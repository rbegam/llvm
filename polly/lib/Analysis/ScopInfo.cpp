--- conflicted
+++ resolved
@@ -1267,33 +1267,7 @@
   Domain = NewDomain;
 }
 
-<<<<<<< HEAD
-void ScopStmt::buildAccessRelations() {
-  Scop &S = *getParent();
-  for (MemoryAccess *Access : MemAccs) {
-    Type *ElementType = Access->getElementType();
-
-    MemoryKind Ty;
-    if (Access->isPHIKind())
-      Ty = MemoryKind::PHI;
-    else if (Access->isExitPHIKind())
-      Ty = MemoryKind::ExitPHI;
-    else if (Access->isValueKind())
-      Ty = MemoryKind::Value;
-    else
-      Ty = MemoryKind::Array;
-
-    auto *SAI = S.getOrCreateScopArrayInfo(Access->getOriginalBaseAddr(),
-                                           ElementType, Access->Sizes, Ty);
-    Access->buildAccessRelation(SAI);
-    S.addAccessData(Access);
-  }
-}
-
-void ScopStmt::addAccess(MemoryAccess *Access) {
-=======
 void ScopStmt::addAccess(MemoryAccess *Access, bool Prepend) {
->>>>>>> 0e95ba0d
   Instruction *AccessInst = Access->getAccessInstruction();
 
   if (Access->isArrayKind()) {
@@ -1520,20 +1494,12 @@
 /// @param IsStrictUpperBound holds information on the predicate relation
 /// between TestVal and UpperBound, i.e,
 /// TestVal < UpperBound  OR  TestVal <= UpperBound
-<<<<<<< HEAD
-static __isl_give isl_set *
-=======
 __isl_give isl_set *
->>>>>>> 0e95ba0d
 buildUnsignedConditionSets(Scop &S, BasicBlock *BB, Value *Condition,
                            __isl_keep isl_set *Domain, const SCEV *SCEV_TestVal,
                            const SCEV *SCEV_UpperBound,
                            DenseMap<BasicBlock *, isl::set> &InvalidDomainMap,
                            bool IsStrictUpperBound) {
-<<<<<<< HEAD
-
-=======
->>>>>>> 0e95ba0d
   // Do not take NonNeg assumption on TestVal
   // as it might have MSB (Sign bit) set.
   isl_pw_aff *TestVal = getPwAff(S, BB, InvalidDomainMap, SCEV_TestVal, false);
@@ -1636,12 +1602,9 @@
     const SCEV *LeftOperand = SE.getSCEVAtScope(ICond->getOperand(0), L),
                *RightOperand = SE.getSCEVAtScope(ICond->getOperand(1), L);
 
-<<<<<<< HEAD
-=======
     LeftOperand = tryForwardThroughPHI(LeftOperand, R, SE, LI, DT);
     RightOperand = tryForwardThroughPHI(RightOperand, R, SE, LI, DT);
 
->>>>>>> 0e95ba0d
     switch (ICond->getPredicate()) {
     case ICmpInst::ICMP_ULT:
       ConsequenceCondSet =
@@ -4820,15 +4783,9 @@
   LoopData->NumBlocksProcessed += getNumBlocksInRegionNode(RN);
 
   for (auto *Stmt : getStmtListFor(RN)) {
-<<<<<<< HEAD
-    auto *UDomain = isl_union_set_from_set(Stmt->getDomain());
-    auto *StmtSchedule = isl_schedule_from_domain(UDomain);
-    LoopData.Schedule = combineInSequence(LoopData.Schedule, StmtSchedule);
-=======
     isl::union_set UDomain{Stmt->getDomain()};
     auto StmtSchedule = isl::schedule::from_domain(UDomain);
     LoopData->Schedule = combineInSequence(LoopData->Schedule, StmtSchedule);
->>>>>>> 0e95ba0d
   }
 
   // Check if we just processed the last node in this loop. If we did, finalize
@@ -4870,24 +4827,9 @@
   return StmtMapIt->second;
 }
 
-<<<<<<< HEAD
-ArrayRef<ScopStmt *> Scop::getStmtListFor(BasicBlock *BB) const {
-  auto StmtMapIt = StmtMap.find(BB);
-  if (StmtMapIt == StmtMap.end())
-    return {};
-  assert(StmtMapIt->second.size() == 1 &&
-         "Each statement corresponds to exactly one BB.");
-  return StmtMapIt->second;
-}
-
-ScopStmt *Scop::getLastStmtFor(BasicBlock *BB) const {
-  ArrayRef<ScopStmt *> StmtList = getStmtListFor(BB);
-  if (StmtList.size() > 0)
-=======
 ScopStmt *Scop::getLastStmtFor(BasicBlock *BB) const {
   ArrayRef<ScopStmt *> StmtList = getStmtListFor(BB);
   if (!StmtList.empty())
->>>>>>> 0e95ba0d
     return StmtList.back();
   return nullptr;
 }
@@ -4935,11 +4877,6 @@
 }
 
 void Scop::removeAccessData(MemoryAccess *Access) {
-<<<<<<< HEAD
-  if (Access->isOriginalValueKind() && Access->isRead()) {
-    auto &Uses = ValueUseAccs[Access->getScopArrayInfo()];
-    std::remove(Uses.begin(), Uses.end(), Access);
-=======
   if (Access->isOriginalValueKind() && Access->isWrite()) {
     ValueDefAccs.erase(Access->getAccessValue());
   } else if (Access->isOriginalValueKind() && Access->isRead()) {
@@ -4948,7 +4885,6 @@
   } else if (Access->isOriginalPHIKind() && Access->isRead()) {
     PHINode *PHI = cast<PHINode>(Access->getAccessInstruction());
     PHIReadAccs.erase(PHI);
->>>>>>> 0e95ba0d
   } else if (Access->isOriginalAnyPHIKind() && Access->isWrite()) {
     auto &Incomings = PHIIncomingAccs[Access->getScopArrayInfo()];
     std::remove(Incomings.begin(), Incomings.end(), Access);
@@ -4962,15 +4898,7 @@
   if (!Val)
     return nullptr;
 
-<<<<<<< HEAD
-  ScopStmt *Stmt = getStmtFor(Val);
-  if (!Stmt)
-    return nullptr;
-
-  return Stmt->lookupValueWriteOf(Val);
-=======
   return ValueDefAccs.lookup(Val);
->>>>>>> 0e95ba0d
 }
 
 ArrayRef<MemoryAccess *> Scop::getValueUses(const ScopArrayInfo *SAI) const {
@@ -4988,14 +4916,7 @@
     return nullptr;
 
   PHINode *PHI = cast<PHINode>(SAI->getBasePtr());
-<<<<<<< HEAD
-  ScopStmt *Stmt = getStmtFor(PHI);
-  assert(Stmt && "PHINode must be within the SCoP");
-
-  return Stmt->lookupPHIReadOf(PHI);
-=======
   return PHIReadAccs.lookup(PHI);
->>>>>>> 0e95ba0d
 }
 
 ArrayRef<MemoryAccess *> Scop::getPHIIncomings(const ScopArrayInfo *SAI) const {
@@ -5006,8 +4927,6 @@
   return It->second;
 }
 
-<<<<<<< HEAD
-=======
 bool Scop::isEscaping(Instruction *Inst) {
   assert(contains(Inst) && "The concept of escaping makes only sense for "
                            "values defined inside the SCoP");
@@ -5073,7 +4992,6 @@
   return OS;
 }
 
->>>>>>> 0e95ba0d
 //===----------------------------------------------------------------------===//
 void ScopInfoRegionPass::getAnalysisUsage(AnalysisUsage &AU) const {
   AU.addRequired<LoopInfoWrapperPass>();
