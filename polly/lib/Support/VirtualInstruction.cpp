--- conflicted
+++ resolved
@@ -143,11 +143,7 @@
 }
 
 #if !defined(NDEBUG) || defined(LLVM_ENABLE_DUMP)
-<<<<<<< HEAD
-void VirtualInstruction::dump() const {
-=======
 LLVM_DUMP_METHOD void VirtualInstruction::dump() const {
->>>>>>> 2582fbcf
   print(errs(), false);
   errs() << '\n';
 }
@@ -172,45 +168,18 @@
   return false;
 }
 
-<<<<<<< HEAD
-/// Return true if @p ComputingInst is used after SCoP @p S. It must not be
-/// removed in order for its value to be available after the SCoP.
-static bool isEscaping(Scop *S, Instruction *ComputingInst) {
-  for (Use &Use : ComputingInst->uses()) {
-    Instruction *User = cast<Instruction>(Use.getUser());
-    if (!S->contains(User))
-      return true;
-  }
-  return false;
-}
-
-=======
->>>>>>> 2582fbcf
 /// Return true for MemoryAccesses that cannot be removed because it represents
 /// an llvm::Value that is used after the SCoP.
 static bool isEscaping(MemoryAccess *MA) {
   assert(MA->isOriginalValueKind());
-<<<<<<< HEAD
-  return isEscaping(MA->getStatement()->getParent(),
-                    cast<Instruction>(MA->getAccessValue()));
-=======
   Scop *S = MA->getStatement()->getParent();
   return S->isEscaping(cast<Instruction>(MA->getAccessValue()));
->>>>>>> 2582fbcf
 }
 
 /// Add non-removable virtual instructions in @p Stmt to @p RootInsts.
 static void
 addInstructionRoots(ScopStmt *Stmt,
                     SmallVectorImpl<VirtualInstruction> &RootInsts) {
-<<<<<<< HEAD
-  // For region statements we must keep all instructions because we do not
-  // support removing instructions from region statements.
-  if (!Stmt->isBlockStmt()) {
-    for (auto *BB : Stmt->getRegion()->blocks())
-      for (Instruction &Inst : *BB)
-        RootInsts.emplace_back(Stmt, &Inst);
-=======
   if (!Stmt->isBlockStmt()) {
     // In region statements the terminator statement and all statements that
     // are not in the entry block cannot be eliminated and consequently must
@@ -222,7 +191,6 @@
         for (Instruction &Inst : *BB)
           RootInsts.emplace_back(Stmt, &Inst);
     return;
->>>>>>> 2582fbcf
   }
 
   for (Instruction *Inst : Stmt->getInstructions())
@@ -343,11 +311,7 @@
       if (Acc->isRead()) {
         const ScopArrayInfo *SAI = Acc->getScopArrayInfo();
 
-<<<<<<< HEAD
-        if (Acc->isOriginalValueKind()) {
-=======
         if (Acc->isLatestValueKind()) {
->>>>>>> 2582fbcf
           MemoryAccess *DefAcc = S->getValueDef(SAI);
 
           // Accesses to read-only values do not have a definition.
@@ -355,11 +319,7 @@
             WorklistAccs.push_back(S->getValueDef(SAI));
         }
 
-<<<<<<< HEAD
-        if (Acc->isOriginalAnyPHIKind()) {
-=======
         if (Acc->isLatestAnyPHIKind()) {
->>>>>>> 2582fbcf
           auto IncomingMAs = S->getPHIIncomings(SAI);
           WorklistAccs.append(IncomingMAs.begin(), IncomingMAs.end());
         }
@@ -404,12 +364,8 @@
       continue;
 
     // Add all operands to the worklists.
-<<<<<<< HEAD
-    if (PHINode *PHI = dyn_cast<PHINode>(Inst)) {
-=======
     PHINode *PHI = dyn_cast<PHINode>(Inst);
     if (PHI && PHI->getParent() == Stmt->getEntryBlock()) {
->>>>>>> 2582fbcf
       if (MemoryAccess *PHIRead = Stmt->lookupPHIReadOf(PHI))
         WorklistAccs.push_back(PHIRead);
     } else {
