//===------ DeLICM.cpp -----------------------------------------*- C++ -*-===//
//
//                     The LLVM Compiler Infrastructure
//
// This file is distributed under the University of Illinois Open Source
// License. See LICENSE.TXT for details.
//
//===----------------------------------------------------------------------===//
//
// Undo the effect of Loop Invariant Code Motion (LICM) and
// GVN Partial Redundancy Elimination (PRE) on SCoP-level.
//
// Namely, remove register/scalar dependencies by mapping them back to array
// elements.
//
//===----------------------------------------------------------------------===//

#include "polly/DeLICM.h"
#include "polly/Options.h"
#include "polly/ScopInfo.h"
#include "polly/ScopPass.h"
#include "polly/Support/ISLOStream.h"
#include "polly/Support/ISLTools.h"
#include "polly/ZoneAlgo.h"
#include "llvm/ADT/Statistic.h"
#define DEBUG_TYPE "polly-delicm"

using namespace polly;
using namespace llvm;

namespace {

cl::opt<int>
    DelicmMaxOps("polly-delicm-max-ops",
                 cl::desc("Maximum number of isl operations to invest for "
                          "lifetime analysis; 0=no limit"),
                 cl::init(1000000), cl::cat(PollyCategory));

cl::opt<bool> DelicmOverapproximateWrites(
    "polly-delicm-overapproximate-writes",
    cl::desc(
        "Do more PHI writes than necessary in order to avoid partial accesses"),
    cl::init(false), cl::Hidden, cl::cat(PollyCategory));

cl::opt<bool> DelicmPartialWrites("polly-delicm-partial-writes",
                                  cl::desc("Allow partial writes"),
                                  cl::init(true), cl::Hidden,
                                  cl::cat(PollyCategory));

cl::opt<bool>
    DelicmComputeKnown("polly-delicm-compute-known",
                       cl::desc("Compute known content of array elements"),
                       cl::init(true), cl::Hidden, cl::cat(PollyCategory));

STATISTIC(DeLICMAnalyzed, "Number of successfully analyzed SCoPs");
STATISTIC(DeLICMOutOfQuota,
          "Analyses aborted because max_operations was reached");
STATISTIC(MappedValueScalars, "Number of mapped Value scalars");
STATISTIC(MappedPHIScalars, "Number of mapped PHI scalars");
STATISTIC(TargetsMapped, "Number of stores used for at least one mapping");
STATISTIC(DeLICMScopsModified, "Number of SCoPs optimized");

<<<<<<< HEAD
isl::union_map computeReachingDefinition(isl::union_map Schedule,
                                         isl::union_map Writes, bool InclDef,
                                         bool InclRedef) {
  return computeReachingWrite(Schedule, Writes, false, InclDef, InclRedef);
}
=======
STATISTIC(NumValueWrites, "Number of scalar value writes after DeLICM");
STATISTIC(NumValueWritesInLoops,
          "Number of scalar value writes nested in affine loops after DeLICM");
STATISTIC(NumPHIWrites, "Number of scalar phi writes after DeLICM");
STATISTIC(NumPHIWritesInLoops,
          "Number of scalar phi writes nested in affine loops after DeLICM");
STATISTIC(NumSingletonWrites, "Number of singleton writes after DeLICM");
STATISTIC(NumSingletonWritesInLoops,
          "Number of singleton writes nested in affine loops after DeLICM");
>>>>>>> 0e95ba0d

isl::union_map computeReachingOverwrite(isl::union_map Schedule,
                                        isl::union_map Writes,
                                        bool InclPrevWrite,
                                        bool InclOverwrite) {
  return computeReachingWrite(Schedule, Writes, true, InclPrevWrite,
                              InclOverwrite);
}

/// Compute the next overwrite for a scalar.
///
/// @param Schedule      { DomainWrite[] -> Scatter[] }
///                      Schedule of (at least) all writes. Instances not in @p
///                      Writes are ignored.
/// @param Writes        { DomainWrite[] }
///                      The element instances that write to the scalar.
/// @param InclPrevWrite Whether to extend the timepoints to include
///                      the timepoint where the previous write happens.
/// @param InclOverwrite Whether the reaching overwrite includes the timepoint
///                      of the overwrite itself.
///
/// @return { Scatter[] -> DomainDef[] }
isl::union_map computeScalarReachingOverwrite(isl::union_map Schedule,
                                              isl::union_set Writes,
                                              bool InclPrevWrite,
                                              bool InclOverwrite) {

  // { DomainWrite[] }
  auto WritesMap = give(isl_union_map_from_domain(Writes.take()));

  // { [Element[] -> Scatter[]] -> DomainWrite[] }
  auto Result = computeReachingOverwrite(
      std::move(Schedule), std::move(WritesMap), InclPrevWrite, InclOverwrite);

  return give(isl_union_map_domain_factor_range(Result.take()));
}

/// Overload of computeScalarReachingOverwrite, with only one writing statement.
/// Consequently, the result consists of only one map space.
///
/// @param Schedule      { DomainWrite[] -> Scatter[] }
/// @param Writes        { DomainWrite[] }
/// @param InclPrevWrite Include the previous write to result.
/// @param InclOverwrite Include the overwrite to the result.
///
/// @return { Scatter[] -> DomainWrite[] }
isl::map computeScalarReachingOverwrite(isl::union_map Schedule,
                                        isl::set Writes, bool InclPrevWrite,
                                        bool InclOverwrite) {
  isl::space ScatterSpace = getScatterSpace(Schedule);
  isl::space DomSpace = Writes.get_space();

  isl::union_map ReachOverwrite = computeScalarReachingOverwrite(
      Schedule, isl::union_set(Writes), InclPrevWrite, InclOverwrite);

  isl::space ResultSpace = ScatterSpace.map_from_domain_and_range(DomSpace);
  return singleton(std::move(ReachOverwrite), ResultSpace);
}

/// Try to find a 'natural' extension of a mapped to elements outside its
/// domain.
///
/// @param Relevant The map with mapping that may not be modified.
/// @param Universe The domain to which @p Relevant needs to be extended.
///
/// @return A map with that associates the domain elements of @p Relevant to the
///         same elements and in addition the elements of @p Universe to some
///         undefined elements. The function prefers to return simple maps.
isl::union_map expandMapping(isl::union_map Relevant, isl::union_set Universe) {
  Relevant = Relevant.coalesce();
  isl::union_set RelevantDomain = Relevant.domain();
  isl::union_map Simplified = Relevant.gist_domain(RelevantDomain);
  Simplified = Simplified.coalesce();
  return Simplified.intersect_domain(Universe);
}

/// Represent the knowledge of the contents of any array elements in any zone or
/// the knowledge we would add when mapping a scalar to an array element.
///
/// Every array element at every zone unit has one of two states:
///
/// - Unused: Not occupied by any value so a transformation can change it to
///   other values.
///
/// - Occupied: The element contains a value that is still needed.
///
/// The union of Unused and Unknown zones forms the universe, the set of all
/// elements at every timepoint. The universe can easily be derived from the
/// array elements that are accessed someway. Arrays that are never accessed
/// also never play a role in any computation and can hence be ignored. With a
/// given universe, only one of the sets needs to stored implicitly. Computing
/// the complement is also an expensive operation, hence this class has been
/// designed that only one of sets is needed while the other is assumed to be
/// implicit. It can still be given, but is mostly ignored.
///
/// There are two use cases for the Knowledge class:
///
/// 1) To represent the knowledge of the current state of ScopInfo. The unused
///    state means that an element is currently unused: there is no read of it
///    before the next overwrite. Also called 'Existing'.
///
/// 2) To represent the requirements for mapping a scalar to array elements. The
///    unused state means that there is no change/requirement. Also called
///    'Proposed'.
///
/// In addition to these states at unit zones, Knowledge needs to know when
/// values are written. This is because written values may have no lifetime (one
/// reason is that the value is never read). Such writes would therefore never
/// conflict, but overwrite values that might still be required. Another source
/// of problems are multiple writes to the same element at the same timepoint,
/// because their order is undefined.
class Knowledge {
private:
  /// { [Element[] -> Zone[]] }
  /// Set of array elements and when they are alive.
  /// Can contain a nullptr; in this case the set is implicitly defined as the
  /// complement of #Unused.
  ///
  /// The set of alive array elements is represented as zone, as the set of live
  /// values can differ depending on how the elements are interpreted.
  /// Assuming a value X is written at timestep [0] and read at timestep [1]
  /// without being used at any later point, then the value is alive in the
  /// interval ]0,1[. This interval cannot be represented by an integer set, as
  /// it does not contain any integer point. Zones allow us to represent this
  /// interval and can be converted to sets of timepoints when needed (e.g., in
  /// isConflicting when comparing to the write sets).
  /// @see convertZoneToTimepoints and this file's comment for more details.
  isl::union_set Occupied;

  /// { [Element[] -> Zone[]] }
  /// Set of array elements when they are not alive, i.e. their memory can be
  /// used for other purposed. Can contain a nullptr; in this case the set is
  /// implicitly defined as the complement of #Occupied.
  isl::union_set Unused;

  /// { [Element[] -> Zone[]] -> ValInst[] }
  /// Maps to the known content for each array element at any interval.
  ///
  /// Any element/interval can map to multiple known elements. This is due to
  /// multiple llvm::Value referring to the same content. Examples are
  ///
  /// - A value stored and loaded again. The LoadInst represents the same value
  /// as the StoreInst's value operand.
  ///
  /// - A PHINode is equal to any one of the incoming values. In case of
  /// LCSSA-form, it is always equal to its single incoming value.
  ///
  /// Two Knowledges are considered not conflicting if at least one of the known
  /// values match. Not known values are not stored as an unnamed tuple (as
  /// #Written does), but maps to nothing.
  ///
  ///  Known values are usually just defined for #Occupied elements. Knowing
  ///  #Unused contents has no advantage as it can be overwritten.
  isl::union_map Known;

  /// { [Element[] -> Scatter[]] -> ValInst[] }
  /// The write actions currently in the scop or that would be added when
  /// mapping a scalar. Maps to the value that is written.
  ///
  /// Written values that cannot be identified are represented by an unknown
  /// ValInst[] (an unnamed tuple of 0 dimension). It conflicts with itself.
  isl::union_map Written;

  /// Check whether this Knowledge object is well-formed.
  void checkConsistency() const {
#ifndef NDEBUG
    // Default-initialized object
    if (!Occupied && !Unused && !Known && !Written)
      return;

    assert(Occupied || Unused);
    assert(Known);
    assert(Written);

    // If not all fields are defined, we cannot derived the universe.
    if (!Occupied || !Unused)
      return;

    assert(isl_union_set_is_disjoint(Occupied.keep(), Unused.keep()) ==
           isl_bool_true);
    auto Universe = give(isl_union_set_union(Occupied.copy(), Unused.copy()));

    assert(!Known.domain().is_subset(Universe).is_false());
    assert(!Written.domain().is_subset(Universe).is_false());
#endif
  }

public:
  /// Initialize a nullptr-Knowledge. This is only provided for convenience; do
  /// not use such an object.
  Knowledge() {}

  /// Create a new object with the given members.
  Knowledge(isl::union_set Occupied, isl::union_set Unused,
            isl::union_map Known, isl::union_map Written)
      : Occupied(std::move(Occupied)), Unused(std::move(Unused)),
        Known(std::move(Known)), Written(std::move(Written)) {
    checkConsistency();
  }

  /// Return whether this object was not default-constructed.
  bool isUsable() const { return (Occupied || Unused) && Known && Written; }

  /// Print the content of this object to @p OS.
  void print(llvm::raw_ostream &OS, unsigned Indent = 0) const {
    if (isUsable()) {
      if (Occupied)
        OS.indent(Indent) << "Occupied: " << Occupied << "\n";
      else
        OS.indent(Indent) << "Occupied: <Everything else not in Unused>\n";
      if (Unused)
        OS.indent(Indent) << "Unused:   " << Unused << "\n";
      else
        OS.indent(Indent) << "Unused:   <Everything else not in Occupied>\n";
      OS.indent(Indent) << "Known:    " << Known << "\n";
      OS.indent(Indent) << "Written : " << Written << '\n';
    } else {
      OS.indent(Indent) << "Invalid knowledge\n";
    }
  }

  /// Combine two knowledges, this and @p That.
  void learnFrom(Knowledge That) {
    assert(!isConflicting(*this, That));
    assert(Unused && That.Occupied);
    assert(
        !That.Unused &&
        "This function is only prepared to learn occupied elements from That");
    assert(!Occupied && "This function does not implement "
                        "`this->Occupied = "
                        "give(isl_union_set_union(this->Occupied.take(), "
                        "That.Occupied.copy()));`");

    Unused = give(isl_union_set_subtract(Unused.take(), That.Occupied.copy()));
    Known = give(isl_union_map_union(Known.take(), That.Known.copy()));
    Written = give(isl_union_map_union(Written.take(), That.Written.take()));

    checkConsistency();
  }

  /// Determine whether two Knowledges conflict with each other.
  ///
  /// In theory @p Existing and @p Proposed are symmetric, but the
  /// implementation is constrained by the implicit interpretation. That is, @p
  /// Existing must have #Unused defined (use case 1) and @p Proposed must have
  /// #Occupied defined (use case 1).
  ///
  /// A conflict is defined as non-preserved semantics when they are merged. For
  /// instance, when for the same array and zone they assume different
  /// llvm::Values.
  ///
  /// @param Existing One of the knowledges with #Unused defined.
  /// @param Proposed One of the knowledges with #Occupied defined.
  /// @param OS       Dump the conflict reason to this output stream; use
  ///                 nullptr to not output anything.
  /// @param Indent   Indention for the conflict reason.
  ///
  /// @return True, iff the two knowledges are conflicting.
  static bool isConflicting(const Knowledge &Existing,
                            const Knowledge &Proposed,
                            llvm::raw_ostream *OS = nullptr,
                            unsigned Indent = 0) {
    assert(Existing.Unused);
    assert(Proposed.Occupied);

#ifndef NDEBUG
    if (Existing.Occupied && Proposed.Unused) {
      auto ExistingUniverse = give(isl_union_set_union(Existing.Occupied.copy(),
                                                       Existing.Unused.copy()));
      auto ProposedUniverse = give(isl_union_set_union(Proposed.Occupied.copy(),
                                                       Proposed.Unused.copy()));
      assert(isl_union_set_is_equal(ExistingUniverse.keep(),
                                    ProposedUniverse.keep()) == isl_bool_true &&
             "Both inputs' Knowledges must be over the same universe");
    }
#endif

    // Do the Existing and Proposed lifetimes conflict?
    //
    // Lifetimes are described as the cross-product of array elements and zone
    // intervals in which they are alive (the space { [Element[] -> Zone[]] }).
    // In the following we call this "element/lifetime interval".
    //
    // In order to not conflict, one of the following conditions must apply for
    // each element/lifetime interval:
    //
    // 1. If occupied in one of the knowledges, it is unused in the other.
    //
    //   - or -
    //
    // 2. Both contain the same value.
    //
    // Instead of partitioning the element/lifetime intervals into a part that
    // both Knowledges occupy (which requires an expensive subtraction) and for
    // these to check whether they are known to be the same value, we check only
    // the second condition and ensure that it also applies when then first
    // condition is true. This is done by adding a wildcard value to
    // Proposed.Known and Existing.Unused such that they match as a common known
    // value. We use the "unknown ValInst" for this purpose. Every
    // Existing.Unused may match with an unknown Proposed.Occupied because these
    // never are in conflict with each other.
    auto ProposedOccupiedAnyVal = makeUnknownForDomain(Proposed.Occupied);
    auto ProposedValues = Proposed.Known.unite(ProposedOccupiedAnyVal);

    auto ExistingUnusedAnyVal = makeUnknownForDomain(Existing.Unused);
    auto ExistingValues = Existing.Known.unite(ExistingUnusedAnyVal);

    auto MatchingVals = ExistingValues.intersect(ProposedValues);
    auto Matches = MatchingVals.domain();

    // Any Proposed.Occupied must either have a match between the known values
    // of Existing and Occupied, or be in Existing.Unused. In the latter case,
    // the previously added "AnyVal" will match each other.
    if (!Proposed.Occupied.is_subset(Matches)) {
      if (OS) {
        auto Conflicting = Proposed.Occupied.subtract(Matches);
        auto ExistingConflictingKnown =
            Existing.Known.intersect_domain(Conflicting);
        auto ProposedConflictingKnown =
            Proposed.Known.intersect_domain(Conflicting);

        OS->indent(Indent) << "Proposed lifetime conflicting with Existing's\n";
        OS->indent(Indent) << "Conflicting occupied: " << Conflicting << "\n";
        if (!ExistingConflictingKnown.is_empty())
          OS->indent(Indent)
              << "Existing Known:       " << ExistingConflictingKnown << "\n";
        if (!ProposedConflictingKnown.is_empty())
          OS->indent(Indent)
              << "Proposed Known:       " << ProposedConflictingKnown << "\n";
      }
      return true;
    }

    // Do the writes in Existing conflict with occupied values in Proposed?
    //
    // In order to not conflict, it must either write to unused lifetime or
    // write the same value. To check, we remove the writes that write into
    // Proposed.Unused (they never conflict) and then see whether the written
    // value is already in Proposed.Known. If there are multiple known values
    // and a written value is known under different names, it is enough when one
    // of the written values (assuming that they are the same value under
    // different names, e.g. a PHINode and one of the incoming values) matches
    // one of the known names.
    //
    // We convert here the set of lifetimes to actual timepoints. A lifetime is
    // in conflict with a set of write timepoints, if either a live timepoint is
    // clearly within the lifetime or if a write happens at the beginning of the
    // lifetime (where it would conflict with the value that actually writes the
    // value alive). There is no conflict at the end of a lifetime, as the alive
    // value will always be read, before it is overwritten again. The last
    // property holds in Polly for all scalar values and we expect all users of
    // Knowledge to check this property also for accesses to MemoryKind::Array.
    auto ProposedFixedDefs =
        convertZoneToTimepoints(Proposed.Occupied, true, false);
    auto ProposedFixedKnown =
        convertZoneToTimepoints(Proposed.Known, isl::dim::in, true, false);

    auto ExistingConflictingWrites =
        Existing.Written.intersect_domain(ProposedFixedDefs);
    auto ExistingConflictingWritesDomain = ExistingConflictingWrites.domain();

    auto CommonWrittenVal =
        ProposedFixedKnown.intersect(ExistingConflictingWrites);
    auto CommonWrittenValDomain = CommonWrittenVal.domain();

    if (!ExistingConflictingWritesDomain.is_subset(CommonWrittenValDomain)) {
      if (OS) {
        auto ExistingConflictingWritten =
            ExistingConflictingWrites.subtract_domain(CommonWrittenValDomain);
        auto ProposedConflictingKnown = ProposedFixedKnown.subtract_domain(
            ExistingConflictingWritten.domain());

        OS->indent(Indent)
            << "Proposed a lifetime where there is an Existing write into it\n";
        OS->indent(Indent) << "Existing conflicting writes: "
                           << ExistingConflictingWritten << "\n";
        if (!ProposedConflictingKnown.is_empty())
          OS->indent(Indent)
              << "Proposed conflicting known:  " << ProposedConflictingKnown
              << "\n";
      }
      return true;
    }

    // Do the writes in Proposed conflict with occupied values in Existing?
    auto ExistingAvailableDefs =
        convertZoneToTimepoints(Existing.Unused, true, false);
    auto ExistingKnownDefs =
        convertZoneToTimepoints(Existing.Known, isl::dim::in, true, false);

    auto ProposedWrittenDomain = Proposed.Written.domain();
    auto KnownIdentical = ExistingKnownDefs.intersect(Proposed.Written);
    auto IdenticalOrUnused =
        ExistingAvailableDefs.unite(KnownIdentical.domain());
    if (!ProposedWrittenDomain.is_subset(IdenticalOrUnused)) {
      if (OS) {
        auto Conflicting = ProposedWrittenDomain.subtract(IdenticalOrUnused);
        auto ExistingConflictingKnown =
            ExistingKnownDefs.intersect_domain(Conflicting);
        auto ProposedConflictingWritten =
            Proposed.Written.intersect_domain(Conflicting);

        OS->indent(Indent) << "Proposed writes into range used by Existing\n";
        OS->indent(Indent) << "Proposed conflicting writes: "
                           << ProposedConflictingWritten << "\n";
        if (!ExistingConflictingKnown.is_empty())
          OS->indent(Indent)
              << "Existing conflicting known: " << ExistingConflictingKnown
              << "\n";
      }
      return true;
    }

    // Does Proposed write at the same time as Existing already does (order of
    // writes is undefined)? Writing the same value is permitted.
    auto ExistingWrittenDomain =
        isl::manage(isl_union_map_domain(Existing.Written.copy()));
    auto BothWritten =
        Existing.Written.domain().intersect(Proposed.Written.domain());
    auto ExistingKnownWritten = filterKnownValInst(Existing.Written);
    auto ProposedKnownWritten = filterKnownValInst(Proposed.Written);
    auto CommonWritten =
        ExistingKnownWritten.intersect(ProposedKnownWritten).domain();

    if (!BothWritten.is_subset(CommonWritten)) {
      if (OS) {
        auto Conflicting = BothWritten.subtract(CommonWritten);
        auto ExistingConflictingWritten =
            Existing.Written.intersect_domain(Conflicting);
        auto ProposedConflictingWritten =
            Proposed.Written.intersect_domain(Conflicting);

        OS->indent(Indent) << "Proposed writes at the same time as an already "
                              "Existing write\n";
        OS->indent(Indent) << "Conflicting writes: " << Conflicting << "\n";
        if (!ExistingConflictingWritten.is_empty())
          OS->indent(Indent)
              << "Exiting write:      " << ExistingConflictingWritten << "\n";
        if (!ProposedConflictingWritten.is_empty())
          OS->indent(Indent)
              << "Proposed write:     " << ProposedConflictingWritten << "\n";
      }
      return true;
    }

    return false;
  }
};

/// Implementation of the DeLICM/DePRE transformation.
class DeLICMImpl : public ZoneAlgorithm {
private:
  /// Knowledge before any transformation took place.
  Knowledge OriginalZone;

  /// Current knowledge of the SCoP including all already applied
  /// transformations.
  Knowledge Zone;

  /// Number of StoreInsts something can be mapped to.
  int NumberOfCompatibleTargets = 0;

  /// The number of StoreInsts to which at least one value or PHI has been
  /// mapped to.
  int NumberOfTargetsMapped = 0;

  /// The number of llvm::Value mapped to some array element.
  int NumberOfMappedValueScalars = 0;

  /// The number of PHIs mapped to some array element.
  int NumberOfMappedPHIScalars = 0;

  /// Determine whether two knowledges are conflicting with each other.
  ///
  /// @see Knowledge::isConflicting
  bool isConflicting(const Knowledge &Proposed) {
    raw_ostream *OS = nullptr;
    DEBUG(OS = &llvm::dbgs());
    return Knowledge::isConflicting(Zone, Proposed, OS, 4);
  }

  /// Determine whether @p SAI is a scalar that can be mapped to an array
  /// element.
  bool isMappable(const ScopArrayInfo *SAI) {
    assert(SAI);

    if (SAI->isValueKind()) {
      auto *MA = S->getValueDef(SAI);
      if (!MA) {
        DEBUG(dbgs()
              << "    Reject because value is read-only within the scop\n");
        return false;
      }

      // Mapping if value is used after scop is not supported. The code
      // generator would need to reload the scalar after the scop, but it
      // does not have the information to where it is mapped to. Only the
      // MemoryAccesses have that information, not the ScopArrayInfo.
      auto Inst = MA->getAccessInstruction();
      for (auto User : Inst->users()) {
        if (!isa<Instruction>(User))
          return false;
        auto UserInst = cast<Instruction>(User);

        if (!S->contains(UserInst)) {
          DEBUG(dbgs() << "    Reject because value is escaping\n");
          return false;
        }
      }

      return true;
    }

    if (SAI->isPHIKind()) {
      auto *MA = S->getPHIRead(SAI);
      assert(MA);

      // Mapping of an incoming block from before the SCoP is not supported by
      // the code generator.
      auto PHI = cast<PHINode>(MA->getAccessInstruction());
      for (auto Incoming : PHI->blocks()) {
        if (!S->contains(Incoming)) {
          DEBUG(dbgs() << "    Reject because at least one incoming block is "
                          "not in the scop region\n");
          return false;
        }
      }

      return true;
    }

    DEBUG(dbgs() << "    Reject ExitPHI or other non-value\n");
    return false;
  }

  /// Compute the uses of a MemoryKind::Value and its lifetime (from its
  /// definition to the last use).
  ///
  /// @param SAI The ScopArrayInfo representing the value's storage.
  ///
  /// @return { DomainDef[] -> DomainUse[] }, { DomainDef[] -> Zone[] }
  ///         First element is the set of uses for each definition.
  ///         The second is the lifetime of each definition.
  std::tuple<isl::union_map, isl::map>
  computeValueUses(const ScopArrayInfo *SAI) {
    assert(SAI->isValueKind());

    // { DomainRead[] }
    auto Reads = makeEmptyUnionSet();

    // Find all uses.
    for (auto *MA : S->getValueUses(SAI))
      Reads =
          give(isl_union_set_add_set(Reads.take(), getDomainFor(MA).take()));

    // { DomainRead[] -> Scatter[] }
    auto ReadSchedule = getScatterFor(Reads);

    auto *DefMA = S->getValueDef(SAI);
    assert(DefMA);

    // { DomainDef[] }
    auto Writes = getDomainFor(DefMA);

    // { DomainDef[] -> Scatter[] }
    auto WriteScatter = getScatterFor(Writes);

    // { Scatter[] -> DomainDef[] }
    auto ReachDef = getScalarReachingDefinition(DefMA->getStatement());

    // { [DomainDef[] -> Scatter[]] -> DomainUse[] }
    auto Uses = give(
        isl_union_map_apply_range(isl_union_map_from_map(isl_map_range_map(
                                      isl_map_reverse(ReachDef.take()))),
                                  isl_union_map_reverse(ReadSchedule.take())));

    // { DomainDef[] -> Scatter[] }
    auto UseScatter =
        singleton(give(isl_union_set_unwrap(isl_union_map_domain(Uses.copy()))),
                  give(isl_space_map_from_domain_and_range(
                      isl_set_get_space(Writes.keep()), ScatterSpace.copy())));

    // { DomainDef[] -> Zone[] }
    auto Lifetime = betweenScatter(WriteScatter, UseScatter, false, true);

    // { DomainDef[] -> DomainRead[] }
    auto DefUses = give(isl_union_map_domain_factor_domain(Uses.take()));

    return std::make_pair(DefUses, Lifetime);
  }

<<<<<<< HEAD
  /// For each 'execution' of a PHINode, get the incoming block that was
  /// executed before.
  ///
  /// For each PHI instance we can directly determine which was the incoming
  /// block, and hence derive which value the PHI has.
  ///
  /// @param SAI The ScopArrayInfo representing the PHI's storage.
  ///
  /// @return { DomainPHIRead[] -> DomainPHIWrite[] }
  isl::union_map computePerPHI(const ScopArrayInfo *SAI) {
    assert(SAI->isPHIKind());

    // { DomainPHIWrite[] -> Scatter[] }
    auto PHIWriteScatter = makeEmptyUnionMap();

    // Collect all incoming block timepoint.
    for (auto *MA : S->getPHIIncomings(SAI)) {
      auto Scatter = getScatterFor(MA);
      PHIWriteScatter =
          give(isl_union_map_add_map(PHIWriteScatter.take(), Scatter.take()));
    }

    // { DomainPHIRead[] -> Scatter[] }
    auto PHIReadScatter = getScatterFor(S->getPHIRead(SAI));

    // { DomainPHIRead[] -> Scatter[] }
    auto BeforeRead = beforeScatter(PHIReadScatter, true);

    // { Scatter[] }
    auto WriteTimes = singleton(
        give(isl_union_map_range(PHIWriteScatter.copy())), ScatterSpace);

    // { DomainPHIRead[] -> Scatter[] }
    auto PHIWriteTimes =
        give(isl_map_intersect_range(BeforeRead.take(), WriteTimes.take()));
    auto LastPerPHIWrites = give(isl_map_lexmax(PHIWriteTimes.take()));

    // { DomainPHIRead[] -> DomainPHIWrite[] }
    auto Result = give(isl_union_map_apply_range(
        isl_union_map_from_map(LastPerPHIWrites.take()),
        isl_union_map_reverse(PHIWriteScatter.take())));
    assert(isl_union_map_is_single_valued(Result.keep()) == isl_bool_true);
    assert(isl_union_map_is_injective(Result.keep()) == isl_bool_true);
    return Result;
  }

=======
>>>>>>> 0e95ba0d
  /// Try to map a MemoryKind::Value to a given array element.
  ///
  /// @param SAI       Representation of the scalar's memory to map.
  /// @param TargetElt { Scatter[] -> Element[] }
  ///                  Suggestion where to map a scalar to when at a timepoint.
  ///
  /// @return true if the scalar was successfully mapped.
  bool tryMapValue(const ScopArrayInfo *SAI, isl::map TargetElt) {
    assert(SAI->isValueKind());

    auto *DefMA = S->getValueDef(SAI);
    assert(DefMA->isValueKind());
    assert(DefMA->isMustWrite());
    auto *V = DefMA->getAccessValue();
    auto *DefInst = DefMA->getAccessInstruction();

    // Stop if the scalar has already been mapped.
    if (!DefMA->getLatestScopArrayInfo()->isValueKind())
      return false;

    // { DomainDef[] -> Scatter[] }
    auto DefSched = getScatterFor(DefMA);

    // Where each write is mapped to, according to the suggestion.
    // { DomainDef[] -> Element[] }
    auto DefTarget = give(isl_map_apply_domain(
        TargetElt.copy(), isl_map_reverse(DefSched.copy())));
    simplify(DefTarget);
    DEBUG(dbgs() << "    Def Mapping: " << DefTarget << '\n');

    auto OrigDomain = getDomainFor(DefMA);
    auto MappedDomain = give(isl_map_domain(DefTarget.copy()));
    if (!isl_set_is_subset(OrigDomain.keep(), MappedDomain.keep())) {
      DEBUG(dbgs()
            << "    Reject because mapping does not encompass all instances\n");
      return false;
    }

    // { DomainDef[] -> Zone[] }
    isl::map Lifetime;

    // { DomainDef[] -> DomainUse[] }
    isl::union_map DefUses;

    std::tie(DefUses, Lifetime) = computeValueUses(SAI);
    DEBUG(dbgs() << "    Lifetime: " << Lifetime << '\n');

    /// { [Element[] -> Zone[]] }
    auto EltZone = give(
        isl_map_wrap(isl_map_apply_domain(Lifetime.copy(), DefTarget.copy())));
    simplify(EltZone);

    // When known knowledge is disabled, just return the unknown value. It will
    // either get filtered out or conflict with itself.
    // { DomainDef[] -> ValInst[] }
    isl::map ValInst;
    if (DelicmComputeKnown)
      ValInst = makeValInst(V, DefMA->getStatement(),
                            LI->getLoopFor(DefInst->getParent()));
    else
      ValInst = makeUnknownForDomain(DefMA->getStatement());

    // { DomainDef[] -> [Element[] -> Zone[]] }
    auto EltKnownTranslator =
        give(isl_map_range_product(DefTarget.copy(), Lifetime.copy()));

    // { [Element[] -> Zone[]] -> ValInst[] }
    auto EltKnown =
        give(isl_map_apply_domain(ValInst.copy(), EltKnownTranslator.take()));
    simplify(EltKnown);

    // { DomainDef[] -> [Element[] -> Scatter[]] }
    auto WrittenTranslator =
        give(isl_map_range_product(DefTarget.copy(), DefSched.take()));

    // { [Element[] -> Scatter[]] -> ValInst[] }
    auto DefEltSched =
        give(isl_map_apply_domain(ValInst.copy(), WrittenTranslator.take()));
    simplify(DefEltSched);

    Knowledge Proposed(EltZone, nullptr, filterKnownValInst(EltKnown),
                       DefEltSched);
    if (isConflicting(Proposed))
      return false;

    // { DomainUse[] -> Element[] }
    auto UseTarget = give(
        isl_union_map_apply_range(isl_union_map_reverse(DefUses.take()),
                                  isl_union_map_from_map(DefTarget.copy())));

    mapValue(SAI, std::move(DefTarget), std::move(UseTarget),
             std::move(Lifetime), std::move(Proposed));
    return true;
  }

  /// After a scalar has been mapped, update the global knowledge.
  void applyLifetime(Knowledge Proposed) {
    Zone.learnFrom(std::move(Proposed));
  }

  /// Map a MemoryKind::Value scalar to an array element.
  ///
  /// Callers must have ensured that the mapping is valid and not conflicting.
  ///
  /// @param SAI       The ScopArrayInfo representing the scalar's memory to
  ///                  map.
  /// @param DefTarget { DomainDef[] -> Element[] }
  ///                  The array element to map the scalar to.
  /// @param UseTarget { DomainUse[] -> Element[] }
  ///                  The array elements the uses are mapped to.
  /// @param Lifetime  { DomainDef[] -> Zone[] }
  ///                  The lifetime of each llvm::Value definition for
  ///                  reporting.
  /// @param Proposed  Mapping constraints for reporting.
  void mapValue(const ScopArrayInfo *SAI, isl::map DefTarget,
                isl::union_map UseTarget, isl::map Lifetime,
                Knowledge Proposed) {
    // Redirect the read accesses.
    for (auto *MA : S->getValueUses(SAI)) {
      // { DomainUse[] }
      auto Domain = getDomainFor(MA);

      // { DomainUse[] -> Element[] }
      auto NewAccRel = give(isl_union_map_intersect_domain(
          UseTarget.copy(), isl_union_set_from_set(Domain.take())));
      simplify(NewAccRel);

      assert(isl_union_map_n_map(NewAccRel.keep()) == 1);
      MA->setNewAccessRelation(isl::map::from_union_map(NewAccRel));
    }

    auto *WA = S->getValueDef(SAI);
<<<<<<< HEAD
    WA->setNewAccessRelation(DefTarget.copy());
=======
    WA->setNewAccessRelation(DefTarget);
>>>>>>> 0e95ba0d
    applyLifetime(Proposed);

    MappedValueScalars++;
    NumberOfMappedValueScalars += 1;
  }

  isl::map makeValInst(Value *Val, ScopStmt *UserStmt, Loop *Scope,
                       bool IsCertain = true) {
    // When known knowledge is disabled, just return the unknown value. It will
    // either get filtered out or conflict with itself.
    if (!DelicmComputeKnown)
      return makeUnknownForDomain(UserStmt);
    return ZoneAlgorithm::makeValInst(Val, UserStmt, Scope, IsCertain);
  }

  /// Express the incoming values of a PHI for each incoming statement in an
  /// isl::union_map.
  ///
  /// @param SAI The PHI scalar represented by a ScopArrayInfo.
  ///
  /// @return { PHIWriteDomain[] -> ValInst[] }
  isl::union_map determinePHIWrittenValues(const ScopArrayInfo *SAI) {
    auto Result = makeEmptyUnionMap();

    // Collect the incoming values.
    for (auto *MA : S->getPHIIncomings(SAI)) {
      // { DomainWrite[] -> ValInst[] }
      isl::union_map ValInst;
      auto *WriteStmt = MA->getStatement();

      auto Incoming = MA->getIncoming();
      assert(!Incoming.empty());
      if (Incoming.size() == 1) {
        ValInst = makeValInst(Incoming[0].second, WriteStmt,
                              LI->getLoopFor(Incoming[0].first));
      } else {
        // If the PHI is in a subregion's exit node it can have multiple
        // incoming values (+ maybe another incoming edge from an unrelated
        // block). We cannot directly represent it as a single llvm::Value.
        // We currently model it as unknown value, but modeling as the PHIInst
        // itself could be OK, too.
        ValInst = makeUnknownForDomain(WriteStmt);
      }

      Result = give(isl_union_map_union(Result.take(), ValInst.take()));
    }

    assert(isl_union_map_is_single_valued(Result.keep()) == isl_bool_true &&
           "Cannot have multiple incoming values for same incoming statement");
    return Result;
  }

  /// Try to map a MemoryKind::PHI scalar to a given array element.
  ///
  /// @param SAI       Representation of the scalar's memory to map.
  /// @param TargetElt { Scatter[] -> Element[] }
  ///                  Suggestion where to map the scalar to when at a
  ///                  timepoint.
  ///
  /// @return true if the PHI scalar has been mapped.
  bool tryMapPHI(const ScopArrayInfo *SAI, isl::map TargetElt) {
    auto *PHIRead = S->getPHIRead(SAI);
    assert(PHIRead->isPHIKind());
    assert(PHIRead->isRead());

    // Skip if already been mapped.
    if (!PHIRead->getLatestScopArrayInfo()->isPHIKind())
      return false;

    // { DomainRead[] -> Scatter[] }
    auto PHISched = getScatterFor(PHIRead);

    // { DomainRead[] -> Element[] }
    auto PHITarget =
        give(isl_map_apply_range(PHISched.copy(), TargetElt.copy()));
    simplify(PHITarget);
    DEBUG(dbgs() << "    Mapping: " << PHITarget << '\n');

    auto OrigDomain = getDomainFor(PHIRead);
    auto MappedDomain = give(isl_map_domain(PHITarget.copy()));
    if (!isl_set_is_subset(OrigDomain.keep(), MappedDomain.keep())) {
      DEBUG(dbgs()
            << "    Reject because mapping does not encompass all instances\n");
      return false;
    }

    // { DomainRead[] -> DomainWrite[] }
    auto PerPHIWrites = computePerPHI(SAI);

    // { DomainWrite[] -> Element[] }
    auto WritesTarget = give(isl_union_map_reverse(isl_union_map_apply_domain(
        PerPHIWrites.copy(), isl_union_map_from_map(PHITarget.copy()))));
    simplify(WritesTarget);

    // { DomainWrite[] }
    auto UniverseWritesDom = give(isl_union_set_empty(ParamSpace.copy()));

    for (auto *MA : S->getPHIIncomings(SAI))
      UniverseWritesDom = give(isl_union_set_add_set(UniverseWritesDom.take(),
                                                     getDomainFor(MA).take()));

    auto RelevantWritesTarget = WritesTarget;
    if (DelicmOverapproximateWrites)
      WritesTarget = expandMapping(WritesTarget, UniverseWritesDom);

    auto ExpandedWritesDom = give(isl_union_map_domain(WritesTarget.copy()));
    if (!DelicmPartialWrites &&
        !isl_union_set_is_subset(UniverseWritesDom.keep(),
                                 ExpandedWritesDom.keep())) {
      DEBUG(dbgs() << "    Reject because did not find PHI write mapping for "
                      "all instances\n");
      if (DelicmOverapproximateWrites)
        DEBUG(dbgs() << "      Relevant Mapping:    " << RelevantWritesTarget
                     << '\n');
      DEBUG(dbgs() << "      Deduced Mapping:     " << WritesTarget << '\n');
      DEBUG(dbgs() << "      Missing instances:    "
                   << give(isl_union_set_subtract(UniverseWritesDom.copy(),
                                                  ExpandedWritesDom.copy()))
                   << '\n');
      return false;
    }

    //  { DomainRead[] -> Scatter[] }
    auto PerPHIWriteScatter = give(isl_map_from_union_map(
        isl_union_map_apply_range(PerPHIWrites.copy(), Schedule.copy())));

    // { DomainRead[] -> Zone[] }
    auto Lifetime = betweenScatter(PerPHIWriteScatter, PHISched, false, true);
    simplify(Lifetime);
    DEBUG(dbgs() << "    Lifetime: " << Lifetime << "\n");

    // { DomainWrite[] -> Zone[] }
    auto WriteLifetime = give(isl_union_map_apply_domain(
        isl_union_map_from_map(Lifetime.copy()), PerPHIWrites.copy()));

    // { DomainWrite[] -> ValInst[] }
    auto WrittenValue = determinePHIWrittenValues(SAI);

    // { DomainWrite[] -> [Element[] -> Scatter[]] }
    auto WrittenTranslator =
        give(isl_union_map_range_product(WritesTarget.copy(), Schedule.copy()));

    // { [Element[] -> Scatter[]] -> ValInst[] }
    auto Written = give(isl_union_map_apply_domain(WrittenValue.copy(),
                                                   WrittenTranslator.copy()));
    simplify(Written);

    // { DomainWrite[] -> [Element[] -> Zone[]] }
    auto LifetimeTranslator = give(
        isl_union_map_range_product(WritesTarget.copy(), WriteLifetime.copy()));

    // { DomainWrite[] -> ValInst[] }
    auto WrittenKnownValue = filterKnownValInst(WrittenValue);

    // { [Element[] -> Zone[]] -> ValInst[] }
    auto EltLifetimeInst = give(isl_union_map_apply_domain(
        WrittenKnownValue.copy(), LifetimeTranslator.copy()));
    simplify(EltLifetimeInst);

    // { [Element[] -> Zone[] }
    auto Occupied = give(isl_union_map_range(LifetimeTranslator.copy()));
    simplify(Occupied);

    Knowledge Proposed(Occupied, nullptr, EltLifetimeInst, Written);
    if (isConflicting(Proposed))
      return false;

    mapPHI(SAI, std::move(PHITarget), std::move(WritesTarget),
           std::move(Lifetime), std::move(Proposed));
    return true;
  }

  /// Map a MemoryKind::PHI scalar to an array element.
  ///
  /// Callers must have ensured that the mapping is valid and not conflicting
  /// with the common knowledge.
  ///
  /// @param SAI         The ScopArrayInfo representing the scalar's memory to
  ///                    map.
  /// @param ReadTarget  { DomainRead[] -> Element[] }
  ///                    The array element to map the scalar to.
  /// @param WriteTarget { DomainWrite[] -> Element[] }
  ///                    New access target for each PHI incoming write.
  /// @param Lifetime    { DomainRead[] -> Zone[] }
  ///                    The lifetime of each PHI for reporting.
  /// @param Proposed    Mapping constraints for reporting.
  void mapPHI(const ScopArrayInfo *SAI, isl::map ReadTarget,
              isl::union_map WriteTarget, isl::map Lifetime,
              Knowledge Proposed) {
    // { Element[] }
    isl::space ElementSpace = ReadTarget.get_space().range();

    // Redirect the PHI incoming writes.
    for (auto *MA : S->getPHIIncomings(SAI)) {
      // { DomainWrite[] }
      auto Domain = getDomainFor(MA);

      // { DomainWrite[] -> Element[] }
      auto NewAccRel = give(isl_union_map_intersect_domain(
          WriteTarget.copy(), isl_union_set_from_set(Domain.copy())));
      simplify(NewAccRel);

      isl::space NewAccRelSpace =
          Domain.get_space().map_from_domain_and_range(ElementSpace);
      isl::map NewAccRelMap = singleton(NewAccRel, NewAccRelSpace);
      MA->setNewAccessRelation(NewAccRelMap);
    }

    // Redirect the PHI read.
    auto *PHIRead = S->getPHIRead(SAI);
<<<<<<< HEAD
    PHIRead->setNewAccessRelation(ReadTarget.copy());
=======
    PHIRead->setNewAccessRelation(ReadTarget);
>>>>>>> 0e95ba0d
    applyLifetime(Proposed);

    MappedPHIScalars++;
    NumberOfMappedPHIScalars++;
  }

  /// Search and map scalars to memory overwritten by @p TargetStoreMA.
  ///
  /// Start trying to map scalars that are used in the same statement as the
  /// store. For every successful mapping, try to also map scalars of the
  /// statements where those are written. Repeat, until no more mapping
  /// opportunity is found.
  ///
  /// There is currently no preference in which order scalars are tried.
  /// Ideally, we would direct it towards a load instruction of the same array
  /// element.
  bool collapseScalarsToStore(MemoryAccess *TargetStoreMA) {
    assert(TargetStoreMA->isLatestArrayKind());
    assert(TargetStoreMA->isMustWrite());

    auto TargetStmt = TargetStoreMA->getStatement();

    // { DomTarget[] }
    auto TargetDom = getDomainFor(TargetStmt);

    // { DomTarget[] -> Element[] }
    auto TargetAccRel = getAccessRelationFor(TargetStoreMA);

    // { Zone[] -> DomTarget[] }
    // For each point in time, find the next target store instance.
    auto Target =
        computeScalarReachingOverwrite(Schedule, TargetDom, false, true);

    // { Zone[] -> Element[] }
    // Use the target store's write location as a suggestion to map scalars to.
    auto EltTarget =
        give(isl_map_apply_range(Target.take(), TargetAccRel.take()));
    simplify(EltTarget);
    DEBUG(dbgs() << "    Target mapping is " << EltTarget << '\n');

    // Stack of elements not yet processed.
    SmallVector<MemoryAccess *, 16> Worklist;

    // Set of scalars already tested.
    SmallPtrSet<const ScopArrayInfo *, 16> Closed;

    // Lambda to add all scalar reads to the work list.
    auto ProcessAllIncoming = [&](ScopStmt *Stmt) {
      for (auto *MA : *Stmt) {
        if (!MA->isLatestScalarKind())
          continue;
        if (!MA->isRead())
          continue;

        Worklist.push_back(MA);
      }
    };

    auto *WrittenVal = TargetStoreMA->getAccessInstruction()->getOperand(0);
    if (auto *WrittenValInputMA = TargetStmt->lookupInputAccessOf(WrittenVal))
      Worklist.push_back(WrittenValInputMA);
    else
      ProcessAllIncoming(TargetStmt);

    auto AnyMapped = false;
    auto &DL = S->getRegion().getEntry()->getModule()->getDataLayout();
    auto StoreSize =
        DL.getTypeAllocSize(TargetStoreMA->getAccessValue()->getType());

    while (!Worklist.empty()) {
      auto *MA = Worklist.pop_back_val();

      auto *SAI = MA->getScopArrayInfo();
      if (Closed.count(SAI))
        continue;
      Closed.insert(SAI);
      DEBUG(dbgs() << "\n    Trying to map " << MA << " (SAI: " << SAI
                   << ")\n");

      // Skip non-mappable scalars.
      if (!isMappable(SAI))
        continue;

      auto MASize = DL.getTypeAllocSize(MA->getAccessValue()->getType());
      if (MASize > StoreSize) {
        DEBUG(dbgs() << "    Reject because storage size is insufficient\n");
        continue;
      }

      // Try to map MemoryKind::Value scalars.
      if (SAI->isValueKind()) {
        if (!tryMapValue(SAI, EltTarget))
          continue;

        auto *DefAcc = S->getValueDef(SAI);
        ProcessAllIncoming(DefAcc->getStatement());

        AnyMapped = true;
        continue;
      }

      // Try to map MemoryKind::PHI scalars.
      if (SAI->isPHIKind()) {
        if (!tryMapPHI(SAI, EltTarget))
          continue;
        // Add inputs of all incoming statements to the worklist. Prefer the
        // input accesses of the incoming blocks.
        for (auto *PHIWrite : S->getPHIIncomings(SAI)) {
          auto *PHIWriteStmt = PHIWrite->getStatement();
          bool FoundAny = false;
          for (auto Incoming : PHIWrite->getIncoming()) {
            auto *IncomingInputMA =
                PHIWriteStmt->lookupInputAccessOf(Incoming.second);
            if (!IncomingInputMA)
              continue;

            Worklist.push_back(IncomingInputMA);
            FoundAny = true;
          }

          if (!FoundAny)
            ProcessAllIncoming(PHIWrite->getStatement());
        }

        AnyMapped = true;
        continue;
      }
    }

    if (AnyMapped) {
      TargetsMapped++;
      NumberOfTargetsMapped++;
    }
    return AnyMapped;
  }

  /// Compute when an array element is unused.
  ///
  /// @return { [Element[] -> Zone[]] }
  isl::union_set computeLifetime() const {
    // { Element[] -> Zone[] }
    auto ArrayUnused = computeArrayUnused(Schedule, AllMustWrites, AllReads,
                                          false, false, true);

    auto Result = give(isl_union_map_wrap(ArrayUnused.copy()));

    simplify(Result);
    return Result;
  }

  /// Determine when an array element is written to, and which value instance is
  /// written.
  ///
  /// @return { [Element[] -> Scatter[]] -> ValInst[] }
  isl::union_map computeWritten() const {
    // { [Element[] -> Scatter[]] -> ValInst[] }
    auto EltWritten = applyDomainRange(AllWriteValInst, Schedule);

    simplify(EltWritten);
    return EltWritten;
  }

  /// Determine whether an access touches at most one element.
  ///
  /// The accessed element could be a scalar or accessing an array with constant
  /// subscript, such that all instances access only that element.
  ///
  /// @param MA The access to test.
  ///
  /// @return True, if zero or one elements are accessed; False if at least two
  ///         different elements are accessed.
  bool isScalarAccess(MemoryAccess *MA) {
    auto Map = getAccessRelationFor(MA);
    auto Set = give(isl_map_range(Map.take()));
    return isl_set_is_singleton(Set.keep()) == isl_bool_true;
  }

  /// Print mapping statistics to @p OS.
  void printStatistics(llvm::raw_ostream &OS, int Indent = 0) const {
    OS.indent(Indent) << "Statistics {\n";
    OS.indent(Indent + 4) << "Compatible overwrites: "
                          << NumberOfCompatibleTargets << "\n";
    OS.indent(Indent + 4) << "Overwrites mapped to:  " << NumberOfTargetsMapped
                          << '\n';
    OS.indent(Indent + 4) << "Value scalars mapped:  "
                          << NumberOfMappedValueScalars << '\n';
    OS.indent(Indent + 4) << "PHI scalars mapped:    "
                          << NumberOfMappedPHIScalars << '\n';
    OS.indent(Indent) << "}\n";
  }

  /// Return whether at least one transformation been applied.
  bool isModified() const { return NumberOfTargetsMapped > 0; }

public:
  DeLICMImpl(Scop *S, LoopInfo *LI) : ZoneAlgorithm("polly-delicm", S, LI) {}

  /// Calculate the lifetime (definition to last use) of every array element.
  ///
  /// @return True if the computed lifetimes (#Zone) is usable.
  bool computeZone() {
    // Check that nothing strange occurs.
    collectCompatibleElts();

    isl::union_set EltUnused;
    isl::union_map EltKnown, EltWritten;

    {
      IslMaxOperationsGuard MaxOpGuard(IslCtx.get(), DelicmMaxOps);

      computeCommon();

      EltUnused = computeLifetime();
      EltKnown = computeKnown(true, false);
      EltWritten = computeWritten();
    }
    DeLICMAnalyzed++;

    if (!EltUnused || !EltKnown || !EltWritten) {
      assert(isl_ctx_last_error(IslCtx.get()) == isl_error_quota &&
             "The only reason that these things have not been computed should "
             "be if the max-operations limit hit");
      DeLICMOutOfQuota++;
      DEBUG(dbgs() << "DeLICM analysis exceeded max_operations\n");
      DebugLoc Begin, End;
      getDebugLocations(getBBPairForRegion(&S->getRegion()), Begin, End);
      OptimizationRemarkAnalysis R(DEBUG_TYPE, "OutOfQuota", Begin,
                                   S->getEntry());
      R << "maximal number of operations exceeded during zone analysis";
      S->getFunction().getContext().diagnose(R);
      return false;
    }

    Zone = OriginalZone = Knowledge(nullptr, EltUnused, EltKnown, EltWritten);
    DEBUG(dbgs() << "Computed Zone:\n"; OriginalZone.print(dbgs(), 4));

    assert(Zone.isUsable() && OriginalZone.isUsable());
    return true;
  }

  /// Try to map as many scalars to unused array elements as possible.
  ///
  /// Multiple scalars might be mappable to intersecting unused array element
  /// zones, but we can only chose one. This is a greedy algorithm, therefore
  /// the first processed element claims it.
  void greedyCollapse() {
    bool Modified = false;

    for (auto &Stmt : *S) {
      for (auto *MA : Stmt) {
        if (!MA->isLatestArrayKind())
          continue;
        if (!MA->isWrite())
          continue;

        if (MA->isMayWrite()) {
          DEBUG(dbgs() << "Access " << MA
                       << " pruned because it is a MAY_WRITE\n");
          OptimizationRemarkMissed R(DEBUG_TYPE, "TargetMayWrite",
                                     MA->getAccessInstruction());
          R << "Skipped possible mapping target because it is not an "
               "unconditional overwrite";
          S->getFunction().getContext().diagnose(R);
          continue;
        }

        if (Stmt.getNumIterators() == 0) {
          DEBUG(dbgs() << "Access " << MA
                       << " pruned because it is not in a loop\n");
          OptimizationRemarkMissed R(DEBUG_TYPE, "WriteNotInLoop",
                                     MA->getAccessInstruction());
          R << "skipped possible mapping target because it is not in a loop";
          S->getFunction().getContext().diagnose(R);
          continue;
        }

        if (isScalarAccess(MA)) {
          DEBUG(dbgs() << "Access " << MA
                       << " pruned because it writes only a single element\n");
          OptimizationRemarkMissed R(DEBUG_TYPE, "ScalarWrite",
                                     MA->getAccessInstruction());
          R << "skipped possible mapping target because the memory location "
               "written to does not depend on its outer loop";
          S->getFunction().getContext().diagnose(R);
          continue;
        }

        if (!isa<StoreInst>(MA->getAccessInstruction())) {
          DEBUG(dbgs() << "Access " << MA
                       << " pruned because it is not a StoreInst\n");
          OptimizationRemarkMissed R(DEBUG_TYPE, "NotAStore",
                                     MA->getAccessInstruction());
          R << "skipped possible mapping target because non-store instructions "
               "are not supported";
          S->getFunction().getContext().diagnose(R);
          continue;
        }

        // Check for more than one element acces per statement instance.
        // Currently we expect write accesses to be functional, eg. disallow
        //
        //   { Stmt[0] -> [i] : 0 <= i < 2 }
        //
        // This may occur when some accesses to the element write/read only
        // parts of the element, eg. a single byte. Polly then divides each
        // element into subelements of the smallest access length, normal access
        // then touch multiple of such subelements. It is very common when the
        // array is accesses with memset, memcpy or memmove which take i8*
        // arguments.
        isl::union_map AccRel = MA->getLatestAccessRelation();
        if (!AccRel.is_single_valued().is_true()) {
          DEBUG(dbgs() << "Access " << MA
                       << " is incompatible because it writes multiple "
                          "elements per instance\n");
          OptimizationRemarkMissed R(DEBUG_TYPE, "NonFunctionalAccRel",
                                     MA->getAccessInstruction());
          R << "skipped possible mapping target because it writes more than "
               "one element";
          S->getFunction().getContext().diagnose(R);
          continue;
        }

        isl::union_set TouchedElts = AccRel.range();
        if (!TouchedElts.is_subset(CompatibleElts)) {
          DEBUG(
              dbgs()
              << "Access " << MA
              << " is incompatible because it touches incompatible elements\n");
          OptimizationRemarkMissed R(DEBUG_TYPE, "IncompatibleElts",
                                     MA->getAccessInstruction());
          R << "skipped possible mapping target because a target location "
               "cannot be reliably analyzed";
          S->getFunction().getContext().diagnose(R);
          continue;
        }

        assert(isCompatibleAccess(MA));
        NumberOfCompatibleTargets++;
        DEBUG(dbgs() << "Analyzing target access " << MA << "\n");
        if (collapseScalarsToStore(MA))
          Modified = true;
      }
    }

    if (Modified)
      DeLICMScopsModified++;
  }

  /// Dump the internal information about a performed DeLICM to @p OS.
  void print(llvm::raw_ostream &OS, int Indent = 0) {
    if (!Zone.isUsable()) {
      OS.indent(Indent) << "Zone not computed\n";
      return;
    }

    printStatistics(OS, Indent);
    if (!isModified()) {
      OS.indent(Indent) << "No modification has been made\n";
      return;
    }
    printAccesses(OS, Indent);
  }
};

class DeLICM : public ScopPass {
private:
  DeLICM(const DeLICM &) = delete;
  const DeLICM &operator=(const DeLICM &) = delete;

  /// The pass implementation, also holding per-scop data.
  std::unique_ptr<DeLICMImpl> Impl;

  void collapseToUnused(Scop &S) {
    auto &LI = getAnalysis<LoopInfoWrapperPass>().getLoopInfo();
    Impl = make_unique<DeLICMImpl>(&S, &LI);

    if (!Impl->computeZone()) {
      DEBUG(dbgs() << "Abort because cannot reliably compute lifetimes\n");
      return;
    }

    DEBUG(dbgs() << "Collapsing scalars to unused array elements...\n");
    Impl->greedyCollapse();

    DEBUG(dbgs() << "\nFinal Scop:\n");
    DEBUG(dbgs() << S);
  }

public:
  static char ID;
  explicit DeLICM() : ScopPass(ID) {}

  virtual void getAnalysisUsage(AnalysisUsage &AU) const override {
    AU.addRequiredTransitive<ScopInfoRegionPass>();
    AU.addRequired<LoopInfoWrapperPass>();
    AU.setPreservesAll();
  }

  virtual bool runOnScop(Scop &S) override {
    // Free resources for previous scop's computation, if not yet done.
    releaseMemory();

    collapseToUnused(S);

    auto ScopStats = S.getStatistics();
    NumValueWrites += ScopStats.NumValueWrites;
    NumValueWritesInLoops += ScopStats.NumValueWritesInLoops;
    NumPHIWrites += ScopStats.NumPHIWrites;
    NumPHIWritesInLoops += ScopStats.NumPHIWritesInLoops;
    NumSingletonWrites += ScopStats.NumSingletonWrites;
    NumSingletonWritesInLoops += ScopStats.NumSingletonWritesInLoops;

    return false;
  }

  virtual void printScop(raw_ostream &OS, Scop &S) const override {
    if (!Impl)
      return;
    assert(Impl->getScop() == &S);

    OS << "DeLICM result:\n";
    Impl->print(OS);
  }

  virtual void releaseMemory() override { Impl.reset(); }
};

char DeLICM::ID;
} // anonymous namespace

Pass *polly::createDeLICMPass() { return new DeLICM(); }

INITIALIZE_PASS_BEGIN(DeLICM, "polly-delicm", "Polly - DeLICM/DePRE", false,
                      false)
INITIALIZE_PASS_DEPENDENCY(ScopInfoWrapperPass)
INITIALIZE_PASS_DEPENDENCY(LoopInfoWrapperPass)
INITIALIZE_PASS_END(DeLICM, "polly-delicm", "Polly - DeLICM/DePRE", false,
                    false)

bool polly::isConflicting(
    isl::union_set ExistingOccupied, isl::union_set ExistingUnused,
    isl::union_map ExistingKnown, isl::union_map ExistingWrites,
    isl::union_set ProposedOccupied, isl::union_set ProposedUnused,
    isl::union_map ProposedKnown, isl::union_map ProposedWrites,
    llvm::raw_ostream *OS, unsigned Indent) {
  Knowledge Existing(std::move(ExistingOccupied), std::move(ExistingUnused),
                     std::move(ExistingKnown), std::move(ExistingWrites));
  Knowledge Proposed(std::move(ProposedOccupied), std::move(ProposedUnused),
                     std::move(ProposedKnown), std::move(ProposedWrites));

  return Knowledge::isConflicting(Existing, Proposed, OS, Indent);
}<|MERGE_RESOLUTION|>--- conflicted
+++ resolved
@@ -60,13 +60,6 @@
 STATISTIC(TargetsMapped, "Number of stores used for at least one mapping");
 STATISTIC(DeLICMScopsModified, "Number of SCoPs optimized");
 
-<<<<<<< HEAD
-isl::union_map computeReachingDefinition(isl::union_map Schedule,
-                                         isl::union_map Writes, bool InclDef,
-                                         bool InclRedef) {
-  return computeReachingWrite(Schedule, Writes, false, InclDef, InclRedef);
-}
-=======
 STATISTIC(NumValueWrites, "Number of scalar value writes after DeLICM");
 STATISTIC(NumValueWritesInLoops,
           "Number of scalar value writes nested in affine loops after DeLICM");
@@ -76,7 +69,6 @@
 STATISTIC(NumSingletonWrites, "Number of singleton writes after DeLICM");
 STATISTIC(NumSingletonWritesInLoops,
           "Number of singleton writes nested in affine loops after DeLICM");
->>>>>>> 0e95ba0d
 
 isl::union_map computeReachingOverwrite(isl::union_map Schedule,
                                         isl::union_map Writes,
@@ -668,55 +660,6 @@
     return std::make_pair(DefUses, Lifetime);
   }
 
-<<<<<<< HEAD
-  /// For each 'execution' of a PHINode, get the incoming block that was
-  /// executed before.
-  ///
-  /// For each PHI instance we can directly determine which was the incoming
-  /// block, and hence derive which value the PHI has.
-  ///
-  /// @param SAI The ScopArrayInfo representing the PHI's storage.
-  ///
-  /// @return { DomainPHIRead[] -> DomainPHIWrite[] }
-  isl::union_map computePerPHI(const ScopArrayInfo *SAI) {
-    assert(SAI->isPHIKind());
-
-    // { DomainPHIWrite[] -> Scatter[] }
-    auto PHIWriteScatter = makeEmptyUnionMap();
-
-    // Collect all incoming block timepoint.
-    for (auto *MA : S->getPHIIncomings(SAI)) {
-      auto Scatter = getScatterFor(MA);
-      PHIWriteScatter =
-          give(isl_union_map_add_map(PHIWriteScatter.take(), Scatter.take()));
-    }
-
-    // { DomainPHIRead[] -> Scatter[] }
-    auto PHIReadScatter = getScatterFor(S->getPHIRead(SAI));
-
-    // { DomainPHIRead[] -> Scatter[] }
-    auto BeforeRead = beforeScatter(PHIReadScatter, true);
-
-    // { Scatter[] }
-    auto WriteTimes = singleton(
-        give(isl_union_map_range(PHIWriteScatter.copy())), ScatterSpace);
-
-    // { DomainPHIRead[] -> Scatter[] }
-    auto PHIWriteTimes =
-        give(isl_map_intersect_range(BeforeRead.take(), WriteTimes.take()));
-    auto LastPerPHIWrites = give(isl_map_lexmax(PHIWriteTimes.take()));
-
-    // { DomainPHIRead[] -> DomainPHIWrite[] }
-    auto Result = give(isl_union_map_apply_range(
-        isl_union_map_from_map(LastPerPHIWrites.take()),
-        isl_union_map_reverse(PHIWriteScatter.take())));
-    assert(isl_union_map_is_single_valued(Result.keep()) == isl_bool_true);
-    assert(isl_union_map_is_injective(Result.keep()) == isl_bool_true);
-    return Result;
-  }
-
-=======
->>>>>>> 0e95ba0d
   /// Try to map a MemoryKind::Value to a given array element.
   ///
   /// @param SAI       Representation of the scalar's memory to map.
@@ -849,11 +792,7 @@
     }
 
     auto *WA = S->getValueDef(SAI);
-<<<<<<< HEAD
-    WA->setNewAccessRelation(DefTarget.copy());
-=======
     WA->setNewAccessRelation(DefTarget);
->>>>>>> 0e95ba0d
     applyLifetime(Proposed);
 
     MappedValueScalars++;
@@ -1064,11 +1003,7 @@
 
     // Redirect the PHI read.
     auto *PHIRead = S->getPHIRead(SAI);
-<<<<<<< HEAD
-    PHIRead->setNewAccessRelation(ReadTarget.copy());
-=======
     PHIRead->setNewAccessRelation(ReadTarget);
->>>>>>> 0e95ba0d
     applyLifetime(Proposed);
 
     MappedPHIScalars++;
