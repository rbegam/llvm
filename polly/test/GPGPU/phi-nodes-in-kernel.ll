--- conflicted
+++ resolved
@@ -48,11 +48,7 @@
 ; CODE-NEXT: if (32 * b0 + t0 <= 48)
 ; CODE-NEXT:     Stmt_for_body17(0, 32 * b0 + t0);
 
-<<<<<<< HEAD
-; IR: [[REGC:%.+]] =   bitcast i32* %27 to i8*
-=======
 ; IR: [[REGC:%.+]] =   bitcast i32* %23 to i8*
->>>>>>> 2582fbcf
 ; IR-NEXT:  call void @polly_copyFromDeviceToHost(i8* %p_dev_array_MemRef_c, i8* [[REGC]], i64 196)
 
 ; KERNEL-IR: define ptx_kernel void @FUNC_kernel_dynprog_SCOP_0_KERNEL_0(i8 addrspace(1)* %MemRef_c, i32) #0 {
