--- conflicted
+++ resolved
@@ -108,15 +108,10 @@
     /// Context-sensitive version of a keyword attribute.
     AS_ContextSensitiveKeyword,
     /// #pragma ...
-<<<<<<< HEAD
-    AS_Pragma
+    AS_Pragma,
 #if INTEL_SPECIFIC_CILKPLUS
-    ,
     AS_CilkKeyword
 #endif // INTEL_SPECIFIC_CILKPLUS
-=======
-    AS_Pragma,
->>>>>>> 62ae8f67
   };
 
 private:
