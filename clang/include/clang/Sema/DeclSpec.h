//===--- DeclSpec.h - Parsed declaration specifiers -------------*- C++ -*-===//
//
//                     The LLVM Compiler Infrastructure
//
// This file is distributed under the University of Illinois Open Source
// License. See LICENSE.TXT for details.
//
//===----------------------------------------------------------------------===//
///
/// \file
/// This file defines the classes used to store parsed information about
/// declaration-specifiers and declarators.
///
/// \verbatim
///   static const int volatile x, *y, *(*(*z)[10])(const void *x);
///   ------------------------- -  --  ---------------------------
///     declaration-specifiers  \  |   /
///                            declarators
/// \endverbatim
///
//===----------------------------------------------------------------------===//

#ifndef LLVM_CLANG_SEMA_DECLSPEC_H
#define LLVM_CLANG_SEMA_DECLSPEC_H

#include "clang/AST/NestedNameSpecifier.h"
#include "clang/Basic/ExceptionSpecificationType.h"
#include "clang/Basic/Lambda.h"
#include "clang/Basic/OperatorKinds.h"
#include "clang/Basic/Specifiers.h"
#include "clang/Lex/Token.h"
#include "clang/Sema/AttributeList.h"
#include "clang/Sema/Ownership.h"
#include "llvm/ADT/SmallVector.h"
#include "llvm/Support/Compiler.h"
#include "llvm/Support/ErrorHandling.h"

namespace clang {
  class ASTContext;
  class CXXRecordDecl;
  class TypeLoc;
  class LangOptions;
  class IdentifierInfo;
  class NamespaceAliasDecl;
  class NamespaceDecl;
  class ObjCDeclSpec;
  class Sema;
  class Declarator;
  struct TemplateIdAnnotation;

/// Represents a C++ nested-name-specifier or a global scope specifier.
///
/// These can be in 3 states:
///   1) Not present, identified by isEmpty()
///   2) Present, identified by isNotEmpty()
///      2.a) Valid, identified by isValid()
///      2.b) Invalid, identified by isInvalid().
///
/// isSet() is deprecated because it mostly corresponded to "valid" but was
/// often used as if it meant "present".
///
/// The actual scope is described by getScopeRep().
class CXXScopeSpec {
  SourceRange Range;  
  NestedNameSpecifierLocBuilder Builder;

public:
  SourceRange getRange() const { return Range; }
  void setRange(SourceRange R) { Range = R; }
  void setBeginLoc(SourceLocation Loc) { Range.setBegin(Loc); }
  void setEndLoc(SourceLocation Loc) { Range.setEnd(Loc); }
  SourceLocation getBeginLoc() const { return Range.getBegin(); }
  SourceLocation getEndLoc() const { return Range.getEnd(); }

  /// Retrieve the representation of the nested-name-specifier.
  NestedNameSpecifier *getScopeRep() const { 
    return Builder.getRepresentation(); 
  }

  /// Extend the current nested-name-specifier by another
  /// nested-name-specifier component of the form 'type::'.
  ///
  /// \param Context The AST context in which this nested-name-specifier
  /// resides.
  ///
  /// \param TemplateKWLoc The location of the 'template' keyword, if present.
  ///
  /// \param TL The TypeLoc that describes the type preceding the '::'.
  ///
  /// \param ColonColonLoc The location of the trailing '::'.
  void Extend(ASTContext &Context, SourceLocation TemplateKWLoc, TypeLoc TL,
              SourceLocation ColonColonLoc);

  /// Extend the current nested-name-specifier by another 
  /// nested-name-specifier component of the form 'identifier::'.
  ///
  /// \param Context The AST context in which this nested-name-specifier
  /// resides.
  ///
  /// \param Identifier The identifier.
  ///
  /// \param IdentifierLoc The location of the identifier.
  ///
  /// \param ColonColonLoc The location of the trailing '::'.
  void Extend(ASTContext &Context, IdentifierInfo *Identifier,
              SourceLocation IdentifierLoc, SourceLocation ColonColonLoc);

  /// Extend the current nested-name-specifier by another 
  /// nested-name-specifier component of the form 'namespace::'.
  ///
  /// \param Context The AST context in which this nested-name-specifier
  /// resides.
  ///
  /// \param Namespace The namespace.
  ///
  /// \param NamespaceLoc The location of the namespace name.
  ///
  /// \param ColonColonLoc The location of the trailing '::'.
  void Extend(ASTContext &Context, NamespaceDecl *Namespace,
              SourceLocation NamespaceLoc, SourceLocation ColonColonLoc);

  /// Extend the current nested-name-specifier by another 
  /// nested-name-specifier component of the form 'namespace-alias::'.
  ///
  /// \param Context The AST context in which this nested-name-specifier
  /// resides.
  ///
  /// \param Alias The namespace alias.
  ///
  /// \param AliasLoc The location of the namespace alias 
  /// name.
  ///
  /// \param ColonColonLoc The location of the trailing '::'.
  void Extend(ASTContext &Context, NamespaceAliasDecl *Alias,
              SourceLocation AliasLoc, SourceLocation ColonColonLoc);

  /// Turn this (empty) nested-name-specifier into the global
  /// nested-name-specifier '::'.
  void MakeGlobal(ASTContext &Context, SourceLocation ColonColonLoc);
  
  /// Turns this (empty) nested-name-specifier into '__super'
  /// nested-name-specifier.
  ///
  /// \param Context The AST context in which this nested-name-specifier
  /// resides.
  ///
  /// \param RD The declaration of the class in which nested-name-specifier
  /// appeared.
  ///
  /// \param SuperLoc The location of the '__super' keyword.
  /// name.
  ///
  /// \param ColonColonLoc The location of the trailing '::'.
  void MakeSuper(ASTContext &Context, CXXRecordDecl *RD,
                 SourceLocation SuperLoc, SourceLocation ColonColonLoc);

  /// Make a new nested-name-specifier from incomplete source-location
  /// information.
  ///
  /// FIXME: This routine should be used very, very rarely, in cases where we
  /// need to synthesize a nested-name-specifier. Most code should instead use
  /// \c Adopt() with a proper \c NestedNameSpecifierLoc.
  void MakeTrivial(ASTContext &Context, NestedNameSpecifier *Qualifier, 
                   SourceRange R);
  
  /// Adopt an existing nested-name-specifier (with source-range 
  /// information).
  void Adopt(NestedNameSpecifierLoc Other);
  
  /// Retrieve a nested-name-specifier with location information, copied
  /// into the given AST context.
  ///
  /// \param Context The context into which this nested-name-specifier will be
  /// copied.
  NestedNameSpecifierLoc getWithLocInContext(ASTContext &Context) const;

  /// Retrieve the location of the name in the last qualifier
  /// in this nested name specifier.
  ///
  /// For example, the location of \c bar
  /// in
  /// \verbatim
  ///   \::foo::bar<0>::
  ///           ^~~
  /// \endverbatim
  SourceLocation getLastQualifierNameLoc() const;

  /// No scope specifier.
  bool isEmpty() const { return !Range.isValid(); }
  /// A scope specifier is present, but may be valid or invalid.
  bool isNotEmpty() const { return !isEmpty(); }

  /// An error occurred during parsing of the scope specifier.
  bool isInvalid() const { return isNotEmpty() && getScopeRep() == nullptr; }
  /// A scope specifier is present, and it refers to a real scope.
  bool isValid() const { return isNotEmpty() && getScopeRep() != nullptr; }

  /// Indicate that this nested-name-specifier is invalid.
  void SetInvalid(SourceRange R) { 
    assert(R.isValid() && "Must have a valid source range");
    if (Range.getBegin().isInvalid())
      Range.setBegin(R.getBegin());
    Range.setEnd(R.getEnd());
    Builder.Clear();
  }
  
  /// Deprecated.  Some call sites intend isNotEmpty() while others intend
  /// isValid().
  bool isSet() const { return getScopeRep() != nullptr; }

  void clear() {
    Range = SourceRange();
    Builder.Clear();
  }

  /// Retrieve the data associated with the source-location information.
  char *location_data() const { return Builder.getBuffer().first; }
  
  /// Retrieve the size of the data associated with source-location 
  /// information.
  unsigned location_size() const { return Builder.getBuffer().second; }
};

/// Captures information about "declaration specifiers".
///
/// "Declaration specifiers" encompasses storage-class-specifiers,
/// type-specifiers, type-qualifiers, and function-specifiers.
class DeclSpec {
public:
  /// storage-class-specifier
  /// \note The order of these enumerators is important for diagnostics.
  enum SCS {
    SCS_unspecified = 0,
    SCS_typedef,
    SCS_extern,
    SCS_static,
    SCS_auto,
    SCS_register,
    SCS_private_extern,
    SCS_mutable
  };

  // Import thread storage class specifier enumeration and constants.
  // These can be combined with SCS_extern and SCS_static.
  typedef ThreadStorageClassSpecifier TSCS;
  static const TSCS TSCS_unspecified = clang::TSCS_unspecified;
  static const TSCS TSCS___thread = clang::TSCS___thread;
  static const TSCS TSCS_thread_local = clang::TSCS_thread_local;
  static const TSCS TSCS__Thread_local = clang::TSCS__Thread_local;

  // Import type specifier width enumeration and constants.
  typedef TypeSpecifierWidth TSW;
  static const TSW TSW_unspecified = clang::TSW_unspecified;
  static const TSW TSW_short = clang::TSW_short;
  static const TSW TSW_long = clang::TSW_long;
  static const TSW TSW_longlong = clang::TSW_longlong;
  
  enum TSC {
    TSC_unspecified,
    TSC_imaginary,
    TSC_complex
  };

  // Import type specifier sign enumeration and constants.
  typedef TypeSpecifierSign TSS;
  static const TSS TSS_unspecified = clang::TSS_unspecified;
  static const TSS TSS_signed = clang::TSS_signed;
  static const TSS TSS_unsigned = clang::TSS_unsigned;

  // Import type specifier type enumeration and constants.
  typedef TypeSpecifierType TST;
  static const TST TST_unspecified = clang::TST_unspecified;
  static const TST TST_void = clang::TST_void;
  static const TST TST_char = clang::TST_char;
  static const TST TST_wchar = clang::TST_wchar;
  static const TST TST_char8 = clang::TST_char8;
  static const TST TST_char16 = clang::TST_char16;
  static const TST TST_char32 = clang::TST_char32;
  static const TST TST_int = clang::TST_int;
  static const TST TST_int128 = clang::TST_int128;
  static const TST TST_half = clang::TST_half;
  static const TST TST_float = clang::TST_float;
  static const TST TST_double = clang::TST_double;
  static const TST TST_float16 = clang::TST_Float16;
  static const TST TST_accum = clang::TST_Accum;
  static const TST TST_fract = clang::TST_Fract;
  static const TST TST_float128 = clang::TST_float128;
  static const TST TST_bool = clang::TST_bool;
  static const TST TST_decimal32 = clang::TST_decimal32;
  static const TST TST_decimal64 = clang::TST_decimal64;
  static const TST TST_decimal128 = clang::TST_decimal128;
  static const TST TST_enum = clang::TST_enum;
  static const TST TST_union = clang::TST_union;
  static const TST TST_struct = clang::TST_struct;
  static const TST TST_interface = clang::TST_interface;
  static const TST TST_class = clang::TST_class;
  static const TST TST_typename = clang::TST_typename;
  static const TST TST_typeofType = clang::TST_typeofType;
  static const TST TST_typeofExpr = clang::TST_typeofExpr;
  static const TST TST_decltype = clang::TST_decltype;
  static const TST TST_decltype_auto = clang::TST_decltype_auto;
  static const TST TST_underlyingType = clang::TST_underlyingType;
#if INTEL_CUSTOMIZATION
  // CQ#369185 - support of __bases and __direct_bases intrinsics.
  static const TST TST_bases = clang::TST_bases;
  static const TST TST_directBases = clang::TST_directBases;
#endif // INTEL_CUSTOMIZATION
  static const TST TST_auto = clang::TST_auto;
  static const TST TST_auto_type = clang::TST_auto_type;
  static const TST TST_unknown_anytype = clang::TST_unknown_anytype;
  static const TST TST_atomic = clang::TST_atomic;
#define GENERIC_IMAGE_TYPE(ImgType, Id) \
  static const TST TST_##ImgType##_t = clang::TST_##ImgType##_t;
#include "clang/Basic/OpenCLImageTypes.def"
  static const TST TST_error = clang::TST_error;

  // type-qualifiers
  enum TQ {   // NOTE: These flags must be kept in sync with Qualifiers::TQ.
    TQ_unspecified = 0,
    TQ_const       = 1,
    TQ_restrict    = 2,
    TQ_volatile    = 4,
    TQ_unaligned   = 8,
    // This has no corresponding Qualifiers::TQ value, because it's not treated
    // as a qualifier in our type system.
    TQ_atomic      = 16
  };

  /// ParsedSpecifiers - Flags to query which specifiers were applied.  This is
  /// returned by getParsedSpecifiers.
  enum ParsedSpecifiers {
    PQ_None                  = 0,
    PQ_StorageClassSpecifier = 1,
    PQ_TypeSpecifier         = 2,
    PQ_TypeQualifier         = 4,
    PQ_FunctionSpecifier     = 8
    // FIXME: Attributes should be included here.
  };

private:
  // storage-class-specifier
  /*SCS*/unsigned StorageClassSpec : 3;
  /*TSCS*/unsigned ThreadStorageClassSpec : 2;
  unsigned SCS_extern_in_linkage_spec : 1;

  // type-specifier
  /*TSW*/unsigned TypeSpecWidth : 2;
  /*TSC*/unsigned TypeSpecComplex : 2;
  /*TSS*/unsigned TypeSpecSign : 2;
  /*TST*/unsigned TypeSpecType : 6;
  unsigned TypeAltiVecVector : 1;
  unsigned TypeAltiVecPixel : 1;
  unsigned TypeAltiVecBool : 1;
  unsigned TypeSpecOwned : 1;
  unsigned TypeSpecPipe : 1;
<<<<<<< HEAD
#if INTEL_CUSTOMIZATION
  unsigned TypeSpecChannel : 1;
#endif // INTEL_CUSTOMIZATION
=======
  unsigned TypeSpecSat : 1;
>>>>>>> e5a42e97

  // type-qualifiers
  unsigned TypeQualifiers : 5;  // Bitwise OR of TQ.

  // function-specifier
  unsigned FS_inline_specified : 1;
  unsigned FS_forceinline_specified: 1;
  unsigned FS_virtual_specified : 1;
  unsigned FS_explicit_specified : 1;
  unsigned FS_noreturn_specified : 1;

  // friend-specifier
  unsigned Friend_specified : 1;

  // constexpr-specifier
  unsigned Constexpr_specified : 1;

  union {
    UnionParsedType TypeRep;
    Decl *DeclRep;
    Expr *ExprRep;
  };

  // attributes.
  ParsedAttributes Attrs;

  // Scope specifier for the type spec, if applicable.
  CXXScopeSpec TypeScope;

  // SourceLocation info.  These are null if the item wasn't specified or if
  // the setting was synthesized.
  SourceRange Range;

  SourceLocation StorageClassSpecLoc, ThreadStorageClassSpecLoc;
  SourceRange TSWRange;
  SourceLocation TSCLoc, TSSLoc, TSTLoc, AltiVecLoc, TSSatLoc;
  /// TSTNameLoc - If TypeSpecType is any of class, enum, struct, union,
  /// typename, then this is the location of the named type (if present);
  /// otherwise, it is the same as TSTLoc. Hence, the pair TSTLoc and
  /// TSTNameLoc provides source range info for tag types.
  SourceLocation TSTNameLoc;
  SourceRange TypeofParensRange;
  SourceLocation TQ_constLoc, TQ_restrictLoc, TQ_volatileLoc, TQ_atomicLoc,
      TQ_unalignedLoc;
  SourceLocation FS_inlineLoc, FS_virtualLoc, FS_explicitLoc, FS_noreturnLoc;
  SourceLocation FS_forceinlineLoc;
  SourceLocation FriendLoc, ModulePrivateLoc, ConstexprLoc;
  SourceLocation TQ_pipeLoc;
#if INTEL_CUSTOMIZATION
  SourceLocation TQ_channelLoc;
#endif // INTEL_CUSTOMIZATION

  WrittenBuiltinSpecs writtenBS;
  void SaveWrittenBuiltinSpecs();

  ObjCDeclSpec *ObjCQualifiers;

  static bool isTypeRep(TST T) {
    return (T == TST_typename || T == TST_typeofType ||
#if INTEL_CUSTOMIZATION
            // CQ#369185 - support of __bases and __direct_bases intrinsics.
            T == TST_bases || T == TST_directBases ||
#endif // INTEL_CUSTOMIZATION
            T == TST_underlyingType || T == TST_atomic);
  }
  static bool isExprRep(TST T) {
    return (T == TST_typeofExpr || T == TST_decltype);
  }

  DeclSpec(const DeclSpec &) = delete;
  void operator=(const DeclSpec &) = delete;
public:
  static bool isDeclRep(TST T) {
    return (T == TST_enum || T == TST_struct ||
            T == TST_interface || T == TST_union ||
            T == TST_class);
  }

  DeclSpec(AttributeFactory &attrFactory)
    : StorageClassSpec(SCS_unspecified),
      ThreadStorageClassSpec(TSCS_unspecified),
      SCS_extern_in_linkage_spec(false),
      TypeSpecWidth(TSW_unspecified),
      TypeSpecComplex(TSC_unspecified),
      TypeSpecSign(TSS_unspecified),
      TypeSpecType(TST_unspecified),
      TypeAltiVecVector(false),
      TypeAltiVecPixel(false),
      TypeAltiVecBool(false),
      TypeSpecOwned(false),
      TypeSpecPipe(false),
<<<<<<< HEAD
#if INTEL_CUSTOMIZATION
      TypeSpecChannel(false),
#endif // INTEL_CUSTOMIZATION
=======
      TypeSpecSat(false),
>>>>>>> e5a42e97
      TypeQualifiers(TQ_unspecified),
      FS_inline_specified(false),
      FS_forceinline_specified(false),
      FS_virtual_specified(false),
      FS_explicit_specified(false),
      FS_noreturn_specified(false),
      Friend_specified(false),
      Constexpr_specified(false),
      Attrs(attrFactory),
      writtenBS(),
      ObjCQualifiers(nullptr) {
  }

  // storage-class-specifier
  SCS getStorageClassSpec() const { return (SCS)StorageClassSpec; }
  TSCS getThreadStorageClassSpec() const {
    return (TSCS)ThreadStorageClassSpec;
  }
  bool isExternInLinkageSpec() const { return SCS_extern_in_linkage_spec; }
  void setExternInLinkageSpec(bool Value) {
    SCS_extern_in_linkage_spec = Value;
  }

  SourceLocation getStorageClassSpecLoc() const { return StorageClassSpecLoc; }
  SourceLocation getThreadStorageClassSpecLoc() const {
    return ThreadStorageClassSpecLoc;
  }

  void ClearStorageClassSpecs() {
    StorageClassSpec           = DeclSpec::SCS_unspecified;
    ThreadStorageClassSpec     = DeclSpec::TSCS_unspecified;
    SCS_extern_in_linkage_spec = false;
    StorageClassSpecLoc        = SourceLocation();
    ThreadStorageClassSpecLoc  = SourceLocation();
  }

  void ClearTypeSpecType() {
    TypeSpecType = DeclSpec::TST_unspecified;
    TypeSpecOwned = false;
    TSTLoc = SourceLocation();
  }

  // type-specifier
  TSW getTypeSpecWidth() const { return (TSW)TypeSpecWidth; }
  TSC getTypeSpecComplex() const { return (TSC)TypeSpecComplex; }
  TSS getTypeSpecSign() const { return (TSS)TypeSpecSign; }
  TST getTypeSpecType() const { return (TST)TypeSpecType; }
  bool isTypeAltiVecVector() const { return TypeAltiVecVector; }
  bool isTypeAltiVecPixel() const { return TypeAltiVecPixel; }
  bool isTypeAltiVecBool() const { return TypeAltiVecBool; }
  bool isTypeSpecOwned() const { return TypeSpecOwned; }
  bool isTypeRep() const { return isTypeRep((TST) TypeSpecType); }
  bool isTypeSpecPipe() const { return TypeSpecPipe; }
<<<<<<< HEAD
#if INTEL_CUSTOMIZATION
  bool isTypeSpecChannel() const { return TypeSpecChannel; }
#endif // INTEL_CUSTOMIZATION
=======
  bool isTypeSpecSat() const { return TypeSpecSat; }
>>>>>>> e5a42e97

  ParsedType getRepAsType() const {
    assert(isTypeRep((TST) TypeSpecType) && "DeclSpec does not store a type");
    return TypeRep;
  }
  Decl *getRepAsDecl() const {
    assert(isDeclRep((TST) TypeSpecType) && "DeclSpec does not store a decl");
    return DeclRep;
  }
  Expr *getRepAsExpr() const {
    assert(isExprRep((TST) TypeSpecType) && "DeclSpec does not store an expr");
    return ExprRep;
  }
  CXXScopeSpec &getTypeSpecScope() { return TypeScope; }
  const CXXScopeSpec &getTypeSpecScope() const { return TypeScope; }

  SourceRange getSourceRange() const LLVM_READONLY { return Range; }
  SourceLocation getLocStart() const LLVM_READONLY { return Range.getBegin(); }
  SourceLocation getLocEnd() const LLVM_READONLY { return Range.getEnd(); }

  SourceLocation getTypeSpecWidthLoc() const { return TSWRange.getBegin(); }
  SourceRange getTypeSpecWidthRange() const { return TSWRange; }
  SourceLocation getTypeSpecComplexLoc() const { return TSCLoc; }
  SourceLocation getTypeSpecSignLoc() const { return TSSLoc; }
  SourceLocation getTypeSpecTypeLoc() const { return TSTLoc; }
  SourceLocation getAltiVecLoc() const { return AltiVecLoc; }
  SourceLocation getTypeSpecSatLoc() const { return TSSatLoc; }

  SourceLocation getTypeSpecTypeNameLoc() const {
    assert(isDeclRep((TST) TypeSpecType) || TypeSpecType == TST_typename);
    return TSTNameLoc;
  }

  SourceRange getTypeofParensRange() const { return TypeofParensRange; }
  void setTypeofParensRange(SourceRange range) { TypeofParensRange = range; }

  bool hasAutoTypeSpec() const {
    return (TypeSpecType == TST_auto || TypeSpecType == TST_auto_type ||
            TypeSpecType == TST_decltype_auto);
  }

  bool hasTagDefinition() const;

  /// Turn a type-specifier-type into a string like "_Bool" or "union".
  static const char *getSpecifierName(DeclSpec::TST T,
                                      const PrintingPolicy &Policy);
  static const char *getSpecifierName(DeclSpec::TQ Q);
  static const char *getSpecifierName(DeclSpec::TSS S);
  static const char *getSpecifierName(DeclSpec::TSC C);
  static const char *getSpecifierName(DeclSpec::TSW W);
  static const char *getSpecifierName(DeclSpec::SCS S);
  static const char *getSpecifierName(DeclSpec::TSCS S);

  // type-qualifiers

  /// getTypeQualifiers - Return a set of TQs.
  unsigned getTypeQualifiers() const { return TypeQualifiers; }
  SourceLocation getConstSpecLoc() const { return TQ_constLoc; }
  SourceLocation getRestrictSpecLoc() const { return TQ_restrictLoc; }
  SourceLocation getVolatileSpecLoc() const { return TQ_volatileLoc; }
  SourceLocation getAtomicSpecLoc() const { return TQ_atomicLoc; }
  SourceLocation getUnalignedSpecLoc() const { return TQ_unalignedLoc; }
  SourceLocation getPipeLoc() const { return TQ_pipeLoc; }
#if INTEL_CUSTOMIZATION
  SourceLocation getChannelLoc() const { return TQ_channelLoc; }
#endif // INTEL_CUSTOMIZATION

  /// Clear out all of the type qualifiers.
  void ClearTypeQualifiers() {
    TypeQualifiers = 0;
    TQ_constLoc = SourceLocation();
    TQ_restrictLoc = SourceLocation();
    TQ_volatileLoc = SourceLocation();
    TQ_atomicLoc = SourceLocation();
    TQ_unalignedLoc = SourceLocation();
    TQ_pipeLoc = SourceLocation();
  }

  // function-specifier
  bool isInlineSpecified() const {
    return FS_inline_specified | FS_forceinline_specified;
  }
  SourceLocation getInlineSpecLoc() const {
    return FS_inline_specified ? FS_inlineLoc : FS_forceinlineLoc;
  }

  bool isVirtualSpecified() const { return FS_virtual_specified; }
  SourceLocation getVirtualSpecLoc() const { return FS_virtualLoc; }

  bool isExplicitSpecified() const { return FS_explicit_specified; }
  SourceLocation getExplicitSpecLoc() const { return FS_explicitLoc; }

  bool isNoreturnSpecified() const { return FS_noreturn_specified; }
  SourceLocation getNoreturnSpecLoc() const { return FS_noreturnLoc; }

  void ClearFunctionSpecs() {
    FS_inline_specified = false;
    FS_inlineLoc = SourceLocation();
    FS_forceinline_specified = false;
    FS_forceinlineLoc = SourceLocation();
    FS_virtual_specified = false;
    FS_virtualLoc = SourceLocation();
    FS_explicit_specified = false;
    FS_explicitLoc = SourceLocation();
    FS_noreturn_specified = false;
    FS_noreturnLoc = SourceLocation();
  }

  /// Return true if any type-specifier has been found.
  bool hasTypeSpecifier() const {
    return getTypeSpecType() != DeclSpec::TST_unspecified ||
           getTypeSpecWidth() != DeclSpec::TSW_unspecified ||
           getTypeSpecComplex() != DeclSpec::TSC_unspecified ||
           getTypeSpecSign() != DeclSpec::TSS_unspecified;
  }

  /// Return a bitmask of which flavors of specifiers this
  /// DeclSpec includes.
  unsigned getParsedSpecifiers() const;

  /// isEmpty - Return true if this declaration specifier is completely empty:
  /// no tokens were parsed in the production of it.
  bool isEmpty() const {
    return getParsedSpecifiers() == DeclSpec::PQ_None;
  }

  void SetRangeStart(SourceLocation Loc) { Range.setBegin(Loc); }
  void SetRangeEnd(SourceLocation Loc) { Range.setEnd(Loc); }

  /// These methods set the specified attribute of the DeclSpec and
  /// return false if there was no error.  If an error occurs (for
  /// example, if we tried to set "auto" on a spec with "extern"
  /// already set), they return true and set PrevSpec and DiagID
  /// such that
  ///   Diag(Loc, DiagID) << PrevSpec;
  /// will yield a useful result.
  ///
  /// TODO: use a more general approach that still allows these
  /// diagnostics to be ignored when desired.
  bool SetStorageClassSpec(Sema &S, SCS SC, SourceLocation Loc,
                           const char *&PrevSpec, unsigned &DiagID,
                           const PrintingPolicy &Policy);
  bool SetStorageClassSpecThread(TSCS TSC, SourceLocation Loc,
                                 const char *&PrevSpec, unsigned &DiagID);
  bool SetTypeSpecWidth(TSW W, SourceLocation Loc, const char *&PrevSpec,
                        unsigned &DiagID, const PrintingPolicy &Policy);
  bool SetTypeSpecComplex(TSC C, SourceLocation Loc, const char *&PrevSpec,
                          unsigned &DiagID);
  bool SetTypeSpecSign(TSS S, SourceLocation Loc, const char *&PrevSpec,
                       unsigned &DiagID);
  bool SetTypeSpecType(TST T, SourceLocation Loc, const char *&PrevSpec,
                       unsigned &DiagID, const PrintingPolicy &Policy);
  bool SetTypeSpecType(TST T, SourceLocation Loc, const char *&PrevSpec,
                       unsigned &DiagID, ParsedType Rep,
                       const PrintingPolicy &Policy);
  bool SetTypeSpecType(TST T, SourceLocation Loc, const char *&PrevSpec,
                       unsigned &DiagID, Decl *Rep, bool Owned,
                       const PrintingPolicy &Policy);
  bool SetTypeSpecType(TST T, SourceLocation TagKwLoc,
                       SourceLocation TagNameLoc, const char *&PrevSpec,
                       unsigned &DiagID, ParsedType Rep,
                       const PrintingPolicy &Policy);
  bool SetTypeSpecType(TST T, SourceLocation TagKwLoc,
                       SourceLocation TagNameLoc, const char *&PrevSpec,
                       unsigned &DiagID, Decl *Rep, bool Owned,
                       const PrintingPolicy &Policy);

  bool SetTypeSpecType(TST T, SourceLocation Loc, const char *&PrevSpec,
                       unsigned &DiagID, Expr *Rep,
                       const PrintingPolicy &policy);
  bool SetTypeAltiVecVector(bool isAltiVecVector, SourceLocation Loc,
                       const char *&PrevSpec, unsigned &DiagID,
                       const PrintingPolicy &Policy);
  bool SetTypeAltiVecPixel(bool isAltiVecPixel, SourceLocation Loc,
                       const char *&PrevSpec, unsigned &DiagID,
                       const PrintingPolicy &Policy);
  bool SetTypeAltiVecBool(bool isAltiVecBool, SourceLocation Loc,
                       const char *&PrevSpec, unsigned &DiagID,
                       const PrintingPolicy &Policy);
  bool SetTypePipe(bool isPipe, SourceLocation Loc,
                       const char *&PrevSpec, unsigned &DiagID,
                       const PrintingPolicy &Policy);
<<<<<<< HEAD
#if INTEL_CUSTOMIZATION
  bool SetTypeChannel(bool isChannel, SourceLocation Loc,
                      const char *&PrevSpec, unsigned &DiagID,
                      const PrintingPolicy &Policy);
#endif // INTEL_CUSTOMIZATION
=======
  bool SetTypeSpecSat(SourceLocation Loc, const char *&PrevSpec,
                      unsigned &DiagID);
>>>>>>> e5a42e97
  bool SetTypeSpecError();
  void UpdateDeclRep(Decl *Rep) {
    assert(isDeclRep((TST) TypeSpecType));
    DeclRep = Rep;
  }
  void UpdateTypeRep(ParsedType Rep) {
    assert(isTypeRep((TST) TypeSpecType));
    TypeRep = Rep;
  }
  void UpdateExprRep(Expr *Rep) {
    assert(isExprRep((TST) TypeSpecType));
    ExprRep = Rep;
  }

  bool SetTypeQual(TQ T, SourceLocation Loc, const char *&PrevSpec,
                   unsigned &DiagID, const LangOptions &Lang);

  bool setFunctionSpecInline(SourceLocation Loc, const char *&PrevSpec,
                             unsigned &DiagID);
  bool setFunctionSpecForceInline(SourceLocation Loc, const char *&PrevSpec,
                                  unsigned &DiagID);
  bool setFunctionSpecVirtual(SourceLocation Loc, const char *&PrevSpec,
                              unsigned &DiagID);
  bool setFunctionSpecExplicit(SourceLocation Loc, const char *&PrevSpec,
                               unsigned &DiagID);
  bool setFunctionSpecNoreturn(SourceLocation Loc, const char *&PrevSpec,
                               unsigned &DiagID);

  bool SetFriendSpec(SourceLocation Loc, const char *&PrevSpec,
                     unsigned &DiagID);
  bool setModulePrivateSpec(SourceLocation Loc, const char *&PrevSpec,
                            unsigned &DiagID);
  bool SetConstexprSpec(SourceLocation Loc, const char *&PrevSpec,
                        unsigned &DiagID);

  bool isFriendSpecified() const { return Friend_specified; }
  SourceLocation getFriendSpecLoc() const { return FriendLoc; }

  bool isModulePrivateSpecified() const { return ModulePrivateLoc.isValid(); }
  SourceLocation getModulePrivateSpecLoc() const { return ModulePrivateLoc; }
  
  bool isConstexprSpecified() const { return Constexpr_specified; }
  SourceLocation getConstexprSpecLoc() const { return ConstexprLoc; }

  void ClearConstexprSpec() {
    Constexpr_specified = false;
    ConstexprLoc = SourceLocation();
  }

  AttributePool &getAttributePool() const {
    return Attrs.getPool();
  }

  /// Concatenates two attribute lists.
  ///
  /// The GCC attribute syntax allows for the following:
  ///
  /// \code
  /// short __attribute__(( unused, deprecated ))
  /// int __attribute__(( may_alias, aligned(16) )) var;
  /// \endcode
  ///
  /// This declares 4 attributes using 2 lists. The following syntax is
  /// also allowed and equivalent to the previous declaration.
  ///
  /// \code
  /// short __attribute__((unused)) __attribute__((deprecated))
  /// int __attribute__((may_alias)) __attribute__((aligned(16))) var;
  /// \endcode
  ///
  void addAttributes(AttributeList *AL) {
    Attrs.addAll(AL);
  }

  bool hasAttributes() const { return !Attrs.empty(); }

  ParsedAttributes &getAttributes() { return Attrs; }
  const ParsedAttributes &getAttributes() const { return Attrs; }

  void takeAttributesFrom(ParsedAttributes &attrs) {
    Attrs.takeAllFrom(attrs);
  }

  /// Finish - This does final analysis of the declspec, issuing diagnostics for
  /// things like "_Imaginary" (lacking an FP type).  After calling this method,
  /// DeclSpec is guaranteed self-consistent, even if an error occurred.
  void Finish(Sema &S, const PrintingPolicy &Policy);

  const WrittenBuiltinSpecs& getWrittenBuiltinSpecs() const {
    return writtenBS;
  }

  ObjCDeclSpec *getObjCQualifiers() const { return ObjCQualifiers; }
  void setObjCQualifiers(ObjCDeclSpec *quals) { ObjCQualifiers = quals; }

  /// Checks if this DeclSpec can stand alone, without a Declarator.
  ///
  /// Only tag declspecs can stand alone.
  bool isMissingDeclaratorOk();
};

/// Captures information about "declaration specifiers" specific to
/// Objective-C.
class ObjCDeclSpec {
public:
  /// ObjCDeclQualifier - Qualifier used on types in method
  /// declarations.  Not all combinations are sensible.  Parameters
  /// can be one of { in, out, inout } with one of { bycopy, byref }.
  /// Returns can either be { oneway } or not.
  ///
  /// This should be kept in sync with Decl::ObjCDeclQualifier.
  enum ObjCDeclQualifier {
    DQ_None = 0x0,
    DQ_In = 0x1,
    DQ_Inout = 0x2,
    DQ_Out = 0x4,
    DQ_Bycopy = 0x8,
    DQ_Byref = 0x10,
    DQ_Oneway = 0x20,
    DQ_CSNullability = 0x40
  };

  /// PropertyAttributeKind - list of property attributes.
  /// Keep this list in sync with LLVM's Dwarf.h ApplePropertyAttributes.
  enum ObjCPropertyAttributeKind {
    DQ_PR_noattr = 0x0,
    DQ_PR_readonly = 0x01,
    DQ_PR_getter = 0x02,
    DQ_PR_assign = 0x04,
    DQ_PR_readwrite = 0x08,
    DQ_PR_retain = 0x10,
    DQ_PR_copy = 0x20,
    DQ_PR_nonatomic = 0x40,
    DQ_PR_setter = 0x80,
    DQ_PR_atomic = 0x100,
    DQ_PR_weak =   0x200,
    DQ_PR_strong = 0x400,
    DQ_PR_unsafe_unretained = 0x800,
    DQ_PR_nullability = 0x1000,
    DQ_PR_null_resettable = 0x2000,
    DQ_PR_class = 0x4000
  };

  ObjCDeclSpec()
    : objcDeclQualifier(DQ_None), PropertyAttributes(DQ_PR_noattr),
      Nullability(0), GetterName(nullptr), SetterName(nullptr) { }

  ObjCDeclQualifier getObjCDeclQualifier() const {
    return (ObjCDeclQualifier)objcDeclQualifier;
  }
  void setObjCDeclQualifier(ObjCDeclQualifier DQVal) {
    objcDeclQualifier = (ObjCDeclQualifier) (objcDeclQualifier | DQVal);
  }
  void clearObjCDeclQualifier(ObjCDeclQualifier DQVal) {
    objcDeclQualifier = (ObjCDeclQualifier) (objcDeclQualifier & ~DQVal);
  }

  ObjCPropertyAttributeKind getPropertyAttributes() const {
    return ObjCPropertyAttributeKind(PropertyAttributes);
  }
  void setPropertyAttributes(ObjCPropertyAttributeKind PRVal) {
    PropertyAttributes =
      (ObjCPropertyAttributeKind)(PropertyAttributes | PRVal);
  }

  NullabilityKind getNullability() const {
    assert(((getObjCDeclQualifier() & DQ_CSNullability) ||
            (getPropertyAttributes() & DQ_PR_nullability)) &&
           "Objective-C declspec doesn't have nullability");
    return static_cast<NullabilityKind>(Nullability);
  }

  SourceLocation getNullabilityLoc() const {
    assert(((getObjCDeclQualifier() & DQ_CSNullability) ||
            (getPropertyAttributes() & DQ_PR_nullability)) &&
           "Objective-C declspec doesn't have nullability");
    return NullabilityLoc;
  }

  void setNullability(SourceLocation loc, NullabilityKind kind) {
    assert(((getObjCDeclQualifier() & DQ_CSNullability) ||
            (getPropertyAttributes() & DQ_PR_nullability)) &&
           "Set the nullability declspec or property attribute first");
    Nullability = static_cast<unsigned>(kind);
    NullabilityLoc = loc;
  }

  const IdentifierInfo *getGetterName() const { return GetterName; }
  IdentifierInfo *getGetterName() { return GetterName; }
  SourceLocation getGetterNameLoc() const { return GetterNameLoc; }
  void setGetterName(IdentifierInfo *name, SourceLocation loc) {
    GetterName = name;
    GetterNameLoc = loc;
  }

  const IdentifierInfo *getSetterName() const { return SetterName; }
  IdentifierInfo *getSetterName() { return SetterName; }
  SourceLocation getSetterNameLoc() const { return SetterNameLoc; }
  void setSetterName(IdentifierInfo *name, SourceLocation loc) {
    SetterName = name;
    SetterNameLoc = loc;
  }

private:
  // FIXME: These two are unrelated and mutually exclusive. So perhaps
  // we can put them in a union to reflect their mutual exclusivity
  // (space saving is negligible).
  unsigned objcDeclQualifier : 7;

  // NOTE: VC++ treats enums as signed, avoid using ObjCPropertyAttributeKind
  unsigned PropertyAttributes : 15;

  unsigned Nullability : 2;

  SourceLocation NullabilityLoc;

  IdentifierInfo *GetterName;    // getter name or NULL if no getter
  IdentifierInfo *SetterName;    // setter name or NULL if no setter
  SourceLocation GetterNameLoc; // location of the getter attribute's value
  SourceLocation SetterNameLoc; // location of the setter attribute's value

};

/// Describes the kind of unqualified-id parsed.
enum class UnqualifiedIdKind {
  /// An identifier.
  IK_Identifier,
  /// An overloaded operator name, e.g., operator+.
  IK_OperatorFunctionId,
  /// A conversion function name, e.g., operator int.
  IK_ConversionFunctionId,
  /// A user-defined literal name, e.g., operator "" _i.
  IK_LiteralOperatorId,
  /// A constructor name.
  IK_ConstructorName,
  /// A constructor named via a template-id.
  IK_ConstructorTemplateId,
  /// A destructor name.
  IK_DestructorName,
  /// A template-id, e.g., f<int>.
  IK_TemplateId,
  /// An implicit 'self' parameter
  IK_ImplicitSelfParam,
  /// A deduction-guide name (a template-name)
  IK_DeductionGuideName
};

/// Represents a C++ unqualified-id that has been parsed. 
class UnqualifiedId {
private:
  UnqualifiedId(const UnqualifiedId &Other) = delete;
  const UnqualifiedId &operator=(const UnqualifiedId &) = delete;

public:
  /// Describes the kind of unqualified-id parsed.
  UnqualifiedIdKind Kind;

  struct OFI {
    /// The kind of overloaded operator.
    OverloadedOperatorKind Operator;

    /// The source locations of the individual tokens that name
    /// the operator, e.g., the "new", "[", and "]" tokens in 
    /// operator new []. 
    ///
    /// Different operators have different numbers of tokens in their name,
    /// up to three. Any remaining source locations in this array will be
    /// set to an invalid value for operators with fewer than three tokens.
    unsigned SymbolLocations[3];
  };

  /// Anonymous union that holds extra data associated with the
  /// parsed unqualified-id.
  union {
    /// When Kind == IK_Identifier, the parsed identifier, or when
    /// Kind == IK_UserLiteralId, the identifier suffix.
    IdentifierInfo *Identifier;
    
    /// When Kind == IK_OperatorFunctionId, the overloaded operator
    /// that we parsed.
    struct OFI OperatorFunctionId;
    
    /// When Kind == IK_ConversionFunctionId, the type that the 
    /// conversion function names.
    UnionParsedType ConversionFunctionId;

    /// When Kind == IK_ConstructorName, the class-name of the type
    /// whose constructor is being referenced.
    UnionParsedType ConstructorName;
    
    /// When Kind == IK_DestructorName, the type referred to by the
    /// class-name.
    UnionParsedType DestructorName;

    /// When Kind == IK_DeductionGuideName, the parsed template-name.
    UnionParsedTemplateTy TemplateName;
    
    /// When Kind == IK_TemplateId or IK_ConstructorTemplateId,
    /// the template-id annotation that contains the template name and
    /// template arguments.
    TemplateIdAnnotation *TemplateId;
  };
  
  /// The location of the first token that describes this unqualified-id,
  /// which will be the location of the identifier, "operator" keyword,
  /// tilde (for a destructor), or the template name of a template-id.
  SourceLocation StartLocation;
  
  /// The location of the last token that describes this unqualified-id.
  SourceLocation EndLocation;

  UnqualifiedId()
      : Kind(UnqualifiedIdKind::IK_Identifier), Identifier(nullptr) {}

  /// Clear out this unqualified-id, setting it to default (invalid) 
  /// state.
  void clear() {
    Kind = UnqualifiedIdKind::IK_Identifier;
    Identifier = nullptr;
    StartLocation = SourceLocation();
    EndLocation = SourceLocation();
  }
  
  /// Determine whether this unqualified-id refers to a valid name.
  bool isValid() const { return StartLocation.isValid(); }

  /// Determine whether this unqualified-id refers to an invalid name.
  bool isInvalid() const { return !isValid(); }
  
  /// Determine what kind of name we have.
  UnqualifiedIdKind getKind() const { return Kind; }
  void setKind(UnqualifiedIdKind kind) { Kind = kind; } 
  
  /// Specify that this unqualified-id was parsed as an identifier.
  ///
  /// \param Id the parsed identifier.
  /// \param IdLoc the location of the parsed identifier.
  void setIdentifier(const IdentifierInfo *Id, SourceLocation IdLoc) {
    Kind = UnqualifiedIdKind::IK_Identifier;
    Identifier = const_cast<IdentifierInfo *>(Id);
    StartLocation = EndLocation = IdLoc;
  }
  
  /// Specify that this unqualified-id was parsed as an 
  /// operator-function-id.
  ///
  /// \param OperatorLoc the location of the 'operator' keyword.
  ///
  /// \param Op the overloaded operator.
  ///
  /// \param SymbolLocations the locations of the individual operator symbols
  /// in the operator.
  void setOperatorFunctionId(SourceLocation OperatorLoc, 
                             OverloadedOperatorKind Op,
                             SourceLocation SymbolLocations[3]);
  
  /// Specify that this unqualified-id was parsed as a 
  /// conversion-function-id.
  ///
  /// \param OperatorLoc the location of the 'operator' keyword.
  ///
  /// \param Ty the type to which this conversion function is converting.
  ///
  /// \param EndLoc the location of the last token that makes up the type name.
  void setConversionFunctionId(SourceLocation OperatorLoc, 
                               ParsedType Ty,
                               SourceLocation EndLoc) {
    Kind = UnqualifiedIdKind::IK_ConversionFunctionId;
    StartLocation = OperatorLoc;
    EndLocation = EndLoc;
    ConversionFunctionId = Ty;
  }

  /// Specific that this unqualified-id was parsed as a
  /// literal-operator-id.
  ///
  /// \param Id the parsed identifier.
  ///
  /// \param OpLoc the location of the 'operator' keyword.
  ///
  /// \param IdLoc the location of the identifier.
  void setLiteralOperatorId(const IdentifierInfo *Id, SourceLocation OpLoc,
                              SourceLocation IdLoc) {
    Kind = UnqualifiedIdKind::IK_LiteralOperatorId;
    Identifier = const_cast<IdentifierInfo *>(Id);
    StartLocation = OpLoc;
    EndLocation = IdLoc;
  }
  
  /// Specify that this unqualified-id was parsed as a constructor name.
  ///
  /// \param ClassType the class type referred to by the constructor name.
  ///
  /// \param ClassNameLoc the location of the class name.
  ///
  /// \param EndLoc the location of the last token that makes up the type name.
  void setConstructorName(ParsedType ClassType, 
                          SourceLocation ClassNameLoc,
                          SourceLocation EndLoc) {
    Kind = UnqualifiedIdKind::IK_ConstructorName;
    StartLocation = ClassNameLoc;
    EndLocation = EndLoc;
    ConstructorName = ClassType;
  }

  /// Specify that this unqualified-id was parsed as a
  /// template-id that names a constructor.
  ///
  /// \param TemplateId the template-id annotation that describes the parsed
  /// template-id. This UnqualifiedId instance will take ownership of the
  /// \p TemplateId and will free it on destruction.
  void setConstructorTemplateId(TemplateIdAnnotation *TemplateId);

  /// Specify that this unqualified-id was parsed as a destructor name.
  ///
  /// \param TildeLoc the location of the '~' that introduces the destructor
  /// name.
  ///
  /// \param ClassType the name of the class referred to by the destructor name.
  void setDestructorName(SourceLocation TildeLoc,
                         ParsedType ClassType,
                         SourceLocation EndLoc) {
    Kind = UnqualifiedIdKind::IK_DestructorName;
    StartLocation = TildeLoc;
    EndLocation = EndLoc;
    DestructorName = ClassType;
  }
  
  /// Specify that this unqualified-id was parsed as a template-id.
  ///
  /// \param TemplateId the template-id annotation that describes the parsed
  /// template-id. This UnqualifiedId instance will take ownership of the
  /// \p TemplateId and will free it on destruction.
  void setTemplateId(TemplateIdAnnotation *TemplateId);

  /// Specify that this unqualified-id was parsed as a template-name for
  /// a deduction-guide.
  ///
  /// \param Template The parsed template-name.
  /// \param TemplateLoc The location of the parsed template-name.
  void setDeductionGuideName(ParsedTemplateTy Template,
                             SourceLocation TemplateLoc) {
    Kind = UnqualifiedIdKind::IK_DeductionGuideName;
    TemplateName = Template;
    StartLocation = EndLocation = TemplateLoc;
  }
  
  /// Return the source range that covers this unqualified-id.
  SourceRange getSourceRange() const LLVM_READONLY { 
    return SourceRange(StartLocation, EndLocation); 
  }
  SourceLocation getLocStart() const LLVM_READONLY { return StartLocation; }
  SourceLocation getLocEnd() const LLVM_READONLY { return EndLocation; }
};

/// A set of tokens that has been cached for later parsing.
typedef SmallVector<Token, 4> CachedTokens;

/// One instance of this struct is used for each type in a
/// declarator that is parsed.
///
/// This is intended to be a small value object.
struct DeclaratorChunk {
  enum {
#if INTEL_CUSTOMIZATION
    Pointer, Reference, Array, Function, BlockPointer, MemberPointer, Paren, Pipe, Channel
#endif // INTEL_CUSTOMIZATION
  } Kind;

  /// Loc - The place where this type was defined.
  SourceLocation Loc;
  /// EndLoc - If valid, the place where this chunck ends.
  SourceLocation EndLoc;

  SourceRange getSourceRange() const {
    if (EndLoc.isInvalid())
      return SourceRange(Loc, Loc);
    return SourceRange(Loc, EndLoc);
  }

  struct TypeInfoCommon {
    AttributeList *AttrList;
  };

  struct PointerTypeInfo : TypeInfoCommon {
    /// The type qualifiers: const/volatile/restrict/unaligned/atomic.
    unsigned TypeQuals : 5;

    /// The location of the const-qualifier, if any.
    unsigned ConstQualLoc;

    /// The location of the volatile-qualifier, if any.
    unsigned VolatileQualLoc;

    /// The location of the restrict-qualifier, if any.
    unsigned RestrictQualLoc;

    /// The location of the _Atomic-qualifier, if any.
    unsigned AtomicQualLoc;

    /// The location of the __unaligned-qualifier, if any.
    unsigned UnalignedQualLoc;

    void destroy() {
    }
  };

  struct ReferenceTypeInfo : TypeInfoCommon {
    /// The type qualifier: restrict. [GNU] C++ extension
    bool HasRestrict : 1;
    /// True if this is an lvalue reference, false if it's an rvalue reference.
    bool LValueRef : 1;
    void destroy() {
    }
  };

  struct ArrayTypeInfo : TypeInfoCommon {
    /// The type qualifiers for the array:
    /// const/volatile/restrict/__unaligned/_Atomic.
    unsigned TypeQuals : 5;

    /// True if this dimension included the 'static' keyword.
    unsigned hasStatic : 1;

    /// True if this dimension was [*].  In this case, NumElts is null.
    unsigned isStar : 1;

    /// This is the size of the array, or null if [] or [*] was specified.
    /// Since the parser is multi-purpose, and we don't want to impose a root
    /// expression class on all clients, NumElts is untyped.
    Expr *NumElts;

    void destroy() {}
  };

  /// ParamInfo - An array of paraminfo objects is allocated whenever a function
  /// declarator is parsed.  There are two interesting styles of parameters
  /// here:
  /// K&R-style identifier lists and parameter type lists.  K&R-style identifier
  /// lists will have information about the identifier, but no type information.
  /// Parameter type lists will have type info (if the actions module provides
  /// it), but may have null identifier info: e.g. for 'void foo(int X, int)'.
  struct ParamInfo {
    IdentifierInfo *Ident;
    SourceLocation IdentLoc;
    Decl *Param;

    /// DefaultArgTokens - When the parameter's default argument
    /// cannot be parsed immediately (because it occurs within the
    /// declaration of a member function), it will be stored here as a
    /// sequence of tokens to be parsed once the class definition is
    /// complete. Non-NULL indicates that there is a default argument.
    std::unique_ptr<CachedTokens> DefaultArgTokens;

    ParamInfo() = default;
    ParamInfo(IdentifierInfo *ident, SourceLocation iloc,
              Decl *param,
              std::unique_ptr<CachedTokens> DefArgTokens = nullptr)
      : Ident(ident), IdentLoc(iloc), Param(param),
        DefaultArgTokens(std::move(DefArgTokens)) {}
  };

  struct TypeAndRange {
    ParsedType Ty;
    SourceRange Range;
  };

  struct FunctionTypeInfo : TypeInfoCommon {
    /// hasPrototype - This is true if the function had at least one typed
    /// parameter.  If the function is () or (a,b,c), then it has no prototype,
    /// and is treated as a K&R-style function.
    unsigned hasPrototype : 1;

    /// isVariadic - If this function has a prototype, and if that
    /// proto ends with ',...)', this is true. When true, EllipsisLoc
    /// contains the location of the ellipsis.
    unsigned isVariadic : 1;

    /// Can this declaration be a constructor-style initializer?
    unsigned isAmbiguous : 1;

    /// Whether the ref-qualifier (if any) is an lvalue reference.
    /// Otherwise, it's an rvalue reference.
    unsigned RefQualifierIsLValueRef : 1;

    /// The type qualifiers: const/volatile/restrict/__unaligned
    /// The qualifier bitmask values are the same as in QualType.
    unsigned TypeQuals : 4;

    /// ExceptionSpecType - An ExceptionSpecificationType value.
    unsigned ExceptionSpecType : 4;

    /// DeleteParams - If this is true, we need to delete[] Params.
    unsigned DeleteParams : 1;

    /// HasTrailingReturnType - If this is true, a trailing return type was
    /// specified.
    unsigned HasTrailingReturnType : 1;

    /// The location of the left parenthesis in the source.
    unsigned LParenLoc;

    /// When isVariadic is true, the location of the ellipsis in the source.
    unsigned EllipsisLoc;

    /// The location of the right parenthesis in the source.
    unsigned RParenLoc;

    /// NumParams - This is the number of formal parameters specified by the
    /// declarator.
    unsigned NumParams;

    /// NumExceptionsOrDecls - This is the number of types in the
    /// dynamic-exception-decl, if the function has one. In C, this is the
    /// number of declarations in the function prototype.
    unsigned NumExceptionsOrDecls;

    /// The location of the ref-qualifier, if any.
    ///
    /// If this is an invalid location, there is no ref-qualifier.
    unsigned RefQualifierLoc;

    /// The location of the const-qualifier, if any.
    ///
    /// If this is an invalid location, there is no const-qualifier.
    unsigned ConstQualifierLoc;

    /// The location of the volatile-qualifier, if any.
    ///
    /// If this is an invalid location, there is no volatile-qualifier.
    unsigned VolatileQualifierLoc;

    /// The location of the restrict-qualifier, if any.
    ///
    /// If this is an invalid location, there is no restrict-qualifier.
    unsigned RestrictQualifierLoc;

    /// The location of the 'mutable' qualifer in a lambda-declarator, if
    /// any.
    unsigned MutableLoc;

    /// The beginning location of the exception specification, if any.
    unsigned ExceptionSpecLocBeg;

    /// The end location of the exception specification, if any.
    unsigned ExceptionSpecLocEnd;

    /// Params - This is a pointer to a new[]'d array of ParamInfo objects that
    /// describe the parameters specified by this function declarator.  null if
    /// there are no parameters specified.
    ParamInfo *Params;

    union {
      /// Pointer to a new[]'d array of TypeAndRange objects that
      /// contain the types in the function's dynamic exception specification
      /// and their locations, if there is one.
      TypeAndRange *Exceptions;

      /// Pointer to the expression in the noexcept-specifier of this
      /// function, if it has one.
      Expr *NoexceptExpr;
  
      /// Pointer to the cached tokens for an exception-specification
      /// that has not yet been parsed.
      CachedTokens *ExceptionSpecTokens;

      /// Pointer to a new[]'d array of declarations that need to be available
      /// for lookup inside the function body, if one exists. Does not exist in
      /// C++.
      NamedDecl **DeclsInPrototype;
    };

    /// If HasTrailingReturnType is true, this is the trailing return
    /// type specified.
    UnionParsedType TrailingReturnType;

    /// Reset the parameter list to having zero parameters.
    ///
    /// This is used in various places for error recovery.
    void freeParams() {
      for (unsigned I = 0; I < NumParams; ++I)
        Params[I].DefaultArgTokens.reset();
      if (DeleteParams) {
        delete[] Params;
        DeleteParams = false;
      }
      NumParams = 0;
    }

    void destroy() {
      if (DeleteParams)
        delete[] Params;
      switch (getExceptionSpecType()) {
      default:
        break;
      case EST_Dynamic:
        delete[] Exceptions;
        break;
      case EST_Unparsed:
        delete ExceptionSpecTokens;
        break;
      case EST_None:
        if (NumExceptionsOrDecls != 0)
          delete[] DeclsInPrototype;
        break;
      }
    }

    /// isKNRPrototype - Return true if this is a K&R style identifier list,
    /// like "void foo(a,b,c)".  In a function definition, this will be followed
    /// by the parameter type definitions.
    bool isKNRPrototype() const { return !hasPrototype && NumParams != 0; }

    SourceLocation getLParenLoc() const {
      return SourceLocation::getFromRawEncoding(LParenLoc);
    }

    SourceLocation getEllipsisLoc() const {
      return SourceLocation::getFromRawEncoding(EllipsisLoc);
    }

    SourceLocation getRParenLoc() const {
      return SourceLocation::getFromRawEncoding(RParenLoc);
    }

    SourceLocation getExceptionSpecLocBeg() const {
      return SourceLocation::getFromRawEncoding(ExceptionSpecLocBeg);
    }

    SourceLocation getExceptionSpecLocEnd() const {
      return SourceLocation::getFromRawEncoding(ExceptionSpecLocEnd);
    }

    SourceRange getExceptionSpecRange() const {
      return SourceRange(getExceptionSpecLocBeg(), getExceptionSpecLocEnd());
    }

    /// Retrieve the location of the ref-qualifier, if any.
    SourceLocation getRefQualifierLoc() const {
      return SourceLocation::getFromRawEncoding(RefQualifierLoc);
    }

    /// Retrieve the location of the 'const' qualifier, if any.
    SourceLocation getConstQualifierLoc() const {
      return SourceLocation::getFromRawEncoding(ConstQualifierLoc);
    }

    /// Retrieve the location of the 'volatile' qualifier, if any.
    SourceLocation getVolatileQualifierLoc() const {
      return SourceLocation::getFromRawEncoding(VolatileQualifierLoc);
    }

    /// Retrieve the location of the 'restrict' qualifier, if any.
    SourceLocation getRestrictQualifierLoc() const {
      return SourceLocation::getFromRawEncoding(RestrictQualifierLoc);
    }

    /// Retrieve the location of the 'mutable' qualifier, if any.
    SourceLocation getMutableLoc() const {
      return SourceLocation::getFromRawEncoding(MutableLoc);
    }

    /// Determine whether this function declaration contains a 
    /// ref-qualifier.
    bool hasRefQualifier() const { return getRefQualifierLoc().isValid(); }

    /// Determine whether this lambda-declarator contains a 'mutable'
    /// qualifier.
    bool hasMutableQualifier() const { return getMutableLoc().isValid(); }

    /// Get the type of exception specification this function has.
    ExceptionSpecificationType getExceptionSpecType() const {
      return static_cast<ExceptionSpecificationType>(ExceptionSpecType);
    }

    /// Get the number of dynamic exception specifications.
    unsigned getNumExceptions() const {
      assert(ExceptionSpecType != EST_None);
      return NumExceptionsOrDecls;
    }

    /// Get the non-parameter decls defined within this function
    /// prototype. Typically these are tag declarations.
    ArrayRef<NamedDecl *> getDeclsInPrototype() const {
      assert(ExceptionSpecType == EST_None);
      return llvm::makeArrayRef(DeclsInPrototype, NumExceptionsOrDecls);
    }

    /// Determine whether this function declarator had a
    /// trailing-return-type.
    bool hasTrailingReturnType() const { return HasTrailingReturnType; }

    /// Get the trailing-return-type for this function declarator.
    ParsedType getTrailingReturnType() const { return TrailingReturnType; }
  };

  struct BlockPointerTypeInfo : TypeInfoCommon {
    /// For now, sema will catch these as invalid.
    /// The type qualifiers: const/volatile/restrict/__unaligned/_Atomic.
    unsigned TypeQuals : 5;

    void destroy() {
    }
  };

  struct MemberPointerTypeInfo : TypeInfoCommon {
    /// The type qualifiers: const/volatile/restrict/__unaligned/_Atomic.
    unsigned TypeQuals : 5;
    // CXXScopeSpec has a constructor, so it can't be a direct member.
    // So we need some pointer-aligned storage and a bit of trickery.
    alignas(CXXScopeSpec) char ScopeMem[sizeof(CXXScopeSpec)];
    CXXScopeSpec &Scope() {
      return *reinterpret_cast<CXXScopeSpec *>(ScopeMem);
    }
    const CXXScopeSpec &Scope() const {
      return *reinterpret_cast<const CXXScopeSpec *>(ScopeMem);
    }
    void destroy() {
      Scope().~CXXScopeSpec();
    }
  };

  struct PipeTypeInfo : TypeInfoCommon {
  /// The access writes.
  unsigned AccessWrites : 3;

  void destroy() {}
  };

#if INTEL_CUSTOMIZATION
  struct ChannelTypeInfo : TypeInfoCommon {
    /// The access writes.
    unsigned AccessWrites : 3;

    void destroy() {}
  };
#endif // INTEL_CUSTOMIZATION

  union {
    TypeInfoCommon        Common;
    PointerTypeInfo       Ptr;
    ReferenceTypeInfo     Ref;
    ArrayTypeInfo         Arr;
    FunctionTypeInfo      Fun;
    BlockPointerTypeInfo  Cls;
    MemberPointerTypeInfo Mem;
#if INTEL_CUSTOMIZATION
    ChannelTypeInfo       ChannelInfo;
#endif // INTEL_CUSTOMIZATION
    PipeTypeInfo          PipeInfo;
  };

  void destroy() {
    switch (Kind) {
    case DeclaratorChunk::Function:      return Fun.destroy();
    case DeclaratorChunk::Pointer:       return Ptr.destroy();
    case DeclaratorChunk::BlockPointer:  return Cls.destroy();
    case DeclaratorChunk::Reference:     return Ref.destroy();
    case DeclaratorChunk::Array:         return Arr.destroy();
    case DeclaratorChunk::MemberPointer: return Mem.destroy();
    case DeclaratorChunk::Paren:         return;
#if INTEL_CUSTOMIZATION
    case DeclaratorChunk::Channel:       return ChannelInfo.destroy();
#endif // INTEL_CUSTOMIZATION
    case DeclaratorChunk::Pipe:          return PipeInfo.destroy();
    }
  }

  /// If there are attributes applied to this declaratorchunk, return
  /// them.
  const AttributeList *getAttrs() const {
    return Common.AttrList;
  }

  AttributeList *&getAttrListRef() {
    return Common.AttrList;
  }

  /// Return a DeclaratorChunk for a pointer.
  static DeclaratorChunk getPointer(unsigned TypeQuals, SourceLocation Loc,
                                    SourceLocation ConstQualLoc,
                                    SourceLocation VolatileQualLoc,
                                    SourceLocation RestrictQualLoc,
                                    SourceLocation AtomicQualLoc,
                                    SourceLocation UnalignedQualLoc) {
    DeclaratorChunk I;
    I.Kind                = Pointer;
    I.Loc                 = Loc;
    I.Ptr.TypeQuals       = TypeQuals;
    I.Ptr.ConstQualLoc    = ConstQualLoc.getRawEncoding();
    I.Ptr.VolatileQualLoc = VolatileQualLoc.getRawEncoding();
    I.Ptr.RestrictQualLoc = RestrictQualLoc.getRawEncoding();
    I.Ptr.AtomicQualLoc   = AtomicQualLoc.getRawEncoding();
    I.Ptr.UnalignedQualLoc = UnalignedQualLoc.getRawEncoding();
    I.Ptr.AttrList        = nullptr;
    return I;
  }

  /// Return a DeclaratorChunk for a reference.
  static DeclaratorChunk getReference(unsigned TypeQuals, SourceLocation Loc,
                                      bool lvalue) {
    DeclaratorChunk I;
    I.Kind            = Reference;
    I.Loc             = Loc;
    I.Ref.HasRestrict = (TypeQuals & DeclSpec::TQ_restrict) != 0;
    I.Ref.LValueRef   = lvalue;
    I.Ref.AttrList    = nullptr;
    return I;
  }

  /// Return a DeclaratorChunk for an array.
  static DeclaratorChunk getArray(unsigned TypeQuals,
                                  bool isStatic, bool isStar, Expr *NumElts,
                                  SourceLocation LBLoc, SourceLocation RBLoc) {
    DeclaratorChunk I;
    I.Kind          = Array;
    I.Loc           = LBLoc;
    I.EndLoc        = RBLoc;
    I.Arr.AttrList  = nullptr;
    I.Arr.TypeQuals = TypeQuals;
    I.Arr.hasStatic = isStatic;
    I.Arr.isStar    = isStar;
    I.Arr.NumElts   = NumElts;
    return I;
  }

  /// DeclaratorChunk::getFunction - Return a DeclaratorChunk for a function.
  /// "TheDeclarator" is the declarator that this will be added to.
  static DeclaratorChunk getFunction(bool HasProto,
                                     bool IsAmbiguous,
                                     SourceLocation LParenLoc,
                                     ParamInfo *Params, unsigned NumParams,
                                     SourceLocation EllipsisLoc,
                                     SourceLocation RParenLoc,
                                     unsigned TypeQuals,
                                     bool RefQualifierIsLvalueRef,
                                     SourceLocation RefQualifierLoc,
                                     SourceLocation ConstQualifierLoc,
                                     SourceLocation VolatileQualifierLoc,
                                     SourceLocation RestrictQualifierLoc,
                                     SourceLocation MutableLoc,
                                     ExceptionSpecificationType ESpecType,
                                     SourceRange ESpecRange,
                                     ParsedType *Exceptions,
                                     SourceRange *ExceptionRanges,
                                     unsigned NumExceptions,
                                     Expr *NoexceptExpr,
                                     CachedTokens *ExceptionSpecTokens,
                                     ArrayRef<NamedDecl *> DeclsInPrototype,
                                     SourceLocation LocalRangeBegin,
                                     SourceLocation LocalRangeEnd,
                                     Declarator &TheDeclarator,
                                     TypeResult TrailingReturnType =
                                                    TypeResult());

  /// Return a DeclaratorChunk for a block.
  static DeclaratorChunk getBlockPointer(unsigned TypeQuals,
                                         SourceLocation Loc) {
    DeclaratorChunk I;
    I.Kind          = BlockPointer;
    I.Loc           = Loc;
    I.Cls.TypeQuals = TypeQuals;
    I.Cls.AttrList  = nullptr;
    return I;
  }

  /// Return a DeclaratorChunk for a block.
  static DeclaratorChunk getPipe(unsigned TypeQuals,
                                 SourceLocation Loc) {
    DeclaratorChunk I;
    I.Kind          = Pipe;
    I.Loc           = Loc;
    I.Cls.TypeQuals = TypeQuals;
    I.Cls.AttrList  = nullptr;
    return I;
  }

#if INTEL_CUSTOMIZATION
  /// \brief Return a DeclaratorChunk for a block.
  static DeclaratorChunk getChannel(unsigned TypeQuals,
                                    SourceLocation Loc) {
    DeclaratorChunk I;
    I.Kind          = Channel;
    I.Loc           = Loc;
    I.Cls.TypeQuals = TypeQuals;
    I.Cls.AttrList  = 0;
    return I;
  }
#endif // INTEL_CUSTOMIZATION

  static DeclaratorChunk getMemberPointer(const CXXScopeSpec &SS,
                                          unsigned TypeQuals,
                                          SourceLocation Loc) {
    DeclaratorChunk I;
    I.Kind          = MemberPointer;
    I.Loc           = SS.getBeginLoc();
    I.EndLoc        = Loc;
    I.Mem.TypeQuals = TypeQuals;
    I.Mem.AttrList  = nullptr;
    new (I.Mem.ScopeMem) CXXScopeSpec(SS);
    return I;
  }

  /// Return a DeclaratorChunk for a paren.
  static DeclaratorChunk getParen(SourceLocation LParenLoc,
                                  SourceLocation RParenLoc) {
    DeclaratorChunk I;
    I.Kind          = Paren;
    I.Loc           = LParenLoc;
    I.EndLoc        = RParenLoc;
    I.Common.AttrList = nullptr;
    return I;
  }

  bool isParen() const {
    return Kind == Paren;
  }
};

/// A parsed C++17 decomposition declarator of the form
///   '[' identifier-list ']'
class DecompositionDeclarator {
public:
  struct Binding {
    IdentifierInfo *Name;
    SourceLocation NameLoc;
  };

private:
  /// The locations of the '[' and ']' tokens.
  SourceLocation LSquareLoc, RSquareLoc;

  /// The bindings.
  Binding *Bindings;
  unsigned NumBindings : 31;
  unsigned DeleteBindings : 1;

  friend class Declarator;

public:
  DecompositionDeclarator()
      : Bindings(nullptr), NumBindings(0), DeleteBindings(false) {}
  DecompositionDeclarator(const DecompositionDeclarator &G) = delete;
  DecompositionDeclarator &operator=(const DecompositionDeclarator &G) = delete;
  ~DecompositionDeclarator() {
    if (DeleteBindings)
      delete[] Bindings;
  }

  void clear() {
    LSquareLoc = RSquareLoc = SourceLocation();
    if (DeleteBindings)
      delete[] Bindings;
    Bindings = nullptr;
    NumBindings = 0;
    DeleteBindings = false;
  }

  ArrayRef<Binding> bindings() const {
    return llvm::makeArrayRef(Bindings, NumBindings);
  }

  bool isSet() const { return LSquareLoc.isValid(); }

  SourceLocation getLSquareLoc() const { return LSquareLoc; }
  SourceLocation getRSquareLoc() const { return RSquareLoc; }
  SourceRange getSourceRange() const {
    return SourceRange(LSquareLoc, RSquareLoc);
  }
};

/// Described the kind of function definition (if any) provided for
/// a function.
enum FunctionDefinitionKind {
  FDK_Declaration,
  FDK_Definition,
  FDK_Defaulted,
  FDK_Deleted
};

enum class DeclaratorContext {
    FileContext,         // File scope declaration.
    PrototypeContext,    // Within a function prototype.
    ObjCResultContext,   // An ObjC method result type.
    ObjCParameterContext,// An ObjC method parameter type.
    KNRTypeListContext,  // K&R type definition list for formals.
    TypeNameContext,     // Abstract declarator for types.
    FunctionalCastContext, // Type in a C++ functional cast expression.
    MemberContext,       // Struct/Union field.
    BlockContext,        // Declaration within a block in a function.
    ForContext,          // Declaration within first part of a for loop.
    InitStmtContext,     // Declaration within optional init stmt of if/switch.
    ConditionContext,    // Condition declaration in a C++ if/switch/while/for.
    TemplateParamContext,// Within a template parameter list.
    CXXNewContext,       // C++ new-expression.
    CXXCatchContext,     // C++ catch exception-declaration
    ObjCCatchContext,    // Objective-C catch exception-declaration
    BlockLiteralContext, // Block literal declarator.
    LambdaExprContext,   // Lambda-expression declarator.
    LambdaExprParameterContext, // Lambda-expression parameter declarator.
    ConversionIdContext, // C++ conversion-type-id.
    TrailingReturnContext, // C++11 trailing-type-specifier.
    TrailingReturnVarContext, // C++11 trailing-type-specifier for variable.
    TemplateArgContext,  // Any template argument (in template argument list).
    TemplateTypeArgContext, // Template type argument (in default argument).
    AliasDeclContext,    // C++11 alias-declaration.
    AliasTemplateContext // C++11 alias-declaration template.
};


/// Information about one declarator, including the parsed type
/// information and the identifier.
///
/// When the declarator is fully formed, this is turned into the appropriate
/// Decl object.
///
/// Declarators come in two types: normal declarators and abstract declarators.
/// Abstract declarators are used when parsing types, and don't have an
/// identifier.  Normal declarators do have ID's.
///
/// Instances of this class should be a transient object that lives on the
/// stack, not objects that are allocated in large quantities on the heap.
class Declarator {
  
private:
  const DeclSpec &DS;
  CXXScopeSpec SS;
  UnqualifiedId Name;
  SourceRange Range;

  /// Where we are parsing this declarator.
  DeclaratorContext Context;

  /// The C++17 structured binding, if any. This is an alternative to a Name.
  DecompositionDeclarator BindingGroup;

  /// DeclTypeInfo - This holds each type that the declarator includes as it is
  /// parsed.  This is pushed from the identifier out, which means that element
  /// #0 will be the most closely bound to the identifier, and
  /// DeclTypeInfo.back() will be the least closely bound.
  SmallVector<DeclaratorChunk, 8> DeclTypeInfo;

  /// InvalidType - Set by Sema::GetTypeForDeclarator().
  unsigned InvalidType : 1;

  /// GroupingParens - Set by Parser::ParseParenDeclarator().
  unsigned GroupingParens : 1;

  /// FunctionDefinition - Is this Declarator for a function or member 
  /// definition and, if so, what kind?
  ///
  /// Actually a FunctionDefinitionKind.
  unsigned FunctionDefinition : 2;

  /// Is this Declarator a redeclaration?
  unsigned Redeclaration : 1;

  /// true if the declaration is preceded by \c __extension__.
  unsigned Extension : 1;

  /// Indicates whether this is an Objective-C instance variable.
  unsigned ObjCIvar : 1;
    
  /// Indicates whether this is an Objective-C 'weak' property.
  unsigned ObjCWeakProperty : 1;

  /// Indicates whether the InlineParams / InlineBindings storage has been used.
  unsigned InlineStorageUsed : 1;

  /// Attrs - Attributes.
  ParsedAttributes Attrs;

  /// The asm label, if specified.
  Expr *AsmLabel;

#ifndef _MSC_VER
  union {
#endif
    /// InlineParams - This is a local array used for the first function decl
    /// chunk to avoid going to the heap for the common case when we have one
    /// function chunk in the declarator.
    DeclaratorChunk::ParamInfo InlineParams[16];
    DecompositionDeclarator::Binding InlineBindings[16];
#ifndef _MSC_VER
  };
#endif

  /// If this is the second or subsequent declarator in this declaration,
  /// the location of the comma before this declarator.
  SourceLocation CommaLoc;

  /// If provided, the source location of the ellipsis used to describe
  /// this declarator as a parameter pack.
  SourceLocation EllipsisLoc;
  
  friend struct DeclaratorChunk;

public:
  Declarator(const DeclSpec &ds, DeclaratorContext C)
      : DS(ds), Range(ds.getSourceRange()), Context(C),
        InvalidType(DS.getTypeSpecType() == DeclSpec::TST_error),
        GroupingParens(false), FunctionDefinition(FDK_Declaration),
        Redeclaration(false), Extension(false), ObjCIvar(false),
        ObjCWeakProperty(false), InlineStorageUsed(false),
        Attrs(ds.getAttributePool().getFactory()), AsmLabel(nullptr) {}

  ~Declarator() {
    clear();
  }
  /// getDeclSpec - Return the declaration-specifier that this declarator was
  /// declared with.
  const DeclSpec &getDeclSpec() const { return DS; }

  /// getMutableDeclSpec - Return a non-const version of the DeclSpec.  This
  /// should be used with extreme care: declspecs can often be shared between
  /// multiple declarators, so mutating the DeclSpec affects all of the
  /// Declarators.  This should only be done when the declspec is known to not
  /// be shared or when in error recovery etc.
  DeclSpec &getMutableDeclSpec() { return const_cast<DeclSpec &>(DS); }

  AttributePool &getAttributePool() const {
    return Attrs.getPool();
  }

  /// getCXXScopeSpec - Return the C++ scope specifier (global scope or
  /// nested-name-specifier) that is part of the declarator-id.
  const CXXScopeSpec &getCXXScopeSpec() const { return SS; }
  CXXScopeSpec &getCXXScopeSpec() { return SS; }

  /// Retrieve the name specified by this declarator.
  UnqualifiedId &getName() { return Name; }

  const DecompositionDeclarator &getDecompositionDeclarator() const {
    return BindingGroup;
  }
  
  DeclaratorContext getContext() const { return Context; }

  bool isPrototypeContext() const {
    return (Context == DeclaratorContext::PrototypeContext ||
            Context == DeclaratorContext::ObjCParameterContext ||
            Context == DeclaratorContext::ObjCResultContext ||
            Context == DeclaratorContext::LambdaExprParameterContext);
  }

  /// Get the source range that spans this declarator.
  SourceRange getSourceRange() const LLVM_READONLY { return Range; }
  SourceLocation getLocStart() const LLVM_READONLY { return Range.getBegin(); }
  SourceLocation getLocEnd() const LLVM_READONLY { return Range.getEnd(); }

  void SetSourceRange(SourceRange R) { Range = R; }
  /// SetRangeBegin - Set the start of the source range to Loc, unless it's
  /// invalid.
  void SetRangeBegin(SourceLocation Loc) {
    if (!Loc.isInvalid())
      Range.setBegin(Loc);
  }
  /// SetRangeEnd - Set the end of the source range to Loc, unless it's invalid.
  void SetRangeEnd(SourceLocation Loc) {
    if (!Loc.isInvalid())
      Range.setEnd(Loc);
  }
  /// ExtendWithDeclSpec - Extend the declarator source range to include the
  /// given declspec, unless its location is invalid. Adopts the range start if
  /// the current range start is invalid.
  void ExtendWithDeclSpec(const DeclSpec &DS) {
    SourceRange SR = DS.getSourceRange();
    if (Range.getBegin().isInvalid())
      Range.setBegin(SR.getBegin());
    if (!SR.getEnd().isInvalid())
      Range.setEnd(SR.getEnd());
  }

  /// Reset the contents of this Declarator.
  void clear() {
    SS.clear();
    Name.clear();
    Range = DS.getSourceRange();
    BindingGroup.clear();

    for (unsigned i = 0, e = DeclTypeInfo.size(); i != e; ++i)
      DeclTypeInfo[i].destroy();
    DeclTypeInfo.clear();
    Attrs.clear();
    AsmLabel = nullptr;
    InlineStorageUsed = false;
    ObjCIvar = false;
    ObjCWeakProperty = false;
    CommaLoc = SourceLocation();
    EllipsisLoc = SourceLocation();
  }

  /// mayOmitIdentifier - Return true if the identifier is either optional or
  /// not allowed.  This is true for typenames, prototypes, and template
  /// parameter lists.
  bool mayOmitIdentifier() const {
    switch (Context) {
    case DeclaratorContext::FileContext:
    case DeclaratorContext::KNRTypeListContext:
    case DeclaratorContext::MemberContext:
    case DeclaratorContext::BlockContext:
    case DeclaratorContext::ForContext:
    case DeclaratorContext::InitStmtContext:
    case DeclaratorContext::ConditionContext:
      return false;

    case DeclaratorContext::TypeNameContext:
    case DeclaratorContext::FunctionalCastContext:
    case DeclaratorContext::AliasDeclContext:
    case DeclaratorContext::AliasTemplateContext:
    case DeclaratorContext::PrototypeContext:
    case DeclaratorContext::LambdaExprParameterContext:
    case DeclaratorContext::ObjCParameterContext:
    case DeclaratorContext::ObjCResultContext:
    case DeclaratorContext::TemplateParamContext:
    case DeclaratorContext::CXXNewContext:
    case DeclaratorContext::CXXCatchContext:
    case DeclaratorContext::ObjCCatchContext:
    case DeclaratorContext::BlockLiteralContext:
    case DeclaratorContext::LambdaExprContext:
    case DeclaratorContext::ConversionIdContext:
    case DeclaratorContext::TemplateArgContext:
    case DeclaratorContext::TemplateTypeArgContext:
    case DeclaratorContext::TrailingReturnContext:
    case DeclaratorContext::TrailingReturnVarContext:
      return true;
    }
    llvm_unreachable("unknown context kind!");
  }

  /// mayHaveIdentifier - Return true if the identifier is either optional or
  /// required.  This is true for normal declarators and prototypes, but not
  /// typenames.
  bool mayHaveIdentifier() const {
    switch (Context) {
    case DeclaratorContext::FileContext:
    case DeclaratorContext::KNRTypeListContext:
    case DeclaratorContext::MemberContext:
    case DeclaratorContext::BlockContext:
    case DeclaratorContext::ForContext:
    case DeclaratorContext::InitStmtContext:
    case DeclaratorContext::ConditionContext:
    case DeclaratorContext::PrototypeContext:
    case DeclaratorContext::LambdaExprParameterContext:
    case DeclaratorContext::TemplateParamContext:
    case DeclaratorContext::CXXCatchContext:
    case DeclaratorContext::ObjCCatchContext:
      return true;

    case DeclaratorContext::TypeNameContext:
    case DeclaratorContext::FunctionalCastContext:
    case DeclaratorContext::CXXNewContext:
    case DeclaratorContext::AliasDeclContext:
    case DeclaratorContext::AliasTemplateContext:
    case DeclaratorContext::ObjCParameterContext:
    case DeclaratorContext::ObjCResultContext:
    case DeclaratorContext::BlockLiteralContext:
    case DeclaratorContext::LambdaExprContext:
    case DeclaratorContext::ConversionIdContext:
    case DeclaratorContext::TemplateArgContext:
    case DeclaratorContext::TemplateTypeArgContext:
    case DeclaratorContext::TrailingReturnContext:
    case DeclaratorContext::TrailingReturnVarContext:
      return false;
    }
    llvm_unreachable("unknown context kind!");
  }

  /// Return true if the context permits a C++17 decomposition declarator.
  bool mayHaveDecompositionDeclarator() const {
    switch (Context) {
    case DeclaratorContext::FileContext:
      // FIXME: It's not clear that the proposal meant to allow file-scope
      // structured bindings, but it does.
    case DeclaratorContext::BlockContext:
    case DeclaratorContext::ForContext:
    case DeclaratorContext::InitStmtContext:
    case DeclaratorContext::ConditionContext:
      return true;

    case DeclaratorContext::MemberContext:
    case DeclaratorContext::PrototypeContext:
    case DeclaratorContext::TemplateParamContext:
      // Maybe one day...
      return false;

    // These contexts don't allow any kind of non-abstract declarator.
    case DeclaratorContext::KNRTypeListContext:
    case DeclaratorContext::TypeNameContext:
    case DeclaratorContext::FunctionalCastContext:
    case DeclaratorContext::AliasDeclContext:
    case DeclaratorContext::AliasTemplateContext:
    case DeclaratorContext::LambdaExprParameterContext:
    case DeclaratorContext::ObjCParameterContext:
    case DeclaratorContext::ObjCResultContext:
    case DeclaratorContext::CXXNewContext:
    case DeclaratorContext::CXXCatchContext:
    case DeclaratorContext::ObjCCatchContext:
    case DeclaratorContext::BlockLiteralContext:
    case DeclaratorContext::LambdaExprContext:
    case DeclaratorContext::ConversionIdContext:
    case DeclaratorContext::TemplateArgContext:
    case DeclaratorContext::TemplateTypeArgContext:
    case DeclaratorContext::TrailingReturnContext:
    case DeclaratorContext::TrailingReturnVarContext:
      return false;
    }
    llvm_unreachable("unknown context kind!");
  }

  /// mayBeFollowedByCXXDirectInit - Return true if the declarator can be
  /// followed by a C++ direct initializer, e.g. "int x(1);".
  bool mayBeFollowedByCXXDirectInit() const {
    if (hasGroupingParens()) return false;

    if (getDeclSpec().getStorageClassSpec() == DeclSpec::SCS_typedef)
      return false;

    if (getDeclSpec().getStorageClassSpec() == DeclSpec::SCS_extern &&
        Context != DeclaratorContext::FileContext)
      return false;

    // Special names can't have direct initializers.
    if (Name.getKind() != UnqualifiedIdKind::IK_Identifier)
      return false;

    switch (Context) {
    case DeclaratorContext::FileContext:
    case DeclaratorContext::BlockContext:
    case DeclaratorContext::ForContext:
    case DeclaratorContext::InitStmtContext:
    case DeclaratorContext::TrailingReturnVarContext:
      return true;

    case DeclaratorContext::ConditionContext:
      // This may not be followed by a direct initializer, but it can't be a
      // function declaration either, and we'd prefer to perform a tentative
      // parse in order to produce the right diagnostic.
      return true;

    case DeclaratorContext::KNRTypeListContext:
    case DeclaratorContext::MemberContext:
    case DeclaratorContext::PrototypeContext:
    case DeclaratorContext::LambdaExprParameterContext:
    case DeclaratorContext::ObjCParameterContext:
    case DeclaratorContext::ObjCResultContext:
    case DeclaratorContext::TemplateParamContext:
    case DeclaratorContext::CXXCatchContext:
    case DeclaratorContext::ObjCCatchContext:
    case DeclaratorContext::TypeNameContext:
    case DeclaratorContext::FunctionalCastContext: // FIXME
    case DeclaratorContext::CXXNewContext:
    case DeclaratorContext::AliasDeclContext:
    case DeclaratorContext::AliasTemplateContext:
    case DeclaratorContext::BlockLiteralContext:
    case DeclaratorContext::LambdaExprContext:
    case DeclaratorContext::ConversionIdContext:
    case DeclaratorContext::TemplateArgContext:
    case DeclaratorContext::TemplateTypeArgContext:
    case DeclaratorContext::TrailingReturnContext:
      return false;
    }
    llvm_unreachable("unknown context kind!");
  }

  /// isPastIdentifier - Return true if we have parsed beyond the point where
  /// the name would appear. (This may happen even if we haven't actually parsed
  /// a name, perhaps because this context doesn't require one.)
  bool isPastIdentifier() const { return Name.isValid(); }

  /// hasName - Whether this declarator has a name, which might be an
  /// identifier (accessible via getIdentifier()) or some kind of
  /// special C++ name (constructor, destructor, etc.), or a structured
  /// binding (which is not exactly a name, but occupies the same position).
  bool hasName() const {
    return Name.getKind() != UnqualifiedIdKind::IK_Identifier ||
           Name.Identifier || isDecompositionDeclarator();
  }

  /// Return whether this declarator is a decomposition declarator.
  bool isDecompositionDeclarator() const {
    return BindingGroup.isSet();
  }

  IdentifierInfo *getIdentifier() const { 
    if (Name.getKind() == UnqualifiedIdKind::IK_Identifier)
      return Name.Identifier;
    
    return nullptr;
  }
  SourceLocation getIdentifierLoc() const { return Name.StartLocation; }

  /// Set the name of this declarator to be the given identifier.
  void SetIdentifier(IdentifierInfo *Id, SourceLocation IdLoc) {
    Name.setIdentifier(Id, IdLoc);
  }

  /// Set the decomposition bindings for this declarator.
  void
  setDecompositionBindings(SourceLocation LSquareLoc,
                           ArrayRef<DecompositionDeclarator::Binding> Bindings,
                           SourceLocation RSquareLoc);

  /// AddTypeInfo - Add a chunk to this declarator. Also extend the range to
  /// EndLoc, which should be the last token of the chunk.
  void AddTypeInfo(const DeclaratorChunk &TI,
                   ParsedAttributes &attrs,
                   SourceLocation EndLoc) {
    DeclTypeInfo.push_back(TI);
    DeclTypeInfo.back().getAttrListRef() = attrs.getList();
    getAttributePool().takeAllFrom(attrs.getPool());

    if (!EndLoc.isInvalid())
      SetRangeEnd(EndLoc);
  }

  /// Add a new innermost chunk to this declarator.
  void AddInnermostTypeInfo(const DeclaratorChunk &TI) {
    DeclTypeInfo.insert(DeclTypeInfo.begin(), TI);
  }

  /// Return the number of types applied to this declarator.
  unsigned getNumTypeObjects() const { return DeclTypeInfo.size(); }

  /// Return the specified TypeInfo from this declarator.  TypeInfo #0 is
  /// closest to the identifier.
  const DeclaratorChunk &getTypeObject(unsigned i) const {
    assert(i < DeclTypeInfo.size() && "Invalid type chunk");
    return DeclTypeInfo[i];
  }
  DeclaratorChunk &getTypeObject(unsigned i) {
    assert(i < DeclTypeInfo.size() && "Invalid type chunk");
    return DeclTypeInfo[i];
  }

  typedef SmallVectorImpl<DeclaratorChunk>::const_iterator type_object_iterator;
  typedef llvm::iterator_range<type_object_iterator> type_object_range;

  /// Returns the range of type objects, from the identifier outwards.
  type_object_range type_objects() const {
    return type_object_range(DeclTypeInfo.begin(), DeclTypeInfo.end());
  }

  void DropFirstTypeObject() {
    assert(!DeclTypeInfo.empty() && "No type chunks to drop.");
    DeclTypeInfo.front().destroy();
    DeclTypeInfo.erase(DeclTypeInfo.begin());
  }

  /// Return the innermost (closest to the declarator) chunk of this
  /// declarator that is not a parens chunk, or null if there are no
  /// non-parens chunks.
  const DeclaratorChunk *getInnermostNonParenChunk() const {
    for (unsigned i = 0, i_end = DeclTypeInfo.size(); i < i_end; ++i) {
      if (!DeclTypeInfo[i].isParen())
        return &DeclTypeInfo[i];
    }
    return nullptr;
  }

  /// Return the outermost (furthest from the declarator) chunk of
  /// this declarator that is not a parens chunk, or null if there are
  /// no non-parens chunks.
  const DeclaratorChunk *getOutermostNonParenChunk() const {
    for (unsigned i = DeclTypeInfo.size(), i_end = 0; i != i_end; --i) {
      if (!DeclTypeInfo[i-1].isParen())
        return &DeclTypeInfo[i-1];
    }
    return nullptr;
  }

  /// isArrayOfUnknownBound - This method returns true if the declarator
  /// is a declarator for an array of unknown bound (looking through
  /// parentheses).
  bool isArrayOfUnknownBound() const {
    const DeclaratorChunk *chunk = getInnermostNonParenChunk();
    return (chunk && chunk->Kind == DeclaratorChunk::Array &&
            !chunk->Arr.NumElts);
  }

  /// isFunctionDeclarator - This method returns true if the declarator
  /// is a function declarator (looking through parentheses).
  /// If true is returned, then the reference type parameter idx is
  /// assigned with the index of the declaration chunk.
  bool isFunctionDeclarator(unsigned& idx) const {
    for (unsigned i = 0, i_end = DeclTypeInfo.size(); i < i_end; ++i) {
      switch (DeclTypeInfo[i].Kind) {
      case DeclaratorChunk::Function:
        idx = i;
        return true;
      case DeclaratorChunk::Paren:
        continue;
      case DeclaratorChunk::Pointer:
      case DeclaratorChunk::Reference:
      case DeclaratorChunk::Array:
      case DeclaratorChunk::BlockPointer:
      case DeclaratorChunk::MemberPointer:
#if INTEL_CUSTOMIZATION
      case DeclaratorChunk::Channel:
#endif // INTEL_CUSTOMIZATION
      case DeclaratorChunk::Pipe:
        return false;
      }
      llvm_unreachable("Invalid type chunk");
    }
    return false;
  }

  /// isFunctionDeclarator - Once this declarator is fully parsed and formed,
  /// this method returns true if the identifier is a function declarator
  /// (looking through parentheses).
  bool isFunctionDeclarator() const {
    unsigned index;
    return isFunctionDeclarator(index);
  }

  /// getFunctionTypeInfo - Retrieves the function type info object
  /// (looking through parentheses).
  DeclaratorChunk::FunctionTypeInfo &getFunctionTypeInfo() {
    assert(isFunctionDeclarator() && "Not a function declarator!");
    unsigned index = 0;
    isFunctionDeclarator(index);
    return DeclTypeInfo[index].Fun;
  }

  /// getFunctionTypeInfo - Retrieves the function type info object
  /// (looking through parentheses).
  const DeclaratorChunk::FunctionTypeInfo &getFunctionTypeInfo() const {
    return const_cast<Declarator*>(this)->getFunctionTypeInfo();
  }

  /// Determine whether the declaration that will be produced from 
  /// this declaration will be a function.
  /// 
  /// A declaration can declare a function even if the declarator itself
  /// isn't a function declarator, if the type specifier refers to a function
  /// type. This routine checks for both cases.
  bool isDeclarationOfFunction() const;

  /// Return true if this declaration appears in a context where a
  /// function declarator would be a function declaration.
  bool isFunctionDeclarationContext() const {
    if (getDeclSpec().getStorageClassSpec() == DeclSpec::SCS_typedef)
      return false;

    switch (Context) {
    case DeclaratorContext::FileContext:
    case DeclaratorContext::MemberContext:
    case DeclaratorContext::BlockContext:
    case DeclaratorContext::ForContext:
    case DeclaratorContext::InitStmtContext:
      return true;

    case DeclaratorContext::ConditionContext:
    case DeclaratorContext::KNRTypeListContext:
    case DeclaratorContext::TypeNameContext:
    case DeclaratorContext::FunctionalCastContext:
    case DeclaratorContext::AliasDeclContext:
    case DeclaratorContext::AliasTemplateContext:
    case DeclaratorContext::PrototypeContext:
    case DeclaratorContext::LambdaExprParameterContext:
    case DeclaratorContext::ObjCParameterContext:
    case DeclaratorContext::ObjCResultContext:
    case DeclaratorContext::TemplateParamContext:
    case DeclaratorContext::CXXNewContext:
    case DeclaratorContext::CXXCatchContext:
    case DeclaratorContext::ObjCCatchContext:
    case DeclaratorContext::BlockLiteralContext:
    case DeclaratorContext::LambdaExprContext:
    case DeclaratorContext::ConversionIdContext:
    case DeclaratorContext::TemplateArgContext:
    case DeclaratorContext::TemplateTypeArgContext:
    case DeclaratorContext::TrailingReturnContext:
    case DeclaratorContext::TrailingReturnVarContext:
      return false;
    }
    llvm_unreachable("unknown context kind!");
  }

  /// Determine whether this declaration appears in a context where an
  /// expression could appear.
  bool isExpressionContext() const {
    switch (Context) {
    case DeclaratorContext::FileContext:
    case DeclaratorContext::KNRTypeListContext:
    case DeclaratorContext::MemberContext:

    // FIXME: sizeof(...) permits an expression.
    case DeclaratorContext::TypeNameContext: 
    
    case DeclaratorContext::FunctionalCastContext:
    case DeclaratorContext::AliasDeclContext:
    case DeclaratorContext::AliasTemplateContext:
    case DeclaratorContext::PrototypeContext:
    case DeclaratorContext::LambdaExprParameterContext:
    case DeclaratorContext::ObjCParameterContext:
    case DeclaratorContext::ObjCResultContext:
    case DeclaratorContext::TemplateParamContext:
    case DeclaratorContext::CXXNewContext:
    case DeclaratorContext::CXXCatchContext:
    case DeclaratorContext::ObjCCatchContext:
    case DeclaratorContext::BlockLiteralContext:
    case DeclaratorContext::LambdaExprContext:
    case DeclaratorContext::ConversionIdContext:
    case DeclaratorContext::TrailingReturnContext:
    case DeclaratorContext::TrailingReturnVarContext:
    case DeclaratorContext::TemplateTypeArgContext:
      return false;

    case DeclaratorContext::BlockContext:
    case DeclaratorContext::ForContext:
    case DeclaratorContext::InitStmtContext:
    case DeclaratorContext::ConditionContext:
    case DeclaratorContext::TemplateArgContext:
      return true;
    }

    llvm_unreachable("unknown context kind!");
  }
  
  /// Return true if a function declarator at this position would be a
  /// function declaration.
  bool isFunctionDeclaratorAFunctionDeclaration() const {
    if (!isFunctionDeclarationContext())
      return false;

    for (unsigned I = 0, N = getNumTypeObjects(); I != N; ++I)
      if (getTypeObject(I).Kind != DeclaratorChunk::Paren)
        return false;

    return true;
  }

  /// Determine whether a trailing return type was written (at any
  /// level) within this declarator.
  bool hasTrailingReturnType() const {
    for (const auto &Chunk : type_objects())
      if (Chunk.Kind == DeclaratorChunk::Function &&
          Chunk.Fun.hasTrailingReturnType())
        return true;
    return false;
  }

  /// takeAttributes - Takes attributes from the given parsed-attributes
  /// set and add them to this declarator.
  ///
  /// These examples both add 3 attributes to "var":
  ///  short int var __attribute__((aligned(16),common,deprecated));
  ///  short int x, __attribute__((aligned(16)) var
  ///                                 __attribute__((common,deprecated));
  ///
  /// Also extends the range of the declarator.
  void takeAttributes(ParsedAttributes &attrs, SourceLocation lastLoc) {
    Attrs.takeAllFrom(attrs);

    if (!lastLoc.isInvalid())
      SetRangeEnd(lastLoc);
  }

  const AttributeList *getAttributes() const { return Attrs.getList(); }
  AttributeList *getAttributes() { return Attrs.getList(); }

  AttributeList *&getAttrListRef() { return Attrs.getListRef(); }

  /// hasAttributes - do we contain any attributes?
  bool hasAttributes() const {
    if (getAttributes() || getDeclSpec().hasAttributes()) return true;
    for (unsigned i = 0, e = getNumTypeObjects(); i != e; ++i)
      if (getTypeObject(i).getAttrs())
        return true;
    return false;
  }

  /// Return a source range list of C++11 attributes associated
  /// with the declarator.
  void getCXX11AttributeRanges(SmallVectorImpl<SourceRange> &Ranges) {
    AttributeList *AttrList = Attrs.getList();
    while (AttrList) {
      if (AttrList->isCXX11Attribute())
        Ranges.push_back(AttrList->getRange());
      AttrList = AttrList->getNext();
    }
  }

  void setAsmLabel(Expr *E) { AsmLabel = E; }
  Expr *getAsmLabel() const { return AsmLabel; }

  void setExtension(bool Val = true) { Extension = Val; }
  bool getExtension() const { return Extension; }

  void setObjCIvar(bool Val = true) { ObjCIvar = Val; }
  bool isObjCIvar() const { return ObjCIvar; }
    
  void setObjCWeakProperty(bool Val = true) { ObjCWeakProperty = Val; }
  bool isObjCWeakProperty() const { return ObjCWeakProperty; }

  void setInvalidType(bool Val = true) { InvalidType = Val; }
  bool isInvalidType() const {
    return InvalidType || DS.getTypeSpecType() == DeclSpec::TST_error;
  }

  void setGroupingParens(bool flag) { GroupingParens = flag; }
  bool hasGroupingParens() const { return GroupingParens; }

  bool isFirstDeclarator() const { return !CommaLoc.isValid(); }
  SourceLocation getCommaLoc() const { return CommaLoc; }
  void setCommaLoc(SourceLocation CL) { CommaLoc = CL; }

  bool hasEllipsis() const { return EllipsisLoc.isValid(); }
  SourceLocation getEllipsisLoc() const { return EllipsisLoc; }
  void setEllipsisLoc(SourceLocation EL) { EllipsisLoc = EL; }

  void setFunctionDefinitionKind(FunctionDefinitionKind Val) { 
    FunctionDefinition = Val; 
  }
  
  bool isFunctionDefinition() const {
    return getFunctionDefinitionKind() != FDK_Declaration;
  }
  
  FunctionDefinitionKind getFunctionDefinitionKind() const { 
    return (FunctionDefinitionKind)FunctionDefinition; 
  }

  /// Returns true if this declares a real member and not a friend.
  bool isFirstDeclarationOfMember() {
    return getContext() == DeclaratorContext::MemberContext &&
           !getDeclSpec().isFriendSpecified();
  }

  /// Returns true if this declares a static member.  This cannot be called on a
  /// declarator outside of a MemberContext because we won't know until
  /// redeclaration time if the decl is static.
  bool isStaticMember();

  /// Returns true if this declares a constructor or a destructor.
  bool isCtorOrDtor();

  void setRedeclaration(bool Val) { Redeclaration = Val; }
  bool isRedeclaration() const { return Redeclaration; }
};

/// This little struct is used to capture information about
/// structure field declarators, which is basically just a bitfield size.
struct FieldDeclarator {
  Declarator D;
  Expr *BitfieldSize;
  explicit FieldDeclarator(const DeclSpec &DS)
      : D(DS, DeclaratorContext::MemberContext),
        BitfieldSize(nullptr) {}
};

/// Represents a C++11 virt-specifier-seq.
class VirtSpecifiers {
public:
  enum Specifier {
    VS_None = 0,
    VS_Override = 1,
    VS_Final = 2,
    VS_Sealed = 4,
    // Represents the __final keyword, which is legal for gcc in pre-C++11 mode.
    VS_GNU_Final = 8
  };

  VirtSpecifiers() : Specifiers(0), LastSpecifier(VS_None) { }

  bool SetSpecifier(Specifier VS, SourceLocation Loc,
                    const char *&PrevSpec);

  bool isUnset() const { return Specifiers == 0; }

  bool isOverrideSpecified() const { return Specifiers & VS_Override; }
  SourceLocation getOverrideLoc() const { return VS_overrideLoc; }

  bool isFinalSpecified() const { return Specifiers & (VS_Final | VS_Sealed | VS_GNU_Final); }
  bool isFinalSpelledSealed() const { return Specifiers & VS_Sealed; }
  SourceLocation getFinalLoc() const { return VS_finalLoc; }

  void clear() { Specifiers = 0; }

  static const char *getSpecifierName(Specifier VS);

  SourceLocation getFirstLocation() const { return FirstLocation; }
  SourceLocation getLastLocation() const { return LastLocation; }
  Specifier getLastSpecifier() const { return LastSpecifier; }
  
private:
  unsigned Specifiers;
  Specifier LastSpecifier;

  SourceLocation VS_overrideLoc, VS_finalLoc;
  SourceLocation FirstLocation;
  SourceLocation LastLocation;
};

enum class LambdaCaptureInitKind {
  NoInit,     //!< [a]
  CopyInit,   //!< [a = b], [a = {b}]
  DirectInit, //!< [a(b)]
  ListInit    //!< [a{b}]
};

/// Represents a complete lambda introducer.
struct LambdaIntroducer {
  /// An individual capture in a lambda introducer.
  struct LambdaCapture {
    LambdaCaptureKind Kind;
    SourceLocation Loc;
    IdentifierInfo *Id;
    SourceLocation EllipsisLoc;
    LambdaCaptureInitKind InitKind;
    ExprResult Init;
    ParsedType InitCaptureType;
    LambdaCapture(LambdaCaptureKind Kind, SourceLocation Loc,
                  IdentifierInfo *Id, SourceLocation EllipsisLoc,
                  LambdaCaptureInitKind InitKind, ExprResult Init,
                  ParsedType InitCaptureType)
        : Kind(Kind), Loc(Loc), Id(Id), EllipsisLoc(EllipsisLoc),
          InitKind(InitKind), Init(Init), InitCaptureType(InitCaptureType) {}
  };

  SourceRange Range;
  SourceLocation DefaultLoc;
  LambdaCaptureDefault Default;
  SmallVector<LambdaCapture, 4> Captures;

  LambdaIntroducer()
    : Default(LCD_None) {}

  /// Append a capture in a lambda introducer.
  void addCapture(LambdaCaptureKind Kind,
                  SourceLocation Loc,
                  IdentifierInfo* Id,
                  SourceLocation EllipsisLoc,
                  LambdaCaptureInitKind InitKind,
                  ExprResult Init, 
                  ParsedType InitCaptureType) {
    Captures.push_back(LambdaCapture(Kind, Loc, Id, EllipsisLoc, InitKind, Init,
                                     InitCaptureType));
  }
};

} // end namespace clang

#endif // LLVM_CLANG_SEMA_DECLSPEC_H<|MERGE_RESOLUTION|>--- conflicted
+++ resolved
@@ -353,13 +353,10 @@
   unsigned TypeAltiVecBool : 1;
   unsigned TypeSpecOwned : 1;
   unsigned TypeSpecPipe : 1;
-<<<<<<< HEAD
 #if INTEL_CUSTOMIZATION
   unsigned TypeSpecChannel : 1;
 #endif // INTEL_CUSTOMIZATION
-=======
   unsigned TypeSpecSat : 1;
->>>>>>> e5a42e97
 
   // type-qualifiers
   unsigned TypeQualifiers : 5;  // Bitwise OR of TQ.
@@ -451,13 +448,10 @@
       TypeAltiVecBool(false),
       TypeSpecOwned(false),
       TypeSpecPipe(false),
-<<<<<<< HEAD
 #if INTEL_CUSTOMIZATION
       TypeSpecChannel(false),
 #endif // INTEL_CUSTOMIZATION
-=======
       TypeSpecSat(false),
->>>>>>> e5a42e97
       TypeQualifiers(TQ_unspecified),
       FS_inline_specified(false),
       FS_forceinline_specified(false),
@@ -511,13 +505,10 @@
   bool isTypeSpecOwned() const { return TypeSpecOwned; }
   bool isTypeRep() const { return isTypeRep((TST) TypeSpecType); }
   bool isTypeSpecPipe() const { return TypeSpecPipe; }
-<<<<<<< HEAD
 #if INTEL_CUSTOMIZATION
   bool isTypeSpecChannel() const { return TypeSpecChannel; }
 #endif // INTEL_CUSTOMIZATION
-=======
   bool isTypeSpecSat() const { return TypeSpecSat; }
->>>>>>> e5a42e97
 
   ParsedType getRepAsType() const {
     assert(isTypeRep((TST) TypeSpecType) && "DeclSpec does not store a type");
@@ -700,16 +691,13 @@
   bool SetTypePipe(bool isPipe, SourceLocation Loc,
                        const char *&PrevSpec, unsigned &DiagID,
                        const PrintingPolicy &Policy);
-<<<<<<< HEAD
 #if INTEL_CUSTOMIZATION
   bool SetTypeChannel(bool isChannel, SourceLocation Loc,
                       const char *&PrevSpec, unsigned &DiagID,
                       const PrintingPolicy &Policy);
 #endif // INTEL_CUSTOMIZATION
-=======
   bool SetTypeSpecSat(SourceLocation Loc, const char *&PrevSpec,
                       unsigned &DiagID);
->>>>>>> e5a42e97
   bool SetTypeSpecError();
   void UpdateDeclRep(Decl *Rep) {
     assert(isDeclRep((TST) TypeSpecType));
