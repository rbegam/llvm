//===- Initialization.h - Semantic Analysis for Initializers ----*- C++ -*-===//
//
//                     The LLVM Compiler Infrastructure
//
// This file is distributed under the University of Illinois Open Source
// License. See LICENSE.TXT for details.
//
//===----------------------------------------------------------------------===//
//
// This file provides supporting data types for initialization of objects.
//
//===----------------------------------------------------------------------===//

#ifndef LLVM_CLANG_SEMA_INITIALIZATION_H
#define LLVM_CLANG_SEMA_INITIALIZATION_H

#include "clang/AST/ASTContext.h"
#include "clang/AST/Attr.h"
#include "clang/AST/Decl.h"
#include "clang/AST/DeclAccessPair.h"
#include "clang/AST/DeclarationName.h"
#include "clang/AST/Expr.h"
#include "clang/AST/Type.h"
#include "clang/Basic/IdentifierTable.h"
#include "clang/Basic/LLVM.h"
#include "clang/Basic/LangOptions.h"
#include "clang/Basic/SourceLocation.h"
#include "clang/Basic/Specifiers.h"
#include "clang/Sema/Overload.h"
#include "clang/Sema/Ownership.h"
#include "llvm/ADT/ArrayRef.h"
#include "llvm/ADT/SmallVector.h"
#include "llvm/ADT/StringRef.h"
#include "llvm/ADT/iterator_range.h"
#include "llvm/Support/Casting.h"
#include <cassert>
#include <cstdint>
#include <string>

namespace clang {

class APValue;
class CXXBaseSpecifier;
class CXXConstructorDecl;
class ObjCMethodDecl;
class Sema;

/// Describes an entity that is being initialized.
class alignas(8) InitializedEntity {
public:
  /// Specifies the kind of entity being initialized.
  enum EntityKind {
    /// The entity being initialized is a variable.
    EK_Variable,

    /// The entity being initialized is a function parameter.
    EK_Parameter,

    /// The entity being initialized is the result of a function call.
    EK_Result,

    /// The entity being initialized is the result of a statement expression.
    EK_StmtExprResult,

    /// The entity being initialized is an exception object that
    /// is being thrown.
    EK_Exception,

    /// The entity being initialized is a non-static data member
    /// subobject.
    EK_Member,

    /// The entity being initialized is an element of an array.
    EK_ArrayElement,

    /// The entity being initialized is an object (or array of
    /// objects) allocated via new.
    EK_New,

    /// The entity being initialized is a temporary object.
    EK_Temporary,

    /// The entity being initialized is a base member subobject.
    EK_Base,

    /// The initialization is being done by a delegating constructor.
    EK_Delegating,

    /// The entity being initialized is an element of a vector.
    /// or vector.
    EK_VectorElement,

    /// The entity being initialized is a field of block descriptor for
    /// the copied-in c++ object.
    EK_BlockElement,

    /// The entity being initialized is a field of block descriptor for the
    /// copied-in lambda object that's used in the lambda to block conversion.
    EK_LambdaToBlockConversionBlockElement,

    /// The entity being initialized is the real or imaginary part of a
    /// complex number.
    EK_ComplexElement,

    /// The entity being initialized is the field that captures a
    /// variable in a lambda.
    EK_LambdaCapture,

    /// The entity being initialized is the initializer for a compound
    /// literal.
    EK_CompoundLiteralInit,

    /// The entity being implicitly initialized back to the formal
    /// result type.
    EK_RelatedResult,

    /// The entity being initialized is a function parameter; function
    /// is member of group of audited CF APIs.
    EK_Parameter_CF_Audited,

    /// The entity being initialized is a structured binding of a
    /// decomposition declaration.
    EK_Binding,

    // Note: err_init_conversion_failed in DiagnosticSemaKinds.td uses this
    // enum as an index for its first %select.  When modifying this list,
    // that diagnostic text needs to be updated as well.
  };

private:
  /// The kind of entity being initialized.
  EntityKind Kind;

  /// If non-NULL, the parent entity in which this
  /// initialization occurs.
  const InitializedEntity *Parent = nullptr;

  /// The type of the object or reference being initialized.
  QualType Type;

  /// The mangling number for the next reference temporary to be created.
  mutable unsigned ManglingNumber = 0;

  struct LN {
    /// When Kind == EK_Result, EK_Exception, EK_New, the
    /// location of the 'return', 'throw', or 'new' keyword,
    /// respectively. When Kind == EK_Temporary, the location where
    /// the temporary is being created.
    unsigned Location;

    /// Whether the entity being initialized may end up using the
    /// named return value optimization (NRVO).
    bool NRVO;
  };

  struct VD {
    /// The VarDecl, FieldDecl, or BindingDecl being initialized.
    ValueDecl *VariableOrMember;

    /// When Kind == EK_Member, whether this is an implicit member
    /// initialization in a copy or move constructor. These can perform array
    /// copies.
    bool IsImplicitFieldInit;

    /// When Kind == EK_Member, whether this is the initial initialization
    /// check for a default member initializer.
    bool IsDefaultMemberInit;
  };

  struct C {
    /// The name of the variable being captured by an EK_LambdaCapture.
    IdentifierInfo *VarID;

    /// The source location at which the capture occurs.
    unsigned Location;
  };

  union {
    /// When Kind == EK_Variable, EK_Member or EK_Binding, the variable.
    VD Variable;

    /// When Kind == EK_RelatedResult, the ObjectiveC method where
    /// result type was implicitly changed to accommodate ARC semantics.
    ObjCMethodDecl *MethodDecl;

    /// When Kind == EK_Parameter, the ParmVarDecl, with the
    /// low bit indicating whether the parameter is "consumed".
    uintptr_t Parameter;

    /// When Kind == EK_Temporary or EK_CompoundLiteralInit, the type
    /// source information for the temporary.
    TypeSourceInfo *TypeInfo;

    struct LN LocAndNRVO;

    /// When Kind == EK_Base, the base specifier that provides the
    /// base class. The lower bit specifies whether the base is an inherited
    /// virtual base.
    uintptr_t Base;

    /// When Kind == EK_ArrayElement, EK_VectorElement, or
    /// EK_ComplexElement, the index of the array or vector element being
    /// initialized.
    unsigned Index;

    struct C Capture;
  };

  InitializedEntity() = default;

  /// Create the initialization entity for a variable.
  InitializedEntity(VarDecl *Var, EntityKind EK = EK_Variable)
      : Kind(EK), Type(Var->getType()), Variable{Var, false, false} {}

  /// Create the initialization entity for the result of a
  /// function, throwing an object, performing an explicit cast, or
  /// initializing a parameter for which there is no declaration.
  InitializedEntity(EntityKind Kind, SourceLocation Loc, QualType Type,
                    bool NRVO = false)
      : Kind(Kind), Type(Type) {
    LocAndNRVO.Location = Loc.getRawEncoding();
    LocAndNRVO.NRVO = NRVO;
  }

  /// Create the initialization entity for a member subobject.
  InitializedEntity(FieldDecl *Member, const InitializedEntity *Parent,
                    bool Implicit, bool DefaultMemberInit)
      : Kind(EK_Member), Parent(Parent), Type(Member->getType()),
        Variable{Member, Implicit, DefaultMemberInit} {}

  /// Create the initialization entity for an array element.
  InitializedEntity(ASTContext &Context, unsigned Index,
                    const InitializedEntity &Parent);

  /// Create the initialization entity for a lambda capture.
  InitializedEntity(IdentifierInfo *VarID, QualType FieldType, SourceLocation Loc)
      : Kind(EK_LambdaCapture), Type(FieldType) {
    Capture.VarID = VarID;
    Capture.Location = Loc.getRawEncoding();
  }

public:
  /// Create the initialization entity for a variable.
  static InitializedEntity InitializeVariable(VarDecl *Var) {
    return InitializedEntity(Var);
  }

  /// Create the initialization entity for a parameter.
  static InitializedEntity InitializeParameter(ASTContext &Context,
                                               const ParmVarDecl *Parm) {
    return InitializeParameter(Context, Parm, Parm->getType());
  }

  /// Create the initialization entity for a parameter, but use
  /// another type.
  static InitializedEntity InitializeParameter(ASTContext &Context,
                                               const ParmVarDecl *Parm,
                                               QualType Type) {
    bool Consumed = (Context.getLangOpts().ObjCAutoRefCount &&
                     Parm->hasAttr<NSConsumedAttr>());

    InitializedEntity Entity;
    Entity.Kind = EK_Parameter;
    Entity.Type =
      Context.getVariableArrayDecayedType(Type.getUnqualifiedType());
    Entity.Parent = nullptr;
    Entity.Parameter
      = (static_cast<uintptr_t>(Consumed) | reinterpret_cast<uintptr_t>(Parm));
    return Entity;
  }

  /// Create the initialization entity for a parameter that is
  /// only known by its type.
  static InitializedEntity InitializeParameter(ASTContext &Context,
                                               QualType Type,
                                               bool Consumed) {
    InitializedEntity Entity;
    Entity.Kind = EK_Parameter;
    Entity.Type = Context.getVariableArrayDecayedType(Type);
    Entity.Parent = nullptr;
    Entity.Parameter = (Consumed);
    return Entity;
  }

  /// Create the initialization entity for the result of a function.
  static InitializedEntity InitializeResult(SourceLocation ReturnLoc,
                                            QualType Type, bool NRVO) {
    return InitializedEntity(EK_Result, ReturnLoc, Type, NRVO);
  }

  static InitializedEntity InitializeStmtExprResult(SourceLocation ReturnLoc,
                                            QualType Type) {
    return InitializedEntity(EK_StmtExprResult, ReturnLoc, Type);
  }

  static InitializedEntity InitializeBlock(SourceLocation BlockVarLoc,
                                           QualType Type, bool NRVO) {
    return InitializedEntity(EK_BlockElement, BlockVarLoc, Type, NRVO);
  }

  static InitializedEntity InitializeLambdaToBlock(SourceLocation BlockVarLoc,
                                                   QualType Type, bool NRVO) {
    return InitializedEntity(EK_LambdaToBlockConversionBlockElement,
                             BlockVarLoc, Type, NRVO);
  }

  /// Create the initialization entity for an exception object.
  static InitializedEntity InitializeException(SourceLocation ThrowLoc,
                                               QualType Type, bool NRVO) {
    return InitializedEntity(EK_Exception, ThrowLoc, Type, NRVO);
  }

  /// Create the initialization entity for an object allocated via new.
  static InitializedEntity InitializeNew(SourceLocation NewLoc, QualType Type) {
    return InitializedEntity(EK_New, NewLoc, Type);
  }

  /// Create the initialization entity for a temporary.
  static InitializedEntity InitializeTemporary(QualType Type) {
    return InitializeTemporary(nullptr, Type);
  }

  /// Create the initialization entity for a temporary.
  static InitializedEntity InitializeTemporary(TypeSourceInfo *TypeInfo) {
    return InitializeTemporary(TypeInfo, TypeInfo->getType());
  }

  /// Create the initialization entity for a temporary.
  static InitializedEntity InitializeTemporary(TypeSourceInfo *TypeInfo,
                                               QualType Type) {
    InitializedEntity Result(EK_Temporary, SourceLocation(), Type);
    Result.TypeInfo = TypeInfo;
    return Result;
  }

  /// Create the initialization entity for a related result.
  static InitializedEntity InitializeRelatedResult(ObjCMethodDecl *MD,
                                                   QualType Type) {
    InitializedEntity Result(EK_RelatedResult, SourceLocation(), Type);
    Result.MethodDecl = MD;
    return Result;
  }

  /// Create the initialization entity for a base class subobject.
  static InitializedEntity
  InitializeBase(ASTContext &Context, const CXXBaseSpecifier *Base,
                 bool IsInheritedVirtualBase,
                 const InitializedEntity *Parent = nullptr);

  /// Create the initialization entity for a delegated constructor.
  static InitializedEntity InitializeDelegation(QualType Type) {
    return InitializedEntity(EK_Delegating, SourceLocation(), Type);
  }

  /// Create the initialization entity for a member subobject.
  static InitializedEntity
  InitializeMember(FieldDecl *Member,
                   const InitializedEntity *Parent = nullptr,
                   bool Implicit = false) {
    return InitializedEntity(Member, Parent, Implicit, false);
  }

  /// Create the initialization entity for a member subobject.
  static InitializedEntity
  InitializeMember(IndirectFieldDecl *Member,
                   const InitializedEntity *Parent = nullptr,
                   bool Implicit = false) {
    return InitializedEntity(Member->getAnonField(), Parent, Implicit, false);
  }

  /// Create the initialization entity for a default member initializer.
  static InitializedEntity
  InitializeMemberFromDefaultMemberInitializer(FieldDecl *Member) {
    return InitializedEntity(Member, nullptr, false, true);
  }

  /// Create the initialization entity for an array element.
  static InitializedEntity InitializeElement(ASTContext &Context,
                                             unsigned Index,
                                             const InitializedEntity &Parent) {
    return InitializedEntity(Context, Index, Parent);
  }

  /// Create the initialization entity for a structured binding.
  static InitializedEntity InitializeBinding(VarDecl *Binding) {
    return InitializedEntity(Binding, EK_Binding);
  }

  /// Create the initialization entity for a lambda capture.
  static InitializedEntity InitializeLambdaCapture(IdentifierInfo *VarID,
                                                   QualType FieldType,
                                                   SourceLocation Loc) {
    return InitializedEntity(VarID, FieldType, Loc);
  }

  /// Create the entity for a compound literal initializer.
  static InitializedEntity InitializeCompoundLiteralInit(TypeSourceInfo *TSI) {
    InitializedEntity Result(EK_CompoundLiteralInit, SourceLocation(),
                             TSI->getType());
    Result.TypeInfo = TSI;
    return Result;
  }

  /// Determine the kind of initialization.
  EntityKind getKind() const { return Kind; }

  /// Retrieve the parent of the entity being initialized, when
  /// the initialization itself is occurring within the context of a
  /// larger initialization.
  const InitializedEntity *getParent() const { return Parent; }

  /// Retrieve type being initialized.
  QualType getType() const { return Type; }

  /// Retrieve complete type-source information for the object being
  /// constructed, if known.
  TypeSourceInfo *getTypeSourceInfo() const {
    if (Kind == EK_Temporary || Kind == EK_CompoundLiteralInit)
      return TypeInfo;

    return nullptr;
  }

  /// Retrieve the name of the entity being initialized.
  DeclarationName getName() const;

  /// Retrieve the variable, parameter, or field being
  /// initialized.
  ValueDecl *getDecl() const;

  /// Retrieve the ObjectiveC method being initialized.
  ObjCMethodDecl *getMethodDecl() const { return MethodDecl; }

  /// Determine whether this initialization allows the named return
  /// value optimization, which also applies to thrown objects.
  bool allowsNRVO() const;

  bool isParameterKind() const {
    return (getKind() == EK_Parameter  ||
            getKind() == EK_Parameter_CF_Audited);
  }

  /// Determine whether this initialization consumes the
  /// parameter.
  bool isParameterConsumed() const {
    assert(isParameterKind() && "Not a parameter");
    return (Parameter & 1);
  }

  /// Retrieve the base specifier.
  const CXXBaseSpecifier *getBaseSpecifier() const {
    assert(getKind() == EK_Base && "Not a base specifier");
    return reinterpret_cast<const CXXBaseSpecifier *>(Base & ~0x1);
  }

  /// Return whether the base is an inherited virtual base.
  bool isInheritedVirtualBase() const {
    assert(getKind() == EK_Base && "Not a base specifier");
    return Base & 0x1;
  }

  /// Determine whether this is an array new with an unknown bound.
  bool isVariableLengthArrayNew() const {
    return getKind() == EK_New && dyn_cast_or_null<IncompleteArrayType>(
                                      getType()->getAsArrayTypeUnsafe());
  }

  /// Is this the implicit initialization of a member of a class from
  /// a defaulted constructor?
  bool isImplicitMemberInitializer() const {
    return getKind() == EK_Member && Variable.IsImplicitFieldInit;
  }

  /// Is this the default member initializer of a member (specified inside
  /// the class definition)?
  bool isDefaultMemberInitializer() const {
    return getKind() == EK_Member && Variable.IsDefaultMemberInit;
  }

  /// Determine the location of the 'return' keyword when initializing
  /// the result of a function call.
  SourceLocation getReturnLoc() const {
    assert(getKind() == EK_Result && "No 'return' location!");
    return SourceLocation::getFromRawEncoding(LocAndNRVO.Location);
  }

  /// Determine the location of the 'throw' keyword when initializing
  /// an exception object.
  SourceLocation getThrowLoc() const {
    assert(getKind() == EK_Exception && "No 'throw' location!");
    return SourceLocation::getFromRawEncoding(LocAndNRVO.Location);
  }

  /// If this is an array, vector, or complex number element, get the
  /// element's index.
  unsigned getElementIndex() const {
    assert(getKind() == EK_ArrayElement || getKind() == EK_VectorElement ||
           getKind() == EK_ComplexElement);
    return Index;
  }

  /// If this is already the initializer for an array or vector
  /// element, sets the element index.
  void setElementIndex(unsigned Index) {
    assert(getKind() == EK_ArrayElement || getKind() == EK_VectorElement ||
           getKind() == EK_ComplexElement);
    this->Index = Index;
  }

  /// For a lambda capture, return the capture's name.
  StringRef getCapturedVarName() const {
    assert(getKind() == EK_LambdaCapture && "Not a lambda capture!");
    return Capture.VarID->getName();
  }

  /// Determine the location of the capture when initializing
  /// field from a captured variable in a lambda.
  SourceLocation getCaptureLoc() const {
    assert(getKind() == EK_LambdaCapture && "Not a lambda capture!");
    return SourceLocation::getFromRawEncoding(Capture.Location);
  }

  void setParameterCFAudited() {
    Kind = EK_Parameter_CF_Audited;
  }

  unsigned allocateManglingNumber() const { return ++ManglingNumber; }

  /// Dump a representation of the initialized entity to standard error,
  /// for debugging purposes.
  void dump() const;

private:
  unsigned dumpImpl(raw_ostream &OS) const;
};

/// Describes the kind of initialization being performed, along with
/// location information for tokens related to the initialization (equal sign,
/// parentheses).
class InitializationKind {
public:
  /// The kind of initialization being performed.
  enum InitKind {
    /// Direct initialization
    IK_Direct,

    /// Direct list-initialization
    IK_DirectList,

    /// Copy initialization
    IK_Copy,

    /// Default initialization
    IK_Default,

    /// Value initialization
    IK_Value
  };

private:
  /// The context of the initialization.
  enum InitContext {
    /// Normal context
    IC_Normal,

    /// Normal context, but allows explicit conversion functionss
    IC_ExplicitConvs,

    /// Implicit context (value initialization)
    IC_Implicit,

    /// Static cast context
    IC_StaticCast,

    /// C-style cast context
    IC_CStyleCast,

    /// Functional cast context
    IC_FunctionalCast
  };

  /// The kind of initialization being performed.
  InitKind Kind : 8;

  /// The context of the initialization.
  InitContext Context : 8;

  /// The source locations involved in the initialization.
  SourceLocation Locations[3];

  InitializationKind(InitKind Kind, InitContext Context, SourceLocation Loc1,
                     SourceLocation Loc2, SourceLocation Loc3)
      : Kind(Kind), Context(Context) {
    Locations[0] = Loc1;
    Locations[1] = Loc2;
    Locations[2] = Loc3;
  }

public:
  /// Create a direct initialization.
  static InitializationKind CreateDirect(SourceLocation InitLoc,
                                         SourceLocation LParenLoc,
                                         SourceLocation RParenLoc) {
    return InitializationKind(IK_Direct, IC_Normal,
                              InitLoc, LParenLoc, RParenLoc);
  }

  static InitializationKind CreateDirectList(SourceLocation InitLoc) {
    return InitializationKind(IK_DirectList, IC_Normal, InitLoc, InitLoc,
                              InitLoc);
  }

  static InitializationKind CreateDirectList(SourceLocation InitLoc,
                                             SourceLocation LBraceLoc,
                                             SourceLocation RBraceLoc) {
    return InitializationKind(IK_DirectList, IC_Normal, InitLoc, LBraceLoc,
                              RBraceLoc);
  }

  /// Create a direct initialization due to a cast that isn't a C-style
  /// or functional cast.
  static InitializationKind CreateCast(SourceRange TypeRange) {
    return InitializationKind(IK_Direct, IC_StaticCast, TypeRange.getBegin(),
                              TypeRange.getBegin(), TypeRange.getEnd());
  }

  /// Create a direct initialization for a C-style cast.
  static InitializationKind CreateCStyleCast(SourceLocation StartLoc,
                                             SourceRange TypeRange,
                                             bool InitList) {
    // C++ cast syntax doesn't permit init lists, but C compound literals are
    // exactly that.
    return InitializationKind(InitList ? IK_DirectList : IK_Direct,
                              IC_CStyleCast, StartLoc, TypeRange.getBegin(),
                              TypeRange.getEnd());
  }

  /// Create a direct initialization for a functional cast.
  static InitializationKind CreateFunctionalCast(SourceRange TypeRange,
                                                 bool InitList) {
    return InitializationKind(InitList ? IK_DirectList : IK_Direct,
                              IC_FunctionalCast, TypeRange.getBegin(),
                              TypeRange.getBegin(), TypeRange.getEnd());
  }

  /// Create a copy initialization.
  static InitializationKind CreateCopy(SourceLocation InitLoc,
                                       SourceLocation EqualLoc,
                                       bool AllowExplicitConvs = false) {
    return InitializationKind(IK_Copy,
                              AllowExplicitConvs? IC_ExplicitConvs : IC_Normal,
                              InitLoc, EqualLoc, EqualLoc);
  }

  /// Create a default initialization.
  static InitializationKind CreateDefault(SourceLocation InitLoc) {
    return InitializationKind(IK_Default, IC_Normal, InitLoc, InitLoc, InitLoc);
  }

  /// Create a value initialization.
  static InitializationKind CreateValue(SourceLocation InitLoc,
                                        SourceLocation LParenLoc,
                                        SourceLocation RParenLoc,
                                        bool isImplicit = false) {
    return InitializationKind(IK_Value, isImplicit ? IC_Implicit : IC_Normal,
                              InitLoc, LParenLoc, RParenLoc);
  }

  /// Create an initialization from an initializer (which, for direct
  /// initialization from a parenthesized list, will be a ParenListExpr).
  static InitializationKind CreateForInit(SourceLocation Loc, bool DirectInit,
                                          Expr *Init) {
    if (!Init) return CreateDefault(Loc);
    if (!DirectInit) return CreateCopy(Loc, Init->getLocStart());
    if (isa<InitListExpr>(Init))
      return CreateDirectList(Loc, Init->getLocStart(), Init->getLocEnd());
    return CreateDirect(Loc, Init->getLocStart(), Init->getLocEnd());
  }

  /// Determine the initialization kind.
  InitKind getKind() const {
    return Kind;
  }

  /// Determine whether this initialization is an explicit cast.
  bool isExplicitCast() const {
    return Context >= IC_StaticCast;
  }

  /// Determine whether this initialization is a C-style cast.
  bool isCStyleOrFunctionalCast() const {
    return Context >= IC_CStyleCast;
  }

  /// Determine whether this is a C-style cast.
  bool isCStyleCast() const {
    return Context == IC_CStyleCast;
  }

  /// Determine whether this is a functional-style cast.
  bool isFunctionalCast() const {
    return Context == IC_FunctionalCast;
  }

  /// Determine whether this initialization is an implicit
  /// value-initialization, e.g., as occurs during aggregate
  /// initialization.
  bool isImplicitValueInit() const { return Context == IC_Implicit; }

  /// Retrieve the location at which initialization is occurring.
  SourceLocation getLocation() const { return Locations[0]; }

  /// Retrieve the source range that covers the initialization.
  SourceRange getRange() const {
    return SourceRange(Locations[0], Locations[2]);
  }

  /// Retrieve the location of the equal sign for copy initialization
  /// (if present).
  SourceLocation getEqualLoc() const {
    assert(Kind == IK_Copy && "Only copy initialization has an '='");
    return Locations[1];
  }

  bool isCopyInit() const { return Kind == IK_Copy; }

  /// Retrieve whether this initialization allows the use of explicit
  ///        constructors.
  bool AllowExplicit() const { return !isCopyInit(); }

  /// Retrieve whether this initialization allows the use of explicit
  /// conversion functions when binding a reference. If the reference is the
  /// first parameter in a copy or move constructor, such conversions are
  /// permitted even though we are performing copy-initialization.
  bool allowExplicitConversionFunctionsInRefBinding() const {
    return !isCopyInit() || Context == IC_ExplicitConvs;
  }

  /// Determine whether this initialization has a source range containing the
  /// locations of open and closing parentheses or braces.
  bool hasParenOrBraceRange() const {
    return Kind == IK_Direct || Kind == IK_Value || Kind == IK_DirectList;
  }

  /// Retrieve the source range containing the locations of the open
  /// and closing parentheses or braces for value, direct, and direct list
  /// initializations.
  SourceRange getParenOrBraceRange() const {
    assert(hasParenOrBraceRange() && "Only direct, value, and direct-list "
                                     "initialization have parentheses or "
                                     "braces");
    return SourceRange(Locations[1], Locations[2]);
  }
};

/// Describes the sequence of initializations required to initialize
/// a given object or reference with a set of arguments.
class InitializationSequence {
public:
  /// Describes the kind of initialization sequence computed.
  enum SequenceKind {
    /// A failed initialization sequence. The failure kind tells what
    /// happened.
    FailedSequence = 0,

    /// A dependent initialization, which could not be
    /// type-checked due to the presence of dependent types or
    /// dependently-typed expressions.
    DependentSequence,

    /// A normal sequence.
    NormalSequence
  };

  /// Describes the kind of a particular step in an initialization
  /// sequence.
  enum StepKind {
    /// Resolve the address of an overloaded function to a specific
    /// function declaration.
    SK_ResolveAddressOfOverloadedFunction,

    /// Perform a derived-to-base cast, producing an rvalue.
    SK_CastDerivedToBaseRValue,

    /// Perform a derived-to-base cast, producing an xvalue.
    SK_CastDerivedToBaseXValue,

    /// Perform a derived-to-base cast, producing an lvalue.
    SK_CastDerivedToBaseLValue,

    /// Reference binding to an lvalue.
    SK_BindReference,

    /// Reference binding to a temporary.
    SK_BindReferenceToTemporary,

    /// An optional copy of a temporary object to another
    /// temporary object, which is permitted (but not required) by
    /// C++98/03 but not C++0x.
    SK_ExtraneousCopyToTemporary,

    /// Direct-initialization from a reference-related object in the
    /// final stage of class copy-initialization.
    SK_FinalCopy,

    /// Perform a user-defined conversion, either via a conversion
    /// function or via a constructor.
    SK_UserConversion,

    /// Perform a qualification conversion, producing an rvalue.
    SK_QualificationConversionRValue,

    /// Perform a qualification conversion, producing an xvalue.
    SK_QualificationConversionXValue,

    /// Perform a qualification conversion, producing an lvalue.
    SK_QualificationConversionLValue,

    /// Perform a conversion adding _Atomic to a type.
    SK_AtomicConversion,

    /// Perform a load from a glvalue, producing an rvalue.
    SK_LValueToRValue,

    /// Perform an implicit conversion sequence.
    SK_ConversionSequence,

    /// Perform an implicit conversion sequence without narrowing.
    SK_ConversionSequenceNoNarrowing,

    /// Perform list-initialization without a constructor.
    SK_ListInitialization,

    /// Unwrap the single-element initializer list for a reference.
    SK_UnwrapInitList,

    /// Rewrap the single-element initializer list for a reference.
    SK_RewrapInitList,

    /// Perform initialization via a constructor.
    SK_ConstructorInitialization,

    /// Perform initialization via a constructor, taking arguments from
    /// a single InitListExpr.
    SK_ConstructorInitializationFromList,

    /// Zero-initialize the object
    SK_ZeroInitialization,

    /// C assignment
    SK_CAssignment,

    /// Initialization by string
    SK_StringInit,

    /// An initialization that "converts" an Objective-C object
    /// (not a point to an object) to another Objective-C object type.
    SK_ObjCObjectConversion,

    /// Array indexing for initialization by elementwise copy.
    SK_ArrayLoopIndex,

    /// Array initialization by elementwise copy.
    SK_ArrayLoopInit,

    /// Array initialization (from an array rvalue).
    SK_ArrayInit,

    /// Array initialization (from an array rvalue) as a GNU extension.
    SK_GNUArrayInit,

    /// Array initialization from a parenthesized initializer list.
    /// This is a GNU C++ extension.
    SK_ParenthesizedArrayInit,

    /// Pass an object by indirect copy-and-restore.
    SK_PassByIndirectCopyRestore,

    /// Pass an object by indirect restore.
    SK_PassByIndirectRestore,

    /// Produce an Objective-C object pointer.
    SK_ProduceObjCObject,

    /// Construct a std::initializer_list from an initializer list.
    SK_StdInitializerList,

    /// Perform initialization via a constructor taking a single
    /// std::initializer_list argument.
    SK_StdInitializerListConstructorCall,

    /// Initialize an OpenCL sampler from an integer.
    SK_OCLSamplerInit,

    /// Initialize queue_t from 0.
    SK_OCLZeroQueue,

    /// Passing zero to a function where OpenCL event_t is expected.
    SK_OCLZeroEvent
  };

  /// A single step in the initialization sequence.
  class Step {
  public:
    /// The kind of conversion or initialization step we are taking.
    StepKind Kind;

    // The type that results from this initialization.
    QualType Type;

    struct F {
      bool HadMultipleCandidates;
      FunctionDecl *Function;
      DeclAccessPair FoundDecl;
    };

    union {
      /// When Kind == SK_ResolvedOverloadedFunction or Kind ==
      /// SK_UserConversion, the function that the expression should be
      /// resolved to or the conversion function to call, respectively.
      /// When Kind == SK_ConstructorInitialization or SK_ListConstruction,
      /// the constructor to be called.
      ///
      /// Always a FunctionDecl, plus a Boolean flag telling if it was
      /// selected from an overloaded set having size greater than 1.
      /// For conversion decls, the naming class is the source type.
      /// For construct decls, the naming class is the target type.
      struct F Function;

      /// When Kind = SK_ConversionSequence, the implicit conversion
      /// sequence.
      ImplicitConversionSequence *ICS;

      /// When Kind = SK_RewrapInitList, the syntactic form of the
      /// wrapping list.
      InitListExpr *WrappingSyntacticList;
    };

    void Destroy();
  };

private:
  /// The kind of initialization sequence computed.
  enum SequenceKind SequenceKind;

  /// Steps taken by this initialization.
  SmallVector<Step, 4> Steps;

public:
  /// Describes why initialization failed.
  enum FailureKind {
    /// Too many initializers provided for a reference.
    FK_TooManyInitsForReference,

    /// Reference initialized from a parenthesized initializer list.
    FK_ParenthesizedListInitForReference,

    /// Array must be initialized with an initializer list.
    FK_ArrayNeedsInitList,

    /// Array must be initialized with an initializer list or a
    /// string literal.
    FK_ArrayNeedsInitListOrStringLiteral,

    /// Array must be initialized with an initializer list or a
    /// wide string literal.
    FK_ArrayNeedsInitListOrWideStringLiteral,

    /// Initializing a wide char array with narrow string literal.
    FK_NarrowStringIntoWideCharArray,

    /// Initializing char array with wide string literal.
    FK_WideStringIntoCharArray,

    /// Initializing wide char array with incompatible wide string
    /// literal.
    FK_IncompatWideStringIntoWideChar,

    /// Initializing char8_t array with plain string literal.
    FK_PlainStringIntoUTF8Char,

    /// Initializing char array with UTF-8 string literal.
    FK_UTF8StringIntoPlainChar,

    /// Array type mismatch.
    FK_ArrayTypeMismatch,

    /// Non-constant array initializer
    FK_NonConstantArrayInit,

    /// Cannot resolve the address of an overloaded function.
    FK_AddressOfOverloadFailed,

    /// Overloading due to reference initialization failed.
    FK_ReferenceInitOverloadFailed,

    /// Non-const lvalue reference binding to a temporary.
    FK_NonConstLValueReferenceBindingToTemporary,

    /// Non-const lvalue reference binding to a bit-field.
    FK_NonConstLValueReferenceBindingToBitfield,

    /// Non-const lvalue reference binding to a vector element.
    FK_NonConstLValueReferenceBindingToVectorElement,

    /// Non-const lvalue reference binding to an lvalue of unrelated
    /// type.
    FK_NonConstLValueReferenceBindingToUnrelated,

    /// Rvalue reference binding to an lvalue.
    FK_RValueReferenceBindingToLValue,

    /// Reference binding drops qualifiers.
    FK_ReferenceInitDropsQualifiers,

    /// Reference binding failed.
    FK_ReferenceInitFailed,

    /// Implicit conversion failed.
    FK_ConversionFailed,

    /// Implicit conversion failed.
    FK_ConversionFromPropertyFailed,

    /// Too many initializers for scalar
    FK_TooManyInitsForScalar,

    /// Scalar initialized from a parenthesized initializer list.
    FK_ParenthesizedListInitForScalar,

    /// Reference initialization from an initializer list
    FK_ReferenceBindingToInitList,

    /// Initialization of some unused destination type with an
    /// initializer list.
    FK_InitListBadDestinationType,

    /// Overloading for a user-defined conversion failed.
    FK_UserConversionOverloadFailed,

    /// Overloading for initialization by constructor failed.
    FK_ConstructorOverloadFailed,

    /// Overloading for list-initialization by constructor failed.
    FK_ListConstructorOverloadFailed,

    /// Default-initialization of a 'const' object.
    FK_DefaultInitOfConst,

    /// Initialization of an incomplete type.
    FK_Incomplete,

    /// Variable-length array must not have an initializer.
    FK_VariableLengthArrayHasInitializer,

    /// List initialization failed at some point.
    FK_ListInitializationFailed,

    /// Initializer has a placeholder type which cannot be
    /// resolved by initialization.
    FK_PlaceholderType,

    /// Trying to take the address of a function that doesn't support
    /// having its address taken.
    FK_AddressOfUnaddressableFunction,

    /// List-copy-initialization chose an explicit constructor.
    FK_ExplicitConstructor,
#if INTEL_CUSTOMIZATION
    // Fix for CQ#236476: Static variable is referenced in two separate routines
    // in iclang
    /// \brief Static variable with label address.
    FK_StaticLabelAddress
#endif // INTEL_CUSTOMIZATION
  };

private:
  /// The reason why initialization failed.
  FailureKind Failure;

  /// The failed result of overload resolution.
  OverloadingResult FailedOverloadResult;

  /// The candidate set created when initialization failed.
  OverloadCandidateSet FailedCandidateSet;

  /// The incomplete type that caused a failure.
  QualType FailedIncompleteType;

  /// The fixit that needs to be applied to make this initialization
  /// succeed.
  std::string ZeroInitializationFixit;
  SourceLocation ZeroInitializationFixitLoc;

public:
  /// Call for initializations are invalid but that would be valid
  /// zero initialzations if Fixit was applied.
  void SetZeroInitializationFixit(const std::string& Fixit, SourceLocation L) {
    ZeroInitializationFixit = Fixit;
    ZeroInitializationFixitLoc = L;
  }

private:
  /// Prints a follow-up note that highlights the location of
  /// the initialized entity, if it's remote.
  void PrintInitLocationNote(Sema &S, const InitializedEntity &Entity);

public:
  /// Try to perform initialization of the given entity, creating a
  /// record of the steps required to perform the initialization.
  ///
  /// The generated initialization sequence will either contain enough
  /// information to diagnose
  ///
  /// \param S the semantic analysis object.
  ///
  /// \param Entity the entity being initialized.
  ///
  /// \param Kind the kind of initialization being performed.
  ///
  /// \param Args the argument(s) provided for initialization.
  ///
  /// \param TopLevelOfInitList true if we are initializing from an expression
  ///        at the top level inside an initializer list. This disallows
  ///        narrowing conversions in C++11 onwards.
  /// \param TreatUnavailableAsInvalid true if we want to treat unavailable
  ///        as invalid.
<<<<<<< HEAD
  /// \param AllowGnuPermissive GNU Permissive mode allows a large //INTEL
  ///        amount of additional conversions that aren't always // INTEL
  ///        needed.  This flag enables this feature. // INTEL
  InitializationSequence(Sema &S, 
=======
  InitializationSequence(Sema &S,
>>>>>>> f4be2535
                         const InitializedEntity &Entity,
                         const InitializationKind &Kind,
                         MultiExprArg Args,
                         bool TopLevelOfInitList = false,
                         bool TreatUnavailableAsInvalid = true, // INTEL
                         bool AllowGnuPermissive = true); // INTEL
  void InitializeFrom(Sema &S, const InitializedEntity &Entity,
                      const InitializationKind &Kind, MultiExprArg Args,
                      bool TopLevelOfInitList,  // INTEL
                      bool TreatUnavailableAsInvalid, // INTEL
                      bool AllowGnuPermissive = true); // INTEL

  ~InitializationSequence();

  /// Perform the actual initialization of the given entity based on
  /// the computed initialization sequence.
  ///
  /// \param S the semantic analysis object.
  ///
  /// \param Entity the entity being initialized.
  ///
  /// \param Kind the kind of initialization being performed.
  ///
  /// \param Args the argument(s) provided for initialization, ownership of
  /// which is transferred into the routine.
  ///
  /// \param ResultType if non-NULL, will be set to the type of the
  /// initialized object, which is the type of the declaration in most
  /// cases. However, when the initialized object is a variable of
  /// incomplete array type and the initializer is an initializer
  /// list, this type will be set to the completed array type.
  ///
  /// \returns an expression that performs the actual object initialization, if
  /// the initialization is well-formed. Otherwise, emits diagnostics
  /// and returns an invalid expression.
  ExprResult Perform(Sema &S,
                     const InitializedEntity &Entity,
                     const InitializationKind &Kind,
                     MultiExprArg Args,
                     QualType *ResultType = nullptr);

  /// Diagnose an potentially-invalid initialization sequence.
  ///
  /// \returns true if the initialization sequence was ill-formed,
  /// false otherwise.
  bool Diagnose(Sema &S,
                const InitializedEntity &Entity,
                const InitializationKind &Kind,
                ArrayRef<Expr *> Args);

  /// Determine the kind of initialization sequence computed.
  enum SequenceKind getKind() const { return SequenceKind; }

  /// Set the kind of sequence computed.
  void setSequenceKind(enum SequenceKind SK) { SequenceKind = SK; }

  /// Determine whether the initialization sequence is valid.
  explicit operator bool() const { return !Failed(); }

  /// Determine whether the initialization sequence is invalid.
  bool Failed() const { return SequenceKind == FailedSequence; }

  using step_iterator = SmallVectorImpl<Step>::const_iterator;

  step_iterator step_begin() const { return Steps.begin(); }
  step_iterator step_end()   const { return Steps.end(); }

  using step_range = llvm::iterator_range<step_iterator>;

  step_range steps() const { return {step_begin(), step_end()}; }

  /// Determine whether this initialization is a direct reference
  /// binding (C++ [dcl.init.ref]).
  bool isDirectReferenceBinding() const;

  /// Determine whether this initialization failed due to an ambiguity.
  bool isAmbiguous() const;

  /// Determine whether this initialization is direct call to a
  /// constructor.
  bool isConstructorInitialization() const;

  /// Returns whether the last step in this initialization sequence is a
  /// narrowing conversion, defined by C++0x [dcl.init.list]p7.
  ///
  /// If this function returns true, *isInitializerConstant will be set to
  /// describe whether *Initializer was a constant expression.  If
  /// *isInitializerConstant is set to true, *ConstantValue will be set to the
  /// evaluated value of *Initializer.
  bool endsWithNarrowing(ASTContext &Ctx, const Expr *Initializer,
                         bool *isInitializerConstant,
                         APValue *ConstantValue) const;

  /// Add a new step in the initialization that resolves the address
  /// of an overloaded function to a specific function declaration.
  ///
  /// \param Function the function to which the overloaded function reference
  /// resolves.
  void AddAddressOverloadResolutionStep(FunctionDecl *Function,
                                        DeclAccessPair Found,
                                        bool HadMultipleCandidates);

  /// Add a new step in the initialization that performs a derived-to-
  /// base cast.
  ///
  /// \param BaseType the base type to which we will be casting.
  ///
  /// \param Category Indicates whether the result will be treated as an
  /// rvalue, an xvalue, or an lvalue.
  void AddDerivedToBaseCastStep(QualType BaseType,
                                ExprValueKind Category);

  /// Add a new step binding a reference to an object.
  ///
  /// \param BindingTemporary True if we are binding a reference to a temporary
  /// object (thereby extending its lifetime); false if we are binding to an
  /// lvalue or an lvalue treated as an rvalue.
  void AddReferenceBindingStep(QualType T, bool BindingTemporary);

  /// Add a new step that makes an extraneous copy of the input
  /// to a temporary of the same class type.
  ///
  /// This extraneous copy only occurs during reference binding in
  /// C++98/03, where we are permitted (but not required) to introduce
  /// an extra copy. At a bare minimum, we must check that we could
  /// call the copy constructor, and produce a diagnostic if the copy
  /// constructor is inaccessible or no copy constructor matches.
  //
  /// \param T The type of the temporary being created.
  void AddExtraneousCopyToTemporary(QualType T);

  /// Add a new step that makes a copy of the input to an object of
  /// the given type, as the final step in class copy-initialization.
  void AddFinalCopy(QualType T);

  /// Add a new step invoking a conversion function, which is either
  /// a constructor or a conversion function.
  void AddUserConversionStep(FunctionDecl *Function,
                             DeclAccessPair FoundDecl,
                             QualType T,
                             bool HadMultipleCandidates);

  /// Add a new step that performs a qualification conversion to the
  /// given type.
  void AddQualificationConversionStep(QualType Ty,
                                     ExprValueKind Category);

  /// Add a new step that performs conversion from non-atomic to atomic
  /// type.
  void AddAtomicConversionStep(QualType Ty);

  /// Add a new step that performs a load of the given type.
  ///
  /// Although the term "LValueToRValue" is conventional, this applies to both
  /// lvalues and xvalues.
  void AddLValueToRValueStep(QualType Ty);

  /// Add a new step that applies an implicit conversion sequence.
  void AddConversionSequenceStep(const ImplicitConversionSequence &ICS,
                                 QualType T, bool TopLevelOfInitList = false);

  /// Add a list-initialization step.
  void AddListInitializationStep(QualType T);

  /// Add a constructor-initialization step.
  ///
  /// \param FromInitList The constructor call is syntactically an initializer
  /// list.
  /// \param AsInitList The constructor is called as an init list constructor.
  void AddConstructorInitializationStep(DeclAccessPair FoundDecl,
                                        CXXConstructorDecl *Constructor,
                                        QualType T,
                                        bool HadMultipleCandidates,
                                        bool FromInitList, bool AsInitList);

  /// Add a zero-initialization step.
  void AddZeroInitializationStep(QualType T);

  /// Add a C assignment step.
  //
  // FIXME: It isn't clear whether this should ever be needed;
  // ideally, we would handle everything needed in C in the common
  // path. However, that isn't the case yet.
  void AddCAssignmentStep(QualType T);

  /// Add a string init step.
  void AddStringInitStep(QualType T);

  /// Add an Objective-C object conversion step, which is
  /// always a no-op.
  void AddObjCObjectConversionStep(QualType T);

  /// Add an array initialization loop step.
  void AddArrayInitLoopStep(QualType T, QualType EltTy);

  /// Add an array initialization step.
  void AddArrayInitStep(QualType T, bool IsGNUExtension);

  /// Add a parenthesized array initialization step.
  void AddParenthesizedArrayInitStep(QualType T);

  /// Add a step to pass an object by indirect copy-restore.
  void AddPassByIndirectCopyRestoreStep(QualType T, bool shouldCopy);

  /// Add a step to "produce" an Objective-C object (by
  /// retaining it).
  void AddProduceObjCObjectStep(QualType T);

  /// Add a step to construct a std::initializer_list object from an
  /// initializer list.
  void AddStdInitializerListConstructionStep(QualType T);

  /// Add a step to initialize an OpenCL sampler from an integer
  /// constant.
  void AddOCLSamplerInitStep(QualType T);

  /// Add a step to initialize an OpenCL event_t from a NULL
  /// constant.
  void AddOCLZeroEventStep(QualType T);

  /// Add a step to initialize an OpenCL queue_t from 0.
  void AddOCLZeroQueueStep(QualType T);

  /// Add steps to unwrap a initializer list for a reference around a
  /// single element and rewrap it at the end.
  void RewrapReferenceInitList(QualType T, InitListExpr *Syntactic);

  /// Note that this initialization sequence failed.
  void SetFailed(FailureKind Failure) {
    SequenceKind = FailedSequence;
    this->Failure = Failure;
    assert((Failure != FK_Incomplete || !FailedIncompleteType.isNull()) &&
           "Incomplete type failure requires a type!");
  }

  /// Note that this initialization sequence failed due to failed
  /// overload resolution.
  void SetOverloadFailure(FailureKind Failure, OverloadingResult Result);

  /// Retrieve a reference to the candidate set when overload
  /// resolution fails.
  OverloadCandidateSet &getFailedCandidateSet() {
    return FailedCandidateSet;
  }

  /// Get the overloading result, for when the initialization
  /// sequence failed due to a bad overload.
  OverloadingResult getFailedOverloadResult() const {
    return FailedOverloadResult;
  }

  /// Note that this initialization sequence failed due to an
  /// incomplete type.
  void setIncompleteTypeFailure(QualType IncompleteType) {
    FailedIncompleteType = IncompleteType;
    SetFailed(FK_Incomplete);
  }

  /// Determine why initialization failed.
  FailureKind getFailureKind() const {
    assert(Failed() && "Not an initialization failure!");
    return Failure;
  }

  /// Dump a representation of this initialization sequence to
  /// the given stream, for debugging purposes.
  void dump(raw_ostream &OS) const;

  /// Dump a representation of this initialization sequence to
  /// standard error, for debugging purposes.
  void dump() const;
};

} // namespace clang

#endif // LLVM_CLANG_SEMA_INITIALIZATION_H<|MERGE_RESOLUTION|>--- conflicted
+++ resolved
@@ -1125,14 +1125,10 @@
   ///        narrowing conversions in C++11 onwards.
   /// \param TreatUnavailableAsInvalid true if we want to treat unavailable
   ///        as invalid.
-<<<<<<< HEAD
   /// \param AllowGnuPermissive GNU Permissive mode allows a large //INTEL
   ///        amount of additional conversions that aren't always // INTEL
   ///        needed.  This flag enables this feature. // INTEL
-  InitializationSequence(Sema &S, 
-=======
   InitializationSequence(Sema &S,
->>>>>>> f4be2535
                          const InitializedEntity &Entity,
                          const InitializationKind &Kind,
                          MultiExprArg Args,
