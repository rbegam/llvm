//===--- Initialization.h - Semantic Analysis for Initializers --*- C++ -*-===//
//
//                     The LLVM Compiler Infrastructure
//
// This file is distributed under the University of Illinois Open Source
// License. See LICENSE.TXT for details.
//
//===----------------------------------------------------------------------===//
//
// This file provides supporting data types for initialization of objects.
//
//===----------------------------------------------------------------------===//
#ifndef LLVM_CLANG_SEMA_INITIALIZATION_H
#define LLVM_CLANG_SEMA_INITIALIZATION_H

#include "clang/AST/ASTContext.h"
#include "clang/AST/Attr.h"
#include "clang/AST/Type.h"
#include "clang/AST/UnresolvedSet.h"
#include "clang/Basic/SourceLocation.h"
#include "clang/Sema/Overload.h"
#include "clang/Sema/Ownership.h"
#include "llvm/ADT/SmallVector.h"
#include <cassert>

namespace clang {
  
class CXXBaseSpecifier;
class DeclaratorDecl;
class DeclaratorInfo;
class FieldDecl;
class FunctionDecl;
class ParmVarDecl;
class Sema;
class TypeLoc;
class VarDecl;
class ObjCMethodDecl;
  
/// \brief Describes an entity that is being initialized.
class InitializedEntity {
public:
  /// \brief Specifies the kind of entity being initialized.
  enum EntityKind {
    /// \brief The entity being initialized is a variable.
    EK_Variable,
    /// \brief The entity being initialized is a function parameter.
    EK_Parameter,
    /// \brief The entity being initialized is the result of a function call.
    EK_Result,
    /// \brief The entity being initialized is an exception object that
    /// is being thrown.
    EK_Exception,
    /// \brief The entity being initialized is a non-static data member 
    /// subobject.
    EK_Member,
    /// \brief The entity being initialized is an element of an array.
    EK_ArrayElement,
    /// \brief The entity being initialized is an object (or array of
    /// objects) allocated via new.
    EK_New,
    /// \brief The entity being initialized is a temporary object.
    EK_Temporary,
    /// \brief The entity being initialized is a base member subobject.
    EK_Base,
    /// \brief The initialization is being done by a delegating constructor.
    EK_Delegating,
    /// \brief The entity being initialized is an element of a vector.
    /// or vector.
    EK_VectorElement,
    /// \brief The entity being initialized is a field of block descriptor for
    /// the copied-in c++ object.
    EK_BlockElement,
    /// The entity being initialized is a field of block descriptor for the
    /// copied-in lambda object that's used in the lambda to block conversion.
    EK_LambdaToBlockConversionBlockElement,
    /// \brief The entity being initialized is the real or imaginary part of a
    /// complex number.
    EK_ComplexElement,
    /// \brief The entity being initialized is the field that captures a 
    /// variable in a lambda.
    EK_LambdaCapture,
    /// \brief The entity being initialized is the initializer for a compound
    /// literal.
    EK_CompoundLiteralInit,
    /// \brief The entity being implicitly initialized back to the formal
    /// result type.
    EK_RelatedResult,
    /// \brief The entity being initialized is a function parameter; function
    /// is member of group of audited CF APIs.
    EK_Parameter_CF_Audited,
    /// \brief The entity being initialized is a structured binding of a
    /// decomposition declaration.
    EK_Binding,

    // Note: err_init_conversion_failed in DiagnosticSemaKinds.td uses this
    // enum as an index for its first %select.  When modifying this list,
    // that diagnostic text needs to be updated as well.
  };
  
private:
  /// \brief The kind of entity being initialized.
  EntityKind Kind;

  /// \brief If non-NULL, the parent entity in which this
  /// initialization occurs.
  const InitializedEntity *Parent;

  /// \brief The type of the object or reference being initialized.
  QualType Type;

  /// \brief The mangling number for the next reference temporary to be created.
  mutable unsigned ManglingNumber;

  struct LN {
    /// \brief When Kind == EK_Result, EK_Exception, EK_New, the
    /// location of the 'return', 'throw', or 'new' keyword,
    /// respectively. When Kind == EK_Temporary, the location where
    /// the temporary is being created.
    unsigned Location;

    /// \brief Whether the entity being initialized may end up using the
    /// named return value optimization (NRVO).
    bool NRVO;
  };

  struct VD {
    /// \brief The VarDecl, FieldDecl, or BindingDecl being initialized.
    ValueDecl *VariableOrMember;

    /// \brief When Kind == EK_Member, whether this is an implicit member
    /// initialization in a copy or move constructor. These can perform array
    /// copies.
    bool IsImplicitFieldInit;
  };

  struct C {
    /// \brief The name of the variable being captured by an EK_LambdaCapture.
    IdentifierInfo *VarID;

    /// \brief The source location at which the capture occurs.
    unsigned Location;
  };

  union {
    /// \brief When Kind == EK_Variable, EK_Member or EK_Binding, the variable.
    VD Variable;
    
    /// \brief When Kind == EK_RelatedResult, the ObjectiveC method where
    /// result type was implicitly changed to accommodate ARC semantics.
    ObjCMethodDecl *MethodDecl;

    /// \brief When Kind == EK_Parameter, the ParmVarDecl, with the
    /// low bit indicating whether the parameter is "consumed".
    uintptr_t Parameter;
    
    /// \brief When Kind == EK_Temporary or EK_CompoundLiteralInit, the type
    /// source information for the temporary.
    TypeSourceInfo *TypeInfo;

    struct LN LocAndNRVO;
    
    /// \brief When Kind == EK_Base, the base specifier that provides the 
    /// base class. The lower bit specifies whether the base is an inherited
    /// virtual base.
    uintptr_t Base;

    /// \brief When Kind == EK_ArrayElement, EK_VectorElement, or
    /// EK_ComplexElement, the index of the array or vector element being
    /// initialized. 
    unsigned Index;

    struct C Capture;
  };

  InitializedEntity() : ManglingNumber(0) {}

  /// \brief Create the initialization entity for a variable.
  InitializedEntity(VarDecl *Var, EntityKind EK = EK_Variable)
    : Kind(EK), Parent(nullptr), Type(Var->getType()),
      ManglingNumber(0), Variable{Var, false} { }
  
  /// \brief Create the initialization entity for the result of a
  /// function, throwing an object, performing an explicit cast, or
  /// initializing a parameter for which there is no declaration.
  InitializedEntity(EntityKind Kind, SourceLocation Loc, QualType Type,
                    bool NRVO = false)
    : Kind(Kind), Parent(nullptr), Type(Type), ManglingNumber(0)
  {
    LocAndNRVO.Location = Loc.getRawEncoding();
    LocAndNRVO.NRVO = NRVO;
  }
  
  /// \brief Create the initialization entity for a member subobject.
  InitializedEntity(FieldDecl *Member, const InitializedEntity *Parent,
                    bool Implicit) 
    : Kind(EK_Member), Parent(Parent), Type(Member->getType()),
      ManglingNumber(0), Variable{Member, Implicit} {
  }
  
  /// \brief Create the initialization entity for an array element.
  InitializedEntity(ASTContext &Context, unsigned Index, 
                    const InitializedEntity &Parent);

  /// \brief Create the initialization entity for a lambda capture.
  InitializedEntity(IdentifierInfo *VarID, QualType FieldType, SourceLocation Loc)
    : Kind(EK_LambdaCapture), Parent(nullptr), Type(FieldType),
      ManglingNumber(0)
  {
    Capture.VarID = VarID;
    Capture.Location = Loc.getRawEncoding();
  }
  
public:
  /// \brief Create the initialization entity for a variable.
  static InitializedEntity InitializeVariable(VarDecl *Var) {
    return InitializedEntity(Var);
  }

  /// \brief Create the initialization entity for a parameter.
  static InitializedEntity InitializeParameter(ASTContext &Context,
                                               const ParmVarDecl *Parm) {
    return InitializeParameter(Context, Parm, Parm->getType());
  }

  /// \brief Create the initialization entity for a parameter, but use
  /// another type.
  static InitializedEntity InitializeParameter(ASTContext &Context,
                                               const ParmVarDecl *Parm,
                                               QualType Type) {
    bool Consumed = (Context.getLangOpts().ObjCAutoRefCount &&
                     Parm->hasAttr<NSConsumedAttr>());

    InitializedEntity Entity;
    Entity.Kind = EK_Parameter;
    Entity.Type =
      Context.getVariableArrayDecayedType(Type.getUnqualifiedType());
    Entity.Parent = nullptr;
    Entity.Parameter
      = (static_cast<uintptr_t>(Consumed) | reinterpret_cast<uintptr_t>(Parm));
    return Entity;
  }

  /// \brief Create the initialization entity for a parameter that is
  /// only known by its type.
  static InitializedEntity InitializeParameter(ASTContext &Context,
                                               QualType Type,
                                               bool Consumed) {
    InitializedEntity Entity;
    Entity.Kind = EK_Parameter;
    Entity.Type = Context.getVariableArrayDecayedType(Type);
    Entity.Parent = nullptr;
    Entity.Parameter = (Consumed);
    return Entity;
  }

  /// \brief Create the initialization entity for the result of a function.
  static InitializedEntity InitializeResult(SourceLocation ReturnLoc,
                                            QualType Type, bool NRVO) {
    return InitializedEntity(EK_Result, ReturnLoc, Type, NRVO);
  }

  static InitializedEntity InitializeBlock(SourceLocation BlockVarLoc,
                                           QualType Type, bool NRVO) {
    return InitializedEntity(EK_BlockElement, BlockVarLoc, Type, NRVO);
  }

  static InitializedEntity InitializeLambdaToBlock(SourceLocation BlockVarLoc,
                                                   QualType Type, bool NRVO) {
    return InitializedEntity(EK_LambdaToBlockConversionBlockElement,
                             BlockVarLoc, Type, NRVO);
  }

  /// \brief Create the initialization entity for an exception object.
  static InitializedEntity InitializeException(SourceLocation ThrowLoc,
                                               QualType Type, bool NRVO) {
    return InitializedEntity(EK_Exception, ThrowLoc, Type, NRVO);
  }

  /// \brief Create the initialization entity for an object allocated via new.
  static InitializedEntity InitializeNew(SourceLocation NewLoc, QualType Type) {
    return InitializedEntity(EK_New, NewLoc, Type);
  }
  
  /// \brief Create the initialization entity for a temporary.
  static InitializedEntity InitializeTemporary(QualType Type) {
    return InitializeTemporary(nullptr, Type);
  }

  /// \brief Create the initialization entity for a temporary.
  static InitializedEntity InitializeTemporary(TypeSourceInfo *TypeInfo) {
    return InitializeTemporary(TypeInfo, TypeInfo->getType());
  }
  
  /// \brief Create the initialization entity for a temporary.
  static InitializedEntity InitializeTemporary(TypeSourceInfo *TypeInfo,
                                               QualType Type) {
    InitializedEntity Result(EK_Temporary, SourceLocation(), Type);
    Result.TypeInfo = TypeInfo;
    return Result;
  }
  
  /// \brief Create the initialization entity for a related result.
  static InitializedEntity InitializeRelatedResult(ObjCMethodDecl *MD,
                                                   QualType Type) {
    InitializedEntity Result(EK_RelatedResult, SourceLocation(), Type);
    Result.MethodDecl = MD;
    return Result;
  }


  /// \brief Create the initialization entity for a base class subobject.
  static InitializedEntity
  InitializeBase(ASTContext &Context, const CXXBaseSpecifier *Base,
                 bool IsInheritedVirtualBase,
                 const InitializedEntity *Parent = nullptr);

  /// \brief Create the initialization entity for a delegated constructor.
  static InitializedEntity InitializeDelegation(QualType Type) {
    return InitializedEntity(EK_Delegating, SourceLocation(), Type);
  }
  
  /// \brief Create the initialization entity for a member subobject.
  static InitializedEntity
  InitializeMember(FieldDecl *Member,
                   const InitializedEntity *Parent = nullptr,
                   bool Implicit = false) {
    return InitializedEntity(Member, Parent, Implicit);
  }
  
  /// \brief Create the initialization entity for a member subobject.
  static InitializedEntity
  InitializeMember(IndirectFieldDecl *Member,
                   const InitializedEntity *Parent = nullptr,
                   bool Implicit = false) {
    return InitializedEntity(Member->getAnonField(), Parent, Implicit);
  }

  /// \brief Create the initialization entity for an array element.
  static InitializedEntity InitializeElement(ASTContext &Context, 
                                             unsigned Index, 
                                             const InitializedEntity &Parent) {
    return InitializedEntity(Context, Index, Parent);
  }

  /// \brief Create the initialization entity for a structured binding.
  static InitializedEntity InitializeBinding(VarDecl *Binding) {
    return InitializedEntity(Binding, EK_Binding);
  }

  /// \brief Create the initialization entity for a lambda capture.
  static InitializedEntity InitializeLambdaCapture(IdentifierInfo *VarID,
                                                   QualType FieldType,
                                                   SourceLocation Loc) {
    return InitializedEntity(VarID, FieldType, Loc);
  }

  /// \brief Create the entity for a compound literal initializer.
  static InitializedEntity InitializeCompoundLiteralInit(TypeSourceInfo *TSI) {
    InitializedEntity Result(EK_CompoundLiteralInit, SourceLocation(),
                             TSI->getType());
    Result.TypeInfo = TSI;
    return Result;
  }


  /// \brief Determine the kind of initialization.
  EntityKind getKind() const { return Kind; }
  
  /// \brief Retrieve the parent of the entity being initialized, when
  /// the initialization itself is occurring within the context of a
  /// larger initialization.
  const InitializedEntity *getParent() const { return Parent; }

  /// \brief Retrieve type being initialized.
  QualType getType() const { return Type; }
  
  /// \brief Retrieve complete type-source information for the object being 
  /// constructed, if known.
  TypeSourceInfo *getTypeSourceInfo() const {
    if (Kind == EK_Temporary || Kind == EK_CompoundLiteralInit)
      return TypeInfo;
    
    return nullptr;
  }
  
  /// \brief Retrieve the name of the entity being initialized.
  DeclarationName getName() const;

  /// \brief Retrieve the variable, parameter, or field being
  /// initialized.
  ValueDecl *getDecl() const;
  
  /// \brief Retrieve the ObjectiveC method being initialized.
  ObjCMethodDecl *getMethodDecl() const { return MethodDecl; }

  /// \brief Determine whether this initialization allows the named return 
  /// value optimization, which also applies to thrown objects.
  bool allowsNRVO() const;

  bool isParameterKind() const {
    return (getKind() == EK_Parameter  ||
            getKind() == EK_Parameter_CF_Audited);
  }
  /// \brief Determine whether this initialization consumes the
  /// parameter.
  bool isParameterConsumed() const {
    assert(isParameterKind() && "Not a parameter");
    return (Parameter & 1);
  }
                                  
  /// \brief Retrieve the base specifier.
  const CXXBaseSpecifier *getBaseSpecifier() const {
    assert(getKind() == EK_Base && "Not a base specifier");
    return reinterpret_cast<const CXXBaseSpecifier *>(Base & ~0x1);
  }

  /// \brief Return whether the base is an inherited virtual base.
  bool isInheritedVirtualBase() const {
    assert(getKind() == EK_Base && "Not a base specifier");
    return Base & 0x1;
  }

  /// \brief Determine whether this is an array new with an unknown bound.
  bool isVariableLengthArrayNew() const {
    return getKind() == EK_New && dyn_cast_or_null<IncompleteArrayType>(
                                      getType()->getAsArrayTypeUnsafe());
  }

  /// \brief Is this the implicit initialization of a member of a class from
  /// a defaulted constructor?
  bool isImplicitMemberInitializer() const {
    return getKind() == EK_Member && Variable.IsImplicitFieldInit;
  }

  /// \brief Determine the location of the 'return' keyword when initializing
  /// the result of a function call.
  SourceLocation getReturnLoc() const {
    assert(getKind() == EK_Result && "No 'return' location!");
    return SourceLocation::getFromRawEncoding(LocAndNRVO.Location);
  }

  /// \brief Determine the location of the 'throw' keyword when initializing
  /// an exception object.
  SourceLocation getThrowLoc() const {
    assert(getKind() == EK_Exception && "No 'throw' location!");
    return SourceLocation::getFromRawEncoding(LocAndNRVO.Location);
  }

  /// \brief If this is an array, vector, or complex number element, get the
  /// element's index.
  unsigned getElementIndex() const {
    assert(getKind() == EK_ArrayElement || getKind() == EK_VectorElement ||
           getKind() == EK_ComplexElement);
    return Index;
  }
  /// \brief If this is already the initializer for an array or vector
  /// element, sets the element index.
  void setElementIndex(unsigned Index) {
    assert(getKind() == EK_ArrayElement || getKind() == EK_VectorElement ||
           getKind() == EK_ComplexElement);
    this->Index = Index;
  }
  /// \brief For a lambda capture, return the capture's name.
  StringRef getCapturedVarName() const {
    assert(getKind() == EK_LambdaCapture && "Not a lambda capture!");
    return Capture.VarID->getName();
  }
  /// \brief Determine the location of the capture when initializing
  /// field from a captured variable in a lambda.
  SourceLocation getCaptureLoc() const {
    assert(getKind() == EK_LambdaCapture && "Not a lambda capture!");
    return SourceLocation::getFromRawEncoding(Capture.Location);
  }
  
  void setParameterCFAudited() {
    Kind = EK_Parameter_CF_Audited;
  }

  unsigned allocateManglingNumber() const { return ++ManglingNumber; }

  /// Dump a representation of the initialized entity to standard error,
  /// for debugging purposes.
  void dump() const;

private:
  unsigned dumpImpl(raw_ostream &OS) const;
};
  
/// \brief Describes the kind of initialization being performed, along with 
/// location information for tokens related to the initialization (equal sign,
/// parentheses).
class InitializationKind {
public:
  /// \brief The kind of initialization being performed.
  enum InitKind {
    IK_Direct,       ///< Direct initialization
    IK_DirectList,   ///< Direct list-initialization
    IK_Copy,         ///< Copy initialization
    IK_Default,      ///< Default initialization
    IK_Value         ///< Value initialization
  };
  
private:
  /// \brief The context of the initialization.
  enum InitContext {
    IC_Normal,         ///< Normal context
    IC_ExplicitConvs,  ///< Normal context, but allows explicit conversion funcs
    IC_Implicit,       ///< Implicit context (value initialization)
    IC_StaticCast,     ///< Static cast context
    IC_CStyleCast,     ///< C-style cast context
    IC_FunctionalCast  ///< Functional cast context
  };
  
  /// \brief The kind of initialization being performed.
  InitKind Kind : 8;

  /// \brief The context of the initialization.
  InitContext Context : 8;
  
  /// \brief The source locations involved in the initialization.
  SourceLocation Locations[3];
  
  InitializationKind(InitKind Kind, InitContext Context, SourceLocation Loc1, 
                     SourceLocation Loc2, SourceLocation Loc3)
    : Kind(Kind), Context(Context)
  {
    Locations[0] = Loc1;
    Locations[1] = Loc2;
    Locations[2] = Loc3;
  }
  
public:
  /// \brief Create a direct initialization.
  static InitializationKind CreateDirect(SourceLocation InitLoc,
                                         SourceLocation LParenLoc,
                                         SourceLocation RParenLoc) {
    return InitializationKind(IK_Direct, IC_Normal,
                              InitLoc, LParenLoc, RParenLoc);
  }

  static InitializationKind CreateDirectList(SourceLocation InitLoc) {
    return InitializationKind(IK_DirectList, IC_Normal,
                              InitLoc, InitLoc, InitLoc);
  }

  /// \brief Create a direct initialization due to a cast that isn't a C-style 
  /// or functional cast.
  static InitializationKind CreateCast(SourceRange TypeRange) {
    return InitializationKind(IK_Direct, IC_StaticCast, TypeRange.getBegin(),
                              TypeRange.getBegin(), TypeRange.getEnd());
  }
  
  /// \brief Create a direct initialization for a C-style cast.
  static InitializationKind CreateCStyleCast(SourceLocation StartLoc,
                                             SourceRange TypeRange,
                                             bool InitList) {
    // C++ cast syntax doesn't permit init lists, but C compound literals are
    // exactly that.
    return InitializationKind(InitList ? IK_DirectList : IK_Direct,
                              IC_CStyleCast, StartLoc, TypeRange.getBegin(),
                              TypeRange.getEnd());
  }

  /// \brief Create a direct initialization for a functional cast.
  static InitializationKind CreateFunctionalCast(SourceRange TypeRange,
                                                 bool InitList) {
    return InitializationKind(InitList ? IK_DirectList : IK_Direct,
                              IC_FunctionalCast, TypeRange.getBegin(),
                              TypeRange.getBegin(), TypeRange.getEnd());
  }

  /// \brief Create a copy initialization.
  static InitializationKind CreateCopy(SourceLocation InitLoc,
                                       SourceLocation EqualLoc,
                                       bool AllowExplicitConvs = false) {
    return InitializationKind(IK_Copy, 
                              AllowExplicitConvs? IC_ExplicitConvs : IC_Normal,
                              InitLoc, EqualLoc, EqualLoc);
  }
  
  /// \brief Create a default initialization.
  static InitializationKind CreateDefault(SourceLocation InitLoc) {
    return InitializationKind(IK_Default, IC_Normal, InitLoc, InitLoc, InitLoc);
  }
  
  /// \brief Create a value initialization.
  static InitializationKind CreateValue(SourceLocation InitLoc,
                                        SourceLocation LParenLoc,
                                        SourceLocation RParenLoc,
                                        bool isImplicit = false) {
    return InitializationKind(IK_Value, isImplicit ? IC_Implicit : IC_Normal,
                              InitLoc, LParenLoc, RParenLoc);
  }

  /// \brief Create an initialization from an initializer (which, for direct
  /// initialization from a parenthesized list, will be a ParenListExpr).
  static InitializationKind CreateForInit(SourceLocation Loc, bool DirectInit,
                                          Expr *Init) {
    if (!Init) return CreateDefault(Loc);
    if (!DirectInit) return CreateCopy(Loc, Init->getLocStart());
    if (isa<InitListExpr>(Init)) return CreateDirectList(Loc);
    return CreateDirect(Loc, Init->getLocStart(), Init->getLocEnd());
  }
  
  /// \brief Determine the initialization kind.
  InitKind getKind() const {
    return Kind;
  }
  
  /// \brief Determine whether this initialization is an explicit cast.
  bool isExplicitCast() const {
    return Context >= IC_StaticCast;
  }
  
  /// \brief Determine whether this initialization is a C-style cast.
  bool isCStyleOrFunctionalCast() const { 
    return Context >= IC_CStyleCast; 
  }

  /// \brief Determine whether this is a C-style cast.
  bool isCStyleCast() const {
    return Context == IC_CStyleCast;
  }

  /// \brief Determine whether this is a functional-style cast.
  bool isFunctionalCast() const {
    return Context == IC_FunctionalCast;
  }

  /// \brief Determine whether this initialization is an implicit
  /// value-initialization, e.g., as occurs during aggregate
  /// initialization.
  bool isImplicitValueInit() const { return Context == IC_Implicit; }

  /// \brief Retrieve the location at which initialization is occurring.
  SourceLocation getLocation() const { return Locations[0]; }
  
  /// \brief Retrieve the source range that covers the initialization.
  SourceRange getRange() const { 
    return SourceRange(Locations[0], Locations[2]);
  }
  
  /// \brief Retrieve the location of the equal sign for copy initialization
  /// (if present).
  SourceLocation getEqualLoc() const {
    assert(Kind == IK_Copy && "Only copy initialization has an '='");
    return Locations[1];
  }

  bool isCopyInit() const { return Kind == IK_Copy; }

  /// \brief Retrieve whether this initialization allows the use of explicit
  ///        constructors.
  bool AllowExplicit() const { return !isCopyInit(); }

  /// \brief Retrieve whether this initialization allows the use of explicit
  /// conversion functions when binding a reference. If the reference is the
  /// first parameter in a copy or move constructor, such conversions are
  /// permitted even though we are performing copy-initialization.
  bool allowExplicitConversionFunctionsInRefBinding() const {
    return !isCopyInit() || Context == IC_ExplicitConvs;
  }
  
  /// \brief Retrieve the source range containing the locations of the open
  /// and closing parentheses for value and direct initializations.
  SourceRange getParenRange() const {
    assert((Kind == IK_Direct || Kind == IK_Value) &&
           "Only direct- and value-initialization have parentheses");
    return SourceRange(Locations[1], Locations[2]);
  }
};

/// \brief Describes the sequence of initializations required to initialize
/// a given object or reference with a set of arguments.
class InitializationSequence {
public:
  /// \brief Describes the kind of initialization sequence computed.
  enum SequenceKind {
    /// \brief A failed initialization sequence. The failure kind tells what
    /// happened.
    FailedSequence = 0,

    /// \brief A dependent initialization, which could not be
    /// type-checked due to the presence of dependent types or
    /// dependently-typed expressions.
    DependentSequence,

    /// \brief A normal sequence.
    NormalSequence
  };
  
  /// \brief Describes the kind of a particular step in an initialization
  /// sequence.
  enum StepKind {
    /// \brief Resolve the address of an overloaded function to a specific
    /// function declaration.
    SK_ResolveAddressOfOverloadedFunction,
    /// \brief Perform a derived-to-base cast, producing an rvalue.
    SK_CastDerivedToBaseRValue,
    /// \brief Perform a derived-to-base cast, producing an xvalue.
    SK_CastDerivedToBaseXValue,
    /// \brief Perform a derived-to-base cast, producing an lvalue.
    SK_CastDerivedToBaseLValue,
    /// \brief Reference binding to an lvalue.
    SK_BindReference,
    /// \brief Reference binding to a temporary.
    SK_BindReferenceToTemporary,
    /// \brief An optional copy of a temporary object to another
    /// temporary object, which is permitted (but not required) by
    /// C++98/03 but not C++0x.
    SK_ExtraneousCopyToTemporary,
    /// \brief Direct-initialization from a reference-related object in the
    /// final stage of class copy-initialization.
    SK_FinalCopy,
    /// \brief Perform a user-defined conversion, either via a conversion
    /// function or via a constructor.
    SK_UserConversion,
    /// \brief Perform a qualification conversion, producing an rvalue.
    SK_QualificationConversionRValue,
    /// \brief Perform a qualification conversion, producing an xvalue.
    SK_QualificationConversionXValue,
    /// \brief Perform a qualification conversion, producing an lvalue.
    SK_QualificationConversionLValue,
    /// \brief Perform a conversion adding _Atomic to a type.
    SK_AtomicConversion,
    /// \brief Perform a load from a glvalue, producing an rvalue.
    SK_LValueToRValue,
    /// \brief Perform an implicit conversion sequence.
    SK_ConversionSequence,
    /// \brief Perform an implicit conversion sequence without narrowing.
    SK_ConversionSequenceNoNarrowing,
    /// \brief Perform list-initialization without a constructor.
    SK_ListInitialization,
    /// \brief Unwrap the single-element initializer list for a reference.
    SK_UnwrapInitList,
    /// \brief Rewrap the single-element initializer list for a reference.
    SK_RewrapInitList,
    /// \brief Perform initialization via a constructor.
    SK_ConstructorInitialization,
    /// \brief Perform initialization via a constructor, taking arguments from
    /// a single InitListExpr.
    SK_ConstructorInitializationFromList,
    /// \brief Zero-initialize the object
    SK_ZeroInitialization,
    /// \brief C assignment
    SK_CAssignment,
    /// \brief Initialization by string
    SK_StringInit,
    /// \brief An initialization that "converts" an Objective-C object
    /// (not a point to an object) to another Objective-C object type.
    SK_ObjCObjectConversion,
    /// \brief Array indexing for initialization by elementwise copy.
    SK_ArrayLoopIndex,
    /// \brief Array initialization by elementwise copy.
    SK_ArrayLoopInit,
    /// \brief Array initialization (from an array rvalue).
    SK_ArrayInit,
    /// \brief Array initialization (from an array rvalue) as a GNU extension.
    SK_GNUArrayInit,
    /// \brief Array initialization from a parenthesized initializer list.
    /// This is a GNU C++ extension.
    SK_ParenthesizedArrayInit,
    /// \brief Pass an object by indirect copy-and-restore.
    SK_PassByIndirectCopyRestore,
    /// \brief Pass an object by indirect restore.
    SK_PassByIndirectRestore,
    /// \brief Produce an Objective-C object pointer.
    SK_ProduceObjCObject,
    /// \brief Construct a std::initializer_list from an initializer list.
    SK_StdInitializerList,
    /// \brief Perform initialization via a constructor taking a single
    /// std::initializer_list argument.
    SK_StdInitializerListConstructorCall,
    /// \brief Initialize an OpenCL sampler from an integer.
    SK_OCLSamplerInit,
    /// \brief Initialize queue_t from 0.
    SK_OCLZeroQueue,
    /// \brief Passing zero to a function where OpenCL event_t is expected.
    SK_OCLZeroEvent
  };
  
  /// \brief A single step in the initialization sequence.
  class Step {
  public:
    /// \brief The kind of conversion or initialization step we are taking.
    StepKind Kind;
    
    // \brief The type that results from this initialization.
    QualType Type;

    struct F {
      bool HadMultipleCandidates;
      FunctionDecl *Function;
      DeclAccessPair FoundDecl;
    };

    union {
      /// \brief When Kind == SK_ResolvedOverloadedFunction or Kind ==
      /// SK_UserConversion, the function that the expression should be 
      /// resolved to or the conversion function to call, respectively.
      /// When Kind == SK_ConstructorInitialization or SK_ListConstruction,
      /// the constructor to be called.
      ///
      /// Always a FunctionDecl, plus a Boolean flag telling if it was
      /// selected from an overloaded set having size greater than 1.
      /// For conversion decls, the naming class is the source type.
      /// For construct decls, the naming class is the target type.
      struct F Function;

      /// \brief When Kind = SK_ConversionSequence, the implicit conversion
      /// sequence.
      ImplicitConversionSequence *ICS;

      /// \brief When Kind = SK_RewrapInitList, the syntactic form of the
      /// wrapping list.
      InitListExpr *WrappingSyntacticList;
    };

    void Destroy();
  };
  
private:
  /// \brief The kind of initialization sequence computed.
  enum SequenceKind SequenceKind;
  
  /// \brief Steps taken by this initialization.
  SmallVector<Step, 4> Steps;
  
public:
  /// \brief Describes why initialization failed.
  enum FailureKind {
    /// \brief Too many initializers provided for a reference.
    FK_TooManyInitsForReference,
    /// \brief Reference initialized from a parenthesized initializer list.
    FK_ParenthesizedListInitForReference,
    /// \brief Array must be initialized with an initializer list.
    FK_ArrayNeedsInitList,
    /// \brief Array must be initialized with an initializer list or a
    /// string literal.
    FK_ArrayNeedsInitListOrStringLiteral,
    /// \brief Array must be initialized with an initializer list or a
    /// wide string literal.
    FK_ArrayNeedsInitListOrWideStringLiteral,
    /// \brief Initializing a wide char array with narrow string literal.
    FK_NarrowStringIntoWideCharArray,
    /// \brief Initializing char array with wide string literal.
    FK_WideStringIntoCharArray,
    /// \brief Initializing wide char array with incompatible wide string
    /// literal.
    FK_IncompatWideStringIntoWideChar,
    /// \brief Array type mismatch.
    FK_ArrayTypeMismatch,
    /// \brief Non-constant array initializer
    FK_NonConstantArrayInit,
    /// \brief Cannot resolve the address of an overloaded function.
    FK_AddressOfOverloadFailed,
    /// \brief Overloading due to reference initialization failed.
    FK_ReferenceInitOverloadFailed,
    /// \brief Non-const lvalue reference binding to a temporary.
    FK_NonConstLValueReferenceBindingToTemporary,
    /// \brief Non-const lvalue reference binding to a bit-field.
    FK_NonConstLValueReferenceBindingToBitfield,
    /// \brief Non-const lvalue reference binding to a vector element.
    FK_NonConstLValueReferenceBindingToVectorElement,
    /// \brief Non-const lvalue reference binding to an lvalue of unrelated
    /// type.
    FK_NonConstLValueReferenceBindingToUnrelated,
    /// \brief Rvalue reference binding to an lvalue.
    FK_RValueReferenceBindingToLValue,
    /// \brief Reference binding drops qualifiers.
    FK_ReferenceInitDropsQualifiers,
    /// \brief Reference binding failed.
    FK_ReferenceInitFailed,
    /// \brief Implicit conversion failed.
    FK_ConversionFailed,
    /// \brief Implicit conversion failed.
    FK_ConversionFromPropertyFailed,
    /// \brief Too many initializers for scalar
    FK_TooManyInitsForScalar,
    /// \brief Scalar initialized from a parenthesized initializer list.
    FK_ParenthesizedListInitForScalar,
    /// \brief Reference initialization from an initializer list
    FK_ReferenceBindingToInitList,
    /// \brief Initialization of some unused destination type with an
    /// initializer list.
    FK_InitListBadDestinationType,
    /// \brief Overloading for a user-defined conversion failed.
    FK_UserConversionOverloadFailed,
    /// \brief Overloading for initialization by constructor failed.
    FK_ConstructorOverloadFailed,
    /// \brief Overloading for list-initialization by constructor failed.
    FK_ListConstructorOverloadFailed,
    /// \brief Default-initialization of a 'const' object.
    FK_DefaultInitOfConst,
    /// \brief Initialization of an incomplete type.
    FK_Incomplete,
    /// \brief Variable-length array must not have an initializer.
    FK_VariableLengthArrayHasInitializer,
    /// \brief List initialization failed at some point.
    FK_ListInitializationFailed,
    /// \brief Initializer has a placeholder type which cannot be
    /// resolved by initialization.
    FK_PlaceholderType,
    /// \brief Trying to take the address of a function that doesn't support
    /// having its address taken.
    FK_AddressOfUnaddressableFunction,
    /// \brief List-copy-initialization chose an explicit constructor.
<<<<<<< HEAD
    FK_ExplicitConstructor
#if INTEL_CUSTOMIZATION
    // Fix for CQ#236476: Static variable is referenced in two separate routines
    // in iclang
    /// \brief Static variable with label address.
    ,
    FK_StaticLabelAddress
#endif // INTEL_CUSTOMIZATION
=======
    FK_ExplicitConstructor,
>>>>>>> b971198e
  };
  
private:
  /// \brief The reason why initialization failed.
  FailureKind Failure;

  /// \brief The failed result of overload resolution.
  OverloadingResult FailedOverloadResult;
  
  /// \brief The candidate set created when initialization failed.
  OverloadCandidateSet FailedCandidateSet;

  /// \brief The incomplete type that caused a failure.
  QualType FailedIncompleteType;

  /// \brief The fixit that needs to be applied to make this initialization
  /// succeed.
  std::string ZeroInitializationFixit;
  SourceLocation ZeroInitializationFixitLoc;

public:
  /// \brief Call for initializations are invalid but that would be valid
  /// zero initialzations if Fixit was applied.
  void SetZeroInitializationFixit(const std::string& Fixit, SourceLocation L) {
    ZeroInitializationFixit = Fixit;
    ZeroInitializationFixitLoc = L;
  }

private:
  
  /// \brief Prints a follow-up note that highlights the location of
  /// the initialized entity, if it's remote.
  void PrintInitLocationNote(Sema &S, const InitializedEntity &Entity);

public:
  /// \brief Try to perform initialization of the given entity, creating a 
  /// record of the steps required to perform the initialization.
  ///
  /// The generated initialization sequence will either contain enough
  /// information to diagnose 
  ///
  /// \param S the semantic analysis object.
  ///
  /// \param Entity the entity being initialized.
  ///
  /// \param Kind the kind of initialization being performed.
  ///
  /// \param Args the argument(s) provided for initialization.
  ///
  /// \param TopLevelOfInitList true if we are initializing from an expression
  ///        at the top level inside an initializer list. This disallows
  ///        narrowing conversions in C++11 onwards.
  /// \param TreatUnavailableAsInvalid true if we want to treat unavailable
  ///        as invalid.
  /// \param AllowGnuPermissive GNU Permissive mode allows a large //INTEL
  ///        amount of additional conversions that aren't always // INTEL
  ///        needed.  This flag enables this feature. // INTEL
  InitializationSequence(Sema &S, 
                         const InitializedEntity &Entity,
                         const InitializationKind &Kind,
                         MultiExprArg Args,
                         bool TopLevelOfInitList = false,
                         bool TreatUnavailableAsInvalid = true, // INTEL
                         bool AllowGnuPermissive = true); // INTEL
  void InitializeFrom(Sema &S, const InitializedEntity &Entity,
                      const InitializationKind &Kind, MultiExprArg Args,
                      bool TopLevelOfInitList,  // INTEL
                      bool TreatUnavailableAsInvalid, // INTEL
                      bool AllowGnuPermissive = true); // INTEL

  ~InitializationSequence();
  
  /// \brief Perform the actual initialization of the given entity based on
  /// the computed initialization sequence.
  ///
  /// \param S the semantic analysis object.
  ///
  /// \param Entity the entity being initialized.
  ///
  /// \param Kind the kind of initialization being performed.
  ///
  /// \param Args the argument(s) provided for initialization, ownership of
  /// which is transferred into the routine.
  ///
  /// \param ResultType if non-NULL, will be set to the type of the
  /// initialized object, which is the type of the declaration in most
  /// cases. However, when the initialized object is a variable of
  /// incomplete array type and the initializer is an initializer
  /// list, this type will be set to the completed array type.
  ///
  /// \returns an expression that performs the actual object initialization, if
  /// the initialization is well-formed. Otherwise, emits diagnostics
  /// and returns an invalid expression.
  ExprResult Perform(Sema &S,
                     const InitializedEntity &Entity,
                     const InitializationKind &Kind,
                     MultiExprArg Args,
                     QualType *ResultType = nullptr);
  
  /// \brief Diagnose an potentially-invalid initialization sequence.
  ///
  /// \returns true if the initialization sequence was ill-formed, 
  /// false otherwise.
  bool Diagnose(Sema &S, 
                const InitializedEntity &Entity,
                const InitializationKind &Kind,
                ArrayRef<Expr *> Args);
  
  /// \brief Determine the kind of initialization sequence computed.
  enum SequenceKind getKind() const { return SequenceKind; }
  
  /// \brief Set the kind of sequence computed.
  void setSequenceKind(enum SequenceKind SK) { SequenceKind = SK; }
  
  /// \brief Determine whether the initialization sequence is valid.
  explicit operator bool() const { return !Failed(); }

  /// \brief Determine whether the initialization sequence is invalid.
  bool Failed() const { return SequenceKind == FailedSequence; }

  typedef SmallVectorImpl<Step>::const_iterator step_iterator;
  step_iterator step_begin() const { return Steps.begin(); }
  step_iterator step_end()   const { return Steps.end(); }

  typedef llvm::iterator_range<step_iterator> step_range;
  step_range steps() const { return {step_begin(), step_end()}; }

  /// \brief Determine whether this initialization is a direct reference 
  /// binding (C++ [dcl.init.ref]).
  bool isDirectReferenceBinding() const;
  
  /// \brief Determine whether this initialization failed due to an ambiguity.
  bool isAmbiguous() const;
  
  /// \brief Determine whether this initialization is direct call to a 
  /// constructor.
  bool isConstructorInitialization() const;

  /// \brief Returns whether the last step in this initialization sequence is a
  /// narrowing conversion, defined by C++0x [dcl.init.list]p7.
  ///
  /// If this function returns true, *isInitializerConstant will be set to
  /// describe whether *Initializer was a constant expression.  If
  /// *isInitializerConstant is set to true, *ConstantValue will be set to the
  /// evaluated value of *Initializer.
  bool endsWithNarrowing(ASTContext &Ctx, const Expr *Initializer,
                         bool *isInitializerConstant,
                         APValue *ConstantValue) const;

  /// \brief Add a new step in the initialization that resolves the address
  /// of an overloaded function to a specific function declaration.
  ///
  /// \param Function the function to which the overloaded function reference
  /// resolves.
  void AddAddressOverloadResolutionStep(FunctionDecl *Function,
                                        DeclAccessPair Found,
                                        bool HadMultipleCandidates);

  /// \brief Add a new step in the initialization that performs a derived-to-
  /// base cast.
  ///
  /// \param BaseType the base type to which we will be casting.
  ///
  /// \param Category Indicates whether the result will be treated as an
  /// rvalue, an xvalue, or an lvalue.
  void AddDerivedToBaseCastStep(QualType BaseType,
                                ExprValueKind Category);
     
  /// \brief Add a new step binding a reference to an object.
  ///
  /// \param BindingTemporary True if we are binding a reference to a temporary
  /// object (thereby extending its lifetime); false if we are binding to an
  /// lvalue or an lvalue treated as an rvalue.
  void AddReferenceBindingStep(QualType T, bool BindingTemporary);

  /// \brief Add a new step that makes an extraneous copy of the input
  /// to a temporary of the same class type.
  ///
  /// This extraneous copy only occurs during reference binding in
  /// C++98/03, where we are permitted (but not required) to introduce
  /// an extra copy. At a bare minimum, we must check that we could
  /// call the copy constructor, and produce a diagnostic if the copy
  /// constructor is inaccessible or no copy constructor matches.
  //
  /// \param T The type of the temporary being created.
  void AddExtraneousCopyToTemporary(QualType T);

  /// \brief Add a new step that makes a copy of the input to an object of
  /// the given type, as the final step in class copy-initialization.
  void AddFinalCopy(QualType T);

  /// \brief Add a new step invoking a conversion function, which is either
  /// a constructor or a conversion function.
  void AddUserConversionStep(FunctionDecl *Function,
                             DeclAccessPair FoundDecl,
                             QualType T,
                             bool HadMultipleCandidates);

  /// \brief Add a new step that performs a qualification conversion to the
  /// given type.
  void AddQualificationConversionStep(QualType Ty,
                                     ExprValueKind Category);

  /// \brief Add a new step that performs conversion from non-atomic to atomic
  /// type.
  void AddAtomicConversionStep(QualType Ty);

  /// \brief Add a new step that performs a load of the given type.
  ///
  /// Although the term "LValueToRValue" is conventional, this applies to both
  /// lvalues and xvalues.
  void AddLValueToRValueStep(QualType Ty);

  /// \brief Add a new step that applies an implicit conversion sequence.
  void AddConversionSequenceStep(const ImplicitConversionSequence &ICS,
                                 QualType T, bool TopLevelOfInitList = false);

  /// \brief Add a list-initialization step.
  void AddListInitializationStep(QualType T);

  /// \brief Add a constructor-initialization step.
  ///
  /// \param FromInitList The constructor call is syntactically an initializer
  /// list.
  /// \param AsInitList The constructor is called as an init list constructor.
  void AddConstructorInitializationStep(DeclAccessPair FoundDecl,
                                        CXXConstructorDecl *Constructor,
                                        QualType T,
                                        bool HadMultipleCandidates,
                                        bool FromInitList, bool AsInitList);

  /// \brief Add a zero-initialization step.
  void AddZeroInitializationStep(QualType T);

  /// \brief Add a C assignment step.
  //
  // FIXME: It isn't clear whether this should ever be needed;
  // ideally, we would handle everything needed in C in the common
  // path. However, that isn't the case yet.
  void AddCAssignmentStep(QualType T);

  /// \brief Add a string init step.
  void AddStringInitStep(QualType T);

  /// \brief Add an Objective-C object conversion step, which is
  /// always a no-op.
  void AddObjCObjectConversionStep(QualType T);

  /// \brief Add an array initialization loop step.
  void AddArrayInitLoopStep(QualType T, QualType EltTy);

  /// \brief Add an array initialization step.
  void AddArrayInitStep(QualType T, bool IsGNUExtension);

  /// \brief Add a parenthesized array initialization step.
  void AddParenthesizedArrayInitStep(QualType T);

  /// \brief Add a step to pass an object by indirect copy-restore.
  void AddPassByIndirectCopyRestoreStep(QualType T, bool shouldCopy);

  /// \brief Add a step to "produce" an Objective-C object (by
  /// retaining it).
  void AddProduceObjCObjectStep(QualType T);

  /// \brief Add a step to construct a std::initializer_list object from an
  /// initializer list.
  void AddStdInitializerListConstructionStep(QualType T);

  /// \brief Add a step to initialize an OpenCL sampler from an integer
  /// constant.
  void AddOCLSamplerInitStep(QualType T);

  /// \brief Add a step to initialize an OpenCL event_t from a NULL
  /// constant.
  void AddOCLZeroEventStep(QualType T);

  /// \brief Add a step to initialize an OpenCL queue_t from 0.
  void AddOCLZeroQueueStep(QualType T);

  /// \brief Add steps to unwrap a initializer list for a reference around a
  /// single element and rewrap it at the end.
  void RewrapReferenceInitList(QualType T, InitListExpr *Syntactic);

  /// \brief Note that this initialization sequence failed.
  void SetFailed(FailureKind Failure) {
    SequenceKind = FailedSequence;
    this->Failure = Failure;
    assert((Failure != FK_Incomplete || !FailedIncompleteType.isNull()) &&
           "Incomplete type failure requires a type!");
  }
  
  /// \brief Note that this initialization sequence failed due to failed
  /// overload resolution.
  void SetOverloadFailure(FailureKind Failure, OverloadingResult Result);
  
  /// \brief Retrieve a reference to the candidate set when overload
  /// resolution fails.
  OverloadCandidateSet &getFailedCandidateSet() {
    return FailedCandidateSet;
  }

  /// \brief Get the overloading result, for when the initialization
  /// sequence failed due to a bad overload.
  OverloadingResult getFailedOverloadResult() const {
    return FailedOverloadResult;
  }

  /// \brief Note that this initialization sequence failed due to an
  /// incomplete type.
  void setIncompleteTypeFailure(QualType IncompleteType) {
    FailedIncompleteType = IncompleteType;
    SetFailed(FK_Incomplete);
  }

  /// \brief Determine why initialization failed.
  FailureKind getFailureKind() const {
    assert(Failed() && "Not an initialization failure!");
    return Failure;
  }

  /// \brief Dump a representation of this initialization sequence to 
  /// the given stream, for debugging purposes.
  void dump(raw_ostream &OS) const;
  
  /// \brief Dump a representation of this initialization sequence to 
  /// standard error, for debugging purposes.
  void dump() const;
};
  
} // end namespace clang

#endif // LLVM_CLANG_SEMA_INITIALIZATION_H<|MERGE_RESOLUTION|>--- conflicted
+++ resolved
@@ -905,18 +905,13 @@
     /// having its address taken.
     FK_AddressOfUnaddressableFunction,
     /// \brief List-copy-initialization chose an explicit constructor.
-<<<<<<< HEAD
-    FK_ExplicitConstructor
+    FK_ExplicitConstructor,
 #if INTEL_CUSTOMIZATION
     // Fix for CQ#236476: Static variable is referenced in two separate routines
     // in iclang
     /// \brief Static variable with label address.
-    ,
     FK_StaticLabelAddress
 #endif // INTEL_CUSTOMIZATION
-=======
-    FK_ExplicitConstructor,
->>>>>>> b971198e
   };
   
 private:
