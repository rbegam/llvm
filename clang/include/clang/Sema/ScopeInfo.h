//===- ScopeInfo.h - Information about a semantic context -------*- C++ -*-===//
//
//                     The LLVM Compiler Infrastructure
//
// This file is distributed under the University of Illinois Open Source
// License. See LICENSE.TXT for details.
//
//===----------------------------------------------------------------------===//
//
// This file defines FunctionScopeInfo and its subclasses, which contain
// information about a single function, block, lambda, or method body.
//
//===----------------------------------------------------------------------===//

#ifndef LLVM_CLANG_SEMA_SCOPEINFO_H
#define LLVM_CLANG_SEMA_SCOPEINFO_H

#include "clang/AST/Expr.h"
#include "clang/AST/Type.h"
#include "clang/Basic/CapturedStmt.h"
#include "clang/Basic/LLVM.h"
#include "clang/Basic/PartialDiagnostic.h"
#if INTEL_CUSTOMIZATION
#include "clang/Basic/intel/PragmaSIMD.h"
#endif  // INTEL_CUSTOMIZATION
#include "clang/Basic/SourceLocation.h"
#include "clang/Sema/CleanupInfo.h"
#include "llvm/ADT/DenseMap.h"
#include "llvm/ADT/DenseMapInfo.h"
#include "llvm/ADT/MapVector.h"
#include "llvm/ADT/PointerIntPair.h"
#include "llvm/ADT/SmallPtrSet.h"
#include "llvm/ADT/SmallSet.h"
#include "llvm/ADT/SmallVector.h"
#include "llvm/ADT/StringRef.h"
#include "llvm/ADT/StringSwitch.h"
#include "llvm/Support/Casting.h"
#include "llvm/Support/ErrorHandling.h"
#include <algorithm>
#include <cassert>
#include <utility>

namespace clang {

class BlockDecl;
class CapturedDecl;
class CXXMethodDecl;
class CXXRecordDecl;
class ImplicitParamDecl;
class NamedDecl;
class ObjCIvarRefExpr;
class ObjCMessageExpr;
class ObjCPropertyDecl;
class ObjCPropertyRefExpr;
class ParmVarDecl;
class RecordDecl;
class ReturnStmt;
class Scope;
class Stmt;
class SwitchStmt;
class TemplateParameterList;
class TemplateTypeParmDecl;
class VarDecl;

namespace sema {

/// Contains information about the compound statement currently being
/// parsed.
class CompoundScopeInfo {
public:
  /// Whether this compound stamement contains `for' or `while' loops
  /// with empty bodies.
  bool HasEmptyLoopBodies = false;

  /// Whether this compound statement corresponds to a GNU statement
  /// expression.
  bool IsStmtExpr;

  CompoundScopeInfo(bool IsStmtExpr) : IsStmtExpr(IsStmtExpr) {}

  void setHasEmptyLoopBodies() {
    HasEmptyLoopBodies = true;
  }
};

class PossiblyUnreachableDiag {
public:
  PartialDiagnostic PD;
  SourceLocation Loc;
  const Stmt *stmt;
  
  PossiblyUnreachableDiag(const PartialDiagnostic &PD, SourceLocation Loc,
                          const Stmt *stmt)
      : PD(PD), Loc(Loc), stmt(stmt) {}
};
    
/// Retains information about a function, method, or block that is
/// currently being parsed.
class FunctionScopeInfo {
protected:
  enum ScopeKind {
    SK_Function,
    SK_Block,
    SK_Lambda,
    SK_CapturedRegion
  };
  
public:
<<<<<<< HEAD
  /// \brief What kind of scope we are describing.
  ScopeKind Kind : 4;  // INTEL, extra bit to fix CQ 381208
=======
  /// What kind of scope we are describing.
  ScopeKind Kind : 3;
>>>>>>> 2ca6ba10

  /// Whether this function contains a VLA, \@try, try, C++
  /// initializer, or anything else that can't be jumped past.
  bool HasBranchProtectedScope : 1;

  /// Whether this function contains any switches or direct gotos.
  bool HasBranchIntoScope : 1;

  /// Whether this function contains any indirect gotos.
  bool HasIndirectGoto : 1;

  /// Whether a statement was dropped because it was invalid.
  bool HasDroppedStmt : 1;

  /// True if current scope is for OpenMP declare reduction combiner.
  bool HasOMPDeclareReductionCombiner : 1;

  /// Whether there is a fallthrough statement in this function.
  bool HasFallthroughStmt : 1;

  /// Whether we make reference to a declaration that could be
  /// unavailable.
  bool HasPotentialAvailabilityViolations : 1;

  /// A flag that is set when parsing a method that must call super's
  /// implementation, such as \c -dealloc, \c -finalize, or any method marked
  /// with \c __attribute__((objc_requires_super)).
  bool ObjCShouldCallSuper : 1;

  /// True when this is a method marked as a designated initializer.
  bool ObjCIsDesignatedInit : 1;

  /// This starts true for a method marked as designated initializer and will
  /// be set to false if there is an invocation to a designated initializer of
  /// the super class.
  bool ObjCWarnForNoDesignatedInitChain : 1;

  /// True when this is an initializer method not marked as a designated
  /// initializer within a class that has at least one initializer marked as a
  /// designated initializer.
  bool ObjCIsSecondaryInit : 1;

  /// This starts true for a secondary initializer method and will be set to
  /// false if there is an invocation of an initializer on 'self'.
  bool ObjCWarnForNoInitDelegation : 1;

  /// True only when this function has not already built, or attempted
  /// to build, the initial and final coroutine suspend points
  bool NeedsCoroutineSuspends : 1;

  /// An enumeration represeting the kind of the first coroutine statement
  /// in the function. One of co_return, co_await, or co_yield.
  unsigned char FirstCoroutineStmtKind : 2;

  /// First coroutine statement in the current function.
  /// (ex co_return, co_await, co_yield)
  SourceLocation FirstCoroutineStmtLoc;

  /// First 'return' statement in the current function.
  SourceLocation FirstReturnLoc;

  /// First C++ 'try' statement in the current function.
  SourceLocation FirstCXXTryLoc;

  /// First SEH '__try' statement in the current function.
  SourceLocation FirstSEHTryLoc;

  /// Used to determine if errors occurred in this function or block.
  DiagnosticErrorTrap ErrorTrap;

  /// SwitchStack - This is the current set of active switch statements in the
  /// block.
  SmallVector<SwitchStmt*, 8> SwitchStack;

  /// The list of return statements that occur within the function or
  /// block, if there is any chance of applying the named return value
  /// optimization, or if we need to infer a return type.
  SmallVector<ReturnStmt*, 4> Returns;

  /// The promise object for this coroutine, if any.
  VarDecl *CoroutinePromise = nullptr;

  /// A mapping between the coroutine function parameters that were moved
  /// to the coroutine frame, and their move statements.
  llvm::SmallMapVector<ParmVarDecl *, Stmt *, 4> CoroutineParameterMoves;

  /// The initial and final coroutine suspend points.
  std::pair<Stmt *, Stmt *> CoroutineSuspends;

  /// The stack of currently active compound stamement scopes in the
  /// function.
  SmallVector<CompoundScopeInfo, 4> CompoundScopes;

  /// A list of PartialDiagnostics created but delayed within the
  /// current function scope.  These diagnostics are vetted for reachability
  /// prior to being emitted.
  SmallVector<PossiblyUnreachableDiag, 4> PossiblyUnreachableDiags;
  
  /// A list of parameters which have the nonnull attribute and are
  /// modified in the function.
  llvm::SmallPtrSet<const ParmVarDecl *, 8> ModifiedNonNullParams;

public:
  /// Represents a simple identification of a weak object.
  ///
  /// Part of the implementation of -Wrepeated-use-of-weak.
  ///
  /// This is used to determine if two weak accesses refer to the same object.
  /// Here are some examples of how various accesses are "profiled":
  ///
  /// Access Expression |     "Base" Decl     |          "Property" Decl
  /// :---------------: | :-----------------: | :------------------------------:
  /// self.property     | self (VarDecl)      | property (ObjCPropertyDecl)
  /// self.implicitProp | self (VarDecl)      | -implicitProp (ObjCMethodDecl)
  /// self->ivar.prop   | ivar (ObjCIvarDecl) | prop (ObjCPropertyDecl)
  /// cxxObj.obj.prop   | obj (FieldDecl)     | prop (ObjCPropertyDecl)
  /// [self foo].prop   | 0 (unknown)         | prop (ObjCPropertyDecl)
  /// self.prop1.prop2  | prop1 (ObjCPropertyDecl)    | prop2 (ObjCPropertyDecl)
  /// MyClass.prop      | MyClass (ObjCInterfaceDecl) | -prop (ObjCMethodDecl)
  /// MyClass.foo.prop  | +foo (ObjCMethodDecl)       | -prop (ObjCPropertyDecl)
  /// weakVar           | 0 (known)           | weakVar (VarDecl)
  /// self->weakIvar    | self (VarDecl)      | weakIvar (ObjCIvarDecl)
  ///
  /// Objects are identified with only two Decls to make it reasonably fast to
  /// compare them.
  class WeakObjectProfileTy {
    /// The base object decl, as described in the class documentation.
    ///
    /// The extra flag is "true" if the Base and Property are enough to uniquely
    /// identify the object in memory.
    ///
    /// \sa isExactProfile()
    using BaseInfoTy = llvm::PointerIntPair<const NamedDecl *, 1, bool>;
    BaseInfoTy Base;

    /// The "property" decl, as described in the class documentation.
    ///
    /// Note that this may not actually be an ObjCPropertyDecl, e.g. in the
    /// case of "implicit" properties (regular methods accessed via dot syntax).
    const NamedDecl *Property = nullptr;

    /// Used to find the proper base profile for a given base expression.
    static BaseInfoTy getBaseInfo(const Expr *BaseE);

    inline WeakObjectProfileTy();
    static inline WeakObjectProfileTy getSentinel();

  public:
    WeakObjectProfileTy(const ObjCPropertyRefExpr *RE);
    WeakObjectProfileTy(const Expr *Base, const ObjCPropertyDecl *Property);
    WeakObjectProfileTy(const DeclRefExpr *RE);
    WeakObjectProfileTy(const ObjCIvarRefExpr *RE);

    const NamedDecl *getBase() const { return Base.getPointer(); }
    const NamedDecl *getProperty() const { return Property; }

    /// Returns true if the object base specifies a known object in memory,
    /// rather than, say, an instance variable or property of another object.
    ///
    /// Note that this ignores the effects of aliasing; that is, \c foo.bar is
    /// considered an exact profile if \c foo is a local variable, even if
    /// another variable \c foo2 refers to the same object as \c foo.
    ///
    /// For increased precision, accesses with base variables that are
    /// properties or ivars of 'self' (e.g. self.prop1.prop2) are considered to
    /// be exact, though this is not true for arbitrary variables
    /// (foo.prop1.prop2).
    bool isExactProfile() const {
      return Base.getInt();
    }

    bool operator==(const WeakObjectProfileTy &Other) const {
      return Base == Other.Base && Property == Other.Property;
    }

    // For use in DenseMap.
    // We can't specialize the usual llvm::DenseMapInfo at the end of the file
    // because by that point the DenseMap in FunctionScopeInfo has already been
    // instantiated.
    class DenseMapInfo {
    public:
      static inline WeakObjectProfileTy getEmptyKey() {
        return WeakObjectProfileTy();
      }

      static inline WeakObjectProfileTy getTombstoneKey() {
        return WeakObjectProfileTy::getSentinel();
      }

      static unsigned getHashValue(const WeakObjectProfileTy &Val) {
        using Pair = std::pair<BaseInfoTy, const NamedDecl *>;

        return llvm::DenseMapInfo<Pair>::getHashValue(Pair(Val.Base,
                                                           Val.Property));
      }

      static bool isEqual(const WeakObjectProfileTy &LHS,
                          const WeakObjectProfileTy &RHS) {
        return LHS == RHS;
      }
    };
  };

  /// Represents a single use of a weak object.
  ///
  /// Stores both the expression and whether the access is potentially unsafe
  /// (i.e. it could potentially be warned about).
  ///
  /// Part of the implementation of -Wrepeated-use-of-weak.
  class WeakUseTy {
    llvm::PointerIntPair<const Expr *, 1, bool> Rep;

  public:
    WeakUseTy(const Expr *Use, bool IsRead) : Rep(Use, IsRead) {}

    const Expr *getUseExpr() const { return Rep.getPointer(); }
    bool isUnsafe() const { return Rep.getInt(); }
    void markSafe() { Rep.setInt(false); }

    bool operator==(const WeakUseTy &Other) const {
      return Rep == Other.Rep;
    }
  };

  /// Used to collect uses of a particular weak object in a function body.
  ///
  /// Part of the implementation of -Wrepeated-use-of-weak.
  using WeakUseVector = SmallVector<WeakUseTy, 4>;

  /// Used to collect all uses of weak objects in a function body.
  ///
  /// Part of the implementation of -Wrepeated-use-of-weak.
  using WeakObjectUseMap =
      llvm::SmallDenseMap<WeakObjectProfileTy, WeakUseVector, 8,
                          WeakObjectProfileTy::DenseMapInfo>;

private:
  /// Used to collect all uses of weak objects in this function body.
  ///
  /// Part of the implementation of -Wrepeated-use-of-weak.
  WeakObjectUseMap WeakObjectUses;

protected:
  FunctionScopeInfo(const FunctionScopeInfo&) = default;

public:
  FunctionScopeInfo(DiagnosticsEngine &Diag)
      : Kind(SK_Function), HasBranchProtectedScope(false),
        HasBranchIntoScope(false), HasIndirectGoto(false),
        HasDroppedStmt(false), HasOMPDeclareReductionCombiner(false),
        HasFallthroughStmt(false), HasPotentialAvailabilityViolations(false),
        ObjCShouldCallSuper(false), ObjCIsDesignatedInit(false),
        ObjCWarnForNoDesignatedInitChain(false), ObjCIsSecondaryInit(false),
        ObjCWarnForNoInitDelegation(false), NeedsCoroutineSuspends(true),
        ErrorTrap(Diag) {}

  virtual ~FunctionScopeInfo();

  /// Record that a weak object was accessed.
  ///
  /// Part of the implementation of -Wrepeated-use-of-weak.
  template <typename ExprT>
  inline void recordUseOfWeak(const ExprT *E, bool IsRead = true);

  void recordUseOfWeak(const ObjCMessageExpr *Msg,
                       const ObjCPropertyDecl *Prop);

  /// Record that a given expression is a "safe" access of a weak object (e.g.
  /// assigning it to a strong variable.)
  ///
  /// Part of the implementation of -Wrepeated-use-of-weak.
  void markSafeWeakUse(const Expr *E);

  const WeakObjectUseMap &getWeakObjectUses() const {
    return WeakObjectUses;
  }

  void setHasBranchIntoScope() {
    HasBranchIntoScope = true;
  }

  void setHasBranchProtectedScope() {
    HasBranchProtectedScope = true;
  }

  void setHasIndirectGoto() {
    HasIndirectGoto = true;
  }

  void setHasDroppedStmt() {
    HasDroppedStmt = true;
  }

  void setHasOMPDeclareReductionCombiner() {
    HasOMPDeclareReductionCombiner = true;
  }

  void setHasFallthroughStmt() {
    HasFallthroughStmt = true;
  }

  void setHasCXXTry(SourceLocation TryLoc) {
    setHasBranchProtectedScope();
    FirstCXXTryLoc = TryLoc;
  }

  void setHasSEHTry(SourceLocation TryLoc) {
    setHasBranchProtectedScope();
    FirstSEHTryLoc = TryLoc;
  }

  bool NeedsScopeChecking() const {
    return !HasDroppedStmt &&
        (HasIndirectGoto ||
          (HasBranchProtectedScope && HasBranchIntoScope));
  }

  bool isCoroutine() const { return !FirstCoroutineStmtLoc.isInvalid(); }

  void setFirstCoroutineStmt(SourceLocation Loc, StringRef Keyword) {
    assert(FirstCoroutineStmtLoc.isInvalid() &&
                   "first coroutine statement location already set");
    FirstCoroutineStmtLoc = Loc;
    FirstCoroutineStmtKind = llvm::StringSwitch<unsigned char>(Keyword)
            .Case("co_return", 0)
            .Case("co_await", 1)
            .Case("co_yield", 2);
  }

  StringRef getFirstCoroutineStmtKeyword() const {
    assert(FirstCoroutineStmtLoc.isValid()
                   && "no coroutine statement available");
    switch (FirstCoroutineStmtKind) {
    case 0: return "co_return";
    case 1: return "co_await";
    case 2: return "co_yield";
    default:
      llvm_unreachable("FirstCoroutineStmtKind has an invalid value");
    };
  }

  void setNeedsCoroutineSuspends(bool value = true) {
    assert((!value || CoroutineSuspends.first == nullptr) &&
            "we already have valid suspend points");
    NeedsCoroutineSuspends = value;
  }

  bool hasInvalidCoroutineSuspends() const {
    return !NeedsCoroutineSuspends && CoroutineSuspends.first == nullptr;
  }

  void setCoroutineSuspends(Stmt *Initial, Stmt *Final) {
    assert(Initial && Final && "suspend points cannot be null");
    assert(CoroutineSuspends.first == nullptr && "suspend points already set");
    NeedsCoroutineSuspends = false;
    CoroutineSuspends.first = Initial;
    CoroutineSuspends.second = Final;
  }

  /// Clear out the information in this function scope, making it
  /// suitable for reuse.
  void Clear();
};

class Capture {
  // There are three categories of capture: capturing 'this', capturing
  // local variables, and C++1y initialized captures (which can have an
  // arbitrary initializer, and don't really capture in the traditional
  // sense at all).
  //
  // There are three ways to capture a local variable:
  //  - capture by copy in the C++11 sense,
  //  - capture by reference in the C++11 sense, and
  //  - __block capture.
  // Lambdas explicitly specify capture by copy or capture by reference.
  // For blocks, __block capture applies to variables with that annotation,
  // variables of reference type are captured by reference, and other
  // variables are captured by copy.
  enum CaptureKind {
    Cap_ByCopy, Cap_ByRef, Cap_Block, Cap_VLA
  };
  enum {
    IsNestedCapture = 0x1,
    IsThisCaptured = 0x2
  };

  /// The variable being captured (if we are not capturing 'this') and whether
  /// this is a nested capture, and whether we are capturing 'this'
  llvm::PointerIntPair<VarDecl*, 2> VarAndNestedAndThis;

  /// Expression to initialize a field of the given type, and the kind of
  /// capture (if this is a capture and not an init-capture). The expression
  /// is only required if we are capturing ByVal and the variable's type has
  /// a non-trivial copy constructor.
  llvm::PointerIntPair<void *, 2, CaptureKind> InitExprAndCaptureKind;

  /// The source location at which the first capture occurred.
  SourceLocation Loc;

  /// The location of the ellipsis that expands a parameter pack.
  SourceLocation EllipsisLoc;

  /// The type as it was captured, which is in effect the type of the
  /// non-static data member that would hold the capture.
  QualType CaptureType;

  /// Whether an explicit capture has been odr-used in the body of the
  /// lambda.
  bool ODRUsed = false;

  /// Whether an explicit capture has been non-odr-used in the body of
  /// the lambda.
  bool NonODRUsed = false;

public:
  Capture(VarDecl *Var, bool Block, bool ByRef, bool IsNested,
          SourceLocation Loc, SourceLocation EllipsisLoc,
          QualType CaptureType, Expr *Cpy)
      : VarAndNestedAndThis(Var, IsNested ? IsNestedCapture : 0),
        InitExprAndCaptureKind(
            Cpy, !Var ? Cap_VLA : Block ? Cap_Block : ByRef ? Cap_ByRef
                                                            : Cap_ByCopy),
        Loc(Loc), EllipsisLoc(EllipsisLoc), CaptureType(CaptureType) {}

  enum IsThisCapture { ThisCapture };
  Capture(IsThisCapture, bool IsNested, SourceLocation Loc,
          QualType CaptureType, Expr *Cpy, const bool ByCopy)
      : VarAndNestedAndThis(
            nullptr, (IsThisCaptured | (IsNested ? IsNestedCapture : 0))),
        InitExprAndCaptureKind(Cpy, ByCopy ? Cap_ByCopy : Cap_ByRef),
        Loc(Loc), CaptureType(CaptureType) {}

  bool isThisCapture() const {
    return VarAndNestedAndThis.getInt() & IsThisCaptured;
  }

  bool isVariableCapture() const {
    return !isThisCapture() && !isVLATypeCapture();
  }

  bool isCopyCapture() const {
    return InitExprAndCaptureKind.getInt() == Cap_ByCopy;
  }

  bool isReferenceCapture() const {
    return InitExprAndCaptureKind.getInt() == Cap_ByRef;
  }

  bool isBlockCapture() const {
    return InitExprAndCaptureKind.getInt() == Cap_Block;
  }

  bool isVLATypeCapture() const {
    return InitExprAndCaptureKind.getInt() == Cap_VLA;
  }

  bool isNested() const {
    return VarAndNestedAndThis.getInt() & IsNestedCapture;
  }

  bool isODRUsed() const { return ODRUsed; }
  bool isNonODRUsed() const { return NonODRUsed; }
  void markUsed(bool IsODRUse) { (IsODRUse ? ODRUsed : NonODRUsed) = true; }

  VarDecl *getVariable() const {
    assert(isVariableCapture());
    return VarAndNestedAndThis.getPointer();
  }

  /// Retrieve the location at which this variable was captured.
  SourceLocation getLocation() const { return Loc; }

  /// Retrieve the source location of the ellipsis, whose presence
  /// indicates that the capture is a pack expansion.
  SourceLocation getEllipsisLoc() const { return EllipsisLoc; }

  /// Retrieve the capture type for this capture, which is effectively
  /// the type of the non-static data member in the lambda/block structure
  /// that would store this capture.
  QualType getCaptureType() const {
    assert(!isThisCapture());
    return CaptureType;
  }

  Expr *getInitExpr() const {
    assert(!isVLATypeCapture() && "no init expression for type capture");
    return static_cast<Expr *>(InitExprAndCaptureKind.getPointer());
  }
};

class CapturingScopeInfo : public FunctionScopeInfo {
protected:
  CapturingScopeInfo(const CapturingScopeInfo&) = default;

public:
  enum ImplicitCaptureStyle {
    ImpCap_None, ImpCap_LambdaByval, ImpCap_LambdaByref, ImpCap_Block,
    ImpCap_CapturedRegion
  };

  ImplicitCaptureStyle ImpCaptureStyle;

  CapturingScopeInfo(DiagnosticsEngine &Diag, ImplicitCaptureStyle Style)
      : FunctionScopeInfo(Diag), ImpCaptureStyle(Style) {}

  /// CaptureMap - A map of captured variables to (index+1) into Captures.
  llvm::DenseMap<VarDecl*, unsigned> CaptureMap;

  /// CXXThisCaptureIndex - The (index+1) of the capture of 'this';
  /// zero if 'this' is not captured.
  unsigned CXXThisCaptureIndex = 0;

  /// Captures - The captures.
  SmallVector<Capture, 4> Captures;

  /// - Whether the target type of return statements in this context
  /// is deduced (e.g. a lambda or block with omitted return type).
  bool HasImplicitReturnType = false;

  /// ReturnType - The target type of return statements in this context,
  /// or null if unknown.
  QualType ReturnType;

  void addCapture(VarDecl *Var, bool isBlock, bool isByref, bool isNested,
                  SourceLocation Loc, SourceLocation EllipsisLoc, 
                  QualType CaptureType, Expr *Cpy) {
    Captures.push_back(Capture(Var, isBlock, isByref, isNested, Loc, 
                               EllipsisLoc, CaptureType, Cpy));
    CaptureMap[Var] = Captures.size();
  }

  void addVLATypeCapture(SourceLocation Loc, QualType CaptureType) {
    Captures.push_back(Capture(/*Var*/ nullptr, /*isBlock*/ false,
                               /*isByref*/ false, /*isNested*/ false, Loc,
                               /*EllipsisLoc*/ SourceLocation(), CaptureType,
                               /*Cpy*/ nullptr));
  }

  // Note, we do not need to add the type of 'this' since that is always
  // retrievable from Sema::getCurrentThisType - and is also encoded within the
  // type of the corresponding FieldDecl.
  void addThisCapture(bool isNested, SourceLocation Loc,
                      Expr *Cpy, bool ByCopy);

  /// Determine whether the C++ 'this' is captured.
  bool isCXXThisCaptured() const { return CXXThisCaptureIndex != 0; }
  
  /// Retrieve the capture of C++ 'this', if it has been captured.
  Capture &getCXXThisCapture() {
    assert(isCXXThisCaptured() && "this has not been captured");
    return Captures[CXXThisCaptureIndex - 1];
  }
  
  /// Determine whether the given variable has been captured.
  bool isCaptured(VarDecl *Var) const {
    return CaptureMap.count(Var);
  }

  /// Determine whether the given variable-array type has been captured.
  bool isVLATypeCaptured(const VariableArrayType *VAT) const;

  /// Retrieve the capture of the given variable, if it has been
  /// captured already.
  Capture &getCapture(VarDecl *Var) {
    assert(isCaptured(Var) && "Variable has not been captured");
    return Captures[CaptureMap[Var] - 1];
  }

  const Capture &getCapture(VarDecl *Var) const {
    llvm::DenseMap<VarDecl*, unsigned>::const_iterator Known
      = CaptureMap.find(Var);
    assert(Known != CaptureMap.end() && "Variable has not been captured");
    return Captures[Known->second - 1];
  }

  static bool classof(const FunctionScopeInfo *FSI) { 
    return FSI->Kind == SK_Block || FSI->Kind == SK_Lambda
                                 || FSI->Kind == SK_CapturedRegion;
  }
};

/// Retains information about a block that is currently being parsed.
class BlockScopeInfo final : public CapturingScopeInfo {
public:
  BlockDecl *TheDecl;
  
  /// TheScope - This is the scope for the block itself, which contains
  /// arguments etc.
  Scope *TheScope;

  /// BlockType - The function type of the block, if one was given.
  /// Its return type may be BuiltinType::Dependent.
  QualType FunctionType;

  BlockScopeInfo(DiagnosticsEngine &Diag, Scope *BlockScope, BlockDecl *Block)
      : CapturingScopeInfo(Diag, ImpCap_Block), TheDecl(Block),
        TheScope(BlockScope) {
    Kind = SK_Block;
  }

  ~BlockScopeInfo() override;

  static bool classof(const FunctionScopeInfo *FSI) { 
    return FSI->Kind == SK_Block; 
  }
};

<<<<<<< HEAD
/// \brief Retains information about a captured region.
class CapturedRegionScopeInfo : public CapturingScopeInfo { // INTEL - no final
=======
/// Retains information about a captured region.
class CapturedRegionScopeInfo final : public CapturingScopeInfo {
>>>>>>> 2ca6ba10
public:
  /// The CapturedDecl for this statement.
  CapturedDecl *TheCapturedDecl;

  /// The captured record type.
  RecordDecl *TheRecordDecl;

  /// This is the enclosing scope of the captured region.
  Scope *TheScope;

  /// The implicit parameter for the captured variables.
  ImplicitParamDecl *ContextParam;

  /// The kind of captured region.
  unsigned short CapRegionKind;

  unsigned short OpenMPLevel;

  CapturedRegionScopeInfo(DiagnosticsEngine &Diag, Scope *S, CapturedDecl *CD,
                          RecordDecl *RD, ImplicitParamDecl *Context,
                          CapturedRegionKind K, unsigned OpenMPLevel)
      : CapturingScopeInfo(Diag, ImpCap_CapturedRegion),
        TheCapturedDecl(CD), TheRecordDecl(RD), TheScope(S),
        ContextParam(Context), CapRegionKind(K), OpenMPLevel(OpenMPLevel) {
    Kind = SK_CapturedRegion;
  }

  ~CapturedRegionScopeInfo() override;

  /// A descriptive name for the kind of captured region this is.
  StringRef getRegionName() const {
    switch (CapRegionKind) {
    case CR_Default:
      return "default captured statement";
    case CR_OpenMP:
      return "OpenMP region";
    }
    llvm_unreachable("Invalid captured region kind!");
  }

  static bool classof(const FunctionScopeInfo *FSI) {
    return FSI->Kind == SK_CapturedRegion;
  }
};

class LambdaScopeInfo final : public CapturingScopeInfo {
public:
  /// The class that describes the lambda.
  CXXRecordDecl *Lambda = nullptr;

  /// The lambda's compiler-generated \c operator().
  CXXMethodDecl *CallOperator = nullptr;

  /// Source range covering the lambda introducer [...].
  SourceRange IntroducerRange;

  /// Source location of the '&' or '=' specifying the default capture
  /// type, if any.
  SourceLocation CaptureDefaultLoc;

  /// The number of captures in the \c Captures list that are
  /// explicit captures.
  unsigned NumExplicitCaptures = 0;

  /// Whether this is a mutable lambda.
  bool Mutable = false;

  /// Whether the (empty) parameter list is explicit.
  bool ExplicitParams = false;

  /// Whether any of the capture expressions requires cleanups.
  CleanupInfo Cleanup;

  /// Whether the lambda contains an unexpanded parameter pack.
  bool ContainsUnexpandedParameterPack = false;

  /// If this is a generic lambda, use this as the depth of 
  /// each 'auto' parameter, during initial AST construction.
  unsigned AutoTemplateParameterDepth = 0;

  /// Store the list of the auto parameters for a generic lambda.
  /// If this is a generic lambda, store the list of the auto 
  /// parameters converted into TemplateTypeParmDecls into a vector
  /// that can be used to construct the generic lambda's template
  /// parameter list, during initial AST construction.
  SmallVector<TemplateTypeParmDecl*, 4> AutoTemplateParams;

  /// If this is a generic lambda, and the template parameter
  /// list has been created (from the AutoTemplateParams) then
  /// store a reference to it (cache it to avoid reconstructing it).
  TemplateParameterList *GLTemplateParameterList = nullptr;
  
  /// Contains all variable-referring-expressions (i.e. DeclRefExprs
  ///  or MemberExprs) that refer to local variables in a generic lambda
  ///  or a lambda in a potentially-evaluated-if-used context.
  ///  
  ///  Potentially capturable variables of a nested lambda that might need 
  ///   to be captured by the lambda are housed here.  
  ///  This is specifically useful for generic lambdas or
  ///  lambdas within a potentially evaluated-if-used context.
  ///  If an enclosing variable is named in an expression of a lambda nested
  ///  within a generic lambda, we don't always know know whether the variable 
  ///  will truly be odr-used (i.e. need to be captured) by that nested lambda,
  ///  until its instantiation. But we still need to capture it in the 
  ///  enclosing lambda if all intervening lambdas can capture the variable.
  llvm::SmallVector<Expr*, 4> PotentiallyCapturingExprs;

  /// Contains all variable-referring-expressions that refer
  ///  to local variables that are usable as constant expressions and
  ///  do not involve an odr-use (they may still need to be captured
  ///  if the enclosing full-expression is instantiation dependent).
  llvm::SmallSet<Expr *, 8> NonODRUsedCapturingExprs;

  /// Contains all of the variables defined in this lambda that shadow variables
  /// that were defined in parent contexts. Used to avoid warnings when the
  /// shadowed variables are uncaptured by this lambda.
  struct ShadowedOuterDecl {
    const VarDecl *VD;
    const VarDecl *ShadowedDecl;
  };
  llvm::SmallVector<ShadowedOuterDecl, 4> ShadowingDecls;

  SourceLocation PotentialThisCaptureLocation;

  LambdaScopeInfo(DiagnosticsEngine &Diag)
      : CapturingScopeInfo(Diag, ImpCap_None) {
    Kind = SK_Lambda;
  }

  /// Note when all explicit captures have been added.
  void finishedExplicitCaptures() {
    NumExplicitCaptures = Captures.size();
  }

  static bool classof(const FunctionScopeInfo *FSI) {
    return FSI->Kind == SK_Lambda;
  }

  /// Is this scope known to be for a generic lambda? (This will be false until
  /// we parse the first 'auto'-typed parameter.
  bool isGenericLambda() const {
    return !AutoTemplateParams.empty() || GLTemplateParameterList;
  }

  /// Add a variable that might potentially be captured by the 
  /// lambda and therefore the enclosing lambdas. 
  /// 
  /// This is also used by enclosing lambda's to speculatively capture 
  /// variables that nested lambda's - depending on their enclosing
  /// specialization - might need to capture.
  /// Consider:
  /// void f(int, int); <-- don't capture
  /// void f(const int&, double); <-- capture
  /// void foo() {
  ///   const int x = 10;
  ///   auto L = [=](auto a) { // capture 'x'
  ///      return [=](auto b) { 
  ///        f(x, a);  // we may or may not need to capture 'x'
  ///      };
  ///   };
  /// }
  void addPotentialCapture(Expr *VarExpr) {
    assert(isa<DeclRefExpr>(VarExpr) || isa<MemberExpr>(VarExpr));
    PotentiallyCapturingExprs.push_back(VarExpr);
  }
  
  void addPotentialThisCapture(SourceLocation Loc) {
    PotentialThisCaptureLocation = Loc;
  }

  bool hasPotentialThisCapture() const { 
    return PotentialThisCaptureLocation.isValid(); 
  }

  /// Mark a variable's reference in a lambda as non-odr using.
  ///
  /// For generic lambdas, if a variable is named in a potentially evaluated 
  /// expression, where the enclosing full expression is dependent then we 
  /// must capture the variable (given a default capture).
  /// This is accomplished by recording all references to variables 
  /// (DeclRefExprs or MemberExprs) within said nested lambda in its array of 
  /// PotentialCaptures. All such variables have to be captured by that lambda,
  /// except for as described below.
  /// If that variable is usable as a constant expression and is named in a 
  /// manner that does not involve its odr-use (e.g. undergoes 
  /// lvalue-to-rvalue conversion, or discarded) record that it is so. Upon the
  /// act of analyzing the enclosing full expression (ActOnFinishFullExpr)
  /// if we can determine that the full expression is not instantiation-
  /// dependent, then we can entirely avoid its capture. 
  ///
  ///   const int n = 0;
  ///   [&] (auto x) {
  ///     (void)+n + x;
  ///   };
  /// Interestingly, this strategy would involve a capture of n, even though 
  /// it's obviously not odr-used here, because the full-expression is 
  /// instantiation-dependent.  It could be useful to avoid capturing such
  /// variables, even when they are referred to in an instantiation-dependent
  /// expression, if we can unambiguously determine that they shall never be
  /// odr-used.  This would involve removal of the variable-referring-expression
  /// from the array of PotentialCaptures during the lvalue-to-rvalue 
  /// conversions.  But per the working draft N3797, (post-chicago 2013) we must
  /// capture such variables. 
  /// Before anyone is tempted to implement a strategy for not-capturing 'n',
  /// consider the insightful warning in: 
  ///    /cfe-commits/Week-of-Mon-20131104/092596.html
  /// "The problem is that the set of captures for a lambda is part of the ABI
  ///  (since lambda layout can be made visible through inline functions and the
  ///  like), and there are no guarantees as to which cases we'll manage to build
  ///  an lvalue-to-rvalue conversion in, when parsing a template -- some
  ///  seemingly harmless change elsewhere in Sema could cause us to start or stop
  ///  building such a node. So we need a rule that anyone can implement and get
  ///  exactly the same result".
  void markVariableExprAsNonODRUsed(Expr *CapturingVarExpr) {
    assert(isa<DeclRefExpr>(CapturingVarExpr) 
        || isa<MemberExpr>(CapturingVarExpr));
    NonODRUsedCapturingExprs.insert(CapturingVarExpr);
  }
  bool isVariableExprMarkedAsNonODRUsed(Expr *CapturingVarExpr) const {
    assert(isa<DeclRefExpr>(CapturingVarExpr) 
      || isa<MemberExpr>(CapturingVarExpr));
    return NonODRUsedCapturingExprs.count(CapturingVarExpr);
  }
  void removePotentialCapture(Expr *E) {
    PotentiallyCapturingExprs.erase(
        std::remove(PotentiallyCapturingExprs.begin(), 
            PotentiallyCapturingExprs.end(), E), 
        PotentiallyCapturingExprs.end());
  }
  void clearPotentialCaptures() {
    PotentiallyCapturingExprs.clear();
    PotentialThisCaptureLocation = SourceLocation();
  }
  unsigned getNumPotentialVariableCaptures() const { 
    return PotentiallyCapturingExprs.size(); 
  }

  bool hasPotentialCaptures() const { 
    return getNumPotentialVariableCaptures() || 
                                  PotentialThisCaptureLocation.isValid(); 
  }

  // When passed the index, returns the VarDecl and Expr associated
  // with the index.
  void getPotentialVariableCapture(unsigned Idx, VarDecl *&VD, Expr *&E) const;
};

FunctionScopeInfo::WeakObjectProfileTy::WeakObjectProfileTy()
    : Base(nullptr, false) {}

FunctionScopeInfo::WeakObjectProfileTy
FunctionScopeInfo::WeakObjectProfileTy::getSentinel() {
  FunctionScopeInfo::WeakObjectProfileTy Result;
  Result.Base.setInt(true);
  return Result;
}

template <typename ExprT>
void FunctionScopeInfo::recordUseOfWeak(const ExprT *E, bool IsRead) {
  assert(E);
  WeakUseVector &Uses = WeakObjectUses[WeakObjectProfileTy(E)];
  Uses.push_back(WeakUseTy(E, IsRead));
}

inline void
CapturingScopeInfo::addThisCapture(bool isNested, SourceLocation Loc,
                                   Expr *Cpy,
                                   const bool ByCopy) {
  Captures.push_back(Capture(Capture::ThisCapture, isNested, Loc, QualType(),
                             Cpy, ByCopy));
  CXXThisCaptureIndex = Captures.size();
}

} // namespace sema

} // namespace clang

#endif // LLVM_CLANG_SEMA_SCOPEINFO_H<|MERGE_RESOLUTION|>--- conflicted
+++ resolved
@@ -106,13 +106,8 @@
   };
   
 public:
-<<<<<<< HEAD
-  /// \brief What kind of scope we are describing.
+  /// What kind of scope we are describing.
   ScopeKind Kind : 4;  // INTEL, extra bit to fix CQ 381208
-=======
-  /// What kind of scope we are describing.
-  ScopeKind Kind : 3;
->>>>>>> 2ca6ba10
 
   /// Whether this function contains a VLA, \@try, try, C++
   /// initializer, or anything else that can't be jumped past.
@@ -720,13 +715,8 @@
   }
 };
 
-<<<<<<< HEAD
-/// \brief Retains information about a captured region.
+/// Retains information about a captured region.
 class CapturedRegionScopeInfo : public CapturingScopeInfo { // INTEL - no final
-=======
-/// Retains information about a captured region.
-class CapturedRegionScopeInfo final : public CapturingScopeInfo {
->>>>>>> 2ca6ba10
 public:
   /// The CapturedDecl for this statement.
   CapturedDecl *TheCapturedDecl;
