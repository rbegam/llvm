--- conflicted
+++ resolved
@@ -5130,17 +5130,7 @@
                                bool UseGlobal, QualType AllocType, bool IsArray,
                                bool &PassAlignment, MultiExprArg PlaceArgs,
                                FunctionDecl *&OperatorNew,
-<<<<<<< HEAD
-                               FunctionDecl *&OperatorDelete, // INTEL
-                               bool &AlignedNew);             // INTEL
-  bool FindAllocationOverload(SourceLocation StartLoc, SourceRange Range,
-                              DeclarationName Name, MultiExprArg Args,
-                              DeclContext *Ctx,
-                              bool AllowMissing, FunctionDecl *&Operator,
-                              bool Diagnose = true);
-=======
                                FunctionDecl *&OperatorDelete);
->>>>>>> 62ae8f67
   void DeclareGlobalNewDelete();
   void DeclareGlobalAllocationFunction(DeclarationName Name, QualType Return,
                                        ArrayRef<QualType> Params);
@@ -9312,26 +9302,16 @@
     ExprResult &cond, ExprResult &lhs, ExprResult &rhs,
     ExprValueKind &VK, ExprObjectKind &OK, SourceLocation questionLoc);
   QualType FindCompositePointerType(SourceLocation Loc, Expr *&E1, Expr *&E2,
-<<<<<<< HEAD
-                                    bool *NonStandardCompositeType = nullptr, // INTEL
+                                    bool ConvertArgs = true, // INTEL
                                     bool AllowGnuPermissive = true); // INTEL
   QualType FindCompositePointerType(SourceLocation Loc,
                                     ExprResult &E1, ExprResult &E2,
-                                    bool *NonStandardCompositeType = nullptr, // INTEL
+                                    bool ConvertArgs = true, // INTEL
                                     bool AllowGnuPermissive = true) { // INTEL
     Expr *E1Tmp = E1.get(), *E2Tmp = E2.get();
-    QualType Composite = FindCompositePointerType(Loc, E1Tmp, E2Tmp,
-                                                  NonStandardCompositeType, // INTEL
-                                                  AllowGnuPermissive); // INTEL
-=======
-                                    bool ConvertArgs = true);
-  QualType FindCompositePointerType(SourceLocation Loc,
-                                    ExprResult &E1, ExprResult &E2,
-                                    bool ConvertArgs = true) {
-    Expr *E1Tmp = E1.get(), *E2Tmp = E2.get();
     QualType Composite =
-        FindCompositePointerType(Loc, E1Tmp, E2Tmp, ConvertArgs);
->>>>>>> 62ae8f67
+        FindCompositePointerType(Loc, E1Tmp, E2Tmp, ConvertArgs, // INTEL
+                                 AllowGnuPermissive); // INTEL
     E1 = E1Tmp;
     E2 = E2Tmp;
     return Composite;
