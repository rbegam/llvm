--- conflicted
+++ resolved
@@ -1290,7 +1290,7 @@
   static QualType getPrintable(QualType T) { return T; }
   static SourceRange getPrintable(SourceRange R) { return R; }
   static SourceRange getPrintable(SourceLocation L) { return L; }
-  static SourceRange getPrintable(Expr *E) { return E->getSourceRange(); }
+  static SourceRange getPrintable(const Expr *E) { return E->getSourceRange(); }
   static SourceRange getPrintable(TypeLoc TL) { return TL.getSourceRange();}
 
   template<typename T1>
@@ -1438,7 +1438,10 @@
                              const CXXScopeSpec &SS, QualType T);
 
   QualType BuildTypeofExprType(Expr *E, SourceLocation Loc);
-  QualType BuildDecltypeType(Expr *E, SourceLocation Loc);
+  /// If AsUnevaluated is false, E is treated as though it were an evaluated
+  /// context, such as when building a type for decltype(auto).
+  QualType BuildDecltypeType(Expr *E, SourceLocation Loc,
+                             bool AsUnevaluated = true);
   QualType BuildUnaryTransformType(QualType BaseType,
                                    UnaryTransformType::UTTKind UKind,
                                    SourceLocation Loc);
@@ -2055,8 +2058,6 @@
                               int FirstArg, unsigned AttrSpellingListIndex);
   SectionAttr *mergeSectionAttr(Decl *D, SourceRange Range, StringRef Name,
                                 unsigned AttrSpellingListIndex);
-<<<<<<< HEAD
-=======
   AlwaysInlineAttr *mergeAlwaysInlineAttr(Decl *D, SourceRange Range,
                                           IdentifierInfo *Ident,
                                           unsigned AttrSpellingListIndex);
@@ -2064,7 +2065,6 @@
                                 unsigned AttrSpellingListIndex);
   OptimizeNoneAttr *mergeOptimizeNoneAttr(Decl *D, SourceRange Range,
                                           unsigned AttrSpellingListIndex);
->>>>>>> cb0d13fc
 
   /// \brief Describes the kind of merge to perform for availability
   /// attributes (including "deprecated", "unavailable", and "availability").
@@ -2684,7 +2684,7 @@
                              std::unique_ptr<CorrectionCandidateCallback> CCC,
                              DeclContext *MemberContext, bool EnteringContext,
                              const ObjCObjectPointerType *OPT,
-                             bool ErrorRecovery, bool &IsUnqualifiedLookup);
+                             bool ErrorRecovery);
 #ifdef INTEL_CUSTOMIZATION
 public:
   enum CEANSupportState {
@@ -3054,10 +3054,7 @@
 
   /// \brief Record the typo correction failure and return an empty correction.
   TypoCorrection FailedCorrection(IdentifierInfo *Typo, SourceLocation TypoLoc,
-                                  bool RecordFailure = true,
-                                  bool IsUnqualifiedLookup = false) {
-    if (IsUnqualifiedLookup)
-      (void)UnqualifiedTyposCorrected[Typo];
+                                  bool RecordFailure = true) {
     if (RecordFailure)
       TypoCorrectionFailures[Typo].insert(TypoLoc);
     return TypoCorrection();
@@ -3174,6 +3171,18 @@
 
   private:
     Sema &S;
+  };
+
+  /// An RAII helper that pops function a function scope on exit.
+  struct FunctionScopeRAII {
+    Sema &S;
+    bool Active;
+    FunctionScopeRAII(Sema &S) : S(S), Active(true) {}
+    ~FunctionScopeRAII() {
+      if (Active)
+        S.PopFunctionScopeInfo();
+    }
+    void disable() { Active = false; }
   };
 
   StmtResult ActOnDeclStmt(DeclGroupPtrTy Decl,
@@ -3561,6 +3570,9 @@
   bool tryCaptureVariable(VarDecl *Var, SourceLocation Loc,
                           TryCaptureKind Kind = TryCapture_Implicit,
                           SourceLocation EllipsisLoc = SourceLocation());
+
+  /// \brief Checks if the variable must be captured.
+  bool NeedToCaptureVariable(VarDecl *Var, SourceLocation Loc);
 
   /// \brief Given a variable, determine the type that a reference to that
   /// variable will have in the given scope.
@@ -6831,17 +6843,6 @@
   /// \brief The number of typos corrected by CorrectTypo.
   unsigned TyposCorrected;
 
-  typedef llvm::DenseMap<IdentifierInfo *, TypoCorrection>
-    UnqualifiedTyposCorrectedMap;
-
-  /// \brief A cache containing the results of typo correction for unqualified
-  /// name lookup.
-  ///
-  /// The string is the string that we corrected to (which may be empty, if
-  /// there was no correction), while the boolean will be true when the
-  /// string represents a keyword.
-  UnqualifiedTyposCorrectedMap UnqualifiedTyposCorrected;
-
   typedef llvm::SmallSet<SourceLocation, 2> SrcLocSet;
   typedef llvm::DenseMap<IdentifierInfo *, SrcLocSet> IdentifierSourceLocations;
 
@@ -7675,6 +7676,10 @@
   void DestroyDataSharingAttributesStack();
   ExprResult VerifyPositiveIntegerConstantInClause(Expr *Op,
                                                    OpenMPClauseKind CKind);
+  /// \brief Checks if the specified variable is used in one of the private
+  /// clauses in OpenMP constructs.
+  bool IsOpenMPCapturedVar(VarDecl *VD);
+
 public:
   ExprResult PerformOpenMPImplicitIntegerConversion(SourceLocation OpLoc,
                                                     Expr *Op);
@@ -8511,9 +8516,6 @@
 
   CUDAFunctionTarget IdentifyCUDATarget(const FunctionDecl *D);
 
-  bool CheckCUDATarget(CUDAFunctionTarget CallerTarget,
-                       CUDAFunctionTarget CalleeTarget);
-
   bool CheckCUDATarget(const FunctionDecl *Caller, const FunctionDecl *Callee);
 
   /// Given a implicit special member, infer its CUDA target from the
