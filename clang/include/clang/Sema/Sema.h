//===--- Sema.h - Semantic Analysis & AST Building --------------*- C++ -*-===//
//
//                     The LLVM Compiler Infrastructure
//
// This file is distributed under the University of Illinois Open Source
// License. See LICENSE.TXT for details.
//
//===----------------------------------------------------------------------===//
//
// This file defines the Sema class, which performs semantic analysis and
// builds ASTs.
//
//===----------------------------------------------------------------------===//

#ifndef LLVM_CLANG_SEMA_SEMA_H
#define LLVM_CLANG_SEMA_SEMA_H

#include "clang/AST/Attr.h"
#include "clang/AST/DeclarationName.h"
#include "clang/AST/Expr.h"
#include "clang/AST/ExprObjC.h"
#include "clang/AST/ExternalASTSource.h"
#include "clang/AST/MangleNumberingContext.h"
#include "clang/AST/NSAPI.h"
#include "clang/AST/PrettyPrinter.h"
#include "clang/AST/TypeLoc.h"
#include "clang/Basic/ExpressionTraits.h"
#include "clang/Basic/LangOptions.h"
#include "clang/Basic/Module.h"
#include "clang/Basic/OpenMPKinds.h"
#include "clang/Basic/Specifiers.h"
#include "clang/Basic/TemplateKinds.h"
#include "clang/Basic/TypeTraits.h"
#include "clang/Sema/AnalysisBasedWarnings.h"
#include "clang/Sema/DeclSpec.h"
#include "clang/Sema/ExternalSemaSource.h"
#include "clang/Sema/IdentifierResolver.h"
#include "clang/Sema/LocInfoType.h"
#include "clang/Sema/ObjCMethodList.h"
#include "clang/Sema/Ownership.h"
#include "clang/Sema/Scope.h"
#include "clang/Sema/ScopeInfo.h"
#include "clang/Sema/TypoCorrection.h"
#include "clang/Sema/Weak.h"
#include "llvm/ADT/ArrayRef.h"
#include "llvm/ADT/Optional.h"
#include "llvm/ADT/SetVector.h"
#include "llvm/ADT/SmallPtrSet.h"
#include "llvm/ADT/SmallVector.h"
#include "llvm/ADT/TinyPtrVector.h"
#include <deque>
#include <memory>
#include <string>
#include <vector>

namespace llvm {
  class APSInt;
  template <typename ValueT> struct DenseMapInfo;
  template <typename ValueT, typename ValueInfoT> class DenseSet;
  class SmallBitVector;
  class InlineAsmIdentifierInfo;
}

namespace clang {
  class ADLResult;
  class ASTConsumer;
  class ASTContext;
  class ASTMutationListener;
  class ASTReader;
  class ASTWriter;
  class ArrayType;
  class AttributeList;
  class BlockDecl;
  class CapturedDecl;
  class CXXBasePath;
  class CXXBasePaths;
  class CXXBindTemporaryExpr;
  typedef SmallVector<CXXBaseSpecifier*, 4> CXXCastPath;
  class CXXConstructorDecl;
  class CXXConversionDecl;
  class CXXDestructorDecl;
  class CXXFieldCollector;
  class CXXMemberCallExpr;
  class CXXMethodDecl;
  class CXXScopeSpec;
  class CXXTemporary;
  class CXXTryStmt;
  class CallExpr;
  class ClassTemplateDecl;
  class ClassTemplatePartialSpecializationDecl;
  class ClassTemplateSpecializationDecl;
  class VarTemplatePartialSpecializationDecl;
  class CodeCompleteConsumer;
  class CodeCompletionAllocator;
  class CodeCompletionTUInfo;
  class CodeCompletionResult;
  class Decl;
  class DeclAccessPair;
  class DeclContext;
  class DeclRefExpr;
  class DeclaratorDecl;
  class DeducedTemplateArgument;
  class DependentDiagnostic;
  class DesignatedInitExpr;
  class Designation;
  class EnableIfAttr;
  class EnumConstantDecl;
  class Expr;
  class ExtVectorType;
  class ExternalSemaSource;
  class FormatAttr;
  class FriendDecl;
  class FunctionDecl;
  class FunctionProtoType;
  class FunctionTemplateDecl;
  class ImplicitConversionSequence;
  class InitListExpr;
  class InitializationKind;
  class InitializationSequence;
  class InitializedEntity;
  class IntegerLiteral;
  class LabelStmt;
  class LambdaExpr;
  class LangOptions;
  class LocalInstantiationScope;
  class LookupResult;
  class MacroInfo;
  typedef ArrayRef<std::pair<IdentifierInfo *, SourceLocation>> ModuleIdPath;
  class ModuleLoader;
  class MultiLevelTemplateArgumentList;
  class NamedDecl;
  class ObjCCategoryDecl;
  class ObjCCategoryImplDecl;
  class ObjCCompatibleAliasDecl;
  class ObjCContainerDecl;
  class ObjCImplDecl;
  class ObjCImplementationDecl;
  class ObjCInterfaceDecl;
  class ObjCIvarDecl;
  template <class T> class ObjCList;
  class ObjCMessageExpr;
  class ObjCMethodDecl;
  class ObjCPropertyDecl;
  class ObjCProtocolDecl;
  class OMPThreadPrivateDecl;
  class OMPClause;
  class OverloadCandidateSet;
  class OverloadExpr;
  class ParenListExpr;
  class ParmVarDecl;
  class Preprocessor;
  class PseudoDestructorTypeStorage;
  class PseudoObjectExpr;
  class QualType;
  class StandardConversionSequence;
  class Stmt;
  class StringLiteral;
  class SwitchStmt;
  class TemplateArgument;
  class TemplateArgumentList;
  class TemplateArgumentLoc;
  class TemplateDecl;
  class TemplateParameterList;
  class TemplatePartialOrderingContext;
  class TemplateTemplateParmDecl;
  class Token;
  class TypeAliasDecl;
  class TypedefDecl;
  class TypedefNameDecl;
  class TypeLoc;
  class TypoCorrectionConsumer;
  class UnqualifiedId;
  class UnresolvedLookupExpr;
  class UnresolvedMemberExpr;
  class UnresolvedSetImpl;
  class UnresolvedSetIterator;
  class UsingDecl;
  class UsingShadowDecl;
  class ValueDecl;
  class VarDecl;
  class VarTemplateSpecializationDecl;
  class VisibilityAttr;
  class VisibleDeclConsumer;
  class IndirectFieldDecl;
  struct DeductionFailureInfo;
  class TemplateSpecCandidateSet;

namespace sema {
  class AccessedEntity;
  class BlockScopeInfo;
  class CapturedRegionScopeInfo;
  class CapturingScopeInfo;
  class CompoundScopeInfo;
  class DelayedDiagnostic;
  class DelayedDiagnosticPool;
  class FunctionScopeInfo;
  class LambdaScopeInfo;
  class PossiblyUnreachableDiag;
  class TemplateDeductionInfo;
#ifdef INTEL_CUSTOMIZATION
  class CilkForScopeInfo;
  class SIMDForScopeInfo;
#endif  // INTEL_CUSTOMIZATION
}

namespace threadSafety {
  class BeforeSet;
  void threadSafetyCleanup(BeforeSet* Cache);
}

// FIXME: No way to easily map from TemplateTypeParmTypes to
// TemplateTypeParmDecls, so we have this horrible PointerUnion.
typedef std::pair<llvm::PointerUnion<const TemplateTypeParmType*, NamedDecl*>,
                  SourceLocation> UnexpandedParameterPack;

/// Sema - This implements semantic analysis and AST building for C.
class Sema {
  Sema(const Sema &) = delete;
  void operator=(const Sema &) = delete;

  ///\brief Source of additional semantic information.
  ExternalSemaSource *ExternalSource;

  ///\brief Whether Sema has generated a multiplexer and has to delete it.
  bool isMultiplexExternalSource;

  static bool mightHaveNonExternalLinkage(const DeclaratorDecl *FD);

  static bool
  shouldLinkPossiblyHiddenDecl(const NamedDecl *Old, const NamedDecl *New) {
    // We are about to link these. It is now safe to compute the linkage of
    // the new decl. If the new decl has external linkage, we will
    // link it with the hidden decl (which also has external linkage) and
    // it will keep having external linkage. If it has internal linkage, we
    // will not link it. Since it has no previous decls, it will remain
    // with internal linkage.
    return !Old->isHidden() || New->isExternallyVisible();
  }

public:
  typedef OpaquePtr<DeclGroupRef> DeclGroupPtrTy;
  typedef OpaquePtr<TemplateName> TemplateTy;
  typedef OpaquePtr<QualType> TypeTy;

  OpenCLOptions OpenCLFeatures;
  FPOptions FPFeatures;

  const LangOptions &LangOpts;
  Preprocessor &PP;
  ASTContext &Context;
  ASTConsumer &Consumer;
  DiagnosticsEngine &Diags;
  SourceManager &SourceMgr;

  /// \brief Flag indicating whether or not to collect detailed statistics.
  bool CollectStats;

  /// \brief Code-completion consumer.
  CodeCompleteConsumer *CodeCompleter;

  /// CurContext - This is the current declaration context of parsing.
  DeclContext *CurContext;

  /// \brief Generally null except when we temporarily switch decl contexts,
  /// like in \see ActOnObjCTemporaryExitContainerContext.
  DeclContext *OriginalLexicalContext;

  /// VAListTagName - The declaration name corresponding to __va_list_tag.
  /// This is used as part of a hack to omit that class from ADL results.
  DeclarationName VAListTagName;

  /// PackContext - Manages the stack for \#pragma pack. An alignment
  /// of 0 indicates default alignment.
  void *PackContext; // Really a "PragmaPackStack*"

  bool MSStructPragmaOn; // True when \#pragma ms_struct on

  /// \brief Controls member pointer representation format under the MS ABI.
  LangOptions::PragmaMSPointersToMembersKind
      MSPointerToMemberRepresentationMethod;

  enum PragmaVtorDispKind {
    PVDK_Push,          ///< #pragma vtordisp(push, mode)
    PVDK_Set,           ///< #pragma vtordisp(mode)
    PVDK_Pop,           ///< #pragma vtordisp(pop)
    PVDK_Reset          ///< #pragma vtordisp()
  };

  enum PragmaMsStackAction {
    PSK_Reset,    // #pragma ()
    PSK_Set,      // #pragma ("name")
    PSK_Push,     // #pragma (push[, id])
    PSK_Push_Set, // #pragma (push[, id], "name")
    PSK_Pop,      // #pragma (pop[, id])
    PSK_Pop_Set,  // #pragma (pop[, id], "name")
  };

  /// \brief Whether to insert vtordisps prior to virtual bases in the Microsoft
  /// C++ ABI.  Possible values are 0, 1, and 2, which mean:
  ///
  /// 0: Suppress all vtordisps
  /// 1: Insert vtordisps in the presence of vbase overrides and non-trivial
  ///    structors
  /// 2: Always insert vtordisps to support RTTI on partially constructed
  ///    objects
  ///
  /// The stack always has at least one element in it.
  SmallVector<MSVtorDispAttr::Mode, 2> VtorDispModeStack;

  /// \brief Source location for newly created implicit MSInheritanceAttrs
  SourceLocation ImplicitMSInheritanceAttrLoc;

  template<typename ValueType>
  struct PragmaStack {
    struct Slot {
      llvm::StringRef StackSlotLabel;
      ValueType Value;
      SourceLocation PragmaLocation;
      Slot(llvm::StringRef StackSlotLabel,
           ValueType Value,
           SourceLocation PragmaLocation)
        : StackSlotLabel(StackSlotLabel), Value(Value),
          PragmaLocation(PragmaLocation) {}
    };
    void Act(SourceLocation PragmaLocation,
             PragmaMsStackAction Action,
             llvm::StringRef StackSlotLabel,
             ValueType Value);
    explicit PragmaStack(const ValueType &Value)
      : CurrentValue(Value) {}
    SmallVector<Slot, 2> Stack;
    ValueType CurrentValue;
    SourceLocation CurrentPragmaLocation;
  };
  // FIXME: We should serialize / deserialize these if they occur in a PCH (but
  // we shouldn't do so if they're in a module).
  PragmaStack<StringLiteral *> DataSegStack;
  PragmaStack<StringLiteral *> BSSSegStack;
  PragmaStack<StringLiteral *> ConstSegStack;
  PragmaStack<StringLiteral *> CodeSegStack;

  /// Last section used with #pragma init_seg.
  StringLiteral *CurInitSeg;
  SourceLocation CurInitSegLoc;

  /// VisContext - Manages the stack for \#pragma GCC visibility.
  void *VisContext; // Really a "PragmaVisStack*"

  /// \brief This represents the last location of a "#pragma clang optimize off"
  /// directive if such a directive has not been closed by an "on" yet. If
  /// optimizations are currently "on", this is set to an invalid location.
  SourceLocation OptimizeOffPragmaLocation;

  /// \brief Flag indicating if Sema is building a recovery call expression.
  ///
  /// This flag is used to avoid building recovery call expressions
  /// if Sema is already doing so, which would cause infinite recursions.
  bool IsBuildingRecoveryCallExpr;

  /// ExprNeedsCleanups - True if the current evaluation context
  /// requires cleanups to be run at its conclusion.
  bool ExprNeedsCleanups;

  /// ExprCleanupObjects - This is the stack of objects requiring
  /// cleanup that are created by the current full expression.  The
  /// element type here is ExprWithCleanups::Object.
  SmallVector<BlockDecl*, 8> ExprCleanupObjects;

  /// \brief Store a list of either DeclRefExprs or MemberExprs
  ///  that contain a reference to a variable (constant) that may or may not
  ///  be odr-used in this Expr, and we won't know until all lvalue-to-rvalue
  ///  and discarded value conversions have been applied to all subexpressions 
  ///  of the enclosing full expression.  This is cleared at the end of each 
  ///  full expression. 
  llvm::SmallPtrSet<Expr*, 2> MaybeODRUseExprs;
#ifdef INTEL_CUSTOMIZATION
  /// \brief All the Cilk spawn call expressions in this expression
  /// evaluation context.
  llvm::SmallVector<CallExpr*, 2> CilkSpawnCalls;
  // FIXME: it's a temporary decision to call static feature
  //        from another source file
  void BuildCapturedStmtCaptureList(
    SmallVectorImpl<CapturedStmt::Capture> &Captures,
    SmallVectorImpl<Expr *> &CaptureInits,
    ArrayRef<sema::CapturingScopeInfo::Capture> Candidates);
#endif  // INTEL_CUSTOMIZATION
  /// \brief Stack containing information about each of the nested
  /// function, block, and method scopes that are currently active.
  ///
  /// This array is never empty.  Clients should ignore the first
  /// element, which is used to cache a single FunctionScopeInfo
  /// that's used to parse every top-level function.
  SmallVector<sema::FunctionScopeInfo *, 4> FunctionScopes;

  typedef LazyVector<TypedefNameDecl *, ExternalSemaSource,
                     &ExternalSemaSource::ReadExtVectorDecls, 2, 2>
    ExtVectorDeclsType;

  /// ExtVectorDecls - This is a list all the extended vector types. This allows
  /// us to associate a raw vector type with one of the ext_vector type names.
  /// This is only necessary for issuing pretty diagnostics.
  ExtVectorDeclsType ExtVectorDecls;

  /// FieldCollector - Collects CXXFieldDecls during parsing of C++ classes.
  std::unique_ptr<CXXFieldCollector> FieldCollector;

  typedef llvm::SmallSetVector<const NamedDecl*, 16> NamedDeclSetType;

  /// \brief Set containing all declared private fields that are not used.
  NamedDeclSetType UnusedPrivateFields;

  /// \brief Set containing all typedefs that are likely unused.
  llvm::SmallSetVector<const TypedefNameDecl *, 4>
      UnusedLocalTypedefNameCandidates;

  typedef llvm::SmallPtrSet<const CXXRecordDecl*, 8> RecordDeclSetTy;

  /// PureVirtualClassDiagSet - a set of class declarations which we have
  /// emitted a list of pure virtual functions. Used to prevent emitting the
  /// same list more than once.
  std::unique_ptr<RecordDeclSetTy> PureVirtualClassDiagSet;

  /// ParsingInitForAutoVars - a set of declarations with auto types for which
  /// we are currently parsing the initializer.
  llvm::SmallPtrSet<const Decl*, 4> ParsingInitForAutoVars;

  /// \brief A mapping from external names to the most recent
  /// locally-scoped extern "C" declaration with that name.
  ///
  /// This map contains external declarations introduced in local
  /// scopes, e.g.,
  ///
  /// \code
  /// extern "C" void f() {
  ///   void foo(int, int);
  /// }
  /// \endcode
  ///
  /// Here, the name "foo" will be associated with the declaration of
  /// "foo" within f. This name is not visible outside of
  /// "f". However, we still find it in two cases:
  ///
  ///   - If we are declaring another global or extern "C" entity with
  ///     the name "foo", we can find "foo" as a previous declaration,
  ///     so that the types of this external declaration can be checked
  ///     for compatibility.
  ///
  ///   - If we would implicitly declare "foo" (e.g., due to a call to
  ///     "foo" in C when no prototype or definition is visible), then
  ///     we find this declaration of "foo" and complain that it is
  ///     not visible.
  llvm::DenseMap<DeclarationName, NamedDecl *> LocallyScopedExternCDecls;

  /// \brief Look for a locally scoped extern "C" declaration by the given name.
  NamedDecl *findLocallyScopedExternCDecl(DeclarationName Name);

  typedef LazyVector<VarDecl *, ExternalSemaSource,
                     &ExternalSemaSource::ReadTentativeDefinitions, 2, 2>
    TentativeDefinitionsType;

  /// \brief All the tentative definitions encountered in the TU.
  TentativeDefinitionsType TentativeDefinitions;

  typedef LazyVector<const DeclaratorDecl *, ExternalSemaSource,
                     &ExternalSemaSource::ReadUnusedFileScopedDecls, 2, 2>
    UnusedFileScopedDeclsType;

  /// \brief The set of file scoped decls seen so far that have not been used
  /// and must warn if not used. Only contains the first declaration.
  UnusedFileScopedDeclsType UnusedFileScopedDecls;

  typedef LazyVector<CXXConstructorDecl *, ExternalSemaSource,
                     &ExternalSemaSource::ReadDelegatingConstructors, 2, 2>
    DelegatingCtorDeclsType;

  /// \brief All the delegating constructors seen so far in the file, used for
  /// cycle detection at the end of the TU.
  DelegatingCtorDeclsType DelegatingCtorDecls;

  /// \brief All the overriding functions seen during a class definition
  /// that had their exception spec checks delayed, plus the overridden
  /// function.
  SmallVector<std::pair<const CXXMethodDecl*, const CXXMethodDecl*>, 2>
    DelayedExceptionSpecChecks;

  /// \brief All the members seen during a class definition which were both
  /// explicitly defaulted and had explicitly-specified exception
  /// specifications, along with the function type containing their
  /// user-specified exception specification. Those exception specifications
  /// were overridden with the default specifications, but we still need to
  /// check whether they are compatible with the default specification, and
  /// we can't do that until the nesting set of class definitions is complete.
  SmallVector<std::pair<CXXMethodDecl*, const FunctionProtoType*>, 2>
    DelayedDefaultedMemberExceptionSpecs;

  typedef llvm::DenseMap<const FunctionDecl *, LateParsedTemplate *>
  LateParsedTemplateMapT;
  LateParsedTemplateMapT LateParsedTemplateMap;

  /// \brief Callback to the parser to parse templated functions when needed.
  typedef void LateTemplateParserCB(void *P, LateParsedTemplate &LPT);
  typedef void LateTemplateParserCleanupCB(void *P);
  LateTemplateParserCB *LateTemplateParser;
  LateTemplateParserCleanupCB *LateTemplateParserCleanup;
  void *OpaqueParser;

  void SetLateTemplateParser(LateTemplateParserCB *LTP,
                             LateTemplateParserCleanupCB *LTPCleanup,
                             void *P) {
    LateTemplateParser = LTP;
    LateTemplateParserCleanup = LTPCleanup;
    OpaqueParser = P;
  }

  class DelayedDiagnostics;

  class DelayedDiagnosticsState {
    sema::DelayedDiagnosticPool *SavedPool;
    friend class Sema::DelayedDiagnostics;
  };
  typedef DelayedDiagnosticsState ParsingDeclState;
  typedef DelayedDiagnosticsState ProcessingContextState;

  /// A class which encapsulates the logic for delaying diagnostics
  /// during parsing and other processing.
  class DelayedDiagnostics {
    /// \brief The current pool of diagnostics into which delayed
    /// diagnostics should go.
    sema::DelayedDiagnosticPool *CurPool;

  public:
    DelayedDiagnostics() : CurPool(nullptr) {}

    /// Adds a delayed diagnostic.
    void add(const sema::DelayedDiagnostic &diag); // in DelayedDiagnostic.h

    /// Determines whether diagnostics should be delayed.
    bool shouldDelayDiagnostics() { return CurPool != nullptr; }

    /// Returns the current delayed-diagnostics pool.
    sema::DelayedDiagnosticPool *getCurrentPool() const {
      return CurPool;
    }

    /// Enter a new scope.  Access and deprecation diagnostics will be
    /// collected in this pool.
    DelayedDiagnosticsState push(sema::DelayedDiagnosticPool &pool) {
      DelayedDiagnosticsState state;
      state.SavedPool = CurPool;
      CurPool = &pool;
      return state;
    }

    /// Leave a delayed-diagnostic state that was previously pushed.
    /// Do not emit any of the diagnostics.  This is performed as part
    /// of the bookkeeping of popping a pool "properly".
    void popWithoutEmitting(DelayedDiagnosticsState state) {
      CurPool = state.SavedPool;
    }

    /// Enter a new scope where access and deprecation diagnostics are
    /// not delayed.
    DelayedDiagnosticsState pushUndelayed() {
      DelayedDiagnosticsState state;
      state.SavedPool = CurPool;
      CurPool = nullptr;
      return state;
    }

    /// Undo a previous pushUndelayed().
    void popUndelayed(DelayedDiagnosticsState state) {
      assert(CurPool == nullptr);
      CurPool = state.SavedPool;
    }
  } DelayedDiagnostics;

  /// A RAII object to temporarily push a declaration context.
  class ContextRAII {
  private:
    Sema &S;
    DeclContext *SavedContext;
    ProcessingContextState SavedContextState;
    QualType SavedCXXThisTypeOverride;

  public:
    ContextRAII(Sema &S, DeclContext *ContextToPush, bool NewThisContext = true)
      : S(S), SavedContext(S.CurContext),
        SavedContextState(S.DelayedDiagnostics.pushUndelayed()),
        SavedCXXThisTypeOverride(S.CXXThisTypeOverride)
    {
      assert(ContextToPush && "pushing null context");
      S.CurContext = ContextToPush;
      if (NewThisContext)
        S.CXXThisTypeOverride = QualType();
    }

    void pop() {
      if (!SavedContext) return;
      S.CurContext = SavedContext;
      S.DelayedDiagnostics.popUndelayed(SavedContextState);
      S.CXXThisTypeOverride = SavedCXXThisTypeOverride;
      SavedContext = nullptr;
    }

    ~ContextRAII() {
      pop();
    }
  };

  /// \brief RAII object to handle the state changes required to synthesize
  /// a function body.
  class SynthesizedFunctionScope {
    Sema &S;
    Sema::ContextRAII SavedContext;
    
  public:
    SynthesizedFunctionScope(Sema &S, DeclContext *DC)
      : S(S), SavedContext(S, DC) 
    {
      S.PushFunctionScope();
      S.PushExpressionEvaluationContext(Sema::PotentiallyEvaluated);
    }
    
    ~SynthesizedFunctionScope() {
      S.PopExpressionEvaluationContext();
      S.PopFunctionScopeInfo();
    }
  };

  /// WeakUndeclaredIdentifiers - Identifiers contained in
  /// \#pragma weak before declared. rare. may alias another
  /// identifier, declared or undeclared
  llvm::DenseMap<IdentifierInfo*,WeakInfo> WeakUndeclaredIdentifiers;

  /// ExtnameUndeclaredIdentifiers - Identifiers contained in
  /// \#pragma redefine_extname before declared.  Used in Solaris system headers
  /// to define functions that occur in multiple standards to call the version
  /// in the currently selected standard.
  llvm::DenseMap<IdentifierInfo*,AsmLabelAttr*> ExtnameUndeclaredIdentifiers;


  /// \brief Load weak undeclared identifiers from the external source.
  void LoadExternalWeakUndeclaredIdentifiers();

  /// WeakTopLevelDecl - Translation-unit scoped declarations generated by
  /// \#pragma weak during processing of other Decls.
  /// I couldn't figure out a clean way to generate these in-line, so
  /// we store them here and handle separately -- which is a hack.
  /// It would be best to refactor this.
  SmallVector<Decl*,2> WeakTopLevelDecl;

  IdentifierResolver IdResolver;

  /// Translation Unit Scope - useful to Objective-C actions that need
  /// to lookup file scope declarations in the "ordinary" C decl namespace.
  /// For example, user-defined classes, built-in "id" type, etc.
  Scope *TUScope;

  /// \brief The C++ "std" namespace, where the standard library resides.
  LazyDeclPtr StdNamespace;

  /// \brief The C++ "std::bad_alloc" class, which is defined by the C++
  /// standard library.
  LazyDeclPtr StdBadAlloc;

  /// \brief The C++ "std::initializer_list" template, which is defined in
  /// \<initializer_list>.
  ClassTemplateDecl *StdInitializerList;

  /// \brief The C++ "type_info" declaration, which is defined in \<typeinfo>.
  RecordDecl *CXXTypeInfoDecl;

  /// \brief The MSVC "_GUID" struct, which is defined in MSVC header files.
  RecordDecl *MSVCGuidDecl;

  /// \brief Caches identifiers/selectors for NSFoundation APIs.
  std::unique_ptr<NSAPI> NSAPIObj;

  /// \brief The declaration of the Objective-C NSNumber class.
  ObjCInterfaceDecl *NSNumberDecl;

  /// \brief Pointer to NSNumber type (NSNumber *).
  QualType NSNumberPointer;

  /// \brief The Objective-C NSNumber methods used to create NSNumber literals.
  ObjCMethodDecl *NSNumberLiteralMethods[NSAPI::NumNSNumberLiteralMethods];

  /// \brief The declaration of the Objective-C NSString class.
  ObjCInterfaceDecl *NSStringDecl;

  /// \brief Pointer to NSString type (NSString *).
  QualType NSStringPointer;

  /// \brief The declaration of the stringWithUTF8String: method.
  ObjCMethodDecl *StringWithUTF8StringMethod;

  /// \brief The declaration of the Objective-C NSArray class.
  ObjCInterfaceDecl *NSArrayDecl;

  /// \brief Pointer to NSMutableArray type (NSMutableArray *).
  QualType NSMutableArrayPointer;

  /// \brief The declaration of the arrayWithObjects:count: method.
  ObjCMethodDecl *ArrayWithObjectsMethod;

  /// \brief The declaration of the Objective-C NSDictionary class.
  ObjCInterfaceDecl *NSDictionaryDecl;

  /// \brief Pointer to NSMutableDictionary type (NSMutableDictionary *).
  QualType NSMutableDictionaryPointer;

  /// \brief Pointer to NSMutableSet type (NSMutableSet *).
  QualType NSMutableSetPointer;

  /// \brief Pointer to NSCountedSet type (NSCountedSet *).
  QualType NSCountedSetPointer;

  /// \brief Pointer to NSMutableOrderedSet type (NSMutableOrderedSet *).
  QualType NSMutableOrderedSetPointer;

  /// \brief The declaration of the dictionaryWithObjects:forKeys:count: method.
  ObjCMethodDecl *DictionaryWithObjectsMethod;

  /// \brief id<NSCopying> type.
  QualType QIDNSCopying;

  /// \brief will hold 'respondsToSelector:'
  Selector RespondsToSelectorSel;

  /// \brief counter for internal MS Asm label names.
  unsigned MSAsmLabelNameCounter;

  /// A flag to remember whether the implicit forms of operator new and delete
  /// have been declared.
  bool GlobalNewDeleteDeclared;

  /// A flag to indicate that we're in a context that permits abstract
  /// references to fields.  This is really a 
  bool AllowAbstractFieldReference;

  /// \brief Describes how the expressions currently being parsed are
  /// evaluated at run-time, if at all.
  enum ExpressionEvaluationContext {
    /// \brief The current expression and its subexpressions occur within an
    /// unevaluated operand (C++11 [expr]p7), such as the subexpression of
    /// \c sizeof, where the type of the expression may be significant but
    /// no code will be generated to evaluate the value of the expression at
    /// run time.
    Unevaluated,

    /// \brief The current expression occurs within an unevaluated
    /// operand that unconditionally permits abstract references to
    /// fields, such as a SIZE operator in MS-style inline assembly.
    UnevaluatedAbstract,

    /// \brief The current context is "potentially evaluated" in C++11 terms,
    /// but the expression is evaluated at compile-time (like the values of
    /// cases in a switch statement).
    ConstantEvaluated,

    /// \brief The current expression is potentially evaluated at run time,
    /// which means that code may be generated to evaluate the value of the
    /// expression at run time.
    PotentiallyEvaluated,

    /// \brief The current expression is potentially evaluated, but any
    /// declarations referenced inside that expression are only used if
    /// in fact the current expression is used.
    ///
    /// This value is used when parsing default function arguments, for which
    /// we would like to provide diagnostics (e.g., passing non-POD arguments
    /// through varargs) but do not want to mark declarations as "referenced"
    /// until the default argument is used.
    PotentiallyEvaluatedIfUsed
  };

  /// \brief Data structure used to record current or nested
  /// expression evaluation contexts.
  struct ExpressionEvaluationContextRecord {
    /// \brief The expression evaluation context.
    ExpressionEvaluationContext Context;

    /// \brief Whether the enclosing context needed a cleanup.
    bool ParentNeedsCleanups;

    /// \brief Whether we are in a decltype expression.
    bool IsDecltype;

    /// \brief The number of active cleanup objects when we entered
    /// this expression evaluation context.
    unsigned NumCleanupObjects;

    /// \brief The number of typos encountered during this expression evaluation
    /// context (i.e. the number of TypoExprs created).
    unsigned NumTypos;

    llvm::SmallPtrSet<Expr*, 2> SavedMaybeODRUseExprs;
#ifdef INTEL_CUSTOMIZATION
    /// \brief All the Cilk spawn call expressions when we entered this
    /// expression evaluation context.
    llvm::SmallVector<CallExpr*, 2> SavedCilkSpawnCalls;
#endif  // INTEL_CUSTOMIZATION
    /// \brief The lambdas that are present within this context, if it
    /// is indeed an unevaluated context.
    SmallVector<LambdaExpr *, 2> Lambdas;

    /// \brief The declaration that provides context for lambda expressions
    /// and block literals if the normal declaration context does not
    /// suffice, e.g., in a default function argument.
    Decl *ManglingContextDecl;

    /// \brief The context information used to mangle lambda expressions
    /// and block literals within this context.
    ///
    /// This mangling information is allocated lazily, since most contexts
    /// do not have lambda expressions or block literals.
    IntrusiveRefCntPtr<MangleNumberingContext> MangleNumbering;

    /// \brief If we are processing a decltype type, a set of call expressions
    /// for which we have deferred checking the completeness of the return type.
    SmallVector<CallExpr *, 8> DelayedDecltypeCalls;

    /// \brief If we are processing a decltype type, a set of temporary binding
    /// expressions for which we have deferred checking the destructor.
    SmallVector<CXXBindTemporaryExpr *, 8> DelayedDecltypeBinds;

    ExpressionEvaluationContextRecord(ExpressionEvaluationContext Context,
                                      unsigned NumCleanupObjects,
                                      bool ParentNeedsCleanups,
                                      Decl *ManglingContextDecl,
                                      bool IsDecltype)
      : Context(Context), ParentNeedsCleanups(ParentNeedsCleanups),
        IsDecltype(IsDecltype), NumCleanupObjects(NumCleanupObjects),
        NumTypos(0),
        ManglingContextDecl(ManglingContextDecl), MangleNumbering() { }

    /// \brief Retrieve the mangling numbering context, used to consistently
    /// number constructs like lambdas for mangling.
    MangleNumberingContext &getMangleNumberingContext(ASTContext &Ctx);

    bool isUnevaluated() const {
      return Context == Unevaluated || Context == UnevaluatedAbstract;
    }
  };

  /// A stack of expression evaluation contexts.
  SmallVector<ExpressionEvaluationContextRecord, 8> ExprEvalContexts;

  /// \brief Compute the mangling number context for a lambda expression or
  /// block literal.
  ///
  /// \param DC - The DeclContext containing the lambda expression or
  /// block literal.
  /// \param[out] ManglingContextDecl - Returns the ManglingContextDecl
  /// associated with the context, if relevant.
  MangleNumberingContext *getCurrentMangleNumberContext(
    const DeclContext *DC,
    Decl *&ManglingContextDecl);


  /// SpecialMemberOverloadResult - The overloading result for a special member
  /// function.
  ///
  /// This is basically a wrapper around PointerIntPair. The lowest bits of the
  /// integer are used to determine whether overload resolution succeeded.
  class SpecialMemberOverloadResult : public llvm::FastFoldingSetNode {
  public:
    enum Kind {
      NoMemberOrDeleted,
      Ambiguous,
      Success
    };

  private:
    llvm::PointerIntPair<CXXMethodDecl*, 2> Pair;

  public:
    SpecialMemberOverloadResult(const llvm::FoldingSetNodeID &ID)
      : FastFoldingSetNode(ID)
    {}

    CXXMethodDecl *getMethod() const { return Pair.getPointer(); }
    void setMethod(CXXMethodDecl *MD) { Pair.setPointer(MD); }

    Kind getKind() const { return static_cast<Kind>(Pair.getInt()); }
    void setKind(Kind K) { Pair.setInt(K); }
  };

  /// \brief A cache of special member function overload resolution results
  /// for C++ records.
  llvm::FoldingSet<SpecialMemberOverloadResult> SpecialMemberCache;

  /// \brief The kind of translation unit we are processing.
  ///
  /// When we're processing a complete translation unit, Sema will perform
  /// end-of-translation-unit semantic tasks (such as creating
  /// initializers for tentative definitions in C) once parsing has
  /// completed. Modules and precompiled headers perform different kinds of
  /// checks.
  TranslationUnitKind TUKind;

  llvm::BumpPtrAllocator BumpAlloc;

  /// \brief The number of SFINAE diagnostics that have been trapped.
  unsigned NumSFINAEErrors;

  typedef llvm::DenseMap<ParmVarDecl *, llvm::TinyPtrVector<ParmVarDecl *>>
    UnparsedDefaultArgInstantiationsMap;

  /// \brief A mapping from parameters with unparsed default arguments to the
  /// set of instantiations of each parameter.
  ///
  /// This mapping is a temporary data structure used when parsing
  /// nested class templates or nested classes of class templates,
  /// where we might end up instantiating an inner class before the
  /// default arguments of its methods have been parsed.
  UnparsedDefaultArgInstantiationsMap UnparsedDefaultArgInstantiations;

  // Contains the locations of the beginning of unparsed default
  // argument locations.
  llvm::DenseMap<ParmVarDecl *, SourceLocation> UnparsedDefaultArgLocs;

  /// UndefinedInternals - all the used, undefined objects which require a
  /// definition in this translation unit.
  llvm::DenseMap<NamedDecl *, SourceLocation> UndefinedButUsed;

  /// Obtain a sorted list of functions that are undefined but ODR-used.
  void getUndefinedButUsed(
      SmallVectorImpl<std::pair<NamedDecl *, SourceLocation> > &Undefined);

  typedef std::pair<ObjCMethodList, ObjCMethodList> GlobalMethods;
  typedef llvm::DenseMap<Selector, GlobalMethods> GlobalMethodPool;

  /// Method Pool - allows efficient lookup when typechecking messages to "id".
  /// We need to maintain a list, since selectors can have differing signatures
  /// across classes. In Cocoa, this happens to be extremely uncommon (only 1%
  /// of selectors are "overloaded").
  /// At the head of the list it is recorded whether there were 0, 1, or >= 2
  /// methods inside categories with a particular selector.
  GlobalMethodPool MethodPool;

  /// Method selectors used in a \@selector expression. Used for implementation
  /// of -Wselector.
  llvm::DenseMap<Selector, SourceLocation> ReferencedSelectors;

  /// Kinds of C++ special members.
  enum CXXSpecialMember {
    CXXDefaultConstructor,
    CXXCopyConstructor,
    CXXMoveConstructor,
    CXXCopyAssignment,
    CXXMoveAssignment,
    CXXDestructor,
    CXXInvalid
  };

  typedef std::pair<CXXRecordDecl*, CXXSpecialMember> SpecialMemberDecl;

  /// The C++ special members which we are currently in the process of
  /// declaring. If this process recursively triggers the declaration of the
  /// same special member, we should act as if it is not yet declared.
  llvm::SmallSet<SpecialMemberDecl, 4> SpecialMembersBeingDeclared;

  void ReadMethodPool(Selector Sel);

  /// Private Helper predicate to check for 'self'.
  bool isSelfExpr(Expr *RExpr);
  bool isSelfExpr(Expr *RExpr, const ObjCMethodDecl *Method);

  /// \brief Cause the active diagnostic on the DiagosticsEngine to be
  /// emitted. This is closely coupled to the SemaDiagnosticBuilder class and
  /// should not be used elsewhere.
  void EmitCurrentDiagnostic(unsigned DiagID);

  /// Records and restores the FP_CONTRACT state on entry/exit of compound
  /// statements.
  class FPContractStateRAII {
  public:
    FPContractStateRAII(Sema& S)
      : S(S), OldFPContractState(S.FPFeatures.fp_contract) {}
    ~FPContractStateRAII() {
      S.FPFeatures.fp_contract = OldFPContractState;
    }
  private:
    Sema& S;
    bool OldFPContractState : 1;
  };

  void addImplicitTypedef(StringRef Name, QualType T);

public:
  Sema(Preprocessor &pp, ASTContext &ctxt, ASTConsumer &consumer,
       TranslationUnitKind TUKind = TU_Complete,
       CodeCompleteConsumer *CompletionConsumer = nullptr);
  ~Sema();

  /// \brief Perform initialization that occurs after the parser has been
  /// initialized but before it parses anything.
  void Initialize();

  const LangOptions &getLangOpts() const { return LangOpts; }
  OpenCLOptions &getOpenCLOptions() { return OpenCLFeatures; }
  FPOptions     &getFPOptions() { return FPFeatures; }

  DiagnosticsEngine &getDiagnostics() const { return Diags; }
  SourceManager &getSourceManager() const { return SourceMgr; }
  Preprocessor &getPreprocessor() const { return PP; }
  ASTContext &getASTContext() const { return Context; }
  ASTConsumer &getASTConsumer() const { return Consumer; }
  ASTMutationListener *getASTMutationListener() const;
  ExternalSemaSource* getExternalSource() const { return ExternalSource; }

  ///\brief Registers an external source. If an external source already exists,
  /// creates a multiplex external source and appends to it.
  ///
  ///\param[in] E - A non-null external sema source.
  ///
  void addExternalSource(ExternalSemaSource *E);

  void PrintStats() const;

  /// \brief Helper class that creates diagnostics with optional
  /// template instantiation stacks.
  ///
  /// This class provides a wrapper around the basic DiagnosticBuilder
  /// class that emits diagnostics. SemaDiagnosticBuilder is
  /// responsible for emitting the diagnostic (as DiagnosticBuilder
  /// does) and, if the diagnostic comes from inside a template
  /// instantiation, printing the template instantiation stack as
  /// well.
  class SemaDiagnosticBuilder : public DiagnosticBuilder {
    Sema &SemaRef;
    unsigned DiagID;

  public:
    SemaDiagnosticBuilder(DiagnosticBuilder &DB, Sema &SemaRef, unsigned DiagID)
      : DiagnosticBuilder(DB), SemaRef(SemaRef), DiagID(DiagID) { }

    ~SemaDiagnosticBuilder() {
      // If we aren't active, there is nothing to do.
      if (!isActive()) return;

      // Otherwise, we need to emit the diagnostic. First flush the underlying
      // DiagnosticBuilder data, and clear the diagnostic builder itself so it
      // won't emit the diagnostic in its own destructor.
      //
      // This seems wasteful, in that as written the DiagnosticBuilder dtor will
      // do its own needless checks to see if the diagnostic needs to be
      // emitted. However, because we take care to ensure that the builder
      // objects never escape, a sufficiently smart compiler will be able to
      // eliminate that code.
      FlushCounts();
      Clear();

      // Dispatch to Sema to emit the diagnostic.
      SemaRef.EmitCurrentDiagnostic(DiagID);
    }

    /// Teach operator<< to produce an object of the correct type.
    template<typename T>
    friend const SemaDiagnosticBuilder &operator<<(
        const SemaDiagnosticBuilder &Diag, const T &Value) {
      const DiagnosticBuilder &BaseDiag = Diag;
      BaseDiag << Value;
      return Diag;
    }
  };

  /// \brief Emit a diagnostic.
  SemaDiagnosticBuilder Diag(SourceLocation Loc, unsigned DiagID) {
    DiagnosticBuilder DB = Diags.Report(Loc, DiagID);
    return SemaDiagnosticBuilder(DB, *this, DiagID);
  }

  /// \brief Emit a partial diagnostic.
  SemaDiagnosticBuilder Diag(SourceLocation Loc, const PartialDiagnostic& PD);

  /// \brief Build a partial diagnostic.
  PartialDiagnostic PDiag(unsigned DiagID = 0); // in SemaInternal.h

  bool findMacroSpelling(SourceLocation &loc, StringRef name);

  /// \brief Get a string to suggest for zero-initialization of a type.
  std::string
  getFixItZeroInitializerForType(QualType T, SourceLocation Loc) const;
  std::string getFixItZeroLiteralForType(QualType T, SourceLocation Loc) const;

  /// \brief Calls \c Lexer::getLocForEndOfToken()
  SourceLocation getLocForEndOfToken(SourceLocation Loc, unsigned Offset = 0);

  /// \brief Retrieve the module loader associated with the preprocessor.
  ModuleLoader &getModuleLoader() const;

  void emitAndClearUnusedLocalTypedefWarnings();

  void ActOnEndOfTranslationUnit();

  void CheckDelegatingCtorCycles();

  Scope *getScopeForContext(DeclContext *Ctx);

  void PushFunctionScope();
  void PushBlockScope(Scope *BlockScope, BlockDecl *Block);
  sema::LambdaScopeInfo *PushLambdaScope();

  /// \brief This is used to inform Sema what the current TemplateParameterDepth
  /// is during Parsing.  Currently it is used to pass on the depth
  /// when parsing generic lambda 'auto' parameters.
  void RecordParsingTemplateParameterDepth(unsigned Depth);
  
  void PushCapturedRegionScope(Scope *RegionScope, CapturedDecl *CD,
                               RecordDecl *RD,
                               CapturedRegionKind K);
#ifdef INTEL_CUSTOMIZATION
  void PushCilkForScope(Scope *S, CapturedDecl *FD, RecordDecl *RD,
                        const VarDecl *LoopControlVariable,
                        SourceLocation CilkForLoc);
  void PushSIMDForScope(Scope *S, CapturedDecl *FD, RecordDecl *RD,
                        SourceLocation PragmaLoc);
#endif  // INTEL_CUSTOMIZATION
  void
  PopFunctionScopeInfo(const sema::AnalysisBasedWarnings::Policy *WP = nullptr,
                       const Decl *D = nullptr,
                       const BlockExpr *blkExpr = nullptr);

  sema::FunctionScopeInfo *getCurFunction() const {
    return FunctionScopes.back();
  }
  
  sema::FunctionScopeInfo *getEnclosingFunction() const {
    if (FunctionScopes.empty())
      return nullptr;
    
    for (int e = FunctionScopes.size()-1; e >= 0; --e) {
      if (isa<sema::BlockScopeInfo>(FunctionScopes[e]))
        continue;
      return FunctionScopes[e];
    }
    return nullptr;
  }
  
  template <typename ExprT>
  void recordUseOfEvaluatedWeak(const ExprT *E, bool IsRead=true) {
    if (!isUnevaluatedContext())
      getCurFunction()->recordUseOfWeak(E, IsRead);
  }
  
  void PushCompoundScope();
  void PopCompoundScope();

  sema::CompoundScopeInfo &getCurCompoundScope() const;
#ifdef INTEL_CUSTOMIZATION
  /// \brief Retrieve the enclosing compound scope but skip Cilk for scopes.
  /// For example, the compound scope of the function body is returned in
  /// the following example:
  /// \code
  /// void func() {
  ///   _Cilk_for (int i = 0; i < 10; ++i) {
  ///     foo();
  ///   }
  /// }
  /// \endcode
  sema::CompoundScopeInfo &getCurCompoundScopeSkipCilkFor() const;

  sema::CompoundScopeInfo &getCurCompoundScopeSkipSIMDFor() const;

  /// \brief Retrieve the current cilk for region, if any.
  sema::CilkForScopeInfo *getCurCilkFor();

  /// \brief Retrieve the current SIMD for region, if any.
  sema::SIMDForScopeInfo *getCurSIMDFor();
#endif  // INTEL_CUSTOMIZATION
  bool hasAnyUnrecoverableErrorsInThisFunction() const;

  /// \brief Retrieve the current block, if any.
  sema::BlockScopeInfo *getCurBlock();

  /// \brief Retrieve the current lambda scope info, if any.
  sema::LambdaScopeInfo *getCurLambda();

  /// \brief Retrieve the current generic lambda info, if any.
  sema::LambdaScopeInfo *getCurGenericLambda();

  /// \brief Retrieve the current captured region, if any.
  sema::CapturedRegionScopeInfo *getCurCapturedRegion();

  /// WeakTopLevelDeclDecls - access to \#pragma weak-generated Decls
  SmallVectorImpl<Decl *> &WeakTopLevelDecls() { return WeakTopLevelDecl; }

  void ActOnComment(SourceRange Comment);

  //===--------------------------------------------------------------------===//
  // Type Analysis / Processing: SemaType.cpp.
  //

  QualType BuildQualifiedType(QualType T, SourceLocation Loc, Qualifiers Qs,
                              const DeclSpec *DS = nullptr);
  QualType BuildQualifiedType(QualType T, SourceLocation Loc, unsigned CVRA,
                              const DeclSpec *DS = nullptr);
  QualType BuildPointerType(QualType T,
                            SourceLocation Loc, DeclarationName Entity);
  QualType BuildReferenceType(QualType T, bool LValueRef,
                              SourceLocation Loc, DeclarationName Entity);
  QualType BuildArrayType(QualType T, ArrayType::ArraySizeModifier ASM,
                          Expr *ArraySize, unsigned Quals,
                          SourceRange Brackets, DeclarationName Entity);
  QualType BuildExtVectorType(QualType T, Expr *ArraySize,
                              SourceLocation AttrLoc);

  bool CheckFunctionReturnType(QualType T, SourceLocation Loc);

  /// \brief Build a function type.
  ///
  /// This routine checks the function type according to C++ rules and
  /// under the assumption that the result type and parameter types have
  /// just been instantiated from a template. It therefore duplicates
  /// some of the behavior of GetTypeForDeclarator, but in a much
  /// simpler form that is only suitable for this narrow use case.
  ///
  /// \param T The return type of the function.
  ///
  /// \param ParamTypes The parameter types of the function. This array
  /// will be modified to account for adjustments to the types of the
  /// function parameters.
  ///
  /// \param Loc The location of the entity whose type involves this
  /// function type or, if there is no such entity, the location of the
  /// type that will have function type.
  ///
  /// \param Entity The name of the entity that involves the function
  /// type, if known.
  ///
  /// \param EPI Extra information about the function type. Usually this will
  /// be taken from an existing function with the same prototype.
  ///
  /// \returns A suitable function type, if there are no errors. The
  /// unqualified type will always be a FunctionProtoType.
  /// Otherwise, returns a NULL type.
  QualType BuildFunctionType(QualType T,
                             MutableArrayRef<QualType> ParamTypes,
                             SourceLocation Loc, DeclarationName Entity,
                             const FunctionProtoType::ExtProtoInfo &EPI);

  QualType BuildMemberPointerType(QualType T, QualType Class,
                                  SourceLocation Loc,
                                  DeclarationName Entity);
  QualType BuildBlockPointerType(QualType T,
                                 SourceLocation Loc, DeclarationName Entity);
  QualType BuildParenType(QualType T);
  QualType BuildAtomicType(QualType T, SourceLocation Loc);

  TypeSourceInfo *GetTypeForDeclarator(Declarator &D, Scope *S);
  TypeSourceInfo *GetTypeForDeclaratorCast(Declarator &D, QualType FromTy);
  TypeSourceInfo *GetTypeSourceInfoForDeclarator(Declarator &D, QualType T,
                                               TypeSourceInfo *ReturnTypeInfo);

  /// \brief Package the given type and TSI into a ParsedType.
  ParsedType CreateParsedType(QualType T, TypeSourceInfo *TInfo);
  DeclarationNameInfo GetNameForDeclarator(Declarator &D);
  DeclarationNameInfo GetNameFromUnqualifiedId(const UnqualifiedId &Name);
  static QualType GetTypeFromParser(ParsedType Ty,
                                    TypeSourceInfo **TInfo = nullptr);
  CanThrowResult canThrow(const Expr *E);
  const FunctionProtoType *ResolveExceptionSpec(SourceLocation Loc,
                                                const FunctionProtoType *FPT);
  void UpdateExceptionSpec(FunctionDecl *FD,
                           const FunctionProtoType::ExceptionSpecInfo &ESI);
  bool CheckSpecifiedExceptionType(QualType &T, const SourceRange &Range);
  bool CheckDistantExceptionSpec(QualType T);
  bool CheckEquivalentExceptionSpec(FunctionDecl *Old, FunctionDecl *New);
  bool CheckEquivalentExceptionSpec(
      const FunctionProtoType *Old, SourceLocation OldLoc,
      const FunctionProtoType *New, SourceLocation NewLoc);
  bool CheckEquivalentExceptionSpec(
      const PartialDiagnostic &DiagID, const PartialDiagnostic & NoteID,
      const FunctionProtoType *Old, SourceLocation OldLoc,
      const FunctionProtoType *New, SourceLocation NewLoc,
      bool *MissingExceptionSpecification = nullptr,
      bool *MissingEmptyExceptionSpecification = nullptr,
      bool AllowNoexceptAllMatchWithNoSpec = false,
      bool IsOperatorNew = false);
  bool CheckExceptionSpecSubset(
      const PartialDiagnostic &DiagID, const PartialDiagnostic & NoteID,
      const FunctionProtoType *Superset, SourceLocation SuperLoc,
      const FunctionProtoType *Subset, SourceLocation SubLoc);
  bool CheckParamExceptionSpec(const PartialDiagnostic & NoteID,
      const FunctionProtoType *Target, SourceLocation TargetLoc,
      const FunctionProtoType *Source, SourceLocation SourceLoc);

  TypeResult ActOnTypeName(Scope *S, Declarator &D);

  /// \brief The parser has parsed the context-sensitive type 'instancetype'
  /// in an Objective-C message declaration. Return the appropriate type.
  ParsedType ActOnObjCInstanceType(SourceLocation Loc);

  /// \brief Abstract class used to diagnose incomplete types.
  struct TypeDiagnoser {
    bool Suppressed;

    TypeDiagnoser(bool Suppressed = false) : Suppressed(Suppressed) { }

    virtual void diagnose(Sema &S, SourceLocation Loc, QualType T) = 0;
    virtual ~TypeDiagnoser() {}
  };

  static int getPrintable(int I) { return I; }
  static unsigned getPrintable(unsigned I) { return I; }
  static bool getPrintable(bool B) { return B; }
  static const char * getPrintable(const char *S) { return S; }
  static StringRef getPrintable(StringRef S) { return S; }
  static const std::string &getPrintable(const std::string &S) { return S; }
  static const IdentifierInfo *getPrintable(const IdentifierInfo *II) {
    return II;
  }
  static DeclarationName getPrintable(DeclarationName N) { return N; }
  static QualType getPrintable(QualType T) { return T; }
  static SourceRange getPrintable(SourceRange R) { return R; }
  static SourceRange getPrintable(SourceLocation L) { return L; }
  static SourceRange getPrintable(const Expr *E) { return E->getSourceRange(); }
  static SourceRange getPrintable(TypeLoc TL) { return TL.getSourceRange();}

  template<typename T1>
  class BoundTypeDiagnoser1 : public TypeDiagnoser {
    unsigned DiagID;
    const T1 &Arg1;

  public:
    BoundTypeDiagnoser1(unsigned DiagID, const T1 &Arg1)
      : TypeDiagnoser(DiagID == 0), DiagID(DiagID), Arg1(Arg1) { }
    void diagnose(Sema &S, SourceLocation Loc, QualType T) override {
      if (Suppressed) return;
      S.Diag(Loc, DiagID) << getPrintable(Arg1) << T;
    }

    virtual ~BoundTypeDiagnoser1() { }
  };

  template<typename T1, typename T2>
  class BoundTypeDiagnoser2 : public TypeDiagnoser {
    unsigned DiagID;
    const T1 &Arg1;
    const T2 &Arg2;

  public:
    BoundTypeDiagnoser2(unsigned DiagID, const T1 &Arg1,
                                  const T2 &Arg2)
      : TypeDiagnoser(DiagID == 0), DiagID(DiagID), Arg1(Arg1),
        Arg2(Arg2) { }

    void diagnose(Sema &S, SourceLocation Loc, QualType T) override {
      if (Suppressed) return;
      S.Diag(Loc, DiagID) << getPrintable(Arg1) << getPrintable(Arg2) << T;
    }

    virtual ~BoundTypeDiagnoser2() { }
  };

  template<typename T1, typename T2, typename T3>
  class BoundTypeDiagnoser3 : public TypeDiagnoser {
    unsigned DiagID;
    const T1 &Arg1;
    const T2 &Arg2;
    const T3 &Arg3;

  public:
    BoundTypeDiagnoser3(unsigned DiagID, const T1 &Arg1,
                                  const T2 &Arg2, const T3 &Arg3)
    : TypeDiagnoser(DiagID == 0), DiagID(DiagID), Arg1(Arg1),
      Arg2(Arg2), Arg3(Arg3) { }

    void diagnose(Sema &S, SourceLocation Loc, QualType T) override {
      if (Suppressed) return;
      S.Diag(Loc, DiagID)
        << getPrintable(Arg1) << getPrintable(Arg2) << getPrintable(Arg3) << T;
    }

    virtual ~BoundTypeDiagnoser3() { }
  };

private:
  bool RequireCompleteTypeImpl(SourceLocation Loc, QualType T,
                           TypeDiagnoser &Diagnoser);
public:
  bool RequireCompleteType(SourceLocation Loc, QualType T,
                           TypeDiagnoser &Diagnoser);
  bool RequireCompleteType(SourceLocation Loc, QualType T,
                           unsigned DiagID);

  template<typename T1>
  bool RequireCompleteType(SourceLocation Loc, QualType T,
                           unsigned DiagID, const T1 &Arg1) {
    BoundTypeDiagnoser1<T1> Diagnoser(DiagID, Arg1);
    return RequireCompleteType(Loc, T, Diagnoser);
  }

  template<typename T1, typename T2>
  bool RequireCompleteType(SourceLocation Loc, QualType T,
                           unsigned DiagID, const T1 &Arg1, const T2 &Arg2) {
    BoundTypeDiagnoser2<T1, T2> Diagnoser(DiagID, Arg1, Arg2);
    return RequireCompleteType(Loc, T, Diagnoser);
  }

  template<typename T1, typename T2, typename T3>
  bool RequireCompleteType(SourceLocation Loc, QualType T,
                           unsigned DiagID, const T1 &Arg1, const T2 &Arg2,
                           const T3 &Arg3) {
    BoundTypeDiagnoser3<T1, T2, T3> Diagnoser(DiagID, Arg1, Arg2,
                                                        Arg3);
    return RequireCompleteType(Loc, T, Diagnoser);
  }

  bool RequireCompleteExprType(Expr *E, TypeDiagnoser &Diagnoser);
  bool RequireCompleteExprType(Expr *E, unsigned DiagID);

  template<typename T1>
  bool RequireCompleteExprType(Expr *E, unsigned DiagID, const T1 &Arg1) {
    BoundTypeDiagnoser1<T1> Diagnoser(DiagID, Arg1);
    return RequireCompleteExprType(E, Diagnoser);
  }

  template<typename T1, typename T2>
  bool RequireCompleteExprType(Expr *E, unsigned DiagID, const T1 &Arg1,
                               const T2 &Arg2) {
    BoundTypeDiagnoser2<T1, T2> Diagnoser(DiagID, Arg1, Arg2);
    return RequireCompleteExprType(E, Diagnoser);
  }

  template<typename T1, typename T2, typename T3>
  bool RequireCompleteExprType(Expr *E, unsigned DiagID, const T1 &Arg1,
                               const T2 &Arg2, const T3 &Arg3) {
    BoundTypeDiagnoser3<T1, T2, T3> Diagnoser(DiagID, Arg1, Arg2,
                                                        Arg3);
    return RequireCompleteExprType(E, Diagnoser);
  }

  bool RequireLiteralType(SourceLocation Loc, QualType T,
                          TypeDiagnoser &Diagnoser);
  bool RequireLiteralType(SourceLocation Loc, QualType T, unsigned DiagID);

  template<typename T1>
  bool RequireLiteralType(SourceLocation Loc, QualType T,
                          unsigned DiagID, const T1 &Arg1) {
    BoundTypeDiagnoser1<T1> Diagnoser(DiagID, Arg1);
    return RequireLiteralType(Loc, T, Diagnoser);
  }

  template<typename T1, typename T2>
  bool RequireLiteralType(SourceLocation Loc, QualType T,
                          unsigned DiagID, const T1 &Arg1, const T2 &Arg2) {
    BoundTypeDiagnoser2<T1, T2> Diagnoser(DiagID, Arg1, Arg2);
    return RequireLiteralType(Loc, T, Diagnoser);
  }

  template<typename T1, typename T2, typename T3>
  bool RequireLiteralType(SourceLocation Loc, QualType T,
                          unsigned DiagID, const T1 &Arg1, const T2 &Arg2,
                          const T3 &Arg3) {
    BoundTypeDiagnoser3<T1, T2, T3> Diagnoser(DiagID, Arg1, Arg2,
                                                        Arg3);
    return RequireLiteralType(Loc, T, Diagnoser);
  }

  QualType getElaboratedType(ElaboratedTypeKeyword Keyword,
                             const CXXScopeSpec &SS, QualType T);

  QualType BuildTypeofExprType(Expr *E, SourceLocation Loc);
  /// If AsUnevaluated is false, E is treated as though it were an evaluated
  /// context, such as when building a type for decltype(auto).
  QualType BuildDecltypeType(Expr *E, SourceLocation Loc,
                             bool AsUnevaluated = true);
  QualType BuildUnaryTransformType(QualType BaseType,
                                   UnaryTransformType::UTTKind UKind,
                                   SourceLocation Loc);

  //===--------------------------------------------------------------------===//
  // Symbol table / Decl tracking callbacks: SemaDecl.cpp.
  //

  /// List of decls defined in a function prototype. This contains EnumConstants
  /// that incorrectly end up in translation unit scope because there is no
  /// function to pin them on. ActOnFunctionDeclarator reads this list and patches
  /// them into the FunctionDecl.
  std::vector<NamedDecl*> DeclsInPrototypeScope;

  DeclGroupPtrTy ConvertDeclToDeclGroup(Decl *Ptr, Decl *OwnedType = nullptr);

  void DiagnoseUseOfUnimplementedSelectors();

  bool isSimpleTypeSpecifier(tok::TokenKind Kind) const;

  ParsedType getTypeName(const IdentifierInfo &II, SourceLocation NameLoc,
                         Scope *S, CXXScopeSpec *SS = nullptr,
                         bool isClassName = false,
                         bool HasTrailingDot = false,
                         ParsedType ObjectType = ParsedType(),
                         bool IsCtorOrDtorName = false,
                         bool WantNontrivialTypeSourceInfo = false,
                         IdentifierInfo **CorrectedII = nullptr);
  TypeSpecifierType isTagName(IdentifierInfo &II, Scope *S);
  bool isMicrosoftMissingTypename(const CXXScopeSpec *SS, Scope *S);
  void DiagnoseUnknownTypeName(IdentifierInfo *&II,
                               SourceLocation IILoc,
                               Scope *S,
                               CXXScopeSpec *SS,
                               ParsedType &SuggestedType,
                               bool AllowClassTemplates = false);

  /// \brief For compatibility with MSVC, we delay parsing of some default
  /// template type arguments until instantiation time.  Emits a warning and
  /// returns a synthesized DependentNameType that isn't really dependent on any
  /// other template arguments.
  ParsedType ActOnDelayedDefaultTemplateArg(const IdentifierInfo &II,
                                            SourceLocation NameLoc);

  /// \brief Describes the result of the name lookup and resolution performed
  /// by \c ClassifyName().
  enum NameClassificationKind {
    NC_Unknown,
    NC_Error,
    NC_Keyword,
    NC_Type,
    NC_Expression,
    NC_NestedNameSpecifier,
    NC_TypeTemplate,
    NC_VarTemplate,
    NC_FunctionTemplate
  };

  class NameClassification {
    NameClassificationKind Kind;
    ExprResult Expr;
    TemplateName Template;
    ParsedType Type;
    const IdentifierInfo *Keyword;

    explicit NameClassification(NameClassificationKind Kind) : Kind(Kind) {}

  public:
    NameClassification(ExprResult Expr) : Kind(NC_Expression), Expr(Expr) {}

    NameClassification(ParsedType Type) : Kind(NC_Type), Type(Type) {}

    NameClassification(const IdentifierInfo *Keyword)
      : Kind(NC_Keyword), Keyword(Keyword) { }

    static NameClassification Error() {
      return NameClassification(NC_Error);
    }

    static NameClassification Unknown() {
      return NameClassification(NC_Unknown);
    }

    static NameClassification NestedNameSpecifier() {
      return NameClassification(NC_NestedNameSpecifier);
    }

    static NameClassification TypeTemplate(TemplateName Name) {
      NameClassification Result(NC_TypeTemplate);
      Result.Template = Name;
      return Result;
    }

    static NameClassification VarTemplate(TemplateName Name) {
      NameClassification Result(NC_VarTemplate);
      Result.Template = Name;
      return Result;
    }

    static NameClassification FunctionTemplate(TemplateName Name) {
      NameClassification Result(NC_FunctionTemplate);
      Result.Template = Name;
      return Result;
    }

    NameClassificationKind getKind() const { return Kind; }

    ParsedType getType() const {
      assert(Kind == NC_Type);
      return Type;
    }

    ExprResult getExpression() const {
      assert(Kind == NC_Expression);
      return Expr;
    }

    TemplateName getTemplateName() const {
      assert(Kind == NC_TypeTemplate || Kind == NC_FunctionTemplate ||
             Kind == NC_VarTemplate);
      return Template;
    }

    TemplateNameKind getTemplateNameKind() const {
      switch (Kind) {
      case NC_TypeTemplate:
        return TNK_Type_template;
      case NC_FunctionTemplate:
        return TNK_Function_template;
      case NC_VarTemplate:
        return TNK_Var_template;
      default:
        llvm_unreachable("unsupported name classification.");
      }
    }
  };

  /// \brief Perform name lookup on the given name, classifying it based on
  /// the results of name lookup and the following token.
  ///
  /// This routine is used by the parser to resolve identifiers and help direct
  /// parsing. When the identifier cannot be found, this routine will attempt
  /// to correct the typo and classify based on the resulting name.
  ///
  /// \param S The scope in which we're performing name lookup.
  ///
  /// \param SS The nested-name-specifier that precedes the name.
  ///
  /// \param Name The identifier. If typo correction finds an alternative name,
  /// this pointer parameter will be updated accordingly.
  ///
  /// \param NameLoc The location of the identifier.
  ///
  /// \param NextToken The token following the identifier. Used to help
  /// disambiguate the name.
  ///
  /// \param IsAddressOfOperand True if this name is the operand of a unary
  ///        address of ('&') expression, assuming it is classified as an
  ///        expression.
  ///
  /// \param CCC The correction callback, if typo correction is desired.
  NameClassification
  ClassifyName(Scope *S, CXXScopeSpec &SS, IdentifierInfo *&Name,
               SourceLocation NameLoc, const Token &NextToken,
               bool IsAddressOfOperand,
               std::unique_ptr<CorrectionCandidateCallback> CCC = nullptr);

  Decl *ActOnDeclarator(Scope *S, Declarator &D);

  NamedDecl *HandleDeclarator(Scope *S, Declarator &D,
                              MultiTemplateParamsArg TemplateParameterLists);
  void RegisterLocallyScopedExternCDecl(NamedDecl *ND, Scope *S);
  bool DiagnoseClassNameShadow(DeclContext *DC, DeclarationNameInfo Info);
  bool diagnoseQualifiedDeclaration(CXXScopeSpec &SS, DeclContext *DC,
                                    DeclarationName Name,
                                    SourceLocation Loc);
  void
  diagnoseIgnoredQualifiers(unsigned DiagID, unsigned Quals,
                            SourceLocation FallbackLoc,
                            SourceLocation ConstQualLoc = SourceLocation(),
                            SourceLocation VolatileQualLoc = SourceLocation(),
                            SourceLocation RestrictQualLoc = SourceLocation(),
                            SourceLocation AtomicQualLoc = SourceLocation());

  static bool adjustContextForLocalExternDecl(DeclContext *&DC);
  void DiagnoseFunctionSpecifiers(const DeclSpec &DS);
  void CheckShadow(Scope *S, VarDecl *D, const LookupResult& R);
  void CheckShadow(Scope *S, VarDecl *D);
  void CheckCastAlign(Expr *Op, QualType T, SourceRange TRange);
  void CheckTypedefForVariablyModifiedType(Scope *S, TypedefNameDecl *D);
  NamedDecl* ActOnTypedefDeclarator(Scope* S, Declarator& D, DeclContext* DC,
                                    TypeSourceInfo *TInfo,
                                    LookupResult &Previous);
  NamedDecl* ActOnTypedefNameDecl(Scope* S, DeclContext* DC, TypedefNameDecl *D,
                                  LookupResult &Previous, bool &Redeclaration);
  NamedDecl *ActOnVariableDeclarator(Scope *S, Declarator &D, DeclContext *DC,
                                     TypeSourceInfo *TInfo,
                                     LookupResult &Previous,
                                     MultiTemplateParamsArg TemplateParamLists,
                                     bool &AddToScope);
  // Returns true if the variable declaration is a redeclaration
  bool CheckVariableDeclaration(VarDecl *NewVD, LookupResult &Previous);
  void CheckVariableDeclarationType(VarDecl *NewVD);
  void CheckCompleteVariableDeclaration(VarDecl *var);
  void MaybeSuggestAddingStaticToDecl(const FunctionDecl *D);

  NamedDecl* ActOnFunctionDeclarator(Scope* S, Declarator& D, DeclContext* DC,
                                     TypeSourceInfo *TInfo,
                                     LookupResult &Previous,
                                     MultiTemplateParamsArg TemplateParamLists,
                                     bool &AddToScope);
  bool AddOverriddenMethods(CXXRecordDecl *DC, CXXMethodDecl *MD);

  bool CheckConstexprFunctionDecl(const FunctionDecl *FD);
  bool CheckConstexprFunctionBody(const FunctionDecl *FD, Stmt *Body);

  void DiagnoseHiddenVirtualMethods(CXXMethodDecl *MD);
  void FindHiddenVirtualMethods(CXXMethodDecl *MD,
                          SmallVectorImpl<CXXMethodDecl*> &OverloadedMethods);
  void NoteHiddenVirtualMethods(CXXMethodDecl *MD,
                          SmallVectorImpl<CXXMethodDecl*> &OverloadedMethods);
  // Returns true if the function declaration is a redeclaration
  bool CheckFunctionDeclaration(Scope *S,
                                FunctionDecl *NewFD, LookupResult &Previous,
                                bool IsExplicitSpecialization);
  void CheckMain(FunctionDecl *FD, const DeclSpec &D);
  void CheckMSVCRTEntryPoint(FunctionDecl *FD);
  Decl *ActOnParamDeclarator(Scope *S, Declarator &D);
  ParmVarDecl *BuildParmVarDeclForTypedef(DeclContext *DC,
                                          SourceLocation Loc,
                                          QualType T);
  ParmVarDecl *CheckParameter(DeclContext *DC, SourceLocation StartLoc,
                              SourceLocation NameLoc, IdentifierInfo *Name,
                              QualType T, TypeSourceInfo *TSInfo,
                              StorageClass SC);
  void ActOnParamDefaultArgument(Decl *param,
                                 SourceLocation EqualLoc,
                                 Expr *defarg);
  void ActOnParamUnparsedDefaultArgument(Decl *param,
                                         SourceLocation EqualLoc,
                                         SourceLocation ArgLoc);
  void ActOnParamDefaultArgumentError(Decl *param, SourceLocation EqualLoc);
  bool SetParamDefaultArgument(ParmVarDecl *Param, Expr *DefaultArg,
                               SourceLocation EqualLoc);

  void AddInitializerToDecl(Decl *dcl, Expr *init, bool DirectInit,
                            bool TypeMayContainAuto) 
#ifdef INTEL_CUSTOMIZATION
  {
    bool IsCilkSpawnReceiver = false;
    AddInitializerToDecl(dcl, init, DirectInit, TypeMayContainAuto,
                         IsCilkSpawnReceiver);
  }
  void AddInitializerToDecl(Decl *dcl, Expr *init, bool DirectInit,
                            bool TypeMayContainAuto,
                            bool &IsCilkSpawnReceiver)
#endif  // INTEL_CUSTOMIZATION
  ;
  void ActOnUninitializedDecl(Decl *dcl, bool TypeMayContainAuto);
  void ActOnInitializerError(Decl *Dcl);
  void ActOnCXXForRangeDecl(Decl *D);
  StmtResult ActOnCXXForRangeIdentifier(Scope *S, SourceLocation IdentLoc,
                                        IdentifierInfo *Ident,
                                        ParsedAttributes &Attrs,
                                        SourceLocation AttrEnd);
  void SetDeclDeleted(Decl *dcl, SourceLocation DelLoc);
  void SetDeclDefaulted(Decl *dcl, SourceLocation DefaultLoc);
  void FinalizeDeclaration(Decl *D);
  DeclGroupPtrTy FinalizeDeclaratorGroup(Scope *S, const DeclSpec &DS,
                                         ArrayRef<Decl *> Group);
  DeclGroupPtrTy BuildDeclaratorGroup(MutableArrayRef<Decl *> Group,
                                      bool TypeMayContainAuto = true);

  /// Should be called on all declarations that might have attached
  /// documentation comments.
  void ActOnDocumentableDecl(Decl *D);
  void ActOnDocumentableDecls(ArrayRef<Decl *> Group);

  void ActOnFinishKNRParamDeclarations(Scope *S, Declarator &D,
                                       SourceLocation LocAfterDecls);
  void CheckForFunctionRedefinition(FunctionDecl *FD,
                                    const FunctionDecl *EffectiveDefinition =
                                        nullptr);
  Decl *ActOnStartOfFunctionDef(Scope *S, Declarator &D);
  Decl *ActOnStartOfFunctionDef(Scope *S, Decl *D);
  void ActOnStartOfObjCMethodDef(Scope *S, Decl *D);
  bool isObjCMethodDecl(Decl *D) {
    return D && isa<ObjCMethodDecl>(D);
  }

  /// \brief Determine whether we can delay parsing the body of a function or
  /// function template until it is used, assuming we don't care about emitting
  /// code for that function.
  ///
  /// This will be \c false if we may need the body of the function in the
  /// middle of parsing an expression (where it's impractical to switch to
  /// parsing a different function), for instance, if it's constexpr in C++11
  /// or has an 'auto' return type in C++14. These cases are essentially bugs.
  bool canDelayFunctionBody(const Declarator &D);

  /// \brief Determine whether we can skip parsing the body of a function
  /// definition, assuming we don't care about analyzing its body or emitting
  /// code for that function.
  ///
  /// This will be \c false only if we may need the body of the function in
  /// order to parse the rest of the program (for instance, if it is
  /// \c constexpr in C++11 or has an 'auto' return type in C++14).
  bool canSkipFunctionBody(Decl *D);

  void computeNRVO(Stmt *Body, sema::FunctionScopeInfo *Scope);
  Decl *ActOnFinishFunctionBody(Decl *Decl, Stmt *Body);
  Decl *ActOnFinishFunctionBody(Decl *Decl, Stmt *Body, bool IsInstantiation);
  Decl *ActOnSkippedFunctionBody(Decl *Decl);
  void ActOnFinishInlineMethodDef(CXXMethodDecl *D);

  /// ActOnFinishDelayedAttribute - Invoked when we have finished parsing an
  /// attribute for which parsing is delayed.
  void ActOnFinishDelayedAttribute(Scope *S, Decl *D, ParsedAttributes &Attrs);

  /// \brief Diagnose any unused parameters in the given sequence of
  /// ParmVarDecl pointers.
  void DiagnoseUnusedParameters(ParmVarDecl * const *Begin,
                                ParmVarDecl * const *End);

  /// \brief Diagnose whether the size of parameters or return value of a
  /// function or obj-c method definition is pass-by-value and larger than a
  /// specified threshold.
  void DiagnoseSizeOfParametersAndReturnValue(ParmVarDecl * const *Begin,
                                              ParmVarDecl * const *End,
                                              QualType ReturnTy,
                                              NamedDecl *D);

  void DiagnoseInvalidJumps(Stmt *Body);
  Decl *ActOnFileScopeAsmDecl(Expr *expr,
                              SourceLocation AsmLoc,
                              SourceLocation RParenLoc);

  /// \brief Handle a C++11 empty-declaration and attribute-declaration.
  Decl *ActOnEmptyDeclaration(Scope *S,
                              AttributeList *AttrList,
                              SourceLocation SemiLoc);

  /// \brief The parser has processed a module import declaration.
  ///
  /// \param AtLoc The location of the '@' symbol, if any.
  ///
  /// \param ImportLoc The location of the 'import' keyword.
  ///
  /// \param Path The module access path.
  DeclResult ActOnModuleImport(SourceLocation AtLoc, SourceLocation ImportLoc,
                               ModuleIdPath Path);

  /// \brief The parser has processed a module import translated from a
  /// #include or similar preprocessing directive.
  void ActOnModuleInclude(SourceLocation DirectiveLoc, Module *Mod);

  /// \brief Create an implicit import of the given module at the given
  /// source location, for error recovery, if possible.
  ///
  /// This routine is typically used when an entity found by name lookup
  /// is actually hidden within a module that we know about but the user
  /// has forgotten to import.
  void createImplicitModuleImportForErrorRecovery(SourceLocation Loc,
                                                  Module *Mod);

  /// \brief Retrieve a suitable printing policy.
  PrintingPolicy getPrintingPolicy() const {
    return getPrintingPolicy(Context, PP);
  }

  /// \brief Retrieve a suitable printing policy.
  static PrintingPolicy getPrintingPolicy(const ASTContext &Ctx,
                                          const Preprocessor &PP);

  /// Scope actions.
  void ActOnPopScope(SourceLocation Loc, Scope *S);
  void ActOnTranslationUnitScope(Scope *S);

  Decl *ParsedFreeStandingDeclSpec(Scope *S, AccessSpecifier AS,
                                   DeclSpec &DS);
  Decl *ParsedFreeStandingDeclSpec(Scope *S, AccessSpecifier AS,
                                   DeclSpec &DS,
                                   MultiTemplateParamsArg TemplateParams,
                                   bool IsExplicitInstantiation = false);

  Decl *BuildAnonymousStructOrUnion(Scope *S, DeclSpec &DS,
                                    AccessSpecifier AS,
                                    RecordDecl *Record,
                                    const PrintingPolicy &Policy);

  Decl *BuildMicrosoftCAnonymousStruct(Scope *S, DeclSpec &DS,
                                       RecordDecl *Record);

  bool isAcceptableTagRedeclaration(const TagDecl *Previous,
                                    TagTypeKind NewTag, bool isDefinition,
                                    SourceLocation NewTagLoc,
                                    const IdentifierInfo &Name);

  enum TagUseKind {
    TUK_Reference,   // Reference to a tag:  'struct foo *X;'
    TUK_Declaration, // Fwd decl of a tag:   'struct foo;'
    TUK_Definition,  // Definition of a tag: 'struct foo { int X; } Y;'
    TUK_Friend       // Friend declaration:  'friend struct foo;'
  };

  Decl *ActOnTag(Scope *S, unsigned TagSpec, TagUseKind TUK,
                 SourceLocation KWLoc, CXXScopeSpec &SS,
                 IdentifierInfo *Name, SourceLocation NameLoc,
                 AttributeList *Attr, AccessSpecifier AS,
                 SourceLocation ModulePrivateLoc,
                 MultiTemplateParamsArg TemplateParameterLists,
                 bool &OwnedDecl, bool &IsDependent,
                 SourceLocation ScopedEnumKWLoc,
                 bool ScopedEnumUsesClassTag, TypeResult UnderlyingType,
                 bool IsTypeSpecifier);

  Decl *ActOnTemplatedFriendTag(Scope *S, SourceLocation FriendLoc,
                                unsigned TagSpec, SourceLocation TagLoc,
                                CXXScopeSpec &SS,
                                IdentifierInfo *Name, SourceLocation NameLoc,
                                AttributeList *Attr,
                                MultiTemplateParamsArg TempParamLists);

  TypeResult ActOnDependentTag(Scope *S,
                               unsigned TagSpec,
                               TagUseKind TUK,
                               const CXXScopeSpec &SS,
                               IdentifierInfo *Name,
                               SourceLocation TagLoc,
                               SourceLocation NameLoc);

  void ActOnDefs(Scope *S, Decl *TagD, SourceLocation DeclStart,
                 IdentifierInfo *ClassName,
                 SmallVectorImpl<Decl *> &Decls);
  Decl *ActOnField(Scope *S, Decl *TagD, SourceLocation DeclStart,
                   Declarator &D, Expr *BitfieldWidth);

  FieldDecl *HandleField(Scope *S, RecordDecl *TagD, SourceLocation DeclStart,
                         Declarator &D, Expr *BitfieldWidth,
                         InClassInitStyle InitStyle,
                         AccessSpecifier AS);
  MSPropertyDecl *HandleMSProperty(Scope *S, RecordDecl *TagD,
                                   SourceLocation DeclStart,
                                   Declarator &D, Expr *BitfieldWidth,
                                   InClassInitStyle InitStyle,
                                   AccessSpecifier AS,
                                   AttributeList *MSPropertyAttr);

  FieldDecl *CheckFieldDecl(DeclarationName Name, QualType T,
                            TypeSourceInfo *TInfo,
                            RecordDecl *Record, SourceLocation Loc,
                            bool Mutable, Expr *BitfieldWidth,
                            InClassInitStyle InitStyle,
                            SourceLocation TSSL,
                            AccessSpecifier AS, NamedDecl *PrevDecl,
                            Declarator *D = nullptr);

  bool CheckNontrivialField(FieldDecl *FD);
  void DiagnoseNontrivial(const CXXRecordDecl *Record, CXXSpecialMember CSM);
  bool SpecialMemberIsTrivial(CXXMethodDecl *MD, CXXSpecialMember CSM,
                              bool Diagnose = false);
  CXXSpecialMember getSpecialMember(const CXXMethodDecl *MD);
  void ActOnLastBitfield(SourceLocation DeclStart,
                         SmallVectorImpl<Decl *> &AllIvarDecls);
  Decl *ActOnIvar(Scope *S, SourceLocation DeclStart,
                  Declarator &D, Expr *BitfieldWidth,
                  tok::ObjCKeywordKind visibility);

  // This is used for both record definitions and ObjC interface declarations.
  void ActOnFields(Scope* S, SourceLocation RecLoc, Decl *TagDecl,
                   ArrayRef<Decl *> Fields,
                   SourceLocation LBrac, SourceLocation RBrac,
                   AttributeList *AttrList);

  /// ActOnTagStartDefinition - Invoked when we have entered the
  /// scope of a tag's definition (e.g., for an enumeration, class,
  /// struct, or union).
  void ActOnTagStartDefinition(Scope *S, Decl *TagDecl);

  Decl *ActOnObjCContainerStartDefinition(Decl *IDecl);

  /// ActOnStartCXXMemberDeclarations - Invoked when we have parsed a
  /// C++ record definition's base-specifiers clause and are starting its
  /// member declarations.
  void ActOnStartCXXMemberDeclarations(Scope *S, Decl *TagDecl,
                                       SourceLocation FinalLoc,
                                       bool IsFinalSpelledSealed,
                                       SourceLocation LBraceLoc);

  /// ActOnTagFinishDefinition - Invoked once we have finished parsing
  /// the definition of a tag (enumeration, class, struct, or union).
  void ActOnTagFinishDefinition(Scope *S, Decl *TagDecl,
                                SourceLocation RBraceLoc);

  void ActOnObjCContainerFinishDefinition();

  /// \brief Invoked when we must temporarily exit the objective-c container
  /// scope for parsing/looking-up C constructs.
  ///
  /// Must be followed by a call to \see ActOnObjCReenterContainerContext
  void ActOnObjCTemporaryExitContainerContext(DeclContext *DC);
  void ActOnObjCReenterContainerContext(DeclContext *DC);

  /// ActOnTagDefinitionError - Invoked when there was an unrecoverable
  /// error parsing the definition of a tag.
  void ActOnTagDefinitionError(Scope *S, Decl *TagDecl);

  EnumConstantDecl *CheckEnumConstant(EnumDecl *Enum,
                                      EnumConstantDecl *LastEnumConst,
                                      SourceLocation IdLoc,
                                      IdentifierInfo *Id,
                                      Expr *val);
  bool CheckEnumUnderlyingType(TypeSourceInfo *TI);
  bool CheckEnumRedeclaration(SourceLocation EnumLoc, bool IsScoped,
                              QualType EnumUnderlyingTy, const EnumDecl *Prev);

  Decl *ActOnEnumConstant(Scope *S, Decl *EnumDecl, Decl *LastEnumConstant,
                          SourceLocation IdLoc, IdentifierInfo *Id,
                          AttributeList *Attrs,
                          SourceLocation EqualLoc, Expr *Val);
  void ActOnEnumBody(SourceLocation EnumLoc, SourceLocation LBraceLoc,
                     SourceLocation RBraceLoc, Decl *EnumDecl,
                     ArrayRef<Decl *> Elements,
                     Scope *S, AttributeList *Attr);

  DeclContext *getContainingDC(DeclContext *DC);

  /// Set the current declaration context until it gets popped.
  void PushDeclContext(Scope *S, DeclContext *DC);
  void PopDeclContext();

  /// EnterDeclaratorContext - Used when we must lookup names in the context
  /// of a declarator's nested name specifier.
  void EnterDeclaratorContext(Scope *S, DeclContext *DC);
  void ExitDeclaratorContext(Scope *S);

  /// Push the parameters of D, which must be a function, into scope.
  void ActOnReenterFunctionContext(Scope* S, Decl* D);
  void ActOnExitFunctionContext();

  DeclContext *getFunctionLevelDeclContext();

  /// getCurFunctionDecl - If inside of a function body, this returns a pointer
  /// to the function decl for the function being parsed.  If we're currently
  /// in a 'block', this returns the containing context.
  FunctionDecl *getCurFunctionDecl();

  /// getCurMethodDecl - If inside of a method body, this returns a pointer to
  /// the method decl for the method being parsed.  If we're currently
  /// in a 'block', this returns the containing context.
  ObjCMethodDecl *getCurMethodDecl();

  /// getCurFunctionOrMethodDecl - Return the Decl for the current ObjC method
  /// or C function we're in, otherwise return null.  If we're currently
  /// in a 'block', this returns the containing context.
  NamedDecl *getCurFunctionOrMethodDecl();

  /// Add this decl to the scope shadowed decl chains.
  void PushOnScopeChains(NamedDecl *D, Scope *S, bool AddToContext = true);

  /// \brief Make the given externally-produced declaration visible at the
  /// top level scope.
  ///
  /// \param D The externally-produced declaration to push.
  ///
  /// \param Name The name of the externally-produced declaration.
  void pushExternalDeclIntoScope(NamedDecl *D, DeclarationName Name);

  /// isDeclInScope - If 'Ctx' is a function/method, isDeclInScope returns true
  /// if 'D' is in Scope 'S', otherwise 'S' is ignored and isDeclInScope returns
  /// true if 'D' belongs to the given declaration context.
  ///
  /// \param AllowInlineNamespace If \c true, allow the declaration to be in the
  ///        enclosing namespace set of the context, rather than contained
  ///        directly within it.
  bool isDeclInScope(NamedDecl *D, DeclContext *Ctx, Scope *S = nullptr,
                     bool AllowInlineNamespace = false);

  /// Finds the scope corresponding to the given decl context, if it
  /// happens to be an enclosing scope.  Otherwise return NULL.
  static Scope *getScopeForDeclContext(Scope *S, DeclContext *DC);

  /// Subroutines of ActOnDeclarator().
  TypedefDecl *ParseTypedefDecl(Scope *S, Declarator &D, QualType T,
                                TypeSourceInfo *TInfo);
  bool isIncompatibleTypedef(TypeDecl *Old, TypedefNameDecl *New);

  /// Attribute merging methods. Return true if a new attribute was added.
  AvailabilityAttr *mergeAvailabilityAttr(NamedDecl *D, SourceRange Range,
                                          IdentifierInfo *Platform,
                                          VersionTuple Introduced,
                                          VersionTuple Deprecated,
                                          VersionTuple Obsoleted,
                                          bool IsUnavailable,
                                          StringRef Message,
                                          bool Override,
                                          unsigned AttrSpellingListIndex);
  TypeVisibilityAttr *mergeTypeVisibilityAttr(Decl *D, SourceRange Range,
                                       TypeVisibilityAttr::VisibilityType Vis,
                                              unsigned AttrSpellingListIndex);
  VisibilityAttr *mergeVisibilityAttr(Decl *D, SourceRange Range,
                                      VisibilityAttr::VisibilityType Vis,
                                      unsigned AttrSpellingListIndex);
  DLLImportAttr *mergeDLLImportAttr(Decl *D, SourceRange Range,
                                    unsigned AttrSpellingListIndex);
  DLLExportAttr *mergeDLLExportAttr(Decl *D, SourceRange Range,
                                    unsigned AttrSpellingListIndex);
  MSInheritanceAttr *
  mergeMSInheritanceAttr(Decl *D, SourceRange Range, bool BestCase,
                         unsigned AttrSpellingListIndex,
                         MSInheritanceAttr::Spelling SemanticSpelling);
  FormatAttr *mergeFormatAttr(Decl *D, SourceRange Range,
                              IdentifierInfo *Format, int FormatIdx,
                              int FirstArg, unsigned AttrSpellingListIndex);
  SectionAttr *mergeSectionAttr(Decl *D, SourceRange Range, StringRef Name,
                                unsigned AttrSpellingListIndex);
  AlwaysInlineAttr *mergeAlwaysInlineAttr(Decl *D, SourceRange Range,
                                          IdentifierInfo *Ident,
                                          unsigned AttrSpellingListIndex);
  MinSizeAttr *mergeMinSizeAttr(Decl *D, SourceRange Range,
                                unsigned AttrSpellingListIndex);
  OptimizeNoneAttr *mergeOptimizeNoneAttr(Decl *D, SourceRange Range,
                                          unsigned AttrSpellingListIndex);

  /// \brief Describes the kind of merge to perform for availability
  /// attributes (including "deprecated", "unavailable", and "availability").
  enum AvailabilityMergeKind {
    /// \brief Don't merge availability attributes at all.
    AMK_None,
    /// \brief Merge availability attributes for a redeclaration, which requires
    /// an exact match.
    AMK_Redeclaration,
    /// \brief Merge availability attributes for an override, which requires
    /// an exact match or a weakening of constraints.
    AMK_Override
  };

  void mergeDeclAttributes(NamedDecl *New, Decl *Old,
                           AvailabilityMergeKind AMK = AMK_Redeclaration);
  void MergeTypedefNameDecl(TypedefNameDecl *New, LookupResult &OldDecls);
  bool MergeFunctionDecl(FunctionDecl *New, NamedDecl *&Old, Scope *S,
                         bool MergeTypeWithOld);
  bool MergeCompatibleFunctionDecls(FunctionDecl *New, FunctionDecl *Old,
                                    Scope *S, bool MergeTypeWithOld);
  void mergeObjCMethodDecls(ObjCMethodDecl *New, ObjCMethodDecl *Old);
  void MergeVarDecl(VarDecl *New, LookupResult &Previous);
  void MergeVarDeclTypes(VarDecl *New, VarDecl *Old, bool MergeTypeWithOld);
  void MergeVarDeclExceptionSpecs(VarDecl *New, VarDecl *Old);
  bool MergeCXXFunctionDecl(FunctionDecl *New, FunctionDecl *Old, Scope *S);

  // AssignmentAction - This is used by all the assignment diagnostic functions
  // to represent what is actually causing the operation
  enum AssignmentAction {
    AA_Assigning,
    AA_Passing,
    AA_Returning,
    AA_Converting,
    AA_Initializing,
    AA_Sending,
    AA_Casting,
    AA_Passing_CFAudited
  };

  /// C++ Overloading.
  enum OverloadKind {
    /// This is a legitimate overload: the existing declarations are
    /// functions or function templates with different signatures.
    Ovl_Overload,

    /// This is not an overload because the signature exactly matches
    /// an existing declaration.
    Ovl_Match,

    /// This is not an overload because the lookup results contain a
    /// non-function.
    Ovl_NonFunction
  };
  OverloadKind CheckOverload(Scope *S,
                             FunctionDecl *New,
                             const LookupResult &OldDecls,
                             NamedDecl *&OldDecl,
                             bool IsForUsingDecl);
  bool IsOverload(FunctionDecl *New, FunctionDecl *Old, bool IsForUsingDecl);

  /// \brief Checks availability of the function depending on the current
  /// function context.Inside an unavailable function,unavailability is ignored.
  ///
  /// \returns true if \p FD is unavailable and current context is inside
  /// an available function, false otherwise.
  bool isFunctionConsideredUnavailable(FunctionDecl *FD);

  ImplicitConversionSequence
  TryImplicitConversion(Expr *From, QualType ToType,
                        bool SuppressUserConversions,
                        bool AllowExplicit,
                        bool InOverloadResolution,
                        bool CStyle,
                        bool AllowObjCWritebackConversion);

  bool IsIntegralPromotion(Expr *From, QualType FromType, QualType ToType);
  bool IsFloatingPointPromotion(QualType FromType, QualType ToType);
  bool IsComplexPromotion(QualType FromType, QualType ToType);
  bool IsPointerConversion(Expr *From, QualType FromType, QualType ToType,
                           bool InOverloadResolution,
                           QualType& ConvertedType, bool &IncompatibleObjC);
  bool isObjCPointerConversion(QualType FromType, QualType ToType,
                               QualType& ConvertedType, bool &IncompatibleObjC);
  bool isObjCWritebackConversion(QualType FromType, QualType ToType,
                                 QualType &ConvertedType);
  bool IsBlockPointerConversion(QualType FromType, QualType ToType,
                                QualType& ConvertedType);
  bool FunctionParamTypesAreEqual(const FunctionProtoType *OldType,
                                  const FunctionProtoType *NewType,
                                  unsigned *ArgPos = nullptr);
  void HandleFunctionTypeMismatch(PartialDiagnostic &PDiag,
                                  QualType FromType, QualType ToType);

  CastKind PrepareCastToObjCObjectPointer(ExprResult &E);
  bool CheckPointerConversion(Expr *From, QualType ToType,
                              CastKind &Kind,
                              CXXCastPath& BasePath,
                              bool IgnoreBaseAccess);
  bool IsMemberPointerConversion(Expr *From, QualType FromType, QualType ToType,
                                 bool InOverloadResolution,
                                 QualType &ConvertedType);
  bool CheckMemberPointerConversion(Expr *From, QualType ToType,
                                    CastKind &Kind,
                                    CXXCastPath &BasePath,
                                    bool IgnoreBaseAccess);
  bool IsQualificationConversion(QualType FromType, QualType ToType,
                                 bool CStyle, bool &ObjCLifetimeConversion);
  bool IsNoReturnConversion(QualType FromType, QualType ToType,
                            QualType &ResultTy);
  bool DiagnoseMultipleUserDefinedConversion(Expr *From, QualType ToType);
  bool isSameOrCompatibleFunctionType(CanQualType Param, CanQualType Arg);

  ExprResult PerformMoveOrCopyInitialization(const InitializedEntity &Entity,
                                             const VarDecl *NRVOCandidate,
                                             QualType ResultType,
                                             Expr *Value,
                                             bool AllowNRVO = true);

  bool CanPerformCopyInitialization(const InitializedEntity &Entity,
                                    ExprResult Init);
  ExprResult PerformCopyInitialization(const InitializedEntity &Entity,
                                       SourceLocation EqualLoc,
                                       ExprResult Init,
                                       bool TopLevelOfInitList = false,
                                       bool AllowExplicit = false);
  ExprResult PerformObjectArgumentInitialization(Expr *From,
                                                 NestedNameSpecifier *Qualifier,
                                                 NamedDecl *FoundDecl,
                                                 CXXMethodDecl *Method);

  ExprResult PerformContextuallyConvertToBool(Expr *From);
  ExprResult PerformContextuallyConvertToObjCPointer(Expr *From);

  /// Contexts in which a converted constant expression is required.
  enum CCEKind {
    CCEK_CaseValue,   ///< Expression in a case label.
    CCEK_Enumerator,  ///< Enumerator value with fixed underlying type.
    CCEK_TemplateArg, ///< Value of a non-type template parameter.
    CCEK_NewExpr      ///< Constant expression in a noptr-new-declarator.
  };
  ExprResult CheckConvertedConstantExpression(Expr *From, QualType T,
                                              llvm::APSInt &Value, CCEKind CCE);
  ExprResult CheckConvertedConstantExpression(Expr *From, QualType T,
                                              APValue &Value, CCEKind CCE);

  /// \brief Abstract base class used to perform a contextual implicit
  /// conversion from an expression to any type passing a filter.
  class ContextualImplicitConverter {
  public:
    bool Suppress;
    bool SuppressConversion;

    ContextualImplicitConverter(bool Suppress = false,
                                bool SuppressConversion = false)
        : Suppress(Suppress), SuppressConversion(SuppressConversion) {}

    /// \brief Determine whether the specified type is a valid destination type
    /// for this conversion.
    virtual bool match(QualType T) = 0;

    /// \brief Emits a diagnostic complaining that the expression does not have
    /// integral or enumeration type.
    virtual SemaDiagnosticBuilder
    diagnoseNoMatch(Sema &S, SourceLocation Loc, QualType T) = 0;

    /// \brief Emits a diagnostic when the expression has incomplete class type.
    virtual SemaDiagnosticBuilder
    diagnoseIncomplete(Sema &S, SourceLocation Loc, QualType T) = 0;

    /// \brief Emits a diagnostic when the only matching conversion function
    /// is explicit.
    virtual SemaDiagnosticBuilder diagnoseExplicitConv(
        Sema &S, SourceLocation Loc, QualType T, QualType ConvTy) = 0;

    /// \brief Emits a note for the explicit conversion function.
    virtual SemaDiagnosticBuilder
    noteExplicitConv(Sema &S, CXXConversionDecl *Conv, QualType ConvTy) = 0;

    /// \brief Emits a diagnostic when there are multiple possible conversion
    /// functions.
    virtual SemaDiagnosticBuilder
    diagnoseAmbiguous(Sema &S, SourceLocation Loc, QualType T) = 0;

    /// \brief Emits a note for one of the candidate conversions.
    virtual SemaDiagnosticBuilder
    noteAmbiguous(Sema &S, CXXConversionDecl *Conv, QualType ConvTy) = 0;

    /// \brief Emits a diagnostic when we picked a conversion function
    /// (for cases when we are not allowed to pick a conversion function).
    virtual SemaDiagnosticBuilder diagnoseConversion(
        Sema &S, SourceLocation Loc, QualType T, QualType ConvTy) = 0;

    virtual ~ContextualImplicitConverter() {}
  };

  class ICEConvertDiagnoser : public ContextualImplicitConverter {
    bool AllowScopedEnumerations;

  public:
    ICEConvertDiagnoser(bool AllowScopedEnumerations,
                        bool Suppress, bool SuppressConversion)
        : ContextualImplicitConverter(Suppress, SuppressConversion),
          AllowScopedEnumerations(AllowScopedEnumerations) {}

    /// Match an integral or (possibly scoped) enumeration type.
    bool match(QualType T) override;

    SemaDiagnosticBuilder
    diagnoseNoMatch(Sema &S, SourceLocation Loc, QualType T) override {
      return diagnoseNotInt(S, Loc, T);
    }

    /// \brief Emits a diagnostic complaining that the expression does not have
    /// integral or enumeration type.
    virtual SemaDiagnosticBuilder
    diagnoseNotInt(Sema &S, SourceLocation Loc, QualType T) = 0;
  };

  /// Perform a contextual implicit conversion.
  ExprResult PerformContextualImplicitConversion(
      SourceLocation Loc, Expr *FromE, ContextualImplicitConverter &Converter);


  enum ObjCSubscriptKind {
    OS_Array,
    OS_Dictionary,
    OS_Error
  };
  ObjCSubscriptKind CheckSubscriptingKind(Expr *FromE);

  // Note that LK_String is intentionally after the other literals, as
  // this is used for diagnostics logic.
  enum ObjCLiteralKind {
    LK_Array,
    LK_Dictionary,
    LK_Numeric,
    LK_Boxed,
    LK_String,
    LK_Block,
    LK_None
  };
  ObjCLiteralKind CheckLiteralKind(Expr *FromE);

  ExprResult PerformObjectMemberConversion(Expr *From,
                                           NestedNameSpecifier *Qualifier,
                                           NamedDecl *FoundDecl,
                                           NamedDecl *Member);

  // Members have to be NamespaceDecl* or TranslationUnitDecl*.
  // TODO: make this is a typesafe union.
  typedef llvm::SmallPtrSet<DeclContext   *, 16> AssociatedNamespaceSet;
  typedef llvm::SmallPtrSet<CXXRecordDecl *, 16> AssociatedClassSet;

  void AddOverloadCandidate(FunctionDecl *Function,
                            DeclAccessPair FoundDecl,
                            ArrayRef<Expr *> Args,
                            OverloadCandidateSet& CandidateSet,
                            bool SuppressUserConversions = false,
                            bool PartialOverloading = false,
                            bool AllowExplicit = false);
  void AddFunctionCandidates(const UnresolvedSetImpl &Functions,
                      ArrayRef<Expr *> Args,
                      OverloadCandidateSet &CandidateSet,
                      TemplateArgumentListInfo *ExplicitTemplateArgs = nullptr,
                      bool SuppressUserConversions = false,
                      bool PartialOverloading = false);
  void AddMethodCandidate(DeclAccessPair FoundDecl,
                          QualType ObjectType,
                          Expr::Classification ObjectClassification,
                          ArrayRef<Expr *> Args,
                          OverloadCandidateSet& CandidateSet,
                          bool SuppressUserConversion = false);
  void AddMethodCandidate(CXXMethodDecl *Method,
                          DeclAccessPair FoundDecl,
                          CXXRecordDecl *ActingContext, QualType ObjectType,
                          Expr::Classification ObjectClassification,
                          ArrayRef<Expr *> Args,
                          OverloadCandidateSet& CandidateSet,
                          bool SuppressUserConversions = false,
                          bool PartialOverloading = false);
  void AddMethodTemplateCandidate(FunctionTemplateDecl *MethodTmpl,
                                  DeclAccessPair FoundDecl,
                                  CXXRecordDecl *ActingContext,
                                 TemplateArgumentListInfo *ExplicitTemplateArgs,
                                  QualType ObjectType,
                                  Expr::Classification ObjectClassification,
                                  ArrayRef<Expr *> Args,
                                  OverloadCandidateSet& CandidateSet,
                                  bool SuppressUserConversions = false,
                                  bool PartialOverloading = false);
  void AddTemplateOverloadCandidate(FunctionTemplateDecl *FunctionTemplate,
                                    DeclAccessPair FoundDecl,
                                 TemplateArgumentListInfo *ExplicitTemplateArgs,
                                    ArrayRef<Expr *> Args,
                                    OverloadCandidateSet& CandidateSet,
                                    bool SuppressUserConversions = false,
                                    bool PartialOverloading = false);
  void AddConversionCandidate(CXXConversionDecl *Conversion,
                              DeclAccessPair FoundDecl,
                              CXXRecordDecl *ActingContext,
                              Expr *From, QualType ToType,
                              OverloadCandidateSet& CandidateSet,
                              bool AllowObjCConversionOnExplicit);
  void AddTemplateConversionCandidate(FunctionTemplateDecl *FunctionTemplate,
                                      DeclAccessPair FoundDecl,
                                      CXXRecordDecl *ActingContext,
                                      Expr *From, QualType ToType,
                                      OverloadCandidateSet &CandidateSet,
                                      bool AllowObjCConversionOnExplicit);
  void AddSurrogateCandidate(CXXConversionDecl *Conversion,
                             DeclAccessPair FoundDecl,
                             CXXRecordDecl *ActingContext,
                             const FunctionProtoType *Proto,
                             Expr *Object, ArrayRef<Expr *> Args,
                             OverloadCandidateSet& CandidateSet);
  void AddMemberOperatorCandidates(OverloadedOperatorKind Op,
                                   SourceLocation OpLoc, ArrayRef<Expr *> Args,
                                   OverloadCandidateSet& CandidateSet,
                                   SourceRange OpRange = SourceRange());
  void AddBuiltinCandidate(QualType ResultTy, QualType *ParamTys,
                           ArrayRef<Expr *> Args, 
                           OverloadCandidateSet& CandidateSet,
                           bool IsAssignmentOperator = false,
                           unsigned NumContextualBoolArguments = 0);
  void AddBuiltinOperatorCandidates(OverloadedOperatorKind Op,
                                    SourceLocation OpLoc, ArrayRef<Expr *> Args,
                                    OverloadCandidateSet& CandidateSet);
  void AddArgumentDependentLookupCandidates(DeclarationName Name,
                                            SourceLocation Loc,
                                            ArrayRef<Expr *> Args,
                                TemplateArgumentListInfo *ExplicitTemplateArgs,
                                            OverloadCandidateSet& CandidateSet,
                                            bool PartialOverloading = false);

  // Emit as a 'note' the specific overload candidate
  void NoteOverloadCandidate(FunctionDecl *Fn, QualType DestType = QualType());

  // Emit as a series of 'note's all template and non-templates
  // identified by the expression Expr
  void NoteAllOverloadCandidates(Expr* E, QualType DestType = QualType());

  /// Check the enable_if expressions on the given function. Returns the first
  /// failing attribute, or NULL if they were all successful.
  EnableIfAttr *CheckEnableIf(FunctionDecl *Function, ArrayRef<Expr *> Args,
                              bool MissingImplicitThis = false);

  // [PossiblyAFunctionType]  -->   [Return]
  // NonFunctionType --> NonFunctionType
  // R (A) --> R(A)
  // R (*)(A) --> R (A)
  // R (&)(A) --> R (A)
  // R (S::*)(A) --> R (A)
  QualType ExtractUnqualifiedFunctionType(QualType PossiblyAFunctionType);

  FunctionDecl *
  ResolveAddressOfOverloadedFunction(Expr *AddressOfExpr,
                                     QualType TargetType,
                                     bool Complain,
                                     DeclAccessPair &Found,
                                     bool *pHadMultipleCandidates = nullptr);

  FunctionDecl *
  ResolveSingleFunctionTemplateSpecialization(OverloadExpr *ovl,
                                              bool Complain = false,
                                              DeclAccessPair *Found = nullptr);

  bool ResolveAndFixSingleFunctionTemplateSpecialization(
                      ExprResult &SrcExpr,
                      bool DoFunctionPointerConverion = false,
                      bool Complain = false,
                      const SourceRange& OpRangeForComplaining = SourceRange(),
                      QualType DestTypeForComplaining = QualType(),
                      unsigned DiagIDForComplaining = 0);


  Expr *FixOverloadedFunctionReference(Expr *E,
                                       DeclAccessPair FoundDecl,
                                       FunctionDecl *Fn);
  ExprResult FixOverloadedFunctionReference(ExprResult,
                                            DeclAccessPair FoundDecl,
                                            FunctionDecl *Fn);

  void AddOverloadedCallCandidates(UnresolvedLookupExpr *ULE,
                                   ArrayRef<Expr *> Args,
                                   OverloadCandidateSet &CandidateSet,
                                   bool PartialOverloading = false);

  // An enum used to represent the different possible results of building a
  // range-based for loop.
  enum ForRangeStatus {
    FRS_Success,
    FRS_NoViableFunction,
    FRS_DiagnosticIssued
  };

  // An enum to represent whether something is dealing with a call to begin()
  // or a call to end() in a range-based for loop.
  enum BeginEndFunction {
    BEF_begin,
    BEF_end
  };

  ForRangeStatus BuildForRangeBeginEndCall(Scope *S, SourceLocation Loc,
                                           SourceLocation RangeLoc,
                                           VarDecl *Decl,
                                           BeginEndFunction BEF,
                                           const DeclarationNameInfo &NameInfo,
                                           LookupResult &MemberLookup,
                                           OverloadCandidateSet *CandidateSet,
                                           Expr *Range, ExprResult *CallExpr);

  ExprResult BuildOverloadedCallExpr(Scope *S, Expr *Fn,
                                     UnresolvedLookupExpr *ULE,
                                     SourceLocation LParenLoc,
                                     MultiExprArg Args,
                                     SourceLocation RParenLoc,
                                     Expr *ExecConfig,
                                     bool AllowTypoCorrection=true);

  bool buildOverloadedCallSet(Scope *S, Expr *Fn, UnresolvedLookupExpr *ULE,
                              MultiExprArg Args, SourceLocation RParenLoc,
                              OverloadCandidateSet *CandidateSet,
                              ExprResult *Result);

  ExprResult CreateOverloadedUnaryOp(SourceLocation OpLoc,
                                     unsigned Opc,
                                     const UnresolvedSetImpl &Fns,
                                     Expr *input);

  ExprResult CreateOverloadedBinOp(SourceLocation OpLoc,
                                   unsigned Opc,
                                   const UnresolvedSetImpl &Fns,
                                   Expr *LHS, Expr *RHS);

  ExprResult CreateOverloadedArraySubscriptExpr(SourceLocation LLoc,
                                                SourceLocation RLoc,
                                                Expr *Base,Expr *Idx);

  ExprResult
  BuildCallToMemberFunction(Scope *S, Expr *MemExpr,
                            SourceLocation LParenLoc,
                            MultiExprArg Args,
                            SourceLocation RParenLoc);
  ExprResult
  BuildCallToObjectOfClassType(Scope *S, Expr *Object, SourceLocation LParenLoc,
                               MultiExprArg Args,
                               SourceLocation RParenLoc);

  ExprResult BuildOverloadedArrowExpr(Scope *S, Expr *Base,
                                      SourceLocation OpLoc,
                                      bool *NoArrowOperatorFound = nullptr);

  /// CheckCallReturnType - Checks that a call expression's return type is
  /// complete. Returns true on failure. The location passed in is the location
  /// that best represents the call.
  bool CheckCallReturnType(QualType ReturnType, SourceLocation Loc,
                           CallExpr *CE, FunctionDecl *FD);

  /// Helpers for dealing with blocks and functions.
  bool CheckParmsForFunctionDef(ParmVarDecl *const *Param,
                                ParmVarDecl *const *ParamEnd,
                                bool CheckParameterNames);
  void CheckCXXDefaultArguments(FunctionDecl *FD);
  void CheckExtraCXXDefaultArguments(Declarator &D);
  Scope *getNonFieldDeclScope(Scope *S);

  /// \name Name lookup
  ///
  /// These routines provide name lookup that is used during semantic
  /// analysis to resolve the various kinds of names (identifiers,
  /// overloaded operator names, constructor names, etc.) into zero or
  /// more declarations within a particular scope. The major entry
  /// points are LookupName, which performs unqualified name lookup,
  /// and LookupQualifiedName, which performs qualified name lookup.
  ///
  /// All name lookup is performed based on some specific criteria,
  /// which specify what names will be visible to name lookup and how
  /// far name lookup should work. These criteria are important both
  /// for capturing language semantics (certain lookups will ignore
  /// certain names, for example) and for performance, since name
  /// lookup is often a bottleneck in the compilation of C++. Name
  /// lookup criteria is specified via the LookupCriteria enumeration.
  ///
  /// The results of name lookup can vary based on the kind of name
  /// lookup performed, the current language, and the translation
  /// unit. In C, for example, name lookup will either return nothing
  /// (no entity found) or a single declaration. In C++, name lookup
  /// can additionally refer to a set of overloaded functions or
  /// result in an ambiguity. All of the possible results of name
  /// lookup are captured by the LookupResult class, which provides
  /// the ability to distinguish among them.
  //@{

  /// @brief Describes the kind of name lookup to perform.
  enum LookupNameKind {
    /// Ordinary name lookup, which finds ordinary names (functions,
    /// variables, typedefs, etc.) in C and most kinds of names
    /// (functions, variables, members, types, etc.) in C++.
    LookupOrdinaryName = 0,
    /// Tag name lookup, which finds the names of enums, classes,
    /// structs, and unions.
    LookupTagName,
    /// Label name lookup.
    LookupLabel,
    /// Member name lookup, which finds the names of
    /// class/struct/union members.
    LookupMemberName,
    /// Look up of an operator name (e.g., operator+) for use with
    /// operator overloading. This lookup is similar to ordinary name
    /// lookup, but will ignore any declarations that are class members.
    LookupOperatorName,
    /// Look up of a name that precedes the '::' scope resolution
    /// operator in C++. This lookup completely ignores operator, object,
    /// function, and enumerator names (C++ [basic.lookup.qual]p1).
    LookupNestedNameSpecifierName,
    /// Look up a namespace name within a C++ using directive or
    /// namespace alias definition, ignoring non-namespace names (C++
    /// [basic.lookup.udir]p1).
    LookupNamespaceName,
    /// Look up all declarations in a scope with the given name,
    /// including resolved using declarations.  This is appropriate
    /// for checking redeclarations for a using declaration.
    LookupUsingDeclName,
    /// Look up an ordinary name that is going to be redeclared as a
    /// name with linkage. This lookup ignores any declarations that
    /// are outside of the current scope unless they have linkage. See
    /// C99 6.2.2p4-5 and C++ [basic.link]p6.
    LookupRedeclarationWithLinkage,
    /// Look up a friend of a local class. This lookup does not look
    /// outside the innermost non-class scope. See C++11 [class.friend]p11.
    LookupLocalFriendName,
    /// Look up the name of an Objective-C protocol.
    LookupObjCProtocolName,
    /// Look up implicit 'self' parameter of an objective-c method.
    LookupObjCImplicitSelfParam,
    /// \brief Look up any declaration with any name.
    LookupAnyName
  };

  /// \brief Specifies whether (or how) name lookup is being performed for a
  /// redeclaration (vs. a reference).
  enum RedeclarationKind {
    /// \brief The lookup is a reference to this name that is not for the
    /// purpose of redeclaring the name.
    NotForRedeclaration = 0,
    /// \brief The lookup results will be used for redeclaration of a name,
    /// if an entity by that name already exists.
    ForRedeclaration
  };

  /// \brief The possible outcomes of name lookup for a literal operator.
  enum LiteralOperatorLookupResult {
    /// \brief The lookup resulted in an error.
    LOLR_Error,
    /// \brief The lookup found a single 'cooked' literal operator, which
    /// expects a normal literal to be built and passed to it.
    LOLR_Cooked,
    /// \brief The lookup found a single 'raw' literal operator, which expects
    /// a string literal containing the spelling of the literal token.
    LOLR_Raw,
    /// \brief The lookup found an overload set of literal operator templates,
    /// which expect the characters of the spelling of the literal token to be
    /// passed as a non-type template argument pack.
    LOLR_Template,
    /// \brief The lookup found an overload set of literal operator templates,
    /// which expect the character type and characters of the spelling of the
    /// string literal token to be passed as template arguments.
    LOLR_StringTemplate
  };

  SpecialMemberOverloadResult *LookupSpecialMember(CXXRecordDecl *D,
                                                   CXXSpecialMember SM,
                                                   bool ConstArg,
                                                   bool VolatileArg,
                                                   bool RValueThis,
                                                   bool ConstThis,
                                                   bool VolatileThis);

  typedef std::function<void(const TypoCorrection &)> TypoDiagnosticGenerator;
  typedef std::function<ExprResult(Sema &, TypoExpr *, TypoCorrection)>
      TypoRecoveryCallback;

private:
  bool CppLookupName(LookupResult &R, Scope *S);

  struct TypoExprState {
    std::unique_ptr<TypoCorrectionConsumer> Consumer;
    TypoDiagnosticGenerator DiagHandler;
    TypoRecoveryCallback RecoveryHandler;
    TypoExprState();
    TypoExprState(TypoExprState&& other) LLVM_NOEXCEPT;
    TypoExprState& operator=(TypoExprState&& other) LLVM_NOEXCEPT;
  };

  /// \brief The set of unhandled TypoExprs and their associated state.
  llvm::MapVector<TypoExpr *, TypoExprState> DelayedTypos;

  /// \brief Creates a new TypoExpr AST node.
  TypoExpr *createDelayedTypo(std::unique_ptr<TypoCorrectionConsumer> TCC,
                              TypoDiagnosticGenerator TDG,
                              TypoRecoveryCallback TRC);

  // \brief The set of known/encountered (unique, canonicalized) NamespaceDecls.
  //
  // The boolean value will be true to indicate that the namespace was loaded
  // from an AST/PCH file, or false otherwise.
  llvm::MapVector<NamespaceDecl*, bool> KnownNamespaces;

  /// \brief Whether we have already loaded known namespaces from an extenal
  /// source.
  bool LoadedExternalKnownNamespaces;

  /// \brief Helper for CorrectTypo and CorrectTypoDelayed used to create and
  /// populate a new TypoCorrectionConsumer. Returns nullptr if typo correction
  /// should be skipped entirely.
  std::unique_ptr<TypoCorrectionConsumer>
  makeTypoCorrectionConsumer(const DeclarationNameInfo &Typo,
                             Sema::LookupNameKind LookupKind, Scope *S,
                             CXXScopeSpec *SS,
                             std::unique_ptr<CorrectionCandidateCallback> CCC,
                             DeclContext *MemberContext, bool EnteringContext,
                             const ObjCObjectPointerType *OPT,
                             bool ErrorRecovery);
#ifdef INTEL_CUSTOMIZATION
public:
  enum CEANSupportState {
    NoCEANAllowed,
    FullCEANAllowed
  };
private:
  /// \brief Allow CEAN constructs in expressions.
  llvm::SmallVector<CEANSupportState, 16> CEANStack;
  unsigned CEANLevelCounter;
public:
  void StartCEAN(CEANSupportState Flag) { CEANStack.push_back(Flag); }
  void EndCEAN() { CEANStack.pop_back(); }
  bool IsCEANAllowed() { return CEANStack.back() != NoCEANAllowed; }
  CEANSupportState GetCEANState() { return CEANStack.back(); }
#endif  // INTEL_CUSTOMIZATION
public:
  const TypoExprState &getTypoExprState(TypoExpr *TE) const;

  /// \brief Clears the state of the given TypoExpr.
  void clearDelayedTypo(TypoExpr *TE);

  /// \brief Look up a name, looking for a single declaration.  Return
  /// null if the results were absent, ambiguous, or overloaded.
  ///
  /// It is preferable to use the elaborated form and explicitly handle
  /// ambiguity and overloaded.
  NamedDecl *LookupSingleName(Scope *S, DeclarationName Name,
                              SourceLocation Loc,
                              LookupNameKind NameKind,
                              RedeclarationKind Redecl
                                = NotForRedeclaration);
  bool LookupName(LookupResult &R, Scope *S,
                  bool AllowBuiltinCreation = false);
  bool LookupQualifiedName(LookupResult &R, DeclContext *LookupCtx,
                           bool InUnqualifiedLookup = false);
  bool LookupQualifiedName(LookupResult &R, DeclContext *LookupCtx,
                           CXXScopeSpec &SS);
  bool LookupParsedName(LookupResult &R, Scope *S, CXXScopeSpec *SS,
                        bool AllowBuiltinCreation = false,
                        bool EnteringContext = false);
  ObjCProtocolDecl *LookupProtocol(IdentifierInfo *II, SourceLocation IdLoc,
                                   RedeclarationKind Redecl
                                     = NotForRedeclaration);
  bool LookupInSuper(LookupResult &R, CXXRecordDecl *Class);

  void LookupOverloadedOperatorName(OverloadedOperatorKind Op, Scope *S,
                                    QualType T1, QualType T2,
                                    UnresolvedSetImpl &Functions);
  void addOverloadedOperatorToUnresolvedSet(UnresolvedSetImpl &Functions,
                                            DeclAccessPair Operator,
                                            QualType T1, QualType T2);

  LabelDecl *LookupOrCreateLabel(IdentifierInfo *II, SourceLocation IdentLoc,
                                 SourceLocation GnuLabelLoc = SourceLocation());

  DeclContextLookupResult LookupConstructors(CXXRecordDecl *Class);
  CXXConstructorDecl *LookupDefaultConstructor(CXXRecordDecl *Class);
  CXXConstructorDecl *LookupCopyingConstructor(CXXRecordDecl *Class,
                                               unsigned Quals);
  CXXMethodDecl *LookupCopyingAssignment(CXXRecordDecl *Class, unsigned Quals,
                                         bool RValueThis, unsigned ThisQuals);
  CXXConstructorDecl *LookupMovingConstructor(CXXRecordDecl *Class,
                                              unsigned Quals);
  CXXMethodDecl *LookupMovingAssignment(CXXRecordDecl *Class, unsigned Quals,
                                        bool RValueThis, unsigned ThisQuals);
  CXXDestructorDecl *LookupDestructor(CXXRecordDecl *Class);

  bool checkLiteralOperatorId(const CXXScopeSpec &SS, const UnqualifiedId &Id);
  LiteralOperatorLookupResult LookupLiteralOperator(Scope *S, LookupResult &R,
                                                    ArrayRef<QualType> ArgTys,
                                                    bool AllowRaw,
                                                    bool AllowTemplate,
                                                    bool AllowStringTemplate);
  bool isKnownName(StringRef name);

  void ArgumentDependentLookup(DeclarationName Name, SourceLocation Loc,
                               ArrayRef<Expr *> Args, ADLResult &Functions);

  void LookupVisibleDecls(Scope *S, LookupNameKind Kind,
                          VisibleDeclConsumer &Consumer,
                          bool IncludeGlobalScope = true);
  void LookupVisibleDecls(DeclContext *Ctx, LookupNameKind Kind,
                          VisibleDeclConsumer &Consumer,
                          bool IncludeGlobalScope = true);

  enum CorrectTypoKind {
    CTK_NonError,     // CorrectTypo used in a non error recovery situation.
    CTK_ErrorRecovery // CorrectTypo used in normal error recovery.
  };

  TypoCorrection CorrectTypo(const DeclarationNameInfo &Typo,
                             Sema::LookupNameKind LookupKind,
                             Scope *S, CXXScopeSpec *SS,
                             std::unique_ptr<CorrectionCandidateCallback> CCC,
                             CorrectTypoKind Mode,
                             DeclContext *MemberContext = nullptr,
                             bool EnteringContext = false,
                             const ObjCObjectPointerType *OPT = nullptr,
                             bool RecordFailure = true);

  TypoExpr *CorrectTypoDelayed(const DeclarationNameInfo &Typo,
                               Sema::LookupNameKind LookupKind, Scope *S,
                               CXXScopeSpec *SS,
                               std::unique_ptr<CorrectionCandidateCallback> CCC,
                               TypoDiagnosticGenerator TDG,
                               TypoRecoveryCallback TRC, CorrectTypoKind Mode,
                               DeclContext *MemberContext = nullptr,
                               bool EnteringContext = false,
                               const ObjCObjectPointerType *OPT = nullptr);

  ExprResult
  CorrectDelayedTyposInExpr(Expr *E,
                            llvm::function_ref<ExprResult(Expr *)> Filter =
                                [](Expr *E) -> ExprResult { return E; });

  ExprResult
  CorrectDelayedTyposInExpr(ExprResult ER,
                            llvm::function_ref<ExprResult(Expr *)> Filter =
                                [](Expr *E) -> ExprResult { return E; }) {
    return ER.isInvalid() ? ER : CorrectDelayedTyposInExpr(ER.get(), Filter);
  }

  void diagnoseTypo(const TypoCorrection &Correction,
                    const PartialDiagnostic &TypoDiag,
                    bool ErrorRecovery = true);

  void diagnoseTypo(const TypoCorrection &Correction,
                    const PartialDiagnostic &TypoDiag,
                    const PartialDiagnostic &PrevNote,
                    bool ErrorRecovery = true);

  void FindAssociatedClassesAndNamespaces(SourceLocation InstantiationLoc,
                                          ArrayRef<Expr *> Args,
                                   AssociatedNamespaceSet &AssociatedNamespaces,
                                   AssociatedClassSet &AssociatedClasses);

  void FilterLookupForScope(LookupResult &R, DeclContext *Ctx, Scope *S,
                            bool ConsiderLinkage, bool AllowInlineNamespace);

  void DiagnoseAmbiguousLookup(LookupResult &Result);
  //@}

  ObjCInterfaceDecl *getObjCInterfaceDecl(IdentifierInfo *&Id,
                                          SourceLocation IdLoc,
                                          bool TypoCorrection = false);
  NamedDecl *LazilyCreateBuiltin(IdentifierInfo *II, unsigned ID,
                                 Scope *S, bool ForRedeclaration,
                                 SourceLocation Loc);
  NamedDecl *ImplicitlyDefineFunction(SourceLocation Loc, IdentifierInfo &II,
                                      Scope *S);
  void AddKnownFunctionAttributes(FunctionDecl *FD);

  // More parsing and symbol table subroutines.

  void ProcessPragmaWeak(Scope *S, Decl *D);
  // Decl attributes - this routine is the top level dispatcher.
  void ProcessDeclAttributes(Scope *S, Decl *D, const Declarator &PD);
  void ProcessDeclAttributeList(Scope *S, Decl *D, const AttributeList *AL,
                                bool IncludeCXX11Attributes = true);
  bool ProcessAccessDeclAttributeList(AccessSpecDecl *ASDecl,
                                      const AttributeList *AttrList);

  void checkUnusedDeclAttributes(Declarator &D);

  /// Determine if type T is a valid subject for a nonnull and similar
  /// attributes. By default, we look through references (the behavior used by
  /// nonnull), but if the second parameter is true, then we treat a reference
  /// type as valid.
  bool isValidPointerAttrType(QualType T, bool RefOkay = false);

  bool CheckRegparmAttr(const AttributeList &attr, unsigned &value);
  bool CheckCallingConvAttr(const AttributeList &attr, CallingConv &CC, 
                            const FunctionDecl *FD = nullptr);
  bool CheckNoReturnAttr(const AttributeList &attr);
  bool checkStringLiteralArgumentAttr(const AttributeList &Attr,
                                      unsigned ArgNum, StringRef &Str,
                                      SourceLocation *ArgLocation = nullptr);
  bool checkSectionName(SourceLocation LiteralLoc, StringRef Str);
  bool checkMSInheritanceAttrOnDefinition(
      CXXRecordDecl *RD, SourceRange Range, bool BestCase,
      MSInheritanceAttr::Spelling SemanticSpelling);

  void CheckAlignasUnderalignment(Decl *D);

  /// Adjust the calling convention of a method to be the ABI default if it
  /// wasn't specified explicitly.  This handles method types formed from
  /// function type typedefs and typename template arguments.
  void adjustMemberFunctionCC(QualType &T, bool IsStatic);

  // Check if there is an explicit attribute, but only look through parens.
  // The intent is to look for an attribute on the current declarator, but not
  // one that came from a typedef.
  bool hasExplicitCallingConv(QualType &T);

  /// Get the outermost AttributedType node that sets a calling convention.
  /// Valid types should not have multiple attributes with different CCs.
  const AttributedType *getCallingConvAttributedType(QualType T) const;

  /// \brief Stmt attributes - this routine is the top level dispatcher.
  StmtResult ProcessStmtAttributes(Stmt *Stmt, AttributeList *Attrs,
                                   SourceRange Range);

  void WarnConflictingTypedMethods(ObjCMethodDecl *Method,
                                   ObjCMethodDecl *MethodDecl,
                                   bool IsProtocolMethodDecl);

  void CheckConflictingOverridingMethod(ObjCMethodDecl *Method,
                                   ObjCMethodDecl *Overridden,
                                   bool IsProtocolMethodDecl);

  /// WarnExactTypedMethods - This routine issues a warning if method
  /// implementation declaration matches exactly that of its declaration.
  void WarnExactTypedMethods(ObjCMethodDecl *Method,
                             ObjCMethodDecl *MethodDecl,
                             bool IsProtocolMethodDecl);

  typedef llvm::SmallPtrSet<Selector, 8> SelectorSet;
  typedef llvm::DenseMap<Selector, ObjCMethodDecl*> ProtocolsMethodsMap;

  /// CheckImplementationIvars - This routine checks if the instance variables
  /// listed in the implelementation match those listed in the interface.
  void CheckImplementationIvars(ObjCImplementationDecl *ImpDecl,
                                ObjCIvarDecl **Fields, unsigned nIvars,
                                SourceLocation Loc);

  /// ImplMethodsVsClassMethods - This is main routine to warn if any method
  /// remains unimplemented in the class or category \@implementation.
  void ImplMethodsVsClassMethods(Scope *S, ObjCImplDecl* IMPDecl,
                                 ObjCContainerDecl* IDecl,
                                 bool IncompleteImpl = false);

  /// DiagnoseUnimplementedProperties - This routine warns on those properties
  /// which must be implemented by this implementation.
  void DiagnoseUnimplementedProperties(Scope *S, ObjCImplDecl* IMPDecl,
                                       ObjCContainerDecl *CDecl,
                                       bool SynthesizeProperties);

  /// DefaultSynthesizeProperties - This routine default synthesizes all
  /// properties which must be synthesized in the class's \@implementation.
  void DefaultSynthesizeProperties (Scope *S, ObjCImplDecl* IMPDecl,
                                    ObjCInterfaceDecl *IDecl);
  void DefaultSynthesizeProperties(Scope *S, Decl *D);

  /// IvarBacksCurrentMethodAccessor - This routine returns 'true' if 'IV' is
  /// an ivar synthesized for 'Method' and 'Method' is a property accessor
  /// declared in class 'IFace'.
  bool IvarBacksCurrentMethodAccessor(ObjCInterfaceDecl *IFace,
                                      ObjCMethodDecl *Method, ObjCIvarDecl *IV);
  
  /// DiagnoseUnusedBackingIvarInAccessor - Issue an 'unused' warning if ivar which
  /// backs the property is not used in the property's accessor.
  void DiagnoseUnusedBackingIvarInAccessor(Scope *S,
                                           const ObjCImplementationDecl *ImplD);
  
  /// GetIvarBackingPropertyAccessor - If method is a property setter/getter and
  /// it property has a backing ivar, returns this ivar; otherwise, returns NULL.
  /// It also returns ivar's property on success.
  ObjCIvarDecl *GetIvarBackingPropertyAccessor(const ObjCMethodDecl *Method,
                                               const ObjCPropertyDecl *&PDecl) const;
  
  /// Called by ActOnProperty to handle \@property declarations in
  /// class extensions.
  ObjCPropertyDecl *HandlePropertyInClassExtension(Scope *S,
                      SourceLocation AtLoc,
                      SourceLocation LParenLoc,
                      FieldDeclarator &FD,
                      Selector GetterSel,
                      Selector SetterSel,
                      const bool isAssign,
                      const bool isReadWrite,
                      const unsigned Attributes,
                      const unsigned AttributesAsWritten,
                      bool *isOverridingProperty,
                      TypeSourceInfo *T,
                      tok::ObjCKeywordKind MethodImplKind);

  /// Called by ActOnProperty and HandlePropertyInClassExtension to
  /// handle creating the ObjcPropertyDecl for a category or \@interface.
  ObjCPropertyDecl *CreatePropertyDecl(Scope *S,
                                       ObjCContainerDecl *CDecl,
                                       SourceLocation AtLoc,
                                       SourceLocation LParenLoc,
                                       FieldDeclarator &FD,
                                       Selector GetterSel,
                                       Selector SetterSel,
                                       const bool isAssign,
                                       const bool isReadWrite,
                                       const unsigned Attributes,
                                       const unsigned AttributesAsWritten,
                                       TypeSourceInfo *T,
                                       tok::ObjCKeywordKind MethodImplKind,
                                       DeclContext *lexicalDC = nullptr);

  /// AtomicPropertySetterGetterRules - This routine enforces the rule (via
  /// warning) when atomic property has one but not the other user-declared
  /// setter or getter.
  void AtomicPropertySetterGetterRules(ObjCImplDecl* IMPDecl,
                                       ObjCContainerDecl* IDecl);

  void DiagnoseOwningPropertyGetterSynthesis(const ObjCImplementationDecl *D);

  void DiagnoseMissingDesignatedInitOverrides(
                                          const ObjCImplementationDecl *ImplD,
                                          const ObjCInterfaceDecl *IFD);

  void DiagnoseDuplicateIvars(ObjCInterfaceDecl *ID, ObjCInterfaceDecl *SID);

  enum MethodMatchStrategy {
    MMS_loose,
    MMS_strict
  };

  /// MatchTwoMethodDeclarations - Checks if two methods' type match and returns
  /// true, or false, accordingly.
  bool MatchTwoMethodDeclarations(const ObjCMethodDecl *Method,
                                  const ObjCMethodDecl *PrevMethod,
                                  MethodMatchStrategy strategy = MMS_strict);

  /// MatchAllMethodDeclarations - Check methods declaraed in interface or
  /// or protocol against those declared in their implementations.
  void MatchAllMethodDeclarations(const SelectorSet &InsMap,
                                  const SelectorSet &ClsMap,
                                  SelectorSet &InsMapSeen,
                                  SelectorSet &ClsMapSeen,
                                  ObjCImplDecl* IMPDecl,
                                  ObjCContainerDecl* IDecl,
                                  bool &IncompleteImpl,
                                  bool ImmediateClass,
                                  bool WarnCategoryMethodImpl=false);

  /// CheckCategoryVsClassMethodMatches - Checks that methods implemented in
  /// category matches with those implemented in its primary class and
  /// warns each time an exact match is found.
  void CheckCategoryVsClassMethodMatches(ObjCCategoryImplDecl *CatIMP);

  /// \brief Add the given method to the list of globally-known methods.
  void addMethodToGlobalList(ObjCMethodList *List, ObjCMethodDecl *Method);

private:
  /// AddMethodToGlobalPool - Add an instance or factory method to the global
  /// pool. See descriptoin of AddInstanceMethodToGlobalPool.
  void AddMethodToGlobalPool(ObjCMethodDecl *Method, bool impl, bool instance);

  /// LookupMethodInGlobalPool - Returns the instance or factory method and
  /// optionally warns if there are multiple signatures.
  ObjCMethodDecl *LookupMethodInGlobalPool(Selector Sel, SourceRange R,
                                           bool receiverIdOrClass,
                                           bool warn, bool instance);

public:
  /// \brief - Returns instance or factory methods in global method pool for
  /// given selector. If no such method or only one method found, function returns
  /// false; otherwise, it returns true
  bool CollectMultipleMethodsInGlobalPool(Selector Sel,
                                          SmallVectorImpl<ObjCMethodDecl*>& Methods,
                                          bool instance);
    
  bool AreMultipleMethodsInGlobalPool(Selector Sel,
                                      bool instance);

private:
  /// \brief - Returns a selector which best matches given argument list or
  /// nullptr if none could be found
  ObjCMethodDecl *SelectBestMethod(Selector Sel, MultiExprArg Args,
                                   bool IsInstance);
    

  /// \brief Record the typo correction failure and return an empty correction.
  TypoCorrection FailedCorrection(IdentifierInfo *Typo, SourceLocation TypoLoc,
                                  bool RecordFailure = true) {
    if (RecordFailure)
      TypoCorrectionFailures[Typo].insert(TypoLoc);
    return TypoCorrection();
  }

public:
  /// AddInstanceMethodToGlobalPool - All instance methods in a translation
  /// unit are added to a global pool. This allows us to efficiently associate
  /// a selector with a method declaraation for purposes of typechecking
  /// messages sent to "id" (where the class of the object is unknown).
  void AddInstanceMethodToGlobalPool(ObjCMethodDecl *Method, bool impl=false) {
    AddMethodToGlobalPool(Method, impl, /*instance*/true);
  }

  /// AddFactoryMethodToGlobalPool - Same as above, but for factory methods.
  void AddFactoryMethodToGlobalPool(ObjCMethodDecl *Method, bool impl=false) {
    AddMethodToGlobalPool(Method, impl, /*instance*/false);
  }

  /// AddAnyMethodToGlobalPool - Add any method, instance or factory to global
  /// pool.
  void AddAnyMethodToGlobalPool(Decl *D);

  /// LookupInstanceMethodInGlobalPool - Returns the method and warns if
  /// there are multiple signatures.
  ObjCMethodDecl *LookupInstanceMethodInGlobalPool(Selector Sel, SourceRange R,
                                                   bool receiverIdOrClass=false,
                                                   bool warn=true) {
    return LookupMethodInGlobalPool(Sel, R, receiverIdOrClass,
                                    warn, /*instance*/true);
  }

  /// LookupFactoryMethodInGlobalPool - Returns the method and warns if
  /// there are multiple signatures.
  ObjCMethodDecl *LookupFactoryMethodInGlobalPool(Selector Sel, SourceRange R,
                                                  bool receiverIdOrClass=false,
                                                  bool warn=true) {
    return LookupMethodInGlobalPool(Sel, R, receiverIdOrClass,
                                    warn, /*instance*/false);
  }

  const ObjCMethodDecl *SelectorsForTypoCorrection(Selector Sel,
                              QualType ObjectType=QualType());
  /// LookupImplementedMethodInGlobalPool - Returns the method which has an
  /// implementation.
  ObjCMethodDecl *LookupImplementedMethodInGlobalPool(Selector Sel);

  /// CollectIvarsToConstructOrDestruct - Collect those ivars which require
  /// initialization.
  void CollectIvarsToConstructOrDestruct(ObjCInterfaceDecl *OI,
                                  SmallVectorImpl<ObjCIvarDecl*> &Ivars);

  //===--------------------------------------------------------------------===//
  // Statement Parsing Callbacks: SemaStmt.cpp.
public:
  class FullExprArg {
  public:
    FullExprArg(Sema &actions) : E(nullptr) { }

    ExprResult release() {
      return E;
    }

    Expr *get() const { return E; }

    Expr *operator->() {
      return E;
    }

  private:
    // FIXME: No need to make the entire Sema class a friend when it's just
    // Sema::MakeFullExpr that needs access to the constructor below.
    friend class Sema;

    explicit FullExprArg(Expr *expr) : E(expr) {}

    Expr *E;
  };

  FullExprArg MakeFullExpr(Expr *Arg) {
    return MakeFullExpr(Arg, Arg ? Arg->getExprLoc() : SourceLocation());
  }
  FullExprArg MakeFullExpr(Expr *Arg, SourceLocation CC) {
    return FullExprArg(ActOnFinishFullExpr(Arg, CC).get());
  }
  FullExprArg MakeFullDiscardedValueExpr(Expr *Arg) {
    ExprResult FE =
      ActOnFinishFullExpr(Arg, Arg ? Arg->getExprLoc() : SourceLocation(),
                          /*DiscardedValue*/ true);
    return FullExprArg(FE.get());
  }

  StmtResult ActOnExprStmt(ExprResult Arg);
  StmtResult ActOnExprStmtError();

  StmtResult ActOnNullStmt(SourceLocation SemiLoc,
                           bool HasLeadingEmptyMacro = false);

  void ActOnStartOfCompoundStmt();
  void ActOnFinishOfCompoundStmt();
  StmtResult ActOnCompoundStmt(SourceLocation L, SourceLocation R,
                               ArrayRef<Stmt *> Elts, bool isStmtExpr);

  /// \brief A RAII object to enter scope of a compound statement.
  class CompoundScopeRAII {
  public:
    CompoundScopeRAII(Sema &S): S(S) {
      S.ActOnStartOfCompoundStmt();
    }

    ~CompoundScopeRAII() {
      S.ActOnFinishOfCompoundStmt();
    }

  private:
    Sema &S;
  };

  /// An RAII helper that pops function a function scope on exit.
  struct FunctionScopeRAII {
    Sema &S;
    bool Active;
    FunctionScopeRAII(Sema &S) : S(S), Active(true) {}
    ~FunctionScopeRAII() {
      if (Active)
        S.PopFunctionScopeInfo();
    }
    void disable() { Active = false; }
  };

  StmtResult ActOnDeclStmt(DeclGroupPtrTy Decl,
                                   SourceLocation StartLoc,
                                   SourceLocation EndLoc);
  void ActOnForEachDeclStmt(DeclGroupPtrTy Decl);
  StmtResult ActOnForEachLValueExpr(Expr *E);
  StmtResult ActOnCaseStmt(SourceLocation CaseLoc, Expr *LHSVal,
                                   SourceLocation DotDotDotLoc, Expr *RHSVal,
                                   SourceLocation ColonLoc);
  void ActOnCaseStmtBody(Stmt *CaseStmt, Stmt *SubStmt);

  StmtResult ActOnDefaultStmt(SourceLocation DefaultLoc,
                                      SourceLocation ColonLoc,
                                      Stmt *SubStmt, Scope *CurScope);
  StmtResult ActOnLabelStmt(SourceLocation IdentLoc, LabelDecl *TheDecl,
                            SourceLocation ColonLoc, Stmt *SubStmt);

  StmtResult ActOnAttributedStmt(SourceLocation AttrLoc,
                                 ArrayRef<const Attr*> Attrs,
                                 Stmt *SubStmt);

  StmtResult ActOnIfStmt(SourceLocation IfLoc,
                         FullExprArg CondVal, Decl *CondVar,
                         Stmt *ThenVal,
                         SourceLocation ElseLoc, Stmt *ElseVal);
  StmtResult ActOnStartOfSwitchStmt(SourceLocation SwitchLoc,
                                            Expr *Cond,
                                            Decl *CondVar);
  StmtResult ActOnFinishSwitchStmt(SourceLocation SwitchLoc,
                                           Stmt *Switch, Stmt *Body);
  StmtResult ActOnWhileStmt(SourceLocation WhileLoc,
                            FullExprArg Cond,
                            Decl *CondVar, Stmt *Body);
  StmtResult ActOnDoStmt(SourceLocation DoLoc, Stmt *Body,
                                 SourceLocation WhileLoc,
                                 SourceLocation CondLParen, Expr *Cond,
                                 SourceLocation CondRParen);

  void CheckForLoopConditionalStatement(Expr *Second, Expr *Third, Stmt *Body); //***INTEL

  StmtResult ActOnForStmt(SourceLocation ForLoc,
                          SourceLocation LParenLoc,
                          Stmt *First, FullExprArg Second,
                          Decl *SecondVar,
                          FullExprArg Third,
                          SourceLocation RParenLoc,
                          Stmt *Body);
  ExprResult CheckObjCForCollectionOperand(SourceLocation forLoc,
                                           Expr *collection);
  StmtResult ActOnObjCForCollectionStmt(SourceLocation ForColLoc,
                                        Stmt *First, Expr *collection,
                                        SourceLocation RParenLoc);
  StmtResult FinishObjCForCollectionStmt(Stmt *ForCollection, Stmt *Body);

  enum BuildForRangeKind {
    /// Initial building of a for-range statement.
    BFRK_Build,
    /// Instantiation or recovery rebuild of a for-range statement. Don't
    /// attempt any typo-correction.
    BFRK_Rebuild,
    /// Determining whether a for-range statement could be built. Avoid any
    /// unnecessary or irreversible actions.
    BFRK_Check
  };

  StmtResult ActOnCXXForRangeStmt(SourceLocation ForLoc, Stmt *LoopVar,
                                  SourceLocation ColonLoc, Expr *Collection,
                                  SourceLocation RParenLoc,
                                  BuildForRangeKind Kind);
  StmtResult BuildCXXForRangeStmt(SourceLocation ForLoc,
                                  SourceLocation ColonLoc,
                                  Stmt *RangeDecl, Stmt *BeginEndDecl,
                                  Expr *Cond, Expr *Inc,
                                  Stmt *LoopVarDecl,
                                  SourceLocation RParenLoc,
                                  BuildForRangeKind Kind);
  StmtResult FinishCXXForRangeStmt(Stmt *ForRange, Stmt *Body);

  StmtResult ActOnGotoStmt(SourceLocation GotoLoc,
                           SourceLocation LabelLoc,
                           LabelDecl *TheDecl);
  StmtResult ActOnIndirectGotoStmt(SourceLocation GotoLoc,
                                   SourceLocation StarLoc,
                                   Expr *DestExp);
  StmtResult ActOnContinueStmt(SourceLocation ContinueLoc, Scope *CurScope);
  StmtResult ActOnBreakStmt(SourceLocation BreakLoc, Scope *CurScope);

  void ActOnCapturedRegionStart(SourceLocation Loc, Scope *CurScope,
                                CapturedRegionKind Kind, unsigned NumParams);
  typedef std::pair<StringRef, QualType> CapturedParamNameType;
  void ActOnCapturedRegionStart(SourceLocation Loc, Scope *CurScope,
                                CapturedRegionKind Kind,
                                ArrayRef<CapturedParamNameType> Params);
  StmtResult ActOnCapturedRegionEnd(Stmt *S);
  void ActOnCapturedRegionError();
  RecordDecl *CreateCapturedStmtRecordDecl(CapturedDecl *&CD,
                                           SourceLocation Loc,
                                           unsigned NumParams);
  VarDecl *getCopyElisionCandidate(QualType ReturnType, Expr *E,
                                   bool AllowFunctionParameters);
  bool isCopyElisionCandidate(QualType ReturnType, const VarDecl *VD,
                              bool AllowFunctionParameters);

  StmtResult ActOnReturnStmt(SourceLocation ReturnLoc, Expr *RetValExp,
                             Scope *CurScope);
  StmtResult BuildReturnStmt(SourceLocation ReturnLoc, Expr *RetValExp);
  StmtResult ActOnCapScopeReturnStmt(SourceLocation ReturnLoc, Expr *RetValExp);
#ifdef INTEL_CUSTOMIZATION
  void DiagnoseCilkSpawn(Stmt *S, bool isStmtExpr = false);
  void DiagnoseCilkElemental(FunctionDecl *D, Stmt *S);
  bool DiagnoseElementalAttributes(FunctionDecl *FD);
  Expr *CheckCilkVecLengthArg(Expr *E);
  Expr *CheckCilkLinearArg(Expr *E);

  StmtResult ActOnCilkSyncStmt(SourceLocation SyncLoc);
  ExprResult ActOnCilkSpawnCall(SourceLocation SpawnLoc, Expr *E);
  ExprResult BuildCilkSpawnCall(SourceLocation SpawnLoc, Expr *E);

  /// \brief Convert a full expression into a CilkSpawnExpr.
  ExprResult BuildCilkSpawnExpr(Expr *E);

  /// \brief Convert a declaration initialized by a Cilk spawn call into
  /// a CilkSpawnDecl.
  CilkSpawnDecl *BuildCilkSpawnDecl(Decl *D);

  bool DiagCilkSpawnFullExpr(Expr *E);
  StmtResult ActOnCilkForGrainsizePragma(Expr *GrainsizeExpr,
                                         Stmt *CilkFor,
                                         SourceLocation LocStart);

  bool CheckIfBodyModifiesLoopControlVar(Stmt *Body);

  StmtResult ActOnCilkForStmt(SourceLocation CilkForLoc,
                              SourceLocation LParenLoc,
                              Stmt *First, FullExprArg Second,
                              FullExprArg Third,
                              SourceLocation RParenLoc,
                              Stmt *Body);

  StmtResult BuildCilkForStmt(SourceLocation CilkForLoc,
                              SourceLocation LParenLoc,
                              Stmt *Init, Expr *Cond, Expr *Inc,
                              SourceLocation RParenLoc, Stmt *Body,
                              Expr *LoopCount, Expr *Stride,
                              QualType SpanType);

  void ActOnStartOfCilkForStmt(SourceLocation CilkForLoc, Scope *CurScope,
                               StmtResult FirstPart);

  void ActOnCilkForStmtError();

  ExprResult CalculateCilkForLoopCount(SourceLocation CilkForLoc, Expr *Span,
                                       Expr *Increment, Expr *StrideExpr,
                                       int Dir, BinaryOperatorKind Opcode);

  ExprResult ActOnCustomIdExpression(Scope *CurScope, CXXScopeSpec &ScopeSpec,
                                     const DeclarationNameInfo &Id);
#endif  // INTEL_CUSTOMIZATION

  StmtResult ActOnGCCAsmStmt(SourceLocation AsmLoc, bool IsSimple,
                             bool IsVolatile, unsigned NumOutputs,
                             unsigned NumInputs, IdentifierInfo **Names,
                             MultiExprArg Constraints, MultiExprArg Exprs,
                             Expr *AsmString, MultiExprArg Clobbers,
                             SourceLocation RParenLoc);

  ExprResult LookupInlineAsmIdentifier(CXXScopeSpec &SS,
                                       SourceLocation TemplateKWLoc,
                                       UnqualifiedId &Id,
                                       llvm::InlineAsmIdentifierInfo &Info,
                                       bool IsUnevaluatedContext);
  bool LookupInlineAsmField(StringRef Base, StringRef Member,
                            unsigned &Offset, SourceLocation AsmLoc);
  StmtResult ActOnMSAsmStmt(SourceLocation AsmLoc, SourceLocation LBraceLoc,
                            ArrayRef<Token> AsmToks,
                            StringRef AsmString,
                            unsigned NumOutputs, unsigned NumInputs,
                            ArrayRef<StringRef> Constraints,
                            ArrayRef<StringRef> Clobbers,
                            ArrayRef<Expr*> Exprs,
                            SourceLocation EndLoc);
  LabelDecl *GetOrCreateMSAsmLabel(StringRef ExternalLabelName,
                                   SourceLocation Location,
                                   bool AlwaysCreate);

  VarDecl *BuildObjCExceptionDecl(TypeSourceInfo *TInfo, QualType ExceptionType,
                                  SourceLocation StartLoc,
                                  SourceLocation IdLoc, IdentifierInfo *Id,
                                  bool Invalid = false);

  Decl *ActOnObjCExceptionDecl(Scope *S, Declarator &D);

  StmtResult ActOnObjCAtCatchStmt(SourceLocation AtLoc, SourceLocation RParen,
                                  Decl *Parm, Stmt *Body);

  StmtResult ActOnObjCAtFinallyStmt(SourceLocation AtLoc, Stmt *Body);

  StmtResult ActOnObjCAtTryStmt(SourceLocation AtLoc, Stmt *Try,
                                MultiStmtArg Catch, Stmt *Finally);

  StmtResult BuildObjCAtThrowStmt(SourceLocation AtLoc, Expr *Throw);
  StmtResult ActOnObjCAtThrowStmt(SourceLocation AtLoc, Expr *Throw,
                                  Scope *CurScope);
  ExprResult ActOnObjCAtSynchronizedOperand(SourceLocation atLoc,
                                            Expr *operand);
  StmtResult ActOnObjCAtSynchronizedStmt(SourceLocation AtLoc,
                                         Expr *SynchExpr,
                                         Stmt *SynchBody);

  StmtResult ActOnObjCAutoreleasePoolStmt(SourceLocation AtLoc, Stmt *Body);

  VarDecl *BuildExceptionDeclaration(Scope *S, TypeSourceInfo *TInfo,
                                     SourceLocation StartLoc,
                                     SourceLocation IdLoc,
                                     IdentifierInfo *Id);

  Decl *ActOnExceptionDeclarator(Scope *S, Declarator &D);

  StmtResult ActOnCXXCatchBlock(SourceLocation CatchLoc,
                                Decl *ExDecl, Stmt *HandlerBlock);
  StmtResult ActOnCXXTryBlock(SourceLocation TryLoc, Stmt *TryBlock,
                              ArrayRef<Stmt *> Handlers);

  StmtResult ActOnSEHTryBlock(bool IsCXXTry, // try (true) or __try (false) ?
                              SourceLocation TryLoc, Stmt *TryBlock,
                              Stmt *Handler);
  StmtResult ActOnSEHExceptBlock(SourceLocation Loc,
                                 Expr *FilterExpr,
                                 Stmt *Block);
  StmtResult ActOnSEHFinallyBlock(SourceLocation Loc, Stmt *Block);
  StmtResult ActOnSEHLeaveStmt(SourceLocation Loc, Scope *CurScope);

  void DiagnoseReturnInConstructorExceptionHandler(CXXTryStmt *TryBlock);

  bool ShouldWarnIfUnusedFileScopedDecl(const DeclaratorDecl *D) const;

  /// \brief If it's a file scoped decl that must warn if not used, keep track
  /// of it.
  void MarkUnusedFileScopedDecl(const DeclaratorDecl *D);

  /// DiagnoseUnusedExprResult - If the statement passed in is an expression
  /// whose result is unused, warn.
  void DiagnoseUnusedExprResult(const Stmt *S);
  void DiagnoseUnusedNestedTypedefs(const RecordDecl *D);
  void DiagnoseUnusedDecl(const NamedDecl *ND);

  /// Emit \p DiagID if statement located on \p StmtLoc has a suspicious null
  /// statement as a \p Body, and it is located on the same line.
  ///
  /// This helps prevent bugs due to typos, such as:
  ///     if (condition);
  ///       do_stuff();
  void DiagnoseEmptyStmtBody(SourceLocation StmtLoc,
                             const Stmt *Body,
                             unsigned DiagID);

  /// Warn if a for/while loop statement \p S, which is followed by
  /// \p PossibleBody, has a suspicious null statement as a body.
  void DiagnoseEmptyLoopBody(const Stmt *S,
                             const Stmt *PossibleBody);

  /// Warn if a value is moved to itself.
  void DiagnoseSelfMove(const Expr *LHSExpr, const Expr *RHSExpr,
                        SourceLocation OpLoc);

  ParsingDeclState PushParsingDeclaration(sema::DelayedDiagnosticPool &pool) {
    return DelayedDiagnostics.push(pool);
  }
  void PopParsingDeclaration(ParsingDeclState state, Decl *decl);

  typedef ProcessingContextState ParsingClassState;
  ParsingClassState PushParsingClass() {
    return DelayedDiagnostics.pushUndelayed();
  }
  void PopParsingClass(ParsingClassState state) {
    DelayedDiagnostics.popUndelayed(state);
  }

  void redelayDiagnostics(sema::DelayedDiagnosticPool &pool);

  enum AvailabilityDiagnostic { AD_Deprecation, AD_Unavailable };

  void EmitAvailabilityWarning(AvailabilityDiagnostic AD,
                               NamedDecl *D, StringRef Message,
                               SourceLocation Loc,
                               const ObjCInterfaceDecl *UnknownObjCClass,
                               const ObjCPropertyDecl  *ObjCProperty,
                               bool ObjCPropertyAccess);

  bool makeUnavailableInSystemHeader(SourceLocation loc,
                                     StringRef message);

  //===--------------------------------------------------------------------===//
  // Expression Parsing Callbacks: SemaExpr.cpp.

  bool CanUseDecl(NamedDecl *D);
  bool DiagnoseUseOfDecl(NamedDecl *D, SourceLocation Loc,
                         const ObjCInterfaceDecl *UnknownObjCClass=nullptr,
                         bool ObjCPropertyAccess=false);
  void NoteDeletedFunction(FunctionDecl *FD);
  std::string getDeletedOrUnavailableSuffix(const FunctionDecl *FD);
  bool DiagnosePropertyAccessorMismatch(ObjCPropertyDecl *PD,
                                        ObjCMethodDecl *Getter,
                                        SourceLocation Loc);
  void DiagnoseSentinelCalls(NamedDecl *D, SourceLocation Loc,
                             ArrayRef<Expr *> Args);

  void PushExpressionEvaluationContext(ExpressionEvaluationContext NewContext,
                                       Decl *LambdaContextDecl = nullptr,
                                       bool IsDecltype = false);
  enum ReuseLambdaContextDecl_t { ReuseLambdaContextDecl };
  void PushExpressionEvaluationContext(ExpressionEvaluationContext NewContext,
                                       ReuseLambdaContextDecl_t,
                                       bool IsDecltype = false);
  void PopExpressionEvaluationContext();

  void DiscardCleanupsInEvaluationContext();

  ExprResult TransformToPotentiallyEvaluated(Expr *E);
  ExprResult HandleExprEvaluationContextForTypeof(Expr *E);

  ExprResult ActOnConstantExpression(ExprResult Res);

  // Functions for marking a declaration referenced.  These functions also
  // contain the relevant logic for marking if a reference to a function or
  // variable is an odr-use (in the C++11 sense).  There are separate variants
  // for expressions referring to a decl; these exist because odr-use marking
  // needs to be delayed for some constant variables when we build one of the
  // named expressions.
  void MarkAnyDeclReferenced(SourceLocation Loc, Decl *D, bool OdrUse);
  void MarkFunctionReferenced(SourceLocation Loc, FunctionDecl *Func,
                              bool OdrUse = true);
  void MarkVariableReferenced(SourceLocation Loc, VarDecl *Var);
  void MarkDeclRefReferenced(DeclRefExpr *E);
  void MarkMemberReferenced(MemberExpr *E);

  void UpdateMarkingForLValueToRValue(Expr *E);
  void CleanupVarDeclMarking();

  enum TryCaptureKind {
    TryCapture_Implicit, TryCapture_ExplicitByVal, TryCapture_ExplicitByRef
  };

  /// \brief Try to capture the given variable.
  ///
  /// \param Var The variable to capture.
  ///
  /// \param Loc The location at which the capture occurs.
  ///
  /// \param Kind The kind of capture, which may be implicit (for either a
  /// block or a lambda), or explicit by-value or by-reference (for a lambda).
  ///
  /// \param EllipsisLoc The location of the ellipsis, if one is provided in
  /// an explicit lambda capture.
  ///
  /// \param BuildAndDiagnose Whether we are actually supposed to add the
  /// captures or diagnose errors. If false, this routine merely check whether
  /// the capture can occur without performing the capture itself or complaining
  /// if the variable cannot be captured.
  ///
  /// \param CaptureType Will be set to the type of the field used to capture
  /// this variable in the innermost block or lambda. Only valid when the
  /// variable can be captured.
  ///
  /// \param DeclRefType Will be set to the type of a reference to the capture
  /// from within the current scope. Only valid when the variable can be
  /// captured.
  ///
  /// \param FunctionScopeIndexToStopAt If non-null, it points to the index
  /// of the FunctionScopeInfo stack beyond which we do not attempt to capture.
  /// This is useful when enclosing lambdas must speculatively capture 
  /// variables that may or may not be used in certain specializations of
  /// a nested generic lambda.
  /// 
  /// \returns true if an error occurred (i.e., the variable cannot be
  /// captured) and false if the capture succeeded.
  bool tryCaptureVariable(VarDecl *Var, SourceLocation Loc, TryCaptureKind Kind,
                          SourceLocation EllipsisLoc, bool BuildAndDiagnose,
                          QualType &CaptureType,
                          QualType &DeclRefType, 
                          const unsigned *const FunctionScopeIndexToStopAt);

  /// \brief Try to capture the given variable.
  bool tryCaptureVariable(VarDecl *Var, SourceLocation Loc,
                          TryCaptureKind Kind = TryCapture_Implicit,
                          SourceLocation EllipsisLoc = SourceLocation());

  /// \brief Checks if the variable must be captured.
  bool NeedToCaptureVariable(VarDecl *Var, SourceLocation Loc);

  /// \brief Given a variable, determine the type that a reference to that
  /// variable will have in the given scope.
  QualType getCapturedDeclRefType(VarDecl *Var, SourceLocation Loc);

  void MarkDeclarationsReferencedInType(SourceLocation Loc, QualType T);
  void MarkDeclarationsReferencedInExpr(Expr *E,
                                        bool SkipLocalVariables = false);

  /// \brief Try to recover by turning the given expression into a
  /// call.  Returns true if recovery was attempted or an error was
  /// emitted; this may also leave the ExprResult invalid.
  bool tryToRecoverWithCall(ExprResult &E, const PartialDiagnostic &PD,
                            bool ForceComplain = false,
                            bool (*IsPlausibleResult)(QualType) = nullptr);

  /// \brief Figure out if an expression could be turned into a call.
  bool tryExprAsCall(Expr &E, QualType &ZeroArgCallReturnTy,
                     UnresolvedSetImpl &NonTemplateOverloads);

  /// \brief Conditionally issue a diagnostic based on the current
  /// evaluation context.
  ///
  /// \param Statement If Statement is non-null, delay reporting the
  /// diagnostic until the function body is parsed, and then do a basic
  /// reachability analysis to determine if the statement is reachable.
  /// If it is unreachable, the diagnostic will not be emitted.
  bool DiagRuntimeBehavior(SourceLocation Loc, const Stmt *Statement,
                           const PartialDiagnostic &PD);

  // Primary Expressions.
  SourceRange getExprRange(Expr *E) const;

  ExprResult ActOnIdExpression(
      Scope *S, CXXScopeSpec &SS, SourceLocation TemplateKWLoc,
      UnqualifiedId &Id, bool HasTrailingLParen, bool IsAddressOfOperand,
      std::unique_ptr<CorrectionCandidateCallback> CCC = nullptr,
      bool IsInlineAsmIdentifier = false, Token *KeywordReplacement = nullptr);

  void DecomposeUnqualifiedId(const UnqualifiedId &Id,
                              TemplateArgumentListInfo &Buffer,
                              DeclarationNameInfo &NameInfo,
                              const TemplateArgumentListInfo *&TemplateArgs);

  bool
  DiagnoseEmptyLookup(Scope *S, CXXScopeSpec &SS, LookupResult &R,
                      std::unique_ptr<CorrectionCandidateCallback> CCC,
                      TemplateArgumentListInfo *ExplicitTemplateArgs = nullptr,
                      ArrayRef<Expr *> Args = None, TypoExpr **Out = nullptr);

  ExprResult LookupInObjCMethod(LookupResult &LookUp, Scope *S,
                                IdentifierInfo *II,
                                bool AllowBuiltinCreation=false);

  ExprResult ActOnDependentIdExpression(const CXXScopeSpec &SS,
                                        SourceLocation TemplateKWLoc,
                                        const DeclarationNameInfo &NameInfo,
                                        bool isAddressOfOperand,
                                const TemplateArgumentListInfo *TemplateArgs);

  ExprResult BuildDeclRefExpr(ValueDecl *D, QualType Ty,
                              ExprValueKind VK,
                              SourceLocation Loc,
                              const CXXScopeSpec *SS = nullptr);
  ExprResult
  BuildDeclRefExpr(ValueDecl *D, QualType Ty, ExprValueKind VK,
                   const DeclarationNameInfo &NameInfo,
                   const CXXScopeSpec *SS = nullptr,
                   NamedDecl *FoundD = nullptr,
                   const TemplateArgumentListInfo *TemplateArgs = nullptr);
  ExprResult
  BuildAnonymousStructUnionMemberReference(
      const CXXScopeSpec &SS,
      SourceLocation nameLoc,
      IndirectFieldDecl *indirectField,
      DeclAccessPair FoundDecl = DeclAccessPair::make(nullptr, AS_none),
      Expr *baseObjectExpr = nullptr,
      SourceLocation opLoc = SourceLocation());

  ExprResult BuildPossibleImplicitMemberExpr(const CXXScopeSpec &SS,
                                             SourceLocation TemplateKWLoc,
                                             LookupResult &R,
                                const TemplateArgumentListInfo *TemplateArgs);
  ExprResult BuildImplicitMemberExpr(const CXXScopeSpec &SS,
                                     SourceLocation TemplateKWLoc,
                                     LookupResult &R,
                                const TemplateArgumentListInfo *TemplateArgs,
                                     bool IsDefiniteInstance);
  bool UseArgumentDependentLookup(const CXXScopeSpec &SS,
                                  const LookupResult &R,
                                  bool HasTrailingLParen);

  ExprResult BuildQualifiedDeclarationNameExpr(
      CXXScopeSpec &SS, const DeclarationNameInfo &NameInfo,
      bool IsAddressOfOperand, TypeSourceInfo **RecoveryTSI = nullptr);

  ExprResult BuildDependentDeclRefExpr(const CXXScopeSpec &SS,
                                       SourceLocation TemplateKWLoc,
                                const DeclarationNameInfo &NameInfo,
                                const TemplateArgumentListInfo *TemplateArgs);

  ExprResult BuildDeclarationNameExpr(const CXXScopeSpec &SS,
                                      LookupResult &R,
                                      bool NeedsADL,
                                      bool AcceptInvalidDecl = false);
  ExprResult BuildDeclarationNameExpr(
      const CXXScopeSpec &SS, const DeclarationNameInfo &NameInfo, NamedDecl *D,
      NamedDecl *FoundD = nullptr,
      const TemplateArgumentListInfo *TemplateArgs = nullptr,
      bool AcceptInvalidDecl = false);

  ExprResult BuildLiteralOperatorCall(LookupResult &R,
                      DeclarationNameInfo &SuffixInfo,
                      ArrayRef<Expr *> Args,
                      SourceLocation LitEndLoc,
                      TemplateArgumentListInfo *ExplicitTemplateArgs = nullptr);

  ExprResult BuildPredefinedExpr(SourceLocation Loc,
                                 PredefinedExpr::IdentType IT);
  ExprResult ActOnPredefinedExpr(SourceLocation Loc, tok::TokenKind Kind);
  ExprResult ActOnIntegerConstant(SourceLocation Loc, uint64_t Val);

  bool CheckLoopHintExpr(Expr *E, SourceLocation Loc);

  ExprResult ActOnNumericConstant(const Token &Tok, Scope *UDLScope = nullptr);
  ExprResult ActOnCharacterConstant(const Token &Tok,
                                    Scope *UDLScope = nullptr);
  ExprResult ActOnParenExpr(SourceLocation L, SourceLocation R, Expr *E);
  ExprResult ActOnParenListExpr(SourceLocation L,
                                SourceLocation R,
                                MultiExprArg Val);

  /// ActOnStringLiteral - The specified tokens were lexed as pasted string
  /// fragments (e.g. "foo" "bar" L"baz").
  ExprResult ActOnStringLiteral(ArrayRef<Token> StringToks,
                                Scope *UDLScope = nullptr);

  ExprResult ActOnGenericSelectionExpr(SourceLocation KeyLoc,
                                       SourceLocation DefaultLoc,
                                       SourceLocation RParenLoc,
                                       Expr *ControllingExpr,
                                       ArrayRef<ParsedType> ArgTypes,
                                       ArrayRef<Expr *> ArgExprs);
  ExprResult CreateGenericSelectionExpr(SourceLocation KeyLoc,
                                        SourceLocation DefaultLoc,
                                        SourceLocation RParenLoc,
                                        Expr *ControllingExpr,
                                        ArrayRef<TypeSourceInfo *> Types,
                                        ArrayRef<Expr *> Exprs);

  // Binary/Unary Operators.  'Tok' is the token for the operator.
  ExprResult CreateBuiltinUnaryOp(SourceLocation OpLoc, UnaryOperatorKind Opc,
                                  Expr *InputExpr);
  ExprResult BuildUnaryOp(Scope *S, SourceLocation OpLoc,
                          UnaryOperatorKind Opc, Expr *Input);
  ExprResult ActOnUnaryOp(Scope *S, SourceLocation OpLoc,
                          tok::TokenKind Op, Expr *Input);

  QualType CheckAddressOfOperand(ExprResult &Operand, SourceLocation OpLoc);

  ExprResult CreateUnaryExprOrTypeTraitExpr(TypeSourceInfo *TInfo,
                                            SourceLocation OpLoc,
                                            UnaryExprOrTypeTrait ExprKind,
                                            SourceRange R);
  ExprResult CreateUnaryExprOrTypeTraitExpr(Expr *E, SourceLocation OpLoc,
                                            UnaryExprOrTypeTrait ExprKind);
  ExprResult
    ActOnUnaryExprOrTypeTraitExpr(SourceLocation OpLoc,
                                  UnaryExprOrTypeTrait ExprKind,
                                  bool IsType, void *TyOrEx,
                                  const SourceRange &ArgRange);

  ExprResult CheckPlaceholderExpr(Expr *E);
  bool CheckVecStepExpr(Expr *E);

  bool CheckUnaryExprOrTypeTraitOperand(Expr *E, UnaryExprOrTypeTrait ExprKind);
  bool CheckUnaryExprOrTypeTraitOperand(QualType ExprType, SourceLocation OpLoc,
                                        SourceRange ExprRange,
                                        UnaryExprOrTypeTrait ExprKind);
  ExprResult ActOnSizeofParameterPackExpr(Scope *S,
                                          SourceLocation OpLoc,
                                          IdentifierInfo &Name,
                                          SourceLocation NameLoc,
                                          SourceLocation RParenLoc);
  ExprResult ActOnPostfixUnaryOp(Scope *S, SourceLocation OpLoc,
                                 tok::TokenKind Kind, Expr *Input);

  ExprResult ActOnArraySubscriptExpr(Scope *S, Expr *Base, SourceLocation LLoc,
                                     Expr *Idx, SourceLocation RLoc);
  ExprResult CreateBuiltinArraySubscriptExpr(Expr *Base, SourceLocation LLoc,
                                             Expr *Idx, SourceLocation RLoc);
#ifdef INTEL_CUSTOMIZATION
  ExprResult ActOnCEANIndexExpr(Scope *S, Expr *Base, Expr *LowerBound,
                                SourceLocation ColonLoc1, Expr *Length,
                                SourceLocation ColonLoc2, Expr *Stride);
  bool CheckCEANExpr(Scope *S, Expr *E);
  void ActOnStartCEANExpr(CEANSupportState Flag);
  void ActOnEndCEANExpr(Expr *E);
  StmtResult ActOnCEANExpr(Expr *E);
  StmtResult ActOnCEANIfStmt(Stmt *S);
  ExprResult ActOnCEANBuiltinExpr(Scope *S, SourceLocation StartLoc,
                                  unsigned Kind, ArrayRef<Expr *> Args,
                                  SourceLocation RParenLoc);
#endif  // INTEL_CUSTOMIZATION
  // This struct is for use by ActOnMemberAccess to allow
  // BuildMemberReferenceExpr to be able to reinvoke ActOnMemberAccess after
  // changing the access operator from a '.' to a '->' (to see if that is the
  // change needed to fix an error about an unknown member, e.g. when the class
  // defines a custom operator->).
  struct ActOnMemberAccessExtraArgs {
    Scope *S;
    UnqualifiedId &Id;
    Decl *ObjCImpDecl;
  };

  ExprResult BuildMemberReferenceExpr(
      Expr *Base, QualType BaseType, SourceLocation OpLoc, bool IsArrow,
      CXXScopeSpec &SS, SourceLocation TemplateKWLoc,
      NamedDecl *FirstQualifierInScope, const DeclarationNameInfo &NameInfo,
      const TemplateArgumentListInfo *TemplateArgs,
      ActOnMemberAccessExtraArgs *ExtraArgs = nullptr);

  ExprResult
  BuildMemberReferenceExpr(Expr *Base, QualType BaseType, SourceLocation OpLoc,
                           bool IsArrow, const CXXScopeSpec &SS,
                           SourceLocation TemplateKWLoc,
                           NamedDecl *FirstQualifierInScope, LookupResult &R,
                           const TemplateArgumentListInfo *TemplateArgs,
                           bool SuppressQualifierCheck = false,
                           ActOnMemberAccessExtraArgs *ExtraArgs = nullptr);

  ExprResult PerformMemberExprBaseConversion(Expr *Base, bool IsArrow);

  bool CheckQualifiedMemberReference(Expr *BaseExpr, QualType BaseType,
                                     const CXXScopeSpec &SS,
                                     const LookupResult &R);

  ExprResult ActOnDependentMemberExpr(Expr *Base, QualType BaseType,
                                      bool IsArrow, SourceLocation OpLoc,
                                      const CXXScopeSpec &SS,
                                      SourceLocation TemplateKWLoc,
                                      NamedDecl *FirstQualifierInScope,
                               const DeclarationNameInfo &NameInfo,
                               const TemplateArgumentListInfo *TemplateArgs);

  ExprResult ActOnMemberAccessExpr(Scope *S, Expr *Base,
                                   SourceLocation OpLoc,
                                   tok::TokenKind OpKind,
                                   CXXScopeSpec &SS,
                                   SourceLocation TemplateKWLoc,
                                   UnqualifiedId &Member,
                                   Decl *ObjCImpDecl);

  void ActOnDefaultCtorInitializers(Decl *CDtorDecl);
  bool ConvertArgumentsForCall(CallExpr *Call, Expr *Fn,
                               FunctionDecl *FDecl,
                               const FunctionProtoType *Proto,
                               ArrayRef<Expr *> Args,
                               SourceLocation RParenLoc,
                               bool ExecConfig = false);
  void CheckStaticArrayArgument(SourceLocation CallLoc,
                                ParmVarDecl *Param,
                                const Expr *ArgExpr);

  /// ActOnCallExpr - Handle a call to Fn with the specified array of arguments.
  /// This provides the location of the left/right parens and a list of comma
  /// locations.
  ExprResult ActOnCallExpr(Scope *S, Expr *Fn, SourceLocation LParenLoc,
                           MultiExprArg ArgExprs, SourceLocation RParenLoc,
                           Expr *ExecConfig = nullptr,
                           bool IsExecConfig = false);
  ExprResult BuildResolvedCallExpr(Expr *Fn, NamedDecl *NDecl,
                                   SourceLocation LParenLoc,
                                   ArrayRef<Expr *> Arg,
                                   SourceLocation RParenLoc,
                                   Expr *Config = nullptr,
                                   bool IsExecConfig = false);

  ExprResult ActOnCUDAExecConfigExpr(Scope *S, SourceLocation LLLLoc,
                                     MultiExprArg ExecConfig,
                                     SourceLocation GGGLoc);

  ExprResult ActOnCastExpr(Scope *S, SourceLocation LParenLoc,
                           Declarator &D, ParsedType &Ty,
                           SourceLocation RParenLoc, Expr *CastExpr);
  ExprResult BuildCStyleCastExpr(SourceLocation LParenLoc,
                                 TypeSourceInfo *Ty,
                                 SourceLocation RParenLoc,
                                 Expr *Op);
  CastKind PrepareScalarCast(ExprResult &src, QualType destType);

  /// \brief Build an altivec or OpenCL literal.
  ExprResult BuildVectorLiteral(SourceLocation LParenLoc,
                                SourceLocation RParenLoc, Expr *E,
                                TypeSourceInfo *TInfo);

  ExprResult MaybeConvertParenListExprToParenExpr(Scope *S, Expr *ME);

  ExprResult ActOnCompoundLiteral(SourceLocation LParenLoc,
                                  ParsedType Ty,
                                  SourceLocation RParenLoc,
                                  Expr *InitExpr);

  ExprResult BuildCompoundLiteralExpr(SourceLocation LParenLoc,
                                      TypeSourceInfo *TInfo,
                                      SourceLocation RParenLoc,
                                      Expr *LiteralExpr);

  ExprResult ActOnInitList(SourceLocation LBraceLoc,
                           MultiExprArg InitArgList,
                           SourceLocation RBraceLoc);

  ExprResult ActOnDesignatedInitializer(Designation &Desig,
                                        SourceLocation Loc,
                                        bool GNUSyntax,
                                        ExprResult Init);

private:
  static BinaryOperatorKind ConvertTokenKindToBinaryOpcode(tok::TokenKind Kind);

public:
  ExprResult ActOnBinOp(Scope *S, SourceLocation TokLoc,
                        tok::TokenKind Kind, Expr *LHSExpr, Expr *RHSExpr);
  ExprResult BuildBinOp(Scope *S, SourceLocation OpLoc,
                        BinaryOperatorKind Opc, Expr *LHSExpr, Expr *RHSExpr);
  ExprResult CreateBuiltinBinOp(SourceLocation OpLoc, BinaryOperatorKind Opc,
                                Expr *LHSExpr, Expr *RHSExpr);

  /// ActOnConditionalOp - Parse a ?: operation.  Note that 'LHS' may be null
  /// in the case of a the GNU conditional expr extension.
  ExprResult ActOnConditionalOp(SourceLocation QuestionLoc,
                                SourceLocation ColonLoc,
                                Expr *CondExpr, Expr *LHSExpr, Expr *RHSExpr);

  /// ActOnAddrLabel - Parse the GNU address of label extension: "&&foo".
  ExprResult ActOnAddrLabel(SourceLocation OpLoc, SourceLocation LabLoc,
                            LabelDecl *TheDecl);

  void ActOnStartStmtExpr();
  ExprResult ActOnStmtExpr(SourceLocation LPLoc, Stmt *SubStmt,
                           SourceLocation RPLoc); // "({..})"
  void ActOnStmtExprError();

  // __builtin_offsetof(type, identifier(.identifier|[expr])*)
  struct OffsetOfComponent {
    SourceLocation LocStart, LocEnd;
    bool isBrackets;  // true if [expr], false if .ident
    union {
      IdentifierInfo *IdentInfo;
      Expr *E;
    } U;
  };

  /// __builtin_offsetof(type, a.b[123][456].c)
  ExprResult BuildBuiltinOffsetOf(SourceLocation BuiltinLoc,
                                  TypeSourceInfo *TInfo,
                                  OffsetOfComponent *CompPtr,
                                  unsigned NumComponents,
                                  SourceLocation RParenLoc);
  ExprResult ActOnBuiltinOffsetOf(Scope *S,
                                  SourceLocation BuiltinLoc,
                                  SourceLocation TypeLoc,
                                  ParsedType ParsedArgTy,
                                  OffsetOfComponent *CompPtr,
                                  unsigned NumComponents,
                                  SourceLocation RParenLoc);

  // __builtin_choose_expr(constExpr, expr1, expr2)
  ExprResult ActOnChooseExpr(SourceLocation BuiltinLoc,
                             Expr *CondExpr, Expr *LHSExpr,
                             Expr *RHSExpr, SourceLocation RPLoc);

  // __builtin_va_arg(expr, type)
  ExprResult ActOnVAArg(SourceLocation BuiltinLoc, Expr *E, ParsedType Ty,
                        SourceLocation RPLoc);
  ExprResult BuildVAArgExpr(SourceLocation BuiltinLoc, Expr *E,
                            TypeSourceInfo *TInfo, SourceLocation RPLoc);

  // __null
  ExprResult ActOnGNUNullExpr(SourceLocation TokenLoc);

  bool CheckCaseExpression(Expr *E);

  /// \brief Describes the result of an "if-exists" condition check.
  enum IfExistsResult {
    /// \brief The symbol exists.
    IER_Exists,

    /// \brief The symbol does not exist.
    IER_DoesNotExist,

    /// \brief The name is a dependent name, so the results will differ
    /// from one instantiation to the next.
    IER_Dependent,

    /// \brief An error occurred.
    IER_Error
  };

  IfExistsResult
  CheckMicrosoftIfExistsSymbol(Scope *S, CXXScopeSpec &SS,
                               const DeclarationNameInfo &TargetNameInfo);

  IfExistsResult
  CheckMicrosoftIfExistsSymbol(Scope *S, SourceLocation KeywordLoc,
                               bool IsIfExists, CXXScopeSpec &SS,
                               UnqualifiedId &Name);

  StmtResult BuildMSDependentExistsStmt(SourceLocation KeywordLoc,
                                        bool IsIfExists,
                                        NestedNameSpecifierLoc QualifierLoc,
                                        DeclarationNameInfo NameInfo,
                                        Stmt *Nested);
  StmtResult ActOnMSDependentExistsStmt(SourceLocation KeywordLoc,
                                        bool IsIfExists,
                                        CXXScopeSpec &SS, UnqualifiedId &Name,
                                        Stmt *Nested);

  //===------------------------- "Block" Extension ------------------------===//

  /// ActOnBlockStart - This callback is invoked when a block literal is
  /// started.
  void ActOnBlockStart(SourceLocation CaretLoc, Scope *CurScope);

  /// ActOnBlockArguments - This callback allows processing of block arguments.
  /// If there are no arguments, this is still invoked.
  void ActOnBlockArguments(SourceLocation CaretLoc, Declarator &ParamInfo,
                           Scope *CurScope);

  /// ActOnBlockError - If there is an error parsing a block, this callback
  /// is invoked to pop the information about the block from the action impl.
  void ActOnBlockError(SourceLocation CaretLoc, Scope *CurScope);

  /// ActOnBlockStmtExpr - This is called when the body of a block statement
  /// literal was successfully completed.  ^(int x){...}
  ExprResult ActOnBlockStmtExpr(SourceLocation CaretLoc, Stmt *Body,
                                Scope *CurScope);

  //===---------------------------- Clang Extensions ----------------------===//

  /// __builtin_convertvector(...)
  ExprResult ActOnConvertVectorExpr(Expr *E, ParsedType ParsedDestTy,
                                    SourceLocation BuiltinLoc,
                                    SourceLocation RParenLoc);

  //===---------------------------- OpenCL Features -----------------------===//

  /// __builtin_astype(...)
  ExprResult ActOnAsTypeExpr(Expr *E, ParsedType ParsedDestTy,
                             SourceLocation BuiltinLoc,
                             SourceLocation RParenLoc);

  //===---------------------------- C++ Features --------------------------===//

  // Act on C++ namespaces
  Decl *ActOnStartNamespaceDef(Scope *S, SourceLocation InlineLoc,
                               SourceLocation NamespaceLoc,
                               SourceLocation IdentLoc,
                               IdentifierInfo *Ident,
                               SourceLocation LBrace,
                               AttributeList *AttrList);
  void ActOnFinishNamespaceDef(Decl *Dcl, SourceLocation RBrace);

  NamespaceDecl *getStdNamespace() const;
  NamespaceDecl *getOrCreateStdNamespace();

  CXXRecordDecl *getStdBadAlloc() const;

  /// \brief Tests whether Ty is an instance of std::initializer_list and, if
  /// it is and Element is not NULL, assigns the element type to Element.
  bool isStdInitializerList(QualType Ty, QualType *Element);

  /// \brief Looks for the std::initializer_list template and instantiates it
  /// with Element, or emits an error if it's not found.
  ///
  /// \returns The instantiated template, or null on error.
  QualType BuildStdInitializerList(QualType Element, SourceLocation Loc);

  /// \brief Determine whether Ctor is an initializer-list constructor, as
  /// defined in [dcl.init.list]p2.
  bool isInitListConstructor(const CXXConstructorDecl *Ctor);

  Decl *ActOnUsingDirective(Scope *CurScope,
                            SourceLocation UsingLoc,
                            SourceLocation NamespcLoc,
                            CXXScopeSpec &SS,
                            SourceLocation IdentLoc,
                            IdentifierInfo *NamespcName,
                            AttributeList *AttrList);

  void PushUsingDirective(Scope *S, UsingDirectiveDecl *UDir);

  Decl *ActOnNamespaceAliasDef(Scope *CurScope,
                               SourceLocation NamespaceLoc,
                               SourceLocation AliasLoc,
                               IdentifierInfo *Alias,
                               CXXScopeSpec &SS,
                               SourceLocation IdentLoc,
                               IdentifierInfo *Ident);

  void HideUsingShadowDecl(Scope *S, UsingShadowDecl *Shadow);
  bool CheckUsingShadowDecl(UsingDecl *UD, NamedDecl *Target,
                            const LookupResult &PreviousDecls,
                            UsingShadowDecl *&PrevShadow);
  UsingShadowDecl *BuildUsingShadowDecl(Scope *S, UsingDecl *UD,
                                        NamedDecl *Target,
                                        UsingShadowDecl *PrevDecl);

  bool CheckUsingDeclRedeclaration(SourceLocation UsingLoc,
                                   bool HasTypenameKeyword,
                                   const CXXScopeSpec &SS,
                                   SourceLocation NameLoc,
                                   const LookupResult &Previous);
  bool CheckUsingDeclQualifier(SourceLocation UsingLoc,
                               const CXXScopeSpec &SS,
                               const DeclarationNameInfo &NameInfo,
                               SourceLocation NameLoc);

  NamedDecl *BuildUsingDeclaration(Scope *S, AccessSpecifier AS,
                                   SourceLocation UsingLoc,
                                   CXXScopeSpec &SS,
                                   DeclarationNameInfo NameInfo,
                                   AttributeList *AttrList,
                                   bool IsInstantiation,
                                   bool HasTypenameKeyword,
                                   SourceLocation TypenameLoc);

  bool CheckInheritingConstructorUsingDecl(UsingDecl *UD);

  Decl *ActOnUsingDeclaration(Scope *CurScope,
                              AccessSpecifier AS,
                              bool HasUsingKeyword,
                              SourceLocation UsingLoc,
                              CXXScopeSpec &SS,
                              UnqualifiedId &Name,
                              AttributeList *AttrList,
                              bool HasTypenameKeyword,
                              SourceLocation TypenameLoc);
  Decl *ActOnAliasDeclaration(Scope *CurScope,
                              AccessSpecifier AS,
                              MultiTemplateParamsArg TemplateParams,
                              SourceLocation UsingLoc,
                              UnqualifiedId &Name,
                              AttributeList *AttrList,
                              TypeResult Type);

  /// BuildCXXConstructExpr - Creates a complete call to a constructor,
  /// including handling of its default argument expressions.
  ///
  /// \param ConstructKind - a CXXConstructExpr::ConstructionKind
  ExprResult
  BuildCXXConstructExpr(SourceLocation ConstructLoc, QualType DeclInitType,
                        CXXConstructorDecl *Constructor, MultiExprArg Exprs,
                        bool HadMultipleCandidates, bool IsListInitialization,
                        bool IsStdInitListInitialization,
                        bool RequiresZeroInit, unsigned ConstructKind,
                        SourceRange ParenRange);

  // FIXME: Can we remove this and have the above BuildCXXConstructExpr check if
  // the constructor can be elidable?
  ExprResult
  BuildCXXConstructExpr(SourceLocation ConstructLoc, QualType DeclInitType,
                        CXXConstructorDecl *Constructor, bool Elidable,
                        MultiExprArg Exprs, bool HadMultipleCandidates,
                        bool IsListInitialization,
                        bool IsStdInitListInitialization, bool RequiresZeroInit,
                        unsigned ConstructKind, SourceRange ParenRange);

  ExprResult BuildCXXDefaultInitExpr(SourceLocation Loc, FieldDecl *Field);

  /// BuildCXXDefaultArgExpr - Creates a CXXDefaultArgExpr, instantiating
  /// the default expr if needed.
  ExprResult BuildCXXDefaultArgExpr(SourceLocation CallLoc,
                                    FunctionDecl *FD,
                                    ParmVarDecl *Param);

  /// FinalizeVarWithDestructor - Prepare for calling destructor on the
  /// constructed variable.
  void FinalizeVarWithDestructor(VarDecl *VD, const RecordType *DeclInitType);

  /// \brief Helper class that collects exception specifications for
  /// implicitly-declared special member functions.
  class ImplicitExceptionSpecification {
    // Pointer to allow copying
    Sema *Self;
    // We order exception specifications thus:
    // noexcept is the most restrictive, but is only used in C++11.
    // throw() comes next.
    // Then a throw(collected exceptions)
    // Finally no specification, which is expressed as noexcept(false).
    // throw(...) is used instead if any called function uses it.
    ExceptionSpecificationType ComputedEST;
    llvm::SmallPtrSet<CanQualType, 4> ExceptionsSeen;
    SmallVector<QualType, 4> Exceptions;

    void ClearExceptions() {
      ExceptionsSeen.clear();
      Exceptions.clear();
    }

  public:
    explicit ImplicitExceptionSpecification(Sema &Self)
      : Self(&Self), ComputedEST(EST_BasicNoexcept) {
      if (!Self.getLangOpts().CPlusPlus11)
        ComputedEST = EST_DynamicNone;
    }

    /// \brief Get the computed exception specification type.
    ExceptionSpecificationType getExceptionSpecType() const {
      assert(ComputedEST != EST_ComputedNoexcept &&
             "noexcept(expr) should not be a possible result");
      return ComputedEST;
    }

    /// \brief The number of exceptions in the exception specification.
    unsigned size() const { return Exceptions.size(); }

    /// \brief The set of exceptions in the exception specification.
    const QualType *data() const { return Exceptions.data(); }

    /// \brief Integrate another called method into the collected data.
    void CalledDecl(SourceLocation CallLoc, const CXXMethodDecl *Method);

    /// \brief Integrate an invoked expression into the collected data.
    void CalledExpr(Expr *E);

    /// \brief Overwrite an EPI's exception specification with this
    /// computed exception specification.
    FunctionProtoType::ExceptionSpecInfo getExceptionSpec() const {
      FunctionProtoType::ExceptionSpecInfo ESI;
      ESI.Type = getExceptionSpecType();
      if (ESI.Type == EST_Dynamic) {
        ESI.Exceptions = Exceptions;
      } else if (ESI.Type == EST_None) {
        /// C++11 [except.spec]p14:
        ///   The exception-specification is noexcept(false) if the set of
        ///   potential exceptions of the special member function contains "any"
        ESI.Type = EST_ComputedNoexcept;
        ESI.NoexceptExpr = Self->ActOnCXXBoolLiteral(SourceLocation(),
                                                     tok::kw_false).get();
      }
      return ESI;
    }
  };

  /// \brief Determine what sort of exception specification a defaulted
  /// copy constructor of a class will have.
  ImplicitExceptionSpecification
  ComputeDefaultedDefaultCtorExceptionSpec(SourceLocation Loc,
                                           CXXMethodDecl *MD);

  /// \brief Determine what sort of exception specification a defaulted
  /// default constructor of a class will have, and whether the parameter
  /// will be const.
  ImplicitExceptionSpecification
  ComputeDefaultedCopyCtorExceptionSpec(CXXMethodDecl *MD);

  /// \brief Determine what sort of exception specification a defautled
  /// copy assignment operator of a class will have, and whether the
  /// parameter will be const.
  ImplicitExceptionSpecification
  ComputeDefaultedCopyAssignmentExceptionSpec(CXXMethodDecl *MD);

  /// \brief Determine what sort of exception specification a defaulted move
  /// constructor of a class will have.
  ImplicitExceptionSpecification
  ComputeDefaultedMoveCtorExceptionSpec(CXXMethodDecl *MD);

  /// \brief Determine what sort of exception specification a defaulted move
  /// assignment operator of a class will have.
  ImplicitExceptionSpecification
  ComputeDefaultedMoveAssignmentExceptionSpec(CXXMethodDecl *MD);

  /// \brief Determine what sort of exception specification a defaulted
  /// destructor of a class will have.
  ImplicitExceptionSpecification
  ComputeDefaultedDtorExceptionSpec(CXXMethodDecl *MD);

  /// \brief Determine what sort of exception specification an inheriting
  /// constructor of a class will have.
  ImplicitExceptionSpecification
  ComputeInheritingCtorExceptionSpec(CXXConstructorDecl *CD);

  /// \brief Evaluate the implicit exception specification for a defaulted
  /// special member function.
  void EvaluateImplicitExceptionSpec(SourceLocation Loc, CXXMethodDecl *MD);

  /// \brief Check the given exception-specification and update the
  /// exception specification information with the results.
  void checkExceptionSpecification(bool IsTopLevel,
                                   ExceptionSpecificationType EST,
                                   ArrayRef<ParsedType> DynamicExceptions,
                                   ArrayRef<SourceRange> DynamicExceptionRanges,
                                   Expr *NoexceptExpr,
                                   SmallVectorImpl<QualType> &Exceptions,
                                   FunctionProtoType::ExceptionSpecInfo &ESI);

  /// \brief Determine if we're in a case where we need to (incorrectly) eagerly
  /// parse an exception specification to work around a libstdc++ bug.
  bool isLibstdcxxEagerExceptionSpecHack(const Declarator &D);

  /// \brief Add an exception-specification to the given member function
  /// (or member function template). The exception-specification was parsed
  /// after the method itself was declared.
  void actOnDelayedExceptionSpecification(Decl *Method,
         ExceptionSpecificationType EST,
         SourceRange SpecificationRange,
         ArrayRef<ParsedType> DynamicExceptions,
         ArrayRef<SourceRange> DynamicExceptionRanges,
         Expr *NoexceptExpr);

  /// \brief Determine if a special member function should have a deleted
  /// definition when it is defaulted.
  bool ShouldDeleteSpecialMember(CXXMethodDecl *MD, CXXSpecialMember CSM,
                                 bool Diagnose = false);

  /// \brief Declare the implicit default constructor for the given class.
  ///
  /// \param ClassDecl The class declaration into which the implicit
  /// default constructor will be added.
  ///
  /// \returns The implicitly-declared default constructor.
  CXXConstructorDecl *DeclareImplicitDefaultConstructor(
                                                     CXXRecordDecl *ClassDecl);

  /// DefineImplicitDefaultConstructor - Checks for feasibility of
  /// defining this constructor as the default constructor.
  void DefineImplicitDefaultConstructor(SourceLocation CurrentLocation,
                                        CXXConstructorDecl *Constructor);

  /// \brief Declare the implicit destructor for the given class.
  ///
  /// \param ClassDecl The class declaration into which the implicit
  /// destructor will be added.
  ///
  /// \returns The implicitly-declared destructor.
  CXXDestructorDecl *DeclareImplicitDestructor(CXXRecordDecl *ClassDecl);

  /// DefineImplicitDestructor - Checks for feasibility of
  /// defining this destructor as the default destructor.
  void DefineImplicitDestructor(SourceLocation CurrentLocation,
                                CXXDestructorDecl *Destructor);

  /// \brief Build an exception spec for destructors that don't have one.
  ///
  /// C++11 says that user-defined destructors with no exception spec get one
  /// that looks as if the destructor was implicitly declared.
  void AdjustDestructorExceptionSpec(CXXRecordDecl *ClassDecl,
                                     CXXDestructorDecl *Destructor);

  /// \brief Declare all inheriting constructors for the given class.
  ///
  /// \param ClassDecl The class declaration into which the inheriting
  /// constructors will be added.
  void DeclareInheritingConstructors(CXXRecordDecl *ClassDecl);

  /// \brief Define the specified inheriting constructor.
  void DefineInheritingConstructor(SourceLocation UseLoc,
                                   CXXConstructorDecl *Constructor);

  /// \brief Declare the implicit copy constructor for the given class.
  ///
  /// \param ClassDecl The class declaration into which the implicit
  /// copy constructor will be added.
  ///
  /// \returns The implicitly-declared copy constructor.
  CXXConstructorDecl *DeclareImplicitCopyConstructor(CXXRecordDecl *ClassDecl);

  /// DefineImplicitCopyConstructor - Checks for feasibility of
  /// defining this constructor as the copy constructor.
  void DefineImplicitCopyConstructor(SourceLocation CurrentLocation,
                                     CXXConstructorDecl *Constructor);

  /// \brief Declare the implicit move constructor for the given class.
  ///
  /// \param ClassDecl The Class declaration into which the implicit
  /// move constructor will be added.
  ///
  /// \returns The implicitly-declared move constructor, or NULL if it wasn't
  /// declared.
  CXXConstructorDecl *DeclareImplicitMoveConstructor(CXXRecordDecl *ClassDecl);

  /// DefineImplicitMoveConstructor - Checks for feasibility of
  /// defining this constructor as the move constructor.
  void DefineImplicitMoveConstructor(SourceLocation CurrentLocation,
                                     CXXConstructorDecl *Constructor);

  /// \brief Declare the implicit copy assignment operator for the given class.
  ///
  /// \param ClassDecl The class declaration into which the implicit
  /// copy assignment operator will be added.
  ///
  /// \returns The implicitly-declared copy assignment operator.
  CXXMethodDecl *DeclareImplicitCopyAssignment(CXXRecordDecl *ClassDecl);

  /// \brief Defines an implicitly-declared copy assignment operator.
  void DefineImplicitCopyAssignment(SourceLocation CurrentLocation,
                                    CXXMethodDecl *MethodDecl);

  /// \brief Declare the implicit move assignment operator for the given class.
  ///
  /// \param ClassDecl The Class declaration into which the implicit
  /// move assignment operator will be added.
  ///
  /// \returns The implicitly-declared move assignment operator, or NULL if it
  /// wasn't declared.
  CXXMethodDecl *DeclareImplicitMoveAssignment(CXXRecordDecl *ClassDecl);

  /// \brief Defines an implicitly-declared move assignment operator.
  void DefineImplicitMoveAssignment(SourceLocation CurrentLocation,
                                    CXXMethodDecl *MethodDecl);

  /// \brief Force the declaration of any implicitly-declared members of this
  /// class.
  void ForceDeclarationOfImplicitMembers(CXXRecordDecl *Class);

  /// \brief Determine whether the given function is an implicitly-deleted
  /// special member function.
  bool isImplicitlyDeleted(FunctionDecl *FD);

  /// \brief Check whether 'this' shows up in the type of a static member
  /// function after the (naturally empty) cv-qualifier-seq would be.
  ///
  /// \returns true if an error occurred.
  bool checkThisInStaticMemberFunctionType(CXXMethodDecl *Method);

  /// \brief Whether this' shows up in the exception specification of a static
  /// member function.
  bool checkThisInStaticMemberFunctionExceptionSpec(CXXMethodDecl *Method);

  /// \brief Check whether 'this' shows up in the attributes of the given
  /// static member function.
  ///
  /// \returns true if an error occurred.
  bool checkThisInStaticMemberFunctionAttributes(CXXMethodDecl *Method);

  /// MaybeBindToTemporary - If the passed in expression has a record type with
  /// a non-trivial destructor, this will return CXXBindTemporaryExpr. Otherwise
  /// it simply returns the passed in expression.
  ExprResult MaybeBindToTemporary(Expr *E);

  bool CompleteConstructorCall(CXXConstructorDecl *Constructor,
                               MultiExprArg ArgsPtr,
                               SourceLocation Loc,
                               SmallVectorImpl<Expr*> &ConvertedArgs,
                               bool AllowExplicit = false,
                               bool IsListInitialization = false);

  ParsedType getInheritingConstructorName(CXXScopeSpec &SS,
                                          SourceLocation NameLoc,
                                          IdentifierInfo &Name);

  ParsedType getDestructorName(SourceLocation TildeLoc,
                               IdentifierInfo &II, SourceLocation NameLoc,
                               Scope *S, CXXScopeSpec &SS,
                               ParsedType ObjectType,
                               bool EnteringContext);

  ParsedType getDestructorType(const DeclSpec& DS, ParsedType ObjectType);

  // Checks that reinterpret casts don't have undefined behavior.
  void CheckCompatibleReinterpretCast(QualType SrcType, QualType DestType,
                                      bool IsDereference, SourceRange Range);

  /// ActOnCXXNamedCast - Parse {dynamic,static,reinterpret,const}_cast's.
  ExprResult ActOnCXXNamedCast(SourceLocation OpLoc,
                               tok::TokenKind Kind,
                               SourceLocation LAngleBracketLoc,
                               Declarator &D,
                               SourceLocation RAngleBracketLoc,
                               SourceLocation LParenLoc,
                               Expr *E,
                               SourceLocation RParenLoc);

  ExprResult BuildCXXNamedCast(SourceLocation OpLoc,
                               tok::TokenKind Kind,
                               TypeSourceInfo *Ty,
                               Expr *E,
                               SourceRange AngleBrackets,
                               SourceRange Parens);

  ExprResult BuildCXXTypeId(QualType TypeInfoType,
                            SourceLocation TypeidLoc,
                            TypeSourceInfo *Operand,
                            SourceLocation RParenLoc);
  ExprResult BuildCXXTypeId(QualType TypeInfoType,
                            SourceLocation TypeidLoc,
                            Expr *Operand,
                            SourceLocation RParenLoc);

  /// ActOnCXXTypeid - Parse typeid( something ).
  ExprResult ActOnCXXTypeid(SourceLocation OpLoc,
                            SourceLocation LParenLoc, bool isType,
                            void *TyOrExpr,
                            SourceLocation RParenLoc);

  ExprResult BuildCXXUuidof(QualType TypeInfoType,
                            SourceLocation TypeidLoc,
                            TypeSourceInfo *Operand,
                            SourceLocation RParenLoc);
  ExprResult BuildCXXUuidof(QualType TypeInfoType,
                            SourceLocation TypeidLoc,
                            Expr *Operand,
                            SourceLocation RParenLoc);

  /// ActOnCXXUuidof - Parse __uuidof( something ).
  ExprResult ActOnCXXUuidof(SourceLocation OpLoc,
                            SourceLocation LParenLoc, bool isType,
                            void *TyOrExpr,
                            SourceLocation RParenLoc);

  /// \brief Handle a C++1z fold-expression: ( expr op ... op expr ).
  ExprResult ActOnCXXFoldExpr(SourceLocation LParenLoc, Expr *LHS,
                              tok::TokenKind Operator,
                              SourceLocation EllipsisLoc, Expr *RHS,
                              SourceLocation RParenLoc);
  ExprResult BuildCXXFoldExpr(SourceLocation LParenLoc, Expr *LHS,
                              BinaryOperatorKind Operator,
                              SourceLocation EllipsisLoc, Expr *RHS,
                              SourceLocation RParenLoc);
  ExprResult BuildEmptyCXXFoldExpr(SourceLocation EllipsisLoc,
                                   BinaryOperatorKind Operator);

  //// ActOnCXXThis -  Parse 'this' pointer.
  ExprResult ActOnCXXThis(SourceLocation loc);

  /// \brief Try to retrieve the type of the 'this' pointer.
  ///
  /// \returns The type of 'this', if possible. Otherwise, returns a NULL type.
  QualType getCurrentThisType();

  /// \brief When non-NULL, the C++ 'this' expression is allowed despite the
  /// current context not being a non-static member function. In such cases,
  /// this provides the type used for 'this'.
  QualType CXXThisTypeOverride;

  /// \brief RAII object used to temporarily allow the C++ 'this' expression
  /// to be used, with the given qualifiers on the current class type.
  class CXXThisScopeRAII {
    Sema &S;
    QualType OldCXXThisTypeOverride;
    bool Enabled;

  public:
    /// \brief Introduce a new scope where 'this' may be allowed (when enabled),
    /// using the given declaration (which is either a class template or a
    /// class) along with the given qualifiers.
    /// along with the qualifiers placed on '*this'.
    CXXThisScopeRAII(Sema &S, Decl *ContextDecl, unsigned CXXThisTypeQuals,
                     bool Enabled = true);

    ~CXXThisScopeRAII();
  };

  /// \brief Make sure the value of 'this' is actually available in the current
  /// context, if it is a potentially evaluated context.
  ///
  /// \param Loc The location at which the capture of 'this' occurs.
  ///
  /// \param Explicit Whether 'this' is explicitly captured in a lambda
  /// capture list.
  ///
  /// \param FunctionScopeIndexToStopAt If non-null, it points to the index
  /// of the FunctionScopeInfo stack beyond which we do not attempt to capture.
  /// This is useful when enclosing lambdas must speculatively capture 
  /// 'this' that may or may not be used in certain specializations of
  /// a nested generic lambda (depending on whether the name resolves to 
  /// a non-static member function or a static function).
  /// \return returns 'true' if failed, 'false' if success.
  bool CheckCXXThisCapture(SourceLocation Loc, bool Explicit = false, 
      bool BuildAndDiagnose = true,
      const unsigned *const FunctionScopeIndexToStopAt = nullptr);

  /// \brief Determine whether the given type is the type of *this that is used
  /// outside of the body of a member function for a type that is currently
  /// being defined.
  bool isThisOutsideMemberFunctionBody(QualType BaseType);

  /// ActOnCXXBoolLiteral - Parse {true,false} literals.
  ExprResult ActOnCXXBoolLiteral(SourceLocation OpLoc, tok::TokenKind Kind);


  /// ActOnObjCBoolLiteral - Parse {__objc_yes,__objc_no} literals.
  ExprResult ActOnObjCBoolLiteral(SourceLocation OpLoc, tok::TokenKind Kind);

  /// ActOnCXXNullPtrLiteral - Parse 'nullptr'.
  ExprResult ActOnCXXNullPtrLiteral(SourceLocation Loc);

  //// ActOnCXXThrow -  Parse throw expressions.
  ExprResult ActOnCXXThrow(Scope *S, SourceLocation OpLoc, Expr *expr);
  ExprResult BuildCXXThrow(SourceLocation OpLoc, Expr *Ex,
                           bool IsThrownVarInScope);
  ExprResult CheckCXXThrowOperand(SourceLocation ThrowLoc, Expr *E,
                                  bool IsThrownVarInScope);

  /// ActOnCXXTypeConstructExpr - Parse construction of a specified type.
  /// Can be interpreted either as function-style casting ("int(x)")
  /// or class type construction ("ClassType(x,y,z)")
  /// or creation of a value-initialized type ("int()").
  ExprResult ActOnCXXTypeConstructExpr(ParsedType TypeRep,
                                       SourceLocation LParenLoc,
                                       MultiExprArg Exprs,
                                       SourceLocation RParenLoc);

  ExprResult BuildCXXTypeConstructExpr(TypeSourceInfo *Type,
                                       SourceLocation LParenLoc,
                                       MultiExprArg Exprs,
                                       SourceLocation RParenLoc);

  /// ActOnCXXNew - Parsed a C++ 'new' expression.
  ExprResult ActOnCXXNew(SourceLocation StartLoc, bool UseGlobal,
                         SourceLocation PlacementLParen,
                         MultiExprArg PlacementArgs,
                         SourceLocation PlacementRParen,
                         SourceRange TypeIdParens, Declarator &D,
                         Expr *Initializer);
  ExprResult BuildCXXNew(SourceRange Range, bool UseGlobal,
                         SourceLocation PlacementLParen,
                         MultiExprArg PlacementArgs,
                         SourceLocation PlacementRParen,
                         SourceRange TypeIdParens,
                         QualType AllocType,
                         TypeSourceInfo *AllocTypeInfo,
                         Expr *ArraySize,
                         SourceRange DirectInitRange,
                         Expr *Initializer,
                         bool TypeMayContainAuto = true);

  bool CheckAllocatedType(QualType AllocType, SourceLocation Loc,
                          SourceRange R);
  bool FindAllocationFunctions(SourceLocation StartLoc, SourceRange Range,
                               bool UseGlobal, QualType AllocType, bool IsArray,
                               MultiExprArg PlaceArgs,
                               FunctionDecl *&OperatorNew,
                               FunctionDecl *&OperatorDelete);
  bool FindAllocationOverload(SourceLocation StartLoc, SourceRange Range,
                              DeclarationName Name, MultiExprArg Args,
                              DeclContext *Ctx,
                              bool AllowMissing, FunctionDecl *&Operator,
                              bool Diagnose = true);
  void DeclareGlobalNewDelete();
  void DeclareGlobalAllocationFunction(DeclarationName Name, QualType Return,
                                       QualType Param1,
                                       QualType Param2 = QualType(),
                                       bool addRestrictAttr = false);

  bool FindDeallocationFunction(SourceLocation StartLoc, CXXRecordDecl *RD,
                                DeclarationName Name, FunctionDecl* &Operator,
                                bool Diagnose = true);
  FunctionDecl *FindUsualDeallocationFunction(SourceLocation StartLoc,
                                              bool CanProvideSize,
                                              DeclarationName Name);

  /// ActOnCXXDelete - Parsed a C++ 'delete' expression
  ExprResult ActOnCXXDelete(SourceLocation StartLoc,
                            bool UseGlobal, bool ArrayForm,
                            Expr *Operand);

  DeclResult ActOnCXXConditionDeclaration(Scope *S, Declarator &D);
  ExprResult CheckConditionVariable(VarDecl *ConditionVar,
                                    SourceLocation StmtLoc,
                                    bool ConvertToBoolean);

  ExprResult ActOnNoexceptExpr(SourceLocation KeyLoc, SourceLocation LParen,
                               Expr *Operand, SourceLocation RParen);
  ExprResult BuildCXXNoexceptExpr(SourceLocation KeyLoc, Expr *Operand,
                                  SourceLocation RParen);

  /// \brief Parsed one of the type trait support pseudo-functions.
  ExprResult ActOnTypeTrait(TypeTrait Kind, SourceLocation KWLoc,
                            ArrayRef<ParsedType> Args,
                            SourceLocation RParenLoc);
  ExprResult BuildTypeTrait(TypeTrait Kind, SourceLocation KWLoc,
                            ArrayRef<TypeSourceInfo *> Args,
                            SourceLocation RParenLoc);

  /// ActOnArrayTypeTrait - Parsed one of the bianry type trait support
  /// pseudo-functions.
  ExprResult ActOnArrayTypeTrait(ArrayTypeTrait ATT,
                                 SourceLocation KWLoc,
                                 ParsedType LhsTy,
                                 Expr *DimExpr,
                                 SourceLocation RParen);

  ExprResult BuildArrayTypeTrait(ArrayTypeTrait ATT,
                                 SourceLocation KWLoc,
                                 TypeSourceInfo *TSInfo,
                                 Expr *DimExpr,
                                 SourceLocation RParen);

  /// ActOnExpressionTrait - Parsed one of the unary type trait support
  /// pseudo-functions.
  ExprResult ActOnExpressionTrait(ExpressionTrait OET,
                                  SourceLocation KWLoc,
                                  Expr *Queried,
                                  SourceLocation RParen);

  ExprResult BuildExpressionTrait(ExpressionTrait OET,
                                  SourceLocation KWLoc,
                                  Expr *Queried,
                                  SourceLocation RParen);

  ExprResult ActOnStartCXXMemberReference(Scope *S,
                                          Expr *Base,
                                          SourceLocation OpLoc,
                                          tok::TokenKind OpKind,
                                          ParsedType &ObjectType,
                                          bool &MayBePseudoDestructor);

  ExprResult BuildPseudoDestructorExpr(Expr *Base,
                                       SourceLocation OpLoc,
                                       tok::TokenKind OpKind,
                                       const CXXScopeSpec &SS,
                                       TypeSourceInfo *ScopeType,
                                       SourceLocation CCLoc,
                                       SourceLocation TildeLoc,
                                     PseudoDestructorTypeStorage DestroyedType);

  ExprResult ActOnPseudoDestructorExpr(Scope *S, Expr *Base,
                                       SourceLocation OpLoc,
                                       tok::TokenKind OpKind,
                                       CXXScopeSpec &SS,
                                       UnqualifiedId &FirstTypeName,
                                       SourceLocation CCLoc,
                                       SourceLocation TildeLoc,
                                       UnqualifiedId &SecondTypeName);

  ExprResult ActOnPseudoDestructorExpr(Scope *S, Expr *Base,
                                       SourceLocation OpLoc,
                                       tok::TokenKind OpKind,
                                       SourceLocation TildeLoc,
                                       const DeclSpec& DS);

  /// MaybeCreateExprWithCleanups - If the current full-expression
  /// requires any cleanups, surround it with a ExprWithCleanups node.
  /// Otherwise, just returns the passed-in expression.
  Expr *MaybeCreateExprWithCleanups(Expr *SubExpr);
  Stmt *MaybeCreateStmtWithCleanups(Stmt *SubStmt);
  ExprResult MaybeCreateExprWithCleanups(ExprResult SubExpr);

  ExprResult ActOnFinishFullExpr(Expr *Expr) {
    return ActOnFinishFullExpr(Expr, Expr ? Expr->getExprLoc()
                                          : SourceLocation());
  }
#ifdef INTEL_CUSTOMIZATION
  enum CilkReceiverKind {
    CRK_MaybeReceiver,
    CRK_IsReceiver,
    CRK_IsNotReceiver
  };

  ExprResult ActOnFinishFullExpr(Expr *Expr, SourceLocation CC,
                                 bool DiscardedValue = false,
                                 bool IsConstexpr = false) {
    CilkReceiverKind Kind = CRK_IsNotReceiver;
    return ActOnFinishFullExpr(Expr, CC, Kind, DiscardedValue, IsConstexpr);
  }
  ExprResult ActOnFinishFullExpr(Expr *Expr, SourceLocation CC,
                                 CilkReceiverKind &Kind,
                                 bool DiscardedValue = false,
                                 bool IsConstexpr = false,
                                 bool IsLambdaInitCaptureInitializer = false);
#else
  ExprResult ActOnFinishFullExpr(Expr *Expr, SourceLocation CC,
                                 bool DiscardedValue = false,
                                 bool IsConstexpr = false,
                                 bool IsLambdaInitCaptureInitializer = false);
#endif  // INTEL_CUSTOMIZATION
  StmtResult ActOnFinishFullStmt(Stmt *Stmt);

  // Marks SS invalid if it represents an incomplete type.
  bool RequireCompleteDeclContext(CXXScopeSpec &SS, DeclContext *DC);

  DeclContext *computeDeclContext(QualType T);
  DeclContext *computeDeclContext(const CXXScopeSpec &SS,
                                  bool EnteringContext = false);
  bool isDependentScopeSpecifier(const CXXScopeSpec &SS);
  CXXRecordDecl *getCurrentInstantiationOf(NestedNameSpecifier *NNS);

  /// \brief The parser has parsed a global nested-name-specifier '::'.
  ///
  /// \param CCLoc The location of the '::'.
  ///
  /// \param SS The nested-name-specifier, which will be updated in-place
  /// to reflect the parsed nested-name-specifier.
  ///
  /// \returns true if an error occurred, false otherwise.
  bool ActOnCXXGlobalScopeSpecifier(SourceLocation CCLoc, CXXScopeSpec &SS);

  /// \brief The parser has parsed a '__super' nested-name-specifier.
  ///
  /// \param SuperLoc The location of the '__super' keyword.
  ///
  /// \param ColonColonLoc The location of the '::'.
  ///
  /// \param SS The nested-name-specifier, which will be updated in-place
  /// to reflect the parsed nested-name-specifier.
  ///
  /// \returns true if an error occurred, false otherwise.
  bool ActOnSuperScopeSpecifier(SourceLocation SuperLoc,
                                SourceLocation ColonColonLoc, CXXScopeSpec &SS);

  bool isAcceptableNestedNameSpecifier(const NamedDecl *SD,
                                       bool *CanCorrect = nullptr);
  NamedDecl *FindFirstQualifierInScope(Scope *S, NestedNameSpecifier *NNS);

  bool isNonTypeNestedNameSpecifier(Scope *S, CXXScopeSpec &SS,
                                    SourceLocation IdLoc,
                                    IdentifierInfo &II,
                                    ParsedType ObjectType);

  bool BuildCXXNestedNameSpecifier(Scope *S,
                                   IdentifierInfo &Identifier,
                                   SourceLocation IdentifierLoc,
                                   SourceLocation CCLoc,
                                   QualType ObjectType,
                                   bool EnteringContext,
                                   CXXScopeSpec &SS,
                                   NamedDecl *ScopeLookupResult,
                                   bool ErrorRecoveryLookup,
                                   bool *IsCorrectedToColon = nullptr);

  /// \brief The parser has parsed a nested-name-specifier 'identifier::'.
  ///
  /// \param S The scope in which this nested-name-specifier occurs.
  ///
  /// \param Identifier The identifier preceding the '::'.
  ///
  /// \param IdentifierLoc The location of the identifier.
  ///
  /// \param CCLoc The location of the '::'.
  ///
  /// \param ObjectType The type of the object, if we're parsing
  /// nested-name-specifier in a member access expression.
  ///
  /// \param EnteringContext Whether we're entering the context nominated by
  /// this nested-name-specifier.
  ///
  /// \param SS The nested-name-specifier, which is both an input
  /// parameter (the nested-name-specifier before this type) and an
  /// output parameter (containing the full nested-name-specifier,
  /// including this new type).
  ///
  /// \param ErrorRecoveryLookup If true, then this method is called to improve
  /// error recovery. In this case do not emit error message.
  ///
  /// \param IsCorrectedToColon If not null, suggestions to replace '::' -> ':'
  /// are allowed.  The bool value pointed by this parameter is set to 'true'
  /// if the identifier is treated as if it was followed by ':', not '::'.
  ///
  /// \returns true if an error occurred, false otherwise.
  bool ActOnCXXNestedNameSpecifier(Scope *S,
                                   IdentifierInfo &Identifier,
                                   SourceLocation IdentifierLoc,
                                   SourceLocation CCLoc,
                                   ParsedType ObjectType,
                                   bool EnteringContext,
                                   CXXScopeSpec &SS,
                                   bool ErrorRecoveryLookup = false,
                                   bool *IsCorrectedToColon = nullptr);

  ExprResult ActOnDecltypeExpression(Expr *E);

  bool ActOnCXXNestedNameSpecifierDecltype(CXXScopeSpec &SS,
                                           const DeclSpec &DS,
                                           SourceLocation ColonColonLoc);

  bool IsInvalidUnlessNestedName(Scope *S, CXXScopeSpec &SS,
                                 IdentifierInfo &Identifier,
                                 SourceLocation IdentifierLoc,
                                 SourceLocation ColonLoc,
                                 ParsedType ObjectType,
                                 bool EnteringContext);

  /// \brief The parser has parsed a nested-name-specifier
  /// 'template[opt] template-name < template-args >::'.
  ///
  /// \param S The scope in which this nested-name-specifier occurs.
  ///
  /// \param SS The nested-name-specifier, which is both an input
  /// parameter (the nested-name-specifier before this type) and an
  /// output parameter (containing the full nested-name-specifier,
  /// including this new type).
  ///
  /// \param TemplateKWLoc the location of the 'template' keyword, if any.
  /// \param TemplateName the template name.
  /// \param TemplateNameLoc The location of the template name.
  /// \param LAngleLoc The location of the opening angle bracket  ('<').
  /// \param TemplateArgs The template arguments.
  /// \param RAngleLoc The location of the closing angle bracket  ('>').
  /// \param CCLoc The location of the '::'.
  ///
  /// \param EnteringContext Whether we're entering the context of the
  /// nested-name-specifier.
  ///
  ///
  /// \returns true if an error occurred, false otherwise.
  bool ActOnCXXNestedNameSpecifier(Scope *S,
                                   CXXScopeSpec &SS,
                                   SourceLocation TemplateKWLoc,
                                   TemplateTy TemplateName,
                                   SourceLocation TemplateNameLoc,
                                   SourceLocation LAngleLoc,
                                   ASTTemplateArgsPtr TemplateArgs,
                                   SourceLocation RAngleLoc,
                                   SourceLocation CCLoc,
                                   bool EnteringContext);

  /// \brief Given a C++ nested-name-specifier, produce an annotation value
  /// that the parser can use later to reconstruct the given
  /// nested-name-specifier.
  ///
  /// \param SS A nested-name-specifier.
  ///
  /// \returns A pointer containing all of the information in the
  /// nested-name-specifier \p SS.
  void *SaveNestedNameSpecifierAnnotation(CXXScopeSpec &SS);

  /// \brief Given an annotation pointer for a nested-name-specifier, restore
  /// the nested-name-specifier structure.
  ///
  /// \param Annotation The annotation pointer, produced by
  /// \c SaveNestedNameSpecifierAnnotation().
  ///
  /// \param AnnotationRange The source range corresponding to the annotation.
  ///
  /// \param SS The nested-name-specifier that will be updated with the contents
  /// of the annotation pointer.
  void RestoreNestedNameSpecifierAnnotation(void *Annotation,
                                            SourceRange AnnotationRange,
                                            CXXScopeSpec &SS);

  bool ShouldEnterDeclaratorScope(Scope *S, const CXXScopeSpec &SS);

  /// ActOnCXXEnterDeclaratorScope - Called when a C++ scope specifier (global
  /// scope or nested-name-specifier) is parsed, part of a declarator-id.
  /// After this method is called, according to [C++ 3.4.3p3], names should be
  /// looked up in the declarator-id's scope, until the declarator is parsed and
  /// ActOnCXXExitDeclaratorScope is called.
  /// The 'SS' should be a non-empty valid CXXScopeSpec.
  bool ActOnCXXEnterDeclaratorScope(Scope *S, CXXScopeSpec &SS);

  /// ActOnCXXExitDeclaratorScope - Called when a declarator that previously
  /// invoked ActOnCXXEnterDeclaratorScope(), is finished. 'SS' is the same
  /// CXXScopeSpec that was passed to ActOnCXXEnterDeclaratorScope as well.
  /// Used to indicate that names should revert to being looked up in the
  /// defining scope.
  void ActOnCXXExitDeclaratorScope(Scope *S, const CXXScopeSpec &SS);

  /// ActOnCXXEnterDeclInitializer - Invoked when we are about to parse an
  /// initializer for the declaration 'Dcl'.
  /// After this method is called, according to [C++ 3.4.1p13], if 'Dcl' is a
  /// static data member of class X, names should be looked up in the scope of
  /// class X.
  void ActOnCXXEnterDeclInitializer(Scope *S, Decl *Dcl);

  /// ActOnCXXExitDeclInitializer - Invoked after we are finished parsing an
  /// initializer for the declaration 'Dcl'.
  void ActOnCXXExitDeclInitializer(Scope *S, Decl *Dcl);

  /// \brief Create a new lambda closure type.
  CXXRecordDecl *createLambdaClosureType(SourceRange IntroducerRange,
                                         TypeSourceInfo *Info,
                                         bool KnownDependent, 
                                         LambdaCaptureDefault CaptureDefault);

  /// \brief Start the definition of a lambda expression.
  CXXMethodDecl *startLambdaDefinition(CXXRecordDecl *Class,
                                       SourceRange IntroducerRange,
                                       TypeSourceInfo *MethodType,
                                       SourceLocation EndLoc,
                                       ArrayRef<ParmVarDecl *> Params);

  /// \brief Endow the lambda scope info with the relevant properties.
  void buildLambdaScope(sema::LambdaScopeInfo *LSI, 
                        CXXMethodDecl *CallOperator,
                        SourceRange IntroducerRange,
                        LambdaCaptureDefault CaptureDefault,
                        SourceLocation CaptureDefaultLoc,
                        bool ExplicitParams,
                        bool ExplicitResultType,
                        bool Mutable);

  /// \brief Perform initialization analysis of the init-capture and perform
  /// any implicit conversions such as an lvalue-to-rvalue conversion if
  /// not being used to initialize a reference.
  QualType performLambdaInitCaptureInitialization(SourceLocation Loc, 
      bool ByRef, IdentifierInfo *Id, Expr *&Init);
  /// \brief Create a dummy variable within the declcontext of the lambda's
  ///  call operator, for name lookup purposes for a lambda init capture.
  ///  
  ///  CodeGen handles emission of lambda captures, ignoring these dummy
  ///  variables appropriately.
  VarDecl *createLambdaInitCaptureVarDecl(SourceLocation Loc, 
    QualType InitCaptureType, IdentifierInfo *Id, Expr *Init);

  /// \brief Build the implicit field for an init-capture.
  FieldDecl *buildInitCaptureField(sema::LambdaScopeInfo *LSI, VarDecl *Var);

  /// \brief Note that we have finished the explicit captures for the
  /// given lambda.
  void finishLambdaExplicitCaptures(sema::LambdaScopeInfo *LSI);

  /// \brief Introduce the lambda parameters into scope.
  void addLambdaParameters(CXXMethodDecl *CallOperator, Scope *CurScope);

  /// \brief Deduce a block or lambda's return type based on the return
  /// statements present in the body.
  void deduceClosureReturnType(sema::CapturingScopeInfo &CSI);

  /// ActOnStartOfLambdaDefinition - This is called just before we start
  /// parsing the body of a lambda; it analyzes the explicit captures and
  /// arguments, and sets up various data-structures for the body of the
  /// lambda.
  void ActOnStartOfLambdaDefinition(LambdaIntroducer &Intro,
                                    Declarator &ParamInfo, Scope *CurScope);

  /// ActOnLambdaError - If there is an error parsing a lambda, this callback
  /// is invoked to pop the information about the lambda.
  void ActOnLambdaError(SourceLocation StartLoc, Scope *CurScope,
                        bool IsInstantiation = false);

  /// ActOnLambdaExpr - This is called when the body of a lambda expression
  /// was successfully completed.
  ExprResult ActOnLambdaExpr(SourceLocation StartLoc, Stmt *Body,
                             Scope *CurScope,
                             bool IsInstantiation = false);

  /// \brief Define the "body" of the conversion from a lambda object to a
  /// function pointer.
  ///
  /// This routine doesn't actually define a sensible body; rather, it fills
  /// in the initialization expression needed to copy the lambda object into
  /// the block, and IR generation actually generates the real body of the
  /// block pointer conversion.
  void DefineImplicitLambdaToFunctionPointerConversion(
         SourceLocation CurrentLoc, CXXConversionDecl *Conv);

  /// \brief Define the "body" of the conversion from a lambda object to a
  /// block pointer.
  ///
  /// This routine doesn't actually define a sensible body; rather, it fills
  /// in the initialization expression needed to copy the lambda object into
  /// the block, and IR generation actually generates the real body of the
  /// block pointer conversion.
  void DefineImplicitLambdaToBlockPointerConversion(SourceLocation CurrentLoc,
                                                    CXXConversionDecl *Conv);

  ExprResult BuildBlockForLambdaConversion(SourceLocation CurrentLocation,
                                           SourceLocation ConvLocation,
                                           CXXConversionDecl *Conv,
                                           Expr *Src);

  // ParseObjCStringLiteral - Parse Objective-C string literals.
  ExprResult ParseObjCStringLiteral(SourceLocation *AtLocs,
                                    Expr **Strings,
                                    unsigned NumStrings);

  ExprResult BuildObjCStringLiteral(SourceLocation AtLoc, StringLiteral *S);

  /// BuildObjCNumericLiteral - builds an ObjCBoxedExpr AST node for the
  /// numeric literal expression. Type of the expression will be "NSNumber *"
  /// or "id" if NSNumber is unavailable.
  ExprResult BuildObjCNumericLiteral(SourceLocation AtLoc, Expr *Number);
  ExprResult ActOnObjCBoolLiteral(SourceLocation AtLoc, SourceLocation ValueLoc,
                                  bool Value);
  ExprResult BuildObjCArrayLiteral(SourceRange SR, MultiExprArg Elements);

  /// BuildObjCBoxedExpr - builds an ObjCBoxedExpr AST node for the
  /// '@' prefixed parenthesized expression. The type of the expression will
  /// either be "NSNumber *" or "NSString *" depending on the type of
  /// ValueType, which is allowed to be a built-in numeric type or
  /// "char *" or "const char *".
  ExprResult BuildObjCBoxedExpr(SourceRange SR, Expr *ValueExpr);

  ExprResult BuildObjCSubscriptExpression(SourceLocation RB, Expr *BaseExpr,
                                          Expr *IndexExpr,
                                          ObjCMethodDecl *getterMethod,
                                          ObjCMethodDecl *setterMethod);

  ExprResult BuildObjCDictionaryLiteral(SourceRange SR,
                                        ObjCDictionaryElement *Elements,
                                        unsigned NumElements);

  ExprResult BuildObjCEncodeExpression(SourceLocation AtLoc,
                                  TypeSourceInfo *EncodedTypeInfo,
                                  SourceLocation RParenLoc);
  ExprResult BuildCXXMemberCallExpr(Expr *Exp, NamedDecl *FoundDecl,
                                    CXXConversionDecl *Method,
                                    bool HadMultipleCandidates);

  ExprResult ParseObjCEncodeExpression(SourceLocation AtLoc,
                                       SourceLocation EncodeLoc,
                                       SourceLocation LParenLoc,
                                       ParsedType Ty,
                                       SourceLocation RParenLoc);

  /// ParseObjCSelectorExpression - Build selector expression for \@selector
  ExprResult ParseObjCSelectorExpression(Selector Sel,
                                         SourceLocation AtLoc,
                                         SourceLocation SelLoc,
                                         SourceLocation LParenLoc,
                                         SourceLocation RParenLoc,
                                         bool WarnMultipleSelectors);

  /// ParseObjCProtocolExpression - Build protocol expression for \@protocol
  ExprResult ParseObjCProtocolExpression(IdentifierInfo * ProtocolName,
                                         SourceLocation AtLoc,
                                         SourceLocation ProtoLoc,
                                         SourceLocation LParenLoc,
                                         SourceLocation ProtoIdLoc,
                                         SourceLocation RParenLoc);

  //===--------------------------------------------------------------------===//
  // C++ Declarations
  //
  Decl *ActOnStartLinkageSpecification(Scope *S,
                                       SourceLocation ExternLoc,
                                       Expr *LangStr,
                                       SourceLocation LBraceLoc);
  Decl *ActOnFinishLinkageSpecification(Scope *S,
                                        Decl *LinkageSpec,
                                        SourceLocation RBraceLoc);


  //===--------------------------------------------------------------------===//
  // C++ Classes
  //
  bool isCurrentClassName(const IdentifierInfo &II, Scope *S,
                          const CXXScopeSpec *SS = nullptr);
  bool isCurrentClassNameTypo(IdentifierInfo *&II, const CXXScopeSpec *SS);

  bool ActOnAccessSpecifier(AccessSpecifier Access,
                            SourceLocation ASLoc,
                            SourceLocation ColonLoc,
                            AttributeList *Attrs = nullptr);

  NamedDecl *ActOnCXXMemberDeclarator(Scope *S, AccessSpecifier AS,
                                 Declarator &D,
                                 MultiTemplateParamsArg TemplateParameterLists,
                                 Expr *BitfieldWidth, const VirtSpecifiers &VS,
                                 InClassInitStyle InitStyle);

  void ActOnStartCXXInClassMemberInitializer();
  void ActOnFinishCXXInClassMemberInitializer(Decl *VarDecl,
                                              SourceLocation EqualLoc,
                                              Expr *Init);

  MemInitResult ActOnMemInitializer(Decl *ConstructorD,
                                    Scope *S,
                                    CXXScopeSpec &SS,
                                    IdentifierInfo *MemberOrBase,
                                    ParsedType TemplateTypeTy,
                                    const DeclSpec &DS,
                                    SourceLocation IdLoc,
                                    SourceLocation LParenLoc,
                                    ArrayRef<Expr *> Args,
                                    SourceLocation RParenLoc,
                                    SourceLocation EllipsisLoc);

  MemInitResult ActOnMemInitializer(Decl *ConstructorD,
                                    Scope *S,
                                    CXXScopeSpec &SS,
                                    IdentifierInfo *MemberOrBase,
                                    ParsedType TemplateTypeTy,
                                    const DeclSpec &DS,
                                    SourceLocation IdLoc,
                                    Expr *InitList,
                                    SourceLocation EllipsisLoc);

  MemInitResult BuildMemInitializer(Decl *ConstructorD,
                                    Scope *S,
                                    CXXScopeSpec &SS,
                                    IdentifierInfo *MemberOrBase,
                                    ParsedType TemplateTypeTy,
                                    const DeclSpec &DS,
                                    SourceLocation IdLoc,
                                    Expr *Init,
                                    SourceLocation EllipsisLoc);

  MemInitResult BuildMemberInitializer(ValueDecl *Member,
                                       Expr *Init,
                                       SourceLocation IdLoc);

  MemInitResult BuildBaseInitializer(QualType BaseType,
                                     TypeSourceInfo *BaseTInfo,
                                     Expr *Init,
                                     CXXRecordDecl *ClassDecl,
                                     SourceLocation EllipsisLoc);

  MemInitResult BuildDelegatingInitializer(TypeSourceInfo *TInfo,
                                           Expr *Init,
                                           CXXRecordDecl *ClassDecl);

  bool SetDelegatingInitializer(CXXConstructorDecl *Constructor,
                                CXXCtorInitializer *Initializer);

  bool SetCtorInitializers(CXXConstructorDecl *Constructor, bool AnyErrors,
                           ArrayRef<CXXCtorInitializer *> Initializers = None);

  void SetIvarInitializers(ObjCImplementationDecl *ObjCImplementation);


  /// MarkBaseAndMemberDestructorsReferenced - Given a record decl,
  /// mark all the non-trivial destructors of its members and bases as
  /// referenced.
  void MarkBaseAndMemberDestructorsReferenced(SourceLocation Loc,
                                              CXXRecordDecl *Record);

  /// \brief The list of classes whose vtables have been used within
  /// this translation unit, and the source locations at which the
  /// first use occurred.
  typedef std::pair<CXXRecordDecl*, SourceLocation> VTableUse;

  /// \brief The list of vtables that are required but have not yet been
  /// materialized.
  SmallVector<VTableUse, 16> VTableUses;

  /// \brief The set of classes whose vtables have been used within
  /// this translation unit, and a bit that will be true if the vtable is
  /// required to be emitted (otherwise, it should be emitted only if needed
  /// by code generation).
  llvm::DenseMap<CXXRecordDecl *, bool> VTablesUsed;

  /// \brief Load any externally-stored vtable uses.
  void LoadExternalVTableUses();

  /// \brief Note that the vtable for the given class was used at the
  /// given location.
  void MarkVTableUsed(SourceLocation Loc, CXXRecordDecl *Class,
                      bool DefinitionRequired = false);

  /// \brief Mark the exception specifications of all virtual member functions
  /// in the given class as needed.
  void MarkVirtualMemberExceptionSpecsNeeded(SourceLocation Loc,
                                             const CXXRecordDecl *RD);

  /// MarkVirtualMembersReferenced - Will mark all members of the given
  /// CXXRecordDecl referenced.
  void MarkVirtualMembersReferenced(SourceLocation Loc,
                                    const CXXRecordDecl *RD);

  /// \brief Define all of the vtables that have been used in this
  /// translation unit and reference any virtual members used by those
  /// vtables.
  ///
  /// \returns true if any work was done, false otherwise.
  bool DefineUsedVTables();

  void AddImplicitlyDeclaredMembersToClass(CXXRecordDecl *ClassDecl);

  void ActOnMemInitializers(Decl *ConstructorDecl,
                            SourceLocation ColonLoc,
                            ArrayRef<CXXCtorInitializer*> MemInits,
                            bool AnyErrors);

  void CheckCompletedCXXClass(CXXRecordDecl *Record);
  void ActOnFinishCXXMemberSpecification(Scope* S, SourceLocation RLoc,
                                         Decl *TagDecl,
                                         SourceLocation LBrac,
                                         SourceLocation RBrac,
                                         AttributeList *AttrList);
  void ActOnFinishCXXMemberDecls();

  void ActOnReenterCXXMethodParameter(Scope *S, ParmVarDecl *Param);
  unsigned ActOnReenterTemplateScope(Scope *S, Decl *Template);
  void ActOnStartDelayedMemberDeclarations(Scope *S, Decl *Record);
  void ActOnStartDelayedCXXMethodDeclaration(Scope *S, Decl *Method);
  void ActOnDelayedCXXMethodParameter(Scope *S, Decl *Param);
  void ActOnFinishDelayedMemberDeclarations(Scope *S, Decl *Record);
  void ActOnFinishDelayedCXXMethodDeclaration(Scope *S, Decl *Method);
  void ActOnFinishDelayedMemberInitializers(Decl *Record);
  void MarkAsLateParsedTemplate(FunctionDecl *FD, Decl *FnD,
                                CachedTokens &Toks);
  void UnmarkAsLateParsedTemplate(FunctionDecl *FD);
  bool IsInsideALocalClassWithinATemplateFunction();

  Decl *ActOnStaticAssertDeclaration(SourceLocation StaticAssertLoc,
                                     Expr *AssertExpr,
                                     Expr *AssertMessageExpr,
                                     SourceLocation RParenLoc);
  Decl *BuildStaticAssertDeclaration(SourceLocation StaticAssertLoc,
                                     Expr *AssertExpr,
                                     StringLiteral *AssertMessageExpr,
                                     SourceLocation RParenLoc,
                                     bool Failed);

  FriendDecl *CheckFriendTypeDecl(SourceLocation LocStart,
                                  SourceLocation FriendLoc,
                                  TypeSourceInfo *TSInfo);
  Decl *ActOnFriendTypeDecl(Scope *S, const DeclSpec &DS,
                            MultiTemplateParamsArg TemplateParams);
  NamedDecl *ActOnFriendFunctionDecl(Scope *S, Declarator &D,
                                     MultiTemplateParamsArg TemplateParams);

  QualType CheckConstructorDeclarator(Declarator &D, QualType R,
                                      StorageClass& SC);
  void CheckConstructor(CXXConstructorDecl *Constructor);
  QualType CheckDestructorDeclarator(Declarator &D, QualType R,
                                     StorageClass& SC);
  bool CheckDestructor(CXXDestructorDecl *Destructor);
  void CheckConversionDeclarator(Declarator &D, QualType &R,
                                 StorageClass& SC);
  Decl *ActOnConversionDeclarator(CXXConversionDecl *Conversion);

  void CheckExplicitlyDefaultedSpecialMember(CXXMethodDecl *MD);
  void CheckExplicitlyDefaultedMemberExceptionSpec(CXXMethodDecl *MD,
                                                   const FunctionProtoType *T);
  void CheckDelayedMemberExceptionSpecs();

  //===--------------------------------------------------------------------===//
  // C++ Derived Classes
  //

  /// ActOnBaseSpecifier - Parsed a base specifier
  CXXBaseSpecifier *CheckBaseSpecifier(CXXRecordDecl *Class,
                                       SourceRange SpecifierRange,
                                       bool Virtual, AccessSpecifier Access,
                                       TypeSourceInfo *TInfo,
                                       SourceLocation EllipsisLoc);

  BaseResult ActOnBaseSpecifier(Decl *classdecl,
                                SourceRange SpecifierRange,
                                ParsedAttributes &Attrs,
                                bool Virtual, AccessSpecifier Access,
                                ParsedType basetype,
                                SourceLocation BaseLoc,
                                SourceLocation EllipsisLoc);

  bool AttachBaseSpecifiers(CXXRecordDecl *Class, CXXBaseSpecifier **Bases,
                            unsigned NumBases);
  void ActOnBaseSpecifiers(Decl *ClassDecl, CXXBaseSpecifier **Bases,
                           unsigned NumBases);

  bool IsDerivedFrom(QualType Derived, QualType Base);
  bool IsDerivedFrom(QualType Derived, QualType Base, CXXBasePaths &Paths);

  // FIXME: I don't like this name.
  void BuildBasePathArray(const CXXBasePaths &Paths, CXXCastPath &BasePath);

  bool CheckDerivedToBaseConversion(QualType Derived, QualType Base,
                                    SourceLocation Loc, SourceRange Range,
                                    CXXCastPath *BasePath = nullptr,
                                    bool IgnoreAccess = false);
  bool CheckDerivedToBaseConversion(QualType Derived, QualType Base,
                                    unsigned InaccessibleBaseID,
                                    unsigned AmbigiousBaseConvID,
                                    SourceLocation Loc, SourceRange Range,
                                    DeclarationName Name,
                                    CXXCastPath *BasePath);

  std::string getAmbiguousPathsDisplayString(CXXBasePaths &Paths);

  bool CheckOverridingFunctionAttributes(const CXXMethodDecl *New,
                                         const CXXMethodDecl *Old);

  /// CheckOverridingFunctionReturnType - Checks whether the return types are
  /// covariant, according to C++ [class.virtual]p5.
  bool CheckOverridingFunctionReturnType(const CXXMethodDecl *New,
                                         const CXXMethodDecl *Old);

  /// CheckOverridingFunctionExceptionSpec - Checks whether the exception
  /// spec is a subset of base spec.
  bool CheckOverridingFunctionExceptionSpec(const CXXMethodDecl *New,
                                            const CXXMethodDecl *Old);

  bool CheckPureMethod(CXXMethodDecl *Method, SourceRange InitRange);

  /// CheckOverrideControl - Check C++11 override control semantics.
  void CheckOverrideControl(NamedDecl *D);
    
  /// DiagnoseAbsenceOfOverrideControl - Diagnose if 'override' keyword was
  /// not used in the declaration of an overriding method.
  void DiagnoseAbsenceOfOverrideControl(NamedDecl *D);

  /// CheckForFunctionMarkedFinal - Checks whether a virtual member function
  /// overrides a virtual member function marked 'final', according to
  /// C++11 [class.virtual]p4.
  bool CheckIfOverriddenFunctionIsMarkedFinal(const CXXMethodDecl *New,
                                              const CXXMethodDecl *Old);


  //===--------------------------------------------------------------------===//
  // C++ Access Control
  //

  enum AccessResult {
    AR_accessible,
    AR_inaccessible,
    AR_dependent,
    AR_delayed
  };

  bool SetMemberAccessSpecifier(NamedDecl *MemberDecl,
                                NamedDecl *PrevMemberDecl,
                                AccessSpecifier LexicalAS);

  AccessResult CheckUnresolvedMemberAccess(UnresolvedMemberExpr *E,
                                           DeclAccessPair FoundDecl);
  AccessResult CheckUnresolvedLookupAccess(UnresolvedLookupExpr *E,
                                           DeclAccessPair FoundDecl);
  AccessResult CheckAllocationAccess(SourceLocation OperatorLoc,
                                     SourceRange PlacementRange,
                                     CXXRecordDecl *NamingClass,
                                     DeclAccessPair FoundDecl,
                                     bool Diagnose = true);
  AccessResult CheckConstructorAccess(SourceLocation Loc,
                                      CXXConstructorDecl *D,
                                      const InitializedEntity &Entity,
                                      AccessSpecifier Access,
                                      bool IsCopyBindingRefToTemp = false);
  AccessResult CheckConstructorAccess(SourceLocation Loc,
                                      CXXConstructorDecl *D,
                                      const InitializedEntity &Entity,
                                      AccessSpecifier Access,
                                      const PartialDiagnostic &PDiag);
  AccessResult CheckDestructorAccess(SourceLocation Loc,
                                     CXXDestructorDecl *Dtor,
                                     const PartialDiagnostic &PDiag,
                                     QualType objectType = QualType());
  AccessResult CheckFriendAccess(NamedDecl *D);
  AccessResult CheckMemberAccess(SourceLocation UseLoc,
                                 CXXRecordDecl *NamingClass,
                                 DeclAccessPair Found);
  AccessResult CheckMemberOperatorAccess(SourceLocation Loc,
                                         Expr *ObjectExpr,
                                         Expr *ArgExpr,
                                         DeclAccessPair FoundDecl);
  AccessResult CheckAddressOfMemberAccess(Expr *OvlExpr,
                                          DeclAccessPair FoundDecl);
  AccessResult CheckBaseClassAccess(SourceLocation AccessLoc,
                                    QualType Base, QualType Derived,
                                    const CXXBasePath &Path,
                                    unsigned DiagID,
                                    bool ForceCheck = false,
                                    bool ForceUnprivileged = false);
  void CheckLookupAccess(const LookupResult &R);
  bool IsSimplyAccessible(NamedDecl *decl, DeclContext *Ctx);
  bool isSpecialMemberAccessibleForDeletion(CXXMethodDecl *decl,
                                            AccessSpecifier access,
                                            QualType objectType);

  void HandleDependentAccessCheck(const DependentDiagnostic &DD,
                         const MultiLevelTemplateArgumentList &TemplateArgs);
  void PerformDependentDiagnostics(const DeclContext *Pattern,
                        const MultiLevelTemplateArgumentList &TemplateArgs);

  void HandleDelayedAccessCheck(sema::DelayedDiagnostic &DD, Decl *Ctx);

  /// \brief When true, access checking violations are treated as SFINAE
  /// failures rather than hard errors.
  bool AccessCheckingSFINAE;

  enum AbstractDiagSelID {
    AbstractNone = -1,
    AbstractReturnType,
    AbstractParamType,
    AbstractVariableType,
    AbstractFieldType,
    AbstractIvarType,
    AbstractSynthesizedIvarType,
    AbstractArrayType
  };

  bool RequireNonAbstractType(SourceLocation Loc, QualType T,
                              TypeDiagnoser &Diagnoser);
  template<typename T1>
  bool RequireNonAbstractType(SourceLocation Loc, QualType T,
                              unsigned DiagID,
                              const T1 &Arg1) {
    BoundTypeDiagnoser1<T1> Diagnoser(DiagID, Arg1);
    return RequireNonAbstractType(Loc, T, Diagnoser);
  }

  template<typename T1, typename T2>
  bool RequireNonAbstractType(SourceLocation Loc, QualType T,
                              unsigned DiagID,
                              const T1 &Arg1, const T2 &Arg2) {
    BoundTypeDiagnoser2<T1, T2> Diagnoser(DiagID, Arg1, Arg2);
    return RequireNonAbstractType(Loc, T, Diagnoser);
  }

  template<typename T1, typename T2, typename T3>
  bool RequireNonAbstractType(SourceLocation Loc, QualType T,
                              unsigned DiagID,
                              const T1 &Arg1, const T2 &Arg2, const T3 &Arg3) {
    BoundTypeDiagnoser3<T1, T2, T3> Diagnoser(DiagID, Arg1, Arg2, Arg3);
    return RequireNonAbstractType(Loc, T, Diagnoser);
  }

  void DiagnoseAbstractType(const CXXRecordDecl *RD);

  bool RequireNonAbstractType(SourceLocation Loc, QualType T, unsigned DiagID,
                              AbstractDiagSelID SelID = AbstractNone);

  //===--------------------------------------------------------------------===//
  // C++ Overloaded Operators [C++ 13.5]
  //

  bool CheckOverloadedOperatorDeclaration(FunctionDecl *FnDecl);

  bool CheckLiteralOperatorDeclaration(FunctionDecl *FnDecl);

  //===--------------------------------------------------------------------===//
  // C++ Templates [C++ 14]
  //
  void FilterAcceptableTemplateNames(LookupResult &R,
                                     bool AllowFunctionTemplates = true);
  bool hasAnyAcceptableTemplateNames(LookupResult &R,
                                     bool AllowFunctionTemplates = true);

  void LookupTemplateName(LookupResult &R, Scope *S, CXXScopeSpec &SS,
                          QualType ObjectType, bool EnteringContext,
                          bool &MemberOfUnknownSpecialization);

  TemplateNameKind isTemplateName(Scope *S,
                                  CXXScopeSpec &SS,
                                  bool hasTemplateKeyword,
                                  UnqualifiedId &Name,
                                  ParsedType ObjectType,
                                  bool EnteringContext,
                                  TemplateTy &Template,
                                  bool &MemberOfUnknownSpecialization);

  bool DiagnoseUnknownTemplateName(const IdentifierInfo &II,
                                   SourceLocation IILoc,
                                   Scope *S,
                                   const CXXScopeSpec *SS,
                                   TemplateTy &SuggestedTemplate,
                                   TemplateNameKind &SuggestedKind);

  void DiagnoseTemplateParameterShadow(SourceLocation Loc, Decl *PrevDecl);
  TemplateDecl *AdjustDeclIfTemplate(Decl *&Decl);

  Decl *ActOnTypeParameter(Scope *S, bool Typename,
                           SourceLocation EllipsisLoc,
                           SourceLocation KeyLoc,
                           IdentifierInfo *ParamName,
                           SourceLocation ParamNameLoc,
                           unsigned Depth, unsigned Position,
                           SourceLocation EqualLoc,
                           ParsedType DefaultArg);

  QualType CheckNonTypeTemplateParameterType(QualType T, SourceLocation Loc);
  Decl *ActOnNonTypeTemplateParameter(Scope *S, Declarator &D,
                                      unsigned Depth,
                                      unsigned Position,
                                      SourceLocation EqualLoc,
                                      Expr *DefaultArg);
  Decl *ActOnTemplateTemplateParameter(Scope *S,
                                       SourceLocation TmpLoc,
                                       TemplateParameterList *Params,
                                       SourceLocation EllipsisLoc,
                                       IdentifierInfo *ParamName,
                                       SourceLocation ParamNameLoc,
                                       unsigned Depth,
                                       unsigned Position,
                                       SourceLocation EqualLoc,
                                       ParsedTemplateArgument DefaultArg);

  TemplateParameterList *
  ActOnTemplateParameterList(unsigned Depth,
                             SourceLocation ExportLoc,
                             SourceLocation TemplateLoc,
                             SourceLocation LAngleLoc,
                             Decl **Params, unsigned NumParams,
                             SourceLocation RAngleLoc);

  /// \brief The context in which we are checking a template parameter list.
  enum TemplateParamListContext {
    TPC_ClassTemplate,
    TPC_VarTemplate,
    TPC_FunctionTemplate,
    TPC_ClassTemplateMember,
    TPC_FriendClassTemplate,
    TPC_FriendFunctionTemplate,
    TPC_FriendFunctionTemplateDefinition,
    TPC_TypeAliasTemplate
  };

  bool CheckTemplateParameterList(TemplateParameterList *NewParams,
                                  TemplateParameterList *OldParams,
                                  TemplateParamListContext TPC);
  TemplateParameterList *MatchTemplateParametersToScopeSpecifier(
      SourceLocation DeclStartLoc, SourceLocation DeclLoc,
      const CXXScopeSpec &SS, TemplateIdAnnotation *TemplateId,
      ArrayRef<TemplateParameterList *> ParamLists,
      bool IsFriend, bool &IsExplicitSpecialization, bool &Invalid);

  DeclResult CheckClassTemplate(Scope *S, unsigned TagSpec, TagUseKind TUK,
                                SourceLocation KWLoc, CXXScopeSpec &SS,
                                IdentifierInfo *Name, SourceLocation NameLoc,
                                AttributeList *Attr,
                                TemplateParameterList *TemplateParams,
                                AccessSpecifier AS,
                                SourceLocation ModulePrivateLoc,
                                SourceLocation FriendLoc,
                                unsigned NumOuterTemplateParamLists,
                            TemplateParameterList **OuterTemplateParamLists);

  void translateTemplateArguments(const ASTTemplateArgsPtr &In,
                                  TemplateArgumentListInfo &Out);

  void NoteAllFoundTemplates(TemplateName Name);

  QualType CheckTemplateIdType(TemplateName Template,
                               SourceLocation TemplateLoc,
                              TemplateArgumentListInfo &TemplateArgs);

  TypeResult
  ActOnTemplateIdType(CXXScopeSpec &SS, SourceLocation TemplateKWLoc,
                      TemplateTy Template, SourceLocation TemplateLoc,
                      SourceLocation LAngleLoc,
                      ASTTemplateArgsPtr TemplateArgs,
                      SourceLocation RAngleLoc,
                      bool IsCtorOrDtorName = false);

  /// \brief Parsed an elaborated-type-specifier that refers to a template-id,
  /// such as \c class T::template apply<U>.
  TypeResult ActOnTagTemplateIdType(TagUseKind TUK,
                                    TypeSpecifierType TagSpec,
                                    SourceLocation TagLoc,
                                    CXXScopeSpec &SS,
                                    SourceLocation TemplateKWLoc,
                                    TemplateTy TemplateD,
                                    SourceLocation TemplateLoc,
                                    SourceLocation LAngleLoc,
                                    ASTTemplateArgsPtr TemplateArgsIn,
                                    SourceLocation RAngleLoc);

  DeclResult ActOnVarTemplateSpecialization(
      Scope *S, Declarator &D, TypeSourceInfo *DI,
      SourceLocation TemplateKWLoc, TemplateParameterList *TemplateParams,
      StorageClass SC, bool IsPartialSpecialization);

  DeclResult CheckVarTemplateId(VarTemplateDecl *Template,
                                SourceLocation TemplateLoc,
                                SourceLocation TemplateNameLoc,
                                const TemplateArgumentListInfo &TemplateArgs);

  ExprResult CheckVarTemplateId(const CXXScopeSpec &SS,
                                const DeclarationNameInfo &NameInfo,
                                VarTemplateDecl *Template,
                                SourceLocation TemplateLoc,
                                const TemplateArgumentListInfo *TemplateArgs);

  ExprResult BuildTemplateIdExpr(const CXXScopeSpec &SS,
                                 SourceLocation TemplateKWLoc,
                                 LookupResult &R,
                                 bool RequiresADL,
                               const TemplateArgumentListInfo *TemplateArgs);

  ExprResult BuildQualifiedTemplateIdExpr(CXXScopeSpec &SS,
                                          SourceLocation TemplateKWLoc,
                               const DeclarationNameInfo &NameInfo,
                               const TemplateArgumentListInfo *TemplateArgs);

  TemplateNameKind ActOnDependentTemplateName(Scope *S,
                                              CXXScopeSpec &SS,
                                              SourceLocation TemplateKWLoc,
                                              UnqualifiedId &Name,
                                              ParsedType ObjectType,
                                              bool EnteringContext,
                                              TemplateTy &Template);

  DeclResult
  ActOnClassTemplateSpecialization(Scope *S, unsigned TagSpec, TagUseKind TUK,
                                   SourceLocation KWLoc,
                                   SourceLocation ModulePrivateLoc,
                                   TemplateIdAnnotation &TemplateId,
                                   AttributeList *Attr,
                                 MultiTemplateParamsArg TemplateParameterLists);

  Decl *ActOnTemplateDeclarator(Scope *S,
                                MultiTemplateParamsArg TemplateParameterLists,
                                Declarator &D);

  Decl *ActOnStartOfFunctionTemplateDef(Scope *FnBodyScope,
                                  MultiTemplateParamsArg TemplateParameterLists,
                                        Declarator &D);

  bool
  CheckSpecializationInstantiationRedecl(SourceLocation NewLoc,
                                         TemplateSpecializationKind NewTSK,
                                         NamedDecl *PrevDecl,
                                         TemplateSpecializationKind PrevTSK,
                                         SourceLocation PrevPtOfInstantiation,
                                         bool &SuppressNew);

  bool CheckDependentFunctionTemplateSpecialization(FunctionDecl *FD,
                    const TemplateArgumentListInfo &ExplicitTemplateArgs,
                                                    LookupResult &Previous);

  bool CheckFunctionTemplateSpecialization(FunctionDecl *FD,
                         TemplateArgumentListInfo *ExplicitTemplateArgs,
                                           LookupResult &Previous);
  bool CheckMemberSpecialization(NamedDecl *Member, LookupResult &Previous);

  DeclResult
  ActOnExplicitInstantiation(Scope *S,
                             SourceLocation ExternLoc,
                             SourceLocation TemplateLoc,
                             unsigned TagSpec,
                             SourceLocation KWLoc,
                             const CXXScopeSpec &SS,
                             TemplateTy Template,
                             SourceLocation TemplateNameLoc,
                             SourceLocation LAngleLoc,
                             ASTTemplateArgsPtr TemplateArgs,
                             SourceLocation RAngleLoc,
                             AttributeList *Attr);

  DeclResult
  ActOnExplicitInstantiation(Scope *S,
                             SourceLocation ExternLoc,
                             SourceLocation TemplateLoc,
                             unsigned TagSpec,
                             SourceLocation KWLoc,
                             CXXScopeSpec &SS,
                             IdentifierInfo *Name,
                             SourceLocation NameLoc,
                             AttributeList *Attr);

  DeclResult ActOnExplicitInstantiation(Scope *S,
                                        SourceLocation ExternLoc,
                                        SourceLocation TemplateLoc,
                                        Declarator &D);

  TemplateArgumentLoc
  SubstDefaultTemplateArgumentIfAvailable(TemplateDecl *Template,
                                          SourceLocation TemplateLoc,
                                          SourceLocation RAngleLoc,
                                          Decl *Param,
                                          SmallVectorImpl<TemplateArgument>
                                            &Converted,
                                          bool &HasDefaultArg);

  /// \brief Specifies the context in which a particular template
  /// argument is being checked.
  enum CheckTemplateArgumentKind {
    /// \brief The template argument was specified in the code or was
    /// instantiated with some deduced template arguments.
    CTAK_Specified,

    /// \brief The template argument was deduced via template argument
    /// deduction.
    CTAK_Deduced,

    /// \brief The template argument was deduced from an array bound
    /// via template argument deduction.
    CTAK_DeducedFromArrayBound
  };

  bool CheckTemplateArgument(NamedDecl *Param,
                             TemplateArgumentLoc &Arg,
                             NamedDecl *Template,
                             SourceLocation TemplateLoc,
                             SourceLocation RAngleLoc,
                             unsigned ArgumentPackIndex,
                           SmallVectorImpl<TemplateArgument> &Converted,
                             CheckTemplateArgumentKind CTAK = CTAK_Specified);

  /// \brief Check that the given template arguments can be be provided to
  /// the given template, converting the arguments along the way.
  ///
  /// \param Template The template to which the template arguments are being
  /// provided.
  ///
  /// \param TemplateLoc The location of the template name in the source.
  ///
  /// \param TemplateArgs The list of template arguments. If the template is
  /// a template template parameter, this function may extend the set of
  /// template arguments to also include substituted, defaulted template
  /// arguments.
  ///
  /// \param PartialTemplateArgs True if the list of template arguments is
  /// intentionally partial, e.g., because we're checking just the initial
  /// set of template arguments.
  ///
  /// \param Converted Will receive the converted, canonicalized template
  /// arguments.
  ///
  /// \returns true if an error occurred, false otherwise.
  bool CheckTemplateArgumentList(TemplateDecl *Template,
                                 SourceLocation TemplateLoc,
                                 TemplateArgumentListInfo &TemplateArgs,
                                 bool PartialTemplateArgs,
                           SmallVectorImpl<TemplateArgument> &Converted);

  bool CheckTemplateTypeArgument(TemplateTypeParmDecl *Param,
                                 TemplateArgumentLoc &Arg,
                           SmallVectorImpl<TemplateArgument> &Converted);

  bool CheckTemplateArgument(TemplateTypeParmDecl *Param,
                             TypeSourceInfo *Arg);
  ExprResult CheckTemplateArgument(NonTypeTemplateParmDecl *Param,
                                   QualType InstantiatedParamType, Expr *Arg,
                                   TemplateArgument &Converted,
                               CheckTemplateArgumentKind CTAK = CTAK_Specified);
  bool CheckTemplateArgument(TemplateTemplateParmDecl *Param,
                             TemplateArgumentLoc &Arg,
                             unsigned ArgumentPackIndex);

  ExprResult
  BuildExpressionFromDeclTemplateArgument(const TemplateArgument &Arg,
                                          QualType ParamType,
                                          SourceLocation Loc);
  ExprResult
  BuildExpressionFromIntegralTemplateArgument(const TemplateArgument &Arg,
                                              SourceLocation Loc);

  /// \brief Enumeration describing how template parameter lists are compared
  /// for equality.
  enum TemplateParameterListEqualKind {
    /// \brief We are matching the template parameter lists of two templates
    /// that might be redeclarations.
    ///
    /// \code
    /// template<typename T> struct X;
    /// template<typename T> struct X;
    /// \endcode
    TPL_TemplateMatch,

    /// \brief We are matching the template parameter lists of two template
    /// template parameters as part of matching the template parameter lists
    /// of two templates that might be redeclarations.
    ///
    /// \code
    /// template<template<int I> class TT> struct X;
    /// template<template<int Value> class Other> struct X;
    /// \endcode
    TPL_TemplateTemplateParmMatch,

    /// \brief We are matching the template parameter lists of a template
    /// template argument against the template parameter lists of a template
    /// template parameter.
    ///
    /// \code
    /// template<template<int Value> class Metafun> struct X;
    /// template<int Value> struct integer_c;
    /// X<integer_c> xic;
    /// \endcode
    TPL_TemplateTemplateArgumentMatch
  };

  bool TemplateParameterListsAreEqual(TemplateParameterList *New,
                                      TemplateParameterList *Old,
                                      bool Complain,
                                      TemplateParameterListEqualKind Kind,
                                      SourceLocation TemplateArgLoc
                                        = SourceLocation());

  bool CheckTemplateDeclScope(Scope *S, TemplateParameterList *TemplateParams);

  /// \brief Called when the parser has parsed a C++ typename
  /// specifier, e.g., "typename T::type".
  ///
  /// \param S The scope in which this typename type occurs.
  /// \param TypenameLoc the location of the 'typename' keyword
  /// \param SS the nested-name-specifier following the typename (e.g., 'T::').
  /// \param II the identifier we're retrieving (e.g., 'type' in the example).
  /// \param IdLoc the location of the identifier.
  TypeResult
  ActOnTypenameType(Scope *S, SourceLocation TypenameLoc,
                    const CXXScopeSpec &SS, const IdentifierInfo &II,
                    SourceLocation IdLoc);

  /// \brief Called when the parser has parsed a C++ typename
  /// specifier that ends in a template-id, e.g.,
  /// "typename MetaFun::template apply<T1, T2>".
  ///
  /// \param S The scope in which this typename type occurs.
  /// \param TypenameLoc the location of the 'typename' keyword
  /// \param SS the nested-name-specifier following the typename (e.g., 'T::').
  /// \param TemplateLoc the location of the 'template' keyword, if any.
  /// \param TemplateName The template name.
  /// \param TemplateNameLoc The location of the template name.
  /// \param LAngleLoc The location of the opening angle bracket  ('<').
  /// \param TemplateArgs The template arguments.
  /// \param RAngleLoc The location of the closing angle bracket  ('>').
  TypeResult
  ActOnTypenameType(Scope *S, SourceLocation TypenameLoc,
                    const CXXScopeSpec &SS,
                    SourceLocation TemplateLoc,
                    TemplateTy TemplateName,
                    SourceLocation TemplateNameLoc,
                    SourceLocation LAngleLoc,
                    ASTTemplateArgsPtr TemplateArgs,
                    SourceLocation RAngleLoc);

  QualType CheckTypenameType(ElaboratedTypeKeyword Keyword,
                             SourceLocation KeywordLoc,
                             NestedNameSpecifierLoc QualifierLoc,
                             const IdentifierInfo &II,
                             SourceLocation IILoc);

  TypeSourceInfo *RebuildTypeInCurrentInstantiation(TypeSourceInfo *T,
                                                    SourceLocation Loc,
                                                    DeclarationName Name);
  bool RebuildNestedNameSpecifierInCurrentInstantiation(CXXScopeSpec &SS);

  ExprResult RebuildExprInCurrentInstantiation(Expr *E);
  bool RebuildTemplateParamsInCurrentInstantiation(
                                                TemplateParameterList *Params);

  std::string
  getTemplateArgumentBindingsText(const TemplateParameterList *Params,
                                  const TemplateArgumentList &Args);

  std::string
  getTemplateArgumentBindingsText(const TemplateParameterList *Params,
                                  const TemplateArgument *Args,
                                  unsigned NumArgs);

  //===--------------------------------------------------------------------===//
  // C++ Variadic Templates (C++0x [temp.variadic])
  //===--------------------------------------------------------------------===//

  /// Determine whether an unexpanded parameter pack might be permitted in this
  /// location. Useful for error recovery.
  bool isUnexpandedParameterPackPermitted();

  /// \brief The context in which an unexpanded parameter pack is
  /// being diagnosed.
  ///
  /// Note that the values of this enumeration line up with the first
  /// argument to the \c err_unexpanded_parameter_pack diagnostic.
  enum UnexpandedParameterPackContext {
    /// \brief An arbitrary expression.
    UPPC_Expression = 0,

    /// \brief The base type of a class type.
    UPPC_BaseType,

    /// \brief The type of an arbitrary declaration.
    UPPC_DeclarationType,

    /// \brief The type of a data member.
    UPPC_DataMemberType,

    /// \brief The size of a bit-field.
    UPPC_BitFieldWidth,

    /// \brief The expression in a static assertion.
    UPPC_StaticAssertExpression,

    /// \brief The fixed underlying type of an enumeration.
    UPPC_FixedUnderlyingType,

    /// \brief The enumerator value.
    UPPC_EnumeratorValue,

    /// \brief A using declaration.
    UPPC_UsingDeclaration,

    /// \brief A friend declaration.
    UPPC_FriendDeclaration,

    /// \brief A declaration qualifier.
    UPPC_DeclarationQualifier,

    /// \brief An initializer.
    UPPC_Initializer,

    /// \brief A default argument.
    UPPC_DefaultArgument,

    /// \brief The type of a non-type template parameter.
    UPPC_NonTypeTemplateParameterType,

    /// \brief The type of an exception.
    UPPC_ExceptionType,

    /// \brief Partial specialization.
    UPPC_PartialSpecialization,

    /// \brief Microsoft __if_exists.
    UPPC_IfExists,

    /// \brief Microsoft __if_not_exists.
    UPPC_IfNotExists,

    /// \brief Lambda expression.
    UPPC_Lambda,

    /// \brief Block expression,
    UPPC_Block
  };

  /// \brief Diagnose unexpanded parameter packs.
  ///
  /// \param Loc The location at which we should emit the diagnostic.
  ///
  /// \param UPPC The context in which we are diagnosing unexpanded
  /// parameter packs.
  ///
  /// \param Unexpanded the set of unexpanded parameter packs.
  ///
  /// \returns true if an error occurred, false otherwise.
  bool DiagnoseUnexpandedParameterPacks(SourceLocation Loc,
                                        UnexpandedParameterPackContext UPPC,
                                  ArrayRef<UnexpandedParameterPack> Unexpanded);

  /// \brief If the given type contains an unexpanded parameter pack,
  /// diagnose the error.
  ///
  /// \param Loc The source location where a diagnostc should be emitted.
  ///
  /// \param T The type that is being checked for unexpanded parameter
  /// packs.
  ///
  /// \returns true if an error occurred, false otherwise.
  bool DiagnoseUnexpandedParameterPack(SourceLocation Loc, TypeSourceInfo *T,
                                       UnexpandedParameterPackContext UPPC);

  /// \brief If the given expression contains an unexpanded parameter
  /// pack, diagnose the error.
  ///
  /// \param E The expression that is being checked for unexpanded
  /// parameter packs.
  ///
  /// \returns true if an error occurred, false otherwise.
  bool DiagnoseUnexpandedParameterPack(Expr *E,
                       UnexpandedParameterPackContext UPPC = UPPC_Expression);

  /// \brief If the given nested-name-specifier contains an unexpanded
  /// parameter pack, diagnose the error.
  ///
  /// \param SS The nested-name-specifier that is being checked for
  /// unexpanded parameter packs.
  ///
  /// \returns true if an error occurred, false otherwise.
  bool DiagnoseUnexpandedParameterPack(const CXXScopeSpec &SS,
                                       UnexpandedParameterPackContext UPPC);

  /// \brief If the given name contains an unexpanded parameter pack,
  /// diagnose the error.
  ///
  /// \param NameInfo The name (with source location information) that
  /// is being checked for unexpanded parameter packs.
  ///
  /// \returns true if an error occurred, false otherwise.
  bool DiagnoseUnexpandedParameterPack(const DeclarationNameInfo &NameInfo,
                                       UnexpandedParameterPackContext UPPC);

  /// \brief If the given template name contains an unexpanded parameter pack,
  /// diagnose the error.
  ///
  /// \param Loc The location of the template name.
  ///
  /// \param Template The template name that is being checked for unexpanded
  /// parameter packs.
  ///
  /// \returns true if an error occurred, false otherwise.
  bool DiagnoseUnexpandedParameterPack(SourceLocation Loc,
                                       TemplateName Template,
                                       UnexpandedParameterPackContext UPPC);

  /// \brief If the given template argument contains an unexpanded parameter
  /// pack, diagnose the error.
  ///
  /// \param Arg The template argument that is being checked for unexpanded
  /// parameter packs.
  ///
  /// \returns true if an error occurred, false otherwise.
  bool DiagnoseUnexpandedParameterPack(TemplateArgumentLoc Arg,
                                       UnexpandedParameterPackContext UPPC);

  /// \brief Collect the set of unexpanded parameter packs within the given
  /// template argument.
  ///
  /// \param Arg The template argument that will be traversed to find
  /// unexpanded parameter packs.
  void collectUnexpandedParameterPacks(TemplateArgument Arg,
                   SmallVectorImpl<UnexpandedParameterPack> &Unexpanded);

  /// \brief Collect the set of unexpanded parameter packs within the given
  /// template argument.
  ///
  /// \param Arg The template argument that will be traversed to find
  /// unexpanded parameter packs.
  void collectUnexpandedParameterPacks(TemplateArgumentLoc Arg,
                    SmallVectorImpl<UnexpandedParameterPack> &Unexpanded);

  /// \brief Collect the set of unexpanded parameter packs within the given
  /// type.
  ///
  /// \param T The type that will be traversed to find
  /// unexpanded parameter packs.
  void collectUnexpandedParameterPacks(QualType T,
                   SmallVectorImpl<UnexpandedParameterPack> &Unexpanded);

  /// \brief Collect the set of unexpanded parameter packs within the given
  /// type.
  ///
  /// \param TL The type that will be traversed to find
  /// unexpanded parameter packs.
  void collectUnexpandedParameterPacks(TypeLoc TL,
                   SmallVectorImpl<UnexpandedParameterPack> &Unexpanded);

  /// \brief Collect the set of unexpanded parameter packs within the given
  /// nested-name-specifier.
  ///
  /// \param SS The nested-name-specifier that will be traversed to find
  /// unexpanded parameter packs.
  void collectUnexpandedParameterPacks(CXXScopeSpec &SS,
                         SmallVectorImpl<UnexpandedParameterPack> &Unexpanded);

  /// \brief Collect the set of unexpanded parameter packs within the given
  /// name.
  ///
  /// \param NameInfo The name that will be traversed to find
  /// unexpanded parameter packs.
  void collectUnexpandedParameterPacks(const DeclarationNameInfo &NameInfo,
                         SmallVectorImpl<UnexpandedParameterPack> &Unexpanded);

  /// \brief Invoked when parsing a template argument followed by an
  /// ellipsis, which creates a pack expansion.
  ///
  /// \param Arg The template argument preceding the ellipsis, which
  /// may already be invalid.
  ///
  /// \param EllipsisLoc The location of the ellipsis.
  ParsedTemplateArgument ActOnPackExpansion(const ParsedTemplateArgument &Arg,
                                            SourceLocation EllipsisLoc);

  /// \brief Invoked when parsing a type followed by an ellipsis, which
  /// creates a pack expansion.
  ///
  /// \param Type The type preceding the ellipsis, which will become
  /// the pattern of the pack expansion.
  ///
  /// \param EllipsisLoc The location of the ellipsis.
  TypeResult ActOnPackExpansion(ParsedType Type, SourceLocation EllipsisLoc);

  /// \brief Construct a pack expansion type from the pattern of the pack
  /// expansion.
  TypeSourceInfo *CheckPackExpansion(TypeSourceInfo *Pattern,
                                     SourceLocation EllipsisLoc,
                                     Optional<unsigned> NumExpansions);

  /// \brief Construct a pack expansion type from the pattern of the pack
  /// expansion.
  QualType CheckPackExpansion(QualType Pattern,
                              SourceRange PatternRange,
                              SourceLocation EllipsisLoc,
                              Optional<unsigned> NumExpansions);

  /// \brief Invoked when parsing an expression followed by an ellipsis, which
  /// creates a pack expansion.
  ///
  /// \param Pattern The expression preceding the ellipsis, which will become
  /// the pattern of the pack expansion.
  ///
  /// \param EllipsisLoc The location of the ellipsis.
  ExprResult ActOnPackExpansion(Expr *Pattern, SourceLocation EllipsisLoc);

  /// \brief Invoked when parsing an expression followed by an ellipsis, which
  /// creates a pack expansion.
  ///
  /// \param Pattern The expression preceding the ellipsis, which will become
  /// the pattern of the pack expansion.
  ///
  /// \param EllipsisLoc The location of the ellipsis.
  ExprResult CheckPackExpansion(Expr *Pattern, SourceLocation EllipsisLoc,
                                Optional<unsigned> NumExpansions);

  /// \brief Determine whether we could expand a pack expansion with the
  /// given set of parameter packs into separate arguments by repeatedly
  /// transforming the pattern.
  ///
  /// \param EllipsisLoc The location of the ellipsis that identifies the
  /// pack expansion.
  ///
  /// \param PatternRange The source range that covers the entire pattern of
  /// the pack expansion.
  ///
  /// \param Unexpanded The set of unexpanded parameter packs within the
  /// pattern.
  ///
  /// \param ShouldExpand Will be set to \c true if the transformer should
  /// expand the corresponding pack expansions into separate arguments. When
  /// set, \c NumExpansions must also be set.
  ///
  /// \param RetainExpansion Whether the caller should add an unexpanded
  /// pack expansion after all of the expanded arguments. This is used
  /// when extending explicitly-specified template argument packs per
  /// C++0x [temp.arg.explicit]p9.
  ///
  /// \param NumExpansions The number of separate arguments that will be in
  /// the expanded form of the corresponding pack expansion. This is both an
  /// input and an output parameter, which can be set by the caller if the
  /// number of expansions is known a priori (e.g., due to a prior substitution)
  /// and will be set by the callee when the number of expansions is known.
  /// The callee must set this value when \c ShouldExpand is \c true; it may
  /// set this value in other cases.
  ///
  /// \returns true if an error occurred (e.g., because the parameter packs
  /// are to be instantiated with arguments of different lengths), false
  /// otherwise. If false, \c ShouldExpand (and possibly \c NumExpansions)
  /// must be set.
  bool CheckParameterPacksForExpansion(SourceLocation EllipsisLoc,
                                       SourceRange PatternRange,
                             ArrayRef<UnexpandedParameterPack> Unexpanded,
                             const MultiLevelTemplateArgumentList &TemplateArgs,
                                       bool &ShouldExpand,
                                       bool &RetainExpansion,
                                       Optional<unsigned> &NumExpansions);

  /// \brief Determine the number of arguments in the given pack expansion
  /// type.
  ///
  /// This routine assumes that the number of arguments in the expansion is
  /// consistent across all of the unexpanded parameter packs in its pattern.
  ///
  /// Returns an empty Optional if the type can't be expanded.
  Optional<unsigned> getNumArgumentsInExpansion(QualType T,
      const MultiLevelTemplateArgumentList &TemplateArgs);

  /// \brief Determine whether the given declarator contains any unexpanded
  /// parameter packs.
  ///
  /// This routine is used by the parser to disambiguate function declarators
  /// with an ellipsis prior to the ')', e.g.,
  ///
  /// \code
  ///   void f(T...);
  /// \endcode
  ///
  /// To determine whether we have an (unnamed) function parameter pack or
  /// a variadic function.
  ///
  /// \returns true if the declarator contains any unexpanded parameter packs,
  /// false otherwise.
  bool containsUnexpandedParameterPacks(Declarator &D);

  /// \brief Returns the pattern of the pack expansion for a template argument.
  ///
  /// \param OrigLoc The template argument to expand.
  ///
  /// \param Ellipsis Will be set to the location of the ellipsis.
  ///
  /// \param NumExpansions Will be set to the number of expansions that will
  /// be generated from this pack expansion, if known a priori.
  TemplateArgumentLoc getTemplateArgumentPackExpansionPattern(
      TemplateArgumentLoc OrigLoc,
      SourceLocation &Ellipsis,
      Optional<unsigned> &NumExpansions) const;

  //===--------------------------------------------------------------------===//
  // C++ Template Argument Deduction (C++ [temp.deduct])
  //===--------------------------------------------------------------------===//

  QualType adjustCCAndNoReturn(QualType ArgFunctionType, QualType FunctionType);

  /// \brief Describes the result of template argument deduction.
  ///
  /// The TemplateDeductionResult enumeration describes the result of
  /// template argument deduction, as returned from
  /// DeduceTemplateArguments(). The separate TemplateDeductionInfo
  /// structure provides additional information about the results of
  /// template argument deduction, e.g., the deduced template argument
  /// list (if successful) or the specific template parameters or
  /// deduced arguments that were involved in the failure.
  enum TemplateDeductionResult {
    /// \brief Template argument deduction was successful.
    TDK_Success = 0,
    /// \brief The declaration was invalid; do nothing.
    TDK_Invalid,
    /// \brief Template argument deduction exceeded the maximum template
    /// instantiation depth (which has already been diagnosed).
    TDK_InstantiationDepth,
    /// \brief Template argument deduction did not deduce a value
    /// for every template parameter.
    TDK_Incomplete,
    /// \brief Template argument deduction produced inconsistent
    /// deduced values for the given template parameter.
    TDK_Inconsistent,
    /// \brief Template argument deduction failed due to inconsistent
    /// cv-qualifiers on a template parameter type that would
    /// otherwise be deduced, e.g., we tried to deduce T in "const T"
    /// but were given a non-const "X".
    TDK_Underqualified,
    /// \brief Substitution of the deduced template argument values
    /// resulted in an error.
    TDK_SubstitutionFailure,
    /// \brief A non-depnedent component of the parameter did not match the
    /// corresponding component of the argument.
    TDK_NonDeducedMismatch,
    /// \brief When performing template argument deduction for a function
    /// template, there were too many call arguments.
    TDK_TooManyArguments,
    /// \brief When performing template argument deduction for a function
    /// template, there were too few call arguments.
    TDK_TooFewArguments,
    /// \brief The explicitly-specified template arguments were not valid
    /// template arguments for the given template.
    TDK_InvalidExplicitArguments,
    /// \brief The arguments included an overloaded function name that could
    /// not be resolved to a suitable function.
    TDK_FailedOverloadResolution,
    /// \brief Deduction failed; that's all we know.
    TDK_MiscellaneousDeductionFailure
  };

  TemplateDeductionResult
  DeduceTemplateArguments(ClassTemplatePartialSpecializationDecl *Partial,
                          const TemplateArgumentList &TemplateArgs,
                          sema::TemplateDeductionInfo &Info);

  TemplateDeductionResult
  DeduceTemplateArguments(VarTemplatePartialSpecializationDecl *Partial,
                          const TemplateArgumentList &TemplateArgs,
                          sema::TemplateDeductionInfo &Info);

  TemplateDeductionResult SubstituteExplicitTemplateArguments(
      FunctionTemplateDecl *FunctionTemplate,
      TemplateArgumentListInfo &ExplicitTemplateArgs,
      SmallVectorImpl<DeducedTemplateArgument> &Deduced,
      SmallVectorImpl<QualType> &ParamTypes, QualType *FunctionType,
      sema::TemplateDeductionInfo &Info);

  /// brief A function argument from which we performed template argument
  // deduction for a call.
  struct OriginalCallArg {
    OriginalCallArg(QualType OriginalParamType,
                    unsigned ArgIdx,
                    QualType OriginalArgType)
      : OriginalParamType(OriginalParamType), ArgIdx(ArgIdx),
        OriginalArgType(OriginalArgType) { }

    QualType OriginalParamType;
    unsigned ArgIdx;
    QualType OriginalArgType;
  };

  TemplateDeductionResult
  FinishTemplateArgumentDeduction(FunctionTemplateDecl *FunctionTemplate,
                      SmallVectorImpl<DeducedTemplateArgument> &Deduced,
                                  unsigned NumExplicitlySpecified,
                                  FunctionDecl *&Specialization,
                                  sema::TemplateDeductionInfo &Info,
           SmallVectorImpl<OriginalCallArg> const *OriginalCallArgs = nullptr,
                                  bool PartialOverloading = false);

  TemplateDeductionResult
  DeduceTemplateArguments(FunctionTemplateDecl *FunctionTemplate,
                          TemplateArgumentListInfo *ExplicitTemplateArgs,
                          ArrayRef<Expr *> Args,
                          FunctionDecl *&Specialization,
                          sema::TemplateDeductionInfo &Info,
                          bool PartialOverloading = false);

  TemplateDeductionResult
  DeduceTemplateArguments(FunctionTemplateDecl *FunctionTemplate,
                          TemplateArgumentListInfo *ExplicitTemplateArgs,
                          QualType ArgFunctionType,
                          FunctionDecl *&Specialization,
                          sema::TemplateDeductionInfo &Info,
                          bool InOverloadResolution = false);

  TemplateDeductionResult
  DeduceTemplateArguments(FunctionTemplateDecl *FunctionTemplate,
                          QualType ToType,
                          CXXConversionDecl *&Specialization,
                          sema::TemplateDeductionInfo &Info);

  TemplateDeductionResult
  DeduceTemplateArguments(FunctionTemplateDecl *FunctionTemplate,
                          TemplateArgumentListInfo *ExplicitTemplateArgs,
                          FunctionDecl *&Specialization,
                          sema::TemplateDeductionInfo &Info,
                          bool InOverloadResolution = false);

  /// \brief Substitute Replacement for \p auto in \p TypeWithAuto
  QualType SubstAutoType(QualType TypeWithAuto, QualType Replacement);
  /// \brief Substitute Replacement for auto in TypeWithAuto
  TypeSourceInfo* SubstAutoTypeSourceInfo(TypeSourceInfo *TypeWithAuto, 
                                          QualType Replacement);

  /// \brief Result type of DeduceAutoType.
  enum DeduceAutoResult {
    DAR_Succeeded,
    DAR_Failed,
    DAR_FailedAlreadyDiagnosed
  };

  DeduceAutoResult DeduceAutoType(TypeSourceInfo *AutoType, Expr *&Initializer,
                                  QualType &Result);
  DeduceAutoResult DeduceAutoType(TypeLoc AutoTypeLoc, Expr *&Initializer,
                                  QualType &Result);
  void DiagnoseAutoDeductionFailure(VarDecl *VDecl, Expr *Init);
  bool DeduceReturnType(FunctionDecl *FD, SourceLocation Loc,
                        bool Diagnose = true);

  TypeLoc getReturnTypeLoc(FunctionDecl *FD) const;

  bool DeduceFunctionTypeFromReturnExpr(FunctionDecl *FD,
                                        SourceLocation ReturnLoc,
                                        Expr *&RetExpr, AutoType *AT);

  FunctionTemplateDecl *getMoreSpecializedTemplate(FunctionTemplateDecl *FT1,
                                                   FunctionTemplateDecl *FT2,
                                                   SourceLocation Loc,
                                           TemplatePartialOrderingContext TPOC,
                                                   unsigned NumCallArguments1,
                                                   unsigned NumCallArguments2);
  UnresolvedSetIterator
  getMostSpecialized(UnresolvedSetIterator SBegin, UnresolvedSetIterator SEnd,
                     TemplateSpecCandidateSet &FailedCandidates,
                     SourceLocation Loc,
                     const PartialDiagnostic &NoneDiag,
                     const PartialDiagnostic &AmbigDiag,
                     const PartialDiagnostic &CandidateDiag,
                     bool Complain = true, QualType TargetType = QualType());

  ClassTemplatePartialSpecializationDecl *
  getMoreSpecializedPartialSpecialization(
                                  ClassTemplatePartialSpecializationDecl *PS1,
                                  ClassTemplatePartialSpecializationDecl *PS2,
                                  SourceLocation Loc);

  VarTemplatePartialSpecializationDecl *getMoreSpecializedPartialSpecialization(
      VarTemplatePartialSpecializationDecl *PS1,
      VarTemplatePartialSpecializationDecl *PS2, SourceLocation Loc);

  void MarkUsedTemplateParameters(const TemplateArgumentList &TemplateArgs,
                                  bool OnlyDeduced,
                                  unsigned Depth,
                                  llvm::SmallBitVector &Used);
  void MarkDeducedTemplateParameters(
                                  const FunctionTemplateDecl *FunctionTemplate,
                                  llvm::SmallBitVector &Deduced) {
    return MarkDeducedTemplateParameters(Context, FunctionTemplate, Deduced);
  }
  static void MarkDeducedTemplateParameters(ASTContext &Ctx,
                                  const FunctionTemplateDecl *FunctionTemplate,
                                  llvm::SmallBitVector &Deduced);

  //===--------------------------------------------------------------------===//
  // C++ Template Instantiation
  //

  MultiLevelTemplateArgumentList
  getTemplateInstantiationArgs(NamedDecl *D,
                               const TemplateArgumentList *Innermost = nullptr,
                               bool RelativeToPrimary = false,
                               const FunctionDecl *Pattern = nullptr);

  /// \brief A template instantiation that is currently in progress.
  struct ActiveTemplateInstantiation {
    /// \brief The kind of template instantiation we are performing
    enum InstantiationKind {
      /// We are instantiating a template declaration. The entity is
      /// the declaration we're instantiating (e.g., a CXXRecordDecl).
      TemplateInstantiation,

      /// We are instantiating a default argument for a template
      /// parameter. The Entity is the template, and
      /// TemplateArgs/NumTemplateArguments provides the template
      /// arguments as specified.
      /// FIXME: Use a TemplateArgumentList
      DefaultTemplateArgumentInstantiation,

      /// We are instantiating a default argument for a function.
      /// The Entity is the ParmVarDecl, and TemplateArgs/NumTemplateArgs
      /// provides the template arguments as specified.
      DefaultFunctionArgumentInstantiation,

      /// We are substituting explicit template arguments provided for
      /// a function template. The entity is a FunctionTemplateDecl.
      ExplicitTemplateArgumentSubstitution,

      /// We are substituting template argument determined as part of
      /// template argument deduction for either a class template
      /// partial specialization or a function template. The
      /// Entity is either a ClassTemplatePartialSpecializationDecl or
      /// a FunctionTemplateDecl.
      DeducedTemplateArgumentSubstitution,

      /// We are substituting prior template arguments into a new
      /// template parameter. The template parameter itself is either a
      /// NonTypeTemplateParmDecl or a TemplateTemplateParmDecl.
      PriorTemplateArgumentSubstitution,

      /// We are checking the validity of a default template argument that
      /// has been used when naming a template-id.
      DefaultTemplateArgumentChecking,

      /// We are instantiating the exception specification for a function
      /// template which was deferred until it was needed.
      ExceptionSpecInstantiation
    } Kind;

    /// \brief The point of instantiation within the source code.
    SourceLocation PointOfInstantiation;

    /// \brief The template (or partial specialization) in which we are
    /// performing the instantiation, for substitutions of prior template
    /// arguments.
    NamedDecl *Template;

    /// \brief The entity that is being instantiated.
    Decl *Entity;

    /// \brief The list of template arguments we are substituting, if they
    /// are not part of the entity.
    const TemplateArgument *TemplateArgs;

    /// \brief The number of template arguments in TemplateArgs.
    unsigned NumTemplateArgs;

    /// \brief The template deduction info object associated with the
    /// substitution or checking of explicit or deduced template arguments.
    sema::TemplateDeductionInfo *DeductionInfo;

    /// \brief The source range that covers the construct that cause
    /// the instantiation, e.g., the template-id that causes a class
    /// template instantiation.
    SourceRange InstantiationRange;

    ActiveTemplateInstantiation()
      : Kind(TemplateInstantiation), Template(nullptr), Entity(nullptr),
        TemplateArgs(nullptr), NumTemplateArgs(0), DeductionInfo(nullptr) {}

    /// \brief Determines whether this template is an actual instantiation
    /// that should be counted toward the maximum instantiation depth.
    bool isInstantiationRecord() const;

    friend bool operator==(const ActiveTemplateInstantiation &X,
                           const ActiveTemplateInstantiation &Y) {
      if (X.Kind != Y.Kind)
        return false;

      if (X.Entity != Y.Entity)
        return false;

      switch (X.Kind) {
      case TemplateInstantiation:
      case ExceptionSpecInstantiation:
        return true;

      case PriorTemplateArgumentSubstitution:
      case DefaultTemplateArgumentChecking:
        return X.Template == Y.Template && X.TemplateArgs == Y.TemplateArgs;

      case DefaultTemplateArgumentInstantiation:
      case ExplicitTemplateArgumentSubstitution:
      case DeducedTemplateArgumentSubstitution:
      case DefaultFunctionArgumentInstantiation:
        return X.TemplateArgs == Y.TemplateArgs;

      }

      llvm_unreachable("Invalid InstantiationKind!");
    }

    friend bool operator!=(const ActiveTemplateInstantiation &X,
                           const ActiveTemplateInstantiation &Y) {
      return !(X == Y);
    }
  };

  /// \brief List of active template instantiations.
  ///
  /// This vector is treated as a stack. As one template instantiation
  /// requires another template instantiation, additional
  /// instantiations are pushed onto the stack up to a
  /// user-configurable limit LangOptions::InstantiationDepth.
  SmallVector<ActiveTemplateInstantiation, 16>
    ActiveTemplateInstantiations;

  /// \brief Extra modules inspected when performing a lookup during a template
  /// instantiation. Computed lazily.
  SmallVector<Module*, 16> ActiveTemplateInstantiationLookupModules;

  /// \brief Cache of additional modules that should be used for name lookup
  /// within the current template instantiation. Computed lazily; use
  /// getLookupModules() to get a complete set.
  llvm::DenseSet<Module*> LookupModulesCache;

  /// \brief Get the set of additional modules that should be checked during
  /// name lookup. A module and its imports become visible when instanting a
  /// template defined within it.
  llvm::DenseSet<Module*> &getLookupModules();

  /// \brief Whether we are in a SFINAE context that is not associated with
  /// template instantiation.
  ///
  /// This is used when setting up a SFINAE trap (\c see SFINAETrap) outside
  /// of a template instantiation or template argument deduction.
  bool InNonInstantiationSFINAEContext;

  /// \brief The number of ActiveTemplateInstantiation entries in
  /// \c ActiveTemplateInstantiations that are not actual instantiations and,
  /// therefore, should not be counted as part of the instantiation depth.
  unsigned NonInstantiationEntries;

  /// \brief The last template from which a template instantiation
  /// error or warning was produced.
  ///
  /// This value is used to suppress printing of redundant template
  /// instantiation backtraces when there are multiple errors in the
  /// same instantiation. FIXME: Does this belong in Sema? It's tough
  /// to implement it anywhere else.
  ActiveTemplateInstantiation LastTemplateInstantiationErrorContext;

  /// \brief The current index into pack expansion arguments that will be
  /// used for substitution of parameter packs.
  ///
  /// The pack expansion index will be -1 to indicate that parameter packs
  /// should be instantiated as themselves. Otherwise, the index specifies
  /// which argument within the parameter pack will be used for substitution.
  int ArgumentPackSubstitutionIndex;

  /// \brief RAII object used to change the argument pack substitution index
  /// within a \c Sema object.
  ///
  /// See \c ArgumentPackSubstitutionIndex for more information.
  class ArgumentPackSubstitutionIndexRAII {
    Sema &Self;
    int OldSubstitutionIndex;

  public:
    ArgumentPackSubstitutionIndexRAII(Sema &Self, int NewSubstitutionIndex)
      : Self(Self), OldSubstitutionIndex(Self.ArgumentPackSubstitutionIndex) {
      Self.ArgumentPackSubstitutionIndex = NewSubstitutionIndex;
    }

    ~ArgumentPackSubstitutionIndexRAII() {
      Self.ArgumentPackSubstitutionIndex = OldSubstitutionIndex;
    }
  };

  friend class ArgumentPackSubstitutionRAII;

  /// \brief The stack of calls expression undergoing template instantiation.
  ///
  /// The top of this stack is used by a fixit instantiating unresolved
  /// function calls to fix the AST to match the textual change it prints.
  SmallVector<CallExpr *, 8> CallsUndergoingInstantiation;

  /// \brief For each declaration that involved template argument deduction, the
  /// set of diagnostics that were suppressed during that template argument
  /// deduction.
  ///
  /// FIXME: Serialize this structure to the AST file.
  typedef llvm::DenseMap<Decl *, SmallVector<PartialDiagnosticAt, 1> >
    SuppressedDiagnosticsMap;
  SuppressedDiagnosticsMap SuppressedDiagnostics;

  /// \brief A stack object to be created when performing template
  /// instantiation.
  ///
  /// Construction of an object of type \c InstantiatingTemplate
  /// pushes the current instantiation onto the stack of active
  /// instantiations. If the size of this stack exceeds the maximum
  /// number of recursive template instantiations, construction
  /// produces an error and evaluates true.
  ///
  /// Destruction of this object will pop the named instantiation off
  /// the stack.
  struct InstantiatingTemplate {
    /// \brief Note that we are instantiating a class template,
    /// function template, or a member thereof.
    InstantiatingTemplate(Sema &SemaRef, SourceLocation PointOfInstantiation,
                          Decl *Entity,
                          SourceRange InstantiationRange = SourceRange());

    struct ExceptionSpecification {};
    /// \brief Note that we are instantiating an exception specification
    /// of a function template.
    InstantiatingTemplate(Sema &SemaRef, SourceLocation PointOfInstantiation,
                          FunctionDecl *Entity, ExceptionSpecification,
                          SourceRange InstantiationRange = SourceRange());

    /// \brief Note that we are instantiating a default argument in a
    /// template-id.
    InstantiatingTemplate(Sema &SemaRef, SourceLocation PointOfInstantiation,
                          TemplateDecl *Template,
                          ArrayRef<TemplateArgument> TemplateArgs,
                          SourceRange InstantiationRange = SourceRange());

    /// \brief Note that we are instantiating a default argument in a
    /// template-id.
    InstantiatingTemplate(Sema &SemaRef, SourceLocation PointOfInstantiation,
                          FunctionTemplateDecl *FunctionTemplate,
                          ArrayRef<TemplateArgument> TemplateArgs,
                          ActiveTemplateInstantiation::InstantiationKind Kind,
                          sema::TemplateDeductionInfo &DeductionInfo,
                          SourceRange InstantiationRange = SourceRange());

    /// \brief Note that we are instantiating as part of template
    /// argument deduction for a class template partial
    /// specialization.
    InstantiatingTemplate(Sema &SemaRef, SourceLocation PointOfInstantiation,
                          ClassTemplatePartialSpecializationDecl *PartialSpec,
                          ArrayRef<TemplateArgument> TemplateArgs,
                          sema::TemplateDeductionInfo &DeductionInfo,
                          SourceRange InstantiationRange = SourceRange());

    /// \brief Note that we are instantiating as part of template
    /// argument deduction for a variable template partial
    /// specialization.
    InstantiatingTemplate(Sema &SemaRef, SourceLocation PointOfInstantiation,
                          VarTemplatePartialSpecializationDecl *PartialSpec,
                          ArrayRef<TemplateArgument> TemplateArgs,
                          sema::TemplateDeductionInfo &DeductionInfo,
                          SourceRange InstantiationRange = SourceRange());

    InstantiatingTemplate(Sema &SemaRef, SourceLocation PointOfInstantiation,
                          ParmVarDecl *Param,
                          ArrayRef<TemplateArgument> TemplateArgs,
                          SourceRange InstantiationRange = SourceRange());

    /// \brief Note that we are substituting prior template arguments into a
    /// non-type parameter.
    InstantiatingTemplate(Sema &SemaRef, SourceLocation PointOfInstantiation,
                          NamedDecl *Template,
                          NonTypeTemplateParmDecl *Param,
                          ArrayRef<TemplateArgument> TemplateArgs,
                          SourceRange InstantiationRange);

    /// \brief Note that we are substituting prior template arguments into a
    /// template template parameter.
    InstantiatingTemplate(Sema &SemaRef, SourceLocation PointOfInstantiation,
                          NamedDecl *Template,
                          TemplateTemplateParmDecl *Param,
                          ArrayRef<TemplateArgument> TemplateArgs,
                          SourceRange InstantiationRange);

    /// \brief Note that we are checking the default template argument
    /// against the template parameter for a given template-id.
    InstantiatingTemplate(Sema &SemaRef, SourceLocation PointOfInstantiation,
                          TemplateDecl *Template,
                          NamedDecl *Param,
                          ArrayRef<TemplateArgument> TemplateArgs,
                          SourceRange InstantiationRange);


    /// \brief Note that we have finished instantiating this template.
    void Clear();

    ~InstantiatingTemplate() { Clear(); }

    /// \brief Determines whether we have exceeded the maximum
    /// recursive template instantiations.
    bool isInvalid() const { return Invalid; }

  private:
    Sema &SemaRef;
    bool Invalid;
    bool SavedInNonInstantiationSFINAEContext;
    bool CheckInstantiationDepth(SourceLocation PointOfInstantiation,
                                 SourceRange InstantiationRange);

    // FIXME: Replace this with a constructor once we can use delegating
    // constructors in llvm.
    void Initialize(
        ActiveTemplateInstantiation::InstantiationKind Kind,
        SourceLocation PointOfInstantiation, SourceRange InstantiationRange,
        Decl *Entity, NamedDecl *Template = nullptr,
        ArrayRef<TemplateArgument> TemplateArgs = ArrayRef<TemplateArgument>(),
        sema::TemplateDeductionInfo *DeductionInfo = nullptr);

    InstantiatingTemplate(const InstantiatingTemplate&) = delete;

    InstantiatingTemplate&
    operator=(const InstantiatingTemplate&) = delete;
  };

  void PrintInstantiationStack();

  /// \brief Determines whether we are currently in a context where
  /// template argument substitution failures are not considered
  /// errors.
  ///
  /// \returns An empty \c Optional if we're not in a SFINAE context.
  /// Otherwise, contains a pointer that, if non-NULL, contains the nearest
  /// template-deduction context object, which can be used to capture
  /// diagnostics that will be suppressed.
  Optional<sema::TemplateDeductionInfo *> isSFINAEContext() const;

  /// \brief Determines whether we are currently in a context that
  /// is not evaluated as per C++ [expr] p5.
  bool isUnevaluatedContext() const {
    assert(!ExprEvalContexts.empty() &&
           "Must be in an expression evaluation context");
    return ExprEvalContexts.back().isUnevaluated();
  }

  /// \brief RAII class used to determine whether SFINAE has
  /// trapped any errors that occur during template argument
  /// deduction.
  class SFINAETrap {
    Sema &SemaRef;
    unsigned PrevSFINAEErrors;
    bool PrevInNonInstantiationSFINAEContext;
    bool PrevAccessCheckingSFINAE;

  public:
    explicit SFINAETrap(Sema &SemaRef, bool AccessCheckingSFINAE = false)
      : SemaRef(SemaRef), PrevSFINAEErrors(SemaRef.NumSFINAEErrors),
        PrevInNonInstantiationSFINAEContext(
                                      SemaRef.InNonInstantiationSFINAEContext),
        PrevAccessCheckingSFINAE(SemaRef.AccessCheckingSFINAE)
    {
      if (!SemaRef.isSFINAEContext())
        SemaRef.InNonInstantiationSFINAEContext = true;
      SemaRef.AccessCheckingSFINAE = AccessCheckingSFINAE;
    }

    ~SFINAETrap() {
      SemaRef.NumSFINAEErrors = PrevSFINAEErrors;
      SemaRef.InNonInstantiationSFINAEContext
        = PrevInNonInstantiationSFINAEContext;
      SemaRef.AccessCheckingSFINAE = PrevAccessCheckingSFINAE;
    }

    /// \brief Determine whether any SFINAE errors have been trapped.
    bool hasErrorOccurred() const {
      return SemaRef.NumSFINAEErrors > PrevSFINAEErrors;
    }
  };

  /// \brief RAII class used to indicate that we are performing provisional
  /// semantic analysis to determine the validity of a construct, so
  /// typo-correction and diagnostics in the immediate context (not within
  /// implicitly-instantiated templates) should be suppressed.
  class TentativeAnalysisScope {
    Sema &SemaRef;
    // FIXME: Using a SFINAETrap for this is a hack.
    SFINAETrap Trap;
    bool PrevDisableTypoCorrection;
  public:
    explicit TentativeAnalysisScope(Sema &SemaRef)
        : SemaRef(SemaRef), Trap(SemaRef, true),
          PrevDisableTypoCorrection(SemaRef.DisableTypoCorrection) {
      SemaRef.DisableTypoCorrection = true;
    }
    ~TentativeAnalysisScope() {
      SemaRef.DisableTypoCorrection = PrevDisableTypoCorrection;
    }
  };

  /// \brief The current instantiation scope used to store local
  /// variables.
  LocalInstantiationScope *CurrentInstantiationScope;

  /// \brief Tracks whether we are in a context where typo correction is
  /// disabled.
  bool DisableTypoCorrection;

  /// \brief The number of typos corrected by CorrectTypo.
  unsigned TyposCorrected;

  typedef llvm::SmallSet<SourceLocation, 2> SrcLocSet;
  typedef llvm::DenseMap<IdentifierInfo *, SrcLocSet> IdentifierSourceLocations;

  /// \brief A cache containing identifiers for which typo correction failed and
  /// their locations, so that repeated attempts to correct an identifier in a
  /// given location are ignored if typo correction already failed for it.
  IdentifierSourceLocations TypoCorrectionFailures;

  /// \brief Worker object for performing CFG-based warnings.
  sema::AnalysisBasedWarnings AnalysisWarnings;
  threadSafety::BeforeSet *ThreadSafetyDeclCache;

  /// \brief An entity for which implicit template instantiation is required.
  ///
  /// The source location associated with the declaration is the first place in
  /// the source code where the declaration was "used". It is not necessarily
  /// the point of instantiation (which will be either before or after the
  /// namespace-scope declaration that triggered this implicit instantiation),
  /// However, it is the location that diagnostics should generally refer to,
  /// because users will need to know what code triggered the instantiation.
  typedef std::pair<ValueDecl *, SourceLocation> PendingImplicitInstantiation;

  /// \brief The queue of implicit template instantiations that are required
  /// but have not yet been performed.
  std::deque<PendingImplicitInstantiation> PendingInstantiations;

  class SavePendingInstantiationsAndVTableUsesRAII {
  public:
    SavePendingInstantiationsAndVTableUsesRAII(Sema &S, bool Enabled)
        : S(S), Enabled(Enabled) {
      if (!Enabled) return;

      SavedPendingInstantiations.swap(S.PendingInstantiations);
      SavedVTableUses.swap(S.VTableUses);
    }

    ~SavePendingInstantiationsAndVTableUsesRAII() {
      if (!Enabled) return;

      // Restore the set of pending vtables.
      assert(S.VTableUses.empty() &&
             "VTableUses should be empty before it is discarded.");
      S.VTableUses.swap(SavedVTableUses);

      // Restore the set of pending implicit instantiations.
      assert(S.PendingInstantiations.empty() &&
             "PendingInstantiations should be empty before it is discarded.");
      S.PendingInstantiations.swap(SavedPendingInstantiations);
    }

  private:
    Sema &S;
    SmallVector<VTableUse, 16> SavedVTableUses;
    std::deque<PendingImplicitInstantiation> SavedPendingInstantiations;
    bool Enabled;
  };

  /// \brief The queue of implicit template instantiations that are required
  /// and must be performed within the current local scope.
  ///
  /// This queue is only used for member functions of local classes in
  /// templates, which must be instantiated in the same scope as their
  /// enclosing function, so that they can reference function-local
  /// types, static variables, enumerators, etc.
  std::deque<PendingImplicitInstantiation> PendingLocalImplicitInstantiations;

  class SavePendingLocalImplicitInstantiationsRAII {
  public:
    SavePendingLocalImplicitInstantiationsRAII(Sema &S): S(S) {
      SavedPendingLocalImplicitInstantiations.swap(
          S.PendingLocalImplicitInstantiations);
    }

    ~SavePendingLocalImplicitInstantiationsRAII() {
      assert(S.PendingLocalImplicitInstantiations.empty() &&
             "there shouldn't be any pending local implicit instantiations");
      SavedPendingLocalImplicitInstantiations.swap(
          S.PendingLocalImplicitInstantiations);
    }

  private:
    Sema &S;
    std::deque<PendingImplicitInstantiation>
    SavedPendingLocalImplicitInstantiations;
  };

  void PerformPendingInstantiations(bool LocalOnly = false);

  TypeSourceInfo *SubstType(TypeSourceInfo *T,
                            const MultiLevelTemplateArgumentList &TemplateArgs,
                            SourceLocation Loc, DeclarationName Entity);

  QualType SubstType(QualType T,
                     const MultiLevelTemplateArgumentList &TemplateArgs,
                     SourceLocation Loc, DeclarationName Entity);

  TypeSourceInfo *SubstType(TypeLoc TL,
                            const MultiLevelTemplateArgumentList &TemplateArgs,
                            SourceLocation Loc, DeclarationName Entity);

  TypeSourceInfo *SubstFunctionDeclType(TypeSourceInfo *T,
                            const MultiLevelTemplateArgumentList &TemplateArgs,
                                        SourceLocation Loc,
                                        DeclarationName Entity,
                                        CXXRecordDecl *ThisContext,
                                        unsigned ThisTypeQuals);
  void SubstExceptionSpec(FunctionDecl *New, const FunctionProtoType *Proto,
                          const MultiLevelTemplateArgumentList &Args);
  ParmVarDecl *SubstParmVarDecl(ParmVarDecl *D,
                            const MultiLevelTemplateArgumentList &TemplateArgs,
                                int indexAdjustment,
                                Optional<unsigned> NumExpansions,
                                bool ExpectParameterPack);
  bool SubstParmTypes(SourceLocation Loc,
                      ParmVarDecl **Params, unsigned NumParams,
                      const MultiLevelTemplateArgumentList &TemplateArgs,
                      SmallVectorImpl<QualType> &ParamTypes,
                      SmallVectorImpl<ParmVarDecl *> *OutParams = nullptr);
  ExprResult SubstExpr(Expr *E,
                       const MultiLevelTemplateArgumentList &TemplateArgs);

  /// \brief Substitute the given template arguments into a list of
  /// expressions, expanding pack expansions if required.
  ///
  /// \param Exprs The list of expressions to substitute into.
  ///
  /// \param NumExprs The number of expressions in \p Exprs.
  ///
  /// \param IsCall Whether this is some form of call, in which case
  /// default arguments will be dropped.
  ///
  /// \param TemplateArgs The set of template arguments to substitute.
  ///
  /// \param Outputs Will receive all of the substituted arguments.
  ///
  /// \returns true if an error occurred, false otherwise.
  bool SubstExprs(Expr **Exprs, unsigned NumExprs, bool IsCall,
                  const MultiLevelTemplateArgumentList &TemplateArgs,
                  SmallVectorImpl<Expr *> &Outputs);

  StmtResult SubstStmt(Stmt *S,
                       const MultiLevelTemplateArgumentList &TemplateArgs);

  Decl *SubstDecl(Decl *D, DeclContext *Owner,
                  const MultiLevelTemplateArgumentList &TemplateArgs);

  ExprResult SubstInitializer(Expr *E,
                       const MultiLevelTemplateArgumentList &TemplateArgs,
                       bool CXXDirectInit);

  bool
  SubstBaseSpecifiers(CXXRecordDecl *Instantiation,
                      CXXRecordDecl *Pattern,
                      const MultiLevelTemplateArgumentList &TemplateArgs);

  bool
  InstantiateClass(SourceLocation PointOfInstantiation,
                   CXXRecordDecl *Instantiation, CXXRecordDecl *Pattern,
                   const MultiLevelTemplateArgumentList &TemplateArgs,
                   TemplateSpecializationKind TSK,
                   bool Complain = true);

  bool InstantiateEnum(SourceLocation PointOfInstantiation,
                       EnumDecl *Instantiation, EnumDecl *Pattern,
                       const MultiLevelTemplateArgumentList &TemplateArgs,
                       TemplateSpecializationKind TSK);

  bool InstantiateInClassInitializer(
      SourceLocation PointOfInstantiation, FieldDecl *Instantiation,
      FieldDecl *Pattern, const MultiLevelTemplateArgumentList &TemplateArgs);

  struct LateInstantiatedAttribute {
    const Attr *TmplAttr;
    LocalInstantiationScope *Scope;
    Decl *NewDecl;

    LateInstantiatedAttribute(const Attr *A, LocalInstantiationScope *S,
                              Decl *D)
      : TmplAttr(A), Scope(S), NewDecl(D)
    { }
  };
  typedef SmallVector<LateInstantiatedAttribute, 16> LateInstantiatedAttrVec;

  void InstantiateAttrs(const MultiLevelTemplateArgumentList &TemplateArgs,
                        const Decl *Pattern, Decl *Inst,
                        LateInstantiatedAttrVec *LateAttrs = nullptr,
                        LocalInstantiationScope *OuterMostScope = nullptr);

  bool
  InstantiateClassTemplateSpecialization(SourceLocation PointOfInstantiation,
                           ClassTemplateSpecializationDecl *ClassTemplateSpec,
                           TemplateSpecializationKind TSK,
                           bool Complain = true);

  void InstantiateClassMembers(SourceLocation PointOfInstantiation,
                               CXXRecordDecl *Instantiation,
                            const MultiLevelTemplateArgumentList &TemplateArgs,
                               TemplateSpecializationKind TSK);

  void InstantiateClassTemplateSpecializationMembers(
                                          SourceLocation PointOfInstantiation,
                           ClassTemplateSpecializationDecl *ClassTemplateSpec,
                                                TemplateSpecializationKind TSK);

  NestedNameSpecifierLoc
  SubstNestedNameSpecifierLoc(NestedNameSpecifierLoc NNS,
                           const MultiLevelTemplateArgumentList &TemplateArgs);

  DeclarationNameInfo
  SubstDeclarationNameInfo(const DeclarationNameInfo &NameInfo,
                           const MultiLevelTemplateArgumentList &TemplateArgs);
  TemplateName
  SubstTemplateName(NestedNameSpecifierLoc QualifierLoc, TemplateName Name,
                    SourceLocation Loc,
                    const MultiLevelTemplateArgumentList &TemplateArgs);
  bool Subst(const TemplateArgumentLoc *Args, unsigned NumArgs,
             TemplateArgumentListInfo &Result,
             const MultiLevelTemplateArgumentList &TemplateArgs);

  void InstantiateExceptionSpec(SourceLocation PointOfInstantiation,
                                FunctionDecl *Function);
  void InstantiateFunctionDefinition(SourceLocation PointOfInstantiation,
                                     FunctionDecl *Function,
                                     bool Recursive = false,
                                     bool DefinitionRequired = false);
  VarTemplateSpecializationDecl *BuildVarTemplateInstantiation(
      VarTemplateDecl *VarTemplate, VarDecl *FromVar,
      const TemplateArgumentList &TemplateArgList,
      const TemplateArgumentListInfo &TemplateArgsInfo,
      SmallVectorImpl<TemplateArgument> &Converted,
      SourceLocation PointOfInstantiation, void *InsertPos,
      LateInstantiatedAttrVec *LateAttrs = nullptr,
      LocalInstantiationScope *StartingScope = nullptr);
  VarTemplateSpecializationDecl *CompleteVarTemplateSpecializationDecl(
      VarTemplateSpecializationDecl *VarSpec, VarDecl *PatternDecl,
      const MultiLevelTemplateArgumentList &TemplateArgs);
  void
  BuildVariableInstantiation(VarDecl *NewVar, VarDecl *OldVar,
                             const MultiLevelTemplateArgumentList &TemplateArgs,
                             LateInstantiatedAttrVec *LateAttrs,
                             DeclContext *Owner,
                             LocalInstantiationScope *StartingScope,
                             bool InstantiatingVarTemplate = false);
  void InstantiateVariableInitializer(
      VarDecl *Var, VarDecl *OldVar,
      const MultiLevelTemplateArgumentList &TemplateArgs);
  void InstantiateVariableDefinition(SourceLocation PointOfInstantiation,
                                     VarDecl *Var, bool Recursive = false,
                                     bool DefinitionRequired = false);
  void InstantiateStaticDataMemberDefinition(
                                     SourceLocation PointOfInstantiation,
                                     VarDecl *Var,
                                     bool Recursive = false,
                                     bool DefinitionRequired = false);

  void InstantiateMemInitializers(CXXConstructorDecl *New,
                                  const CXXConstructorDecl *Tmpl,
                            const MultiLevelTemplateArgumentList &TemplateArgs);

  NamedDecl *FindInstantiatedDecl(SourceLocation Loc, NamedDecl *D,
                          const MultiLevelTemplateArgumentList &TemplateArgs);
  DeclContext *FindInstantiatedContext(SourceLocation Loc, DeclContext *DC,
                          const MultiLevelTemplateArgumentList &TemplateArgs);

  // Objective-C declarations.
  enum ObjCContainerKind {
    OCK_None = -1,
    OCK_Interface = 0,
    OCK_Protocol,
    OCK_Category,
    OCK_ClassExtension,
    OCK_Implementation,
    OCK_CategoryImplementation
  };
  ObjCContainerKind getObjCContainerKind() const;

  Decl *ActOnStartClassInterface(SourceLocation AtInterfaceLoc,
                                 IdentifierInfo *ClassName,
                                 SourceLocation ClassLoc,
                                 IdentifierInfo *SuperName,
                                 SourceLocation SuperLoc,
                                 Decl * const *ProtoRefs,
                                 unsigned NumProtoRefs,
                                 const SourceLocation *ProtoLocs,
                                 SourceLocation EndProtoLoc,
                                 AttributeList *AttrList);
  
  void ActOnTypedefedProtocols(SmallVectorImpl<Decl *> &ProtocolRefs,
                               IdentifierInfo *SuperName,
                               SourceLocation SuperLoc);

  Decl *ActOnCompatibilityAlias(
                    SourceLocation AtCompatibilityAliasLoc,
                    IdentifierInfo *AliasName,  SourceLocation AliasLocation,
                    IdentifierInfo *ClassName, SourceLocation ClassLocation);

  bool CheckForwardProtocolDeclarationForCircularDependency(
    IdentifierInfo *PName,
    SourceLocation &PLoc, SourceLocation PrevLoc,
    const ObjCList<ObjCProtocolDecl> &PList);

  Decl *ActOnStartProtocolInterface(
                    SourceLocation AtProtoInterfaceLoc,
                    IdentifierInfo *ProtocolName, SourceLocation ProtocolLoc,
                    Decl * const *ProtoRefNames, unsigned NumProtoRefs,
                    const SourceLocation *ProtoLocs,
                    SourceLocation EndProtoLoc,
                    AttributeList *AttrList);

  Decl *ActOnStartCategoryInterface(SourceLocation AtInterfaceLoc,
                                    IdentifierInfo *ClassName,
                                    SourceLocation ClassLoc,
                                    IdentifierInfo *CategoryName,
                                    SourceLocation CategoryLoc,
                                    Decl * const *ProtoRefs,
                                    unsigned NumProtoRefs,
                                    const SourceLocation *ProtoLocs,
                                    SourceLocation EndProtoLoc);

  Decl *ActOnStartClassImplementation(
                    SourceLocation AtClassImplLoc,
                    IdentifierInfo *ClassName, SourceLocation ClassLoc,
                    IdentifierInfo *SuperClassname,
                    SourceLocation SuperClassLoc);

  Decl *ActOnStartCategoryImplementation(SourceLocation AtCatImplLoc,
                                         IdentifierInfo *ClassName,
                                         SourceLocation ClassLoc,
                                         IdentifierInfo *CatName,
                                         SourceLocation CatLoc);

  DeclGroupPtrTy ActOnFinishObjCImplementation(Decl *ObjCImpDecl,
                                               ArrayRef<Decl *> Decls);

  DeclGroupPtrTy ActOnForwardClassDeclaration(SourceLocation Loc,
                                     IdentifierInfo **IdentList,
                                     SourceLocation *IdentLocs,
                                     unsigned NumElts);

  DeclGroupPtrTy ActOnForwardProtocolDeclaration(SourceLocation AtProtoclLoc,
                                        const IdentifierLocPair *IdentList,
                                        unsigned NumElts,
                                        AttributeList *attrList);

  void FindProtocolDeclaration(bool WarnOnDeclarations,
                               const IdentifierLocPair *ProtocolId,
                               unsigned NumProtocols,
                               SmallVectorImpl<Decl *> &Protocols);

  /// Ensure attributes are consistent with type.
  /// \param [in, out] Attributes The attributes to check; they will
  /// be modified to be consistent with \p PropertyTy.
  void CheckObjCPropertyAttributes(Decl *PropertyPtrTy,
                                   SourceLocation Loc,
                                   unsigned &Attributes,
                                   bool propertyInPrimaryClass);

  /// Process the specified property declaration and create decls for the
  /// setters and getters as needed.
  /// \param property The property declaration being processed
  /// \param CD The semantic container for the property
  /// \param redeclaredProperty Declaration for property if redeclared
  ///        in class extension.
  /// \param lexicalDC Container for redeclaredProperty.
  void ProcessPropertyDecl(ObjCPropertyDecl *property,
                           ObjCContainerDecl *CD,
                           ObjCPropertyDecl *redeclaredProperty = nullptr,
                           ObjCContainerDecl *lexicalDC = nullptr);


  void DiagnosePropertyMismatch(ObjCPropertyDecl *Property,
                                ObjCPropertyDecl *SuperProperty,
                                const IdentifierInfo *Name,
                                bool OverridingProtocolProperty);

  void DiagnoseClassExtensionDupMethods(ObjCCategoryDecl *CAT,
                                        ObjCInterfaceDecl *ID);

  Decl *ActOnAtEnd(Scope *S, SourceRange AtEnd,
                   ArrayRef<Decl *> allMethods = None,
                   ArrayRef<DeclGroupPtrTy> allTUVars = None);

  Decl *ActOnProperty(Scope *S, SourceLocation AtLoc,
                      SourceLocation LParenLoc,
                      FieldDeclarator &FD, ObjCDeclSpec &ODS,
                      Selector GetterSel, Selector SetterSel,
                      bool *OverridingProperty,
                      tok::ObjCKeywordKind MethodImplKind,
                      DeclContext *lexicalDC = nullptr);

  Decl *ActOnPropertyImplDecl(Scope *S,
                              SourceLocation AtLoc,
                              SourceLocation PropertyLoc,
                              bool ImplKind,
                              IdentifierInfo *PropertyId,
                              IdentifierInfo *PropertyIvar,
                              SourceLocation PropertyIvarLoc);

  enum ObjCSpecialMethodKind {
    OSMK_None,
    OSMK_Alloc,
    OSMK_New,
    OSMK_Copy,
    OSMK_RetainingInit,
    OSMK_NonRetainingInit
  };

  struct ObjCArgInfo {
    IdentifierInfo *Name;
    SourceLocation NameLoc;
    // The Type is null if no type was specified, and the DeclSpec is invalid
    // in this case.
    ParsedType Type;
    ObjCDeclSpec DeclSpec;

    /// ArgAttrs - Attribute list for this argument.
    AttributeList *ArgAttrs;
  };

  Decl *ActOnMethodDeclaration(
    Scope *S,
    SourceLocation BeginLoc, // location of the + or -.
    SourceLocation EndLoc,   // location of the ; or {.
    tok::TokenKind MethodType,
    ObjCDeclSpec &ReturnQT, ParsedType ReturnType,
    ArrayRef<SourceLocation> SelectorLocs, Selector Sel,
    // optional arguments. The number of types/arguments is obtained
    // from the Sel.getNumArgs().
    ObjCArgInfo *ArgInfo,
    DeclaratorChunk::ParamInfo *CParamInfo, unsigned CNumArgs, // c-style args
    AttributeList *AttrList, tok::ObjCKeywordKind MethodImplKind,
    bool isVariadic, bool MethodDefinition);

  ObjCMethodDecl *LookupMethodInQualifiedType(Selector Sel,
                                              const ObjCObjectPointerType *OPT,
                                              bool IsInstance);
  ObjCMethodDecl *LookupMethodInObjectType(Selector Sel, QualType Ty,
                                           bool IsInstance);

  bool CheckARCMethodDecl(ObjCMethodDecl *method);
  bool inferObjCARCLifetime(ValueDecl *decl);

  ExprResult
  HandleExprPropertyRefExpr(const ObjCObjectPointerType *OPT,
                            Expr *BaseExpr,
                            SourceLocation OpLoc,
                            DeclarationName MemberName,
                            SourceLocation MemberLoc,
                            SourceLocation SuperLoc, QualType SuperType,
                            bool Super);

  ExprResult
  ActOnClassPropertyRefExpr(IdentifierInfo &receiverName,
                            IdentifierInfo &propertyName,
                            SourceLocation receiverNameLoc,
                            SourceLocation propertyNameLoc);

  ObjCMethodDecl *tryCaptureObjCSelf(SourceLocation Loc);

  /// \brief Describes the kind of message expression indicated by a message
  /// send that starts with an identifier.
  enum ObjCMessageKind {
    /// \brief The message is sent to 'super'.
    ObjCSuperMessage,
    /// \brief The message is an instance message.
    ObjCInstanceMessage,
    /// \brief The message is a class message, and the identifier is a type
    /// name.
    ObjCClassMessage
  };

  ObjCMessageKind getObjCMessageKind(Scope *S,
                                     IdentifierInfo *Name,
                                     SourceLocation NameLoc,
                                     bool IsSuper,
                                     bool HasTrailingDot,
                                     ParsedType &ReceiverType);

  ExprResult ActOnSuperMessage(Scope *S, SourceLocation SuperLoc,
                               Selector Sel,
                               SourceLocation LBracLoc,
                               ArrayRef<SourceLocation> SelectorLocs,
                               SourceLocation RBracLoc,
                               MultiExprArg Args);

  ExprResult BuildClassMessage(TypeSourceInfo *ReceiverTypeInfo,
                               QualType ReceiverType,
                               SourceLocation SuperLoc,
                               Selector Sel,
                               ObjCMethodDecl *Method,
                               SourceLocation LBracLoc,
                               ArrayRef<SourceLocation> SelectorLocs,
                               SourceLocation RBracLoc,
                               MultiExprArg Args,
                               bool isImplicit = false);

  ExprResult BuildClassMessageImplicit(QualType ReceiverType,
                                       bool isSuperReceiver,
                                       SourceLocation Loc,
                                       Selector Sel,
                                       ObjCMethodDecl *Method,
                                       MultiExprArg Args);

  ExprResult ActOnClassMessage(Scope *S,
                               ParsedType Receiver,
                               Selector Sel,
                               SourceLocation LBracLoc,
                               ArrayRef<SourceLocation> SelectorLocs,
                               SourceLocation RBracLoc,
                               MultiExprArg Args);

  ExprResult BuildInstanceMessage(Expr *Receiver,
                                  QualType ReceiverType,
                                  SourceLocation SuperLoc,
                                  Selector Sel,
                                  ObjCMethodDecl *Method,
                                  SourceLocation LBracLoc,
                                  ArrayRef<SourceLocation> SelectorLocs,
                                  SourceLocation RBracLoc,
                                  MultiExprArg Args,
                                  bool isImplicit = false);

  ExprResult BuildInstanceMessageImplicit(Expr *Receiver,
                                          QualType ReceiverType,
                                          SourceLocation Loc,
                                          Selector Sel,
                                          ObjCMethodDecl *Method,
                                          MultiExprArg Args);

  ExprResult ActOnInstanceMessage(Scope *S,
                                  Expr *Receiver,
                                  Selector Sel,
                                  SourceLocation LBracLoc,
                                  ArrayRef<SourceLocation> SelectorLocs,
                                  SourceLocation RBracLoc,
                                  MultiExprArg Args);

  ExprResult BuildObjCBridgedCast(SourceLocation LParenLoc,
                                  ObjCBridgeCastKind Kind,
                                  SourceLocation BridgeKeywordLoc,
                                  TypeSourceInfo *TSInfo,
                                  Expr *SubExpr);

  ExprResult ActOnObjCBridgedCast(Scope *S,
                                  SourceLocation LParenLoc,
                                  ObjCBridgeCastKind Kind,
                                  SourceLocation BridgeKeywordLoc,
                                  ParsedType Type,
                                  SourceLocation RParenLoc,
                                  Expr *SubExpr);
  
  void CheckTollFreeBridgeCast(QualType castType, Expr *castExpr);
  
  void CheckObjCBridgeRelatedCast(QualType castType, Expr *castExpr);
  
  bool CheckTollFreeBridgeStaticCast(QualType castType, Expr *castExpr,
                                     CastKind &Kind);
  
  bool checkObjCBridgeRelatedComponents(SourceLocation Loc,
                                        QualType DestType, QualType SrcType,
                                        ObjCInterfaceDecl *&RelatedClass,
                                        ObjCMethodDecl *&ClassMethod,
                                        ObjCMethodDecl *&InstanceMethod,
                                        TypedefNameDecl *&TDNDecl,
                                        bool CfToNs);
  
  bool CheckObjCBridgeRelatedConversions(SourceLocation Loc,
                                         QualType DestType, QualType SrcType,
                                         Expr *&SrcExpr);
  
  bool ConversionToObjCStringLiteralCheck(QualType DstType, Expr *&SrcExpr);
  
  bool checkInitMethod(ObjCMethodDecl *method, QualType receiverTypeIfCall);

  /// \brief Check whether the given new method is a valid override of the
  /// given overridden method, and set any properties that should be inherited.
  void CheckObjCMethodOverride(ObjCMethodDecl *NewMethod,
                               const ObjCMethodDecl *Overridden);

  /// \brief Describes the compatibility of a result type with its method.
  enum ResultTypeCompatibilityKind {
    RTC_Compatible,
    RTC_Incompatible,
    RTC_Unknown
  };

  void CheckObjCMethodOverrides(ObjCMethodDecl *ObjCMethod,
                                ObjCInterfaceDecl *CurrentClass,
                                ResultTypeCompatibilityKind RTC);

  enum PragmaOptionsAlignKind {
    POAK_Native,  // #pragma options align=native
    POAK_Natural, // #pragma options align=natural
    POAK_Packed,  // #pragma options align=packed
    POAK_Power,   // #pragma options align=power
    POAK_Mac68k,  // #pragma options align=mac68k
    POAK_Reset    // #pragma options align=reset
  };

  /// ActOnPragmaOptionsAlign - Called on well formed \#pragma options align.
  void ActOnPragmaOptionsAlign(PragmaOptionsAlignKind Kind,
                               SourceLocation PragmaLoc);

  enum PragmaPackKind {
    PPK_Default, // #pragma pack([n])
    PPK_Show,    // #pragma pack(show), only supported by MSVC.
    PPK_Push,    // #pragma pack(push, [identifier], [n])
    PPK_Pop      // #pragma pack(pop, [identifier], [n])
  };

  enum PragmaMSStructKind {
    PMSST_OFF,  // #pragms ms_struct off
    PMSST_ON    // #pragms ms_struct on
  };

  enum PragmaMSCommentKind {
    PCK_Unknown,
    PCK_Linker,   // #pragma comment(linker, ...)
    PCK_Lib,      // #pragma comment(lib, ...)
    PCK_Compiler, // #pragma comment(compiler, ...)
    PCK_ExeStr,   // #pragma comment(exestr, ...)
    PCK_User      // #pragma comment(user, ...)
  };

  /// ActOnPragmaPack - Called on well formed \#pragma pack(...).
  void ActOnPragmaPack(PragmaPackKind Kind,
                       IdentifierInfo *Name,
                       Expr *Alignment,
                       SourceLocation PragmaLoc,
                       SourceLocation LParenLoc,
                       SourceLocation RParenLoc);

  /// ActOnPragmaMSStruct - Called on well formed \#pragma ms_struct [on|off].
  void ActOnPragmaMSStruct(PragmaMSStructKind Kind);

  /// ActOnPragmaMSComment - Called on well formed
  /// \#pragma comment(kind, "arg").
  void ActOnPragmaMSComment(PragmaMSCommentKind Kind, StringRef Arg);

  /// ActOnPragmaMSPointersToMembers - called on well formed \#pragma
  /// pointers_to_members(representation method[, general purpose
  /// representation]).
  void ActOnPragmaMSPointersToMembers(
      LangOptions::PragmaMSPointersToMembersKind Kind,
      SourceLocation PragmaLoc);

  /// \brief Called on well formed \#pragma vtordisp().
  void ActOnPragmaMSVtorDisp(PragmaVtorDispKind Kind, SourceLocation PragmaLoc,
                             MSVtorDispAttr::Mode Value);

  enum PragmaSectionKind {
    PSK_DataSeg,
    PSK_BSSSeg,
    PSK_ConstSeg,
    PSK_CodeSeg,
  };

  bool UnifySection(StringRef SectionName,
                    int SectionFlags,
                    DeclaratorDecl *TheDecl);
  bool UnifySection(StringRef SectionName,
                    int SectionFlags,
                    SourceLocation PragmaSectionLocation);

  /// \brief Called on well formed \#pragma bss_seg/data_seg/const_seg/code_seg.
  void ActOnPragmaMSSeg(SourceLocation PragmaLocation,
                        PragmaMsStackAction Action,
                        llvm::StringRef StackSlotLabel,
                        StringLiteral *SegmentName,
                        llvm::StringRef PragmaName);

  /// \brief Called on well formed \#pragma section().
  void ActOnPragmaMSSection(SourceLocation PragmaLocation,
                            int SectionFlags, StringLiteral *SegmentName);

  /// \brief Called on well-formed \#pragma init_seg().
  void ActOnPragmaMSInitSeg(SourceLocation PragmaLocation,
                            StringLiteral *SegmentName);

  /// ActOnPragmaDetectMismatch - Call on well-formed \#pragma detect_mismatch
  void ActOnPragmaDetectMismatch(StringRef Name, StringRef Value);

  /// ActOnPragmaUnused - Called on well-formed '\#pragma unused'.
  void ActOnPragmaUnused(const Token &Identifier,
                         Scope *curScope,
                         SourceLocation PragmaLoc);

  /// ActOnPragmaVisibility - Called on well formed \#pragma GCC visibility... .
  void ActOnPragmaVisibility(const IdentifierInfo* VisType,
                             SourceLocation PragmaLoc);

  NamedDecl *DeclClonePragmaWeak(NamedDecl *ND, IdentifierInfo *II,
                                 SourceLocation Loc);
  void DeclApplyPragmaWeak(Scope *S, NamedDecl *ND, WeakInfo &W);

  /// ActOnPragmaWeakID - Called on well formed \#pragma weak ident.
  void ActOnPragmaWeakID(IdentifierInfo* WeakName,
                         SourceLocation PragmaLoc,
                         SourceLocation WeakNameLoc);

  /// ActOnPragmaRedefineExtname - Called on well formed
  /// \#pragma redefine_extname oldname newname.
  void ActOnPragmaRedefineExtname(IdentifierInfo* WeakName,
                                  IdentifierInfo* AliasName,
                                  SourceLocation PragmaLoc,
                                  SourceLocation WeakNameLoc,
                                  SourceLocation AliasNameLoc);

  /// ActOnPragmaWeakAlias - Called on well formed \#pragma weak ident = ident.
  void ActOnPragmaWeakAlias(IdentifierInfo* WeakName,
                            IdentifierInfo* AliasName,
                            SourceLocation PragmaLoc,
                            SourceLocation WeakNameLoc,
                            SourceLocation AliasNameLoc);

  /// ActOnPragmaFPContract - Called on well formed
  /// \#pragma {STDC,OPENCL} FP_CONTRACT
  void ActOnPragmaFPContract(tok::OnOffSwitch OOS);
#ifdef INTEL_CUSTOMIZATION
  AttrResult ActOnPragmaSIMDLength(SourceLocation VectorLengthLoc,
                                   Expr *VectorLengthExpr);

  AttrResult ActOnPragmaSIMDLinear(SourceLocation LinearLoc,
                                   ArrayRef<Expr *> Exprs);

  AttrResult
      ActOnPragmaSIMDReduction(SourceLocation ReductionLoc,
                               SIMDReductionAttr::SIMDReductionKind Operator,
                               llvm::MutableArrayRef<Expr *> VarList);

  StmtResult ActOnSIMDForStmt(SourceLocation PragmaLoc,
                              ArrayRef<Attr *> Attrs,
                              SourceLocation ForLoc,
                              SourceLocation LParenLoc,
                              Stmt *First, FullExprArg Second,
                              FullExprArg Third,
                              SourceLocation RParenLoc,
                              Stmt *Body);
  StmtResult BuildSIMDForStmt(SourceLocation PragmaLoc,
                              ArrayRef<Attr *> Attrs,
                              SourceLocation ForLoc,
                              SourceLocation LParenLoc,
                              Stmt *Init, Expr *Cond, Expr *Inc,
                              SourceLocation RParenLoc, Stmt *Body,
                              Expr *LoopCount, Expr *StrideExpr,
                              VarDecl *LoopControlVar);
  void CheckSIMDPragmaClauses(SourceLocation PragmaLoc,
                              ArrayRef<Attr *> Attrs);
  void ActOnStartOfSIMDForStmt(SourceLocation PragmaLoc, Scope *CurScope,
                               ArrayRef<Attr *> SIMDAttrList);
  void ActOnSIMDForStmtError();

  enum SIMDPrivateKind {
    SIMD_Private,
    SIMD_FirstPrivate,
    SIMD_LastPrivate
  };

  ExprResult ActOnPragmaSIMDPrivateVariable(CXXScopeSpec SS,
                                            DeclarationNameInfo Name,
                                            SIMDPrivateKind Kind);

  AttrResult ActOnPragmaSIMDPrivate(SourceLocation PrivateLoc,
                                    llvm::MutableArrayRef<Expr *> Exprs,
                                    SIMDPrivateKind Kind);
#endif  // INTEL_CUSTOMIZATION
  /// AddAlignmentAttributesForRecord - Adds any needed alignment attributes to
  /// a the record decl, to handle '\#pragma pack' and '\#pragma options align'.
  void AddAlignmentAttributesForRecord(RecordDecl *RD);

  /// AddMsStructLayoutForRecord - Adds ms_struct layout attribute to record.
  void AddMsStructLayoutForRecord(RecordDecl *RD);

  /// FreePackedContext - Deallocate and null out PackContext.
  void FreePackedContext();

  /// PushNamespaceVisibilityAttr - Note that we've entered a
  /// namespace with a visibility attribute.
  void PushNamespaceVisibilityAttr(const VisibilityAttr *Attr,
                                   SourceLocation Loc);

  /// AddPushedVisibilityAttribute - If '\#pragma GCC visibility' was used,
  /// add an appropriate visibility attribute.
  void AddPushedVisibilityAttribute(Decl *RD);

  /// PopPragmaVisibility - Pop the top element of the visibility stack; used
  /// for '\#pragma GCC visibility' and visibility attributes on namespaces.
  void PopPragmaVisibility(bool IsNamespaceEnd, SourceLocation EndLoc);

  /// FreeVisContext - Deallocate and null out VisContext.
  void FreeVisContext();

  /// AddCFAuditedAttribute - Check whether we're currently within
  /// '\#pragma clang arc_cf_code_audited' and, if so, consider adding
  /// the appropriate attribute.
  void AddCFAuditedAttribute(Decl *D);

  /// \brief Called on well formed \#pragma clang optimize.
  void ActOnPragmaOptimize(bool On, SourceLocation PragmaLoc);

  /// \brief Get the location for the currently active "\#pragma clang optimize
  /// off". If this location is invalid, then the state of the pragma is "on".
  SourceLocation getOptimizeOffPragmaLocation() const {
    return OptimizeOffPragmaLocation;
  }

  /// \brief Only called on function definitions; if there is a pragma in scope
  /// with the effect of a range-based optnone, consider marking the function
  /// with attribute optnone.
  void AddRangeBasedOptnone(FunctionDecl *FD);

  /// \brief Adds the 'optnone' attribute to the function declaration if there
  /// are no conflicts; Loc represents the location causing the 'optnone'
  /// attribute to be added (usually because of a pragma).
  void AddOptnoneAttributeIfNoConflicts(FunctionDecl *FD, SourceLocation Loc);

  /// AddAlignedAttr - Adds an aligned attribute to a particular declaration.
  void AddAlignedAttr(SourceRange AttrRange, Decl *D, Expr *E,
                      unsigned SpellingListIndex, bool IsPackExpansion);
  void AddAlignedAttr(SourceRange AttrRange, Decl *D, TypeSourceInfo *T,
                      unsigned SpellingListIndex, bool IsPackExpansion);

  /// AddAssumeAlignedAttr - Adds an assume_aligned attribute to a particular
  /// declaration.
  void AddAssumeAlignedAttr(SourceRange AttrRange, Decl *D, Expr *E, Expr *OE,
                            unsigned SpellingListIndex);

  /// AddAlignValueAttr - Adds an align_value attribute to a particular
  /// declaration.
  void AddAlignValueAttr(SourceRange AttrRange, Decl *D, Expr *E,
                         unsigned SpellingListIndex);

  // OpenMP directives and clauses.
private:
  void *VarDataSharingAttributesStack;
  /// \brief Initialization of data-sharing attributes stack.
  void InitDataSharingAttributesStack();
  void DestroyDataSharingAttributesStack();
  ExprResult VerifyPositiveIntegerConstantInClause(Expr *Op,
                                                   OpenMPClauseKind CKind);
  /// \brief Checks if the specified variable is used in one of the private
  /// clauses in OpenMP constructs.
  bool IsOpenMPCapturedVar(VarDecl *VD);

public:
  ExprResult PerformOpenMPImplicitIntegerConversion(SourceLocation OpLoc,
                                                    Expr *Op);
  /// \brief Called on start of new data sharing attribute block.
  void StartOpenMPDSABlock(OpenMPDirectiveKind K,
                           const DeclarationNameInfo &DirName, Scope *CurScope,
                           SourceLocation Loc);
  /// \brief Called on end of data sharing attribute block.
  void EndOpenMPDSABlock(Stmt *CurDirective);

  // OpenMP directives and clauses.
  /// \brief Called on correct id-expression from the '#pragma omp
  /// threadprivate'.
  ExprResult ActOnOpenMPIdExpression(Scope *CurScope,
                                     CXXScopeSpec &ScopeSpec,
                                     const DeclarationNameInfo &Id);
  /// \brief Called on well-formed '#pragma omp threadprivate'.
  DeclGroupPtrTy ActOnOpenMPThreadprivateDirective(
                                     SourceLocation Loc,
                                     ArrayRef<Expr *> VarList);
  /// \brief Builds a new OpenMPThreadPrivateDecl and checks its correctness.
  OMPThreadPrivateDecl *CheckOMPThreadPrivateDecl(
                                     SourceLocation Loc,
                                     ArrayRef<Expr *> VarList);

  /// \brief Initialization of captured region for OpenMP region.
  void ActOnOpenMPRegionStart(OpenMPDirectiveKind DKind, Scope *CurScope);
  StmtResult ActOnOpenMPExecutableDirective(OpenMPDirectiveKind Kind,
                                            const DeclarationNameInfo &DirName,
                                            ArrayRef<OMPClause *> Clauses,
                                            Stmt *AStmt,
                                            SourceLocation StartLoc,
                                            SourceLocation EndLoc);
  /// \brief Called on well-formed '\#pragma omp parallel' after parsing
  /// of the  associated statement.
  StmtResult ActOnOpenMPParallelDirective(ArrayRef<OMPClause *> Clauses,
                                          Stmt *AStmt,
                                          SourceLocation StartLoc,
                                          SourceLocation EndLoc);
  /// \brief Called on well-formed '\#pragma omp simd' after parsing
  /// of the associated statement.
  StmtResult ActOnOpenMPSimdDirective(
      ArrayRef<OMPClause *> Clauses, Stmt *AStmt, SourceLocation StartLoc,
      SourceLocation EndLoc,
      llvm::DenseMap<VarDecl *, Expr *> &VarsWithImplicitDSA);
  /// \brief Called on well-formed '\#pragma omp for' after parsing
  /// of the associated statement.
  StmtResult ActOnOpenMPForDirective(
      ArrayRef<OMPClause *> Clauses, Stmt *AStmt, SourceLocation StartLoc,
      SourceLocation EndLoc,
      llvm::DenseMap<VarDecl *, Expr *> &VarsWithImplicitDSA);
  /// \brief Called on well-formed '\#pragma omp for simd' after parsing
  /// of the associated statement.
  StmtResult ActOnOpenMPForSimdDirective(
      ArrayRef<OMPClause *> Clauses, Stmt *AStmt, SourceLocation StartLoc,
      SourceLocation EndLoc,
      llvm::DenseMap<VarDecl *, Expr *> &VarsWithImplicitDSA);
  /// \brief Called on well-formed '\#pragma omp sections' after parsing
  /// of the associated statement.
  StmtResult ActOnOpenMPSectionsDirective(ArrayRef<OMPClause *> Clauses,
                                          Stmt *AStmt, SourceLocation StartLoc,
                                          SourceLocation EndLoc);
  /// \brief Called on well-formed '\#pragma omp section' after parsing of the
  /// associated statement.
  StmtResult ActOnOpenMPSectionDirective(Stmt *AStmt, SourceLocation StartLoc,
                                         SourceLocation EndLoc);
  /// \brief Called on well-formed '\#pragma omp single' after parsing of the
  /// associated statement.
  StmtResult ActOnOpenMPSingleDirective(ArrayRef<OMPClause *> Clauses,
                                        Stmt *AStmt, SourceLocation StartLoc,
                                        SourceLocation EndLoc);
  /// \brief Called on well-formed '\#pragma omp master' after parsing of the
  /// associated statement.
  StmtResult ActOnOpenMPMasterDirective(Stmt *AStmt, SourceLocation StartLoc,
                                        SourceLocation EndLoc);
  /// \brief Called on well-formed '\#pragma omp critical' after parsing of the
  /// associated statement.
  StmtResult ActOnOpenMPCriticalDirective(const DeclarationNameInfo &DirName,
                                          Stmt *AStmt, SourceLocation StartLoc,
                                          SourceLocation EndLoc);
  /// \brief Called on well-formed '\#pragma omp parallel for' after parsing
  /// of the  associated statement.
  StmtResult ActOnOpenMPParallelForDirective(
      ArrayRef<OMPClause *> Clauses, Stmt *AStmt, SourceLocation StartLoc,
      SourceLocation EndLoc,
      llvm::DenseMap<VarDecl *, Expr *> &VarsWithImplicitDSA);
  /// \brief Called on well-formed '\#pragma omp parallel for simd' after
  /// parsing of the  associated statement.
  StmtResult ActOnOpenMPParallelForSimdDirective(
      ArrayRef<OMPClause *> Clauses, Stmt *AStmt, SourceLocation StartLoc,
      SourceLocation EndLoc,
      llvm::DenseMap<VarDecl *, Expr *> &VarsWithImplicitDSA);
  /// \brief Called on well-formed '\#pragma omp parallel sections' after
  /// parsing of the  associated statement.
  StmtResult ActOnOpenMPParallelSectionsDirective(ArrayRef<OMPClause *> Clauses,
                                                  Stmt *AStmt,
                                                  SourceLocation StartLoc,
                                                  SourceLocation EndLoc);
  /// \brief Called on well-formed '\#pragma omp task' after parsing of the
  /// associated statement.
  StmtResult ActOnOpenMPTaskDirective(ArrayRef<OMPClause *> Clauses,
                                      Stmt *AStmt, SourceLocation StartLoc,
                                      SourceLocation EndLoc);
  /// \brief Called on well-formed '\#pragma omp taskyield'.
  StmtResult ActOnOpenMPTaskyieldDirective(SourceLocation StartLoc,
                                           SourceLocation EndLoc);
  /// \brief Called on well-formed '\#pragma omp barrier'.
  StmtResult ActOnOpenMPBarrierDirective(SourceLocation StartLoc,
                                         SourceLocation EndLoc);
  /// \brief Called on well-formed '\#pragma omp taskwait'.
  StmtResult ActOnOpenMPTaskwaitDirective(SourceLocation StartLoc,
                                          SourceLocation EndLoc);
  /// \brief Called on well-formed '\#pragma omp flush'.
  StmtResult ActOnOpenMPFlushDirective(ArrayRef<OMPClause *> Clauses,
                                       SourceLocation StartLoc,
                                       SourceLocation EndLoc);
  /// \brief Called on well-formed '\#pragma omp ordered' after parsing of the
  /// associated statement.
  StmtResult ActOnOpenMPOrderedDirective(Stmt *AStmt, SourceLocation StartLoc,
                                         SourceLocation EndLoc);
  /// \brief Called on well-formed '\#pragma omp atomic' after parsing of the
  /// associated statement.
  StmtResult ActOnOpenMPAtomicDirective(ArrayRef<OMPClause *> Clauses,
                                        Stmt *AStmt, SourceLocation StartLoc,
                                        SourceLocation EndLoc);
  /// \brief Called on well-formed '\#pragma omp target' after parsing of the
  /// associated statement.
  StmtResult ActOnOpenMPTargetDirective(ArrayRef<OMPClause *> Clauses,
                                        Stmt *AStmt, SourceLocation StartLoc,
                                        SourceLocation EndLoc);
  /// \brief Called on well-formed '\#pragma omp teams' after parsing of the
  /// associated statement.
  StmtResult ActOnOpenMPTeamsDirective(ArrayRef<OMPClause *> Clauses,
                                       Stmt *AStmt, SourceLocation StartLoc,
                                       SourceLocation EndLoc);

  OMPClause *ActOnOpenMPSingleExprClause(OpenMPClauseKind Kind,
                                         Expr *Expr,
                                         SourceLocation StartLoc,
                                         SourceLocation LParenLoc,
                                         SourceLocation EndLoc);
  /// \brief Called on well-formed 'if' clause.
  OMPClause *ActOnOpenMPIfClause(Expr *Condition, SourceLocation StartLoc,
                                 SourceLocation LParenLoc,
                                 SourceLocation EndLoc);
  /// \brief Called on well-formed 'final' clause.
  OMPClause *ActOnOpenMPFinalClause(Expr *Condition, SourceLocation StartLoc,
                                    SourceLocation LParenLoc,
                                    SourceLocation EndLoc);
  /// \brief Called on well-formed 'num_threads' clause.
  OMPClause *ActOnOpenMPNumThreadsClause(Expr *NumThreads,
                                         SourceLocation StartLoc,
                                         SourceLocation LParenLoc,
                                         SourceLocation EndLoc);
  /// \brief Called on well-formed 'safelen' clause.
  OMPClause *ActOnOpenMPSafelenClause(Expr *Length,
                                      SourceLocation StartLoc,
                                      SourceLocation LParenLoc,
                                      SourceLocation EndLoc);
  /// \brief Called on well-formed 'collapse' clause.
  OMPClause *ActOnOpenMPCollapseClause(Expr *NumForLoops,
                                       SourceLocation StartLoc,
                                       SourceLocation LParenLoc,
                                       SourceLocation EndLoc);

  OMPClause *ActOnOpenMPSimpleClause(OpenMPClauseKind Kind,
                                     unsigned Argument,
                                     SourceLocation ArgumentLoc,
                                     SourceLocation StartLoc,
                                     SourceLocation LParenLoc,
                                     SourceLocation EndLoc);
  /// \brief Called on well-formed 'default' clause.
  OMPClause *ActOnOpenMPDefaultClause(OpenMPDefaultClauseKind Kind,
                                      SourceLocation KindLoc,
                                      SourceLocation StartLoc,
                                      SourceLocation LParenLoc,
                                      SourceLocation EndLoc);
  /// \brief Called on well-formed 'proc_bind' clause.
  OMPClause *ActOnOpenMPProcBindClause(OpenMPProcBindClauseKind Kind,
                                       SourceLocation KindLoc,
                                       SourceLocation StartLoc,
                                       SourceLocation LParenLoc,
                                       SourceLocation EndLoc);

  OMPClause *ActOnOpenMPSingleExprWithArgClause(OpenMPClauseKind Kind,
                                                unsigned Argument, Expr *Expr,
                                                SourceLocation StartLoc,
                                                SourceLocation LParenLoc,
                                                SourceLocation ArgumentLoc,
                                                SourceLocation CommaLoc,
                                                SourceLocation EndLoc);
  /// \brief Called on well-formed 'schedule' clause.
  OMPClause *ActOnOpenMPScheduleClause(OpenMPScheduleClauseKind Kind,
                                       Expr *ChunkSize, SourceLocation StartLoc,
                                       SourceLocation LParenLoc,
                                       SourceLocation KindLoc,
                                       SourceLocation CommaLoc,
                                       SourceLocation EndLoc);

  OMPClause *ActOnOpenMPClause(OpenMPClauseKind Kind, SourceLocation StartLoc,
                               SourceLocation EndLoc);
  /// \brief Called on well-formed 'ordered' clause.
  OMPClause *ActOnOpenMPOrderedClause(SourceLocation StartLoc,
                                      SourceLocation EndLoc);
  /// \brief Called on well-formed 'nowait' clause.
  OMPClause *ActOnOpenMPNowaitClause(SourceLocation StartLoc,
                                     SourceLocation EndLoc);
  /// \brief Called on well-formed 'untied' clause.
  OMPClause *ActOnOpenMPUntiedClause(SourceLocation StartLoc,
                                     SourceLocation EndLoc);
  /// \brief Called on well-formed 'mergeable' clause.
  OMPClause *ActOnOpenMPMergeableClause(SourceLocation StartLoc,
                                        SourceLocation EndLoc);
  /// \brief Called on well-formed 'read' clause.
  OMPClause *ActOnOpenMPReadClause(SourceLocation StartLoc,
                                   SourceLocation EndLoc);
  /// \brief Called on well-formed 'write' clause.
  OMPClause *ActOnOpenMPWriteClause(SourceLocation StartLoc,
                                    SourceLocation EndLoc);
  /// \brief Called on well-formed 'update' clause.
  OMPClause *ActOnOpenMPUpdateClause(SourceLocation StartLoc,
                                     SourceLocation EndLoc);
  /// \brief Called on well-formed 'capture' clause.
  OMPClause *ActOnOpenMPCaptureClause(SourceLocation StartLoc,
                                      SourceLocation EndLoc);
  /// \brief Called on well-formed 'seq_cst' clause.
  OMPClause *ActOnOpenMPSeqCstClause(SourceLocation StartLoc,
                                     SourceLocation EndLoc);

  OMPClause *
  ActOnOpenMPVarListClause(OpenMPClauseKind Kind, ArrayRef<Expr *> Vars,
                           Expr *TailExpr, SourceLocation StartLoc,
                           SourceLocation LParenLoc, SourceLocation ColonLoc,
                           SourceLocation EndLoc,
                           CXXScopeSpec &ReductionIdScopeSpec,
                           const DeclarationNameInfo &ReductionId);
  /// \brief Called on well-formed 'private' clause.
  OMPClause *ActOnOpenMPPrivateClause(ArrayRef<Expr *> VarList,
                                      SourceLocation StartLoc,
                                      SourceLocation LParenLoc,
                                      SourceLocation EndLoc);
  /// \brief Called on well-formed 'firstprivate' clause.
  OMPClause *ActOnOpenMPFirstprivateClause(ArrayRef<Expr *> VarList,
                                           SourceLocation StartLoc,
                                           SourceLocation LParenLoc,
                                           SourceLocation EndLoc);
  /// \brief Called on well-formed 'lastprivate' clause.
  OMPClause *ActOnOpenMPLastprivateClause(ArrayRef<Expr *> VarList,
                                          SourceLocation StartLoc,
                                          SourceLocation LParenLoc,
                                          SourceLocation EndLoc);
  /// \brief Called on well-formed 'shared' clause.
  OMPClause *ActOnOpenMPSharedClause(ArrayRef<Expr *> VarList,
                                     SourceLocation StartLoc,
                                     SourceLocation LParenLoc,
                                     SourceLocation EndLoc);
  /// \brief Called on well-formed 'reduction' clause.
  OMPClause *
  ActOnOpenMPReductionClause(ArrayRef<Expr *> VarList, SourceLocation StartLoc,
                             SourceLocation LParenLoc, SourceLocation ColonLoc,
                             SourceLocation EndLoc,
                             CXXScopeSpec &ReductionIdScopeSpec,
                             const DeclarationNameInfo &ReductionId);
  /// \brief Called on well-formed 'linear' clause.
  OMPClause *ActOnOpenMPLinearClause(ArrayRef<Expr *> VarList,
                                     Expr *Step,
                                     SourceLocation StartLoc,
                                     SourceLocation LParenLoc,
                                     SourceLocation ColonLoc,
                                     SourceLocation EndLoc);
  /// \brief Called on well-formed 'aligned' clause.
  OMPClause *ActOnOpenMPAlignedClause(ArrayRef<Expr *> VarList,
                                      Expr *Alignment,
                                      SourceLocation StartLoc,
                                      SourceLocation LParenLoc,
                                      SourceLocation ColonLoc,
                                      SourceLocation EndLoc);
  /// \brief Called on well-formed 'copyin' clause.
  OMPClause *ActOnOpenMPCopyinClause(ArrayRef<Expr *> VarList,
                                     SourceLocation StartLoc,
                                     SourceLocation LParenLoc,
                                     SourceLocation EndLoc);
  /// \brief Called on well-formed 'copyprivate' clause.
  OMPClause *ActOnOpenMPCopyprivateClause(ArrayRef<Expr *> VarList,
                                          SourceLocation StartLoc,
                                          SourceLocation LParenLoc,
                                          SourceLocation EndLoc);
  /// \brief Called on well-formed 'flush' pseudo clause.
  OMPClause *ActOnOpenMPFlushClause(ArrayRef<Expr *> VarList,
                                    SourceLocation StartLoc,
                                    SourceLocation LParenLoc,
                                    SourceLocation EndLoc);

  /// \brief The kind of conversion being performed.
  enum CheckedConversionKind {
    /// \brief An implicit conversion.
    CCK_ImplicitConversion,
    /// \brief A C-style cast.
    CCK_CStyleCast,
    /// \brief A functional-style cast.
    CCK_FunctionalCast,
    /// \brief A cast other than a C-style cast.
    CCK_OtherCast
  };

  /// ImpCastExprToType - If Expr is not of type 'Type', insert an implicit
  /// cast.  If there is already an implicit cast, merge into the existing one.
  /// If isLvalue, the result of the cast is an lvalue.
  ExprResult ImpCastExprToType(Expr *E, QualType Type, CastKind CK,
                               ExprValueKind VK = VK_RValue,
                               const CXXCastPath *BasePath = nullptr,
                               CheckedConversionKind CCK
                                  = CCK_ImplicitConversion);

  /// ScalarTypeToBooleanCastKind - Returns the cast kind corresponding
  /// to the conversion from scalar type ScalarTy to the Boolean type.
  static CastKind ScalarTypeToBooleanCastKind(QualType ScalarTy);

  /// IgnoredValueConversions - Given that an expression's result is
  /// syntactically ignored, perform any conversions that are
  /// required.
  ExprResult IgnoredValueConversions(Expr *E);

  // UsualUnaryConversions - promotes integers (C99 6.3.1.1p2) and converts
  // functions and arrays to their respective pointers (C99 6.3.2.1).
  ExprResult UsualUnaryConversions(Expr *E);

  /// CallExprUnaryConversions - a special case of an unary conversion
  /// performed on a function designator of a call expression.
  ExprResult CallExprUnaryConversions(Expr *E);

  // DefaultFunctionArrayConversion - converts functions and arrays
  // to their respective pointers (C99 6.3.2.1).
  ExprResult DefaultFunctionArrayConversion(Expr *E);

  // DefaultFunctionArrayLvalueConversion - converts functions and
  // arrays to their respective pointers and performs the
  // lvalue-to-rvalue conversion.
  ExprResult DefaultFunctionArrayLvalueConversion(Expr *E);

  // DefaultLvalueConversion - performs lvalue-to-rvalue conversion on
  // the operand.  This is DefaultFunctionArrayLvalueConversion,
  // except that it assumes the operand isn't of function or array
  // type.
  ExprResult DefaultLvalueConversion(Expr *E);

  // DefaultArgumentPromotion (C99 6.5.2.2p6). Used for function calls that
  // do not have a prototype. Integer promotions are performed on each
  // argument, and arguments that have type float are promoted to double.
  ExprResult DefaultArgumentPromotion(Expr *E);

  // Used for emitting the right warning by DefaultVariadicArgumentPromotion
  enum VariadicCallType {
    VariadicFunction,
    VariadicBlock,
    VariadicMethod,
    VariadicConstructor,
    VariadicDoesNotApply
  };

  VariadicCallType getVariadicCallType(FunctionDecl *FDecl,
                                       const FunctionProtoType *Proto,
                                       Expr *Fn);

  // Used for determining in which context a type is allowed to be passed to a
  // vararg function.
  enum VarArgKind {
    VAK_Valid,
    VAK_ValidInCXX11,
    VAK_Undefined,
    VAK_MSVCUndefined,
    VAK_Invalid
  };

  // Determines which VarArgKind fits an expression.
  VarArgKind isValidVarArgType(const QualType &Ty);

  /// Check to see if the given expression is a valid argument to a variadic
  /// function, issuing a diagnostic if not.
  void checkVariadicArgument(const Expr *E, VariadicCallType CT);

  /// Check to see if a given expression could have '.c_str()' called on it.
  bool hasCStrMethod(const Expr *E);

  /// GatherArgumentsForCall - Collector argument expressions for various
  /// form of call prototypes.
  bool GatherArgumentsForCall(SourceLocation CallLoc, FunctionDecl *FDecl,
                              const FunctionProtoType *Proto,
                              unsigned FirstParam, ArrayRef<Expr *> Args,
                              SmallVectorImpl<Expr *> &AllArgs,
                              VariadicCallType CallType = VariadicDoesNotApply,
                              bool AllowExplicit = false,
                              bool IsListInitialization = false);

  // DefaultVariadicArgumentPromotion - Like DefaultArgumentPromotion, but
  // will create a runtime trap if the resulting type is not a POD type.
  ExprResult DefaultVariadicArgumentPromotion(Expr *E, VariadicCallType CT,
                                              FunctionDecl *FDecl);

  // UsualArithmeticConversions - performs the UsualUnaryConversions on it's
  // operands and then handles various conversions that are common to binary
  // operators (C99 6.3.1.8). If both operands aren't arithmetic, this
  // routine returns the first non-arithmetic type found. The client is
  // responsible for emitting appropriate error diagnostics.
  QualType UsualArithmeticConversions(ExprResult &LHS, ExprResult &RHS,
                                      bool IsCompAssign = false);

  /// AssignConvertType - All of the 'assignment' semantic checks return this
  /// enum to indicate whether the assignment was allowed.  These checks are
  /// done for simple assignments, as well as initialization, return from
  /// function, argument passing, etc.  The query is phrased in terms of a
  /// source and destination type.
  enum AssignConvertType {
    /// Compatible - the types are compatible according to the standard.
    Compatible,

    /// PointerToInt - The assignment converts a pointer to an int, which we
    /// accept as an extension.
    PointerToInt,

    /// IntToPointer - The assignment converts an int to a pointer, which we
    /// accept as an extension.
    IntToPointer,

    /// FunctionVoidPointer - The assignment is between a function pointer and
    /// void*, which the standard doesn't allow, but we accept as an extension.
    FunctionVoidPointer,

    /// IncompatiblePointer - The assignment is between two pointers types that
    /// are not compatible, but we accept them as an extension.
    IncompatiblePointer,

    /// IncompatiblePointer - The assignment is between two pointers types which
    /// point to integers which have a different sign, but are otherwise
    /// identical. This is a subset of the above, but broken out because it's by
    /// far the most common case of incompatible pointers.
    IncompatiblePointerSign,

    /// CompatiblePointerDiscardsQualifiers - The assignment discards
    /// c/v/r qualifiers, which we accept as an extension.
    CompatiblePointerDiscardsQualifiers,

    /// IncompatiblePointerDiscardsQualifiers - The assignment
    /// discards qualifiers that we don't permit to be discarded,
    /// like address spaces.
    IncompatiblePointerDiscardsQualifiers,

    /// IncompatibleNestedPointerQualifiers - The assignment is between two
    /// nested pointer types, and the qualifiers other than the first two
    /// levels differ e.g. char ** -> const char **, but we accept them as an
    /// extension.
    IncompatibleNestedPointerQualifiers,

    /// IncompatibleVectors - The assignment is between two vector types that
    /// have the same size, which we accept as an extension.
    IncompatibleVectors,

    /// IntToBlockPointer - The assignment converts an int to a block
    /// pointer. We disallow this.
    IntToBlockPointer,

    /// IncompatibleBlockPointer - The assignment is between two block
    /// pointers types that are not compatible.
    IncompatibleBlockPointer,

    /// IncompatibleObjCQualifiedId - The assignment is between a qualified
    /// id type and something else (that is incompatible with it). For example,
    /// "id <XXX>" = "Foo *", where "Foo *" doesn't implement the XXX protocol.
    IncompatibleObjCQualifiedId,

    /// IncompatibleObjCWeakRef - Assigning a weak-unavailable object to an
    /// object with __weak qualifier.
    IncompatibleObjCWeakRef,

    /// Incompatible - We reject this conversion outright, it is invalid to
    /// represent it in the AST.
    Incompatible
  };

  /// DiagnoseAssignmentResult - Emit a diagnostic, if required, for the
  /// assignment conversion type specified by ConvTy.  This returns true if the
  /// conversion was invalid or false if the conversion was accepted.
  bool DiagnoseAssignmentResult(AssignConvertType ConvTy,
                                SourceLocation Loc,
                                QualType DstType, QualType SrcType,
                                Expr *SrcExpr, AssignmentAction Action,
                                bool *Complained = nullptr);

  /// IsValueInFlagEnum - Determine if a value is allowed as part of a flag
  /// enum. If AllowMask is true, then we also allow the complement of a valid
  /// value, to be used as a mask.
  bool IsValueInFlagEnum(const EnumDecl *ED, const llvm::APInt &Val,
                         bool AllowMask) const;

  /// DiagnoseAssignmentEnum - Warn if assignment to enum is a constant
  /// integer not in the range of enum values.
  void DiagnoseAssignmentEnum(QualType DstType, QualType SrcType,
                              Expr *SrcExpr);

  /// CheckAssignmentConstraints - Perform type checking for assignment,
  /// argument passing, variable initialization, and function return values.
  /// C99 6.5.16.
  AssignConvertType CheckAssignmentConstraints(SourceLocation Loc,
                                               QualType LHSType,
                                               QualType RHSType);

  /// Check assignment constraints and prepare for a conversion of the
  /// RHS to the LHS type.
  AssignConvertType CheckAssignmentConstraints(QualType LHSType,
                                               ExprResult &RHS,
                                               CastKind &Kind);

  // CheckSingleAssignmentConstraints - Currently used by
  // CheckAssignmentOperands, and ActOnReturnStmt. Prior to type checking,
  // this routine performs the default function/array converions.
  AssignConvertType CheckSingleAssignmentConstraints(QualType LHSType,
                                                     ExprResult &RHS,
                                                     bool Diagnose = true,
                                                     bool DiagnoseCFAudited = false);

  // \brief If the lhs type is a transparent union, check whether we
  // can initialize the transparent union with the given expression.
  AssignConvertType CheckTransparentUnionArgumentConstraints(QualType ArgType,
                                                             ExprResult &RHS);

  bool IsStringLiteralToNonConstPointerConversion(Expr *From, QualType ToType);

  bool CheckExceptionSpecCompatibility(Expr *From, QualType ToType);

  ExprResult PerformImplicitConversion(Expr *From, QualType ToType,
                                       AssignmentAction Action,
                                       bool AllowExplicit = false);
  ExprResult PerformImplicitConversion(Expr *From, QualType ToType,
                                       AssignmentAction Action,
                                       bool AllowExplicit,
                                       ImplicitConversionSequence& ICS);
  ExprResult PerformImplicitConversion(Expr *From, QualType ToType,
                                       const ImplicitConversionSequence& ICS,
                                       AssignmentAction Action,
                                       CheckedConversionKind CCK
                                          = CCK_ImplicitConversion);
  ExprResult PerformImplicitConversion(Expr *From, QualType ToType,
                                       const StandardConversionSequence& SCS,
                                       AssignmentAction Action,
                                       CheckedConversionKind CCK);

  /// the following "Check" methods will return a valid/converted QualType
  /// or a null QualType (indicating an error diagnostic was issued).

  /// type checking binary operators (subroutines of CreateBuiltinBinOp).
  QualType InvalidOperands(SourceLocation Loc, ExprResult &LHS,
                           ExprResult &RHS);
  QualType CheckPointerToMemberOperands( // C++ 5.5
    ExprResult &LHS, ExprResult &RHS, ExprValueKind &VK,
    SourceLocation OpLoc, bool isIndirect);
  QualType CheckMultiplyDivideOperands( // C99 6.5.5
    ExprResult &LHS, ExprResult &RHS, SourceLocation Loc, bool IsCompAssign,
    bool IsDivide);
  QualType CheckRemainderOperands( // C99 6.5.5
    ExprResult &LHS, ExprResult &RHS, SourceLocation Loc,
    bool IsCompAssign = false);
  QualType CheckAdditionOperands( // C99 6.5.6
    ExprResult &LHS, ExprResult &RHS, SourceLocation Loc, unsigned Opc,
    QualType* CompLHSTy = nullptr);
  QualType CheckSubtractionOperands( // C99 6.5.6
    ExprResult &LHS, ExprResult &RHS, SourceLocation Loc,
    QualType* CompLHSTy = nullptr);
  QualType CheckShiftOperands( // C99 6.5.7
    ExprResult &LHS, ExprResult &RHS, SourceLocation Loc, unsigned Opc,
    bool IsCompAssign = false);
  QualType CheckCompareOperands( // C99 6.5.8/9
    ExprResult &LHS, ExprResult &RHS, SourceLocation Loc, unsigned OpaqueOpc,
                                bool isRelational);
  QualType CheckBitwiseOperands( // C99 6.5.[10...12]
    ExprResult &LHS, ExprResult &RHS, SourceLocation Loc,
    bool IsCompAssign = false);
  QualType CheckLogicalOperands( // C99 6.5.[13,14]
    ExprResult &LHS, ExprResult &RHS, SourceLocation Loc, unsigned Opc);
  // CheckAssignmentOperands is used for both simple and compound assignment.
  // For simple assignment, pass both expressions and a null converted type.
  // For compound assignment, pass both expressions and the converted type.
  QualType CheckAssignmentOperands( // C99 6.5.16.[1,2]
    Expr *LHSExpr, ExprResult &RHS, SourceLocation Loc, QualType CompoundType);

  ExprResult checkPseudoObjectIncDec(Scope *S, SourceLocation OpLoc,
                                     UnaryOperatorKind Opcode, Expr *Op);
  ExprResult checkPseudoObjectAssignment(Scope *S, SourceLocation OpLoc,
                                         BinaryOperatorKind Opcode,
                                         Expr *LHS, Expr *RHS);
  ExprResult checkPseudoObjectRValue(Expr *E);
  Expr *recreateSyntacticForm(PseudoObjectExpr *E);

  QualType CheckConditionalOperands( // C99 6.5.15
    ExprResult &Cond, ExprResult &LHS, ExprResult &RHS,
    ExprValueKind &VK, ExprObjectKind &OK, SourceLocation QuestionLoc);
  QualType CXXCheckConditionalOperands( // C++ 5.16
    ExprResult &cond, ExprResult &lhs, ExprResult &rhs,
    ExprValueKind &VK, ExprObjectKind &OK, SourceLocation questionLoc);
  QualType FindCompositePointerType(SourceLocation Loc, Expr *&E1, Expr *&E2,
                                    bool *NonStandardCompositeType = nullptr);
  QualType FindCompositePointerType(SourceLocation Loc,
                                    ExprResult &E1, ExprResult &E2,
                                    bool *NonStandardCompositeType = nullptr) {
    Expr *E1Tmp = E1.get(), *E2Tmp = E2.get();
    QualType Composite = FindCompositePointerType(Loc, E1Tmp, E2Tmp,
                                                  NonStandardCompositeType);
    E1 = E1Tmp;
    E2 = E2Tmp;
    return Composite;
  }

  QualType FindCompositeObjCPointerType(ExprResult &LHS, ExprResult &RHS,
                                        SourceLocation QuestionLoc);

  bool DiagnoseConditionalForNull(Expr *LHSExpr, Expr *RHSExpr,
                                  SourceLocation QuestionLoc);

  void DiagnoseAlwaysNonNullPointer(Expr *E,
                                    Expr::NullPointerConstantKind NullType,
                                    bool IsEqual, SourceRange Range);

  /// type checking for vector binary operators.
  QualType CheckVectorOperands(ExprResult &LHS, ExprResult &RHS,
                               SourceLocation Loc, bool IsCompAssign);
  QualType GetSignedVectorType(QualType V);
  QualType CheckVectorCompareOperands(ExprResult &LHS, ExprResult &RHS,
                                      SourceLocation Loc, bool isRelational);
  QualType CheckVectorLogicalOperands(ExprResult &LHS, ExprResult &RHS,
                                      SourceLocation Loc);

  bool isLaxVectorConversion(QualType srcType, QualType destType);

  /// type checking declaration initializers (C99 6.7.8)
  bool CheckForConstantInitializer(Expr *e, QualType t);

  // type checking C++ declaration initializers (C++ [dcl.init]).

  /// ReferenceCompareResult - Expresses the result of comparing two
  /// types (cv1 T1 and cv2 T2) to determine their compatibility for the
  /// purposes of initialization by reference (C++ [dcl.init.ref]p4).
  enum ReferenceCompareResult {
    /// Ref_Incompatible - The two types are incompatible, so direct
    /// reference binding is not possible.
    Ref_Incompatible = 0,
    /// Ref_Related - The two types are reference-related, which means
    /// that their unqualified forms (T1 and T2) are either the same
    /// or T1 is a base class of T2.
    Ref_Related,
    /// Ref_Compatible_With_Added_Qualification - The two types are
    /// reference-compatible with added qualification, meaning that
    /// they are reference-compatible and the qualifiers on T1 (cv1)
    /// are greater than the qualifiers on T2 (cv2).
    Ref_Compatible_With_Added_Qualification,
    /// Ref_Compatible - The two types are reference-compatible and
    /// have equivalent qualifiers (cv1 == cv2).
    Ref_Compatible
  };

  ReferenceCompareResult CompareReferenceRelationship(SourceLocation Loc,
                                                      QualType T1, QualType T2,
                                                      bool &DerivedToBase,
                                                      bool &ObjCConversion,
                                                bool &ObjCLifetimeConversion);

  ExprResult checkUnknownAnyCast(SourceRange TypeRange, QualType CastType,
                                 Expr *CastExpr, CastKind &CastKind,
                                 ExprValueKind &VK, CXXCastPath &Path);

  /// \brief Force an expression with unknown-type to an expression of the
  /// given type.
  ExprResult forceUnknownAnyToType(Expr *E, QualType ToType);

  /// \brief Type-check an expression that's being passed to an
  /// __unknown_anytype parameter.
  ExprResult checkUnknownAnyArg(SourceLocation callLoc,
                                Expr *result, QualType &paramType);

  // CheckVectorCast - check type constraints for vectors.
  // Since vectors are an extension, there are no C standard reference for this.
  // We allow casting between vectors and integer datatypes of the same size.
  // returns true if the cast is invalid
  bool CheckVectorCast(SourceRange R, QualType VectorTy, QualType Ty,
                       CastKind &Kind);

  // CheckExtVectorCast - check type constraints for extended vectors.
  // Since vectors are an extension, there are no C standard reference for this.
  // We allow casting between vectors and integer datatypes of the same size,
  // or vectors and the element type of that vector.
  // returns the cast expr
  ExprResult CheckExtVectorCast(SourceRange R, QualType DestTy, Expr *CastExpr,
                                CastKind &Kind);

  ExprResult BuildCXXFunctionalCastExpr(TypeSourceInfo *TInfo,
                                        SourceLocation LParenLoc,
                                        Expr *CastExpr,
                                        SourceLocation RParenLoc);

  enum ARCConversionResult { ACR_okay, ACR_unbridged };

  /// \brief Checks for invalid conversions and casts between
  /// retainable pointers and other pointer kinds.
  ARCConversionResult CheckObjCARCConversion(SourceRange castRange,
                                             QualType castType, Expr *&op,
                                             CheckedConversionKind CCK,
                                             bool DiagnoseCFAudited = false,
                                             BinaryOperatorKind Opc = BO_PtrMemD
                                             );

  Expr *stripARCUnbridgedCast(Expr *e);
  void diagnoseARCUnbridgedCast(Expr *e);

  bool CheckObjCARCUnavailableWeakConversion(QualType castType,
                                             QualType ExprType);

  /// checkRetainCycles - Check whether an Objective-C message send
  /// might create an obvious retain cycle.
  void checkRetainCycles(ObjCMessageExpr *msg);
  void checkRetainCycles(Expr *receiver, Expr *argument);
  void checkRetainCycles(VarDecl *Var, Expr *Init);

  /// checkUnsafeAssigns - Check whether +1 expr is being assigned
  /// to weak/__unsafe_unretained type.
  bool checkUnsafeAssigns(SourceLocation Loc, QualType LHS, Expr *RHS);

  /// checkUnsafeExprAssigns - Check whether +1 expr is being assigned
  /// to weak/__unsafe_unretained expression.
  void checkUnsafeExprAssigns(SourceLocation Loc, Expr *LHS, Expr *RHS);

  /// CheckMessageArgumentTypes - Check types in an Obj-C message send.
  /// \param Method - May be null.
  /// \param [out] ReturnType - The return type of the send.
  /// \return true iff there were any incompatible types.
  bool CheckMessageArgumentTypes(QualType ReceiverType,
                                 MultiExprArg Args, Selector Sel,
                                 ArrayRef<SourceLocation> SelectorLocs,
                                 ObjCMethodDecl *Method, bool isClassMessage,
                                 bool isSuperMessage,
                                 SourceLocation lbrac, SourceLocation rbrac,
                                 SourceRange RecRange,
                                 QualType &ReturnType, ExprValueKind &VK);

  /// \brief Determine the result of a message send expression based on
  /// the type of the receiver, the method expected to receive the message,
  /// and the form of the message send.
  QualType getMessageSendResultType(QualType ReceiverType,
                                    ObjCMethodDecl *Method,
                                    bool isClassMessage, bool isSuperMessage);

  /// \brief If the given expression involves a message send to a method
  /// with a related result type, emit a note describing what happened.
  void EmitRelatedResultTypeNote(const Expr *E);

  /// \brief Given that we had incompatible pointer types in a return
  /// statement, check whether we're in a method with a related result
  /// type, and if so, emit a note describing what happened.
  void EmitRelatedResultTypeNoteForReturn(QualType destType);

  /// CheckBooleanCondition - Diagnose problems involving the use of
  /// the given expression as a boolean condition (e.g. in an if
  /// statement).  Also performs the standard function and array
  /// decays, possibly changing the input variable.
  ///
  /// \param Loc - A location associated with the condition, e.g. the
  /// 'if' keyword.
  /// \return true iff there were any errors
  ExprResult CheckBooleanCondition(Expr *E, SourceLocation Loc);

  ExprResult ActOnBooleanCondition(Scope *S, SourceLocation Loc,
                                   Expr *SubExpr);

  /// DiagnoseAssignmentAsCondition - Given that an expression is
  /// being used as a boolean condition, warn if it's an assignment.
  void DiagnoseAssignmentAsCondition(Expr *E);

  /// \brief Redundant parentheses over an equality comparison can indicate
  /// that the user intended an assignment used as condition.
  void DiagnoseEqualityWithExtraParens(ParenExpr *ParenE);

  /// CheckCXXBooleanCondition - Returns true if conversion to bool is invalid.
  ExprResult CheckCXXBooleanCondition(Expr *CondExpr);

  /// ConvertIntegerToTypeWarnOnOverflow - Convert the specified APInt to have
  /// the specified width and sign.  If an overflow occurs, detect it and emit
  /// the specified diagnostic.
  void ConvertIntegerToTypeWarnOnOverflow(llvm::APSInt &OldVal,
                                          unsigned NewWidth, bool NewSign,
                                          SourceLocation Loc, unsigned DiagID);

  /// Checks that the Objective-C declaration is declared in the global scope.
  /// Emits an error and marks the declaration as invalid if it's not declared
  /// in the global scope.
  bool CheckObjCDeclScope(Decl *D);

  /// \brief Abstract base class used for diagnosing integer constant
  /// expression violations.
  class VerifyICEDiagnoser {
  public:
    bool Suppress;

    VerifyICEDiagnoser(bool Suppress = false) : Suppress(Suppress) { }

    virtual void diagnoseNotICE(Sema &S, SourceLocation Loc, SourceRange SR) =0;
    virtual void diagnoseFold(Sema &S, SourceLocation Loc, SourceRange SR);
    virtual ~VerifyICEDiagnoser() { }
  };

  /// VerifyIntegerConstantExpression - Verifies that an expression is an ICE,
  /// and reports the appropriate diagnostics. Returns false on success.
  /// Can optionally return the value of the expression.
  ExprResult VerifyIntegerConstantExpression(Expr *E, llvm::APSInt *Result,
                                             VerifyICEDiagnoser &Diagnoser,
                                             bool AllowFold = true);
  ExprResult VerifyIntegerConstantExpression(Expr *E, llvm::APSInt *Result,
                                             unsigned DiagID,
                                             bool AllowFold = true);
  ExprResult VerifyIntegerConstantExpression(Expr *E,
                                             llvm::APSInt *Result = nullptr);

  /// VerifyBitField - verifies that a bit field expression is an ICE and has
  /// the correct width, and that the field type is valid.
  /// Returns false on success.
  /// Can optionally return whether the bit-field is of width 0
  ExprResult VerifyBitField(SourceLocation FieldLoc, IdentifierInfo *FieldName,
                            QualType FieldTy, bool IsMsStruct,
                            Expr *BitWidth, bool *ZeroWidth = nullptr);

  enum CUDAFunctionTarget {
    CFT_Device,
    CFT_Global,
    CFT_Host,
    CFT_HostDevice,
    CFT_InvalidTarget
  };

  CUDAFunctionTarget IdentifyCUDATarget(const FunctionDecl *D);

  bool CheckCUDATarget(const FunctionDecl *Caller, const FunctionDecl *Callee);

  /// Given a implicit special member, infer its CUDA target from the
  /// calls it needs to make to underlying base/field special members.
  /// \param ClassDecl the class for which the member is being created.
  /// \param CSM the kind of special member.
  /// \param MemberDecl the special member itself.
  /// \param ConstRHS true if this is a copy operation with a const object on
  ///        its RHS.
  /// \param Diagnose true if this call should emit diagnostics.
  /// \return true if there was an error inferring.
  /// The result of this call is implicit CUDA target attribute(s) attached to
  /// the member declaration.
  bool inferCUDATargetForImplicitSpecialMember(CXXRecordDecl *ClassDecl,
                                               CXXSpecialMember CSM,
                                               CXXMethodDecl *MemberDecl,
                                               bool ConstRHS,
                                               bool Diagnose);

  /// \name Code completion
  //@{
  /// \brief Describes the context in which code completion occurs.
  enum ParserCompletionContext {
    /// \brief Code completion occurs at top-level or namespace context.
    PCC_Namespace,
    /// \brief Code completion occurs within a class, struct, or union.
    PCC_Class,
    /// \brief Code completion occurs within an Objective-C interface, protocol,
    /// or category.
    PCC_ObjCInterface,
    /// \brief Code completion occurs within an Objective-C implementation or
    /// category implementation
    PCC_ObjCImplementation,
    /// \brief Code completion occurs within the list of instance variables
    /// in an Objective-C interface, protocol, category, or implementation.
    PCC_ObjCInstanceVariableList,
    /// \brief Code completion occurs following one or more template
    /// headers.
    PCC_Template,
    /// \brief Code completion occurs following one or more template
    /// headers within a class.
    PCC_MemberTemplate,
    /// \brief Code completion occurs within an expression.
    PCC_Expression,
    /// \brief Code completion occurs within a statement, which may
    /// also be an expression or a declaration.
    PCC_Statement,
    /// \brief Code completion occurs at the beginning of the
    /// initialization statement (or expression) in a for loop.
    PCC_ForInit,
    /// \brief Code completion occurs within the condition of an if,
    /// while, switch, or for statement.
    PCC_Condition,
    /// \brief Code completion occurs within the body of a function on a
    /// recovery path, where we do not have a specific handle on our position
    /// in the grammar.
    PCC_RecoveryInFunction,
    /// \brief Code completion occurs where only a type is permitted.
    PCC_Type,
    /// \brief Code completion occurs in a parenthesized expression, which
    /// might also be a type cast.
    PCC_ParenthesizedExpression,
    /// \brief Code completion occurs within a sequence of declaration
    /// specifiers within a function, method, or block.
    PCC_LocalDeclarationSpecifiers
  };

  void CodeCompleteModuleImport(SourceLocation ImportLoc, ModuleIdPath Path);
  void CodeCompleteOrdinaryName(Scope *S,
                                ParserCompletionContext CompletionContext);
  void CodeCompleteDeclSpec(Scope *S, DeclSpec &DS,
                            bool AllowNonIdentifiers,
                            bool AllowNestedNameSpecifiers);

  struct CodeCompleteExpressionData;
  void CodeCompleteExpression(Scope *S,
                              const CodeCompleteExpressionData &Data);
  void CodeCompleteMemberReferenceExpr(Scope *S, Expr *Base,
                                       SourceLocation OpLoc,
                                       bool IsArrow);
  void CodeCompletePostfixExpression(Scope *S, ExprResult LHS);
  void CodeCompleteTag(Scope *S, unsigned TagSpec);
  void CodeCompleteTypeQualifiers(DeclSpec &DS);
  void CodeCompleteCase(Scope *S);
  void CodeCompleteCall(Scope *S, Expr *Fn, ArrayRef<Expr *> Args);
  void CodeCompleteConstructor(Scope *S, QualType Type, SourceLocation Loc,
                               ArrayRef<Expr *> Args);
  void CodeCompleteInitializer(Scope *S, Decl *D);
  void CodeCompleteReturn(Scope *S);
  void CodeCompleteAfterIf(Scope *S);
  void CodeCompleteAssignmentRHS(Scope *S, Expr *LHS);

  void CodeCompleteQualifiedId(Scope *S, CXXScopeSpec &SS,
                               bool EnteringContext);
  void CodeCompleteUsing(Scope *S);
  void CodeCompleteUsingDirective(Scope *S);
  void CodeCompleteNamespaceDecl(Scope *S);
  void CodeCompleteNamespaceAliasDecl(Scope *S);
  void CodeCompleteOperatorName(Scope *S);
  void CodeCompleteConstructorInitializer(
                                Decl *Constructor,
                                ArrayRef<CXXCtorInitializer *> Initializers);

  void CodeCompleteLambdaIntroducer(Scope *S, LambdaIntroducer &Intro,
                                    bool AfterAmpersand);

  void CodeCompleteObjCAtDirective(Scope *S);
  void CodeCompleteObjCAtVisibility(Scope *S);
  void CodeCompleteObjCAtStatement(Scope *S);
  void CodeCompleteObjCAtExpression(Scope *S);
  void CodeCompleteObjCPropertyFlags(Scope *S, ObjCDeclSpec &ODS);
  void CodeCompleteObjCPropertyGetter(Scope *S);
  void CodeCompleteObjCPropertySetter(Scope *S);
  void CodeCompleteObjCPassingType(Scope *S, ObjCDeclSpec &DS,
                                   bool IsParameter);
  void CodeCompleteObjCMessageReceiver(Scope *S);
  void CodeCompleteObjCSuperMessage(Scope *S, SourceLocation SuperLoc,
                                    ArrayRef<IdentifierInfo *> SelIdents,
                                    bool AtArgumentExpression);
  void CodeCompleteObjCClassMessage(Scope *S, ParsedType Receiver,
                                    ArrayRef<IdentifierInfo *> SelIdents,
                                    bool AtArgumentExpression,
                                    bool IsSuper = false);
  void CodeCompleteObjCInstanceMessage(Scope *S, Expr *Receiver,
                                       ArrayRef<IdentifierInfo *> SelIdents,
                                       bool AtArgumentExpression,
                                       ObjCInterfaceDecl *Super = nullptr);
  void CodeCompleteObjCForCollection(Scope *S,
                                     DeclGroupPtrTy IterationVar);
  void CodeCompleteObjCSelector(Scope *S,
                                ArrayRef<IdentifierInfo *> SelIdents);
  void CodeCompleteObjCProtocolReferences(IdentifierLocPair *Protocols,
                                          unsigned NumProtocols);
  void CodeCompleteObjCProtocolDecl(Scope *S);
  void CodeCompleteObjCInterfaceDecl(Scope *S);
  void CodeCompleteObjCSuperclass(Scope *S,
                                  IdentifierInfo *ClassName,
                                  SourceLocation ClassNameLoc);
  void CodeCompleteObjCImplementationDecl(Scope *S);
  void CodeCompleteObjCInterfaceCategory(Scope *S,
                                         IdentifierInfo *ClassName,
                                         SourceLocation ClassNameLoc);
  void CodeCompleteObjCImplementationCategory(Scope *S,
                                              IdentifierInfo *ClassName,
                                              SourceLocation ClassNameLoc);
  void CodeCompleteObjCPropertyDefinition(Scope *S);
  void CodeCompleteObjCPropertySynthesizeIvar(Scope *S,
                                              IdentifierInfo *PropertyName);
  void CodeCompleteObjCMethodDecl(Scope *S,
                                  bool IsInstanceMethod,
                                  ParsedType ReturnType);
  void CodeCompleteObjCMethodDeclSelector(Scope *S,
                                          bool IsInstanceMethod,
                                          bool AtParameterName,
                                          ParsedType ReturnType,
                                          ArrayRef<IdentifierInfo *> SelIdents);
  void CodeCompletePreprocessorDirective(bool InConditional);
  void CodeCompleteInPreprocessorConditionalExclusion(Scope *S);
  void CodeCompletePreprocessorMacroName(bool IsDefinition);
  void CodeCompletePreprocessorExpression();
  void CodeCompletePreprocessorMacroArgument(Scope *S,
                                             IdentifierInfo *Macro,
                                             MacroInfo *MacroInfo,
                                             unsigned Argument);
  void CodeCompleteNaturalLanguage();
  void GatherGlobalCodeCompletions(CodeCompletionAllocator &Allocator,
                                   CodeCompletionTUInfo &CCTUInfo,
                  SmallVectorImpl<CodeCompletionResult> &Results);
  //@}

  //===--------------------------------------------------------------------===//
  // Extra semantic analysis beyond the C type system

public:
  SourceLocation getLocationOfStringLiteralByte(const StringLiteral *SL,
                                                unsigned ByteNo) const;

private:
  void CheckArrayAccess(const Expr *BaseExpr, const Expr *IndexExpr,
                        const ArraySubscriptExpr *ASE=nullptr,
                        bool AllowOnePastEnd=true, bool IndexNegated=false);
  void CheckArrayAccess(const Expr *E);
  // Used to grab the relevant information from a FormatAttr and a
  // FunctionDeclaration.
  struct FormatStringInfo {
    unsigned FormatIdx;
    unsigned FirstDataArg;
    bool HasVAListArg;
  };

  bool getFormatStringInfo(const FormatAttr *Format, bool IsCXXMember,
                           FormatStringInfo *FSI);
  bool CheckFunctionCall(FunctionDecl *FDecl, CallExpr *TheCall,
                         const FunctionProtoType *Proto);
  bool CheckObjCMethodCall(ObjCMethodDecl *Method, SourceLocation loc,
                           ArrayRef<const Expr *> Args);
  bool CheckPointerCall(NamedDecl *NDecl, CallExpr *TheCall,
                        const FunctionProtoType *Proto);
  bool CheckOtherCall(CallExpr *TheCall, const FunctionProtoType *Proto);
  void CheckConstructorCall(FunctionDecl *FDecl,
                            ArrayRef<const Expr *> Args,
                            const FunctionProtoType *Proto,
                            SourceLocation Loc);

  void checkCall(NamedDecl *FDecl, ArrayRef<const Expr *> Args,
                 unsigned NumParams, bool IsMemberFunction, SourceLocation Loc,
                 SourceRange Range, VariadicCallType CallType);

  bool CheckObjCString(Expr *Arg);

  ExprResult CheckBuiltinFunctionCall(FunctionDecl *FDecl,
                                      unsigned BuiltinID, CallExpr *TheCall);

  bool CheckARMBuiltinExclusiveCall(unsigned BuiltinID, CallExpr *TheCall,
                                    unsigned MaxWidth);
  bool CheckNeonBuiltinFunctionCall(unsigned BuiltinID, CallExpr *TheCall);
  bool CheckARMBuiltinFunctionCall(unsigned BuiltinID, CallExpr *TheCall);

  bool CheckAArch64BuiltinFunctionCall(unsigned BuiltinID, CallExpr *TheCall);
  bool CheckMipsBuiltinFunctionCall(unsigned BuiltinID, CallExpr *TheCall);
  bool CheckX86BuiltinFunctionCall(unsigned BuiltinID, CallExpr *TheCall);

  bool SemaBuiltinVAStart(CallExpr *TheCall);
  bool SemaBuiltinVAStartARM(CallExpr *Call);
  bool SemaBuiltinUnorderedCompare(CallExpr *TheCall);
  bool SemaBuiltinFPClassification(CallExpr *TheCall, unsigned NumArgs);

public:
  // Used by C++ template instantiation.
  ExprResult SemaBuiltinShuffleVector(CallExpr *TheCall);
  ExprResult SemaConvertVectorExpr(Expr *E, TypeSourceInfo *TInfo,
                                   SourceLocation BuiltinLoc,
                                   SourceLocation RParenLoc);

private:
  bool SemaBuiltinPrefetch(CallExpr *TheCall);
  bool SemaBuiltinAssume(CallExpr *TheCall);
  bool SemaBuiltinAssumeAligned(CallExpr *TheCall);
  bool SemaBuiltinLongjmp(CallExpr *TheCall);
  ExprResult SemaBuiltinAtomicOverloaded(ExprResult TheCallResult);
  ExprResult SemaAtomicOpsOverloaded(ExprResult TheCallResult,
                                     AtomicExpr::AtomicOp Op);
  bool SemaBuiltinConstantArg(CallExpr *TheCall, int ArgNum,
                              llvm::APSInt &Result);
  bool SemaBuiltinConstantArgRange(CallExpr *TheCall, int ArgNum,
                                   int Low, int High);

public:
  enum FormatStringType {
    FST_Scanf,
    FST_Printf,
    FST_NSString,
    FST_Strftime,
    FST_Strfmon,
    FST_Kprintf,
    FST_FreeBSDKPrintf,
    FST_OSTrace,
    FST_Unknown
  };
  static FormatStringType GetFormatStringType(const FormatAttr *Format);

  void CheckFormatString(const StringLiteral *FExpr, const Expr *OrigFormatExpr,
                         ArrayRef<const Expr *> Args, bool HasVAListArg,
                         unsigned format_idx, unsigned firstDataArg,
                         FormatStringType Type, bool inFunctionCall,
                         VariadicCallType CallType,
                         llvm::SmallBitVector &CheckedVarArgs);
  
  bool FormatStringHasSArg(const StringLiteral *FExpr);
  
  bool GetFormatNSStringIdx(const FormatAttr *Format, unsigned &Idx);

private:
  bool CheckFormatArguments(const FormatAttr *Format,
                            ArrayRef<const Expr *> Args,
                            bool IsCXXMember,
                            VariadicCallType CallType,
                            SourceLocation Loc, SourceRange Range,
                            llvm::SmallBitVector &CheckedVarArgs);
  bool CheckFormatArguments(ArrayRef<const Expr *> Args,
                            bool HasVAListArg, unsigned format_idx,
                            unsigned firstDataArg, FormatStringType Type,
                            VariadicCallType CallType,
                            SourceLocation Loc, SourceRange range,
                            llvm::SmallBitVector &CheckedVarArgs);

  void CheckAbsoluteValueFunction(const CallExpr *Call,
                                  const FunctionDecl *FDecl,
                                  IdentifierInfo *FnInfo);

  void CheckMemaccessArguments(const CallExpr *Call,
                               unsigned BId,
                               IdentifierInfo *FnName);

  void CheckStrlcpycatArguments(const CallExpr *Call,
                                IdentifierInfo *FnName);

  void CheckStrncatArguments(const CallExpr *Call,
                             IdentifierInfo *FnName);

  void CheckReturnValExpr(Expr *RetValExp, QualType lhsType,
                          SourceLocation ReturnLoc,
                          bool isObjCMethod = false,
                          const AttrVec *Attrs = nullptr,
                          const FunctionDecl *FD = nullptr);

  void CheckFloatComparison(SourceLocation Loc, Expr* LHS, Expr* RHS);
  void CheckImplicitConversions(Expr *E, SourceLocation CC = SourceLocation());
  void CheckBoolLikeConversion(Expr *E, SourceLocation CC);
  void CheckForIntOverflow(Expr *E);
  void CheckUnsequencedOperations(Expr *E);

  /// \brief Perform semantic checks on a completed expression. This will either
  /// be a full-expression or a default argument expression.
  void CheckCompletedExpr(Expr *E, SourceLocation CheckLoc = SourceLocation(),
                          bool IsConstexpr = false);

  void CheckBitFieldInitialization(SourceLocation InitLoc, FieldDecl *Field,
                                   Expr *Init);

  /// \brief Check if the given expression contains 'break' or 'continue'
  /// statement that produces control flow different from GCC.
  void CheckBreakContinueBinding(Expr *E);

  /// \brief Check whether receiver is mutable ObjC container which
  /// attempts to add itself into the container
  void CheckObjCCircularContainer(ObjCMessageExpr *Message);

public:
  /// \brief Register a magic integral constant to be used as a type tag.
  void RegisterTypeTagForDatatype(const IdentifierInfo *ArgumentKind,
                                  uint64_t MagicValue, QualType Type,
                                  bool LayoutCompatible, bool MustBeNull);

  struct TypeTagData {
    TypeTagData() {}

    TypeTagData(QualType Type, bool LayoutCompatible, bool MustBeNull) :
        Type(Type), LayoutCompatible(LayoutCompatible),
        MustBeNull(MustBeNull)
    {}

    QualType Type;

    /// If true, \c Type should be compared with other expression's types for
    /// layout-compatibility.
    unsigned LayoutCompatible : 1;
    unsigned MustBeNull : 1;
  };

  /// A pair of ArgumentKind identifier and magic value.  This uniquely
  /// identifies the magic value.
  typedef std::pair<const IdentifierInfo *, uint64_t> TypeTagMagicValue;

private:
  /// \brief A map from magic value to type information.
  std::unique_ptr<llvm::DenseMap<TypeTagMagicValue, TypeTagData>>
      TypeTagForDatatypeMagicValues;

  /// \brief Peform checks on a call of a function with argument_with_type_tag
  /// or pointer_with_type_tag attributes.
  void CheckArgumentWithTypeTag(const ArgumentWithTypeTagAttr *Attr,
                                const Expr * const *ExprArgs);

  /// \brief The parser's current scope.
  ///
  /// The parser maintains this state here.
  Scope *CurScope;

  mutable IdentifierInfo *Ident_super;
  mutable IdentifierInfo *Ident___float128;

protected:
  friend class Parser;
  friend class InitializationSequence;
  friend class ASTReader;
  friend class ASTWriter;

public:
  /// \brief Retrieve the parser's current scope.
  ///
  /// This routine must only be used when it is certain that semantic analysis
  /// and the parser are in precisely the same context, which is not the case
  /// when, e.g., we are performing any kind of template instantiation.
  /// Therefore, the only safe places to use this scope are in the parser
  /// itself and in routines directly invoked from the parser and *never* from
  /// template substitution or instantiation.
  Scope *getCurScope() const { return CurScope; }

  void incrementMSLocalManglingNumber() const {
    return CurScope->incrementMSLocalManglingNumber();
  }

  IdentifierInfo *getSuperIdentifier() const;
  IdentifierInfo *getFloat128Identifier() const;

  Decl *getObjCDeclContext() const;

  DeclContext *getCurLexicalContext() const {
    return OriginalLexicalContext ? OriginalLexicalContext : CurContext;
  }

  AvailabilityResult getCurContextAvailability() const;
  
  const DeclContext *getCurObjCLexicalContext() const {
    const DeclContext *DC = getCurLexicalContext();
    // A category implicitly has the attribute of the interface.
    if (const ObjCCategoryDecl *CatD = dyn_cast<ObjCCategoryDecl>(DC))
      DC = CatD->getClassInterface();
    return DC;
  }
<<<<<<< HEAD
=======

  /// \brief To be used for checking whether the arguments being passed to
  /// function exceeds the number of parameters expected for it.
  static bool TooManyArguments(size_t NumParams, size_t NumArgs,
                               bool PartialOverloading = false) {
    // We check whether we're just after a comma in code-completion.
    if (NumArgs > 0 && PartialOverloading)
      return NumArgs + 1 > NumParams; // If so, we view as an extra argument.
    return NumArgs > NumParams;
  }

#ifdef INTEL_CUSTOMIZATION
void SetMac68kAlignment();
>>>>>>> 729094db

#ifdef INTEL_SPECIFIC_IL0_BACKEND
void SetMac68kAlignment();

enum IntelPragmaCommonOnOff {
  IntelPragmaFPContract,
  IntelPragmaFEnvAccess
};
enum IntelCommonDefaultOnOff {
  IntelCommonDefault,
  IntelCommonOff,
  IntelCommonOn
};
StmtResult ActOnPragmaCommonOnOff(SourceLocation KindLoc, const char *RealPragmaName,
  const char *SpecPragmaName, const IntelCommonDefaultOnOff DOO, const IntelPragmaCommonOnOff Kind, unsigned &FC);
void ActOnPragmaCommonOnOff(PragmaStmt *Pragma, const char *SpecPragmaName);

// Ivdep pragma

// ActOnPragmaOptionsIvdep - Called on #pragma ivdep
enum IntelPragmaIvdepOption {
  IntelPragmaIvdepOptionNone,
  IntelPragmaIvdepOptionLoop
};
StmtResult ActOnPragmaOptionsIvdep(SourceLocation KindLoc, IntelPragmaIvdepOption Opt);

// novector pragma

// ActOnPragmaOptionsNoVector - Called on #pragma novector
StmtResult ActOnPragmaOptionsNoVector(SourceLocation KindLoc);

// distribute_point pragma

// ActOnPragmaOptionsDistribute - Called on #pragma distribute_point
StmtResult ActOnPragmaOptionsDistribute(SourceLocation KindLoc);

// inline, forceinline and noinline pragmas

// ActOnPragmaOptionsInline - Called on #pragma inline, forceinline, noinline
enum IntelPragmaInlineOption {
  IntelPragmaInlineOptionNone,
  IntelPragmaInlineOptionRecursive
};
enum IntelPragmaInlineKind {
  IntelPragmaSimpleInline,
  IntelPragmaNoInline,
  IntelPragmaForceInline
};
StmtResult ActOnPragmaOptionsInline(SourceLocation KindLoc, 
  IntelPragmaInlineKind PragmaKind, IntelPragmaInlineOption Option);
StmtResult ActOnPragmaOptionsEndInline(SourceLocation KindLoc);

// loop_count pragma

// ActOnPragmaOptionsLoopCount - Called on #pragma loop_count
StmtResult ActOnPragmaOptionsLoopCount(SourceLocation KindLoc, 
  const SmallVector<ExprResult, 4> &MinAvgMax,
  const SmallVector<ExprResult, 4> &Regular);

// optimize pragma

// ActOnPragmaOptionsOptimize - Called on #pragma optimize
enum IntelPragmaOptimizeOption {
  IntelPragmaOptimizeOptionOn,
  IntelPragmaOptimizeOptionOff
};
StmtResult ActOnPragmaOptionsOptimize(SourceLocation KindLoc, 
  IntelPragmaOptimizeOption Kind);
void ActOnPragmaOptionsOptimize(PragmaStmt *Pragma);

// ActOnPragmaOptionsOptimizationLevel - Called on #pragma optimization_level
void ActOnPragmaOptionsOptimizationLevel(SourceLocation KindLoc, const Token &Tok, bool IsIntelPragma);

// noparallel pragma

// ActOnPragmaOptionsNoParallel - Called on #pragma noparallel
StmtResult ActOnPragmaOptionsNoParallel(SourceLocation KindLoc);

// (no)unroll pragmas

// ActOnPragmaOptionsUnroll - Called on #pragma unroll, nounroll
enum IntelPragmaUnrollKind {
  IntelPragmaSimpleUnroll,
  IntelPragmaNoUnroll
};
StmtResult ActOnPragmaOptionsUnroll(SourceLocation KindLoc, IntelPragmaUnrollKind Kind, ExprResult Opt);

// (no)unroll_and_jam pragmas

// ActOnPragmaOptionsUnrollAndJam - Called on #pragma unroll_and_jam, nounroll_and_jam
enum IntelPragmaUnrollAndJamKind {
  IntelPragmaSimpleUnrollAndJam,
  IntelPragmaNoUnrollAndJam
};
StmtResult ActOnPragmaOptionsUnrollAndJam(SourceLocation KindLoc, IntelPragmaUnrollAndJamKind Kind, ExprResult Opt);

// nofusion pragma

// ActOnPragmaOptionsNoFusion - Called on #pragma nofusion
StmtResult ActOnPragmaOptionsNoFusion(SourceLocation KindLoc);

// vector pragma

// ActOnPragmaOptionsVector - Called on #pragma vector
enum IntelPragmaVectorOption {
  IntelPragmaVectorUnknown,
  IntelPragmaVectorAlways = 1<<0,
  IntelPragmaVectorAssert = 1<<1,
  IntelPragmaVectorAligned = 1<<2,
  IntelPragmaVectorUnAligned = 1<<3,
  IntelPragmaVectorMaskReadWrite = 1<<4,
  IntelPragmaVectorNoMaskReadWrite = 1<<5,
  IntelPragmaVectorVecRemainder = 1<<6,
  IntelPragmaVectorNoVecRemainder = 1<<7,
  IntelPragmaVectorTemporal = 1<<8,
  IntelPragmaVectorNonTemporal = 1<<9
};
StmtResult ActOnPragmaOptionsVector(Scope *S, SourceLocation KindLoc, int Opt, 
  const SmallVector<ExprResult, 4> &Exprs);

// ActOnPragmaOptionsOptimizationParameter - Called on #pragma intel optimization_parameter
void ActOnPragmaOptionsOptimizationParameter(SourceLocation KindLoc, const StringRef &CPU);

// ActOnPragmaOptionsParallel - Called on #pragma parallel

private:
  FunctionDecl *GenerateWrapperDefaultConstructor(SourceLocation Loc, CXXConstructorDecl *ElemFun, const Type *ElemType);
  FunctionDecl *GenerateWrapperCopyConstructor(SourceLocation Loc, CXXConstructorDecl *ElemFun, const Type *ElemType);
  FunctionDecl *GenerateWrapperCopyAssignment(SourceLocation Loc, CXXMethodDecl *ElemFun, const Type *ElemType);
  FunctionDecl *GenerateWrapperDestructor(SourceLocation Loc, CXXDestructorDecl *ElemFun, const Type *ElemType);
  FunctionDecl *GenerateArrayDefaultConstructor(SourceLocation Loc, CXXConstructorDecl *ElemFun, const Type *ElemType, QualType ArrayType);
  FunctionDecl *GenerateArrayCopyConstructor(SourceLocation Loc, CXXConstructorDecl *ElemFun, const Type *ElemType, QualType ArrayType, bool SizeFromType);
  FunctionDecl *GenerateArrayCopyAssignment(SourceLocation Loc, CXXMethodDecl *ElemFun, const Type *ElemType, QualType ArrayType, bool SizeFromType);
  FunctionDecl *GenerateArrayDestructor(SourceLocation Loc, CXXDestructorDecl *ElemFun, const Type *ElemType);
  bool ActOnNonPODVariable(SourceLocation Loc, QualType QT, PragmaAttribsVector &Attribs);
  void CheckAndGenVars(Scope *S, SourceLocation KindLoc,
    const SmallVector<ExprResult, 4> &VarsExprs, const SmallVector<ExprResult, 4> &SizeVarsExprs,
    const char *RealAttrib, const char *MainAttrib,
    PragmaStmt *stmt, const SmallVector<ExprResult, 4> &CheckAgainstVarsExprs);
public:
enum IntelPragmaParallelOption {
  IntelPragmaParallelUnknown = 0,
  IntelPragmaParallelAlways = 1 << 0,
  IntelPragmaParallelAssert = 1 << 1,
  IntelPragmaParallelCollapse = 1 << 2,
  IntelPragmaParallelNumThreads = 1 << 3,
  IntelPragmaParallelVars = 1 << 4
};
StmtResult ActOnPragmaOptionsParallel(Scope *S, SourceLocation KindLoc, int Opt, 
  const SmallVector<ExprResult, 4> &Private, const SmallVector<ExprResult, 4> &SizePrivate, 
  const SmallVector<ExprResult, 4> &LastPrivate, const SmallVector<ExprResult, 4> &SizeLastPrivate,
  const SmallVector<ExprResult, 4> &FirstPrivate, const SmallVector<ExprResult, 4> &SizeFirstPrivate,
  ExprResult Collapse, ExprResult NumThreads);

// ActOnPragmaOptionsAllocSection - Called on #pragma alloc_section
StmtResult ActOnPragmaOptionsAllocSection(SourceLocation KindLoc, const SmallVector<ExprResult, 4> &VarNames, const ExprResult &Section);
void ActOnPragmaOptionsAllocSection(PragmaStmt *Pragma);

// ActOnPragmaOptionsSection - Called on #pragma section
StmtResult ActOnPragmaOptionsSection(SourceLocation KindLoc, const ExprResult &Section, const SmallVector<Token, 4> &AttrNames);
void ActOnPragmaOptionsSection(PragmaStmt *Pragma);

// ActOnPragmaOptionsAllocText - Called on #pragma alloc_text
StmtResult ActOnPragmaOptionsAllocText(SourceLocation KindLoc, const ExprResult &Section, const SmallVector<ExprResult, 4> &FuncNames);
void ActOnPragmaOptionsAllocText(PragmaStmt *Pragma);

// ActOnPragmaOptionsAutoInline - Called on #pragma auto_inline
enum IntelPragmaAutoInlineOption {
  IntelPragmaAutoInlineOptionOn,
  IntelPragmaAutoInlineOptionOff
};
StmtResult ActOnPragmaOptionsAutoInline(SourceLocation KindLoc, 
  IntelPragmaAutoInlineOption Kind);
void ActOnPragmaOptionsAutoInline(PragmaStmt *Pragma);

// ActOnPragmaOptionsSeg - Called on #pragma bss_seg|code_seg|const_seg|data_seg
enum IntelPragmaSegKind {
  IntelPragmaBssSeg,
  IntelPragmaCodeSeg,
  IntelPragmaConstSeg,
  IntelPragmaDataSeg,
  IntelPragmaSegCount
};
enum IntelPragmaSegOption {
  IntelPragmaSegOptionSet,
  IntelPragmaSegOptionPush,
  IntelPragmaSegOptionPop
};
StmtResult ActOnPragmaOptionsSeg(SourceLocation KindLoc, 
  IntelPragmaSegKind Kind, IntelPragmaSegOption Opt, bool IdentifierSet, const std::string &Identifier,
  bool SegNameSet, const std::string &SegName, bool ClassNameSet, const std::string &ClassName);
void ActOnPragmaOptionsSeg(PragmaStmt *Pragma);
void ActOnVarFunctionDeclForSections(Decl *VFD);
std::string SegNames[IntelPragmaSegCount];
std::string SegClasses[IntelPragmaSegCount];

// ActOnPragmaOptionsCheckStack - Called on #pragma check_stack
enum IntelPragmaCheckStackOption {
  IntelPragmaCheckStackOptionOn,
  IntelPragmaCheckStackOptionOff
};
StmtResult ActOnPragmaOptionsCheckStack(SourceLocation KindLoc, 
  IntelPragmaCheckStackOption Kind);
void ActOnPragmaOptionsCheckStack(PragmaStmt *Pragma);

// ActOnPragmaOptionsFloatControl - Called on #pragma float_control
enum IntelPragmaFloatControlOption {
  IntelPragmaFloatControlUndefined = 0,
  IntelPragmaFloatControlFast = 1,
  IntelPragmaFloatControlPrecise = 2,
  IntelPragmaFloatControlSource = 4,
  IntelPragmaFloatControlDouble = 8,
  IntelPragmaFloatControlExtended = 16,
  IntelPragmaFloatControlExcept = 32
};
enum IntelPragmaFloatControlOnOff {
  IntelPragmaFloatControlOn,
  IntelPragmaFloatControlOff
};
StmtResult ActOnPragmaOptionsFloatControl(SourceLocation KindLoc, unsigned &FC,
  IntelPragmaFloatControlOption Kind = IntelPragmaFloatControlUndefined,
  IntelPragmaFloatControlOnOff OOS = IntelPragmaFloatControlOn);
void ActOnPragmaOptionsFloatControl(Stmt *Pragma);

// ActOnPragmaOptionsInitSeg - Called on #pragma init_seg
StmtResult ActOnPragmaOptionsInitSeg(SourceLocation KindLoc, const std::string &Section);
void ActOnPragmaOptionsInitSeg(PragmaStmt *Pragma);

private:
llvm::StringMap<int> CommonFunctionOptions;
llvm::SmallVector<Stmt*,4> OptionsList;
public:
void DeletePragmaOnError(PragmaStmt *Pragma);
#endif  // INTEL_SPECIFIC_IL0_BACKEND
};

/// \brief RAII object that enters a new expression evaluation context.
class EnterExpressionEvaluationContext {
  Sema &Actions;

public:
  EnterExpressionEvaluationContext(Sema &Actions,
                                   Sema::ExpressionEvaluationContext NewContext,
                                   Decl *LambdaContextDecl = nullptr,
                                   bool IsDecltype = false)
    : Actions(Actions) {
    Actions.PushExpressionEvaluationContext(NewContext, LambdaContextDecl,
                                            IsDecltype);
  }
  EnterExpressionEvaluationContext(Sema &Actions,
                                   Sema::ExpressionEvaluationContext NewContext,
                                   Sema::ReuseLambdaContextDecl_t,
                                   bool IsDecltype = false)
    : Actions(Actions) {
    Actions.PushExpressionEvaluationContext(NewContext, 
                                            Sema::ReuseLambdaContextDecl,
                                            IsDecltype);
  }

  ~EnterExpressionEvaluationContext() {
    Actions.PopExpressionEvaluationContext();
  }
};

DeductionFailureInfo
MakeDeductionFailureInfo(ASTContext &Context, Sema::TemplateDeductionResult TDK,
                         sema::TemplateDeductionInfo &Info);

/// \brief Contains a late templated function.
/// Will be parsed at the end of the translation unit, used by Sema & Parser.
struct LateParsedTemplate {
  CachedTokens Toks;
  /// \brief The template function declaration to be late parsed.
  Decl *D;
};

} // end namespace clang

#endif<|MERGE_RESOLUTION|>--- conflicted
+++ resolved
@@ -8951,8 +8951,6 @@
       DC = CatD->getClassInterface();
     return DC;
   }
-<<<<<<< HEAD
-=======
 
   /// \brief To be used for checking whether the arguments being passed to
   /// function exceeds the number of parameters expected for it.
@@ -8964,243 +8962,293 @@
     return NumArgs > NumParams;
   }
 
-#ifdef INTEL_CUSTOMIZATION
-void SetMac68kAlignment();
->>>>>>> 729094db
-
 #ifdef INTEL_SPECIFIC_IL0_BACKEND
-void SetMac68kAlignment();
-
-enum IntelPragmaCommonOnOff {
-  IntelPragmaFPContract,
-  IntelPragmaFEnvAccess
-};
-enum IntelCommonDefaultOnOff {
-  IntelCommonDefault,
-  IntelCommonOff,
-  IntelCommonOn
-};
-StmtResult ActOnPragmaCommonOnOff(SourceLocation KindLoc, const char *RealPragmaName,
-  const char *SpecPragmaName, const IntelCommonDefaultOnOff DOO, const IntelPragmaCommonOnOff Kind, unsigned &FC);
-void ActOnPragmaCommonOnOff(PragmaStmt *Pragma, const char *SpecPragmaName);
-
-// Ivdep pragma
-
-// ActOnPragmaOptionsIvdep - Called on #pragma ivdep
-enum IntelPragmaIvdepOption {
-  IntelPragmaIvdepOptionNone,
-  IntelPragmaIvdepOptionLoop
-};
-StmtResult ActOnPragmaOptionsIvdep(SourceLocation KindLoc, IntelPragmaIvdepOption Opt);
-
-// novector pragma
-
-// ActOnPragmaOptionsNoVector - Called on #pragma novector
-StmtResult ActOnPragmaOptionsNoVector(SourceLocation KindLoc);
-
-// distribute_point pragma
-
-// ActOnPragmaOptionsDistribute - Called on #pragma distribute_point
-StmtResult ActOnPragmaOptionsDistribute(SourceLocation KindLoc);
-
-// inline, forceinline and noinline pragmas
-
-// ActOnPragmaOptionsInline - Called on #pragma inline, forceinline, noinline
-enum IntelPragmaInlineOption {
-  IntelPragmaInlineOptionNone,
-  IntelPragmaInlineOptionRecursive
-};
-enum IntelPragmaInlineKind {
-  IntelPragmaSimpleInline,
-  IntelPragmaNoInline,
-  IntelPragmaForceInline
-};
-StmtResult ActOnPragmaOptionsInline(SourceLocation KindLoc, 
-  IntelPragmaInlineKind PragmaKind, IntelPragmaInlineOption Option);
-StmtResult ActOnPragmaOptionsEndInline(SourceLocation KindLoc);
-
-// loop_count pragma
-
-// ActOnPragmaOptionsLoopCount - Called on #pragma loop_count
-StmtResult ActOnPragmaOptionsLoopCount(SourceLocation KindLoc, 
-  const SmallVector<ExprResult, 4> &MinAvgMax,
-  const SmallVector<ExprResult, 4> &Regular);
-
-// optimize pragma
-
-// ActOnPragmaOptionsOptimize - Called on #pragma optimize
-enum IntelPragmaOptimizeOption {
-  IntelPragmaOptimizeOptionOn,
-  IntelPragmaOptimizeOptionOff
-};
-StmtResult ActOnPragmaOptionsOptimize(SourceLocation KindLoc, 
-  IntelPragmaOptimizeOption Kind);
-void ActOnPragmaOptionsOptimize(PragmaStmt *Pragma);
-
-// ActOnPragmaOptionsOptimizationLevel - Called on #pragma optimization_level
-void ActOnPragmaOptionsOptimizationLevel(SourceLocation KindLoc, const Token &Tok, bool IsIntelPragma);
-
-// noparallel pragma
-
-// ActOnPragmaOptionsNoParallel - Called on #pragma noparallel
-StmtResult ActOnPragmaOptionsNoParallel(SourceLocation KindLoc);
-
-// (no)unroll pragmas
-
-// ActOnPragmaOptionsUnroll - Called on #pragma unroll, nounroll
-enum IntelPragmaUnrollKind {
-  IntelPragmaSimpleUnroll,
-  IntelPragmaNoUnroll
-};
-StmtResult ActOnPragmaOptionsUnroll(SourceLocation KindLoc, IntelPragmaUnrollKind Kind, ExprResult Opt);
-
-// (no)unroll_and_jam pragmas
-
-// ActOnPragmaOptionsUnrollAndJam - Called on #pragma unroll_and_jam, nounroll_and_jam
-enum IntelPragmaUnrollAndJamKind {
-  IntelPragmaSimpleUnrollAndJam,
-  IntelPragmaNoUnrollAndJam
-};
-StmtResult ActOnPragmaOptionsUnrollAndJam(SourceLocation KindLoc, IntelPragmaUnrollAndJamKind Kind, ExprResult Opt);
-
-// nofusion pragma
-
-// ActOnPragmaOptionsNoFusion - Called on #pragma nofusion
-StmtResult ActOnPragmaOptionsNoFusion(SourceLocation KindLoc);
-
-// vector pragma
-
-// ActOnPragmaOptionsVector - Called on #pragma vector
-enum IntelPragmaVectorOption {
-  IntelPragmaVectorUnknown,
-  IntelPragmaVectorAlways = 1<<0,
-  IntelPragmaVectorAssert = 1<<1,
-  IntelPragmaVectorAligned = 1<<2,
-  IntelPragmaVectorUnAligned = 1<<3,
-  IntelPragmaVectorMaskReadWrite = 1<<4,
-  IntelPragmaVectorNoMaskReadWrite = 1<<5,
-  IntelPragmaVectorVecRemainder = 1<<6,
-  IntelPragmaVectorNoVecRemainder = 1<<7,
-  IntelPragmaVectorTemporal = 1<<8,
-  IntelPragmaVectorNonTemporal = 1<<9
-};
-StmtResult ActOnPragmaOptionsVector(Scope *S, SourceLocation KindLoc, int Opt, 
-  const SmallVector<ExprResult, 4> &Exprs);
-
-// ActOnPragmaOptionsOptimizationParameter - Called on #pragma intel optimization_parameter
-void ActOnPragmaOptionsOptimizationParameter(SourceLocation KindLoc, const StringRef &CPU);
-
-// ActOnPragmaOptionsParallel - Called on #pragma parallel
+  void SetMac68kAlignment();
+
+  enum IntelPragmaCommonOnOff { IntelPragmaFPContract, IntelPragmaFEnvAccess };
+  enum IntelCommonDefaultOnOff {
+    IntelCommonDefault,
+    IntelCommonOff,
+    IntelCommonOn
+  };
+  StmtResult ActOnPragmaCommonOnOff(SourceLocation KindLoc,
+                                    const char *RealPragmaName,
+                                    const char *SpecPragmaName,
+                                    const IntelCommonDefaultOnOff DOO,
+                                    const IntelPragmaCommonOnOff Kind,
+                                    unsigned &FC);
+  void ActOnPragmaCommonOnOff(PragmaStmt *Pragma, const char *SpecPragmaName);
+
+  // Ivdep pragma
+
+  // ActOnPragmaOptionsIvdep - Called on #pragma ivdep
+  enum IntelPragmaIvdepOption {
+    IntelPragmaIvdepOptionNone,
+    IntelPragmaIvdepOptionLoop
+  };
+  StmtResult ActOnPragmaOptionsIvdep(SourceLocation KindLoc,
+                                     IntelPragmaIvdepOption Opt);
+
+  // novector pragma
+
+  // ActOnPragmaOptionsNoVector - Called on #pragma novector
+  StmtResult ActOnPragmaOptionsNoVector(SourceLocation KindLoc);
+
+  // distribute_point pragma
+
+  // ActOnPragmaOptionsDistribute - Called on #pragma distribute_point
+  StmtResult ActOnPragmaOptionsDistribute(SourceLocation KindLoc);
+
+  // inline, forceinline and noinline pragmas
+
+  // ActOnPragmaOptionsInline - Called on #pragma inline, forceinline, noinline
+  enum IntelPragmaInlineOption {
+    IntelPragmaInlineOptionNone,
+    IntelPragmaInlineOptionRecursive
+  };
+  enum IntelPragmaInlineKind {
+    IntelPragmaSimpleInline,
+    IntelPragmaNoInline,
+    IntelPragmaForceInline
+  };
+  StmtResult ActOnPragmaOptionsInline(SourceLocation KindLoc,
+                                      IntelPragmaInlineKind PragmaKind,
+                                      IntelPragmaInlineOption Option);
+  StmtResult ActOnPragmaOptionsEndInline(SourceLocation KindLoc);
+
+  // loop_count pragma
+
+  // ActOnPragmaOptionsLoopCount - Called on #pragma loop_count
+  StmtResult
+  ActOnPragmaOptionsLoopCount(SourceLocation KindLoc,
+                              const SmallVector<ExprResult, 4> &MinAvgMax,
+                              const SmallVector<ExprResult, 4> &Regular);
+
+  // optimize pragma
+
+  // ActOnPragmaOptionsOptimize - Called on #pragma optimize
+  enum IntelPragmaOptimizeOption {
+    IntelPragmaOptimizeOptionOn,
+    IntelPragmaOptimizeOptionOff
+  };
+  StmtResult ActOnPragmaOptionsOptimize(SourceLocation KindLoc,
+                                        IntelPragmaOptimizeOption Kind);
+  void ActOnPragmaOptionsOptimize(PragmaStmt *Pragma);
+
+  // ActOnPragmaOptionsOptimizationLevel - Called on #pragma optimization_level
+  void ActOnPragmaOptionsOptimizationLevel(SourceLocation KindLoc,
+                                           const Token &Tok,
+                                           bool IsIntelPragma);
+
+  // noparallel pragma
+
+  // ActOnPragmaOptionsNoParallel - Called on #pragma noparallel
+  StmtResult ActOnPragmaOptionsNoParallel(SourceLocation KindLoc);
+
+  // (no)unroll pragmas
+
+  // ActOnPragmaOptionsUnroll - Called on #pragma unroll, nounroll
+  enum IntelPragmaUnrollKind { IntelPragmaSimpleUnroll, IntelPragmaNoUnroll };
+  StmtResult ActOnPragmaOptionsUnroll(SourceLocation KindLoc,
+                                      IntelPragmaUnrollKind Kind,
+                                      ExprResult Opt);
+
+  // (no)unroll_and_jam pragmas
+
+  // ActOnPragmaOptionsUnrollAndJam - Called on #pragma unroll_and_jam,
+  // nounroll_and_jam
+  enum IntelPragmaUnrollAndJamKind {
+    IntelPragmaSimpleUnrollAndJam,
+    IntelPragmaNoUnrollAndJam
+  };
+  StmtResult ActOnPragmaOptionsUnrollAndJam(SourceLocation KindLoc,
+                                            IntelPragmaUnrollAndJamKind Kind,
+                                            ExprResult Opt);
+
+  // nofusion pragma
+
+  // ActOnPragmaOptionsNoFusion - Called on #pragma nofusion
+  StmtResult ActOnPragmaOptionsNoFusion(SourceLocation KindLoc);
+
+  // vector pragma
+
+  // ActOnPragmaOptionsVector - Called on #pragma vector
+  enum IntelPragmaVectorOption {
+    IntelPragmaVectorUnknown,
+    IntelPragmaVectorAlways = 1 << 0,
+    IntelPragmaVectorAssert = 1 << 1,
+    IntelPragmaVectorAligned = 1 << 2,
+    IntelPragmaVectorUnAligned = 1 << 3,
+    IntelPragmaVectorMaskReadWrite = 1 << 4,
+    IntelPragmaVectorNoMaskReadWrite = 1 << 5,
+    IntelPragmaVectorVecRemainder = 1 << 6,
+    IntelPragmaVectorNoVecRemainder = 1 << 7,
+    IntelPragmaVectorTemporal = 1 << 8,
+    IntelPragmaVectorNonTemporal = 1 << 9
+  };
+  StmtResult ActOnPragmaOptionsVector(Scope *S, SourceLocation KindLoc, int Opt,
+                                      const SmallVector<ExprResult, 4> &Exprs);
+
+  // ActOnPragmaOptionsOptimizationParameter - Called on #pragma intel
+  // optimization_parameter
+  void ActOnPragmaOptionsOptimizationParameter(SourceLocation KindLoc,
+                                               const StringRef &CPU);
+
+  // ActOnPragmaOptionsParallel - Called on #pragma parallel
 
 private:
-  FunctionDecl *GenerateWrapperDefaultConstructor(SourceLocation Loc, CXXConstructorDecl *ElemFun, const Type *ElemType);
-  FunctionDecl *GenerateWrapperCopyConstructor(SourceLocation Loc, CXXConstructorDecl *ElemFun, const Type *ElemType);
-  FunctionDecl *GenerateWrapperCopyAssignment(SourceLocation Loc, CXXMethodDecl *ElemFun, const Type *ElemType);
-  FunctionDecl *GenerateWrapperDestructor(SourceLocation Loc, CXXDestructorDecl *ElemFun, const Type *ElemType);
-  FunctionDecl *GenerateArrayDefaultConstructor(SourceLocation Loc, CXXConstructorDecl *ElemFun, const Type *ElemType, QualType ArrayType);
-  FunctionDecl *GenerateArrayCopyConstructor(SourceLocation Loc, CXXConstructorDecl *ElemFun, const Type *ElemType, QualType ArrayType, bool SizeFromType);
-  FunctionDecl *GenerateArrayCopyAssignment(SourceLocation Loc, CXXMethodDecl *ElemFun, const Type *ElemType, QualType ArrayType, bool SizeFromType);
-  FunctionDecl *GenerateArrayDestructor(SourceLocation Loc, CXXDestructorDecl *ElemFun, const Type *ElemType);
-  bool ActOnNonPODVariable(SourceLocation Loc, QualType QT, PragmaAttribsVector &Attribs);
+  FunctionDecl *GenerateWrapperDefaultConstructor(SourceLocation Loc,
+                                                  CXXConstructorDecl *ElemFun,
+                                                  const Type *ElemType);
+  FunctionDecl *GenerateWrapperCopyConstructor(SourceLocation Loc,
+                                               CXXConstructorDecl *ElemFun,
+                                               const Type *ElemType);
+  FunctionDecl *GenerateWrapperCopyAssignment(SourceLocation Loc,
+                                              CXXMethodDecl *ElemFun,
+                                              const Type *ElemType);
+  FunctionDecl *GenerateWrapperDestructor(SourceLocation Loc,
+                                          CXXDestructorDecl *ElemFun,
+                                          const Type *ElemType);
+  FunctionDecl *GenerateArrayDefaultConstructor(SourceLocation Loc,
+                                                CXXConstructorDecl *ElemFun,
+                                                const Type *ElemType,
+                                                QualType ArrayType);
+  FunctionDecl *GenerateArrayCopyConstructor(SourceLocation Loc,
+                                             CXXConstructorDecl *ElemFun,
+                                             const Type *ElemType,
+                                             QualType ArrayType,
+                                             bool SizeFromType);
+  FunctionDecl *GenerateArrayCopyAssignment(SourceLocation Loc,
+                                            CXXMethodDecl *ElemFun,
+                                            const Type *ElemType,
+                                            QualType ArrayType,
+                                            bool SizeFromType);
+  FunctionDecl *GenerateArrayDestructor(SourceLocation Loc,
+                                        CXXDestructorDecl *ElemFun,
+                                        const Type *ElemType);
+  bool ActOnNonPODVariable(SourceLocation Loc, QualType QT,
+                           PragmaAttribsVector &Attribs);
   void CheckAndGenVars(Scope *S, SourceLocation KindLoc,
-    const SmallVector<ExprResult, 4> &VarsExprs, const SmallVector<ExprResult, 4> &SizeVarsExprs,
-    const char *RealAttrib, const char *MainAttrib,
-    PragmaStmt *stmt, const SmallVector<ExprResult, 4> &CheckAgainstVarsExprs);
+                       const SmallVector<ExprResult, 4> &VarsExprs,
+                       const SmallVector<ExprResult, 4> &SizeVarsExprs,
+                       const char *RealAttrib, const char *MainAttrib,
+                       PragmaStmt *stmt,
+                       const SmallVector<ExprResult, 4> &CheckAgainstVarsExprs);
+
 public:
-enum IntelPragmaParallelOption {
-  IntelPragmaParallelUnknown = 0,
-  IntelPragmaParallelAlways = 1 << 0,
-  IntelPragmaParallelAssert = 1 << 1,
-  IntelPragmaParallelCollapse = 1 << 2,
-  IntelPragmaParallelNumThreads = 1 << 3,
-  IntelPragmaParallelVars = 1 << 4
-};
-StmtResult ActOnPragmaOptionsParallel(Scope *S, SourceLocation KindLoc, int Opt, 
-  const SmallVector<ExprResult, 4> &Private, const SmallVector<ExprResult, 4> &SizePrivate, 
-  const SmallVector<ExprResult, 4> &LastPrivate, const SmallVector<ExprResult, 4> &SizeLastPrivate,
-  const SmallVector<ExprResult, 4> &FirstPrivate, const SmallVector<ExprResult, 4> &SizeFirstPrivate,
-  ExprResult Collapse, ExprResult NumThreads);
-
-// ActOnPragmaOptionsAllocSection - Called on #pragma alloc_section
-StmtResult ActOnPragmaOptionsAllocSection(SourceLocation KindLoc, const SmallVector<ExprResult, 4> &VarNames, const ExprResult &Section);
-void ActOnPragmaOptionsAllocSection(PragmaStmt *Pragma);
-
-// ActOnPragmaOptionsSection - Called on #pragma section
-StmtResult ActOnPragmaOptionsSection(SourceLocation KindLoc, const ExprResult &Section, const SmallVector<Token, 4> &AttrNames);
-void ActOnPragmaOptionsSection(PragmaStmt *Pragma);
-
-// ActOnPragmaOptionsAllocText - Called on #pragma alloc_text
-StmtResult ActOnPragmaOptionsAllocText(SourceLocation KindLoc, const ExprResult &Section, const SmallVector<ExprResult, 4> &FuncNames);
-void ActOnPragmaOptionsAllocText(PragmaStmt *Pragma);
-
-// ActOnPragmaOptionsAutoInline - Called on #pragma auto_inline
-enum IntelPragmaAutoInlineOption {
-  IntelPragmaAutoInlineOptionOn,
-  IntelPragmaAutoInlineOptionOff
-};
-StmtResult ActOnPragmaOptionsAutoInline(SourceLocation KindLoc, 
-  IntelPragmaAutoInlineOption Kind);
-void ActOnPragmaOptionsAutoInline(PragmaStmt *Pragma);
-
-// ActOnPragmaOptionsSeg - Called on #pragma bss_seg|code_seg|const_seg|data_seg
-enum IntelPragmaSegKind {
-  IntelPragmaBssSeg,
-  IntelPragmaCodeSeg,
-  IntelPragmaConstSeg,
-  IntelPragmaDataSeg,
-  IntelPragmaSegCount
-};
-enum IntelPragmaSegOption {
-  IntelPragmaSegOptionSet,
-  IntelPragmaSegOptionPush,
-  IntelPragmaSegOptionPop
-};
-StmtResult ActOnPragmaOptionsSeg(SourceLocation KindLoc, 
-  IntelPragmaSegKind Kind, IntelPragmaSegOption Opt, bool IdentifierSet, const std::string &Identifier,
-  bool SegNameSet, const std::string &SegName, bool ClassNameSet, const std::string &ClassName);
-void ActOnPragmaOptionsSeg(PragmaStmt *Pragma);
-void ActOnVarFunctionDeclForSections(Decl *VFD);
-std::string SegNames[IntelPragmaSegCount];
-std::string SegClasses[IntelPragmaSegCount];
-
-// ActOnPragmaOptionsCheckStack - Called on #pragma check_stack
-enum IntelPragmaCheckStackOption {
-  IntelPragmaCheckStackOptionOn,
-  IntelPragmaCheckStackOptionOff
-};
-StmtResult ActOnPragmaOptionsCheckStack(SourceLocation KindLoc, 
-  IntelPragmaCheckStackOption Kind);
-void ActOnPragmaOptionsCheckStack(PragmaStmt *Pragma);
-
-// ActOnPragmaOptionsFloatControl - Called on #pragma float_control
-enum IntelPragmaFloatControlOption {
-  IntelPragmaFloatControlUndefined = 0,
-  IntelPragmaFloatControlFast = 1,
-  IntelPragmaFloatControlPrecise = 2,
-  IntelPragmaFloatControlSource = 4,
-  IntelPragmaFloatControlDouble = 8,
-  IntelPragmaFloatControlExtended = 16,
-  IntelPragmaFloatControlExcept = 32
-};
-enum IntelPragmaFloatControlOnOff {
-  IntelPragmaFloatControlOn,
-  IntelPragmaFloatControlOff
-};
-StmtResult ActOnPragmaOptionsFloatControl(SourceLocation KindLoc, unsigned &FC,
-  IntelPragmaFloatControlOption Kind = IntelPragmaFloatControlUndefined,
-  IntelPragmaFloatControlOnOff OOS = IntelPragmaFloatControlOn);
-void ActOnPragmaOptionsFloatControl(Stmt *Pragma);
-
-// ActOnPragmaOptionsInitSeg - Called on #pragma init_seg
-StmtResult ActOnPragmaOptionsInitSeg(SourceLocation KindLoc, const std::string &Section);
-void ActOnPragmaOptionsInitSeg(PragmaStmt *Pragma);
+  enum IntelPragmaParallelOption {
+    IntelPragmaParallelUnknown = 0,
+    IntelPragmaParallelAlways = 1 << 0,
+    IntelPragmaParallelAssert = 1 << 1,
+    IntelPragmaParallelCollapse = 1 << 2,
+    IntelPragmaParallelNumThreads = 1 << 3,
+    IntelPragmaParallelVars = 1 << 4
+  };
+  StmtResult
+  ActOnPragmaOptionsParallel(Scope *S, SourceLocation KindLoc, int Opt,
+                             const SmallVector<ExprResult, 4> &Private,
+                             const SmallVector<ExprResult, 4> &SizePrivate,
+                             const SmallVector<ExprResult, 4> &LastPrivate,
+                             const SmallVector<ExprResult, 4> &SizeLastPrivate,
+                             const SmallVector<ExprResult, 4> &FirstPrivate,
+                             const SmallVector<ExprResult, 4> &SizeFirstPrivate,
+                             ExprResult Collapse, ExprResult NumThreads);
+
+  // ActOnPragmaOptionsAllocSection - Called on #pragma alloc_section
+  StmtResult
+  ActOnPragmaOptionsAllocSection(SourceLocation KindLoc,
+                                 const SmallVector<ExprResult, 4> &VarNames,
+                                 const ExprResult &Section);
+  void ActOnPragmaOptionsAllocSection(PragmaStmt *Pragma);
+
+  // ActOnPragmaOptionsSection - Called on #pragma section
+  StmtResult ActOnPragmaOptionsSection(SourceLocation KindLoc,
+                                       const ExprResult &Section,
+                                       const SmallVector<Token, 4> &AttrNames);
+  void ActOnPragmaOptionsSection(PragmaStmt *Pragma);
+
+  // ActOnPragmaOptionsAllocText - Called on #pragma alloc_text
+  StmtResult
+  ActOnPragmaOptionsAllocText(SourceLocation KindLoc, const ExprResult &Section,
+                              const SmallVector<ExprResult, 4> &FuncNames);
+  void ActOnPragmaOptionsAllocText(PragmaStmt *Pragma);
+
+  // ActOnPragmaOptionsAutoInline - Called on #pragma auto_inline
+  enum IntelPragmaAutoInlineOption {
+    IntelPragmaAutoInlineOptionOn,
+    IntelPragmaAutoInlineOptionOff
+  };
+  StmtResult ActOnPragmaOptionsAutoInline(SourceLocation KindLoc,
+                                          IntelPragmaAutoInlineOption Kind);
+  void ActOnPragmaOptionsAutoInline(PragmaStmt *Pragma);
+
+  // ActOnPragmaOptionsSeg - Called on #pragma
+  // bss_seg|code_seg|const_seg|data_seg
+  enum IntelPragmaSegKind {
+    IntelPragmaBssSeg,
+    IntelPragmaCodeSeg,
+    IntelPragmaConstSeg,
+    IntelPragmaDataSeg,
+    IntelPragmaSegCount
+  };
+  enum IntelPragmaSegOption {
+    IntelPragmaSegOptionSet,
+    IntelPragmaSegOptionPush,
+    IntelPragmaSegOptionPop
+  };
+  StmtResult ActOnPragmaOptionsSeg(SourceLocation KindLoc,
+                                   IntelPragmaSegKind Kind,
+                                   IntelPragmaSegOption Opt, bool IdentifierSet,
+                                   const std::string &Identifier,
+                                   bool SegNameSet, const std::string &SegName,
+                                   bool ClassNameSet,
+                                   const std::string &ClassName);
+  void ActOnPragmaOptionsSeg(PragmaStmt *Pragma);
+  void ActOnVarFunctionDeclForSections(Decl *VFD);
+  std::string SegNames[IntelPragmaSegCount];
+  std::string SegClasses[IntelPragmaSegCount];
+
+  // ActOnPragmaOptionsCheckStack - Called on #pragma check_stack
+  enum IntelPragmaCheckStackOption {
+    IntelPragmaCheckStackOptionOn,
+    IntelPragmaCheckStackOptionOff
+  };
+  StmtResult ActOnPragmaOptionsCheckStack(SourceLocation KindLoc,
+                                          IntelPragmaCheckStackOption Kind);
+  void ActOnPragmaOptionsCheckStack(PragmaStmt *Pragma);
+
+  // ActOnPragmaOptionsFloatControl - Called on #pragma float_control
+  enum IntelPragmaFloatControlOption {
+    IntelPragmaFloatControlUndefined = 0,
+    IntelPragmaFloatControlFast = 1,
+    IntelPragmaFloatControlPrecise = 2,
+    IntelPragmaFloatControlSource = 4,
+    IntelPragmaFloatControlDouble = 8,
+    IntelPragmaFloatControlExtended = 16,
+    IntelPragmaFloatControlExcept = 32
+  };
+  enum IntelPragmaFloatControlOnOff {
+    IntelPragmaFloatControlOn,
+    IntelPragmaFloatControlOff
+  };
+  StmtResult ActOnPragmaOptionsFloatControl(
+      SourceLocation KindLoc, unsigned &FC,
+      IntelPragmaFloatControlOption Kind = IntelPragmaFloatControlUndefined,
+      IntelPragmaFloatControlOnOff OOS = IntelPragmaFloatControlOn);
+  void ActOnPragmaOptionsFloatControl(Stmt *Pragma);
+
+  // ActOnPragmaOptionsInitSeg - Called on #pragma init_seg
+  StmtResult ActOnPragmaOptionsInitSeg(SourceLocation KindLoc,
+                                       const std::string &Section);
+  void ActOnPragmaOptionsInitSeg(PragmaStmt *Pragma);
 
 private:
-llvm::StringMap<int> CommonFunctionOptions;
-llvm::SmallVector<Stmt*,4> OptionsList;
+  llvm::StringMap<int> CommonFunctionOptions;
+  llvm::SmallVector<Stmt *, 4> OptionsList;
+
 public:
-void DeletePragmaOnError(PragmaStmt *Pragma);
-#endif  // INTEL_SPECIFIC_IL0_BACKEND
+  void DeletePragmaOnError(PragmaStmt *Pragma);
+#endif // INTEL_SPECIFIC_IL0_BACKEND
 };
 
 /// \brief RAII object that enters a new expression evaluation context.
