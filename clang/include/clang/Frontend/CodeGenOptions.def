--- conflicted
+++ resolved
@@ -252,11 +252,7 @@
 ENUM_CODEGENOPT(Inlining, InliningMethod, 2, NoInlining)
 
 // Vector functions library to use.
-<<<<<<< HEAD
-ENUM_CODEGENOPT(VecLib, VectorLibrary, 2, NoLibrary) // INTEL
-=======
 ENUM_CODEGENOPT(VecLib, VectorLibrary, 2, NoLibrary)
->>>>>>> 61c0b0c3
 
 /// The default TLS model to use.
 ENUM_CODEGENOPT(DefaultTLSModel, TLSModel, 2, GeneralDynamicTLSModel)
