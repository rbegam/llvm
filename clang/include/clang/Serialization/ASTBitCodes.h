//===- ASTBitCodes.h - Enum values for the PCH bitcode format ---*- C++ -*-===//
//
//                     The LLVM Compiler Infrastructure
//
// This file is distributed under the University of Illinois Open Source
// License. See LICENSE.TXT for details.
//
//===----------------------------------------------------------------------===//
//
// This header defines Bitcode enum values for Clang serialized AST files.
//
// The enum values defined in this file should be considered permanent.  If
// new features are added, they should have values added at the end of the
// respective lists.
//
//===----------------------------------------------------------------------===//
#ifndef LLVM_CLANG_SERIALIZATION_ASTBITCODES_H
#define LLVM_CLANG_SERIALIZATION_ASTBITCODES_H

#include "clang/AST/DeclarationName.h"
#include "clang/AST/Type.h"
#include "llvm/ADT/DenseMap.h"
#include "llvm/Bitcode/BitCodes.h"
#include "llvm/Support/DataTypes.h"

namespace clang {
  namespace serialization {
    /// \brief AST file major version number supported by this version of
    /// Clang.
    ///
    /// Whenever the AST file format changes in a way that makes it
    /// incompatible with previous versions (such that a reader
    /// designed for the previous version could not support reading
    /// the new version), this number should be increased.
    ///
    /// Version 4 of AST files also requires that the version control branch and
    /// revision match exactly, since there is no backward compatibility of
    /// AST files at this time.
    const unsigned VERSION_MAJOR = 6;

    /// \brief AST file minor version number supported by this version of
    /// Clang.
    ///
    /// Whenever the AST format changes in a way that is still
    /// compatible with previous versions (such that a reader designed
    /// for the previous version could still support reading the new
    /// version by ignoring new kinds of subblocks), this number
    /// should be increased.
    const unsigned VERSION_MINOR = 0;

    /// \brief An ID number that refers to an identifier in an AST file.
    /// 
    /// The ID numbers of identifiers are consecutive (in order of discovery)
    /// and start at 1. 0 is reserved for NULL.
    typedef uint32_t IdentifierID;
    
    /// \brief An ID number that refers to a declaration in an AST file.
    ///
    /// The ID numbers of declarations are consecutive (in order of
    /// discovery), with values below NUM_PREDEF_DECL_IDS being reserved. 
    /// At the start of a chain of precompiled headers, declaration ID 1 is 
    /// used for the translation unit declaration.
    typedef uint32_t DeclID;

    // FIXME: Turn these into classes so we can have some type safety when
    // we go from local ID to global and vice-versa.
    typedef DeclID LocalDeclID;
    typedef DeclID GlobalDeclID;

    /// \brief An ID number that refers to a type in an AST file.
    ///
    /// The ID of a type is partitioned into two parts: the lower
    /// three bits are used to store the const/volatile/restrict
    /// qualifiers (as with QualType) and the upper bits provide a
    /// type index. The type index values are partitioned into two
    /// sets. The values below NUM_PREDEF_TYPE_IDs are predefined type
    /// IDs (based on the PREDEF_TYPE_*_ID constants), with 0 as a
    /// placeholder for "no type". Values from NUM_PREDEF_TYPE_IDs are
    /// other types that have serialized representations.
    typedef uint32_t TypeID;

    /// \brief A type index; the type ID with the qualifier bits removed.
    class TypeIdx {
      uint32_t Idx;
    public:
      TypeIdx() : Idx(0) { }
      explicit TypeIdx(uint32_t index) : Idx(index) { }

      uint32_t getIndex() const { return Idx; }
      TypeID asTypeID(unsigned FastQuals) const {
        if (Idx == uint32_t(-1))
          return TypeID(-1);
        
        return (Idx << Qualifiers::FastWidth) | FastQuals;
      }
      static TypeIdx fromTypeID(TypeID ID) {
        if (ID == TypeID(-1))
          return TypeIdx(-1);
        
        return TypeIdx(ID >> Qualifiers::FastWidth);
      }
    };

    /// A structure for putting "fast"-unqualified QualTypes into a
    /// DenseMap.  This uses the standard pointer hash function.
    struct UnsafeQualTypeDenseMapInfo {
      static inline bool isEqual(QualType A, QualType B) { return A == B; }
      static inline QualType getEmptyKey() {
        return QualType::getFromOpaquePtr((void*) 1);
      }
      static inline QualType getTombstoneKey() {
        return QualType::getFromOpaquePtr((void*) 2);
      }
      static inline unsigned getHashValue(QualType T) {
        assert(!T.getLocalFastQualifiers() && 
               "hash invalid for types with fast quals");
        uintptr_t v = reinterpret_cast<uintptr_t>(T.getAsOpaquePtr());
        return (unsigned(v) >> 4) ^ (unsigned(v) >> 9);
      }
    };

    /// \brief An ID number that refers to an identifier in an AST file.
    typedef uint32_t IdentID;

    /// \brief The number of predefined identifier IDs.
    const unsigned int NUM_PREDEF_IDENT_IDS = 1;

    /// \brief An ID number that refers to a macro in an AST file.
    typedef uint32_t MacroID;

    /// \brief A global ID number that refers to a macro in an AST file.
    typedef uint32_t GlobalMacroID;

    /// \brief A local to a module ID number that refers to a macro in an
    /// AST file.
    typedef uint32_t LocalMacroID;

    /// \brief The number of predefined macro IDs.
    const unsigned int NUM_PREDEF_MACRO_IDS = 1;

    /// \brief An ID number that refers to an ObjC selector in an AST file.
    typedef uint32_t SelectorID;

    /// \brief The number of predefined selector IDs.
    const unsigned int NUM_PREDEF_SELECTOR_IDS = 1;
    
    /// \brief An ID number that refers to a set of CXXBaseSpecifiers in an 
    /// AST file.
    typedef uint32_t CXXBaseSpecifiersID;

    /// \brief An ID number that refers to a list of CXXCtorInitializers in an
    /// AST file.
    typedef uint32_t CXXCtorInitializersID;

    /// \brief An ID number that refers to an entity in the detailed
    /// preprocessing record.
    typedef uint32_t PreprocessedEntityID;

    /// \brief An ID number that refers to a submodule in a module file.
    typedef uint32_t SubmoduleID;
    
    /// \brief The number of predefined submodule IDs.
    const unsigned int NUM_PREDEF_SUBMODULE_IDS = 1;

    /// \brief Source range/offset of a preprocessed entity.
    struct PPEntityOffset {
      /// \brief Raw source location of beginning of range.
      unsigned Begin;
      /// \brief Raw source location of end of range.
      unsigned End;
      /// \brief Offset in the AST file.
      uint32_t BitOffset;

      PPEntityOffset(SourceRange R, uint32_t BitOffset)
        : Begin(R.getBegin().getRawEncoding()),
          End(R.getEnd().getRawEncoding()),
          BitOffset(BitOffset) { }
    };

    /// \brief Source range/offset of a preprocessed entity.
    struct DeclOffset {
      /// \brief Raw source location.
      unsigned Loc;
      /// \brief Offset in the AST file.
      uint32_t BitOffset;

      DeclOffset() : Loc(0), BitOffset(0) { }
      DeclOffset(SourceLocation Loc, uint32_t BitOffset)
        : Loc(Loc.getRawEncoding()),
          BitOffset(BitOffset) { }
      void setLocation(SourceLocation L) {
        Loc = L.getRawEncoding();
      }
    };

    /// \brief The number of predefined preprocessed entity IDs.
    const unsigned int NUM_PREDEF_PP_ENTITY_IDS = 1;

    /// \brief Describes the various kinds of blocks that occur within
    /// an AST file.
    enum BlockIDs {
      /// \brief The AST block, which acts as a container around the
      /// full AST block.
      AST_BLOCK_ID = llvm::bitc::FIRST_APPLICATION_BLOCKID,

      /// \brief The block containing information about the source
      /// manager.
      SOURCE_MANAGER_BLOCK_ID,

      /// \brief The block containing information about the
      /// preprocessor.
      PREPROCESSOR_BLOCK_ID,

      /// \brief The block containing the definitions of all of the
      /// types and decls used within the AST file.
      DECLTYPES_BLOCK_ID,

      /// \brief The block containing the detailed preprocessing record.
      PREPROCESSOR_DETAIL_BLOCK_ID,
      
      /// \brief The block containing the submodule structure.
      SUBMODULE_BLOCK_ID,

      /// \brief The block containing comments.
      COMMENTS_BLOCK_ID,

      /// \brief The control block, which contains all of the
      /// information that needs to be validated prior to committing
      /// to loading the AST file.
      CONTROL_BLOCK_ID,

      /// \brief The block of input files, which were used as inputs
      /// to create this AST file.
      ///
      /// This block is part of the control block.
      INPUT_FILES_BLOCK_ID,

      /// \brief The block of configuration options, used to check that
      /// a module is being used in a configuration compatible with the
      /// configuration in which it was built.
      ///
      /// This block is part of the control block.
      OPTIONS_BLOCK_ID,
    };

    /// \brief Record types that occur within the control block.
    enum ControlRecordTypes {
      /// \brief AST file metadata, including the AST file version number
      /// and information about the compiler used to build this AST file.
      METADATA = 1,

      /// \brief Record code for the list of other AST files imported by
      /// this AST file.
      IMPORTS,

      /// \brief Record code for the original file that was used to
      /// generate the AST file, including both its file ID and its
      /// name.
      ORIGINAL_FILE,
      
      /// \brief The directory that the PCH was originally created in.
      ORIGINAL_PCH_DIR,

      /// \brief Record code for file ID of the file or buffer that was used to
      /// generate the AST file.
      ORIGINAL_FILE_ID,

      /// \brief Offsets into the input-files block where input files
      /// reside.
      INPUT_FILE_OFFSETS,

      /// \brief Record code for the module name.
      MODULE_NAME,

      /// \brief Record code for the module map file that was used to build this
      /// AST file.
      MODULE_MAP_FILE,

      /// \brief Record code for the signature that identifiers this AST file.
      SIGNATURE,

      /// \brief Record code for the module build directory.
      MODULE_DIRECTORY,
    };

    /// \brief Record types that occur within the options block inside
    /// the control block.
    enum OptionsRecordTypes {
      /// \brief Record code for the language options table.
      ///
      /// The record with this code contains the contents of the
      /// LangOptions structure. We serialize the entire contents of
      /// the structure, and let the reader decide which options are
      /// actually important to check.
      LANGUAGE_OPTIONS = 1,

      /// \brief Record code for the target options table.
      TARGET_OPTIONS,

      /// \brief Record code for the diagnostic options table.
      DIAGNOSTIC_OPTIONS,

      /// \brief Record code for the filesystem options table.
      FILE_SYSTEM_OPTIONS,

      /// \brief Record code for the headers search options table.
      HEADER_SEARCH_OPTIONS,

      /// \brief Record code for the preprocessor options table.
      PREPROCESSOR_OPTIONS,
    };

    /// \brief Record types that occur within the input-files block
    /// inside the control block.
    enum InputFileRecordTypes {
      /// \brief An input file.
      INPUT_FILE = 1
    };

    /// \brief Record types that occur within the AST block itself.
    enum ASTRecordTypes {
      /// \brief Record code for the offsets of each type.
      ///
      /// The TYPE_OFFSET constant describes the record that occurs
      /// within the AST block. The record itself is an array of offsets that
      /// point into the declarations and types block (identified by 
      /// DECLTYPES_BLOCK_ID). The index into the array is based on the ID
      /// of a type. For a given type ID @c T, the lower three bits of
      /// @c T are its qualifiers (const, volatile, restrict), as in
      /// the QualType class. The upper bits, after being shifted and
      /// subtracting NUM_PREDEF_TYPE_IDS, are used to index into the
      /// TYPE_OFFSET block to determine the offset of that type's
      /// corresponding record within the DECLTYPES_BLOCK_ID block.
      TYPE_OFFSET = 1,

      /// \brief Record code for the offsets of each decl.
      ///
      /// The DECL_OFFSET constant describes the record that occurs
      /// within the block identified by DECL_OFFSETS_BLOCK_ID within
      /// the AST block. The record itself is an array of offsets that
      /// point into the declarations and types block (identified by
      /// DECLTYPES_BLOCK_ID). The declaration ID is an index into this
      /// record, after subtracting one to account for the use of
      /// declaration ID 0 for a NULL declaration pointer. Index 0 is
      /// reserved for the translation unit declaration.
      DECL_OFFSET = 2,

      /// \brief Record code for the table of offsets of each
      /// identifier ID.
      ///
      /// The offset table contains offsets into the blob stored in
      /// the IDENTIFIER_TABLE record. Each offset points to the
      /// NULL-terminated string that corresponds to that identifier.
      IDENTIFIER_OFFSET = 3,

      /// \brief This is so that older clang versions, before the introduction
      /// of the control block, can read and reject the newer PCH format.
      /// *DON'T CHANGE THIS NUMBER*.
      METADATA_OLD_FORMAT = 4,

      /// \brief Record code for the identifier table.
      ///
      /// The identifier table is a simple blob that contains
      /// NULL-terminated strings for all of the identifiers
      /// referenced by the AST file. The IDENTIFIER_OFFSET table
      /// contains the mapping from identifier IDs to the characters
      /// in this blob. Note that the starting offsets of all of the
      /// identifiers are odd, so that, when the identifier offset
      /// table is loaded in, we can use the low bit to distinguish
      /// between offsets (for unresolved identifier IDs) and
      /// IdentifierInfo pointers (for already-resolved identifier
      /// IDs).
      IDENTIFIER_TABLE = 5,

      /// \brief Record code for the array of eagerly deserialized decls.
      ///
      /// The AST file contains a list of all of the declarations that should be
      /// eagerly deserialized present within the parsed headers, stored as an
      /// array of declaration IDs. These declarations will be
      /// reported to the AST consumer after the AST file has been
      /// read, since their presence can affect the semantics of the
      /// program (e.g., for code generation).
      EAGERLY_DESERIALIZED_DECLS = 6,

      /// \brief Record code for the set of non-builtin, special
      /// types.
      ///
      /// This record contains the type IDs for the various type nodes
      /// that are constructed during semantic analysis (e.g.,
      /// __builtin_va_list). The SPECIAL_TYPE_* constants provide
      /// offsets into this record.
      SPECIAL_TYPES = 7,

      /// \brief Record code for the extra statistics we gather while
      /// generating an AST file.
      STATISTICS = 8,

      /// \brief Record code for the array of tentative definitions.
      TENTATIVE_DEFINITIONS = 9,

      // ID 10 used to be for a list of extern "C" declarations.

      /// \brief Record code for the table of offsets into the
      /// Objective-C method pool.
      SELECTOR_OFFSETS = 11,

      /// \brief Record code for the Objective-C method pool,
      METHOD_POOL = 12,

      /// \brief The value of the next __COUNTER__ to dispense.
      /// [PP_COUNTER_VALUE, Val]
      PP_COUNTER_VALUE = 13,

      /// \brief Record code for the table of offsets into the block
      /// of source-location information.
      SOURCE_LOCATION_OFFSETS = 14,

      /// \brief Record code for the set of source location entries
      /// that need to be preloaded by the AST reader.
      ///
      /// This set contains the source location entry for the
      /// predefines buffer and for any file entries that need to be
      /// preloaded.
      SOURCE_LOCATION_PRELOADS = 15,

      /// \brief Record code for the set of ext_vector type names.
      EXT_VECTOR_DECLS = 16,
      
      /// \brief Record code for the array of unused file scoped decls.
      UNUSED_FILESCOPED_DECLS = 17,
      
      /// \brief Record code for the table of offsets to entries in the
      /// preprocessing record.
      PPD_ENTITIES_OFFSETS = 18,

      /// \brief Record code for the array of VTable uses.
      VTABLE_USES = 19,

      // ID 20 used to be for a list of dynamic classes.

      /// \brief Record code for referenced selector pool.
      REFERENCED_SELECTOR_POOL = 21,

      /// \brief Record code for an update to the TU's lexically contained
      /// declarations.
      TU_UPDATE_LEXICAL = 22,
      
      // ID 23 used to be for a list of local redeclarations.

      /// \brief Record code for declarations that Sema keeps references of.
      SEMA_DECL_REFS = 24,

      /// \brief Record code for weak undeclared identifiers.
      WEAK_UNDECLARED_IDENTIFIERS = 25,

      /// \brief Record code for pending implicit instantiations.
      PENDING_IMPLICIT_INSTANTIATIONS = 26,

      /// \brief Record code for a decl replacement block.
      ///
      /// If a declaration is modified after having been deserialized, and then
      /// written to a dependent AST file, its ID and offset must be added to
      /// the replacement block.
      DECL_REPLACEMENTS = 27,

      /// \brief Record code for an update to a decl context's lookup table.
      ///
      /// In practice, this should only be used for the TU and namespaces.
      UPDATE_VISIBLE = 28,

      /// \brief Record for offsets of DECL_UPDATES records for declarations
      /// that were modified after being deserialized and need updates.
      DECL_UPDATE_OFFSETS = 29,

      /// \brief Record of updates for a declaration that was modified after
      /// being deserialized.
      DECL_UPDATES = 30,
      
      /// \brief Record code for the table of offsets to CXXBaseSpecifier
      /// sets.
      CXX_BASE_SPECIFIER_OFFSETS = 31,

      /// \brief Record code for \#pragma diagnostic mappings.
      DIAG_PRAGMA_MAPPINGS = 32,

      /// \brief Record code for special CUDA declarations.
      CUDA_SPECIAL_DECL_REFS = 33,
      
      /// \brief Record code for header search information.
      HEADER_SEARCH_TABLE = 34,

      /// \brief Record code for floating point \#pragma options.
      FP_PRAGMA_OPTIONS = 35,

      /// \brief Record code for enabled OpenCL extensions.
      OPENCL_EXTENSIONS = 36,

      /// \brief The list of delegating constructor declarations.
      DELEGATING_CTORS = 37,

      /// \brief Record code for the set of known namespaces, which are used
      /// for typo correction.
      KNOWN_NAMESPACES = 38,

      /// \brief Record code for the remapping information used to relate
      /// loaded modules to the various offsets and IDs(e.g., source location 
      /// offests, declaration and type IDs) that are used in that module to
      /// refer to other modules.
      MODULE_OFFSET_MAP = 39,

      /// \brief Record code for the source manager line table information,
      /// which stores information about \#line directives.
      SOURCE_MANAGER_LINE_TABLE = 40,

      /// \brief Record code for map of Objective-C class definition IDs to the 
      /// ObjC categories in a module that are attached to that class.
      OBJC_CATEGORIES_MAP = 41,

      /// \brief Record code for a file sorted array of DeclIDs in a module.
      FILE_SORTED_DECLS = 42,
      
      /// \brief Record code for an array of all of the (sub)modules that were
      /// imported by the AST file.
      IMPORTED_MODULES = 43,
      
      // ID 44 used to be a table of merged canonical declarations.
      // ID 45 used to be a list of declaration IDs of local redeclarations.
      
      /// \brief Record code for the array of Objective-C categories (including
      /// extensions).
      ///
      /// This array can only be interpreted properly using the Objective-C
      /// categories map.
      OBJC_CATEGORIES = 46,

      /// \brief Record code for the table of offsets of each macro ID.
      ///
      /// The offset table contains offsets into the blob stored in
      /// the preprocessor block. Each offset points to the corresponding
      /// macro definition.
      MACRO_OFFSET = 47,

      /// \brief A list of "interesting" identifiers. Only used in C++ (where we
      /// don't normally do lookups into the serialized identifier table). These
      /// are eagerly deserialized.
      INTERESTING_IDENTIFIERS = 48,

      /// \brief Record code for undefined but used functions and variables that
      /// need a definition in this TU.
      UNDEFINED_BUT_USED = 49,

      /// \brief Record code for late parsed template functions.
      LATE_PARSED_TEMPLATE = 50,

      /// \brief Record code for \#pragma optimize options.
      OPTIMIZE_PRAGMA_OPTIONS = 51,

      /// \brief Record code for potentially unused local typedef names.
      UNUSED_LOCAL_TYPEDEF_NAME_CANDIDATES = 52,

      /// \brief Record code for the table of offsets to CXXCtorInitializers
      /// lists.
      CXX_CTOR_INITIALIZERS_OFFSETS = 53,

      /// \brief Delete expressions that will be analyzed later.
      DELETE_EXPRS_TO_ANALYZE = 54
    };

    /// \brief Record types used within a source manager block.
    enum SourceManagerRecordTypes {
      /// \brief Describes a source location entry (SLocEntry) for a
      /// file.
      SM_SLOC_FILE_ENTRY = 1,
      /// \brief Describes a source location entry (SLocEntry) for a
      /// buffer.
      SM_SLOC_BUFFER_ENTRY = 2,
      /// \brief Describes a blob that contains the data for a buffer
      /// entry. This kind of record always directly follows a
      /// SM_SLOC_BUFFER_ENTRY record or a SM_SLOC_FILE_ENTRY with an
      /// overridden buffer.
      SM_SLOC_BUFFER_BLOB = 3,
      /// \brief Describes a source location entry (SLocEntry) for a
      /// macro expansion.
      SM_SLOC_EXPANSION_ENTRY = 4
    };

    /// \brief Record types used within a preprocessor block.
    enum PreprocessorRecordTypes {
      // The macros in the PP section are a PP_MACRO_* instance followed by a
      // list of PP_TOKEN instances for each token in the definition.

      /// \brief An object-like macro definition.
      /// [PP_MACRO_OBJECT_LIKE, IdentInfoID, SLoc, IsUsed]
      PP_MACRO_OBJECT_LIKE = 1,

      /// \brief A function-like macro definition.
      /// [PP_MACRO_FUNCTION_LIKE, \<ObjectLikeStuff>, IsC99Varargs,
      /// IsGNUVarars, NumArgs, ArgIdentInfoID* ]
      PP_MACRO_FUNCTION_LIKE = 2,

      /// \brief Describes one token.
      /// [PP_TOKEN, SLoc, Length, IdentInfoID, Kind, Flags]
      PP_TOKEN = 3,

      /// \brief The macro directives history for a particular identifier.
      PP_MACRO_DIRECTIVE_HISTORY = 4,

      /// \brief A macro directive exported by a module.
      /// [PP_MODULE_MACRO, SubmoduleID, MacroID, (Overridden SubmoduleID)*]
      PP_MODULE_MACRO = 5,
    };

    /// \brief Record types used within a preprocessor detail block.
    enum PreprocessorDetailRecordTypes {
      /// \brief Describes a macro expansion within the preprocessing record.
      PPD_MACRO_EXPANSION = 0,
      
      /// \brief Describes a macro definition within the preprocessing record.
      PPD_MACRO_DEFINITION = 1,
      
      /// \brief Describes an inclusion directive within the preprocessing
      /// record.
      PPD_INCLUSION_DIRECTIVE = 2
    };
    
    /// \brief Record types used within a submodule description block.
    enum SubmoduleRecordTypes {
      /// \brief Metadata for submodules as a whole.
      SUBMODULE_METADATA = 0,
      /// \brief Defines the major attributes of a submodule, including its
      /// name and parent.
      SUBMODULE_DEFINITION = 1,
      /// \brief Specifies the umbrella header used to create this module,
      /// if any.
      SUBMODULE_UMBRELLA_HEADER = 2,
      /// \brief Specifies a header that falls into this (sub)module.
      SUBMODULE_HEADER = 3,
      /// \brief Specifies a top-level header that falls into this (sub)module.
      SUBMODULE_TOPHEADER = 4,
      /// \brief Specifies an umbrella directory.
      SUBMODULE_UMBRELLA_DIR = 5,
      /// \brief Specifies the submodules that are imported by this 
      /// submodule.
      SUBMODULE_IMPORTS = 6,
      /// \brief Specifies the submodules that are re-exported from this 
      /// submodule.
      SUBMODULE_EXPORTS = 7,
      /// \brief Specifies a required feature.
      SUBMODULE_REQUIRES = 8,
      /// \brief Specifies a header that has been explicitly excluded
      /// from this submodule.
      SUBMODULE_EXCLUDED_HEADER = 9,
      /// \brief Specifies a library or framework to link against.
      SUBMODULE_LINK_LIBRARY = 10,
      /// \brief Specifies a configuration macro for this module.
      SUBMODULE_CONFIG_MACRO = 11,
      /// \brief Specifies a conflict with another module.
      SUBMODULE_CONFLICT = 12,
      /// \brief Specifies a header that is private to this submodule.
      SUBMODULE_PRIVATE_HEADER = 13,
      /// \brief Specifies a header that is part of the module but must be
      /// textually included.
      SUBMODULE_TEXTUAL_HEADER = 14,
      /// \brief Specifies a header that is private to this submodule but
      /// must be textually included.
      SUBMODULE_PRIVATE_TEXTUAL_HEADER = 15,
    };

    /// \brief Record types used within a comments block.
    enum CommentRecordTypes {
      COMMENTS_RAW_COMMENT = 0
    };

    /// \defgroup ASTAST AST file AST constants
    ///
    /// The constants in this group describe various components of the
    /// abstract syntax tree within an AST file.
    ///
    /// @{

    /// \brief Predefined type IDs.
    ///
    /// These type IDs correspond to predefined types in the AST
    /// context, such as built-in types (int) and special place-holder
    /// types (the \<overload> and \<dependent> type markers). Such
    /// types are never actually serialized, since they will be built
    /// by the AST context when it is created.
    enum PredefinedTypeIDs {
      /// \brief The NULL type.
      PREDEF_TYPE_NULL_ID       = 0,
      /// \brief The void type.
      PREDEF_TYPE_VOID_ID       = 1,
      /// \brief The 'bool' or '_Bool' type.
      PREDEF_TYPE_BOOL_ID       = 2,
      /// \brief The 'char' type, when it is unsigned.
      PREDEF_TYPE_CHAR_U_ID     = 3,
      /// \brief The 'unsigned char' type.
      PREDEF_TYPE_UCHAR_ID      = 4,
      /// \brief The 'unsigned short' type.
      PREDEF_TYPE_USHORT_ID     = 5,
      /// \brief The 'unsigned int' type.
      PREDEF_TYPE_UINT_ID       = 6,
      /// \brief The 'unsigned long' type.
      PREDEF_TYPE_ULONG_ID      = 7,
      /// \brief The 'unsigned long long' type.
      PREDEF_TYPE_ULONGLONG_ID  = 8,
      /// \brief The 'char' type, when it is signed.
      PREDEF_TYPE_CHAR_S_ID     = 9,
      /// \brief The 'signed char' type.
      PREDEF_TYPE_SCHAR_ID      = 10,
      /// \brief The C++ 'wchar_t' type.
      PREDEF_TYPE_WCHAR_ID      = 11,
      /// \brief The (signed) 'short' type.
      PREDEF_TYPE_SHORT_ID      = 12,
      /// \brief The (signed) 'int' type.
      PREDEF_TYPE_INT_ID        = 13,
      /// \brief The (signed) 'long' type.
      PREDEF_TYPE_LONG_ID       = 14,
      /// \brief The (signed) 'long long' type.
      PREDEF_TYPE_LONGLONG_ID   = 15,
      /// \brief The 'float' type.
      PREDEF_TYPE_FLOAT_ID      = 16,
      /// \brief The 'double' type.
      PREDEF_TYPE_DOUBLE_ID     = 17,
      /// \brief The 'long double' type.
      PREDEF_TYPE_LONGDOUBLE_ID = 18,
      /// \brief The placeholder type for overloaded function sets.
      PREDEF_TYPE_OVERLOAD_ID   = 19,
      /// \brief The placeholder type for dependent types.
      PREDEF_TYPE_DEPENDENT_ID  = 20,
      /// \brief The '__uint128_t' type.
      PREDEF_TYPE_UINT128_ID    = 21,
      /// \brief The '__int128_t' type.
      PREDEF_TYPE_INT128_ID     = 22,
      /// \brief The type of 'nullptr'.
      PREDEF_TYPE_NULLPTR_ID    = 23,
      /// \brief The C++ 'char16_t' type.
      PREDEF_TYPE_CHAR16_ID     = 24,
      /// \brief The C++ 'char32_t' type.
      PREDEF_TYPE_CHAR32_ID     = 25,
      /// \brief The ObjC 'id' type.
      PREDEF_TYPE_OBJC_ID       = 26,
      /// \brief The ObjC 'Class' type.
      PREDEF_TYPE_OBJC_CLASS    = 27,
      /// \brief The ObjC 'SEL' type.
      PREDEF_TYPE_OBJC_SEL      = 28,
      /// \brief The 'unknown any' placeholder type.
      PREDEF_TYPE_UNKNOWN_ANY   = 29,
      /// \brief The placeholder type for bound member functions.
      PREDEF_TYPE_BOUND_MEMBER  = 30,
      /// \brief The "auto" deduction type.
      PREDEF_TYPE_AUTO_DEDUCT   = 31,
      /// \brief The "auto &&" deduction type.
      PREDEF_TYPE_AUTO_RREF_DEDUCT = 32,
      /// \brief The OpenCL 'half' / ARM NEON __fp16 type.
      PREDEF_TYPE_HALF_ID       = 33,
      /// \brief ARC's unbridged-cast placeholder type.
      PREDEF_TYPE_ARC_UNBRIDGED_CAST = 34,
      /// \brief The pseudo-object placeholder type.
      PREDEF_TYPE_PSEUDO_OBJECT = 35,
      /// \brief The placeholder type for builtin functions.
      PREDEF_TYPE_BUILTIN_FN = 36,
      /// \brief OpenCL 1d image type.
      PREDEF_TYPE_IMAGE1D_ID    = 37,
      /// \brief OpenCL 1d image array type.
      PREDEF_TYPE_IMAGE1D_ARR_ID = 38,
      /// \brief OpenCL 1d image buffer type.
      PREDEF_TYPE_IMAGE1D_BUFF_ID = 39,
      /// \brief OpenCL 2d image type.
      PREDEF_TYPE_IMAGE2D_ID    = 40,
      /// \brief OpenCL 2d image array type.
      PREDEF_TYPE_IMAGE2D_ARR_ID = 41,
      /// \brief OpenCL 3d image type.
      PREDEF_TYPE_IMAGE3D_ID    = 42,
      /// \brief OpenCL event type.
      PREDEF_TYPE_EVENT_ID      = 43,
      /// \brief OpenCL sampler type.
<<<<<<< HEAD
      PREDEF_TYPE_SAMPLER_ID    = 44
#ifdef INTEL_CUSTOMIZATION
      ,
      /// \brief _Quad type.
      PREDEF_TYPE_FLOAT128_ID   = 46
#endif  // INTEL_CUSTOMIZATION
=======
      PREDEF_TYPE_SAMPLER_ID    = 44,
      /// \brief The placeholder type for OpenMP array section.
      PREDEF_TYPE_OMP_ARRAY_SECTION = 45,
>>>>>>> 085b9ff6
    };

    /// \brief The number of predefined type IDs that are reserved for
    /// the PREDEF_TYPE_* constants.
    ///
    /// Type IDs for non-predefined types will start at
    /// NUM_PREDEF_TYPE_IDs.
    const unsigned NUM_PREDEF_TYPE_IDS = 100;

    /// \brief Record codes for each kind of type.
    ///
    /// These constants describe the type records that can occur within a
    /// block identified by DECLTYPES_BLOCK_ID in the AST file. Each
    /// constant describes a record for a specific type class in the
    /// AST.
    enum TypeCode {
      /// \brief An ExtQualType record.
      TYPE_EXT_QUAL                 = 1,
      /// \brief A ComplexType record.
      TYPE_COMPLEX                  = 3,
      /// \brief A PointerType record.
      TYPE_POINTER                  = 4,
      /// \brief A BlockPointerType record.
      TYPE_BLOCK_POINTER            = 5,
      /// \brief An LValueReferenceType record.
      TYPE_LVALUE_REFERENCE         = 6,
      /// \brief An RValueReferenceType record.
      TYPE_RVALUE_REFERENCE         = 7,
      /// \brief A MemberPointerType record.
      TYPE_MEMBER_POINTER           = 8,
      /// \brief A ConstantArrayType record.
      TYPE_CONSTANT_ARRAY           = 9,
      /// \brief An IncompleteArrayType record.
      TYPE_INCOMPLETE_ARRAY         = 10,
      /// \brief A VariableArrayType record.
      TYPE_VARIABLE_ARRAY           = 11,
      /// \brief A VectorType record.
      TYPE_VECTOR                   = 12,
      /// \brief An ExtVectorType record.
      TYPE_EXT_VECTOR               = 13,
      /// \brief A FunctionNoProtoType record.
      TYPE_FUNCTION_NO_PROTO        = 14,
      /// \brief A FunctionProtoType record.
      TYPE_FUNCTION_PROTO           = 15,
      /// \brief A TypedefType record.
      TYPE_TYPEDEF                  = 16,
      /// \brief A TypeOfExprType record.
      TYPE_TYPEOF_EXPR              = 17,
      /// \brief A TypeOfType record.
      TYPE_TYPEOF                   = 18,
      /// \brief A RecordType record.
      TYPE_RECORD                   = 19,
      /// \brief An EnumType record.
      TYPE_ENUM                     = 20,
      /// \brief An ObjCInterfaceType record.
      TYPE_OBJC_INTERFACE           = 21,
      /// \brief An ObjCObjectPointerType record.
      TYPE_OBJC_OBJECT_POINTER      = 22,
      /// \brief a DecltypeType record.
      TYPE_DECLTYPE                 = 23,
      /// \brief An ElaboratedType record.
      TYPE_ELABORATED               = 24,
      /// \brief A SubstTemplateTypeParmType record.
      TYPE_SUBST_TEMPLATE_TYPE_PARM = 25,
      /// \brief An UnresolvedUsingType record.
      TYPE_UNRESOLVED_USING         = 26,
      /// \brief An InjectedClassNameType record.
      TYPE_INJECTED_CLASS_NAME      = 27,
      /// \brief An ObjCObjectType record.
      TYPE_OBJC_OBJECT              = 28,
      /// \brief An TemplateTypeParmType record.
      TYPE_TEMPLATE_TYPE_PARM       = 29,
      /// \brief An TemplateSpecializationType record.
      TYPE_TEMPLATE_SPECIALIZATION  = 30,
      /// \brief A DependentNameType record.
      TYPE_DEPENDENT_NAME           = 31,
      /// \brief A DependentTemplateSpecializationType record.
      TYPE_DEPENDENT_TEMPLATE_SPECIALIZATION = 32,
      /// \brief A DependentSizedArrayType record.
      TYPE_DEPENDENT_SIZED_ARRAY    = 33,
      /// \brief A ParenType record.
      TYPE_PAREN                    = 34,
      /// \brief A PackExpansionType record.
      TYPE_PACK_EXPANSION           = 35,
      /// \brief An AttributedType record.
      TYPE_ATTRIBUTED               = 36,
      /// \brief A SubstTemplateTypeParmPackType record.
      TYPE_SUBST_TEMPLATE_TYPE_PARM_PACK = 37,
      /// \brief A AutoType record.
      TYPE_AUTO                  = 38,
      /// \brief A UnaryTransformType record.
      TYPE_UNARY_TRANSFORM       = 39,
      /// \brief An AtomicType record.
      TYPE_ATOMIC                = 40,
      /// \brief A DecayedType record.
      TYPE_DECAYED               = 41,
      /// \brief An AdjustedType record.
      TYPE_ADJUSTED              = 42
    };

    /// \brief The type IDs for special types constructed by semantic
    /// analysis.
    ///
    /// The constants in this enumeration are indices into the
    /// SPECIAL_TYPES record.
    enum SpecialTypeIDs {
      /// \brief CFConstantString type
      SPECIAL_TYPE_CF_CONSTANT_STRING          = 0,
      /// \brief C FILE typedef type
      SPECIAL_TYPE_FILE                        = 1,
      /// \brief C jmp_buf typedef type
      SPECIAL_TYPE_JMP_BUF                     = 2,
      /// \brief C sigjmp_buf typedef type
      SPECIAL_TYPE_SIGJMP_BUF                  = 3,
      /// \brief Objective-C "id" redefinition type
      SPECIAL_TYPE_OBJC_ID_REDEFINITION        = 4,
      /// \brief Objective-C "Class" redefinition type
      SPECIAL_TYPE_OBJC_CLASS_REDEFINITION     = 5,
      /// \brief Objective-C "SEL" redefinition type
      SPECIAL_TYPE_OBJC_SEL_REDEFINITION       = 6,
      /// \brief C ucontext_t typedef type
      SPECIAL_TYPE_UCONTEXT_T                  = 7
    };
    
    /// \brief The number of special type IDs.
    const unsigned NumSpecialTypeIDs = 8;

    /// \brief Predefined declaration IDs.
    ///
    /// These declaration IDs correspond to predefined declarations in the AST
    /// context, such as the NULL declaration ID. Such declarations are never
    /// actually serialized, since they will be built by the AST context when 
    /// it is created.
    enum PredefinedDeclIDs {
      /// \brief The NULL declaration.
      PREDEF_DECL_NULL_ID       = 0,
      
      /// \brief The translation unit.
      PREDEF_DECL_TRANSLATION_UNIT_ID = 1,
      
      /// \brief The Objective-C 'id' type.
      PREDEF_DECL_OBJC_ID_ID = 2,
      
      /// \brief The Objective-C 'SEL' type.
      PREDEF_DECL_OBJC_SEL_ID = 3,
      
      /// \brief The Objective-C 'Class' type.
      PREDEF_DECL_OBJC_CLASS_ID = 4,
            
      /// \brief The Objective-C 'Protocol' type.
      PREDEF_DECL_OBJC_PROTOCOL_ID = 5,
      
      /// \brief The signed 128-bit integer type.
      PREDEF_DECL_INT_128_ID = 6,

      /// \brief The unsigned 128-bit integer type.
      PREDEF_DECL_UNSIGNED_INT_128_ID = 7,
      
      /// \brief The internal 'instancetype' typedef.
      PREDEF_DECL_OBJC_INSTANCETYPE_ID = 8,

      /// \brief The internal '__builtin_va_list' typedef.
      PREDEF_DECL_BUILTIN_VA_LIST_ID = 9,

      /// \brief The internal '__va_list_tag' struct, if any.
      PREDEF_DECL_VA_LIST_TAG = 10,

      /// \brief The extern "C" context.
      PREDEF_DECL_EXTERN_C_CONTEXT_ID = 11,
    };

    /// \brief The number of declaration IDs that are predefined.
    ///
    /// For more information about predefined declarations, see the
    /// \c PredefinedDeclIDs type and the PREDEF_DECL_*_ID constants.
    const unsigned int NUM_PREDEF_DECL_IDS = 12;

    /// \brief Record code for a list of local redeclarations of a declaration.
    const unsigned int LOCAL_REDECLARATIONS = 50;
    
    /// \brief Record codes for each kind of declaration.
    ///
    /// These constants describe the declaration records that can occur within
    /// a declarations block (identified by DECLS_BLOCK_ID). Each
    /// constant describes a record for a specific declaration class
    /// in the AST.
    enum DeclCode {
      /// \brief A TypedefDecl record.
      DECL_TYPEDEF = 51,
      /// \brief A TypeAliasDecl record.
      DECL_TYPEALIAS,
      /// \brief An EnumDecl record.
      DECL_ENUM,
      /// \brief A RecordDecl record.
      DECL_RECORD,
      /// \brief An EnumConstantDecl record.
      DECL_ENUM_CONSTANT,
      /// \brief A FunctionDecl record.
      DECL_FUNCTION,
      /// \brief A ObjCMethodDecl record.
      DECL_OBJC_METHOD,
      /// \brief A ObjCInterfaceDecl record.
      DECL_OBJC_INTERFACE,
      /// \brief A ObjCProtocolDecl record.
      DECL_OBJC_PROTOCOL,
      /// \brief A ObjCIvarDecl record.
      DECL_OBJC_IVAR,
      /// \brief A ObjCAtDefsFieldDecl record.
      DECL_OBJC_AT_DEFS_FIELD,
      /// \brief A ObjCCategoryDecl record.
      DECL_OBJC_CATEGORY,
      /// \brief A ObjCCategoryImplDecl record.
      DECL_OBJC_CATEGORY_IMPL,
      /// \brief A ObjCImplementationDecl record.
      DECL_OBJC_IMPLEMENTATION,
      /// \brief A ObjCCompatibleAliasDecl record.
      DECL_OBJC_COMPATIBLE_ALIAS,
      /// \brief A ObjCPropertyDecl record.
      DECL_OBJC_PROPERTY,
      /// \brief A ObjCPropertyImplDecl record.
      DECL_OBJC_PROPERTY_IMPL,
      /// \brief A FieldDecl record.
      DECL_FIELD,
      /// \brief A MSPropertyDecl record.
      DECL_MS_PROPERTY,
      /// \brief A VarDecl record.
      DECL_VAR,
      /// \brief An ImplicitParamDecl record.
      DECL_IMPLICIT_PARAM,
      /// \brief A ParmVarDecl record.
      DECL_PARM_VAR,
      /// \brief A FileScopeAsmDecl record.
      DECL_FILE_SCOPE_ASM,
      /// \brief A BlockDecl record.
      DECL_BLOCK,
      /// \brief A CapturedDecl record.
      DECL_CAPTURED,
      /// \brief A record that stores the set of declarations that are
      /// lexically stored within a given DeclContext.
      ///
      /// The record itself is a blob that is an array of declaration IDs,
      /// in the order in which those declarations were added to the
      /// declaration context. This data is used when iterating over
      /// the contents of a DeclContext, e.g., via
      /// DeclContext::decls_begin() and DeclContext::decls_end().
      DECL_CONTEXT_LEXICAL,
      /// \brief A record that stores the set of declarations that are
      /// visible from a given DeclContext.
      ///
      /// The record itself stores a set of mappings, each of which
      /// associates a declaration name with one or more declaration
      /// IDs. This data is used when performing qualified name lookup
      /// into a DeclContext via DeclContext::lookup.
      DECL_CONTEXT_VISIBLE,
      /// \brief A LabelDecl record.
      DECL_LABEL,
      /// \brief A NamespaceDecl record.
      DECL_NAMESPACE,
      /// \brief A NamespaceAliasDecl record.
      DECL_NAMESPACE_ALIAS,
      /// \brief A UsingDecl record.
      DECL_USING,
      /// \brief A UsingShadowDecl record.
      DECL_USING_SHADOW,
      /// \brief A UsingDirecitveDecl record.
      DECL_USING_DIRECTIVE,
      /// \brief An UnresolvedUsingValueDecl record.
      DECL_UNRESOLVED_USING_VALUE,
      /// \brief An UnresolvedUsingTypenameDecl record.
      DECL_UNRESOLVED_USING_TYPENAME,
      /// \brief A LinkageSpecDecl record.
      DECL_LINKAGE_SPEC,
      /// \brief A CXXRecordDecl record.
      DECL_CXX_RECORD,
      /// \brief A CXXMethodDecl record.
      DECL_CXX_METHOD,
      /// \brief A CXXConstructorDecl record.
      DECL_CXX_CONSTRUCTOR,
      /// \brief A CXXDestructorDecl record.
      DECL_CXX_DESTRUCTOR,
      /// \brief A CXXConversionDecl record.
      DECL_CXX_CONVERSION,
      /// \brief An AccessSpecDecl record.
      DECL_ACCESS_SPEC,

      /// \brief A FriendDecl record.
      DECL_FRIEND,
      /// \brief A FriendTemplateDecl record.
      DECL_FRIEND_TEMPLATE,
      /// \brief A ClassTemplateDecl record.
      DECL_CLASS_TEMPLATE,
      /// \brief A ClassTemplateSpecializationDecl record.
      DECL_CLASS_TEMPLATE_SPECIALIZATION,
      /// \brief A ClassTemplatePartialSpecializationDecl record.
      DECL_CLASS_TEMPLATE_PARTIAL_SPECIALIZATION,
      /// \brief A VarTemplateDecl record.
      DECL_VAR_TEMPLATE,
      /// \brief A VarTemplateSpecializationDecl record.
      DECL_VAR_TEMPLATE_SPECIALIZATION,
      /// \brief A VarTemplatePartialSpecializationDecl record.
      DECL_VAR_TEMPLATE_PARTIAL_SPECIALIZATION,
      /// \brief A FunctionTemplateDecl record.
      DECL_FUNCTION_TEMPLATE,
      /// \brief A TemplateTypeParmDecl record.
      DECL_TEMPLATE_TYPE_PARM,
      /// \brief A NonTypeTemplateParmDecl record.
      DECL_NON_TYPE_TEMPLATE_PARM,
      /// \brief A TemplateTemplateParmDecl record.
      DECL_TEMPLATE_TEMPLATE_PARM,
      /// \brief A TypeAliasTemplateDecl record.
      DECL_TYPE_ALIAS_TEMPLATE,
      /// \brief A StaticAssertDecl record.
      DECL_STATIC_ASSERT,
      /// \brief A record containing CXXBaseSpecifiers.
      DECL_CXX_BASE_SPECIFIERS,
      /// \brief A record containing CXXCtorInitializers.
      DECL_CXX_CTOR_INITIALIZERS,
      /// \brief A IndirectFieldDecl record.
      DECL_INDIRECTFIELD,
      /// \brief A NonTypeTemplateParmDecl record that stores an expanded
      /// non-type template parameter pack.
      DECL_EXPANDED_NON_TYPE_TEMPLATE_PARM_PACK,
      /// \brief A TemplateTemplateParmDecl record that stores an expanded
      /// template template parameter pack.
      DECL_EXPANDED_TEMPLATE_TEMPLATE_PARM_PACK,
      /// \brief A ClassScopeFunctionSpecializationDecl record a class scope
      /// function specialization. (Microsoft extension).
      DECL_CLASS_SCOPE_FUNCTION_SPECIALIZATION,
      /// \brief An ImportDecl recording a module import.
      DECL_IMPORT,
      /// \brief An OMPThreadPrivateDecl record.
      DECL_OMP_THREADPRIVATE,
      /// \brief An EmptyDecl record.
      DECL_EMPTY,
      /// \brief An ObjCTypeParamDecl record.
      DECL_OBJC_TYPE_PARAM,
#ifdef INTEL_SPECIFIC_IL0_BACKEND
      /// \brief A PragmaDecl record.
      DECL_PRAGMA
#endif  // INTEL_SPECIFIC_IL0_BACKEND
    };

    /// \brief Record codes for each kind of statement or expression.
    ///
    /// These constants describe the records that describe statements
    /// or expressions. These records  occur within type and declarations
    /// block, so they begin with record values of 128.  Each constant 
    /// describes a record for a specific statement or expression class in the
    /// AST.
    enum StmtCode {
      /// \brief A marker record that indicates that we are at the end
      /// of an expression.
      STMT_STOP = 128,
      /// \brief A NULL expression.
      STMT_NULL_PTR,
      /// \brief A reference to a previously [de]serialized Stmt record.
      STMT_REF_PTR,
      /// \brief A NullStmt record.
      STMT_NULL,
      /// \brief A CompoundStmt record.
      STMT_COMPOUND,
      /// \brief A CaseStmt record.
      STMT_CASE,
      /// \brief A DefaultStmt record.
      STMT_DEFAULT,
      /// \brief A LabelStmt record.
      STMT_LABEL,
#ifdef INTEL_SPECIFIC_IL0_BACKEND
      /// \brief A PragmaStmt record.
      STMT_PRAGMA,
#endif  // INTEL_SPECIFIC_IL0_BACKEND
      /// \brief An AttributedStmt record.
      STMT_ATTRIBUTED,
      /// \brief An IfStmt record.
      STMT_IF,
      /// \brief A SwitchStmt record.
      STMT_SWITCH,
      /// \brief A WhileStmt record.
      STMT_WHILE,
      /// \brief A DoStmt record.
      STMT_DO,
      /// \brief A ForStmt record.
      STMT_FOR,
      /// \brief A GotoStmt record.
      STMT_GOTO,
      /// \brief An IndirectGotoStmt record.
      STMT_INDIRECT_GOTO,
      /// \brief A ContinueStmt record.
      STMT_CONTINUE,
      /// \brief A BreakStmt record.
      STMT_BREAK,
      /// \brief A ReturnStmt record.
      STMT_RETURN,
      /// \brief A DeclStmt record.
      STMT_DECL,
      /// \brief A CapturedStmt record.
      STMT_CAPTURED,
      /// \brief A GCC-style AsmStmt record.
      STMT_GCCASM,
      /// \brief A MS-style AsmStmt record.
      STMT_MSASM,
      /// \brief A PredefinedExpr record.
      EXPR_PREDEFINED,
      /// \brief A DeclRefExpr record.
      EXPR_DECL_REF,
      /// \brief An IntegerLiteral record.
      EXPR_INTEGER_LITERAL,
      /// \brief A FloatingLiteral record.
      EXPR_FLOATING_LITERAL,
      /// \brief An ImaginaryLiteral record.
      EXPR_IMAGINARY_LITERAL,
      /// \brief A StringLiteral record.
      EXPR_STRING_LITERAL,
      /// \brief A CharacterLiteral record.
      EXPR_CHARACTER_LITERAL,
      /// \brief A ParenExpr record.
      EXPR_PAREN,
      /// \brief A ParenListExpr record.
      EXPR_PAREN_LIST,
      /// \brief A UnaryOperator record.
      EXPR_UNARY_OPERATOR,
      /// \brief An OffsetOfExpr record.
      EXPR_OFFSETOF,
      /// \brief A SizefAlignOfExpr record.
      EXPR_SIZEOF_ALIGN_OF,
      /// \brief An ArraySubscriptExpr record.
      EXPR_ARRAY_SUBSCRIPT,
      /// \brief A CallExpr record.
      EXPR_CALL,
      /// \brief A MemberExpr record.
      EXPR_MEMBER,
      /// \brief A BinaryOperator record.
      EXPR_BINARY_OPERATOR,
      /// \brief A CompoundAssignOperator record.
      EXPR_COMPOUND_ASSIGN_OPERATOR,
      /// \brief A ConditionOperator record.
      EXPR_CONDITIONAL_OPERATOR,
      /// \brief An ImplicitCastExpr record.
      EXPR_IMPLICIT_CAST,
      /// \brief A CStyleCastExpr record.
      EXPR_CSTYLE_CAST,
      /// \brief A CompoundLiteralExpr record.
      EXPR_COMPOUND_LITERAL,
      /// \brief An ExtVectorElementExpr record.
      EXPR_EXT_VECTOR_ELEMENT,
      /// \brief An InitListExpr record.
      EXPR_INIT_LIST,
      /// \brief A DesignatedInitExpr record.
      EXPR_DESIGNATED_INIT,
      /// \brief A DesignatedInitUpdateExpr record.
      EXPR_DESIGNATED_INIT_UPDATE,
      /// \brief An ImplicitValueInitExpr record.
      EXPR_IMPLICIT_VALUE_INIT,
      /// \brief An NoInitExpr record.
      EXPR_NO_INIT,
      /// \brief A VAArgExpr record.
      EXPR_VA_ARG,
      /// \brief An AddrLabelExpr record.
      EXPR_ADDR_LABEL,
      /// \brief A StmtExpr record.
      EXPR_STMT,
      /// \brief A ChooseExpr record.
      EXPR_CHOOSE,
      /// \brief A GNUNullExpr record.
      EXPR_GNU_NULL,
      /// \brief A ShuffleVectorExpr record.
      EXPR_SHUFFLE_VECTOR,
      /// \brief A ConvertVectorExpr record.
      EXPR_CONVERT_VECTOR,
      /// \brief BlockExpr
      EXPR_BLOCK,
      /// \brief A GenericSelectionExpr record.
      EXPR_GENERIC_SELECTION,
      /// \brief A PseudoObjectExpr record.
      EXPR_PSEUDO_OBJECT,
      /// \brief An AtomicExpr record.
      EXPR_ATOMIC,
#ifdef INTEL_CUSTOMIZATION
      /// \brief A CEANIndexExpr record.
      EXPR_CEAN_INDEX,
      EXPR_CEAN_BUILTIN,
#endif  // INTEL_CUSTOMIZATION
      // Objective-C

      /// \brief An ObjCStringLiteral record.
      EXPR_OBJC_STRING_LITERAL,

      EXPR_OBJC_BOXED_EXPRESSION,
      EXPR_OBJC_ARRAY_LITERAL,
      EXPR_OBJC_DICTIONARY_LITERAL,

    
      /// \brief An ObjCEncodeExpr record.
      EXPR_OBJC_ENCODE,
      /// \brief An ObjCSelectorExpr record.
      EXPR_OBJC_SELECTOR_EXPR,
      /// \brief An ObjCProtocolExpr record.
      EXPR_OBJC_PROTOCOL_EXPR,
      /// \brief An ObjCIvarRefExpr record.
      EXPR_OBJC_IVAR_REF_EXPR,
      /// \brief An ObjCPropertyRefExpr record.
      EXPR_OBJC_PROPERTY_REF_EXPR,
      /// \brief An ObjCSubscriptRefExpr record.
      EXPR_OBJC_SUBSCRIPT_REF_EXPR,
      /// \brief UNUSED
      EXPR_OBJC_KVC_REF_EXPR,
      /// \brief An ObjCMessageExpr record.
      EXPR_OBJC_MESSAGE_EXPR,
      /// \brief An ObjCIsa Expr record.
      EXPR_OBJC_ISA,
      /// \brief An ObjCIndirectCopyRestoreExpr record.
      EXPR_OBJC_INDIRECT_COPY_RESTORE,

      /// \brief An ObjCForCollectionStmt record.
      STMT_OBJC_FOR_COLLECTION,
      /// \brief An ObjCAtCatchStmt record.
      STMT_OBJC_CATCH,
      /// \brief An ObjCAtFinallyStmt record.
      STMT_OBJC_FINALLY,
      /// \brief An ObjCAtTryStmt record.
      STMT_OBJC_AT_TRY,
      /// \brief An ObjCAtSynchronizedStmt record.
      STMT_OBJC_AT_SYNCHRONIZED,
      /// \brief An ObjCAtThrowStmt record.
      STMT_OBJC_AT_THROW,
      /// \brief An ObjCAutoreleasePoolStmt record.
      STMT_OBJC_AUTORELEASE_POOL,
      /// \brief A ObjCBoolLiteralExpr record.
      EXPR_OBJC_BOOL_LITERAL,

      // C++
      
      /// \brief A CXXCatchStmt record.
      STMT_CXX_CATCH,
      /// \brief A CXXTryStmt record.
      STMT_CXX_TRY,
      /// \brief A CXXForRangeStmt record.
      STMT_CXX_FOR_RANGE,

      /// \brief A CXXOperatorCallExpr record.
      EXPR_CXX_OPERATOR_CALL,
      /// \brief A CXXMemberCallExpr record.
      EXPR_CXX_MEMBER_CALL,
      /// \brief A CXXConstructExpr record.
      EXPR_CXX_CONSTRUCT,
      /// \brief A CXXTemporaryObjectExpr record.
      EXPR_CXX_TEMPORARY_OBJECT,
      /// \brief A CXXStaticCastExpr record.
      EXPR_CXX_STATIC_CAST,
      /// \brief A CXXDynamicCastExpr record.
      EXPR_CXX_DYNAMIC_CAST,
      /// \brief A CXXReinterpretCastExpr record.
      EXPR_CXX_REINTERPRET_CAST,
      /// \brief A CXXConstCastExpr record.
      EXPR_CXX_CONST_CAST,
      /// \brief A CXXFunctionalCastExpr record.
      EXPR_CXX_FUNCTIONAL_CAST,
      /// \brief A UserDefinedLiteral record.
      EXPR_USER_DEFINED_LITERAL,
      /// \brief A CXXStdInitializerListExpr record.
      EXPR_CXX_STD_INITIALIZER_LIST,
      /// \brief A CXXBoolLiteralExpr record.
      EXPR_CXX_BOOL_LITERAL,
      EXPR_CXX_NULL_PTR_LITERAL,  // CXXNullPtrLiteralExpr
      EXPR_CXX_TYPEID_EXPR,       // CXXTypeidExpr (of expr).
      EXPR_CXX_TYPEID_TYPE,       // CXXTypeidExpr (of type).
      EXPR_CXX_THIS,              // CXXThisExpr
      EXPR_CXX_THROW,             // CXXThrowExpr
      EXPR_CXX_DEFAULT_ARG,       // CXXDefaultArgExpr
      EXPR_CXX_DEFAULT_INIT,      // CXXDefaultInitExpr
      EXPR_CXX_BIND_TEMPORARY,    // CXXBindTemporaryExpr

      EXPR_CXX_SCALAR_VALUE_INIT, // CXXScalarValueInitExpr
      EXPR_CXX_NEW,               // CXXNewExpr
      EXPR_CXX_DELETE,            // CXXDeleteExpr
      EXPR_CXX_PSEUDO_DESTRUCTOR, // CXXPseudoDestructorExpr
      
      EXPR_EXPR_WITH_CLEANUPS,    // ExprWithCleanups
      
      EXPR_CXX_DEPENDENT_SCOPE_MEMBER,   // CXXDependentScopeMemberExpr
      EXPR_CXX_DEPENDENT_SCOPE_DECL_REF, // DependentScopeDeclRefExpr
      EXPR_CXX_UNRESOLVED_CONSTRUCT,     // CXXUnresolvedConstructExpr
      EXPR_CXX_UNRESOLVED_MEMBER,        // UnresolvedMemberExpr
      EXPR_CXX_UNRESOLVED_LOOKUP,        // UnresolvedLookupExpr

      EXPR_CXX_EXPRESSION_TRAIT,  // ExpressionTraitExpr
      EXPR_CXX_NOEXCEPT,          // CXXNoexceptExpr

      EXPR_OPAQUE_VALUE,          // OpaqueValueExpr
      EXPR_BINARY_CONDITIONAL_OPERATOR,  // BinaryConditionalOperator
      EXPR_TYPE_TRAIT,            // TypeTraitExpr
      EXPR_ARRAY_TYPE_TRAIT,      // ArrayTypeTraitIntExpr
      
      EXPR_PACK_EXPANSION,        // PackExpansionExpr
      EXPR_SIZEOF_PACK,           // SizeOfPackExpr
      EXPR_SUBST_NON_TYPE_TEMPLATE_PARM, // SubstNonTypeTemplateParmExpr
      EXPR_SUBST_NON_TYPE_TEMPLATE_PARM_PACK,// SubstNonTypeTemplateParmPackExpr
      EXPR_FUNCTION_PARM_PACK,    // FunctionParmPackExpr
      EXPR_MATERIALIZE_TEMPORARY, // MaterializeTemporaryExpr
      EXPR_CXX_FOLD,              // CXXFoldExpr

      // CUDA
      EXPR_CUDA_KERNEL_CALL,       // CUDAKernelCallExpr      

      // OpenCL
      EXPR_ASTYPE,                 // AsTypeExpr

      // Microsoft
      EXPR_CXX_PROPERTY_REF_EXPR, // MSPropertyRefExpr
      EXPR_CXX_UUIDOF_EXPR,       // CXXUuidofExpr (of expr).
      EXPR_CXX_UUIDOF_TYPE,       // CXXUuidofExpr (of type).
      STMT_SEH_LEAVE,             // SEHLeaveStmt
      STMT_SEH_EXCEPT,            // SEHExceptStmt
      STMT_SEH_FINALLY,           // SEHFinallyStmt
      STMT_SEH_TRY,               // SEHTryStmt

      // OpenMP directives
      STMT_OMP_PARALLEL_DIRECTIVE,
      STMT_OMP_SIMD_DIRECTIVE,
      STMT_OMP_FOR_DIRECTIVE,
      STMT_OMP_FOR_SIMD_DIRECTIVE,
      STMT_OMP_SECTIONS_DIRECTIVE,
      STMT_OMP_SECTION_DIRECTIVE,
      STMT_OMP_SINGLE_DIRECTIVE,
      STMT_OMP_MASTER_DIRECTIVE,
      STMT_OMP_CRITICAL_DIRECTIVE,
      STMT_OMP_PARALLEL_FOR_DIRECTIVE,
      STMT_OMP_PARALLEL_FOR_SIMD_DIRECTIVE,
      STMT_OMP_PARALLEL_SECTIONS_DIRECTIVE,
      STMT_OMP_TASK_DIRECTIVE,
      STMT_OMP_TASKYIELD_DIRECTIVE,
      STMT_OMP_BARRIER_DIRECTIVE,
      STMT_OMP_TASKWAIT_DIRECTIVE,
      STMT_OMP_FLUSH_DIRECTIVE,
      STMT_OMP_ORDERED_DIRECTIVE,
      STMT_OMP_ATOMIC_DIRECTIVE,
      STMT_OMP_TARGET_DIRECTIVE,
      STMT_OMP_TARGET_DATA_DIRECTIVE,
      STMT_OMP_TEAMS_DIRECTIVE,
      STMT_OMP_TASKGROUP_DIRECTIVE,
      STMT_OMP_CANCELLATION_POINT_DIRECTIVE,
      STMT_OMP_CANCEL_DIRECTIVE,
      EXPR_OMP_ARRAY_SECTION,

      // ARC
      EXPR_OBJC_BRIDGED_CAST,     // ObjCBridgedCastExpr
      
      STMT_MS_DEPENDENT_EXISTS,   // MSDependentExistsStmt
      EXPR_LAMBDA                // LambdaExpr
#ifdef INTEL_CUSTOMIZATION
      // Cilk Plus
      ,
      STMT_CILKSYNC,
      STMT_CILK_FOR_GRAINSIZE,
      STMT_CILK_FOR,
      STMT_SIMD_FOR,
      STMT_CILK_RANKED
#endif  // INTEL_CUSTOMIZATION
    };

    /// \brief The kinds of designators that can occur in a
    /// DesignatedInitExpr.
    enum DesignatorTypes {
      /// \brief Field designator where only the field name is known.
      DESIG_FIELD_NAME  = 0,
      /// \brief Field designator where the field has been resolved to
      /// a declaration.
      DESIG_FIELD_DECL  = 1,
      /// \brief Array designator.
      DESIG_ARRAY       = 2,
      /// \brief GNU array range designator.
      DESIG_ARRAY_RANGE = 3
    };

    /// \brief The different kinds of data that can occur in a
    /// CtorInitializer.
    enum CtorInitializerType {
      CTOR_INITIALIZER_BASE,
      CTOR_INITIALIZER_DELEGATING,
      CTOR_INITIALIZER_MEMBER,
      CTOR_INITIALIZER_INDIRECT_MEMBER
    };

    /// \brief Describes the redeclarations of a declaration.
    struct LocalRedeclarationsInfo {
      DeclID FirstID;      // The ID of the first declaration
      unsigned Offset;     // Offset into the array of redeclaration chains.
      
      friend bool operator<(const LocalRedeclarationsInfo &X,
                            const LocalRedeclarationsInfo &Y) {
        return X.FirstID < Y.FirstID;
      }
      
      friend bool operator>(const LocalRedeclarationsInfo &X,
                            const LocalRedeclarationsInfo &Y) {
        return X.FirstID > Y.FirstID;
      }
      
      friend bool operator<=(const LocalRedeclarationsInfo &X,
                             const LocalRedeclarationsInfo &Y) {
        return X.FirstID <= Y.FirstID;
      }
      
      friend bool operator>=(const LocalRedeclarationsInfo &X,
                             const LocalRedeclarationsInfo &Y) {
        return X.FirstID >= Y.FirstID;
      }
    };

    /// \brief Describes the categories of an Objective-C class.
    struct ObjCCategoriesInfo {
      DeclID DefinitionID; // The ID of the definition
      unsigned Offset;     // Offset into the array of category lists.
      
      friend bool operator<(const ObjCCategoriesInfo &X,
                            const ObjCCategoriesInfo &Y) {
        return X.DefinitionID < Y.DefinitionID;
      }
      
      friend bool operator>(const ObjCCategoriesInfo &X,
                            const ObjCCategoriesInfo &Y) {
        return X.DefinitionID > Y.DefinitionID;
      }
      
      friend bool operator<=(const ObjCCategoriesInfo &X,
                             const ObjCCategoriesInfo &Y) {
        return X.DefinitionID <= Y.DefinitionID;
      }
      
      friend bool operator>=(const ObjCCategoriesInfo &X,
                             const ObjCCategoriesInfo &Y) {
        return X.DefinitionID >= Y.DefinitionID;
      }
    };

    /// \brief A key used when looking up entities by \ref DeclarationName.
    ///
    /// Different \ref DeclarationNames are mapped to different keys, but the
    /// same key can occasionally represent multiple names (for names that
    /// contain types, in particular).
    class DeclarationNameKey {
      typedef unsigned NameKind;

      NameKind Kind;
      uint64_t Data;

    public:
      DeclarationNameKey() : Kind(), Data() {}
      DeclarationNameKey(DeclarationName Name);

      DeclarationNameKey(NameKind Kind, uint64_t Data)
          : Kind(Kind), Data(Data) {}

      NameKind getKind() const { return Kind; }

      IdentifierInfo *getIdentifier() const {
        assert(Kind == DeclarationName::Identifier ||
               Kind == DeclarationName::CXXLiteralOperatorName);
        return (IdentifierInfo *)Data;
      }
      Selector getSelector() const {
        assert(Kind == DeclarationName::ObjCZeroArgSelector ||
               Kind == DeclarationName::ObjCOneArgSelector ||
               Kind == DeclarationName::ObjCMultiArgSelector);
        return Selector(Data);
      }
      OverloadedOperatorKind getOperatorKind() const {
        assert(Kind == DeclarationName::CXXOperatorName);
        return (OverloadedOperatorKind)Data;
      }

      /// Compute a fingerprint of this key for use in on-disk hash table.
      unsigned getHash() const;

      friend bool operator==(const DeclarationNameKey &A,
                             const DeclarationNameKey &B) {
        return A.Kind == B.Kind && A.Data == B.Data;
      }
    };

    /// @}
  }
} // end namespace clang

namespace llvm {
  template <> struct DenseMapInfo<clang::serialization::DeclarationNameKey> {
    static clang::serialization::DeclarationNameKey getEmptyKey() {
      return clang::serialization::DeclarationNameKey(-1, 1);
    }
    static clang::serialization::DeclarationNameKey getTombstoneKey() {
      return clang::serialization::DeclarationNameKey(-1, 2);
    }
    static unsigned
    getHashValue(const clang::serialization::DeclarationNameKey &Key) {
      return Key.getHash();
    }
    static bool isEqual(const clang::serialization::DeclarationNameKey &L,
                        const clang::serialization::DeclarationNameKey &R) {
      return L == R;
    }
  };
}

#endif<|MERGE_RESOLUTION|>--- conflicted
+++ resolved
@@ -775,18 +775,13 @@
       /// \brief OpenCL event type.
       PREDEF_TYPE_EVENT_ID      = 43,
       /// \brief OpenCL sampler type.
-<<<<<<< HEAD
-      PREDEF_TYPE_SAMPLER_ID    = 44
+      PREDEF_TYPE_SAMPLER_ID    = 44,
+      /// \brief The placeholder type for OpenMP array section.
+      PREDEF_TYPE_OMP_ARRAY_SECTION = 45,
 #ifdef INTEL_CUSTOMIZATION
-      ,
       /// \brief _Quad type.
       PREDEF_TYPE_FLOAT128_ID   = 46
 #endif  // INTEL_CUSTOMIZATION
-=======
-      PREDEF_TYPE_SAMPLER_ID    = 44,
-      /// \brief The placeholder type for OpenMP array section.
-      PREDEF_TYPE_OMP_ARRAY_SECTION = 45,
->>>>>>> 085b9ff6
     };
 
     /// \brief The number of predefined type IDs that are reserved for
