//===- ASTBitCodes.h - Enum values for the PCH bitcode format ---*- C++ -*-===//
//
//                     The LLVM Compiler Infrastructure
//
// This file is distributed under the University of Illinois Open Source
// License. See LICENSE.TXT for details.
//
//===----------------------------------------------------------------------===//
//
// This header defines Bitcode enum values for Clang serialized AST files.
//
// The enum values defined in this file should be considered permanent.  If
// new features are added, they should have values added at the end of the
// respective lists.
//
//===----------------------------------------------------------------------===//

#ifndef LLVM_CLANG_SERIALIZATION_ASTBITCODES_H
#define LLVM_CLANG_SERIALIZATION_ASTBITCODES_H

#include "clang/AST/DeclarationName.h"
#include "clang/AST/Type.h"
#include "clang/Basic/IdentifierTable.h"
#include "clang/Basic/OperatorKinds.h"
#include "clang/Basic/SourceLocation.h"
#include "llvm/ADT/DenseMapInfo.h"
#include "llvm/Bitcode/BitCodes.h"
#include <cassert>
#include <cstdint>

namespace clang {
namespace serialization {

    /// AST file major version number supported by this version of
    /// Clang.
    ///
    /// Whenever the AST file format changes in a way that makes it
    /// incompatible with previous versions (such that a reader
    /// designed for the previous version could not support reading
    /// the new version), this number should be increased.
    ///
    /// Version 4 of AST files also requires that the version control branch and
    /// revision match exactly, since there is no backward compatibility of
    /// AST files at this time.
    const unsigned VERSION_MAJOR = 6;

    /// AST file minor version number supported by this version of
    /// Clang.
    ///
    /// Whenever the AST format changes in a way that is still
    /// compatible with previous versions (such that a reader designed
    /// for the previous version could still support reading the new
    /// version by ignoring new kinds of subblocks), this number
    /// should be increased.
    const unsigned VERSION_MINOR = 0;

    /// An ID number that refers to an identifier in an AST file.
    /// 
    /// The ID numbers of identifiers are consecutive (in order of discovery)
    /// and start at 1. 0 is reserved for NULL.
    using IdentifierID = uint32_t;
    
    /// An ID number that refers to a declaration in an AST file.
    ///
    /// The ID numbers of declarations are consecutive (in order of
    /// discovery), with values below NUM_PREDEF_DECL_IDS being reserved. 
    /// At the start of a chain of precompiled headers, declaration ID 1 is 
    /// used for the translation unit declaration.
    using DeclID = uint32_t;

    // FIXME: Turn these into classes so we can have some type safety when
    // we go from local ID to global and vice-versa.
    using LocalDeclID = DeclID;
    using GlobalDeclID = DeclID;

    /// An ID number that refers to a type in an AST file.
    ///
    /// The ID of a type is partitioned into two parts: the lower
    /// three bits are used to store the const/volatile/restrict
    /// qualifiers (as with QualType) and the upper bits provide a
    /// type index. The type index values are partitioned into two
    /// sets. The values below NUM_PREDEF_TYPE_IDs are predefined type
    /// IDs (based on the PREDEF_TYPE_*_ID constants), with 0 as a
    /// placeholder for "no type". Values from NUM_PREDEF_TYPE_IDs are
    /// other types that have serialized representations.
    using TypeID = uint32_t;

    /// A type index; the type ID with the qualifier bits removed.
    class TypeIdx {
      uint32_t Idx = 0;

    public:
      TypeIdx() = default;
      explicit TypeIdx(uint32_t index) : Idx(index) {}

      uint32_t getIndex() const { return Idx; }

      TypeID asTypeID(unsigned FastQuals) const {
        if (Idx == uint32_t(-1))
          return TypeID(-1);
        
        return (Idx << Qualifiers::FastWidth) | FastQuals;
      }

      static TypeIdx fromTypeID(TypeID ID) {
        if (ID == TypeID(-1))
          return TypeIdx(-1);
        
        return TypeIdx(ID >> Qualifiers::FastWidth);
      }
    };

    /// A structure for putting "fast"-unqualified QualTypes into a
    /// DenseMap.  This uses the standard pointer hash function.
    struct UnsafeQualTypeDenseMapInfo {
      static bool isEqual(QualType A, QualType B) { return A == B; }

      static QualType getEmptyKey() {
        return QualType::getFromOpaquePtr((void*) 1);
      }

      static QualType getTombstoneKey() {
        return QualType::getFromOpaquePtr((void*) 2);
      }

      static unsigned getHashValue(QualType T) {
        assert(!T.getLocalFastQualifiers() && 
               "hash invalid for types with fast quals");
        uintptr_t v = reinterpret_cast<uintptr_t>(T.getAsOpaquePtr());
        return (unsigned(v) >> 4) ^ (unsigned(v) >> 9);
      }
    };

    /// An ID number that refers to an identifier in an AST file.
    using IdentID = uint32_t;

    /// The number of predefined identifier IDs.
    const unsigned int NUM_PREDEF_IDENT_IDS = 1;

    /// An ID number that refers to a macro in an AST file.
    using MacroID = uint32_t;

    /// A global ID number that refers to a macro in an AST file.
    using GlobalMacroID = uint32_t;

    /// A local to a module ID number that refers to a macro in an
    /// AST file.
    using LocalMacroID = uint32_t;

    /// The number of predefined macro IDs.
    const unsigned int NUM_PREDEF_MACRO_IDS = 1;

    /// An ID number that refers to an ObjC selector in an AST file.
    using SelectorID = uint32_t;

    /// The number of predefined selector IDs.
    const unsigned int NUM_PREDEF_SELECTOR_IDS = 1;
    
    /// An ID number that refers to a set of CXXBaseSpecifiers in an 
    /// AST file.
    using CXXBaseSpecifiersID = uint32_t;

    /// An ID number that refers to a list of CXXCtorInitializers in an
    /// AST file.
    using CXXCtorInitializersID = uint32_t;

    /// An ID number that refers to an entity in the detailed
    /// preprocessing record.
    using PreprocessedEntityID = uint32_t;

    /// An ID number that refers to a submodule in a module file.
    using SubmoduleID = uint32_t;
    
    /// The number of predefined submodule IDs.
    const unsigned int NUM_PREDEF_SUBMODULE_IDS = 1;

    /// Source range/offset of a preprocessed entity.
    struct PPEntityOffset {
      /// Raw source location of beginning of range.
      unsigned Begin;

      /// Raw source location of end of range.
      unsigned End;

      /// Offset in the AST file.
      uint32_t BitOffset;

      PPEntityOffset(SourceRange R, uint32_t BitOffset)
        : Begin(R.getBegin().getRawEncoding()),
          End(R.getEnd().getRawEncoding()), BitOffset(BitOffset) {}

      SourceLocation getBegin() const {
        return SourceLocation::getFromRawEncoding(Begin);
      }

      SourceLocation getEnd() const {
        return SourceLocation::getFromRawEncoding(End);
      }
    };

    /// Source range of a skipped preprocessor region
    struct PPSkippedRange {
      /// Raw source location of beginning of range.
      unsigned Begin;
      /// Raw source location of end of range.
      unsigned End;

      PPSkippedRange(SourceRange R)
        : Begin(R.getBegin().getRawEncoding()),
          End(R.getEnd().getRawEncoding()) { }

      SourceLocation getBegin() const {
        return SourceLocation::getFromRawEncoding(Begin);
      }
      SourceLocation getEnd() const {
        return SourceLocation::getFromRawEncoding(End);
      }
    };

    /// Source range/offset of a preprocessed entity.
    struct DeclOffset {
      /// Raw source location.
      unsigned Loc = 0;

      /// Offset in the AST file.
      uint32_t BitOffset = 0;

      DeclOffset() = default;
      DeclOffset(SourceLocation Loc, uint32_t BitOffset)
        : Loc(Loc.getRawEncoding()), BitOffset(BitOffset) {}

      void setLocation(SourceLocation L) {
        Loc = L.getRawEncoding();
      }

      SourceLocation getLocation() const {
        return SourceLocation::getFromRawEncoding(Loc);
      }
    };

    /// The number of predefined preprocessed entity IDs.
    const unsigned int NUM_PREDEF_PP_ENTITY_IDS = 1;

    /// Describes the various kinds of blocks that occur within
    /// an AST file.
    enum BlockIDs {
      /// The AST block, which acts as a container around the
      /// full AST block.
      AST_BLOCK_ID = llvm::bitc::FIRST_APPLICATION_BLOCKID,

      /// The block containing information about the source
      /// manager.
      SOURCE_MANAGER_BLOCK_ID,

      /// The block containing information about the
      /// preprocessor.
      PREPROCESSOR_BLOCK_ID,

      /// The block containing the definitions of all of the
      /// types and decls used within the AST file.
      DECLTYPES_BLOCK_ID,

      /// The block containing the detailed preprocessing record.
      PREPROCESSOR_DETAIL_BLOCK_ID,

      /// The block containing the submodule structure.
      SUBMODULE_BLOCK_ID,

      /// The block containing comments.
      COMMENTS_BLOCK_ID,

      /// The control block, which contains all of the
      /// information that needs to be validated prior to committing
      /// to loading the AST file.
      CONTROL_BLOCK_ID,

      /// The block of input files, which were used as inputs
      /// to create this AST file.
      ///
      /// This block is part of the control block.
      INPUT_FILES_BLOCK_ID,

      /// The block of configuration options, used to check that
      /// a module is being used in a configuration compatible with the
      /// configuration in which it was built.
      ///
      /// This block is part of the control block.
      OPTIONS_BLOCK_ID,

      /// A block containing a module file extension.
      EXTENSION_BLOCK_ID,

      /// A block with unhashed content.
      ///
      /// These records should not change the \a ASTFileSignature.  See \a
      /// UnhashedControlBlockRecordTypes for the list of records.
      UNHASHED_CONTROL_BLOCK_ID,
    };

    /// Record types that occur within the control block.
    enum ControlRecordTypes {
      /// AST file metadata, including the AST file version number
      /// and information about the compiler used to build this AST file.
      METADATA = 1,

      /// Record code for the list of other AST files imported by
      /// this AST file.
      IMPORTS,

      /// Record code for the original file that was used to
      /// generate the AST file, including both its file ID and its
      /// name.
      ORIGINAL_FILE,
      
      /// The directory that the PCH was originally created in.
      ORIGINAL_PCH_DIR,

      /// Record code for file ID of the file or buffer that was used to
      /// generate the AST file.
      ORIGINAL_FILE_ID,

      /// Offsets into the input-files block where input files
      /// reside.
      INPUT_FILE_OFFSETS,

      /// Record code for the module name.
      MODULE_NAME,

      /// Record code for the module map file that was used to build this
      /// AST file.
      MODULE_MAP_FILE,

      /// Record code for the module build directory.
      MODULE_DIRECTORY,
    };

    /// Record types that occur within the options block inside
    /// the control block.
    enum OptionsRecordTypes {
      /// Record code for the language options table.
      ///
      /// The record with this code contains the contents of the
      /// LangOptions structure. We serialize the entire contents of
      /// the structure, and let the reader decide which options are
      /// actually important to check.
      LANGUAGE_OPTIONS = 1,

      /// Record code for the target options table.
      TARGET_OPTIONS,

      /// Record code for the filesystem options table.
      FILE_SYSTEM_OPTIONS,

      /// Record code for the headers search options table.
      HEADER_SEARCH_OPTIONS,

      /// Record code for the preprocessor options table.
      PREPROCESSOR_OPTIONS,
    };

    /// Record codes for the unhashed control block.
    enum UnhashedControlBlockRecordTypes {
      /// Record code for the signature that identifiers this AST file.
      SIGNATURE = 1,

      /// Record code for the diagnostic options table.
      DIAGNOSTIC_OPTIONS,

      /// Record code for \#pragma diagnostic mappings.
      DIAG_PRAGMA_MAPPINGS,
    };

    /// Record code for extension blocks.
    enum ExtensionBlockRecordTypes {
      /// Metadata describing this particular extension.
      EXTENSION_METADATA = 1,

      /// The first record ID allocated to the extensions themselves.
      FIRST_EXTENSION_RECORD_ID = 4
    };

    /// Record types that occur within the input-files block
    /// inside the control block.
    enum InputFileRecordTypes {
      /// An input file.
      INPUT_FILE = 1
    };

    /// Record types that occur within the AST block itself.
    enum ASTRecordTypes {
      /// Record code for the offsets of each type.
      ///
      /// The TYPE_OFFSET constant describes the record that occurs
      /// within the AST block. The record itself is an array of offsets that
      /// point into the declarations and types block (identified by
      /// DECLTYPES_BLOCK_ID). The index into the array is based on the ID
      /// of a type. For a given type ID @c T, the lower three bits of
      /// @c T are its qualifiers (const, volatile, restrict), as in
      /// the QualType class. The upper bits, after being shifted and
      /// subtracting NUM_PREDEF_TYPE_IDS, are used to index into the
      /// TYPE_OFFSET block to determine the offset of that type's
      /// corresponding record within the DECLTYPES_BLOCK_ID block.
      TYPE_OFFSET = 1,

      /// Record code for the offsets of each decl.
      ///
      /// The DECL_OFFSET constant describes the record that occurs
      /// within the block identified by DECL_OFFSETS_BLOCK_ID within
      /// the AST block. The record itself is an array of offsets that
      /// point into the declarations and types block (identified by
      /// DECLTYPES_BLOCK_ID). The declaration ID is an index into this
      /// record, after subtracting one to account for the use of
      /// declaration ID 0 for a NULL declaration pointer. Index 0 is
      /// reserved for the translation unit declaration.
      DECL_OFFSET = 2,

      /// Record code for the table of offsets of each
      /// identifier ID.
      ///
      /// The offset table contains offsets into the blob stored in
      /// the IDENTIFIER_TABLE record. Each offset points to the
      /// NULL-terminated string that corresponds to that identifier.
      IDENTIFIER_OFFSET = 3,

      /// This is so that older clang versions, before the introduction
      /// of the control block, can read and reject the newer PCH format.
      /// *DON'T CHANGE THIS NUMBER*.
      METADATA_OLD_FORMAT = 4,

      /// Record code for the identifier table.
      ///
      /// The identifier table is a simple blob that contains
      /// NULL-terminated strings for all of the identifiers
      /// referenced by the AST file. The IDENTIFIER_OFFSET table
      /// contains the mapping from identifier IDs to the characters
      /// in this blob. Note that the starting offsets of all of the
      /// identifiers are odd, so that, when the identifier offset
      /// table is loaded in, we can use the low bit to distinguish
      /// between offsets (for unresolved identifier IDs) and
      /// IdentifierInfo pointers (for already-resolved identifier
      /// IDs).
      IDENTIFIER_TABLE = 5,

      /// Record code for the array of eagerly deserialized decls.
      ///
      /// The AST file contains a list of all of the declarations that should be
      /// eagerly deserialized present within the parsed headers, stored as an
      /// array of declaration IDs. These declarations will be
      /// reported to the AST consumer after the AST file has been
      /// read, since their presence can affect the semantics of the
      /// program (e.g., for code generation).
      EAGERLY_DESERIALIZED_DECLS = 6,

      /// Record code for the set of non-builtin, special
      /// types.
      ///
      /// This record contains the type IDs for the various type nodes
      /// that are constructed during semantic analysis (e.g.,
      /// __builtin_va_list). The SPECIAL_TYPE_* constants provide
      /// offsets into this record.
      SPECIAL_TYPES = 7,

      /// Record code for the extra statistics we gather while
      /// generating an AST file.
      STATISTICS = 8,

      /// Record code for the array of tentative definitions.
      TENTATIVE_DEFINITIONS = 9,

      // ID 10 used to be for a list of extern "C" declarations.

      /// Record code for the table of offsets into the
      /// Objective-C method pool.
      SELECTOR_OFFSETS = 11,

      /// Record code for the Objective-C method pool,
      METHOD_POOL = 12,

      /// The value of the next __COUNTER__ to dispense.
      /// [PP_COUNTER_VALUE, Val]
      PP_COUNTER_VALUE = 13,

      /// Record code for the table of offsets into the block
      /// of source-location information.
      SOURCE_LOCATION_OFFSETS = 14,

      /// Record code for the set of source location entries
      /// that need to be preloaded by the AST reader.
      ///
      /// This set contains the source location entry for the
      /// predefines buffer and for any file entries that need to be
      /// preloaded.
      SOURCE_LOCATION_PRELOADS = 15,

      /// Record code for the set of ext_vector type names.
      EXT_VECTOR_DECLS = 16,

      /// Record code for the array of unused file scoped decls.
      UNUSED_FILESCOPED_DECLS = 17,

      /// Record code for the table of offsets to entries in the
      /// preprocessing record.
      PPD_ENTITIES_OFFSETS = 18,

      /// Record code for the array of VTable uses.
      VTABLE_USES = 19,

      // ID 20 used to be for a list of dynamic classes.

      /// Record code for referenced selector pool.
      REFERENCED_SELECTOR_POOL = 21,

      /// Record code for an update to the TU's lexically contained
      /// declarations.
      TU_UPDATE_LEXICAL = 22,

      // ID 23 used to be for a list of local redeclarations.

      /// Record code for declarations that Sema keeps references of.
      SEMA_DECL_REFS = 24,

      /// Record code for weak undeclared identifiers.
      WEAK_UNDECLARED_IDENTIFIERS = 25,

      /// Record code for pending implicit instantiations.
      PENDING_IMPLICIT_INSTANTIATIONS = 26,

      // ID 27 used to be for a list of replacement decls.

      /// Record code for an update to a decl context's lookup table.
      ///
      /// In practice, this should only be used for the TU and namespaces.
      UPDATE_VISIBLE = 28,

      /// Record for offsets of DECL_UPDATES records for declarations
      /// that were modified after being deserialized and need updates.
      DECL_UPDATE_OFFSETS = 29,

      // ID 30 used to be a decl update record. These are now in the DECLTYPES
      // block.

      // ID 31 used to be a list of offsets to DECL_CXX_BASE_SPECIFIERS records.

      // ID 32 used to be the code for \#pragma diagnostic mappings.

      /// Record code for special CUDA declarations.
      CUDA_SPECIAL_DECL_REFS = 33,

      /// Record code for header search information.
      HEADER_SEARCH_TABLE = 34,

      /// Record code for floating point \#pragma options.
      FP_PRAGMA_OPTIONS = 35,

      /// Record code for enabled OpenCL extensions.
      OPENCL_EXTENSIONS = 36,

      /// The list of delegating constructor declarations.
      DELEGATING_CTORS = 37,

      /// Record code for the set of known namespaces, which are used
      /// for typo correction.
      KNOWN_NAMESPACES = 38,

      /// Record code for the remapping information used to relate
      /// loaded modules to the various offsets and IDs(e.g., source location
      /// offests, declaration and type IDs) that are used in that module to
      /// refer to other modules.
      MODULE_OFFSET_MAP = 39,

      /// Record code for the source manager line table information,
      /// which stores information about \#line directives.
      SOURCE_MANAGER_LINE_TABLE = 40,

      /// Record code for map of Objective-C class definition IDs to the
      /// ObjC categories in a module that are attached to that class.
      OBJC_CATEGORIES_MAP = 41,

      /// Record code for a file sorted array of DeclIDs in a module.
      FILE_SORTED_DECLS = 42,

      /// Record code for an array of all of the (sub)modules that were
      /// imported by the AST file.
      IMPORTED_MODULES = 43,

      // ID 44 used to be a table of merged canonical declarations.
      // ID 45 used to be a list of declaration IDs of local redeclarations.

      /// Record code for the array of Objective-C categories (including
      /// extensions).
      ///
      /// This array can only be interpreted properly using the Objective-C
      /// categories map.
      OBJC_CATEGORIES = 46,

      /// Record code for the table of offsets of each macro ID.
      ///
      /// The offset table contains offsets into the blob stored in
      /// the preprocessor block. Each offset points to the corresponding
      /// macro definition.
      MACRO_OFFSET = 47,

      /// A list of "interesting" identifiers. Only used in C++ (where we
      /// don't normally do lookups into the serialized identifier table). These
      /// are eagerly deserialized.
      INTERESTING_IDENTIFIERS = 48,

      /// Record code for undefined but used functions and variables that
      /// need a definition in this TU.
      UNDEFINED_BUT_USED = 49,

      /// Record code for late parsed template functions.
      LATE_PARSED_TEMPLATE = 50,

      /// Record code for \#pragma optimize options.
      OPTIMIZE_PRAGMA_OPTIONS = 51,

      /// Record code for potentially unused local typedef names.
      UNUSED_LOCAL_TYPEDEF_NAME_CANDIDATES = 52,

      // ID 53 used to be a table of constructor initializer records.

      /// Delete expressions that will be analyzed later.
      DELETE_EXPRS_TO_ANALYZE = 54,

      /// Record code for \#pragma ms_struct options.
      MSSTRUCT_PRAGMA_OPTIONS = 55,

      /// Record code for \#pragma ms_struct options.
      POINTERS_TO_MEMBERS_PRAGMA_OPTIONS = 56,

      /// Number of unmatched #pragma clang cuda_force_host_device begin
      /// directives we've seen.
      CUDA_PRAGMA_FORCE_HOST_DEVICE_DEPTH = 57,

      /// Record code for types associated with OpenCL extensions.
      OPENCL_EXTENSION_TYPES = 58,

      /// Record code for declarations associated with OpenCL extensions.
      OPENCL_EXTENSION_DECLS = 59,

      MODULAR_CODEGEN_DECLS = 60,

      /// Record code for \#pragma pack options.
      PACK_PRAGMA_OPTIONS = 61,

      /// The stack of open #ifs/#ifdefs recorded in a preamble.
      PP_CONDITIONAL_STACK = 62,

      /// A table of skipped ranges within the preprocessing record.
      PPD_SKIPPED_RANGES = 63
    };

    /// Record types used within a source manager block.
    enum SourceManagerRecordTypes {
      /// Describes a source location entry (SLocEntry) for a
      /// file.
      SM_SLOC_FILE_ENTRY = 1,

      /// Describes a source location entry (SLocEntry) for a
      /// buffer.
      SM_SLOC_BUFFER_ENTRY = 2,

      /// Describes a blob that contains the data for a buffer
      /// entry. This kind of record always directly follows a
      /// SM_SLOC_BUFFER_ENTRY record or a SM_SLOC_FILE_ENTRY with an
      /// overridden buffer.
      SM_SLOC_BUFFER_BLOB = 3,

      /// Describes a zlib-compressed blob that contains the data for
      /// a buffer entry.
      SM_SLOC_BUFFER_BLOB_COMPRESSED = 4,

      /// Describes a source location entry (SLocEntry) for a
      /// macro expansion.
      SM_SLOC_EXPANSION_ENTRY = 5
    };

    /// Record types used within a preprocessor block.
    enum PreprocessorRecordTypes {
      // The macros in the PP section are a PP_MACRO_* instance followed by a
      // list of PP_TOKEN instances for each token in the definition.

      /// An object-like macro definition.
      /// [PP_MACRO_OBJECT_LIKE, IdentInfoID, SLoc, IsUsed]
      PP_MACRO_OBJECT_LIKE = 1,

      /// A function-like macro definition.
      /// [PP_MACRO_FUNCTION_LIKE, \<ObjectLikeStuff>, IsC99Varargs,
      /// IsGNUVarars, NumArgs, ArgIdentInfoID* ]
      PP_MACRO_FUNCTION_LIKE = 2,

      /// Describes one token.
      /// [PP_TOKEN, SLoc, Length, IdentInfoID, Kind, Flags]
      PP_TOKEN = 3,

      /// The macro directives history for a particular identifier.
      PP_MACRO_DIRECTIVE_HISTORY = 4,

      /// A macro directive exported by a module.
      /// [PP_MODULE_MACRO, SubmoduleID, MacroID, (Overridden SubmoduleID)*]
      PP_MODULE_MACRO = 5,
    };

    /// Record types used within a preprocessor detail block.
    enum PreprocessorDetailRecordTypes {
      /// Describes a macro expansion within the preprocessing record.
      PPD_MACRO_EXPANSION = 0,
      
      /// Describes a macro definition within the preprocessing record.
      PPD_MACRO_DEFINITION = 1,
      
      /// Describes an inclusion directive within the preprocessing
      /// record.
      PPD_INCLUSION_DIRECTIVE = 2
    };
    
    /// Record types used within a submodule description block.
    enum SubmoduleRecordTypes {
      /// Metadata for submodules as a whole.
      SUBMODULE_METADATA = 0,

      /// Defines the major attributes of a submodule, including its
      /// name and parent.
      SUBMODULE_DEFINITION = 1,

      /// Specifies the umbrella header used to create this module,
      /// if any.
      SUBMODULE_UMBRELLA_HEADER = 2,

      /// Specifies a header that falls into this (sub)module.
      SUBMODULE_HEADER = 3,

      /// Specifies a top-level header that falls into this (sub)module.
      SUBMODULE_TOPHEADER = 4,

      /// Specifies an umbrella directory.
      SUBMODULE_UMBRELLA_DIR = 5,

      /// Specifies the submodules that are imported by this 
      /// submodule.
      SUBMODULE_IMPORTS = 6,

      /// Specifies the submodules that are re-exported from this 
      /// submodule.
      SUBMODULE_EXPORTS = 7,

      /// Specifies a required feature.
      SUBMODULE_REQUIRES = 8,

      /// Specifies a header that has been explicitly excluded
      /// from this submodule.
      SUBMODULE_EXCLUDED_HEADER = 9,

      /// Specifies a library or framework to link against.
      SUBMODULE_LINK_LIBRARY = 10,

      /// Specifies a configuration macro for this module.
      SUBMODULE_CONFIG_MACRO = 11,

      /// Specifies a conflict with another module.
      SUBMODULE_CONFLICT = 12,

      /// Specifies a header that is private to this submodule.
      SUBMODULE_PRIVATE_HEADER = 13,

      /// Specifies a header that is part of the module but must be
      /// textually included.
      SUBMODULE_TEXTUAL_HEADER = 14,

      /// Specifies a header that is private to this submodule but
      /// must be textually included.
      SUBMODULE_PRIVATE_TEXTUAL_HEADER = 15,

      /// Specifies some declarations with initializers that must be
      /// emitted to initialize the module.
      SUBMODULE_INITIALIZERS = 16,

      /// Specifies the name of the module that will eventually
      /// re-export the entities in this module.
      SUBMODULE_EXPORT_AS = 17,
    };

    /// Record types used within a comments block.
    enum CommentRecordTypes {
      COMMENTS_RAW_COMMENT = 0
    };

    /// \defgroup ASTAST AST file AST constants
    ///
    /// The constants in this group describe various components of the
    /// abstract syntax tree within an AST file.
    ///
    /// @{

    /// Predefined type IDs.
    ///
    /// These type IDs correspond to predefined types in the AST
    /// context, such as built-in types (int) and special place-holder
    /// types (the \<overload> and \<dependent> type markers). Such
    /// types are never actually serialized, since they will be built
    /// by the AST context when it is created.
    enum PredefinedTypeIDs {
      /// The NULL type.
      PREDEF_TYPE_NULL_ID       = 0,

      /// The void type.
      PREDEF_TYPE_VOID_ID       = 1,

      /// The 'bool' or '_Bool' type.
      PREDEF_TYPE_BOOL_ID       = 2,

      /// The 'char' type, when it is unsigned.
      PREDEF_TYPE_CHAR_U_ID     = 3,

      /// The 'unsigned char' type.
      PREDEF_TYPE_UCHAR_ID      = 4,

      /// The 'unsigned short' type.
      PREDEF_TYPE_USHORT_ID     = 5,

      /// The 'unsigned int' type.
      PREDEF_TYPE_UINT_ID       = 6,

      /// The 'unsigned long' type.
      PREDEF_TYPE_ULONG_ID      = 7,

      /// The 'unsigned long long' type.
      PREDEF_TYPE_ULONGLONG_ID  = 8,

      /// The 'char' type, when it is signed.
      PREDEF_TYPE_CHAR_S_ID     = 9,

      /// The 'signed char' type.
      PREDEF_TYPE_SCHAR_ID      = 10,

      /// The C++ 'wchar_t' type.
      PREDEF_TYPE_WCHAR_ID      = 11,

      /// The (signed) 'short' type.
      PREDEF_TYPE_SHORT_ID      = 12,

      /// The (signed) 'int' type.
      PREDEF_TYPE_INT_ID        = 13,

      /// The (signed) 'long' type.
      PREDEF_TYPE_LONG_ID       = 14,

      /// The (signed) 'long long' type.
      PREDEF_TYPE_LONGLONG_ID   = 15,

      /// The 'float' type.
      PREDEF_TYPE_FLOAT_ID      = 16,

      /// The 'double' type.
      PREDEF_TYPE_DOUBLE_ID     = 17,

      /// The 'long double' type.
      PREDEF_TYPE_LONGDOUBLE_ID = 18,

      /// The placeholder type for overloaded function sets.
      PREDEF_TYPE_OVERLOAD_ID   = 19,

      /// The placeholder type for dependent types.
      PREDEF_TYPE_DEPENDENT_ID  = 20,

      /// The '__uint128_t' type.
      PREDEF_TYPE_UINT128_ID    = 21,

      /// The '__int128_t' type.
      PREDEF_TYPE_INT128_ID     = 22,

      /// The type of 'nullptr'.
      PREDEF_TYPE_NULLPTR_ID    = 23,

      /// The C++ 'char16_t' type.
      PREDEF_TYPE_CHAR16_ID     = 24,

      /// The C++ 'char32_t' type.
      PREDEF_TYPE_CHAR32_ID     = 25,

      /// The ObjC 'id' type.
      PREDEF_TYPE_OBJC_ID       = 26,

      /// The ObjC 'Class' type.
      PREDEF_TYPE_OBJC_CLASS    = 27,

      /// The ObjC 'SEL' type.
      PREDEF_TYPE_OBJC_SEL      = 28,

      /// The 'unknown any' placeholder type.
      PREDEF_TYPE_UNKNOWN_ANY   = 29,

      /// The placeholder type for bound member functions.
      PREDEF_TYPE_BOUND_MEMBER  = 30,

      /// The "auto" deduction type.
      PREDEF_TYPE_AUTO_DEDUCT   = 31,

      /// The "auto &&" deduction type.
      PREDEF_TYPE_AUTO_RREF_DEDUCT = 32,

      /// The OpenCL 'half' / ARM NEON __fp16 type.
      PREDEF_TYPE_HALF_ID       = 33,

      /// ARC's unbridged-cast placeholder type.
      PREDEF_TYPE_ARC_UNBRIDGED_CAST = 34,

      /// The pseudo-object placeholder type.
      PREDEF_TYPE_PSEUDO_OBJECT = 35,

      /// The placeholder type for builtin functions.
      PREDEF_TYPE_BUILTIN_FN = 36,

      /// OpenCL event type.
      PREDEF_TYPE_EVENT_ID      = 37,

      /// OpenCL clk event type.
      PREDEF_TYPE_CLK_EVENT_ID  = 38,

      /// OpenCL sampler type.
      PREDEF_TYPE_SAMPLER_ID    = 39,

      /// OpenCL queue type.
      PREDEF_TYPE_QUEUE_ID      = 40,

      /// OpenCL reserve_id type.
      PREDEF_TYPE_RESERVE_ID_ID = 41,

      /// The placeholder type for OpenMP array section.
      PREDEF_TYPE_OMP_ARRAY_SECTION = 42,

      /// The '__float128' type
      PREDEF_TYPE_FLOAT128_ID = 43,

      /// The '_Float16' type
      PREDEF_TYPE_FLOAT16_ID = 44,

      /// The C++ 'char8_t' type.
      PREDEF_TYPE_CHAR8_ID = 45,

      /// OpenCL image types with auto numeration
#define IMAGE_TYPE(ImgType, Id, SingletonId, Access, Suffix) \
      PREDEF_TYPE_##Id##_ID,
#include "clang/Basic/OpenCLImageTypes.def"
    };

    /// The number of predefined type IDs that are reserved for
    /// the PREDEF_TYPE_* constants.
    ///
    /// Type IDs for non-predefined types will start at
    /// NUM_PREDEF_TYPE_IDs.
    const unsigned NUM_PREDEF_TYPE_IDS = 100;

    /// Record codes for each kind of type.
    ///
    /// These constants describe the type records that can occur within a
    /// block identified by DECLTYPES_BLOCK_ID in the AST file. Each
    /// constant describes a record for a specific type class in the
    /// AST. Note that DeclCode values share this code space.
    enum TypeCode {
<<<<<<< HEAD
#if INTEL_CUSTOMIZATION
      /// Intel specific type codes
      /// \brief A ChannelType record.
      TYPE_CHANNEL               = 1024,
      /// \brief An ArbPrecIntType record.
      TYPE_ARBPRECINT            = 1025,
      /// \brief A DependentSizedArbPrecIntType record.
      TYPE_DEPENDENT_SIZED_ARBPRECINT = 1026,
#endif // INTEL_CUSTOMIZATION
      /// \brief An ExtQualType record.
=======
      /// An ExtQualType record.
>>>>>>> 2ca6ba10
      TYPE_EXT_QUAL                 = 1,

      /// A ComplexType record.
      TYPE_COMPLEX                  = 3,

      /// A PointerType record.
      TYPE_POINTER                  = 4,

      /// A BlockPointerType record.
      TYPE_BLOCK_POINTER            = 5,

      /// An LValueReferenceType record.
      TYPE_LVALUE_REFERENCE         = 6,

      /// An RValueReferenceType record.
      TYPE_RVALUE_REFERENCE         = 7,

      /// A MemberPointerType record.
      TYPE_MEMBER_POINTER           = 8,

      /// A ConstantArrayType record.
      TYPE_CONSTANT_ARRAY           = 9,

      /// An IncompleteArrayType record.
      TYPE_INCOMPLETE_ARRAY         = 10,

      /// A VariableArrayType record.
      TYPE_VARIABLE_ARRAY           = 11,

      /// A VectorType record.
      TYPE_VECTOR                   = 12,

      /// An ExtVectorType record.
      TYPE_EXT_VECTOR               = 13,

      /// A FunctionNoProtoType record.
      TYPE_FUNCTION_NO_PROTO        = 14,

      /// A FunctionProtoType record.
      TYPE_FUNCTION_PROTO           = 15,

      /// A TypedefType record.
      TYPE_TYPEDEF                  = 16,

      /// A TypeOfExprType record.
      TYPE_TYPEOF_EXPR              = 17,

      /// A TypeOfType record.
      TYPE_TYPEOF                   = 18,

      /// A RecordType record.
      TYPE_RECORD                   = 19,

      /// An EnumType record.
      TYPE_ENUM                     = 20,

      /// An ObjCInterfaceType record.
      TYPE_OBJC_INTERFACE           = 21,

      /// An ObjCObjectPointerType record.
      TYPE_OBJC_OBJECT_POINTER      = 22,

      /// a DecltypeType record.
      TYPE_DECLTYPE                 = 23,

      /// An ElaboratedType record.
      TYPE_ELABORATED               = 24,

      /// A SubstTemplateTypeParmType record.
      TYPE_SUBST_TEMPLATE_TYPE_PARM = 25,

      /// An UnresolvedUsingType record.
      TYPE_UNRESOLVED_USING         = 26,

      /// An InjectedClassNameType record.
      TYPE_INJECTED_CLASS_NAME      = 27,

      /// An ObjCObjectType record.
      TYPE_OBJC_OBJECT              = 28,

      /// An TemplateTypeParmType record.
      TYPE_TEMPLATE_TYPE_PARM       = 29,

      /// An TemplateSpecializationType record.
      TYPE_TEMPLATE_SPECIALIZATION  = 30,

      /// A DependentNameType record.
      TYPE_DEPENDENT_NAME           = 31,

      /// A DependentTemplateSpecializationType record.
      TYPE_DEPENDENT_TEMPLATE_SPECIALIZATION = 32,

      /// A DependentSizedArrayType record.
      TYPE_DEPENDENT_SIZED_ARRAY    = 33,

      /// A ParenType record.
      TYPE_PAREN                    = 34,

      /// A PackExpansionType record.
      TYPE_PACK_EXPANSION           = 35,

      /// An AttributedType record.
      TYPE_ATTRIBUTED               = 36,

      /// A SubstTemplateTypeParmPackType record.
      TYPE_SUBST_TEMPLATE_TYPE_PARM_PACK = 37,

      /// A AutoType record.
      TYPE_AUTO                  = 38,

      /// A UnaryTransformType record.
      TYPE_UNARY_TRANSFORM       = 39,

      /// An AtomicType record.
      TYPE_ATOMIC                = 40,

      /// A DecayedType record.
      TYPE_DECAYED               = 41,

      /// An AdjustedType record.
      TYPE_ADJUSTED              = 42,

      /// A PipeType record.
      TYPE_PIPE                  = 43,

      /// An ObjCTypeParamType record.
      TYPE_OBJC_TYPE_PARAM       = 44,

      /// A DeducedTemplateSpecializationType record.
      TYPE_DEDUCED_TEMPLATE_SPECIALIZATION = 45,

      /// A DependentSizedExtVectorType record.
      TYPE_DEPENDENT_SIZED_EXT_VECTOR = 46,

      /// A DependentAddressSpaceType record.
      TYPE_DEPENDENT_ADDRESS_SPACE = 47
    };

    /// The type IDs for special types constructed by semantic
    /// analysis.
    ///
    /// The constants in this enumeration are indices into the
    /// SPECIAL_TYPES record.
    enum SpecialTypeIDs {
      /// CFConstantString type
      SPECIAL_TYPE_CF_CONSTANT_STRING          = 0,

      /// C FILE typedef type
      SPECIAL_TYPE_FILE                        = 1,

      /// C jmp_buf typedef type
      SPECIAL_TYPE_JMP_BUF                     = 2,

      /// C sigjmp_buf typedef type
      SPECIAL_TYPE_SIGJMP_BUF                  = 3,

      /// Objective-C "id" redefinition type
      SPECIAL_TYPE_OBJC_ID_REDEFINITION        = 4,

      /// Objective-C "Class" redefinition type
      SPECIAL_TYPE_OBJC_CLASS_REDEFINITION     = 5,

      /// Objective-C "SEL" redefinition type
      SPECIAL_TYPE_OBJC_SEL_REDEFINITION       = 6,

      /// C ucontext_t typedef type
      SPECIAL_TYPE_UCONTEXT_T                  = 7
    };
    
    /// The number of special type IDs.
    const unsigned NumSpecialTypeIDs = 8;

    /// Predefined declaration IDs.
    ///
    /// These declaration IDs correspond to predefined declarations in the AST
    /// context, such as the NULL declaration ID. Such declarations are never
    /// actually serialized, since they will be built by the AST context when 
    /// it is created.
    enum PredefinedDeclIDs {
      /// The NULL declaration.
      PREDEF_DECL_NULL_ID = 0,

      /// The translation unit.
      PREDEF_DECL_TRANSLATION_UNIT_ID = 1,

      /// The Objective-C 'id' type.
      PREDEF_DECL_OBJC_ID_ID = 2,

      /// The Objective-C 'SEL' type.
      PREDEF_DECL_OBJC_SEL_ID = 3,

      /// The Objective-C 'Class' type.
      PREDEF_DECL_OBJC_CLASS_ID = 4,

      /// The Objective-C 'Protocol' type.
      PREDEF_DECL_OBJC_PROTOCOL_ID = 5,

      /// The signed 128-bit integer type.
      PREDEF_DECL_INT_128_ID = 6,

      /// The unsigned 128-bit integer type.
      PREDEF_DECL_UNSIGNED_INT_128_ID = 7,

      /// The internal 'instancetype' typedef.
      PREDEF_DECL_OBJC_INSTANCETYPE_ID = 8,

      /// The internal '__builtin_va_list' typedef.
      PREDEF_DECL_BUILTIN_VA_LIST_ID = 9,

      /// The internal '__va_list_tag' struct, if any.
      PREDEF_DECL_VA_LIST_TAG = 10,

      /// The internal '__builtin_ms_va_list' typedef.
      PREDEF_DECL_BUILTIN_MS_VA_LIST_ID = 11,

      /// The extern "C" context.
      PREDEF_DECL_EXTERN_C_CONTEXT_ID = 12,

      /// The internal '__make_integer_seq' template.
      PREDEF_DECL_MAKE_INTEGER_SEQ_ID = 13,

      /// The internal '__NSConstantString' typedef.
      PREDEF_DECL_CF_CONSTANT_STRING_ID = 14,

      /// The internal '__NSConstantString' tag type.
      PREDEF_DECL_CF_CONSTANT_STRING_TAG_ID = 15,

      /// The internal '__type_pack_element' template.
      PREDEF_DECL_TYPE_PACK_ELEMENT_ID = 16,
    };

    /// The number of declaration IDs that are predefined.
    ///
    /// For more information about predefined declarations, see the
    /// \c PredefinedDeclIDs type and the PREDEF_DECL_*_ID constants.
    const unsigned int NUM_PREDEF_DECL_IDS = 17;

    /// Record of updates for a declaration that was modified after
    /// being deserialized. This can occur within DECLTYPES_BLOCK_ID.
    const unsigned int DECL_UPDATES = 49;

    /// Record code for a list of local redeclarations of a declaration.
    /// This can occur within DECLTYPES_BLOCK_ID.
    const unsigned int LOCAL_REDECLARATIONS = 50;
    
    /// Record codes for each kind of declaration.
    ///
    /// These constants describe the declaration records that can occur within
    /// a declarations block (identified by DECLTYPES_BLOCK_ID). Each
    /// constant describes a record for a specific declaration class
    /// in the AST. Note that TypeCode values share this code space.
    enum DeclCode {
      /// A TypedefDecl record.
      DECL_TYPEDEF = 51,
      /// A TypeAliasDecl record.

      DECL_TYPEALIAS,

      /// An EnumDecl record.
      DECL_ENUM,

      /// A RecordDecl record.
      DECL_RECORD,

      /// An EnumConstantDecl record.
      DECL_ENUM_CONSTANT,

      /// A FunctionDecl record.
      DECL_FUNCTION,

      /// A ObjCMethodDecl record.
      DECL_OBJC_METHOD,

      /// A ObjCInterfaceDecl record.
      DECL_OBJC_INTERFACE,

      /// A ObjCProtocolDecl record.
      DECL_OBJC_PROTOCOL,

      /// A ObjCIvarDecl record.
      DECL_OBJC_IVAR,

      /// A ObjCAtDefsFieldDecl record.
      DECL_OBJC_AT_DEFS_FIELD,

      /// A ObjCCategoryDecl record.
      DECL_OBJC_CATEGORY,

      /// A ObjCCategoryImplDecl record.
      DECL_OBJC_CATEGORY_IMPL,

      /// A ObjCImplementationDecl record.
      DECL_OBJC_IMPLEMENTATION,

      /// A ObjCCompatibleAliasDecl record.
      DECL_OBJC_COMPATIBLE_ALIAS,

      /// A ObjCPropertyDecl record.
      DECL_OBJC_PROPERTY,

      /// A ObjCPropertyImplDecl record.
      DECL_OBJC_PROPERTY_IMPL,

      /// A FieldDecl record.
      DECL_FIELD,

      /// A MSPropertyDecl record.
      DECL_MS_PROPERTY,

      /// A VarDecl record.
      DECL_VAR,

      /// An ImplicitParamDecl record.
      DECL_IMPLICIT_PARAM,

      /// A ParmVarDecl record.
      DECL_PARM_VAR,

      /// A DecompositionDecl record.
      DECL_DECOMPOSITION,

      /// A BindingDecl record.
      DECL_BINDING,

      /// A FileScopeAsmDecl record.
      DECL_FILE_SCOPE_ASM,

      /// A BlockDecl record.
      DECL_BLOCK,

      /// A CapturedDecl record.
      DECL_CAPTURED,

      /// A record that stores the set of declarations that are
      /// lexically stored within a given DeclContext.
      ///
      /// The record itself is a blob that is an array of declaration IDs,
      /// in the order in which those declarations were added to the
      /// declaration context. This data is used when iterating over
      /// the contents of a DeclContext, e.g., via
      /// DeclContext::decls_begin() and DeclContext::decls_end().
      DECL_CONTEXT_LEXICAL,

      /// A record that stores the set of declarations that are
      /// visible from a given DeclContext.
      ///
      /// The record itself stores a set of mappings, each of which
      /// associates a declaration name with one or more declaration
      /// IDs. This data is used when performing qualified name lookup
      /// into a DeclContext via DeclContext::lookup.
      DECL_CONTEXT_VISIBLE,

      /// A LabelDecl record.
      DECL_LABEL,

      /// A NamespaceDecl record.
      DECL_NAMESPACE,

      /// A NamespaceAliasDecl record.
      DECL_NAMESPACE_ALIAS,

      /// A UsingDecl record.
      DECL_USING,

      /// A UsingPackDecl record.
      DECL_USING_PACK,

      /// A UsingShadowDecl record.
      DECL_USING_SHADOW,

      /// A ConstructorUsingShadowDecl record.
      DECL_CONSTRUCTOR_USING_SHADOW,

      /// A UsingDirecitveDecl record.
      DECL_USING_DIRECTIVE,

      /// An UnresolvedUsingValueDecl record.
      DECL_UNRESOLVED_USING_VALUE,

      /// An UnresolvedUsingTypenameDecl record.
      DECL_UNRESOLVED_USING_TYPENAME,

      /// A LinkageSpecDecl record.
      DECL_LINKAGE_SPEC,

      /// An ExportDecl record.
      DECL_EXPORT,

      /// A CXXRecordDecl record.
      DECL_CXX_RECORD,

      /// A CXXDeductionGuideDecl record.
      DECL_CXX_DEDUCTION_GUIDE,

      /// A CXXMethodDecl record.
      DECL_CXX_METHOD,

      /// A CXXConstructorDecl record.
      DECL_CXX_CONSTRUCTOR,

      /// A CXXConstructorDecl record for an inherited constructor.
      DECL_CXX_INHERITED_CONSTRUCTOR,

      /// A CXXDestructorDecl record.
      DECL_CXX_DESTRUCTOR,

      /// A CXXConversionDecl record.
      DECL_CXX_CONVERSION,

      /// An AccessSpecDecl record.
      DECL_ACCESS_SPEC,

      /// A FriendDecl record.
      DECL_FRIEND,

      /// A FriendTemplateDecl record.
      DECL_FRIEND_TEMPLATE,

      /// A ClassTemplateDecl record.
      DECL_CLASS_TEMPLATE,

      /// A ClassTemplateSpecializationDecl record.
      DECL_CLASS_TEMPLATE_SPECIALIZATION,

      /// A ClassTemplatePartialSpecializationDecl record.
      DECL_CLASS_TEMPLATE_PARTIAL_SPECIALIZATION,

      /// A VarTemplateDecl record.
      DECL_VAR_TEMPLATE,

      /// A VarTemplateSpecializationDecl record.
      DECL_VAR_TEMPLATE_SPECIALIZATION,

      /// A VarTemplatePartialSpecializationDecl record.
      DECL_VAR_TEMPLATE_PARTIAL_SPECIALIZATION,

      /// A FunctionTemplateDecl record.
      DECL_FUNCTION_TEMPLATE,

      /// A TemplateTypeParmDecl record.
      DECL_TEMPLATE_TYPE_PARM,

      /// A NonTypeTemplateParmDecl record.
      DECL_NON_TYPE_TEMPLATE_PARM,

      /// A TemplateTemplateParmDecl record.
      DECL_TEMPLATE_TEMPLATE_PARM,

      /// A TypeAliasTemplateDecl record.
      DECL_TYPE_ALIAS_TEMPLATE,

      /// A StaticAssertDecl record.
      DECL_STATIC_ASSERT,

      /// A record containing CXXBaseSpecifiers.
      DECL_CXX_BASE_SPECIFIERS,

      /// A record containing CXXCtorInitializers.
      DECL_CXX_CTOR_INITIALIZERS,

      /// A IndirectFieldDecl record.
      DECL_INDIRECTFIELD,

      /// A NonTypeTemplateParmDecl record that stores an expanded
      /// non-type template parameter pack.
      DECL_EXPANDED_NON_TYPE_TEMPLATE_PARM_PACK,

      /// A TemplateTemplateParmDecl record that stores an expanded
      /// template template parameter pack.
      DECL_EXPANDED_TEMPLATE_TEMPLATE_PARM_PACK,

      /// A ClassScopeFunctionSpecializationDecl record a class scope
      /// function specialization. (Microsoft extension).
      DECL_CLASS_SCOPE_FUNCTION_SPECIALIZATION,

      /// An ImportDecl recording a module import.
      DECL_IMPORT,

      /// An OMPThreadPrivateDecl record.
      DECL_OMP_THREADPRIVATE,

      /// An EmptyDecl record.
      DECL_EMPTY,

      /// An ObjCTypeParamDecl record.
      DECL_OBJC_TYPE_PARAM,
<<<<<<< HEAD
 
      /// \brief An OMPCapturedExprDecl record.
=======

      /// An OMPCapturedExprDecl record.
>>>>>>> 2ca6ba10
      DECL_OMP_CAPTUREDEXPR,

      /// A PragmaCommentDecl record.
      DECL_PRAGMA_COMMENT,

      /// A PragmaDetectMismatchDecl record.
      DECL_PRAGMA_DETECT_MISMATCH,

      /// An OMPDeclareReductionDecl record.
      DECL_OMP_DECLARE_REDUCTION,
    };

    /// Record codes for each kind of statement or expression.
    ///
    /// These constants describe the records that describe statements
    /// or expressions. These records  occur within type and declarations
    /// block, so they begin with record values of 128.  Each constant 
    /// describes a record for a specific statement or expression class in the
    /// AST.
    enum StmtCode {
      /// A marker record that indicates that we are at the end
      /// of an expression.
      STMT_STOP = 128,

      /// A NULL expression.
      STMT_NULL_PTR,

      /// A reference to a previously [de]serialized Stmt record.
      STMT_REF_PTR,

      /// A NullStmt record.
      STMT_NULL,

      /// A CompoundStmt record.
      STMT_COMPOUND,

      /// A CaseStmt record.
      STMT_CASE,

      /// A DefaultStmt record.
      STMT_DEFAULT,

      /// A LabelStmt record.
      STMT_LABEL,

      /// An AttributedStmt record.
      STMT_ATTRIBUTED,

      /// An IfStmt record.
      STMT_IF,

      /// A SwitchStmt record.
      STMT_SWITCH,

      /// A WhileStmt record.
      STMT_WHILE,

      /// A DoStmt record.
      STMT_DO,

      /// A ForStmt record.
      STMT_FOR,

      /// A GotoStmt record.
      STMT_GOTO,

      /// An IndirectGotoStmt record.
      STMT_INDIRECT_GOTO,

      /// A ContinueStmt record.
      STMT_CONTINUE,

      /// A BreakStmt record.
      STMT_BREAK,

      /// A ReturnStmt record.
      STMT_RETURN,

      /// A DeclStmt record.
      STMT_DECL,

      /// A CapturedStmt record.
      STMT_CAPTURED,

      /// A GCC-style AsmStmt record.
      STMT_GCCASM,

      /// A MS-style AsmStmt record.
      STMT_MSASM,

      /// A PredefinedExpr record.
      EXPR_PREDEFINED,

      /// A DeclRefExpr record.
      EXPR_DECL_REF,

      /// An IntegerLiteral record.
      EXPR_INTEGER_LITERAL,

      /// A FloatingLiteral record.
      EXPR_FLOATING_LITERAL,

      /// An ImaginaryLiteral record.
      EXPR_IMAGINARY_LITERAL,

      /// A StringLiteral record.
      EXPR_STRING_LITERAL,

      /// A CharacterLiteral record.
      EXPR_CHARACTER_LITERAL,

      /// A ParenExpr record.
      EXPR_PAREN,

      /// A ParenListExpr record.
      EXPR_PAREN_LIST,

      /// A UnaryOperator record.
      EXPR_UNARY_OPERATOR,

      /// An OffsetOfExpr record.
      EXPR_OFFSETOF,

      /// A SizefAlignOfExpr record.
      EXPR_SIZEOF_ALIGN_OF,

      /// An ArraySubscriptExpr record.
      EXPR_ARRAY_SUBSCRIPT,

      /// A CallExpr record.
      EXPR_CALL,

      /// A MemberExpr record.
      EXPR_MEMBER,

      /// A BinaryOperator record.
      EXPR_BINARY_OPERATOR,

      /// A CompoundAssignOperator record.
      EXPR_COMPOUND_ASSIGN_OPERATOR,

      /// A ConditionOperator record.
      EXPR_CONDITIONAL_OPERATOR,

      /// An ImplicitCastExpr record.
      EXPR_IMPLICIT_CAST,

      /// A CStyleCastExpr record.
      EXPR_CSTYLE_CAST,

      /// A CompoundLiteralExpr record.
      EXPR_COMPOUND_LITERAL,

      /// An ExtVectorElementExpr record.
      EXPR_EXT_VECTOR_ELEMENT,

      /// An InitListExpr record.
      EXPR_INIT_LIST,

      /// A DesignatedInitExpr record.
      EXPR_DESIGNATED_INIT,

      /// A DesignatedInitUpdateExpr record.
      EXPR_DESIGNATED_INIT_UPDATE,

      /// An NoInitExpr record.
      EXPR_NO_INIT,

      /// An ArrayInitLoopExpr record.
      EXPR_ARRAY_INIT_LOOP,

      /// An ArrayInitIndexExpr record.
      EXPR_ARRAY_INIT_INDEX,

      /// An ImplicitValueInitExpr record.
      EXPR_IMPLICIT_VALUE_INIT,

      /// A VAArgExpr record.
      EXPR_VA_ARG,

      /// An AddrLabelExpr record.
      EXPR_ADDR_LABEL,

      /// A StmtExpr record.
      EXPR_STMT,

      /// A ChooseExpr record.
      EXPR_CHOOSE,

      /// A GNUNullExpr record.
      EXPR_GNU_NULL,

      /// A ShuffleVectorExpr record.
      EXPR_SHUFFLE_VECTOR,

      /// A ConvertVectorExpr record.
      EXPR_CONVERT_VECTOR,

      /// BlockExpr
      EXPR_BLOCK,

      /// A GenericSelectionExpr record.
      EXPR_GENERIC_SELECTION,

      /// A PseudoObjectExpr record.
      EXPR_PSEUDO_OBJECT,

      /// An AtomicExpr record.
      EXPR_ATOMIC,

      // Objective-C

      /// An ObjCStringLiteral record.
      EXPR_OBJC_STRING_LITERAL,

      EXPR_OBJC_BOXED_EXPRESSION,
      EXPR_OBJC_ARRAY_LITERAL,
      EXPR_OBJC_DICTIONARY_LITERAL,
   
      /// An ObjCEncodeExpr record.
      EXPR_OBJC_ENCODE,

      /// An ObjCSelectorExpr record.
      EXPR_OBJC_SELECTOR_EXPR,

      /// An ObjCProtocolExpr record.
      EXPR_OBJC_PROTOCOL_EXPR,

      /// An ObjCIvarRefExpr record.
      EXPR_OBJC_IVAR_REF_EXPR,

      /// An ObjCPropertyRefExpr record.
      EXPR_OBJC_PROPERTY_REF_EXPR,

      /// An ObjCSubscriptRefExpr record.
      EXPR_OBJC_SUBSCRIPT_REF_EXPR,

      /// UNUSED
      EXPR_OBJC_KVC_REF_EXPR,

      /// An ObjCMessageExpr record.
      EXPR_OBJC_MESSAGE_EXPR,

      /// An ObjCIsa Expr record.
      EXPR_OBJC_ISA,

      /// An ObjCIndirectCopyRestoreExpr record.
      EXPR_OBJC_INDIRECT_COPY_RESTORE,

      /// An ObjCForCollectionStmt record.
      STMT_OBJC_FOR_COLLECTION,

      /// An ObjCAtCatchStmt record.
      STMT_OBJC_CATCH,

      /// An ObjCAtFinallyStmt record.
      STMT_OBJC_FINALLY,

      /// An ObjCAtTryStmt record.
      STMT_OBJC_AT_TRY,

      /// An ObjCAtSynchronizedStmt record.
      STMT_OBJC_AT_SYNCHRONIZED,

      /// An ObjCAtThrowStmt record.
      STMT_OBJC_AT_THROW,

      /// An ObjCAutoreleasePoolStmt record.
      STMT_OBJC_AUTORELEASE_POOL,

      /// An ObjCBoolLiteralExpr record.
      EXPR_OBJC_BOOL_LITERAL,

      /// An ObjCAvailabilityCheckExpr record.
      EXPR_OBJC_AVAILABILITY_CHECK,

      // C++
      
      /// A CXXCatchStmt record.
      STMT_CXX_CATCH,

      /// A CXXTryStmt record.
      STMT_CXX_TRY,
      /// A CXXForRangeStmt record.

      STMT_CXX_FOR_RANGE,

      /// A CXXOperatorCallExpr record.
      EXPR_CXX_OPERATOR_CALL,

      /// A CXXMemberCallExpr record.
      EXPR_CXX_MEMBER_CALL,

      /// A CXXConstructExpr record.
      EXPR_CXX_CONSTRUCT,

      /// A CXXInheritedCtorInitExpr record.
      EXPR_CXX_INHERITED_CTOR_INIT,

      /// A CXXTemporaryObjectExpr record.
      EXPR_CXX_TEMPORARY_OBJECT,

      /// A CXXStaticCastExpr record.
      EXPR_CXX_STATIC_CAST,

      /// A CXXDynamicCastExpr record.
      EXPR_CXX_DYNAMIC_CAST,

      /// A CXXReinterpretCastExpr record.
      EXPR_CXX_REINTERPRET_CAST,

      /// A CXXConstCastExpr record.
      EXPR_CXX_CONST_CAST,

      /// A CXXFunctionalCastExpr record.
      EXPR_CXX_FUNCTIONAL_CAST,

      /// A UserDefinedLiteral record.
      EXPR_USER_DEFINED_LITERAL,

      /// A CXXStdInitializerListExpr record.
      EXPR_CXX_STD_INITIALIZER_LIST,

      /// A CXXBoolLiteralExpr record.
      EXPR_CXX_BOOL_LITERAL,

      EXPR_CXX_NULL_PTR_LITERAL,  // CXXNullPtrLiteralExpr
      EXPR_CXX_TYPEID_EXPR,       // CXXTypeidExpr (of expr).
      EXPR_CXX_TYPEID_TYPE,       // CXXTypeidExpr (of type).
      EXPR_CXX_THIS,              // CXXThisExpr
      EXPR_CXX_THROW,             // CXXThrowExpr
      EXPR_CXX_DEFAULT_ARG,       // CXXDefaultArgExpr
      EXPR_CXX_DEFAULT_INIT,      // CXXDefaultInitExpr
      EXPR_CXX_BIND_TEMPORARY,    // CXXBindTemporaryExpr

      EXPR_CXX_SCALAR_VALUE_INIT, // CXXScalarValueInitExpr
      EXPR_CXX_NEW,               // CXXNewExpr
      EXPR_CXX_DELETE,            // CXXDeleteExpr
      EXPR_CXX_PSEUDO_DESTRUCTOR, // CXXPseudoDestructorExpr
      
      EXPR_EXPR_WITH_CLEANUPS,    // ExprWithCleanups
      
      EXPR_CXX_DEPENDENT_SCOPE_MEMBER,   // CXXDependentScopeMemberExpr
      EXPR_CXX_DEPENDENT_SCOPE_DECL_REF, // DependentScopeDeclRefExpr
      EXPR_CXX_UNRESOLVED_CONSTRUCT,     // CXXUnresolvedConstructExpr
      EXPR_CXX_UNRESOLVED_MEMBER,        // UnresolvedMemberExpr
      EXPR_CXX_UNRESOLVED_LOOKUP,        // UnresolvedLookupExpr

      EXPR_CXX_EXPRESSION_TRAIT,  // ExpressionTraitExpr
      EXPR_CXX_NOEXCEPT,          // CXXNoexceptExpr

      EXPR_OPAQUE_VALUE,          // OpaqueValueExpr
      EXPR_BINARY_CONDITIONAL_OPERATOR,  // BinaryConditionalOperator
      EXPR_TYPE_TRAIT,            // TypeTraitExpr
      EXPR_ARRAY_TYPE_TRAIT,      // ArrayTypeTraitIntExpr
      
      EXPR_PACK_EXPANSION,        // PackExpansionExpr
      EXPR_SIZEOF_PACK,           // SizeOfPackExpr
      EXPR_SUBST_NON_TYPE_TEMPLATE_PARM, // SubstNonTypeTemplateParmExpr
      EXPR_SUBST_NON_TYPE_TEMPLATE_PARM_PACK,// SubstNonTypeTemplateParmPackExpr
      EXPR_FUNCTION_PARM_PACK,    // FunctionParmPackExpr
      EXPR_MATERIALIZE_TEMPORARY, // MaterializeTemporaryExpr
      EXPR_CXX_FOLD,              // CXXFoldExpr

      // CUDA
      EXPR_CUDA_KERNEL_CALL,       // CUDAKernelCallExpr      

      // OpenCL
      EXPR_ASTYPE,                 // AsTypeExpr

      // Microsoft
      EXPR_CXX_PROPERTY_REF_EXPR, // MSPropertyRefExpr
      EXPR_CXX_PROPERTY_SUBSCRIPT_EXPR, // MSPropertySubscriptExpr
      EXPR_CXX_UUIDOF_EXPR,       // CXXUuidofExpr (of expr).
      EXPR_CXX_UUIDOF_TYPE,       // CXXUuidofExpr (of type).
      STMT_SEH_LEAVE,             // SEHLeaveStmt
      STMT_SEH_EXCEPT,            // SEHExceptStmt
      STMT_SEH_FINALLY,           // SEHFinallyStmt
      STMT_SEH_TRY,               // SEHTryStmt

      // OpenMP directives
      STMT_OMP_PARALLEL_DIRECTIVE,
      STMT_OMP_SIMD_DIRECTIVE,
      STMT_OMP_FOR_DIRECTIVE,
      STMT_OMP_FOR_SIMD_DIRECTIVE,
      STMT_OMP_SECTIONS_DIRECTIVE,
      STMT_OMP_SECTION_DIRECTIVE,
      STMT_OMP_SINGLE_DIRECTIVE,
      STMT_OMP_MASTER_DIRECTIVE,
      STMT_OMP_CRITICAL_DIRECTIVE,
      STMT_OMP_PARALLEL_FOR_DIRECTIVE,
      STMT_OMP_PARALLEL_FOR_SIMD_DIRECTIVE,
      STMT_OMP_PARALLEL_SECTIONS_DIRECTIVE,
      STMT_OMP_TASK_DIRECTIVE,
      STMT_OMP_TASKYIELD_DIRECTIVE,
      STMT_OMP_BARRIER_DIRECTIVE,
      STMT_OMP_TASKWAIT_DIRECTIVE,
      STMT_OMP_FLUSH_DIRECTIVE,
      STMT_OMP_ORDERED_DIRECTIVE,
      STMT_OMP_ATOMIC_DIRECTIVE,
      STMT_OMP_TARGET_DIRECTIVE,
      STMT_OMP_TARGET_DATA_DIRECTIVE,
      STMT_OMP_TARGET_ENTER_DATA_DIRECTIVE,
      STMT_OMP_TARGET_EXIT_DATA_DIRECTIVE,
      STMT_OMP_TARGET_PARALLEL_DIRECTIVE,
      STMT_OMP_TARGET_PARALLEL_FOR_DIRECTIVE,
      STMT_OMP_TEAMS_DIRECTIVE,
      STMT_OMP_TASKGROUP_DIRECTIVE,
      STMT_OMP_CANCELLATION_POINT_DIRECTIVE,
      STMT_OMP_CANCEL_DIRECTIVE,
      STMT_OMP_TASKLOOP_DIRECTIVE,
      STMT_OMP_TASKLOOP_SIMD_DIRECTIVE,
      STMT_OMP_DISTRIBUTE_DIRECTIVE,
      STMT_OMP_TARGET_UPDATE_DIRECTIVE,
      STMT_OMP_DISTRIBUTE_PARALLEL_FOR_DIRECTIVE,
      STMT_OMP_DISTRIBUTE_PARALLEL_FOR_SIMD_DIRECTIVE,
      STMT_OMP_DISTRIBUTE_SIMD_DIRECTIVE,
      STMT_OMP_TARGET_PARALLEL_FOR_SIMD_DIRECTIVE,
      STMT_OMP_TARGET_SIMD_DIRECTIVE,
      STMT_OMP_TEAMS_DISTRIBUTE_DIRECTIVE,
      STMT_OMP_TEAMS_DISTRIBUTE_SIMD_DIRECTIVE,
      STMT_OMP_TEAMS_DISTRIBUTE_PARALLEL_FOR_SIMD_DIRECTIVE,
      STMT_OMP_TEAMS_DISTRIBUTE_PARALLEL_FOR_DIRECTIVE,
      STMT_OMP_TARGET_TEAMS_DIRECTIVE,
      STMT_OMP_TARGET_TEAMS_DISTRIBUTE_DIRECTIVE,
      STMT_OMP_TARGET_TEAMS_DISTRIBUTE_PARALLEL_FOR_DIRECTIVE,
      STMT_OMP_TARGET_TEAMS_DISTRIBUTE_PARALLEL_FOR_SIMD_DIRECTIVE,
      STMT_OMP_TARGET_TEAMS_DISTRIBUTE_SIMD_DIRECTIVE,
      EXPR_OMP_ARRAY_SECTION,

      // ARC
      EXPR_OBJC_BRIDGED_CAST,     // ObjCBridgedCastExpr

      STMT_MS_DEPENDENT_EXISTS,   // MSDependentExistsStmt
      EXPR_LAMBDA,                // LambdaExpr
      STMT_COROUTINE_BODY,
      STMT_CORETURN,
      EXPR_COAWAIT,
      EXPR_COYIELD,
      EXPR_DEPENDENT_COAWAIT,
    };

    /// The kinds of designators that can occur in a
    /// DesignatedInitExpr.
    enum DesignatorTypes {
      /// Field designator where only the field name is known.
      DESIG_FIELD_NAME  = 0,

      /// Field designator where the field has been resolved to
      /// a declaration.
      DESIG_FIELD_DECL  = 1,

      /// Array designator.
      DESIG_ARRAY       = 2,

      /// GNU array range designator.
      DESIG_ARRAY_RANGE = 3
    };

    /// The different kinds of data that can occur in a
    /// CtorInitializer.
    enum CtorInitializerType {
      CTOR_INITIALIZER_BASE,
      CTOR_INITIALIZER_DELEGATING,
      CTOR_INITIALIZER_MEMBER,
      CTOR_INITIALIZER_INDIRECT_MEMBER
    };

    /// Describes the redeclarations of a declaration.
    struct LocalRedeclarationsInfo {
      // The ID of the first declaration
      DeclID FirstID;

      // Offset into the array of redeclaration chains.
      unsigned Offset;
      
      friend bool operator<(const LocalRedeclarationsInfo &X,
                            const LocalRedeclarationsInfo &Y) {
        return X.FirstID < Y.FirstID;
      }
      
      friend bool operator>(const LocalRedeclarationsInfo &X,
                            const LocalRedeclarationsInfo &Y) {
        return X.FirstID > Y.FirstID;
      }
      
      friend bool operator<=(const LocalRedeclarationsInfo &X,
                             const LocalRedeclarationsInfo &Y) {
        return X.FirstID <= Y.FirstID;
      }
      
      friend bool operator>=(const LocalRedeclarationsInfo &X,
                             const LocalRedeclarationsInfo &Y) {
        return X.FirstID >= Y.FirstID;
      }
    };

    /// Describes the categories of an Objective-C class.
    struct ObjCCategoriesInfo {
      // The ID of the definition
      DeclID DefinitionID;

      // Offset into the array of category lists.
      unsigned Offset;
      
      friend bool operator<(const ObjCCategoriesInfo &X,
                            const ObjCCategoriesInfo &Y) {
        return X.DefinitionID < Y.DefinitionID;
      }
      
      friend bool operator>(const ObjCCategoriesInfo &X,
                            const ObjCCategoriesInfo &Y) {
        return X.DefinitionID > Y.DefinitionID;
      }
      
      friend bool operator<=(const ObjCCategoriesInfo &X,
                             const ObjCCategoriesInfo &Y) {
        return X.DefinitionID <= Y.DefinitionID;
      }
      
      friend bool operator>=(const ObjCCategoriesInfo &X,
                             const ObjCCategoriesInfo &Y) {
        return X.DefinitionID >= Y.DefinitionID;
      }
    };

    /// A key used when looking up entities by \ref DeclarationName.
    ///
    /// Different \ref DeclarationNames are mapped to different keys, but the
    /// same key can occasionally represent multiple names (for names that
    /// contain types, in particular).
    class DeclarationNameKey {
      using NameKind = unsigned;

      NameKind Kind = 0;
      uint64_t Data = 0;

    public:
      DeclarationNameKey() = default;
      DeclarationNameKey(DeclarationName Name);
      DeclarationNameKey(NameKind Kind, uint64_t Data)
          : Kind(Kind), Data(Data) {}

      NameKind getKind() const { return Kind; }

      IdentifierInfo *getIdentifier() const {
        assert(Kind == DeclarationName::Identifier ||
               Kind == DeclarationName::CXXLiteralOperatorName ||
               Kind == DeclarationName::CXXDeductionGuideName);
        return (IdentifierInfo *)Data;
      }

      Selector getSelector() const {
        assert(Kind == DeclarationName::ObjCZeroArgSelector ||
               Kind == DeclarationName::ObjCOneArgSelector ||
               Kind == DeclarationName::ObjCMultiArgSelector);
        return Selector(Data);
      }

      OverloadedOperatorKind getOperatorKind() const {
        assert(Kind == DeclarationName::CXXOperatorName);
        return (OverloadedOperatorKind)Data;
      }

      /// Compute a fingerprint of this key for use in on-disk hash table.
      unsigned getHash() const;

      friend bool operator==(const DeclarationNameKey &A,
                             const DeclarationNameKey &B) {
        return A.Kind == B.Kind && A.Data == B.Data;
      }
    };

    /// @}

} // namespace serialization
} // namespace clang

namespace llvm {

  template <> struct DenseMapInfo<clang::serialization::DeclarationNameKey> {
    static clang::serialization::DeclarationNameKey getEmptyKey() {
      return clang::serialization::DeclarationNameKey(-1, 1);
    }

    static clang::serialization::DeclarationNameKey getTombstoneKey() {
      return clang::serialization::DeclarationNameKey(-1, 2);
    }

    static unsigned
    getHashValue(const clang::serialization::DeclarationNameKey &Key) {
      return Key.getHash();
    }

    static bool isEqual(const clang::serialization::DeclarationNameKey &L,
                        const clang::serialization::DeclarationNameKey &R) {
      return L == R;
    }
  };

} // namespace llvm

#endif // LLVM_CLANG_SERIALIZATION_ASTBITCODES_H<|MERGE_RESOLUTION|>--- conflicted
+++ resolved
@@ -959,20 +959,16 @@
     /// constant describes a record for a specific type class in the
     /// AST. Note that DeclCode values share this code space.
     enum TypeCode {
-<<<<<<< HEAD
 #if INTEL_CUSTOMIZATION
       /// Intel specific type codes
-      /// \brief A ChannelType record.
+      /// A ChannelType record.
       TYPE_CHANNEL               = 1024,
-      /// \brief An ArbPrecIntType record.
+      /// An ArbPrecIntType record.
       TYPE_ARBPRECINT            = 1025,
-      /// \brief A DependentSizedArbPrecIntType record.
+      /// A DependentSizedArbPrecIntType record.
       TYPE_DEPENDENT_SIZED_ARBPRECINT = 1026,
 #endif // INTEL_CUSTOMIZATION
-      /// \brief An ExtQualType record.
-=======
       /// An ExtQualType record.
->>>>>>> 2ca6ba10
       TYPE_EXT_QUAL                 = 1,
 
       /// A ComplexType record.
@@ -1459,13 +1455,8 @@
 
       /// An ObjCTypeParamDecl record.
       DECL_OBJC_TYPE_PARAM,
-<<<<<<< HEAD
- 
-      /// \brief An OMPCapturedExprDecl record.
-=======
 
       /// An OMPCapturedExprDecl record.
->>>>>>> 2ca6ba10
       DECL_OMP_CAPTUREDEXPR,
 
       /// A PragmaCommentDecl record.
