--- conflicted
+++ resolved
@@ -797,15 +797,12 @@
       /// \brief OpenCL reserve_id type.
       PREDEF_TYPE_RESERVE_ID_ID = 54,
       /// \brief The placeholder type for OpenMP array section.
-<<<<<<< HEAD
-      PREDEF_TYPE_OMP_ARRAY_SECTION = 45,
+      PREDEF_TYPE_OMP_ARRAY_SECTION = 55
 #ifdef INTEL_CUSTOMIZATION
+      ,
       /// \brief _Quad type.
-      PREDEF_TYPE_FLOAT128_ID   = 46
+      PREDEF_TYPE_FLOAT128_ID   = 56
 #endif  // INTEL_CUSTOMIZATION
-=======
-      PREDEF_TYPE_OMP_ARRAY_SECTION = 55
->>>>>>> 49475756
     };
 
     /// \brief The number of predefined type IDs that are reserved for
