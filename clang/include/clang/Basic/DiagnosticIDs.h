--- conflicted
+++ resolved
@@ -30,11 +30,7 @@
     enum {
       DIAG_SIZE_COMMON        =  300,
       DIAG_SIZE_DRIVER        =  200,
-<<<<<<< HEAD
-      DIAG_SIZE_FRONTEND      =  200, // INTEL
-=======
-      DIAG_SIZE_FRONTEND      =  150,
->>>>>>> 6f11db13
+      DIAG_SIZE_FRONTEND      =  250, // INTEL
       DIAG_SIZE_SERIALIZATION =  120,
       DIAG_SIZE_LEX           =  400,
       DIAG_SIZE_PARSE         =  600, // INTEL
