//===--- TokenKinds.def - C Family Token Kind Database ----------*- C++ -*-===//
//
//                     The LLVM Compiler Infrastructure
//
// This file is distributed under the University of Illinois Open Source
// License. See LICENSE.TXT for details.
//
//===----------------------------------------------------------------------===//
//
// This file defines the TokenKind database.  This includes normal tokens like
// tok::ampamp (corresponding to the && token) as well as keywords for various
// languages.  Users of this file must optionally #define the TOK, KEYWORD,
// CXX11_KEYWORD, CONCEPTS_KEYWORD, ALIAS, or PPKEYWORD macros to make use of
// this file.
//
//===----------------------------------------------------------------------===//

#ifndef TOK
#define TOK(X)
#endif
#ifndef PUNCTUATOR
#define PUNCTUATOR(X,Y) TOK(X)
#endif
#ifndef KEYWORD
#define KEYWORD(X,Y) TOK(kw_ ## X)
#endif
#ifndef CXX11_KEYWORD
#define CXX11_KEYWORD(X,Y) KEYWORD(X,KEYCXX11|(Y))
#endif
#ifndef CONCEPTS_KEYWORD
#define CONCEPTS_KEYWORD(X) KEYWORD(X,KEYCONCEPTS)
#endif
#ifndef TYPE_TRAIT
#define TYPE_TRAIT(N,I,K) KEYWORD(I,K)
#endif
#ifndef TYPE_TRAIT_1
#define TYPE_TRAIT_1(I,E,K) TYPE_TRAIT(1,I,K)
#endif
#ifndef TYPE_TRAIT_2
#define TYPE_TRAIT_2(I,E,K) TYPE_TRAIT(2,I,K)
#endif
#ifndef TYPE_TRAIT_N
#define TYPE_TRAIT_N(I,E,K) TYPE_TRAIT(0,I,K)
#endif
#ifndef ALIAS
#define ALIAS(X,Y,Z)
#endif
#ifndef PPKEYWORD
#define PPKEYWORD(X)
#endif
#ifndef CXX_KEYWORD_OPERATOR
#define CXX_KEYWORD_OPERATOR(X,Y)
#endif
#ifndef OBJC1_AT_KEYWORD
#define OBJC1_AT_KEYWORD(X)
#endif
#ifndef OBJC2_AT_KEYWORD
#define OBJC2_AT_KEYWORD(X)
#endif
#ifndef TESTING_KEYWORD
#define TESTING_KEYWORD(X, L) KEYWORD(X, L)
#endif
#ifndef ANNOTATION
#define ANNOTATION(X) TOK(annot_ ## X)
#endif

//===----------------------------------------------------------------------===//
// Preprocessor keywords.
//===----------------------------------------------------------------------===//

// These have meaning after a '#' at the start of a line. These define enums in
// the tok::pp_* namespace.  Note that IdentifierInfo::getPPKeywordID must be
// manually updated if something is added here.
PPKEYWORD(not_keyword)

// C99 6.10.1 - Conditional Inclusion.
PPKEYWORD(if)
PPKEYWORD(ifdef)
PPKEYWORD(ifndef)
PPKEYWORD(elif)
PPKEYWORD(else)
PPKEYWORD(endif)
PPKEYWORD(defined)

// C99 6.10.2 - Source File Inclusion.
PPKEYWORD(include)
PPKEYWORD(__include_macros)

// C99 6.10.3 - Macro Replacement.
PPKEYWORD(define)
PPKEYWORD(undef)

// C99 6.10.4 - Line Control.
PPKEYWORD(line)

// C99 6.10.5 - Error Directive.
PPKEYWORD(error)

// C99 6.10.6 - Pragma Directive.
PPKEYWORD(pragma)

// GNU Extensions.
PPKEYWORD(import)
PPKEYWORD(include_next)
PPKEYWORD(warning)
PPKEYWORD(ident)
PPKEYWORD(sccs)
PPKEYWORD(assert)
PPKEYWORD(unassert)

// Clang extensions
PPKEYWORD(__public_macro)
PPKEYWORD(__private_macro)

//===----------------------------------------------------------------------===//
// Language keywords.
//===----------------------------------------------------------------------===//

// These define members of the tok::* namespace.

TOK(unknown)             // Not a token.
TOK(eof)                 // End of file.
TOK(eod)                 // End of preprocessing directive (end of line inside a
                         // directive).
TOK(code_completion)     // Code completion marker

// C99 6.4.9: Comments.
TOK(comment)             // Comment (only in -E -C[C] mode)

// C99 6.4.2: Identifiers.
TOK(identifier)          // abcde123
TOK(raw_identifier)      // Used only in raw lexing mode.

// C99 6.4.4.1: Integer Constants
// C99 6.4.4.2: Floating Constants
TOK(numeric_constant)    // 0x123

// C99 6.4.4: Character Constants
TOK(char_constant)       // 'a'
TOK(wide_char_constant)  // L'b'

// C++1z Character Constants
TOK(utf8_char_constant)  // u8'a'

// C++11 Character Constants
TOK(utf16_char_constant) // u'a'
TOK(utf32_char_constant) // U'a'

// C99 6.4.5: String Literals.
TOK(string_literal)      // "foo"
TOK(wide_string_literal) // L"foo"
TOK(angle_string_literal)// <foo>

// C++11 String Literals.
TOK(utf8_string_literal) // u8"foo"
TOK(utf16_string_literal)// u"foo"
TOK(utf32_string_literal)// U"foo"

// C99 6.4.6: Punctuators.
PUNCTUATOR(l_square,            "[")
PUNCTUATOR(r_square,            "]")
PUNCTUATOR(l_paren,             "(")
PUNCTUATOR(r_paren,             ")")
PUNCTUATOR(l_brace,             "{")
PUNCTUATOR(r_brace,             "}")
PUNCTUATOR(period,              ".")
PUNCTUATOR(ellipsis,            "...")
PUNCTUATOR(amp,                 "&")
PUNCTUATOR(ampamp,              "&&")
PUNCTUATOR(ampequal,            "&=")
PUNCTUATOR(star,                "*")
PUNCTUATOR(starequal,           "*=")
PUNCTUATOR(plus,                "+")
PUNCTUATOR(plusplus,            "++")
PUNCTUATOR(plusequal,           "+=")
PUNCTUATOR(minus,               "-")
PUNCTUATOR(arrow,               "->")
PUNCTUATOR(minusminus,          "--")
PUNCTUATOR(minusequal,          "-=")
PUNCTUATOR(tilde,               "~")
PUNCTUATOR(exclaim,             "!")
PUNCTUATOR(exclaimequal,        "!=")
PUNCTUATOR(slash,               "/")
PUNCTUATOR(slashequal,          "/=")
PUNCTUATOR(percent,             "%")
PUNCTUATOR(percentequal,        "%=")
PUNCTUATOR(less,                "<")
PUNCTUATOR(lessless,            "<<")
PUNCTUATOR(lessequal,           "<=")
PUNCTUATOR(lesslessequal,       "<<=")
PUNCTUATOR(greater,             ">")
PUNCTUATOR(greatergreater,      ">>")
PUNCTUATOR(greaterequal,        ">=")
PUNCTUATOR(greatergreaterequal, ">>=")
PUNCTUATOR(caret,               "^")
PUNCTUATOR(caretequal,          "^=")
PUNCTUATOR(pipe,                "|")
PUNCTUATOR(pipepipe,            "||")
PUNCTUATOR(pipeequal,           "|=")
PUNCTUATOR(question,            "?")
PUNCTUATOR(colon,               ":")
PUNCTUATOR(semi,                ";")
PUNCTUATOR(equal,               "=")
PUNCTUATOR(equalequal,          "==")
PUNCTUATOR(comma,               ",")
PUNCTUATOR(hash,                "#")
PUNCTUATOR(hashhash,            "##")
PUNCTUATOR(hashat,              "#@")

// C++ Support
PUNCTUATOR(periodstar,          ".*")
PUNCTUATOR(arrowstar,           "->*")
PUNCTUATOR(coloncolon,          "::")

// Objective C support.
PUNCTUATOR(at,                  "@")

// CUDA support.
PUNCTUATOR(lesslessless,          "<<<")
PUNCTUATOR(greatergreatergreater, ">>>")

// C99 6.4.1: Keywords.  These turn into kw_* tokens.
// Flags allowed:
//   KEYALL   - This is a keyword in all variants of C and C++, or it
//              is a keyword in the implementation namespace that should
//              always be treated as a keyword
//   KEYC99   - This is a keyword introduced to C in C99
//   KEYC11   - This is a keyword introduced to C in C11
//   KEYCXX   - This is a C++ keyword, or a C++-specific keyword in the
//              implementation namespace
//   KEYNOCXX - This is a keyword in every non-C++ dialect.
//   KEYCXX11 - This is a C++ keyword introduced to C++ in C++11
//   KEYCONCEPTS - This is a keyword if the C++ extensions for concepts
//                 are enabled.
//   KEYGNU   - This is a keyword if GNU extensions are enabled
//   KEYMS    - This is a keyword if Microsoft extensions are enabled
//   KEYNOMS18 - This is a keyword that must never be enabled under
//               MSVC <= v18.
//   KEYOPENCL  - This is a keyword in OpenCL
//   KEYNOOPENCL  - This is a keyword that is not supported in OpenCL
//   KEYALTIVEC - This is a keyword in AltiVec
//   KEYZVECTOR - This is a keyword for the System z vector extensions,
//                which are heavily based on AltiVec
//   KEYBORLAND - This is a keyword if Borland extensions are enabled
//   KEYCOROUTINES - This is a keyword if support for the C++ coroutines
//                   TS is enabled
//   BOOLSUPPORT - This is a keyword if 'bool' is a built-in type
//   HALFSUPPORT - This is a keyword if 'half' is a built-in type
//   WCHARSUPPORT - This is a keyword if 'wchar_t' is a built-in type
//
KEYWORD(auto                        , KEYALL)
KEYWORD(break                       , KEYALL)
KEYWORD(case                        , KEYALL)
KEYWORD(char                        , KEYALL)
KEYWORD(const                       , KEYALL)
KEYWORD(continue                    , KEYALL)
KEYWORD(default                     , KEYALL)
KEYWORD(do                          , KEYALL)
KEYWORD(double                      , KEYALL)
KEYWORD(else                        , KEYALL)
KEYWORD(enum                        , KEYALL)
KEYWORD(extern                      , KEYALL)
KEYWORD(float                       , KEYALL)
KEYWORD(for                         , KEYALL)
KEYWORD(goto                        , KEYALL)
KEYWORD(if                          , KEYALL)
KEYWORD(inline                      , KEYC99|KEYCXX|KEYGNU)
KEYWORD(int                         , KEYALL)
KEYWORD(long                        , KEYALL)
KEYWORD(register                    , KEYALL)
#ifdef INTEL_CUSTOMIZATION
KEYWORD(restrict                    , KEYRESTRICT)
#else
KEYWORD(restrict                    , KEYC99)
#endif  // INTEL_CUSTOMIZATION
KEYWORD(return                      , KEYALL)
KEYWORD(short                       , KEYALL)
KEYWORD(signed                      , KEYALL)
KEYWORD(sizeof                      , KEYALL)
KEYWORD(static                      , KEYALL)
KEYWORD(struct                      , KEYALL)
KEYWORD(switch                      , KEYALL)
KEYWORD(typedef                     , KEYALL)
KEYWORD(union                       , KEYALL)
KEYWORD(unsigned                    , KEYALL)
KEYWORD(void                        , KEYALL)
KEYWORD(volatile                    , KEYALL)
KEYWORD(while                       , KEYALL)
KEYWORD(_Alignas                    , KEYALL)
KEYWORD(_Alignof                    , KEYALL)
KEYWORD(_Atomic                     , KEYALL|KEYNOOPENCL)
KEYWORD(_Bool                       , KEYNOCXX)
KEYWORD(_Complex                    , KEYALL)
KEYWORD(_Generic                    , KEYALL)
KEYWORD(_Imaginary                  , KEYALL)
KEYWORD(_Noreturn                   , KEYALL)
KEYWORD(_Static_assert              , KEYALL)
KEYWORD(_Thread_local               , KEYALL)
KEYWORD(__func__                    , KEYALL)
KEYWORD(__objc_yes                  , KEYALL)
KEYWORD(__objc_no                   , KEYALL)


// C++ 2.11p1: Keywords.
KEYWORD(asm                         , KEYCXX|KEYGNU)
KEYWORD(bool                        , BOOLSUPPORT)
KEYWORD(catch                       , KEYCXX)
KEYWORD(class                       , KEYCXX)
KEYWORD(const_cast                  , KEYCXX)
KEYWORD(delete                      , KEYCXX)
KEYWORD(dynamic_cast                , KEYCXX)
KEYWORD(explicit                    , KEYCXX)
KEYWORD(export                      , KEYCXX)
KEYWORD(false                       , BOOLSUPPORT)
KEYWORD(friend                      , KEYCXX)
KEYWORD(mutable                     , KEYCXX)
KEYWORD(namespace                   , KEYCXX)
KEYWORD(new                         , KEYCXX)
KEYWORD(operator                    , KEYCXX)
KEYWORD(private                     , KEYCXX)
KEYWORD(protected                   , KEYCXX)
KEYWORD(public                      , KEYCXX)
KEYWORD(reinterpret_cast            , KEYCXX)
KEYWORD(static_cast                 , KEYCXX)
KEYWORD(template                    , KEYCXX)
KEYWORD(this                        , KEYCXX)
KEYWORD(throw                       , KEYCXX)
KEYWORD(true                        , BOOLSUPPORT)
KEYWORD(try                         , KEYCXX)
KEYWORD(typename                    , KEYCXX)
KEYWORD(typeid                      , KEYCXX)
KEYWORD(using                       , KEYCXX)
KEYWORD(virtual                     , KEYCXX)
KEYWORD(wchar_t                     , WCHARSUPPORT)

// C++ 2.5p2: Alternative Representations.
CXX_KEYWORD_OPERATOR(and     , ampamp)
CXX_KEYWORD_OPERATOR(and_eq  , ampequal)
CXX_KEYWORD_OPERATOR(bitand  , amp)
CXX_KEYWORD_OPERATOR(bitor   , pipe)
CXX_KEYWORD_OPERATOR(compl   , tilde)
CXX_KEYWORD_OPERATOR(not     , exclaim)
CXX_KEYWORD_OPERATOR(not_eq  , exclaimequal)
CXX_KEYWORD_OPERATOR(or      , pipepipe)
CXX_KEYWORD_OPERATOR(or_eq   , pipeequal)
CXX_KEYWORD_OPERATOR(xor     , caret)
CXX_KEYWORD_OPERATOR(xor_eq  , caretequal)

// C++11 keywords
CXX11_KEYWORD(alignas               , 0)
CXX11_KEYWORD(alignof               , 0)
CXX11_KEYWORD(char16_t              , KEYNOMS18)
CXX11_KEYWORD(char32_t              , KEYNOMS18)
CXX11_KEYWORD(constexpr             , 0)
CXX11_KEYWORD(decltype              , 0)
CXX11_KEYWORD(noexcept              , 0)
CXX11_KEYWORD(nullptr               , 0)
CXX11_KEYWORD(static_assert         , 0)
CXX11_KEYWORD(thread_local          , 0)

// C++ concepts TS keywords
CONCEPTS_KEYWORD(concept)
CONCEPTS_KEYWORD(requires)

// C++ coroutines TS keywords
KEYWORD(co_await                    , KEYCOROUTINES)
KEYWORD(co_return                   , KEYCOROUTINES)
KEYWORD(co_yield                    , KEYCOROUTINES)

// GNU Extensions (in impl-reserved namespace)
KEYWORD(_Decimal32                  , KEYALL)
KEYWORD(_Decimal64                  , KEYALL)
KEYWORD(_Decimal128                 , KEYALL)
KEYWORD(__null                      , KEYCXX)
KEYWORD(__alignof                   , KEYALL)
KEYWORD(__attribute                 , KEYALL)
KEYWORD(__builtin_choose_expr       , KEYALL)
KEYWORD(__builtin_offsetof          , KEYALL)
// __builtin_types_compatible_p is a GNU C extension that we handle like a C++
// type trait.
TYPE_TRAIT_2(__builtin_types_compatible_p, TypeCompatible, KEYNOCXX)
KEYWORD(__builtin_va_arg            , KEYALL)
KEYWORD(__extension__               , KEYALL)
KEYWORD(__imag                      , KEYALL)
KEYWORD(__int128                    , KEYALL)
KEYWORD(__label__                   , KEYALL)
KEYWORD(__real                      , KEYALL)
KEYWORD(__thread                    , KEYALL)
KEYWORD(__FUNCTION__                , KEYALL)
KEYWORD(__PRETTY_FUNCTION__         , KEYALL)

// GNU Extensions (outside impl-reserved namespace)
KEYWORD(typeof                      , KEYGNU)

// MS Extensions
KEYWORD(__FUNCDNAME__               , KEYMS)
KEYWORD(__FUNCSIG__                 , KEYMS)
KEYWORD(L__FUNCTION__               , KEYMS)
TYPE_TRAIT_1(__is_interface_class, IsInterfaceClass, KEYMS)
TYPE_TRAIT_1(__is_sealed, IsSealed, KEYMS)
#ifdef INTEL_CUSTOMIZATION
KEYWORD(_Cilk_spawn                 , KEYCILKPLUS)
KEYWORD(_Cilk_sync                  , KEYCILKPLUS)
KEYWORD(_Cilk_for                   , KEYCILKPLUS)
KEYWORD(_Quad                       , KEYFLOAT128)
// CQ#367834 - __float128 should be an alias for _Quad.
ALIAS("__float128"    , _Quad       , KEYFLOAT128)
// CQ#369185 - support of __bases and __direct_bases intrinsics.
KEYWORD(__bases                     , KEYBASES)
KEYWORD(__direct_bases              , KEYBASES)
#endif  // INTEL_CUSTOMIZATION
// MSVC12.0 / VS2013 Type Traits
TYPE_TRAIT_1(__is_destructible, IsDestructible, KEYMS)
TYPE_TRAIT_1(__is_nothrow_destructible, IsNothrowDestructible, KEYMS)
TYPE_TRAIT_2(__is_nothrow_assignable, IsNothrowAssignable, KEYCXX)
TYPE_TRAIT_N(__is_constructible, IsConstructible, KEYCXX)
TYPE_TRAIT_N(__is_nothrow_constructible, IsNothrowConstructible, KEYCXX)

// GNU and MS Type Traits
TYPE_TRAIT_1(__has_nothrow_assign, HasNothrowAssign, KEYCXX)
TYPE_TRAIT_1(__has_nothrow_move_assign, HasNothrowMoveAssign, KEYCXX)
TYPE_TRAIT_1(__has_nothrow_copy, HasNothrowCopy, KEYCXX)
TYPE_TRAIT_1(__has_nothrow_constructor, HasNothrowConstructor, KEYCXX)
TYPE_TRAIT_1(__has_trivial_assign, HasTrivialAssign, KEYCXX)
TYPE_TRAIT_1(__has_trivial_move_assign, HasTrivialMoveAssign, KEYCXX)
TYPE_TRAIT_1(__has_trivial_copy, HasTrivialCopy, KEYCXX)
TYPE_TRAIT_1(__has_trivial_constructor, HasTrivialDefaultConstructor, KEYCXX)
TYPE_TRAIT_1(__has_trivial_move_constructor, HasTrivialMoveConstructor, KEYCXX)
TYPE_TRAIT_1(__has_trivial_destructor, HasTrivialDestructor, KEYCXX)
TYPE_TRAIT_1(__has_virtual_destructor, HasVirtualDestructor, KEYCXX)
TYPE_TRAIT_1(__is_abstract, IsAbstract, KEYCXX)
TYPE_TRAIT_2(__is_base_of, IsBaseOf, KEYCXX)
TYPE_TRAIT_1(__is_class, IsClass, KEYCXX)
TYPE_TRAIT_2(__is_convertible_to, IsConvertibleTo, KEYCXX)
TYPE_TRAIT_1(__is_empty, IsEmpty, KEYCXX)
TYPE_TRAIT_1(__is_enum, IsEnum, KEYCXX)
TYPE_TRAIT_1(__is_final, IsFinal, KEYCXX)
// Tentative name - there's no implementation of std::is_literal_type yet.
TYPE_TRAIT_1(__is_literal, IsLiteral, KEYCXX)
// Name for GCC 4.6 compatibility - people have already written libraries using
// this name unfortunately.
ALIAS("__is_literal_type", __is_literal, KEYCXX)
TYPE_TRAIT_1(__is_pod, IsPOD, KEYCXX)
TYPE_TRAIT_1(__is_polymorphic, IsPolymorphic, KEYCXX)
TYPE_TRAIT_1(__is_trivial, IsTrivial, KEYCXX)
TYPE_TRAIT_1(__is_union, IsUnion, KEYCXX)

// Clang-only C++ Type Traits
TYPE_TRAIT_N(__is_trivially_constructible, IsTriviallyConstructible, KEYCXX)
TYPE_TRAIT_1(__is_trivially_copyable, IsTriviallyCopyable, KEYCXX)
TYPE_TRAIT_2(__is_trivially_assignable, IsTriviallyAssignable, KEYCXX)
KEYWORD(__underlying_type           , KEYCXX)

// Embarcadero Expression Traits
KEYWORD(__is_lvalue_expr            , KEYCXX)
KEYWORD(__is_rvalue_expr            , KEYCXX)

// Embarcadero Unary Type Traits
TYPE_TRAIT_1(__is_arithmetic, IsArithmetic, KEYCXX)
TYPE_TRAIT_1(__is_floating_point, IsFloatingPoint, KEYCXX)
TYPE_TRAIT_1(__is_integral, IsIntegral, KEYCXX)
TYPE_TRAIT_1(__is_complete_type, IsCompleteType, KEYCXX)
TYPE_TRAIT_1(__is_void, IsVoid, KEYCXX)
TYPE_TRAIT_1(__is_array, IsArray, KEYCXX)
TYPE_TRAIT_1(__is_function, IsFunction, KEYCXX)
TYPE_TRAIT_1(__is_reference, IsReference, KEYCXX)
TYPE_TRAIT_1(__is_lvalue_reference, IsLvalueReference, KEYCXX)
TYPE_TRAIT_1(__is_rvalue_reference, IsRvalueReference, KEYCXX)
TYPE_TRAIT_1(__is_fundamental, IsFundamental, KEYCXX)
TYPE_TRAIT_1(__is_object, IsObject, KEYCXX)
TYPE_TRAIT_1(__is_scalar, IsScalar, KEYCXX)
TYPE_TRAIT_1(__is_compound, IsCompound, KEYCXX)
TYPE_TRAIT_1(__is_pointer, IsPointer, KEYCXX)
TYPE_TRAIT_1(__is_member_object_pointer, IsMemberObjectPointer, KEYCXX)
TYPE_TRAIT_1(__is_member_function_pointer, IsMemberFunctionPointer, KEYCXX)
TYPE_TRAIT_1(__is_member_pointer, IsMemberPointer, KEYCXX)
TYPE_TRAIT_1(__is_const, IsConst, KEYCXX)
TYPE_TRAIT_1(__is_volatile, IsVolatile, KEYCXX)
TYPE_TRAIT_1(__is_standard_layout, IsStandardLayout, KEYCXX)
TYPE_TRAIT_1(__is_signed, IsSigned, KEYCXX)
TYPE_TRAIT_1(__is_unsigned, IsUnsigned, KEYCXX)

// Embarcadero Binary Type Traits
TYPE_TRAIT_2(__is_same, IsSame, KEYCXX)
TYPE_TRAIT_2(__is_convertible, IsConvertible, KEYCXX)
KEYWORD(__array_rank                , KEYCXX)
KEYWORD(__array_extent              , KEYCXX)

// Apple Extension.
KEYWORD(__private_extern__          , KEYALL)
KEYWORD(__module_private__          , KEYALL)

// Extension that will be enabled for Microsoft, Borland and PS4, but can be
// disabled via '-fno-declspec'.
KEYWORD(__declspec                  , 0)

// Microsoft Extension.
<<<<<<< HEAD
#ifdef INTEL_CUSTOMIZATION
KEYWORD(__declspec                  , KEYALL)
#else
KEYWORD(__declspec                  , KEYMS|KEYBORLAND)
#endif //INTEL_CUSTOMIZATION
=======
>>>>>>> 49475756
KEYWORD(__cdecl                     , KEYALL)
KEYWORD(__stdcall                   , KEYALL)
KEYWORD(__fastcall                  , KEYALL)
KEYWORD(__thiscall                  , KEYALL)
KEYWORD(__vectorcall                , KEYALL)
#ifdef INTEL_SPECIFIC_IL0_BACKEND
// CQ#368488 - keyword fixes for iclang.
KEYWORD(__unaligned                 , KEYALL)
#else
KEYWORD(__unaligned                 , KEYMS)
#endif // INTEL_SPECIFIC_IL0_BACKEND
#ifdef INTEL_CUSTOMIZATION
// Fix for CQ375085: allow to use __forceinline modifier even in non-MS mode.
KEYWORD(__forceinline               , KEYALL)
#else
KEYWORD(__forceinline               , KEYMS)
#endif //INTEL_CUSTOMIZATION
KEYWORD(__super                     , KEYMS)

// OpenCL address space qualifiers
KEYWORD(__global                    , KEYOPENCL)
KEYWORD(__local                     , KEYOPENCL)
KEYWORD(__constant                  , KEYOPENCL)
KEYWORD(__private                   , KEYOPENCL)
KEYWORD(__generic                   , KEYOPENCL)
ALIAS("global", __global            , KEYOPENCL)
ALIAS("local", __local              , KEYOPENCL)
ALIAS("constant", __constant        , KEYOPENCL)
ALIAS("private", __private          , KEYOPENCL)
ALIAS("generic", __generic          , KEYOPENCL)
// OpenCL function qualifiers
KEYWORD(__kernel                    , KEYOPENCL)
ALIAS("kernel", __kernel            , KEYOPENCL)
// OpenCL access qualifiers
KEYWORD(__read_only                 , KEYOPENCL)
KEYWORD(__write_only                , KEYOPENCL)
KEYWORD(__read_write                , KEYOPENCL)
ALIAS("read_only", __read_only      , KEYOPENCL)
ALIAS("write_only", __write_only    , KEYOPENCL)
ALIAS("read_write", __read_write    , KEYOPENCL)
// OpenCL builtins
KEYWORD(__builtin_astype            , KEYOPENCL)
KEYWORD(vec_step                    , KEYOPENCL|KEYALTIVEC|KEYZVECTOR)

// OpenMP Type Traits
KEYWORD(__builtin_omp_required_simd_align, KEYALL)

// Borland Extensions.
KEYWORD(__pascal                    , KEYALL)

// Altivec Extension.
KEYWORD(__vector                    , KEYALTIVEC|KEYZVECTOR)
KEYWORD(__pixel                     , KEYALTIVEC)
KEYWORD(__bool                      , KEYALTIVEC|KEYZVECTOR)

// ARM NEON extensions.
ALIAS("__fp16", half                , KEYALL)

// OpenCL Extension.
KEYWORD(half                        , HALFSUPPORT)

// Objective-C ARC keywords.
KEYWORD(__bridge                     , KEYARC)
KEYWORD(__bridge_transfer            , KEYARC)
KEYWORD(__bridge_retained            , KEYARC)
KEYWORD(__bridge_retain              , KEYARC)

// Objective-C keywords.
KEYWORD(__covariant                  , KEYOBJC2)
KEYWORD(__contravariant              , KEYOBJC2)
KEYWORD(__kindof                     , KEYOBJC2)

// Alternate spelling for various tokens.  There are GCC extensions in all
// languages, but should not be disabled in strict conformance mode.
ALIAS("__alignof__"  , __alignof  , KEYALL)
ALIAS("__asm"        , asm        , KEYALL)
ALIAS("__asm__"      , asm        , KEYALL)
ALIAS("__attribute__", __attribute, KEYALL)
ALIAS("__complex"    , _Complex   , KEYALL)
ALIAS("__complex__"  , _Complex   , KEYALL)
ALIAS("__const"      , const      , KEYALL)
ALIAS("__const__"    , const      , KEYALL)
ALIAS("__decltype"   , decltype   , KEYCXX)
ALIAS("__imag__"     , __imag     , KEYALL)
ALIAS("__inline"     , inline     , KEYALL)
ALIAS("__inline__"   , inline     , KEYALL)
ALIAS("__nullptr"    , nullptr    , KEYCXX)
ALIAS("__real__"     , __real     , KEYALL)
ALIAS("__restrict"   , restrict   , KEYALL)
ALIAS("__restrict__" , restrict   , KEYALL)
ALIAS("__signed"     , signed     , KEYALL)
ALIAS("__signed__"   , signed     , KEYALL)
ALIAS("__typeof"     , typeof     , KEYALL)
ALIAS("__typeof__"   , typeof     , KEYALL)
#ifdef INTEL_CUSTOMIZATION
ALIAS("_Typeof"      , typeof     , KEYALL)
#endif  // INTEL_CUSTOMIZATION
ALIAS("__volatile"   , volatile   , KEYALL)
ALIAS("__volatile__" , volatile   , KEYALL)

// Type nullability.
KEYWORD(_Nonnull                 , KEYALL)
KEYWORD(_Nullable                , KEYALL)
KEYWORD(_Null_unspecified        , KEYALL)

// Microsoft extensions which should be disabled in strict conformance mode
#ifdef INTEL_CUSTOMIZATION
// Fix for CQ#373504: __ptr64 and __ptr32 on Linux.
KEYWORD(__ptr64                       , KEYALL)
KEYWORD(__ptr32                       , KEYALL)
#else
KEYWORD(__ptr64                       , KEYMS)
KEYWORD(__ptr32                       , KEYMS)
#endif // INTEL_CUSTOMIZATION
KEYWORD(__sptr                        , KEYMS)
KEYWORD(__uptr                        , KEYMS)
KEYWORD(__w64                         , KEYMS)
KEYWORD(__uuidof                      , KEYMS | KEYBORLAND)
KEYWORD(__try                         , KEYMS | KEYBORLAND)
KEYWORD(__finally                     , KEYMS | KEYBORLAND)
KEYWORD(__leave                       , KEYMS | KEYBORLAND)
KEYWORD(__int64                       , KEYALL) //***INTEL: sized int support
KEYWORD(__if_exists                   , KEYMS)
KEYWORD(__if_not_exists               , KEYMS)
KEYWORD(__single_inheritance          , KEYMS)
KEYWORD(__multiple_inheritance        , KEYMS)
KEYWORD(__virtual_inheritance         , KEYMS)
KEYWORD(__interface                   , KEYMS)
ALIAS("__int8"           , char       , KEYALL) //***INTEL: sized int support
ALIAS("_int8"            , char       , KEYMS)
ALIAS("__int16"          , short      , KEYALL) //***INTEL: sized int support
ALIAS("_int16"           , short      , KEYMS)
ALIAS("__int32"          , int        , KEYALL) //***INTEL: sized int support
ALIAS("_int32"           , int        , KEYMS)
ALIAS("_int64"           , __int64    , KEYMS)
ALIAS("__wchar_t"        , wchar_t    , KEYMS)
#ifdef INTEL_CUSTOMIZATION
// CQ#369368 - allow '_asm' keyword if MS-style inline assembly is enabled.
ALIAS("_asm"             , asm        , KEYMS | KEYMSASM)
#else
ALIAS("_asm"             , asm        , KEYMS)
#endif // INTEL_CUSTOMIZATION
ALIAS("_alignof"         , __alignof  , KEYMS)
ALIAS("__builtin_alignof", __alignof  , KEYMS)
ALIAS("_cdecl"           , __cdecl    , KEYMS | KEYBORLAND)
ALIAS("_fastcall"        , __fastcall , KEYMS | KEYBORLAND)
ALIAS("_stdcall"         , __stdcall  , KEYMS | KEYBORLAND)
ALIAS("_thiscall"        , __thiscall , KEYMS)
ALIAS("_vectorcall"      , __vectorcall, KEYMS)
ALIAS("_uuidof"          , __uuidof   , KEYMS | KEYBORLAND)
ALIAS("_inline"          , inline     , KEYMS)
ALIAS("_declspec"        , __declspec , KEYMS)

// Borland Extensions which should be disabled in strict conformance mode.
ALIAS("_pascal"      , __pascal   , KEYBORLAND)

// Clang Extensions.
KEYWORD(__builtin_convertvector   , KEYALL)
ALIAS("__char16_t"   , char16_t   , KEYCXX)
ALIAS("__char32_t"   , char32_t   , KEYCXX)

// Clang-specific keywords enabled only in testing.
TESTING_KEYWORD(__unknown_anytype , KEYALL)


//===----------------------------------------------------------------------===//
// Objective-C @-preceded keywords.
//===----------------------------------------------------------------------===//

// These have meaning after an '@' in Objective-C mode. These define enums in
// the tok::objc_* namespace.

OBJC1_AT_KEYWORD(not_keyword)
OBJC1_AT_KEYWORD(class)
OBJC1_AT_KEYWORD(compatibility_alias)
OBJC1_AT_KEYWORD(defs)
OBJC1_AT_KEYWORD(encode)
OBJC1_AT_KEYWORD(end)
OBJC1_AT_KEYWORD(implementation)
OBJC1_AT_KEYWORD(interface)
OBJC1_AT_KEYWORD(private)
OBJC1_AT_KEYWORD(protected)
OBJC1_AT_KEYWORD(protocol)
OBJC1_AT_KEYWORD(public)
OBJC1_AT_KEYWORD(selector)
OBJC1_AT_KEYWORD(throw)
OBJC1_AT_KEYWORD(try)
OBJC1_AT_KEYWORD(catch)
OBJC1_AT_KEYWORD(finally)
OBJC1_AT_KEYWORD(synchronized)
OBJC1_AT_KEYWORD(autoreleasepool)

OBJC2_AT_KEYWORD(property)
OBJC2_AT_KEYWORD(package)
OBJC2_AT_KEYWORD(required)
OBJC2_AT_KEYWORD(optional)
OBJC2_AT_KEYWORD(synthesize)
OBJC2_AT_KEYWORD(dynamic)
OBJC2_AT_KEYWORD(import)

// TODO: What to do about context-sensitive keywords like:
//       bycopy/byref/in/inout/oneway/out?

ANNOTATION(cxxscope)     // annotation for a C++ scope spec, e.g. "::foo::bar::"
ANNOTATION(typename)     // annotation for a C typedef name, a C++ (possibly
                         // qualified) typename, e.g. "foo::MyClass", or
                         // template-id that names a type ("std::vector<int>")
ANNOTATION(template_id)  // annotation for a C++ template-id that names a
                         // function template specialization (not a type),
                         // e.g., "std::swap<int>"
ANNOTATION(primary_expr) // annotation for a primary expression
ANNOTATION(decltype)     // annotation for a decltype expression,
                         // e.g., "decltype(foo.bar())"

// Annotation for #pragma unused(...)
// For each argument inside the parentheses the pragma handler will produce
// one 'pragma_unused' annotation token followed by the argument token.
ANNOTATION(pragma_unused)

// Annotation for #pragma GCC visibility...
// The lexer produces these so that they only take effect when the parser
// handles them.
ANNOTATION(pragma_vis)

// Annotation for #pragma pack...
// The lexer produces these so that they only take effect when the parser
// handles them.
ANNOTATION(pragma_pack)

// Annotation for #pragma clang __debug parser_crash...
// The lexer produces these so that they only take effect when the parser
// handles them.
ANNOTATION(pragma_parser_crash)

// Annotation for #pragma clang __debug captured...
// The lexer produces these so that they only take effect when the parser
// handles them.
ANNOTATION(pragma_captured)

// Annotation for #pragma ms_struct...
// The lexer produces these so that they only take effect when the parser
// handles them.
ANNOTATION(pragma_msstruct)

// Annotation for #pragma align...
// The lexer produces these so that they only take effect when the parser
// handles them.
ANNOTATION(pragma_align)

// Annotation for #pragma weak id
// The lexer produces these so that they only take effect when the parser
// handles them.
ANNOTATION(pragma_weak)

// Annotation for #pragma weak id = id
// The lexer produces these so that they only take effect when the parser
// handles them.
ANNOTATION(pragma_weakalias)

// Annotation for #pragma redefine_extname...
// The lexer produces these so that they only take effect when the parser
// handles them.
ANNOTATION(pragma_redefine_extname)

// Annotation for #pragma STDC FP_CONTRACT...
// The lexer produces these so that they only take effect when the parser
// handles them.
ANNOTATION(pragma_fp_contract)

// Annotation for #pragma pointers_to_members...
// The lexer produces these so that they only take effect when the parser
// handles them.
ANNOTATION(pragma_ms_pointers_to_members)

// Annotation for #pragma vtordisp...
// The lexer produces these so that they only take effect when the parser
// handles them.
ANNOTATION(pragma_ms_vtordisp)

// Annotation for all microsoft #pragmas...
// The lexer produces these so that they only take effect when the parser
// handles them.
ANNOTATION(pragma_ms_pragma)

// Annotation for #pragma OPENCL EXTENSION...
// The lexer produces these so that they only take effect when the parser
// handles them.
ANNOTATION(pragma_opencl_extension)

// Annotations for OpenMP pragma directives - #pragma omp ...
// The lexer produces these so that they only take effect when the parser
// handles #pragma omp ... directives.
ANNOTATION(pragma_openmp)
ANNOTATION(pragma_openmp_end)

#ifdef INTEL_CUSTOMIZATION
// Annotation for #pragma cilk grainsize...
// The lexer produces these so that they only take effect when the parser
// handles them.
ANNOTATION(pragma_cilk_grainsize_begin)

// Annotation for #pragma cilk grainsize...
// The lexer produces these so that they only take effect when the parser
// handles them.
ANNOTATION(pragma_cilk_grainsize_end)

// Annotation for #pragma simd
// The lexer produces these so that they only take effect when the parser
// handles them.
ANNOTATION(pragma_simd)
ANNOTATION(pragma_simd_end)

// Alternate spelling for alignof
ALIAS("__ALIGNOF__" , __alignof , KEYALL)

#ifdef INTEL_SPECIFIC_IL0_BACKEND
ANNOTATION(pragma_end)

// Annotation for #pragma ivdep
// The lexer produces these so that they only take effect when the parser
// handles them.
ANNOTATION(pragma_ivdep)

// Annotation for #pragma novector
// The lexer produces these so that they only take effect when the parser
// handles them.
ANNOTATION(pragma_novector)

// Annotation for #pragma distribute_point
// The lexer produces these so that they only take effect when the parser
// handles them.
ANNOTATION(pragma_distribute_point)

// Annotation for #pragma inline, forceinline and noinline
// The lexer produces these so that they only take effect when the parser
// handles them.
ANNOTATION(pragma_inline)

// Annotation for #pragma loop_count
// The lexer produces these so that they only take effect when the parser
// handles them.
ANNOTATION(pragma_loop_count)

// Annotation for #pragma optimize
// The lexer produces these so that they only take effect when the parser
// handles them.
ANNOTATION(pragma_optimize)

// Annotation for #pragma optimization_level
// The lexer produces these so that they only take effect when the parser
// handles them.
ANNOTATION(pragma_optimization_level)

// Annotation for #pragma noparallel
// The lexer produces these so that they only take effect when the parser
// handles them.
ANNOTATION(pragma_noparallel)

// Annotation for #pragma nounroll, unroll
// The lexer produces these so that they only take effect when the parser
// handles them.
ANNOTATION(pragma_unroll)

// Annotation for #pragma nounroll_and_jam, unroll_and_jam
// The lexer produces these so that they only take effect when the parser
// handles them.
ANNOTATION(pragma_unroll_and_jam)

// Annotation for #pragma nofusion
// The lexer produces these so that they only take effect when the parser
// handles them.
ANNOTATION(pragma_nofusion)

// Annotation for #pragma vector
// The lexer produces these so that they only take effect when the parser
// handles them.
ANNOTATION(pragma_vector)

// Annotation for #pragma intel optimization_parameter
// The lexer produces these so that they only take effect when the parser
// handles them.
ANNOTATION(pragma_optimization_parameter)

// Annotation for #pragma parallel
// The lexer produces these so that they only take effect when the parser
// handles them.
ANNOTATION(pragma_parallel)

// Annotation for #pragma alloc_section
// The lexer produces these so that they only take effect when the parser
// handles them.
ANNOTATION(pragma_alloc_section)

// Annotation for #pragma section
// The lexer produces these so that they only take effect when the parser
// handles them.
ANNOTATION(pragma_section)

// Annotation for #pragma alloc_text
// The lexer produces these so that they only take effect when the parser
// handles them.
ANNOTATION(pragma_alloc_text)

// Annotation for #pragma auto_inline
// The lexer produces these so that they only take effect when the parser
// handles them.
ANNOTATION(pragma_auto_inline)

// Annotation for #pragma bss_seg|code_seg|const_seg|data_seg
// The lexer produces these so that they only take effect when the parser
// handles them.
ANNOTATION(pragma_seg)

// Annotation for #pragma check_stack
// The lexer produces these so that they only take effect when the parser
// handles them.
ANNOTATION(pragma_check_stack)

// Annotation for #pragma conform
// The lexer produces these so that they only take effect when the parser
// handles them.
ANNOTATION(pragma_conform)

// Annotation for #pragma init_seg
// The lexer produces these so that they only take effect when the parser
// handles them.
ANNOTATION(pragma_init_seg)

// Annotation for #pragma float_control
// The lexer produces these so that they only take effect when the parser
// handles them.
ANNOTATION(pragma_float_control)

// Annotation for #pragma fp_contract, fenv_access
// The lexer produces these so that they only take effect when the parser
// handles them.
ANNOTATION(pragma_intel_fp_contract)
ANNOTATION(pragma_fenv_access)
#endif  // INTEL_SPECIFIC_IL0_BACKEND
#endif  // INTEL_CUSTOMIZATION

// Annotations for loop pragma directives #pragma clang loop ...
// The lexer produces these so that they only take effect when the parser
// handles #pragma loop ... directives.
ANNOTATION(pragma_loop_hint)

// Annotations for module import translated from #include etc.
ANNOTATION(module_include)
ANNOTATION(module_begin)
ANNOTATION(module_end)

#undef ANNOTATION
#undef TESTING_KEYWORD
#undef OBJC2_AT_KEYWORD
#undef OBJC1_AT_KEYWORD
#undef CXX_KEYWORD_OPERATOR
#undef PPKEYWORD
#undef ALIAS
#undef TYPE_TRAIT_N
#undef TYPE_TRAIT_2
#undef TYPE_TRAIT_1
#undef TYPE_TRAIT
#undef CONCEPTS_KEYWORD
#undef CXX11_KEYWORD
#undef KEYWORD
#undef PUNCTUATOR
#undef TOK<|MERGE_RESOLUTION|>--- conflicted
+++ resolved
@@ -495,14 +495,6 @@
 KEYWORD(__declspec                  , 0)
 
 // Microsoft Extension.
-<<<<<<< HEAD
-#ifdef INTEL_CUSTOMIZATION
-KEYWORD(__declspec                  , KEYALL)
-#else
-KEYWORD(__declspec                  , KEYMS|KEYBORLAND)
-#endif //INTEL_CUSTOMIZATION
-=======
->>>>>>> 49475756
 KEYWORD(__cdecl                     , KEYALL)
 KEYWORD(__stdcall                   , KEYALL)
 KEYWORD(__fastcall                  , KEYALL)
