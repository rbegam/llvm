--- conflicted
+++ resolved
@@ -2926,28 +2926,6 @@
   "weakref declaration of %0 must also have an alias attribute">;
 def err_alias_not_supported_on_darwin : Error <
   "aliases are not supported on darwin">;
-<<<<<<< HEAD
-def err_alias_to_undefined : Error<
-  "%select{alias|ifunc}0 must point to a defined %select{variable or |}1function">;
-// if INTEL_CUSTOMIZATION
-// CQ#368740: warning for compatibility reasons.
-def warn_alias_to_undefined : Warning<err_alias_to_undefined.Text>,
-    InGroup<IntelCompat>;
-// endif //INTEL_CUSTOMIZATION
-def warn_alias_to_weak_alias : Warning<
-  "%select{alias|ifunc}2 will always resolve to %0 even if weak definition of %1 is overridden">,
-  InGroup<IgnoredAttributes>;
-def warn_alias_with_section : Warning<
-  "%select{alias|ifunc}1 will not be in section '%0' but in the same section as the %select{aliasee|resolver}2">,
-  InGroup<IgnoredAttributes>;
-def err_duplicate_mangled_name : Error<
-  "definition with same mangled name '%0' as another definition">;
-def err_cyclic_alias : Error<
-  "%select{alias|ifunc}0 definition is part of a cycle">;
-def err_ifunc_resolver_return : Error<
-  "ifunc resolver function must return a pointer">;
-=======
->>>>>>> e388680d
 def warn_attribute_wrong_decl_type_str : Warning<
   "%0 attribute only applies to %1">, InGroup<IgnoredAttributes>;
 def err_attribute_wrong_decl_type_str : Error<
