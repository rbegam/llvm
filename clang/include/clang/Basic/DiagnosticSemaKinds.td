//==--- DiagnosticSemaKinds.td - libsema diagnostics ----------------------===//
//
// Part of the LLVM Project, under the Apache License v2.0 with LLVM Exceptions.
// See https://llvm.org/LICENSE.txt for license information.
// SPDX-License-Identifier: Apache-2.0 WITH LLVM-exception
//
//===----------------------------------------------------------------------===//

//===----------------------------------------------------------------------===//
// Semantic Analysis
//===----------------------------------------------------------------------===//

let Component = "Sema" in {
let CategoryName = "Semantic Issue" in {
def note_previous_decl : Note<"%0 declared here">;
def note_entity_declared_at : Note<"%0 declared here">;
def note_callee_decl : Note<"%0 declared here">;
def note_defined_here : Note<"%0 defined here">;

// For loop analysis
def warn_variables_not_in_loop_body : Warning<
  "variable%select{s| %1|s %1 and %2|s %1, %2, and %3|s %1, %2, %3, and %4}0 "
  "used in loop condition not modified in loop body">,
  InGroup<ForLoopAnalysis>, DefaultIgnore;
def warn_redundant_loop_iteration : Warning<
  "variable %0 is %select{decremented|incremented}1 both in the loop header "
  "and in the loop body">,
  InGroup<ForLoopAnalysis>, DefaultIgnore;
def note_loop_iteration_here : Note<"%select{decremented|incremented}0 here">;

def warn_duplicate_enum_values : Warning<
  "element %0 has been implicitly assigned %1 which another element has "
  "been assigned">, InGroup<DiagGroup<"duplicate-enum">>, DefaultIgnore;
def note_duplicate_element : Note<"element %0 also has value %1">;

// Absolute value functions
def warn_unsigned_abs : Warning<
  "taking the absolute value of unsigned type %0 has no effect">,
  InGroup<AbsoluteValue>;
def note_remove_abs : Note<
  "remove the call to '%0' since unsigned values cannot be negative">;
def warn_abs_too_small : Warning<
  "absolute value function %0 given an argument of type %1 but has parameter "
  "of type %2 which may cause truncation of value">, InGroup<AbsoluteValue>;
def warn_wrong_absolute_value_type : Warning<
  "using %select{integer|floating point|complex}1 absolute value function %0 "
  "when argument is of %select{integer|floating point|complex}2 type">,
  InGroup<AbsoluteValue>;
def note_replace_abs_function : Note<"use function '%0' instead">;
def warn_pointer_abs : Warning<
  "taking the absolute value of %select{pointer|function|array}0 type %1 is suspicious">,
  InGroup<AbsoluteValue>;

def warn_max_unsigned_zero : Warning<
  "taking the max of "
  "%select{a value and unsigned zero|unsigned zero and a value}0 "
  "is always equal to the other value">,
  InGroup<MaxUnsignedZero>;
def note_remove_max_call : Note<
  "remove call to max function and unsigned zero argument">;

def warn_infinite_recursive_function : Warning<
  "all paths through this function will call itself">,
  InGroup<InfiniteRecursion>, DefaultIgnore;

def warn_comma_operator : Warning<"possible misuse of comma operator here">,
  InGroup<DiagGroup<"comma">>, DefaultIgnore;
def note_cast_to_void : Note<"cast expression to void to silence warning">;

// Constant expressions
def err_expr_not_ice : Error<
  "expression is not an %select{integer|integral}0 constant expression">;
def ext_expr_not_ice : Extension<
  "expression is not an %select{integer|integral}0 constant expression; "
  "folding it to a constant is a GNU extension">, InGroup<GNUFoldingConstant>;
def err_typecheck_converted_constant_expression : Error<
  "value of type %0 is not implicitly convertible to %1">;
def err_typecheck_converted_constant_expression_disallowed : Error<
  "conversion from %0 to %1 is not allowed in a converted constant expression">;
def err_typecheck_converted_constant_expression_indirect : Error<
  "conversion from %0 to %1 in converted constant expression would "
  "bind reference to a temporary">;
def err_expr_not_cce : Error<
  "%select{case value|enumerator value|non-type template argument|"
  "array size|constexpr if condition}0 "
  "is not a constant expression">;
def ext_cce_narrowing : ExtWarn<
  "%select{case value|enumerator value|non-type template argument|"
  "array size|constexpr if condition}0 "
  "%select{cannot be narrowed from type %2 to %3|"
  "evaluates to %2, which cannot be narrowed to type %3}1">,
  InGroup<CXX11Narrowing>, DefaultError, SFINAEFailure;
def err_ice_not_integral : Error<
  "integral constant expression must have integral or unscoped enumeration "
  "type, not %0">;
def err_ice_incomplete_type : Error<
  "integral constant expression has incomplete class type %0">;
def err_ice_explicit_conversion : Error<
  "integral constant expression requires explicit conversion from %0 to %1">;
def note_ice_conversion_here : Note<
  "conversion to %select{integral|enumeration}0 type %1 declared here">;
def err_ice_ambiguous_conversion : Error<
  "ambiguous conversion from type %0 to an integral or unscoped "
  "enumeration type">;
def err_ice_too_large : Error<
  "integer constant expression evaluates to value %0 that cannot be "
  "represented in a %1-bit %select{signed|unsigned}2 integer type">;
def err_expr_not_string_literal : Error<"expression is not a string literal">;

// Semantic analysis of constant literals.
def ext_predef_outside_function : Warning<
  "predefined identifier is only valid inside function">,
  InGroup<DiagGroup<"predefined-identifier-outside-function">>;
def warn_float_overflow : Warning<
  "magnitude of floating-point constant too large for type %0; maximum is %1">,
   InGroup<LiteralRange>;
def warn_float_underflow : Warning<
  "magnitude of floating-point constant too small for type %0; minimum is %1">,
  InGroup<LiteralRange>;
def warn_double_const_requires_fp64 : Warning<
  "double precision constant requires cl_khr_fp64, casting to single precision">;
def err_half_const_requires_fp16 : Error<
  "half precision constant requires cl_khr_fp16">;

// C99 variable-length arrays
def ext_vla : Extension<"variable length arrays are a C99 feature">,
  InGroup<VLAExtension>;
def warn_vla_used : Warning<"variable length array used">,
  InGroup<VLA>, DefaultIgnore;
def err_vla_in_sfinae : Error<
  "variable length array cannot be formed during template argument deduction">;
def err_array_star_in_function_definition : Error<
  "variable length array must be bound in function definition">;
def err_vla_decl_in_file_scope : Error<
  "variable length array declaration not allowed at file scope">;
def err_vla_decl_has_static_storage : Error<
  "variable length array declaration cannot have 'static' storage duration">;
def err_vla_decl_has_extern_linkage : Error<
  "variable length array declaration cannot have 'extern' linkage">;
def ext_vla_folded_to_constant : Extension<
  "variable length array folded to constant array as an extension">, InGroup<GNUFoldingConstant>;
def err_vla_unsupported : Error<
  "variable length arrays are not supported for the current target">;
def note_vla_unsupported : Note<
  "variable length arrays are not supported for the current target">;

// C99 variably modified types
def err_variably_modified_template_arg : Error<
  "variably modified type %0 cannot be used as a template argument">;
def err_variably_modified_nontype_template_param : Error<
  "non-type template parameter of variably modified type %0">;
def err_variably_modified_new_type : Error<
  "'new' cannot allocate object of variably modified type %0">;

// C99 Designated Initializers
def ext_designated_init : Extension<
  "designated initializers are a C99 feature">, InGroup<C99>;
def err_array_designator_negative : Error<
  "array designator value '%0' is negative">;
def err_array_designator_empty_range : Error<
  "array designator range [%0, %1] is empty">;
def err_array_designator_non_array : Error<
  "array designator cannot initialize non-array type %0">;
def err_array_designator_too_large : Error<
  "array designator index (%0) exceeds array bounds (%1)">;
def err_field_designator_non_aggr : Error<
  "field designator cannot initialize a "
  "%select{non-struct, non-union|non-class}0 type %1">;
def err_field_designator_unknown : Error<
  "field designator %0 does not refer to any field in type %1">;
def err_field_designator_nonfield : Error<
  "field designator %0 does not refer to a non-static data member">;
def note_field_designator_found : Note<"field designator refers here">;
def err_designator_for_scalar_init : Error<
  "designator in initializer for scalar type %0">;
def warn_subobject_initializer_overrides : Warning<
  "subobject initialization overrides initialization of other fields "
  "within its enclosing subobject">, InGroup<InitializerOverrides>;
def warn_initializer_overrides : Warning<
  "initializer overrides prior initialization of this subobject">,
  InGroup<InitializerOverrides>;
def note_previous_initializer : Note<
  "previous initialization %select{|with side effects }0is here"
  "%select{| (side effects may not occur at run time)}0">;
def err_designator_into_flexible_array_member : Error<
  "designator into flexible array member subobject">;
def note_flexible_array_member : Note<
  "initialized flexible array member %0 is here">;
def ext_flexible_array_init : Extension<
  "flexible array initialization is a GNU extension">, InGroup<GNUFlexibleArrayInitializer>;

// Declarations.
def ext_plain_complex : ExtWarn<
  "plain '_Complex' requires a type specifier; assuming '_Complex double'">;
def ext_imaginary_constant : Extension<
  "imaginary constants are a GNU extension">, InGroup<GNUImaginaryConstant>;
def ext_integer_complex : Extension<
  "complex integer types are a GNU extension">, InGroup<GNUComplexInteger>;

def err_invalid_saturation_spec : Error<"'_Sat' specifier is only valid on "
  "'_Fract' or '_Accum', not '%0'">;
def err_invalid_sign_spec : Error<"'%0' cannot be signed or unsigned">;
def err_invalid_width_spec : Error<
  "'%select{|short|long|long long}0 %1' is invalid">;
def err_invalid_complex_spec : Error<"'_Complex %0' is invalid">;

def ext_auto_type_specifier : ExtWarn<
  "'auto' type specifier is a C++11 extension">, InGroup<CXX11>;
def warn_auto_storage_class : Warning<
  "'auto' storage class specifier is redundant and incompatible with C++11">,
  InGroup<CXX11Compat>, DefaultIgnore;

def warn_deprecated_register : Warning<
  "'register' storage class specifier is deprecated "
  "and incompatible with C++17">, InGroup<DeprecatedRegister>;
def ext_register_storage_class : ExtWarn<
  "ISO C++17 does not allow 'register' storage class specifier">,
  DefaultError, InGroup<Register>;

def err_invalid_decl_spec_combination : Error<
  "cannot combine with previous '%0' declaration specifier">;
def err_invalid_vector_decl_spec_combination : Error<
  "cannot combine with previous '%0' declaration specifier. "
  "'__vector' must be first">;
def err_invalid_pixel_decl_spec_combination : Error<
  "'__pixel' must be preceded by '__vector'.  "
  "'%0' declaration specifier not allowed here">;
def err_invalid_vector_bool_decl_spec : Error<
  "cannot use '%0' with '__vector bool'">;
def err_invalid_vector_long_decl_spec : Error<
  "cannot use 'long' with '__vector'">;
def err_invalid_vector_float_decl_spec : Error<
  "cannot use 'float' with '__vector'">;
def err_invalid_vector_double_decl_spec : Error <
  "use of 'double' with '__vector' requires VSX support to be enabled "
  "(available on POWER7 or later)">;
def err_invalid_vector_long_long_decl_spec : Error <
  "use of 'long long' with '__vector bool' requires VSX support (available on "
  "POWER7 or later) or extended Altivec support (available on POWER8 or later) "
  "to be enabled">;
def err_invalid_vector_long_double_decl_spec : Error<
  "cannot use 'long double' with '__vector'">;
def warn_vector_long_decl_spec_combination : Warning<
  "Use of 'long' with '__vector' is deprecated">, InGroup<Deprecated>;

def err_redeclaration_different_type : Error<
  "redeclaration of %0 with a different type%diff{: $ vs $|}1,2">;
def err_bad_variable_name : Error<
  "%0 cannot be the name of a variable or data member">;
def err_bad_parameter_name : Error<
  "%0 cannot be the name of a parameter">;
def err_parameter_name_omitted : Error<"parameter name omitted">;
def err_anyx86_interrupt_attribute : Error<
  "%select{x86|x86-64}0 'interrupt' attribute only applies to functions that "
  "have %select{a 'void' return type|"
  "only a pointer parameter optionally followed by an integer parameter|"
  "a pointer as the first parameter|a %2 type as the second parameter}1">;
def err_anyx86_interrupt_called : Error<
  "interrupt service routine cannot be called directly">;
def warn_arm_interrupt_calling_convention : Warning<
   "call to function without interrupt attribute could clobber interruptee's VFP registers">,
   InGroup<Extra>;
def warn_interrupt_attribute_invalid : Warning<
   "%select{MIPS|MSP430|RISC-V}0 'interrupt' attribute only applies to "
   "functions that have %select{no parameters|a 'void' return type}1">,
   InGroup<IgnoredAttributes>;
def warn_riscv_repeated_interrupt_attribute : Warning<
  "repeated RISC-V 'interrupt' attribute">, InGroup<IgnoredAttributes>;
def note_riscv_repeated_interrupt_attribute : Note<
  "repeated RISC-V 'interrupt' attribute is here">;
def warn_unused_parameter : Warning<"unused parameter %0">,
  InGroup<UnusedParameter>, DefaultIgnore;
def warn_unused_variable : Warning<"unused variable %0">,
  InGroup<UnusedVariable>, DefaultIgnore;
def warn_unused_local_typedef : Warning<
  "unused %select{typedef|type alias}0 %1">,
  InGroup<UnusedLocalTypedef>, DefaultIgnore;
def warn_unused_property_backing_ivar :
  Warning<"ivar %0 which backs the property is not "
  "referenced in this property's accessor">,
  InGroup<UnusedPropertyIvar>, DefaultIgnore;
def warn_unused_const_variable : Warning<"unused variable %0">,
  InGroup<UnusedConstVariable>, DefaultIgnore;
def warn_unused_exception_param : Warning<"unused exception parameter %0">,
  InGroup<UnusedExceptionParameter>, DefaultIgnore;
def warn_decl_in_param_list : Warning<
  "declaration of %0 will not be visible outside of this function">,
  InGroup<Visibility>;
def warn_redefinition_in_param_list : Warning<
  "redefinition of %0 will not be visible outside of this function">,
  InGroup<Visibility>;
def warn_empty_parens_are_function_decl : Warning<
  "empty parentheses interpreted as a function declaration">,
  InGroup<VexingParse>;
def warn_parens_disambiguated_as_function_declaration : Warning<
  "parentheses were disambiguated as a function declaration">,
  InGroup<VexingParse>;
def warn_parens_disambiguated_as_variable_declaration : Warning<
  "parentheses were disambiguated as redundant parentheses around declaration "
  "of variable named %0">, InGroup<VexingParse>;
def warn_redundant_parens_around_declarator : Warning<
  "redundant parentheses surrounding declarator">,
  InGroup<DiagGroup<"redundant-parens">>, DefaultIgnore;
def note_additional_parens_for_variable_declaration : Note<
  "add a pair of parentheses to declare a variable">;
def note_raii_guard_add_name : Note<
  "add a variable name to declare a %0 initialized with %1">;
def note_function_style_cast_add_parentheses : Note<
  "add enclosing parentheses to perform a function-style cast">;
def note_remove_parens_for_variable_declaration : Note<
  "remove parentheses to silence this warning">;
def note_empty_parens_function_call : Note<
  "change this ',' to a ';' to call %0">;
def note_empty_parens_default_ctor : Note<
  "remove parentheses to declare a variable">;
def note_empty_parens_zero_initialize : Note<
  "replace parentheses with an initializer to declare a variable">;
def warn_unused_function : Warning<"unused function %0">,
  InGroup<UnusedFunction>, DefaultIgnore;
def warn_unused_template : Warning<"unused %select{function|variable}0 template %1">,
  InGroup<UnusedTemplate>, DefaultIgnore;
def warn_unused_member_function : Warning<"unused member function %0">,
  InGroup<UnusedMemberFunction>, DefaultIgnore;
def warn_used_but_marked_unused: Warning<"%0 was marked unused but was used">,
  InGroup<UsedButMarkedUnused>, DefaultIgnore;
def warn_unneeded_internal_decl : Warning<
  "%select{function|variable}0 %1 is not needed and will not be emitted">,
  InGroup<UnneededInternalDecl>, DefaultIgnore;
def warn_unneeded_static_internal_decl : Warning<
  "'static' function %0 declared in header file "
  "should be declared 'static inline'">,
  InGroup<UnneededInternalDecl>, DefaultIgnore;
def warn_unneeded_member_function : Warning<
  "member function %0 is not needed and will not be emitted">,
  InGroup<UnneededMemberFunction>, DefaultIgnore;
def warn_unused_private_field: Warning<"private field %0 is not used">,
  InGroup<UnusedPrivateField>, DefaultIgnore;
def warn_unused_lambda_capture: Warning<"lambda capture %0 is not "
  "%select{used|required to be captured for this use}1">,
  InGroup<UnusedLambdaCapture>, DefaultIgnore;

def warn_parameter_size: Warning<
  "%0 is a large (%1 bytes) pass-by-value argument; "
  "pass it by reference instead ?">, InGroup<LargeByValueCopy>;
def warn_return_value_size: Warning<
  "return value of %0 is a large (%1 bytes) pass-by-value object; "
  "pass it by reference instead ?">, InGroup<LargeByValueCopy>;
def warn_return_value_udt: Warning<
  "%0 has C-linkage specified, but returns user-defined type %1 which is "
  "incompatible with C">, InGroup<ReturnTypeCLinkage>;
def warn_return_value_udt_incomplete: Warning<
  "%0 has C-linkage specified, but returns incomplete type %1 which could be "
  "incompatible with C">, InGroup<ReturnTypeCLinkage>;
def warn_implicit_function_decl : Warning<
  "implicit declaration of function %0">,
  InGroup<ImplicitFunctionDeclare>, DefaultIgnore;
def ext_implicit_function_decl : ExtWarn<
  "implicit declaration of function %0 is invalid in C99">,
  InGroup<ImplicitFunctionDeclare>;
def note_function_suggestion : Note<"did you mean %0?">;

def err_ellipsis_first_param : Error<
  "ISO C requires a named parameter before '...'">;
def err_declarator_need_ident : Error<"declarator requires an identifier">;
def err_language_linkage_spec_unknown : Error<"unknown linkage language">;
def err_language_linkage_spec_not_ascii : Error<
  "string literal in language linkage specifier cannot have an "
  "encoding-prefix">;
def ext_use_out_of_scope_declaration : ExtWarn<
  "use of out-of-scope declaration of %0%select{| whose type is not "
  "compatible with that of an implicit declaration}1">,
  InGroup<DiagGroup<"out-of-scope-function">>;
def err_inline_non_function : Error<
  "'inline' can only appear on functions%select{| and non-local variables}0">;
// if INTEL_CUSTOMIZATION
// CQ#370751
def warn_inline_non_function : Warning<err_inline_non_function.Text>,
    InGroup<IntelCompat>;
// endif INTEL_CUSTOMIZATION
def err_noreturn_non_function : Error<
  "'_Noreturn' can only appear on functions">;
def warn_qual_return_type : Warning<
  "'%0' type qualifier%s1 on return type %plural{1:has|:have}1 no effect">,
  InGroup<IgnoredQualifiers>, DefaultIgnore;
def warn_deprecated_redundant_constexpr_static_def : Warning<
  "out-of-line definition of constexpr static data member is redundant "
  "in C++17 and is deprecated">,
  InGroup<Deprecated>, DefaultIgnore;

def warn_decl_shadow :
  Warning<"declaration shadows a %select{"
          "local variable|"
          "variable in %2|"
          "static data member of %2|"
          "field of %2|"
          "typedef in %2|"
          "type alias in %2}1">,
  InGroup<Shadow>, DefaultIgnore;
def warn_decl_shadow_uncaptured_local :
  Warning<warn_decl_shadow.Text>,
  InGroup<ShadowUncapturedLocal>, DefaultIgnore;
def warn_ctor_parm_shadows_field:
  Warning<"constructor parameter %0 shadows the field %1 of %2">,
  InGroup<ShadowFieldInConstructor>, DefaultIgnore;
def warn_modifying_shadowing_decl :
  Warning<"modifying constructor parameter %0 that shadows a "
          "field of %1">,
  InGroup<ShadowFieldInConstructorModified>, DefaultIgnore;

// C++ decomposition declarations
def err_decomp_decl_context : Error<
  "decomposition declaration not permitted in this context">;
def warn_cxx14_compat_decomp_decl : Warning<
  "decomposition declarations are incompatible with "
  "C++ standards before C++17">, DefaultIgnore, InGroup<CXXPre17Compat>;
def ext_decomp_decl : ExtWarn<
  "decomposition declarations are a C++17 extension">, InGroup<CXX17>;
def ext_decomp_decl_cond : ExtWarn<
  "ISO C++17 does not permit structured binding declaration in a condition">,
  InGroup<DiagGroup<"binding-in-condition">>;
def err_decomp_decl_spec : Error<
  "decomposition declaration cannot be declared "
  "%plural{1:'%1'|:with '%1' specifiers}0">;
def err_decomp_decl_type : Error<
  "decomposition declaration cannot be declared with type %0; "
  "declared type must be 'auto' or reference to 'auto'">;
def err_decomp_decl_parens : Error<
  "decomposition declaration cannot be declared with parentheses">;
def err_decomp_decl_template : Error<
  "decomposition declaration template not supported">;
def err_decomp_decl_not_alone : Error<
  "decomposition declaration must be the only declaration in its group">;
def err_decomp_decl_requires_init : Error<
  "decomposition declaration %0 requires an initializer">;
def err_decomp_decl_wrong_number_bindings : Error<
  "type %0 decomposes into %2 elements, but %select{only |}3%1 "
  "names were provided">;
def err_decomp_decl_unbindable_type : Error<
  "cannot decompose %select{union|non-class, non-array}1 type %2">;
def err_decomp_decl_multiple_bases_with_members : Error<
  "cannot decompose class type %1: "
  "%select{its base classes %2 and|both it and its base class}0 %3 "
  "have non-static data members">;
def err_decomp_decl_ambiguous_base : Error<
  "cannot decompose members of ambiguous base class %1 of %0:%2">;
def err_decomp_decl_inaccessible_base : Error<
  "cannot decompose members of inaccessible base class %1 of %0">,
  AccessControl;
def err_decomp_decl_inaccessible_field : Error<
  "cannot decompose %select{private|protected}0 member %1 of %3">,
  AccessControl;
def err_decomp_decl_anon_union_member : Error<
  "cannot decompose class type %0 because it has an anonymous "
  "%select{struct|union}1 member">;
def err_decomp_decl_std_tuple_element_not_specialized : Error<
  "cannot decompose this type; 'std::tuple_element<%0>::type' "
  "does not name a type">;
def err_decomp_decl_std_tuple_size_not_constant : Error<
  "cannot decompose this type; 'std::tuple_size<%0>::value' "
  "is not a valid integral constant expression">;
def note_in_binding_decl_init : Note<
  "in implicit initialization of binding declaration %0">;

def err_std_type_trait_not_class_template : Error<
  "unsupported standard library implementation: "
  "'std::%0' is not a class template">;

// C++ using declarations
def err_using_requires_qualname : Error<
  "using declaration requires a qualified name">;
def err_using_typename_non_type : Error<
  "'typename' keyword used on a non-type">;
def err_using_dependent_value_is_type : Error<
  "dependent using declaration resolved to type without 'typename'">;
def err_using_decl_nested_name_specifier_is_not_class : Error<
  "using declaration in class refers into '%0', which is not a class">;
def err_using_decl_nested_name_specifier_is_current_class : Error<
  "using declaration refers to its own class">;
def err_using_decl_nested_name_specifier_is_not_base_class : Error<
  "using declaration refers into '%0', which is not a base class of %1">;
def err_using_decl_constructor_not_in_direct_base : Error<
  "%0 is not a direct base of %1, cannot inherit constructors">;
def err_using_decl_can_not_refer_to_class_member : Error<
  "using declaration cannot refer to class member">;
def err_ambiguous_inherited_constructor : Error<
  "constructor of %0 inherited from multiple base class subobjects">;
def note_ambiguous_inherited_constructor_using : Note<
  "inherited from base class %0 here">;
def note_using_decl_class_member_workaround : Note<
  "use %select{an alias declaration|a typedef declaration|a reference|"
  "a const variable|a constexpr variable}0 instead">;
def err_using_decl_can_not_refer_to_namespace : Error<
  "using declaration cannot refer to a namespace">;
def err_using_decl_can_not_refer_to_scoped_enum : Error<
  "using declaration cannot refer to a scoped enumerator">;
def err_using_decl_constructor : Error<
  "using declaration cannot refer to a constructor">;
def warn_cxx98_compat_using_decl_constructor : Warning<
  "inheriting constructors are incompatible with C++98">,
  InGroup<CXX98Compat>, DefaultIgnore;
def err_using_decl_destructor : Error<
  "using declaration cannot refer to a destructor">;
def err_using_decl_template_id : Error<
  "using declaration cannot refer to a template specialization">;
def note_using_decl_target : Note<"target of using declaration">;
def note_using_decl_conflict : Note<"conflicting declaration">;
def err_using_decl_redeclaration : Error<"redeclaration of using declaration">;
def err_using_decl_conflict : Error<
  "target of using declaration conflicts with declaration already in scope">;
def err_using_decl_conflict_reverse : Error<
  "declaration conflicts with target of using declaration already in scope">;
def note_using_decl : Note<"%select{|previous }0using declaration">;
def err_using_decl_redeclaration_expansion : Error<
  "using declaration pack expansion at block scope produces multiple values">;

def warn_access_decl_deprecated : Warning<
  "access declarations are deprecated; use using declarations instead">,
  InGroup<Deprecated>;
def err_access_decl : Error<
  "ISO C++11 does not allow access declarations; "
  "use using declarations instead">;
def warn_deprecated_copy_operation : Warning<
  "definition of implicit copy %select{constructor|assignment operator}1 "
  "for %0 is deprecated because it has a user-declared "
  "%select{copy %select{assignment operator|constructor}1|destructor}2">,
  InGroup<Deprecated>, DefaultIgnore;
def warn_cxx17_compat_exception_spec_in_signature : Warning<
  "mangled name of %0 will change in C++17 due to non-throwing exception "
  "specification in function signature">, InGroup<CXX17CompatMangling>;

def warn_global_constructor : Warning<
  "declaration requires a global constructor">,
  InGroup<GlobalConstructors>, DefaultIgnore;
def warn_global_destructor : Warning<
  "declaration requires a global destructor">,
   InGroup<GlobalConstructors>, DefaultIgnore;
def warn_exit_time_destructor : Warning<
  "declaration requires an exit-time destructor">,
  InGroup<ExitTimeDestructors>, DefaultIgnore;

def err_invalid_thread : Error<
  "'%0' is only allowed on variable declarations">;
def err_thread_non_global : Error<
  "'%0' variables must have global storage">;
def err_thread_unsupported : Error<
  "thread-local storage is not supported for the current target">;

def warn_maybe_falloff_nonvoid_function : Warning<
  "control may reach end of non-void function">,
  InGroup<ReturnType>;
def warn_falloff_nonvoid_function : Warning<
  "control reaches end of non-void function">,
  InGroup<ReturnType>;
def err_maybe_falloff_nonvoid_block : Error<
  "control may reach end of non-void block">;
def err_falloff_nonvoid_block : Error<
  "control reaches end of non-void block">;
def warn_maybe_falloff_nonvoid_coroutine : Warning<
  "control may reach end of coroutine; which is undefined behavior because the promise type %0 does not declare 'return_void()'">,
  InGroup<ReturnType>;
def warn_falloff_nonvoid_coroutine : Warning<
  "control reaches end of coroutine; which is undefined behavior because the promise type %0 does not declare 'return_void()'">,
  InGroup<ReturnType>;
def warn_suggest_noreturn_function : Warning<
  "%select{function|method}0 %1 could be declared with attribute 'noreturn'">,
  InGroup<MissingNoreturn>, DefaultIgnore;
def warn_suggest_noreturn_block : Warning<
  "block could be declared with attribute 'noreturn'">,
  InGroup<MissingNoreturn>, DefaultIgnore;

// Unreachable code.
def warn_unreachable : Warning<
  "code will never be executed">,
  InGroup<UnreachableCode>, DefaultIgnore;
def warn_unreachable_break : Warning<
  "'break' will never be executed">,
  InGroup<UnreachableCodeBreak>, DefaultIgnore;
def warn_unreachable_return : Warning<
  "'return' will never be executed">,
  InGroup<UnreachableCodeReturn>, DefaultIgnore;
def warn_unreachable_loop_increment : Warning<
  "loop will run at most once (loop increment never executed)">,
  InGroup<UnreachableCodeLoopIncrement>, DefaultIgnore;
def note_unreachable_silence : Note<
  "silence by adding parentheses to mark code as explicitly dead">;

/// Built-in functions.
def ext_implicit_lib_function_decl : ExtWarn<
  "implicitly declaring library function '%0' with type %1">,
  InGroup<ImplicitFunctionDeclare>;
def note_include_header_or_declare : Note<
  "include the header <%0> or explicitly provide a declaration for '%1'">;
def note_previous_builtin_declaration : Note<"%0 is a builtin with type %1">;
def warn_implicit_decl_requires_sysheader : Warning<
  "declaration of built-in function '%1' requires inclusion of the header <%0>">,
  InGroup<BuiltinRequiresHeader>;
def warn_redecl_library_builtin : Warning<
  "incompatible redeclaration of library function %0">,
  InGroup<DiagGroup<"incompatible-library-redeclaration">>;
def err_builtin_definition : Error<"definition of builtin function %0">;
def err_builtin_redeclare : Error<"cannot redeclare builtin function %0">;
def err_arm_invalid_specialreg : Error<"invalid special register for builtin">;
def err_invalid_cpu_supports : Error<"invalid cpu feature string for builtin">;
def err_invalid_cpu_is : Error<"invalid cpu name for builtin">;
def err_invalid_cpu_specific_dispatch_value : Error<
"invalid option '%0' for %select{cpu_specific|cpu_dispatch}1">;
def warn_builtin_unknown : Warning<"use of unknown builtin %0">,
  InGroup<ImplicitFunctionDeclare>, DefaultError;
def warn_cstruct_memaccess : Warning<
  "%select{destination for|source of|first operand of|second operand of}0 this "
  "%1 call is a pointer to record %2 that is not trivial to "
  "%select{primitive-default-initialize|primitive-copy}3">,
  InGroup<NonTrivialMemaccess>;
def note_nontrivial_field : Note<
  "field is non-trivial to %select{copy|default-initialize}0">;
def warn_dyn_class_memaccess : Warning<
  "%select{destination for|source of|first operand of|second operand of}0 this "
  "%1 call is a pointer to %select{|class containing a }2dynamic class %3; "
  "vtable pointer will be %select{overwritten|copied|moved|compared}4">,
  InGroup<DynamicClassMemaccess>;
def note_bad_memaccess_silence : Note<
  "explicitly cast the pointer to silence this warning">;
def warn_sizeof_pointer_expr_memaccess : Warning<
  "'%0' call operates on objects of type %1 while the size is based on a "
  "different type %2">,
  InGroup<SizeofPointerMemaccess>;
def warn_sizeof_pointer_expr_memaccess_note : Note<
  "did you mean to %select{dereference the argument to 'sizeof' (and multiply "
  "it by the number of elements)|remove the addressof in the argument to "
  "'sizeof' (and multiply it by the number of elements)|provide an explicit "
  "length}0?">;
def warn_sizeof_pointer_type_memaccess : Warning<
  "argument to 'sizeof' in %0 call is the same pointer type %1 as the "
  "%select{destination|source}2; expected %3 or an explicit length">,
  InGroup<SizeofPointerMemaccess>;
def warn_strlcpycat_wrong_size : Warning<
  "size argument in %0 call appears to be size of the source; "
  "expected the size of the destination">,
  InGroup<DiagGroup<"strlcpy-strlcat-size">>;
def note_strlcpycat_wrong_size : Note<
  "change size argument to be the size of the destination">;
def warn_memsize_comparison : Warning<
  "size argument in %0 call is a comparison">,
  InGroup<DiagGroup<"memsize-comparison">>;
def note_memsize_comparison_paren : Note<
  "did you mean to compare the result of %0 instead?">;
def note_memsize_comparison_cast_silence : Note<
  "explicitly cast the argument to size_t to silence this warning">;
def warn_suspicious_sizeof_memset : Warning<
  "%select{'size' argument to memset is '0'|"
  "setting buffer to a 'sizeof' expression}0"
  "; did you mean to transpose the last two arguments?">,
  InGroup<MemsetTransposedArgs>;
def note_suspicious_sizeof_memset_silence : Note<
  "%select{parenthesize the third argument|"
  "cast the second argument to 'int'}0 to silence">;
def warn_suspicious_bzero_size : Warning<"'size' argument to bzero is '0'">,
  InGroup<SuspiciousBzero>;
def note_suspicious_bzero_size_silence : Note<
  "parenthesize the second argument to silence">;

def warn_strncat_large_size : Warning<
  "the value of the size argument in 'strncat' is too large, might lead to a "
  "buffer overflow">, InGroup<StrncatSize>;
def warn_strncat_src_size : Warning<"size argument in 'strncat' call appears "
  "to be size of the source">, InGroup<StrncatSize>;
def warn_strncat_wrong_size : Warning<
  "the value of the size argument to 'strncat' is wrong">, InGroup<StrncatSize>;
def note_strncat_wrong_size : Note<
  "change the argument to be the free space in the destination buffer minus "
  "the terminating null byte">;

def warn_assume_side_effects : Warning<
  "the argument to %0 has side effects that will be discarded">,
  InGroup<DiagGroup<"assume">>;

def warn_memcpy_chk_overflow : Warning<
  "'%0' will always overflow; destination buffer has size %1,"
  " but size argument is %2">,
  InGroup<DiagGroup<"builtin-memcpy-chk-size">>;

/// main()
// static main() is not an error in C, just in C++.
def warn_static_main : Warning<"'main' should not be declared static">,
    InGroup<Main>;
def err_static_main : Error<"'main' is not allowed to be declared static">;
def err_inline_main : Error<"'main' is not allowed to be declared inline">;
def ext_variadic_main : ExtWarn<
  "'main' is not allowed to be declared variadic">, InGroup<Main>;
def ext_noreturn_main : ExtWarn<
  "'main' is not allowed to be declared _Noreturn">, InGroup<Main>;
def note_main_remove_noreturn : Note<"remove '_Noreturn'">;
def err_constexpr_main : Error<
  "'main' is not allowed to be declared constexpr">;
def err_deleted_main : Error<"'main' is not allowed to be deleted">;
def err_mainlike_template_decl : Error<"%0 cannot be a template">;
def err_main_returns_nonint : Error<"'main' must return 'int'">;
def ext_main_returns_nonint : ExtWarn<"return type of 'main' is not 'int'">,
    InGroup<MainReturnType>;
def note_main_change_return_type : Note<"change return type to 'int'">;
def err_main_surplus_args : Error<"too many parameters (%0) for 'main': "
    "must be 0, 2, or 3">;
// if INTEL_CUSTOMIZATION
// CQ#373972
def warn_main_surplus_args : Warning<err_main_surplus_args.Text>,
    InGroup<Main>;
// endif INTEL_CUSTOMIZATION
def warn_main_one_arg : Warning<"only one parameter on 'main' declaration">,
    InGroup<Main>;
def err_main_arg_wrong : Error<"%select{first|second|third|fourth}0 "
    "parameter of 'main' (%select{argument count|argument array|environment|"
    "platform-specific data}0) must be of type %1">;
def warn_main_returns_bool_literal : Warning<"bool literal returned from "
    "'main'">, InGroup<Main>;
def err_main_global_variable :
    Error<"main cannot be declared as global variable">;
def warn_main_redefined : Warning<"variable named 'main' with external linkage "
    "has undefined behavior">, InGroup<Main>;
def ext_main_used : Extension<
  "ISO C++ does not allow 'main' to be used by a program">, InGroup<Main>;

/// parser diagnostics
def ext_no_declarators : ExtWarn<"declaration does not declare anything">,
  InGroup<MissingDeclarations>;
def ext_typedef_without_a_name : ExtWarn<"typedef requires a name">,
  InGroup<MissingDeclarations>;
def err_typedef_not_identifier : Error<"typedef name must be an identifier">;
def err_typedef_changes_linkage : Error<"unsupported: typedef changes linkage"
  " of anonymous type, but linkage was already computed">;
def note_typedef_changes_linkage : Note<"use a tag name here to establish "
  "linkage prior to definition">;
def err_statically_allocated_object : Error<
  "interface type cannot be statically allocated">;
def err_object_cannot_be_passed_returned_by_value : Error<
  "interface type %1 cannot be %select{returned|passed}0 by value"
  "; did you forget * in %1?">;
def err_parameters_retval_cannot_have_fp16_type : Error<
  "%select{parameters|function return value}0 cannot have __fp16 type; did you forget * ?">;
def err_opencl_half_load_store : Error<
  "%select{loading directly from|assigning directly to}0 pointer to type %1 requires "
  "cl_khr_fp16. Use vector data %select{load|store}0 builtin functions instead">;
def err_opencl_cast_to_half : Error<"casting to type %0 is not allowed">;
def err_opencl_half_declaration : Error<
  "declaring variable of type %0 is not allowed">;
def err_opencl_half_param : Error<
  "declaring function parameter of type %0 is not allowed; did you forget * ?">;
def err_opencl_invalid_return : Error<
  "declaring function return value of type %0 is not allowed %select{; did you forget * ?|}1">;
def warn_enum_value_overflow : Warning<"overflow in enumeration value">;
def warn_pragma_options_align_reset_failed : Warning<
  "#pragma options align=reset failed: %0">,
  InGroup<IgnoredPragmas>;
def err_pragma_options_align_mac68k_target_unsupported : Error<
  "mac68k alignment pragma is not supported on this target">;
def warn_pragma_pack_invalid_alignment : Warning<
  "expected #pragma pack parameter to be '1', '2', '4', '8', or '16'">,
  InGroup<IgnoredPragmas>;
def warn_pragma_pack_non_default_at_include : Warning<
  "non-default #pragma pack value changes the alignment of struct or union "
  "members in the included file">, InGroup<PragmaPackSuspiciousInclude>,
  DefaultIgnore;
def warn_pragma_pack_modified_after_include : Warning<
  "the current #pragma pack alignment value is modified in the included "
  "file">, InGroup<PragmaPack>;
def warn_pragma_pack_no_pop_eof : Warning<"unterminated "
  "'#pragma pack (push, ...)' at end of file">, InGroup<PragmaPack>;
def note_pragma_pack_here : Note<
  "previous '#pragma pack' directive that modifies alignment is here">;
def note_pragma_pack_pop_instead_reset : Note<
  "did you intend to use '#pragma pack (pop)' instead of '#pragma pack()'?">;
// Follow the Microsoft implementation.
def warn_pragma_pack_show : Warning<"value of #pragma pack(show) == %0">;
def warn_pragma_pack_pop_identifier_and_alignment : Warning<
  "specifying both a name and alignment to 'pop' is undefined">;
def warn_pragma_pop_failed : Warning<"#pragma %0(pop, ...) failed: %1">,
  InGroup<IgnoredPragmas>;
def warn_cxx_ms_struct :
  Warning<"ms_struct may not produce Microsoft-compatible layouts for classes "
          "with base classes or virtual functions">,
  DefaultError, InGroup<IncompatibleMSStruct>;
def err_section_conflict : Error<"%0 causes a section type conflict with %1">;
def err_no_base_classes : Error<"invalid use of '__super', %0 has no base classes">;
def err_invalid_super_scope : Error<"invalid use of '__super', "
  "this keyword can only be used inside class or member function scope">;
def err_super_in_lambda_unsupported : Error<
  "use of '__super' inside a lambda is unsupported">;

def warn_pragma_unused_undeclared_var : Warning<
  "undeclared variable %0 used as an argument for '#pragma unused'">,
  InGroup<IgnoredPragmas>;
def warn_atl_uuid_deprecated : Warning<
  "specifying 'uuid' as an ATL attribute is deprecated; use __declspec instead">,
  InGroup<DeprecatedDeclarations>;
def warn_pragma_unused_expected_var_arg : Warning<
  "only variables can be arguments to '#pragma unused'">,
  InGroup<IgnoredPragmas>;
def err_pragma_push_visibility_mismatch : Error<
  "#pragma visibility push with no matching #pragma visibility pop">;
def note_surrounding_namespace_ends_here : Note<
  "surrounding namespace with visibility attribute ends here">;
def err_pragma_pop_visibility_mismatch : Error<
  "#pragma visibility pop with no matching #pragma visibility push">;
//#if INTEL_CUSTOMIZATION
// CQ#374277
def warn_pragma_pop_visibility_mismatch : Warning<
  err_pragma_pop_visibility_mismatch.Text>,
  InGroup<Pragmas>;
//#endif // INTEL_CUSTOMIZATION
def note_surrounding_namespace_starts_here : Note<
  "surrounding namespace with visibility attribute starts here">;
def err_pragma_loop_invalid_argument_type : Error<
  "invalid argument of type %0; expected an integer type">;
def err_pragma_loop_invalid_argument_value : Error<
  "%select{invalid value '%0'; must be positive|value '%0' is too large}1">;
def err_pragma_loop_compatibility : Error<
  "%select{incompatible|duplicate}0 directives '%1' and '%2'">;
def err_pragma_loop_precedes_nonloop : Error<
  "expected a for, while, or do-while loop to follow '%0'">;
//#if INTEL_CUSTOMIZATION
//JR 45956
def err_pragma_distpt_on_nonloop_stmt : Warning<
  "statement following '%0' must be a loop or within a loop">,
  InGroup<Pragmas>;
//#endif // INTEL_CUSTOMIZATION
def err_pragma_attribute_matcher_subrule_contradicts_rule : Error<
  "redundant attribute subject matcher sub-rule '%0'; '%1' already matches "
  "those declarations">;
def err_pragma_attribute_matcher_negated_subrule_contradicts_subrule : Error<
  "negated attribute subject matcher sub-rule '%0' contradicts sub-rule '%1'">;
def err_pragma_attribute_invalid_matchers : Error<
  "attribute %0 can't be applied to %1">;
def err_pragma_attribute_stack_mismatch : Error<
  "'#pragma clang attribute %select{%1.|}0pop' with no matching"
  " '#pragma clang attribute %select{%1.|}0push'">;
def warn_pragma_attribute_unused : Warning<
  "unused attribute %0 in '#pragma clang attribute push' region">,
  InGroup<PragmaClangAttribute>;
def note_pragma_attribute_region_ends_here : Note<
  "'#pragma clang attribute push' regions ends here">;
def err_pragma_attribute_no_pop_eof : Error<"unterminated "
  "'#pragma clang attribute push' at end of file">;
def note_pragma_attribute_applied_decl_here : Note<
  "when applied to this declaration">;
def err_pragma_attr_attr_no_push : Error<
  "'#pragma clang attribute' attribute with no matching "
  "'#pragma clang attribute push'">;

/// Objective-C parser diagnostics
def err_duplicate_class_def : Error<
  "duplicate interface definition for class %0">;
def err_undef_superclass : Error<
  "cannot find interface declaration for %0, superclass of %1">;
def err_forward_superclass : Error<
  "attempting to use the forward class %0 as superclass of %1">;
def err_no_nsconstant_string_class : Error<
  "cannot find interface declaration for %0">;
def err_recursive_superclass : Error<
  "trying to recursively use %0 as superclass of %1">;
def err_conflicting_aliasing_type : Error<"conflicting types for alias %0">;
def warn_undef_interface : Warning<"cannot find interface declaration for %0">;
def warn_duplicate_protocol_def : Warning<
  "duplicate protocol definition of %0 is ignored">,
  InGroup<DiagGroup<"duplicate-protocol">>;
def err_protocol_has_circular_dependency : Error<
  "protocol has circular dependency">;
def err_undeclared_protocol : Error<"cannot find protocol declaration for %0">;
def warn_undef_protocolref : Warning<"cannot find protocol definition for %0">;
def err_atprotocol_protocol : Error<
  "@protocol is using a forward protocol declaration of %0">;
def warn_readonly_property : Warning<
  "attribute 'readonly' of property %0 restricts attribute "
  "'readwrite' of property inherited from %1">,
  InGroup<PropertyAttr>;

def warn_property_attribute : Warning<
  "'%1' attribute on property %0 does not match the property inherited from %2">,
  InGroup<PropertyAttr>;
def warn_property_types_are_incompatible : Warning<
  "property type %0 is incompatible with type %1 inherited from %2">,
  InGroup<DiagGroup<"incompatible-property-type">>;
def warn_protocol_property_mismatch : Warning<
  "property %select{of type %1|with attribute '%1'|without attribute '%1'|with "
  "getter %1|with setter %1}0 was selected for synthesis">,
  InGroup<DiagGroup<"protocol-property-synthesis-ambiguity">>;
def err_protocol_property_mismatch: Error<warn_protocol_property_mismatch.Text>;
def err_undef_interface : Error<"cannot find interface declaration for %0">;
def err_category_forward_interface : Error<
  "cannot define %select{category|class extension}0 for undefined class %1">;
def err_class_extension_after_impl : Error<
  "cannot declare class extension for %0 after class implementation">;
def note_implementation_declared : Note<
  "class implementation is declared here">;
def note_while_in_implementation : Note<
  "detected while default synthesizing properties in class implementation">;
def note_class_declared : Note<
  "class is declared here">;
def note_receiver_class_declared : Note<
  "receiver is instance of class declared here">;
def note_receiver_expr_here : Note<
  "receiver expression is here">;
def note_receiver_is_id : Note<
  "receiver is treated with 'id' type for purpose of method lookup">;
def note_suppressed_class_declare : Note<
  "class with specified objc_requires_property_definitions attribute is declared here">;
def err_objc_root_class_subclass : Error<
  "objc_root_class attribute may only be specified on a root class declaration">;
def err_restricted_superclass_mismatch : Error<
  "cannot subclass a class that was declared with the "
  "'objc_subclassing_restricted' attribute">;
def warn_objc_root_class_missing : Warning<
  "class %0 defined without specifying a base class">,
  InGroup<ObjCRootClass>;
def err_objc_runtime_visible_category : Error<
  "cannot implement a category for class %0 that is only visible via the "
  "Objective-C runtime">;
def err_objc_runtime_visible_subclass : Error<
  "cannot implement subclass %0 of a superclass %1 that is only visible via the "
  "Objective-C runtime">;
def note_objc_needs_superclass : Note<
  "add a super class to fix this problem">;
def err_conflicting_super_class : Error<"conflicting super class name %0">;
def err_dup_implementation_class : Error<"reimplementation of class %0">;
def err_dup_implementation_category : Error<
  "reimplementation of category %1 for class %0">;
def err_conflicting_ivar_type : Error<
  "instance variable %0 has conflicting type%diff{: $ vs $|}1,2">;
def err_duplicate_ivar_declaration : Error<
  "instance variable is already declared">;
def warn_on_superclass_use : Warning<
  "class implementation may not have super class">;
def err_conflicting_ivar_bitwidth : Error<
  "instance variable %0 has conflicting bit-field width">;
def err_conflicting_ivar_name : Error<
  "conflicting instance variable names: %0 vs %1">;
def err_inconsistent_ivar_count : Error<
  "inconsistent number of instance variables specified">;
def warn_undef_method_impl : Warning<"method definition for %0 not found">,
  InGroup<DiagGroup<"incomplete-implementation">>;

def warn_conflicting_overriding_ret_types : Warning<
  "conflicting return type in "
  "declaration of %0%diff{: $ vs $|}1,2">,
  InGroup<OverridingMethodMismatch>, DefaultIgnore;

def warn_conflicting_ret_types : Warning<
  "conflicting return type in "
  "implementation of %0%diff{: $ vs $|}1,2">,
  InGroup<MismatchedReturnTypes>;

def warn_conflicting_overriding_ret_type_modifiers : Warning<
  "conflicting distributed object modifiers on return type "
  "in declaration of %0">,
  InGroup<OverridingMethodMismatch>, DefaultIgnore;

def warn_conflicting_ret_type_modifiers : Warning<
  "conflicting distributed object modifiers on return type "
  "in implementation of %0">,
  InGroup<DistributedObjectModifiers>;

def warn_non_covariant_overriding_ret_types : Warning<
  "conflicting return type in "
  "declaration of %0: %1 vs %2">,
  InGroup<OverridingMethodMismatch>, DefaultIgnore;

def warn_non_covariant_ret_types : Warning<
  "conflicting return type in "
  "implementation of %0: %1 vs %2">,
  InGroup<MethodSignatures>, DefaultIgnore;

def warn_conflicting_overriding_param_types : Warning<
  "conflicting parameter types in "
  "declaration of %0%diff{: $ vs $|}1,2">,
  InGroup<OverridingMethodMismatch>, DefaultIgnore;

def warn_conflicting_param_types : Warning<
  "conflicting parameter types in "
  "implementation of %0%diff{: $ vs $|}1,2">,
  InGroup<MismatchedParameterTypes>;

def warn_conflicting_param_modifiers : Warning<
  "conflicting distributed object modifiers on parameter type "
  "in implementation of %0">,
  InGroup<DistributedObjectModifiers>;

def warn_conflicting_overriding_param_modifiers : Warning<
  "conflicting distributed object modifiers on parameter type "
  "in declaration of %0">,
  InGroup<OverridingMethodMismatch>, DefaultIgnore;

def warn_non_contravariant_overriding_param_types : Warning<
  "conflicting parameter types in "
  "declaration of %0: %1 vs %2">,
  InGroup<OverridingMethodMismatch>, DefaultIgnore;

def warn_non_contravariant_param_types : Warning<
  "conflicting parameter types in "
  "implementation of %0: %1 vs %2">,
  InGroup<MethodSignatures>, DefaultIgnore;

def warn_conflicting_overriding_variadic :Warning<
  "conflicting variadic declaration of method and its "
  "implementation">,
  InGroup<OverridingMethodMismatch>, DefaultIgnore;

def warn_conflicting_variadic :Warning<
  "conflicting variadic declaration of method and its "
  "implementation">;

def warn_category_method_impl_match:Warning<
  "category is implementing a method which will also be implemented"
  " by its primary class">, InGroup<ObjCProtocolMethodImpl>;

def warn_implements_nscopying : Warning<
"default assign attribute on property %0 which implements "
"NSCopying protocol is not appropriate with -fobjc-gc[-only]">;

def warn_multiple_method_decl : Warning<"multiple methods named %0 found">,
  InGroup<ObjCMultipleMethodNames>;
def warn_strict_multiple_method_decl : Warning<
  "multiple methods named %0 found">, InGroup<StrictSelector>, DefaultIgnore;
def warn_accessor_property_type_mismatch : Warning<
  "type of property %0 does not match type of accessor %1">;
def note_conv_function_declared_at : Note<"type conversion function declared here">;
def note_method_declared_at : Note<"method %0 declared here">;
def note_property_attribute : Note<"property %0 is declared "
  "%select{deprecated|unavailable|partial}1 here">;
def err_setter_type_void : Error<"type of setter must be void">;
def err_duplicate_method_decl : Error<"duplicate declaration of method %0">;
def warn_duplicate_method_decl :
  Warning<"multiple declarations of method %0 found and ignored">,
  InGroup<MethodDuplicate>, DefaultIgnore;
def warn_objc_cdirective_format_string :
  Warning<"using %0 directive in %select{NSString|CFString}1 "
          "which is being passed as a formatting argument to the formatting "
          "%select{method|CFfunction}2">,
  InGroup<ObjCCStringFormat>, DefaultIgnore;
def err_objc_var_decl_inclass :
    Error<"cannot declare variable inside @interface or @protocol">;
def err_missing_method_context : Error<
  "missing context for method declaration">;
def err_objc_property_attr_mutually_exclusive : Error<
  "property attributes '%0' and '%1' are mutually exclusive">;
def err_objc_property_requires_object : Error<
  "property with '%0' attribute must be of object type">;
def warn_objc_property_assign_on_object : Warning<
  "'assign' property of object type may become a dangling reference; consider using 'unsafe_unretained'">,
  InGroup<ObjCPropertyAssignOnObjectType>, DefaultIgnore;
def warn_objc_property_no_assignment_attribute : Warning<
  "no 'assign', 'retain', or 'copy' attribute is specified - "
  "'assign' is assumed">,
  InGroup<ObjCPropertyNoAttribute>;
def warn_objc_isa_use : Warning<
  "direct access to Objective-C's isa is deprecated in favor of "
  "object_getClass()">, InGroup<DeprecatedObjCIsaUsage>;
def warn_objc_isa_assign : Warning<
  "assignment to Objective-C's isa is deprecated in favor of "
  "object_setClass()">, InGroup<DeprecatedObjCIsaUsage>;
def warn_objc_pointer_masking : Warning<
  "bitmasking for introspection of Objective-C object pointers is strongly "
  "discouraged">,
  InGroup<ObjCPointerIntrospect>;
def warn_objc_pointer_masking_performSelector : Warning<warn_objc_pointer_masking.Text>,
  InGroup<ObjCPointerIntrospectPerformSelector>;
def warn_objc_property_default_assign_on_object : Warning<
  "default property attribute 'assign' not appropriate for object">,
  InGroup<ObjCPropertyNoAttribute>;
def warn_property_attr_mismatch : Warning<
  "property attribute in class extension does not match the primary class">,
  InGroup<PropertyAttr>;
def warn_property_implicitly_mismatched : Warning <
  "primary property declaration is implicitly strong while redeclaration "
  "in class extension is weak">,
  InGroup<DiagGroup<"objc-property-implicit-mismatch">>;
def warn_objc_property_copy_missing_on_block : Warning<
    "'copy' attribute must be specified for the block property "
    "when -fobjc-gc-only is specified">;
def warn_objc_property_retain_of_block : Warning<
    "retain'ed block property does not copy the block "
    "- use copy attribute instead">, InGroup<ObjCRetainBlockProperty>;
def warn_objc_readonly_property_has_setter : Warning<
    "setter cannot be specified for a readonly property">,
    InGroup<ObjCReadonlyPropertyHasSetter>;
def warn_atomic_property_rule : Warning<
  "writable atomic property %0 cannot pair a synthesized %select{getter|setter}1 "
  "with a user defined %select{getter|setter}2">,
  InGroup<DiagGroup<"atomic-property-with-user-defined-accessor">>;
def note_atomic_property_fixup_suggest : Note<"setter and getter must both be "
  "synthesized, or both be user defined,or the property must be nonatomic">;
def err_atomic_property_nontrivial_assign_op : Error<
  "atomic property of reference type %0 cannot have non-trivial assignment"
  " operator">;
def warn_cocoa_naming_owned_rule : Warning<
  "property follows Cocoa naming"
  " convention for returning 'owned' objects">,
  InGroup<DiagGroup<"objc-property-matches-cocoa-ownership-rule">>;
def err_cocoa_naming_owned_rule : Error<
  "property follows Cocoa naming"
  " convention for returning 'owned' objects">;
def note_cocoa_naming_declare_family : Note<
  "explicitly declare getter %objcinstance0 with '%1' to return an 'unowned' "
  "object">;
def warn_auto_synthesizing_protocol_property :Warning<
  "auto property synthesis will not synthesize property %0"
  " declared in protocol %1">,
  InGroup<DiagGroup<"objc-protocol-property-synthesis">>;
def note_add_synthesize_directive : Note<
  "add a '@synthesize' directive">;
def warn_no_autosynthesis_shared_ivar_property : Warning <
  "auto property synthesis will not synthesize property "
  "%0 because it cannot share an ivar with another synthesized property">,
  InGroup<ObjCNoPropertyAutoSynthesis>;
def warn_no_autosynthesis_property : Warning<
  "auto property synthesis will not synthesize property "
  "%0 because it is 'readwrite' but it will be synthesized 'readonly' "
  "via another property">,
  InGroup<ObjCNoPropertyAutoSynthesis>;
def warn_autosynthesis_property_in_superclass : Warning<
  "auto property synthesis will not synthesize property "
  "%0; it will be implemented by its superclass, use @dynamic to "
  "acknowledge intention">,
  InGroup<ObjCNoPropertyAutoSynthesis>;
def warn_autosynthesis_property_ivar_match :Warning<
  "autosynthesized property %0 will use %select{|synthesized}1 instance variable "
  "%2, not existing instance variable %3">,
  InGroup<DiagGroup<"objc-autosynthesis-property-ivar-name-match">>;
def warn_missing_explicit_synthesis : Warning <
  "auto property synthesis is synthesizing property not explicitly synthesized">,
  InGroup<DiagGroup<"objc-missing-property-synthesis">>, DefaultIgnore;
def warn_property_getter_owning_mismatch : Warning<
  "property declared as returning non-retained objects"
  "; getter returning retained objects">;
def warn_property_redecl_getter_mismatch : Warning<
  "getter name mismatch between property redeclaration (%1) and its original "
  "declaration (%0)">, InGroup<PropertyAttr>;
def err_property_setter_ambiguous_use : Error<
  "synthesized properties %0 and %1 both claim setter %2 -"
  " use of this setter will cause unexpected behavior">;
def warn_default_atomic_custom_getter_setter : Warning<
  "atomic by default property %0 has a user defined %select{getter|setter}1 "
  "(property should be marked 'atomic' if this is intended)">,
  InGroup<CustomAtomic>, DefaultIgnore;
def err_use_continuation_class : Error<
  "illegal redeclaration of property in class extension %0"
  " (attribute must be 'readwrite', while its primary must be 'readonly')">;
def err_type_mismatch_continuation_class : Error<
  "type of property %0 in class extension does not match "
  "property type in primary class">;
def err_use_continuation_class_redeclaration_readwrite : Error<
  "illegal redeclaration of 'readwrite' property in class extension %0"
  " (perhaps you intended this to be a 'readwrite' redeclaration of a "
  "'readonly' public property?)">;
def err_continuation_class : Error<"class extension has no primary class">;
def err_property_type : Error<"property cannot have array or function type %0">;
def err_missing_property_context : Error<
  "missing context for property implementation declaration">;
def err_bad_property_decl : Error<
  "property implementation must have its declaration in interface %0 or one of "
  "its extensions">;
def err_category_property : Error<
  "property declared in category %0 cannot be implemented in "
  "class implementation">;
def note_property_declare : Note<
  "property declared here">;
def note_protocol_property_declare : Note<
  "it could also be property "
  "%select{of type %1|without attribute '%1'|with attribute '%1'|with getter "
  "%1|with setter %1}0 declared here">;
def note_property_synthesize : Note<
  "property synthesized here">;
def err_synthesize_category_decl : Error<
  "@synthesize not allowed in a category's implementation">;
def err_synthesize_on_class_property : Error<
  "@synthesize not allowed on a class property %0">;
def err_missing_property_interface : Error<
  "property implementation in a category with no category declaration">;
def err_bad_category_property_decl : Error<
  "property implementation must have its declaration in the category %0">;
def err_bad_property_context : Error<
  "property implementation must be in a class or category implementation">;
def err_missing_property_ivar_decl : Error<
  "synthesized property %0 must either be named the same as a compatible"
  " instance variable or must explicitly name an instance variable">;
def err_arc_perform_selector_retains : Error<
  "performSelector names a selector which retains the object">;
def warn_arc_perform_selector_leaks : Warning<
  "performSelector may cause a leak because its selector is unknown">,
  InGroup<DiagGroup<"arc-performSelector-leaks">>;
def warn_dealloc_in_category : Warning<
"-dealloc is being overridden in a category">,
InGroup<DeallocInCategory>;
def err_gc_weak_property_strong_type : Error<
  "weak attribute declared on a __strong type property in GC mode">;
def warn_arc_repeated_use_of_weak : Warning <
  "weak %select{variable|property|implicit property|instance variable}0 %1 is "
  "accessed multiple times in this %select{function|method|block|lambda}2 "
  "but may be unpredictably set to nil; assign to a strong variable to keep "
  "the object alive">,
  InGroup<ARCRepeatedUseOfWeak>, DefaultIgnore;
def warn_implicitly_retains_self : Warning <
  "block implicitly retains 'self'; explicitly mention 'self' to indicate "
  "this is intended behavior">,
  InGroup<DiagGroup<"implicit-retain-self">>, DefaultIgnore;
def warn_arc_possible_repeated_use_of_weak : Warning <
  "weak %select{variable|property|implicit property|instance variable}0 %1 may "
  "be accessed multiple times in this %select{function|method|block|lambda}2 "
  "and may be unpredictably set to nil; assign to a strong variable to keep "
  "the object alive">,
  InGroup<ARCRepeatedUseOfWeakMaybe>, DefaultIgnore;
def note_arc_weak_also_accessed_here : Note<
  "also accessed here">;
def err_incomplete_synthesized_property : Error<
  "cannot synthesize property %0 with incomplete type %1">;

def err_property_ivar_type : Error<
  "type of property %0 (%1) does not match type of instance variable %2 (%3)">;
def err_property_accessor_type : Error<
  "type of property %0 (%1) does not match type of accessor %2 (%3)">;
def err_ivar_in_superclass_use : Error<
  "property %0 attempting to use instance variable %1 declared in super class %2">;
def err_weak_property : Error<
  "existing instance variable %1 for __weak property %0 must be __weak">;
def err_strong_property : Error<
  "existing instance variable %1 for strong property %0 may not be __weak">;
def err_dynamic_property_ivar_decl : Error<
  "dynamic property cannot have instance variable specification">;
def err_duplicate_ivar_use : Error<
  "synthesized properties %0 and %1 both claim instance variable %2">;
def err_property_implemented : Error<"property %0 is already implemented">;
def warn_objc_missing_super_call : Warning<
  "method possibly missing a [super %0] call">,
  InGroup<ObjCMissingSuperCalls>;
def err_dealloc_bad_result_type : Error<
  "dealloc return type must be correctly specified as 'void' under ARC, "
  "instead of %0">;
def warn_undeclared_selector : Warning<
  "undeclared selector %0">, InGroup<UndeclaredSelector>, DefaultIgnore;
def warn_undeclared_selector_with_typo : Warning<
  "undeclared selector %0; did you mean %1?">,
  InGroup<UndeclaredSelector>, DefaultIgnore;
def warn_implicit_atomic_property : Warning<
  "property is assumed atomic by default">, InGroup<ImplicitAtomic>, DefaultIgnore;
def note_auto_readonly_iboutlet_fixup_suggest : Note<
  "property should be changed to be readwrite">;
def warn_auto_readonly_iboutlet_property : Warning<
  "readonly IBOutlet property %0 when auto-synthesized may "
  "not work correctly with 'nib' loader">,
  InGroup<DiagGroup<"readonly-iboutlet-property">>;
def warn_auto_implicit_atomic_property : Warning<
  "property is assumed atomic when auto-synthesizing the property">,
  InGroup<ImplicitAtomic>, DefaultIgnore;
def warn_unimplemented_selector:  Warning<
  "no method with selector %0 is implemented in this translation unit">,
  InGroup<Selector>, DefaultIgnore;
def warn_unimplemented_protocol_method : Warning<
  "method %0 in protocol %1 not implemented">, InGroup<Protocol>;
def warn_multiple_selectors: Warning<
  "several methods with selector %0 of mismatched types are found "
  "for the @selector expression">,
  InGroup<SelectorTypeMismatch>, DefaultIgnore;

def err_objc_kindof_nonobject : Error<
  "'__kindof' specifier cannot be applied to non-object type %0">;
def err_objc_kindof_wrong_position : Error<
  "'__kindof' type specifier must precede the declarator">;

def err_objc_method_unsupported_param_ret_type : Error<
  "%0 %select{parameter|return}1 type is unsupported; "
  "support for vector types for this target is introduced in %2">;

def warn_messaging_unqualified_id : Warning<
  "messaging unqualified id">, DefaultIgnore,
  InGroup<DiagGroup<"objc-messaging-id">>;

// C++ declarations
def err_static_assert_expression_is_not_constant : Error<
  "static_assert expression is not an integral constant expression">;
def err_static_assert_failed : Error<"static_assert failed%select{ %1|}0">;
def err_static_assert_requirement_failed : Error<
  "static_assert failed due to requirement '%0'%select{ %2|}1">;

def ext_inline_variable : ExtWarn<
  "inline variables are a C++17 extension">, InGroup<CXX17>;
def warn_cxx14_compat_inline_variable : Warning<
  "inline variables are incompatible with C++ standards before C++17">,
  DefaultIgnore, InGroup<CXXPre17Compat>;

def warn_inline_namespace_reopened_noninline : Warning<
  "inline namespace reopened as a non-inline namespace">;
def err_inline_namespace_mismatch : Error<
  "non-inline namespace cannot be reopened as inline">;

def err_unexpected_friend : Error<
  "friends can only be classes or functions">;
def ext_enum_friend : ExtWarn<
  "befriending enumeration type %0 is a C++11 extension">, InGroup<CXX11>;
def warn_cxx98_compat_enum_friend : Warning<
  "befriending enumeration type %0 is incompatible with C++98">,
  InGroup<CXX98Compat>, DefaultIgnore;
def ext_nonclass_type_friend : ExtWarn<
  "non-class friend type %0 is a C++11 extension">, InGroup<CXX11>;
def warn_cxx98_compat_nonclass_type_friend : Warning<
  "non-class friend type %0 is incompatible with C++98">,
  InGroup<CXX98Compat>, DefaultIgnore;
def err_friend_is_member : Error<
  "friends cannot be members of the declaring class">;
def warn_cxx98_compat_friend_is_member : Warning<
  "friend declaration naming a member of the declaring class is incompatible "
  "with C++98">, InGroup<CXX98Compat>, DefaultIgnore;
def ext_unelaborated_friend_type : ExtWarn<
  "unelaborated friend declaration is a C++11 extension; specify "
  "'%select{struct|interface|union|class|enum}0' to befriend %1">,
  InGroup<CXX11>;
def warn_cxx98_compat_unelaborated_friend_type : Warning<
  "befriending %1 without '%select{struct|interface|union|class|enum}0' "
  "keyword is incompatible with C++98">, InGroup<CXX98Compat>, DefaultIgnore;
def err_qualified_friend_no_match : Error<
  "friend declaration of %0 does not match any declaration in %1">;
def err_introducing_special_friend : Error<
  "%plural{[0,2]:must use a qualified name when declaring|3:cannot declare}0"
  " a %select{constructor|destructor|conversion operator|deduction guide}0 "
  "as a friend">;
def err_tagless_friend_type_template : Error<
  "friend type templates must use an elaborated type">;
def err_no_matching_local_friend : Error<
  "no matching function found in local scope">;
def err_no_matching_local_friend_suggest : Error<
  "no matching function %0 found in local scope; did you mean %3?">;
def err_partial_specialization_friend : Error<
  "partial specialization cannot be declared as a friend">;
def err_qualified_friend_def : Error<
  "friend function definition cannot be qualified with '%0'">;
def err_friend_def_in_local_class : Error<
  "friend function cannot be defined in a local class">;
def err_friend_not_first_in_declaration : Error<
  "'friend' must appear first in a non-function declaration">;
def err_using_decl_friend : Error<
  "cannot befriend target of using declaration">;
def warn_template_qualified_friend_unsupported : Warning<
  "dependent nested name specifier '%0' for friend class declaration is "
  "not supported; turning off access control for %1">,
  InGroup<UnsupportedFriend>;
def warn_template_qualified_friend_ignored : Warning<
  "dependent nested name specifier '%0' for friend template declaration is "
  "not supported; ignoring this friend declaration">,
  InGroup<UnsupportedFriend>;
def ext_friend_tag_redecl_outside_namespace : ExtWarn<
  "unqualified friend declaration referring to type outside of the nearest "
  "enclosing namespace is a Microsoft extension; add a nested name specifier">,
  InGroup<MicrosoftUnqualifiedFriend>;
def err_pure_friend : Error<"friend declaration cannot have a pure-specifier">;

def err_invalid_base_in_interface : Error<
  "interface type cannot inherit from "
  "%select{struct|non-public interface|class}0 %1">;

def err_abstract_type_in_decl : Error<
  "%select{return|parameter|variable|field|instance variable|"
  "synthesized instance variable}0 type %1 is an abstract class">;
def err_allocation_of_abstract_type : Error<
  "allocating an object of abstract class type %0">;
def err_throw_abstract_type : Error<
  "cannot throw an object of abstract type %0">;
def err_array_of_abstract_type : Error<"array of abstract class type %0">;
def err_capture_of_abstract_type : Error<
  "by-copy capture of value of abstract type %0">;
def err_capture_of_incomplete_type : Error<
  "by-copy capture of variable %0 with incomplete type %1">;
def err_capture_default_non_local : Error<
  "non-local lambda expression cannot have a capture-default">;

def err_multiple_final_overriders : Error<
  "virtual function %q0 has more than one final overrider in %1">;
def note_final_overrider : Note<"final overrider of %q0 in %1">;

def err_type_defined_in_type_specifier : Error<
  "%0 cannot be defined in a type specifier">;
def err_type_defined_in_result_type : Error<
  "%0 cannot be defined in the result type of a function">;
def err_type_defined_in_param_type : Error<
  "%0 cannot be defined in a parameter type">;
def err_type_defined_in_alias_template : Error<
  "%0 cannot be defined in a type alias template">;
def err_type_defined_in_condition : Error<
  "%0 cannot be defined in a condition">;
def err_type_defined_in_enum : Error<
  "%0 cannot be defined in an enumeration">;

def note_pure_virtual_function : Note<
  "unimplemented pure virtual method %0 in %1">;

def note_pure_qualified_call_kext : Note<
  "qualified call to %0::%1 is treated as a virtual call to %1 due to -fapple-kext">;

def err_deleted_decl_not_first : Error<
  "deleted definition must be first declaration">;

def err_deleted_override : Error<
  "deleted function %0 cannot override a non-deleted function">;

def err_non_deleted_override : Error<
  "non-deleted function %0 cannot override a deleted function">;

def warn_weak_vtable : Warning<
  "%0 has no out-of-line virtual method definitions; its vtable will be "
  "emitted in every translation unit">,
  InGroup<DiagGroup<"weak-vtables">>, DefaultIgnore;
def warn_weak_template_vtable : Warning<
  "explicit template instantiation %0 will emit a vtable in every "
  "translation unit">,
  InGroup<DiagGroup<"weak-template-vtables">>, DefaultIgnore;

def ext_using_undefined_std : ExtWarn<
  "using directive refers to implicitly-defined namespace 'std'">;

// if INTEL_CUSTOMIZATION
// Fix for CQ374762: Retrieve a namespace, which may require us to
// implicitly define.
def warn_using_undefined_namespace : Warning<
    "namespace '%0' is not defined">,
    InGroup<IntelCompat>;
// endif INTEL_CUSTOMIZATION

// C++ exception specifications
def err_exception_spec_in_typedef : Error<
  "exception specifications are not allowed in %select{typedefs|type aliases}0">;
def err_distant_exception_spec : Error<
  "exception specifications are not allowed beyond a single level "
  "of indirection">;
def err_incomplete_in_exception_spec : Error<
  "%select{|pointer to |reference to }0incomplete type %1 is not allowed "
  "in exception specification">;
def ext_incomplete_in_exception_spec : ExtWarn<err_incomplete_in_exception_spec.Text>,
  InGroup<MicrosoftExceptionSpec>;
def err_rref_in_exception_spec : Error<
  "rvalue reference type %0 is not allowed in exception specification">;
def err_mismatched_exception_spec : Error<
  "exception specification in declaration does not match previous declaration">;
def ext_mismatched_exception_spec : ExtWarn<err_mismatched_exception_spec.Text>,
  InGroup<MicrosoftExceptionSpec>;
def err_override_exception_spec : Error<
  "exception specification of overriding function is more lax than "
  "base version">;
def ext_override_exception_spec : ExtWarn<err_override_exception_spec.Text>,
  InGroup<MicrosoftExceptionSpec>;
def err_incompatible_exception_specs : Error<
  "target exception specification is not superset of source">;
def warn_incompatible_exception_specs : Warning<
  err_incompatible_exception_specs.Text>, InGroup<IncompatibleExceptionSpec>;
def err_deep_exception_specs_differ : Error<
  "exception specifications of %select{return|argument}0 types differ">;
def warn_deep_exception_specs_differ : Warning<
  err_deep_exception_specs_differ.Text>, InGroup<IncompatibleExceptionSpec>;
def err_missing_exception_specification : Error<
  "%0 is missing exception specification '%1'">;
def ext_missing_exception_specification : ExtWarn<
  err_missing_exception_specification.Text>,
  InGroup<DiagGroup<"missing-exception-spec">>;
def ext_ms_missing_exception_specification : ExtWarn<
  err_missing_exception_specification.Text>,
  InGroup<MicrosoftExceptionSpec>;
def err_noexcept_needs_constant_expression : Error<
  "argument to noexcept specifier must be a constant expression">;
def err_exception_spec_not_parsed : Error<
  "exception specification is not available until end of class definition">;
def err_exception_spec_cycle : Error<
  "exception specification of %0 uses itself">;
def err_exception_spec_incomplete_type : Error<
  "exception specification needed for member of incomplete class %0">;

// C++ access checking
def err_class_redeclared_with_different_access : Error<
  "%0 redeclared with '%1' access">;
def err_access : Error<
  "%1 is a %select{private|protected}0 member of %3">, AccessControl;
//if INTEL_CUSTOMIZATION
// Fix for CQ368409: Different behavior on accessing static private class
// members.
def warn_access_type : Warning<
  "type %1 is a %select{private|protected}0 member of %3 (allowed for cfront "
  "compatibility)">, AccessControl, InGroup<IntelCompat>;
def warn_access : Warning<
  err_access.Text>, AccessControl, InGroup<IntelCompat>;
// endif //INTEL_CUSTOMIZATION
def ext_ms_using_declaration_inaccessible : ExtWarn<
  "using declaration referring to inaccessible member '%0' (which refers "
  "to accessible member '%1') is a Microsoft compatibility extension">,
    AccessControl, InGroup<MicrosoftUsingDecl>;
def err_access_ctor : Error<
  "calling a %select{private|protected}0 constructor of class %2">,
  AccessControl;
def ext_rvalue_to_reference_access_ctor : Extension<
  "C++98 requires an accessible copy constructor for class %2 when binding "
  "a reference to a temporary; was %select{private|protected}0">,
  AccessControl, InGroup<BindToTemporaryCopy>;
def err_access_base_ctor : Error<
  // The ERRORs represent other special members that aren't constructors, in
  // hopes that someone will bother noticing and reporting if they appear
  "%select{base class|inherited virtual base class}0 %1 has %select{private|"
  "protected}3 %select{default |copy |move |*ERROR* |*ERROR* "
  "|*ERROR*|}2constructor">, AccessControl;
def err_access_field_ctor : Error<
  // The ERRORs represent other special members that aren't constructors, in
  // hopes that someone will bother noticing and reporting if they appear
  "field of type %0 has %select{private|protected}2 "
  "%select{default |copy |move |*ERROR* |*ERROR* |*ERROR* |}1constructor">,
  AccessControl;
def err_access_friend_function : Error<
  "friend function %1 is a %select{private|protected}0 member of %3">,
  AccessControl;

def err_access_dtor : Error<
  "calling a %select{private|protected}1 destructor of class %0">,
  AccessControl;
def err_access_dtor_base :
    Error<"base class %0 has %select{private|protected}1 destructor">,
    AccessControl;
def err_access_dtor_vbase :
    Error<"inherited virtual base class %1 has "
    "%select{private|protected}2 destructor">,
    AccessControl;
def err_access_dtor_temp :
    Error<"temporary of type %0 has %select{private|protected}1 destructor">,
    AccessControl;
def err_access_dtor_exception :
    Error<"exception object of type %0 has %select{private|protected}1 "
          "destructor">, AccessControl;
def err_access_dtor_field :
    Error<"field of type %1 has %select{private|protected}2 destructor">,
    AccessControl;
def err_access_dtor_var :
    Error<"variable of type %1 has %select{private|protected}2 destructor">,
    AccessControl;
def err_access_dtor_ivar :
    Error<"instance variable of type %0 has %select{private|protected}1 "
          "destructor">,
    AccessControl;
def note_previous_access_declaration : Note<
  "previously declared '%1' here">;
def note_access_natural : Note<
  "%select{|implicitly }1declared %select{private|protected}0 here">;
def note_access_constrained_by_path : Note<
  "constrained by %select{|implicitly }1%select{private|protected}0"
  " inheritance here">;
def note_access_protected_restricted_noobject : Note<
  "must name member using the type of the current context %0">;
def note_access_protected_restricted_ctordtor : Note<
  "protected %select{constructor|destructor}0 can only be used to "
  "%select{construct|destroy}0 a base class subobject">;
def note_access_protected_restricted_object : Note<
  "can only access this member on an object of type %0">;
def warn_cxx98_compat_sfinae_access_control : Warning<
  "substitution failure due to access control is incompatible with C++98">,
  InGroup<CXX98Compat>, DefaultIgnore, NoSFINAE;

// C++ name lookup
def err_incomplete_nested_name_spec : Error<
  "incomplete type %0 named in nested name specifier">;
def err_dependent_nested_name_spec : Error<
  "nested name specifier for a declaration cannot depend on a template "
  "parameter">;
def err_nested_name_member_ref_lookup_ambiguous : Error<
  "lookup of %0 in member access expression is ambiguous">;
def ext_nested_name_member_ref_lookup_ambiguous : ExtWarn<
  "lookup of %0 in member access expression is ambiguous; using member of %1">,
  InGroup<AmbigMemberTemplate>;
def note_ambig_member_ref_object_type : Note<
  "lookup in the object type %0 refers here">;
def note_ambig_member_ref_scope : Note<
  "lookup from the current scope refers here">;
def err_qualified_member_nonclass : Error<
  "qualified member access refers to a member in %0">;
def err_incomplete_member_access : Error<
  "member access into incomplete type %0">;
def err_incomplete_type : Error<
  "incomplete type %0 where a complete type is required">;
def warn_cxx98_compat_enum_nested_name_spec : Warning<
  "enumeration type in nested name specifier is incompatible with C++98">,
  InGroup<CXX98Compat>, DefaultIgnore;
def err_nested_name_spec_is_not_class : Error<
  "%0 cannot appear before '::' because it is not a class"
  "%select{ or namespace|, namespace, or enumeration}1; did you mean ':'?">;
def ext_nested_name_spec_is_enum : ExtWarn<
  "use of enumeration in a nested name specifier is a C++11 extension">,
  InGroup<CXX11>;
def err_out_of_line_qualified_id_type_names_constructor : Error<
  "qualified reference to %0 is a constructor name rather than a "
  "%select{template name|type}1 in this context">;
def ext_out_of_line_qualified_id_type_names_constructor : ExtWarn<
  "ISO C++ specifies that "
  "qualified reference to %0 is a constructor name rather than a "
  "%select{template name|type}1 in this context, despite preceding "
  "%select{'typename'|'template'}2 keyword">, SFINAEFailure,
  InGroup<DiagGroup<"injected-class-name">>;

// C++ class members
def err_storageclass_invalid_for_member : Error<
  "storage class specified for a member declaration">;
def err_mutable_function : Error<"'mutable' cannot be applied to functions">;
def err_mutable_reference : Error<"'mutable' cannot be applied to references">;
def ext_mutable_reference : ExtWarn<
  "'mutable' on a reference type is a Microsoft extension">,
  InGroup<MicrosoftMutableReference>;
def err_mutable_const : Error<"'mutable' and 'const' cannot be mixed">;
def err_mutable_nonmember : Error<
  "'mutable' can only be applied to member variables">;
def err_virtual_in_union : Error<
  "unions cannot have virtual functions">;
def err_virtual_non_function : Error<
  "'virtual' can only appear on non-static member functions">;
def err_virtual_out_of_class : Error<
  "'virtual' can only be specified inside the class definition">;
def err_virtual_member_function_template : Error<
  "'virtual' cannot be specified on member function templates">;
def err_static_overrides_virtual : Error<
  "'static' member function %0 overrides a virtual function in a base class">;
def err_explicit_non_function : Error<
  "'explicit' can only appear on non-static member functions">;
def err_explicit_out_of_class : Error<
  "'explicit' can only be specified inside the class definition">;
def err_explicit_non_ctor_or_conv_function : Error<
  "'explicit' can only be applied to a constructor or conversion function">;
def err_static_not_bitfield : Error<"static member %0 cannot be a bit-field">;
def err_static_out_of_line : Error<
  "'static' can only be specified inside the class definition">;
<<<<<<< HEAD
//if INTEL_CUSTOMIZATION
// CQ#376357: Allow static specifier for outline method definition.
def warn_static_out_of_line : Warning<
  err_static_out_of_line.Text>, InGroup<IntelCompat>;
// endif // INTEL_CUSTOMIZATION
=======
def ext_static_out_of_line : ExtWarn<
  err_static_out_of_line.Text>,
  InGroup<MicrosoftTemplate>;
>>>>>>> 6f68048d
def err_storage_class_for_static_member : Error<
  "static data member definition cannot specify a storage class">;
def err_typedef_not_bitfield : Error<"typedef member %0 cannot be a bit-field">;
def err_not_integral_type_bitfield : Error<
  "bit-field %0 has non-integral type %1">;
def err_not_integral_type_anon_bitfield : Error<
  "anonymous bit-field has non-integral type %0">;
def err_anon_bitfield_qualifiers : Error<
  "anonymous bit-field cannot have qualifiers">;
def err_member_function_initialization : Error<
  "initializer on function does not look like a pure-specifier">;
def err_non_virtual_pure : Error<
  "%0 is not virtual and cannot be declared pure">;
def ext_pure_function_definition : ExtWarn<
  "function definition with pure-specifier is a Microsoft extension">,
  InGroup<MicrosoftPureDefinition>;
def err_qualified_member_of_unrelated : Error<
  "%q0 is not a member of class %1">;

def err_member_function_call_bad_cvr : Error<
  "'this' argument to member function %0 has type %1, but function is not marked "
  "%select{const|restrict|const or restrict|volatile|const or volatile|"
  "volatile or restrict|const, volatile, or restrict}2">;
def err_member_function_call_bad_ref : Error<
  "'this' argument to member function %0 is an %select{lvalue|rvalue}1, "
  "but function has %select{non-const lvalue|rvalue}2 ref-qualifier">;
def err_member_function_call_bad_type : Error<
  "cannot initialize object parameter of type %0 with an expression "
  "of type %1">;

def warn_call_to_pure_virtual_member_function_from_ctor_dtor : Warning<
  "call to pure virtual member function %0 has undefined behavior; "
  "overrides of %0 in subclasses are not available in the "
  "%select{constructor|destructor}1 of %2">, InGroup<PureVirtualCallFromCtorDtor>;

def select_special_member_kind : TextSubstitution<
  "%select{default constructor|copy constructor|move constructor|"
  "copy assignment operator|move assignment operator|destructor}0">;

def note_member_declared_at : Note<"member is declared here">;
def note_ivar_decl : Note<"instance variable is declared here">;
def note_bitfield_decl : Note<"bit-field is declared here">;
def note_implicit_param_decl : Note<"%0 is an implicit parameter">;
def note_member_synthesized_at : Note<
  "in implicit %sub{select_special_member_kind}0 for %1 "
  "first required here">;
def err_missing_default_ctor : Error<
  "%select{constructor for %1 must explicitly initialize the|"
  "implicit default constructor for %1 must explicitly initialize the|"
  "cannot use constructor inherited from base class %4;}0 "
  "%select{base class|member}2 %3 %select{which|which|of %1}0 "
  "does not have a default constructor">;
def note_due_to_dllexported_class : Note<
  "due to %0 being dllexported%select{|; try compiling in C++11 mode}1">;

def err_illegal_union_or_anon_struct_member : Error<
  "%select{anonymous struct|union}0 member %1 has a non-trivial "
  "%sub{select_special_member_kind}2">;
def warn_cxx98_compat_nontrivial_union_or_anon_struct_member : Warning<
  "%select{anonymous struct|union}0 member %1 with a non-trivial "
  "%sub{select_special_member_kind}2 is incompatible with C++98">,
  InGroup<CXX98Compat>, DefaultIgnore;

def note_nontrivial_virtual_dtor : Note<
  "destructor for %0 is not trivial because it is virtual">;
def note_nontrivial_has_virtual : Note<
  "because type %0 has a virtual %select{member function|base class}1">;
def note_nontrivial_no_def_ctor : Note<
  "because %select{base class of |field of |}0type %1 has no "
  "default constructor">;
def note_user_declared_ctor : Note<
  "implicit default constructor suppressed by user-declared constructor">;
def note_nontrivial_no_copy : Note<
  "because no %select{<<ERROR>>|constructor|constructor|assignment operator|"
  "assignment operator|<<ERROR>>}2 can be used to "
  "%select{<<ERROR>>|copy|move|copy|move|<<ERROR>>}2 "
  "%select{base class|field|an object}0 of type %3">;
def note_nontrivial_user_provided : Note<
  "because %select{base class of |field of |}0type %1 has a user-provided "
  "%sub{select_special_member_kind}2">;
def note_nontrivial_in_class_init : Note<
  "because field %0 has an initializer">;
def note_nontrivial_param_type : Note<
  "because its parameter is %diff{of type $, not $|of the wrong type}2,3">;
def note_nontrivial_default_arg : Note<"because it has a default argument">;
def note_nontrivial_variadic : Note<"because it is a variadic function">;
def note_nontrivial_subobject : Note<
  "because the function selected to %select{construct|copy|move|copy|move|"
  "destroy}2 %select{base class|field}0 of type %1 is not trivial">;
def note_nontrivial_objc_ownership : Note<
  "because type %0 has a member with %select{no|no|__strong|__weak|"
  "__autoreleasing}1 ownership">;

def err_static_data_member_not_allowed_in_anon_struct : Error<
  "static data member %0 not allowed in anonymous struct">;
def ext_static_data_member_in_union : ExtWarn<
  "static data member %0 in union is a C++11 extension">, InGroup<CXX11>;
def warn_cxx98_compat_static_data_member_in_union : Warning<
  "static data member %0 in union is incompatible with C++98">,
  InGroup<CXX98Compat>, DefaultIgnore;
def ext_union_member_of_reference_type : ExtWarn<
  "union member %0 has reference type %1, which is a Microsoft extension">,
  InGroup<MicrosoftUnionMemberReference>;
def err_union_member_of_reference_type : Error<
  "union member %0 has reference type %1">;
def ext_anonymous_struct_union_qualified : Extension<
  "anonymous %select{struct|union}0 cannot be '%1'">;
def err_different_return_type_for_overriding_virtual_function : Error<
  "virtual function %0 has a different return type "
  "%diff{($) than the function it overrides (which has return type $)|"
  "than the function it overrides}1,2">;
def note_overridden_virtual_function : Note<
  "overridden virtual function is here">;
def err_conflicting_overriding_cc_attributes : Error<
  "virtual function %0 has different calling convention attributes "
  "%diff{($) than the function it overrides (which has calling convention $)|"
  "than the function it overrides}1,2">;
def warn_overriding_method_missing_noescape : Warning<
  "parameter of overriding method should be annotated with "
  "__attribute__((noescape))">, InGroup<MissingNoEscape>;
def note_overridden_marked_noescape : Note<
  "parameter of overridden method is annotated with __attribute__((noescape))">;
def note_cat_conform_to_noescape_prot : Note<
  "%select{category|class extension}0 conforms to protocol %1 which defines method %2">;

def err_covariant_return_inaccessible_base : Error<
  "invalid covariant return for virtual function: %1 is a "
  "%select{private|protected}2 base class of %0">, AccessControl;
def err_covariant_return_ambiguous_derived_to_base_conv : Error<
  "return type of virtual function %3 is not covariant with the return type of "
  "the function it overrides (ambiguous conversion from derived class "
  "%0 to base class %1:%2)">;
def err_covariant_return_not_derived : Error<
  "return type of virtual function %0 is not covariant with the return type of "
  "the function it overrides (%1 is not derived from %2)">;
def err_covariant_return_incomplete : Error<
  "return type of virtual function %0 is not covariant with the return type of "
  "the function it overrides (%1 is incomplete)">;
def err_covariant_return_type_different_qualifications : Error<
  "return type of virtual function %0 is not covariant with the return type of "
  "the function it overrides (%1 has different qualifiers than %2)">;
def err_covariant_return_type_class_type_more_qualified : Error<
  "return type of virtual function %0 is not covariant with the return type of "
  "the function it overrides (class type %1 is more qualified than class "
  "type %2">;

// C++ implicit special member functions
def note_in_declaration_of_implicit_special_member : Note<
  "while declaring the implicit %sub{select_special_member_kind}1"
  " for %0">;

// C++ constructors
def err_constructor_cannot_be : Error<"constructor cannot be declared '%0'">;
def err_invalid_qualified_constructor : Error<
  "'%0' qualifier is not allowed on a constructor">;
def err_ref_qualifier_constructor : Error<
  "ref-qualifier '%select{&&|&}0' is not allowed on a constructor">;

def err_constructor_return_type : Error<
  "constructor cannot have a return type">;
def err_constructor_redeclared : Error<"constructor cannot be redeclared">;
def err_constructor_byvalue_arg : Error<
  "copy constructor must pass its first argument by reference">;
def warn_no_constructor_for_refconst : Warning<
  "%select{struct|interface|union|class|enum}0 %1 does not declare any "
  "constructor to initialize its non-modifiable members">;
def note_refconst_member_not_initialized : Note<
  "%select{const|reference}0 member %1 will never be initialized">;
def ext_ms_explicit_constructor_call : ExtWarn<
  "explicit constructor calls are a Microsoft extension">,
  InGroup<MicrosoftExplicitConstructorCall>;

// C++ destructors
def err_destructor_not_member : Error<
  "destructor must be a non-static member function">;
def err_destructor_cannot_be : Error<"destructor cannot be declared '%0'">;
def err_invalid_qualified_destructor : Error<
  "'%0' qualifier is not allowed on a destructor">;
def err_ref_qualifier_destructor : Error<
  "ref-qualifier '%select{&&|&}0' is not allowed on a destructor">;
def err_destructor_return_type : Error<"destructor cannot have a return type">;
def err_destructor_redeclared : Error<"destructor cannot be redeclared">;
def err_destructor_with_params : Error<"destructor cannot have any parameters">;
def err_destructor_variadic : Error<"destructor cannot be variadic">;
def err_destructor_typedef_name : Error<
  "destructor cannot be declared using a %select{typedef|type alias}1 %0 of the class name">;
def err_destructor_name : Error<
  "expected the class name after '~' to name the enclosing class">;
def err_destructor_class_name : Error<
  "expected the class name after '~' to name a destructor">;
def err_ident_in_dtor_not_a_type : Error<
  "identifier %0 in object destruction expression does not name a type">;
def err_destructor_expr_type_mismatch : Error<
  "destructor type %0 in object destruction expression does not match the "
  "type %1 of the object being destroyed">;
def note_destructor_type_here : Note<
  "type %0 is declared here">;

def err_destroy_attr_on_non_static_var : Error<
  "%select{no_destroy|always_destroy}0 attribute can only be applied to a"
  " variable with static or thread storage duration">;

def err_destructor_template : Error<
  "destructor cannot be declared as a template">;

// C++ initialization
def err_init_conversion_failed : Error<
  "cannot initialize %select{a variable|a parameter|return object|"
  "statement expression result|an "
  "exception object|a member subobject|an array element|a new value|a value|a "
  "base class|a constructor delegation|a vector element|a block element|a "
  "block element|a complex element|a lambda capture|a compound literal "
  "initializer|a related result|a parameter of CF audited function}0 "
  "%diff{of type $ with an %select{rvalue|lvalue}2 of type $|"
  "with an %select{rvalue|lvalue}2 of incompatible type}1,3"
  "%select{|: different classes%diff{ ($ vs $)|}5,6"
  "|: different number of parameters (%5 vs %6)"
  "|: type mismatch at %ordinal5 parameter%diff{ ($ vs $)|}6,7"
  "|: different return type%diff{ ($ vs $)|}5,6"
  "|: different qualifiers (%5 vs %6)"
  "|: different exception specifications}4">;

def err_lvalue_to_rvalue_ref : Error<"rvalue reference %diff{to type $ cannot "
  "bind to lvalue of type $|cannot bind to incompatible lvalue}0,1">;
def err_lvalue_reference_bind_to_initlist : Error<
  "%select{non-const|volatile}0 lvalue reference to type %1 cannot bind to an "
  "initializer list temporary">;
def err_lvalue_reference_bind_to_temporary : Error<
  "%select{non-const|volatile}0 lvalue reference %diff{to type $ cannot bind "
  "to a temporary of type $|cannot bind to incompatible temporary}1,2">;
def err_lvalue_reference_bind_to_unrelated : Error<
  "%select{non-const|volatile}0 lvalue reference "
  "%diff{to type $ cannot bind to a value of unrelated type $|"
  "cannot bind to a value of unrelated type}1,2">;
def err_reference_bind_drops_quals : Error<
  "binding value %diff{of type $ to reference to type $|to reference}0,1 "
  "drops %select{<<ERROR>>|'const'|'restrict'|'const' and 'restrict'|"
  "'volatile'|'const' and 'volatile'|'restrict' and 'volatile'|"
  "'const', 'restrict', and 'volatile'}2 qualifier%plural{1:|2:|4:|:s}2">;
def err_reference_bind_failed : Error<
  "reference %diff{to type $ could not bind to an %select{rvalue|lvalue}1 of "
  "type $|could not bind to %select{rvalue|lvalue}1 of incompatible type}0,2">;
def err_reference_bind_init_list : Error<
  "reference to type %0 cannot bind to an initializer list">;
def err_init_list_bad_dest_type : Error<
  "%select{|non-aggregate }0type %1 cannot be initialized with an initializer "
  "list">;
def warn_cxx2a_compat_aggregate_init_with_ctors : Warning<
  "aggregate initialization of type %0 with user-declared constructors "
  "is incompatible with C++2a">, DefaultIgnore, InGroup<CXX2aCompat>;

def err_reference_bind_to_bitfield : Error<
  "%select{non-const|volatile}0 reference cannot bind to "
  "bit-field%select{| %1}2">;
def err_reference_bind_to_vector_element : Error<
  "%select{non-const|volatile}0 reference cannot bind to vector element">;
def err_reference_var_requires_init : Error<
  "declaration of reference variable %0 requires an initializer">;
def err_reference_without_init : Error<
  "reference to type %0 requires an initializer">;
def note_value_initialization_here : Note<
  "in value-initialization of type %0 here">;
def err_reference_has_multiple_inits : Error<
  "reference cannot be initialized with multiple values">;
def err_init_non_aggr_init_list : Error<
  "initialization of non-aggregate type %0 with an initializer list">;
def err_init_reference_member_uninitialized : Error<
  "reference member of type %0 uninitialized">;
def note_uninit_reference_member : Note<
  "uninitialized reference member is here">;
def warn_field_is_uninit : Warning<"field %0 is uninitialized when used here">,
  InGroup<Uninitialized>;
def warn_base_class_is_uninit : Warning<
  "base class %0 is uninitialized when used here to access %q1">,
  InGroup<Uninitialized>;
def warn_reference_field_is_uninit : Warning<
  "reference %0 is not yet bound to a value when used here">,
  InGroup<Uninitialized>;
def note_uninit_in_this_constructor : Note<
  "during field initialization in %select{this|the implicit default}0 "
  "constructor">;
def warn_static_self_reference_in_init : Warning<
  "static variable %0 is suspiciously used within its own initialization">,
  InGroup<UninitializedStaticSelfInit>;
def warn_uninit_self_reference_in_init : Warning<
  "variable %0 is uninitialized when used within its own initialization">,
  InGroup<Uninitialized>;
def warn_uninit_self_reference_in_reference_init : Warning<
  "reference %0 is not yet bound to a value when used within its own"
  " initialization">,
  InGroup<Uninitialized>;
def warn_uninit_var : Warning<
  "variable %0 is uninitialized when %select{used here|captured by block}1">,
  InGroup<Uninitialized>, DefaultIgnore;
def warn_sometimes_uninit_var : Warning<
  "variable %0 is %select{used|captured}1 uninitialized whenever "
  "%select{'%3' condition is %select{true|false}4|"
  "'%3' loop %select{is entered|exits because its condition is false}4|"
  "'%3' loop %select{condition is true|exits because its condition is false}4|"
  "switch %3 is taken|"
  "its declaration is reached|"
  "%3 is called}2">,
  InGroup<UninitializedSometimes>, DefaultIgnore;
def warn_maybe_uninit_var : Warning<
  "variable %0 may be uninitialized when "
  "%select{used here|captured by block}1">,
  InGroup<UninitializedMaybe>, DefaultIgnore;
def note_var_declared_here : Note<"variable %0 is declared here">;
def note_uninit_var_use : Note<
  "%select{uninitialized use occurs|variable is captured by block}0 here">;
def warn_uninit_byref_blockvar_captured_by_block : Warning<
  "block pointer variable %0 is uninitialized when captured by block">,
  InGroup<Uninitialized>, DefaultIgnore;
def note_block_var_fixit_add_initialization : Note<
  "did you mean to use __block %0?">;
def note_in_omitted_aggregate_initializer : Note<
  "in implicit initialization of %select{"
  "array element %1 with omitted initializer|"
  "field %1 with omitted initializer|"
  "trailing array elements in runtime-sized array new}0">;
def note_in_reference_temporary_list_initializer : Note<
  "in initialization of temporary of type %0 created to "
  "list-initialize this reference">;
def note_var_fixit_add_initialization : Note<
  "initialize the variable %0 to silence this warning">;
def note_uninit_fixit_remove_cond : Note<
  "remove the %select{'%1' if its condition|condition if it}0 "
  "is always %select{false|true}2">;
def err_init_incomplete_type : Error<"initialization of incomplete type %0">;
def err_list_init_in_parens : Error<
  "cannot initialize %select{non-class|reference}0 type %1 with a "
  "parenthesized initializer list">;

def warn_unsequenced_mod_mod : Warning<
  "multiple unsequenced modifications to %0">, InGroup<Unsequenced>;
def warn_unsequenced_mod_use : Warning<
  "unsequenced modification and access to %0">, InGroup<Unsequenced>;

def select_initialized_entity_kind : TextSubstitution<
  "%select{copying variable|copying parameter|"
  "returning object|initializing statement expression result|"
  "throwing object|copying member subobject|copying array element|"
  "allocating object|copying temporary|initializing base subobject|"
  "initializing vector element|capturing value}0">;

def err_temp_copy_no_viable : Error<
  "no viable constructor %sub{select_initialized_entity_kind}0 of type %1">;
def ext_rvalue_to_reference_temp_copy_no_viable : Extension<
  "no viable constructor %sub{select_initialized_entity_kind}0 of type %1; "
  "C++98 requires a copy constructor when binding a reference to a temporary">,
  InGroup<BindToTemporaryCopy>;
def err_temp_copy_ambiguous : Error<
  "ambiguous constructor call when %sub{select_initialized_entity_kind}0 "
  "of type %1">;
def err_temp_copy_deleted : Error<
  "%sub{select_initialized_entity_kind}0 of type %1 "
  "invokes deleted constructor">;
def err_temp_copy_incomplete : Error<
  "copying a temporary object of incomplete type %0">;
def warn_cxx98_compat_temp_copy : Warning<
  "%sub{select_initialized_entity_kind}1 "
  "of type %2 when binding a reference to a temporary would %select{invoke "
  "an inaccessible constructor|find no viable constructor|find ambiguous "
  "constructors|invoke a deleted constructor}0 in C++98">,
  InGroup<CXX98CompatBindToTemporaryCopy>, DefaultIgnore;
def err_selected_explicit_constructor : Error<
  "chosen constructor is explicit in copy-initialization">;
def note_explicit_ctor_deduction_guide_here : Note<
  "explicit %select{constructor|deduction guide}0 declared here">;

// C++11 decltype
def err_decltype_in_declarator : Error<
    "'decltype' cannot be used to name a declaration">;

// C++11 auto
def warn_cxx98_compat_auto_type_specifier : Warning<
  "'auto' type specifier is incompatible with C++98">,
  InGroup<CXX98Compat>, DefaultIgnore;
def err_auto_variable_cannot_appear_in_own_initializer : Error<
  "variable %0 declared with deduced type %1 "
  "cannot appear in its own initializer">;
def err_binding_cannot_appear_in_own_initializer : Error<
  "binding %0 cannot appear in the initializer of its own "
  "decomposition declaration">;
def err_illegal_decl_array_of_auto : Error<
  "'%0' declared as array of %1">;
def err_new_array_of_auto : Error<
  "cannot allocate array of 'auto'">;
def err_auto_not_allowed : Error<
  "%select{'auto'|'decltype(auto)'|'__auto_type'|"
  "use of "
  "%select{class template|function template|variable template|alias template|"
  "template template parameter|template}2 %3 requires template arguments; "
  "argument deduction}0 not allowed "
  "%select{in function prototype"
  "|in non-static struct member|in struct member"
  "|in non-static union member|in union member"
  "|in non-static class member|in interface member"
  "|in exception declaration|in template parameter until C++17|in block literal"
  "|in template argument|in typedef|in type alias|in function return type"
  "|in conversion function type|here|in lambda parameter"
  "|in type allocated by 'new'|in K&R-style function parameter"
  "|in template parameter|in friend declaration}1">;
def err_dependent_deduced_tst : Error<
  "typename specifier refers to "
  "%select{class template|function template|variable template|alias template|"
  "template template parameter|template}0 member in %1; "
  "argument deduction not allowed here">;
def err_auto_not_allowed_var_inst : Error<
  "'auto' variable template instantiation is not allowed">;
def err_auto_var_requires_init : Error<
  "declaration of variable %0 with deduced type %1 requires an initializer">;
def err_auto_new_requires_ctor_arg : Error<
  "new expression for type %0 requires a constructor argument">;
def ext_auto_new_list_init : Extension<
  "ISO C++ standards before C++17 do not allow new expression for "
  "type %0 to use list-initialization">, InGroup<CXX17>;
def err_auto_var_init_no_expression : Error<
  "initializer for variable %0 with type %1 is empty">;
def err_auto_var_init_multiple_expressions : Error<
  "initializer for variable %0 with type %1 contains multiple expressions">;
def err_auto_var_init_paren_braces : Error<
  "cannot deduce type for variable %1 with type %2 from "
  "%select{parenthesized|nested}0 initializer list">;
def err_auto_new_ctor_multiple_expressions : Error<
  "new expression for type %0 contains multiple constructor arguments">;
def err_auto_missing_trailing_return : Error<
  "'auto' return without trailing return type; deduced return types are a "
  "C++14 extension">;
def err_deduced_return_type : Error<
  "deduced return types are a C++14 extension">;
def err_trailing_return_without_auto : Error<
  "function with trailing return type must specify return type 'auto', not %0">;
def err_trailing_return_in_parens : Error<
  "trailing return type may not be nested within parentheses">;
def err_auto_var_deduction_failure : Error<
  "variable %0 with type %1 has incompatible initializer of type %2">;
def err_auto_var_deduction_failure_from_init_list : Error<
  "cannot deduce actual type for variable %0 with type %1 from initializer list">;
def err_auto_new_deduction_failure : Error<
  "new expression for type %0 has incompatible constructor argument of type %1">;
def err_auto_inconsistent_deduction : Error<
  "deduced conflicting types %diff{($ vs $) |}0,1"
  "for initializer list element type">;
def err_auto_different_deductions : Error<
  "%select{'auto'|'decltype(auto)'|'__auto_type'|template arguments}0 "
  "deduced as %1 in declaration of %2 and "
  "deduced as %3 in declaration of %4">;
def err_auto_non_deduced_not_alone : Error<
  "%select{function with deduced return type|"
  "declaration with trailing return type}0 "
  "must be the only declaration in its group">;
def err_implied_std_initializer_list_not_found : Error<
  "cannot deduce type of initializer list because std::initializer_list was "
  "not found; include <initializer_list>">;
def err_malformed_std_initializer_list : Error<
  "std::initializer_list must be a class template with a single type parameter">;
def err_auto_init_list_from_c : Error<
  "cannot use __auto_type with initializer list in C">;
def err_auto_bitfield : Error<
  "cannot pass bit-field as __auto_type initializer in C">;

// C++1y decltype(auto) type
def err_decltype_auto_invalid : Error<
  "'decltype(auto)' not allowed here">;
def err_decltype_auto_cannot_be_combined : Error<
  "'decltype(auto)' cannot be combined with other type specifiers">;
def err_decltype_auto_function_declarator_not_declaration : Error<
  "'decltype(auto)' can only be used as a return type "
  "in a function declaration">;
def err_decltype_auto_compound_type : Error<
  "cannot form %select{pointer to|reference to|array of}0 'decltype(auto)'">;
def err_decltype_auto_initializer_list : Error<
  "cannot deduce 'decltype(auto)' from initializer list">;

// C++17 deduced class template specialization types
def err_deduced_class_template_compound_type : Error<
  "cannot %select{form pointer to|form reference to|form array of|"
  "form function returning|use parentheses when declaring variable with}0 "
  "deduced class template specialization type">;
def err_deduced_non_class_template_specialization_type : Error<
  "%select{<error>|function template|variable template|alias template|"
  "template template parameter|template}0 %1 requires template arguments; "
  "argument deduction only allowed for class templates">;
def err_deduced_class_template_ctor_ambiguous : Error<
  "ambiguous deduction for template arguments of %0">;
def err_deduced_class_template_ctor_no_viable : Error<
  "no viable constructor or deduction guide for deduction of "
  "template arguments of %0">;
def err_deduced_class_template_incomplete : Error<
  "template %0 has no definition and no %select{|viable }1deduction guides "
  "for deduction of template arguments">;
def err_deduced_class_template_deleted : Error<
  "class template argument deduction for %0 selected a deleted constructor">;
def err_deduced_class_template_explicit : Error<
  "class template argument deduction for %0 selected an explicit "
  "%select{constructor|deduction guide}1 for copy-list-initialization">;
def err_deduction_guide_no_trailing_return_type : Error<
  "deduction guide declaration without trailing return type">;
def err_deduction_guide_bad_trailing_return_type : Error<
  "deduced type %1 of deduction guide is not %select{|written as }2"
  "a specialization of template %0">;
def err_deduction_guide_with_complex_decl : Error<
  "cannot specify any part of a return type in the "
  "declaration of a deduction guide">;
def err_deduction_guide_invalid_specifier : Error<
  "deduction guide cannot be declared '%0'">;
def err_deduction_guide_name_not_class_template : Error<
  "cannot specify deduction guide for "
  "%select{<error>|function template|variable template|alias template|"
  "template template parameter|dependent template name}0 %1">;
def err_deduction_guide_wrong_scope : Error<
  "deduction guide must be declared in the same scope as template %q0">;
def err_deduction_guide_defines_function : Error<
  "deduction guide cannot have a function definition">;
def err_deduction_guide_explicit_mismatch : Error<
  "deduction guide is %select{not |}0declared 'explicit' but "
  "previous declaration was%select{ not|}0">;
def err_deduction_guide_specialized : Error<"deduction guide cannot be "
  "%select{explicitly instantiated|explicitly specialized}0">;
def err_deduction_guide_template_not_deducible : Error<
  "deduction guide template contains "
  "%select{a template parameter|template parameters}0 that cannot be "
  "deduced">;
def err_deduction_guide_wrong_access : Error<
  "deduction guide has different access from the corresponding "
  "member template">;
def note_deduction_guide_template_access : Note<
  "member template declared %0 here">;
def note_deduction_guide_access : Note<
  "deduction guide declared %0 by intervening access specifier">;
def warn_cxx14_compat_class_template_argument_deduction : Warning<
  "class template argument deduction is incompatible with C++ standards "
  "before C++17%select{|; for compatibility, use explicit type name %1}0">,
  InGroup<CXXPre17Compat>, DefaultIgnore;
def warn_ctad_maybe_unsupported : Warning<
  "%0 may not intend to support class template argument deduction">,
  InGroup<CTADMaybeUnsupported>, DefaultIgnore;
def note_suppress_ctad_maybe_unsupported : Note<
  "add a deduction guide to suppress this warning">;


// C++14 deduced return types
def err_auto_fn_deduction_failure : Error<
  "cannot deduce return type %0 from returned value of type %1">;
def err_auto_fn_different_deductions : Error<
  "'%select{auto|decltype(auto)}0' in return type deduced as %1 here but "
  "deduced as %2 in earlier return statement">;
def err_auto_fn_used_before_defined : Error<
  "function %0 with deduced return type cannot be used before it is defined">;
def err_auto_fn_no_return_but_not_auto : Error<
  "cannot deduce return type %0 for function with no return statements">;
def err_auto_fn_return_void_but_not_auto : Error<
  "cannot deduce return type %0 from omitted return expression">;
def err_auto_fn_return_init_list : Error<
  "cannot deduce return type from initializer list">;
def err_auto_fn_virtual : Error<
  "function with deduced return type cannot be virtual">;
def warn_cxx11_compat_deduced_return_type : Warning<
  "return type deduction is incompatible with C++ standards before C++14">,
  InGroup<CXXPre14Compat>, DefaultIgnore;

// C++11 override control
def override_keyword_only_allowed_on_virtual_member_functions : Error<
  "only virtual member functions can be marked '%0'">;
def override_keyword_hides_virtual_member_function : Error<
  "non-virtual member function marked '%0' hides virtual member "
  "%select{function|functions}1">;
def err_function_marked_override_not_overriding : Error<
  "%0 marked 'override' but does not override any member functions">;
def warn_destructor_marked_not_override_overriding : Warning <
  "%0 overrides a destructor but is not marked 'override'">,
  InGroup<CXX11WarnOverrideDestructor>, DefaultIgnore;
def warn_function_marked_not_override_overriding : Warning <
  "%0 overrides a member function but is not marked 'override'">,
  InGroup<CXX11WarnOverrideMethod>;
def err_class_marked_final_used_as_base : Error<
  "base %0 is marked '%select{final|sealed}1'">;
def warn_abstract_final_class : Warning<
  "abstract class is marked '%select{final|sealed}0'">, InGroup<AbstractFinalClass>;

// C++11 attributes
def err_repeat_attribute : Error<"%0 attribute cannot be repeated">;

// C++11 final
def err_final_function_overridden : Error<
  "declaration of %0 overrides a '%select{final|sealed}1' function">;

// C++11 scoped enumerations
def err_enum_invalid_underlying : Error<
  "non-integral type %0 is an invalid underlying type">;
def err_enumerator_too_large : Error<
  "enumerator value is not representable in the underlying type %0">;
def ext_enumerator_too_large : Extension<
  "enumerator value is not representable in the underlying type %0">,
  InGroup<MicrosoftEnumValue>;
def err_enumerator_wrapped : Error<
  "enumerator value %0 is not representable in the underlying type %1">;
def err_enum_redeclare_type_mismatch : Error<
  "enumeration redeclared with different underlying type %0 (was %1)">;
def err_enum_redeclare_fixed_mismatch : Error<
  "enumeration previously declared with %select{non|}0fixed underlying type">;
def err_enum_redeclare_scoped_mismatch : Error<
  "enumeration previously declared as %select{un|}0scoped">;
def err_enum_class_reference : Error<
  "reference to %select{|scoped }0enumeration must use 'enum' "
  "not 'enum class'">;
def err_only_enums_have_underlying_types : Error<
  "only enumeration types have underlying types">;
def err_underlying_type_of_incomplete_enum : Error<
  "cannot determine underlying type of incomplete enumeration type %0">;

// C++11 delegating constructors
def err_delegating_ctor : Error<
  "delegating constructors are permitted only in C++11">;
def warn_cxx98_compat_delegating_ctor : Warning<
  "delegating constructors are incompatible with C++98">,
  InGroup<CXX98Compat>, DefaultIgnore;
def err_delegating_initializer_alone : Error<
  "an initializer for a delegating constructor must appear alone">;
def warn_delegating_ctor_cycle : Warning<
  "constructor for %0 creates a delegation cycle">, DefaultError,
  InGroup<DelegatingCtorCycles>;
def note_it_delegates_to : Note<"it delegates to">;
def note_which_delegates_to : Note<"which delegates to">;

// C++11 range-based for loop
def err_for_range_decl_must_be_var : Error<
  "for range declaration must declare a variable">;
def err_for_range_storage_class : Error<
  "loop variable %0 may not be declared %select{'extern'|'static'|"
  "'__private_extern__'|'auto'|'register'|'constexpr'}1">;
def err_type_defined_in_for_range : Error<
  "types may not be defined in a for range declaration">;
def err_for_range_deduction_failure : Error<
  "cannot use type %0 as a range">;
def err_for_range_incomplete_type : Error<
  "cannot use incomplete type %0 as a range">;
def err_for_range_iter_deduction_failure : Error<
  "cannot use type %0 as an iterator">;
def ext_for_range_begin_end_types_differ : ExtWarn<
  "'begin' and 'end' returning different types (%0 and %1) is a C++17 extension">,
  InGroup<CXX17>;
def warn_for_range_begin_end_types_differ : Warning<
  "'begin' and 'end' returning different types (%0 and %1) is incompatible "
  "with C++ standards before C++17">, InGroup<CXXPre17Compat>, DefaultIgnore;
def note_in_for_range: Note<
  "when looking up '%select{begin|end}0' function for range expression "
  "of type %1">;
def err_for_range_invalid: Error<
  "invalid range expression of type %0; no viable '%select{begin|end}1' "
  "function available">;
def note_for_range_member_begin_end_ignored : Note<
  "member is not a candidate because range type %0 has no '%select{end|begin}1' member">;
def err_range_on_array_parameter : Error<
  "cannot build range expression with array function parameter %0 since "
  "parameter with array type %1 is treated as pointer type %2">;
def err_for_range_dereference : Error<
  "invalid range expression of type %0; did you mean to dereference it "
  "with '*'?">;
def note_for_range_invalid_iterator : Note <
  "in implicit call to 'operator%select{!=|*|++}0' for iterator of type %1">;
def note_for_range_begin_end : Note<
  "selected '%select{begin|end}0' %select{function|template }1%2 with iterator type %3">;
def warn_for_range_const_reference_copy : Warning<
  "loop variable %0 "
  "%diff{has type $ but is initialized with type $"
  "| is initialized with a value of a different type}1,2 resulting in a copy">,
  InGroup<RangeLoopAnalysis>, DefaultIgnore;
def note_use_type_or_non_reference : Note<
  "use non-reference type %0 to keep the copy or type %1 to prevent copying">;
def warn_for_range_variable_always_copy : Warning<
  "loop variable %0 is always a copy because the range of type %1 does not "
  "return a reference">,
  InGroup<RangeLoopAnalysis>, DefaultIgnore;
def note_use_non_reference_type : Note<"use non-reference type %0">;
def warn_for_range_copy : Warning<
  "loop variable %0 of type %1 creates a copy from type %2">,
  InGroup<RangeLoopAnalysis>, DefaultIgnore;
def note_use_reference_type : Note<"use reference type %0 to prevent copying">;
def err_objc_for_range_init_stmt : Error<
  "initialization statement is not supported when iterating over Objective-C "
  "collection">;

// C++11 constexpr
def warn_cxx98_compat_constexpr : Warning<
  "'constexpr' specifier is incompatible with C++98">,
  InGroup<CXX98Compat>, DefaultIgnore;
// FIXME: Maybe this should also go in -Wc++14-compat?
def warn_cxx14_compat_constexpr_not_const : Warning<
  "'constexpr' non-static member function will not be implicitly 'const' "
  "in C++14; add 'const' to avoid a change in behavior">,
  InGroup<DiagGroup<"constexpr-not-const">>;
def err_invalid_constexpr : Error<
  "%select{function parameter|typedef|non-static data member}0 "
  "cannot be constexpr">;
def err_invalid_constexpr_member : Error<"non-static data member cannot be "
  "constexpr%select{; did you intend to make it %select{const|static}0?|}1">;
def err_constexpr_tag : Error<
  "%select{class|struct|interface|union|enum}0 cannot be marked constexpr">;
def err_constexpr_dtor : Error<"destructor cannot be marked constexpr">;
def err_constexpr_no_declarators : Error<
  "constexpr can only be used in variable and function declarations">;
def err_invalid_constexpr_var_decl : Error<
  "constexpr variable declaration must be a definition">;
def err_constexpr_static_mem_var_requires_init : Error<
  "declaration of constexpr static data member %0 requires an initializer">;
def err_constexpr_var_non_literal : Error<
  "constexpr variable cannot have non-literal type %0">;
def err_constexpr_var_requires_const_init : Error<
  "constexpr variable %0 must be initialized by a constant expression">;
def err_constexpr_redecl_mismatch : Error<
  "%select{non-constexpr declaration of %0 follows constexpr declaration"
  "|constexpr declaration of %0 follows non-constexpr declaration}1">;
def err_constexpr_virtual : Error<"virtual function cannot be constexpr">;
def err_constexpr_virtual_base : Error<
  "constexpr %select{member function|constructor}0 not allowed in "
  "%select{struct|interface|class}1 with virtual base "
  "%plural{1:class|:classes}2">;
def note_non_literal_incomplete : Note<
  "incomplete type %0 is not a literal type">;
def note_non_literal_virtual_base : Note<"%select{struct|interface|class}0 "
  "with virtual base %plural{1:class|:classes}1 is not a literal type">;
def note_constexpr_virtual_base_here : Note<"virtual base class declared here">;
def err_constexpr_non_literal_return : Error<
  "constexpr function's return type %0 is not a literal type">;
def err_constexpr_non_literal_param : Error<
  "constexpr %select{function|constructor}1's %ordinal0 parameter type %2 is "
  "not a literal type">;
def err_constexpr_body_invalid_stmt : Error<
  "statement not allowed in constexpr %select{function|constructor}0">;
def ext_constexpr_body_invalid_stmt : ExtWarn<
  "use of this statement in a constexpr %select{function|constructor}0 "
  "is a C++14 extension">, InGroup<CXX14>;
def warn_cxx11_compat_constexpr_body_invalid_stmt : Warning<
  "use of this statement in a constexpr %select{function|constructor}0 "
  "is incompatible with C++ standards before C++14">,
  InGroup<CXXPre14Compat>, DefaultIgnore;
def ext_constexpr_body_invalid_stmt_cxx2a : ExtWarn<
  "use of this statement in a constexpr %select{function|constructor}0 "
  "is a C++2a extension">, InGroup<CXX2a>;
def warn_cxx17_compat_constexpr_body_invalid_stmt : Warning<
  "use of this statement in a constexpr %select{function|constructor}0 "
  "is incompatible with C++ standards before C++2a">,
  InGroup<CXXPre2aCompat>, DefaultIgnore;
def ext_constexpr_type_definition : ExtWarn<
  "type definition in a constexpr %select{function|constructor}0 "
  "is a C++14 extension">, InGroup<CXX14>;
def warn_cxx11_compat_constexpr_type_definition : Warning<
  "type definition in a constexpr %select{function|constructor}0 "
  "is incompatible with C++ standards before C++14">,
  InGroup<CXXPre14Compat>, DefaultIgnore;
def err_constexpr_vla : Error<
  "variably-modified type %0 cannot be used in a constexpr "
  "%select{function|constructor}1">;
def ext_constexpr_local_var : ExtWarn<
  "variable declaration in a constexpr %select{function|constructor}0 "
  "is a C++14 extension">, InGroup<CXX14>;
def warn_cxx11_compat_constexpr_local_var : Warning<
  "variable declaration in a constexpr %select{function|constructor}0 "
  "is incompatible with C++ standards before C++14">,
  InGroup<CXXPre14Compat>, DefaultIgnore;
def err_constexpr_local_var_static : Error<
  "%select{static|thread_local}1 variable not permitted in a constexpr "
  "%select{function|constructor}0">;
def err_constexpr_local_var_non_literal_type : Error<
  "variable of non-literal type %1 cannot be defined in a constexpr "
  "%select{function|constructor}0">;
def err_constexpr_local_var_no_init : Error<
  "variables defined in a constexpr %select{function|constructor}0 must be "
  "initialized">;
def ext_constexpr_function_never_constant_expr : ExtWarn<
  "constexpr %select{function|constructor}0 never produces a "
  "constant expression">, InGroup<DiagGroup<"invalid-constexpr">>, DefaultError;
def err_attr_cond_never_constant_expr : Error<
  "%0 attribute expression never produces a constant expression">;
def err_diagnose_if_invalid_diagnostic_type : Error<
  "invalid diagnostic type for 'diagnose_if'; use \"error\" or \"warning\" "
  "instead">;
def err_constexpr_body_no_return : Error<
  "no return statement in constexpr function">;
def err_constexpr_return_missing_expr : Error<
  "non-void constexpr function %0 should return a value">;
def warn_cxx11_compat_constexpr_body_no_return : Warning<
  "constexpr function with no return statements is incompatible with C++ "
  "standards before C++14">, InGroup<CXXPre14Compat>, DefaultIgnore;
def ext_constexpr_body_multiple_return : ExtWarn<
  "multiple return statements in constexpr function is a C++14 extension">,
  InGroup<CXX14>;
def warn_cxx11_compat_constexpr_body_multiple_return : Warning<
  "multiple return statements in constexpr function "
  "is incompatible with C++ standards before C++14">,
  InGroup<CXXPre14Compat>, DefaultIgnore;
def note_constexpr_body_previous_return : Note<
  "previous return statement is here">;
def err_constexpr_function_try_block : Error<
  "function try block not allowed in constexpr %select{function|constructor}0">;

// c++2a function try blocks in constexpr
def ext_constexpr_function_try_block_cxx2a : ExtWarn<
  "function try block in constexpr %select{function|constructor}0 is "
  "a C++2a extension">, InGroup<CXX2a>;
def warn_cxx17_compat_constexpr_function_try_block : Warning<
  "function try block in constexpr %select{function|constructor}0 is "
  "incompatible with C++ standards before C++2a">,
  InGroup<CXXPre2aCompat>, DefaultIgnore;

def err_constexpr_union_ctor_no_init : Error<
  "constexpr union constructor does not initialize any member">;
def err_constexpr_ctor_missing_init : Error<
  "constexpr constructor must initialize all members">;
def note_constexpr_ctor_missing_init : Note<
  "member not initialized by constructor">;
def note_non_literal_no_constexpr_ctors : Note<
  "%0 is not literal because it is not an aggregate and has no constexpr "
  "constructors other than copy or move constructors">;
def note_non_literal_base_class : Note<
  "%0 is not literal because it has base class %1 of non-literal type">;
def note_non_literal_field : Note<
  "%0 is not literal because it has data member %1 of "
  "%select{non-literal|volatile}3 type %2">;
def note_non_literal_user_provided_dtor : Note<
  "%0 is not literal because it has a user-provided destructor">;
def note_non_literal_nontrivial_dtor : Note<
  "%0 is not literal because it has a non-trivial destructor">;
def note_non_literal_lambda : Note<
  "lambda closure types are non-literal types before C++17">;
def warn_private_extern : Warning<
  "use of __private_extern__ on a declaration may not produce external symbol "
  "private to the linkage unit and is deprecated">, InGroup<PrivateExtern>;
def note_private_extern : Note<
  "use __attribute__((visibility(\"hidden\"))) attribute instead">;

// C++ Concepts TS
def err_concept_wrong_decl_kind : Error<
  "'concept' can only appear on the definition of a function template or variable template">;
def err_concept_decls_may_only_appear_in_namespace_scope : Error<
  "concept declarations may only appear in namespace scope">;
def err_function_concept_not_defined : Error<
  "function concept declaration must be a definition">;
def err_var_concept_not_initialized : Error<
  "variable concept declaration must be initialized">;
def err_function_concept_exception_spec : Error<
  "function concept cannot have exception specification">;
def err_concept_decl_invalid_specifiers : Error<
  "%select{variable|function}0 concept cannot be declared "
  "'%select{thread_local|inline|friend|constexpr}1'">;
def err_function_concept_with_params : Error<
  "function concept cannot have any parameters">;
def err_function_concept_bool_ret : Error<
  "declared return type of function concept must be 'bool'">;
def err_variable_concept_bool_decl : Error<
  "declared type of variable concept must be 'bool'">;
def err_concept_specified_specialization : Error<
  "'concept' cannot be applied on an "
  "%select{explicit instantiation|explicit specialization|partial specialization}0">;
def err_concept_specialized : Error<
  "%select{function|variable}0 concept cannot be "
  "%select{explicitly instantiated|explicitly specialized|partially specialized}1">;

def err_template_different_associated_constraints : Error<
  "associated constraints differ in template redeclaration">;

// C++11 char16_t/char32_t
def warn_cxx98_compat_unicode_type : Warning<
  "'%0' type specifier is incompatible with C++98">,
  InGroup<CXX98Compat>, DefaultIgnore;
def warn_cxx17_compat_unicode_type : Warning<
  "'char8_t' type specifier is incompatible with C++ standards before C++20">,
  InGroup<CXXPre2aCompat>, DefaultIgnore;

// __make_integer_seq
def err_integer_sequence_negative_length : Error<
  "integer sequences must have non-negative sequence length">;
def err_integer_sequence_integral_element_type : Error<
  "integer sequences must have integral element type">;

// __type_pack_element
def err_type_pack_element_out_of_bounds : Error<
  "a parameter pack may not be accessed at an out of bounds index">;

// Objective-C++
def err_objc_decls_may_only_appear_in_global_scope : Error<
  "Objective-C declarations may only appear in global scope">;
def warn_auto_var_is_id : Warning<
  "'auto' deduced as 'id' in declaration of %0">,
  InGroup<DiagGroup<"auto-var-id">>;

// Attributes
def err_nsobject_attribute : Error<
  "'NSObject' attribute is for pointer types only">;
def err_attributes_are_not_compatible : Error<
  "%0 and %1 attributes are not compatible">;
def err_attribute_wrong_number_arguments : Error<
  "%0 attribute %plural{0:takes no arguments|1:takes one argument|"
  ":requires exactly %1 arguments}1">;
def err_attribute_too_many_arguments : Error<
  "%0 attribute takes no more than %1 argument%s1">;
def err_attribute_too_few_arguments : Error<
  "%0 attribute takes at least %1 argument%s1">;
def err_attribute_invalid_vector_type : Error<"invalid vector element type %0">;
def err_attribute_bad_neon_vector_size : Error<
  "Neon vector size must be 64 or 128 bits">;
def err_attribute_requires_positive_integer : Error<
  "%0 attribute requires a %select{positive|non-negative}1 "
  "integral compile time constant expression">;
def err_attribute_requires_opencl_version : Error<
  "%0 attribute requires OpenCL version %1%select{| or above}2">;
def warn_unsupported_target_attribute
    : Warning<"%select{unsupported|duplicate}0%select{| architecture}1 '%2' in"
              " the 'target' attribute string; 'target' attribute ignored">,
      InGroup<IgnoredAttributes>;
def err_attribute_unsupported
    : Error<"%0 attribute is not supported for this target">;
// The err_*_attribute_argument_not_int are separate because they're used by
// VerifyIntegerConstantExpression.
def err_aligned_attribute_argument_not_int : Error<
  "'aligned' attribute requires integer constant">;
def err_align_value_attribute_argument_not_int : Error<
  "'align_value' attribute requires integer constant">;
def err_alignas_attribute_wrong_decl_type : Error<
  "%0 attribute cannot be applied to a %select{function parameter|"
  "variable with 'register' storage class|'catch' variable|bit-field}1">;
def err_alignas_missing_on_definition : Error<
  "%0 must be specified on definition if it is specified on any declaration">;
def note_alignas_on_declaration : Note<"declared with %0 attribute here">;
def err_alignas_mismatch : Error<
  "redeclaration has different alignment requirement (%1 vs %0)">;
def err_alignas_underaligned : Error<
  "requested alignment is less than minimum alignment of %1 for type %0">;
def err_attribute_argument_n_type : Error<
  "%0 attribute requires parameter %1 to be %select{int or bool|an integer "
  "constant|a string|an identifier}2">;
def err_attribute_argument_type : Error<
  "%0 attribute requires %select{int or bool|an integer "
  "constant|a string|an identifier}1">;
def err_attribute_argument_outof_range : Error<
  "%0 attribute requires integer constant between %1 and %2 inclusive">;
def err_init_priority_object_attr : Error<
  "can only use 'init_priority' attribute on file-scope definitions "
  "of objects of class type">;
def err_attribute_argument_vec_type_hint : Error<
  "invalid attribute argument %0 - expecting a vector or vectorizable scalar type">;
def err_attribute_argument_out_of_bounds : Error<
  "%0 attribute parameter %1 is out of bounds">;
def err_attribute_only_once_per_parameter : Error<
  "%0 attribute can only be applied once per parameter">;
def err_mismatched_uuid : Error<"uuid does not match previous declaration">;
def note_previous_uuid : Note<"previous uuid specified here">;
def warn_attribute_pointers_only : Warning<
  "%0 attribute only applies to%select{| constant}1 pointer arguments">,
  InGroup<IgnoredAttributes>;
def err_attribute_pointers_only : Error<warn_attribute_pointers_only.Text>;
def err_attribute_integers_only : Error<
  "%0 attribute argument may only refer to a function parameter of integer "
  "type">;
def warn_attribute_return_pointers_only : Warning<
  "%0 attribute only applies to return values that are pointers">,
  InGroup<IgnoredAttributes>;
def warn_attribute_return_pointers_refs_only : Warning<
  "%0 attribute only applies to return values that are pointers or references">,
  InGroup<IgnoredAttributes>;
def warn_attribute_pointer_or_reference_only : Warning<
  "%0 attribute only applies to a pointer or reference (%1 is invalid)">,
  InGroup<IgnoredAttributes>;
def err_attribute_no_member_pointers : Error<
  "%0 attribute cannot be used with pointers to members">;
def err_attribute_invalid_implicit_this_argument : Error<
  "%0 attribute is invalid for the implicit this argument">;
def err_ownership_type : Error<
  "%0 attribute only applies to %select{pointer|integer}1 arguments">;
def err_ownership_returns_index_mismatch : Error<
  "'ownership_returns' attribute index does not match; here it is %0">;
def note_ownership_returns_index_mismatch : Note<
  "declared with index %0 here">;
def err_format_strftime_third_parameter : Error<
  "strftime format attribute requires 3rd parameter to be 0">;
def err_format_attribute_requires_variadic : Error<
  "format attribute requires variadic function">;
def err_format_attribute_not : Error<"format argument not %0">;
def err_format_attribute_result_not : Error<"function does not return %0">;
def err_format_attribute_implicit_this_format_string : Error<
  "format attribute cannot specify the implicit this argument as the format "
  "string">;
def err_callback_attribute_no_callee : Error<
  "'callback' attribute specifies no callback callee">;
def err_callback_attribute_invalid_callee : Error<
  "'callback' attribute specifies invalid callback callee">;
def err_callback_attribute_multiple : Error<
  "multiple 'callback' attributes specified">;
def err_callback_attribute_argument_unknown : Error<
  "'callback' attribute argument %0 is not a known function parameter">;
def err_callback_callee_no_function_type : Error<
  "'callback' attribute callee does not have function type">;
def err_callback_callee_is_variadic : Error<
  "'callback' attribute callee may not be variadic">;
def err_callback_implicit_this_not_available : Error<
  "'callback' argument at position %0 references unavailable implicit 'this'">;
def err_init_method_bad_return_type : Error<
  "init methods must return an object pointer type, not %0">;
def err_attribute_invalid_size : Error<
  "vector size not an integral multiple of component size">;
def err_attribute_zero_size : Error<"zero vector size">;
def err_attribute_size_too_large : Error<"vector size too large">;
def err_typecheck_vector_not_convertable_implict_truncation : Error<
   "cannot convert between %select{scalar|vector}0 type %1 and vector type"
   " %2 as implicit conversion would cause truncation">;
def err_typecheck_vector_not_convertable : Error<
  "cannot convert between vector values of different size (%0 and %1)">;
def err_typecheck_vector_not_convertable_non_scalar : Error<
  "cannot convert between vector and non-scalar values (%0 and %1)">;
def err_typecheck_vector_lengths_not_equal : Error<
  "vector operands do not have the same number of elements (%0 and %1)">;
def warn_typecheck_vector_element_sizes_not_equal : Warning<
  "vector operands do not have the same elements sizes (%0 and %1)">,
  InGroup<DiagGroup<"vec-elem-size">>, DefaultError;
def err_ext_vector_component_exceeds_length : Error<
  "vector component access exceeds type %0">;
def err_ext_vector_component_name_illegal : Error<
  "illegal vector component name '%0'">;
def err_attribute_address_space_negative : Error<
  "address space is negative">;
def err_attribute_address_space_too_high : Error<
  "address space is larger than the maximum supported (%0)">;
def err_attribute_address_multiple_qualifiers : Error<
  "multiple address spaces specified for type">;
def warn_attribute_address_multiple_identical_qualifiers : Warning<
  "multiple identical address spaces specified for type">,
  InGroup<DuplicateDeclSpecifier>;
def err_attribute_address_function_type : Error<
  "function type may not be qualified with an address space">;
def err_as_qualified_auto_decl : Error<
  "automatic variable qualified with an%select{| invalid}0 address space">;
def err_arg_with_address_space : Error<
  "parameter may not be qualified with an address space">;
def err_field_with_address_space : Error<
  "field may not be qualified with an address space">;
def err_compound_literal_with_address_space : Error<
  "compound literal in function scope may not be qualified with an address space">;
def err_address_space_mismatch_templ_inst : Error<
  "conflicting address space qualifiers are provided between types %0 and %1">;
def err_attr_objc_ownership_redundant : Error<
  "the type %0 is already explicitly ownership-qualified">;
def err_invalid_nsnumber_type : Error<
  "%0 is not a valid literal type for NSNumber">;
def err_objc_illegal_boxed_expression_type : Error<
  "illegal type %0 used in a boxed expression">;
def err_objc_non_trivially_copyable_boxed_expression_type : Error<
  "non-trivially copyable type %0 cannot be used in a boxed expression">;
def err_objc_incomplete_boxed_expression_type : Error<
  "incomplete type %0 used in a boxed expression">;
def err_undeclared_objc_literal_class : Error<
  "definition of class %0 must be available to use Objective-C "
  "%select{array literals|dictionary literals|numeric literals|boxed expressions|"
  "string literals}1">;
def err_undeclared_boxing_method : Error<
  "declaration of %0 is missing in %1 class">;
def err_objc_literal_method_sig : Error<
  "literal construction method %0 has incompatible signature">;
def note_objc_literal_method_param : Note<
  "%select{first|second|third}0 parameter has unexpected type %1 "
  "(should be %2)">;
def note_objc_literal_method_return : Note<
  "method returns unexpected type %0 (should be an object type)">;
def err_invalid_collection_element : Error<
  "collection element of type %0 is not an Objective-C object">;
def err_box_literal_collection : Error<
  "%select{string|character|boolean|numeric}0 literal must be prefixed by '@' "
  "in a collection">;
def warn_objc_literal_comparison : Warning<
  "direct comparison of %select{an array literal|a dictionary literal|"
  "a numeric literal|a boxed expression|}0 has undefined behavior">,
  InGroup<ObjCLiteralComparison>;
def err_missing_atsign_prefix : Error<
  "string literal must be prefixed by '@' ">;
def warn_objc_string_literal_comparison : Warning<
  "direct comparison of a string literal has undefined behavior">,
  InGroup<ObjCStringComparison>;
def warn_concatenated_nsarray_literal : Warning<
  "concatenated NSString literal for an NSArray expression - "
  "possibly missing a comma">,
  InGroup<ObjCStringConcatenation>;
def note_objc_literal_comparison_isequal : Note<
  "use 'isEqual:' instead">;
def warn_objc_collection_literal_element : Warning<
  "object of type %0 is not compatible with "
  "%select{array element type|dictionary key type|dictionary value type}1 %2">,
  InGroup<ObjCLiteralConversion>;
def err_swift_param_attr_not_swiftcall : Error<
  "'%0' parameter can only be used with swiftcall calling convention">;
def err_swift_indirect_result_not_first : Error<
  "'swift_indirect_result' parameters must be first parameters of function">;
def err_swift_error_result_not_after_swift_context : Error<
  "'swift_error_result' parameter must follow 'swift_context' parameter">;
def err_swift_abi_parameter_wrong_type : Error<
  "'%0' parameter must have pointer%select{| to unqualified pointer}1 type; "
  "type here is %2">;

def err_attribute_argument_invalid : Error<
  "%0 attribute argument is invalid: %select{max must be 0 since min is 0|"
  "min must not be greater than max}1">;
def err_attribute_argument_is_zero : Error<
  "%0 attribute must be greater than 0">;
def warn_attribute_argument_n_negative : Warning<
  "%0 attribute parameter %1 is negative and will be ignored">,
  InGroup<CudaCompat>;
def err_property_function_in_objc_container : Error<
  "use of Objective-C property in function nested in Objective-C "
  "container not supported, move function outside its container">;

let CategoryName = "Cocoa API Issue" in {
def warn_objc_redundant_literal_use : Warning<
  "using %0 with a literal is redundant">, InGroup<ObjCRedundantLiteralUse>;
}

def err_attr_tlsmodel_arg : Error<"tls_model must be \"global-dynamic\", "
  "\"local-dynamic\", \"initial-exec\" or \"local-exec\"">;

def err_tls_var_aligned_over_maximum : Error<
  "alignment (%0) of thread-local variable %1 is greater than the maximum supported "
  "alignment (%2) for a thread-local variable on this target">;

def err_only_annotate_after_access_spec : Error<
  "access specifier can only have annotation attributes">;

def err_attribute_section_invalid_for_target : Error<
  "argument to %select{'code_seg'|'section'}1 attribute is not valid for this target: %0">;
def warn_mismatched_section : Warning<
  "%select{codeseg|section}0 does not match previous declaration">, InGroup<Section>;
def warn_attribute_section_on_redeclaration : Warning<
  "section attribute is specified on redeclared variable">, InGroup<Section>;
def err_mismatched_code_seg_base : Error<
  "derived class must specify the same code segment as its base classes">;
def err_mismatched_code_seg_override : Error<
  "overriding virtual function must specify the same code segment as its overridden function">;
def err_conflicting_codeseg_attribute : Error<
  "conflicting code segment specifiers">;
def warn_duplicate_codeseg_attribute : Warning<
  "duplicate code segment specifiers">, InGroup<Section>;

def err_anonymous_property: Error<
  "anonymous property is not supported">;
def err_property_is_variably_modified : Error<
  "property %0 has a variably modified type">;
def err_no_accessor_for_property : Error<
  "no %select{getter|setter}0 defined for property %1">;
def err_cannot_find_suitable_accessor : Error<
  "cannot find suitable %select{getter|setter}0 for property %1">;

def warn_alloca_align_alignof : Warning<
  "second argument to __builtin_alloca_with_align is supposed to be in bits">,
  InGroup<DiagGroup<"alloca-with-align-alignof">>;

def err_alignment_too_small : Error<
  "requested alignment must be %0 or greater">;
def err_alignment_too_big : Error<
  "requested alignment must be %0 or smaller">;
def err_alignment_not_power_of_two : Error<
  "requested alignment is not a power of 2">;
def err_alignment_dependent_typedef_name : Error<
  "requested alignment is dependent but declaration is not dependent">;

def err_attribute_aligned_too_great : Error<
  "requested alignment must be %0 bytes or smaller">;
def warn_redeclaration_without_attribute_prev_attribute_ignored : Warning<
  "%q0 redeclared without %1 attribute: previous %1 ignored">,
  InGroup<MicrosoftInconsistentDllImport>;
def warn_redeclaration_without_import_attribute : Warning<
  "%q0 redeclared without 'dllimport' attribute: 'dllexport' attribute added">,
  InGroup<MicrosoftInconsistentDllImport>;
def warn_dllimport_dropped_from_inline_function : Warning<
  "%q0 redeclared inline; %1 attribute ignored">,
  InGroup<IgnoredAttributes>;
def warn_attribute_ignored : Warning<"%0 attribute ignored">,
  InGroup<IgnoredAttributes>;
def warn_attribute_ignored_on_inline :
  Warning<"%0 attribute ignored on inline function">,
  InGroup<IgnoredAttributes>;
def warn_nocf_check_attribute_ignored :
  Warning<"'nocf_check' attribute ignored; use -fcf-protection to enable the attribute">,
  InGroup<IgnoredAttributes>;
def warn_attribute_after_definition_ignored : Warning<
  "attribute %0 after definition is ignored">,
   InGroup<IgnoredAttributes>;
def warn_cxx11_gnu_attribute_on_type : Warning<
  "attribute %0 ignored, because it cannot be applied to a type">,
  InGroup<IgnoredAttributes>;
def warn_unhandled_ms_attribute_ignored : Warning<
  "__declspec attribute %0 is not supported">,
  InGroup<IgnoredAttributes>;
def err_decl_attribute_invalid_on_stmt : Error<
  "%0 attribute cannot be applied to a statement">;
def err_stmt_attribute_invalid_on_decl : Error<
  "%0 attribute cannot be applied to a declaration">;
def warn_declspec_attribute_ignored : Warning<
  "attribute %0 is ignored, place it after "
  "\"%select{class|struct|interface|union|enum}1\" to apply attribute to "
  "type declaration">, InGroup<IgnoredAttributes>;
def warn_attribute_precede_definition : Warning<
  "attribute declaration must precede definition">,
  InGroup<IgnoredAttributes>;
def warn_attribute_void_function_method : Warning<
  "attribute %0 cannot be applied to "
  "%select{functions|Objective-C method}1 without return value">,
  InGroup<IgnoredAttributes>;
def warn_attribute_weak_on_field : Warning<
  "__weak attribute cannot be specified on a field declaration">,
  InGroup<IgnoredAttributes>;
def warn_gc_attribute_weak_on_local : Warning<
  "Objective-C GC does not allow weak variables on the stack">,
  InGroup<IgnoredAttributes>;
def warn_nsobject_attribute : Warning<
  "'NSObject' attribute may be put on a typedef only; attribute is ignored">,
  InGroup<NSobjectAttribute>;
def warn_independentclass_attribute : Warning<
  "'objc_independent_class' attribute may be put on a typedef only; "
  "attribute is ignored">,
  InGroup<IndependentClassAttribute>;
def warn_ptr_independentclass_attribute : Warning<
  "'objc_independent_class' attribute may be put on Objective-C object "
  "pointer type only; attribute is ignored">,
  InGroup<IndependentClassAttribute>;
def warn_attribute_weak_on_local : Warning<
  "__weak attribute cannot be specified on an automatic variable when ARC "
  "is not enabled">,
  InGroup<IgnoredAttributes>;
def warn_weak_identifier_undeclared : Warning<
  "weak identifier %0 never declared">;
def err_attribute_weak_static : Error<
  "weak declaration cannot have internal linkage">;
def err_attribute_selectany_non_extern_data : Error<
  "'selectany' can only be applied to data items with external linkage">;
def err_declspec_thread_on_thread_variable : Error<
  "'__declspec(thread)' applied to variable that already has a "
  "thread-local storage specifier">;
def err_attribute_dll_not_extern : Error<
  "%q0 must have external linkage when declared %q1">;
def err_attribute_dll_thread_local : Error<
  "%q0 cannot be thread local when declared %q1">;
def err_attribute_dll_lambda : Error<
  "lambda cannot be declared %0">;
def warn_attribute_invalid_on_definition : Warning<
  "'%0' attribute cannot be specified on a definition">,
  InGroup<IgnoredAttributes>;
def err_attribute_dll_redeclaration : Error<
  "redeclaration of %q0 cannot add %q1 attribute">;
def warn_attribute_dll_redeclaration : Warning<
  "redeclaration of %q0 should not add %q1 attribute">,
  InGroup<DiagGroup<"dll-attribute-on-redeclaration">>;
def err_attribute_dllimport_function_definition : Error<
  "dllimport cannot be applied to non-inline function definition">;
def err_attribute_dll_deleted : Error<
  "attribute %q0 cannot be applied to a deleted function">;
def err_attribute_dllimport_data_definition : Error<
  "definition of dllimport data">;
def err_attribute_dllimport_static_field_definition : Error<
  "definition of dllimport static field not allowed">;
def warn_attribute_dllimport_static_field_definition : Warning<
  "definition of dllimport static field">,
  InGroup<DiagGroup<"dllimport-static-field-def">>;
def warn_attribute_dllexport_explicit_instantiation_decl : Warning<
  "explicit instantiation declaration should not be 'dllexport'">,
  InGroup<DiagGroup<"dllexport-explicit-instantiation-decl">>;
def warn_invalid_initializer_from_system_header : Warning<
  "invalid constructor form class in system header, should not be explicit">,
  InGroup<DiagGroup<"invalid-initializer-from-system-header">>;
def note_used_in_initialization_here : Note<"used in initialization here">;
def err_attribute_dll_member_of_dll_class : Error<
  "attribute %q0 cannot be applied to member of %q1 class">;
def warn_attribute_dll_instantiated_base_class : Warning<
  "propagating dll attribute to %select{already instantiated|explicitly specialized}0 "
  "base class template without dll attribute is not supported">,
  InGroup<DiagGroup<"unsupported-dll-base-class-template">>, DefaultIgnore;
def err_attribute_dll_ambiguous_default_ctor : Error<
  "'__declspec(dllexport)' cannot be applied to more than one default constructor in %0">;
def err_attribute_weakref_not_static : Error<
  "weakref declaration must have internal linkage">;
def err_attribute_weakref_not_global_context : Error<
  "weakref declaration of %0 must be in a global context">;
def err_attribute_weakref_without_alias : Error<
  "weakref declaration of %0 must also have an alias attribute">;
def err_alias_not_supported_on_darwin : Error <
  "aliases are not supported on darwin">;
def warn_attribute_wrong_decl_type_str : Warning<
  "%0 attribute only applies to %1">, InGroup<IgnoredAttributes>;
def err_attribute_wrong_decl_type_str : Error<
  warn_attribute_wrong_decl_type_str.Text>;
def warn_attribute_wrong_decl_type : Warning<
  "%0 attribute only applies to %select{"
  "functions"
  "|unions"
  "|variables and functions"
  "|functions and methods"
  "|functions, methods and blocks"
  "|functions, methods, and parameters"
  "|variables"
  "|variables and fields"
  "|variables, data members and tag types"
  "|types and namespaces"
  "|variables, functions and classes"
  "|kernel functions"
  "|non-K&R-style functions}1">,
  InGroup<IgnoredAttributes>;
def err_attribute_wrong_decl_type : Error<warn_attribute_wrong_decl_type.Text>;
def warn_type_attribute_wrong_type : Warning<
  "'%0' only applies to %select{function|pointer|"
  "Objective-C object or block pointer}1 types; type here is %2">,
  InGroup<IgnoredAttributes>;
def warn_incomplete_encoded_type : Warning<
  "encoding of %0 type is incomplete because %1 component has unknown encoding">,
  InGroup<DiagGroup<"encode-type">>;
def warn_gnu_inline_attribute_requires_inline : Warning<
  "'gnu_inline' attribute requires function to be marked 'inline',"
  " attribute ignored">,
  InGroup<IgnoredAttributes>;
def err_attribute_vecreturn_only_vector_member : Error<
  "the vecreturn attribute can only be used on a class or structure with one member, which must be a vector">;
def err_attribute_vecreturn_only_pod_record : Error<
  "the vecreturn attribute can only be used on a POD (plain old data) class or structure (i.e. no virtual functions)">;
def err_cconv_change : Error<
  "function declared '%0' here was previously declared "
  "%select{'%2'|without calling convention}1">;
def warn_cconv_ignored : Warning<
  "calling convention %0 ignored for this target">, InGroup<IgnoredAttributes>;
def err_cconv_knr : Error<
  "function with no prototype cannot use the %0 calling convention">;
def warn_cconv_knr : Warning<
  err_cconv_knr.Text>,
  InGroup<DiagGroup<"missing-prototype-for-cc">>;
def err_cconv_varargs : Error<
  "variadic function cannot use %0 calling convention">;
def warn_cconv_varargs : Warning<
  "%0 calling convention ignored on variadic function">,
  InGroup<IgnoredAttributes>;
def warn_cconv_structors : Warning<
  "%0 calling convention ignored on constructor/destructor">,
  InGroup<IgnoredAttributes>;
def err_regparm_mismatch : Error<"function declared with regparm(%0) "
  "attribute was previously declared "
  "%plural{0:without the regparm|:with the regparm(%1)}1 attribute">;
def err_function_attribute_mismatch : Error<
  "function declared with %0 attribute "
  "was previously declared without the %0 attribute">;
def err_objc_precise_lifetime_bad_type : Error<
  "objc_precise_lifetime only applies to retainable types; type here is %0">;
def warn_objc_precise_lifetime_meaningless : Error<
  "objc_precise_lifetime is not meaningful for "
  "%select{__unsafe_unretained|__autoreleasing}0 objects">;
def err_invalid_pcs : Error<"invalid PCS type">;
def warn_attribute_not_on_decl : Warning<
  "%0 attribute ignored when parsing type">, InGroup<IgnoredAttributes>;
def err_base_specifier_attribute : Error<
  "%0 attribute cannot be applied to a base specifier">;
// if INTEL_CUSTOMIZATION
def err_interrupt_function_wrong_return_type : Error<
  "interrupt service routine must have void return value">;
def err_interrupt_function_wrong_args : Error<
  "interrupt service routine can only have a pointer argument and an optional integer argument">;
def err_interrupt_function_wrong_first_arg : Error<
  "interrupt service routine should have a pointer as the first argument">;
def err_interrupt_function_wrong_second_arg : Error<
  "interrupt service routine should have one of unsigned integer types as the second argument">;
// endif INTEL_CUSTOMIZATION
def err_invalid_attribute_on_virtual_function : Error<
  "%0 attribute cannot be applied to virtual functions">;

def ext_cannot_use_trivial_abi : ExtWarn<
  "'trivial_abi' cannot be applied to %0">, InGroup<IgnoredAttributes>;

// Availability attribute
def warn_availability_unknown_platform : Warning<
  "unknown platform %0 in availability macro">, InGroup<Availability>;
def warn_availability_version_ordering : Warning<
  "feature cannot be %select{introduced|deprecated|obsoleted}0 in %1 version "
  "%2 before it was %select{introduced|deprecated|obsoleted}3 in version %4; "
  "attribute ignored">, InGroup<Availability>;
def warn_mismatched_availability: Warning<
  "availability does not match previous declaration">, InGroup<Availability>;
def warn_mismatched_availability_override : Warning<
  "%select{|overriding }4method %select{introduced after|"
  "deprecated before|obsoleted before}0 "
  "%select{the protocol method it implements|overridden method}4 "
  "on %1 (%2 vs. %3)">, InGroup<Availability>;
def warn_mismatched_availability_override_unavail : Warning<
  "%select{|overriding }1method cannot be unavailable on %0 when "
  "%select{the protocol method it implements|its overridden method}1 is "
  "available">,
  InGroup<Availability>;
def warn_availability_on_static_initializer : Warning<
  "ignoring availability attribute %select{on '+load' method|"
  "with constructor attribute|with destructor attribute}0">,
  InGroup<Availability>;
def note_overridden_method : Note<
  "overridden method is here">;
def warn_availability_swift_unavailable_deprecated_only : Warning<
  "only 'unavailable' and 'deprecated' are supported for Swift availability">,
  InGroup<Availability>;
def note_protocol_method : Note<
  "protocol method is here">;

def warn_unguarded_availability :
  Warning<"%0 is only available on %1 %2 or newer">,
  InGroup<UnguardedAvailability>, DefaultIgnore;
def warn_unguarded_availability_new :
  Warning<warn_unguarded_availability.Text>,
  InGroup<UnguardedAvailabilityNew>;
def note_decl_unguarded_availability_silence : Note<
  "annotate %select{%1|anonymous %1}0 with an availability attribute to silence this warning">;
def note_unguarded_available_silence : Note<
  "enclose %0 in %select{an @available|a __builtin_available}1 check to silence"
  " this warning">;
def warn_at_available_unchecked_use : Warning<
  "%select{@available|__builtin_available}0 does not guard availability here; "
  "use if (%select{@available|__builtin_available}0) instead">,
  InGroup<DiagGroup<"unsupported-availability-guard">>;

// Thread Safety Attributes
def warn_invalid_capability_name : Warning<
  "invalid capability name '%0'; capability name must be 'mutex' or 'role'">,
  InGroup<ThreadSafetyAttributes>, DefaultIgnore;
def warn_thread_attribute_ignored : Warning<
  "ignoring %0 attribute because its argument is invalid">,
  InGroup<ThreadSafetyAttributes>, DefaultIgnore;
def warn_thread_attribute_not_on_non_static_member : Warning<
  "%0 attribute without capability arguments can only be applied to non-static "
  "methods of a class">,
  InGroup<ThreadSafetyAttributes>, DefaultIgnore;
def warn_thread_attribute_not_on_capability_member : Warning<
  "%0 attribute without capability arguments refers to 'this', but %1 isn't "
  "annotated with 'capability' or 'scoped_lockable' attribute">,
  InGroup<ThreadSafetyAttributes>, DefaultIgnore;
def warn_thread_attribute_argument_not_lockable : Warning<
  "%0 attribute requires arguments whose type is annotated "
  "with 'capability' attribute; type here is %1">,
  InGroup<ThreadSafetyAttributes>, DefaultIgnore;
def warn_thread_attribute_decl_not_lockable : Warning<
  "%0 attribute can only be applied in a context annotated "
  "with 'capability(\"mutex\")' attribute">,
  InGroup<ThreadSafetyAttributes>, DefaultIgnore;
def warn_thread_attribute_decl_not_pointer : Warning<
  "%0 only applies to pointer types; type here is %1">,
  InGroup<ThreadSafetyAttributes>, DefaultIgnore;
def err_attribute_argument_out_of_range : Error<
  "%0 attribute parameter %1 is out of bounds: "
  "%plural{0:no parameters to index into|"
  "1:can only be 1, since there is one parameter|"
  ":must be between 1 and %2}2">;

// Thread Safety Analysis
def warn_unlock_but_no_lock : Warning<"releasing %0 '%1' that was not held">,
  InGroup<ThreadSafetyAnalysis>, DefaultIgnore;
def warn_unlock_kind_mismatch : Warning<
  "releasing %0 '%1' using %select{shared|exclusive}2 access, expected "
  "%select{shared|exclusive}3 access">,
  InGroup<ThreadSafetyAnalysis>, DefaultIgnore;
def warn_double_lock : Warning<"acquiring %0 '%1' that is already held">,
  InGroup<ThreadSafetyAnalysis>, DefaultIgnore;
def warn_no_unlock : Warning<
  "%0 '%1' is still held at the end of function">,
  InGroup<ThreadSafetyAnalysis>, DefaultIgnore;
def warn_expecting_locked : Warning<
  "expecting %0 '%1' to be held at the end of function">,
  InGroup<ThreadSafetyAnalysis>, DefaultIgnore;
// FIXME: improve the error message about locks not in scope
def warn_lock_some_predecessors : Warning<
  "%0 '%1' is not held on every path through here">,
  InGroup<ThreadSafetyAnalysis>, DefaultIgnore;
def warn_expecting_lock_held_on_loop : Warning<
  "expecting %0 '%1' to be held at start of each loop">,
  InGroup<ThreadSafetyAnalysis>, DefaultIgnore;
def note_locked_here : Note<"%0 acquired here">;
def warn_lock_exclusive_and_shared : Warning<
  "%0 '%1' is acquired exclusively and shared in the same scope">,
  InGroup<ThreadSafetyAnalysis>, DefaultIgnore;
def note_lock_exclusive_and_shared : Note<
  "the other acquisition of %0 '%1' is here">;
def warn_variable_requires_any_lock : Warning<
  "%select{reading|writing}1 variable %0 requires holding "
  "%select{any mutex|any mutex exclusively}1">,
  InGroup<ThreadSafetyAnalysis>, DefaultIgnore;
def warn_var_deref_requires_any_lock : Warning<
  "%select{reading|writing}1 the value pointed to by %0 requires holding "
  "%select{any mutex|any mutex exclusively}1">,
  InGroup<ThreadSafetyAnalysis>, DefaultIgnore;
def warn_fun_excludes_mutex : Warning<
  "cannot call function '%1' while %0 '%2' is held">,
  InGroup<ThreadSafetyAnalysis>, DefaultIgnore;
def warn_cannot_resolve_lock : Warning<
  "cannot resolve lock expression">,
  InGroup<ThreadSafetyAnalysis>, DefaultIgnore;
def warn_acquired_before : Warning<
  "%0 '%1' must be acquired before '%2'">,
  InGroup<ThreadSafetyAnalysis>, DefaultIgnore;
def warn_acquired_before_after_cycle : Warning<
  "Cycle in acquired_before/after dependencies, starting with '%0'">,
  InGroup<ThreadSafetyAnalysis>, DefaultIgnore;


// Thread safety warnings negative capabilities
def warn_acquire_requires_negative_cap : Warning<
  "acquiring %0 '%1' requires negative capability '%2'">,
  InGroup<ThreadSafetyNegative>, DefaultIgnore;

// Thread safety warnings on pass by reference
def warn_guarded_pass_by_reference : Warning<
  "passing variable %1 by reference requires holding %0 "
  "%select{'%2'|'%2' exclusively}3">,
  InGroup<ThreadSafetyReference>, DefaultIgnore;
def warn_pt_guarded_pass_by_reference : Warning<
  "passing the value that %1 points to by reference requires holding %0 "
  "%select{'%2'|'%2' exclusively}3">,
  InGroup<ThreadSafetyReference>, DefaultIgnore;

// Imprecise thread safety warnings
def warn_variable_requires_lock : Warning<
  "%select{reading|writing}3 variable %1 requires holding %0 "
  "%select{'%2'|'%2' exclusively}3">,
  InGroup<ThreadSafetyAnalysis>, DefaultIgnore;
def warn_var_deref_requires_lock : Warning<
  "%select{reading|writing}3 the value pointed to by %1 requires "
  "holding %0 %select{'%2'|'%2' exclusively}3">,
  InGroup<ThreadSafetyAnalysis>, DefaultIgnore;
def warn_fun_requires_lock : Warning<
  "calling function %1 requires holding %0 %select{'%2'|'%2' exclusively}3">,
  InGroup<ThreadSafetyAnalysis>, DefaultIgnore;

// Precise thread safety warnings
def warn_variable_requires_lock_precise :
  Warning<warn_variable_requires_lock.Text>,
  InGroup<ThreadSafetyPrecise>, DefaultIgnore;
def warn_var_deref_requires_lock_precise :
  Warning<warn_var_deref_requires_lock.Text>,
  InGroup<ThreadSafetyPrecise>, DefaultIgnore;
def warn_fun_requires_lock_precise :
  Warning<warn_fun_requires_lock.Text>,
  InGroup<ThreadSafetyPrecise>, DefaultIgnore;
def note_found_mutex_near_match : Note<"found near match '%0'">;

// Verbose thread safety warnings
def warn_thread_safety_verbose : Warning<"Thread safety verbose warning.">,
  InGroup<ThreadSafetyVerbose>, DefaultIgnore;
def note_thread_warning_in_fun : Note<"Thread warning in function %0">;
def note_guarded_by_declared_here : Note<"Guarded_by declared here.">;

// Dummy warning that will trigger "beta" warnings from the analysis if enabled.
def warn_thread_safety_beta : Warning<"Thread safety beta warning.">,
  InGroup<ThreadSafetyBeta>, DefaultIgnore;

// Consumed warnings
def warn_use_in_invalid_state : Warning<
  "invalid invocation of method '%0' on object '%1' while it is in the '%2' "
  "state">, InGroup<Consumed>, DefaultIgnore;
def warn_use_of_temp_in_invalid_state : Warning<
  "invalid invocation of method '%0' on a temporary object while it is in the "
  "'%1' state">, InGroup<Consumed>, DefaultIgnore;
def warn_attr_on_unconsumable_class : Warning<
  "consumed analysis attribute is attached to member of class '%0' which isn't "
  "marked as consumable">, InGroup<Consumed>, DefaultIgnore;
def warn_return_typestate_for_unconsumable_type : Warning<
  "return state set for an unconsumable type '%0'">, InGroup<Consumed>,
  DefaultIgnore;
def warn_return_typestate_mismatch : Warning<
  "return value not in expected state; expected '%0', observed '%1'">,
  InGroup<Consumed>, DefaultIgnore;
def warn_loop_state_mismatch : Warning<
  "state of variable '%0' must match at the entry and exit of loop">,
  InGroup<Consumed>, DefaultIgnore;
def warn_param_return_typestate_mismatch : Warning<
  "parameter '%0' not in expected state when the function returns: expected "
  "'%1', observed '%2'">, InGroup<Consumed>, DefaultIgnore;
def warn_param_typestate_mismatch : Warning<
  "argument not in expected state; expected '%0', observed '%1'">,
  InGroup<Consumed>, DefaultIgnore;

// no_sanitize attribute
def warn_unknown_sanitizer_ignored : Warning<
  "unknown sanitizer '%0' ignored">, InGroup<UnknownSanitizers>;

def warn_impcast_vector_scalar : Warning<
  "implicit conversion turns vector to scalar: %0 to %1">,
  InGroup<Conversion>, DefaultIgnore;
def warn_impcast_complex_scalar : Warning<
  "implicit conversion discards imaginary component: %0 to %1">,
  InGroup<Conversion>, DefaultIgnore;
def err_impcast_complex_scalar : Error<
  "implicit conversion from %0 to %1 is not permitted in C++">;
def warn_impcast_float_precision : Warning<
  "implicit conversion loses floating-point precision: %0 to %1">,
  InGroup<ImplicitFloatConversion>, DefaultIgnore;
def warn_impcast_float_result_precision : Warning<
  "implicit conversion when assigning computation result loses floating-point precision: %0 to %1">,
  InGroup<ImplicitFloatConversion>, DefaultIgnore;
def warn_impcast_double_promotion : Warning<
  "implicit conversion increases floating-point precision: %0 to %1">,
  InGroup<DoublePromotion>, DefaultIgnore;
def warn_impcast_integer_sign : Warning<
  "implicit conversion changes signedness: %0 to %1">,
  InGroup<SignConversion>, DefaultIgnore;
def warn_impcast_integer_sign_conditional : Warning<
  "operand of ? changes signedness: %0 to %1">,
  InGroup<SignConversion>, DefaultIgnore;
def warn_impcast_integer_precision : Warning<
  "implicit conversion loses integer precision: %0 to %1">,
  InGroup<ImplicitIntConversion>, DefaultIgnore;
def warn_impcast_high_order_zero_bits : Warning<
  "higher order bits are zeroes after implicit conversion">,
  InGroup<ImplicitIntConversion>, DefaultIgnore;
def warn_impcast_nonnegative_result : Warning<
  "the resulting value is always non-negative after implicit conversion">,
  InGroup<SignConversion>, DefaultIgnore;
def warn_impcast_integer_64_32 : Warning<
  "implicit conversion loses integer precision: %0 to %1">,
  InGroup<Shorten64To32>, DefaultIgnore;
def warn_impcast_integer_precision_constant : Warning<
  "implicit conversion from %2 to %3 changes value from %0 to %1">,
  InGroup<ConstantConversion>;
def warn_impcast_bitfield_precision_constant : Warning<
  "implicit truncation from %2 to bit-field changes value from %0 to %1">,
  InGroup<BitFieldConstantConversion>;

def warn_impcast_fixed_point_range : Warning<
  "implicit conversion from %0 cannot fit within the range of values for %1">,
  InGroup<ImplicitFixedPointConversion>;

def warn_impcast_literal_float_to_integer : Warning<
  "implicit conversion from %0 to %1 changes value from %2 to %3">,
  InGroup<LiteralConversion>;
def warn_impcast_literal_float_to_integer_out_of_range : Warning<
  "implicit conversion of out of range value from %0 to %1 is undefined">,
  InGroup<LiteralConversion>;
def warn_impcast_float_integer : Warning<
  "implicit conversion turns floating-point number into integer: %0 to %1">,
  InGroup<FloatConversion>, DefaultIgnore;

def warn_impcast_float_to_integer : Warning<
  "implicit conversion from %0 to %1 changes value from %2 to %3">,
  InGroup<FloatOverflowConversion>, DefaultIgnore;
def warn_impcast_float_to_integer_out_of_range : Warning<
  "implicit conversion of out of range value from %0 to %1 is undefined">,
  InGroup<FloatOverflowConversion>, DefaultIgnore;
def warn_impcast_float_to_integer_zero : Warning<
  "implicit conversion from %0 to %1 changes non-zero value from %2 to %3">,
  InGroup<FloatZeroConversion>, DefaultIgnore;

def warn_impcast_string_literal_to_bool : Warning<
  "implicit conversion turns string literal into bool: %0 to %1">,
  InGroup<StringConversion>, DefaultIgnore;
def warn_impcast_different_enum_types : Warning<
  "implicit conversion from enumeration type %0 to different enumeration type "
  "%1">, InGroup<EnumConversion>;
def warn_impcast_bool_to_null_pointer : Warning<
    "initialization of pointer of type %0 to null from a constant boolean "
    "expression">, InGroup<BoolConversion>;
def warn_non_literal_null_pointer : Warning<
    "expression which evaluates to zero treated as a null pointer constant of "
    "type %0">, InGroup<NonLiteralNullConversion>;
def warn_impcast_null_pointer_to_integer : Warning<
    "implicit conversion of %select{NULL|nullptr}0 constant to %1">,
    InGroup<NullConversion>;
def warn_impcast_floating_point_to_bool : Warning<
    "implicit conversion turns floating-point number into bool: %0 to %1">,
    InGroup<ImplicitConversionFloatingPointToBool>;
//if INTEL_CUSTOMIZATION
// Fix for CQ376357: -fpermissive illegal conversion.
def warn_impcast_permissive_conversion : Warning<
  "illegal implicit type conversion from %0 to %1 allowed in -fpermissive mode">,
  InGroup<IntelCompat>;
// endif //INTEL_CUSTOMIZATION
def ext_ms_impcast_fn_obj : ExtWarn<
  "implicit conversion between pointer-to-function and pointer-to-object is a "
  "Microsoft extension">, InGroup<MicrosoftCast>;

def warn_impcast_pointer_to_bool : Warning<
    "address of%select{| function| array}0 '%1' will always evaluate to "
    "'true'">,
    InGroup<PointerBoolConversion>;
def warn_cast_nonnull_to_bool : Warning<
    "nonnull %select{function call|parameter}0 '%1' will evaluate to "
    "'true' on first encounter">,
    InGroup<PointerBoolConversion>;
def warn_this_bool_conversion : Warning<
  "'this' pointer cannot be null in well-defined C++ code; pointer may be "
  "assumed to always convert to true">, InGroup<UndefinedBoolConversion>;
def warn_address_of_reference_bool_conversion : Warning<
  "reference cannot be bound to dereferenced null pointer in well-defined C++ "
  "code; pointer may be assumed to always convert to true">,
  InGroup<UndefinedBoolConversion>;

def warn_null_pointer_compare : Warning<
    "comparison of %select{address of|function|array}0 '%1' %select{not |}2"
    "equal to a null pointer is always %select{true|false}2">,
    InGroup<TautologicalPointerCompare>;
def warn_nonnull_expr_compare : Warning<
    "comparison of nonnull %select{function call|parameter}0 '%1' "
    "%select{not |}2equal to a null pointer is '%select{true|false}2' on first "
    "encounter">,
    InGroup<TautologicalPointerCompare>;
def warn_this_null_compare : Warning<
  "'this' pointer cannot be null in well-defined C++ code; comparison may be "
  "assumed to always evaluate to %select{true|false}0">,
  InGroup<TautologicalUndefinedCompare>;
def warn_address_of_reference_null_compare : Warning<
  "reference cannot be bound to dereferenced null pointer in well-defined C++ "
  "code; comparison may be assumed to always evaluate to "
  "%select{true|false}0">,
  InGroup<TautologicalUndefinedCompare>;
def note_reference_is_return_value : Note<"%0 returns a reference">;

def warn_division_sizeof_ptr : Warning<
  "'%0' will return the size of the pointer, not the array itself">,
  InGroup<DiagGroup<"sizeof-pointer-div">>;

def note_function_warning_silence : Note<
    "prefix with the address-of operator to silence this warning">;
def note_function_to_function_call : Note<
    "suffix with parentheses to turn this into a function call">;
def warn_impcast_objective_c_literal_to_bool : Warning<
    "implicit boolean conversion of Objective-C object literal always "
    "evaluates to true">,
    InGroup<ObjCLiteralConversion>;

def warn_cast_align : Warning<
  "cast from %0 to %1 increases required alignment from %2 to %3">,
  InGroup<CastAlign>, DefaultIgnore;
def warn_old_style_cast : Warning<
  "use of old-style cast">, InGroup<OldStyleCast>, DefaultIgnore;

// Separate between casts to void* and non-void* pointers.
// Some APIs use (abuse) void* for something like a user context,
// and often that value is an integer even if it isn't a pointer itself.
// Having a separate warning flag allows users to control the warning
// for their workflow.
def warn_int_to_pointer_cast : Warning<
  "cast to %1 from smaller integer type %0">,
  InGroup<IntToPointerCast>;
def warn_int_to_void_pointer_cast : Warning<
  "cast to %1 from smaller integer type %0">,
  InGroup<IntToVoidPointerCast>;

def warn_attribute_ignored_for_field_of_type : Warning<
  "%0 attribute ignored for field of type %1">,
  InGroup<IgnoredAttributes>;
def warn_no_underlying_type_specified_for_enum_bitfield : Warning<
  "enums in the Microsoft ABI are signed integers by default; consider giving "
  "the enum %0 an unsigned underlying type to make this code portable">,
  InGroup<SignedEnumBitfield>, DefaultIgnore;
def warn_attribute_packed_for_bitfield : Warning<
  "'packed' attribute was ignored on bit-fields with single-byte alignment "
  "in older versions of GCC and Clang">,
  InGroup<DiagGroup<"attribute-packed-for-bitfield">>;
def warn_transparent_union_attribute_field_size_align : Warning<
  "%select{alignment|size}0 of field %1 (%2 bits) does not match the "
  "%select{alignment|size}0 of the first field in transparent union; "
  "transparent_union attribute ignored">,
  InGroup<IgnoredAttributes>;
def note_transparent_union_first_field_size_align : Note<
  "%select{alignment|size}0 of first field is %1 bits">;
def warn_transparent_union_attribute_not_definition : Warning<
  "transparent_union attribute can only be applied to a union definition; "
  "attribute ignored">,
  InGroup<IgnoredAttributes>;
def warn_transparent_union_attribute_floating : Warning<
  "first field of a transparent union cannot have %select{floating point|"
  "vector}0 type %1; transparent_union attribute ignored">,
  InGroup<IgnoredAttributes>;
def warn_transparent_union_attribute_zero_fields : Warning<
  "transparent union definition must contain at least one field; "
  "transparent_union attribute ignored">,
  InGroup<IgnoredAttributes>;
def warn_attribute_type_not_supported : Warning<
  "%0 attribute argument not supported: %1">,
  InGroup<IgnoredAttributes>;
def warn_attribute_unknown_visibility : Warning<"unknown visibility %0">,
  InGroup<IgnoredAttributes>;
def warn_attribute_protected_visibility :
  Warning<"target does not support 'protected' visibility; using 'default'">,
  InGroup<DiagGroup<"unsupported-visibility">>;
def err_mismatched_visibility: Error<"visibility does not match previous declaration">;
def note_previous_attribute : Note<"previous attribute is here">;
def note_conflicting_attribute : Note<"conflicting attribute is here">;
def note_attribute : Note<"attribute is here">;
def err_mismatched_ms_inheritance : Error<
  "inheritance model does not match %select{definition|previous declaration}0">;
def warn_ignored_ms_inheritance : Warning<
  "inheritance model ignored on %select{primary template|partial specialization}0">,
  InGroup<IgnoredAttributes>;
def note_previous_ms_inheritance : Note<
  "previous inheritance model specified here">;
def err_machine_mode : Error<"%select{unknown|unsupported}0 machine mode %1">;
def err_mode_not_primitive : Error<
  "mode attribute only supported for integer and floating-point types">;
def err_mode_wrong_type : Error<
  "type of machine mode does not match type of base type">;
def warn_vector_mode_deprecated : Warning<
  "specifying vector types with the 'mode' attribute is deprecated; "
  "use the 'vector_size' attribute instead">,
  InGroup<DeprecatedAttributes>;
def err_complex_mode_vector_type : Error<
  "type of machine mode does not support base vector types">;
def err_enum_mode_vector_type : Error<
  "mode %0 is not supported for enumeration types">;
def warn_attribute_nonnull_no_pointers : Warning<
  "'nonnull' attribute applied to function with no pointer arguments">,
  InGroup<IgnoredAttributes>;
def warn_attribute_nonnull_parm_no_args : Warning<
  "'nonnull' attribute when used on parameters takes no arguments">,
  InGroup<IgnoredAttributes>;
def note_declared_nonnull : Note<
  "declared %select{'returns_nonnull'|'nonnull'}0 here">;
def warn_attribute_sentinel_named_arguments : Warning<
  "'sentinel' attribute requires named arguments">,
  InGroup<IgnoredAttributes>;
def warn_attribute_sentinel_not_variadic : Warning<
  "'sentinel' attribute only supported for variadic %select{functions|blocks}0">,
  InGroup<IgnoredAttributes>;
def err_attribute_sentinel_less_than_zero : Error<
  "'sentinel' parameter 1 less than zero">;
def err_attribute_sentinel_not_zero_or_one : Error<
  "'sentinel' parameter 2 not 0 or 1">;
def warn_cleanup_ext : Warning<
  "GCC does not allow the 'cleanup' attribute argument to be anything other "
  "than a simple identifier">,
  InGroup<GccCompat>;
def err_attribute_cleanup_arg_not_function : Error<
  "'cleanup' argument %select{|%1 |%1 }0is not a %select{||single }0function">;
def err_attribute_cleanup_func_must_take_one_arg : Error<
  "'cleanup' function %0 must take 1 parameter">;
// if INTEL_CUSTOMIZATION
def note_attribute_cleanup_func_ptr_to_int_conversion : Note<
  "'cleanup' function %0 has formal parameter of type 'int'">;
// endif INTEL_CUSTOMIZATION
def err_attribute_cleanup_func_arg_incompatible_type : Error<
  "'cleanup' function %0 parameter has "
  "%diff{type $ which is incompatible with type $|incompatible type}1,2">;
def err_attribute_regparm_wrong_platform : Error<
  "'regparm' is not valid on this platform">;
def err_attribute_regparm_invalid_number : Error<
  "'regparm' parameter must be between 0 and %0 inclusive">;
def err_attribute_not_supported_in_lang : Error<
  "%0 attribute is not supported in %select{C|C++|Objective-C}1">;
def err_attribute_not_supported_on_arch
    : Error<"%0 attribute is not supported on '%1'">;
def warn_gcc_ignores_type_attr : Warning<
  "GCC does not allow the %0 attribute to be written on a type">,
  InGroup<GccCompat>;

// Clang-Specific Attributes
def warn_attribute_iboutlet : Warning<
  "%0 attribute can only be applied to instance variables or properties">,
  InGroup<IgnoredAttributes>;
def err_iboutletcollection_type : Error<
  "invalid type %0 as argument of iboutletcollection attribute">;
def err_iboutletcollection_builtintype : Error<
  "type argument of iboutletcollection attribute cannot be a builtin type">;
def warn_iboutlet_object_type : Warning<
  "%select{instance variable|property}2 with %0 attribute must "
  "be an object type (invalid %1)">, InGroup<ObjCInvalidIBOutletProperty>;
def warn_iboutletcollection_property_assign : Warning<
  "IBOutletCollection properties should be copy/strong and not assign">,
  InGroup<ObjCInvalidIBOutletProperty>;

def err_attribute_overloadable_mismatch : Error<
  "redeclaration of %0 must %select{not |}1have the 'overloadable' attribute">;
def note_attribute_overloadable_prev_overload : Note<
  "previous %select{unmarked |}0overload of function is here">;
def err_attribute_overloadable_no_prototype : Error<
  "'overloadable' function %0 must have a prototype">;
def err_attribute_overloadable_multiple_unmarked_overloads : Error<
  "at most one overload for a given name may lack the 'overloadable' "
  "attribute">;
def warn_ns_attribute_wrong_return_type : Warning<
  "%0 attribute only applies to %select{functions|methods|properties}1 that "
  "return %select{an Objective-C object|a pointer|a non-retainable pointer}2">,
  InGroup<IgnoredAttributes>;
def err_ns_attribute_wrong_parameter_type : Error<
  "%0 attribute only applies to "
  "%select{Objective-C object|pointer|pointer-to-CF-pointer}1 parameters">;
def warn_ns_attribute_wrong_parameter_type : Warning<
  "%0 attribute only applies to "
  "%select{Objective-C object|pointer|pointer-to-CF-pointer|pointer/reference-to-OSObject-pointer}1 parameters">,
  InGroup<IgnoredAttributes>;
def warn_objc_requires_super_protocol : Warning<
  "%0 attribute cannot be applied to %select{methods in protocols|dealloc}1">,
  InGroup<DiagGroup<"requires-super-attribute">>;
def note_protocol_decl : Note<
  "protocol is declared here">;
def note_protocol_decl_undefined : Note<
  "protocol %0 has no definition">;

// objc_designated_initializer attribute diagnostics.
def warn_objc_designated_init_missing_super_call : Warning<
  "designated initializer missing a 'super' call to a designated initializer of the super class">,
  InGroup<ObjCDesignatedInit>;
def note_objc_designated_init_marked_here : Note<
  "method marked as designated initializer of the class here">;
def warn_objc_designated_init_non_super_designated_init_call : Warning<
  "designated initializer should only invoke a designated initializer on 'super'">,
  InGroup<ObjCDesignatedInit>;
def warn_objc_designated_init_non_designated_init_call : Warning<
  "designated initializer invoked a non-designated initializer">,
  InGroup<ObjCDesignatedInit>;
def warn_objc_secondary_init_super_init_call : Warning<
  "convenience initializer should not invoke an initializer on 'super'">,
  InGroup<ObjCDesignatedInit>;
def warn_objc_secondary_init_missing_init_call : Warning<
  "convenience initializer missing a 'self' call to another initializer">,
  InGroup<ObjCDesignatedInit>;
def warn_objc_implementation_missing_designated_init_override : Warning<
  "method override for the designated initializer of the superclass %objcinstance0 not found">,
  InGroup<ObjCDesignatedInit>;

// objc_bridge attribute diagnostics.
def err_objc_attr_not_id : Error<
  "parameter of %0 attribute must be a single name of an Objective-C %select{class|protocol}1">;
def err_objc_attr_typedef_not_id : Error<
  "parameter of %0 attribute must be 'id' when used on a typedef">;
def err_objc_attr_typedef_not_void_pointer : Error<
  "'objc_bridge(id)' is only allowed on structs and typedefs of void pointers">;
def err_objc_cf_bridged_not_interface : Error<
  "CF object of type %0 is bridged to %1, which is not an Objective-C class">;
def err_objc_ns_bridged_invalid_cfobject : Error<
  "ObjectiveC object of type %0 is bridged to %1, which is not valid CF object">;
def warn_objc_invalid_bridge : Warning<
  "%0 bridges to %1, not %2">, InGroup<ObjCBridge>;
def warn_objc_invalid_bridge_to_cf : Warning<
  "%0 cannot bridge to %1">, InGroup<ObjCBridge>;

// objc_bridge_related attribute diagnostics.
def err_objc_bridged_related_invalid_class : Error<
  "could not find Objective-C class %0 to convert %1 to %2">;
def err_objc_bridged_related_invalid_class_name : Error<
  "%0 must be name of an Objective-C class to be able to convert %1 to %2">;
def err_objc_bridged_related_known_method : Error<
 "%0 must be explicitly converted to %1; use %select{%objcclass2|%objcinstance2}3 "
 "method for this conversion">;

def err_objc_attr_protocol_requires_definition : Error<
  "attribute %0 can only be applied to @protocol definitions, not forward declarations">;

def warn_ignored_objc_externally_retained : Warning<
  "'objc_externally_retained' can only be applied to local variables "
  "%select{of retainable type|with strong ownership}0">,
  InGroup<IgnoredAttributes>;

// Function Parameter Semantic Analysis.
def err_param_with_void_type : Error<"argument may not have 'void' type">;
def err_void_only_param : Error<
  "'void' must be the first and only parameter if specified">;
def err_void_param_qualified : Error<
  "'void' as parameter must not have type qualifiers">;
def err_ident_list_in_fn_declaration : Error<
  "a parameter list without types is only allowed in a function definition">;
def ext_param_not_declared : Extension<
  "parameter %0 was not declared, defaulting to type 'int'">;
def err_param_default_argument : Error<
  "C does not support default arguments">;
def err_param_default_argument_redefinition : Error<
  "redefinition of default argument">;
def ext_param_default_argument_redefinition : ExtWarn<
  err_param_default_argument_redefinition.Text>,
  InGroup<MicrosoftDefaultArgRedefinition>;
def err_param_default_argument_missing : Error<
  "missing default argument on parameter">;
def err_param_default_argument_missing_name : Error<
  "missing default argument on parameter %0">;
def err_param_default_argument_references_param : Error<
  "default argument references parameter %0">;
def err_param_default_argument_references_local : Error<
  "default argument references local variable %0 of enclosing function">;
def err_param_default_argument_references_this : Error<
  "default argument references 'this'">;
def err_param_default_argument_nonfunc : Error<
  "default arguments can only be specified for parameters in a function "
  "declaration">;
// if INTEL_CUSTOMIZATION
// CQ375240
def warn_param_default_argument_nonfunc : Warning<
  err_param_default_argument_nonfunc.Text>, InGroup<IntelCompat>;
// endif //INTEL_CUSTOMIZATION
def err_param_default_argument_template_redecl : Error<
  "default arguments cannot be added to a function template that has already "
  "been declared">;
def err_param_default_argument_member_template_redecl : Error<
  "default arguments cannot be added to an out-of-line definition of a member "
  "of a %select{class template|class template partial specialization|nested "
  "class in a template}0">;
def err_param_default_argument_on_parameter_pack : Error<
  "parameter pack cannot have a default argument">;
def err_uninitialized_member_for_assign : Error<
  "cannot define the implicit copy assignment operator for %0, because "
  "non-static %select{reference|const}1 member %2 cannot use copy "
  "assignment operator">;
def err_uninitialized_member_in_ctor : Error<
  "%select{constructor for %1|"
  "implicit default constructor for %1|"
  "cannot use constructor inherited from %1:}0 must explicitly "
  "initialize the %select{reference|const}2 member %3">;
def err_default_arg_makes_ctor_special : Error<
  "addition of default argument on redeclaration makes this constructor a "
  "%select{default|copy|move}0 constructor">;

def err_use_of_default_argument_to_function_declared_later : Error<
  "use of default argument to function %0 that is declared later in class %1">;
def note_default_argument_declared_here : Note<
  "default argument declared here">;
def err_recursive_default_argument : Error<"recursive evaluation of default argument">;

def ext_param_promoted_not_compatible_with_prototype : ExtWarn<
  "%diff{promoted type $ of K&R function parameter is not compatible with the "
  "parameter type $|promoted type of K&R function parameter is not compatible "
  "with parameter type}0,1 declared in a previous prototype">,
  InGroup<KNRPromotedParameter>;


// C++ Overloading Semantic Analysis.
def err_ovl_diff_return_type : Error<
  "functions that differ only in their return type cannot be overloaded">;
def err_ovl_static_nonstatic_member : Error<
  "static and non-static member functions with the same parameter types "
  "cannot be overloaded">;

def err_ovl_no_viable_function_in_call : Error<
  "no matching function for call to %0">;
def err_ovl_no_viable_member_function_in_call : Error<
  "no matching member function for call to %0">;
def err_ovl_ambiguous_call : Error<
  "call to %0 is ambiguous">;
def err_ovl_deleted_call : Error<
  "call to %select{unavailable|deleted}0 function %1%2">;
def err_ovl_ambiguous_member_call : Error<
  "call to member function %0 is ambiguous">;
def err_ovl_deleted_member_call : Error<
  "call to %select{unavailable|deleted}0 member function %1%2">;
def note_ovl_too_many_candidates : Note<
    "remaining %0 candidate%s0 omitted; "
    "pass -fshow-overloads=all to show them">;

def select_ovl_candidate_kind : TextSubstitution<
  "%select{function|function|constructor|"
    "constructor (the implicit default constructor)|"
    "constructor (the implicit copy constructor)|"
    "constructor (the implicit move constructor)|"
    "function (the implicit copy assignment operator)|"
    "function (the implicit move assignment operator)|"
    "inherited constructor}0%select{| template| %2}1">;

def note_ovl_candidate : Note<
    "candidate %sub{select_ovl_candidate_kind}0,1,3"
    "%select{| has different class%diff{ (expected $ but has $)|}5,6"
    "| has different number of parameters (expected %5 but has %6)"
    "| has type mismatch at %ordinal5 parameter"
    "%diff{ (expected $ but has $)|}6,7"
    "| has different return type%diff{ ($ expected but has $)|}5,6"
    "| has different qualifiers (expected %5 but found %6)"
    "| has different exception specification}4">;

def note_ovl_candidate_inherited_constructor : Note<
    "constructor from base class %0 inherited here">;
def note_ovl_candidate_inherited_constructor_slice : Note<
    "candidate %select{constructor|template}0 ignored: "
    "inherited constructor cannot be used to %select{copy|move}1 object">;
def note_ovl_candidate_illegal_constructor : Note<
    "candidate %select{constructor|template}0 ignored: "
    "instantiation %select{takes|would take}0 its own class type by value">;
def note_ovl_candidate_bad_deduction : Note<
    "candidate template ignored: failed template argument deduction">;
def note_ovl_candidate_incomplete_deduction : Note<"candidate template ignored: "
    "couldn't infer template argument %0">;
def note_ovl_candidate_incomplete_deduction_pack : Note<"candidate template ignored: "
    "deduced too few arguments for expanded pack %0; no argument for %ordinal1 "
    "expanded parameter in deduced argument pack %2">;
def note_ovl_candidate_inconsistent_deduction : Note<
    "candidate template ignored: deduced conflicting %select{types|values|"
    "templates}0 for parameter %1%diff{ ($ vs. $)|}2,3">;
def note_ovl_candidate_inconsistent_deduction_types : Note<
    "candidate template ignored: deduced values %diff{"
    "of conflicting types for parameter %0 (%1 of type $ vs. %3 of type $)|"
    "%1 and %3 of conflicting types for parameter %0}2,4">;
def note_ovl_candidate_explicit_arg_mismatch_named : Note<
    "candidate template ignored: invalid explicitly-specified argument "
    "for template parameter %0">;
def note_ovl_candidate_explicit_arg_mismatch_unnamed : Note<
    "candidate template ignored: invalid explicitly-specified argument "
    "for %ordinal0 template parameter">;
def note_ovl_candidate_instantiation_depth : Note<
    "candidate template ignored: substitution exceeded maximum template "
    "instantiation depth">;
def note_ovl_candidate_underqualified : Note<
    "candidate template ignored: cannot deduce a type for %0 that would "
    "make %2 equal %1">;
def note_ovl_candidate_substitution_failure : Note<
    "candidate template ignored: substitution failure%0%1">;
def note_ovl_candidate_disabled_by_enable_if : Note<
    "candidate template ignored: disabled by %0%1">;
def note_ovl_candidate_disabled_by_requirement : Note<
    "candidate template ignored: requirement '%0' was not satisfied%1">;
def note_ovl_candidate_has_pass_object_size_params: Note<
    "candidate address cannot be taken because parameter %0 has "
    "pass_object_size attribute">;
def err_diagnose_if_succeeded : Error<"%0">;
def warn_diagnose_if_succeeded : Warning<"%0">, InGroup<UserDefinedWarnings>,
    ShowInSystemHeader;
def note_ovl_candidate_disabled_by_function_cond_attr : Note<
    "candidate disabled: %0">;
def note_ovl_candidate_disabled_by_extension : Note<
    "candidate unavailable as it requires OpenCL extension '%0' to be enabled">;
def err_addrof_function_disabled_by_enable_if_attr : Error<
    "cannot take address of function %0 because it has one or more "
    "non-tautological enable_if conditions">;
def note_addrof_ovl_candidate_disabled_by_enable_if_attr : Note<
    "candidate function made ineligible by enable_if">;
def note_ovl_candidate_deduced_mismatch : Note<
    "candidate template ignored: deduced type "
    "%diff{$ of %select{|element of }4%ordinal0 parameter does not match "
    "adjusted type $ of %select{|element of }4argument"
    "|of %select{|element of }4%ordinal0 parameter does not match "
    "adjusted type of %select{|element of }4argument}1,2%3">;
def note_ovl_candidate_non_deduced_mismatch : Note<
    "candidate template ignored: could not match %diff{$ against $|types}0,1">;
// This note is needed because the above note would sometimes print two
// different types with the same name.  Remove this note when the above note
// can handle that case properly.
def note_ovl_candidate_non_deduced_mismatch_qualified : Note<
    "candidate template ignored: could not match %q0 against %q1">;

// Note that we don't treat templates differently for this diagnostic.
def note_ovl_candidate_arity : Note<"candidate "
    "%sub{select_ovl_candidate_kind}0,1,2 not viable: "
    "requires%select{ at least| at most|}3 %4 argument%s4, but %5 "
    "%plural{1:was|:were}5 provided">;

def note_ovl_candidate_arity_one : Note<"candidate "
    "%sub{select_ovl_candidate_kind}0,1,2 not viable: "
    "%select{requires at least|allows at most single|requires single}3 "
    "argument %4, but %plural{0:no|:%5}5 arguments were provided">;

def note_ovl_candidate_deleted : Note<
    "candidate %sub{select_ovl_candidate_kind}0,1,2 has been "
    "%select{explicitly made unavailable|explicitly deleted|"
    "implicitly deleted}3">;

// Giving the index of the bad argument really clutters this message, and
// it's relatively unimportant because 1) it's generally obvious which
// argument(s) are of the given object type and 2) the fix is usually
// to complete the type, which doesn't involve changes to the call line
// anyway.  If people complain, we can change it.
def note_ovl_candidate_bad_conv_incomplete : Note<
    "candidate %sub{select_ovl_candidate_kind}0,1,2 not viable: "
    "cannot convert argument of incomplete type "
    "%diff{$ to $|to parameter type}3,4 for "
    "%select{%ordinal6 argument|object argument}5"
    "%select{|; dereference the argument with *|"
    "; take the address of the argument with &|"
    "; remove *|"
    "; remove &}7">;
def note_ovl_candidate_bad_list_argument : Note<
    "candidate %sub{select_ovl_candidate_kind}0,1,2 not viable: "
    "cannot convert initializer list argument to %4">;
def note_ovl_candidate_bad_overload : Note<
    "candidate %sub{select_ovl_candidate_kind}0,1,2 not viable: "
    "no overload of %4 matching %3 for %ordinal5 argument">;
def note_ovl_candidate_bad_conv : Note<
    "candidate %sub{select_ovl_candidate_kind}0,1,2 not viable: "
    "no known conversion "
    "%diff{from $ to $|from argument type to parameter type}3,4 for "
    "%select{%ordinal6 argument|object argument}5"
    "%select{|; dereference the argument with *|"
    "; take the address of the argument with &|"
    "; remove *|"
    "; remove &}7">;
def note_ovl_candidate_bad_arc_conv : Note<
    "candidate %sub{select_ovl_candidate_kind}0,1,2 not viable: "
    "cannot implicitly convert argument "
    "%diff{of type $ to $|type to parameter type}3,4 for "
    "%select{%ordinal6 argument|object argument}5 under ARC">;
def note_ovl_candidate_bad_lvalue : Note<
    "candidate %sub{select_ovl_candidate_kind}0,1,2 not viable: "
    "expects an l-value for "
    "%select{%ordinal4 argument|object argument}3">;
def note_ovl_candidate_bad_addrspace : Note<
    "candidate %sub{select_ovl_candidate_kind}0,1,2 not viable: "
    "address space mismatch in %select{%ordinal6|'this'}5 argument (%3), "
    "parameter type must be %4">;
def note_ovl_candidate_bad_gc : Note<
    "candidate %sub{select_ovl_candidate_kind}0,1,2 not viable: "
    "%select{%ordinal7|'this'}6 argument (%3) has %select{no|__weak|__strong}4 "
    "ownership, but parameter has %select{no|__weak|__strong}5 ownership">;
def note_ovl_candidate_bad_ownership : Note<
    "candidate %sub{select_ovl_candidate_kind}0,1,2 not viable: "
    "%select{%ordinal7|'this'}6 argument (%3) has "
    "%select{no|__unsafe_unretained|__strong|__weak|__autoreleasing}4 ownership,"
    " but parameter has %select{no|__unsafe_unretained|__strong|__weak|"
    "__autoreleasing}5 ownership">;
def note_ovl_candidate_bad_cvr_this : Note<
    "candidate %sub{select_ovl_candidate_kind}0,1,2 not viable: "
    "'this' argument has type %3, but method is not marked "
    "%select{const|restrict|const or restrict|volatile|const or volatile|"
    "volatile or restrict|const, volatile, or restrict}4">;
def note_ovl_candidate_bad_cvr : Note<
    "candidate %sub{select_ovl_candidate_kind}0,1,2 not viable: "
    "%ordinal5 argument (%3) would lose "
    "%select{const|restrict|const and restrict|volatile|const and volatile|"
    "volatile and restrict|const, volatile, and restrict}4 qualifier"
    "%select{||s||s|s|s}4">;
def note_ovl_candidate_bad_unaligned : Note<
    "candidate %sub{select_ovl_candidate_kind}0,1,2 not viable: "
    "%ordinal5 argument (%3) would lose __unaligned qualifier">;
def note_ovl_candidate_bad_base_to_derived_conv : Note<
    "candidate %sub{select_ovl_candidate_kind}0,1,2 not viable: "
    "cannot %select{convert from|convert from|bind}3 "
    "%select{base class pointer|superclass|base class object of type}3 %4 to "
    "%select{derived class pointer|subclass|derived class reference}3 %5 for "
    "%ordinal6 argument">;
def note_ovl_candidate_bad_target : Note<
    "candidate %sub{select_ovl_candidate_kind}0,1,2 not viable: "
    "call to "
    "%select{__device__|__global__|__host__|__host__ __device__|invalid}3 function from"
    " %select{__device__|__global__|__host__|__host__ __device__|invalid}4 function">;
def note_implicit_member_target_infer_collision : Note<
    "implicit %sub{select_special_member_kind}0 inferred target collision: call to both "
    "%select{__device__|__global__|__host__|__host__ __device__}1 and "
    "%select{__device__|__global__|__host__|__host__ __device__}2 members">;

def note_ambiguous_type_conversion: Note<
    "because of ambiguity in conversion %diff{of $ to $|between types}0,1">;
def note_ovl_builtin_binary_candidate : Note<
    "built-in candidate %0">;
def note_ovl_builtin_unary_candidate : Note<
    "built-in candidate %0">;
def err_ovl_no_viable_function_in_init : Error<
  "no matching constructor for initialization of %0">;
def err_ovl_no_conversion_in_cast : Error<
  "cannot convert %1 to %2 without a conversion operator">;
def err_ovl_no_viable_conversion_in_cast : Error<
  "no matching conversion for %select{|static_cast|reinterpret_cast|"
  "dynamic_cast|C-style cast|functional-style cast}0 from %1 to %2">;
def err_ovl_ambiguous_conversion_in_cast : Error<
  "ambiguous conversion for %select{|static_cast|reinterpret_cast|"
  "dynamic_cast|C-style cast|functional-style cast}0 from %1 to %2">;
def err_ovl_deleted_conversion_in_cast : Error<
  "%select{|static_cast|reinterpret_cast|dynamic_cast|C-style cast|"
  "functional-style cast}0 from %1 to %2 uses deleted function">;
def err_ovl_ambiguous_init : Error<"call to constructor of %0 is ambiguous">;
def err_ref_init_ambiguous : Error<
  "reference initialization of type %0 with initializer of type %1 is ambiguous">;
def err_ovl_deleted_init : Error<
  "call to %select{unavailable|deleted}0 constructor of %1">;
def err_ovl_deleted_special_init : Error<
  "call to implicitly-deleted %select{default constructor|copy constructor|"
  "move constructor|copy assignment operator|move assignment operator|"
  "destructor|function}0 of %1">;
def err_ovl_ambiguous_oper_unary : Error<
  "use of overloaded operator '%0' is ambiguous (operand type %1)">;
def err_ovl_ambiguous_oper_binary : Error<
  "use of overloaded operator '%0' is ambiguous (with operand types %1 and %2)">;
def err_ovl_no_viable_oper : Error<"no viable overloaded '%0'">;
def note_assign_lhs_incomplete : Note<"type %0 is incomplete">;
def err_ovl_deleted_oper : Error<
  "overload resolution selected %select{unavailable|deleted}0 operator '%1'%2">;
def err_ovl_deleted_special_oper : Error<
  "object of type %0 cannot be %select{constructed|copied|moved|assigned|"
  "assigned|destroyed}1 because its %sub{select_special_member_kind}1 is implicitly deleted">;
def err_ovl_no_viable_subscript :
    Error<"no viable overloaded operator[] for type %0">;
def err_ovl_no_oper :
    Error<"type %0 does not provide a %select{subscript|call}1 operator">;
def err_ovl_unresolvable : Error<
  "reference to %select{overloaded|multiversioned}1 function could not be "
  "resolved; did you mean to call it%select{| with no arguments}0?">;
def err_bound_member_function : Error<
  "reference to non-static member function must be called"
  "%select{|; did you mean to call it with no arguments?}0">;
def note_possible_target_of_call : Note<"possible target for call">;

def err_ovl_no_viable_object_call : Error<
  "no matching function for call to object of type %0">;
def err_ovl_ambiguous_object_call : Error<
  "call to object of type %0 is ambiguous">;
def err_ovl_deleted_object_call : Error<
  "call to %select{unavailable|deleted}0 function call operator in type %1%2">;
def note_ovl_surrogate_cand : Note<"conversion candidate of type %0">;
def err_member_call_without_object : Error<
  "call to non-static member function without an object argument">;

// C++ Address of Overloaded Function
def err_addr_ovl_no_viable : Error<
  "address of overloaded function %0 does not match required type %1">;
def err_addr_ovl_ambiguous : Error<
  "address of overloaded function %0 is ambiguous">;
def err_addr_ovl_not_func_ptrref : Error<
  "address of overloaded function %0 cannot be converted to type %1">;
def err_addr_ovl_no_qualifier : Error<
  "cannot form member pointer of type %0 without '&' and class name">;

// C++11 Literal Operators
def err_ovl_no_viable_literal_operator : Error<
  "no matching literal operator for call to %0"
  "%select{| with argument of type %2| with arguments of types %2 and %3}1"
  "%select{| or 'const char *'}4"
  "%select{|, and no matching literal operator template}5">;

// C++ Template Declarations
def err_template_param_shadow : Error<
  "declaration of %0 shadows template parameter">;
def note_template_param_here : Note<"template parameter is declared here">;
def warn_template_export_unsupported : Warning<
  "exported templates are unsupported">;
def err_template_outside_namespace_or_class_scope : Error<
  "templates can only be declared in namespace or class scope">;
def err_template_inside_local_class : Error<
  "templates cannot be declared inside of a local class">;
def err_template_linkage : Error<"templates must have C++ linkage">;
def err_template_typedef : Error<"a typedef cannot be a template">;
def err_template_unnamed_class : Error<
  "cannot declare a class template with no name">;
def err_template_param_list_different_arity : Error<
  "%select{too few|too many}0 template parameters in template "
  "%select{|template parameter }1redeclaration">;
def note_template_param_list_different_arity : Note<
  "%select{too few|too many}0 template parameters in template template "
  "argument">;
def note_template_prev_declaration : Note<
  "previous template %select{declaration|template parameter}0 is here">;
def err_template_param_different_kind : Error<
  "template parameter has a different kind in template "
  "%select{|template parameter }0redeclaration">;
def note_template_param_different_kind : Note<
  "template parameter has a different kind in template argument">;

def err_invalid_decl_specifier_in_nontype_parm : Error<
  "invalid declaration specifier in template non-type parameter">;

def err_template_nontype_parm_different_type : Error<
  "template non-type parameter has a different type %0 in template "
  "%select{|template parameter }1redeclaration">;

def note_template_nontype_parm_different_type : Note<
  "template non-type parameter has a different type %0 in template argument">;
def note_template_nontype_parm_prev_declaration : Note<
  "previous non-type template parameter with type %0 is here">;
def err_template_nontype_parm_bad_type : Error<
  "a non-type template parameter cannot have type %0">;
def warn_cxx14_compat_template_nontype_parm_auto_type : Warning<
  "non-type template parameters declared with %0 are incompatible with C++ "
  "standards before C++17">,
  DefaultIgnore, InGroup<CXXPre17Compat>;
def err_template_param_default_arg_redefinition : Error<
  "template parameter redefines default argument">;
def note_template_param_prev_default_arg : Note<
  "previous default template argument defined here">;
def err_template_param_default_arg_missing : Error<
  "template parameter missing a default argument">;
def ext_template_parameter_default_in_function_template : ExtWarn<
  "default template arguments for a function template are a C++11 extension">,
  InGroup<CXX11>;
def warn_cxx98_compat_template_parameter_default_in_function_template : Warning<
  "default template arguments for a function template are incompatible with C++98">,
  InGroup<CXX98Compat>, DefaultIgnore;
def err_template_parameter_default_template_member : Error<
  "cannot add a default template argument to the definition of a member of a "
  "class template">;
def err_template_parameter_default_friend_template : Error<
  "default template argument not permitted on a friend template">;
def err_template_template_parm_no_parms : Error<
  "template template parameter must have its own template parameters">;

def ext_variable_template : ExtWarn<"variable templates are a C++14 extension">,
  InGroup<CXX14>;
def warn_cxx11_compat_variable_template : Warning<
  "variable templates are incompatible with C++ standards before C++14">,
  InGroup<CXXPre14Compat>, DefaultIgnore;
def err_template_variable_noparams : Error<
  "extraneous 'template<>' in declaration of variable %0">;
def err_template_member : Error<"member %0 declared as a template">;
def err_template_member_noparams : Error<
  "extraneous 'template<>' in declaration of member %0">;
def err_template_tag_noparams : Error<
  "extraneous 'template<>' in declaration of %0 %1">;

// C++ Template Argument Lists
def err_template_missing_args : Error<
  "use of "
  "%select{class template|function template|variable template|alias template|"
  "template template parameter|template}0 %1 requires template arguments">;
def err_template_arg_list_different_arity : Error<
  "%select{too few|too many}0 template arguments for "
  "%select{class template|function template|variable template|alias template|"
  "template template parameter|template}1 %2">;
def note_template_decl_here : Note<"template is declared here">;
def err_template_arg_must_be_type : Error<
  "template argument for template type parameter must be a type">;
def err_template_arg_must_be_type_suggest : Error<
  "template argument for template type parameter must be a type; "
  "did you forget 'typename'?">;
def ext_ms_template_type_arg_missing_typename : ExtWarn<
  "template argument for template type parameter must be a type; "
  "omitted 'typename' is a Microsoft extension">,
  InGroup<MicrosoftTemplate>;
def err_template_arg_must_be_expr : Error<
  "template argument for non-type template parameter must be an expression">;
def err_template_arg_nontype_ambig : Error<
  "template argument for non-type template parameter is treated as function type %0">;
def err_template_arg_must_be_template : Error<
  "template argument for template template parameter must be a class template%select{| or type alias template}0">;
def ext_template_arg_local_type : ExtWarn<
  "template argument uses local type %0">, InGroup<LocalTypeTemplateArgs>;
def ext_template_arg_unnamed_type : ExtWarn<
  "template argument uses unnamed type">, InGroup<UnnamedTypeTemplateArgs>;
def warn_cxx98_compat_template_arg_local_type : Warning<
  "local type %0 as template argument is incompatible with C++98">,
  InGroup<CXX98CompatLocalTypeTemplateArgs>, DefaultIgnore;
def warn_cxx98_compat_template_arg_unnamed_type : Warning<
  "unnamed type as template argument is incompatible with C++98">,
  InGroup<CXX98CompatUnnamedTypeTemplateArgs>, DefaultIgnore;
def note_template_unnamed_type_here : Note<
  "unnamed type used in template argument was declared here">;
def err_template_arg_overload_type : Error<
  "template argument is the type of an unresolved overloaded function">;
def err_template_arg_not_valid_template : Error<
  "template argument does not refer to a class or alias template, or template "
  "template parameter">;
def note_template_arg_refers_here_func : Note<
  "template argument refers to function template %0, here">;
def err_template_arg_template_params_mismatch : Error<
  "template template argument has different template parameters than its "
  "corresponding template template parameter">;
def err_template_arg_not_integral_or_enumeral : Error<
  "non-type template argument of type %0 must have an integral or enumeration"
  " type">;
def err_template_arg_not_ice : Error<
  "non-type template argument of type %0 is not an integral constant "
  "expression">;
def err_template_arg_not_address_constant : Error<
  "non-type template argument of type %0 is not a constant expression">;
def warn_cxx98_compat_template_arg_null : Warning<
  "use of null pointer as non-type template argument is incompatible with "
  "C++98">, InGroup<CXX98Compat>, DefaultIgnore;
def err_template_arg_untyped_null_constant : Error<
  "null non-type template argument must be cast to template parameter type %0">;
def err_template_arg_wrongtype_null_constant : Error<
  "null non-type template argument of type %0 does not match template parameter "
  "of type %1">;
def err_non_type_template_parm_type_deduction_failure : Error<
  "non-type template parameter %0 with type %1 has incompatible initializer of type %2">;
def err_deduced_non_type_template_arg_type_mismatch : Error<
  "deduced non-type template argument does not have the same type as the "
  "corresponding template parameter%diff{ ($ vs $)|}0,1">;
def err_non_type_template_arg_subobject : Error<
  "non-type template argument refers to subobject '%0'">;
def err_non_type_template_arg_addr_label_diff : Error<
  "template argument / label address difference / what did you expect?">;
def err_template_arg_not_convertible : Error<
  "non-type template argument of type %0 cannot be converted to a value "
  "of type %1">;
def warn_template_arg_negative : Warning<
  "non-type template argument with value '%0' converted to '%1' for unsigned "
  "template parameter of type %2">, InGroup<Conversion>, DefaultIgnore;
def warn_template_arg_too_large : Warning<
  "non-type template argument value '%0' truncated to '%1' for "
  "template parameter of type %2">, InGroup<Conversion>, DefaultIgnore;
def err_template_arg_no_ref_bind : Error<
  "non-type template parameter of reference type "
  "%diff{$ cannot bind to template argument of type $"
  "|cannot bind to template of incompatible argument type}0,1">;
def err_template_arg_ref_bind_ignores_quals : Error<
  "reference binding of non-type template parameter "
  "%diff{of type $ to template argument of type $|to template argument}0,1 "
  "ignores qualifiers">;
def err_template_arg_not_decl_ref : Error<
  "non-type template argument does not refer to any declaration">;
def err_template_arg_not_address_of : Error<
  "non-type template argument for template parameter of pointer type %0 must "
  "have its address taken">;
def err_template_arg_address_of_non_pointer : Error<
  "address taken in non-type template argument for template parameter of "
  "reference type %0">;
def err_template_arg_reference_var : Error<
  "non-type template argument of reference type %0 is not an object">;
def err_template_arg_field : Error<
  "non-type template argument refers to non-static data member %0">;
def err_template_arg_method : Error<
  "non-type template argument refers to non-static member function %0">;
def err_template_arg_object_no_linkage : Error<
  "non-type template argument refers to %select{function|object}0 %1 that "
  "does not have linkage">;
def warn_cxx98_compat_template_arg_object_internal : Warning<
  "non-type template argument referring to %select{function|object}0 %1 with "
  "internal linkage is incompatible with C++98">,
  InGroup<CXX98Compat>, DefaultIgnore;
def ext_template_arg_object_internal : ExtWarn<
  "non-type template argument referring to %select{function|object}0 %1 with "
  "internal linkage is a C++11 extension">, InGroup<CXX11>;
def err_template_arg_thread_local : Error<
  "non-type template argument refers to thread-local object">;
def note_template_arg_internal_object : Note<
  "non-type template argument refers to %select{function|object}0 here">;
def note_template_arg_refers_here : Note<
  "non-type template argument refers here">;
def err_template_arg_not_object_or_func : Error<
  "non-type template argument does not refer to an object or function">;
def err_template_arg_not_pointer_to_member_form : Error<
  "non-type template argument is not a pointer to member constant">;
def err_template_arg_member_ptr_base_derived_not_supported : Error<
  "sorry, non-type template argument of pointer-to-member type %1 that refers "
  "to member %q0 of a different class is not supported yet">;
def ext_template_arg_extra_parens : ExtWarn<
  "address non-type template argument cannot be surrounded by parentheses">;
def warn_cxx98_compat_template_arg_extra_parens : Warning<
  "redundant parentheses surrounding address non-type template argument are "
  "incompatible with C++98">, InGroup<CXX98Compat>, DefaultIgnore;
def err_pointer_to_member_type : Error<
  "invalid use of pointer to member type after %select{.*|->*}0">;
def err_pointer_to_member_call_drops_quals : Error<
  "call to pointer to member function of type %0 drops '%1' qualifier%s2">;
def err_pointer_to_member_oper_value_classify: Error<
  "pointer-to-member function type %0 can only be called on an "
  "%select{rvalue|lvalue}1">;
def ext_pointer_to_const_ref_member_on_rvalue : Extension<
  "invoking a pointer to a 'const &' member function on an rvalue is a C++2a extension">,
  InGroup<CXX2a>, SFINAEFailure;
def warn_cxx17_compat_pointer_to_const_ref_member_on_rvalue : Warning<
  "invoking a pointer to a 'const &' member function on an rvalue is "
  "incompatible with C++ standards before C++2a">,
  InGroup<CXXPre2aCompatPedantic>, DefaultIgnore;
def ext_ms_deref_template_argument: ExtWarn<
  "non-type template argument containing a dereference operation is a "
  "Microsoft extension">, InGroup<MicrosoftTemplate>;
def ext_ms_delayed_template_argument: ExtWarn<
  "using the undeclared type %0 as a default template argument is a "
  "Microsoft extension">, InGroup<MicrosoftTemplate>;
def err_template_arg_deduced_incomplete_pack : Error<
  "deduced incomplete pack %0 for template parameter %1">;

// C++ template specialization
def err_template_spec_unknown_kind : Error<
  "can only provide an explicit specialization for a class template, function "
  "template, variable template, or a member function, static data member, "
  "%select{or member class|member class, or member enumeration}0 of a "
  "class template">;
def note_specialized_entity : Note<
  "explicitly specialized declaration is here">;
def note_explicit_specialization_declared_here : Note<
  "explicit specialization declared here">;
def err_template_spec_decl_function_scope : Error<
  "explicit specialization of %0 in function scope">;
def err_template_spec_decl_friend : Error<
  "cannot declare an explicit specialization in a friend">;
def err_template_spec_redecl_out_of_scope : Error<
  "%select{class template|class template partial|variable template|"
  "variable template partial|function template|member "
  "function|static data member|member class|member enumeration}0 "
  "specialization of %1 not in %select{a namespace enclosing %2|"
  "class %2 or an enclosing namespace}3">;
def ext_ms_template_spec_redecl_out_of_scope: ExtWarn<
  "%select{class template|class template partial|variable template|"
  "variable template partial|function template|member "
  "function|static data member|member class|member enumeration}0 "
  "specialization of %1 not in %select{a namespace enclosing %2|"
  "class %2 or an enclosing namespace}3 "
  "is a Microsoft extension">, InGroup<MicrosoftTemplate>;
def err_template_spec_redecl_global_scope : Error<
  "%select{class template|class template partial|variable template|"
  "variable template partial|function template|member "
  "function|static data member|member class|member enumeration}0 "
  "specialization of %1 must occur at global scope">;
def err_spec_member_not_instantiated : Error<
  "specialization of member %q0 does not specialize an instantiated member">;
def note_specialized_decl : Note<"attempt to specialize declaration here">;
def err_specialization_after_instantiation : Error<
  "explicit specialization of %0 after instantiation">;
def note_instantiation_required_here : Note<
  "%select{implicit|explicit}0 instantiation first required here">;
def err_template_spec_friend : Error<
  "template specialization declaration cannot be a friend">;
def err_template_spec_default_arg : Error<
  "default argument not permitted on an explicit "
  "%select{instantiation|specialization}0 of function %1">;
def err_not_class_template_specialization : Error<
  "cannot specialize a %select{dependent template|template template "
  "parameter}0">;
def ext_explicit_specialization_storage_class : ExtWarn<
  "explicit specialization cannot have a storage class">;
def err_explicit_specialization_inconsistent_storage_class : Error<
  "explicit specialization has extraneous, inconsistent storage class "
  "'%select{none|extern|static|__private_extern__|auto|register}0'">;
def err_dependent_function_template_spec_no_match : Error<
  "no candidate function template was found for dependent"
  " friend function template specialization">;
def note_dependent_function_template_spec_discard_reason : Note<
  "candidate ignored: %select{not a function template"
  "|not a member of the enclosing namespace;"
  " did you mean to explicitly qualify the specialization?}0">;

// C++ class template specializations and out-of-line definitions
def err_template_spec_needs_header : Error<
  "template specialization requires 'template<>'">;
def err_template_spec_needs_template_parameters : Error<
  "template specialization or definition requires a template parameter list "
  "corresponding to the nested type %0">;
def err_template_param_list_matches_nontemplate : Error<
  "template parameter list matching the non-templated nested type %0 should "
  "be empty ('template<>')">;
def err_alias_template_extra_headers : Error<
  "extraneous template parameter list in alias template declaration">;
def err_template_spec_extra_headers : Error<
  "extraneous template parameter list in template specialization or "
  "out-of-line template definition">;
def warn_template_spec_extra_headers : Warning<
  "extraneous template parameter list in template specialization">;
def note_explicit_template_spec_does_not_need_header : Note<
  "'template<>' header not required for explicitly-specialized class %0 "
  "declared here">;
def err_template_qualified_declarator_no_match : Error<
  "nested name specifier '%0' for declaration does not refer into a class, "
  "class template or class template partial specialization">;
def err_specialize_member_of_template : Error<
  "cannot specialize %select{|(with 'template<>') }0a member of an "
  "unspecialized template">;

// C++ Class Template Partial Specialization
def err_default_arg_in_partial_spec : Error<
    "default template argument in a class template partial specialization">;
def err_dependent_non_type_arg_in_partial_spec : Error<
    "type of specialized non-type template argument depends on a template "
    "parameter of the partial specialization">;
def note_dependent_non_type_default_arg_in_partial_spec : Note<
    "template parameter is used in default argument declared here">;
def err_dependent_typed_non_type_arg_in_partial_spec : Error<
    "non-type template argument specializes a template parameter with "
    "dependent type %0">;
def err_partial_spec_args_match_primary_template : Error<
    "%select{class|variable}0 template partial specialization does not "
    "specialize any template argument; to %select{declare|define}1 the "
    "primary template, remove the template argument list">;
def ext_partial_spec_not_more_specialized_than_primary : ExtWarn<
    "%select{class|variable}0 template partial specialization is not "
    "more specialized than the primary template">, DefaultError,
    InGroup<DiagGroup<"invalid-partial-specialization">>;
def note_partial_spec_not_more_specialized_than_primary : Note<"%0">;
def ext_partial_specs_not_deducible : ExtWarn<
    "%select{class|variable}0 template partial specialization contains "
    "%select{a template parameter|template parameters}1 that cannot be "
    "deduced; this partial specialization will never be used">,
    DefaultError, InGroup<DiagGroup<"unusable-partial-specialization">>;
def note_non_deducible_parameter : Note<
    "non-deducible template parameter %0">;
def err_partial_spec_ordering_ambiguous : Error<
    "ambiguous partial specializations of %0">;
def note_partial_spec_match : Note<"partial specialization matches %0">;
def err_partial_spec_redeclared : Error<
  "class template partial specialization %0 cannot be redeclared">;
def note_partial_specialization_declared_here : Note<
  "explicit specialization declared here">;
def note_prev_partial_spec_here : Note<
  "previous declaration of class template partial specialization %0 is here">;
def err_partial_spec_fully_specialized : Error<
  "partial specialization of %0 does not use any of its template parameters">;

// C++ Variable Template Partial Specialization
def err_var_partial_spec_redeclared : Error<
  "variable template partial specialization %0 cannot be redefined">;
def note_var_prev_partial_spec_here : Note<
  "previous declaration of variable template partial specialization is here">;
def err_var_spec_no_template : Error<
  "no variable template matches%select{| partial}0 specialization">;
def err_var_spec_no_template_but_method : Error<
  "no variable template matches specialization; "
  "did you mean to use %0 as function template instead?">;

// C++ Function template specializations
def err_function_template_spec_no_match : Error<
    "no function template matches function template specialization %0">;
def err_function_template_spec_ambiguous : Error<
    "function template specialization %0 ambiguously refers to more than one "
    "function template; explicitly specify%select{| additional}1 template "
    "arguments to identify a particular function template">;
def note_function_template_spec_matched : Note<
    "function template %q0 matches specialization %1">;
def err_function_template_partial_spec : Error<
    "function template partial specialization is not allowed">;

// C++ Template Instantiation
def err_template_recursion_depth_exceeded : Error<
  "recursive template instantiation exceeded maximum depth of %0">,
  DefaultFatal, NoSFINAE;
def note_template_recursion_depth : Note<
  "use -ftemplate-depth=N to increase recursive template instantiation depth">;

def err_template_instantiate_within_definition : Error<
  "%select{implicit|explicit}0 instantiation of template %1 within its"
  " own definition">;
def err_template_instantiate_undefined : Error<
  "%select{implicit|explicit}0 instantiation of undefined template %1">;
def err_implicit_instantiate_member_undefined : Error<
  "implicit instantiation of undefined member %0">;
def note_template_class_instantiation_was_here : Note<
  "class template %0 was instantiated here">;
def note_template_class_explicit_specialization_was_here : Note<
  "class template %0 was explicitly specialized here">;
def note_template_class_instantiation_here : Note<
  "in instantiation of template class %q0 requested here">;
def note_template_member_class_here : Note<
  "in instantiation of member class %q0 requested here">;
def note_template_member_function_here : Note<
  "in instantiation of member function %q0 requested here">;
def note_function_template_spec_here : Note<
  "in instantiation of function template specialization %q0 requested here">;
def note_template_static_data_member_def_here : Note<
  "in instantiation of static data member %q0 requested here">;
def note_template_variable_def_here : Note<
  "in instantiation of variable template specialization %q0 requested here">;
def note_template_enum_def_here : Note<
  "in instantiation of enumeration %q0 requested here">;
def note_template_nsdmi_here : Note<
  "in instantiation of default member initializer %q0 requested here">;
def note_template_type_alias_instantiation_here : Note<
  "in instantiation of template type alias %0 requested here">;
def note_template_exception_spec_instantiation_here : Note<
  "in instantiation of exception specification for %0 requested here">;
def warn_var_template_missing : Warning<"instantiation of variable %q0 "
  "required here, but no definition is available">,
  InGroup<UndefinedVarTemplate>;
def warn_func_template_missing : Warning<"instantiation of function %q0 "
  "required here, but no definition is available">,
  InGroup<UndefinedFuncTemplate>, DefaultIgnore;
def note_forward_template_decl : Note<
  "forward declaration of template entity is here">;
def note_inst_declaration_hint : Note<"add an explicit instantiation "
  "declaration to suppress this warning if %q0 is explicitly instantiated in "
  "another translation unit">;
def note_evaluating_exception_spec_here : Note<
  "in evaluation of exception specification for %q0 needed here">;

def note_default_arg_instantiation_here : Note<
  "in instantiation of default argument for '%0' required here">;
def note_default_function_arg_instantiation_here : Note<
  "in instantiation of default function argument expression "
  "for '%0' required here">;
def note_explicit_template_arg_substitution_here : Note<
  "while substituting explicitly-specified template arguments into function "
  "template %0 %1">;
def note_function_template_deduction_instantiation_here : Note<
  "while substituting deduced template arguments into function template %0 "
  "%1">;
def note_deduced_template_arg_substitution_here : Note<
  "during template argument deduction for %select{class|variable}0 template "
  "%select{partial specialization |}1%2 %3">;
def note_prior_template_arg_substitution : Note<
  "while substituting prior template arguments into %select{non-type|template}0"
  " template parameter%1 %2">;
def note_template_default_arg_checking : Note<
  "while checking a default template argument used here">;
def note_instantiation_contexts_suppressed : Note<
  "(skipping %0 context%s0 in backtrace; use -ftemplate-backtrace-limit=0 to "
  "see all)">;

def err_field_instantiates_to_function : Error<
  "data member instantiated with function type %0">;
def err_variable_instantiates_to_function : Error<
  "%select{variable|static data member}0 instantiated with function type %1">;
def err_nested_name_spec_non_tag : Error<
  "type %0 cannot be used prior to '::' because it has no members">;

def err_using_pack_expansion_empty : Error<
  "%select{|member}0 using declaration %1 instantiates to an empty pack">;

// C++ Explicit Instantiation
def err_explicit_instantiation_duplicate : Error<
    "duplicate explicit instantiation of %0">;
def ext_explicit_instantiation_duplicate : ExtWarn<
    "duplicate explicit instantiation of %0 ignored as a Microsoft extension">,
    InGroup<MicrosoftTemplate>;
def note_previous_explicit_instantiation : Note<
    "previous explicit instantiation is here">;
def warn_explicit_instantiation_after_specialization : Warning<
  "explicit instantiation of %0 that occurs after an explicit "
  "specialization has no effect">,
  InGroup<DiagGroup<"instantiation-after-specialization">>;
def note_previous_template_specialization : Note<
    "previous template specialization is here">;
def err_explicit_instantiation_nontemplate_type : Error<
    "explicit instantiation of non-templated type %0">;
def note_nontemplate_decl_here : Note<
    "non-templated declaration is here">;
def err_explicit_instantiation_in_class : Error<
  "explicit instantiation of %0 in class scope">;
def err_explicit_instantiation_out_of_scope : Error<
  "explicit instantiation of %0 not in a namespace enclosing %1">;
def err_explicit_instantiation_must_be_global : Error<
  "explicit instantiation of %0 must occur at global scope">;
def warn_explicit_instantiation_out_of_scope_0x : Warning<
  "explicit instantiation of %0 not in a namespace enclosing %1">,
  InGroup<CXX11Compat>, DefaultIgnore;
def warn_explicit_instantiation_must_be_global_0x : Warning<
  "explicit instantiation of %0 must occur at global scope">,
  InGroup<CXX11Compat>, DefaultIgnore;

def err_explicit_instantiation_requires_name : Error<
  "explicit instantiation declaration requires a name">;
def err_explicit_instantiation_of_typedef : Error<
  "explicit instantiation of typedef %0">;
def err_explicit_instantiation_storage_class : Error<
  "explicit instantiation cannot have a storage class">;
def err_explicit_instantiation_not_known : Error<
  "explicit instantiation of %0 does not refer to a function template, "
  "variable template, member function, member class, or static data member">;
def note_explicit_instantiation_here : Note<
  "explicit instantiation refers here">;
def err_explicit_instantiation_data_member_not_instantiated : Error<
  "explicit instantiation refers to static data member %q0 that is not an "
  "instantiation">;
def err_explicit_instantiation_member_function_not_instantiated : Error<
  "explicit instantiation refers to member function %q0 that is not an "
  "instantiation">;
def err_explicit_instantiation_ambiguous : Error<
  "partial ordering for explicit instantiation of %0 is ambiguous">;
def note_explicit_instantiation_candidate : Note<
  "explicit instantiation candidate function %q0 template here %1">;
def err_explicit_instantiation_inline : Error<
  "explicit instantiation cannot be 'inline'">;
def warn_explicit_instantiation_inline_0x : Warning<
  "explicit instantiation cannot be 'inline'">, InGroup<CXX11Compat>,
  DefaultIgnore;
def err_explicit_instantiation_constexpr : Error<
  "explicit instantiation cannot be 'constexpr'">;
def ext_explicit_instantiation_without_qualified_id : Extension<
  "qualifier in explicit instantiation of %q0 requires a template-id "
  "(a typedef is not permitted)">;
def err_explicit_instantiation_without_template_id : Error<
  "explicit instantiation of %q0 must specify a template argument list">;
def err_explicit_instantiation_unqualified_wrong_namespace : Error<
  "explicit instantiation of %q0 must occur in namespace %1">;
def warn_explicit_instantiation_unqualified_wrong_namespace_0x : Warning<
  "explicit instantiation of %q0 must occur in namespace %1">,
  InGroup<CXX11Compat>, DefaultIgnore;
def err_explicit_instantiation_undefined_member : Error<
  "explicit instantiation of undefined %select{member class|member function|"
  "static data member}0 %1 of class template %2">;
def err_explicit_instantiation_undefined_func_template : Error<
  "explicit instantiation of undefined function template %0">;
def err_explicit_instantiation_undefined_var_template : Error<
  "explicit instantiation of undefined variable template %q0">;
def err_explicit_instantiation_declaration_after_definition : Error<
  "explicit instantiation declaration (with 'extern') follows explicit "
  "instantiation definition (without 'extern')">;
def note_explicit_instantiation_definition_here : Note<
  "explicit instantiation definition is here">;
def err_invalid_var_template_spec_type : Error<"type %2 "
  "of %select{explicit instantiation|explicit specialization|"
  "partial specialization|redeclaration}0 of %1 does not match"
  " expected type %3">;
def err_mismatched_exception_spec_explicit_instantiation : Error<
  "exception specification in explicit instantiation does not match "
  "instantiated one">;
def ext_mismatched_exception_spec_explicit_instantiation : ExtWarn<
  err_mismatched_exception_spec_explicit_instantiation.Text>,
  InGroup<MicrosoftExceptionSpec>;

// C++ typename-specifiers
def err_typename_nested_not_found : Error<"no type named %0 in %1">;
def err_typename_nested_not_found_enable_if : Error<
  "no type named 'type' in %0; 'enable_if' cannot be used to disable "
  "this declaration">;
def err_typename_nested_not_found_requirement : Error<
  "failed requirement '%0'; 'enable_if' cannot be used to disable this "
  "declaration">;
def err_typename_nested_not_type : Error<
    "typename specifier refers to non-type member %0 in %1">;
def note_typename_refers_here : Note<
    "referenced member %0 is declared here">;
def err_typename_missing : Error<
  "missing 'typename' prior to dependent type name '%0%1'">;
def err_typename_missing_template : Error<
  "missing 'typename' prior to dependent type template name '%0%1'">;
def ext_typename_missing : ExtWarn<
  "missing 'typename' prior to dependent type name '%0%1'">,
  InGroup<DiagGroup<"typename-missing">>;
def ext_typename_outside_of_template : ExtWarn<
  "'typename' occurs outside of a template">, InGroup<CXX11>;
def warn_cxx98_compat_typename_outside_of_template : Warning<
  "use of 'typename' outside of a template is incompatible with C++98">,
  InGroup<CXX98Compat>, DefaultIgnore;
def err_typename_refers_to_using_value_decl : Error<
  "typename specifier refers to a dependent using declaration for a value "
  "%0 in %1">;
def note_using_value_decl_missing_typename : Note<
  "add 'typename' to treat this using declaration as a type">;

def err_template_kw_refers_to_non_template : Error<
  "%0 following the 'template' keyword does not refer to a template">;
def note_template_kw_refers_to_non_template : Note<
  "declared as a non-template here">;
def err_template_kw_refers_to_class_template : Error<
  "'%0%1' instantiated to a class template, not a function template">;
def note_referenced_class_template : Note<
  "class template declared here">;
def err_template_kw_missing : Error<
  "missing 'template' keyword prior to dependent template name '%0%1'">;
def ext_template_outside_of_template : ExtWarn<
  "'template' keyword outside of a template">, InGroup<CXX11>;
def warn_cxx98_compat_template_outside_of_template : Warning<
  "use of 'template' keyword outside of a template is incompatible with C++98">,
  InGroup<CXX98Compat>, DefaultIgnore;

def err_non_type_template_in_nested_name_specifier : Error<
  "qualified name refers into a specialization of %select{function|variable}0 "
  "template %1">;
def err_template_id_not_a_type : Error<
  "template name refers to non-type template %0">;
def note_template_declared_here : Note<
  "%select{function template|class template|variable template"
  "|type alias template|template template parameter}0 "
  "%1 declared here">;
def err_alias_template_expansion_into_fixed_list : Error<
  "pack expansion used as argument for non-pack parameter of alias template">;
def note_parameter_type : Note<
  "parameter of type %0 is declared here">;

// C++11 Variadic Templates
def err_template_param_pack_default_arg : Error<
  "template parameter pack cannot have a default argument">;
def err_template_param_pack_must_be_last_template_parameter : Error<
  "template parameter pack must be the last template parameter">;

def err_template_parameter_pack_non_pack : Error<
  "%select{template type|non-type template|template template}0 parameter"
  "%select{| pack}1 conflicts with previous %select{template type|"
  "non-type template|template template}0 parameter%select{ pack|}1">;
def note_template_parameter_pack_non_pack : Note<
  "%select{template type|non-type template|template template}0 parameter"
  "%select{| pack}1 does not match %select{template type|non-type template"
  "|template template}0 parameter%select{ pack|}1 in template argument">;
def note_template_parameter_pack_here : Note<
  "previous %select{template type|non-type template|template template}0 "
  "parameter%select{| pack}1 declared here">;

def err_unexpanded_parameter_pack : Error<
  "%select{expression|base type|declaration type|data member type|bit-field "
  "size|static assertion|fixed underlying type|enumerator value|"
  "using declaration|friend declaration|qualifier|initializer|default argument|"
  "non-type template parameter type|exception type|partial specialization|"
  "__if_exists name|__if_not_exists name|lambda|block}0 contains"
  "%plural{0: an|:}1 unexpanded parameter pack"
  "%plural{0:|1: %2|2:s %2 and %3|:s %2, %3, ...}1">;

def err_pack_expansion_without_parameter_packs : Error<
  "pack expansion does not contain any unexpanded parameter packs">;
def err_pack_expansion_length_conflict : Error<
  "pack expansion contains parameter packs %0 and %1 that have different "
  "lengths (%2 vs. %3)">;
def err_pack_expansion_length_conflict_multilevel : Error<
  "pack expansion contains parameter pack %0 that has a different "
  "length (%1 vs. %2) from outer parameter packs">;
def err_pack_expansion_length_conflict_partial : Error<
  "pack expansion contains parameter pack %0 that has a different "
  "length (at least %1 vs. %2) from outer parameter packs">;
def err_pack_expansion_member_init : Error<
  "pack expansion for initialization of member %0">;

def err_function_parameter_pack_without_parameter_packs : Error<
  "type %0 of function parameter pack does not contain any unexpanded "
  "parameter packs">;
def err_ellipsis_in_declarator_not_parameter : Error<
  "only function and template parameters can be parameter packs">;

def err_sizeof_pack_no_pack_name : Error<
  "%0 does not refer to the name of a parameter pack">;

def err_fold_expression_packs_both_sides : Error<
  "binary fold expression has unexpanded parameter packs in both operands">;
def err_fold_expression_empty : Error<
  "unary fold expression has empty expansion for operator '%0' "
  "with no fallback value">;
def err_fold_expression_bad_operand : Error<
  "expression not permitted as operand of fold expression">;

def err_unexpected_typedef : Error<
  "unexpected type name %0: expected expression">;
def err_unexpected_namespace : Error<
  "unexpected namespace name %0: expected expression">;
def err_undeclared_var_use : Error<"use of undeclared identifier %0">;
def ext_undeclared_unqual_id_with_dependent_base : ExtWarn<
  "use of undeclared identifier %0; "
  "unqualified lookup into dependent bases of class template %1 is a Microsoft extension">,
  InGroup<MicrosoftTemplate>;
def ext_found_via_dependent_bases_lookup : ExtWarn<"use of identifier %0 "
  "found via unqualified lookup into dependent bases of class templates is a "
  "Microsoft extension">, InGroup<MicrosoftTemplate>;
def note_dependent_var_use : Note<"must qualify identifier to find this "
    "declaration in dependent base class">;
def err_not_found_by_two_phase_lookup : Error<"call to function %0 that is neither "
    "visible in the template definition nor found by argument-dependent lookup">;
def note_not_found_by_two_phase_lookup : Note<"%0 should be declared prior to the "
    "call site%select{| or in %2| or in an associated namespace of one of its arguments}1">;
def err_undeclared_use : Error<"use of undeclared %0">;
def warn_deprecated : Warning<"%0 is deprecated">,
    InGroup<DeprecatedDeclarations>;
def note_from_diagnose_if : Note<"from 'diagnose_if' attribute on %0:">;
def warn_property_method_deprecated :
    Warning<"property access is using %0 method which is deprecated">,
    InGroup<DeprecatedDeclarations>;
def warn_deprecated_message : Warning<"%0 is deprecated: %1">,
    InGroup<DeprecatedDeclarations>;
def warn_deprecated_anonymous_namespace : Warning<
  "'deprecated' attribute on anonymous namespace ignored">,
  InGroup<IgnoredAttributes>;
def warn_deprecated_fwdclass_message : Warning<
    "%0 may be deprecated because the receiver type is unknown">,
    InGroup<DeprecatedDeclarations>;
def warn_deprecated_def : Warning<
  "implementing deprecated %select{method|class|category}0">,
  InGroup<DeprecatedImplementations>, DefaultIgnore;
def warn_unavailable_def : Warning<
  "implementing unavailable method">,
  InGroup<DeprecatedImplementations>, DefaultIgnore;
def err_unavailable : Error<"%0 is unavailable">;
def err_property_method_unavailable :
    Error<"property access is using %0 method which is unavailable">;
def err_unavailable_message : Error<"%0 is unavailable: %1">;
def warn_unavailable_fwdclass_message : Warning<
    "%0 may be unavailable because the receiver type is unknown">,
    InGroup<UnavailableDeclarations>;
def note_availability_specified_here : Note<
  "%0 has been explicitly marked "
  "%select{unavailable|deleted|deprecated}1 here">;
def note_partial_availability_specified_here : Note<
  "%0 has been marked as being introduced in %1 %2 here, "
  "but the deployment target is %1 %3">;
def note_implicitly_deleted : Note<
  "explicitly defaulted function was implicitly deleted here">;
def warn_not_enough_argument : Warning<
  "not enough variable arguments in %0 declaration to fit a sentinel">,
  InGroup<Sentinel>;
def warn_missing_sentinel : Warning <
  "missing sentinel in %select{function call|method dispatch|block call}0">,
  InGroup<Sentinel>;
def note_sentinel_here : Note<
  "%select{function|method|block}0 has been explicitly marked sentinel here">;
def warn_missing_prototype : Warning<
  "no previous prototype for function %0">,
  InGroup<DiagGroup<"missing-prototypes">>, DefaultIgnore;
def note_declaration_not_a_prototype : Note<
  "this declaration is not a prototype; add 'void' to make it a prototype for a zero-parameter function">;
def warn_strict_prototypes : Warning<
  "this %select{function declaration is not|block declaration is not|"
  "old-style function definition is not preceded by}0 a prototype">,
  InGroup<DiagGroup<"strict-prototypes">>, DefaultIgnore;
def warn_missing_variable_declarations : Warning<
  "no previous extern declaration for non-static variable %0">,
  InGroup<DiagGroup<"missing-variable-declarations">>, DefaultIgnore;
def err_static_data_member_reinitialization :
  Error<"static data member %0 already has an initializer">;
def err_redefinition : Error<"redefinition of %0">;
def err_alias_after_tentative :
  Error<"alias definition of %0 after tentative definition">;
def err_alias_is_definition :
  Error<"definition %0 cannot also be an %select{alias|ifunc}1">;
def err_definition_of_implicitly_declared_member : Error<
  "definition of implicitly declared %select{default constructor|copy "
  "constructor|move constructor|copy assignment operator|move assignment "
  "operator|destructor|function}1">;
def err_definition_of_explicitly_defaulted_member : Error<
  "definition of explicitly defaulted %select{default constructor|copy "
  "constructor|move constructor|copy assignment operator|move assignment "
  "operator|destructor|function}0">;
def err_redefinition_extern_inline : Error<
  "redefinition of a 'extern inline' function %0 is not supported in "
  "%select{C99 mode|C++}1">;
def warn_attr_abi_tag_namespace : Warning<
  "'abi_tag' attribute on %select{non-inline|anonymous}0 namespace ignored">,
  InGroup<IgnoredAttributes>;
def err_abi_tag_on_redeclaration : Error<
  "cannot add 'abi_tag' attribute in a redeclaration">;
def err_new_abi_tag_on_redeclaration : Error<
  "'abi_tag' %0 missing in original declaration">;
def note_use_ifdef_guards : Note<
  "unguarded header; consider using #ifdef guards or #pragma once">;

def note_deleted_dtor_no_operator_delete : Note<
  "virtual destructor requires an unambiguous, accessible 'operator delete'">;
def note_deleted_special_member_class_subobject : Note<
  "%select{default constructor of|copy constructor of|move constructor of|"
  "copy assignment operator of|move assignment operator of|destructor of|"
  "constructor inherited by}0 "
  "%1 is implicitly deleted because "
  "%select{base class %3|%select{||||variant }4field %3}2 has "
  "%select{no|a deleted|multiple|an inaccessible|a non-trivial}4 "
  "%select{%select{default constructor|copy constructor|move constructor|copy "
  "assignment operator|move assignment operator|destructor|"
  "%select{default|corresponding|default|default|default}4 constructor}0|"
  "destructor}5"
  "%select{||s||}4">;
def note_deleted_default_ctor_uninit_field : Note<
  "%select{default constructor of|constructor inherited by}0 "
  "%1 is implicitly deleted because field %2 of "
  "%select{reference|const-qualified}4 type %3 would not be initialized">;
def note_deleted_default_ctor_all_const : Note<
  "%select{default constructor of|constructor inherited by}0 "
  "%1 is implicitly deleted because all "
  "%select{data members|data members of an anonymous union member}2"
  " are const-qualified">;
def note_deleted_copy_ctor_rvalue_reference : Note<
  "copy constructor of %0 is implicitly deleted because field %1 is of "
  "rvalue reference type %2">;
def note_deleted_copy_user_declared_move : Note<
  "copy %select{constructor|assignment operator}0 is implicitly deleted because"
  " %1 has a user-declared move %select{constructor|assignment operator}2">;
def note_deleted_assign_field : Note<
  "%select{copy|move}0 assignment operator of %1 is implicitly deleted "
  "because field %2 is of %select{reference|const-qualified}4 type %3">;

// These should be errors.
def warn_undefined_internal : Warning<
  "%select{function|variable}0 %q1 has internal linkage but is not defined">,
  InGroup<DiagGroup<"undefined-internal">>;
def err_undefined_internal_type : Error<
  "%select{function|variable}0 %q1 is used but not defined in this "
  "translation unit, and cannot be defined in any other translation unit "
  "because its type does not have linkage">;
def ext_undefined_internal_type : Extension<
  "ISO C++ requires a definition in this translation unit for "
  "%select{function|variable}0 %q1 because its type does not have linkage">,
  InGroup<DiagGroup<"undefined-internal-type">>;
def warn_undefined_inline : Warning<"inline function %q0 is not defined">,
  InGroup<DiagGroup<"undefined-inline">>;
def err_undefined_inline_var : Error<"inline variable %q0 is not defined">;
def note_used_here : Note<"used here">;

def err_internal_linkage_redeclaration : Error<
  "'internal_linkage' attribute does not appear on the first declaration of %0">;
def warn_internal_linkage_local_storage : Warning<
  "'internal_linkage' attribute on a non-static local variable is ignored">,
  InGroup<IgnoredAttributes>;

def ext_internal_in_extern_inline : ExtWarn<
  "static %select{function|variable}0 %1 is used in an inline function with "
  "external linkage">, InGroup<StaticInInline>;
def ext_internal_in_extern_inline_quiet : Extension<
  "static %select{function|variable}0 %1 is used in an inline function with "
  "external linkage">, InGroup<StaticInInline>;
def warn_static_local_in_extern_inline : Warning<
  "non-constant static local variable in inline function may be different "
  "in different files">, InGroup<StaticLocalInInline>;
def note_convert_inline_to_static : Note<
  "use 'static' to give inline function %0 internal linkage">;

def ext_redefinition_of_typedef : ExtWarn<
  "redefinition of typedef %0 is a C11 feature">,
  InGroup<DiagGroup<"typedef-redefinition"> >;
def err_redefinition_variably_modified_typedef : Error<
  "redefinition of %select{typedef|type alias}0 for variably-modified type %1">;

def err_inline_decl_follows_def : Error<
  "inline declaration of %0 follows non-inline definition">;
def err_inline_declaration_block_scope : Error<
  "inline declaration of %0 not allowed in block scope">;
// if INTEL_CUSTOMIZATION
def warn_inline_declaration_block_scope : Warning<err_inline_declaration_block_scope.Text>,
    InGroup<IntelCompat>;
// endif INTEL_CUSTOMIZATION
def err_static_non_static : Error<
  "static declaration of %0 follows non-static declaration">;
def err_different_language_linkage : Error<
  "declaration of %0 has a different language linkage">;
def warn_different_language_linkage : Warning<
  "declaration of %0 has a different language linkage">,
  InGroup<IntelCompat>;
def ext_retained_language_linkage : Extension<
  "friend function %0 retaining previous language linkage is an extension">,
  InGroup<DiagGroup<"retained-language-linkage">>;
def err_extern_c_global_conflict : Error<
  "declaration of %1 %select{with C language linkage|in global scope}0 "
  "conflicts with declaration %select{in global scope|with C language linkage}0">;
def note_extern_c_global_conflict : Note<
  "declared %select{in global scope|with C language linkage}0 here">;
def note_extern_c_begins_here : Note<
  "extern \"C\" language linkage specification begins here">;
def warn_weak_import : Warning <
  "an already-declared variable is made a weak_import declaration %0">;
def ext_static_non_static : Extension<
  "redeclaring non-static %0 as static is a Microsoft extension">,
  InGroup<MicrosoftRedeclareStatic>;
def err_non_static_static : Error<
  "non-static declaration of %0 follows static declaration">;
def err_extern_non_extern : Error<
  "extern declaration of %0 follows non-extern declaration">;
def err_non_extern_extern : Error<
  "non-extern declaration of %0 follows extern declaration">;
def err_non_thread_thread : Error<
  "non-thread-local declaration of %0 follows thread-local declaration">;
def err_thread_non_thread : Error<
  "thread-local declaration of %0 follows non-thread-local declaration">;
def err_thread_thread_different_kind : Error<
  "thread-local declaration of %0 with %select{static|dynamic}1 initialization "
  "follows declaration with %select{dynamic|static}1 initialization">;
def err_mismatched_owning_module : Error<
  "declaration of %0 in %select{the global module|module %2}1 follows "
  "declaration in %select{the global module|module %4}3">;
def err_redefinition_different_type : Error<
  "redefinition of %0 with a different type%diff{: $ vs $|}1,2">;
def err_redefinition_different_kind : Error<
  "redefinition of %0 as different kind of symbol">;
def err_redefinition_different_namespace_alias : Error<
  "redefinition of %0 as an alias for a different namespace">;
def note_previous_namespace_alias : Note<
  "previously defined as an alias for %0">;
def warn_forward_class_redefinition : Warning<
  "redefinition of forward class %0 of a typedef name of an object type is ignored">,
  InGroup<DiagGroup<"objc-forward-class-redefinition">>;
def err_redefinition_different_typedef : Error<
  "%select{typedef|type alias|type alias template}0 "
  "redefinition with different types%diff{ ($ vs $)|}1,2">;
def err_tag_reference_non_tag : Error<
  "%select{non-struct type|non-class type|non-union type|non-enum "
  "type|typedef|type alias|template|type alias template|template "
  "template argument}1 %0 cannot be referenced with a "
  "%select{struct|interface|union|class|enum}2 specifier">;
def err_tag_reference_conflict : Error<
  "implicit declaration introduced by elaborated type conflicts with a "
  "%select{non-struct type|non-class type|non-union type|non-enum "
  "type|typedef|type alias|template|type alias template|template "
  "template argument}0 of the same name">;
def err_dependent_tag_decl : Error<
  "%select{declaration|definition}0 of "
  "%select{struct|interface|union|class|enum}1 in a dependent scope">;
def err_tag_definition_of_typedef : Error<
  "definition of type %0 conflicts with %select{typedef|type alias}1 of the same name">;
def err_conflicting_types : Error<"conflicting types for %0">;
def err_different_pass_object_size_params : Error<
  "conflicting pass_object_size attributes on parameters">;
def err_late_asm_label_name : Error<
  "cannot apply asm label to %select{variable|function}0 after its first use">;
def err_different_asm_label : Error<"conflicting asm label">;
def err_nested_redefinition : Error<"nested redefinition of %0">;
def err_use_with_wrong_tag : Error<
  "use of %0 with tag type that does not match previous declaration">;
def warn_struct_class_tag_mismatch : Warning<
  "%select{struct|interface|class}0%select{| template}1 %2 was previously "
  "declared as a %select{struct|interface|class}3%select{| template}1; "
  "this is valid, but may result in linker errors under the Microsoft C++ ABI">,
  InGroup<MismatchedTags>, DefaultIgnore;
def warn_struct_class_previous_tag_mismatch : Warning<
  "%2 defined as %select{a struct|an interface|a class}0%select{| template}1 "
  "here but previously declared as "
  "%select{a struct|an interface|a class}3%select{| template}1; "
  "this is valid, but may result in linker errors under the Microsoft C++ ABI">,
  InGroup<MismatchedTags>, DefaultIgnore;
def note_struct_class_suggestion : Note<
  "did you mean %select{struct|interface|class}0 here?">;
def ext_forward_ref_enum : Extension<
  "ISO C forbids forward references to 'enum' types">;
def err_forward_ref_enum : Error<
  "ISO C++ forbids forward references to 'enum' types">;
def ext_ms_forward_ref_enum : ExtWarn<
  "forward references to 'enum' types are a Microsoft extension">,
  InGroup<MicrosoftEnumForwardReference>;
def ext_forward_ref_enum_def : Extension<
  "redeclaration of already-defined enum %0 is a GNU extension">,
  InGroup<GNURedeclaredEnum>;

def err_redefinition_of_enumerator : Error<"redefinition of enumerator %0">;
def err_duplicate_member : Error<"duplicate member %0">;
def err_misplaced_ivar : Error<
  "instance variables may not be placed in %select{categories|class extension}0">;
def warn_ivars_in_interface : Warning<
  "declaration of instance variables in the interface is deprecated">,
  InGroup<DiagGroup<"objc-interface-ivars">>, DefaultIgnore;
def ext_enum_value_not_int : Extension<
  "ISO C restricts enumerator values to range of 'int' (%0 is too "
  "%select{small|large}1)">;
def ext_enum_too_large : ExtWarn<
  "enumeration values exceed range of largest integer">, InGroup<EnumTooLarge>;
def ext_enumerator_increment_too_large : ExtWarn<
  "incremented enumerator value %0 is not representable in the "
  "largest integer type">, InGroup<EnumTooLarge>;
def warn_flag_enum_constant_out_of_range : Warning<
  "enumeration value %0 is out of range of flags in enumeration type %1">,
  InGroup<FlagEnum>;

def warn_illegal_constant_array_size : Extension<
  "size of static array must be an integer constant expression">;
def err_vm_decl_in_file_scope : Error<
  "variably modified type declaration not allowed at file scope">;
def err_vm_decl_has_extern_linkage : Error<
  "variably modified type declaration cannot have 'extern' linkage">;
def err_typecheck_field_variable_size : Error<
  "fields must have a constant size: 'variable length array in structure' "
  "extension will never be supported">;
def err_vm_func_decl : Error<
  "function declaration cannot have variably modified type">;
def err_array_too_large : Error<
  "array is too large (%0 elements)">;

def err_typecheck_negative_array_size : Error<"array size is negative">;
def warn_typecheck_function_qualifiers_ignored : Warning<
  "'%0' qualifier on function type %1 has no effect">,
  InGroup<IgnoredQualifiers>;
def warn_typecheck_function_qualifiers_unspecified : Warning<
  "'%0' qualifier on function type %1 has unspecified behavior">;
def warn_typecheck_reference_qualifiers : Warning<
  "'%0' qualifier on reference type %1 has no effect">,
  InGroup<IgnoredQualifiers>;
def err_typecheck_invalid_restrict_not_pointer : Error<
  "restrict requires a pointer or reference (%0 is invalid)">;
def err_typecheck_invalid_restrict_not_pointer_noarg : Error<
  "restrict requires a pointer or reference">;
// if INTEL_CUSTOMIZATION
def warn_typecheck_invalid_restrict_not_pointer : Warning<
  err_typecheck_invalid_restrict_not_pointer.Text>,
  InGroup<C99>;
def warn_typecheck_invalid_restrict_not_pointer_noarg : Warning<
  err_typecheck_invalid_restrict_not_pointer_noarg.Text>,
  InGroup<C99>;
// endif // INTEL_CUSTOMIZATION 
def err_typecheck_invalid_restrict_invalid_pointee : Error<
  "pointer to function type %0 may not be 'restrict' qualified">;
def ext_typecheck_zero_array_size : Extension<
  "zero size arrays are an extension">, InGroup<ZeroLengthArray>;
def err_typecheck_zero_array_size : Error<
  "zero-length arrays are not permitted in C++">;
def warn_typecheck_zero_static_array_size : Warning<
  "'static' has no effect on zero-length arrays">,
  InGroup<ArrayBounds>;
def err_array_size_non_int : Error<"size of array has non-integer type %0">;
def err_init_element_not_constant : Error<
  "initializer element is not a compile-time constant">;
def ext_aggregate_init_not_constant : Extension<
  "initializer for aggregate is not a compile-time constant">, InGroup<C99>;
def err_local_cant_init : Error<
  "'__local' variable cannot have an initializer">;
def err_block_extern_cant_init : Error<
  "'extern' variable cannot have an initializer">;
def warn_extern_init : Warning<"'extern' variable has an initializer">,
  InGroup<DiagGroup<"extern-initializer">>;
def err_variable_object_no_init : Error<
  "variable-sized object may not be initialized">;
def err_excess_initializers : Error<
  "excess elements in %select{array|vector|scalar|union|struct}0 initializer">;
def ext_excess_initializers : ExtWarn<
  "excess elements in %select{array|vector|scalar|union|struct}0 initializer">;
def err_excess_initializers_in_char_array_initializer : Error<
  "excess elements in char array initializer">;
def ext_excess_initializers_in_char_array_initializer : ExtWarn<
  "excess elements in char array initializer">;
def err_initializer_string_for_char_array_too_long : Error<
  "initializer-string for char array is too long">;
def ext_initializer_string_for_char_array_too_long : ExtWarn<
  "initializer-string for char array is too long">;
def warn_missing_field_initializers : Warning<
  "missing field %0 initializer">,
  InGroup<MissingFieldInitializers>, DefaultIgnore;
def warn_braces_around_scalar_init : Warning<
  "braces around scalar initializer">, InGroup<DiagGroup<"braced-scalar-init">>;
def ext_many_braces_around_scalar_init : ExtWarn<
  "too many braces around scalar initializer">,
  InGroup<DiagGroup<"many-braces-around-scalar-init">>, SFINAEFailure;
def ext_complex_component_init : Extension<
  "complex initialization specifying real and imaginary components "
  "is an extension">, InGroup<DiagGroup<"complex-component-init">>;
def err_empty_scalar_initializer : Error<"scalar initializer cannot be empty">;
def warn_cxx98_compat_empty_scalar_initializer : Warning<
  "scalar initialized from empty initializer list is incompatible with C++98">,
  InGroup<CXX98Compat>, DefaultIgnore;
def warn_cxx98_compat_reference_list_init : Warning<
  "reference initialized from initializer list is incompatible with C++98">,
  InGroup<CXX98Compat>, DefaultIgnore;
def warn_cxx98_compat_initializer_list_init : Warning<
  "initialization of initializer_list object is incompatible with C++98">,
  InGroup<CXX98Compat>, DefaultIgnore;
def warn_cxx98_compat_ctor_list_init : Warning<
  "constructor call from initializer list is incompatible with C++98">,
  InGroup<CXX98Compat>, DefaultIgnore;
def err_illegal_initializer : Error<
  "illegal initializer (only variables can be initialized)">;
def err_illegal_initializer_type : Error<"illegal initializer type %0">;
def ext_init_list_type_narrowing : ExtWarn<
  "type %0 cannot be narrowed to %1 in initializer list">,
  InGroup<CXX11Narrowing>, DefaultError, SFINAEFailure;
def ext_init_list_variable_narrowing : ExtWarn<
  "non-constant-expression cannot be narrowed from type %0 to %1 in "
  "initializer list">, InGroup<CXX11Narrowing>, DefaultError, SFINAEFailure;
def ext_init_list_constant_narrowing : ExtWarn<
  "constant expression evaluates to %0 which cannot be narrowed to type %1">,
  InGroup<CXX11Narrowing>, DefaultError, SFINAEFailure;
def warn_init_list_type_narrowing : Warning<
  "type %0 cannot be narrowed to %1 in initializer list in C++11">,
  InGroup<CXX11Narrowing>, DefaultIgnore;
def warn_init_list_variable_narrowing : Warning<
  "non-constant-expression cannot be narrowed from type %0 to %1 in "
  "initializer list in C++11">,
  InGroup<CXX11Narrowing>, DefaultIgnore;
def warn_init_list_constant_narrowing : Warning<
  "constant expression evaluates to %0 which cannot be narrowed to type %1 in "
  "C++11">,
  InGroup<CXX11Narrowing>, DefaultIgnore;
def note_init_list_narrowing_silence : Note<
  "insert an explicit cast to silence this issue">;
def err_init_objc_class : Error<
  "cannot initialize Objective-C class type %0">;
def err_implicit_empty_initializer : Error<
  "initializer for aggregate with no elements requires explicit braces">;
// if INTEL_CUSTOMIZATION
// cq371131
def warn_implicit_empty_initializer : Warning<
  err_implicit_empty_initializer.Text>, InGroup<IntelCompat>;
// endif INTEL_CUSTOMIZATION
def err_bitfield_has_negative_width : Error<
  "bit-field %0 has negative width (%1)">;
def err_anon_bitfield_has_negative_width : Error<
  "anonymous bit-field has negative width (%0)">;
def err_bitfield_has_zero_width : Error<"named bit-field %0 has zero width">;
def err_bitfield_width_exceeds_type_width : Error<
  "width of bit-field %0 (%1 bits) exceeds %select{width|size}2 "
  "of its type (%3 bit%s3)">;
def err_anon_bitfield_width_exceeds_type_width : Error<
  "width of anonymous bit-field (%0 bits) exceeds %select{width|size}1 "
  "of its type (%2 bit%s2)">;
def err_incorrect_number_of_vector_initializers : Error<
  "number of elements must be either one or match the size of the vector">;

// Used by C++ which allows bit-fields that are wider than the type.
def warn_bitfield_width_exceeds_type_width: Warning<
  "width of bit-field %0 (%1 bits) exceeds the width of its type; value will "
  "be truncated to %2 bit%s2">, InGroup<BitFieldWidth>;
def warn_anon_bitfield_width_exceeds_type_width : Warning<
  "width of anonymous bit-field (%0 bits) exceeds width of its type; value "
  "will be truncated to %1 bit%s1">, InGroup<BitFieldWidth>;
def warn_bitfield_too_small_for_enum : Warning<
  "bit-field %0 is not wide enough to store all enumerators of %1">,
  InGroup<BitFieldEnumConversion>, DefaultIgnore;
def note_widen_bitfield : Note<
  "widen this field to %0 bits to store all values of %1">;
def warn_unsigned_bitfield_assigned_signed_enum : Warning<
  "assigning value of signed enum type %1 to unsigned bit-field %0; "
  "negative enumerators of enum %1 will be converted to positive values">,
  InGroup<BitFieldEnumConversion>, DefaultIgnore;
def warn_signed_bitfield_enum_conversion : Warning<
  "signed bit-field %0 needs an extra bit to represent the largest positive "
  "enumerators of %1">,
  InGroup<BitFieldEnumConversion>, DefaultIgnore;
def note_change_bitfield_sign : Note<
  "consider making the bitfield type %select{unsigned|signed}0">;

def warn_missing_braces : Warning<
  "suggest braces around initialization of subobject">,
  InGroup<MissingBraces>, DefaultIgnore;

def err_redefinition_of_label : Error<"redefinition of label %0">;
def err_undeclared_label_use : Error<"use of undeclared label %0">;
def err_goto_ms_asm_label : Error<
  "cannot jump from this goto statement to label %0 inside an inline assembly block">;
def note_goto_ms_asm_label : Note<
  "inline assembly label %0 declared here">;
def warn_unused_label : Warning<"unused label %0">,
  InGroup<UnusedLabel>, DefaultIgnore;

def err_goto_into_protected_scope : Error<
  "cannot jump from this goto statement to its label">;
def ext_goto_into_protected_scope : ExtWarn<
  "jump from this goto statement to its label is a Microsoft extension">,
  InGroup<MicrosoftGoto>;
def warn_cxx98_compat_goto_into_protected_scope : Warning<
  "jump from this goto statement to its label is incompatible with C++98">,
  InGroup<CXX98Compat>, DefaultIgnore;
def err_switch_into_protected_scope : Error<
  "cannot jump from switch statement to this case label">;
def warn_cxx98_compat_switch_into_protected_scope : Warning<
  "jump from switch statement to this case label is incompatible with C++98">,
  InGroup<CXX98Compat>, DefaultIgnore;
def err_indirect_goto_without_addrlabel : Error<
  "indirect goto in function with no address-of-label expressions">;
def err_indirect_goto_in_protected_scope : Error<
  "cannot jump from this indirect goto statement to one of its possible targets">;
def warn_cxx98_compat_indirect_goto_in_protected_scope : Warning<
  "jump from this indirect goto statement to one of its possible targets "
  "is incompatible with C++98">, InGroup<CXX98Compat>, DefaultIgnore;
def note_indirect_goto_target : Note<
  "possible target of indirect goto statement">;
def note_protected_by_variable_init : Note<
  "jump bypasses variable initialization">;
def note_protected_by_variable_nontriv_destructor : Note<
  "jump bypasses variable with a non-trivial destructor">;
def note_protected_by_variable_non_pod : Note<
  "jump bypasses initialization of non-POD variable">;
def note_protected_by_cleanup : Note<
  "jump bypasses initialization of variable with __attribute__((cleanup))">;
def note_protected_by_vla_typedef : Note<
  "jump bypasses initialization of VLA typedef">;
def note_protected_by_vla_type_alias : Note<
  "jump bypasses initialization of VLA type alias">;
def note_protected_by_constexpr_if : Note<
  "jump enters controlled statement of constexpr if">;
def note_protected_by_if_available : Note<
  "jump enters controlled statement of if available">;
def note_protected_by_vla : Note<
  "jump bypasses initialization of variable length array">;
def note_protected_by_objc_fast_enumeration : Note<
  "jump enters Objective-C fast enumeration loop">;
def note_protected_by_objc_try : Note<
  "jump bypasses initialization of @try block">;
def note_protected_by_objc_catch : Note<
  "jump bypasses initialization of @catch block">;
def note_protected_by_objc_finally : Note<
  "jump bypasses initialization of @finally block">;
def note_protected_by_objc_synchronized : Note<
  "jump bypasses initialization of @synchronized block">;
def note_protected_by_objc_autoreleasepool : Note<
  "jump bypasses auto release push of @autoreleasepool block">;
def note_protected_by_cxx_try : Note<
  "jump bypasses initialization of try block">;
def note_protected_by_cxx_catch : Note<
  "jump bypasses initialization of catch block">;
def note_protected_by_seh_try : Note<
  "jump bypasses initialization of __try block">;
def note_protected_by_seh_except : Note<
  "jump bypasses initialization of __except block">;
def note_protected_by_seh_finally : Note<
  "jump bypasses initialization of __finally block">;
def note_protected_by___block : Note<
  "jump bypasses setup of __block variable">;
def note_protected_by_objc_strong_init : Note<
  "jump bypasses initialization of __strong variable">;
def note_protected_by_objc_weak_init : Note<
  "jump bypasses initialization of __weak variable">;
def note_protected_by_non_trivial_c_struct_init : Note<
  "jump bypasses initialization of variable of non-trivial C struct type">;
def note_enters_block_captures_cxx_obj : Note<
  "jump enters lifetime of block which captures a destructible C++ object">;
def note_enters_block_captures_strong : Note<
  "jump enters lifetime of block which strongly captures a variable">;
def note_enters_block_captures_weak : Note<
  "jump enters lifetime of block which weakly captures a variable">;
def note_enters_block_captures_non_trivial_c_struct : Note<
  "jump enters lifetime of block which captures a C struct that is non-trivial "
  "to destroy">;

def note_exits_cleanup : Note<
  "jump exits scope of variable with __attribute__((cleanup))">;
def note_exits_dtor : Note<
  "jump exits scope of variable with non-trivial destructor">;
def note_exits_temporary_dtor : Note<
  "jump exits scope of lifetime-extended temporary with non-trivial "
  "destructor">;
def note_exits___block : Note<
  "jump exits scope of __block variable">;
def note_exits_objc_try : Note<
  "jump exits @try block">;
def note_exits_objc_catch : Note<
  "jump exits @catch block">;
def note_exits_objc_finally : Note<
  "jump exits @finally block">;
def note_exits_objc_synchronized : Note<
  "jump exits @synchronized block">;
def note_exits_cxx_try : Note<
  "jump exits try block">;
def note_exits_cxx_catch : Note<
  "jump exits catch block">;
def note_exits_seh_try : Note<
  "jump exits __try block">;
def note_exits_seh_except : Note<
  "jump exits __except block">;
def note_exits_seh_finally : Note<
  "jump exits __finally block">;
def note_exits_objc_autoreleasepool : Note<
  "jump exits autoreleasepool block">;
def note_exits_objc_strong : Note<
  "jump exits scope of __strong variable">;
def note_exits_objc_weak : Note<
  "jump exits scope of __weak variable">;
def note_exits_block_captures_cxx_obj : Note<
  "jump exits lifetime of block which captures a destructible C++ object">;
def note_exits_block_captures_strong : Note<
  "jump exits lifetime of block which strongly captures a variable">;
def note_exits_block_captures_weak : Note<
  "jump exits lifetime of block which weakly captures a variable">;
def note_exits_block_captures_non_trivial_c_struct : Note<
  "jump exits lifetime of block which captures a C struct that is non-trivial "
  "to destroy">;

def err_func_returning_qualified_void : ExtWarn<
  "function cannot return qualified void type %0">,
  InGroup<DiagGroup<"qualified-void-return-type">>;
def err_func_returning_array_function : Error<
  "function cannot return %select{array|function}0 type %1">;
def err_field_declared_as_function : Error<"field %0 declared as a function">;
def err_field_incomplete : Error<"field has incomplete type %0">;
def ext_variable_sized_type_in_struct : ExtWarn<
  "field %0 with variable sized type %1 not at the end of a struct or class is"
  " a GNU extension">, InGroup<GNUVariableSizedTypeNotAtEnd>;

def ext_c99_flexible_array_member : Extension<
  "flexible array members are a C99 feature">, InGroup<C99>;
def err_flexible_array_virtual_base : Error<
  "flexible array member %0 not allowed in "
  "%select{struct|interface|union|class|enum}1 which has a virtual base class">;
def err_flexible_array_empty_aggregate : Error<
  "flexible array member %0 not allowed in otherwise empty "
  "%select{struct|interface|union|class|enum}1">;
def err_flexible_array_has_nontrivial_dtor : Error<
  "flexible array member %0 of type %1 with non-trivial destruction">;
def ext_flexible_array_in_struct : Extension<
  "%0 may not be nested in a struct due to flexible array member">,
  InGroup<FlexibleArrayExtensions>;
def ext_flexible_array_in_array : Extension<
  "%0 may not be used as an array element due to flexible array member">,
  InGroup<FlexibleArrayExtensions>;
def err_flexible_array_init : Error<
  "initialization of flexible array member is not allowed">;
def ext_flexible_array_empty_aggregate_ms : Extension<
  "flexible array member %0 in otherwise empty "
  "%select{struct|interface|union|class|enum}1 is a Microsoft extension">,
  InGroup<MicrosoftFlexibleArray>;
def err_flexible_array_union : Error<
  "flexible array member %0 in a union is not allowed">;
def ext_flexible_array_union_ms : Extension<
  "flexible array member %0 in a union is a Microsoft extension">,
  InGroup<MicrosoftFlexibleArray>;
def ext_flexible_array_empty_aggregate_gnu : Extension<
  "flexible array member %0 in otherwise empty "
  "%select{struct|interface|union|class|enum}1 is a GNU extension">,
  InGroup<GNUEmptyStruct>;
def ext_flexible_array_union_gnu : Extension<
  "flexible array member %0 in a union is a GNU extension">, InGroup<GNUFlexibleArrayUnionMember>;

def err_flexible_array_not_at_end : Error<
  "flexible array member %0 with type %1 is not at the end of"
  " %select{struct|interface|union|class|enum}2">;
def err_objc_variable_sized_type_not_at_end : Error<
  "field %0 with variable sized type %1 is not at the end of class">;
def note_next_field_declaration : Note<
  "next field declaration is here">;
def note_next_ivar_declaration : Note<
  "next %select{instance variable declaration|synthesized instance variable}0"
  " is here">;
def err_synthesize_variable_sized_ivar : Error<
  "synthesized property with variable size type %0"
  " requires an existing instance variable">;
def err_flexible_array_arc_retainable : Error<
  "ARC forbids flexible array members with retainable object type">;
def warn_variable_sized_ivar_visibility : Warning<
  "field %0 with variable sized type %1 is not visible to subclasses and"
  " can conflict with their instance variables">, InGroup<ObjCFlexibleArray>;
def warn_superclass_variable_sized_type_not_at_end : Warning<
  "field %0 can overwrite instance variable %1 with variable sized type %2"
  " in superclass %3">, InGroup<ObjCFlexibleArray>;

let CategoryName = "ARC Semantic Issue" in {

// ARC-mode diagnostics.

let CategoryName = "ARC Weak References" in {

def err_arc_weak_no_runtime : Error<
  "cannot create __weak reference because the current deployment target "
  "does not support weak references">;
def err_arc_weak_disabled : Error<
  "cannot create __weak reference in file using manual reference counting">;
def err_synthesizing_arc_weak_property_disabled : Error<
  "cannot synthesize weak property in file using manual reference counting">;
def err_synthesizing_arc_weak_property_no_runtime : Error<
  "cannot synthesize weak property because the current deployment target "
  "does not support weak references">;
def err_arc_unsupported_weak_class : Error<
  "class is incompatible with __weak references">;
def err_arc_weak_unavailable_assign : Error<
  "assignment of a weak-unavailable object to a __weak object">;
def err_arc_weak_unavailable_property : Error<
  "synthesizing __weak instance variable of type %0, which does not "
  "support weak references">;
def note_implemented_by_class : Note<
  "when implemented by class %0">;
def err_arc_convesion_of_weak_unavailable : Error<
  "%select{implicit conversion|cast}0 of weak-unavailable object of type %1 to"
  " a __weak object of type %2">;

} // end "ARC Weak References" category

let CategoryName = "ARC Restrictions" in {

def err_unavailable_in_arc : Error<
  "%0 is unavailable in ARC">;
def note_arc_forbidden_type : Note<
  "declaration uses type that is ill-formed in ARC">;
def note_performs_forbidden_arc_conversion : Note<
  "inline function performs a conversion which is forbidden in ARC">;
def note_arc_init_returns_unrelated : Note<
  "init method must return a type related to its receiver type">;
def note_arc_weak_disabled : Note<
  "declaration uses __weak, but ARC is disabled">;
def note_arc_weak_no_runtime : Note<"declaration uses __weak, which "
  "the current deployment target does not support">;
def note_arc_field_with_ownership : Note<
  "field has non-trivial ownership qualification">;

def err_arc_illegal_explicit_message : Error<
  "ARC forbids explicit message send of %0">;
def err_arc_unused_init_message : Error<
  "the result of a delegate init call must be immediately returned "
  "or assigned to 'self'">;
def err_arc_mismatched_cast : Error<
  "%select{implicit conversion|cast}0 of "
  "%select{%2|a non-Objective-C pointer type %2|a block pointer|"
  "an Objective-C pointer|an indirect pointer to an Objective-C pointer}1"
  " to %3 is disallowed with ARC">;
def err_arc_nolifetime_behavior : Error<
  "explicit ownership qualifier on cast result has no effect">;
def err_arc_objc_object_in_tag : Error<
  "ARC forbids %select{Objective-C objects|blocks}0 in "
  "%select{struct|interface|union|<<ERROR>>|enum}1">;
def err_arc_objc_property_default_assign_on_object : Error<
  "ARC forbids synthesizing a property of an Objective-C object "
  "with unspecified ownership or storage attribute">;
def err_arc_illegal_selector : Error<
  "ARC forbids use of %0 in a @selector">;
def err_arc_illegal_method_def : Error<
  "ARC forbids %select{implementation|synthesis}0 of %1">;
def warn_arc_strong_pointer_objc_pointer : Warning<
  "method parameter of type %0 with no explicit ownership">,
  InGroup<DiagGroup<"explicit-ownership-type">>, DefaultIgnore;

} // end "ARC Restrictions" category

def err_arc_lost_method_convention : Error<
  "method was declared as %select{an 'alloc'|a 'copy'|an 'init'|a 'new'}0 "
  "method, but its implementation doesn't match because %select{"
  "its result type is not an object pointer|"
  "its result type is unrelated to its receiver type}1">;
def note_arc_lost_method_convention : Note<"declaration in interface">;
def err_arc_gained_method_convention : Error<
  "method implementation does not match its declaration">;
def note_arc_gained_method_convention : Note<
  "declaration in interface is not in the '%select{alloc|copy|init|new}0' "
  "family because %select{its result type is not an object pointer|"
  "its result type is unrelated to its receiver type}1">;
def err_typecheck_arc_assign_self : Error<
  "cannot assign to 'self' outside of a method in the init family">;
def err_typecheck_arc_assign_self_class_method : Error<
  "cannot assign to 'self' in a class method">;
def err_typecheck_arr_assign_enumeration : Error<
  "fast enumeration variables cannot be modified in ARC by default; "
  "declare the variable __strong to allow this">;
def err_typecheck_arc_assign_externally_retained : Error<
  "variable declared with 'objc_externally_retained' "
  "cannot be modified in ARC">;
def warn_arc_retained_assign : Warning<
  "assigning retained object to %select{weak|unsafe_unretained}0 "
  "%select{property|variable}1"
  "; object will be released after assignment">,
  InGroup<ARCUnsafeRetainedAssign>;
def warn_arc_retained_property_assign : Warning<
  "assigning retained object to unsafe property"
  "; object will be released after assignment">,
  InGroup<ARCUnsafeRetainedAssign>;
def warn_arc_literal_assign : Warning<
  "assigning %select{array literal|dictionary literal|numeric literal|boxed expression|<should not happen>|block literal}0"
  " to a weak %select{property|variable}1"
  "; object will be released after assignment">,
  InGroup<ARCUnsafeRetainedAssign>;
def err_arc_new_array_without_ownership : Error<
  "'new' cannot allocate an array of %0 with no explicit ownership">;
def err_arc_autoreleasing_var : Error<
  "%select{__block variables|global variables|fields|instance variables}0 cannot have "
  "__autoreleasing ownership">;
def err_arc_autoreleasing_capture : Error<
  "cannot capture __autoreleasing variable in a "
  "%select{block|lambda by copy}0">;
def err_arc_thread_ownership : Error<
  "thread-local variable has non-trivial ownership: type is %0">;
def err_arc_indirect_no_ownership : Error<
  "%select{pointer|reference}1 to non-const type %0 with no explicit ownership">;
def err_arc_array_param_no_ownership : Error<
  "must explicitly describe intended ownership of an object array parameter">;
def err_arc_pseudo_dtor_inconstant_quals : Error<
  "pseudo-destructor destroys object of type %0 with inconsistently-qualified "
  "type %1">;
def err_arc_init_method_unrelated_result_type : Error<
  "init methods must return a type related to the receiver type">;
def err_arc_nonlocal_writeback : Error<
  "passing address of %select{non-local|non-scalar}0 object to "
  "__autoreleasing parameter for write-back">;
def err_arc_method_not_found : Error<
  "no known %select{instance|class}1 method for selector %0">;
def err_arc_receiver_forward_class : Error<
  "receiver %0 for class message is a forward declaration">;
def err_arc_may_not_respond : Error<
  "no visible @interface for %0 declares the selector %1">;
def err_arc_receiver_forward_instance : Error<
  "receiver type %0 for instance message is a forward declaration">;
def warn_receiver_forward_instance : Warning<
  "receiver type %0 for instance message is a forward declaration">,
  InGroup<ForwardClassReceiver>, DefaultIgnore;
def err_arc_collection_forward : Error<
  "collection expression type %0 is a forward declaration">;
def err_arc_multiple_method_decl : Error<
  "multiple methods named %0 found with mismatched result, "
  "parameter type or attributes">;
def warn_arc_lifetime_result_type : Warning<
  "ARC %select{unused|__unsafe_unretained|__strong|__weak|__autoreleasing}0 "
  "lifetime qualifier on return type is ignored">,
  InGroup<IgnoredQualifiers>;

let CategoryName = "ARC Retain Cycle" in {

def warn_arc_retain_cycle : Warning<
  "capturing %0 strongly in this block is likely to lead to a retain cycle">,
  InGroup<ARCRetainCycles>;
def note_arc_retain_cycle_owner : Note<
  "block will be retained by %select{the captured object|an object strongly "
  "retained by the captured object}0">;

} // end "ARC Retain Cycle" category

def warn_arc_object_memaccess : Warning<
  "%select{destination for|source of}0 this %1 call is a pointer to "
  "ownership-qualified type %2">, InGroup<ARCNonPodMemAccess>;

let CategoryName = "ARC and @properties" in {

def err_arc_strong_property_ownership : Error<
  "existing instance variable %1 for strong property %0 may not be "
  "%select{|__unsafe_unretained||__weak}2">;
def err_arc_assign_property_ownership : Error<
  "existing instance variable %1 for property %0 with %select{unsafe_unretained|assign}2 "
  "attribute must be __unsafe_unretained">;
def err_arc_inconsistent_property_ownership : Error<
  "%select{|unsafe_unretained|strong|weak}1 property %0 may not also be "
  "declared %select{|__unsafe_unretained|__strong|__weak|__autoreleasing}2">;

} // end "ARC and @properties" category

def warn_block_capture_autoreleasing : Warning<
  "block captures an autoreleasing out-parameter, which may result in "
  "use-after-free bugs">,
  InGroup<BlockCaptureAutoReleasing>;
def note_declare_parameter_strong : Note<
  "declare the parameter __strong or capture a __block __strong variable to "
  "keep values alive across autorelease pools">;

def err_arc_atomic_ownership : Error<
  "cannot perform atomic operation on a pointer to type %0: type has "
  "non-trivial ownership">;

let CategoryName = "ARC Casting Rules" in {

def err_arc_bridge_cast_incompatible : Error<
  "incompatible types casting %0 to %1 with a %select{__bridge|"
  "__bridge_transfer|__bridge_retained}2 cast">;
def err_arc_bridge_cast_wrong_kind : Error<
  "cast of %select{Objective-C|block|C}0 pointer type %1 to "
  "%select{Objective-C|block|C}2 pointer type %3 cannot use %select{__bridge|"
  "__bridge_transfer|__bridge_retained}4">;
def err_arc_cast_requires_bridge : Error<
  "%select{cast|implicit conversion}0 of %select{Objective-C|block|C}1 "
  "pointer type %2 to %select{Objective-C|block|C}3 pointer type %4 "
  "requires a bridged cast">;
def note_arc_bridge : Note<
  "use __bridge to convert directly (no change in ownership)">;
def note_arc_cstyle_bridge : Note<
  "use __bridge with C-style cast to convert directly (no change in ownership)">;
def note_arc_bridge_transfer : Note<
  "use %select{__bridge_transfer|CFBridgingRelease call}1 to transfer "
  "ownership of a +1 %0 into ARC">;
def note_arc_cstyle_bridge_transfer : Note<
  "use __bridge_transfer with C-style cast to transfer "
  "ownership of a +1 %0 into ARC">;
def note_arc_bridge_retained : Note<
  "use %select{__bridge_retained|CFBridgingRetain call}1 to make an "
  "ARC object available as a +1 %0">;
def note_arc_cstyle_bridge_retained : Note<
  "use __bridge_retained with C-style cast to make an "
  "ARC object available as a +1 %0">;

} // ARC Casting category

} // ARC category name

def err_flexible_array_init_needs_braces : Error<
  "flexible array requires brace-enclosed initializer">;
def err_illegal_decl_array_of_functions : Error<
  "'%0' declared as array of functions of type %1">;
def err_illegal_decl_array_incomplete_type : Error<
  "array has incomplete element type %0">;
def err_illegal_message_expr_incomplete_type : Error<
  "Objective-C message has incomplete result type %0">;
def err_illegal_decl_array_of_references : Error<
  "'%0' declared as array of references of type %1">;
def err_decl_negative_array_size : Error<
  "'%0' declared as an array with a negative size">;
def err_array_static_outside_prototype : Error<
  "%0 used in array declarator outside of function prototype">;
def err_array_static_not_outermost : Error<
  "%0 used in non-outermost array type derivation">;
def err_array_star_outside_prototype : Error<
  "star modifier used outside of function prototype">;
def err_illegal_decl_pointer_to_reference : Error<
  "'%0' declared as a pointer to a reference of type %1">;
def err_illegal_decl_mempointer_to_reference : Error<
  "'%0' declared as a member pointer to a reference of type %1">;
def err_illegal_decl_mempointer_to_void : Error<
  "'%0' declared as a member pointer to void">;
def err_illegal_decl_mempointer_in_nonclass : Error<
  "'%0' does not point into a class">;
def err_mempointer_in_nonclass_type : Error<
  "member pointer refers into non-class type %0">;
def err_reference_to_void : Error<"cannot form a reference to 'void'">;
def err_nonfunction_block_type : Error<
  "block pointer to non-function type is invalid">;
def err_return_block_has_expr : Error<"void block should not return a value">;
def err_block_return_missing_expr : Error<
  "non-void block should return a value">;
def err_func_def_incomplete_result : Error<
  "incomplete result type %0 in function definition">;
def err_atomic_specifier_bad_type : Error<
  "_Atomic cannot be applied to "
  "%select{incomplete |array |function |reference |atomic |qualified |}0type "
  "%1 %select{||||||which is not trivially copyable}0">;

// Expressions.
def select_unary_expr_or_type_trait_kind : TextSubstitution<
  "%select{sizeof|alignof|vec_step|__builtin_omp_required_simd_align|"
  "__alignof}0">;
def ext_sizeof_alignof_function_type : Extension<
  "invalid application of '%sub{select_unary_expr_or_type_trait_kind}0' "
  "to a function type">, InGroup<PointerArith>;
def ext_sizeof_alignof_void_type : Extension<
  "invalid application of '%sub{select_unary_expr_or_type_trait_kind}0' "
  "to a void type">, InGroup<PointerArith>;
def err_opencl_sizeof_alignof_type : Error<
  "invalid application of '%sub{select_unary_expr_or_type_trait_kind}0' "
  "to a void type">;
def err_sizeof_alignof_incomplete_type : Error<
  "invalid application of '%sub{select_unary_expr_or_type_trait_kind}0' "
  "to an incomplete type %1">;
def err_sizeof_alignof_function_type : Error<
  "invalid application of '%sub{select_unary_expr_or_type_trait_kind}0' "
  "to a function type">;
def err_openmp_default_simd_align_expr : Error<
  "invalid application of '__builtin_omp_required_simd_align' to an expression, only type is allowed">;
def err_sizeof_alignof_typeof_bitfield : Error<
  "invalid application of '%select{sizeof|alignof|typeof}0' to bit-field">;
def err_alignof_member_of_incomplete_type : Error<
  "invalid application of 'alignof' to a field of a class still being defined">;
def err_vecstep_non_scalar_vector_type : Error<
  "'vec_step' requires built-in scalar or vector type, %0 invalid">;
def err_offsetof_incomplete_type : Error<
  "offsetof of incomplete type %0">;
def err_offsetof_record_type : Error<
  "offsetof requires struct, union, or class type, %0 invalid">;
def err_offsetof_array_type : Error<"offsetof requires array type, %0 invalid">;
def ext_offsetof_non_pod_type : ExtWarn<"offset of on non-POD type %0">,
  InGroup<InvalidOffsetof>;
def ext_offsetof_non_standardlayout_type : ExtWarn<
  "offset of on non-standard-layout type %0">, InGroup<InvalidOffsetof>;
def err_offsetof_bitfield : Error<"cannot compute offset of bit-field %0">;
def err_offsetof_field_of_virtual_base : Error<
  "invalid application of 'offsetof' to a field of a virtual base">;
def warn_sub_ptr_zero_size_types : Warning<
  "subtraction of pointers to type %0 of zero size has undefined behavior">,
  InGroup<PointerArith>;
def warn_pointer_arith_null_ptr : Warning<
  "performing pointer arithmetic on a null pointer has undefined behavior%select{| if the offset is nonzero}0">,
  InGroup<NullPointerArithmetic>, DefaultIgnore;
def warn_gnu_null_ptr_arith : Warning<
  "arithmetic on a null pointer treated as a cast from integer to pointer is a GNU extension">,
  InGroup<NullPointerArithmetic>, DefaultIgnore;

def warn_floatingpoint_eq : Warning<
  "comparing floating point with == or != is unsafe">,
  InGroup<DiagGroup<"float-equal">>, DefaultIgnore;

def warn_remainder_division_by_zero : Warning<
  "%select{remainder|division}0 by zero is undefined">,
  InGroup<DivZero>;
def warn_shift_lhs_negative : Warning<"shifting a negative signed value is undefined">,
  InGroup<DiagGroup<"shift-negative-value">>;
def warn_shift_negative : Warning<"shift count is negative">,
  InGroup<DiagGroup<"shift-count-negative">>;
def warn_shift_gt_typewidth : Warning<"shift count >= width of type">,
  InGroup<DiagGroup<"shift-count-overflow">>;
def warn_shift_result_gt_typewidth : Warning<
  "signed shift result (%0) requires %1 bits to represent, but %2 only has "
  "%3 bits">, InGroup<DiagGroup<"shift-overflow">>;
def warn_shift_result_sets_sign_bit : Warning<
  "signed shift result (%0) sets the sign bit of the shift expression's "
  "type (%1) and becomes negative">,
  InGroup<DiagGroup<"shift-sign-overflow">>, DefaultIgnore;

def warn_precedence_bitwise_rel : Warning<
  "%0 has lower precedence than %1; %1 will be evaluated first">,
  InGroup<Parentheses>;
def note_precedence_bitwise_first : Note<
  "place parentheses around the %0 expression to evaluate it first">;
def note_precedence_silence : Note<
  "place parentheses around the '%0' expression to silence this warning">;

def warn_precedence_conditional : Warning<
  "operator '?:' has lower precedence than '%0'; '%0' will be evaluated first">,
  InGroup<Parentheses>;
def note_precedence_conditional_first : Note<
  "place parentheses around the '?:' expression to evaluate it first">;

def warn_logical_instead_of_bitwise : Warning<
  "use of logical '%0' with constant operand">,
  InGroup<DiagGroup<"constant-logical-operand">>;
def note_logical_instead_of_bitwise_change_operator : Note<
  "use '%0' for a bitwise operation">;
def note_logical_instead_of_bitwise_remove_constant : Note<
  "remove constant to silence this warning">;

def warn_bitwise_op_in_bitwise_op : Warning<
  "'%0' within '%1'">, InGroup<BitwiseOpParentheses>;

def warn_logical_and_in_logical_or : Warning<
  "'&&' within '||'">, InGroup<LogicalOpParentheses>;

def warn_overloaded_shift_in_comparison :Warning<
  "overloaded operator %select{>>|<<}0 has higher precedence than "
  "comparison operator">,
  InGroup<OverloadedShiftOpParentheses>;
def note_evaluate_comparison_first :Note<
  "place parentheses around comparison expression to evaluate it first">;

def warn_addition_in_bitshift : Warning<
  "operator '%0' has lower precedence than '%1'; "
  "'%1' will be evaluated first">, InGroup<ShiftOpParentheses>;

def warn_self_assignment_builtin : Warning<
  "explicitly assigning value of variable of type %0 to itself">,
  InGroup<SelfAssignment>, DefaultIgnore;
def warn_self_assignment_overloaded : Warning<
  "explicitly assigning value of variable of type %0 to itself">,
  InGroup<SelfAssignmentOverloaded>, DefaultIgnore;
def warn_self_move : Warning<
  "explicitly moving variable of type %0 to itself">,
  InGroup<SelfMove>, DefaultIgnore;

def warn_redundant_move_on_return : Warning<
  "redundant move in return statement">,
  InGroup<RedundantMove>, DefaultIgnore;
def warn_pessimizing_move_on_return : Warning<
  "moving a local object in a return statement prevents copy elision">,
  InGroup<PessimizingMove>, DefaultIgnore;
def warn_pessimizing_move_on_initialization : Warning<
  "moving a temporary object prevents copy elision">,
  InGroup<PessimizingMove>, DefaultIgnore;
def note_remove_move : Note<"remove std::move call here">;

def warn_return_std_move : Warning<
  "local variable %0 will be copied despite being %select{returned|thrown}1 by name">,
  InGroup<ReturnStdMove>, DefaultIgnore;
def note_add_std_move : Note<
  "call 'std::move' explicitly to avoid copying">;
def warn_return_std_move_in_cxx11 : Warning<
  "prior to the resolution of a defect report against ISO C++11, "
  "local variable %0 would have been copied despite being returned by name, "
  "due to its not matching the function return type%diff{ ($ vs $)|}1,2">,
  InGroup<ReturnStdMoveInCXX11>, DefaultIgnore;
def note_add_std_move_in_cxx11 : Note<
  "call 'std::move' explicitly to avoid copying on older compilers">;

def warn_string_plus_int : Warning<
  "adding %0 to a string does not append to the string">,
  InGroup<StringPlusInt>;
def warn_string_plus_char : Warning<
  "adding %0 to a string pointer does not append to the string">,
  InGroup<StringPlusChar>;
def note_string_plus_scalar_silence : Note<
  "use array indexing to silence this warning">;

def warn_sizeof_array_param : Warning<
  "sizeof on array function parameter will return size of %0 instead of %1">,
  InGroup<SizeofArrayArgument>;

def warn_sizeof_array_decay : Warning<
  "sizeof on pointer operation will return size of %0 instead of %1">,
  InGroup<SizeofArrayDecay>;

def err_sizeof_nonfragile_interface : Error<
  "application of '%select{alignof|sizeof}1' to interface %0 is "
  "not supported on this architecture and platform">;
def err_atdef_nonfragile_interface : Error<
  "use of @defs is not supported on this architecture and platform">;
def err_subscript_nonfragile_interface : Error<
  "subscript requires size of interface %0, which is not constant for "
  "this architecture and platform">;

def err_arithmetic_nonfragile_interface : Error<
  "arithmetic on pointer to interface %0, which is not a constant size for "
  "this architecture and platform">;


def ext_subscript_non_lvalue : Extension<
  "ISO C90 does not allow subscripting non-lvalue array">;
def err_typecheck_subscript_value : Error<
  "subscripted value is not an array, pointer, or vector">;
def err_typecheck_subscript_not_integer : Error<
  "array subscript is not an integer">;
def err_subscript_function_type : Error<
  "subscript of pointer to function type %0">;
def err_subscript_incomplete_type : Error<
  "subscript of pointer to incomplete type %0">;
def err_dereference_incomplete_type : Error<
  "dereference of pointer to incomplete type %0">;
def ext_gnu_subscript_void_type : Extension<
  "subscript of a pointer to void is a GNU extension">, InGroup<PointerArith>;
def err_typecheck_member_reference_struct_union : Error<
  "member reference base type %0 is not a structure or union">;
def err_typecheck_member_reference_ivar : Error<
  "%0 does not have a member named %1">;
def err_arc_weak_ivar_access : Error<
  "dereferencing a __weak pointer is not allowed due to possible "
  "null value caused by race condition, assign it to strong variable first">;
def err_typecheck_member_reference_arrow : Error<
  "member reference type %0 is not a pointer">;
def err_typecheck_member_reference_suggestion : Error<
  "member reference type %0 is %select{a|not a}1 pointer; did you mean to use '%select{->|.}1'?">;
def note_typecheck_member_reference_suggestion : Note<
  "did you mean to use '.' instead?">;
def note_member_reference_arrow_from_operator_arrow : Note<
  "'->' applied to return value of the operator->() declared here">;
def err_typecheck_member_reference_type : Error<
  "cannot refer to type member %0 in %1 with '%select{.|->}2'">;
def err_typecheck_member_reference_unknown : Error<
  "cannot refer to member %0 in %1 with '%select{.|->}2'">;
def err_member_reference_needs_call : Error<
  "base of member reference is a function; perhaps you meant to call "
  "it%select{| with no arguments}0?">;
def warn_subscript_is_char : Warning<"array subscript is of type 'char'">,
  InGroup<CharSubscript>, DefaultIgnore;

def err_typecheck_incomplete_tag : Error<"incomplete definition of type %0">;
def err_no_member : Error<"no member named %0 in %1">;
def err_no_member_overloaded_arrow : Error<
  "no member named %0 in %1; did you mean to use '->' instead of '.'?">;

def err_member_not_yet_instantiated : Error<
  "no member %0 in %1; it has not yet been instantiated">;
def note_non_instantiated_member_here : Note<
  "not-yet-instantiated member is declared here">;

def err_enumerator_does_not_exist : Error<
  "enumerator %0 does not exist in instantiation of %1">;
def note_enum_specialized_here : Note<
  "enum %0 was explicitly specialized here">;

def err_specialization_not_primary_template : Error<
  "cannot reference member of primary template because deduced class "
  "template specialization %0 is %select{instantiated from a partial|"
  "an explicit}1 specialization">;

def err_member_redeclared : Error<"class member cannot be redeclared">;
def ext_member_redeclared : ExtWarn<"class member cannot be redeclared">,
  InGroup<RedeclaredClassMember>;
def err_member_redeclared_in_instantiation : Error<
  "multiple overloads of %0 instantiate to the same signature %1">;
def err_member_name_of_class : Error<"member %0 has the same name as its class">;
def err_member_def_undefined_record : Error<
  "out-of-line definition of %0 from class %1 without definition">;
def err_member_decl_does_not_match : Error<
  "out-of-line %select{declaration|definition}2 of %0 "
  "does not match any declaration in %1">;
def err_friend_decl_with_def_arg_must_be_def : Error<
  "friend declaration specifying a default argument must be a definition">;
def err_friend_decl_with_def_arg_redeclared : Error<
  "friend declaration specifying a default argument must be the only declaration">;
def err_friend_decl_does_not_match : Error<
  "friend declaration of %0 does not match any declaration in %1">;
def err_member_decl_does_not_match_suggest : Error<
  "out-of-line %select{declaration|definition}2 of %0 "
  "does not match any declaration in %1; did you mean %3?">;
def err_member_def_does_not_match_ret_type : Error<
  "return type of out-of-line definition of %q0 differs from "
  "that in the declaration">;
def err_nonstatic_member_out_of_line : Error<
  "non-static data member defined out-of-line">;
def err_qualified_typedef_declarator : Error<
  "typedef declarator cannot be qualified">;
def err_qualified_param_declarator : Error<
  "parameter declarator cannot be qualified">;
def ext_out_of_line_declaration : ExtWarn<
  "out-of-line declaration of a member must be a definition">,
  InGroup<OutOfLineDeclaration>, DefaultError;
// if INTEL_CUSTOMIZATION
// CQ#376357
def warn_out_of_line_declaration : Warning<
  ext_out_of_line_declaration.Text>, InGroup<IntelCompat>;
// endif INTEL_CUSTOMIZATION
def err_member_extra_qualification : Error<
  "extra qualification on member %0">;
def warn_member_extra_qualification : Warning<
  err_member_extra_qualification.Text>, InGroup<MicrosoftExtraQualification>;
def warn_namespace_member_extra_qualification : Warning<
  "extra qualification on member %0">,
  InGroup<DiagGroup<"extra-qualification">>;
def err_member_qualification : Error<
  "non-friend class member %0 cannot have a qualified name">;
def note_member_def_close_match : Note<"member declaration nearly matches">;
def note_member_def_close_const_match : Note<
  "member declaration does not match because "
  "it %select{is|is not}0 const qualified">;
def note_member_def_close_param_match : Note<
  "type of %ordinal0 parameter of member declaration does not match definition"
  "%diff{ ($ vs $)|}1,2">;
def note_local_decl_close_match : Note<"local declaration nearly matches">;
def note_local_decl_close_param_match : Note<
  "type of %ordinal0 parameter of local declaration does not match definition"
  "%diff{ ($ vs $)|}1,2">;
def err_typecheck_ivar_variable_size : Error<
  "instance variables must have a constant size">;
def err_ivar_reference_type : Error<
  "instance variables cannot be of reference type">;
def err_typecheck_illegal_increment_decrement : Error<
  "cannot %select{decrement|increment}1 value of type %0">;
def err_typecheck_expect_int : Error<
  "used type %0 where integer is required">;
def err_typecheck_arithmetic_incomplete_type : Error<
  "arithmetic on a pointer to an incomplete type %0">;
def err_typecheck_pointer_arith_function_type : Error<
  "arithmetic on%select{ a|}0 pointer%select{|s}0 to%select{ the|}2 "
  "function type%select{|s}2 %1%select{| and %3}2">;
def err_typecheck_pointer_arith_void_type : Error<
  "arithmetic on%select{ a|}0 pointer%select{|s}0 to void">;
// if INTEL_CUSTOMIZATION
// CQ#376357: void pointer arithmetics.
def warn_typecheck_pointer_arith_void_type : Warning<
  err_typecheck_pointer_arith_void_type.Text>, InGroup<IntelCompat>;
// endif INTEL_CUSTOMIZATION
def err_typecheck_decl_incomplete_type : Error<
  "variable has incomplete type %0">;
def ext_typecheck_decl_incomplete_type : ExtWarn<
  "tentative definition of variable with internal linkage has incomplete non-array type %0">,
  InGroup<DiagGroup<"tentative-definition-incomplete-type">>;
def err_tentative_def_incomplete_type : Error<
  "tentative definition has type %0 that is never completed">;
def warn_tentative_incomplete_array : Warning<
  "tentative array definition assumed to have one element">;
def err_typecheck_incomplete_array_needs_initializer : Error<
  "definition of variable with array type needs an explicit size "
  "or an initializer">;
def err_array_init_not_init_list : Error<
  "array initializer must be an initializer "
  "list%select{| or string literal| or wide string literal}0">;
def err_array_init_narrow_string_into_wchar : Error<
  "initializing wide char array with non-wide string literal">;
def err_array_init_wide_string_into_char : Error<
  "initializing char array with wide string literal">;
def err_array_init_incompat_wide_string_into_wchar : Error<
  "initializing wide char array with incompatible wide string literal">;
def err_array_init_plain_string_into_char8_t : Error<
  "initializing 'char8_t' array with plain string literal">;
def note_array_init_plain_string_into_char8_t : Note<
  "add 'u8' prefix to form a 'char8_t' string literal">;
def err_array_init_utf8_string_into_char : Error<
  "%select{|ISO C++20 does not permit }0initialization of char array with "
  "UTF-8 string literal%select{ is not permitted by '-fchar8_t'|}0">;
def warn_cxx2a_compat_utf8_string : Warning<
  "type of UTF-8 string literal will change from array of const char to "
  "array of const char8_t in C++2a">, InGroup<CXX2aCompat>, DefaultIgnore;
def note_cxx2a_compat_utf8_string_remove_u8 : Note<
  "remove 'u8' prefix to avoid a change of behavior; "
  "Clang encodes unprefixed narrow string literals as UTF-8">;
def err_array_init_different_type : Error<
  "cannot initialize array %diff{of type $ with array of type $|"
  "with different type of array}0,1">;
def err_array_init_non_constant_array : Error<
  "cannot initialize array %diff{of type $ with non-constant array of type $|"
  "with different type of array}0,1">;
def ext_array_init_copy : Extension<
  "initialization of an array "
  "%diff{of type $ from a compound literal of type $|"
  "from a compound literal}0,1 is a GNU extension">, InGroup<GNUCompoundLiteralInitializer>;
// This is intentionally not disabled by -Wno-gnu.
def ext_array_init_parens : ExtWarn<
  "parenthesized initialization of a member array is a GNU extension">,
  InGroup<DiagGroup<"gnu-array-member-paren-init">>, DefaultError;
def warn_deprecated_string_literal_conversion : Warning<
  "conversion from string literal to %0 is deprecated">,
  InGroup<CXX11CompatDeprecatedWritableStr>;
def ext_deprecated_string_literal_conversion : ExtWarn<
  "ISO C++11 does not allow conversion from string literal to %0">,
  InGroup<WritableStrings>, SFINAEFailure;
def err_realimag_invalid_type : Error<"invalid type %0 to %1 operator">;
def err_typecheck_sclass_fscope : Error<
  "illegal storage class on file-scoped variable">;
def warn_standalone_specifier : Warning<"'%0' ignored on this declaration">,
  InGroup<MissingDeclarations>;
def ext_standalone_specifier : ExtWarn<"'%0' is not permitted on a declaration "
  "of a type">, InGroup<MissingDeclarations>;
def err_standalone_class_nested_name_specifier : Error<
  "forward declaration of %select{class|struct|interface|union|enum}0 cannot "
  "have a nested name specifier">;
// if INTEL_CUSTOMIZATION
//   CQ409175: allow class name specifiers of forward declarations.
def warn_standalone_class_nested_name_specifier : Warning<
  err_standalone_class_nested_name_specifier.Text>, InGroup<IntelCompat>;
// endif INTEL_CUSTOMIZATION
def err_typecheck_sclass_func : Error<"illegal storage class on function">;
def err_static_block_func : Error<
  "function declared in block scope cannot have 'static' storage class">;
def err_typecheck_address_of : Error<"address of %select{bit-field"
  "|vector element|property expression|register variable}0 requested">;
def ext_typecheck_addrof_void : Extension<
  "ISO C forbids taking the address of an expression of type 'void'">;
def err_unqualified_pointer_member_function : Error<
  "must explicitly qualify name of member function when taking its address">;
// if INTEL_CUSTOMIZATION
def warn_unqualified_pointer_member_function : Warning<
  err_unqualified_pointer_member_function.Text>, InGroup<IntelCompat>;
// endif INTEL_CUSTOMIZATION
def err_invalid_form_pointer_member_function : Error<
  "cannot create a non-constant pointer to member function">;
def err_address_of_function_with_pass_object_size_params: Error<
  "cannot take address of function %0 because parameter %1 has "
  "pass_object_size attribute">;
def err_parens_pointer_member_function : Error<
  "cannot parenthesize the name of a method when forming a member pointer">;
def err_typecheck_invalid_lvalue_addrof_addrof_function : Error<
  "extra '&' taking address of overloaded function">;
def err_typecheck_invalid_lvalue_addrof : Error<
  "cannot take the address of an rvalue of type %0">;
def ext_typecheck_addrof_temporary : ExtWarn<
  "taking the address of a temporary object of type %0">,
  InGroup<AddressOfTemporary>, DefaultError;
def err_typecheck_addrof_temporary : Error<
  "taking the address of a temporary object of type %0">;
def err_typecheck_addrof_dtor : Error<
  "taking the address of a destructor">;
def err_typecheck_unary_expr : Error<
  "invalid argument type %0 to unary expression">;
def err_typecheck_indirection_requires_pointer : Error<
  "indirection requires pointer operand (%0 invalid)">;
def ext_typecheck_indirection_through_void_pointer : ExtWarn<
  "ISO C++ does not allow indirection on operand of type %0">,
  InGroup<DiagGroup<"void-ptr-dereference">>;
def warn_indirection_through_null : Warning<
  "indirection of non-volatile null pointer will be deleted, not trap">,
  InGroup<NullDereference>;
def warn_binding_null_to_reference : Warning<
  "binding dereferenced null pointer to reference has undefined behavior">,
  InGroup<NullDereference>;
def note_indirection_through_null : Note<
  "consider using __builtin_trap() or qualifying pointer with 'volatile'">;
def warn_pointer_indirection_from_incompatible_type : Warning<
  "dereference of type %1 that was reinterpret_cast from type %0 has undefined "
  "behavior">,
  InGroup<UndefinedReinterpretCast>, DefaultIgnore;
def warn_taking_address_of_packed_member : Warning<
  "taking address of packed member %0 of class or structure %q1 may result in an unaligned pointer value">,
  InGroup<DiagGroup<"address-of-packed-member">>;

def err_objc_object_assignment : Error<
  "cannot assign to class object (%0 invalid)">;
def err_typecheck_invalid_operands : Error<
  "invalid operands to binary expression (%0 and %1)">;
def note_typecheck_invalid_operands_converted : Note<
  "%select{first|second}0 operand was implicitly converted to type %1">;
def err_typecheck_logical_vector_expr_gnu_cpp_restrict : Error<
  "logical expression with vector %select{type %1 and non-vector type %2|types"
  " %1 and %2}0 is only supported in C++">;
def err_typecheck_sub_ptr_compatible : Error<
  "%diff{$ and $ are not pointers to compatible types|"
  "pointers to incompatible types}0,1">;
def ext_typecheck_ordered_comparison_of_pointer_integer : ExtWarn<
  "ordered comparison between pointer and integer (%0 and %1)">;
def ext_typecheck_ordered_comparison_of_pointer_and_zero : Extension<
  "ordered comparison between pointer and zero (%0 and %1) is an extension">;
def err_typecheck_ordered_comparison_of_pointer_and_zero : Error<
  "ordered comparison between pointer and zero (%0 and %1)">;
def ext_typecheck_ordered_comparison_of_function_pointers : ExtWarn<
  "ordered comparison of function pointers (%0 and %1)">,
  InGroup<DiagGroup<"ordered-compare-function-pointers">>;
def ext_typecheck_comparison_of_fptr_to_void : Extension<
  "equality comparison between function pointer and void pointer (%0 and %1)">;
def err_typecheck_comparison_of_fptr_to_void : Error<
  "equality comparison between function pointer and void pointer (%0 and %1)">;
def ext_typecheck_comparison_of_pointer_integer : ExtWarn<
  "comparison between pointer and integer (%0 and %1)">,
  InGroup<DiagGroup<"pointer-integer-compare">>;
def err_typecheck_comparison_of_pointer_integer : Error<
  "comparison between pointer and integer (%0 and %1)">;
def ext_typecheck_comparison_of_distinct_pointers : ExtWarn<
  "comparison of distinct pointer types%diff{ ($ and $)|}0,1">,
  InGroup<CompareDistinctPointerType>;
def ext_typecheck_cond_incompatible_operands : ExtWarn<
  "incompatible operand types (%0 and %1)">;
def err_cond_voidptr_arc : Error <
  "operands to conditional of types%diff{ $ and $|}0,1 are incompatible "
  "in ARC mode">;
def err_typecheck_comparison_of_distinct_pointers : Error<
  "comparison of distinct pointer types%diff{ ($ and $)|}0,1">;
def err_typecheck_op_on_nonoverlapping_address_space_pointers : Error<
  "%select{comparison between %diff{ ($ and $)|}0,1"
  "|arithmetic operation with operands of type %diff{ ($ and $)|}0,1"
  "|conditional operator with the second and third operands of type "
  "%diff{ ($ and $)|}0,1}2"
  " which are pointers to non-overlapping address spaces">;

def err_typecheck_assign_const : Error<
  "%select{"
  "cannot assign to return value because function %1 returns a const value|"
  "cannot assign to variable %1 with const-qualified type %2|"
  "cannot assign to %select{non-|}1static data member %2 "
  "with const-qualified type %3|"
  "cannot assign to non-static data member within const member function %1|"
  "cannot assign to %select{variable %2|non-static data member %2|lvalue}1 "
  "with %select{|nested }3const-qualified data member %4|"
  "read-only variable is not assignable}0">;

def note_typecheck_assign_const : Note<
  "%select{"
  "function %1 which returns const-qualified type %2 declared here|"
  "variable %1 declared const here|"
  "%select{non-|}1static data member %2 declared const here|"
  "member function %q1 is declared const here|"
  "%select{|nested }1data member %2 declared const here}0">;

def warn_unsigned_always_true_comparison : Warning<
  "result of comparison of %select{%3|unsigned expression}0 %2 "
  "%select{unsigned expression|%3}0 is always %4">,
  InGroup<TautologicalUnsignedZeroCompare>, DefaultIgnore;
def warn_unsigned_enum_always_true_comparison : Warning<
  "result of comparison of %select{%3|unsigned enum expression}0 %2 "
  "%select{unsigned enum expression|%3}0 is always %4">,
  InGroup<TautologicalUnsignedEnumZeroCompare>, DefaultIgnore;
def warn_tautological_constant_compare : Warning<
  "result of comparison %select{%3|%1}0 %2 "
  "%select{%1|%3}0 is always %4">,
  InGroup<TautologicalTypeLimitCompare>, DefaultIgnore;

def warn_mixed_sign_comparison : Warning<
  "comparison of integers of different signs: %0 and %1">,
  InGroup<SignCompare>, DefaultIgnore;
def warn_out_of_range_compare : Warning<
  "result of comparison of %select{constant %0|true|false}1 with "
  "%select{expression of type %2|boolean expression}3 is always %4">,
  InGroup<TautologicalOutOfRangeCompare>;
def warn_tautological_bool_compare : Warning<warn_out_of_range_compare.Text>,
  InGroup<TautologicalConstantCompare>;
def warn_comparison_of_mixed_enum_types : Warning<
  "comparison of two values with different enumeration types"
  "%diff{ ($ and $)|}0,1">,
  InGroup<EnumCompare>;
def warn_comparison_of_mixed_enum_types_switch : Warning<
  "comparison of two values with different enumeration types in switch statement"
  "%diff{ ($ and $)|}0,1">,
  InGroup<EnumCompareSwitch>;
def warn_null_in_arithmetic_operation : Warning<
  "use of NULL in arithmetic operation">,
  InGroup<NullArithmetic>;
def warn_null_in_comparison_operation : Warning<
  "comparison between NULL and non-pointer "
  "%select{(%1 and NULL)|(NULL and %1)}0">,
  InGroup<NullArithmetic>;
def err_shift_rhs_only_vector : Error<
  "requested shift is a vector of type %0 but the first operand is not a "
  "vector (%1)">;

def warn_logical_not_on_lhs_of_check : Warning<
  "logical not is only applied to the left hand side of this "
  "%select{comparison|bitwise operator}0">,
  InGroup<LogicalNotParentheses>;
def note_logical_not_fix : Note<
  "add parentheses after the '!' to evaluate the "
  "%select{comparison|bitwise operator}0 first">;
def note_logical_not_silence_with_parens : Note<
  "add parentheses around left hand side expression to silence this warning">;

def err_invalid_this_use : Error<
  "invalid use of 'this' outside of a non-static member function">;
def err_this_static_member_func : Error<
  "'this' cannot be%select{| implicitly}0 used in a static member function "
  "declaration">;
def err_invalid_member_use_in_static_method : Error<
  "invalid use of member %0 in static member function">;
def err_invalid_qualified_function_type : Error<
  "%select{non-member function|static member function|deduction guide}0 "
  "%select{of type %2 |}1cannot have '%3' qualifier">;
def err_compound_qualified_function_type : Error<
  "%select{block pointer|pointer|reference}0 to function type %select{%2 |}1"
  "cannot have '%3' qualifier">;

def err_ref_qualifier_overload : Error<
  "cannot overload a member function %select{without a ref-qualifier|with "
  "ref-qualifier '&'|with ref-qualifier '&&'}0 with a member function %select{"
  "without a ref-qualifier|with ref-qualifier '&'|with ref-qualifier '&&'}1">;

def err_invalid_non_static_member_use : Error<
  "invalid use of non-static data member %0">;
def err_nested_non_static_member_use : Error<
  "%select{call to non-static member function|use of non-static data member}0 "
  "%2 of %1 from nested type %3">;
def warn_cxx98_compat_non_static_member_use : Warning<
  "use of non-static data member %0 in an unevaluated context is "
  "incompatible with C++98">, InGroup<CXX98Compat>, DefaultIgnore;
def err_invalid_incomplete_type_use : Error<
  "invalid use of incomplete type %0">;
def err_builtin_func_cast_more_than_one_arg : Error<
  "function-style cast to a builtin type can only take one argument">;
def err_value_init_for_array_type : Error<
  "array types cannot be value-initialized">;
def err_init_for_function_type : Error<
  "cannot create object of function type %0">;
def warn_format_nonliteral_noargs : Warning<
  "format string is not a string literal (potentially insecure)">,
  InGroup<FormatSecurity>;
def warn_format_nonliteral : Warning<
  "format string is not a string literal">,
  InGroup<FormatNonLiteral>, DefaultIgnore;

def err_unexpected_interface : Error<
  "unexpected interface name %0: expected expression">;
def err_ref_non_value : Error<"%0 does not refer to a value">;
def err_ref_vm_type : Error<
  "cannot refer to declaration with a variably modified type inside block">;
def err_ref_flexarray_type : Error<
  "cannot refer to declaration of structure variable with flexible array member "
  "inside block">;
def err_ref_array_type : Error<
  "cannot refer to declaration with an array type inside block">;
def err_property_not_found : Error<
  "property %0 not found on object of type %1">;
def err_invalid_property_name : Error<
  "%0 is not a valid property name (accessing an object of type %1)">;
def err_getter_not_found : Error<
  "no getter method for read from property">;
def err_objc_subscript_method_not_found : Error<
  "expected method to %select{read|write}1 %select{dictionary|array}2 element not "
  "found on object of type %0">;
def err_objc_subscript_index_type : Error<
  "method index parameter type %0 is not integral type">;
def err_objc_subscript_key_type : Error<
  "method key parameter type %0 is not object type">;
def err_objc_subscript_dic_object_type : Error<
  "method object parameter type %0 is not object type">;
def err_objc_subscript_object_type : Error<
  "cannot assign to this %select{dictionary|array}1 because assigning method's "
  "2nd parameter of type %0 is not an Objective-C pointer type">;
def err_objc_subscript_base_type : Error<
  "%select{dictionary|array}1 subscript base type %0 is not an Objective-C object">;
def err_objc_multiple_subscript_type_conversion : Error<
  "indexing expression is invalid because subscript type %0 has "
  "multiple type conversion functions">;
def err_objc_subscript_type_conversion : Error<
  "indexing expression is invalid because subscript type %0 is not an integral"
  " or Objective-C pointer type">;
def err_objc_subscript_pointer : Error<
  "indexing expression is invalid because subscript type %0 is not an"
  " Objective-C pointer">;
def err_objc_indexing_method_result_type : Error<
  "method for accessing %select{dictionary|array}1 element must have Objective-C"
  " object return type instead of %0">;
def err_objc_index_incomplete_class_type : Error<
  "Objective-C index expression has incomplete class type %0">;
def err_illegal_container_subscripting_op : Error<
  "illegal operation on Objective-C container subscripting">;
def err_property_not_found_forward_class : Error<
  "property %0 cannot be found in forward class object %1">;
def err_property_not_as_forward_class : Error<
  "property %0 refers to an incomplete Objective-C class %1 "
  "(with no @interface available)">;
def note_forward_class : Note<
  "forward declaration of class here">;
def err_duplicate_property : Error<
  "property has a previous declaration">;
def ext_gnu_void_ptr : Extension<
  "arithmetic on%select{ a|}0 pointer%select{|s}0 to void is a GNU extension">,
  InGroup<PointerArith>;
def ext_gnu_ptr_func_arith : Extension<
  "arithmetic on%select{ a|}0 pointer%select{|s}0 to%select{ the|}2 function "
  "type%select{|s}2 %1%select{| and %3}2 is a GNU extension">,
  InGroup<PointerArith>;
def err_readonly_message_assignment : Error<
  "assigning to 'readonly' return result of an Objective-C message not allowed">;
def ext_integer_increment_complex : Extension<
  "ISO C does not support '++'/'--' on complex integer type %0">;
def ext_integer_complement_complex : Extension<
  "ISO C does not support '~' for complex conjugation of %0">;
def err_nosetter_property_assignment : Error<
  "%select{assignment to readonly property|"
  "no setter method %1 for assignment to property}0">;
def err_nosetter_property_incdec : Error<
  "%select{%select{increment|decrement}1 of readonly property|"
  "no setter method %2 for %select{increment|decrement}1 of property}0">;
def err_nogetter_property_compound_assignment : Error<
  "a getter method is needed to perform a compound assignment on a property">;
def err_nogetter_property_incdec : Error<
  "no getter method %1 for %select{increment|decrement}0 of property">;
def err_no_subobject_property_setting : Error<
  "expression is not assignable">;
def err_qualified_objc_access : Error<
  "%select{property|instance variable}0 access cannot be qualified with '%1'">;

def ext_freestanding_complex : Extension<
  "complex numbers are an extension in a freestanding C99 implementation">;

// FIXME: Remove when we support imaginary.
def err_imaginary_not_supported : Error<"imaginary types are not supported">;

// Obj-c expressions
def warn_root_inst_method_not_found : Warning<
  "instance method %0 is being used on 'Class' which is not in the root class">,
  InGroup<MethodAccess>;
def warn_class_method_not_found : Warning<
  "class method %objcclass0 not found (return type defaults to 'id')">,
  InGroup<MethodAccess>;
def warn_instance_method_on_class_found : Warning<
  "instance method %0 found instead of class method %1">,
  InGroup<MethodAccess>;
def warn_inst_method_not_found : Warning<
  "instance method %objcinstance0 not found (return type defaults to 'id')">,
  InGroup<MethodAccess>;
def warn_instance_method_not_found_with_typo : Warning<
  "instance method %objcinstance0 not found (return type defaults to 'id')"
  "; did you mean %objcinstance2?">, InGroup<MethodAccess>;
def warn_class_method_not_found_with_typo : Warning<
  "class method %objcclass0 not found (return type defaults to 'id')"
  "; did you mean %objcclass2?">, InGroup<MethodAccess>;
def err_method_not_found_with_typo : Error<
  "%select{instance|class}1 method %0 not found "
  "; did you mean %2?">;
def err_no_super_class_message : Error<
  "no @interface declaration found in class messaging of %0">;
def err_root_class_cannot_use_super : Error<
  "%0 cannot use 'super' because it is a root class">;
def err_invalid_receiver_to_message_super : Error<
  "'super' is only valid in a method body">;
def err_invalid_receiver_class_message : Error<
  "receiver type %0 is not an Objective-C class">;
def err_missing_open_square_message_send : Error<
  "missing '[' at start of message send expression">;
def warn_bad_receiver_type : Warning<
  "receiver type %0 is not 'id' or interface pointer, consider "
  "casting it to 'id'">,InGroup<ObjCReceiver>;
def err_bad_receiver_type : Error<"bad receiver type %0">;
def err_incomplete_receiver_type : Error<"incomplete receiver type %0">;
def err_unknown_receiver_suggest : Error<
  "unknown receiver %0; did you mean %1?">;
def err_objc_throw_expects_object : Error<
  "@throw requires an Objective-C object type (%0 invalid)">;
def err_objc_synchronized_expects_object : Error<
  "@synchronized requires an Objective-C object type (%0 invalid)">;
def err_rethrow_used_outside_catch : Error<
  "@throw (rethrow) used outside of a @catch block">;
def err_attribute_multiple_objc_gc : Error<
  "multiple garbage collection attributes specified for type">;
def err_catch_param_not_objc_type : Error<
  "@catch parameter is not a pointer to an interface type">;
def err_illegal_qualifiers_on_catch_parm : Error<
  "illegal qualifiers on @catch parameter">;
def err_storage_spec_on_catch_parm : Error<
  "@catch parameter cannot have storage specifier '%0'">;
def warn_register_objc_catch_parm : Warning<
  "'register' storage specifier on @catch parameter will be ignored">;
def err_qualified_objc_catch_parm : Error<
  "@catch parameter declarator cannot be qualified">;
def warn_objc_pointer_cxx_catch_fragile : Warning<
  "cannot catch an exception thrown with @throw in C++ in the non-unified "
  "exception model">, InGroup<ObjCNonUnifiedException>;
def err_objc_object_catch : Error<
  "cannot catch an Objective-C object by value">;
def err_incomplete_type_objc_at_encode : Error<
  "'@encode' of incomplete type %0">;
def warn_objc_circular_container : Warning<
  "adding %0 to %1 might cause circular dependency in container">,
  InGroup<DiagGroup<"objc-circular-container">>;
def note_objc_circular_container_declared_here : Note<"%0 declared here">;
def warn_objc_unsafe_perform_selector : Warning<
  "%0 is incompatible with selectors that return a "
  "%select{struct|union|vector}1 type">,
  InGroup<DiagGroup<"objc-unsafe-perform-selector">>;
def note_objc_unsafe_perform_selector_method_declared_here :  Note<
  "method %0 that returns %1 declared here">;

def warn_setter_getter_impl_required : Warning<
  "property %0 requires method %1 to be defined - "
  "use @synthesize, @dynamic or provide a method implementation "
  "in this class implementation">,
  InGroup<ObjCPropertyImpl>;
def warn_setter_getter_impl_required_in_category : Warning<
  "property %0 requires method %1 to be defined - "
  "use @dynamic or provide a method implementation in this category">,
  InGroup<ObjCPropertyImpl>;
def note_parameter_named_here : Note<
  "passing argument to parameter %0 here">;
def note_parameter_here : Note<
  "passing argument to parameter here">;
def note_method_return_type_change : Note<
  "compiler has implicitly changed method %0 return type">;

def warn_impl_required_for_class_property : Warning<
  "class property %0 requires method %1 to be defined - "
  "use @dynamic or provide a method implementation "
  "in this class implementation">,
  InGroup<ObjCPropertyImpl>;
def warn_impl_required_in_category_for_class_property : Warning<
  "class property %0 requires method %1 to be defined - "
  "use @dynamic or provide a method implementation in this category">,
  InGroup<ObjCPropertyImpl>;

// C++ casts
// These messages adhere to the TryCast pattern: %0 is an int specifying the
// cast type, %1 is the source type, %2 is the destination type.
def err_bad_reinterpret_cast_overload : Error<
  "reinterpret_cast cannot resolve overloaded function %0 to type %1">;

def warn_reinterpret_different_from_static : Warning<
  "'reinterpret_cast' %select{from|to}3 class %0 %select{to|from}3 its "
  "%select{virtual base|base at non-zero offset}2 %1 behaves differently from "
  "'static_cast'">, InGroup<ReinterpretBaseClass>;
def note_reinterpret_updowncast_use_static: Note<
  "use 'static_cast' to adjust the pointer correctly while "
  "%select{upcasting|downcasting}0">;

def err_bad_static_cast_overload : Error<
  "address of overloaded function %0 cannot be static_cast to type %1">;

def err_bad_cstyle_cast_overload : Error<
  "address of overloaded function %0 cannot be cast to type %1">;


def err_bad_cxx_cast_generic : Error<
  "%select{const_cast|static_cast|reinterpret_cast|dynamic_cast|C-style cast|"
  "functional-style cast}0 from %1 to %2 is not allowed">;
def err_bad_cxx_cast_unrelated_class : Error<
  "%select{const_cast|static_cast|reinterpret_cast|dynamic_cast|C-style cast|"
  "functional-style cast}0 from %1 to %2, which are not related by "
  "inheritance, is not allowed">;
def note_type_incomplete : Note<"%0 is incomplete">;
def err_bad_cxx_cast_rvalue : Error<
  "%select{const_cast|static_cast|reinterpret_cast|dynamic_cast|C-style cast|"
  "functional-style cast}0 from rvalue to reference type %2">;
def err_bad_cxx_cast_bitfield : Error<
  "%select{const_cast|static_cast|reinterpret_cast|dynamic_cast|C-style cast|"
  "functional-style cast}0 from bit-field lvalue to reference type %2">;
def err_bad_cxx_cast_qualifiers_away : Error<
  "%select{const_cast|static_cast|reinterpret_cast|dynamic_cast|C-style cast|"
  "functional-style cast}0 from %1 to %2 casts away qualifiers">;
def ext_bad_cxx_cast_qualifiers_away_incoherent : ExtWarn<
  "ISO C++ does not allow "
  "%select{const_cast|static_cast|reinterpret_cast|dynamic_cast|C-style cast|"
  "functional-style cast}0 from %1 to %2 because it casts away qualifiers, "
  "even though the source and destination types are unrelated">,
  SFINAEFailure, InGroup<DiagGroup<"cast-qual-unrelated">>;
def err_bad_const_cast_dest : Error<
  "%select{const_cast||||C-style cast|functional-style cast}0 to %2, "
  "which is not a reference, pointer-to-object, or pointer-to-data-member">;
def ext_cast_fn_obj : Extension<
  "cast between pointer-to-function and pointer-to-object is an extension">;
def ext_ms_cast_fn_obj : ExtWarn<
  "static_cast between pointer-to-function and pointer-to-object is a "
  "Microsoft extension">, InGroup<MicrosoftCast>;
def warn_cxx98_compat_cast_fn_obj : Warning<
  "cast between pointer-to-function and pointer-to-object is incompatible with C++98">,
  InGroup<CXX98CompatPedantic>, DefaultIgnore;
def err_bad_reinterpret_cast_small_int : Error<
  "cast from pointer to smaller type %2 loses information">;
def err_bad_cxx_cast_vector_to_scalar_different_size : Error<
  "%select{||reinterpret_cast||C-style cast|}0 from vector %1 "
  "to scalar %2 of different size">;
def err_bad_cxx_cast_scalar_to_vector_different_size : Error<
  "%select{||reinterpret_cast||C-style cast|}0 from scalar %1 "
  "to vector %2 of different size">;
def err_bad_cxx_cast_vector_to_vector_different_size : Error<
  "%select{||reinterpret_cast||C-style cast|}0 from vector %1 "
  "to vector %2 of different size">;
def err_bad_lvalue_to_rvalue_cast : Error<
  "cannot cast from lvalue of type %1 to rvalue reference type %2; types are "
  "not compatible">;
def err_bad_rvalue_to_rvalue_cast : Error<
  "cannot cast from rvalue of type %1 to rvalue reference type %2; types are "
  "not compatible">;
def err_bad_static_cast_pointer_nonpointer : Error<
  "cannot cast from type %1 to pointer type %2">;
def err_bad_static_cast_member_pointer_nonmp : Error<
  "cannot cast from type %1 to member pointer type %2">;
def err_bad_cxx_cast_member_pointer_size : Error<
  "cannot %select{||reinterpret_cast||C-style cast|}0 from member pointer "
  "type %1 to member pointer type %2 of different size">;
def err_bad_reinterpret_cast_reference : Error<
  "reinterpret_cast of a %0 to %1 needs its address, which is not allowed">;
def warn_undefined_reinterpret_cast : Warning<
  "reinterpret_cast from %0 to %1 has undefined behavior">,
  InGroup<UndefinedReinterpretCast>, DefaultIgnore;

// These messages don't adhere to the pattern.
// FIXME: Display the path somehow better.
def err_ambiguous_base_to_derived_cast : Error<
  "ambiguous cast from base %0 to derived %1:%2">;
def err_static_downcast_via_virtual : Error<
  "cannot cast %0 to %1 via virtual base %2">;
def err_downcast_from_inaccessible_base : Error<
  "cannot cast %select{private|protected}2 base class %1 to %0">;
// if INTEL_CUSTOMIZATION
// CQ#409860 allow downcast from inaccessible base in MSVC compat mode.
def ext_ms_downcast_from_inaccessible_base : ExtWarn<
  "casting from %select{private|protected}2 base class %1 to derived class %0 is a Microsoft extension">,
  InGroup<MicrosoftCast>;
// endif // INTEL_CUSTOMIZATION
def err_upcast_to_inaccessible_base : Error<
  "cannot cast %0 to its %select{private|protected}2 base class %1">;
def err_bad_dynamic_cast_not_ref_or_ptr : Error<
  "%0 is not a reference or pointer">;
def err_bad_dynamic_cast_not_class : Error<"%0 is not a class">;
def err_bad_dynamic_cast_incomplete : Error<"%0 is an incomplete type">;
def err_bad_dynamic_cast_not_ptr : Error<"%0 is not a pointer">;
def err_bad_dynamic_cast_not_polymorphic : Error<"%0 is not polymorphic">;

// Other C++ expressions
def err_need_header_before_typeid : Error<
  "you need to include <typeinfo> before using the 'typeid' operator">;
def err_need_header_before_ms_uuidof : Error<
  "you need to include <guiddef.h> before using the '__uuidof' operator">;
def err_ms___leave_not_in___try : Error<
  "'__leave' statement not in __try block">;
def err_uuidof_without_guid : Error<
  "cannot call operator __uuidof on a type with no GUID">;
def err_uuidof_with_multiple_guids : Error<
  "cannot call operator __uuidof on a type with multiple GUIDs">;
def err_incomplete_typeid : Error<"'typeid' of incomplete type %0">;
def err_variably_modified_typeid : Error<"'typeid' of variably modified type %0">;
def err_static_illegal_in_new : Error<
  "the 'static' modifier for the array size is not legal in new expressions">;
def err_array_new_needs_size : Error<
  "array size must be specified in new expressions">;
def err_bad_new_type : Error<
  "cannot allocate %select{function|reference}1 type %0 with new">;
def err_new_incomplete_type : Error<
  "allocation of incomplete type %0">;
def err_new_array_nonconst : Error<
  "only the first dimension of an allocated array may have dynamic size">;
def err_new_array_init_args : Error<
  "array 'new' cannot have initialization arguments">;
def ext_new_paren_array_nonconst : ExtWarn<
  "when type is in parentheses, array cannot have dynamic size">;
def err_placement_new_non_placement_delete : Error<
  "'new' expression with placement arguments refers to non-placement "
  "'operator delete'">;
def err_array_size_not_integral : Error<
  "array size expression must have integral or %select{|unscoped }0"
  "enumeration type, not %1">;
def err_array_size_incomplete_type : Error<
  "array size expression has incomplete class type %0">;
def err_array_size_explicit_conversion : Error<
  "array size expression of type %0 requires explicit conversion to type %1">;
def note_array_size_conversion : Note<
  "conversion to %select{integral|enumeration}0 type %1 declared here">;
def err_array_size_ambiguous_conversion : Error<
  "ambiguous conversion of array size expression of type %0 to an integral or "
  "enumeration type">;
def ext_array_size_conversion : Extension<
  "implicit conversion from array size expression of type %0 to "
  "%select{integral|enumeration}1 type %2 is a C++11 extension">,
  InGroup<CXX11>;
def warn_cxx98_compat_array_size_conversion : Warning<
  "implicit conversion from array size expression of type %0 to "
  "%select{integral|enumeration}1 type %2 is incompatible with C++98">,
  InGroup<CXX98CompatPedantic>, DefaultIgnore;
def err_address_space_qualified_new : Error<
  "'new' cannot allocate objects of type %0 in address space '%1'">;
def err_address_space_qualified_delete : Error<
  "'delete' cannot delete objects of type %0 in address space '%1'">;

def err_default_init_const : Error<
  "default initialization of an object of const type %0"
  "%select{| without a user-provided default constructor}1">;
def ext_default_init_const : ExtWarn<
  "default initialization of an object of const type %0"
  "%select{| without a user-provided default constructor}1 "
  "is a Microsoft extension">,
  InGroup<MicrosoftConstInit>;
def err_delete_operand : Error<"cannot delete expression of type %0">;
def ext_delete_void_ptr_operand : ExtWarn<
  "cannot delete expression with pointer-to-'void' type %0">,
  InGroup<DeleteIncomplete>;
def err_ambiguous_delete_operand : Error<
  "ambiguous conversion of delete expression of type %0 to a pointer">;
def warn_delete_incomplete : Warning<
  "deleting pointer to incomplete type %0 may cause undefined behavior">,
  InGroup<DeleteIncomplete>;
def err_delete_incomplete_class_type : Error<
  "deleting incomplete class type %0; no conversions to pointer type">;
def err_delete_explicit_conversion : Error<
  "converting delete expression from type %0 to type %1 invokes an explicit "
  "conversion function">;
def note_delete_conversion : Note<"conversion to pointer type %0">;
def warn_delete_array_type : Warning<
  "'delete' applied to a pointer-to-array type %0 treated as 'delete[]'">;
def warn_mismatched_delete_new : Warning<
  "'delete%select{|[]}0' applied to a pointer that was allocated with "
  "'new%select{[]|}0'; did you mean 'delete%select{[]|}0'?">,
  InGroup<DiagGroup<"mismatched-new-delete">>;
def note_allocated_here : Note<"allocated with 'new%select{[]|}0' here">;
def err_no_suitable_delete_member_function_found : Error<
  "no suitable member %0 in %1">;
def err_ambiguous_suitable_delete_member_function_found : Error<
  "multiple suitable %0 functions in %1">;
def warn_ambiguous_suitable_delete_function_found : Warning<
  "multiple suitable %0 functions for %1; no 'operator delete' function "
  "will be invoked if initialization throws an exception">,
  InGroup<DiagGroup<"ambiguous-delete">>;
def note_member_declared_here : Note<
  "member %0 declared here">;
def note_member_first_declared_here : Note<
  "member %0 first declared here">;
def err_decrement_bool : Error<"cannot decrement expression of type bool">;
def warn_increment_bool : Warning<
  "incrementing expression of type bool is deprecated and "
  "incompatible with C++17">, InGroup<DeprecatedIncrementBool>;
def ext_increment_bool : ExtWarn<
  "ISO C++17 does not allow incrementing expression of type bool">,
  DefaultError, InGroup<IncrementBool>;
def err_increment_decrement_enum : Error<
  "cannot %select{decrement|increment}0 expression of enum type %1">;
def err_catch_incomplete_ptr : Error<
  "cannot catch pointer to incomplete type %0">;
def err_catch_incomplete_ref : Error<
  "cannot catch reference to incomplete type %0">;
def err_catch_incomplete : Error<"cannot catch incomplete type %0">;
def err_catch_rvalue_ref : Error<"cannot catch exceptions by rvalue reference">;
def err_catch_variably_modified : Error<
  "cannot catch variably modified type %0">;
def err_qualified_catch_declarator : Error<
  "exception declarator cannot be qualified">;
def err_early_catch_all : Error<"catch-all handler must come last">;
def err_bad_memptr_rhs : Error<
  "right hand operand to %0 has non-pointer-to-member type %1">;
def err_bad_memptr_lhs : Error<
  "left hand operand to %0 must be a %select{|pointer to }1class "
  "compatible with the right hand operand, but is %2">;
def err_memptr_incomplete : Error<
  "member pointer has incomplete base type %0">;
def warn_exception_caught_by_earlier_handler : Warning<
  "exception of type %0 will be caught by earlier handler">,
  InGroup<Exceptions>;
def note_previous_exception_handler : Note<"for type %0">;
def err_exceptions_disabled : Error<
  "cannot use '%0' with exceptions disabled">;
def err_objc_exceptions_disabled : Error<
  "cannot use '%0' with Objective-C exceptions disabled">;
def warn_throw_in_noexcept_func : Warning<
  "%0 has a non-throwing exception specification but can still throw">,
  InGroup<Exceptions>;
def note_throw_in_dtor : Note<
  "%select{destructor|deallocator}0 has a %select{non-throwing|implicit "
  "non-throwing}1 exception specification">;
def note_throw_in_function : Note<"function declared non-throwing here">;
def err_seh_try_outside_functions : Error<
  "cannot use SEH '__try' in blocks, captured regions, or Obj-C method decls">;
def err_mixing_cxx_try_seh_try : Error<
  "cannot use C++ 'try' in the same function as SEH '__try'">;
def err_seh_try_unsupported : Error<
  "SEH '__try' is not supported on this target">;
def note_conflicting_try_here : Note<
  "conflicting %0 here">;
def warn_jump_out_of_seh_finally : Warning<
  "jump out of __finally block has undefined behavior">,
  InGroup<DiagGroup<"jump-seh-finally">>;
def warn_non_virtual_dtor : Warning<
  "%0 has virtual functions but non-virtual destructor">,
  InGroup<NonVirtualDtor>, DefaultIgnore;
def warn_delete_non_virtual_dtor : Warning<
  "%select{delete|destructor}0 called on non-final %1 that has "
  "virtual functions but non-virtual destructor">,
  InGroup<DeleteNonAbstractNonVirtualDtor>, DefaultIgnore, ShowInSystemHeader;
def note_delete_non_virtual : Note<
  "qualify call to silence this warning">;
def warn_delete_abstract_non_virtual_dtor : Warning<
  "%select{delete|destructor}0 called on %1 that is abstract but has "
  "non-virtual destructor">, InGroup<DeleteAbstractNonVirtualDtor>, ShowInSystemHeader;
def warn_overloaded_virtual : Warning<
  "%q0 hides overloaded virtual %select{function|functions}1">,
  InGroup<OverloadedVirtual>, DefaultIgnore;
def note_hidden_overloaded_virtual_declared_here : Note<
  "hidden overloaded virtual function %q0 declared here"
  "%select{|: different classes%diff{ ($ vs $)|}2,3"
  "|: different number of parameters (%2 vs %3)"
  "|: type mismatch at %ordinal2 parameter%diff{ ($ vs $)|}3,4"
  "|: different return type%diff{ ($ vs $)|}2,3"
  "|: different qualifiers (%2 vs %3)"
  "|: different exception specifications}1">;
def warn_using_directive_in_header : Warning<
  "using namespace directive in global context in header">,
  InGroup<HeaderHygiene>, DefaultIgnore;
def warn_overaligned_type : Warning<
  "type %0 requires %1 bytes of alignment and the default allocator only "
  "guarantees %2 bytes">,
  InGroup<OveralignedType>, DefaultIgnore;
def err_aligned_allocation_unavailable : Error<
  "aligned %select{allocation|deallocation}0 function of type '%1' is only "
  "available on %2 %3 or newer">;
def note_silence_aligned_allocation_unavailable : Note<
  "if you supply your own aligned allocation functions, use "
  "-faligned-allocation to silence this diagnostic">;

def err_conditional_void_nonvoid : Error<
  "%select{left|right}1 operand to ? is void, but %select{right|left}1 operand "
  "is of type %0">;
def err_conditional_ambiguous : Error<
  "conditional expression is ambiguous; "
  "%diff{$ can be converted to $ and vice versa|"
  "types can be convert to each other}0,1">;
def err_conditional_ambiguous_ovl : Error<
  "conditional expression is ambiguous; %diff{$ and $|types}0,1 "
  "can be converted to several common types">;
def err_conditional_vector_size : Error<
  "vector condition type %0 and result type %1 do not have the same number "
  "of elements">;
def err_conditional_vector_element_size : Error<
  "vector condition type %0 and result type %1 do not have elements of the "
  "same size">;

def err_throw_incomplete : Error<
  "cannot throw object of incomplete type %0">;
def err_throw_incomplete_ptr : Error<
  "cannot throw pointer to object of incomplete type %0">;
def err_return_in_constructor_handler : Error<
  "return in the catch of a function try block of a constructor is illegal">;
def warn_cdtor_function_try_handler_mem_expr : Warning<
  "cannot refer to a non-static member from the handler of a "
  "%select{constructor|destructor}0 function try block">, InGroup<Exceptions>;

let CategoryName = "Lambda Issue" in {
  def err_capture_more_than_once : Error<
    "%0 can appear only once in a capture list">;
  def err_reference_capture_with_reference_default : Error<
    "'&' cannot precede a capture when the capture default is '&'">;
  def err_copy_capture_with_copy_default : Error<
    "'&' must precede a capture when the capture default is '='">;
  def err_capture_does_not_name_variable : Error<
    "%0 in capture list does not name a variable">;
  def err_capture_non_automatic_variable : Error<
    "%0 cannot be captured because it does not have automatic storage "
    "duration">;
  def err_this_capture : Error<
    "'this' cannot be %select{implicitly |}0captured in this context">;
  def err_lambda_capture_anonymous_var : Error<
    "unnamed variable cannot be implicitly captured in a lambda expression">;
  def err_lambda_capture_flexarray_type : Error<
    "variable %0 with flexible array member cannot be captured in "
    "a lambda expression">;
  def err_lambda_impcap : Error<
    "variable %0 cannot be implicitly captured in a lambda with no "
    "capture-default specified">;
  def note_lambda_decl : Note<"lambda expression begins here">;
  def err_lambda_unevaluated_operand : Error<
    "lambda expression in an unevaluated operand">;
  def err_lambda_in_constant_expression : Error<
    "a lambda expression may not appear inside of a constant expression">;
  def err_lambda_in_invalid_context : Error<
    "a lambda expression cannot appear in this context">;
  def err_lambda_return_init_list : Error<
    "cannot deduce lambda return type from initializer list">;
  def err_lambda_capture_default_arg : Error<
    "lambda expression in default argument cannot capture any entity">;
  def err_lambda_incomplete_result : Error<
    "incomplete result type %0 in lambda expression">;
  def err_noreturn_lambda_has_return_expr : Error<
    "lambda declared 'noreturn' should not return">;
  def warn_maybe_falloff_nonvoid_lambda : Warning<
    "control may reach end of non-void lambda">,
    InGroup<ReturnType>;
  def warn_falloff_nonvoid_lambda : Warning<
    "control reaches end of non-void lambda">,
    InGroup<ReturnType>;
  def err_access_lambda_capture : Error<
    // The ERRORs represent other special members that aren't constructors, in
    // hopes that someone will bother noticing and reporting if they appear
    "capture of variable '%0' as type %1 calls %select{private|protected}3 "
    "%select{default |copy |move |*ERROR* |*ERROR* |*ERROR* |}2constructor">,
    AccessControl;
  def note_lambda_to_block_conv : Note<
    "implicit capture of lambda object due to conversion to block pointer "
    "here">;
  def note_var_explicitly_captured_here : Note<"variable %0 is"
    "%select{| explicitly}1 captured here">;

  // C++14 lambda init-captures.
  def warn_cxx11_compat_init_capture : Warning<
    "initialized lambda captures are incompatible with C++ standards "
    "before C++14">, InGroup<CXXPre14Compat>, DefaultIgnore;
  def ext_init_capture : ExtWarn<
    "initialized lambda captures are a C++14 extension">, InGroup<CXX14>;
  def err_init_capture_no_expression : Error<
    "initializer missing for lambda capture %0">;
  def err_init_capture_multiple_expressions : Error<
    "initializer for lambda capture %0 contains multiple expressions">;
  def err_init_capture_paren_braces : Error<
    "cannot deduce type for lambda capture %1 from "
    "%select{parenthesized|nested}0 initializer list">;
  def err_init_capture_deduction_failure : Error<
    "cannot deduce type for lambda capture %0 from initializer of type %2">;
  def err_init_capture_deduction_failure_from_init_list : Error<
    "cannot deduce type for lambda capture %0 from initializer list">;

  // C++14 generic lambdas.
  def warn_cxx11_compat_generic_lambda : Warning<
    "generic lambdas are incompatible with C++11">,
    InGroup<CXXPre14Compat>, DefaultIgnore;

  // C++17 '*this' captures.
  def warn_cxx14_compat_star_this_lambda_capture : Warning<
    "by value capture of '*this' is incompatible with C++ standards before C++17">,
     InGroup<CXXPre17Compat>, DefaultIgnore;
  def ext_star_this_lambda_capture_cxx17 : ExtWarn<
    "capture of '*this' by copy is a C++17 extension">, InGroup<CXX17>;

  // C++17 parameter shadows capture
  def err_parameter_shadow_capture : Error<
    "a lambda parameter cannot shadow an explicitly captured entity">;

  // C++2a [=, this] captures.
  def warn_cxx17_compat_equals_this_lambda_capture : Warning<
    "explicit capture of 'this' with a capture default of '=' is incompatible "
    "with C++ standards before C++2a">, InGroup<CXXPre2aCompat>, DefaultIgnore;
  def ext_equals_this_lambda_capture_cxx2a : ExtWarn<
    "explicit capture of 'this' with a capture default of '=' "
    "is a C++2a extension">, InGroup<CXX2a>;
  def warn_deprecated_this_capture : Warning<
    "implicit capture of 'this' with a capture default of '=' is deprecated">,
    InGroup<DeprecatedThisCapture>, DefaultIgnore;
  def note_deprecated_this_capture : Note<
    "add an explicit capture of 'this' to capture '*this' by reference">;

  // C++2a default constructible / assignable lambdas.
  def warn_cxx17_compat_lambda_def_ctor_assign : Warning<
    "%select{default construction|assignment}0 of lambda is incompatible with "
    "C++ standards before C++2a">, InGroup<CXXPre2aCompat>, DefaultIgnore;
}

def err_return_in_captured_stmt : Error<
  "cannot return from %0">;
def err_capture_block_variable : Error<
  "__block variable %0 cannot be captured in a "
  "%select{lambda expression|captured statement}1">;

def err_operator_arrow_circular : Error<
  "circular pointer delegation detected">;
def err_operator_arrow_depth_exceeded : Error<
  "use of 'operator->' on type %0 would invoke a sequence of more than %1 "
  "'operator->' calls">;
def note_operator_arrow_here : Note<
  "'operator->' declared here produces an object of type %0">;
def note_operator_arrows_suppressed : Note<
  "(skipping %0 'operator->'%s0 in backtrace)">;
def note_operator_arrow_depth : Note<
  "use -foperator-arrow-depth=N to increase 'operator->' limit">;

def err_pseudo_dtor_base_not_scalar : Error<
  "object expression of non-scalar type %0 cannot be used in a "
  "pseudo-destructor expression">;
def ext_pseudo_dtor_on_void : ExtWarn<
  "pseudo-destructors on type void are a Microsoft extension">,
  InGroup<MicrosoftVoidPseudoDtor>;
def err_pseudo_dtor_type_mismatch : Error<
  "the type of object expression "
  "%diff{($) does not match the type being destroyed ($)|"
  "does not match the type being destroyed}0,1 "
  "in pseudo-destructor expression">;
def err_pseudo_dtor_call_with_args : Error<
  "call to pseudo-destructor cannot have any arguments">;
def err_dtor_expr_without_call : Error<
  "reference to %select{destructor|pseudo-destructor}0 must be called"
  "%select{|; did you mean to call it with no arguments?}1">;
def err_pseudo_dtor_destructor_non_type : Error<
  "%0 does not refer to a type name in pseudo-destructor expression; expected "
  "the name of type %1">;
def err_invalid_use_of_function_type : Error<
  "a function type is not allowed here">;
def err_invalid_use_of_array_type : Error<"an array type is not allowed here">;
def err_typecheck_bool_condition : Error<
  "value of type %0 is not contextually convertible to 'bool'">;
def err_typecheck_ambiguous_condition : Error<
  "conversion %diff{from $ to $|between types}0,1 is ambiguous">;
def err_typecheck_nonviable_condition : Error<
  "no viable conversion%select{%diff{ from $ to $|}1,2|"
  "%diff{ from returned value of type $ to function return type $|}1,2}0">;
def err_typecheck_nonviable_condition_incomplete : Error<
  "no viable conversion%diff{ from $ to incomplete type $|}0,1">;
def err_typecheck_deleted_function : Error<
  "conversion function %diff{from $ to $|between types}0,1 "
  "invokes a deleted function">;

def err_expected_class_or_namespace : Error<"%0 is not a class"
  "%select{ or namespace|, namespace, or enumeration}1">;
def err_invalid_declarator_scope : Error<"cannot define or redeclare %0 here "
  "because namespace %1 does not enclose namespace %2">;
def err_invalid_declarator_global_scope : Error<
  "definition or redeclaration of %0 cannot name the global scope">;
def err_invalid_declarator_in_function : Error<
  "definition or redeclaration of %0 not allowed inside a function">;
def err_invalid_declarator_in_block : Error<
  "definition or redeclaration of %0 not allowed inside a block">;
def err_not_tag_in_scope : Error<
  "no %select{struct|interface|union|class|enum}0 named %1 in %2">;

def err_no_typeid_with_fno_rtti : Error<
  "use of typeid requires -frtti">;
def err_no_dynamic_cast_with_fno_rtti : Error<
  "use of dynamic_cast requires -frtti">;

def err_cannot_form_pointer_to_member_of_reference_type : Error<
  "cannot form a pointer-to-member to member %0 of reference type %1">;
def err_incomplete_object_call : Error<
  "incomplete type in call to object of type %0">;

def warn_condition_is_assignment : Warning<"using the result of an "
  "assignment as a condition without parentheses">,
  InGroup<Parentheses>;
// Completely identical except off by default.
def warn_condition_is_idiomatic_assignment : Warning<"using the result "
  "of an assignment as a condition without parentheses">,
  InGroup<DiagGroup<"idiomatic-parentheses">>, DefaultIgnore;
def note_condition_assign_to_comparison : Note<
  "use '==' to turn this assignment into an equality comparison">;
def note_condition_or_assign_to_comparison : Note<
  "use '!=' to turn this compound assignment into an inequality comparison">;
def note_condition_assign_silence : Note<
  "place parentheses around the assignment to silence this warning">;

def warn_equality_with_extra_parens : Warning<"equality comparison with "
  "extraneous parentheses">, InGroup<ParenthesesOnEquality>;
def note_equality_comparison_to_assign : Note<
  "use '=' to turn this equality comparison into an assignment">;
def note_equality_comparison_silence : Note<
  "remove extraneous parentheses around the comparison to silence this warning">;

// assignment related diagnostics (also for argument passing, returning, etc).
// In most of these diagnostics the %2 is a value from the
// Sema::AssignmentAction enumeration
def err_typecheck_convert_incompatible : Error<
  "%select{%diff{assigning to $ from incompatible type $|"
  "assigning to type from incompatible type}0,1"
  "|%diff{passing $ to parameter of incompatible type $|"
  "passing type to parameter of incompatible type}0,1"
  "|%diff{returning $ from a function with incompatible result type $|"
  "returning type from a function with incompatible result type}0,1"
  "|%diff{converting $ to incompatible type $|"
  "converting type to incompatible type}0,1"
  "|%diff{initializing $ with an expression of incompatible type $|"
  "initializing type with an expression of incompatible type}0,1"
  "|%diff{sending $ to parameter of incompatible type $|"
  "sending type to parameter of incompatible type}0,1"
  "|%diff{casting $ to incompatible type $|"
  "casting type to incompatible type}0,1}2"
  "%select{|; dereference with *|"
  "; take the address with &|"
  "; remove *|"
  "; remove &}3"
  "%select{|: different classes%diff{ ($ vs $)|}5,6"
  "|: different number of parameters (%5 vs %6)"
  "|: type mismatch at %ordinal5 parameter%diff{ ($ vs $)|}6,7"
  "|: different return type%diff{ ($ vs $)|}5,6"
  "|: different qualifiers (%5 vs %6)"
  "|: different exception specifications}4">;
def err_typecheck_missing_return_type_incompatible : Error<
  "%diff{return type $ must match previous return type $|"
  "return type must match previous return type}0,1 when %select{block "
  "literal|lambda expression}2 has unspecified explicit return type">;

def note_incomplete_class_and_qualified_id : Note<
  "conformance of forward class %0 to protocol %1 can not be confirmed">;
def warn_incompatible_qualified_id : Warning<
  "%select{%diff{assigning to $ from incompatible type $|"
  "assigning to type from incompatible type}0,1"
  "|%diff{passing $ to parameter of incompatible type $|"
  "passing type to parameter of incompatible type}0,1"
  "|%diff{returning $ from a function with incompatible result type $|"
  "returning type from a function with incompatible result type}0,1"
  "|%diff{converting $ to incompatible type $|"
  "converting type to incompatible type}0,1"
  "|%diff{initializing $ with an expression of incompatible type $|"
  "initializing type with an expression of incompatible type}0,1"
  "|%diff{sending $ to parameter of incompatible type $|"
  "sending type to parameter of incompatible type}0,1"
  "|%diff{casting $ to incompatible type $|"
  "casting type to incompatible type}0,1}2">;
def ext_typecheck_convert_pointer_int : ExtWarn<
  "incompatible pointer to integer conversion "
  "%select{%diff{assigning to $ from $|assigning to different types}0,1"
  "|%diff{passing $ to parameter of type $|"
  "passing to parameter of different type}0,1"
  "|%diff{returning $ from a function with result type $|"
  "returning from function with different return type}0,1"
  "|%diff{converting $ to type $|converting between types}0,1"
  "|%diff{initializing $ with an expression of type $|"
  "initializing with expression of different type}0,1"
  "|%diff{sending $ to parameter of type $|"
  "sending to parameter of different type}0,1"
  "|%diff{casting $ to type $|casting between types}0,1}2"
  "%select{|; dereference with *|"
  "; take the address with &|"
  "; remove *|"
  "; remove &}3">,
  InGroup<IntConversion>;
def ext_typecheck_convert_int_pointer : ExtWarn<
  "incompatible integer to pointer conversion "
  "%select{%diff{assigning to $ from $|assigning to different types}0,1"
  "|%diff{passing $ to parameter of type $|"
  "passing to parameter of different type}0,1"
  "|%diff{returning $ from a function with result type $|"
  "returning from function with different return type}0,1"
  "|%diff{converting $ to type $|converting between types}0,1"
  "|%diff{initializing $ with an expression of type $|"
  "initializing with expression of different type}0,1"
  "|%diff{sending $ to parameter of type $|"
  "sending to parameter of different type}0,1"
  "|%diff{casting $ to type $|casting between types}0,1}2"
  "%select{|; dereference with *|"
  "; take the address with &|"
  "; remove *|"
  "; remove &}3">,
  InGroup<IntConversion>, SFINAEFailure;
def ext_typecheck_convert_pointer_void_func : Extension<
  "%select{%diff{assigning to $ from $|assigning to different types}0,1"
  "|%diff{passing $ to parameter of type $|"
  "passing to parameter of different type}0,1"
  "|%diff{returning $ from a function with result type $|"
  "returning from function with different return type}0,1"
  "|%diff{converting $ to type $|converting between types}0,1"
  "|%diff{initializing $ with an expression of type $|"
  "initializing with expression of different type}0,1"
  "|%diff{sending $ to parameter of type $|"
  "sending to parameter of different type}0,1"
  "|%diff{casting $ to type $|casting between types}0,1}2"
  " converts between void pointer and function pointer">;
def ext_typecheck_convert_incompatible_pointer_sign : ExtWarn<
  "%select{%diff{assigning to $ from $|assigning to different types}0,1"
  "|%diff{passing $ to parameter of type $|"
  "passing to parameter of different type}0,1"
  "|%diff{returning $ from a function with result type $|"
  "returning from function with different return type}0,1"
  "|%diff{converting $ to type $|converting between types}0,1"
  "|%diff{initializing $ with an expression of type $|"
  "initializing with expression of different type}0,1"
  "|%diff{sending $ to parameter of type $|"
  "sending to parameter of different type}0,1"
  "|%diff{casting $ to type $|casting between types}0,1}2"
  " converts between pointers to integer types with different sign">,
  InGroup<DiagGroup<"pointer-sign">>;
def ext_typecheck_convert_incompatible_pointer : ExtWarn<
  "incompatible pointer types "
  "%select{%diff{assigning to $ from $|assigning to different types}0,1"
  "|%diff{passing $ to parameter of type $|"
  "passing to parameter of different type}0,1"
  "|%diff{returning $ from a function with result type $|"
  "returning from function with different return type}0,1"
  "|%diff{converting $ to type $|converting between types}0,1"
  "|%diff{initializing $ with an expression of type $|"
  "initializing with expression of different type}0,1"
  "|%diff{sending $ to parameter of type $|"
  "sending to parameter of different type}0,1"
  "|%diff{casting $ to type $|casting between types}0,1}2"
  "%select{|; dereference with *|"
  "; take the address with &|"
  "; remove *|"
  "; remove &}3">,
  InGroup<IncompatiblePointerTypes>;
def ext_typecheck_convert_incompatible_function_pointer : ExtWarn<
  "incompatible function pointer types "
  "%select{%diff{assigning to $ from $|assigning to different types}0,1"
  "|%diff{passing $ to parameter of type $|"
  "passing to parameter of different type}0,1"
  "|%diff{returning $ from a function with result type $|"
  "returning from function with different return type}0,1"
  "|%diff{converting $ to type $|converting between types}0,1"
  "|%diff{initializing $ with an expression of type $|"
  "initializing with expression of different type}0,1"
  "|%diff{sending $ to parameter of type $|"
  "sending to parameter of different type}0,1"
  "|%diff{casting $ to type $|casting between types}0,1}2"
  "%select{|; dereference with *|"
  "; take the address with &|"
  "; remove *|"
  "; remove &}3">,
  InGroup<IncompatibleFunctionPointerTypes>;
def ext_typecheck_convert_discards_qualifiers : ExtWarn<
  "%select{%diff{assigning to $ from $|assigning to different types}0,1"
  "|%diff{passing $ to parameter of type $|"
  "passing to parameter of different type}0,1"
  "|%diff{returning $ from a function with result type $|"
  "returning from function with different return type}0,1"
  "|%diff{converting $ to type $|converting between types}0,1"
  "|%diff{initializing $ with an expression of type $|"
  "initializing with expression of different type}0,1"
  "|%diff{sending $ to parameter of type $|"
  "sending to parameter of different type}0,1"
  "|%diff{casting $ to type $|casting between types}0,1}2"
  " discards qualifiers">,
  InGroup<IncompatiblePointerTypesDiscardsQualifiers>;
def ext_nested_pointer_qualifier_mismatch : ExtWarn<
  "%select{%diff{assigning to $ from $|assigning to different types}0,1"
  "|%diff{passing $ to parameter of type $|"
  "passing to parameter of different type}0,1"
  "|%diff{returning $ from a function with result type $|"
  "returning from function with different return type}0,1"
  "|%diff{converting $ to type $|converting between types}0,1"
  "|%diff{initializing $ with an expression of type $|"
  "initializing with expression of different type}0,1"
  "|%diff{sending $ to parameter of type $|"
  "sending to parameter of different type}0,1"
  "|%diff{casting $ to type $|casting between types}0,1}2"
  " discards qualifiers in nested pointer types">,
  InGroup<IncompatiblePointerTypesDiscardsQualifiers>;
def warn_incompatible_vectors : Warning<
  "incompatible vector types "
  "%select{%diff{assigning to $ from $|assigning to different types}0,1"
  "|%diff{passing $ to parameter of type $|"
  "passing to parameter of different type}0,1"
  "|%diff{returning $ from a function with result type $|"
  "returning from function with different return type}0,1"
  "|%diff{converting $ to type $|converting between types}0,1"
  "|%diff{initializing $ with an expression of type $|"
  "initializing with expression of different type}0,1"
  "|%diff{sending $ to parameter of type $|"
  "sending to parameter of different type}0,1"
  "|%diff{casting $ to type $|casting between types}0,1}2">,
  InGroup<VectorConversion>, DefaultIgnore;
def err_int_to_block_pointer : Error<
  "invalid block pointer conversion "
  "%select{%diff{assigning to $ from $|assigning to different types}0,1"
  "|%diff{passing $ to parameter of type $|"
  "passing to parameter of different type}0,1"
  "|%diff{returning $ from a function with result type $|"
  "returning from function with different return type}0,1"
  "|%diff{converting $ to type $|converting between types}0,1"
  "|%diff{initializing $ with an expression of type $|"
  "initializing with expression of different type}0,1"
  "|%diff{sending $ to parameter of type $|"
  "sending to parameter of different type}0,1"
  "|%diff{casting $ to type $|casting between types}0,1}2">;
def err_typecheck_convert_incompatible_block_pointer : Error<
  "incompatible block pointer types "
  "%select{%diff{assigning to $ from $|assigning to different types}0,1"
  "|%diff{passing $ to parameter of type $|"
  "passing to parameter of different type}0,1"
  "|%diff{returning $ from a function with result type $|"
  "returning from function with different return type}0,1"
  "|%diff{converting $ to type $|converting between types}0,1"
  "|%diff{initializing $ with an expression of type $|"
  "initializing with expression of different type}0,1"
  "|%diff{sending $ to parameter of type $|"
  "sending to parameter of different type}0,1"
  "|%diff{casting $ to type $|casting between types}0,1}2">;
def err_typecheck_incompatible_address_space : Error<
  "%select{%diff{assigning $ to $|assigning to different types}1,0"
  "|%diff{passing $ to parameter of type $|"
  "passing to parameter of different type}0,1"
  "|%diff{returning $ from a function with result type $|"
  "returning from function with different return type}0,1"
  "|%diff{converting $ to type $|converting between types}0,1"
  "|%diff{initializing $ with an expression of type $|"
  "initializing with expression of different type}0,1"
  "|%diff{sending $ to parameter of type $|"
  "sending to parameter of different type}0,1"
  "|%diff{casting $ to type $|casting between types}0,1}2"
  " changes address space of pointer">;
def err_typecheck_incompatible_ownership : Error<
  "%select{%diff{assigning $ to $|assigning to different types}1,0"
  "|%diff{passing $ to parameter of type $|"
  "passing to parameter of different type}0,1"
  "|%diff{returning $ from a function with result type $|"
  "returning from function with different return type}0,1"
  "|%diff{converting $ to type $|converting between types}0,1"
  "|%diff{initializing $ with an expression of type $|"
  "initializing with expression of different type}0,1"
  "|%diff{sending $ to parameter of type $|"
  "sending to parameter of different type}0,1"
  "|%diff{casting $ to type $|casting between types}0,1}2"
  " changes retain/release properties of pointer">;
def err_typecheck_comparison_of_distinct_blocks : Error<
  "comparison of distinct block types%diff{ ($ and $)|}0,1">;

def err_typecheck_array_not_modifiable_lvalue : Error<
  "array type %0 is not assignable">;
def err_typecheck_non_object_not_modifiable_lvalue : Error<
  "non-object type %0 is not assignable">;
def err_typecheck_expression_not_modifiable_lvalue : Error<
  "expression is not assignable">;
def err_typecheck_incomplete_type_not_modifiable_lvalue : Error<
  "incomplete type %0 is not assignable">;
def err_typecheck_lvalue_casts_not_supported : Error<
  "assignment to cast is illegal, lvalue casts are not supported">;

def err_typecheck_duplicate_vector_components_not_mlvalue : Error<
  "vector is not assignable (contains duplicate components)">;
def err_block_decl_ref_not_modifiable_lvalue : Error<
  "variable is not assignable (missing __block type specifier)">;
def err_lambda_decl_ref_not_modifiable_lvalue : Error<
  "cannot assign to a variable captured by copy in a non-mutable lambda">;
def err_typecheck_call_not_function : Error<
  "called object type %0 is not a function or function pointer">;
def err_call_incomplete_return : Error<
  "calling function with incomplete return type %0">;
def err_call_function_incomplete_return : Error<
  "calling %0 with incomplete return type %1">;
def err_call_incomplete_argument : Error<
  "argument type %0 is incomplete">;
def err_typecheck_call_too_few_args : Error<
  "too few %select{|||execution configuration }0arguments to "
  "%select{function|block|method|kernel function}0 call, "
  "expected %1, have %2">;
def err_typecheck_call_too_few_args_one : Error<
  "too few %select{|||execution configuration }0arguments to "
  "%select{function|block|method|kernel function}0 call, "
  "single argument %1 was not specified">;
def err_typecheck_call_too_few_args_at_least : Error<
  "too few %select{|||execution configuration }0arguments to "
  "%select{function|block|method|kernel function}0 call, "
  "expected at least %1, have %2">;
def err_typecheck_call_too_few_args_at_least_one : Error<
  "too few %select{|||execution configuration }0arguments to "
  "%select{function|block|method|kernel function}0 call, "
  "at least argument %1 must be specified">;
def err_typecheck_call_too_few_args_suggest : Error<
  "too few %select{|||execution configuration }0arguments to "
  "%select{function|block|method|kernel function}0 call, "
  "expected %1, have %2; did you mean %3?">;
def err_typecheck_call_too_few_args_at_least_suggest : Error<
  "too few %select{|||execution configuration }0arguments to "
  "%select{function|block|method|kernel function}0 call, "
  "expected at least %1, have %2; did you mean %3?">;
def err_typecheck_call_too_many_args : Error<
  "too many %select{|||execution configuration }0arguments to "
  "%select{function|block|method|kernel function}0 call, "
  "expected %1, have %2">;
def err_typecheck_call_too_many_args_one : Error<
  "too many %select{|||execution configuration }0arguments to "
  "%select{function|block|method|kernel function}0 call, "
  "expected single argument %1, have %2 arguments">;
def err_typecheck_call_too_many_args_at_most : Error<
  "too many %select{|||execution configuration }0arguments to "
  "%select{function|block|method|kernel function}0 call, "
  "expected at most %1, have %2">;
def err_typecheck_call_too_many_args_at_most_one : Error<
  "too many %select{|||execution configuration }0arguments to "
  "%select{function|block|method|kernel function}0 call, "
  "expected at most single argument %1, have %2 arguments">;
def err_typecheck_call_too_many_args_suggest : Error<
  "too many %select{|||execution configuration }0arguments to "
  "%select{function|block|method|kernel function}0 call, "
  "expected %1, have %2; did you mean %3?">;
def err_typecheck_call_too_many_args_at_most_suggest : Error<
  "too many %select{|||execution configuration }0arguments to "
  "%select{function|block|method|kernel function}0 call, "
  "expected at most %1, have %2; did you mean %3?">;

def err_arc_typecheck_convert_incompatible_pointer : Error<
  "incompatible pointer types passing retainable parameter of type %0"
  "to a CF function expecting %1 type">;

def err_builtin_fn_use : Error<"builtin functions must be directly called">;

def warn_call_wrong_number_of_arguments : Warning<
  "too %select{few|many}0 arguments in call to %1">;
def err_atomic_builtin_must_be_pointer : Error<
  "address argument to atomic builtin must be a pointer (%0 invalid)">;
def err_atomic_builtin_must_be_pointer_intptr : Error<
  "address argument to atomic builtin must be a pointer to integer or pointer"
  " (%0 invalid)">;
def err_atomic_builtin_cannot_be_const : Error<
  "address argument to atomic builtin cannot be const-qualified (%0 invalid)">;
def err_atomic_builtin_must_be_pointer_intfltptr : Error<
  "address argument to atomic builtin must be a pointer to integer,"
  " floating-point or pointer (%0 invalid)">;
def err_atomic_builtin_pointer_size : Error<
  "address argument to atomic builtin must be a pointer to 1,2,4,8 or 16 byte "
  "type (%0 invalid)">;
def err_atomic_exclusive_builtin_pointer_size : Error<
  "address argument to load or store exclusive builtin must be a pointer to"
  " 1,2,4 or 8 byte type (%0 invalid)">;
def err_atomic_op_needs_atomic : Error<
  "address argument to atomic operation must be a pointer to _Atomic "
  "type (%0 invalid)">;
def err_atomic_op_needs_non_const_atomic : Error<
  "address argument to atomic operation must be a pointer to non-%select{const|constant}0 _Atomic "
  "type (%1 invalid)">;
def err_atomic_op_needs_non_const_pointer : Error<
  "address argument to atomic operation must be a pointer to non-const "
  "type (%0 invalid)">;
def err_atomic_op_needs_trivial_copy : Error<
  "address argument to atomic operation must be a pointer to a "
  "trivially-copyable type (%0 invalid)">;
def err_atomic_op_needs_atomic_int_or_ptr : Error<
  "address argument to atomic operation must be a pointer to %select{|atomic }0"
  "integer or pointer (%1 invalid)">;
def err_atomic_op_needs_int32_or_ptr : Error<
  "address argument to atomic operation must be a pointer to signed or unsigned 32-bit integer">;
def err_atomic_op_bitwise_needs_atomic_int : Error<
  "address argument to bitwise atomic operation must be a pointer to "
  "%select{|atomic }0integer (%1 invalid)">;
def warn_atomic_op_has_invalid_memory_order : Warning<
  "memory order argument to atomic operation is invalid">,
  InGroup<DiagGroup<"atomic-memory-ordering">>;
def err_atomic_op_has_invalid_synch_scope : Error<
  "synchronization scope argument to atomic operation is invalid">;
def warn_atomic_implicit_seq_cst : Warning<
  "implicit use of sequentially-consistent atomic may incur stronger memory barriers than necessary">,
  InGroup<DiagGroup<"atomic-implicit-seq-cst">>, DefaultIgnore;

def err_overflow_builtin_must_be_int : Error<
  "operand argument to overflow builtin must be an integer (%0 invalid)">;
def err_overflow_builtin_must_be_ptr_int : Error<
  "result argument to overflow builtin must be a pointer "
  "to a non-const integer (%0 invalid)">;

def err_atomic_load_store_uses_lib : Error<
  "atomic %select{load|store}0 requires runtime support that is not "
  "available for this target">;

def err_nontemporal_builtin_must_be_pointer : Error<
  "address argument to nontemporal builtin must be a pointer (%0 invalid)">;
def err_nontemporal_builtin_must_be_pointer_intfltptr_or_vector : Error<
  "address argument to nontemporal builtin must be a pointer to integer, float, "
  "pointer, or a vector of such types (%0 invalid)">;

def err_deleted_function_use : Error<"attempt to use a deleted function">;
def err_deleted_inherited_ctor_use : Error<
  "constructor inherited by %0 from base class %1 is implicitly deleted">;

def note_called_by : Note<"called by %0">;
def err_kern_type_not_void_return : Error<
  "kernel function type %0 must have void return type">;
def err_kern_is_nonstatic_method : Error<
  "kernel function %0 must be a free function or static member function">;
def err_config_scalar_return : Error<
  "CUDA special function 'cudaConfigureCall' must have scalar return type">;
def err_kern_call_not_global_function : Error<
  "kernel call to non-global function %0">;
def err_global_call_not_config : Error<
  "call to global function %0 not configured">;
def err_ref_bad_target : Error<
  "reference to %select{__device__|__global__|__host__|__host__ __device__}0 "
  "function %1 in %select{__device__|__global__|__host__|__host__ __device__}2 function">;
def err_ref_bad_target_global_initializer : Error<
  "reference to %select{__device__|__global__|__host__|__host__ __device__}0 "
  "function %1 in global initializer">;
def warn_kern_is_method : Extension<
  "kernel function %0 is a member function; this may not be accepted by nvcc">,
  InGroup<CudaCompat>;
def warn_kern_is_inline : Warning<
  "ignored 'inline' attribute on kernel function %0">,
  InGroup<CudaCompat>;
def err_variadic_device_fn : Error<
  "CUDA device code does not support variadic functions">;
def err_va_arg_in_device : Error<
  "CUDA device code does not support va_arg">;
def err_alias_not_supported_on_nvptx : Error<"CUDA does not support aliases">;
def err_cuda_unattributed_constexpr_cannot_overload_device : Error<
  "constexpr function %0 without __host__ or __device__ attributes cannot "
  "overload __device__ function with same signature.  Add a __host__ "
  "attribute, or build with -fno-cuda-host-device-constexpr.">;
def note_cuda_conflicting_device_function_declared_here : Note<
  "conflicting __device__ function declared here">;
def err_cuda_device_exceptions : Error<
  "cannot use '%0' in "
  "%select{__device__|__global__|__host__|__host__ __device__}1 function">;
def err_dynamic_var_init : Error<
    "dynamic initialization is not supported for "
    "__device__, __constant__, and __shared__ variables.">;
def err_shared_var_init : Error<
    "initialization is not supported for __shared__ variables.">;
def err_device_static_local_var : Error<
    "within a %select{__device__|__global__|__host__|__host__ __device__}0 "
    "function, only __shared__ variables or const variables without device "
    "memory qualifier may be marked 'static'">;
def err_cuda_vla : Error<
    "cannot use variable-length arrays in "
    "%select{__device__|__global__|__host__|__host__ __device__}0 functions">;
def err_cuda_extern_shared : Error<"__shared__ variable %0 cannot be 'extern'">;
def err_cuda_host_shared : Error<
    "__shared__ local variables not allowed in "
    "%select{__device__|__global__|__host__|__host__ __device__}0 functions">;
def err_cuda_nonglobal_constant : Error<"__constant__ variables must be global">;
def err_cuda_ovl_target : Error<
  "%select{__device__|__global__|__host__|__host__ __device__}0 function %1 "
  "cannot overload %select{__device__|__global__|__host__|__host__ __device__}2 function %3">;
def note_cuda_ovl_candidate_target_mismatch : Note<
    "candidate template ignored: target attributes do not match">;

def warn_non_pod_vararg_with_format_string : Warning<
  "cannot pass %select{non-POD|non-trivial}0 object of type %1 to variadic "
  "%select{function|block|method|constructor}2; expected type from format "
  "string was %3">, InGroup<NonPODVarargs>, DefaultError;
// The arguments to this diagnostic should match the warning above.
def err_cannot_pass_objc_interface_to_vararg_format : Error<
  "cannot pass object with interface type %1 by value to variadic "
  "%select{function|block|method|constructor}2; expected type from format "
  "string was %3">;
def err_cannot_pass_non_trivial_c_struct_to_vararg : Error<
  "cannot pass non-trivial C object of type %0 by value to variadic "
  "%select{function|block|method|constructor}1">;


def err_cannot_pass_objc_interface_to_vararg : Error<
  "cannot pass object with interface type %0 by value through variadic "
  "%select{function|block|method|constructor}1">;
def warn_cannot_pass_non_pod_arg_to_vararg : Warning<
  "cannot pass object of %select{non-POD|non-trivial}0 type %1 through variadic"
  " %select{function|block|method|constructor}2; call will abort at runtime">,
  InGroup<NonPODVarargs>, DefaultError;
def warn_cxx98_compat_pass_non_pod_arg_to_vararg : Warning<
  "passing object of trivial but non-POD type %0 through variadic"
  " %select{function|block|method|constructor}1 is incompatible with C++98">,
  InGroup<CXX98Compat>, DefaultIgnore;
def warn_pass_class_arg_to_vararg : Warning<
  "passing object of class type %0 through variadic "
  "%select{function|block|method|constructor}1"
  "%select{|; did you mean to call '%3'?}2">,
  InGroup<ClassVarargs>, DefaultIgnore;
def err_cannot_pass_to_vararg : Error<
  "cannot pass %select{expression of type %1|initializer list}0 to variadic "
  "%select{function|block|method|constructor}2">;
def err_cannot_pass_to_vararg_format : Error<
  "cannot pass %select{expression of type %1|initializer list}0 to variadic "
  "%select{function|block|method|constructor}2; expected type from format "
  "string was %3">;

def err_typecheck_call_invalid_ordered_compare : Error<
  "ordered compare requires two args of floating point type"
  "%diff{ ($ and $)|}0,1">;
def err_typecheck_call_invalid_unary_fp : Error<
  "floating point classification requires argument of floating point type "
  "(passed in %0)">;
def err_typecheck_cond_expect_int_float : Error<
  "used type %0 where integer or floating point type is required">;
def err_typecheck_cond_expect_scalar : Error<
  "used type %0 where arithmetic or pointer type is required">;
def err_typecheck_cond_expect_nonfloat : Error<
  "used type %0 where floating point type is not allowed">;
def ext_typecheck_cond_one_void : Extension<
  "C99 forbids conditional expressions with only one void side">;
def err_typecheck_cast_to_incomplete : Error<
  "cast to incomplete type %0">;
def ext_typecheck_cast_nonscalar : Extension<
  "C99 forbids casting nonscalar type %0 to the same type">;
def ext_typecheck_cast_to_union : Extension<
  "cast to union type is a GNU extension">,
  InGroup<GNUUnionCast>;
def err_typecheck_cast_to_union_no_type : Error<
  "cast to union type from type %0 not present in union">;
def err_cast_pointer_from_non_pointer_int : Error<
  "operand of type %0 cannot be cast to a pointer type">;
def warn_cast_pointer_from_sel : Warning<
  "cast of type %0 to %1 is deprecated; use sel_getName instead">,
  InGroup<SelTypeCast>;
def warn_function_def_in_objc_container : Warning<
  "function definition inside an Objective-C container is deprecated">,
  InGroup<FunctionDefInObjCContainer>;

def warn_cast_calling_conv : Warning<
  "cast between incompatible calling conventions '%0' and '%1'; "
  "calls through this pointer may abort at runtime">,
  InGroup<DiagGroup<"cast-calling-convention">>;
def note_change_calling_conv_fixit : Note<
  "consider defining %0 with the '%1' calling convention">;
def warn_bad_function_cast : Warning<
  "cast from function call of type %0 to non-matching type %1">,
  InGroup<BadFunctionCast>, DefaultIgnore;
def err_cast_pointer_to_non_pointer_int : Error<
  "pointer cannot be cast to type %0">;
def err_typecheck_expect_scalar_operand : Error<
  "operand of type %0 where arithmetic or pointer type is required">;
def err_typecheck_cond_incompatible_operands : Error<
  "incompatible operand types%diff{ ($ and $)|}0,1">;
def err_cast_selector_expr : Error<
  "cannot type cast @selector expression">;
def ext_typecheck_cond_incompatible_pointers : ExtWarn<
  "pointer type mismatch%diff{ ($ and $)|}0,1">,
  InGroup<DiagGroup<"pointer-type-mismatch">>;
// if INTEL_CUSTOMIZATION
// CQ#375765.
def ext_regparm_cond_mismatch : Warning<
  "function type mismatch: different regparm attributes%diff{ ($ and $)|}0,1">,
  InGroup<IncompatiblePointerTypes>;
// endif // INTEL_CUSTOMIZATION
def ext_typecheck_cond_pointer_integer_mismatch : ExtWarn<
  "pointer/integer type mismatch in conditional expression"
  "%diff{ ($ and $)|}0,1">,
  InGroup<DiagGroup<"conditional-type-mismatch">>;
def err_typecheck_choose_expr_requires_constant : Error<
  "'__builtin_choose_expr' requires a constant expression">;
def warn_unused_expr : Warning<"expression result unused">,
  InGroup<UnusedValue>;
def warn_unused_voidptr : Warning<
  "expression result unused; should this cast be to 'void'?">,
  InGroup<UnusedValue>;
def warn_unused_property_expr : Warning<
 "property access result unused - getters should not be used for side effects">,
  InGroup<UnusedGetterReturnValue>;
def warn_unused_container_subscript_expr : Warning<
 "container access result unused - container access should not be used for side effects">,
  InGroup<UnusedValue>;
def warn_unused_call : Warning<
  "ignoring return value of function declared with %0 attribute">,
  InGroup<UnusedValue>;
def warn_side_effects_unevaluated_context : Warning<
  "expression with side effects has no effect in an unevaluated context">,
  InGroup<UnevaluatedExpression>;
def warn_side_effects_typeid : Warning<
  "expression with side effects will be evaluated despite being used as an "
  "operand to 'typeid'">, InGroup<PotentiallyEvaluatedExpression>;
def warn_unused_result : Warning<
  "ignoring return value of function declared with %0 attribute">,
  InGroup<UnusedResult>;
def warn_unused_volatile : Warning<
  "expression result unused; assign into a variable to force a volatile load">,
  InGroup<DiagGroup<"unused-volatile-lvalue">>;

def ext_cxx14_attr : Extension<
  "use of the %0 attribute is a C++14 extension">, InGroup<CXX14>;
def ext_cxx17_attr : Extension<
  "use of the %0 attribute is a C++17 extension">, InGroup<CXX17>;

def warn_unused_comparison : Warning<
  "%select{equality|inequality|relational|three-way}0 comparison result unused">,
  InGroup<UnusedComparison>;
def note_inequality_comparison_to_or_assign : Note<
  "use '|=' to turn this inequality comparison into an or-assignment">;

def err_incomplete_type_used_in_type_trait_expr : Error<
  "incomplete type %0 used in type trait expression">;

def err_require_constant_init_failed : Error<
  "variable does not have a constant initializer">;
def note_declared_required_constant_init_here : Note<
  "required by 'require_constant_initialization' attribute here">;

def err_dimension_expr_not_constant_integer : Error<
  "dimension expression does not evaluate to a constant unsigned int">;

def err_typecheck_cond_incompatible_operands_null : Error<
  "non-pointer operand type %0 incompatible with %select{NULL|nullptr}1">;
def ext_empty_struct_union : Extension<
  "empty %select{struct|union}0 is a GNU extension">, InGroup<GNUEmptyStruct>;
def ext_no_named_members_in_struct_union : Extension<
  "%select{struct|union}0 without named members is a GNU extension">, InGroup<GNUEmptyStruct>;
def warn_zero_size_struct_union_compat : Warning<"%select{|empty }0"
  "%select{struct|union}1 has size 0 in C, %select{size 1|non-zero size}2 in C++">,
  InGroup<CXXCompat>, DefaultIgnore;
def warn_zero_size_struct_union_in_extern_c : Warning<"%select{|empty }0"
  "%select{struct|union}1 has size 0 in C, %select{size 1|non-zero size}2 in C++">,
  InGroup<ExternCCompat>;
def warn_cast_qual : Warning<"cast from %0 to %1 drops %select{const and "
  "volatile qualifiers|const qualifier|volatile qualifier}2">,
  InGroup<CastQual>, DefaultIgnore;
def warn_cast_qual2 : Warning<"cast from %0 to %1 must have all intermediate "
  "pointers const qualified to be safe">, InGroup<CastQual>, DefaultIgnore;
def warn_redefine_extname_not_applied : Warning<
  "#pragma redefine_extname is applicable to external C declarations only; "
  "not applied to %select{function|variable}0 %1">,
  InGroup<Pragmas>;
} // End of general sema category.

// inline asm.
let CategoryName = "Inline Assembly Issue" in {
  def err_asm_invalid_lvalue_in_output : Error<"invalid lvalue in asm output">;
  def err_asm_invalid_output_constraint : Error<
    "invalid output constraint '%0' in asm">;
  def err_asm_invalid_lvalue_in_input : Error<
    "invalid lvalue in asm input for constraint '%0'">;
  def err_asm_invalid_input_constraint : Error<
    "invalid input constraint '%0' in asm">;
  def err_asm_immediate_expected : Error<"constraint '%0' expects "
    "an integer constant expression">;
  def err_asm_tying_incompatible_types : Error<
    "unsupported inline asm: input with type "
    "%diff{$ matching output with type $|}0,1">;
  def err_asm_unexpected_constraint_alternatives : Error<
    "asm constraint has an unexpected number of alternatives: %0 vs %1">;
  def err_asm_incomplete_type : Error<"asm operand has incomplete type %0">;
  def err_asm_unknown_register_name : Error<"unknown register name '%0' in asm">;
  def err_asm_invalid_global_var_reg : Error<"register '%0' unsuitable for "
    "global register variables on this target">;
  def err_asm_register_size_mismatch : Error<"size of register '%0' does not "
    "match variable size">;
  def err_asm_bad_register_type : Error<"bad type for named register variable">;
  def err_asm_invalid_input_size : Error<
    "invalid input size for constraint '%0'">;
  def err_asm_invalid_output_size : Error<
    "invalid output size for constraint '%0'">;
  def err_invalid_asm_cast_lvalue : Error<
    "invalid use of a cast in a inline asm context requiring an l-value: "
    "remove the cast or build with -fheinous-gnu-extensions">;
  def err_invalid_asm_value_for_constraint
      : Error <"value '%0' out of range for constraint '%1'">;
  def err_asm_non_addr_value_in_memory_constraint : Error <
    "reference to a %select{bit-field|vector element|global register variable}0"
    " in asm %select{input|output}1 with a memory constraint '%2'">;
  def err_asm_input_duplicate_match : Error<
    "more than one input constraint matches the same output '%0'">;

  def warn_asm_label_on_auto_decl : Warning<
    "ignored asm label '%0' on automatic variable">;
  def warn_invalid_asm_cast_lvalue : Warning<
    "invalid use of a cast in an inline asm context requiring an l-value: "
    "accepted due to -fheinous-gnu-extensions, but clang may remove support "
    "for this in the future">;
  def warn_asm_mismatched_size_modifier : Warning<
    "value size does not match register size specified by the constraint "
    "and modifier">,
    InGroup<ASMOperandWidths>;

  def note_asm_missing_constraint_modifier : Note<
    "use constraint modifier \"%0\"">;
  def note_asm_input_duplicate_first : Note<
    "constraint '%0' is already present here">;
}

  def error_inoutput_conflict_with_clobber : Error<
    "asm-specifier for input or output variable conflicts with asm"
    " clobber list">;

let CategoryName = "Semantic Issue" in {

def err_invalid_conversion_between_vectors : Error<
  "invalid conversion between vector type%diff{ $ and $|}0,1 of different "
  "size">;
def err_invalid_conversion_between_vector_and_integer : Error<
  "invalid conversion between vector type %0 and integer type %1 "
  "of different size">;

def err_opencl_function_pointer : Error<
  "pointers to functions are not allowed">;

def err_opencl_taking_address_capture : Error<
  "taking address of a capture is not allowed">;

def err_invalid_conversion_between_vector_and_scalar : Error<
  "invalid conversion between vector type %0 and scalar type %1">;

// C++ member initializers.
def err_only_constructors_take_base_inits : Error<
  "only constructors take base initializers">;

def err_multiple_mem_initialization : Error <
  "multiple initializations given for non-static member %0">;
def err_multiple_mem_union_initialization : Error <
  "initializing multiple members of union">;
def err_multiple_base_initialization : Error <
  "multiple initializations given for base %0">;

def err_mem_init_not_member_or_class : Error<
  "member initializer %0 does not name a non-static data member or base "
  "class">;

def warn_initializer_out_of_order : Warning<
  "%select{field|base class}0 %1 will be initialized after "
  "%select{field|base}2 %3">,
  InGroup<Reorder>, DefaultIgnore;
def warn_abstract_vbase_init_ignored : Warning<
  "initializer for virtual base class %0 of abstract class %1 "
  "will never be used">,
  InGroup<DiagGroup<"abstract-vbase-init">>, DefaultIgnore;

def err_base_init_does_not_name_class : Error<
  "constructor initializer %0 does not name a class">;
def err_base_init_direct_and_virtual : Error<
  "base class initializer %0 names both a direct base class and an "
  "inherited virtual base class">;
def err_not_direct_base_or_virtual : Error<
  "type %0 is not a direct or virtual base of %1">;

def err_in_class_initializer_non_const : Error<
  "non-const static data member must be initialized out of line">;
def err_in_class_initializer_volatile : Error<
  "static const volatile data member must be initialized out of line">;
def err_in_class_initializer_bad_type : Error<
  "static data member of type %0 must be initialized out of line">;
def ext_in_class_initializer_float_type : ExtWarn<
  "in-class initializer for static data member of type %0 is a GNU extension">,
  InGroup<GNUStaticFloatInit>;
def ext_in_class_initializer_float_type_cxx11 : ExtWarn<
  "in-class initializer for static data member of type %0 requires "
  "'constexpr' specifier">, InGroup<StaticFloatInit>, DefaultError;
def note_in_class_initializer_float_type_cxx11 : Note<"add 'constexpr'">;
def err_in_class_initializer_literal_type : Error<
  "in-class initializer for static data member of type %0 requires "
  "'constexpr' specifier">;
def err_in_class_initializer_non_constant : Error<
  "in-class initializer for static data member is not a constant expression">;
def err_in_class_initializer_not_yet_parsed : Error<
  "default member initializer for %1 needed within definition of enclosing "
  "class %0 outside of member functions">;
def note_in_class_initializer_not_yet_parsed : Note<
  "default member initializer declared here">;
def err_in_class_initializer_cycle
    : Error<"default member initializer for %0 uses itself">;

def ext_in_class_initializer_non_constant : Extension<
  "in-class initializer for static data member is not a constant expression; "
  "folding it to a constant is a GNU extension">, InGroup<GNUFoldingConstant>;

def err_thread_dynamic_init : Error<
  "initializer for thread-local variable must be a constant expression">;
def err_thread_nontrivial_dtor : Error<
  "type of thread-local variable has non-trivial destruction">;
def note_use_thread_local : Note<
  "use 'thread_local' to allow this">;

// C++ anonymous unions and GNU anonymous structs/unions
def ext_anonymous_union : Extension<
  "anonymous unions are a C11 extension">, InGroup<C11>;
def ext_gnu_anonymous_struct : Extension<
  "anonymous structs are a GNU extension">, InGroup<GNUAnonymousStruct>;
def ext_c11_anonymous_struct : Extension<
  "anonymous structs are a C11 extension">, InGroup<C11>;
def err_anonymous_union_not_static : Error<
  "anonymous unions at namespace or global scope must be declared 'static'">;
def err_anonymous_union_with_storage_spec : Error<
  "anonymous union at class scope must not have a storage specifier">;
def err_anonymous_struct_not_member : Error<
  "anonymous %select{structs|structs and classes}0 must be "
  "%select{struct or union|class}0 members">;
def err_anonymous_record_member_redecl : Error<
  "member of anonymous %select{struct|union}0 redeclares %1">;
def err_anonymous_record_with_type : Error<
  "types cannot be declared in an anonymous %select{struct|union}0">;
def ext_anonymous_record_with_type : Extension<
  "types declared in an anonymous %select{struct|union}0 are a Microsoft "
  "extension">, InGroup<MicrosoftAnonTag>;
def ext_anonymous_record_with_anonymous_type : Extension<
  "anonymous types declared in an anonymous %select{struct|union}0 "
  "are an extension">, InGroup<DiagGroup<"nested-anon-types">>;
def err_anonymous_record_with_function : Error<
  "functions cannot be declared in an anonymous %select{struct|union}0">;
def err_anonymous_record_with_static : Error<
  "static members cannot be declared in an anonymous %select{struct|union}0">;
def err_anonymous_record_bad_member : Error<
  "anonymous %select{struct|union}0 can only contain non-static data members">;
def err_anonymous_record_nonpublic_member : Error<
  "anonymous %select{struct|union}0 cannot contain a "
  "%select{private|protected}1 data member">;
def ext_ms_anonymous_record : ExtWarn<
  "anonymous %select{structs|unions}0 are a Microsoft extension">,
  InGroup<MicrosoftAnonTag>;

// C++ local classes
def err_reference_to_local_in_enclosing_context : Error<
  "reference to local %select{variable|binding}1 %0 declared in enclosing "
  "%select{%3|block literal|lambda expression|context}2">;

def err_static_data_member_not_allowed_in_local_class : Error<
  "static data member %0 not allowed in local class %1">;

// C++ derived classes
def err_base_clause_on_union : Error<"unions cannot have base classes">;
def err_base_must_be_class : Error<"base specifier must name a class">;
def err_union_as_base_class : Error<"unions cannot be base classes">;
def err_circular_inheritance : Error<
  "circular inheritance between %0 and %1">;
def err_base_class_has_flexible_array_member : Error<
  "base class %0 has a flexible array member">;
def err_incomplete_base_class : Error<"base class has incomplete type">;
def err_duplicate_base_class : Error<
  "base class %0 specified more than once as a direct base class">;
def warn_inaccessible_base_class : Warning<
  "direct base %0 is inaccessible due to ambiguity:%1">,
  InGroup<DiagGroup<"inaccessible-base">>;
// FIXME: better way to display derivation?  Pass entire thing into diagclient?
def err_ambiguous_derived_to_base_conv : Error<
  "ambiguous conversion from derived class %0 to base class %1:%2">;
def err_ambiguous_memptr_conv : Error<
  "ambiguous conversion from pointer to member of %select{base|derived}0 "
  "class %1 to pointer to member of %select{derived|base}0 class %2:%3">;
def ext_ms_ambiguous_direct_base : ExtWarn<
  "accessing inaccessible direct base %0 of %1 is a Microsoft extension">,
  InGroup<MicrosoftInaccessibleBase>;

def err_memptr_conv_via_virtual : Error<
  "conversion from pointer to member of class %0 to pointer to member "
  "of class %1 via virtual base %2 is not allowed">;

// C++ member name lookup
def err_ambiguous_member_multiple_subobjects : Error<
  "non-static member %0 found in multiple base-class subobjects of type %1:%2">;
def err_ambiguous_member_multiple_subobject_types : Error<
  "member %0 found in multiple base classes of different types">;
def note_ambiguous_member_found : Note<"member found by ambiguous name lookup">;
def err_ambiguous_reference : Error<"reference to %0 is ambiguous">;
def note_ambiguous_candidate : Note<"candidate found by name lookup is %q0">;
def err_ambiguous_tag_hiding : Error<"a type named %0 is hidden by a "
  "declaration in a different namespace">;
def note_hidden_tag : Note<"type declaration hidden">;
def note_hiding_object : Note<"declaration hides type">;

// C++ operator overloading
def err_operator_overload_needs_class_or_enum : Error<
  "overloaded %0 must have at least one parameter of class "
  "or enumeration type">;

def err_operator_overload_variadic : Error<"overloaded %0 cannot be variadic">;
def err_operator_overload_static : Error<
  "overloaded %0 cannot be a static member function">;
def err_operator_overload_default_arg : Error<
  "parameter of overloaded %0 cannot have a default argument">;
def err_operator_overload_must_be : Error<
  "overloaded %0 must be a %select{unary|binary|unary or binary}2 operator "
  "(has %1 parameter%s1)">;

def err_operator_overload_must_be_member : Error<
  "overloaded %0 must be a non-static member function">;
def err_operator_overload_post_incdec_must_be_int : Error<
  "parameter of overloaded post-%select{increment|decrement}1 operator must "
  "have type 'int' (not %0)">;

// C++ allocation and deallocation functions.
def err_operator_new_delete_declared_in_namespace : Error<
  "%0 cannot be declared inside a namespace">;
def err_operator_new_delete_declared_static : Error<
  "%0 cannot be declared static in global scope">;
def ext_operator_new_delete_declared_inline : ExtWarn<
  "replacement function %0 cannot be declared 'inline'">,
  InGroup<DiagGroup<"inline-new-delete">>;
def err_operator_new_delete_invalid_result_type : Error<
  "%0 must return type %1">;
def err_operator_new_delete_dependent_result_type : Error<
  "%0 cannot have a dependent return type; use %1 instead">;
def err_operator_new_delete_too_few_parameters : Error<
  "%0 must have at least one parameter">;
def err_operator_new_delete_template_too_few_parameters : Error<
  "%0 template must have at least two parameters">;
def warn_operator_new_returns_null : Warning<
  "%0 should not return a null pointer unless it is declared 'throw()'"
  "%select{| or 'noexcept'}1">, InGroup<OperatorNewReturnsNull>;

def err_operator_new_dependent_param_type : Error<
  "%0 cannot take a dependent type as first parameter; "
  "use size_t (%1) instead">;
def err_operator_new_param_type : Error<
  "%0 takes type size_t (%1) as first parameter">;
def err_operator_new_default_arg: Error<
  "parameter of %0 cannot have a default argument">;
def err_operator_delete_dependent_param_type : Error<
  "%0 cannot take a dependent type as first parameter; use %1 instead">;
def err_operator_delete_param_type : Error<
  "first parameter of %0 must have type %1">;
def err_destroying_operator_delete_not_usual : Error<
  "destroying operator delete can have only an optional size and optional "
  "alignment parameter">;
def note_implicit_delete_this_in_destructor_here : Note<
  "while checking implicit 'delete this' for virtual destructor">;
def err_builtin_operator_new_delete_not_usual : Error<
  "call to '%select{__builtin_operator_new|__builtin_operator_delete}0' "
  "selects non-usual %select{allocation|deallocation}0 function">;
def note_non_usual_function_declared_here : Note<
  "non-usual %0 declared here">;

// C++ literal operators
def err_literal_operator_outside_namespace : Error<
  "literal operator %0 must be in a namespace or global scope">;
def err_literal_operator_id_outside_namespace : Error<
  "non-namespace scope '%0' cannot have a literal operator member">;
def err_literal_operator_default_argument : Error<
  "literal operator cannot have a default argument">;
def err_literal_operator_bad_param_count : Error<
  "non-template literal operator must have one or two parameters">;
def err_literal_operator_invalid_param : Error<
  "parameter of literal operator must have type 'unsigned long long', 'long double', 'char', 'wchar_t', 'char16_t', 'char32_t', or 'const char *'">;
def err_literal_operator_param : Error<
  "invalid literal operator parameter type %0, did you mean %1?">;
def err_literal_operator_template_with_params : Error<
  "literal operator template cannot have any parameters">;
def err_literal_operator_template : Error<
  "template parameter list for literal operator must be either 'char...' or 'typename T, T...'">;
def err_literal_operator_extern_c : Error<
  "literal operator must have C++ linkage">;
def ext_string_literal_operator_template : ExtWarn<
  "string literal operator templates are a GNU extension">,
  InGroup<GNUStringLiteralOperatorTemplate>;
def warn_user_literal_reserved : Warning<
  "user-defined literal suffixes not starting with '_' are reserved"
  "%select{; no literal will invoke this operator|}0">,
  InGroup<UserDefinedLiterals>;

// C++ conversion functions
def err_conv_function_not_member : Error<
  "conversion function must be a non-static member function">;
def err_conv_function_return_type : Error<
  "conversion function cannot have a return type">;
def err_conv_function_with_params : Error<
  "conversion function cannot have any parameters">;
def err_conv_function_variadic : Error<
  "conversion function cannot be variadic">;
def err_conv_function_to_array : Error<
  "conversion function cannot convert to an array type">;
def err_conv_function_to_function : Error<
  "conversion function cannot convert to a function type">;
def err_conv_function_with_complex_decl : Error<
  "cannot specify any part of a return type in the "
  "declaration of a conversion function"
  "%select{"
  "; put the complete type after 'operator'|"
  "; use a typedef to declare a conversion to %1|"
  "; use an alias template to declare a conversion to %1|"
  "}0">;
def err_conv_function_redeclared : Error<
  "conversion function cannot be redeclared">;
def warn_conv_to_self_not_used : Warning<
  "conversion function converting %0 to itself will never be used">;
def warn_conv_to_base_not_used : Warning<
  "conversion function converting %0 to its base class %1 will never be used">;
def warn_conv_to_void_not_used : Warning<
  "conversion function converting %0 to %1 will never be used">;

def warn_not_compound_assign : Warning<
  "use of unary operator that may be intended as compound assignment (%0=)">;

// C++11 explicit conversion operators
def ext_explicit_conversion_functions : ExtWarn<
  "explicit conversion functions are a C++11 extension">, InGroup<CXX11>;
def warn_cxx98_compat_explicit_conversion_functions : Warning<
  "explicit conversion functions are incompatible with C++98">,
  InGroup<CXX98Compat>, DefaultIgnore;

// C++11 defaulted functions
def err_defaulted_special_member_params : Error<
  "an explicitly-defaulted %select{|copy |move }0constructor cannot "
  "have default arguments">;
def err_defaulted_special_member_variadic : Error<
  "an explicitly-defaulted %select{|copy |move }0constructor cannot "
  "be variadic">;
def err_defaulted_special_member_return_type : Error<
  "explicitly-defaulted %select{copy|move}0 assignment operator must "
  "return %1">;
def err_defaulted_special_member_quals : Error<
  "an explicitly-defaulted %select{copy|move}0 assignment operator may not "
  "have 'const'%select{, 'constexpr'|}1 or 'volatile' qualifiers">;
def err_defaulted_special_member_volatile_param : Error<
  "the parameter for an explicitly-defaulted %sub{select_special_member_kind}0 "
  "may not be volatile">;
def err_defaulted_special_member_move_const_param : Error<
  "the parameter for an explicitly-defaulted move "
  "%select{constructor|assignment operator}0 may not be const">;
def err_defaulted_special_member_copy_const_param : Error<
  "the parameter for this explicitly-defaulted copy "
  "%select{constructor|assignment operator}0 is const, but a member or base "
  "requires it to be non-const">;
def err_defaulted_copy_assign_not_ref : Error<
  "the parameter for an explicitly-defaulted copy assignment operator must be an "
  "lvalue reference type">;
def err_incorrect_defaulted_exception_spec : Error<
  "exception specification of explicitly defaulted "
  "%sub{select_special_member_kind}0 does not match the calculated one">;
// if INTEL_CUSTOMIZATION
def warn_incorrect_defaulted_exception_spec : Warning<
  err_incorrect_defaulted_exception_spec.Text>, InGroup<IntelCompat>;
// endif // INTEL_CUSTOMIZATION
def err_incorrect_defaulted_constexpr : Error<
  "defaulted definition of %sub{select_special_member_kind}0 "
  "is not constexpr">;
def warn_defaulted_method_deleted : Warning<
  "explicitly defaulted %sub{select_special_member_kind}0 is implicitly "
  "deleted">, InGroup<DiagGroup<"defaulted-function-deleted">>;
def err_out_of_line_default_deletes : Error<
  "defaulting this %sub{select_special_member_kind}0 "
  "would delete it after its first declaration">;
def note_deleted_type_mismatch : Note<
  "function is implicitly deleted because its declared type does not match "
  "the type of an implicit %sub{select_special_member_kind}0">;
def warn_cxx17_compat_defaulted_method_type_mismatch : Warning<
  "explicitly defaulting this %sub{select_special_member_kind}0 with a type "
  "different from the implicit type is incompatible with C++ standards before "
  "C++2a">, InGroup<CXXPre2aCompat>, DefaultIgnore;
def warn_vbase_moved_multiple_times : Warning<
  "defaulted move assignment operator of %0 will move assign virtual base "
  "class %1 multiple times">, InGroup<DiagGroup<"multiple-move-vbase">>;
def note_vbase_moved_here : Note<
  "%select{%1 is a virtual base class of base class %2 declared here|"
  "virtual base class %1 declared here}0">;

def ext_implicit_exception_spec_mismatch : ExtWarn<
  "function previously declared with an %select{explicit|implicit}0 exception "
  "specification redeclared with an %select{implicit|explicit}0 exception "
  "specification">, InGroup<DiagGroup<"implicit-exception-spec-mismatch">>;

def warn_ptr_arith_precedes_bounds : Warning<
  "the pointer decremented by %0 refers before the beginning of the array">,
  InGroup<ArrayBoundsPointerArithmetic>, DefaultIgnore;
def warn_ptr_arith_exceeds_bounds : Warning<
  "the pointer incremented by %0 refers past the end of the array (that "
  "contains %1 element%s2)">,
  InGroup<ArrayBoundsPointerArithmetic>, DefaultIgnore;
def warn_array_index_precedes_bounds : Warning<
  "array index %0 is before the beginning of the array">,
  InGroup<ArrayBounds>;
def warn_array_index_exceeds_bounds : Warning<
  "array index %0 is past the end of the array (which contains %1 "
  "element%s2)">, InGroup<ArrayBounds>;
def note_array_index_out_of_bounds : Note<
  "array %0 declared here">;

def warn_printf_insufficient_data_args : Warning<
  "more '%%' conversions than data arguments">, InGroup<Format>;
def warn_printf_data_arg_not_used : Warning<
  "data argument not used by format string">, InGroup<FormatExtraArgs>;
def warn_format_invalid_conversion : Warning<
  "invalid conversion specifier '%0'">, InGroup<FormatInvalidSpecifier>;
def warn_printf_incomplete_specifier : Warning<
  "incomplete format specifier">, InGroup<Format>;
def warn_missing_format_string : Warning<
  "format string missing">, InGroup<Format>;
def warn_scanf_nonzero_width : Warning<
  "zero field width in scanf format string is unused">,
  InGroup<Format>;
def warn_format_conversion_argument_type_mismatch : Warning<
  "format specifies type %0 but the argument has "
  "%select{type|underlying type}2 %1">,
  InGroup<Format>;
def warn_format_conversion_argument_type_mismatch_pedantic : Extension<
  "format specifies type %0 but the argument has "
  "%select{type|underlying type}2 %1">,
  InGroup<FormatPedantic>;
def warn_format_argument_needs_cast : Warning<
  "%select{values of type|enum values with underlying type}2 '%0' should not "
  "be used as format arguments; add an explicit cast to %1 instead">,
  InGroup<Format>;
def warn_format_argument_needs_cast_pedantic : Warning<
  "%select{values of type|enum values with underlying type}2 '%0' should not "
  "be used as format arguments; add an explicit cast to %1 instead">,
  InGroup<FormatPedantic>, DefaultIgnore;
def warn_printf_positional_arg_exceeds_data_args : Warning <
  "data argument position '%0' exceeds the number of data arguments (%1)">,
  InGroup<Format>;
def warn_format_zero_positional_specifier : Warning<
  "position arguments in format strings start counting at 1 (not 0)">,
  InGroup<Format>;
def warn_format_invalid_positional_specifier : Warning<
  "invalid position specified for %select{field width|field precision}0">,
  InGroup<Format>;
def warn_format_mix_positional_nonpositional_args : Warning<
  "cannot mix positional and non-positional arguments in format string">,
  InGroup<Format>;
def warn_static_array_too_small : Warning<
  "array argument is too small; %select{contains %0 elements|is of size %0}2,"
  " callee requires at least %1">,
  InGroup<ArrayBounds>;
def note_callee_static_array : Note<
  "callee declares array parameter as static here">;
def warn_empty_format_string : Warning<
  "format string is empty">, InGroup<FormatZeroLength>;
def warn_format_string_is_wide_literal : Warning<
  "format string should not be a wide string">, InGroup<Format>;
def warn_printf_format_string_contains_null_char : Warning<
  "format string contains '\\0' within the string body">, InGroup<Format>;
def warn_printf_format_string_not_null_terminated : Warning<
  "format string is not null-terminated">, InGroup<Format>;
def warn_printf_asterisk_missing_arg : Warning<
  "'%select{*|.*}0' specified field %select{width|precision}0 is missing a matching 'int' argument">,
  InGroup<Format>;
def warn_printf_asterisk_wrong_type : Warning<
  "field %select{width|precision}0 should have type %1, but argument has type %2">,
  InGroup<Format>;
def warn_printf_nonsensical_optional_amount: Warning<
  "%select{field width|precision}0 used with '%1' conversion specifier, resulting in undefined behavior">,
  InGroup<Format>;
def warn_printf_nonsensical_flag: Warning<
  "flag '%0' results in undefined behavior with '%1' conversion specifier">,
  InGroup<Format>;
def warn_format_nonsensical_length: Warning<
  "length modifier '%0' results in undefined behavior or no effect with '%1' conversion specifier">,
  InGroup<Format>;
def warn_format_non_standard_positional_arg: Warning<
  "positional arguments are not supported by ISO C">, InGroup<FormatNonStandard>, DefaultIgnore;
def warn_format_non_standard: Warning<
  "'%0' %select{length modifier|conversion specifier}1 is not supported by ISO C">,
  InGroup<FormatNonStandard>, DefaultIgnore;
def warn_format_non_standard_conversion_spec: Warning<
  "using length modifier '%0' with conversion specifier '%1' is not supported by ISO C">,
  InGroup<FormatNonStandard>, DefaultIgnore;
def err_invalid_mask_type_size : Error<
  "mask type size must be between 1-byte and 8-bytes">;
def warn_format_invalid_annotation : Warning<
  "using '%0' format specifier annotation outside of os_log()/os_trace()">,
  InGroup<Format>;
def warn_format_P_no_precision : Warning<
  "using '%%P' format specifier without precision">,
  InGroup<Format>;
def warn_printf_ignored_flag: Warning<
  "flag '%0' is ignored when flag '%1' is present">,
  InGroup<Format>;
def warn_printf_empty_objc_flag: Warning<
  "missing object format flag">,
  InGroup<Format>;
def warn_printf_ObjCflags_without_ObjCConversion: Warning<
  "object format flags cannot be used with '%0' conversion specifier">,
  InGroup<Format>;
def warn_printf_invalid_objc_flag: Warning<
    "'%0' is not a valid object format flag">,
    InGroup<Format>;
def warn_scanf_scanlist_incomplete : Warning<
  "no closing ']' for '%%[' in scanf format string">,
  InGroup<Format>;
def note_format_string_defined : Note<"format string is defined here">;
def note_format_fix_specifier : Note<"did you mean to use '%0'?">;
def note_printf_c_str: Note<"did you mean to call the %0 method?">;
def note_format_security_fixit: Note<
  "treat the string as an argument to avoid this">;

def warn_null_arg : Warning<
  "null passed to a callee that requires a non-null argument">,
  InGroup<NonNull>;
def warn_null_ret : Warning<
  "null returned from %select{function|method}0 that requires a non-null return value">,
  InGroup<NonNull>;

def err_lifetimebound_no_object_param : Error<
  "'lifetimebound' attribute cannot be applied; %select{static |non-}0member "
  "function has no implicit object parameter">;
def err_lifetimebound_ctor_dtor : Error<
  "'lifetimebound' attribute cannot be applied to a "
  "%select{constructor|destructor}0">;

// CHECK: returning address/reference of stack memory
def warn_ret_stack_addr_ref : Warning<
  "%select{address of|reference to}0 stack memory associated with "
  "%select{local variable|parameter}2 %1 returned">,
  InGroup<ReturnStackAddress>;
def warn_ret_local_temp_addr_ref : Warning<
  "returning %select{address of|reference to}0 local temporary object">,
  InGroup<ReturnStackAddress>;
def warn_ret_addr_label : Warning<
  "returning address of label, which is local">,
  InGroup<ReturnStackAddress>;
def err_ret_local_block : Error<
  "returning block that lives on the local stack">;
def note_local_var_initializer : Note<
  "%select{via initialization of|binding reference}0 variable "
  "%select{%2 |}1here">;
def note_init_with_default_member_initalizer : Note<
  "initializing field %0 with default member initializer">;

// Check for initializing a member variable with the address or a reference to
// a constructor parameter.
def warn_bind_ref_member_to_parameter : Warning<
  "binding reference member %0 to stack allocated "
  "%select{variable|parameter}2 %1">, InGroup<DanglingField>;
def warn_init_ptr_member_to_parameter_addr : Warning<
  "initializing pointer member %0 with the stack address of "
  "%select{variable|parameter}2 %1">, InGroup<DanglingField>;
def note_ref_or_ptr_member_declared_here : Note<
  "%select{reference|pointer}0 member declared here">;

def err_dangling_member : Error<
  "%select{reference|backing array for 'std::initializer_list'}2 "
  "%select{|subobject of }1member %0 "
  "%select{binds to|is}2 a temporary object "
  "whose lifetime would be shorter than the lifetime of "
  "the constructed object">;
def warn_dangling_member : Warning<
  "%select{reference|backing array for 'std::initializer_list'}2 "
  "%select{|subobject of }1member %0 "
  "%select{binds to|is}2 a temporary object "
  "whose lifetime is shorter than the lifetime of the constructed object">,
  InGroup<DanglingField>;
def note_lifetime_extending_member_declared_here : Note<
  "%select{%select{reference|'std::initializer_list'}0 member|"
  "member with %select{reference|'std::initializer_list'}0 subobject}1 "
  "declared here">;
def warn_dangling_variable : Warning<
  "%select{temporary %select{whose address is used as value of|"
  "%select{|implicitly }2bound to}4 "
  "%select{%select{|reference }4member of local variable|"
  "local %select{variable|reference}4}1|"
  "array backing "
  "%select{initializer list subobject of local variable|"
  "local initializer list}1}0 "
  "%select{%3 |}2will be destroyed at the end of the full-expression">,
  InGroup<Dangling>;
def warn_new_dangling_reference : Warning<
  "temporary bound to reference member of allocated object "
  "will be destroyed at the end of the full-expression">,
  InGroup<DanglingField>;
def warn_new_dangling_initializer_list : Warning<
  "array backing "
  "%select{initializer list subobject of the allocated object|"
  "the allocated initializer list}0 "
  "will be destroyed at the end of the full-expression">,
  InGroup<DanglingInitializerList>;
def warn_unsupported_lifetime_extension : Warning<
  "sorry, lifetime extension of "
  "%select{temporary|backing array of initializer list}0 created "
  "by aggregate initialization using default member initializer "
  "is not supported; lifetime of %select{temporary|backing array}0 "
  "will end at the end of the full-expression">, InGroup<Dangling>;

// For non-floating point, expressions of the form x == x or x != x
// should result in a warning, since these always evaluate to a constant.
// Array comparisons have similar warnings
def warn_comparison_always : Warning<
  "%select{self-|array }0comparison always evaluates to %select{a constant|%2}1">,
  InGroup<TautologicalCompare>;
def warn_comparison_bitwise_always : Warning<
  "bitwise comparison always evaluates to %select{false|true}0">,
  InGroup<TautologicalCompare>;
def warn_tautological_overlap_comparison : Warning<
  "overlapping comparisons always evaluate to %select{false|true}0">,
  InGroup<TautologicalOverlapCompare>, DefaultIgnore;

def warn_stringcompare : Warning<
  "result of comparison against %select{a string literal|@encode}0 is "
  "unspecified (use strncmp instead)">,
  InGroup<StringCompare>;

def warn_identity_field_assign : Warning<
  "assigning %select{field|instance variable}0 to itself">,
  InGroup<SelfAssignmentField>;

// Type safety attributes
def err_type_tag_for_datatype_not_ice : Error<
  "'type_tag_for_datatype' attribute requires the initializer to be "
  "an %select{integer|integral}0 constant expression">;
def err_type_tag_for_datatype_too_large : Error<
  "'type_tag_for_datatype' attribute requires the initializer to be "
  "an %select{integer|integral}0 constant expression "
  "that can be represented by a 64 bit integer">;
def err_tag_index_out_of_range : Error<
  "%select{type tag|argument}0 index %1 is greater than the number of arguments specified">;
def warn_type_tag_for_datatype_wrong_kind : Warning<
  "this type tag was not designed to be used with this function">,
  InGroup<TypeSafety>;
def warn_type_safety_type_mismatch : Warning<
  "argument type %0 doesn't match specified %1 type tag "
  "%select{that requires %3|}2">, InGroup<TypeSafety>;
def warn_type_safety_null_pointer_required : Warning<
  "specified %0 type tag requires a null pointer">, InGroup<TypeSafety>;

// Generic selections.
def err_assoc_type_incomplete : Error<
  "type %0 in generic association incomplete">;
def err_assoc_type_nonobject : Error<
  "type %0 in generic association not an object type">;
def err_assoc_type_variably_modified : Error<
  "type %0 in generic association is a variably modified type">;
def err_assoc_compatible_types : Error<
  "type %0 in generic association compatible with previously specified type %1">;
def note_compat_assoc : Note<
  "compatible type %0 specified here">;
def err_generic_sel_no_match : Error<
  "controlling expression type %0 not compatible with any generic association type">;
def err_generic_sel_multi_match : Error<
  "controlling expression type %0 compatible with %1 generic association types">;


// Blocks
def err_blocks_disable : Error<"blocks support disabled - compile with -fblocks"
  " or %select{pick a deployment target that supports them|for OpenCL 2.0}0">;
def err_block_returning_array_function : Error<
  "block cannot return %select{array|function}0 type %1">;

// Builtin annotation
def err_builtin_annotation_first_arg : Error<
  "first argument to __builtin_annotation must be an integer">;
def err_builtin_annotation_second_arg : Error<
  "second argument to __builtin_annotation must be a non-wide string constant">;
def err_msvc_annotation_wide_str : Error<
  "arguments to __annotation must be wide string constants">;

// CFString checking
def err_cfstring_literal_not_string_constant : Error<
  "CFString literal is not a string constant">;
def warn_cfstring_truncated : Warning<
  "input conversion stopped due to an input byte that does not "
  "belong to the input codeset UTF-8">,
  InGroup<DiagGroup<"CFString-literal">>;

// os_log checking
// TODO: separate diagnostic for os_trace()
def err_os_log_format_not_string_constant : Error<
  "os_log() format argument is not a string constant">;
def err_os_log_argument_too_big : Error<
  "os_log() argument %0 is too big (%1 bytes, max %2)">;
def warn_os_log_format_narg : Error<
 "os_log() '%%n' format specifier is not allowed">, DefaultError;

// Statements.
def err_continue_not_in_loop : Error<
  "'continue' statement not in loop statement">;
def err_break_not_in_loop_or_switch : Error<
  "'break' statement not in loop or switch statement">;
def warn_loop_ctrl_binds_to_inner : Warning<
  "'%0' is bound to current loop, GCC binds it to the enclosing loop">,
  InGroup<GccCompat>;
def warn_break_binds_to_switch : Warning<
  "'break' is bound to loop, GCC binds it to switch">,
  InGroup<GccCompat>;
def err_default_not_in_switch : Error<
  "'default' statement not in switch statement">;
def err_case_not_in_switch : Error<"'case' statement not in switch statement">;
def warn_bool_switch_condition : Warning<
  "switch condition has boolean value">, InGroup<SwitchBool>;
def warn_case_value_overflow : Warning<
  "overflow converting case value to switch condition type (%0 to %1)">,
  InGroup<Switch>;
def err_duplicate_case : Error<"duplicate case value '%0'">;
def err_duplicate_case_differing_expr : Error<
  "duplicate case value: '%0' and '%1' both equal '%2'">;
def warn_case_empty_range : Warning<"empty case range specified">;
def warn_missing_case_for_condition :
  Warning<"no case matching constant switch condition '%0'">;

def warn_def_missing_case : Warning<"%plural{"
  "1:enumeration value %1 not explicitly handled in switch|"
  "2:enumeration values %1 and %2 not explicitly handled in switch|"
  "3:enumeration values %1, %2, and %3 not explicitly handled in switch|"
  ":%0 enumeration values not explicitly handled in switch: %1, %2, %3...}0">,
  InGroup<SwitchEnum>, DefaultIgnore;

def warn_missing_case : Warning<"%plural{"
  "1:enumeration value %1 not handled in switch|"
  "2:enumeration values %1 and %2 not handled in switch|"
  "3:enumeration values %1, %2, and %3 not handled in switch|"
  ":%0 enumeration values not handled in switch: %1, %2, %3...}0">,
  InGroup<Switch>;

def warn_unannotated_fallthrough : Warning<
  "unannotated fall-through between switch labels">,
  InGroup<ImplicitFallthrough>, DefaultIgnore;
def warn_unannotated_fallthrough_per_function : Warning<
  "unannotated fall-through between switch labels in partly-annotated "
  "function">, InGroup<ImplicitFallthroughPerFunction>, DefaultIgnore;
def note_insert_fallthrough_fixit : Note<
  "insert '%0;' to silence this warning">;
def note_insert_break_fixit : Note<
  "insert 'break;' to avoid fall-through">;
def err_fallthrough_attr_wrong_target : Error<
  "%0 attribute is only allowed on empty statements">;
def note_fallthrough_insert_semi_fixit : Note<"did you forget ';'?">;
def err_fallthrough_attr_outside_switch : Error<
  "fallthrough annotation is outside switch statement">;
def err_fallthrough_attr_invalid_placement : Error<
  "fallthrough annotation does not directly precede switch label">;
def warn_fallthrough_attr_unreachable : Warning<
  "fallthrough annotation in unreachable code">,
  InGroup<ImplicitFallthrough>, DefaultIgnore;

def warn_unreachable_default : Warning<
  "default label in switch which covers all enumeration values">,
  InGroup<CoveredSwitchDefault>, DefaultIgnore;
def warn_not_in_enum : Warning<"case value not in enumerated type %0">,
  InGroup<Switch>;
def warn_not_in_enum_assignment : Warning<"integer constant not in range "
  "of enumerated type %0">, InGroup<DiagGroup<"assign-enum">>, DefaultIgnore;
def err_typecheck_statement_requires_scalar : Error<
  "statement requires expression of scalar type (%0 invalid)">;
def err_typecheck_statement_requires_integer : Error<
  "statement requires expression of integer type (%0 invalid)">;
def err_multiple_default_labels_defined : Error<
  "multiple default labels in one switch">;
def err_switch_multiple_conversions : Error<
  "multiple conversions from switch condition type %0 to an integral or "
  "enumeration type">;
def note_switch_conversion : Note<
  "conversion to %select{integral|enumeration}0 type %1">;
def err_switch_explicit_conversion : Error<
  "switch condition type %0 requires explicit conversion to %1">;
def err_switch_incomplete_class_type : Error<
  "switch condition has incomplete class type %0">;

def warn_empty_if_body : Warning<
  "if statement has empty body">, InGroup<EmptyBody>;
def warn_empty_for_body : Warning<
  "for loop has empty body">, InGroup<EmptyBody>;
def warn_empty_range_based_for_body : Warning<
  "range-based for loop has empty body">, InGroup<EmptyBody>;
def warn_empty_while_body : Warning<
  "while loop has empty body">, InGroup<EmptyBody>;
def warn_empty_switch_body : Warning<
  "switch statement has empty body">, InGroup<EmptyBody>;
def note_empty_body_on_separate_line : Note<
  "put the semicolon on a separate line to silence this warning">;

def err_va_start_captured_stmt : Error<
  "'va_start' cannot be used in a captured statement">;
def err_va_start_outside_function : Error<
  "'va_start' cannot be used outside a function">;
def err_va_start_fixed_function : Error<
  "'va_start' used in function with fixed args">;
def err_va_start_used_in_wrong_abi_function : Error<
  "'va_start' used in %select{System V|Win64}0 ABI function">;
def err_ms_va_start_used_in_sysv_function : Error<
  "'__builtin_ms_va_start' used in System V ABI function">;
def warn_second_arg_of_va_start_not_last_named_param : Warning<
  "second argument to 'va_start' is not the last named parameter">,
  InGroup<Varargs>;
def warn_va_start_type_is_undefined : Warning<
  "passing %select{an object that undergoes default argument promotion|"
  "an object of reference type|a parameter declared with the 'register' "
  "keyword}0 to 'va_start' has undefined behavior">, InGroup<Varargs>;
def err_first_argument_to_va_arg_not_of_type_va_list : Error<
  "first argument to 'va_arg' is of type %0 and not 'va_list'">;
def err_second_parameter_to_va_arg_incomplete: Error<
  "second argument to 'va_arg' is of incomplete type %0">;
def err_second_parameter_to_va_arg_abstract: Error<
  "second argument to 'va_arg' is of abstract type %0">;
def warn_second_parameter_to_va_arg_not_pod : Warning<
  "second argument to 'va_arg' is of non-POD type %0">,
  InGroup<NonPODVarargs>, DefaultError;
def warn_second_parameter_to_va_arg_ownership_qualified : Warning<
  "second argument to 'va_arg' is of ARC ownership-qualified type %0">,
  InGroup<NonPODVarargs>, DefaultError;
def warn_second_parameter_to_va_arg_never_compatible : Warning<
  "second argument to 'va_arg' is of promotable type %0; this va_arg has "
  "undefined behavior because arguments will be promoted to %1">, InGroup<Varargs>;

def warn_return_missing_expr : Warning<
  "non-void %select{function|method}1 %0 should return a value">, DefaultError,
  InGroup<ReturnType>;
def ext_return_missing_expr : ExtWarn<
  "non-void %select{function|method}1 %0 should return a value">, DefaultError,
  InGroup<ReturnType>;
def ext_return_has_expr : ExtWarn<
  "%select{void function|void method|constructor|destructor}1 %0 "
  "should not return a value">,
  DefaultError, InGroup<ReturnType>;
def ext_return_has_void_expr : Extension<
  "void %select{function|method|block}1 %0 should not return void expression">;
def err_return_init_list : Error<
  "%select{void function|void method|constructor|destructor}1 %0 "
  "must not return a value">;
def err_ctor_dtor_returns_void : Error<
  "%select{constructor|destructor}1 %0 must not return void expression">;
def warn_noreturn_function_has_return_expr : Warning<
  "function %0 declared 'noreturn' should not return">,
  InGroup<InvalidNoreturn>;
def warn_falloff_noreturn_function : Warning<
  "function declared 'noreturn' should not return">,
  InGroup<InvalidNoreturn>;
def err_noreturn_block_has_return_expr : Error<
  "block declared 'noreturn' should not return">;
def err_noreturn_missing_on_first_decl : Error<
  "function declared '[[noreturn]]' after its first declaration">;
def note_noreturn_missing_first_decl : Note<
  "declaration missing '[[noreturn]]' attribute is here">;
def err_carries_dependency_missing_on_first_decl : Error<
  "%select{function|parameter}0 declared '[[carries_dependency]]' "
  "after its first declaration">;
def note_carries_dependency_missing_first_decl : Note<
  "declaration missing '[[carries_dependency]]' attribute is here">;
def err_carries_dependency_param_not_function_decl : Error<
  "'[[carries_dependency]]' attribute only allowed on parameter in a function "
  "declaration or lambda">;
def err_block_on_nonlocal : Error<
  "__block attribute not allowed, only allowed on local variables">;
def err_block_on_vm : Error<
  "__block attribute not allowed on declaration with a variably modified type">;

def err_vec_builtin_non_vector : Error<
 "first two arguments to %0 must be vectors">;
def err_vec_builtin_incompatible_vector : Error<
  "first two arguments to %0 must have the same type">;
def err_vsx_builtin_nonconstant_argument : Error<
  "argument %0 to %1 must be a 2-bit unsigned literal (i.e. 0, 1, 2 or 3)">;

def err_shufflevector_nonconstant_argument : Error<
  "index for __builtin_shufflevector must be a constant integer">;
def err_shufflevector_argument_too_large : Error<
  "index for __builtin_shufflevector must be less than the total number "
  "of vector elements">;

def err_convertvector_non_vector : Error<
  "first argument to __builtin_convertvector must be a vector">;
def err_convertvector_non_vector_type : Error<
  "second argument to __builtin_convertvector must be a vector type">;
def err_convertvector_incompatible_vector : Error<
  "first two arguments to __builtin_convertvector must have the same number of elements">;

def err_first_argument_to_cwsc_not_call : Error<
  "first argument to __builtin_call_with_static_chain must be a non-member call expression">;
def err_first_argument_to_cwsc_block_call : Error<
  "first argument to __builtin_call_with_static_chain must not be a block call">;
def err_first_argument_to_cwsc_builtin_call : Error<
  "first argument to __builtin_call_with_static_chain must not be a builtin call">;
def err_first_argument_to_cwsc_pdtor_call : Error<
  "first argument to __builtin_call_with_static_chain must not be a pseudo-destructor call">;
def err_second_argument_to_cwsc_not_pointer : Error<
  "second argument to __builtin_call_with_static_chain must be of pointer type">;

def err_vector_incorrect_num_initializers : Error<
  "%select{too many|too few}0 elements in vector initialization (expected %1 elements, have %2)">;
def err_altivec_empty_initializer : Error<"expected initializer">;

def err_invalid_neon_type_code : Error<
  "incompatible constant for this __builtin_neon function">;
def err_argument_invalid_range : Error<
  "argument value %0 is outside the valid range [%1, %2]">;
def warn_argument_invalid_range : Warning<
  "argument value %0 is outside the valid range [%1, %2]">, DefaultError,
  InGroup<DiagGroup<"argument-outside-range">>;
def err_argument_not_multiple : Error<
  "argument should be a multiple of %0">;
def warn_neon_vector_initializer_non_portable : Warning<
  "vector initializers are not compatible with NEON intrinsics in big endian "
  "mode">, InGroup<DiagGroup<"nonportable-vector-initialization">>;
def note_neon_vector_initializer_non_portable : Note<
  "consider using vld1_%0%1() to initialize a vector from memory, or "
  "vcreate_%0%1() to initialize from an integer constant">;
def note_neon_vector_initializer_non_portable_q : Note<
  "consider using vld1q_%0%1() to initialize a vector from memory, or "
  "vcombine_%0%1(vcreate_%0%1(), vcreate_%0%1()) to initialize from integer "
  "constants">;
def err_systemz_invalid_tabort_code : Error<
  "invalid transaction abort code">;
def err_64_bit_builtin_32_bit_tgt : Error<
  "this builtin is only available on 64-bit targets">;
def err_32_bit_builtin_64_bit_tgt : Error<
  "this builtin is only available on 32-bit targets">;
def err_builtin_x64_aarch64_only : Error<
  "this builtin is only available on x86-64 and aarch64 targets">;
def err_ppc_builtin_only_on_pwr7 : Error<
  "this builtin is only valid on POWER7 or later CPUs">;
def err_x86_builtin_invalid_rounding : Error<
  "invalid rounding argument">;
def err_x86_builtin_invalid_scale : Error<
  "scale argument must be 1, 2, 4, or 8">;
#if INTEL_CUSTOMIZATION
#if INTEL_FEATURE_ISA_AMX
def err_x86_builtin_tmul_arg_duplicate : Error<
  "tmul arguments must refer to different tiles">;
#endif // INTEL_FEATURE_ISA_AMX
#endif // INTEL_CUSTOMIZATION
def err_hexagon_builtin_unsupported_cpu : Error<
  "builtin is not supported on this CPU">;
def err_hexagon_builtin_requires_hvx : Error<
  "builtin requires HVX">;
def err_hexagon_builtin_unsupported_hvx : Error<
  "builtin is not supported on this version of HVX">;

def err_builtin_target_unsupported : Error<
  "builtin is not supported on this target">;
def err_builtin_longjmp_unsupported : Error<
  "__builtin_longjmp is not supported for the current target">;
def err_builtin_setjmp_unsupported : Error<
  "__builtin_setjmp is not supported for the current target">;

def err_builtin_longjmp_invalid_val : Error<
  "argument to __builtin_longjmp must be a constant 1">;
def err_builtin_requires_language : Error<"'%0' is only available in %1">;

def err_constant_integer_arg_type : Error<
  "argument to %0 must be a constant integer">;

def ext_mixed_decls_code : Extension<
  "ISO C90 forbids mixing declarations and code">,
  InGroup<DiagGroup<"declaration-after-statement">>;

def err_non_local_variable_decl_in_for : Error<
  "declaration of non-local variable in 'for' loop">;
def err_non_variable_decl_in_for : Error<
  "non-variable declaration in 'for' loop">;
def err_toomany_element_decls : Error<
  "only one element declaration is allowed">;
def err_selector_element_not_lvalue : Error<
  "selector element is not a valid lvalue">;
def err_selector_element_type : Error<
  "selector element type %0 is not a valid object">;
def err_selector_element_const_type : Error<
  "selector element of type %0 cannot be a constant l-value expression">;
def err_collection_expr_type : Error<
  "the type %0 is not a pointer to a fast-enumerable object">;
def warn_collection_expr_type : Warning<
  "collection expression type %0 may not respond to %1">;

def err_invalid_conversion_between_ext_vectors : Error<
  "invalid conversion between ext-vector type %0 and %1">;

def warn_duplicate_attribute_exact : Warning<
  "attribute %0 is already applied">, InGroup<IgnoredAttributes>;

def warn_duplicate_attribute : Warning<
  "attribute %0 is already applied with different parameters">,
  InGroup<IgnoredAttributes>;

def warn_sync_fetch_and_nand_semantics_change : Warning<
  "the semantics of this intrinsic changed with GCC "
  "version 4.4 - the newer semantics are provided here">,
  InGroup<DiagGroup<"sync-fetch-and-nand-semantics-changed">>;

// Type
def ext_invalid_sign_spec : Extension<"'%0' cannot be signed or unsigned">;
def warn_receiver_forward_class : Warning<
    "receiver %0 is a forward class and corresponding @interface may not exist">,
    InGroup<ForwardClassReceiver>;
def note_method_sent_forward_class : Note<"method %0 is used for the forward class">;
def ext_missing_declspec : ExtWarn<
  "declaration specifier missing, defaulting to 'int'">;
def ext_missing_type_specifier : ExtWarn<
  "type specifier missing, defaults to 'int'">,
  InGroup<ImplicitInt>;
def err_decimal_unsupported : Error<
  "GNU decimal type extension not supported">;
def err_missing_type_specifier : Error<
  "C++ requires a type specifier for all declarations">;
def err_objc_array_of_interfaces : Error<
  "array of interface %0 is invalid (probably should be an array of pointers)">;
def ext_c99_array_usage : Extension<
  "%select{qualifier in |static |}0array size %select{||'[*] '}0is a C99 "
  "feature">, InGroup<C99>;
def err_c99_array_usage_cxx : Error<
  "%select{qualifier in |static |}0array size %select{||'[*] '}0is a C99 "
  "feature, not permitted in C++">;
def err_type_unsupported : Error<
  "%0 is not supported on this target">;
def err_nsconsumed_attribute_mismatch : Error<
  "overriding method has mismatched ns_consumed attribute on its"
  " parameter">;
def err_nsreturns_retained_attribute_mismatch : Error<
  "overriding method has mismatched ns_returns_%select{not_retained|retained}0"
  " attributes">;
def warn_nsconsumed_attribute_mismatch : Warning<
  err_nsconsumed_attribute_mismatch.Text>, InGroup<NSConsumedMismatch>;
def warn_nsreturns_retained_attribute_mismatch : Warning<
  err_nsreturns_retained_attribute_mismatch.Text>, InGroup<NSReturnsMismatch>;

def note_getter_unavailable : Note<
  "or because setter is declared here, but no getter method %0 is found">;
def err_invalid_protocol_qualifiers : Error<
  "invalid protocol qualifiers on non-ObjC type">;
def warn_ivar_use_hidden : Warning<
  "local declaration of %0 hides instance variable">,
   InGroup<ShadowIvar>;
def warn_direct_initialize_call : Warning<
  "explicit call to +initialize results in duplicate call to +initialize">,
   InGroup<ExplicitInitializeCall>;
def warn_direct_super_initialize_call : Warning<
  "explicit call to [super initialize] should only be in implementation "
  "of +initialize">,
   InGroup<ExplicitInitializeCall>;
def err_ivar_use_in_class_method : Error<
  "instance variable %0 accessed in class method">;
def err_private_ivar_access : Error<"instance variable %0 is private">,
  AccessControl;
def err_protected_ivar_access : Error<"instance variable %0 is protected">,
  AccessControl;
def warn_maynot_respond : Warning<"%0 may not respond to %1">;
def ext_typecheck_base_super : Warning<
  "method parameter type "
  "%diff{$ does not match super class method parameter type $|"
  "does not match super class method parameter type}0,1">,
   InGroup<SuperSubClassMismatch>, DefaultIgnore;
def warn_missing_method_return_type : Warning<
  "method has no return type specified; defaults to 'id'">,
  InGroup<MissingMethodReturnType>, DefaultIgnore;
def warn_direct_ivar_access : Warning<"instance variable %0 is being "
  "directly accessed">, InGroup<DiagGroup<"direct-ivar-access">>, DefaultIgnore;

// Spell-checking diagnostics
def err_unknown_typename : Error<
  "unknown type name %0">;
def err_unknown_type_or_class_name_suggest : Error<
  "unknown %select{type|class}1 name %0; did you mean %2?">;
def err_unknown_typename_suggest : Error<
  "unknown type name %0; did you mean %1?">;
def err_unknown_nested_typename_suggest : Error<
  "no type named %0 in %1; did you mean %select{|simply }2%3?">;
def err_no_member_suggest : Error<"no member named %0 in %1; did you mean %select{|simply }2%3?">;
def err_undeclared_use_suggest : Error<
  "use of undeclared %0; did you mean %1?">;
def err_undeclared_var_use_suggest : Error<
  "use of undeclared identifier %0; did you mean %1?">;
def err_no_template : Error<"no template named %0">;
def err_no_template_suggest : Error<"no template named %0; did you mean %1?">;
def err_no_member_template : Error<"no template named %0 in %1">;
def err_no_member_template_suggest : Error<
  "no template named %0 in %1; did you mean %select{|simply }2%3?">;
def err_non_template_in_template_id : Error<
  "%0 does not name a template but is followed by template arguments">;
def err_non_template_in_template_id_suggest : Error<
  "%0 does not name a template but is followed by template arguments; "
  "did you mean %1?">;
def err_non_template_in_member_template_id_suggest : Error<
  "member %0 of %1 is not a template; did you mean %select{|simply }2%3?">;
def note_non_template_in_template_id_found : Note<
  "non-template declaration found by name lookup">;
def err_mem_init_not_member_or_class_suggest : Error<
  "initializer %0 does not name a non-static data member or base "
  "class; did you mean the %select{base class|member}1 %2?">;
def err_field_designator_unknown_suggest : Error<
  "field designator %0 does not refer to any field in type %1; did you mean "
  "%2?">;
def err_typecheck_member_reference_ivar_suggest : Error<
  "%0 does not have a member named %1; did you mean %2?">;
def err_property_not_found_suggest : Error<
  "property %0 not found on object of type %1; did you mean %2?">;
def err_class_property_found : Error<
  "property %0 is a class property; did you mean to access it with class '%1'?">;
def err_ivar_access_using_property_syntax_suggest : Error<
  "property %0 not found on object of type %1; did you mean to access instance variable %2?">;
def warn_property_access_suggest : Warning<
"property %0 not found on object of type %1; did you mean to access property %2?">,
InGroup<PropertyAccessDotSyntax>;
def err_property_found_suggest : Error<
  "property %0 found on object of type %1; did you mean to access "
  "it with the \".\" operator?">;
def err_undef_interface_suggest : Error<
  "cannot find interface declaration for %0; did you mean %1?">;
def warn_undef_interface_suggest : Warning<
  "cannot find interface declaration for %0; did you mean %1?">;
def err_undef_superclass_suggest : Error<
  "cannot find interface declaration for %0, superclass of %1; did you mean "
  "%2?">;
def err_undeclared_protocol_suggest : Error<
  "cannot find protocol declaration for %0; did you mean %1?">;
def note_base_class_specified_here : Note<
  "base class %0 specified here">;
def err_using_directive_suggest : Error<
  "no namespace named %0; did you mean %1?">;
def err_using_directive_member_suggest : Error<
  "no namespace named %0 in %1; did you mean %select{|simply }2%3?">;
def note_namespace_defined_here : Note<"namespace %0 defined here">;
def err_sizeof_pack_no_pack_name_suggest : Error<
  "%0 does not refer to the name of a parameter pack; did you mean %1?">;
def note_parameter_pack_here : Note<"parameter pack %0 declared here">;

def err_uncasted_use_of_unknown_any : Error<
  "%0 has unknown type; cast it to its declared type to use it">;
def err_uncasted_call_of_unknown_any : Error<
  "%0 has unknown return type; cast the call to its declared return type">;
def err_uncasted_send_to_unknown_any_method : Error<
  "no known method %select{%objcinstance1|%objcclass1}0; cast the "
  "message send to the method's return type">;
def err_unsupported_unknown_any_decl : Error<
  "%0 has unknown type, which is not supported for this kind of declaration">;
def err_unsupported_unknown_any_expr : Error<
  "unsupported expression with unknown type">;
def err_unsupported_unknown_any_call : Error<
  "call to unsupported expression with unknown type">;
def err_unknown_any_addrof : Error<
  "the address of a declaration with unknown type "
  "can only be cast to a pointer type">;
def err_unknown_any_addrof_call : Error<
  "address-of operator cannot be applied to a call to a function with "
  "unknown return type">;
def err_unknown_any_var_function_type : Error<
  "variable %0 with unknown type cannot be given a function type">;
def err_unknown_any_function : Error<
  "function %0 with unknown type must be given a function type">;

def err_filter_expression_integral : Error<
  "filter expression type should be an integral value not %0">;

def err_non_asm_stmt_in_naked_function : Error<
  "non-ASM statement in naked function is not supported">;
def err_asm_naked_this_ref : Error<
  "'this' pointer references not allowed in naked functions">;
def err_asm_naked_parm_ref : Error<
  "parameter references not allowed in naked functions">;

// OpenCL warnings and errors.
def err_invalid_astype_of_different_size : Error<
  "invalid reinterpretation: sizes of %0 and %1 must match">;
def err_static_kernel : Error<
  "kernel functions cannot be declared static">;
def err_opencl_ptrptr_kernel_param : Error<
  "kernel parameter cannot be declared as a pointer to a pointer">;
def err_kernel_arg_address_space : Error<
  "pointer arguments to kernel functions must reside in '__global', "
  "'__constant' or '__local' address space">;
def err_opencl_ext_vector_component_invalid_length : Error<
  "vector component access has invalid length %0.  Supported: 1,2,3,4,8,16.">;
def err_opencl_function_variable : Error<
  "%select{non-kernel function|function scope}0 variable cannot be declared in %1 address space">;
def err_opencl_addrspace_scope : Error<
  "variables in the %0 address space can only be declared in the outermost "
  "scope of a kernel function">;
def err_static_function_scope : Error<
  "variables in function scope cannot be declared static">;
def err_opencl_bitfields : Error<
  "bit-fields are not supported in OpenCL">;
def err_opencl_vla : Error<
  "variable length arrays are not supported in OpenCL">;
def err_opencl_scalar_type_rank_greater_than_vector_type : Error<
    "scalar operand type has greater rank than the type of the vector "
    "element. (%0 and %1)">;
def err_bad_kernel_param_type : Error<
  "%0 cannot be used as the type of a kernel parameter">;
def err_opencl_implicit_function_decl : Error<
  "implicit declaration of function %0 is invalid in OpenCL">;
def err_record_with_pointers_kernel_param : Error<
  "%select{struct|union}0 kernel parameters may not contain pointers">;
def note_within_field_of_type : Note<
  "within field of type %0 declared here">;
def note_illegal_field_declared_here : Note<
  "field of illegal %select{type|pointer type}0 %1 declared here">;
def err_opencl_type_struct_or_union_field : Error<
  "the %0 type cannot be used to declare a structure or union field">;
def err_event_t_addr_space_qual : Error<
  "the event_t type can only be used with __private address space qualifier">;
def err_expected_kernel_void_return_type : Error<
  "kernel must have void return type">;
def err_sampler_initializer_not_integer : Error<
  "sampler_t initialization requires 32-bit integer, not %0">;
def warn_sampler_initializer_invalid_bits : Warning<
  "sampler initializer has invalid %0 bits">, InGroup<SpirCompat>, DefaultIgnore;
def err_sampler_argument_required : Error<
  "sampler_t variable required - got %0">;
def err_wrong_sampler_addressspace: Error<
  "sampler type cannot be used with the __local and __global address space qualifiers">;
def err_opencl_nonconst_global_sampler : Error<
  "global sampler requires a const or constant address space qualifier">;
def err_opencl_cast_non_zero_to_event_t : Error<
  "cannot cast non-zero value '%0' to 'event_t'">;
def err_opencl_global_invalid_addr_space : Error<
  "%select{program scope|static local|extern}0 variable must reside in %1 address space">;
def err_missing_actual_pipe_type : Error<
  "missing actual type specifier for pipe">;
def err_reference_pipe_type : Error <
  "pipes packet types cannot be of reference type">;
def err_opencl_no_main : Error<"%select{function|kernel}0 cannot be called 'main'">;


def err_opencl_kernel_attr :
  Error<"attribute %0 can only be applied to an OpenCL kernel function">;
def err_opencl_return_value_with_address_space : Error<
  "return value cannot be qualified with address space">;
def err_opencl_constant_no_init : Error<
  "variable in constant address space must be initialized">;
def err_opencl_atomic_init: Error<
  "atomic variable can be %select{assigned|initialized}0 to a variable only "
  "in global address space">;
def err_opencl_implicit_vector_conversion : Error<
  "implicit conversions between vector types (%0 and %1) are not permitted">;
def err_opencl_invalid_type_array : Error<
  "array of %0 type is invalid in OpenCL">;
def err_opencl_ternary_with_block : Error<
  "block type cannot be used as expression in ternary expression in OpenCL">;
def err_opencl_pointer_to_type : Error<
  "pointer to type %0 is invalid in OpenCL">;
def err_opencl_type_can_only_be_used_as_function_parameter : Error <
  "type %0 can only be used as a function parameter in OpenCL">;
def warn_opencl_attr_deprecated_ignored : Warning <
  "%0 attribute is deprecated and ignored in OpenCL version %1">,
  InGroup<IgnoredAttributes>;
def err_opencl_variadic_function : Error<
  "invalid prototype, variadic arguments are not allowed in OpenCL">;
def err_opencl_requires_extension : Error<
  "use of %select{type|declaration}0 %1 requires %2 extension to be enabled">;
def warn_opencl_generic_address_space_arg : Warning<
  "passing non-generic address space pointer to %0"
  " may cause dynamic conversion affecting performance">,
  InGroup<Conversion>, DefaultIgnore;

// OpenCL v2.0 s6.13.6 -- Builtin Pipe Functions
def err_opencl_builtin_pipe_first_arg : Error<
  "first argument to %0 must be a pipe type">;
def err_opencl_builtin_pipe_arg_num : Error<
  "invalid number of arguments to function: %0">;
def err_opencl_builtin_pipe_invalid_arg : Error<
  "invalid argument type to function %0 (expecting %1 having %2)">;
def err_opencl_builtin_pipe_invalid_access_modifier : Error<
  "invalid pipe access modifier (expecting %0)">;

// OpenCL access qualifier
def err_opencl_invalid_access_qualifier : Error<
  "access qualifier can only be used for pipe and image type">;
def err_opencl_invalid_read_write : Error<
  "access qualifier %0 can not be used for %1 %select{|prior to OpenCL version 2.0}2">;
def err_opencl_multiple_access_qualifiers : Error<
  "multiple access qualifiers">;
def note_opencl_typedef_access_qualifier : Note<
  "previously declared '%0' here">;

// OpenCL v2.0 s6.12.5 Blocks restrictions
def err_opencl_block_storage_type : Error<
  "the __block storage type is not permitted">;
def err_opencl_invalid_block_declaration : Error<
  "invalid block variable declaration - must be %select{const qualified|initialized}0">;
def err_opencl_extern_block_declaration : Error<
  "invalid block variable declaration - using 'extern' storage class is disallowed">;
def err_opencl_block_ref_block : Error<
  "cannot refer to a block inside block">;

// OpenCL v2.0 s6.13.9 - Address space qualifier functions.
def err_opencl_builtin_to_addr_arg_num : Error<
  "invalid number of arguments to function: %0">;
def err_opencl_builtin_to_addr_invalid_arg : Error<
  "invalid argument %0 to function: %1, expecting a generic pointer argument">;

// OpenCL v2.0 s6.13.17 Enqueue kernel restrictions.
def err_opencl_enqueue_kernel_incorrect_args : Error<
  "illegal call to enqueue_kernel, incorrect argument types">;
def err_opencl_enqueue_kernel_local_size_args : Error<
  "mismatch in number of block parameters and local size arguments passed">;
def err_opencl_enqueue_kernel_invalid_local_size_type : Error<
  "illegal call to enqueue_kernel, parameter needs to be specified as integer type">;
def err_opencl_enqueue_kernel_blocks_non_local_void_args : Error<
  "blocks used in enqueue_kernel call are expected to have parameters of type 'local void*'">;
def err_opencl_enqueue_kernel_blocks_no_args : Error<
  "blocks with parameters are not accepted in this prototype of enqueue_kernel call">;

def err_opencl_builtin_expected_type : Error<
  "illegal call to %0, expected %1 argument type">;

// OpenCL v2.2 s2.1.2.3 - Vector Component Access
def ext_opencl_ext_vector_type_rgba_selector: ExtWarn<
  "vector component name '%0' is an OpenCL version 2.2 feature">,
  InGroup<OpenCLUnsupportedRGBA>;
} // end of sema category

let CategoryName = "OpenMP Issue" in {
// OpenMP support.
def err_omp_expected_var_arg : Error<
  "%0 is not a global variable, static local variable or static data member">;
def err_omp_expected_var_arg_suggest : Error<
  "%0 is not a global variable, static local variable or static data member; "
  "did you mean %1">;
def err_omp_global_var_arg : Error<
  "arguments of '#pragma omp %0' must have %select{global storage|static storage duration}1">;
def err_omp_ref_type_arg : Error<
  "arguments of '#pragma omp %0' cannot be of reference type %1">;
def err_omp_region_not_file_context : Error<
  "directive must be at file or namespace scope">;
def err_omp_var_scope : Error<
  "'#pragma omp %0' must appear in the scope of the %q1 variable declaration">;
def err_omp_var_used : Error<
  "'#pragma omp %0' must precede all references to variable %q1">;
def err_omp_var_thread_local : Error<
  "variable %0 cannot be threadprivate because it is %select{thread-local|a global named register variable}1">;
def err_omp_private_incomplete_type : Error<
  "a private variable with incomplete type %0">;
def err_omp_firstprivate_incomplete_type : Error<
  "a firstprivate variable with incomplete type %0">;
def err_omp_lastprivate_incomplete_type : Error<
  "a lastprivate variable with incomplete type %0">;
def err_omp_reduction_incomplete_type : Error<
  "a reduction list item with incomplete type %0">;
def err_omp_unexpected_clause_value : Error<
  "expected %0 in OpenMP clause '%1'">;
// if INTEL_CUSTOMIZATION
def err_omp_unexpected_lastprivate_conditional : Error<
  "expected 'scalar'%select{| or 'vector'}0 in OpenMP clause 'lastprivate' with conditional modifier">;
// endif INTEL_CUSTOMIZATION
def err_omp_expected_var_name_member_expr : Error<
  "expected variable name%select{| or data member of current class}0">;
def err_omp_expected_var_name_member_expr_or_array_item : Error<
  "expected variable name%select{|, data member of current class}0, array element or array section">;
def err_omp_expected_addressable_lvalue_or_array_item : Error<
  "expected addressable lvalue expression, array element or array section">;
def err_omp_expected_named_var_member_or_array_expression: Error<
  "expected expression containing only member accesses and/or array sections based on named variables">;
def err_omp_bit_fields_forbidden_in_clause : Error<
  "bit fields cannot be used to specify storage in a '%0' clause">;
def err_array_section_does_not_specify_contiguous_storage : Error<
  "array section does not specify contiguous storage">;
def err_omp_union_type_not_allowed : Error<
  "mapping of union members is not allowed">;
def err_omp_expected_access_to_data_field : Error<
  "expected access to data field">;
def err_omp_multiple_array_items_in_map_clause : Error<
  "multiple array elements associated with the same variable are not allowed in map clauses of the same construct">;
def err_omp_duplicate_map_type_modifier : Error<
  "same map type modifier has been specified more than once">;
def err_omp_pointer_mapped_along_with_derived_section : Error<
  "pointer cannot be mapped along with a section derived from itself">;
def err_omp_original_storage_is_shared_and_does_not_contain : Error<
  "original storage of expression in data environment is shared but data environment do not fully contain mapped expression storage">;
def err_omp_same_pointer_dereferenced : Error<
  "same pointer dereferenced in multiple different ways in map clause expressions">;
def note_omp_task_predetermined_firstprivate_here : Note<
  "predetermined as a firstprivate in a task construct here">;
def err_omp_threadprivate_incomplete_type : Error<
  "threadprivate variable with incomplete type %0">;
def err_omp_no_dsa_for_variable : Error<
  "variable %0 must have explicitly specified data sharing attributes">;
def err_omp_wrong_dsa : Error<
  "%0 variable cannot be %1">;
def err_omp_variably_modified_type_not_supported : Error<
  "arguments of OpenMP clause '%0' in '#pragma omp %2' directive cannot be of variably-modified type %1">;
def note_omp_explicit_dsa : Note<
  "defined as %0">;
def note_omp_predetermined_dsa : Note<
  "%select{static data member is predetermined as shared|"
  "variable with static storage duration is predetermined as shared|"
  "loop iteration variable is predetermined as private|"
  "loop iteration variable is predetermined as linear|"
  "loop iteration variable is predetermined as lastprivate|"
  "constant variable is predetermined as shared|"
  "global variable is predetermined as shared|"
  "non-shared variable in a task construct is predetermined as firstprivate|"
  "variable with automatic storage duration is predetermined as private}0"
  "%select{|; perhaps you forget to enclose 'omp %2' directive into a parallel or another task region?}1">;
def note_omp_implicit_dsa : Note<
  "implicitly determined as %0">;
def err_omp_loop_var_dsa : Error<
  "loop iteration variable in the associated loop of 'omp %1' directive may not be %0, predetermined as %2">;
def err_omp_not_for : Error<
  "%select{statement after '#pragma omp %1' must be a for loop|"
  "expected %2 for loops after '#pragma omp %1'%select{|, but found only %4}3}0">;
def note_omp_collapse_ordered_expr : Note<
  "as specified in %select{'collapse'|'ordered'|'collapse' and 'ordered'}0 clause%select{||s}0">;
def err_omp_negative_expression_in_clause : Error<
  "argument to '%0' clause must be a %select{non-negative|strictly positive}1 integer value">;
def err_omp_not_integral : Error<
  "expression must have integral or unscoped enumeration "
  "type, not %0">;
def err_omp_threadprivate_in_target : Error<
  "threadprivate variables cannot be used in target constructs">;
def err_omp_incomplete_type : Error<
  "expression has incomplete class type %0">;
def err_omp_explicit_conversion : Error<
  "expression requires explicit conversion from %0 to %1">;
def note_omp_conversion_here : Note<
  "conversion to %select{integral|enumeration}0 type %1 declared here">;
def err_omp_ambiguous_conversion : Error<
  "ambiguous conversion from type %0 to an integral or unscoped "
  "enumeration type">;
def err_omp_required_access : Error<
  "%0 variable must be %1">;
def err_omp_const_variable : Error<
  "const-qualified variable cannot be %0">;
def err_omp_const_not_mutable_variable : Error<
  "const-qualified variable without mutable fields cannot be %0">;
def err_omp_const_list_item : Error<
  "const-qualified list item cannot be %0">;
def err_omp_linear_incomplete_type : Error<
  "a linear variable with incomplete type %0">;
def err_omp_linear_expected_int_or_ptr : Error<
  "argument of a linear clause should be of integral or pointer "
  "type, not %0">;
def warn_omp_linear_step_zero : Warning<
  "zero linear step (%0 %select{|and other variables in clause }1should probably be const)">,
  InGroup<OpenMPClauses>;
def warn_omp_alignment_not_power_of_two : Warning<
  "aligned clause will be ignored because the requested alignment is not a power of 2">,
  InGroup<OpenMPClauses>;
def err_omp_invalid_target_decl : Error<
  "%0 used in declare target directive is not a variable or a function name">;
def err_omp_declare_target_multiple : Error<
  "%0 appears multiple times in clauses on the same declare target directive">;
def err_omp_declare_target_to_and_link : Error<
  "%0 must not appear in both clauses 'to' and 'link'">;
def warn_omp_not_in_target_context : Warning<
  "declaration is not declared in any declare target region">,
  InGroup<OpenMPTarget>;
def err_omp_function_in_link_clause : Error<
  "function name is not allowed in 'link' clause">;
def err_omp_aligned_expected_array_or_ptr : Error<
  "argument of aligned clause should be array"
  "%select{ or pointer|, pointer, reference to array or reference to pointer}1"
  ", not %0">;
def err_omp_aligned_twice : Error<
  "%select{a variable|a parameter|'this'}0 cannot appear in more than one aligned clause">;
def err_omp_local_var_in_threadprivate_init : Error<
  "variable with local storage in initial value of threadprivate variable">;
def err_omp_loop_not_canonical_init : Error<
  "initialization clause of OpenMP for loop is not in canonical form "
  "('var = init' or 'T var = init')">;
def ext_omp_loop_not_canonical_init : ExtWarn<
  "initialization clause of OpenMP for loop is not in canonical form "
  "('var = init' or 'T var = init')">, InGroup<OpenMPLoopForm>;
def err_omp_loop_not_canonical_cond : Error<
  "condition of OpenMP for loop must be a relational comparison "
  "('<', '<=', '>', or '>=') of loop variable %0">;
def err_omp_loop_not_canonical_incr : Error<
  "increment clause of OpenMP for loop must perform simple addition "
  "or subtraction on loop variable %0">;
def err_omp_loop_variable_type : Error<
  "variable must be of integer or %select{pointer|random access iterator}0 type">;
def err_omp_loop_incr_not_compatible : Error<
  "increment expression must cause %0 to %select{decrease|increase}1 "
  "on each iteration of OpenMP for loop">;
def note_omp_loop_cond_requres_compatible_incr : Note<
  "loop step is expected to be %select{negative|positive}0 due to this condition">;
def err_omp_loop_diff_cxx : Error<
  "could not calculate number of iterations calling 'operator-' with "
  "upper and lower loop bounds">;
def err_omp_loop_cannot_use_stmt : Error<
  "'%0' statement cannot be used in OpenMP for loop">;
def err_omp_simd_region_cannot_use_stmt : Error<
  "'%0' statement cannot be used in OpenMP simd region">;
def warn_omp_loop_64_bit_var : Warning<
  "OpenMP loop iteration variable cannot have more than 64 bits size and will be narrowed">,
  InGroup<OpenMPLoopForm>;
def err_omp_unknown_reduction_identifier : Error<
  "incorrect reduction identifier, expected one of '+', '-', '*', '&', '|', '^', "
  "'&&', '||', 'min' or 'max' or declare reduction for type %0">;
def err_omp_not_resolved_reduction_identifier : Error<
  "unable to resolve declare reduction construct for type %0">;
def err_omp_reduction_ref_type_arg : Error<
  "argument of OpenMP clause '%0' must reference the same object in all threads">;
def err_omp_clause_not_arithmetic_type_arg : Error<
  "arguments of OpenMP clause '%0' for 'min' or 'max' must be of %select{scalar|arithmetic}1 type">;
def err_omp_clause_floating_type_arg : Error<
  "arguments of OpenMP clause '%0' with bitwise operators cannot be of floating type">;
def err_omp_once_referenced : Error<
  "variable can appear only once in OpenMP '%0' clause">;
def err_omp_once_referenced_in_target_update : Error<
  "variable can appear only once in OpenMP 'target update' construct">;
def note_omp_referenced : Note<
  "previously referenced here">;
def err_omp_reduction_in_task : Error<
  "reduction variables may not be accessed in an explicit task">;
def err_omp_reduction_id_not_compatible : Error<
  "list item of type %0 is not valid for specified reduction operation: unable to provide default initialization value">;
def err_omp_in_reduction_not_task_reduction : Error<
  "in_reduction variable must appear in a task_reduction clause">;
def err_omp_reduction_identifier_mismatch : Error<
  "in_reduction variable must have the same reduction operation as in a task_reduction clause">;
def note_omp_previous_reduction_identifier : Note<
  "previously marked as task_reduction with different reduction operation">;
def err_omp_prohibited_region : Error<
  "region cannot be%select{| closely}0 nested inside '%1' region"
  "%select{|; perhaps you forget to enclose 'omp %3' directive into a parallel region?|"
  "; perhaps you forget to enclose 'omp %3' directive into a for or a parallel for region with 'ordered' clause?|"
  "; perhaps you forget to enclose 'omp %3' directive into a target region?|"
  "; perhaps you forget to enclose 'omp %3' directive into a teams region?}2">;
def err_omp_prohibited_region_simd : Error<
  "OpenMP constructs may not be nested inside a simd region">;
def err_omp_prohibited_region_atomic : Error<
  "OpenMP constructs may not be nested inside an atomic region">;
def err_omp_prohibited_region_critical_same_name : Error<
  "cannot nest 'critical' regions having the same name %0">;
def note_omp_previous_critical_region : Note<
  "previous 'critical' region starts here">;
def err_omp_sections_not_compound_stmt : Error<
  "the statement for '#pragma omp sections' must be a compound statement">;
def err_omp_parallel_sections_not_compound_stmt : Error<
  "the statement for '#pragma omp parallel sections' must be a compound statement">;
def err_omp_orphaned_section_directive : Error<
  "%select{orphaned 'omp section' directives are prohibited, it|'omp section' directive}0"
  " must be closely nested to a sections region%select{|, not a %1 region}0">;
def err_omp_sections_substmt_not_section : Error<
  "statement in 'omp sections' directive must be enclosed into a section region">;
def err_omp_parallel_sections_substmt_not_section : Error<
  "statement in 'omp parallel sections' directive must be enclosed into a section region">;
def err_omp_parallel_reduction_in_task_firstprivate : Error<
  "argument of a reduction clause of a %0 construct must not appear in a firstprivate clause on a task construct">;
def err_omp_atomic_read_not_expression_statement : Error<
  "the statement for 'atomic read' must be an expression statement of form 'v = x;',"
  " where v and x are both lvalue expressions with scalar type">;
def note_omp_atomic_read_write: Note<
  "%select{expected an expression statement|expected built-in assignment operator|expected expression of scalar type|expected lvalue expression}0">;
def err_omp_atomic_write_not_expression_statement : Error<
  "the statement for 'atomic write' must be an expression statement of form 'x = expr;',"
  " where x is a lvalue expression with scalar type">;
def err_omp_atomic_update_not_expression_statement : Error<
  "the statement for 'atomic update' must be an expression statement of form '++x;', '--x;', 'x++;', 'x--;', 'x binop= expr;', 'x = x binop expr' or 'x = expr binop x',"
  " where x is an l-value expression with scalar type">;
def err_omp_atomic_not_expression_statement : Error<
  "the statement for 'atomic' must be an expression statement of form '++x;', '--x;', 'x++;', 'x--;', 'x binop= expr;', 'x = x binop expr' or 'x = expr binop x',"
  " where x is an l-value expression with scalar type">;
def note_omp_atomic_update: Note<
  "%select{expected an expression statement|expected built-in binary or unary operator|expected unary decrement/increment operation|"
  "expected expression of scalar type|expected assignment expression|expected built-in binary operator|"
  "expected one of '+', '*', '-', '/', '&', '^', '%|', '<<', or '>>' built-in operations|expected in right hand side of expression}0">;
def err_omp_atomic_capture_not_expression_statement : Error<
  "the statement for 'atomic capture' must be an expression statement of form 'v = ++x;', 'v = --x;', 'v = x++;', 'v = x--;', 'v = x binop= expr;', 'v = x = x binop expr' or 'v = x = expr binop x',"
  " where x and v are both l-value expressions with scalar type">;
def err_omp_atomic_capture_not_compound_statement : Error<
  "the statement for 'atomic capture' must be a compound statement of form '{v = x; x binop= expr;}', '{x binop= expr; v = x;}',"
  " '{v = x; x = x binop expr;}', '{v = x; x = expr binop x;}', '{x = x binop expr; v = x;}', '{x = expr binop x; v = x;}' or '{v = x; x = expr;}',"
  " '{v = x; x++;}', '{v = x; ++x;}', '{++x; v = x;}', '{x++; v = x;}', '{v = x; x--;}', '{v = x; --x;}', '{--x; v = x;}', '{x--; v = x;}'"
  " where x is an l-value expression with scalar type">;
def note_omp_atomic_capture: Note<
  "%select{expected assignment expression|expected compound statement|expected exactly two expression statements|expected in right hand side of the first expression}0">;
def err_omp_atomic_several_clauses : Error<
  "directive '#pragma omp atomic' cannot contain more than one 'read', 'write', 'update' or 'capture' clause">;
def note_omp_atomic_previous_clause : Note<
  "'%0' clause used here">;
def err_omp_target_contains_not_only_teams : Error<
  "target construct with nested teams region contains statements outside of the teams construct">;
def note_omp_nested_teams_construct_here : Note<
  "nested teams construct here">;
def note_omp_nested_statement_here : Note<
  "%select{statement|directive}0 outside teams construct here">;
def err_omp_single_copyprivate_with_nowait : Error<
  "the 'copyprivate' clause must not be used with the 'nowait' clause">;
def note_omp_nowait_clause_here : Note<
  "'nowait' clause is here">;
def err_omp_single_decl_in_declare_simd : Error<
  "single declaration is expected after 'declare simd' directive">;
def err_omp_function_expected : Error<
  "'#pragma omp declare simd' can only be applied to functions">;
def err_omp_wrong_cancel_region : Error<
  "one of 'for', 'parallel', 'sections' or 'taskgroup' is expected">;
def err_omp_parent_cancel_region_nowait : Error<
  "parent region for 'omp %select{cancellation point|cancel}0' construct cannot be nowait">;
def err_omp_parent_cancel_region_ordered : Error<
  "parent region for 'omp %select{cancellation point|cancel}0' construct cannot be ordered">;
def err_omp_reduction_wrong_type : Error<"reduction type cannot be %select{qualified with 'const', 'volatile' or 'restrict'|a function|a reference|an array}0 type">;
def err_omp_wrong_var_in_declare_reduction : Error<"only %select{'omp_priv' or 'omp_orig'|'omp_in' or 'omp_out'}0 variables are allowed in %select{initializer|combiner}0 expression">;
def err_omp_declare_reduction_redefinition : Error<"redefinition of user-defined reduction for type %0">;
def err_omp_array_section_use : Error<"OpenMP array section is not allowed here">;
def err_omp_typecheck_section_value : Error<
  "subscripted value is not an array or pointer">;
def err_omp_typecheck_section_not_integer : Error<
  "array section %select{lower bound|length}0 is not an integer">;
def err_omp_section_function_type : Error<
  "section of pointer to function type %0">;
def warn_omp_section_is_char : Warning<"array section %select{lower bound|length}0 is of type 'char'">,
  InGroup<CharSubscript>, DefaultIgnore;
def err_omp_section_incomplete_type : Error<
  "section of pointer to incomplete type %0">;
def err_omp_section_not_subset_of_array : Error<
  "array section must be a subset of the original array">;
def err_omp_section_length_negative : Error<
  "section length is evaluated to a negative value %0">;
def err_omp_section_length_undefined : Error<
  "section length is unspecified and cannot be inferred because subscripted value is %select{not an array|an array of unknown bound}0">;
def err_omp_wrong_linear_modifier : Error<
  "expected %select{'val' modifier|one of 'ref', val' or 'uval' modifiers}0">;
def err_omp_wrong_linear_modifier_non_reference : Error<
  "variable of non-reference type %0 can be used only with 'val' modifier, but used with '%1'">;
def err_omp_wrong_simdlen_safelen_values : Error<
  "the value of 'simdlen' parameter must be less than or equal to the value of the 'safelen' parameter">;
def err_omp_wrong_if_directive_name_modifier : Error<
  "directive name modifier '%0' is not allowed for '#pragma omp %1'">;
def err_omp_no_more_if_clause : Error<
  "no more 'if' clause is allowed">;
def err_omp_unnamed_if_clause : Error<
  "expected %select{|one of}0 %1 directive name modifier%select{|s}0">;
def note_omp_previous_named_if_clause : Note<
  "previous clause with directive name modifier specified here">;
def err_omp_ordered_directive_with_param : Error<
  "'ordered' directive %select{without any clauses|with 'threads' clause}0 cannot be closely nested inside ordered region with specified parameter">;
def err_omp_ordered_directive_without_param : Error<
  "'ordered' directive with 'depend' clause cannot be closely nested inside ordered region without specified parameter">;
def note_omp_ordered_param : Note<
  "'ordered' clause with specified parameter">;
def err_omp_expected_base_var_name : Error<
  "expected variable name as a base of the array %select{subscript|section}0">;
def err_omp_map_shared_storage : Error<
  "variable already marked as mapped in current construct">;
def err_omp_invalid_map_type_for_directive : Error<
  "%select{map type '%1' is not allowed|map type must be specified}0 for '#pragma omp %2'">;
def err_omp_no_clause_for_directive : Error<
  "expected at least one %0 clause for '#pragma omp %1'">;
def err_omp_threadprivate_in_clause : Error<
  "threadprivate variables are not allowed in '%0' clause">;
def err_omp_wrong_ordered_loop_count : Error<
  "the parameter of the 'ordered' clause must be greater than or equal to the parameter of the 'collapse' clause">;
def note_collapse_loop_count : Note<
  "parameter of the 'collapse' clause">;
def err_omp_grainsize_num_tasks_mutually_exclusive : Error<
  "'%0' and '%1' clause are mutually exclusive and may not appear on the same directive">;
def note_omp_previous_grainsize_num_tasks : Note<
  "'%0' clause is specified here">;
def err_omp_hint_clause_no_name : Error<
  "the name of the construct must be specified in presence of 'hint' clause">;
def err_omp_critical_with_hint : Error<
  "constructs with the same name must have a 'hint' clause with the same value">;
def note_omp_critical_hint_here : Note<
  "%select{|previous }0'hint' clause with value '%1'">;
def note_omp_critical_no_hint : Note<
  "%select{|previous }0directive with no 'hint' clause specified">;
def err_omp_depend_clause_thread_simd : Error<
  "'depend' clauses cannot be mixed with '%0' clause">;
def err_omp_depend_sink_expected_loop_iteration : Error<
  "expected%select{| %1}0 loop iteration variable">;
def err_omp_depend_sink_unexpected_expr : Error<
  "unexpected expression: number of expressions is larger than the number of associated loops">;
def err_omp_depend_sink_expected_plus_minus : Error<
  "expected '+' or '-' operation">;
def err_omp_depend_sink_source_not_allowed : Error<
  "'depend(%select{source|sink:vec}0)' clause%select{|s}0 cannot be mixed with 'depend(%select{sink:vec|source}0)' clause%select{s|}0">;
def err_omp_linear_ordered : Error<
  "'linear' clause cannot be specified along with 'ordered' clause with a parameter">;
def err_omp_unexpected_schedule_modifier : Error<
  "modifier '%0' cannot be used along with modifier '%1'">;
def err_omp_schedule_nonmonotonic_static : Error<
  "'nonmonotonic' modifier can only be specified with 'dynamic' or 'guided' schedule kind">;
def err_omp_schedule_nonmonotonic_ordered : Error<
  "'schedule' clause with 'nonmonotonic' modifier cannot be specified if an 'ordered' clause is specified">;
def err_omp_ordered_simd : Error<
  "'ordered' clause with a parameter can not be specified in '#pragma omp %0' directive">;
def err_omp_variable_in_given_clause_and_dsa : Error<
  "%0 variable cannot be in a %1 clause in '#pragma omp %2' directive">;
def err_omp_param_or_this_in_clause : Error<
  "expected reference to one of the parameters of function %0%select{| or 'this'}1">;
def err_omp_expected_uniform_param : Error<
  "expected a reference to a parameter specified in a 'uniform' clause">;
def err_omp_expected_int_param : Error<
  "expected a reference to an integer-typed parameter">;
def err_omp_at_least_one_motion_clause_required : Error<
  "expected at least one 'to' clause or 'from' clause specified to '#pragma omp target update'">;
def err_omp_usedeviceptr_not_a_pointer : Error<
  "expected pointer or reference to pointer in 'use_device_ptr' clause">;
def err_omp_argument_type_isdeviceptr : Error <
  "expected pointer, array, reference to pointer, or reference to array in 'is_device_ptr clause'">;
def warn_omp_nesting_simd : Warning<
  "OpenMP only allows an ordered construct with the simd clause nested in a simd construct">,
  InGroup<SourceUsesOpenMP>;
def err_omp_orphaned_device_directive : Error<
  "orphaned 'omp %0' directives are prohibited"
  "; perhaps you forget to enclose the directive into a %select{|||target |teams }1region?">;
def err_omp_reduction_non_addressable_expression : Error<
  "expected addressable reduction item for the task-based directives">;
def err_omp_reduction_with_nogroup : Error<
  "'reduction' clause cannot be used with 'nogroup' clause">;
def err_omp_reduction_vla_unsupported : Error<
  "cannot generate code for reduction on %select{|array section, which requires a }0variable length array">;
def err_omp_linear_distribute_var_non_loop_iteration : Error<
  "only loop iteration variables are allowed in 'linear' clause in distribute directives">;
def warn_omp_non_trivial_type_mapped : Warning<
  "Non-trivial type %0 is mapped, only trivial types are guaranteed to be mapped correctly">,
  InGroup<OpenMPTarget>;
def err_omp_requires_clause_redeclaration : Error <
  "Only one %0 clause can appear on a requires directive in a single translation unit">;
def note_omp_requires_previous_clause : Note <
  "%0 clause previously used here">;
def err_omp_invalid_scope : Error <
  "'#pragma omp %0' directive must appear only in file scope">;
def note_omp_invalid_length_on_this_ptr_mapping : Note <
  "expected length on mapping of 'this' array section expression to be '1'">;
def note_omp_invalid_lower_bound_on_this_ptr_mapping : Note <
  "expected lower bound on mapping of 'this' array section expression to be '0' or not specified">;
def note_omp_invalid_subscript_on_this_ptr_map : Note <
  "expected 'this' subscript expression on map clause to be 'this[0]'">;
def err_omp_invalid_map_this_expr : Error <
  "invalid 'this' expression on 'map' clause">;
} // end of OpenMP category

let CategoryName = "Related Result Type Issue" in {
// Objective-C related result type compatibility
def warn_related_result_type_compatibility_class : Warning<
  "method is expected to return an instance of its class type "
  "%diff{$, but is declared to return $|"
  ", but is declared to return different type}0,1">;
def warn_related_result_type_compatibility_protocol : Warning<
  "protocol method is expected to return an instance of the implementing "
  "class, but is declared to return %0">;
def note_related_result_type_family : Note<
  "%select{overridden|current}0 method is part of the '%select{|alloc|copy|init|"
  "mutableCopy|new|autorelease|dealloc|finalize|release|retain|retainCount|"
  "self}1' method family%select{| and is expected to return an instance of its "
  "class type}0">;
def note_related_result_type_overridden : Note<
  "overridden method returns an instance of its class type">;
def note_related_result_type_inferred : Note<
  "%select{class|instance}0 method %1 is assumed to return an instance of "
  "its receiver type (%2)">;
def note_related_result_type_explicit : Note<
  "%select{overridden|current}0 method is explicitly declared 'instancetype'"
  "%select{| and is expected to return an instance of its class type}0">;
def err_invalid_type_for_program_scope_var : Error<
  "the %0 type cannot be used to declare a program scope variable">;

}

let CategoryName = "Modules Issue" in {
def err_module_decl_in_module_map_module : Error<
  "'module' declaration found while building module from module map">;
def err_module_decl_in_header_module : Error<
  "'module' declaration found while building header module">;
def err_module_interface_implementation_mismatch : Error<
  "missing 'export' specifier in module declaration while "
  "building module interface">;
def err_current_module_name_mismatch : Error<
  "module name '%0' specified on command line does not match name of module">;
def err_module_redefinition : Error<
  "redefinition of module '%0'">;
def note_prev_module_definition : Note<"previously defined here">;
def note_prev_module_definition_from_ast_file : Note<"module loaded from '%0'">;
def err_module_not_defined : Error<
  "definition of module '%0' is not available; use -fmodule-file= to specify "
  "path to precompiled module interface">;
def err_module_redeclaration : Error<
  "translation unit contains multiple module declarations">;
def note_prev_module_declaration : Note<"previous module declaration is here">;
def err_module_declaration_missing : Error<
  "missing 'export module' declaration in module interface unit">;
def err_module_private_specialization : Error<
  "%select{template|partial|member}0 specialization cannot be "
  "declared __module_private__">;
def err_module_private_local : Error<
  "%select{local variable|parameter|typedef}0 %1 cannot be declared "
  "__module_private__">;
def err_module_private_local_class : Error<
  "local %select{struct|interface|union|class|enum}0 cannot be declared "
  "__module_private__">;
def err_module_unimported_use : Error<
  "%select{declaration|definition|default argument|"
  "explicit specialization|partial specialization}0 of %1 must be imported "
  "from module '%2' before it is required">;
def err_module_unimported_use_header : Error<
  "missing '#include %3'; "
  "%select{declaration|definition|default argument|"
  "explicit specialization|partial specialization}0 of %1 must be imported "
  "from module '%2' before it is required">;
def err_module_unimported_use_multiple : Error<
  "%select{declaration|definition|default argument|"
  "explicit specialization|partial specialization}0 of %1 must be imported "
  "from one of the following modules before it is required:%2">;
def ext_module_import_in_extern_c : ExtWarn<
  "import of C++ module '%0' appears within extern \"C\" language linkage "
  "specification">, DefaultError,
  InGroup<DiagGroup<"module-import-in-extern-c">>;
def err_module_import_not_at_top_level_fatal : Error<
  "import of module '%0' appears within %1">, DefaultFatal;
def ext_module_import_not_at_top_level_noop : ExtWarn<
  "redundant #include of module '%0' appears within %1">, DefaultError,
  InGroup<DiagGroup<"modules-import-nested-redundant">>;
def note_module_import_not_at_top_level : Note<"%0 begins here">;
def err_module_self_import : Error<
  "import of module '%0' appears within same top-level module '%1'">;
def err_module_import_in_implementation : Error<
  "@import of module '%0' in implementation of '%1'; use #import">;

// C++ Modules TS
def err_export_within_export : Error<
  "export declaration appears within another export declaration">;
def err_export_not_in_module_interface : Error<
  "export declaration can only be used within a module interface unit after "
  "the module declaration">;

def ext_equivalent_internal_linkage_decl_in_modules : ExtWarn<
  "ambiguous use of internal linkage declaration %0 defined in multiple modules">,
  InGroup<DiagGroup<"modules-ambiguous-internal-linkage">>;
def note_equivalent_internal_linkage_decl : Note<
  "declared here%select{ in module '%1'|}0">;

def note_redefinition_modules_same_file : Note<
  "'%0' included multiple times, additional include site in header from module '%1'">;
def note_redefinition_include_same_file : Note<
  "'%0' included multiple times, additional include site here">;
}

let CategoryName = "Coroutines Issue" in {
def err_return_in_coroutine : Error<
  "return statement not allowed in coroutine; did you mean 'co_return'?">;
def note_declared_coroutine_here : Note<
  "function is a coroutine due to use of '%0' here">;
def err_coroutine_objc_method : Error<
  "Objective-C methods as coroutines are not yet supported">;
def err_coroutine_unevaluated_context : Error<
  "'%0' cannot be used in an unevaluated context">;
def err_coroutine_outside_function : Error<
  "'%0' cannot be used outside a function">;
def err_coroutine_invalid_func_context : Error<
  "'%1' cannot be used in %select{a constructor|a destructor"
  "|a copy assignment operator|a move assignment operator|the 'main' function"
  "|a constexpr function|a function with a deduced return type"
  "|a varargs function}0">;
def err_implied_coroutine_type_not_found : Error<
  "%0 type was not found; include <experimental/coroutine> before defining "
  "a coroutine">;
def err_implicit_coroutine_std_nothrow_type_not_found : Error<
  "std::nothrow was not found; include <new> before defining a coroutine which "
  "uses get_return_object_on_allocation_failure()">;
def err_malformed_std_nothrow : Error<
  "std::nothrow must be a valid variable declaration">;
def err_malformed_std_coroutine_handle : Error<
  "std::experimental::coroutine_handle must be a class template">;
def err_coroutine_handle_missing_member : Error<
  "std::experimental::coroutine_handle missing a member named '%0'">;
def err_malformed_std_coroutine_traits : Error<
  "'std::experimental::coroutine_traits' must be a class template">;
def err_implied_std_coroutine_traits_promise_type_not_found : Error<
  "this function cannot be a coroutine: %q0 has no member named 'promise_type'">;
def err_implied_std_coroutine_traits_promise_type_not_class : Error<
  "this function cannot be a coroutine: %0 is not a class">;
def err_coroutine_promise_type_incomplete : Error<
  "this function cannot be a coroutine: %0 is an incomplete type">;
def err_coroutine_type_missing_specialization : Error<
  "this function cannot be a coroutine: missing definition of "
  "specialization %0">;
def err_coroutine_promise_incompatible_return_functions : Error<
  "the coroutine promise type %0 declares both 'return_value' and 'return_void'">;
def err_coroutine_promise_requires_return_function : Error<
  "the coroutine promise type %0 must declare either 'return_value' or 'return_void'">;
def note_coroutine_promise_implicit_await_transform_required_here : Note<
  "call to 'await_transform' implicitly required by 'co_await' here">;
def note_coroutine_promise_suspend_implicitly_required : Note<
  "call to '%select{initial_suspend|final_suspend}0' implicitly "
  "required by the %select{initial suspend point|final suspend point}0">;
def err_coroutine_promise_unhandled_exception_required : Error<
  "%0 is required to declare the member 'unhandled_exception()'">;
def warn_coroutine_promise_unhandled_exception_required_with_exceptions : Warning<
  "%0 is required to declare the member 'unhandled_exception()' when exceptions are enabled">,
  InGroup<CoroutineMissingUnhandledException>;
def err_coroutine_promise_get_return_object_on_allocation_failure : Error<
  "%0: 'get_return_object_on_allocation_failure()' must be a static member function">;
def err_seh_in_a_coroutine_with_cxx_exceptions : Error<
  "cannot use SEH '__try' in a coroutine when C++ exceptions are enabled">;
def err_coroutine_promise_new_requires_nothrow : Error<
  "%0 is required to have a non-throwing noexcept specification when the promise "
   "type declares 'get_return_object_on_allocation_failure()'">;
def note_coroutine_promise_call_implicitly_required : Note<
  "call to %0 implicitly required by coroutine function here">;
def err_await_suspend_invalid_return_type : Error<
  "return type of 'await_suspend' is required to be 'void' or 'bool' (have %0)"
>;
def note_await_ready_no_bool_conversion : Note<
  "return type of 'await_ready' is required to be contextually convertible to 'bool'"
>;
}

let CategoryName = "Documentation Issue" in {
def warn_not_a_doxygen_trailing_member_comment : Warning<
  "not a Doxygen trailing comment">, InGroup<Documentation>, DefaultIgnore;
} // end of documentation issue category

let CategoryName = "Nullability Issue" in {

def warn_mismatched_nullability_attr : Warning<
  "nullability specifier %0 conflicts with existing specifier %1">,
  InGroup<Nullability>;

def warn_nullability_declspec : Warning<
  "nullability specifier %0 cannot be applied "
  "to non-pointer type %1; did you mean to apply the specifier to the "
  "%select{pointer|block pointer|member pointer|function pointer|"
  "member function pointer}2?">,
  InGroup<NullabilityDeclSpec>,
  DefaultError;

def note_nullability_here : Note<"%0 specified here">;

def err_nullability_nonpointer : Error<
  "nullability specifier %0 cannot be applied to non-pointer type %1">;

def warn_nullability_lost : Warning<
  "implicit conversion from nullable pointer %0 to non-nullable pointer "
  "type %1">,
  InGroup<NullableToNonNullConversion>, DefaultIgnore;
def warn_zero_as_null_pointer_constant : Warning<
  "zero as null pointer constant">,
  InGroup<DiagGroup<"zero-as-null-pointer-constant">>, DefaultIgnore;

def err_nullability_cs_multilevel : Error<
  "nullability keyword %0 cannot be applied to multi-level pointer type %1">;
def note_nullability_type_specifier : Note<
  "use nullability type specifier %0 to affect the innermost "
  "pointer type of %1">;

def warn_null_resettable_setter : Warning<
  "synthesized setter %0 for null_resettable property %1 does not handle nil">,
  InGroup<Nullability>;

def warn_nullability_missing : Warning<
  "%select{pointer|block pointer|member pointer}0 is missing a nullability "
  "type specifier (_Nonnull, _Nullable, or _Null_unspecified)">,
  InGroup<NullabilityCompleteness>;
def warn_nullability_missing_array : Warning<
  "array parameter is missing a nullability type specifier (_Nonnull, "
  "_Nullable, or _Null_unspecified)">,
  InGroup<NullabilityCompletenessOnArrays>;
def note_nullability_fix_it : Note<
  "insert '%select{_Nonnull|_Nullable|_Null_unspecified}0' if the "
  "%select{pointer|block pointer|member pointer|array parameter}1 "
  "%select{should never be null|may be null|should not declare nullability}0">;

def warn_nullability_inferred_on_nested_type : Warning<
  "inferring '_Nonnull' for pointer type within %select{array|reference}0 is "
  "deprecated">,
  InGroup<NullabilityInferredOnNestedType>;

def err_objc_type_arg_explicit_nullability : Error<
  "type argument %0 cannot explicitly specify nullability">;

def err_objc_type_param_bound_explicit_nullability : Error<
  "type parameter %0 bound %1 cannot explicitly specify nullability">;

}

let CategoryName = "Generics Issue" in {

def err_objc_type_param_bound_nonobject : Error<
  "type bound %0 for type parameter %1 is not an Objective-C pointer type">;

def err_objc_type_param_bound_missing_pointer : Error<
  "missing '*' in type bound %0 for type parameter %1">;
def err_objc_type_param_bound_qualified : Error<
  "type bound %1 for type parameter %0 cannot be qualified with '%2'">;

def err_objc_type_param_redecl : Error<
  "redeclaration of type parameter %0">;

def err_objc_type_param_arity_mismatch : Error<
  "%select{forward class declaration|class definition|category|extension}0 has "
  "too %select{few|many}1 type parameters (expected %2, have %3)">;

def err_objc_type_param_bound_conflict : Error<
  "type bound %0 for type parameter %1 conflicts with "
  "%select{implicit|previous}2 bound %3%select{for type parameter %5|}4">;

def err_objc_type_param_variance_conflict : Error<
  "%select{in|co|contra}0variant type parameter %1 conflicts with previous "
  "%select{in|co|contra}2variant type parameter %3">;

def note_objc_type_param_here : Note<"type parameter %0 declared here">;

def err_objc_type_param_bound_missing : Error<
  "missing type bound %0 for type parameter %1 in %select{@interface|@class}2">;

def err_objc_parameterized_category_nonclass : Error<
  "%select{extension|category}0 of non-parameterized class %1 cannot have type "
  "parameters">;

def err_objc_parameterized_forward_class : Error<
  "forward declaration of non-parameterized class %0 cannot have type "
  "parameters">;

def err_objc_parameterized_forward_class_first : Error<
  "class %0 previously declared with type parameters">;

def err_objc_type_arg_missing_star : Error<
  "type argument %0 must be a pointer (requires a '*')">;
def err_objc_type_arg_qualified : Error<
  "type argument %0 cannot be qualified with '%1'">;

def err_objc_type_arg_missing : Error<
  "no type or protocol named %0">;

def err_objc_type_args_and_protocols : Error<
  "angle brackets contain both a %select{type|protocol}0 (%1) and a "
  "%select{protocol|type}0 (%2)">;

def err_objc_type_args_non_class : Error<
  "type arguments cannot be applied to non-class type %0">;

def err_objc_type_args_non_parameterized_class : Error<
  "type arguments cannot be applied to non-parameterized class %0">;

def err_objc_type_args_specialized_class : Error<
  "type arguments cannot be applied to already-specialized class type %0">;

def err_objc_type_args_wrong_arity : Error<
  "too %select{many|few}0 type arguments for class %1 (have %2, expected %3)">;
}

def err_objc_type_arg_not_id_compatible : Error<
  "type argument %0 is neither an Objective-C object nor a block type">;

def err_objc_type_arg_does_not_match_bound : Error<
  "type argument %0 does not satisfy the bound (%1) of type parameter %2">;

def warn_objc_redundant_qualified_class_type : Warning<
  "parameterized class %0 already conforms to the protocols listed; did you "
  "forget a '*'?">, InGroup<ObjCProtocolQualifiers>;

def warn_block_literal_attributes_on_omitted_return_type : Warning<
  "attribute %0 ignored, because it cannot be applied to omitted return type">,
  InGroup<IgnoredAttributes>;

def warn_block_literal_qualifiers_on_omitted_return_type : Warning<
  "'%0' qualifier on omitted return type %1 has no effect">,
  InGroup<IgnoredQualifiers>;

def warn_shadow_field : Warning<
  "%select{parameter|non-static data member}3 %0 %select{|of %1 }3shadows "
  "member inherited from type %2">, InGroup<ShadowField>, DefaultIgnore;
def note_shadow_field : Note<"declared here">;

def err_multiversion_required_in_redecl : Error<
  "function declaration is missing %select{'target'|'cpu_specific' or "
  "'cpu_dispatch'}0 attribute in a multiversioned function">;
def note_multiversioning_caused_here : Note<
  "function multiversioning caused by this declaration">;
def err_multiversion_after_used : Error<
  "function declaration cannot become a multiversioned function after first "
  "usage">;
def err_bad_multiversion_option : Error<
  "function multiversioning doesn't support %select{feature|architecture}0 "
  "'%1'">;
def err_multiversion_duplicate : Error<
  "multiversioned function redeclarations require identical target attributes">;
def err_multiversion_noproto : Error<
  "multiversioned function must have a prototype">;
def err_multiversion_no_other_attrs : Error<
  "attribute '%select{target|cpu_specific|cpu_dispatch}0' multiversioning cannot be combined"
  " with other attributes">;
def err_multiversion_diff : Error<
  "multiversioned function declaration has a different %select{calling convention"
  "|return type|constexpr specification|inline specification|storage class|"
  "linkage}0">;
def err_multiversion_doesnt_support : Error<
  "attribute '%select{target|cpu_specific|cpu_dispatch}0' multiversioned functions do not "
  "yet support %select{function templates|virtual functions|"
  "deduced return types|constructors|destructors|deleted functions|"
  "defaulted functions|constexpr functions}1">;
def err_multiversion_not_allowed_on_main : Error<
  "'main' cannot be a multiversioned function">;
def err_multiversion_not_supported : Error<
 "function multiversioning is not supported on the current target">;
def err_multiversion_types_mixed : Error<
  "multiversioning attributes cannot be combined">;
def err_cpu_dispatch_mismatch : Error<
 "'cpu_dispatch' function redeclared with different CPUs">;
def err_cpu_specific_multiple_defs : Error<
 "multiple 'cpu_specific' functions cannot specify the same CPU: %0">;
def warn_multiversion_duplicate_entries : Warning<
 "CPU list contains duplicate entries; attribute ignored">,
  InGroup<FunctionMultiVersioning>;
def warn_dispatch_body_ignored : Warning<
  "body of cpu_dispatch function will be ignored">,
  InGroup<FunctionMultiVersioning>;

// three-way comparison operator diagnostics
def err_implied_comparison_category_type_not_found : Error<
  "cannot deduce return type of 'operator<=>' because type '%0' was not found; "
  "include <compare>">;
def err_spaceship_argument_narrowing : Error<
  "argument to 'operator<=>' "
  "%select{cannot be narrowed from type %1 to %2|"
  "evaluates to %1, which cannot be narrowed to type %2}0">;
def err_std_compare_type_not_supported : Error<
  "standard library implementation of %0 is not supported; "
   "%select{member '%2' does not have expected form|"
   "member '%2' is missing|"
   "the type is not trivially copyable|"
   "the type does not have the expected form}1">;

def warn_dereference_of_noderef_type : Warning<
  "dereferencing %0; was declared with a 'noderef' type">, InGroup<NoDeref>;
def warn_dereference_of_noderef_type_no_decl : Warning<
  "dereferencing expression marked as 'noderef'">, InGroup<NoDeref>;
def warn_noderef_on_non_pointer_or_array : Warning<
  "'noderef' can only be used on an array or pointer type">, InGroup<IgnoredAttributes>;
def warn_noderef_to_dereferenceable_pointer : Warning<
  "casting to dereferenceable pointer removes 'noderef' attribute">, InGroup<NoDeref>;

def err_builtin_launder_invalid_arg : Error<
  "%select{non-pointer|function pointer|void pointer}0 argument to "
  "'__builtin_launder' is not allowed">;

} // end of sema component.<|MERGE_RESOLUTION|>--- conflicted
+++ resolved
@@ -1622,17 +1622,14 @@
 def err_static_not_bitfield : Error<"static member %0 cannot be a bit-field">;
 def err_static_out_of_line : Error<
   "'static' can only be specified inside the class definition">;
-<<<<<<< HEAD
 //if INTEL_CUSTOMIZATION
 // CQ#376357: Allow static specifier for outline method definition.
 def warn_static_out_of_line : Warning<
   err_static_out_of_line.Text>, InGroup<IntelCompat>;
 // endif // INTEL_CUSTOMIZATION
-=======
 def ext_static_out_of_line : ExtWarn<
   err_static_out_of_line.Text>,
   InGroup<MicrosoftTemplate>;
->>>>>>> 6f68048d
 def err_storage_class_for_static_member : Error<
   "static data member definition cannot specify a storage class">;
 def err_typedef_not_bitfield : Error<"typedef member %0 cannot be a bit-field">;
