//==--- DiagnosticSemaKinds.td - libsema diagnostics ----------------------===//
//
//                     The LLVM Compiler Infrastructure
//
// This file is distributed under the University of Illinois Open Source
// License. See LICENSE.TXT for details.
//
//===----------------------------------------------------------------------===//

//===----------------------------------------------------------------------===//
// Semantic Analysis
//===----------------------------------------------------------------------===//

let Component = "Sema" in {
let CategoryName = "Semantic Issue" in {
def note_previous_decl : Note<"%0 declared here">;
def note_entity_declared_at : Note<"%0 declared here">;
def note_callee_decl : Note<"%0 declared here">;
def note_defined_here : Note<"%0 defined here">;

// For loop analysis
def warn_variables_not_in_loop_body : Warning<
  "variable%select{s| %1|s %1 and %2|s %1, %2, and %3|s %1, %2, %3, and %4}0 "
  "used in loop condition not modified in loop body">,
  InGroup<ForLoopAnalysis>, DefaultIgnore;
def warn_redundant_loop_iteration : Warning<
  "variable %0 is %select{decremented|incremented}1 both in the loop header "
  "and in the loop body">,
  InGroup<ForLoopAnalysis>, DefaultIgnore;
def note_loop_iteration_here : Note<"%select{decremented|incremented}0 here">;

def warn_duplicate_enum_values : Warning<
  "element %0 has been implicitly assigned %1 which another element has "
  "been assigned">, InGroup<DiagGroup<"duplicate-enum">>, DefaultIgnore;
def note_duplicate_element : Note<"element %0 also has value %1">;

// Absolute value functions
def warn_unsigned_abs : Warning<
  "taking the absolute value of unsigned type %0 has no effect">,
  InGroup<AbsoluteValue>;
def note_remove_abs : Note<
  "remove the call to '%0' since unsigned values cannot be negative">;
def warn_abs_too_small : Warning<
  "absolute value function %0 given an argument of type %1 but has parameter "
  "of type %2 which may cause truncation of value">, InGroup<AbsoluteValue>;
def warn_wrong_absolute_value_type : Warning<
  "using %select{integer|floating point|complex}1 absolute value function %0 "
  "when argument is of %select{integer|floating point|complex}2 type">,
  InGroup<AbsoluteValue>;
def note_replace_abs_function : Note<"use function '%0' instead">;
def warn_pointer_abs : Warning<
  "taking the absolute value of %select{pointer|function|array}0 type %1 is suspicious">,
  InGroup<AbsoluteValue>;

def warn_max_unsigned_zero : Warning<
  "taking the max of "
  "%select{a value and unsigned zero|unsigned zero and a value}0 "
  "is always equal to the other value">,
  InGroup<MaxUnsignedZero>;
def note_remove_max_call : Note<
  "remove call to max function and unsigned zero argument">;

def warn_infinite_recursive_function : Warning<
  "all paths through this function will call itself">,
  InGroup<InfiniteRecursion>, DefaultIgnore;

def warn_comma_operator : Warning<"possible misuse of comma operator here">,
  InGroup<DiagGroup<"comma">>, DefaultIgnore;
def note_cast_to_void : Note<"cast expression to void to silence warning">;

// Constant expressions
def err_expr_not_ice : Error<
  "expression is not an %select{integer|integral}0 constant expression">;
def ext_expr_not_ice : Extension<
  "expression is not an %select{integer|integral}0 constant expression; "
  "folding it to a constant is a GNU extension">, InGroup<GNUFoldingConstant>;
def err_typecheck_converted_constant_expression : Error<
  "value of type %0 is not implicitly convertible to %1">;
def err_typecheck_converted_constant_expression_disallowed : Error<
  "conversion from %0 to %1 is not allowed in a converted constant expression">;
def err_typecheck_converted_constant_expression_indirect : Error<
  "conversion from %0 to %1 in converted constant expression would "
  "bind reference to a temporary">;
def err_expr_not_cce : Error<
  "%select{case value|enumerator value|non-type template argument|"
  "array size|constexpr if condition}0 "
  "is not a constant expression">;
def ext_cce_narrowing : ExtWarn<
  "%select{case value|enumerator value|non-type template argument|"
  "array size|constexpr if condition}0 "
  "%select{cannot be narrowed from type %2 to %3|"
  "evaluates to %2, which cannot be narrowed to type %3}1">,
  InGroup<CXX11Narrowing>, DefaultError, SFINAEFailure;
def err_ice_not_integral : Error<
  "integral constant expression must have integral or unscoped enumeration "
  "type, not %0">;
def err_ice_incomplete_type : Error<
  "integral constant expression has incomplete class type %0">;
def err_ice_explicit_conversion : Error<
  "integral constant expression requires explicit conversion from %0 to %1">;
def note_ice_conversion_here : Note<
  "conversion to %select{integral|enumeration}0 type %1 declared here">;
def err_ice_ambiguous_conversion : Error<
  "ambiguous conversion from type %0 to an integral or unscoped "
  "enumeration type">;
def err_ice_too_large : Error<
  "integer constant expression evaluates to value %0 that cannot be "
  "represented in a %1-bit %select{signed|unsigned}2 integer type">;
def err_expr_not_string_literal : Error<"expression is not a string literal">;

// Semantic analysis of constant literals.
def ext_predef_outside_function : Warning<
  "predefined identifier is only valid inside function">,
  InGroup<DiagGroup<"predefined-identifier-outside-function">>;
def warn_float_overflow : Warning<
  "magnitude of floating-point constant too large for type %0; maximum is %1">,
   InGroup<LiteralRange>;
def warn_float_underflow : Warning<
  "magnitude of floating-point constant too small for type %0; minimum is %1">,
  InGroup<LiteralRange>;
def warn_double_const_requires_fp64 : Warning<
  "double precision constant requires cl_khr_fp64, casting to single precision">;
def err_half_const_requires_fp16 : Error<
  "half precision constant requires cl_khr_fp16">;

// C99 variable-length arrays
def ext_vla : Extension<"variable length arrays are a C99 feature">,
  InGroup<VLAExtension>;
def warn_vla_used : Warning<"variable length array used">,
  InGroup<VLA>, DefaultIgnore;
def err_vla_in_sfinae : Error<
  "variable length array cannot be formed during template argument deduction">;
def err_array_star_in_function_definition : Error<
  "variable length array must be bound in function definition">;
def err_vla_decl_in_file_scope : Error<
  "variable length array declaration not allowed at file scope">;
def err_vla_decl_has_static_storage : Error<
  "variable length array declaration cannot have 'static' storage duration">;
def err_vla_decl_has_extern_linkage : Error<
  "variable length array declaration cannot have 'extern' linkage">;
def ext_vla_folded_to_constant : Extension<
  "variable length array folded to constant array as an extension">, InGroup<GNUFoldingConstant>;
def err_vla_unsupported : Error<
  "variable length arrays are not supported for the current target">;
def note_vla_unsupported : Note<
  "variable length arrays are not supported for the current target">;

// C99 variably modified types
def err_variably_modified_template_arg : Error<
  "variably modified type %0 cannot be used as a template argument">;
def err_variably_modified_nontype_template_param : Error<
  "non-type template parameter of variably modified type %0">;
def err_variably_modified_new_type : Error<
  "'new' cannot allocate object of variably modified type %0">;

// C99 Designated Initializers
def ext_designated_init : Extension<
  "designated initializers are a C99 feature">, InGroup<C99>;
def err_array_designator_negative : Error<
  "array designator value '%0' is negative">;
def err_array_designator_empty_range : Error<
  "array designator range [%0, %1] is empty">;
def err_array_designator_non_array : Error<
  "array designator cannot initialize non-array type %0">;
def err_array_designator_too_large : Error<
  "array designator index (%0) exceeds array bounds (%1)">;
def err_field_designator_non_aggr : Error<
  "field designator cannot initialize a "
  "%select{non-struct, non-union|non-class}0 type %1">;
def err_field_designator_unknown : Error<
  "field designator %0 does not refer to any field in type %1">;
def err_field_designator_nonfield : Error<
  "field designator %0 does not refer to a non-static data member">;
def note_field_designator_found : Note<"field designator refers here">;
def err_designator_for_scalar_init : Error<
  "designator in initializer for scalar type %0">;
def warn_subobject_initializer_overrides : Warning<
  "subobject initialization overrides initialization of other fields "
  "within its enclosing subobject">, InGroup<InitializerOverrides>;
def warn_initializer_overrides : Warning<
  "initializer overrides prior initialization of this subobject">,
  InGroup<InitializerOverrides>;
def note_previous_initializer : Note<
  "previous initialization %select{|with side effects }0is here"
  "%select{| (side effects may not occur at run time)}0">;
def err_designator_into_flexible_array_member : Error<
  "designator into flexible array member subobject">;
def note_flexible_array_member : Note<
  "initialized flexible array member %0 is here">;
def ext_flexible_array_init : Extension<
  "flexible array initialization is a GNU extension">, InGroup<GNUFlexibleArrayInitializer>;

// Declarations.
def ext_duplicate_declspec : ExtWarn<"duplicate '%0' declaration specifier">,
  InGroup<DuplicateDeclSpecifier>;
def warn_duplicate_declspec : Warning<"duplicate '%0' declaration specifier">,
  InGroup<DuplicateDeclSpecifier>;
def ext_plain_complex : ExtWarn<
  "plain '_Complex' requires a type specifier; assuming '_Complex double'">;
def ext_imaginary_constant : Extension<
  "imaginary constants are a GNU extension">, InGroup<GNUImaginaryConstant>;
def ext_integer_complex : Extension<
  "complex integer types are a GNU extension">, InGroup<GNUComplexInteger>;

def err_invalid_sign_spec : Error<"'%0' cannot be signed or unsigned">;
def err_invalid_width_spec : Error<
  "'%select{|short|long|long long}0 %1' is invalid">;
def err_invalid_complex_spec : Error<"'_Complex %0' is invalid">;
def err_friend_decl_spec : Error<"'%0' is invalid in friend declarations">;

def ext_auto_type_specifier : ExtWarn<
  "'auto' type specifier is a C++11 extension">, InGroup<CXX11>;
def warn_auto_storage_class : Warning<
  "'auto' storage class specifier is redundant and incompatible with C++11">,
  InGroup<CXX11Compat>, DefaultIgnore;

def warn_deprecated_register : Warning<
  "'register' storage class specifier is deprecated "
  "and incompatible with C++17">, InGroup<DeprecatedRegister>;
def ext_register_storage_class : ExtWarn<
  "ISO C++17 does not allow 'register' storage class specifier">,
  DefaultError, InGroup<Register>;

def err_invalid_decl_spec_combination : Error<
  "cannot combine with previous '%0' declaration specifier">;
def err_invalid_vector_decl_spec_combination : Error<
  "cannot combine with previous '%0' declaration specifier. "
  "'__vector' must be first">;
def err_invalid_pixel_decl_spec_combination : Error<
  "'__pixel' must be preceded by '__vector'.  "
  "'%0' declaration specifier not allowed here">;
def err_invalid_vector_bool_decl_spec : Error<
  "cannot use '%0' with '__vector bool'">;
def err_invalid_vector_long_decl_spec : Error<
  "cannot use 'long' with '__vector'">;
def err_invalid_vector_float_decl_spec : Error<
  "cannot use 'float' with '__vector'">;
def err_invalid_vector_double_decl_spec : Error <
  "use of 'double' with '__vector' requires VSX support to be enabled "
  "(available on POWER7 or later)">;
def err_invalid_vector_long_long_decl_spec : Error <
  "use of 'long long' with '__vector bool' requires VSX support (available on "
  "POWER7 or later) or extended Altivec support (available on POWER8 or later) " 
  "to be enabled">;
def err_invalid_vector_long_double_decl_spec : Error<
  "cannot use 'long double' with '__vector'">;
def warn_vector_long_decl_spec_combination : Warning<
  "Use of 'long' with '__vector' is deprecated">, InGroup<Deprecated>;

def err_use_of_tag_name_without_tag : Error<
  "must use '%1' tag to refer to type %0%select{| in this scope}2">;

def err_redeclaration_different_type : Error<
  "redeclaration of %0 with a different type%diff{: $ vs $|}1,2">;
def err_bad_variable_name : Error<
  "%0 cannot be the name of a variable or data member">;
def err_bad_parameter_name : Error<
  "%0 cannot be the name of a parameter">;
def err_parameter_name_omitted : Error<"parameter name omitted">;
def err_anyx86_interrupt_attribute : Error<
  "%select{x86|x86-64}0 'interrupt' attribute only applies to functions that "
  "have %select{a 'void' return type|"
  "only a pointer parameter optionally followed by an integer parameter|"
  "a pointer as the first parameter|a %2 type as the second parameter}1">;
def err_anyx86_interrupt_called : Error<
  "interrupt service routine cannot be called directly">;
def warn_arm_interrupt_calling_convention : Warning<
   "call to function without interrupt attribute could clobber interruptee's VFP registers">,
   InGroup<Extra>;
def warn_mips_interrupt_attribute : Warning<
   "MIPS 'interrupt' attribute only applies to functions that have "
   "%select{no parameters|a 'void' return type}0">,
   InGroup<IgnoredAttributes>;
def warn_unused_parameter : Warning<"unused parameter %0">,
  InGroup<UnusedParameter>, DefaultIgnore;
def warn_unused_variable : Warning<"unused variable %0">,
  InGroup<UnusedVariable>, DefaultIgnore;
def warn_unused_local_typedef : Warning<
  "unused %select{typedef|type alias}0 %1">,
  InGroup<UnusedLocalTypedef>, DefaultIgnore;
def warn_unused_property_backing_ivar : 
  Warning<"ivar %0 which backs the property is not "
  "referenced in this property's accessor">,
  InGroup<UnusedPropertyIvar>, DefaultIgnore;
def warn_unused_const_variable : Warning<"unused variable %0">,
  InGroup<UnusedConstVariable>, DefaultIgnore;
def warn_unused_exception_param : Warning<"unused exception parameter %0">,
  InGroup<UnusedExceptionParameter>, DefaultIgnore;
def warn_decl_in_param_list : Warning<
  "declaration of %0 will not be visible outside of this function">,
  InGroup<Visibility>;
def warn_redefinition_in_param_list : Warning<
  "redefinition of %0 will not be visible outside of this function">,
  InGroup<Visibility>;
def warn_empty_parens_are_function_decl : Warning<
  "empty parentheses interpreted as a function declaration">,
  InGroup<VexingParse>;
def warn_parens_disambiguated_as_function_declaration : Warning<
  "parentheses were disambiguated as a function declaration">,
  InGroup<VexingParse>;
def warn_parens_disambiguated_as_variable_declaration : Warning<
  "parentheses were disambiguated as redundant parentheses around declaration "
  "of variable named %0">, InGroup<VexingParse>;
def warn_redundant_parens_around_declarator : Warning<
  "redundant parentheses surrounding declarator">,
  InGroup<DiagGroup<"redundant-parens">>, DefaultIgnore;
def note_additional_parens_for_variable_declaration : Note<
  "add a pair of parentheses to declare a variable">;
def note_raii_guard_add_name : Note<
  "add a variable name to declare a %0 initialized with %1">;
def note_function_style_cast_add_parentheses : Note<
  "add enclosing parentheses to perform a function-style cast">;
def note_remove_parens_for_variable_declaration : Note<
  "remove parentheses to silence this warning">;
def note_empty_parens_function_call : Note<
  "change this ',' to a ';' to call %0">;
def note_empty_parens_default_ctor : Note<
  "remove parentheses to declare a variable">;
def note_empty_parens_zero_initialize : Note<
  "replace parentheses with an initializer to declare a variable">;
def warn_unused_function : Warning<"unused function %0">,
  InGroup<UnusedFunction>, DefaultIgnore;
def warn_unused_template : Warning<"unused %select{function|variable}0 template %1">,
  InGroup<UnusedTemplate>, DefaultIgnore;
def warn_unused_member_function : Warning<"unused member function %0">,
  InGroup<UnusedMemberFunction>, DefaultIgnore;
def warn_used_but_marked_unused: Warning<"%0 was marked unused but was used">,
  InGroup<UsedButMarkedUnused>, DefaultIgnore;
def warn_unneeded_internal_decl : Warning<
  "%select{function|variable}0 %1 is not needed and will not be emitted">,
  InGroup<UnneededInternalDecl>, DefaultIgnore;
def warn_unneeded_static_internal_decl : Warning<
  "'static' function %0 declared in header file "
  "should be declared 'static inline'">,
  InGroup<UnneededInternalDecl>, DefaultIgnore;
def warn_unneeded_member_function : Warning<
  "member function %0 is not needed and will not be emitted">,
  InGroup<UnneededMemberFunction>, DefaultIgnore;
def warn_unused_private_field: Warning<"private field %0 is not used">,
  InGroup<UnusedPrivateField>, DefaultIgnore;
def warn_unused_lambda_capture: Warning<"lambda capture %0 is not "
  "%select{used|required to be captured for this use}1">,
  InGroup<UnusedLambdaCapture>, DefaultIgnore;

def warn_parameter_size: Warning<
  "%0 is a large (%1 bytes) pass-by-value argument; "
  "pass it by reference instead ?">, InGroup<LargeByValueCopy>;
def warn_return_value_size: Warning<
  "return value of %0 is a large (%1 bytes) pass-by-value object; "
  "pass it by reference instead ?">, InGroup<LargeByValueCopy>;
def warn_return_value_udt: Warning<
  "%0 has C-linkage specified, but returns user-defined type %1 which is "
  "incompatible with C">, InGroup<ReturnTypeCLinkage>;
def warn_return_value_udt_incomplete: Warning<
  "%0 has C-linkage specified, but returns incomplete type %1 which could be "
  "incompatible with C">, InGroup<ReturnTypeCLinkage>;
def warn_implicit_function_decl : Warning<
  "implicit declaration of function %0">,
  InGroup<ImplicitFunctionDeclare>, DefaultIgnore;
def ext_implicit_function_decl : ExtWarn<
  "implicit declaration of function %0 is invalid in %select{C99|OpenCL}1">,
  InGroup<ImplicitFunctionDeclare>;
def note_function_suggestion : Note<"did you mean %0?">;

def err_ellipsis_first_param : Error<
  "ISO C requires a named parameter before '...'">;
def err_declarator_need_ident : Error<"declarator requires an identifier">;
def err_language_linkage_spec_unknown : Error<"unknown linkage language">;
def err_language_linkage_spec_not_ascii : Error<
  "string literal in language linkage specifier cannot have an "
  "encoding-prefix">;
def ext_use_out_of_scope_declaration : ExtWarn<
  "use of out-of-scope declaration of %0%select{| whose type is not "
  "compatible with that of an implicit declaration}1">,
  InGroup<DiagGroup<"out-of-scope-function">>;
def err_inline_non_function : Error<
  "'inline' can only appear on functions%select{| and non-local variables}0">;
// if INTEL_CUSTOMIZATION
// CQ#370751
def warn_inline_non_function : Warning<err_inline_non_function.Text>,
    InGroup<IntelCompat>;
// endif INTEL_CUSTOMIZATION
def err_noreturn_non_function : Error<
  "'_Noreturn' can only appear on functions">;
def warn_qual_return_type : Warning< 
  "'%0' type qualifier%s1 on return type %plural{1:has|:have}1 no effect">,
  InGroup<IgnoredQualifiers>, DefaultIgnore;
def warn_deprecated_redundant_constexpr_static_def : Warning<
  "out-of-line definition of constexpr static data member is redundant "
  "in C++17 and is deprecated">,
  InGroup<Deprecated>, DefaultIgnore;

def warn_decl_shadow :
  Warning<"declaration shadows a %select{"
          "local variable|"
          "variable in %2|"
          "static data member of %2|"
          "field of %2|"
          "typedef in %2|"
          "type alias in %2}1">,
  InGroup<Shadow>, DefaultIgnore;
def warn_decl_shadow_uncaptured_local :
  Warning<warn_decl_shadow.Text>,
  InGroup<ShadowUncapturedLocal>, DefaultIgnore;
def warn_ctor_parm_shadows_field:
  Warning<"constructor parameter %0 shadows the field %1 of %2">,
  InGroup<ShadowFieldInConstructor>, DefaultIgnore;
def warn_modifying_shadowing_decl :
  Warning<"modifying constructor parameter %0 that shadows a "
          "field of %1">,
  InGroup<ShadowFieldInConstructorModified>, DefaultIgnore;

// C++ decomposition declarations
def err_decomp_decl_context : Error<
  "decomposition declaration not permitted in this context">;
def warn_cxx14_compat_decomp_decl : Warning<
  "decomposition declarations are incompatible with "
  "C++ standards before C++17">, DefaultIgnore, InGroup<CXXPre17Compat>;
def ext_decomp_decl : ExtWarn<
  "decomposition declarations are a C++17 extension">, InGroup<CXX17>;
def ext_decomp_decl_cond : ExtWarn<
  "ISO C++17 does not permit structured binding declaration in a condition">,
  InGroup<DiagGroup<"binding-in-condition">>;
def err_decomp_decl_spec : Error<
  "decomposition declaration cannot be declared "
  "%plural{1:'%1'|:with '%1' specifiers}0">;
def err_decomp_decl_type : Error<
  "decomposition declaration cannot be declared with type %0; "
  "declared type must be 'auto' or reference to 'auto'">;
def err_decomp_decl_parens : Error<
  "decomposition declaration cannot be declared with parentheses">;
def err_decomp_decl_template : Error<
  "decomposition declaration template not supported">;
def err_decomp_decl_not_alone : Error<
  "decomposition declaration must be the only declaration in its group">;
def err_decomp_decl_requires_init : Error<
  "decomposition declaration %0 requires an initializer">;
def err_decomp_decl_wrong_number_bindings : Error<
  "type %0 decomposes into %2 elements, but %select{only |}3%1 "
  "names were provided">;
def err_decomp_decl_unbindable_type : Error<
  "cannot decompose %select{union|non-class, non-array}1 type %2">;
def err_decomp_decl_multiple_bases_with_members : Error<
  "cannot decompose class type %1: "
  "%select{its base classes %2 and|both it and its base class}0 %3 "
  "have non-static data members">;
def err_decomp_decl_ambiguous_base : Error<
  "cannot decompose members of ambiguous base class %1 of %0:%2">;
def err_decomp_decl_non_public_base : Error<
  "cannot decompose members of non-public base class %1 of %0">;
def err_decomp_decl_non_public_member : Error<
  "cannot decompose non-public member %0 of %1">;
def err_decomp_decl_anon_union_member : Error<
  "cannot decompose class type %0 because it has an anonymous "
  "%select{struct|union}1 member">;
def err_decomp_decl_std_tuple_element_not_specialized : Error<
  "cannot decompose this type; 'std::tuple_element<%0>::type' "
  "does not name a type">;
def err_decomp_decl_std_tuple_size_not_constant : Error<
  "cannot decompose this type; 'std::tuple_size<%0>::value' "
  "is not a valid integral constant expression">;
def note_in_binding_decl_init : Note<
  "in implicit initialization of binding declaration %0">;

def err_std_type_trait_not_class_template : Error<
  "unsupported standard library implementation: "
  "'std::%0' is not a class template">;

// C++ using declarations
def err_using_requires_qualname : Error<
  "using declaration requires a qualified name">;
def err_using_typename_non_type : Error<
  "'typename' keyword used on a non-type">;
def err_using_dependent_value_is_type : Error<
  "dependent using declaration resolved to type without 'typename'">;
def err_using_decl_nested_name_specifier_is_not_class : Error<
  "using declaration in class refers into '%0', which is not a class">;
def err_using_decl_nested_name_specifier_is_current_class : Error<
  "using declaration refers to its own class">;
def err_using_decl_nested_name_specifier_is_not_base_class : Error<
  "using declaration refers into '%0', which is not a base class of %1">;
def err_using_decl_constructor_not_in_direct_base : Error<
  "%0 is not a direct base of %1, cannot inherit constructors">;
def err_using_decl_can_not_refer_to_class_member : Error<
  "using declaration cannot refer to class member">;
def err_ambiguous_inherited_constructor : Error<
  "constructor of %0 inherited from multiple base class subobjects">;
def note_ambiguous_inherited_constructor_using : Note<
  "inherited from base class %0 here">;
def note_using_decl_class_member_workaround : Note<
  "use %select{an alias declaration|a typedef declaration|a reference|"
  "a const variable|a constexpr variable}0 instead">;
def err_using_decl_can_not_refer_to_namespace : Error<
  "using declaration cannot refer to a namespace">;
def err_using_decl_can_not_refer_to_scoped_enum : Error<
  "using declaration cannot refer to a scoped enumerator">;
def err_using_decl_constructor : Error<
  "using declaration cannot refer to a constructor">;
def warn_cxx98_compat_using_decl_constructor : Warning<
  "inheriting constructors are incompatible with C++98">,
  InGroup<CXX98Compat>, DefaultIgnore;
def err_using_decl_destructor : Error<
  "using declaration cannot refer to a destructor">;
def err_using_decl_template_id : Error<
  "using declaration cannot refer to a template specialization">;
def note_using_decl_target : Note<"target of using declaration">;
def note_using_decl_conflict : Note<"conflicting declaration">;
def err_using_decl_redeclaration : Error<"redeclaration of using declaration">;
def err_using_decl_conflict : Error<
  "target of using declaration conflicts with declaration already in scope">;
def err_using_decl_conflict_reverse : Error<
  "declaration conflicts with target of using declaration already in scope">;
def note_using_decl : Note<"%select{|previous }0using declaration">;
def err_using_decl_redeclaration_expansion : Error<
  "using declaration pack expansion at block scope produces multiple values">;

def warn_access_decl_deprecated : Warning<
  "access declarations are deprecated; use using declarations instead">,
  InGroup<Deprecated>;
def err_access_decl : Error<
  "ISO C++11 does not allow access declarations; "
  "use using declarations instead">;
def ext_dynamic_exception_spec : ExtWarn<
  "ISO C++17 does not allow dynamic exception specifications">,
  InGroup<DynamicExceptionSpec>, DefaultError;
def warn_exception_spec_deprecated : Warning<
  "dynamic exception specifications are deprecated">,
  InGroup<DeprecatedDynamicExceptionSpec>, DefaultIgnore;
def note_exception_spec_deprecated : Note<"use '%0' instead">;
def warn_deprecated_copy_operation : Warning<
  "definition of implicit copy %select{constructor|assignment operator}1 "
  "for %0 is deprecated because it has a user-declared "
  "%select{copy %select{assignment operator|constructor}1|destructor}2">,
  InGroup<Deprecated>, DefaultIgnore;
def warn_cxx17_compat_exception_spec_in_signature : Warning<
  "mangled name of %0 will change in C++17 due to non-throwing exception "
  "specification in function signature">, InGroup<CXX17CompatMangling>;

def warn_global_constructor : Warning<
  "declaration requires a global constructor">,
  InGroup<GlobalConstructors>, DefaultIgnore;
def warn_global_destructor : Warning<
  "declaration requires a global destructor">,
   InGroup<GlobalConstructors>, DefaultIgnore;
def warn_exit_time_destructor : Warning<
  "declaration requires an exit-time destructor">,
  InGroup<ExitTimeDestructors>, DefaultIgnore;

def err_invalid_thread : Error<
  "'%0' is only allowed on variable declarations">;
def err_thread_non_global : Error<
  "'%0' variables must have global storage">;
def err_thread_unsupported : Error<
  "thread-local storage is not supported for the current target">;

def warn_maybe_falloff_nonvoid_function : Warning<
  "control may reach end of non-void function">,
  InGroup<ReturnType>;
def warn_falloff_nonvoid_function : Warning<
  "control reaches end of non-void function">,
  InGroup<ReturnType>;
def err_maybe_falloff_nonvoid_block : Error<
  "control may reach end of non-void block">;
def err_falloff_nonvoid_block : Error<
  "control reaches end of non-void block">;
def warn_maybe_falloff_nonvoid_coroutine : Warning<
  "control may reach end of coroutine; which is undefined behavior because the promise type %0 does not declare 'return_void()'">,
  InGroup<ReturnType>;
def warn_falloff_nonvoid_coroutine : Warning<
  "control reaches end of coroutine; which is undefined behavior because the promise type %0 does not declare 'return_void()'">,
  InGroup<ReturnType>;
def warn_suggest_noreturn_function : Warning<
  "%select{function|method}0 %1 could be declared with attribute 'noreturn'">,
  InGroup<MissingNoreturn>, DefaultIgnore;
def warn_suggest_noreturn_block : Warning<
  "block could be declared with attribute 'noreturn'">,
  InGroup<MissingNoreturn>, DefaultIgnore;

// Unreachable code.
def warn_unreachable : Warning<
  "code will never be executed">,
  InGroup<UnreachableCode>, DefaultIgnore;
def warn_unreachable_break : Warning<
  "'break' will never be executed">,
  InGroup<UnreachableCodeBreak>, DefaultIgnore;
def warn_unreachable_return : Warning<
  "'return' will never be executed">,
  InGroup<UnreachableCodeReturn>, DefaultIgnore;
def warn_unreachable_loop_increment : Warning<
  "loop will run at most once (loop increment never executed)">,
  InGroup<UnreachableCodeLoopIncrement>, DefaultIgnore;
def note_unreachable_silence : Note<
  "silence by adding parentheses to mark code as explicitly dead">;

/// Built-in functions.
def ext_implicit_lib_function_decl : ExtWarn<
  "implicitly declaring library function '%0' with type %1">,
  InGroup<ImplicitFunctionDeclare>;
def note_include_header_or_declare : Note<
  "include the header <%0> or explicitly provide a declaration for '%1'">;
def note_previous_builtin_declaration : Note<"%0 is a builtin with type %1">;
def warn_implicit_decl_requires_sysheader : Warning<
  "declaration of built-in function '%1' requires inclusion of the header <%0>">,
  InGroup<BuiltinRequiresHeader>;
def warn_redecl_library_builtin : Warning<
  "incompatible redeclaration of library function %0">,
  InGroup<DiagGroup<"incompatible-library-redeclaration">>;
def err_builtin_definition : Error<"definition of builtin function %0">;
def err_builtin_redeclare : Error<"cannot redeclare builtin function %0">;
def err_arm_invalid_specialreg : Error<"invalid special register for builtin">;
def err_invalid_cpu_supports : Error<"invalid cpu feature string for builtin">;
def err_invalid_cpu_is : Error<"invalid cpu name for builtin">;
def err_builtin_needs_feature : Error<"%0 needs target feature %1">;
def err_function_needs_feature
    : Error<"always_inline function %1 requires target feature '%2', but would "
            "be inlined into function %0 that is compiled without support for "
            "'%2'">;
def warn_builtin_unknown : Warning<"use of unknown builtin %0">,
  InGroup<ImplicitFunctionDeclare>, DefaultError;
def warn_cstruct_memaccess : Warning<
  "%select{destination for|source of|first operand of|second operand of}0 this "
  "%1 call is a pointer to record %2 that is not trivial to "
  "%select{primitive-default-initialize|primitive-copy}3">,
  InGroup<DiagGroup<"nontrivial-memaccess">>;
def note_nontrivial_field : Note<
  "field is non-trivial to %select{copy|default-initialize}0">;
def warn_dyn_class_memaccess : Warning<
  "%select{destination for|source of|first operand of|second operand of}0 this "
  "%1 call is a pointer to %select{|class containing a }2dynamic class %3; "
  "vtable pointer will be %select{overwritten|copied|moved|compared}4">,
  InGroup<DiagGroup<"dynamic-class-memaccess">>;
def note_bad_memaccess_silence : Note<
  "explicitly cast the pointer to silence this warning">;
def warn_sizeof_pointer_expr_memaccess : Warning<
  "'%0' call operates on objects of type %1 while the size is based on a " 
  "different type %2">, 
  InGroup<SizeofPointerMemaccess>;
def warn_sizeof_pointer_expr_memaccess_note : Note<
  "did you mean to %select{dereference the argument to 'sizeof' (and multiply "
  "it by the number of elements)|remove the addressof in the argument to "
  "'sizeof' (and multiply it by the number of elements)|provide an explicit "
  "length}0?">;
def warn_sizeof_pointer_type_memaccess : Warning<
  "argument to 'sizeof' in %0 call is the same pointer type %1 as the "
  "%select{destination|source}2; expected %3 or an explicit length">,
  InGroup<SizeofPointerMemaccess>;
def warn_strlcpycat_wrong_size : Warning<
  "size argument in %0 call appears to be size of the source; "
  "expected the size of the destination">,
  InGroup<DiagGroup<"strlcpy-strlcat-size">>;
def note_strlcpycat_wrong_size : Note<
  "change size argument to be the size of the destination">;
def warn_memsize_comparison : Warning<
  "size argument in %0 call is a comparison">,
  InGroup<DiagGroup<"memsize-comparison">>;
def note_memsize_comparison_paren : Note<
  "did you mean to compare the result of %0 instead?">;
def note_memsize_comparison_cast_silence : Note<
  "explicitly cast the argument to size_t to silence this warning">;
  
def warn_strncat_large_size : Warning<
  "the value of the size argument in 'strncat' is too large, might lead to a " 
  "buffer overflow">, InGroup<StrncatSize>;
def warn_strncat_src_size : Warning<"size argument in 'strncat' call appears " 
  "to be size of the source">, InGroup<StrncatSize>;
def warn_strncat_wrong_size : Warning<
  "the value of the size argument to 'strncat' is wrong">, InGroup<StrncatSize>;
def note_strncat_wrong_size : Note<
  "change the argument to be the free space in the destination buffer minus " 
  "the terminating null byte">;

def warn_assume_side_effects : Warning<
  "the argument to %0 has side effects that will be discarded">,
  InGroup<DiagGroup<"assume">>;

def warn_memcpy_chk_overflow : Warning<
  "%0 will always overflow destination buffer">,
  InGroup<DiagGroup<"builtin-memcpy-chk-size">>;

/// main()
// static main() is not an error in C, just in C++.
def warn_static_main : Warning<"'main' should not be declared static">,
    InGroup<Main>;
def err_static_main : Error<"'main' is not allowed to be declared static">;
def err_inline_main : Error<"'main' is not allowed to be declared inline">;
def ext_variadic_main : ExtWarn<
  "'main' is not allowed to be declared variadic">, InGroup<Main>;
def ext_noreturn_main : ExtWarn<
  "'main' is not allowed to be declared _Noreturn">, InGroup<Main>;
def note_main_remove_noreturn : Note<"remove '_Noreturn'">;
def err_constexpr_main : Error<
  "'main' is not allowed to be declared constexpr">;
def err_deleted_main : Error<"'main' is not allowed to be deleted">;
def err_mainlike_template_decl : Error<"%0 cannot be a template">;
def err_main_returns_nonint : Error<"'main' must return 'int'">;
def ext_main_returns_nonint : ExtWarn<"return type of 'main' is not 'int'">,
    InGroup<MainReturnType>;
def note_main_change_return_type : Note<"change return type to 'int'">;
def err_main_surplus_args : Error<"too many parameters (%0) for 'main': "
    "must be 0, 2, or 3">;
// if INTEL_CUSTOMIZATION
// CQ#373972
def warn_main_surplus_args : Warning<err_main_surplus_args.Text>,
    InGroup<Main>;
// endif INTEL_CUSTOMIZATION
def warn_main_one_arg : Warning<"only one parameter on 'main' declaration">,
    InGroup<Main>;
def err_main_arg_wrong : Error<"%select{first|second|third|fourth}0 "
    "parameter of 'main' (%select{argument count|argument array|environment|"
    "platform-specific data}0) must be of type %1">;
def warn_main_returns_bool_literal : Warning<"bool literal returned from "
    "'main'">, InGroup<Main>;
def err_main_global_variable :
    Error<"main cannot be declared as global variable">;
def warn_main_redefined : Warning<"variable named 'main' with external linkage "
    "has undefined behavior">, InGroup<Main>;
def ext_main_used : Extension<
  "ISO C++ does not allow 'main' to be used by a program">, InGroup<Main>;

/// parser diagnostics
def ext_no_declarators : ExtWarn<"declaration does not declare anything">,
  InGroup<MissingDeclarations>;
def ext_typedef_without_a_name : ExtWarn<"typedef requires a name">,
  InGroup<MissingDeclarations>;
def err_typedef_not_identifier : Error<"typedef name must be an identifier">;
def err_typedef_changes_linkage : Error<"unsupported: typedef changes linkage"
  " of anonymous type, but linkage was already computed">;
def note_typedef_changes_linkage : Note<"use a tag name here to establish "
  "linkage prior to definition">;
def err_statically_allocated_object : Error<
  "interface type cannot be statically allocated">;
def err_object_cannot_be_passed_returned_by_value : Error<
  "interface type %1 cannot be %select{returned|passed}0 by value"
  "; did you forget * in %1?">;
def err_parameters_retval_cannot_have_fp16_type : Error<
  "%select{parameters|function return value}0 cannot have __fp16 type; did you forget * ?">;
def err_opencl_half_load_store : Error<
  "%select{loading directly from|assigning directly to}0 pointer to type %1 requires "
  "cl_khr_fp16. Use vector data %select{load|store}0 builtin functions instead">;
def err_opencl_cast_to_half : Error<"casting to type %0 is not allowed">;
def err_opencl_half_declaration : Error<
  "declaring variable of type %0 is not allowed">;
def err_opencl_half_param : Error<
  "declaring function parameter of type %0 is not allowed; did you forget * ?">;
def err_opencl_invalid_return : Error<
  "declaring function return value of type %0 is not allowed %select{; did you forget * ?|}1">;
def warn_enum_value_overflow : Warning<"overflow in enumeration value">;
def warn_pragma_options_align_reset_failed : Warning<
  "#pragma options align=reset failed: %0">,
  InGroup<IgnoredPragmas>;
def err_pragma_options_align_mac68k_target_unsupported : Error<
  "mac68k alignment pragma is not supported on this target">;
def warn_pragma_pack_invalid_alignment : Warning<
  "expected #pragma pack parameter to be '1', '2', '4', '8', or '16'">,
  InGroup<IgnoredPragmas>;
def warn_pragma_pack_non_default_at_include : Warning<
  "non-default #pragma pack value changes the alignment of struct or union "
  "members in the included file">, InGroup<PragmaPackSuspiciousInclude>,
  DefaultIgnore;
def warn_pragma_pack_modified_after_include : Warning<
  "the current #pragma pack aligment value is modified in the included "
  "file">, InGroup<PragmaPack>;
def warn_pragma_pack_no_pop_eof : Warning<"unterminated "
  "'#pragma pack (push, ...)' at end of file">, InGroup<PragmaPack>;
def note_pragma_pack_here : Note<
  "previous '#pragma pack' directive that modifies alignment is here">;
def note_pragma_pack_pop_instead_reset : Note<
  "did you intend to use '#pragma pack (pop)' instead of '#pragma pack()'?">;
// Follow the Microsoft implementation.
def warn_pragma_pack_show : Warning<"value of #pragma pack(show) == %0">;
def warn_pragma_pack_pop_identifier_and_alignment : Warning<
  "specifying both a name and alignment to 'pop' is undefined">;
def warn_pragma_pop_failed : Warning<"#pragma %0(pop, ...) failed: %1">,
  InGroup<IgnoredPragmas>;
def warn_cxx_ms_struct :
  Warning<"ms_struct may not produce Microsoft-compatible layouts for classes "
          "with base classes or virtual functions">,
  DefaultError, InGroup<IncompatibleMSStruct>;
def warn_npot_ms_struct :
  Warning<"ms_struct may not produce Microsoft-compatible layouts with fundamental "
          "data types with sizes that aren't a power of two">,
  DefaultError, InGroup<IncompatibleMSStruct>;
def err_section_conflict : Error<"%0 causes a section type conflict with %1">;
def err_no_base_classes : Error<"invalid use of '__super', %0 has no base classes">;
def err_invalid_super_scope : Error<"invalid use of '__super', "
  "this keyword can only be used inside class or member function scope">;
def err_super_in_lambda_unsupported : Error<
  "use of '__super' inside a lambda is unsupported">;

def warn_pragma_unused_undeclared_var : Warning<
  "undeclared variable %0 used as an argument for '#pragma unused'">,
  InGroup<IgnoredPragmas>;
def warn_atl_uuid_deprecated : Warning<
  "specifying 'uuid' as an ATL attribute is deprecated; use __declspec instead">,
  InGroup<DeprecatedDeclarations>;
def warn_pragma_unused_expected_var_arg : Warning<
  "only variables can be arguments to '#pragma unused'">,
  InGroup<IgnoredPragmas>;
def err_pragma_push_visibility_mismatch : Error<
  "#pragma visibility push with no matching #pragma visibility pop">;
def note_surrounding_namespace_ends_here : Note<
  "surrounding namespace with visibility attribute ends here">;
def err_pragma_pop_visibility_mismatch : Error<
  "#pragma visibility pop with no matching #pragma visibility push">;
//#if INTEL_CUSTOMIZATION
// CQ#374277
def warn_pragma_pop_visibility_mismatch : Warning<
  err_pragma_pop_visibility_mismatch.Text>,
  InGroup<Pragmas>;
//#endif // INTEL_CUSTOMIZATION
def note_surrounding_namespace_starts_here : Note<
  "surrounding namespace with visibility attribute starts here">;
def err_pragma_loop_invalid_argument_type : Error<
  "invalid argument of type %0; expected an integer type">;
def err_pragma_loop_invalid_argument_value : Error<
  "%select{invalid value '%0'; must be positive|value '%0' is too large}1">;
def err_pragma_loop_compatibility : Error<
  "%select{incompatible|duplicate}0 directives '%1' and '%2'">;
def err_pragma_loop_precedes_nonloop : Error<
  "expected a for, while, or do-while loop to follow '%0'">;
//#if INTEL_CUSTOMIZATION
//JR 45956
def err_pragma_distpt_on_nonloop_stmt : Warning<
  "statement following '%0' must be a loop or within a loop">,
  InGroup<Pragmas>;
//#endif // INTEL_CUSTOMIZATION
def err_pragma_attribute_matcher_subrule_contradicts_rule : Error<
  "redundant attribute subject matcher sub-rule '%0'; '%1' already matches "
  "those declarations">;
def err_pragma_attribute_matcher_negated_subrule_contradicts_subrule : Error<
  "negated attribute subject matcher sub-rule '%0' contradicts sub-rule '%1'">;
def err_pragma_attribute_invalid_matchers : Error<
  "attribute %0 can't be applied to %1">;
def err_pragma_attribute_stack_mismatch : Error<
  "'#pragma clang attribute pop' with no matching '#pragma clang attribute push'">;
def warn_pragma_attribute_unused : Warning<
  "unused attribute %0 in '#pragma clang attribute push' region">,
  InGroup<PragmaClangAttribute>;
def note_pragma_attribute_region_ends_here : Note<
  "'#pragma clang attribute push' regions ends here">;
def err_pragma_attribute_no_pop_eof : Error<"unterminated "
  "'#pragma clang attribute push' at end of file">;
def note_pragma_attribute_applied_decl_here : Note<
  "when applied to this declaration">;

/// Objective-C parser diagnostics
def err_duplicate_class_def : Error<
  "duplicate interface definition for class %0">;
def err_undef_superclass : Error<
  "cannot find interface declaration for %0, superclass of %1">;
def err_forward_superclass : Error<
  "attempting to use the forward class %0 as superclass of %1">;
def err_no_nsconstant_string_class : Error<
  "cannot find interface declaration for %0">;
def err_recursive_superclass : Error<
  "trying to recursively use %0 as superclass of %1">;
def err_conflicting_aliasing_type : Error<"conflicting types for alias %0">;
def warn_undef_interface : Warning<"cannot find interface declaration for %0">;
def warn_duplicate_protocol_def : Warning<
  "duplicate protocol definition of %0 is ignored">,
  InGroup<DiagGroup<"duplicate-protocol">>;
def err_protocol_has_circular_dependency : Error<
  "protocol has circular dependency">;
def err_undeclared_protocol : Error<"cannot find protocol declaration for %0">;
def warn_undef_protocolref : Warning<"cannot find protocol definition for %0">;
def warn_atprotocol_protocol : Warning<
  "@protocol is using a forward protocol declaration of %0">, InGroup<AtProtocol>;
def warn_readonly_property : Warning<
  "attribute 'readonly' of property %0 restricts attribute "
  "'readwrite' of property inherited from %1">,
  InGroup<PropertyAttr>;

def warn_property_attribute : Warning<
  "'%1' attribute on property %0 does not match the property inherited from %2">,
  InGroup<PropertyAttr>;
def warn_property_types_are_incompatible : Warning<
  "property type %0 is incompatible with type %1 inherited from %2">,
  InGroup<DiagGroup<"incompatible-property-type">>;
def warn_protocol_property_mismatch : Warning<
  "property %select{of type %1|with attribute '%1'|without attribute '%1'|with "
  "getter %1|with setter %1}0 was selected for synthesis">,
  InGroup<DiagGroup<"protocol-property-synthesis-ambiguity">>;
def err_protocol_property_mismatch: Error<warn_protocol_property_mismatch.Text>;
def err_undef_interface : Error<"cannot find interface declaration for %0">;
def err_category_forward_interface : Error<
  "cannot define %select{category|class extension}0 for undefined class %1">;
def err_class_extension_after_impl : Error<
  "cannot declare class extension for %0 after class implementation">;
def note_implementation_declared : Note<
  "class implementation is declared here">;
def note_while_in_implementation : Note<
  "detected while default synthesizing properties in class implementation">;
def note_class_declared : Note<
  "class is declared here">;
def note_receiver_class_declared : Note<
  "receiver is instance of class declared here">;
def note_receiver_expr_here : Note<
  "receiver expression is here">;
def note_receiver_is_id : Note<
  "receiver is treated with 'id' type for purpose of method lookup">;
def note_suppressed_class_declare : Note<
  "class with specified objc_requires_property_definitions attribute is declared here">;
def err_objc_root_class_subclass : Error<
  "objc_root_class attribute may only be specified on a root class declaration">;
def err_restricted_superclass_mismatch : Error<
  "cannot subclass a class that was declared with the "
  "'objc_subclassing_restricted' attribute">;
def warn_objc_root_class_missing : Warning<
  "class %0 defined without specifying a base class">,
  InGroup<ObjCRootClass>;
def err_objc_runtime_visible_category : Error<
  "cannot implement a category for class %0 that is only visible via the "
  "Objective-C runtime">;
def err_objc_runtime_visible_subclass : Error<
  "cannot implement subclass %0 of a superclass %1 that is only visible via the "
  "Objective-C runtime">;
def note_objc_needs_superclass : Note<
  "add a super class to fix this problem">;
def warn_dup_category_def : Warning<
  "duplicate definition of category %1 on interface %0">;
def err_conflicting_super_class : Error<"conflicting super class name %0">;
def err_dup_implementation_class : Error<"reimplementation of class %0">;
def err_dup_implementation_category : Error<
  "reimplementation of category %1 for class %0">;
def err_conflicting_ivar_type : Error<
  "instance variable %0 has conflicting type%diff{: $ vs $|}1,2">;
def err_duplicate_ivar_declaration : Error<
  "instance variable is already declared">;
def warn_on_superclass_use : Warning<
  "class implementation may not have super class">;
def err_conflicting_ivar_bitwidth : Error<
  "instance variable %0 has conflicting bit-field width">;
def err_conflicting_ivar_name : Error<
  "conflicting instance variable names: %0 vs %1">;
def err_inconsistent_ivar_count : Error<
  "inconsistent number of instance variables specified">;
def warn_undef_method_impl : Warning<"method definition for %0 not found">,
  InGroup<DiagGroup<"incomplete-implementation">>;

def warn_conflicting_overriding_ret_types : Warning<
  "conflicting return type in "
  "declaration of %0%diff{: $ vs $|}1,2">,
  InGroup<OverridingMethodMismatch>, DefaultIgnore;

def warn_conflicting_ret_types : Warning<
  "conflicting return type in "
  "implementation of %0%diff{: $ vs $|}1,2">,
  InGroup<MismatchedReturnTypes>;

def warn_conflicting_overriding_ret_type_modifiers : Warning<
  "conflicting distributed object modifiers on return type "
  "in declaration of %0">,
  InGroup<OverridingMethodMismatch>, DefaultIgnore;

def warn_conflicting_ret_type_modifiers : Warning<
  "conflicting distributed object modifiers on return type "
  "in implementation of %0">,
  InGroup<DistributedObjectModifiers>;

def warn_non_covariant_overriding_ret_types : Warning<
  "conflicting return type in "
  "declaration of %0: %1 vs %2">,
  InGroup<OverridingMethodMismatch>, DefaultIgnore;

def warn_non_covariant_ret_types : Warning<
  "conflicting return type in "
  "implementation of %0: %1 vs %2">,
  InGroup<MethodSignatures>, DefaultIgnore;

def warn_conflicting_overriding_param_types : Warning<
  "conflicting parameter types in "
  "declaration of %0%diff{: $ vs $|}1,2">,
  InGroup<OverridingMethodMismatch>, DefaultIgnore;

def warn_conflicting_param_types : Warning<
  "conflicting parameter types in "
  "implementation of %0%diff{: $ vs $|}1,2">,
  InGroup<MismatchedParameterTypes>;

def warn_conflicting_param_modifiers : Warning<
  "conflicting distributed object modifiers on parameter type "
  "in implementation of %0">,
  InGroup<DistributedObjectModifiers>;

def warn_conflicting_overriding_param_modifiers : Warning<
  "conflicting distributed object modifiers on parameter type "
  "in declaration of %0">,
  InGroup<OverridingMethodMismatch>, DefaultIgnore;

def warn_non_contravariant_overriding_param_types : Warning<
  "conflicting parameter types in "
  "declaration of %0: %1 vs %2">,
  InGroup<OverridingMethodMismatch>, DefaultIgnore;

def warn_non_contravariant_param_types : Warning<
  "conflicting parameter types in "
  "implementation of %0: %1 vs %2">,
  InGroup<MethodSignatures>, DefaultIgnore;

def warn_conflicting_overriding_variadic :Warning<
  "conflicting variadic declaration of method and its "
  "implementation">,
  InGroup<OverridingMethodMismatch>, DefaultIgnore;

def warn_conflicting_variadic :Warning<
  "conflicting variadic declaration of method and its "
  "implementation">;

def warn_category_method_impl_match:Warning<
  "category is implementing a method which will also be implemented"
  " by its primary class">, InGroup<ObjCProtocolMethodImpl>;

def warn_implements_nscopying : Warning<
"default assign attribute on property %0 which implements "
"NSCopying protocol is not appropriate with -fobjc-gc[-only]">;

def warn_multiple_method_decl : Warning<"multiple methods named %0 found">,
  InGroup<ObjCMultipleMethodNames>;
def warn_strict_multiple_method_decl : Warning<
  "multiple methods named %0 found">, InGroup<StrictSelector>, DefaultIgnore;
def warn_accessor_property_type_mismatch : Warning<
  "type of property %0 does not match type of accessor %1">;
def note_conv_function_declared_at : Note<"type conversion function declared here">;
def note_method_declared_at : Note<"method %0 declared here">;
def note_property_attribute : Note<"property %0 is declared "
  "%select{deprecated|unavailable|partial}1 here">;
def err_setter_type_void : Error<"type of setter must be void">;
def err_duplicate_method_decl : Error<"duplicate declaration of method %0">;
def warn_duplicate_method_decl : 
  Warning<"multiple declarations of method %0 found and ignored">, 
  InGroup<MethodDuplicate>, DefaultIgnore;
def warn_objc_cdirective_format_string :
  Warning<"using %0 directive in %select{NSString|CFString}1 "
          "which is being passed as a formatting argument to the formatting "
          "%select{method|CFfunction}2">,
  InGroup<ObjCCStringFormat>, DefaultIgnore;
def err_objc_var_decl_inclass : 
    Error<"cannot declare variable inside @interface or @protocol">;
def err_missing_method_context : Error<
  "missing context for method declaration">;
def err_objc_property_attr_mutually_exclusive : Error<
  "property attributes '%0' and '%1' are mutually exclusive">;
def err_objc_property_requires_object : Error<
  "property with '%0' attribute must be of object type">;
def warn_objc_property_no_assignment_attribute : Warning<
  "no 'assign', 'retain', or 'copy' attribute is specified - "
  "'assign' is assumed">,
  InGroup<ObjCPropertyNoAttribute>;
def warn_objc_isa_use : Warning<
  "direct access to Objective-C's isa is deprecated in favor of "
  "object_getClass()">, InGroup<DeprecatedObjCIsaUsage>;
def warn_objc_isa_assign : Warning<
  "assignment to Objective-C's isa is deprecated in favor of "
  "object_setClass()">, InGroup<DeprecatedObjCIsaUsage>;
def warn_objc_pointer_masking : Warning<
  "bitmasking for introspection of Objective-C object pointers is strongly "
  "discouraged">,
  InGroup<ObjCPointerIntrospect>;
def warn_objc_pointer_masking_performSelector : Warning<warn_objc_pointer_masking.Text>,
  InGroup<ObjCPointerIntrospectPerformSelector>;
def warn_objc_property_default_assign_on_object : Warning<
  "default property attribute 'assign' not appropriate for object">,
  InGroup<ObjCPropertyNoAttribute>;
def warn_property_attr_mismatch : Warning<
  "property attribute in class extension does not match the primary class">,
  InGroup<PropertyAttr>;
def warn_property_implicitly_mismatched : Warning <
  "primary property declaration is implicitly strong while redeclaration "
  "in class extension is weak">,
  InGroup<DiagGroup<"objc-property-implicit-mismatch">>;
def warn_objc_property_copy_missing_on_block : Warning<
    "'copy' attribute must be specified for the block property "
    "when -fobjc-gc-only is specified">;
def warn_objc_property_retain_of_block : Warning<
    "retain'ed block property does not copy the block "
    "- use copy attribute instead">, InGroup<ObjCRetainBlockProperty>;
def warn_objc_readonly_property_has_setter : Warning<
    "setter cannot be specified for a readonly property">,
    InGroup<ObjCReadonlyPropertyHasSetter>;
def warn_atomic_property_rule : Warning<
  "writable atomic property %0 cannot pair a synthesized %select{getter|setter}1 "
  "with a user defined %select{getter|setter}2">,
  InGroup<DiagGroup<"atomic-property-with-user-defined-accessor">>;
def note_atomic_property_fixup_suggest : Note<"setter and getter must both be "
  "synthesized, or both be user defined,or the property must be nonatomic">;
def err_atomic_property_nontrivial_assign_op : Error<
  "atomic property of reference type %0 cannot have non-trivial assignment"
  " operator">;
def warn_cocoa_naming_owned_rule : Warning<
  "property follows Cocoa naming"
  " convention for returning 'owned' objects">,
  InGroup<DiagGroup<"objc-property-matches-cocoa-ownership-rule">>;
def err_cocoa_naming_owned_rule : Error<
  "property follows Cocoa naming"
  " convention for returning 'owned' objects">;
def note_cocoa_naming_declare_family : Note<
  "explicitly declare getter %objcinstance0 with '%1' to return an 'unowned' "
  "object">;
def warn_auto_synthesizing_protocol_property :Warning<
  "auto property synthesis will not synthesize property %0"
  " declared in protocol %1">,
  InGroup<DiagGroup<"objc-protocol-property-synthesis">>;
def note_add_synthesize_directive : Note<
  "add a '@synthesize' directive">;
def warn_no_autosynthesis_shared_ivar_property : Warning <
  "auto property synthesis will not synthesize property "
  "%0 because it cannot share an ivar with another synthesized property">,
  InGroup<ObjCNoPropertyAutoSynthesis>;
def warn_no_autosynthesis_property : Warning<
  "auto property synthesis will not synthesize property "
  "%0 because it is 'readwrite' but it will be synthesized 'readonly' "
  "via another property">,
  InGroup<ObjCNoPropertyAutoSynthesis>;
def warn_autosynthesis_property_in_superclass : Warning<
  "auto property synthesis will not synthesize property "
  "%0; it will be implemented by its superclass, use @dynamic to "
  "acknowledge intention">,
  InGroup<ObjCNoPropertyAutoSynthesis>;
def warn_autosynthesis_property_ivar_match :Warning<
  "autosynthesized property %0 will use %select{|synthesized}1 instance variable "
  "%2, not existing instance variable %3">,
  InGroup<DiagGroup<"objc-autosynthesis-property-ivar-name-match">>;
def warn_missing_explicit_synthesis : Warning <
  "auto property synthesis is synthesizing property not explicitly synthesized">,
  InGroup<DiagGroup<"objc-missing-property-synthesis">>, DefaultIgnore;
def warn_property_getter_owning_mismatch : Warning<
  "property declared as returning non-retained objects"
  "; getter returning retained objects">;
def warn_property_redecl_getter_mismatch : Warning<
  "getter name mismatch between property redeclaration (%1) and its original "
  "declaration (%0)">, InGroup<PropertyAttr>;
def err_property_setter_ambiguous_use : Error<
  "synthesized properties %0 and %1 both claim setter %2 -"
  " use of this setter will cause unexpected behavior">;
def warn_default_atomic_custom_getter_setter : Warning<
  "atomic by default property %0 has a user defined %select{getter|setter}1 "
  "(property should be marked 'atomic' if this is intended)">,
  InGroup<CustomAtomic>, DefaultIgnore;
def err_use_continuation_class : Error<
  "illegal redeclaration of property in class extension %0"
  " (attribute must be 'readwrite', while its primary must be 'readonly')">;
def err_type_mismatch_continuation_class : Error<
  "type of property %0 in class extension does not match "
  "property type in primary class">;
def err_use_continuation_class_redeclaration_readwrite : Error<
  "illegal redeclaration of 'readwrite' property in class extension %0"
  " (perhaps you intended this to be a 'readwrite' redeclaration of a "
  "'readonly' public property?)">;
def err_continuation_class : Error<"class extension has no primary class">;
def err_property_type : Error<"property cannot have array or function type %0">;
def err_missing_property_context : Error<
  "missing context for property implementation declaration">;
def err_bad_property_decl : Error<
  "property implementation must have its declaration in interface %0 or one of "
  "its extensions">;
def err_category_property : Error<
  "property declared in category %0 cannot be implemented in "
  "class implementation">;
def note_property_declare : Note<
  "property declared here">;
def note_protocol_property_declare : Note<
  "it could also be property "
  "%select{of type %1|without attribute '%1'|with attribute '%1'|with getter "
  "%1|with setter %1}0 declared here">;
def note_property_synthesize : Note<
  "property synthesized here">;
def err_synthesize_category_decl : Error<
  "@synthesize not allowed in a category's implementation">;
def err_synthesize_on_class_property : Error<
  "@synthesize not allowed on a class property %0">;
def err_missing_property_interface : Error<
  "property implementation in a category with no category declaration">;
def err_bad_category_property_decl : Error<
  "property implementation must have its declaration in the category %0">;
def err_bad_property_context : Error<
  "property implementation must be in a class or category implementation">;
def err_missing_property_ivar_decl : Error<
  "synthesized property %0 must either be named the same as a compatible"
  " instance variable or must explicitly name an instance variable">;
def err_arc_perform_selector_retains : Error<
  "performSelector names a selector which retains the object">;
def warn_arc_perform_selector_leaks : Warning<
  "performSelector may cause a leak because its selector is unknown">,
  InGroup<DiagGroup<"arc-performSelector-leaks">>;
def warn_dealloc_in_category : Warning<
"-dealloc is being overridden in a category">,
InGroup<DeallocInCategory>;
def err_gc_weak_property_strong_type : Error<
  "weak attribute declared on a __strong type property in GC mode">;
def warn_arc_repeated_use_of_weak : Warning <
  "weak %select{variable|property|implicit property|instance variable}0 %1 is "
  "accessed multiple times in this %select{function|method|block|lambda}2 "
  "but may be unpredictably set to nil; assign to a strong variable to keep "
  "the object alive">,
  InGroup<ARCRepeatedUseOfWeak>, DefaultIgnore;
def warn_implicitly_retains_self : Warning <
  "block implicitly retains 'self'; explicitly mention 'self' to indicate "
  "this is intended behavior">,
  InGroup<DiagGroup<"implicit-retain-self">>, DefaultIgnore;
def warn_arc_possible_repeated_use_of_weak : Warning <
  "weak %select{variable|property|implicit property|instance variable}0 %1 may "
  "be accessed multiple times in this %select{function|method|block|lambda}2 "
  "and may be unpredictably set to nil; assign to a strong variable to keep "
  "the object alive">,
  InGroup<ARCRepeatedUseOfWeakMaybe>, DefaultIgnore;
def note_arc_weak_also_accessed_here : Note<
  "also accessed here">;
def err_incomplete_synthesized_property : Error<
  "cannot synthesize property %0 with incomplete type %1">;

def err_property_ivar_type : Error<
  "type of property %0 (%1) does not match type of instance variable %2 (%3)">;
def err_property_accessor_type : Error<
  "type of property %0 (%1) does not match type of accessor %2 (%3)">;
def err_ivar_in_superclass_use : Error<
  "property %0 attempting to use instance variable %1 declared in super class %2">;
def err_weak_property : Error<
  "existing instance variable %1 for __weak property %0 must be __weak">;
def err_strong_property : Error<
  "existing instance variable %1 for strong property %0 may not be __weak">;
def err_dynamic_property_ivar_decl : Error<
  "dynamic property cannot have instance variable specification">;
def err_duplicate_ivar_use : Error<
  "synthesized properties %0 and %1 both claim instance variable %2">;
def err_property_implemented : Error<"property %0 is already implemented">;
def warn_objc_missing_super_call : Warning<
  "method possibly missing a [super %0] call">,
  InGroup<ObjCMissingSuperCalls>;
def err_dealloc_bad_result_type : Error<
  "dealloc return type must be correctly specified as 'void' under ARC, "
  "instead of %0">;
def warn_undeclared_selector : Warning<
  "undeclared selector %0">, InGroup<UndeclaredSelector>, DefaultIgnore;
def warn_undeclared_selector_with_typo : Warning<
  "undeclared selector %0; did you mean %1?">,
  InGroup<UndeclaredSelector>, DefaultIgnore;
def warn_implicit_atomic_property : Warning<
  "property is assumed atomic by default">, InGroup<ImplicitAtomic>, DefaultIgnore;
def note_auto_readonly_iboutlet_fixup_suggest : Note<
  "property should be changed to be readwrite">;
def warn_auto_readonly_iboutlet_property : Warning<
  "readonly IBOutlet property %0 when auto-synthesized may "
  "not work correctly with 'nib' loader">,
  InGroup<DiagGroup<"readonly-iboutlet-property">>;
def warn_auto_implicit_atomic_property : Warning<
  "property is assumed atomic when auto-synthesizing the property">,
  InGroup<ImplicitAtomic>, DefaultIgnore;
def warn_unimplemented_selector:  Warning<
  "no method with selector %0 is implemented in this translation unit">, 
  InGroup<Selector>, DefaultIgnore;
def warn_unimplemented_protocol_method : Warning<
  "method %0 in protocol %1 not implemented">, InGroup<Protocol>;
def warn_multiple_selectors: Warning<
  "several methods with selector %0 of mismatched types are found "
  "for the @selector expression">,
  InGroup<SelectorTypeMismatch>, DefaultIgnore;

def err_objc_kindof_nonobject : Error<
  "'__kindof' specifier cannot be applied to non-object type %0">;
def err_objc_kindof_wrong_position : Error<
  "'__kindof' type specifier must precede the declarator">;

def err_objc_method_unsupported_param_ret_type : Error<
  "%0 %select{parameter|return}1 type is unsupported; "
  "support for vector types for this target is introduced in %2">;

def warn_messaging_unqualified_id : Warning<
  "messaging unqualified id">, DefaultIgnore,
  InGroup<DiagGroup<"objc-messaging-id">>;

// C++ declarations
def err_static_assert_expression_is_not_constant : Error<
  "static_assert expression is not an integral constant expression">;
def err_static_assert_failed : Error<"static_assert failed%select{ %1|}0">;
def err_static_assert_requirement_failed : Error<
  "static_assert failed due to requirement '%0'%select{ %2|}1">;
def ext_static_assert_no_message : ExtWarn<
  "static_assert with no message is a C++17 extension">, InGroup<CXX17>;
def warn_cxx14_compat_static_assert_no_message : Warning<
  "static_assert with no message is incompatible with C++ standards before C++17">,
  DefaultIgnore, InGroup<CXXPre17Compat>;

def ext_inline_variable : ExtWarn<
  "inline variables are a C++17 extension">, InGroup<CXX17>;
def warn_cxx14_compat_inline_variable : Warning<
  "inline variables are incompatible with C++ standards before C++17">,
  DefaultIgnore, InGroup<CXXPre17Compat>;

def warn_inline_namespace_reopened_noninline : Warning<
  "inline namespace reopened as a non-inline namespace">;
def err_inline_namespace_mismatch : Error<
  "non-inline namespace cannot be reopened as inline">;

def err_unexpected_friend : Error<
  "friends can only be classes or functions">;
def ext_enum_friend : ExtWarn<
  "befriending enumeration type %0 is a C++11 extension">, InGroup<CXX11>;
def warn_cxx98_compat_enum_friend : Warning<
  "befriending enumeration type %0 is incompatible with C++98">,
  InGroup<CXX98Compat>, DefaultIgnore;
def ext_nonclass_type_friend : ExtWarn<
  "non-class friend type %0 is a C++11 extension">, InGroup<CXX11>;
def warn_cxx98_compat_nonclass_type_friend : Warning<
  "non-class friend type %0 is incompatible with C++98">,
  InGroup<CXX98Compat>, DefaultIgnore;
def err_friend_is_member : Error<
  "friends cannot be members of the declaring class">;
def warn_cxx98_compat_friend_is_member : Warning<
  "friend declaration naming a member of the declaring class is incompatible "
  "with C++98">, InGroup<CXX98Compat>, DefaultIgnore;
def ext_unelaborated_friend_type : ExtWarn<
  "unelaborated friend declaration is a C++11 extension; specify "
  "'%select{struct|interface|union|class|enum}0' to befriend %1">,
  InGroup<CXX11>;
def warn_cxx98_compat_unelaborated_friend_type : Warning<
  "befriending %1 without '%select{struct|interface|union|class|enum}0' "
  "keyword is incompatible with C++98">, InGroup<CXX98Compat>, DefaultIgnore;
def err_qualified_friend_not_found : Error<
  "no function named %0 with type %1 was found in the specified scope">;
def err_introducing_special_friend : Error<
  "%plural{[0,2]:must use a qualified name when declaring|3:cannot declare}0"
  " a %select{constructor|destructor|conversion operator|deduction guide}0 "
  "as a friend">;
def err_tagless_friend_type_template : Error<
  "friend type templates must use an elaborated type">;
def err_no_matching_local_friend : Error<
  "no matching function found in local scope">;
def err_no_matching_local_friend_suggest : Error<
  "no matching function %0 found in local scope; did you mean %3?">;
def err_partial_specialization_friend : Error<
  "partial specialization cannot be declared as a friend">;
def err_qualified_friend_def : Error<
  "friend function definition cannot be qualified with '%0'">;
def err_friend_def_in_local_class : Error<
  "friend function cannot be defined in a local class">;
def err_friend_not_first_in_declaration : Error<
  "'friend' must appear first in a non-function declaration">;
def err_using_decl_friend : Error<
  "cannot befriend target of using declaration">;
def warn_template_qualified_friend_unsupported : Warning<
  "dependent nested name specifier '%0' for friend class declaration is "
  "not supported; turning off access control for %1">,
  InGroup<UnsupportedFriend>;
def warn_template_qualified_friend_ignored : Warning<
  "dependent nested name specifier '%0' for friend template declaration is "
  "not supported; ignoring this friend declaration">,
  InGroup<UnsupportedFriend>;
def ext_friend_tag_redecl_outside_namespace : ExtWarn<
  "unqualified friend declaration referring to type outside of the nearest "
  "enclosing namespace is a Microsoft extension; add a nested name specifier">,
  InGroup<MicrosoftUnqualifiedFriend>;
def err_pure_friend : Error<"friend declaration cannot have a pure-specifier">;

def err_invalid_member_in_interface : Error<
  "%select{data member |non-public member function |static member function |"
          "user-declared constructor|user-declared destructor|operator |"
          "nested class }0%1 is not permitted within an interface type">;
def err_invalid_base_in_interface : Error<
  "interface type cannot inherit from "
  "%select{struct|non-public interface|class}0 %1">;

def err_abstract_type_in_decl : Error<
  "%select{return|parameter|variable|field|instance variable|"
  "synthesized instance variable}0 type %1 is an abstract class">;
def err_allocation_of_abstract_type : Error<
  "allocating an object of abstract class type %0">;
def err_throw_abstract_type : Error<
  "cannot throw an object of abstract type %0">;
def err_array_of_abstract_type : Error<"array of abstract class type %0">;
def err_capture_of_abstract_type : Error<
  "by-copy capture of value of abstract type %0">;
def err_capture_of_incomplete_type : Error<
  "by-copy capture of variable %0 with incomplete type %1">;
def err_capture_default_non_local : Error<
  "non-local lambda expression cannot have a capture-default">;

def err_multiple_final_overriders : Error<
  "virtual function %q0 has more than one final overrider in %1">; 
def note_final_overrider : Note<"final overrider of %q0 in %1">;

def err_type_defined_in_type_specifier : Error<
  "%0 cannot be defined in a type specifier">;
def err_type_defined_in_result_type : Error<
  "%0 cannot be defined in the result type of a function">;
def err_type_defined_in_param_type : Error<
  "%0 cannot be defined in a parameter type">;
def err_type_defined_in_alias_template : Error<
  "%0 cannot be defined in a type alias template">;
def err_type_defined_in_condition : Error<
  "%0 cannot be defined in a condition">;
def err_type_defined_in_enum : Error<
  "%0 cannot be defined in an enumeration">;

def note_pure_virtual_function : Note<
  "unimplemented pure virtual method %0 in %1">;

def note_pure_qualified_call_kext : Note<
  "qualified call to %0::%1 is treated as a virtual call to %1 due to -fapple-kext">;

def err_deleted_decl_not_first : Error<
  "deleted definition must be first declaration">;

def err_deleted_override : Error<
  "deleted function %0 cannot override a non-deleted function">;

def err_non_deleted_override : Error<
  "non-deleted function %0 cannot override a deleted function">;

def warn_weak_vtable : Warning<
  "%0 has no out-of-line virtual method definitions; its vtable will be "
  "emitted in every translation unit">,
  InGroup<DiagGroup<"weak-vtables">>, DefaultIgnore;
def warn_weak_template_vtable : Warning<
  "explicit template instantiation %0 will emit a vtable in every "
  "translation unit">,
  InGroup<DiagGroup<"weak-template-vtables">>, DefaultIgnore;

def ext_using_undefined_std : ExtWarn<
  "using directive refers to implicitly-defined namespace 'std'">;
  
// if INTEL_CUSTOMIZATION
// Fix for CQ374762: Retrieve a namespace, which may require us to
// implicitly define.
def warn_using_undefined_namespace : Warning<
    "namespace '%0' is not defined">,
    InGroup<IntelCompat>;
// endif INTEL_CUSTOMIZATION

// C++ exception specifications
def err_exception_spec_in_typedef : Error<
  "exception specifications are not allowed in %select{typedefs|type aliases}0">;
def err_distant_exception_spec : Error<
  "exception specifications are not allowed beyond a single level "
  "of indirection">;
def err_incomplete_in_exception_spec : Error<
  "%select{|pointer to |reference to }0incomplete type %1 is not allowed "
  "in exception specification">;
def ext_incomplete_in_exception_spec : ExtWarn<err_incomplete_in_exception_spec.Text>,
  InGroup<MicrosoftExceptionSpec>;
def err_rref_in_exception_spec : Error<
  "rvalue reference type %0 is not allowed in exception specification">;
def err_mismatched_exception_spec : Error<
  "exception specification in declaration does not match previous declaration">;
def ext_mismatched_exception_spec : ExtWarn<err_mismatched_exception_spec.Text>,
  InGroup<MicrosoftExceptionSpec>;
def err_override_exception_spec : Error<
  "exception specification of overriding function is more lax than "
  "base version">;
def ext_override_exception_spec : ExtWarn<err_override_exception_spec.Text>,
  InGroup<MicrosoftExceptionSpec>;
def err_incompatible_exception_specs : Error<
  "target exception specification is not superset of source">;
def warn_incompatible_exception_specs : Warning<
  err_incompatible_exception_specs.Text>, InGroup<IncompatibleExceptionSpec>;
def err_deep_exception_specs_differ : Error<
  "exception specifications of %select{return|argument}0 types differ">;
def warn_deep_exception_specs_differ : Warning<
  err_deep_exception_specs_differ.Text>, InGroup<IncompatibleExceptionSpec>;
def err_missing_exception_specification : Error<
  "%0 is missing exception specification '%1'">;
def ext_missing_exception_specification : ExtWarn<
  err_missing_exception_specification.Text>,
  InGroup<DiagGroup<"missing-exception-spec">>;
def ext_ms_missing_exception_specification : ExtWarn<
  err_missing_exception_specification.Text>,
  InGroup<MicrosoftExceptionSpec>;
def err_noexcept_needs_constant_expression : Error<
  "argument to noexcept specifier must be a constant expression">;
def err_exception_spec_not_parsed : Error<
  "exception specification is not available until end of class definition">;

// C++ access checking
def err_class_redeclared_with_different_access : Error<
  "%0 redeclared with '%1' access">;
def err_access : Error<
  "%1 is a %select{private|protected}0 member of %3">, AccessControl;
//if INTEL_CUSTOMIZATION
// Fix for CQ368409: Different behavior on accessing static private class
// members.
def warn_access_type : Warning<
  "type %1 is a %select{private|protected}0 member of %3 (allowed for cfront "
  "compatibility)">, AccessControl, InGroup<IntelCompat>;
def warn_access : Warning<
  err_access.Text>, AccessControl, InGroup<IntelCompat>;
// endif //INTEL_CUSTOMIZATION
def ext_ms_using_declaration_inaccessible : ExtWarn<
  "using declaration referring to inaccessible member '%0' (which refers "
  "to accessible member '%1') is a Microsoft compatibility extension">,
    AccessControl, InGroup<MicrosoftUsingDecl>;
def err_access_ctor : Error<
  "calling a %select{private|protected}0 constructor of class %2">, 
  AccessControl;
// if INTEL_CUSTOMIZATION
// Fix for CQ374722: for compatibility reasons allow to call private
// constructor from template or template instantiation in intel
// compatibility mode. In MS compatibility mode allow to call private
// constructor at any point.
def warn_access_ctor : Warning<err_access_ctor.Text>,
                       AccessControl,
                       InGroup<IntelCompat>;
// endif INTEL_CUSTOMIZATION
def ext_rvalue_to_reference_access_ctor : Extension<
  "C++98 requires an accessible copy constructor for class %2 when binding "
  "a reference to a temporary; was %select{private|protected}0">,
  AccessControl, InGroup<BindToTemporaryCopy>;
def err_access_base_ctor : Error<
  // The ERRORs represent other special members that aren't constructors, in
  // hopes that someone will bother noticing and reporting if they appear
  "%select{base class|inherited virtual base class}0 %1 has %select{private|"
  "protected}3 %select{default |copy |move |*ERROR* |*ERROR* "
  "|*ERROR*|}2constructor">, AccessControl;
def err_access_field_ctor : Error<
  // The ERRORs represent other special members that aren't constructors, in
  // hopes that someone will bother noticing and reporting if they appear
  "field of type %0 has %select{private|protected}2 "
  "%select{default |copy |move |*ERROR* |*ERROR* |*ERROR* |}1constructor">,
  AccessControl;
def err_access_friend_function : Error<
  "friend function %1 is a %select{private|protected}0 member of %3">,
  AccessControl;

def err_access_dtor : Error<
  "calling a %select{private|protected}1 destructor of class %0">, 
  AccessControl;
def err_access_dtor_base :
    Error<"base class %0 has %select{private|protected}1 destructor">,
    AccessControl;
def err_access_dtor_vbase :
    Error<"inherited virtual base class %1 has "
    "%select{private|protected}2 destructor">,
    AccessControl;
def err_access_dtor_temp :
    Error<"temporary of type %0 has %select{private|protected}1 destructor">,
    AccessControl;
def err_access_dtor_exception :
    Error<"exception object of type %0 has %select{private|protected}1 "
          "destructor">, AccessControl;
def err_access_dtor_field :
    Error<"field of type %1 has %select{private|protected}2 destructor">,
    AccessControl;
def err_access_dtor_var :
    Error<"variable of type %1 has %select{private|protected}2 destructor">,
    AccessControl;
def err_access_dtor_ivar :
    Error<"instance variable of type %0 has %select{private|protected}1 "
          "destructor">,
    AccessControl;
def note_previous_access_declaration : Note<
  "previously declared '%1' here">;
def note_access_natural : Note<
  "%select{|implicitly }1declared %select{private|protected}0 here">;
def note_access_constrained_by_path : Note<
  "constrained by %select{|implicitly }1%select{private|protected}0"
  " inheritance here">;
def note_access_protected_restricted_noobject : Note<
  "must name member using the type of the current context %0">;
def note_access_protected_restricted_ctordtor : Note<
  "protected %select{constructor|destructor}0 can only be used to "
  "%select{construct|destroy}0 a base class subobject">;
def note_access_protected_restricted_object : Note<
  "can only access this member on an object of type %0">;
def warn_cxx98_compat_sfinae_access_control : Warning<
  "substitution failure due to access control is incompatible with C++98">,
  InGroup<CXX98Compat>, DefaultIgnore, NoSFINAE;
  
// C++ name lookup
def err_incomplete_nested_name_spec : Error<
  "incomplete type %0 named in nested name specifier">;
def err_dependent_nested_name_spec : Error<
  "nested name specifier for a declaration cannot depend on a template "
  "parameter">;
def err_nested_name_member_ref_lookup_ambiguous : Error<
  "lookup of %0 in member access expression is ambiguous">;
def ext_nested_name_member_ref_lookup_ambiguous : ExtWarn<
  "lookup of %0 in member access expression is ambiguous; using member of %1">,
  InGroup<AmbigMemberTemplate>;
def note_ambig_member_ref_object_type : Note<
  "lookup in the object type %0 refers here">;
def note_ambig_member_ref_scope : Note<
  "lookup from the current scope refers here">;
def err_qualified_member_nonclass : Error<
  "qualified member access refers to a member in %0">;
def err_incomplete_member_access : Error<
  "member access into incomplete type %0">;
def err_incomplete_type : Error<
  "incomplete type %0 where a complete type is required">;
def warn_cxx98_compat_enum_nested_name_spec : Warning<
  "enumeration type in nested name specifier is incompatible with C++98">,
  InGroup<CXX98Compat>, DefaultIgnore;
def err_nested_name_spec_is_not_class : Error<
  "%0 cannot appear before '::' because it is not a class"
  "%select{ or namespace|, namespace, or enumeration}1; did you mean ':'?">;
def ext_nested_name_spec_is_enum : ExtWarn<
  "use of enumeration in a nested name specifier is a C++11 extension">,
  InGroup<CXX11>;
def err_out_of_line_qualified_id_type_names_constructor : Error<
  "qualified reference to %0 is a constructor name rather than a "
  "%select{template name|type}1 in this context">;
def ext_out_of_line_qualified_id_type_names_constructor : ExtWarn<
  "ISO C++ specifies that "
  "qualified reference to %0 is a constructor name rather than a "
  "%select{template name|type}1 in this context, despite preceding "
  "%select{'typename'|'template'}2 keyword">, SFINAEFailure,
  InGroup<DiagGroup<"injected-class-name">>;

// C++ class members
def err_storageclass_invalid_for_member : Error<
  "storage class specified for a member declaration">;
def err_mutable_function : Error<"'mutable' cannot be applied to functions">;
def err_mutable_reference : Error<"'mutable' cannot be applied to references">;
def ext_mutable_reference : ExtWarn<
  "'mutable' on a reference type is a Microsoft extension">,
  InGroup<MicrosoftMutableReference>;
def err_mutable_const : Error<"'mutable' and 'const' cannot be mixed">;
def err_mutable_nonmember : Error<
  "'mutable' can only be applied to member variables">;
def err_virtual_in_union : Error<
  "unions cannot have virtual functions">;
def err_virtual_non_function : Error<
  "'virtual' can only appear on non-static member functions">;
def err_virtual_out_of_class : Error<
  "'virtual' can only be specified inside the class definition">;
def err_virtual_member_function_template : Error<
  "'virtual' cannot be specified on member function templates">;
def err_static_overrides_virtual : Error<
  "'static' member function %0 overrides a virtual function in a base class">;
def err_explicit_non_function : Error<
  "'explicit' can only appear on non-static member functions">;
def err_explicit_out_of_class : Error<
  "'explicit' can only be specified inside the class definition">;
def err_explicit_non_ctor_or_conv_function : Error<
  "'explicit' can only be applied to a constructor or conversion function">;
def err_static_not_bitfield : Error<"static member %0 cannot be a bit-field">;
def err_static_out_of_line : Error<
  "'static' can only be specified inside the class definition">;
//if INTEL_CUSTOMIZATION
// CQ#376357: Allow static specifier for outline method definition.
def warn_static_out_of_line : Warning<
  err_static_out_of_line.Text>, InGroup<IntelCompat>;
// endif // INTEL_CUSTOMIZATION
def err_storage_class_for_static_member : Error<
  "static data member definition cannot specify a storage class">;
def err_typedef_not_bitfield : Error<"typedef member %0 cannot be a bit-field">;
def err_not_integral_type_bitfield : Error<
  "bit-field %0 has non-integral type %1">;
def err_not_integral_type_anon_bitfield : Error<
  "anonymous bit-field has non-integral type %0">;
def err_anon_bitfield_qualifiers : Error<
  "anonymous bit-field cannot have qualifiers">;
def err_member_function_initialization : Error<
  "initializer on function does not look like a pure-specifier">;
def err_non_virtual_pure : Error<
  "%0 is not virtual and cannot be declared pure">;
def ext_pure_function_definition : ExtWarn<
  "function definition with pure-specifier is a Microsoft extension">,
  InGroup<MicrosoftPureDefinition>;
def err_qualified_member_of_unrelated : Error<
  "%q0 is not a member of class %1">;

def err_member_function_call_bad_cvr : Error<
  "'this' argument to member function %0 has type %1, but function is not marked "
  "%select{const|restrict|const or restrict|volatile|const or volatile|"
  "volatile or restrict|const, volatile, or restrict}2">;
def err_member_function_call_bad_ref : Error<
  "'this' argument to member function %0 is an %select{lvalue|rvalue}1, "
  "but function has %select{non-const lvalue|rvalue}2 ref-qualifier">;
def err_member_function_call_bad_type : Error<
  "cannot initialize object parameter of type %0 with an expression "
  "of type %1">;

def warn_call_to_pure_virtual_member_function_from_ctor_dtor : Warning<
  "call to pure virtual member function %0 has undefined behavior; "
  "overrides of %0 in subclasses are not available in the "
  "%select{constructor|destructor}1 of %2">;

def note_member_declared_at : Note<"member is declared here">;
def note_ivar_decl : Note<"instance variable is declared here">;
def note_bitfield_decl : Note<"bit-field is declared here">;
def note_implicit_param_decl : Note<"%0 is an implicit parameter">;
def note_member_synthesized_at : Note<
  "in implicit %select{default constructor|copy constructor|move constructor|"
  "copy assignment operator|move assignment operator|destructor}0 for %1 "
  "first required here">;
def err_missing_default_ctor : Error<
  "%select{constructor for %1 must explicitly initialize the|"
  "implicit default constructor for %1 must explicitly initialize the|"
  "cannot use constructor inherited from base class %4;}0 "
  "%select{base class|member}2 %3 %select{which|which|of %1}0 "
  "does not have a default constructor">;
def note_due_to_dllexported_class : Note<
  "due to %0 being dllexported%select{|; try compiling in C++11 mode}1">;

def err_illegal_union_or_anon_struct_member : Error<
  "%select{anonymous struct|union}0 member %1 has a non-trivial "
  "%select{constructor|copy constructor|move constructor|copy assignment "
  "operator|move assignment operator|destructor}2">;
def warn_cxx98_compat_nontrivial_union_or_anon_struct_member : Warning<
  "%select{anonymous struct|union}0 member %1 with a non-trivial "
  "%select{constructor|copy constructor|move constructor|copy assignment "
  "operator|move assignment operator|destructor}2 is incompatible with C++98">,
  InGroup<CXX98Compat>, DefaultIgnore;

def note_nontrivial_virtual_dtor : Note<
  "destructor for %0 is not trivial because it is virtual">;
def note_nontrivial_has_virtual : Note<
  "because type %0 has a virtual %select{member function|base class}1">;
def note_nontrivial_no_def_ctor : Note<
  "because %select{base class of |field of |}0type %1 has no "
  "default constructor">;
def note_user_declared_ctor : Note<
  "implicit default constructor suppressed by user-declared constructor">;
def note_nontrivial_no_copy : Note<
  "because no %select{<<ERROR>>|constructor|constructor|assignment operator|"
  "assignment operator|<<ERROR>>}2 can be used to "
  "%select{<<ERROR>>|copy|move|copy|move|<<ERROR>>}2 "
  "%select{base class|field|an object}0 of type %3">;
def note_nontrivial_user_provided : Note<
  "because %select{base class of |field of |}0type %1 has a user-provided "
  "%select{default constructor|copy constructor|move constructor|"
  "copy assignment operator|move assignment operator|destructor}2">;
def note_nontrivial_in_class_init : Note<
  "because field %0 has an initializer">;
def note_nontrivial_param_type : Note<
  "because its parameter is %diff{of type $, not $|of the wrong type}2,3">;
def note_nontrivial_default_arg : Note<"because it has a default argument">;
def note_nontrivial_variadic : Note<"because it is a variadic function">;
def note_nontrivial_subobject : Note<
  "because the function selected to %select{construct|copy|move|copy|move|"
  "destroy}2 %select{base class|field}0 of type %1 is not trivial">;
def note_nontrivial_objc_ownership : Note<
  "because type %0 has a member with %select{no|no|__strong|__weak|"
  "__autoreleasing}1 ownership">;

def err_static_data_member_not_allowed_in_anon_struct : Error<
  "static data member %0 not allowed in anonymous struct">;
def ext_static_data_member_in_union : ExtWarn<
  "static data member %0 in union is a C++11 extension">, InGroup<CXX11>;
def warn_cxx98_compat_static_data_member_in_union : Warning<
  "static data member %0 in union is incompatible with C++98">,
  InGroup<CXX98Compat>, DefaultIgnore;
def ext_union_member_of_reference_type : ExtWarn<
  "union member %0 has reference type %1, which is a Microsoft extension">,
  InGroup<MicrosoftUnionMemberReference>;
def err_union_member_of_reference_type : Error<
  "union member %0 has reference type %1">;
def ext_anonymous_struct_union_qualified : Extension<
  "anonymous %select{struct|union}0 cannot be '%1'">;
def err_different_return_type_for_overriding_virtual_function : Error<
  "virtual function %0 has a different return type "
  "%diff{($) than the function it overrides (which has return type $)|"
  "than the function it overrides}1,2">;
def note_overridden_virtual_function : Note<
  "overridden virtual function is here">;
def err_conflicting_overriding_cc_attributes : Error<
  "virtual function %0 has different calling convention attributes "
  "%diff{($) than the function it overrides (which has calling convention $)|"
  "than the function it overrides}1,2">;
def warn_overriding_method_missing_noescape : Warning<
  "parameter of overriding method should be annotated with "
  "__attribute__((noescape))">, InGroup<MissingNoEscape>;
def note_overridden_marked_noescape : Note<
  "parameter of overridden method is annotated with __attribute__((noescape))">;

def err_covariant_return_inaccessible_base : Error<
  "invalid covariant return for virtual function: %1 is a "
  "%select{private|protected}2 base class of %0">, AccessControl;
def err_covariant_return_ambiguous_derived_to_base_conv : Error<
  "return type of virtual function %3 is not covariant with the return type of "
  "the function it overrides (ambiguous conversion from derived class "
  "%0 to base class %1:%2)">;
def err_covariant_return_not_derived : Error<
  "return type of virtual function %0 is not covariant with the return type of "
  "the function it overrides (%1 is not derived from %2)">;
def err_covariant_return_incomplete : Error<
  "return type of virtual function %0 is not covariant with the return type of "
  "the function it overrides (%1 is incomplete)">;
def err_covariant_return_type_different_qualifications : Error<
  "return type of virtual function %0 is not covariant with the return type of "
  "the function it overrides (%1 has different qualifiers than %2)">;
def err_covariant_return_type_class_type_more_qualified : Error<
  "return type of virtual function %0 is not covariant with the return type of "
  "the function it overrides (class type %1 is more qualified than class "
  "type %2">;

// C++ implicit special member functions
def note_in_declaration_of_implicit_special_member : Note<
  "while declaring the implicit "
  "%select{default constructor|copy constructor|move constructor|"
  "copy assignment operator|move assignment operator|destructor}1"
  " for %0">;

// C++ constructors
def err_constructor_cannot_be : Error<"constructor cannot be declared '%0'">;
def err_invalid_qualified_constructor : Error<
  "'%0' qualifier is not allowed on a constructor">;
def err_ref_qualifier_constructor : Error<
  "ref-qualifier '%select{&&|&}0' is not allowed on a constructor">;

def err_constructor_return_type : Error<
  "constructor cannot have a return type">;
def err_constructor_redeclared : Error<"constructor cannot be redeclared">;
def err_constructor_byvalue_arg : Error<
  "copy constructor must pass its first argument by reference">;
def warn_no_constructor_for_refconst : Warning<
  "%select{struct|interface|union|class|enum}0 %1 does not declare any "
  "constructor to initialize its non-modifiable members">;
def note_refconst_member_not_initialized : Note<
  "%select{const|reference}0 member %1 will never be initialized">;
def ext_ms_explicit_constructor_call : ExtWarn<
  "explicit constructor calls are a Microsoft extension">,
  InGroup<MicrosoftExplicitConstructorCall>;

// C++ destructors
def err_destructor_not_member : Error<
  "destructor must be a non-static member function">;
def err_destructor_cannot_be : Error<"destructor cannot be declared '%0'">;
def err_invalid_qualified_destructor : Error<
  "'%0' qualifier is not allowed on a destructor">;
def err_ref_qualifier_destructor : Error<
  "ref-qualifier '%select{&&|&}0' is not allowed on a destructor">;
def err_destructor_return_type : Error<"destructor cannot have a return type">;
def err_destructor_redeclared : Error<"destructor cannot be redeclared">;
def err_destructor_with_params : Error<"destructor cannot have any parameters">;
def err_destructor_variadic : Error<"destructor cannot be variadic">;
def err_destructor_typedef_name : Error<
  "destructor cannot be declared using a %select{typedef|type alias}1 %0 of the class name">;
def err_destructor_name : Error<
  "expected the class name after '~' to name the enclosing class">;
def err_destructor_class_name : Error<
  "expected the class name after '~' to name a destructor">;
def err_ident_in_dtor_not_a_type : Error<
  "identifier %0 in object destruction expression does not name a type">;
def err_destructor_expr_type_mismatch : Error<
  "destructor type %0 in object destruction expression does not match the "
  "type %1 of the object being destroyed">;
def note_destructor_type_here : Note<
  "type %0 is declared here">;

def err_destructor_template : Error<
  "destructor cannot be declared as a template">;

// C++ initialization
def err_init_conversion_failed : Error<
  "cannot initialize %select{a variable|a parameter|return object|an "
  "exception object|a member subobject|an array element|a new value|a value|a "
  "base class|a constructor delegation|a vector element|a block element|a "
  "block element|a complex element|a lambda capture|a compound literal "
  "initializer|a related result|a parameter of CF audited function}0 "
  "%diff{of type $ with an %select{rvalue|lvalue}2 of type $|"
  "with an %select{rvalue|lvalue}2 of incompatible type}1,3"
  "%select{|: different classes%diff{ ($ vs $)|}5,6"
  "|: different number of parameters (%5 vs %6)"
  "|: type mismatch at %ordinal5 parameter%diff{ ($ vs $)|}6,7"
  "|: different return type%diff{ ($ vs $)|}5,6"
  "|: different qualifiers ("
  "%select{none|const|restrict|const and restrict|volatile|const and volatile|"
  "volatile and restrict|const, volatile, and restrict}5 vs "
  "%select{none|const|restrict|const and restrict|volatile|const and volatile|"
  "volatile and restrict|const, volatile, and restrict}6)"
  "|: different exception specifications}4">;

def err_lvalue_to_rvalue_ref : Error<"rvalue reference %diff{to type $ cannot "
  "bind to lvalue of type $|cannot bind to incompatible lvalue}0,1">;
def err_lvalue_reference_bind_to_initlist : Error<
  "%select{non-const|volatile}0 lvalue reference to type %1 cannot bind to an "
  "initializer list temporary">;
def err_lvalue_reference_bind_to_temporary : Error<
  "%select{non-const|volatile}0 lvalue reference %diff{to type $ cannot bind "
  "to a temporary of type $|cannot bind to incompatible temporary}1,2">;
def err_lvalue_reference_bind_to_unrelated : Error<
  "%select{non-const|volatile}0 lvalue reference "
  "%diff{to type $ cannot bind to a value of unrelated type $|"
  "cannot bind to a value of unrelated type}1,2">;
def err_reference_bind_drops_quals : Error<
  "binding value %diff{of type $ to reference to type $|to reference}0,1 "
  "drops %select{<<ERROR>>|'const'|'restrict'|'const' and 'restrict'|"
  "'volatile'|'const' and 'volatile'|'restrict' and 'volatile'|"
  "'const', 'restrict', and 'volatile'}2 qualifier%plural{1:|2:|4:|:s}2">;
def err_reference_bind_failed : Error<
  "reference %diff{to type $ could not bind to an %select{rvalue|lvalue}1 of "
  "type $|could not bind to %select{rvalue|lvalue}1 of incompatible type}0,2">;
def err_reference_bind_init_list : Error<
  "reference to type %0 cannot bind to an initializer list">;
def warn_temporary_array_to_pointer_decay : Warning<
  "pointer is initialized by a temporary array, which will be destroyed at the "
  "end of the full-expression">,
  InGroup<DiagGroup<"address-of-array-temporary">>;
def err_init_list_bad_dest_type : Error<
  "%select{|non-aggregate }0type %1 cannot be initialized with an initializer "
  "list">;

def err_reference_bind_to_bitfield : Error<
  "%select{non-const|volatile}0 reference cannot bind to "
  "bit-field%select{| %1}2">;
def err_reference_bind_to_vector_element : Error<
  "%select{non-const|volatile}0 reference cannot bind to vector element">;
def err_reference_var_requires_init : Error<
  "declaration of reference variable %0 requires an initializer">;
def err_reference_without_init : Error<
  "reference to type %0 requires an initializer">;
def note_value_initialization_here : Note<
  "in value-initialization of type %0 here">;
def err_reference_has_multiple_inits : Error<
  "reference cannot be initialized with multiple values">;
def err_init_non_aggr_init_list : Error<
  "initialization of non-aggregate type %0 with an initializer list">;
def err_init_reference_member_uninitialized : Error<
  "reference member of type %0 uninitialized">;
def note_uninit_reference_member : Note<
  "uninitialized reference member is here">;
def warn_field_is_uninit : Warning<"field %0 is uninitialized when used here">,
  InGroup<Uninitialized>;
def warn_base_class_is_uninit : Warning<
  "base class %0 is uninitialized when used here to access %q1">,
  InGroup<Uninitialized>;
def warn_reference_field_is_uninit : Warning<
  "reference %0 is not yet bound to a value when used here">,
  InGroup<Uninitialized>;
def note_uninit_in_this_constructor : Note<
  "during field initialization in %select{this|the implicit default}0 "
  "constructor">;
def warn_static_self_reference_in_init : Warning<
  "static variable %0 is suspiciously used within its own initialization">,
  InGroup<UninitializedStaticSelfInit>;
def warn_uninit_self_reference_in_init : Warning<
  "variable %0 is uninitialized when used within its own initialization">,
  InGroup<Uninitialized>;
def warn_uninit_self_reference_in_reference_init : Warning<
  "reference %0 is not yet bound to a value when used within its own"
  " initialization">,
  InGroup<Uninitialized>;
def warn_uninit_var : Warning<
  "variable %0 is uninitialized when %select{used here|captured by block}1">,
  InGroup<Uninitialized>, DefaultIgnore;
def warn_sometimes_uninit_var : Warning<
  "variable %0 is %select{used|captured}1 uninitialized whenever "
  "%select{'%3' condition is %select{true|false}4|"
  "'%3' loop %select{is entered|exits because its condition is false}4|"
  "'%3' loop %select{condition is true|exits because its condition is false}4|"
  "switch %3 is taken|"
  "its declaration is reached|"
  "%3 is called}2">,
  InGroup<UninitializedSometimes>, DefaultIgnore;
def warn_maybe_uninit_var : Warning<
  "variable %0 may be uninitialized when "
  "%select{used here|captured by block}1">,
  InGroup<UninitializedMaybe>, DefaultIgnore;
def note_var_declared_here : Note<"variable %0 is declared here">;
def note_uninit_var_use : Note<
  "%select{uninitialized use occurs|variable is captured by block}0 here">;
def warn_uninit_byref_blockvar_captured_by_block : Warning<
  "block pointer variable %0 is uninitialized when captured by block">,
  InGroup<Uninitialized>, DefaultIgnore;
def note_block_var_fixit_add_initialization : Note<
  "did you mean to use __block %0?">;
def note_in_omitted_aggregate_initializer : Note<
  "in implicit initialization of %select{"
  "array element %1 with omitted initializer|"
  "field %1 with omitted initializer|"
  "trailing array elements in runtime-sized array new}0">;
def note_in_reference_temporary_list_initializer : Note<
  "in initialization of temporary of type %0 created to "
  "list-initialize this reference">;
def note_var_fixit_add_initialization : Note<
  "initialize the variable %0 to silence this warning">;
def note_uninit_fixit_remove_cond : Note<
  "remove the %select{'%1' if its condition|condition if it}0 "
  "is always %select{false|true}2">;
def err_init_incomplete_type : Error<"initialization of incomplete type %0">;
def err_list_init_in_parens : Error<
  "cannot initialize %select{non-class|reference}0 type %1 with a "
  "parenthesized initializer list">;

def warn_unsequenced_mod_mod : Warning<
  "multiple unsequenced modifications to %0">, InGroup<Unsequenced>;
def warn_unsequenced_mod_use : Warning<
  "unsequenced modification and access to %0">, InGroup<Unsequenced>;

def err_temp_copy_no_viable : Error<
  "no viable constructor %select{copying variable|copying parameter|"
  "returning object|throwing object|copying member subobject|copying array "
  "element|allocating object|copying temporary|initializing base subobject|"
  "initializing vector element|capturing value}0 of type %1">;
def ext_rvalue_to_reference_temp_copy_no_viable : Extension<
  "no viable constructor %select{copying variable|copying parameter|"
  "returning object|throwing object|copying member subobject|copying array "
  "element|allocating object|copying temporary|initializing base subobject|"
  "initializing vector element|capturing value}0 of type %1; C++98 requires a copy "
  "constructor when binding a reference to a temporary">,
  InGroup<BindToTemporaryCopy>;
def err_temp_copy_ambiguous : Error<
  "ambiguous constructor call when %select{copying variable|copying "
  "parameter|returning object|throwing object|copying member subobject|copying "
  "array element|allocating object|copying temporary|initializing base subobject|"
  "initializing vector element|capturing value}0 of type %1">;
def err_temp_copy_deleted : Error<
  "%select{copying variable|copying parameter|returning object|throwing "
  "object|copying member subobject|copying array element|allocating object|"
  "copying temporary|initializing base subobject|initializing vector element|"
  "capturing value}0 of type %1 invokes deleted constructor">;
def err_temp_copy_incomplete : Error<
  "copying a temporary object of incomplete type %0">;
def warn_cxx98_compat_temp_copy : Warning<
  "%select{copying variable|copying parameter|returning object|throwing "
  "object|copying member subobject|copying array element|allocating object|"
  "copying temporary|initializing base subobject|initializing vector element}1 "
  "of type %2 when binding a reference to a temporary would %select{invoke "
  "an inaccessible constructor|find no viable constructor|find ambiguous "
  "constructors|invoke a deleted constructor}0 in C++98">,
  InGroup<CXX98CompatBindToTemporaryCopy>, DefaultIgnore;
def err_selected_explicit_constructor : Error<
  "chosen constructor is explicit in copy-initialization">;
def note_explicit_ctor_deduction_guide_here : Note<
  "explicit %select{constructor|deduction guide}0 declared here">;

// C++11 decltype
def err_decltype_in_declarator : Error<
    "'decltype' cannot be used to name a declaration">;
    
// C++11 auto
def warn_cxx98_compat_auto_type_specifier : Warning<
  "'auto' type specifier is incompatible with C++98">,
  InGroup<CXX98Compat>, DefaultIgnore;
def err_auto_variable_cannot_appear_in_own_initializer : Error<
  "variable %0 declared with deduced type %1 "
  "cannot appear in its own initializer">;
def err_binding_cannot_appear_in_own_initializer : Error<
  "binding %0 cannot appear in the initializer of its own "
  "decomposition declaration">;
def err_illegal_decl_array_of_auto : Error<
  "'%0' declared as array of %1">;
def err_new_array_of_auto : Error<
  "cannot allocate array of 'auto'">;
def err_auto_not_allowed : Error<
  "%select{'auto'|'decltype(auto)'|'__auto_type'|"
  "use of "
  "%select{class template|function template|variable template|alias template|"
  "template template parameter|template}2 %3 requires template arguments; "
  "argument deduction}0 not allowed "
  "%select{in function prototype"
  "|in non-static struct member|in struct member"
  "|in non-static union member|in union member"
  "|in non-static class member|in interface member"
  "|in exception declaration|in template parameter until C++17|in block literal"
  "|in template argument|in typedef|in type alias|in function return type"
  "|in conversion function type|here|in lambda parameter"
  "|in type allocated by 'new'|in K&R-style function parameter"
  "|in template parameter|in friend declaration}1">;
def err_dependent_deduced_tst : Error<
  "typename specifier refers to "
  "%select{class template|function template|variable template|alias template|"
  "template template parameter|template}0 member in %1; "
  "argument deduction not allowed here">;
def err_auto_not_allowed_var_inst : Error<
  "'auto' variable template instantiation is not allowed">;
def err_auto_var_requires_init : Error<
  "declaration of variable %0 with deduced type %1 requires an initializer">;
def err_auto_new_requires_ctor_arg : Error<
  "new expression for type %0 requires a constructor argument">;
def ext_auto_new_list_init : Extension<
  "ISO C++ standards before C++17 do not allow new expression for "
  "type %0 to use list-initialization">, InGroup<CXX17>;
def err_auto_var_init_no_expression : Error<
  "initializer for variable %0 with type %1 is empty">;
def err_auto_var_init_multiple_expressions : Error<
  "initializer for variable %0 with type %1 contains multiple expressions">;
def err_auto_var_init_paren_braces : Error<
  "cannot deduce type for variable %1 with type %2 from "
  "%select{parenthesized|nested}0 initializer list">;
def err_auto_new_ctor_multiple_expressions : Error<
  "new expression for type %0 contains multiple constructor arguments">;
def err_auto_missing_trailing_return : Error<
  "'auto' return without trailing return type; deduced return types are a "
  "C++14 extension">;
def err_deduced_return_type : Error<
  "deduced return types are a C++14 extension">;
def err_trailing_return_without_auto : Error<
  "function with trailing return type must specify return type 'auto', not %0">;
def err_trailing_return_in_parens : Error<
  "trailing return type may not be nested within parentheses">;
def err_auto_var_deduction_failure : Error<
  "variable %0 with type %1 has incompatible initializer of type %2">;
def err_auto_var_deduction_failure_from_init_list : Error<
  "cannot deduce actual type for variable %0 with type %1 from initializer list">;
def err_auto_new_deduction_failure : Error<
  "new expression for type %0 has incompatible constructor argument of type %1">;
def err_auto_inconsistent_deduction : Error<
  "deduced conflicting types %diff{($ vs $) |}0,1"
  "for initializer list element type">;
def err_auto_different_deductions : Error<
  "%select{'auto'|'decltype(auto)'|'__auto_type'|template arguments}0 "
  "deduced as %1 in declaration of %2 and "
  "deduced as %3 in declaration of %4">;
def err_auto_non_deduced_not_alone : Error<
  "%select{function with deduced return type|"
  "declaration with trailing return type}0 "
  "must be the only declaration in its group">;
def err_implied_std_initializer_list_not_found : Error<
  "cannot deduce type of initializer list because std::initializer_list was "
  "not found; include <initializer_list>">;
def err_malformed_std_initializer_list : Error<
  "std::initializer_list must be a class template with a single type parameter">;
def warn_dangling_std_initializer_list : Warning<
  "array backing the initializer list will be destroyed at the end of "
  "%select{the full-expression|the constructor}0">,
  InGroup<DiagGroup<"dangling-initializer-list">>;
def err_auto_init_list_from_c : Error<
  "cannot use __auto_type with initializer list in C">;
def err_auto_bitfield : Error<
  "cannot pass bit-field as __auto_type initializer in C">;

// C++1y decltype(auto) type
def err_decltype_auto_invalid : Error<
  "'decltype(auto)' not allowed here">;
def err_decltype_auto_cannot_be_combined : Error<
  "'decltype(auto)' cannot be combined with other type specifiers">;
def err_decltype_auto_function_declarator_not_declaration : Error<
  "'decltype(auto)' can only be used as a return type "
  "in a function declaration">;
def err_decltype_auto_compound_type : Error<
  "cannot form %select{pointer to|reference to|array of}0 'decltype(auto)'">;
def err_decltype_auto_initializer_list : Error<
  "cannot deduce 'decltype(auto)' from initializer list">;

// C++17 deduced class template specialization types
def err_deduced_class_template_compound_type : Error<
  "cannot %select{form pointer to|form reference to|form array of|"
  "form function returning|use parentheses when declaring variable with}0 "
  "deduced class template specialization type">;
def err_deduced_non_class_template_specialization_type : Error<
  "%select{<error>|function template|variable template|alias template|"
  "template template parameter|template}0 %1 requires template arguments; "
  "argument deduction only allowed for class templates">;
def err_deduced_class_template_ctor_ambiguous : Error<
  "ambiguous deduction for template arguments of %0">;
def err_deduced_class_template_ctor_no_viable : Error<
  "no viable constructor or deduction guide for deduction of "
  "template arguments of %0">;
def err_deduced_class_template_incomplete : Error<
  "template %0 has no definition and no %select{|viable }1deduction guides "
  "for deduction of template arguments">;
def err_deduced_class_template_deleted : Error<
  "class template argument deduction for %0 selected a deleted constructor">;
def err_deduced_class_template_explicit : Error<
  "class template argument deduction for %0 selected an explicit "
  "%select{constructor|deduction guide}1 for copy-list-initialization">;
def err_deduction_guide_no_trailing_return_type : Error<
  "deduction guide declaration without trailing return type">;
def err_deduction_guide_bad_trailing_return_type : Error<
  "deduced type %1 of deduction guide is not %select{|written as }2"
  "a specialization of template %0">;
def err_deduction_guide_with_complex_decl : Error<
  "cannot specify any part of a return type in the "
  "declaration of a deduction guide">;
def err_deduction_guide_invalid_specifier : Error<
  "deduction guide cannot be declared '%0'">;
def err_deduction_guide_name_not_class_template : Error<
  "cannot specify deduction guide for "
  "%select{<error>|function template|variable template|alias template|"
  "template template parameter|dependent template name}0 %1">;
def err_deduction_guide_wrong_scope : Error<
  "deduction guide must be declared in the same scope as template %q0">;
def err_deduction_guide_defines_function : Error<
  "deduction guide cannot have a function definition">;
def err_deduction_guide_explicit_mismatch : Error<
  "deduction guide is %select{not |}0declared 'explicit' but "
  "previous declaration was%select{ not|}0">;
def err_deduction_guide_specialized : Error<"deduction guide cannot be "
  "%select{explicitly instantiated|explicitly specialized}0">;
def err_deduction_guide_template_not_deducible : Error<
    "deduction guide template contains "
    "%select{a template parameter|template parameters}0 that cannot be "
    "deduced">;

// C++1y deduced return types
def err_auto_fn_deduction_failure : Error<
  "cannot deduce return type %0 from returned value of type %1">;
def err_auto_fn_different_deductions : Error<
  "'%select{auto|decltype(auto)}0' in return type deduced as %1 here but "
  "deduced as %2 in earlier return statement">;
def err_auto_fn_used_before_defined : Error<
  "function %0 with deduced return type cannot be used before it is defined">;
def err_auto_fn_no_return_but_not_auto : Error<
  "cannot deduce return type %0 for function with no return statements">;
def err_auto_fn_return_void_but_not_auto : Error<
  "cannot deduce return type %0 from omitted return expression">;
def err_auto_fn_return_init_list : Error<
  "cannot deduce return type from initializer list">;
def err_auto_fn_virtual : Error<
  "function with deduced return type cannot be virtual">;

// C++11 override control
def override_keyword_only_allowed_on_virtual_member_functions : Error<
  "only virtual member functions can be marked '%0'">;
def override_keyword_hides_virtual_member_function : Error<
  "non-virtual member function marked '%0' hides virtual member "
  "%select{function|functions}1">;
def err_function_marked_override_not_overriding : Error<
  "%0 marked 'override' but does not override any member functions">;
def warn_destructor_marked_not_override_overriding : Warning <
  "%0 overrides a destructor but is not marked 'override'">,
  InGroup<CXX11WarnOverrideDestructor>, DefaultIgnore;
def warn_function_marked_not_override_overriding : Warning <
  "%0 overrides a member function but is not marked 'override'">,
  InGroup<CXX11WarnOverrideMethod>;
def err_class_marked_final_used_as_base : Error<
  "base %0 is marked '%select{final|sealed}1'">;
def warn_abstract_final_class : Warning<
  "abstract class is marked '%select{final|sealed}0'">, InGroup<AbstractFinalClass>;

// C++11 attributes
def err_repeat_attribute : Error<"%0 attribute cannot be repeated">;

// C++11 final
def err_final_function_overridden : Error<
  "declaration of %0 overrides a '%select{final|sealed}1' function">;

// C++11 scoped enumerations
def err_enum_invalid_underlying : Error<
  "non-integral type %0 is an invalid underlying type">;
def err_enumerator_too_large : Error<
  "enumerator value is not representable in the underlying type %0">;
def ext_enumerator_too_large : Extension<
  "enumerator value is not representable in the underlying type %0">,
  InGroup<MicrosoftEnumValue>;
def err_enumerator_wrapped : Error<
  "enumerator value %0 is not representable in the underlying type %1">;
def err_enum_redeclare_type_mismatch : Error<
  "enumeration redeclared with different underlying type %0 (was %1)">;
def err_enum_redeclare_fixed_mismatch : Error<
  "enumeration previously declared with %select{non|}0fixed underlying type">;
def err_enum_redeclare_scoped_mismatch : Error<
  "enumeration previously declared as %select{un|}0scoped">;
def err_enum_class_reference : Error<
  "reference to %select{|scoped }0enumeration must use 'enum' "
  "not 'enum class'">;
def err_only_enums_have_underlying_types : Error<
  "only enumeration types have underlying types">;
def err_underlying_type_of_incomplete_enum : Error<
  "cannot determine underlying type of incomplete enumeration type %0">;

// C++11 delegating constructors
def err_delegating_ctor : Error<
  "delegating constructors are permitted only in C++11">;
def warn_cxx98_compat_delegating_ctor : Warning<
  "delegating constructors are incompatible with C++98">,
  InGroup<CXX98Compat>, DefaultIgnore;
def err_delegating_initializer_alone : Error<
  "an initializer for a delegating constructor must appear alone">;
def warn_delegating_ctor_cycle : Warning<
  "constructor for %0 creates a delegation cycle">, DefaultError,
  InGroup<DelegatingCtorCycles>;
def note_it_delegates_to : Note<"it delegates to">;
def note_which_delegates_to : Note<"which delegates to">;

// C++11 range-based for loop
def err_for_range_decl_must_be_var : Error<
  "for range declaration must declare a variable">;
def err_for_range_storage_class : Error<
  "loop variable %0 may not be declared %select{'extern'|'static'|"
  "'__private_extern__'|'auto'|'register'|'constexpr'}1">;
def err_type_defined_in_for_range : Error<
  "types may not be defined in a for range declaration">;
def err_for_range_deduction_failure : Error<
  "cannot use type %0 as a range">;
def err_for_range_incomplete_type : Error<
  "cannot use incomplete type %0 as a range">;
def err_for_range_iter_deduction_failure : Error<
  "cannot use type %0 as an iterator">;
def err_for_range_member_begin_end_mismatch : Error<
  "range type %0 has '%select{begin|end}1' member but no '%select{end|begin}1' member">;
def ext_for_range_begin_end_types_differ : ExtWarn<
  "'begin' and 'end' returning different types (%0 and %1) is a C++17 extension">,
  InGroup<CXX17>;
def warn_for_range_begin_end_types_differ : Warning<
  "'begin' and 'end' returning different types (%0 and %1) is incompatible "
  "with C++ standards before C++17">, InGroup<CXXPre17Compat>, DefaultIgnore;
def note_in_for_range: Note<
  "when looking up '%select{begin|end}0' function for range expression "
  "of type %1">;
def err_for_range_invalid: Error<
  "invalid range expression of type %0; no viable '%select{begin|end}1' "
  "function available">;
def err_range_on_array_parameter : Error<
  "cannot build range expression with array function parameter %0 since "
  "parameter with array type %1 is treated as pointer type %2">;
def err_for_range_dereference : Error<
  "invalid range expression of type %0; did you mean to dereference it "
  "with '*'?">;
def note_for_range_invalid_iterator : Note <
  "in implicit call to 'operator%select{!=|*|++}0' for iterator of type %1">;
def note_for_range_begin_end : Note<
  "selected '%select{begin|end}0' %select{function|template }1%2 with iterator type %3">;
def warn_for_range_const_reference_copy : Warning<
  "loop variable %0 "
  "%diff{has type $ but is initialized with type $"
  "| is initialized with a value of a different type}1,2 resulting in a copy">,
  InGroup<RangeLoopAnalysis>, DefaultIgnore;
def note_use_type_or_non_reference : Note<
  "use non-reference type %0 to keep the copy or type %1 to prevent copying">;
def warn_for_range_variable_always_copy : Warning<
  "loop variable %0 is always a copy because the range of type %1 does not "
  "return a reference">,
  InGroup<RangeLoopAnalysis>, DefaultIgnore;
def note_use_non_reference_type : Note<"use non-reference type %0">;
def warn_for_range_copy : Warning<
  "loop variable %0 of type %1 creates a copy from type %2">,
  InGroup<RangeLoopAnalysis>, DefaultIgnore;
def note_use_reference_type : Note<"use reference type %0 to prevent copying">;

// C++11 constexpr
def warn_cxx98_compat_constexpr : Warning<
  "'constexpr' specifier is incompatible with C++98">,
  InGroup<CXX98Compat>, DefaultIgnore;
// FIXME: Maybe this should also go in -Wc++14-compat?
def warn_cxx14_compat_constexpr_not_const : Warning<
  "'constexpr' non-static member function will not be implicitly 'const' "
  "in C++14; add 'const' to avoid a change in behavior">,
  InGroup<DiagGroup<"constexpr-not-const">>;
def err_invalid_constexpr : Error<
  "%select{function parameter|typedef|non-static data member}0 "
  "cannot be constexpr">;
def err_invalid_constexpr_member : Error<"non-static data member cannot be "
  "constexpr%select{; did you intend to make it %select{const|static}0?|}1">;
def err_constexpr_tag : Error<
  "%select{class|struct|interface|union|enum}0 cannot be marked constexpr">;
def err_constexpr_dtor : Error<"destructor cannot be marked constexpr">;
def err_constexpr_no_declarators : Error<
  "constexpr can only be used in variable and function declarations">;
def err_invalid_constexpr_var_decl : Error<
  "constexpr variable declaration must be a definition">;
def err_constexpr_static_mem_var_requires_init : Error<
  "declaration of constexpr static data member %0 requires an initializer">;
def err_constexpr_var_non_literal : Error<
  "constexpr variable cannot have non-literal type %0">;
def err_constexpr_var_requires_const_init : Error<
  "constexpr variable %0 must be initialized by a constant expression">;
def err_constexpr_redecl_mismatch : Error<
  "%select{non-constexpr declaration of %0 follows constexpr declaration"
  "|constexpr declaration of %0 follows non-constexpr declaration}1">;
def err_constexpr_virtual : Error<"virtual function cannot be constexpr">;
def err_constexpr_virtual_base : Error<
  "constexpr %select{member function|constructor}0 not allowed in "
  "%select{struct|interface|class}1 with virtual base "
  "%plural{1:class|:classes}2">;
def note_non_literal_incomplete : Note<
  "incomplete type %0 is not a literal type">;
def note_non_literal_virtual_base : Note<"%select{struct|interface|class}0 "
  "with virtual base %plural{1:class|:classes}1 is not a literal type">;
def note_constexpr_virtual_base_here : Note<"virtual base class declared here">;
def err_constexpr_non_literal_return : Error<
  "constexpr function's return type %0 is not a literal type">;
def err_constexpr_non_literal_param : Error<
  "constexpr %select{function|constructor}1's %ordinal0 parameter type %2 is "
  "not a literal type">;
def err_constexpr_body_invalid_stmt : Error<
  "statement not allowed in constexpr %select{function|constructor}0">;
def ext_constexpr_body_invalid_stmt : ExtWarn<
  "use of this statement in a constexpr %select{function|constructor}0 "
  "is a C++14 extension">, InGroup<CXX14>;
def warn_cxx11_compat_constexpr_body_invalid_stmt : Warning<
  "use of this statement in a constexpr %select{function|constructor}0 "
  "is incompatible with C++ standards before C++14">,
  InGroup<CXXPre14Compat>, DefaultIgnore;
def ext_constexpr_type_definition : ExtWarn<
  "type definition in a constexpr %select{function|constructor}0 "
  "is a C++14 extension">, InGroup<CXX14>;
def warn_cxx11_compat_constexpr_type_definition : Warning<
  "type definition in a constexpr %select{function|constructor}0 "
  "is incompatible with C++ standards before C++14">,
  InGroup<CXXPre14Compat>, DefaultIgnore;
def err_constexpr_vla : Error<
  "variably-modified type %0 cannot be used in a constexpr "
  "%select{function|constructor}1">;
def ext_constexpr_local_var : ExtWarn<
  "variable declaration in a constexpr %select{function|constructor}0 "
  "is a C++14 extension">, InGroup<CXX14>;
def warn_cxx11_compat_constexpr_local_var : Warning<
  "variable declaration in a constexpr %select{function|constructor}0 "
  "is incompatible with C++ standards before C++14">,
  InGroup<CXXPre14Compat>, DefaultIgnore;
def err_constexpr_local_var_static : Error<
  "%select{static|thread_local}1 variable not permitted in a constexpr "
  "%select{function|constructor}0">;
def err_constexpr_local_var_non_literal_type : Error<
  "variable of non-literal type %1 cannot be defined in a constexpr "
  "%select{function|constructor}0">;
def err_constexpr_local_var_no_init : Error<
  "variables defined in a constexpr %select{function|constructor}0 must be "
  "initialized">;
def ext_constexpr_function_never_constant_expr : ExtWarn<
  "constexpr %select{function|constructor}0 never produces a "
  "constant expression">, InGroup<DiagGroup<"invalid-constexpr">>, DefaultError;
def err_attr_cond_never_constant_expr : Error<
  "%0 attribute expression never produces a constant expression">;
def err_diagnose_if_invalid_diagnostic_type : Error<
  "invalid diagnostic type for 'diagnose_if'; use \"error\" or \"warning\" "
  "instead">;
def err_constexpr_body_no_return : Error<
  "no return statement in constexpr function">;
def err_constexpr_return_missing_expr : Error<
  "non-void constexpr function %0 should return a value">;
def warn_cxx11_compat_constexpr_body_no_return : Warning<
  "constexpr function with no return statements is incompatible with C++ "
  "standards before C++14">, InGroup<CXXPre14Compat>, DefaultIgnore;
def ext_constexpr_body_multiple_return : ExtWarn<
  "multiple return statements in constexpr function is a C++14 extension">,
  InGroup<CXX14>;
def warn_cxx11_compat_constexpr_body_multiple_return : Warning<
  "multiple return statements in constexpr function "
  "is incompatible with C++ standards before C++14">,
  InGroup<CXXPre14Compat>, DefaultIgnore;
def note_constexpr_body_previous_return : Note<
  "previous return statement is here">;
def err_constexpr_function_try_block : Error<
  "function try block not allowed in constexpr %select{function|constructor}0">;
def err_constexpr_union_ctor_no_init : Error<
  "constexpr union constructor does not initialize any member">;
def err_constexpr_ctor_missing_init : Error<
  "constexpr constructor must initialize all members">;
def note_constexpr_ctor_missing_init : Note<
  "member not initialized by constructor">;
def note_non_literal_no_constexpr_ctors : Note<
  "%0 is not literal because it is not an aggregate and has no constexpr "
  "constructors other than copy or move constructors">;
def note_non_literal_base_class : Note<
  "%0 is not literal because it has base class %1 of non-literal type">;
def note_non_literal_field : Note<
  "%0 is not literal because it has data member %1 of "
  "%select{non-literal|volatile}3 type %2">;
def note_non_literal_user_provided_dtor : Note<
  "%0 is not literal because it has a user-provided destructor">;
def note_non_literal_nontrivial_dtor : Note<
  "%0 is not literal because it has a non-trivial destructor">;
def warn_private_extern : Warning<
  "use of __private_extern__ on a declaration may not produce external symbol "
  "private to the linkage unit and is deprecated">, InGroup<PrivateExtern>;
def note_private_extern : Note<
  "use __attribute__((visibility(\"hidden\"))) attribute instead">;

// C++ Concepts TS
def err_concept_wrong_decl_kind : Error<
  "'concept' can only appear on the definition of a function template or variable template">;
def err_concept_decls_may_only_appear_in_namespace_scope : Error<
  "concept declarations may only appear in namespace scope">;
def err_function_concept_not_defined : Error<
  "function concept declaration must be a definition">;
def err_var_concept_not_initialized : Error<
  "variable concept declaration must be initialized">;
def err_function_concept_exception_spec : Error<
  "function concept cannot have exception specification">;
def err_concept_decl_invalid_specifiers : Error<
  "%select{variable|function}0 concept cannot be declared "
  "'%select{thread_local|inline|friend|constexpr}1'">;
def err_function_concept_with_params : Error<
  "function concept cannot have any parameters">;
def err_function_concept_bool_ret : Error<
  "declared return type of function concept must be 'bool'">;
def err_variable_concept_bool_decl : Error<
  "declared type of variable concept must be 'bool'">;
def err_concept_specified_specialization : Error<
  "'concept' cannot be applied on an "
  "%select{explicit instantiation|explicit specialization|partial specialization}0">;
def err_concept_specialized : Error<
  "%select{function|variable}0 concept cannot be "
  "%select{explicitly instantiated|explicitly specialized|partially specialized}1">;

def err_template_different_associated_constraints : Error<
  "associated constraints differ in template redeclaration">;

// C++11 char16_t/char32_t
def warn_cxx98_compat_unicode_type : Warning<
  "'%0' type specifier is incompatible with C++98">,
  InGroup<CXX98Compat>, DefaultIgnore;

// __make_integer_seq
def err_integer_sequence_negative_length : Error<
  "integer sequences must have non-negative sequence length">;
def err_integer_sequence_integral_element_type : Error<
  "integer sequences must have integral element type">;

// __type_pack_element
def err_type_pack_element_out_of_bounds : Error<
  "a parameter pack may not be accessed at an out of bounds index">;

// Objective-C++
def err_objc_decls_may_only_appear_in_global_scope : Error<
  "Objective-C declarations may only appear in global scope">;
def warn_auto_var_is_id : Warning<
  "'auto' deduced as 'id' in declaration of %0">,
  InGroup<DiagGroup<"auto-var-id">>;

// Attributes
def err_nsobject_attribute : Error<
  "'NSObject' attribute is for pointer types only">;
def err_attributes_are_not_compatible : Error<
  "%0 and %1 attributes are not compatible">;
def err_attribute_wrong_number_arguments : Error<
  "%0 attribute %plural{0:takes no arguments|1:takes one argument|"
  ":requires exactly %1 arguments}1">;
def err_attribute_too_many_arguments : Error<
  "%0 attribute takes no more than %1 argument%s1">;
def err_attribute_too_few_arguments : Error<
  "%0 attribute takes at least %1 argument%s1">;
def err_attribute_invalid_vector_type : Error<"invalid vector element type %0">;
def err_attribute_bad_neon_vector_size : Error<
  "Neon vector size must be 64 or 128 bits">;
def err_attribute_requires_positive_integer : Error<
  "%0 attribute requires a positive integral compile time constant expression">;
def err_attribute_requires_opencl_version : Error<
  "%0 attribute requires OpenCL version %1%select{| or above}2">;
def warn_unsupported_target_attribute
<<<<<<< HEAD
    : Warning<"Ignoring unsupported '%0' in the target attribute string">,
    InGroup<IgnoredAttributes>;
=======
    : Warning<"%select{unsupported|duplicate}0%select{| architecture}1 '%2' in"
              " the 'target' attribute string; 'target' attribute ignored">,
      InGroup<IgnoredAttributes>;
>>>>>>> 9c105704
def err_attribute_unsupported
    : Error<"%0 attribute is not supported for this target">;
// The err_*_attribute_argument_not_int are separate because they're used by
// VerifyIntegerConstantExpression.
def err_aligned_attribute_argument_not_int : Error<
  "'aligned' attribute requires integer constant">;
def err_align_value_attribute_argument_not_int : Error<
  "'align_value' attribute requires integer constant">;
def err_alignas_attribute_wrong_decl_type : Error<
  "%0 attribute cannot be applied to a %select{function parameter|"
  "variable with 'register' storage class|'catch' variable|bit-field}1">;
def err_alignas_missing_on_definition : Error<
  "%0 must be specified on definition if it is specified on any declaration">;
def note_alignas_on_declaration : Note<"declared with %0 attribute here">;
def err_alignas_mismatch : Error<
  "redeclaration has different alignment requirement (%1 vs %0)">;
def err_alignas_underaligned : Error<
  "requested alignment is less than minimum alignment of %1 for type %0">;
def err_attribute_argument_n_type : Error<
  "%0 attribute requires parameter %1 to be %select{int or bool|an integer "
  "constant|a string|an identifier}2">;
def err_attribute_argument_type : Error<
  "%0 attribute requires %select{int or bool|an integer "
  "constant|a string|an identifier}1">;
def err_attribute_argument_outof_range : Error<
  "%0 attribute requires integer constant between %1 and %2 inclusive">;
def err_init_priority_object_attr : Error<
  "can only use 'init_priority' attribute on file-scope definitions "
  "of objects of class type">;
def err_attribute_argument_vec_type_hint : Error<
  "invalid attribute argument %0 - expecting a vector or vectorizable scalar type">;
def err_attribute_argument_out_of_bounds : Error<
  "%0 attribute parameter %1 is out of bounds">;
def err_attribute_only_once_per_parameter : Error<
  "%0 attribute can only be applied once per parameter">;
def err_attribute_uuid_malformed_guid : Error<
  "uuid attribute contains a malformed GUID">;
def err_mismatched_uuid : Error<"uuid does not match previous declaration">;
def note_previous_uuid : Note<"previous uuid specified here">;
def warn_attribute_pointers_only : Warning<
  "%0 attribute only applies to%select{| constant}1 pointer arguments">,
  InGroup<IgnoredAttributes>;
def err_attribute_pointers_only : Error<warn_attribute_pointers_only.Text>;
def err_attribute_integers_only : Error<
  "%0 attribute argument may only refer to a function parameter of integer "
  "type">;
def warn_attribute_return_pointers_only : Warning<
  "%0 attribute only applies to return values that are pointers">,
  InGroup<IgnoredAttributes>;
def warn_attribute_return_pointers_refs_only : Warning<
  "%0 attribute only applies to return values that are pointers or references">,
  InGroup<IgnoredAttributes>;
def warn_attribute_pointer_or_reference_only : Warning<
  "%0 attribute only applies to a pointer or reference (%1 is invalid)">,
  InGroup<IgnoredAttributes>;
def err_attribute_no_member_pointers : Error<
  "%0 attribute cannot be used with pointers to members">;
def err_attribute_invalid_implicit_this_argument : Error<
  "%0 attribute is invalid for the implicit this argument">;
def err_ownership_type : Error<
  "%0 attribute only applies to %select{pointer|integer}1 arguments">;
def err_ownership_returns_index_mismatch : Error<
  "'ownership_returns' attribute index does not match; here it is %0">;
def note_ownership_returns_index_mismatch : Note<
  "declared with index %0 here">;
def err_format_strftime_third_parameter : Error<
  "strftime format attribute requires 3rd parameter to be 0">;
def err_format_attribute_requires_variadic : Error<
  "format attribute requires variadic function">;
def err_format_attribute_not : Error<"format argument not %0">;
def err_format_attribute_result_not : Error<"function does not return %0">;
def err_format_attribute_implicit_this_format_string : Error<
  "format attribute cannot specify the implicit this argument as the format "
  "string">;
def err_init_method_bad_return_type : Error<
  "init methods must return an object pointer type, not %0">;
def err_attribute_invalid_size : Error<
  "vector size not an integral multiple of component size">;
def err_attribute_zero_size : Error<"zero vector size">;
def err_attribute_size_too_large : Error<"vector size too large">;
def err_typecheck_vector_not_convertable_implict_truncation : Error<
   "cannot convert between %select{scalar|vector}0 type %1 and vector type"
   " %2 as implicit conversion would cause truncation">;
def err_typecheck_vector_not_convertable : Error<
  "cannot convert between vector values of different size (%0 and %1)">;
def err_typecheck_vector_not_convertable_non_scalar : Error<
  "cannot convert between vector and non-scalar values (%0 and %1)">;
def err_typecheck_vector_lengths_not_equal : Error<
  "vector operands do not have the same number of elements (%0 and %1)">;
def warn_typecheck_vector_element_sizes_not_equal : Warning<
  "vector operands do not have the same elements sizes (%0 and %1)">,
  InGroup<DiagGroup<"vec-elem-size">>, DefaultError;
def err_ext_vector_component_exceeds_length : Error<
  "vector component access exceeds type %0">;
def err_ext_vector_component_name_illegal : Error<
  "illegal vector component name '%0'">;
def err_attribute_address_space_negative : Error<
  "address space is negative">;
def err_attribute_address_space_too_high : Error<
  "address space is larger than the maximum supported (%0)">;
def err_attribute_address_multiple_qualifiers : Error<
  "multiple address spaces specified for type">;
def err_attribute_address_function_type : Error<
  "function type may not be qualified with an address space">;
def err_as_qualified_auto_decl : Error<
  "automatic variable qualified with an%select{| invalid}0 address space">;
def err_arg_with_address_space : Error<
  "parameter may not be qualified with an address space">;
def err_field_with_address_space : Error<
  "field may not be qualified with an address space">;
def err_attr_objc_ownership_redundant : Error<
  "the type %0 is already explicitly ownership-qualified">;
def err_invalid_nsnumber_type : Error<
  "%0 is not a valid literal type for NSNumber">;
def err_objc_illegal_boxed_expression_type : Error<
  "illegal type %0 used in a boxed expression">;
def err_objc_non_trivially_copyable_boxed_expression_type : Error<
  "non-trivially copyable type %0 cannot be used in a boxed expression">;
def err_objc_incomplete_boxed_expression_type : Error<
  "incomplete type %0 used in a boxed expression">;
def err_undeclared_objc_literal_class : Error<
  "definition of class %0 must be available to use Objective-C "
  "%select{array literals|dictionary literals|numeric literals|boxed expressions|"
  "string literals}1">;
def err_undeclared_boxing_method : Error<
  "declaration of %0 is missing in %1 class">;
def err_objc_literal_method_sig : Error<
  "literal construction method %0 has incompatible signature">;
def note_objc_literal_method_param : Note<
  "%select{first|second|third}0 parameter has unexpected type %1 "
  "(should be %2)">;
def note_objc_literal_method_return : Note<
  "method returns unexpected type %0 (should be an object type)">;
def err_invalid_collection_element : Error<
  "collection element of type %0 is not an Objective-C object">;
def err_box_literal_collection : Error<
  "%select{string|character|boolean|numeric}0 literal must be prefixed by '@' "
  "in a collection">;
def warn_objc_literal_comparison : Warning<
  "direct comparison of %select{an array literal|a dictionary literal|"
  "a numeric literal|a boxed expression|}0 has undefined behavior">,
  InGroup<ObjCLiteralComparison>;
def err_missing_atsign_prefix : Error<
  "string literal must be prefixed by '@' ">;
def warn_objc_string_literal_comparison : Warning<
  "direct comparison of a string literal has undefined behavior">, 
  InGroup<ObjCStringComparison>;
def warn_concatenated_nsarray_literal : Warning<
  "concatenated NSString literal for an NSArray expression - "
  "possibly missing a comma">,
  InGroup<ObjCStringConcatenation>;
def note_objc_literal_comparison_isequal : Note<
  "use 'isEqual:' instead">;
def warn_objc_collection_literal_element : Warning<
  "object of type %0 is not compatible with "
  "%select{array element type|dictionary key type|dictionary value type}1 %2">,
  InGroup<ObjCLiteralConversion>;
def err_swift_param_attr_not_swiftcall : Error<
  "'%0' parameter can only be used with swiftcall calling convention">;
def err_swift_indirect_result_not_first : Error<
  "'swift_indirect_result' parameters must be first parameters of function">;
def err_swift_error_result_not_after_swift_context : Error<
  "'swift_error_result' parameter must follow 'swift_context' parameter">;
def err_swift_abi_parameter_wrong_type : Error<
  "'%0' parameter must have pointer%select{| to unqualified pointer}1 type; "
  "type here is %2">;

def err_attribute_argument_invalid : Error<
  "%0 attribute argument is invalid: %select{max must be 0 since min is 0|"
  "min must not be greater than max}1">;
def err_attribute_argument_is_zero : Error<
  "%0 attribute must be greater than 0">;
def warn_attribute_argument_n_negative : Warning<
  "%0 attribute parameter %1 is negative and will be ignored">,
  InGroup<CudaCompat>;
def err_property_function_in_objc_container : Error<
  "use of Objective-C property in function nested in Objective-C "
  "container not supported, move function outside its container">;

let CategoryName = "Cocoa API Issue" in {
def warn_objc_redundant_literal_use : Warning<
  "using %0 with a literal is redundant">, InGroup<ObjCRedundantLiteralUse>;
}

def err_attr_tlsmodel_arg : Error<"tls_model must be \"global-dynamic\", "
  "\"local-dynamic\", \"initial-exec\" or \"local-exec\"">;

def err_tls_var_aligned_over_maximum : Error<
  "alignment (%0) of thread-local variable %1 is greater than the maximum supported "
  "alignment (%2) for a thread-local variable on this target">;

def err_only_annotate_after_access_spec : Error<
  "access specifier can only have annotation attributes">;

def err_attribute_section_invalid_for_target : Error<
  "argument to 'section' attribute is not valid for this target: %0">;
def warn_mismatched_section : Warning<
  "section does not match previous declaration">, InGroup<Section>;
def warn_attribute_section_on_redeclaration : Warning<
  "section attribute is specified on redeclared variable">, InGroup<Section>;

def err_anonymous_property: Error<
  "anonymous property is not supported">;
def err_property_is_variably_modified : Error<
  "property %0 has a variably modified type">;
def err_no_accessor_for_property : Error<
  "no %select{getter|setter}0 defined for property %1">;
def err_cannot_find_suitable_accessor : Error<
  "cannot find suitable %select{getter|setter}0 for property %1">;

def warn_alloca_align_alignof : Warning<
  "second argument to __builtin_alloca_with_align is supposed to be in bits">,
  InGroup<DiagGroup<"alloca-with-align-alignof">>;

def err_alignment_too_small : Error<
  "requested alignment must be %0 or greater">;
def err_alignment_too_big : Error<
  "requested alignment must be %0 or smaller">;
def err_alignment_not_power_of_two : Error<
  "requested alignment is not a power of 2">;
def err_alignment_dependent_typedef_name : Error<
  "requested alignment is dependent but declaration is not dependent">;

def err_attribute_aligned_too_great : Error<
  "requested alignment must be %0 bytes or smaller">;
def warn_redeclaration_without_attribute_prev_attribute_ignored : Warning<
  "%q0 redeclared without %1 attribute: previous %1 ignored">,
  InGroup<MicrosoftInconsistentDllImport>;
def warn_redeclaration_without_import_attribute : Warning<
  "%q0 redeclared without 'dllimport' attribute: 'dllexport' attribute added">,
  InGroup<MicrosoftInconsistentDllImport>;
def warn_dllimport_dropped_from_inline_function : Warning<
  "%q0 redeclared inline; %1 attribute ignored">,
  InGroup<IgnoredAttributes>;
def warn_attribute_ignored : Warning<"%0 attribute ignored">,
  InGroup<IgnoredAttributes>;
def warn_attribute_ignored_on_inline :
  Warning<"%0 attribute ignored on inline function">,
  InGroup<IgnoredAttributes>;
def warn_nocf_check_attribute_ignored :
  Warning<"'nocf_check' attribute ignored; use -fcf-protection to enable the attribute">,
  InGroup<IgnoredAttributes>;
def warn_attribute_after_definition_ignored : Warning<
  "attribute %0 after definition is ignored">,
   InGroup<IgnoredAttributes>;
def warn_unknown_attribute_ignored : Warning<
  "unknown attribute %0 ignored">, InGroup<UnknownAttributes>;
def warn_cxx11_gnu_attribute_on_type : Warning<
  "attribute %0 ignored, because it cannot be applied to a type">,
  InGroup<IgnoredAttributes>;
def warn_unhandled_ms_attribute_ignored : Warning<
  "__declspec attribute %0 is not supported">, 
  InGroup<IgnoredAttributes>;
def err_decl_attribute_invalid_on_stmt : Error<
  "%0 attribute cannot be applied to a statement">;
def err_stmt_attribute_invalid_on_decl : Error<
  "%0 attribute cannot be applied to a declaration">;
def warn_declspec_attribute_ignored : Warning<
  "attribute %0 is ignored, place it after "
  "\"%select{class|struct|interface|union|enum}1\" to apply attribute to "
  "type declaration">, InGroup<IgnoredAttributes>;
def warn_attribute_precede_definition : Warning<
  "attribute declaration must precede definition">,
  InGroup<IgnoredAttributes>;
def warn_attribute_void_function_method : Warning<
  "attribute %0 cannot be applied to "
  "%select{functions|Objective-C method}1 without return value">,
  InGroup<IgnoredAttributes>;
def warn_attribute_weak_on_field : Warning<
  "__weak attribute cannot be specified on a field declaration">,
  InGroup<IgnoredAttributes>;
def warn_gc_attribute_weak_on_local : Warning<
  "Objective-C GC does not allow weak variables on the stack">,
  InGroup<IgnoredAttributes>;
def warn_nsobject_attribute : Warning<
  "'NSObject' attribute may be put on a typedef only; attribute is ignored">,
  InGroup<NSobjectAttribute>;
def warn_independentclass_attribute : Warning<
  "'objc_independent_class' attribute may be put on a typedef only; "
  "attribute is ignored">,
  InGroup<IndependentClassAttribute>;
def warn_ptr_independentclass_attribute : Warning<
  "'objc_independent_class' attribute may be put on Objective-C object "
  "pointer type only; attribute is ignored">,
  InGroup<IndependentClassAttribute>;
def warn_attribute_weak_on_local : Warning<
  "__weak attribute cannot be specified on an automatic variable when ARC "
  "is not enabled">,
  InGroup<IgnoredAttributes>;
def warn_weak_identifier_undeclared : Warning<
  "weak identifier %0 never declared">;
def err_attribute_weak_static : Error<
  "weak declaration cannot have internal linkage">;
def err_attribute_selectany_non_extern_data : Error<
  "'selectany' can only be applied to data items with external linkage">;
def err_declspec_thread_on_thread_variable : Error<
  "'__declspec(thread)' applied to variable that already has a "
  "thread-local storage specifier">;
def err_attribute_dll_not_extern : Error<
  "%q0 must have external linkage when declared %q1">;
def err_attribute_dll_thread_local : Error<
  "%q0 cannot be thread local when declared %q1">;
def err_attribute_dll_lambda : Error<
  "lambda cannot be declared %0">;
def warn_attribute_invalid_on_definition : Warning<
  "'%0' attribute cannot be specified on a definition">,
  InGroup<IgnoredAttributes>;
def err_attribute_dll_redeclaration : Error<
  "redeclaration of %q0 cannot add %q1 attribute">;
def warn_attribute_dll_redeclaration : Warning<
  "redeclaration of %q0 should not add %q1 attribute">,
  InGroup<DiagGroup<"dll-attribute-on-redeclaration">>;
def err_attribute_dllimport_function_definition : Error<
  "dllimport cannot be applied to non-inline function definition">;
def err_attribute_dll_deleted : Error<
  "attribute %q0 cannot be applied to a deleted function">;
def err_attribute_dllimport_data_definition : Error<
  "definition of dllimport data">;
def err_attribute_dllimport_static_field_definition : Error<
  "definition of dllimport static field not allowed">;
def warn_attribute_dllimport_static_field_definition : Warning<
  "definition of dllimport static field">,
  InGroup<DiagGroup<"dllimport-static-field-def">>;
def warn_attribute_dllexport_explicit_instantiation_decl : Warning<
  "explicit instantiation declaration should not be 'dllexport'">,
  InGroup<DiagGroup<"dllexport-explicit-instantiation-decl">>;
def warn_invalid_initializer_from_system_header : Warning<
  "invalid constructor form class in system header, should not be explicit">,
  InGroup<DiagGroup<"invalid-initializer-from-system-header">>;
def note_used_in_initialization_here : Note<"used in initialization here">;
def err_attribute_dll_member_of_dll_class : Error<
  "attribute %q0 cannot be applied to member of %q1 class">;
def warn_attribute_dll_instantiated_base_class : Warning<
  "propagating dll attribute to %select{already instantiated|explicitly specialized}0 "
  "base class template without dll attribute is not supported">,
  InGroup<DiagGroup<"unsupported-dll-base-class-template">>, DefaultIgnore;
def err_attribute_dll_ambiguous_default_ctor : Error<
  "'__declspec(dllexport)' cannot be applied to more than one default constructor in %0">;
def err_attribute_weakref_not_static : Error<
  "weakref declaration must have internal linkage">;
def err_attribute_weakref_not_global_context : Error<
  "weakref declaration of %0 must be in a global context">;
def err_attribute_weakref_without_alias : Error<
  "weakref declaration of %0 must also have an alias attribute">;
def err_alias_not_supported_on_darwin : Error <
  "aliases are not supported on darwin">;
def err_alias_to_undefined : Error<
  "%select{alias|ifunc}0 must point to a defined %select{variable or |}1function">;
// if INTEL_CUSTOMIZATION
// CQ#368740: warning for compatibility reasons.
def warn_alias_to_undefined : Warning<err_alias_to_undefined.Text>,
    InGroup<IntelCompat>;
// endif //INTEL_CUSTOMIZATION
def warn_alias_to_weak_alias : Warning<
  "%select{alias|ifunc}2 will always resolve to %0 even if weak definition of %1 is overridden">,
  InGroup<IgnoredAttributes>;
def warn_alias_with_section : Warning<
  "%select{alias|ifunc}1 will not be in section '%0' but in the same section as the %select{aliasee|resolver}2">,
  InGroup<IgnoredAttributes>;
def err_duplicate_mangled_name : Error<
  "definition with same mangled name as another definition">;
def err_cyclic_alias : Error<
  "%select{alias|ifunc}0 definition is part of a cycle">;
def err_ifunc_resolver_return : Error<
  "ifunc resolver function must return a pointer">;
def err_ifunc_resolver_params : Error<
  "ifunc resolver function must have no parameters">;
def warn_attribute_wrong_decl_type_str : Warning<
  "%0 attribute only applies to %1">, InGroup<IgnoredAttributes>;
def err_attribute_wrong_decl_type_str : Error<
  warn_attribute_wrong_decl_type_str.Text>;
def warn_attribute_wrong_decl_type : Warning<
  "%0 attribute only applies to %select{"
  "functions"
  "|unions"
  "|variables and functions"
  "|functions and methods"
  "|functions, methods and blocks"
  "|functions, methods, and parameters"
  "|variables"
  "|variables and fields"
  "|variables, data members and tag types"
  "|types and namespaces"
  "|variables, functions and classes"
  "|kernel functions"
  "|non-K&R-style functions}1">,
  InGroup<IgnoredAttributes>;
def err_attribute_wrong_decl_type : Error<warn_attribute_wrong_decl_type.Text>;
def warn_type_attribute_wrong_type : Warning<
  "'%0' only applies to %select{function|pointer|"
  "Objective-C object or block pointer}1 types; type here is %2">,
  InGroup<IgnoredAttributes>;
def warn_incomplete_encoded_type : Warning<
  "encoding of %0 type is incomplete because %1 component has unknown encoding">,
  InGroup<DiagGroup<"encode-type">>;
def warn_gnu_inline_attribute_requires_inline : Warning<
  "'gnu_inline' attribute requires function to be marked 'inline',"
  " attribute ignored">,
  InGroup<IgnoredAttributes>;
def err_attribute_vecreturn_only_vector_member : Error<
  "the vecreturn attribute can only be used on a class or structure with one member, which must be a vector">;
def err_attribute_vecreturn_only_pod_record : Error<
  "the vecreturn attribute can only be used on a POD (plain old data) class or structure (i.e. no virtual functions)">;
def err_cconv_change : Error<
  "function declared '%0' here was previously declared "
  "%select{'%2'|without calling convention}1">;
def warn_cconv_ignored : Warning<
  "calling convention %0 ignored for this target">, InGroup<IgnoredAttributes>;
def err_cconv_knr : Error<
  "function with no prototype cannot use the %0 calling convention">;
def warn_cconv_knr : Warning<
  err_cconv_knr.Text>,
  InGroup<DiagGroup<"missing-prototype-for-cc">>;
def err_cconv_varargs : Error<
  "variadic function cannot use %0 calling convention">;
def warn_cconv_varargs : Warning<
  "%0 calling convention ignored on variadic function">,
  InGroup<IgnoredAttributes>;
def warn_cconv_structors : Warning<
  "%0 calling convention ignored on constructor/destructor">,
  InGroup<IgnoredAttributes>;
def err_regparm_mismatch : Error<"function declared with regparm(%0) "
  "attribute was previously declared "
  "%plural{0:without the regparm|:with the regparm(%1)}1 attribute">;
def err_function_attribute_mismatch : Error<
  "function declared with %0 attribute "
  "was previously declared without the %0 attribute">;
def err_objc_precise_lifetime_bad_type : Error<
  "objc_precise_lifetime only applies to retainable types; type here is %0">;
def warn_objc_precise_lifetime_meaningless : Error<
  "objc_precise_lifetime is not meaningful for "
  "%select{__unsafe_unretained|__autoreleasing}0 objects">;
def err_invalid_pcs : Error<"invalid PCS type">;
def warn_attribute_not_on_decl : Warning<
  "%0 attribute ignored when parsing type">, InGroup<IgnoredAttributes>;
def err_base_specifier_attribute : Error<
  "%0 attribute cannot be applied to a base specifier">;
// if INTEL_CUSTOMIZATION
def err_interrupt_function_wrong_return_type : Error<
  "interrupt service routine must have void return value">;
def err_interrupt_function_wrong_args : Error<
  "interrupt service routine can only have a pointer argument and an optional integer argument">;
def err_interrupt_function_wrong_first_arg : Error<
  "interrupt service routine should have a pointer as the first argument">;
def err_interrupt_function_wrong_second_arg : Error<
  "interrupt service routine should have one of unsigned integer types as the second argument">;
// endif INTEL_CUSTOMIZATION
def err_invalid_attribute_on_virtual_function : Error<
  "%0 attribute cannot be applied to virtual functions">;

def ext_cannot_use_trivial_abi : ExtWarn<
  "'trivial_abi' cannot be applied to %0">, InGroup<IgnoredAttributes>;

// Availability attribute
def warn_availability_unknown_platform : Warning<
  "unknown platform %0 in availability macro">, InGroup<Availability>;
def warn_availability_version_ordering : Warning<
  "feature cannot be %select{introduced|deprecated|obsoleted}0 in %1 version "
  "%2 before it was %select{introduced|deprecated|obsoleted}3 in version %4; "
  "attribute ignored">, InGroup<Availability>;
def warn_mismatched_availability: Warning<
  "availability does not match previous declaration">, InGroup<Availability>;
def warn_mismatched_availability_override : Warning<
  "%select{|overriding }4method %select{introduced after|"
  "deprecated before|obsoleted before}0 "
  "%select{the protocol method it implements|overridden method}4 "
  "on %1 (%2 vs. %3)">, InGroup<Availability>;
def warn_mismatched_availability_override_unavail : Warning<
  "%select{|overriding }1method cannot be unavailable on %0 when "
  "%select{the protocol method it implements|its overridden method}1 is "
  "available">,
  InGroup<Availability>;
def warn_availability_on_static_initializer : Warning<
  "ignoring availability attribute %select{on '+load' method|"
  "with constructor attribute|with destructor attribute}0">,
  InGroup<Availability>;
def note_overridden_method : Note<
  "overridden method is here">;
def note_protocol_method : Note<
  "protocol method is here">;

def warn_unguarded_availability :
  Warning<"%0 is only available on %1 %2 or newer">,
  InGroup<UnguardedAvailability>, DefaultIgnore;
def warn_unguarded_availability_new :
  Warning<warn_unguarded_availability.Text>,
  InGroup<UnguardedAvailabilityNew>;
def note_decl_unguarded_availability_silence : Note<
  "annotate %select{%1|anonymous %1}0 with an availability attribute to silence this warning">;
def note_unguarded_available_silence : Note<
  "enclose %0 in %select{an @available|a __builtin_available}1 check to silence"
  " this warning">;
def warn_at_available_unchecked_use : Warning<
  "%select{@available|__builtin_available}0 does not guard availability here; "
  "use if (%select{@available|__builtin_available}0) instead">,
  InGroup<DiagGroup<"unsupported-availability-guard">>;

// Thread Safety Attributes
def warn_invalid_capability_name : Warning<
  "invalid capability name '%0'; capability name must be 'mutex' or 'role'">,
  InGroup<ThreadSafetyAttributes>, DefaultIgnore;
def warn_thread_attribute_ignored : Warning<
  "ignoring %0 attribute because its argument is invalid">,
  InGroup<ThreadSafetyAttributes>, DefaultIgnore;
def warn_thread_attribute_argument_not_lockable : Warning<
  "%0 attribute requires arguments whose type is annotated "
  "with 'capability' attribute; type here is %1">,
  InGroup<ThreadSafetyAttributes>, DefaultIgnore;
def warn_thread_attribute_decl_not_lockable : Warning<
  "%0 attribute can only be applied in a context annotated "
  "with 'capability(\"mutex\")' attribute">,
  InGroup<ThreadSafetyAttributes>, DefaultIgnore;
def warn_thread_attribute_decl_not_pointer : Warning<
  "%0 only applies to pointer types; type here is %1">,
  InGroup<ThreadSafetyAttributes>, DefaultIgnore;
def err_attribute_argument_out_of_range : Error<
  "%0 attribute parameter %1 is out of bounds: "
  "%plural{0:no parameters to index into|"
  "1:can only be 1, since there is one parameter|"
  ":must be between 1 and %2}2">;

// Thread Safety Analysis   
def warn_unlock_but_no_lock : Warning<"releasing %0 '%1' that was not held">,
  InGroup<ThreadSafetyAnalysis>, DefaultIgnore;
def warn_unlock_kind_mismatch : Warning<
  "releasing %0 '%1' using %select{shared|exclusive}2 access, expected "
  "%select{shared|exclusive}3 access">,
  InGroup<ThreadSafetyAnalysis>, DefaultIgnore;
def warn_double_lock : Warning<"acquiring %0 '%1' that is already held">,
  InGroup<ThreadSafetyAnalysis>, DefaultIgnore;
def warn_no_unlock : Warning<
  "%0 '%1' is still held at the end of function">,
  InGroup<ThreadSafetyAnalysis>, DefaultIgnore;
def warn_expecting_locked : Warning<
  "expecting %0 '%1' to be held at the end of function">,
  InGroup<ThreadSafetyAnalysis>, DefaultIgnore;  
// FIXME: improve the error message about locks not in scope
def warn_lock_some_predecessors : Warning<
  "%0 '%1' is not held on every path through here">,
  InGroup<ThreadSafetyAnalysis>, DefaultIgnore;
def warn_expecting_lock_held_on_loop : Warning<
  "expecting %0 '%1' to be held at start of each loop">,
  InGroup<ThreadSafetyAnalysis>, DefaultIgnore;
def note_locked_here : Note<"%0 acquired here">;
def warn_lock_exclusive_and_shared : Warning<
  "%0 '%1' is acquired exclusively and shared in the same scope">,
  InGroup<ThreadSafetyAnalysis>, DefaultIgnore;
def note_lock_exclusive_and_shared : Note<
  "the other acquisition of %0 '%1' is here">;
def warn_variable_requires_any_lock : Warning<
  "%select{reading|writing}1 variable %0 requires holding "
  "%select{any mutex|any mutex exclusively}1">,
  InGroup<ThreadSafetyAnalysis>, DefaultIgnore;
def warn_var_deref_requires_any_lock : Warning<
  "%select{reading|writing}1 the value pointed to by %0 requires holding "
  "%select{any mutex|any mutex exclusively}1">,
  InGroup<ThreadSafetyAnalysis>, DefaultIgnore;
def warn_fun_excludes_mutex : Warning<
  "cannot call function '%1' while %0 '%2' is held">,
  InGroup<ThreadSafetyAnalysis>, DefaultIgnore;
def warn_cannot_resolve_lock : Warning<
  "cannot resolve lock expression">,
  InGroup<ThreadSafetyAnalysis>, DefaultIgnore;
def warn_acquired_before : Warning<
  "%0 '%1' must be acquired before '%2'">,
  InGroup<ThreadSafetyAnalysis>, DefaultIgnore;
def warn_acquired_before_after_cycle : Warning<
  "Cycle in acquired_before/after dependencies, starting with '%0'">,
  InGroup<ThreadSafetyAnalysis>, DefaultIgnore;


// Thread safety warnings negative capabilities
def warn_acquire_requires_negative_cap : Warning<
  "acquiring %0 '%1' requires negative capability '%2'">,
  InGroup<ThreadSafetyNegative>, DefaultIgnore;

// Thread safety warnings on pass by reference
def warn_guarded_pass_by_reference : Warning<
  "passing variable %1 by reference requires holding %0 "
  "%select{'%2'|'%2' exclusively}3">,
  InGroup<ThreadSafetyReference>, DefaultIgnore;
def warn_pt_guarded_pass_by_reference : Warning<
  "passing the value that %1 points to by reference requires holding %0 "
  "%select{'%2'|'%2' exclusively}3">,
  InGroup<ThreadSafetyReference>, DefaultIgnore;

// Imprecise thread safety warnings
def warn_variable_requires_lock : Warning<
  "%select{reading|writing}3 variable %1 requires holding %0 "
  "%select{'%2'|'%2' exclusively}3">,
  InGroup<ThreadSafetyAnalysis>, DefaultIgnore;
def warn_var_deref_requires_lock : Warning<
  "%select{reading|writing}3 the value pointed to by %1 requires "
  "holding %0 %select{'%2'|'%2' exclusively}3">,
  InGroup<ThreadSafetyAnalysis>, DefaultIgnore;
def warn_fun_requires_lock : Warning<
  "calling function %1 requires holding %0 %select{'%2'|'%2' exclusively}3">,
  InGroup<ThreadSafetyAnalysis>, DefaultIgnore;

// Precise thread safety warnings
def warn_variable_requires_lock_precise :
  Warning<warn_variable_requires_lock.Text>,
  InGroup<ThreadSafetyPrecise>, DefaultIgnore;
def warn_var_deref_requires_lock_precise :
  Warning<warn_var_deref_requires_lock.Text>,
  InGroup<ThreadSafetyPrecise>, DefaultIgnore;
def warn_fun_requires_lock_precise :
  Warning<warn_fun_requires_lock.Text>,
  InGroup<ThreadSafetyPrecise>, DefaultIgnore;
def note_found_mutex_near_match : Note<"found near match '%0'">;

// Verbose thread safety warnings
def warn_thread_safety_verbose : Warning<"Thread safety verbose warning.">, 
  InGroup<ThreadSafetyVerbose>, DefaultIgnore;
def note_thread_warning_in_fun : Note<"Thread warning in function %0">;
def note_guarded_by_declared_here : Note<"Guarded_by declared here.">;

// Dummy warning that will trigger "beta" warnings from the analysis if enabled. 
def warn_thread_safety_beta : Warning<"Thread safety beta warning.">, 
  InGroup<ThreadSafetyBeta>, DefaultIgnore;

// Consumed warnings
def warn_use_in_invalid_state : Warning<
  "invalid invocation of method '%0' on object '%1' while it is in the '%2' "
  "state">, InGroup<Consumed>, DefaultIgnore;
def warn_use_of_temp_in_invalid_state : Warning<
  "invalid invocation of method '%0' on a temporary object while it is in the "
  "'%1' state">, InGroup<Consumed>, DefaultIgnore;
def warn_attr_on_unconsumable_class : Warning<
  "consumed analysis attribute is attached to member of class '%0' which isn't "
  "marked as consumable">, InGroup<Consumed>, DefaultIgnore;
def warn_return_typestate_for_unconsumable_type : Warning<
  "return state set for an unconsumable type '%0'">, InGroup<Consumed>,
  DefaultIgnore;
def warn_return_typestate_mismatch : Warning<
  "return value not in expected state; expected '%0', observed '%1'">,
  InGroup<Consumed>, DefaultIgnore;
def warn_loop_state_mismatch : Warning<
  "state of variable '%0' must match at the entry and exit of loop">,
  InGroup<Consumed>, DefaultIgnore;
def warn_param_return_typestate_mismatch : Warning<
  "parameter '%0' not in expected state when the function returns: expected "
  "'%1', observed '%2'">, InGroup<Consumed>, DefaultIgnore;
def warn_param_typestate_mismatch : Warning<
  "argument not in expected state; expected '%0', observed '%1'">,
  InGroup<Consumed>, DefaultIgnore;

// no_sanitize attribute
def warn_unknown_sanitizer_ignored : Warning<
  "unknown sanitizer '%0' ignored">, InGroup<UnknownSanitizers>;

def warn_impcast_vector_scalar : Warning<
  "implicit conversion turns vector to scalar: %0 to %1">,
  InGroup<Conversion>, DefaultIgnore;
def warn_impcast_complex_scalar : Warning<
  "implicit conversion discards imaginary component: %0 to %1">,
  InGroup<Conversion>, DefaultIgnore;
def err_impcast_complex_scalar : Error<
  "implicit conversion from %0 to %1 is not permitted in C++">;
def warn_impcast_float_precision : Warning<
  "implicit conversion loses floating-point precision: %0 to %1">,
  InGroup<Conversion>, DefaultIgnore;
def warn_impcast_float_result_precision : Warning<
  "implicit conversion when assigning computation result loses floating-point precision: %0 to %1">,
  InGroup<Conversion>, DefaultIgnore;
def warn_impcast_double_promotion : Warning<
  "implicit conversion increases floating-point precision: %0 to %1">,
  InGroup<DoublePromotion>, DefaultIgnore;
def warn_impcast_integer_sign : Warning<
  "implicit conversion changes signedness: %0 to %1">,
  InGroup<SignConversion>, DefaultIgnore;
def warn_impcast_integer_sign_conditional : Warning<
  "operand of ? changes signedness: %0 to %1">,
  InGroup<SignConversion>, DefaultIgnore;
def warn_impcast_integer_precision : Warning<
  "implicit conversion loses integer precision: %0 to %1">,
  InGroup<Conversion>, DefaultIgnore;
def warn_impcast_integer_64_32 : Warning<
  "implicit conversion loses integer precision: %0 to %1">,
  InGroup<Shorten64To32>, DefaultIgnore;
def warn_impcast_integer_precision_constant : Warning<
  "implicit conversion from %2 to %3 changes value from %0 to %1">,
  InGroup<ConstantConversion>;
def warn_impcast_bitfield_precision_constant : Warning<
  "implicit truncation from %2 to bit-field changes value from %0 to %1">,
  InGroup<BitFieldConstantConversion>;

def warn_impcast_literal_float_to_integer : Warning<
  "implicit conversion from %0 to %1 changes value from %2 to %3">,
  InGroup<LiteralConversion>;
def warn_impcast_float_integer : Warning<
  "implicit conversion turns floating-point number into integer: %0 to %1">,
  InGroup<FloatConversion>, DefaultIgnore;

def warn_impcast_float_to_integer : Warning<
  "implicit conversion of out of range value from %0 to %1 changes value "
  "from %2 to %3">,
  InGroup<FloatOverflowConversion>, DefaultIgnore;
def warn_impcast_float_to_integer_zero : Warning<
  "implicit conversion from %0 to %1 changes non-zero value from %2 to %3">,
  InGroup<FloatZeroConversion>, DefaultIgnore;

def warn_impcast_string_literal_to_bool : Warning<
  "implicit conversion turns string literal into bool: %0 to %1">,
  InGroup<StringConversion>, DefaultIgnore;
def warn_impcast_different_enum_types : Warning<
  "implicit conversion from enumeration type %0 to different enumeration type "
  "%1">, InGroup<EnumConversion>;
def warn_impcast_bool_to_null_pointer : Warning<
    "initialization of pointer of type %0 to null from a constant boolean "
    "expression">, InGroup<BoolConversion>;
def warn_non_literal_null_pointer : Warning<
    "expression which evaluates to zero treated as a null pointer constant of "
    "type %0">, InGroup<NonLiteralNullConversion>;
def warn_impcast_null_pointer_to_integer : Warning<
    "implicit conversion of %select{NULL|nullptr}0 constant to %1">,
    InGroup<NullConversion>;
def warn_impcast_floating_point_to_bool : Warning<
    "implicit conversion turns floating-point number into bool: %0 to %1">,
    InGroup<ImplicitConversionFloatingPointToBool>;
//if INTEL_CUSTOMIZATION
// Fix for CQ376357: -fpermissive illegal conversion.
def warn_impcast_permissive_conversion : Warning<
  "illegal implicit type conversion from %0 to %1 allowed in -fpermissive mode">,
  InGroup<IntelCompat>;
// endif //INTEL_CUSTOMIZATION
def ext_ms_impcast_fn_obj : ExtWarn<
  "implicit conversion between pointer-to-function and pointer-to-object is a "
  "Microsoft extension">, InGroup<MicrosoftCast>;

def warn_impcast_pointer_to_bool : Warning<
    "address of%select{| function| array}0 '%1' will always evaluate to "
    "'true'">,
    InGroup<PointerBoolConversion>;
def warn_cast_nonnull_to_bool : Warning<
    "nonnull %select{function call|parameter}0 '%1' will evaluate to "
    "'true' on first encounter">,
    InGroup<PointerBoolConversion>;
def warn_this_bool_conversion : Warning<
  "'this' pointer cannot be null in well-defined C++ code; pointer may be "
  "assumed to always convert to true">, InGroup<UndefinedBoolConversion>;
def warn_address_of_reference_bool_conversion : Warning<
  "reference cannot be bound to dereferenced null pointer in well-defined C++ "
  "code; pointer may be assumed to always convert to true">,
  InGroup<UndefinedBoolConversion>;

def warn_null_pointer_compare : Warning<
    "comparison of %select{address of|function|array}0 '%1' %select{not |}2"
    "equal to a null pointer is always %select{true|false}2">,
    InGroup<TautologicalPointerCompare>;
def warn_nonnull_expr_compare : Warning<
    "comparison of nonnull %select{function call|parameter}0 '%1' "
    "%select{not |}2equal to a null pointer is '%select{true|false}2' on first "
    "encounter">,
    InGroup<TautologicalPointerCompare>;
def warn_this_null_compare : Warning<
  "'this' pointer cannot be null in well-defined C++ code; comparison may be "
  "assumed to always evaluate to %select{true|false}0">,
  InGroup<TautologicalUndefinedCompare>;
def warn_address_of_reference_null_compare : Warning<
  "reference cannot be bound to dereferenced null pointer in well-defined C++ "
  "code; comparison may be assumed to always evaluate to "
  "%select{true|false}0">,
  InGroup<TautologicalUndefinedCompare>;
def note_reference_is_return_value : Note<"%0 returns a reference">;

def note_function_warning_silence : Note<
    "prefix with the address-of operator to silence this warning">;
def note_function_to_function_call : Note<
    "suffix with parentheses to turn this into a function call">;
def warn_impcast_objective_c_literal_to_bool : Warning<
    "implicit boolean conversion of Objective-C object literal always "
    "evaluates to true">,
    InGroup<ObjCLiteralConversion>;

def warn_cast_align : Warning<
  "cast from %0 to %1 increases required alignment from %2 to %3">,
  InGroup<CastAlign>, DefaultIgnore;
def warn_old_style_cast : Warning<
  "use of old-style cast">, InGroup<OldStyleCast>, DefaultIgnore;

// Separate between casts to void* and non-void* pointers.
// Some APIs use (abuse) void* for something like a user context,
// and often that value is an integer even if it isn't a pointer itself.
// Having a separate warning flag allows users to control the warning
// for their workflow.
def warn_int_to_pointer_cast : Warning<
  "cast to %1 from smaller integer type %0">,
  InGroup<IntToPointerCast>;
def warn_int_to_void_pointer_cast : Warning<
  "cast to %1 from smaller integer type %0">,
  InGroup<IntToVoidPointerCast>;

def warn_attribute_ignored_for_field_of_type : Warning<
  "%0 attribute ignored for field of type %1">,
  InGroup<IgnoredAttributes>;
def warn_no_underlying_type_specified_for_enum_bitfield : Warning<
  "enums in the Microsoft ABI are signed integers by default; consider giving "
  "the enum %0 an unsigned underlying type to make this code portable">,
  InGroup<SignedEnumBitfield>, DefaultIgnore;
def warn_attribute_packed_for_bitfield : Warning<
  "'packed' attribute was ignored on bit-fields with single-byte alignment "
  "in older versions of GCC and Clang">,
  InGroup<DiagGroup<"attribute-packed-for-bitfield">>;
def warn_transparent_union_attribute_field_size_align : Warning<
  "%select{alignment|size}0 of field %1 (%2 bits) does not match the "
  "%select{alignment|size}0 of the first field in transparent union; "
  "transparent_union attribute ignored">,
  InGroup<IgnoredAttributes>;
def note_transparent_union_first_field_size_align : Note<
  "%select{alignment|size}0 of first field is %1 bits">;
def warn_transparent_union_attribute_not_definition : Warning<
  "transparent_union attribute can only be applied to a union definition; "
  "attribute ignored">,
  InGroup<IgnoredAttributes>;
def warn_transparent_union_attribute_floating : Warning<
  "first field of a transparent union cannot have %select{floating point|"
  "vector}0 type %1; transparent_union attribute ignored">,
  InGroup<IgnoredAttributes>;
def warn_transparent_union_attribute_zero_fields : Warning<
  "transparent union definition must contain at least one field; "
  "transparent_union attribute ignored">,
  InGroup<IgnoredAttributes>;
def warn_attribute_type_not_supported : Warning<
  "%0 attribute argument not supported: %1">,
  InGroup<IgnoredAttributes>;
def warn_attribute_unknown_visibility : Warning<"unknown visibility %0">,
  InGroup<IgnoredAttributes>;
def warn_attribute_protected_visibility :
  Warning<"target does not support 'protected' visibility; using 'default'">,
  InGroup<DiagGroup<"unsupported-visibility">>;
def err_mismatched_visibility: Error<"visibility does not match previous declaration">;
def note_previous_attribute : Note<"previous attribute is here">;
def note_conflicting_attribute : Note<"conflicting attribute is here">;
def note_attribute : Note<"attribute is here">;
def err_mismatched_ms_inheritance : Error<
  "inheritance model does not match %select{definition|previous declaration}0">;
def warn_ignored_ms_inheritance : Warning<
  "inheritance model ignored on %select{primary template|partial specialization}0">,
  InGroup<IgnoredAttributes>;
def note_previous_ms_inheritance : Note<
  "previous inheritance model specified here">;
def err_machine_mode : Error<"%select{unknown|unsupported}0 machine mode %1">;
def err_mode_not_primitive : Error<
  "mode attribute only supported for integer and floating-point types">;
def err_mode_wrong_type : Error<
  "type of machine mode does not match type of base type">;
def warn_vector_mode_deprecated : Warning<
  "specifying vector types with the 'mode' attribute is deprecated; "
  "use the 'vector_size' attribute instead">,
  InGroup<DeprecatedAttributes>;
def err_complex_mode_vector_type : Error<
  "type of machine mode does not support base vector types">;
def err_enum_mode_vector_type : Error<
  "mode %0 is not supported for enumeration types">;
def warn_attribute_nonnull_no_pointers : Warning<
  "'nonnull' attribute applied to function with no pointer arguments">,
  InGroup<IgnoredAttributes>;
def warn_attribute_nonnull_parm_no_args : Warning<
  "'nonnull' attribute when used on parameters takes no arguments">,
  InGroup<IgnoredAttributes>;
def note_declared_nonnull : Note<
  "declared %select{'returns_nonnull'|'nonnull'}0 here">;
def warn_attribute_sentinel_named_arguments : Warning<
  "'sentinel' attribute requires named arguments">,
  InGroup<IgnoredAttributes>;
def warn_attribute_sentinel_not_variadic : Warning<
  "'sentinel' attribute only supported for variadic %select{functions|blocks}0">,
  InGroup<IgnoredAttributes>;
def err_attribute_sentinel_less_than_zero : Error<
  "'sentinel' parameter 1 less than zero">;
def err_attribute_sentinel_not_zero_or_one : Error<
  "'sentinel' parameter 2 not 0 or 1">;
def warn_cleanup_ext : Warning<
  "GCC does not allow the 'cleanup' attribute argument to be anything other "
  "than a simple identifier">, 
  InGroup<GccCompat>;
def err_attribute_cleanup_arg_not_function : Error<
  "'cleanup' argument %select{|%1 |%1 }0is not a %select{||single }0function">;
def err_attribute_cleanup_func_must_take_one_arg : Error<
  "'cleanup' function %0 must take 1 parameter">;
// if INTEL_CUSTOMIZATION
def note_attribute_cleanup_func_ptr_to_int_conversion : Note<
  "'cleanup' function %0 has formal parameter of type 'int'">;
// endif INTEL_CUSTOMIZATION
def err_attribute_cleanup_func_arg_incompatible_type : Error<
  "'cleanup' function %0 parameter has "
  "%diff{type $ which is incompatible with type $|incompatible type}1,2">;
def err_attribute_regparm_wrong_platform : Error<
  "'regparm' is not valid on this platform">;
def err_attribute_regparm_invalid_number : Error<
  "'regparm' parameter must be between 0 and %0 inclusive">;
def err_attribute_not_supported_in_lang : Error<
  "%0 attribute is not supported in %select{C|C++|Objective-C}1">;
def err_attribute_not_supported_on_arch
    : Error<"%0 attribute is not supported on '%1'">;

// Clang-Specific Attributes
def warn_attribute_iboutlet : Warning<
  "%0 attribute can only be applied to instance variables or properties">,
  InGroup<IgnoredAttributes>;
def err_iboutletcollection_type : Error<
  "invalid type %0 as argument of iboutletcollection attribute">;
def err_iboutletcollection_builtintype : Error<
  "type argument of iboutletcollection attribute cannot be a builtin type">;
def warn_iboutlet_object_type : Warning<
  "%select{instance variable|property}2 with %0 attribute must "
  "be an object type (invalid %1)">, InGroup<ObjCInvalidIBOutletProperty>;
def warn_iboutletcollection_property_assign : Warning<
  "IBOutletCollection properties should be copy/strong and not assign">,
  InGroup<ObjCInvalidIBOutletProperty>;
  
def err_attribute_overloadable_mismatch : Error<
  "redeclaration of %0 must %select{not |}1have the 'overloadable' attribute">;
def note_attribute_overloadable_prev_overload : Note<
  "previous %select{unmarked |}0overload of function is here">;
def err_attribute_overloadable_no_prototype : Error<
  "'overloadable' function %0 must have a prototype">;
def err_attribute_overloadable_multiple_unmarked_overloads : Error<
  "at most one overload for a given name may lack the 'overloadable' "
  "attribute">;
def warn_ns_attribute_wrong_return_type : Warning<
  "%0 attribute only applies to %select{functions|methods|properties}1 that "
  "return %select{an Objective-C object|a pointer|a non-retainable pointer}2">,
  InGroup<IgnoredAttributes>;
def err_ns_attribute_wrong_parameter_type : Error<
  "%0 attribute only applies to "
  "%select{Objective-C object|pointer|pointer-to-CF-pointer}1 parameters">;
def warn_ns_attribute_wrong_parameter_type : Warning<
  "%0 attribute only applies to "
  "%select{Objective-C object|pointer|pointer-to-CF-pointer}1 parameters">,
  InGroup<IgnoredAttributes>;
def warn_objc_requires_super_protocol : Warning<
  "%0 attribute cannot be applied to %select{methods in protocols|dealloc}1">,
  InGroup<DiagGroup<"requires-super-attribute">>;
def note_protocol_decl : Note<
  "protocol is declared here">;
def note_protocol_decl_undefined : Note<
  "protocol %0 has no definition">;

// objc_designated_initializer attribute diagnostics.
def warn_objc_designated_init_missing_super_call : Warning<
  "designated initializer missing a 'super' call to a designated initializer of the super class">,
  InGroup<ObjCDesignatedInit>;
def note_objc_designated_init_marked_here : Note<
  "method marked as designated initializer of the class here">;
def warn_objc_designated_init_non_super_designated_init_call : Warning<
  "designated initializer should only invoke a designated initializer on 'super'">,
  InGroup<ObjCDesignatedInit>;
def warn_objc_designated_init_non_designated_init_call : Warning<
  "designated initializer invoked a non-designated initializer">,
  InGroup<ObjCDesignatedInit>;
def warn_objc_secondary_init_super_init_call : Warning<
  "convenience initializer should not invoke an initializer on 'super'">,
  InGroup<ObjCDesignatedInit>;
def warn_objc_secondary_init_missing_init_call : Warning<
  "convenience initializer missing a 'self' call to another initializer">,
  InGroup<ObjCDesignatedInit>;
def warn_objc_implementation_missing_designated_init_override : Warning<
  "method override for the designated initializer of the superclass %objcinstance0 not found">,
  InGroup<ObjCDesignatedInit>;

// objc_bridge attribute diagnostics.
def err_objc_attr_not_id : Error<
  "parameter of %0 attribute must be a single name of an Objective-C %select{class|protocol}1">;
def err_objc_attr_typedef_not_id : Error<
  "parameter of %0 attribute must be 'id' when used on a typedef">;
def err_objc_attr_typedef_not_void_pointer : Error<
  "'objc_bridge(id)' is only allowed on structs and typedefs of void pointers">;
def err_objc_cf_bridged_not_interface : Error<
  "CF object of type %0 is bridged to %1, which is not an Objective-C class">;
def err_objc_ns_bridged_invalid_cfobject : Error<
  "ObjectiveC object of type %0 is bridged to %1, which is not valid CF object">;
def warn_objc_invalid_bridge : Warning<
  "%0 bridges to %1, not %2">, InGroup<ObjCBridge>;
def warn_objc_invalid_bridge_to_cf : Warning<
  "%0 cannot bridge to %1">, InGroup<ObjCBridge>;

// objc_bridge_related attribute diagnostics.
def err_objc_bridged_related_invalid_class : Error<
  "could not find Objective-C class %0 to convert %1 to %2">;
def err_objc_bridged_related_invalid_class_name : Error<
  "%0 must be name of an Objective-C class to be able to convert %1 to %2">;
def err_objc_bridged_related_known_method : Error<
 "%0 must be explicitly converted to %1; use %select{%objcclass2|%objcinstance2}3 "
 "method for this conversion">;

def err_objc_attr_protocol_requires_definition : Error<
  "attribute %0 can only be applied to @protocol definitions, not forward declarations">;

// Function Parameter Semantic Analysis.
def err_param_with_void_type : Error<"argument may not have 'void' type">;
def err_void_only_param : Error<
  "'void' must be the first and only parameter if specified">;
def err_void_param_qualified : Error<
  "'void' as parameter must not have type qualifiers">;
def err_ident_list_in_fn_declaration : Error<
  "a parameter list without types is only allowed in a function definition">;
def ext_param_not_declared : Extension<
  "parameter %0 was not declared, defaulting to type 'int'">;
def err_param_default_argument : Error<
  "C does not support default arguments">;
def err_param_default_argument_redefinition : Error<
  "redefinition of default argument">;
def ext_param_default_argument_redefinition : ExtWarn<
  err_param_default_argument_redefinition.Text>,
  InGroup<MicrosoftDefaultArgRedefinition>;
def err_param_default_argument_missing : Error<
  "missing default argument on parameter">;
def err_param_default_argument_missing_name : Error<
  "missing default argument on parameter %0">;
def err_param_default_argument_references_param : Error<
  "default argument references parameter %0">;
def err_param_default_argument_references_local : Error<
  "default argument references local variable %0 of enclosing function">;
def err_param_default_argument_references_this : Error<
  "default argument references 'this'">;
def err_param_default_argument_nonfunc : Error<
  "default arguments can only be specified for parameters in a function "
  "declaration">;
// if INTEL_CUSTOMIZATION
// CQ375240
def warn_param_default_argument_nonfunc : Warning<
  err_param_default_argument_nonfunc.Text>, InGroup<IntelCompat>;
// endif //INTEL_CUSTOMIZATION
def err_param_default_argument_template_redecl : Error<
  "default arguments cannot be added to a function template that has already "
  "been declared">;
def err_param_default_argument_member_template_redecl : Error<
  "default arguments cannot be added to an out-of-line definition of a member "
  "of a %select{class template|class template partial specialization|nested "
  "class in a template}0">;
def err_param_default_argument_on_parameter_pack : Error<
  "parameter pack cannot have a default argument">;
def err_uninitialized_member_for_assign : Error<
  "cannot define the implicit copy assignment operator for %0, because "
  "non-static %select{reference|const}1 member %2 cannot use copy "
  "assignment operator">;
def err_uninitialized_member_in_ctor : Error<
  "%select{constructor for %1|"
  "implicit default constructor for %1|"
  "cannot use constructor inherited from %1:}0 must explicitly "
  "initialize the %select{reference|const}2 member %3">;
def err_default_arg_makes_ctor_special : Error<
  "addition of default argument on redeclaration makes this constructor a "
  "%select{default|copy|move}0 constructor">;

def err_use_of_default_argument_to_function_declared_later : Error<
  "use of default argument to function %0 that is declared later in class %1">;
def note_default_argument_declared_here : Note<
  "default argument declared here">;
def err_recursive_default_argument : Error<"recursive evaluation of default argument">;

def ext_param_promoted_not_compatible_with_prototype : ExtWarn<
  "%diff{promoted type $ of K&R function parameter is not compatible with the "
  "parameter type $|promoted type of K&R function parameter is not compatible "
  "with parameter type}0,1 declared in a previous prototype">,
  InGroup<KNRPromotedParameter>;


// C++ Overloading Semantic Analysis.
def err_ovl_diff_return_type : Error<
  "functions that differ only in their return type cannot be overloaded">;
def err_ovl_static_nonstatic_member : Error<
  "static and non-static member functions with the same parameter types "
  "cannot be overloaded">;

def err_ovl_no_viable_function_in_call : Error<
  "no matching function for call to %0">;
def err_ovl_no_viable_member_function_in_call : Error<
  "no matching member function for call to %0">;
def err_ovl_ambiguous_call : Error<
  "call to %0 is ambiguous">;
def err_ovl_deleted_call : Error<
  "call to %select{unavailable|deleted}0 function %1%2">;
def err_ovl_ambiguous_member_call : Error<
  "call to member function %0 is ambiguous">;
def err_ovl_deleted_member_call : Error<
  "call to %select{unavailable|deleted}0 member function %1%2">;
def note_ovl_too_many_candidates : Note<
    "remaining %0 candidate%s0 omitted; "
    "pass -fshow-overloads=all to show them">;
def note_ovl_candidate : Note<"candidate "
    "%select{function|function|constructor|"
    "function |function |constructor |"
    "is the implicit default constructor|"
    "is the implicit copy constructor|"
    "is the implicit move constructor|"
    "is the implicit copy assignment operator|"
    "is the implicit move assignment operator|"
    "inherited constructor|"
    "inherited constructor }0%2"
    "%select{| has different class%diff{ (expected $ but has $)|}4,5"
    "| has different number of parameters (expected %4 but has %5)"
    "| has type mismatch at %ordinal4 parameter"
    "%diff{ (expected $ but has $)|}5,6"
    "| has different return type%diff{ ($ expected but has $)|}4,5"
    "| has different qualifiers (expected "
    "%select{none|const|restrict|const and restrict|volatile|const and volatile"
    "|volatile and restrict|const, volatile, and restrict}4 but found "
    "%select{none|const|restrict|const and restrict|volatile|const and volatile"
    "|volatile and restrict|const, volatile, and restrict}5)"
    "| has different exception specification}3">;

def note_ovl_candidate_inherited_constructor : Note<
    "constructor from base class %0 inherited here">;
def note_ovl_candidate_inherited_constructor_slice : Note<
    "candidate %select{constructor|template}0 ignored: "
    "inherited constructor cannot be used to %select{copy|move}1 object">;
def note_ovl_candidate_illegal_constructor : Note<
    "candidate %select{constructor|template}0 ignored: "
    "instantiation %select{takes|would take}0 its own class type by value">;
def note_ovl_candidate_bad_deduction : Note<
    "candidate template ignored: failed template argument deduction">;
def note_ovl_candidate_incomplete_deduction : Note<"candidate template ignored: "
    "couldn't infer template argument %0">;
def note_ovl_candidate_inconsistent_deduction : Note<
    "candidate template ignored: deduced conflicting %select{types|values|"
    "templates}0 for parameter %1%diff{ ($ vs. $)|}2,3">;
def note_ovl_candidate_inconsistent_deduction_types : Note<
    "candidate template ignored: deduced values %diff{"
    "of conflicting types for parameter %0 (%1 of type $ vs. %3 of type $)|"
    "%1 and %3 of conflicting types for parameter %0}2,4">;
def note_ovl_candidate_explicit_arg_mismatch_named : Note<
    "candidate template ignored: invalid explicitly-specified argument "
    "for template parameter %0">;
def note_ovl_candidate_explicit_arg_mismatch_unnamed : Note<
    "candidate template ignored: invalid explicitly-specified argument "
    "for %ordinal0 template parameter">;
def note_ovl_candidate_instantiation_depth : Note<
    "candidate template ignored: substitution exceeded maximum template "
    "instantiation depth">;
def note_ovl_candidate_underqualified : Note<
    "candidate template ignored: cannot deduce a type for %0 that would "
    "make %2 equal %1">;
def note_ovl_candidate_substitution_failure : Note<
    "candidate template ignored: substitution failure%0%1">;
def note_ovl_candidate_disabled_by_enable_if : Note<
    "candidate template ignored: disabled by %0%1">;
def note_ovl_candidate_disabled_by_requirement : Note<
    "candidate template ignored: requirement '%0' was not satisfied%1">;
def note_ovl_candidate_has_pass_object_size_params: Note<
    "candidate address cannot be taken because parameter %0 has "
    "pass_object_size attribute">;
def err_diagnose_if_succeeded : Error<"%0">;
def warn_diagnose_if_succeeded : Warning<"%0">, InGroup<UserDefinedWarnings>,
    ShowInSystemHeader;
def note_ovl_candidate_disabled_by_function_cond_attr : Note<
    "candidate disabled: %0">;
def note_ovl_candidate_disabled_by_extension : Note<
    "candidate disabled due to OpenCL extension">;
def err_addrof_function_disabled_by_enable_if_attr : Error<
    "cannot take address of function %0 because it has one or more "
    "non-tautological enable_if conditions">;
def note_addrof_ovl_candidate_disabled_by_enable_if_attr : Note<
    "candidate function made ineligible by enable_if">;
def note_ovl_candidate_deduced_mismatch : Note<
    "candidate template ignored: deduced type "
    "%diff{$ of %select{|element of }4%ordinal0 parameter does not match "
    "adjusted type $ of %select{|element of }4argument"
    "|of %select{|element of }4%ordinal0 parameter does not match "
    "adjusted type of %select{|element of }4argument}1,2%3">;
def note_ovl_candidate_non_deduced_mismatch : Note<
    "candidate template ignored: could not match %diff{$ against $|types}0,1">;
// This note is needed because the above note would sometimes print two
// different types with the same name.  Remove this note when the above note
// can handle that case properly.
def note_ovl_candidate_non_deduced_mismatch_qualified : Note<
    "candidate template ignored: could not match %q0 against %q1">;

// Note that we don't treat templates differently for this diagnostic.
def note_ovl_candidate_arity : Note<"candidate "
    "%select{function|function|constructor|function|function|constructor|"
    "constructor (the implicit default constructor)|"
    "constructor (the implicit copy constructor)|"
    "constructor (the implicit move constructor)|"
    "function (the implicit copy assignment operator)|"
    "function (the implicit move assignment operator)|"
    "inherited constructor|"
    "inherited constructor}0 %select{|template }1"
    "not viable: requires%select{ at least| at most|}2 %3 argument%s3, but %4 "
    "%plural{1:was|:were}4 provided">;

def note_ovl_candidate_arity_one : Note<"candidate "
    "%select{function|function|constructor|function|function|constructor|"
    "constructor (the implicit default constructor)|"
    "constructor (the implicit copy constructor)|"
    "constructor (the implicit move constructor)|"
    "function (the implicit copy assignment operator)|"
    "function (the implicit move assignment operator)|"
    "inherited constructor|"
    "inherited constructor}0 %select{|template }1not viable: "
    "%select{requires at least|allows at most single|requires single}2 "
    "argument %3, but %plural{0:no|:%4}4 arguments were provided">;

def note_ovl_candidate_deleted : Note<
    "candidate %select{function|function|constructor|"
    "function |function |constructor |"
    "constructor (the implicit default constructor)|"
    "constructor (the implicit copy constructor)|"
    "constructor (the implicit move constructor)|"
    "function (the implicit copy assignment operator)|"
    "function (the implicit move assignment operator)|"
    "inherited constructor|"
    "inherited constructor }0%1 has been "
    "%select{explicitly made unavailable|explicitly deleted|"
    "implicitly deleted}2">;

// Giving the index of the bad argument really clutters this message, and
// it's relatively unimportant because 1) it's generally obvious which
// argument(s) are of the given object type and 2) the fix is usually
// to complete the type, which doesn't involve changes to the call line
// anyway.  If people complain, we can change it.
def note_ovl_candidate_bad_conv_incomplete : Note<"candidate "
    "%select{function|function|constructor|"
    "function |function |constructor |"
    "constructor (the implicit default constructor)|"
    "constructor (the implicit copy constructor)|"
    "constructor (the implicit move constructor)|"
    "function (the implicit copy assignment operator)|"
    "function (the implicit move assignment operator)|"
    "inherited constructor|"
    "inherited constructor }0%1 "
    "not viable: cannot convert argument of incomplete type "
    "%diff{$ to $|to parameter type}2,3 for "
    "%select{%ordinal5 argument|object argument}4"
    "%select{|; dereference the argument with *|"
    "; take the address of the argument with &|"
    "; remove *|"
    "; remove &}6">;
def note_ovl_candidate_bad_list_argument : Note<"candidate "
    "%select{function|function|constructor|"
    "function |function |constructor |"
    "constructor (the implicit default constructor)|"
    "constructor (the implicit copy constructor)|"
    "constructor (the implicit move constructor)|"
    "function (the implicit copy assignment operator)|"
    "function (the implicit move assignment operator)|"
    "inherited constructor|"
    "inherited constructor }0%1 "
    "not viable: cannot convert initializer list argument to %3">;
def note_ovl_candidate_bad_overload : Note<"candidate "
    "%select{function|function|constructor|"
    "function |function |constructor |"
    "constructor (the implicit default constructor)|"
    "constructor (the implicit copy constructor)|"
    "constructor (the implicit move constructor)|"
    "function (the implicit copy assignment operator)|"
    "function (the implicit move assignment operator)|"
    "inherited constructor|"
    "inherited constructor }0%1"
    " not viable: no overload of %3 matching %2 for %ordinal4 argument">;
def note_ovl_candidate_bad_conv : Note<"candidate "
    "%select{function|function|constructor|"
    "function |function |constructor |"
    "constructor (the implicit default constructor)|"
    "constructor (the implicit copy constructor)|"
    "constructor (the implicit move constructor)|"
    "function (the implicit copy assignment operator)|"
    "function (the implicit move assignment operator)|"
    "inherited constructor|"
    "inherited constructor }0%1"
    " not viable: no known conversion "
    "%diff{from $ to $|from argument type to parameter type}2,3 for "
    "%select{%ordinal5 argument|object argument}4"
    "%select{|; dereference the argument with *|"
    "; take the address of the argument with &|"
    "; remove *|"
    "; remove &}6">;
def note_ovl_candidate_bad_arc_conv : Note<"candidate "
    "%select{function|function|constructor|"
    "function |function |constructor |"
    "constructor (the implicit default constructor)|"
    "constructor (the implicit copy constructor)|"
    "constructor (the implicit move constructor)|"
    "function (the implicit copy assignment operator)|"
    "function (the implicit move assignment operator)|"
    "inherited constructor|"
    "inherited constructor }0%1"
    " not viable: cannot implicitly convert argument "
    "%diff{of type $ to $|type to parameter type}2,3 for "
    "%select{%ordinal5 argument|object argument}4 under ARC">;
def note_ovl_candidate_bad_lvalue : Note<"candidate "
    "%select{function|function|constructor|"
    "function |function |constructor |"
    "constructor (the implicit default constructor)|"
    "constructor (the implicit copy constructor)|"
    "constructor (the implicit move constructor)|"
    "function (the implicit copy assignment operator)|"
    "function (the implicit move assignment operator)|"
    "inherited constructor|"
    "inherited constructor }0%1"
    " not viable: expects an l-value for "
    "%select{%ordinal3 argument|object argument}2">;
def note_ovl_candidate_bad_addrspace : Note<"candidate "
    "%select{function|function|constructor|"
    "function |function |constructor |"
    "constructor (the implicit default constructor)|"
    "constructor (the implicit copy constructor)|"
    "constructor (the implicit move constructor)|"
    "function (the implicit copy assignment operator)|"
    "function (the implicit move assignment operator)|"
    "inherited constructor|"
    "inherited constructor }0%1 not viable: "
    "%select{%ordinal6|'this'}5 argument (%2) is in "
    "address space %3, but parameter must be in address space %4">;
def note_ovl_candidate_bad_gc : Note<"candidate "
    "%select{function|function|constructor|"
    "function |function |constructor |"
    "constructor (the implicit default constructor)|"
    "constructor (the implicit copy constructor)|"
    "constructor (the implicit move constructor)|"
    "function (the implicit copy assignment operator)|"
    "function (the implicit move assignment operator)|"
    "inherited constructor|"
    "inherited constructor }0%1 not viable: "
    "%select{%ordinal6|'this'}5 argument (%2) has %select{no|__weak|__strong}3 "
    "ownership, but parameter has %select{no|__weak|__strong}4 ownership">;
def note_ovl_candidate_bad_ownership : Note<"candidate "
    "%select{function|function|constructor|"
    "function |function |constructor |"
    "constructor (the implicit default constructor)|"
    "constructor (the implicit copy constructor)|"
    "constructor (the implicit move constructor)|"
    "function (the implicit copy assignment operator)|"
    "function (the implicit move assignment operator)|"
    "inherited constructor|"
    "inherited constructor }0%1 not viable: "
    "%select{%ordinal6|'this'}5 argument (%2) has "
    "%select{no|__unsafe_unretained|__strong|__weak|__autoreleasing}3 ownership,"
    " but parameter has %select{no|__unsafe_unretained|__strong|__weak|"
    "__autoreleasing}4 ownership">;
def note_ovl_candidate_bad_cvr_this : Note<"candidate "
    "%select{|function|||function|||||"
    "function (the implicit copy assignment operator)|"
    "function (the implicit move assignment operator)||}0 not viable: "
    "'this' argument has type %2, but method is not marked "
    "%select{const|restrict|const or restrict|volatile|const or volatile|"
    "volatile or restrict|const, volatile, or restrict}3">;
def note_ovl_candidate_bad_cvr : Note<"candidate "
    "%select{function|function|constructor|"
    "function |function |constructor |"
    "constructor (the implicit default constructor)|"
    "constructor (the implicit copy constructor)|"
    "constructor (the implicit move constructor)|"
    "function (the implicit copy assignment operator)|"
    "function (the implicit move assignment operator)|"
    "inherited constructor|"
    "inherited constructor }0%1 not viable: "
    "%ordinal4 argument (%2) would lose "
    "%select{const|restrict|const and restrict|volatile|const and volatile|"
    "volatile and restrict|const, volatile, and restrict}3 qualifier"
    "%select{||s||s|s|s}3">;
def note_ovl_candidate_bad_unaligned : Note<"candidate "
    "%select{function|function|constructor|"
    "function |function |constructor |"
    "constructor (the implicit default constructor)|"
    "constructor (the implicit copy constructor)|"
    "constructor (the implicit move constructor)|"
    "function (the implicit copy assignment operator)|"
    "function (the implicit move assignment operator)|"
    "inherited constructor|"
    "inherited constructor }0%1 not viable: "
    "%ordinal4 argument (%2) would lose __unaligned qualifier">;
def note_ovl_candidate_bad_base_to_derived_conv : Note<"candidate "
    "%select{function|function|constructor|"
    "function |function |constructor |"
    "constructor (the implicit default constructor)|"
    "constructor (the implicit copy constructor)|"
    "constructor (the implicit move constructor)|"
    "function (the implicit copy assignment operator)|"
    "function (the implicit move assignment operator)|"
    "inherited constructor|"
    "inherited constructor }0%1 not viable: "
    "cannot %select{convert from|convert from|bind}2 "
    "%select{base class pointer|superclass|base class object of type}2 %3 to "
    "%select{derived class pointer|subclass|derived class reference}2 %4 for "
    "%ordinal5 argument">;
def note_ovl_candidate_bad_target : Note<
    "candidate %select{function|function|constructor|"
    "function|function|constructor|"
    "constructor (the implicit default constructor)|"
    "constructor (the implicit copy constructor)|"
    "constructor (the implicit move constructor)|"
    "function (the implicit copy assignment operator)|"
    "function (the implicit move assignment operator)|"
    "inherited constructor|"
    "inherited constructor}0 not viable: "
    "call to "
    "%select{__device__|__global__|__host__|__host__ __device__|invalid}1 function from"
    " %select{__device__|__global__|__host__|__host__ __device__|invalid}2 function">;
def note_implicit_member_target_infer_collision : Note<
    "implicit %select{"
    "default constructor|"
    "copy constructor|"
    "move constructor|"
    "copy assignment operator|"
    "move assignment operator|"
    "destructor}0 inferred target collision: call to both "
    "%select{__device__|__global__|__host__|__host__ __device__}1 and "
    "%select{__device__|__global__|__host__|__host__ __device__}2 members">;

def note_ambiguous_type_conversion: Note<
    "because of ambiguity in conversion %diff{of $ to $|between types}0,1">;
def note_ovl_builtin_binary_candidate : Note<
    "built-in candidate %0">;
def note_ovl_builtin_unary_candidate : Note<
    "built-in candidate %0">;
def err_ovl_no_viable_function_in_init : Error<
  "no matching constructor for initialization of %0">;
def err_ovl_no_conversion_in_cast : Error<
  "cannot convert %1 to %2 without a conversion operator">;
def err_ovl_no_viable_conversion_in_cast : Error<
  "no matching conversion for %select{|static_cast|reinterpret_cast|"
  "dynamic_cast|C-style cast|functional-style cast}0 from %1 to %2">;
def err_ovl_ambiguous_conversion_in_cast : Error<
  "ambiguous conversion for %select{|static_cast|reinterpret_cast|"
  "dynamic_cast|C-style cast|functional-style cast}0 from %1 to %2">;
def err_ovl_deleted_conversion_in_cast : Error<
  "%select{|static_cast|reinterpret_cast|dynamic_cast|C-style cast|"
  "functional-style cast}0 from %1 to %2 uses deleted function">;
def err_ovl_ambiguous_init : Error<"call to constructor of %0 is ambiguous">;
def err_ref_init_ambiguous : Error<
  "reference initialization of type %0 with initializer of type %1 is ambiguous">;
def err_ovl_deleted_init : Error<
  "call to %select{unavailable|deleted}0 constructor of %1">;
def err_ovl_deleted_special_init : Error<
  "call to implicitly-deleted %select{default constructor|copy constructor|"
  "move constructor|copy assignment operator|move assignment operator|"
  "destructor|function}0 of %1">;
def err_ovl_ambiguous_oper_unary : Error<
  "use of overloaded operator '%0' is ambiguous (operand type %1)">;
def err_ovl_ambiguous_oper_binary : Error<
  "use of overloaded operator '%0' is ambiguous (with operand types %1 and %2)">;
def err_ovl_no_viable_oper : Error<"no viable overloaded '%0'">;
def note_assign_lhs_incomplete : Note<"type %0 is incomplete">;
def err_ovl_deleted_oper : Error<
  "overload resolution selected %select{unavailable|deleted}0 operator '%1'%2">;
def err_ovl_deleted_special_oper : Error<
  "object of type %0 cannot be %select{constructed|copied|moved|assigned|"
  "assigned|destroyed}1 because its %select{default constructor|"
  "copy constructor|move constructor|copy assignment operator|"
  "move assignment operator|destructor}1 is implicitly deleted">;
def err_ovl_no_viable_subscript :
    Error<"no viable overloaded operator[] for type %0">;
def err_ovl_no_oper :
    Error<"type %0 does not provide a %select{subscript|call}1 operator">;
def err_ovl_unresolvable : Error<
  "reference to overloaded function could not be resolved; "
  "did you mean to call it%select{| with no arguments}0?">;
def err_bound_member_function : Error<
  "reference to non-static member function must be called"
  "%select{|; did you mean to call it with no arguments?}0">;
def note_possible_target_of_call : Note<"possible target for call">;

def err_ovl_no_viable_object_call : Error<
  "no matching function for call to object of type %0">;
def err_ovl_ambiguous_object_call : Error<
  "call to object of type %0 is ambiguous">;
def err_ovl_deleted_object_call : Error<
  "call to %select{unavailable|deleted}0 function call operator in type %1%2">;
def note_ovl_surrogate_cand : Note<"conversion candidate of type %0">;
def err_member_call_without_object : Error<
  "call to non-static member function without an object argument">;

// C++ Address of Overloaded Function
def err_addr_ovl_no_viable : Error<
  "address of overloaded function %0 does not match required type %1">;
def err_addr_ovl_ambiguous : Error<
  "address of overloaded function %0 is ambiguous">;
def err_addr_ovl_not_func_ptrref : Error<
  "address of overloaded function %0 cannot be converted to type %1">;
def err_addr_ovl_no_qualifier : Error<
  "cannot form member pointer of type %0 without '&' and class name">;

// C++11 Literal Operators
def err_ovl_no_viable_literal_operator : Error<
  "no matching literal operator for call to %0"
  "%select{| with argument of type %2| with arguments of types %2 and %3}1"
  "%select{| or 'const char *'}4"
  "%select{|, and no matching literal operator template}5">;

// C++ Template Declarations
def err_template_param_shadow : Error<
  "declaration of %0 shadows template parameter">;
def note_template_param_here : Note<"template parameter is declared here">;
def warn_template_export_unsupported : Warning<
  "exported templates are unsupported">;
def err_template_outside_namespace_or_class_scope : Error<
  "templates can only be declared in namespace or class scope">;
def err_template_inside_local_class : Error<
  "templates cannot be declared inside of a local class">;
def err_template_linkage : Error<"templates must have C++ linkage">;
def err_template_typedef : Error<"a typedef cannot be a template">;
def err_template_unnamed_class : Error<
  "cannot declare a class template with no name">;
def err_template_param_list_different_arity : Error<
  "%select{too few|too many}0 template parameters in template "
  "%select{|template parameter }1redeclaration">;
def note_template_param_list_different_arity : Note<
  "%select{too few|too many}0 template parameters in template template "
  "argument">;
def note_template_prev_declaration : Note<
  "previous template %select{declaration|template parameter}0 is here">;
def err_template_param_different_kind : Error<
  "template parameter has a different kind in template "
  "%select{|template parameter }0redeclaration">;
def note_template_param_different_kind : Note<
  "template parameter has a different kind in template argument">;

def err_invalid_decl_specifier_in_nontype_parm : Error<
  "invalid declaration specifier in template non-type parameter">;
  
def err_template_nontype_parm_different_type : Error<
  "template non-type parameter has a different type %0 in template "
  "%select{|template parameter }1redeclaration">;

def note_template_nontype_parm_different_type : Note<
  "template non-type parameter has a different type %0 in template argument">;
def note_template_nontype_parm_prev_declaration : Note<
  "previous non-type template parameter with type %0 is here">;
def err_template_nontype_parm_bad_type : Error<
  "a non-type template parameter cannot have type %0">;
def warn_cxx14_compat_template_nontype_parm_auto_type : Warning<
  "non-type template parameters declared with %0 are incompatible with C++ "
  "standards before C++17">,
  DefaultIgnore, InGroup<CXXPre17Compat>;
def err_template_param_default_arg_redefinition : Error<
  "template parameter redefines default argument">;
def note_template_param_prev_default_arg : Note<
  "previous default template argument defined here">;
def err_template_param_default_arg_missing : Error<
  "template parameter missing a default argument">;
def ext_template_parameter_default_in_function_template : ExtWarn<
  "default template arguments for a function template are a C++11 extension">,
  InGroup<CXX11>;
def warn_cxx98_compat_template_parameter_default_in_function_template : Warning<
  "default template arguments for a function template are incompatible with C++98">,
  InGroup<CXX98Compat>, DefaultIgnore;
def err_template_parameter_default_template_member : Error<
  "cannot add a default template argument to the definition of a member of a "
  "class template">;
def err_template_parameter_default_friend_template : Error<
  "default template argument not permitted on a friend template">;
def err_template_template_parm_no_parms : Error<
  "template template parameter must have its own template parameters">;

def ext_variable_template : ExtWarn<"variable templates are a C++14 extension">,
  InGroup<CXX14>;
def warn_cxx11_compat_variable_template : Warning<
  "variable templates are incompatible with C++ standards before C++14">,
  InGroup<CXXPre14Compat>, DefaultIgnore;
def err_template_variable_noparams : Error<
  "extraneous 'template<>' in declaration of variable %0">;
def err_template_member : Error<"member %0 declared as a template">;
def err_template_member_noparams : Error<
  "extraneous 'template<>' in declaration of member %0">;
def err_template_tag_noparams : Error<
  "extraneous 'template<>' in declaration of %0 %1">;
def err_template_decl_ref : Error<
  "cannot refer to %select{class|variable}0 template %1 without a template argument list">;

// C++ Template Argument Lists
def err_template_missing_args : Error<
  "use of "
  "%select{class template|function template|variable template|alias template|"
  "template template parameter|template}0 %1 requires template arguments">;
def err_template_arg_list_different_arity : Error<
  "%select{too few|too many}0 template arguments for "
  "%select{class template|function template|variable template|alias template|"
  "template template parameter|template}1 %2">;
def note_template_decl_here : Note<"template is declared here">;
def err_template_arg_must_be_type : Error<
  "template argument for template type parameter must be a type">;
def err_template_arg_must_be_type_suggest : Error<
  "template argument for template type parameter must be a type; "
  "did you forget 'typename'?">;
def ext_ms_template_type_arg_missing_typename : ExtWarn<
  "template argument for template type parameter must be a type; "
  "omitted 'typename' is a Microsoft extension">,
  InGroup<MicrosoftTemplate>;
def err_template_arg_must_be_expr : Error<
  "template argument for non-type template parameter must be an expression">;
def err_template_arg_nontype_ambig : Error<
  "template argument for non-type template parameter is treated as function type %0">;
def err_template_arg_must_be_template : Error<
  "template argument for template template parameter must be a class template%select{| or type alias template}0">;
def ext_template_arg_local_type : ExtWarn<
  "template argument uses local type %0">, InGroup<LocalTypeTemplateArgs>;
def ext_template_arg_unnamed_type : ExtWarn<
  "template argument uses unnamed type">, InGroup<UnnamedTypeTemplateArgs>;
def warn_cxx98_compat_template_arg_local_type : Warning<
  "local type %0 as template argument is incompatible with C++98">,
  InGroup<CXX98CompatLocalTypeTemplateArgs>, DefaultIgnore;
def warn_cxx98_compat_template_arg_unnamed_type : Warning<
  "unnamed type as template argument is incompatible with C++98">,
  InGroup<CXX98CompatUnnamedTypeTemplateArgs>, DefaultIgnore;
def note_template_unnamed_type_here : Note<
  "unnamed type used in template argument was declared here">;
def err_template_arg_overload_type : Error<
  "template argument is the type of an unresolved overloaded function">;
def err_template_arg_not_valid_template : Error<
  "template argument does not refer to a class or alias template, or template "
  "template parameter">;
def note_template_arg_refers_here_func : Note<
  "template argument refers to function template %0, here">;
def err_template_arg_template_params_mismatch : Error<
  "template template argument has different template parameters than its "
  "corresponding template template parameter">;
def err_template_arg_not_integral_or_enumeral : Error<
  "non-type template argument of type %0 must have an integral or enumeration"
  " type">;
def err_template_arg_not_ice : Error<
  "non-type template argument of type %0 is not an integral constant "
  "expression">;
def err_template_arg_not_address_constant : Error<
  "non-type template argument of type %0 is not a constant expression">;
def warn_cxx98_compat_template_arg_null : Warning<
  "use of null pointer as non-type template argument is incompatible with "
  "C++98">, InGroup<CXX98Compat>, DefaultIgnore;
def err_template_arg_untyped_null_constant : Error<
  "null non-type template argument must be cast to template parameter type %0">;
def err_template_arg_wrongtype_null_constant : Error<
  "null non-type template argument of type %0 does not match template parameter "
  "of type %1">;
def err_non_type_template_parm_type_deduction_failure : Error<
  "non-type template parameter %0 with type %1 has incompatible initializer of type %2">;
def err_deduced_non_type_template_arg_type_mismatch : Error<
  "deduced non-type template argument does not have the same type as the "
  "corresponding template parameter%diff{ ($ vs $)|}0,1">;
def err_non_type_template_arg_subobject : Error<
  "non-type template argument refers to subobject '%0'">;
def err_non_type_template_arg_addr_label_diff : Error<
  "template argument / label address difference / what did you expect?">;
def err_template_arg_not_convertible : Error<
  "non-type template argument of type %0 cannot be converted to a value "
  "of type %1">;
def warn_template_arg_negative : Warning<
  "non-type template argument with value '%0' converted to '%1' for unsigned "
  "template parameter of type %2">, InGroup<Conversion>, DefaultIgnore;
def warn_template_arg_too_large : Warning<
  "non-type template argument value '%0' truncated to '%1' for "
  "template parameter of type %2">, InGroup<Conversion>, DefaultIgnore;
def err_template_arg_no_ref_bind : Error<
  "non-type template parameter of reference type "
  "%diff{$ cannot bind to template argument of type $"
  "|cannot bind to template of incompatible argument type}0,1">;
def err_template_arg_ref_bind_ignores_quals : Error<
  "reference binding of non-type template parameter "
  "%diff{of type $ to template argument of type $|to template argument}0,1 "
  "ignores qualifiers">;
def err_template_arg_not_decl_ref : Error<
  "non-type template argument does not refer to any declaration">;
def err_template_arg_not_address_of : Error<
  "non-type template argument for template parameter of pointer type %0 must "
  "have its address taken">;
def err_template_arg_address_of_non_pointer : Error<
  "address taken in non-type template argument for template parameter of "
  "reference type %0">;
def err_template_arg_reference_var : Error<
  "non-type template argument of reference type %0 is not an object">;
def err_template_arg_field : Error<
  "non-type template argument refers to non-static data member %0">;
def err_template_arg_method : Error<
  "non-type template argument refers to non-static member function %0">;
def err_template_arg_object_no_linkage : Error<
  "non-type template argument refers to %select{function|object}0 %1 that "
  "does not have linkage">;
def warn_cxx98_compat_template_arg_object_internal : Warning<
  "non-type template argument referring to %select{function|object}0 %1 with "
  "internal linkage is incompatible with C++98">,
  InGroup<CXX98Compat>, DefaultIgnore;
def ext_template_arg_object_internal : ExtWarn<
  "non-type template argument referring to %select{function|object}0 %1 with "
  "internal linkage is a C++11 extension">, InGroup<CXX11>;
def err_template_arg_thread_local : Error<
  "non-type template argument refers to thread-local object">;
def note_template_arg_internal_object : Note<
  "non-type template argument refers to %select{function|object}0 here">;
def note_template_arg_refers_here : Note<
  "non-type template argument refers here">;
def err_template_arg_not_object_or_func : Error<
  "non-type template argument does not refer to an object or function">;
def err_template_arg_not_pointer_to_member_form : Error<
  "non-type template argument is not a pointer to member constant">;
def err_template_arg_member_ptr_base_derived_not_supported : Error<
  "sorry, non-type template argument of pointer-to-member type %1 that refers "
  "to member %q0 of a different class is not supported yet">;
def ext_template_arg_extra_parens : ExtWarn<
  "address non-type template argument cannot be surrounded by parentheses">;
def warn_cxx98_compat_template_arg_extra_parens : Warning<
  "redundant parentheses surrounding address non-type template argument are "
  "incompatible with C++98">, InGroup<CXX98Compat>, DefaultIgnore;
def err_pointer_to_member_type : Error<
  "invalid use of pointer to member type after %select{.*|->*}0">;
def err_pointer_to_member_call_drops_quals : Error<
  "call to pointer to member function of type %0 drops '%1' qualifier%s2">;
def err_pointer_to_member_oper_value_classify: Error<
  "pointer-to-member function type %0 can only be called on an "
  "%select{rvalue|lvalue}1">;
def ext_pointer_to_const_ref_member_on_rvalue : Extension<
  "invoking a pointer to a 'const &' member function on an rvalue is a C++2a extension">,
  InGroup<CXX2a>, SFINAEFailure;
def warn_cxx17_compat_pointer_to_const_ref_member_on_rvalue : Warning<
  "invoking a pointer to a 'const &' member function on an rvalue is "
  "incompatible with C++ standards before C++2a">,
  InGroup<CXXPre2aCompatPedantic>, DefaultIgnore;
def ext_ms_deref_template_argument: ExtWarn<
  "non-type template argument containing a dereference operation is a "
  "Microsoft extension">, InGroup<MicrosoftTemplate>;
def ext_ms_delayed_template_argument: ExtWarn<
  "using the undeclared type %0 as a default template argument is a "
  "Microsoft extension">, InGroup<MicrosoftTemplate>;
def err_template_arg_deduced_incomplete_pack : Error<
  "deduced incomplete pack %0 for template parameter %1">;

// C++ template specialization
def err_template_spec_unknown_kind : Error<
  "can only provide an explicit specialization for a class template, function "
  "template, variable template, or a member function, static data member, "
  "%select{or member class|member class, or member enumeration}0 of a "
  "class template">;
def note_specialized_entity : Note<
  "explicitly specialized declaration is here">;
def note_explicit_specialization_declared_here : Note<
  "explicit specialization declared here">;
def err_template_spec_decl_function_scope : Error<
  "explicit specialization of %0 in function scope">;
def err_template_spec_decl_friend : Error<
  "cannot declare an explicit specialization in a friend">;
def err_template_spec_redecl_out_of_scope : Error<
  "%select{class template|class template partial|variable template|"
  "variable template partial|function template|member "
  "function|static data member|member class|member enumeration}0 "
  "specialization of %1 not in %select{a namespace enclosing %2|"
  "class %2 or an enclosing namespace}3">;
def ext_ms_template_spec_redecl_out_of_scope: ExtWarn<
  "%select{class template|class template partial|variable template|"
  "variable template partial|function template|member "
  "function|static data member|member class|member enumeration}0 "
  "specialization of %1 not in %select{a namespace enclosing %2|"
  "class %2 or an enclosing namespace}3 "
  "is a Microsoft extension">, InGroup<MicrosoftTemplate>;
def err_template_spec_redecl_global_scope : Error<
  "%select{class template|class template partial|variable template|"
  "variable template partial|function template|member "
  "function|static data member|member class|member enumeration}0 "
  "specialization of %1 must occur at global scope">;
def err_spec_member_not_instantiated : Error<
  "specialization of member %q0 does not specialize an instantiated member">;
def note_specialized_decl : Note<"attempt to specialize declaration here">;
def err_specialization_after_instantiation : Error<
  "explicit specialization of %0 after instantiation">;
def note_instantiation_required_here : Note<
  "%select{implicit|explicit}0 instantiation first required here">;
def err_template_spec_friend : Error<
  "template specialization declaration cannot be a friend">;
def err_template_spec_default_arg : Error<
  "default argument not permitted on an explicit "
  "%select{instantiation|specialization}0 of function %1">;
def err_not_class_template_specialization : Error<
  "cannot specialize a %select{dependent template|template template "
  "parameter}0">;
def ext_explicit_specialization_storage_class : ExtWarn<
  "explicit specialization cannot have a storage class">;
def err_explicit_specialization_inconsistent_storage_class : Error<
  "explicit specialization has extraneous, inconsistent storage class "
  "'%select{none|extern|static|__private_extern__|auto|register}0'">;

// C++ class template specializations and out-of-line definitions
def err_template_spec_needs_header : Error<
  "template specialization requires 'template<>'">;
def err_template_spec_needs_template_parameters : Error<
  "template specialization or definition requires a template parameter list "
  "corresponding to the nested type %0">;
def err_template_param_list_matches_nontemplate : Error<
  "template parameter list matching the non-templated nested type %0 should "
  "be empty ('template<>')">;
def err_alias_template_extra_headers : Error<
  "extraneous template parameter list in alias template declaration">;
def err_template_spec_extra_headers : Error<
  "extraneous template parameter list in template specialization or "
  "out-of-line template definition">;
def warn_template_spec_extra_headers : Warning<
  "extraneous template parameter list in template specialization">;
def note_explicit_template_spec_does_not_need_header : Note<
  "'template<>' header not required for explicitly-specialized class %0 "
  "declared here">;
def err_template_qualified_declarator_no_match : Error<
  "nested name specifier '%0' for declaration does not refer into a class, "
  "class template or class template partial specialization">;
def err_specialize_member_of_template : Error<
  "cannot specialize %select{|(with 'template<>') }0a member of an "
  "unspecialized template">;

// C++ Class Template Partial Specialization
def err_default_arg_in_partial_spec : Error<
    "default template argument in a class template partial specialization">;
def err_dependent_non_type_arg_in_partial_spec : Error<
    "type of specialized non-type template argument depends on a template "
    "parameter of the partial specialization">;
def note_dependent_non_type_default_arg_in_partial_spec : Note<
    "template parameter is used in default argument declared here">;
def err_dependent_typed_non_type_arg_in_partial_spec : Error<
    "non-type template argument specializes a template parameter with "
    "dependent type %0">;
def err_partial_spec_args_match_primary_template : Error<
    "%select{class|variable}0 template partial specialization does not "
    "specialize any template argument; to %select{declare|define}1 the "
    "primary template, remove the template argument list">; 
def ext_partial_spec_not_more_specialized_than_primary : ExtWarn<
    "%select{class|variable}0 template partial specialization is not "
    "more specialized than the primary template">, DefaultError,
    InGroup<DiagGroup<"invalid-partial-specialization">>;
def note_partial_spec_not_more_specialized_than_primary : Note<"%0">;
def ext_partial_specs_not_deducible : ExtWarn<
    "%select{class|variable}0 template partial specialization contains "
    "%select{a template parameter|template parameters}1 that cannot be "
    "deduced; this partial specialization will never be used">,
    DefaultError, InGroup<DiagGroup<"unusable-partial-specialization">>;
def note_non_deducible_parameter : Note<
    "non-deducible template parameter %0">;
def err_partial_spec_ordering_ambiguous : Error<
    "ambiguous partial specializations of %0">;
def note_partial_spec_match : Note<"partial specialization matches %0">;
def err_partial_spec_redeclared : Error<
  "class template partial specialization %0 cannot be redeclared">;
def note_partial_specialization_declared_here : Note<
  "explicit specialization declared here">;
def note_prev_partial_spec_here : Note<
  "previous declaration of class template partial specialization %0 is here">;
def err_partial_spec_fully_specialized : Error<
  "partial specialization of %0 does not use any of its template parameters">;

// C++ Variable Template Partial Specialization
def err_var_partial_spec_redeclared : Error<
  "variable template partial specialization %0 cannot be redefined">;
def note_var_prev_partial_spec_here : Note<
  "previous declaration of variable template partial specialization is here">;
def err_var_spec_no_template : Error<
  "no variable template matches%select{| partial}0 specialization">;
def err_var_spec_no_template_but_method : Error<
  "no variable template matches specialization; "
  "did you mean to use %0 as function template instead?">;
  
// C++ Function template specializations
def err_function_template_spec_no_match : Error<
    "no function template matches function template specialization %0">;
def err_function_template_spec_ambiguous : Error<
    "function template specialization %0 ambiguously refers to more than one "
    "function template; explicitly specify%select{| additional}1 template "
    "arguments to identify a particular function template">;
def note_function_template_spec_matched : Note<
    "function template %q0 matches specialization %1">;
def err_function_template_partial_spec : Error<
    "function template partial specialization is not allowed">;

// C++ Template Instantiation
def err_template_recursion_depth_exceeded : Error<
  "recursive template instantiation exceeded maximum depth of %0">,
  DefaultFatal, NoSFINAE;
def note_template_recursion_depth : Note<
  "use -ftemplate-depth=N to increase recursive template instantiation depth">;

def err_template_instantiate_within_definition : Error<
  "%select{implicit|explicit}0 instantiation of template %1 within its"
  " own definition">;
def err_template_instantiate_undefined : Error<
  "%select{implicit|explicit}0 instantiation of undefined template %1">;
def err_implicit_instantiate_member_undefined : Error<
  "implicit instantiation of undefined member %0">;
def note_template_class_instantiation_was_here : Note<
  "class template %0 was instantiated here">;
def note_template_class_explicit_specialization_was_here : Note<
  "class template %0 was explicitly specialized here">;
def note_template_class_instantiation_here : Note<
  "in instantiation of template class %q0 requested here">;
def note_template_member_class_here : Note<
  "in instantiation of member class %q0 requested here">;
def note_template_member_function_here : Note<
  "in instantiation of member function %q0 requested here">;
def note_function_template_spec_here : Note<
  "in instantiation of function template specialization %q0 requested here">;
def note_template_static_data_member_def_here : Note<
  "in instantiation of static data member %q0 requested here">;
def note_template_variable_def_here : Note<
  "in instantiation of variable template specialization %q0 requested here">;
def note_template_enum_def_here : Note<
  "in instantiation of enumeration %q0 requested here">;
def note_template_nsdmi_here : Note<
  "in instantiation of default member initializer %q0 requested here">;
def note_template_type_alias_instantiation_here : Note<
  "in instantiation of template type alias %0 requested here">;
def note_template_exception_spec_instantiation_here : Note<
  "in instantiation of exception specification for %0 requested here">;
def warn_var_template_missing : Warning<"instantiation of variable %q0 "
  "required here, but no definition is available">,
  InGroup<UndefinedVarTemplate>;
def warn_func_template_missing : Warning<"instantiation of function %q0 "
  "required here, but no definition is available">,
  InGroup<UndefinedFuncTemplate>, DefaultIgnore;
def note_forward_template_decl : Note<
  "forward declaration of template entity is here">;
def note_inst_declaration_hint : Note<"add an explicit instantiation "
  "declaration to suppress this warning if %q0 is explicitly instantiated in "
  "another translation unit">;

def note_default_arg_instantiation_here : Note<
  "in instantiation of default argument for '%0' required here">;
def note_default_function_arg_instantiation_here : Note<
  "in instantiation of default function argument expression "
  "for '%0' required here">;
def note_explicit_template_arg_substitution_here : Note<
  "while substituting explicitly-specified template arguments into function "
  "template %0 %1">;
def note_function_template_deduction_instantiation_here : Note<
  "while substituting deduced template arguments into function template %0 "
  "%1">;
def note_deduced_template_arg_substitution_here : Note<
  "during template argument deduction for %select{class|variable}0 template "
  "%select{partial specialization |}1%2 %3">;
def note_prior_template_arg_substitution : Note<
  "while substituting prior template arguments into %select{non-type|template}0"
  " template parameter%1 %2">;
def note_template_default_arg_checking : Note<
  "while checking a default template argument used here">;
def note_instantiation_contexts_suppressed : Note<
  "(skipping %0 context%s0 in backtrace; use -ftemplate-backtrace-limit=0 to "
  "see all)">;

def err_field_instantiates_to_function : Error<
  "data member instantiated with function type %0">;
def err_variable_instantiates_to_function : Error<
  "%select{variable|static data member}0 instantiated with function type %1">;
def err_nested_name_spec_non_tag : Error<
  "type %0 cannot be used prior to '::' because it has no members">;

def err_using_pack_expansion_empty : Error<
  "%select{|member}0 using declaration %1 instantiates to an empty pack">;

// C++ Explicit Instantiation
def err_explicit_instantiation_duplicate : Error<
    "duplicate explicit instantiation of %0">;
def ext_explicit_instantiation_duplicate : ExtWarn<
    "duplicate explicit instantiation of %0 ignored as a Microsoft extension">,
    InGroup<MicrosoftTemplate>;
def note_previous_explicit_instantiation : Note<
    "previous explicit instantiation is here">;
def warn_explicit_instantiation_after_specialization : Warning<
  "explicit instantiation of %0 that occurs after an explicit "
  "specialization has no effect">,
  InGroup<DiagGroup<"instantiation-after-specialization">>;
def note_previous_template_specialization : Note<
    "previous template specialization is here">;
def err_explicit_instantiation_nontemplate_type : Error<
    "explicit instantiation of non-templated type %0">;
def note_nontemplate_decl_here : Note<
    "non-templated declaration is here">;
def err_explicit_instantiation_in_class : Error<
  "explicit instantiation of %0 in class scope">;
def err_explicit_instantiation_out_of_scope : Error<
  "explicit instantiation of %0 not in a namespace enclosing %1">;
def err_explicit_instantiation_must_be_global : Error<
  "explicit instantiation of %0 must occur at global scope">;
def warn_explicit_instantiation_out_of_scope_0x : Warning<
  "explicit instantiation of %0 not in a namespace enclosing %1">, 
  InGroup<CXX11Compat>, DefaultIgnore;
def warn_explicit_instantiation_must_be_global_0x : Warning<
  "explicit instantiation of %0 must occur at global scope">, 
  InGroup<CXX11Compat>, DefaultIgnore;
  
def err_explicit_instantiation_requires_name : Error<
  "explicit instantiation declaration requires a name">;
def err_explicit_instantiation_of_typedef : Error<
  "explicit instantiation of typedef %0">;
def err_explicit_instantiation_storage_class : Error<
  "explicit instantiation cannot have a storage class">;
def err_explicit_instantiation_not_known : Error<
  "explicit instantiation of %0 does not refer to a function template, "
  "variable template, member function, member class, or static data member">;
def note_explicit_instantiation_here : Note<
  "explicit instantiation refers here">;
def err_explicit_instantiation_data_member_not_instantiated : Error<
  "explicit instantiation refers to static data member %q0 that is not an "
  "instantiation">;
def err_explicit_instantiation_member_function_not_instantiated : Error<
  "explicit instantiation refers to member function %q0 that is not an "
  "instantiation">;
def err_explicit_instantiation_ambiguous : Error<
  "partial ordering for explicit instantiation of %0 is ambiguous">;
def note_explicit_instantiation_candidate : Note<
  "explicit instantiation candidate function %q0 template here %1">;
def err_explicit_instantiation_inline : Error<
  "explicit instantiation cannot be 'inline'">;
def warn_explicit_instantiation_inline_0x : Warning<
  "explicit instantiation cannot be 'inline'">, InGroup<CXX11Compat>,
  DefaultIgnore;
def err_explicit_instantiation_constexpr : Error<
  "explicit instantiation cannot be 'constexpr'">;
def ext_explicit_instantiation_without_qualified_id : Extension<
  "qualifier in explicit instantiation of %q0 requires a template-id "
  "(a typedef is not permitted)">;
def err_explicit_instantiation_without_template_id : Error<
  "explicit instantiation of %q0 must specify a template argument list">;
def err_explicit_instantiation_unqualified_wrong_namespace : Error<
  "explicit instantiation of %q0 must occur in namespace %1">;
def warn_explicit_instantiation_unqualified_wrong_namespace_0x : Warning<
  "explicit instantiation of %q0 must occur in namespace %1">,
  InGroup<CXX11Compat>, DefaultIgnore;
def err_explicit_instantiation_undefined_member : Error<
  "explicit instantiation of undefined %select{member class|member function|"
  "static data member}0 %1 of class template %2">;
def err_explicit_instantiation_undefined_func_template : Error<
  "explicit instantiation of undefined function template %0">;
def err_explicit_instantiation_undefined_var_template : Error<
  "explicit instantiation of undefined variable template %q0">;
def err_explicit_instantiation_declaration_after_definition : Error<
  "explicit instantiation declaration (with 'extern') follows explicit "
  "instantiation definition (without 'extern')">;
def note_explicit_instantiation_definition_here : Note<
  "explicit instantiation definition is here">;
def err_invalid_var_template_spec_type : Error<"type %2 "
  "of %select{explicit instantiation|explicit specialization|"
  "partial specialization|redeclaration}0 of %1 does not match"
  " expected type %3">;
def err_mismatched_exception_spec_explicit_instantiation : Error<
  "exception specification in explicit instantiation does not match "
  "instantiated one">;
def ext_mismatched_exception_spec_explicit_instantiation : ExtWarn<
  err_mismatched_exception_spec_explicit_instantiation.Text>,
  InGroup<MicrosoftExceptionSpec>;
  
// C++ typename-specifiers
def err_typename_nested_not_found : Error<"no type named %0 in %1">;
def err_typename_nested_not_found_enable_if : Error<
  "no type named 'type' in %0; 'enable_if' cannot be used to disable "
  "this declaration">;
def err_typename_nested_not_found_requirement : Error<
  "failed requirement '%0'; 'enable_if' cannot be used to disable this "
  "declaration">;
def err_typename_nested_not_type : Error<
    "typename specifier refers to non-type member %0 in %1">;
def note_typename_refers_here : Note<
    "referenced member %0 is declared here">;
def err_typename_missing : Error<
  "missing 'typename' prior to dependent type name '%0%1'">;
def err_typename_missing_template : Error<
  "missing 'typename' prior to dependent type template name '%0%1'">;
def ext_typename_missing : ExtWarn<
  "missing 'typename' prior to dependent type name '%0%1'">,
  InGroup<DiagGroup<"typename-missing">>;
def ext_typename_outside_of_template : ExtWarn<
  "'typename' occurs outside of a template">, InGroup<CXX11>;
def warn_cxx98_compat_typename_outside_of_template : Warning<
  "use of 'typename' outside of a template is incompatible with C++98">,
  InGroup<CXX98Compat>, DefaultIgnore;
def err_typename_refers_to_using_value_decl : Error<
  "typename specifier refers to a dependent using declaration for a value "
  "%0 in %1">;
def note_using_value_decl_missing_typename : Note<
  "add 'typename' to treat this using declaration as a type">;

def err_template_kw_refers_to_non_template : Error<
  "%0 following the 'template' keyword does not refer to a template">;
def err_template_kw_refers_to_class_template : Error<
  "'%0%1' instantiated to a class template, not a function template">;
def note_referenced_class_template : Note<
  "class template declared here">;
def err_template_kw_missing : Error<
  "missing 'template' keyword prior to dependent template name '%0%1'">;
def ext_template_outside_of_template : ExtWarn<
  "'template' keyword outside of a template">, InGroup<CXX11>;
def warn_cxx98_compat_template_outside_of_template : Warning<
  "use of 'template' keyword outside of a template is incompatible with C++98">,
  InGroup<CXX98Compat>, DefaultIgnore;

def err_non_type_template_in_nested_name_specifier : Error<
  "qualified name refers into a specialization of %select{function|variable}0 "
  "template %1">;
def err_template_id_not_a_type : Error<
  "template name refers to non-type template %0">;
def note_template_declared_here : Note<
  "%select{function template|class template|variable template"
  "|type alias template|template template parameter}0 "
  "%1 declared here">;
def err_alias_template_expansion_into_fixed_list : Error<
  "pack expansion used as argument for non-pack parameter of alias template">;
def note_parameter_type : Note<
  "parameter of type %0 is declared here">;

// C++11 Variadic Templates
def err_template_param_pack_default_arg : Error<
  "template parameter pack cannot have a default argument">;
def err_template_param_pack_must_be_last_template_parameter : Error<
  "template parameter pack must be the last template parameter">;

def err_template_parameter_pack_non_pack : Error<
  "%select{template type|non-type template|template template}0 parameter"
  "%select{| pack}1 conflicts with previous %select{template type|"
  "non-type template|template template}0 parameter%select{ pack|}1">;
def note_template_parameter_pack_non_pack : Note<
  "%select{template type|non-type template|template template}0 parameter"
  "%select{| pack}1 does not match %select{template type|non-type template"
  "|template template}0 parameter%select{ pack|}1 in template argument">;
def note_template_parameter_pack_here : Note<
  "previous %select{template type|non-type template|template template}0 "
  "parameter%select{| pack}1 declared here">;
  
def err_unexpanded_parameter_pack : Error<
  "%select{expression|base type|declaration type|data member type|bit-field "
  "size|static assertion|fixed underlying type|enumerator value|"
  "using declaration|friend declaration|qualifier|initializer|default argument|"
  "non-type template parameter type|exception type|partial specialization|"
  "__if_exists name|__if_not_exists name|lambda|block}0 contains"
  "%plural{0: an|:}1 unexpanded parameter pack"
  "%plural{0:|1: %2|2:s %2 and %3|:s %2, %3, ...}1">;

def err_pack_expansion_without_parameter_packs : Error<
  "pack expansion does not contain any unexpanded parameter packs">;
def err_pack_expansion_length_conflict : Error<
  "pack expansion contains parameter packs %0 and %1 that have different "
  "lengths (%2 vs. %3)">;
def err_pack_expansion_length_conflict_multilevel : Error<
  "pack expansion contains parameter pack %0 that has a different "
  "length (%1 vs. %2) from outer parameter packs">;
def err_pack_expansion_member_init : Error<
  "pack expansion for initialization of member %0">;

def err_function_parameter_pack_without_parameter_packs : Error<
  "type %0 of function parameter pack does not contain any unexpanded "
  "parameter packs">;
def err_ellipsis_in_declarator_not_parameter : Error<
  "only function and template parameters can be parameter packs">;

def err_sizeof_pack_no_pack_name : Error<
  "%0 does not refer to the name of a parameter pack">;

def err_fold_expression_packs_both_sides : Error<
  "binary fold expression has unexpanded parameter packs in both operands">;
def err_fold_expression_empty : Error<
  "unary fold expression has empty expansion for operator '%0' "
  "with no fallback value">;
def err_fold_expression_bad_operand : Error<
  "expression not permitted as operand of fold expression">;

def err_unexpected_typedef : Error<
  "unexpected type name %0: expected expression">;
def err_unexpected_namespace : Error<
  "unexpected namespace name %0: expected expression">;
def err_undeclared_var_use : Error<"use of undeclared identifier %0">;
def ext_undeclared_unqual_id_with_dependent_base : ExtWarn<
  "use of undeclared identifier %0; "
  "unqualified lookup into dependent bases of class template %1 is a Microsoft extension">,
  InGroup<MicrosoftTemplate>;
def ext_found_via_dependent_bases_lookup : ExtWarn<"use of identifier %0 "
  "found via unqualified lookup into dependent bases of class templates is a "
  "Microsoft extension">, InGroup<MicrosoftTemplate>;
def note_dependent_var_use : Note<"must qualify identifier to find this "
    "declaration in dependent base class">;
def err_not_found_by_two_phase_lookup : Error<"call to function %0 that is neither "
    "visible in the template definition nor found by argument-dependent lookup">;
def note_not_found_by_two_phase_lookup : Note<"%0 should be declared prior to the "
    "call site%select{| or in %2| or in an associated namespace of one of its arguments}1">;
def err_undeclared_use : Error<"use of undeclared %0">;
def warn_deprecated : Warning<"%0 is deprecated">,
    InGroup<DeprecatedDeclarations>;
def note_from_diagnose_if : Note<"from 'diagnose_if' attribute on %0:">;
def warn_property_method_deprecated :
    Warning<"property access is using %0 method which is deprecated">,
    InGroup<DeprecatedDeclarations>;
def warn_deprecated_message : Warning<"%0 is deprecated: %1">,
    InGroup<DeprecatedDeclarations>;
def warn_deprecated_anonymous_namespace : Warning<
  "'deprecated' attribute on anonymous namespace ignored">,
  InGroup<IgnoredAttributes>;
def warn_deprecated_fwdclass_message : Warning<
    "%0 may be deprecated because the receiver type is unknown">,
    InGroup<DeprecatedDeclarations>;
def warn_deprecated_def : Warning<
  "implementing deprecated %select{method|class|category}0">,
  InGroup<DeprecatedImplementations>, DefaultIgnore;
def warn_unavailable_def : Warning<
  "implementing unavailable method">,
  InGroup<DeprecatedImplementations>, DefaultIgnore;
def err_unavailable : Error<"%0 is unavailable">;
def err_property_method_unavailable :
    Error<"property access is using %0 method which is unavailable">;
def err_unavailable_message : Error<"%0 is unavailable: %1">;
def warn_unavailable_fwdclass_message : Warning<
    "%0 may be unavailable because the receiver type is unknown">,
    InGroup<UnavailableDeclarations>;
def note_availability_specified_here : Note<
  "%0 has been explicitly marked "
  "%select{unavailable|deleted|deprecated|partial}1 here">;
def note_implicitly_deleted : Note<
  "explicitly defaulted function was implicitly deleted here">;
def warn_not_enough_argument : Warning<
  "not enough variable arguments in %0 declaration to fit a sentinel">,
  InGroup<Sentinel>;
def warn_missing_sentinel : Warning <
  "missing sentinel in %select{function call|method dispatch|block call}0">,
  InGroup<Sentinel>;
def note_sentinel_here : Note<
  "%select{function|method|block}0 has been explicitly marked sentinel here">;
def warn_missing_prototype : Warning<
  "no previous prototype for function %0">,
  InGroup<DiagGroup<"missing-prototypes">>, DefaultIgnore;
def note_declaration_not_a_prototype : Note<
  "this declaration is not a prototype; add 'void' to make it a prototype for a zero-parameter function">; 
def warn_strict_prototypes : Warning<
  "this %select{function declaration is not|block declaration is not|"
  "old-style function definition is not preceded by}0 a prototype">,
  InGroup<DiagGroup<"strict-prototypes">>, DefaultIgnore;
def warn_missing_variable_declarations : Warning<
  "no previous extern declaration for non-static variable %0">,
  InGroup<DiagGroup<"missing-variable-declarations">>, DefaultIgnore;
def err_static_data_member_reinitialization :
  Error<"static data member %0 already has an initializer">;
def err_redefinition : Error<"redefinition of %0">;
def err_alias_after_tentative :
  Error<"alias definition of %0 after tentative definition">;
def err_alias_is_definition :
  Error<"definition %0 cannot also be an %select{alias|ifunc}1">;
def err_definition_of_implicitly_declared_member : Error<
  "definition of implicitly declared %select{default constructor|copy "
  "constructor|move constructor|copy assignment operator|move assignment "
  "operator|destructor|function}1">;
def err_definition_of_explicitly_defaulted_member : Error<
  "definition of explicitly defaulted %select{default constructor|copy "
  "constructor|move constructor|copy assignment operator|move assignment "
  "operator|destructor|function}0">;
def err_redefinition_extern_inline : Error<
  "redefinition of a 'extern inline' function %0 is not supported in "
  "%select{C99 mode|C++}1">;
def warn_attr_abi_tag_namespace : Warning<
  "'abi_tag' attribute on %select{non-inline|anonymous}0 namespace ignored">,
  InGroup<IgnoredAttributes>;
def err_abi_tag_on_redeclaration : Error<
  "cannot add 'abi_tag' attribute in a redeclaration">;
def err_new_abi_tag_on_redeclaration : Error<
  "'abi_tag' %0 missing in original declaration">;
def note_use_ifdef_guards : Note<
  "unguarded header; consider using #ifdef guards or #pragma once">;

def note_deleted_dtor_no_operator_delete : Note<
  "virtual destructor requires an unambiguous, accessible 'operator delete'">;
def note_deleted_special_member_class_subobject : Note<
  "%select{default constructor of|copy constructor of|move constructor of|"
  "copy assignment operator of|move assignment operator of|destructor of|"
  "constructor inherited by}0 "
  "%1 is implicitly deleted because "
  "%select{base class %3|%select{||||variant }4field %3}2 has "
  "%select{no|a deleted|multiple|an inaccessible|a non-trivial}4 "
  "%select{%select{default constructor|copy constructor|move constructor|copy "
  "assignment operator|move assignment operator|destructor|"
  "%select{default|corresponding|default|default|default}4 constructor}0|"
  "destructor}5"
  "%select{||s||}4">;
def note_deleted_default_ctor_uninit_field : Note<
  "%select{default constructor of|constructor inherited by}0 "
  "%1 is implicitly deleted because field %2 of "
  "%select{reference|const-qualified}4 type %3 would not be initialized">;
def note_deleted_default_ctor_all_const : Note<
  "%select{default constructor of|constructor inherited by}0 "
  "%1 is implicitly deleted because all "
  "%select{data members|data members of an anonymous union member}2"
  " are const-qualified">;
def note_deleted_copy_ctor_rvalue_reference : Note<
  "copy constructor of %0 is implicitly deleted because field %1 is of "
  "rvalue reference type %2">;
def note_deleted_copy_user_declared_move : Note<
  "copy %select{constructor|assignment operator}0 is implicitly deleted because"
  " %1 has a user-declared move %select{constructor|assignment operator}2">;
def note_deleted_assign_field : Note<
  "%select{copy|move}0 assignment operator of %1 is implicitly deleted "
  "because field %2 is of %select{reference|const-qualified}4 type %3">;

// These should be errors.
def warn_undefined_internal : Warning<
  "%select{function|variable}0 %q1 has internal linkage but is not defined">,
  InGroup<DiagGroup<"undefined-internal">>;
def err_undefined_internal_type : Error<
  "%select{function|variable}0 %q1 is used but not defined in this "
  "translation unit, and cannot be defined in any other translation unit "
  "because its type does not have linkage">;
def ext_undefined_internal_type : Extension<
  "ISO C++ requires a definition in this translation unit for "
  "%select{function|variable}0 %q1 because its type does not have linkage">,
  InGroup<DiagGroup<"undefined-internal-type">>;
def warn_undefined_inline : Warning<"inline function %q0 is not defined">,
  InGroup<DiagGroup<"undefined-inline">>;
def err_undefined_inline_var : Error<"inline variable %q0 is not defined">;
def note_used_here : Note<"used here">;

def err_internal_linkage_redeclaration : Error<
  "'internal_linkage' attribute does not appear on the first declaration of %0">;
def warn_internal_linkage_local_storage : Warning<
  "'internal_linkage' attribute on a non-static local variable is ignored">,
  InGroup<IgnoredAttributes>;

def ext_internal_in_extern_inline : ExtWarn<
  "static %select{function|variable}0 %1 is used in an inline function with "
  "external linkage">, InGroup<StaticInInline>;
def ext_internal_in_extern_inline_quiet : Extension<
  "static %select{function|variable}0 %1 is used in an inline function with "
  "external linkage">, InGroup<StaticInInline>;
def warn_static_local_in_extern_inline : Warning<
  "non-constant static local variable in inline function may be different "
  "in different files">, InGroup<StaticLocalInInline>;
def note_convert_inline_to_static : Note<
  "use 'static' to give inline function %0 internal linkage">;

def ext_redefinition_of_typedef : ExtWarn<
  "redefinition of typedef %0 is a C11 feature">,
  InGroup<DiagGroup<"typedef-redefinition"> >;
def err_redefinition_variably_modified_typedef : Error<
  "redefinition of %select{typedef|type alias}0 for variably-modified type %1">;

def err_inline_decl_follows_def : Error<
  "inline declaration of %0 follows non-inline definition">;
def err_inline_declaration_block_scope : Error<
  "inline declaration of %0 not allowed in block scope">;
// if INTEL_CUSTOMIZATION
def warn_inline_declaration_block_scope : Warning<err_inline_declaration_block_scope.Text>,
    InGroup<IntelCompat>;
// endif INTEL_CUSTOMIZATION
def err_static_non_static : Error<
  "static declaration of %0 follows non-static declaration">;
def err_different_language_linkage : Error<
  "declaration of %0 has a different language linkage">;
def warn_different_language_linkage : Warning<
  "declaration of %0 has a different language linkage">,
  InGroup<IntelCompat>;
def ext_retained_language_linkage : Extension<
  "friend function %0 retaining previous language linkage is an extension">,
  InGroup<DiagGroup<"retained-language-linkage">>;
def err_extern_c_global_conflict : Error<
  "declaration of %1 %select{with C language linkage|in global scope}0 "
  "conflicts with declaration %select{in global scope|with C language linkage}0">;
def note_extern_c_global_conflict : Note<
  "declared %select{in global scope|with C language linkage}0 here">;
def note_extern_c_begins_here : Note<
  "extern \"C\" language linkage specification begins here">;
def warn_weak_import : Warning <
  "an already-declared variable is made a weak_import declaration %0">;
def ext_static_non_static : Extension<
  "redeclaring non-static %0 as static is a Microsoft extension">,
  InGroup<MicrosoftRedeclareStatic>;
def err_non_static_static : Error<
  "non-static declaration of %0 follows static declaration">;
def err_extern_non_extern : Error<
  "extern declaration of %0 follows non-extern declaration">;
def err_non_extern_extern : Error<
  "non-extern declaration of %0 follows extern declaration">;
def err_non_thread_thread : Error<
  "non-thread-local declaration of %0 follows thread-local declaration">;
def err_thread_non_thread : Error<
  "thread-local declaration of %0 follows non-thread-local declaration">;
def err_thread_thread_different_kind : Error<
  "thread-local declaration of %0 with %select{static|dynamic}1 initialization "
  "follows declaration with %select{dynamic|static}1 initialization">;
def err_mismatched_owning_module : Error<
  "declaration of %0 in %select{the global module|module %2}1 follows "
  "declaration in %select{the global module|module %4}3">;
def err_redefinition_different_type : Error<
  "redefinition of %0 with a different type%diff{: $ vs $|}1,2">;
def err_redefinition_different_kind : Error<
  "redefinition of %0 as different kind of symbol">;
def err_redefinition_different_namespace_alias : Error<
  "redefinition of %0 as an alias for a different namespace">;
def note_previous_namespace_alias : Note<
  "previously defined as an alias for %0">;
def warn_forward_class_redefinition : Warning<
  "redefinition of forward class %0 of a typedef name of an object type is ignored">,
  InGroup<DiagGroup<"objc-forward-class-redefinition">>;
def err_redefinition_different_typedef : Error<
  "%select{typedef|type alias|type alias template}0 "
  "redefinition with different types%diff{ ($ vs $)|}1,2">;
def err_tag_reference_non_tag : Error<
  "%select{non-struct type|non-class type|non-union type|non-enum "
  "type|typedef|type alias|template|type alias template|template "
  "template argument}1 %0 cannot be referenced with a "
  "%select{struct|interface|union|class|enum}2 specifier">;
def err_tag_reference_conflict : Error<
  "implicit declaration introduced by elaborated type conflicts with a "
  "%select{non-struct type|non-class type|non-union type|non-enum "
  "type|typedef|type alias|template|type alias template|template "
  "template argument}0 of the same name">;
def err_dependent_tag_decl : Error<
  "%select{declaration|definition}0 of "
  "%select{struct|interface|union|class|enum}1 in a dependent scope">;
def err_tag_definition_of_typedef : Error<
  "definition of type %0 conflicts with %select{typedef|type alias}1 of the same name">;
def err_conflicting_types : Error<"conflicting types for %0">;
def err_different_pass_object_size_params : Error<
  "conflicting pass_object_size attributes on parameters">;
def err_late_asm_label_name : Error<
  "cannot apply asm label to %select{variable|function}0 after its first use">;
def err_different_asm_label : Error<"conflicting asm label">;
def err_nested_redefinition : Error<"nested redefinition of %0">;
def err_use_with_wrong_tag : Error<
  "use of %0 with tag type that does not match previous declaration">;
def warn_struct_class_tag_mismatch : Warning<
    "%select{struct|interface|class}0%select{| template}1 %2 was previously "
    "declared as a %select{struct|interface|class}3%select{| template}1">,
    InGroup<MismatchedTags>, DefaultIgnore;
def warn_struct_class_previous_tag_mismatch : Warning<
    "%2 defined as %select{a struct|an interface|a class}0%select{| template}1 "
    "here but previously declared as "
    "%select{a struct|an interface|a class}3%select{| template}1">,
     InGroup<MismatchedTags>, DefaultIgnore;
def note_struct_class_suggestion : Note<
    "did you mean %select{struct|interface|class}0 here?">;
def ext_forward_ref_enum : Extension<
  "ISO C forbids forward references to 'enum' types">;
def err_forward_ref_enum : Error<
  "ISO C++ forbids forward references to 'enum' types">;
def ext_ms_forward_ref_enum : ExtWarn<
  "forward references to 'enum' types are a Microsoft extension">,
  InGroup<MicrosoftEnumForwardReference>;
def ext_forward_ref_enum_def : Extension<
  "redeclaration of already-defined enum %0 is a GNU extension">,
  InGroup<GNURedeclaredEnum>;
  
def err_redefinition_of_enumerator : Error<"redefinition of enumerator %0">;
def err_duplicate_member : Error<"duplicate member %0">;
def err_misplaced_ivar : Error<
  "instance variables may not be placed in %select{categories|class extension}0">;
def warn_ivars_in_interface : Warning<
  "declaration of instance variables in the interface is deprecated">,
  InGroup<DiagGroup<"objc-interface-ivars">>, DefaultIgnore;
def ext_enum_value_not_int : Extension<
  "ISO C restricts enumerator values to range of 'int' (%0 is too "
  "%select{small|large}1)">;
def ext_enum_too_large : ExtWarn<
  "enumeration values exceed range of largest integer">, InGroup<EnumTooLarge>;
def ext_enumerator_increment_too_large : ExtWarn<
  "incremented enumerator value %0 is not representable in the "
  "largest integer type">, InGroup<EnumTooLarge>;
def warn_flag_enum_constant_out_of_range : Warning<
  "enumeration value %0 is out of range of flags in enumeration type %1">,
  InGroup<FlagEnum>;
  
def warn_illegal_constant_array_size : Extension<
  "size of static array must be an integer constant expression">;
def err_vm_decl_in_file_scope : Error<
  "variably modified type declaration not allowed at file scope">;
def err_vm_decl_has_extern_linkage : Error<
  "variably modified type declaration cannot have 'extern' linkage">;
def err_typecheck_field_variable_size : Error<
  "fields must have a constant size: 'variable length array in structure' "
  "extension will never be supported">;
def err_vm_func_decl : Error<
  "function declaration cannot have variably modified type">;
def err_array_too_large : Error<
  "array is too large (%0 elements)">;

// -Wpadded, -Wpacked
def warn_padded_struct_field : Warning<
  "padding %select{struct|interface|class}0 %1 with %2 "
  "%select{byte|bit}3%s2 to align %4">,
  InGroup<Padded>, DefaultIgnore;
def warn_padded_struct_anon_field : Warning<
  "padding %select{struct|interface|class}0 %1 with %2 "
  "%select{byte|bit}3%s2 to align anonymous bit-field">,
  InGroup<Padded>, DefaultIgnore;
def warn_padded_struct_size : Warning<
  "padding size of %0 with %1 %select{byte|bit}2%s1 to alignment boundary">,
  InGroup<Padded>, DefaultIgnore;
def warn_unnecessary_packed : Warning<
  "packed attribute is unnecessary for %0">, InGroup<Packed>, DefaultIgnore;

def err_typecheck_negative_array_size : Error<"array size is negative">;
def warn_typecheck_function_qualifiers_ignored : Warning<
  "'%0' qualifier on function type %1 has no effect">,
  InGroup<IgnoredQualifiers>;
def warn_typecheck_function_qualifiers_unspecified : Warning<
  "'%0' qualifier on function type %1 has unspecified behavior">;
def warn_typecheck_reference_qualifiers : Warning<
  "'%0' qualifier on reference type %1 has no effect">,
  InGroup<IgnoredQualifiers>;
def err_typecheck_invalid_restrict_not_pointer : Error<
  "restrict requires a pointer or reference (%0 is invalid)">;
def err_typecheck_invalid_restrict_not_pointer_noarg : Error<
  "restrict requires a pointer or reference">;
// if INTEL_CUSTOMIZATION
def warn_typecheck_invalid_restrict_not_pointer : Warning<
  err_typecheck_invalid_restrict_not_pointer.Text>,
  InGroup<C99>;
def warn_typecheck_invalid_restrict_not_pointer_noarg : Warning<
  err_typecheck_invalid_restrict_not_pointer_noarg.Text>,
  InGroup<C99>;
// endif // INTEL_CUSTOMIZATION 
def err_typecheck_invalid_restrict_invalid_pointee : Error<
  "pointer to function type %0 may not be 'restrict' qualified">;
def ext_typecheck_zero_array_size : Extension<
  "zero size arrays are an extension">, InGroup<ZeroLengthArray>;
def err_typecheck_zero_array_size : Error<
  "zero-length arrays are not permitted in C++">;
def warn_typecheck_zero_static_array_size : Warning<
  "'static' has no effect on zero-length arrays">,
  InGroup<ArrayBounds>;
def err_array_size_non_int : Error<"size of array has non-integer type %0">;
def err_init_element_not_constant : Error<
  "initializer element is not a compile-time constant">;
def ext_aggregate_init_not_constant : Extension<
  "initializer for aggregate is not a compile-time constant">, InGroup<C99>;
def err_local_cant_init : Error<
  "'__local' variable cannot have an initializer">;
def err_block_extern_cant_init : Error<
  "'extern' variable cannot have an initializer">;
def warn_extern_init : Warning<"'extern' variable has an initializer">,
  InGroup<DiagGroup<"extern-initializer">>;
def err_variable_object_no_init : Error<
  "variable-sized object may not be initialized">;
def err_excess_initializers : Error<
  "excess elements in %select{array|vector|scalar|union|struct}0 initializer">;
def ext_excess_initializers : ExtWarn<
  "excess elements in %select{array|vector|scalar|union|struct}0 initializer">;
def err_excess_initializers_in_char_array_initializer : Error<
  "excess elements in char array initializer">;
def ext_excess_initializers_in_char_array_initializer : ExtWarn<
  "excess elements in char array initializer">;
def err_initializer_string_for_char_array_too_long : Error<
  "initializer-string for char array is too long">;
def ext_initializer_string_for_char_array_too_long : ExtWarn<
  "initializer-string for char array is too long">;
def warn_missing_field_initializers : Warning<
  "missing field %0 initializer">,
  InGroup<MissingFieldInitializers>, DefaultIgnore;
def warn_braces_around_scalar_init : Warning<
  "braces around scalar initializer">, InGroup<DiagGroup<"braced-scalar-init">>;
def ext_many_braces_around_scalar_init : ExtWarn<
  "too many braces around scalar initializer">,
  InGroup<DiagGroup<"many-braces-around-scalar-init">>;
def ext_complex_component_init : Extension<
  "complex initialization specifying real and imaginary components "
  "is an extension">, InGroup<DiagGroup<"complex-component-init">>;
def err_empty_scalar_initializer : Error<"scalar initializer cannot be empty">;
def warn_cxx98_compat_empty_scalar_initializer : Warning<
  "scalar initialized from empty initializer list is incompatible with C++98">,
  InGroup<CXX98Compat>, DefaultIgnore;
def warn_cxx98_compat_reference_list_init : Warning<
  "reference initialized from initializer list is incompatible with C++98">,
  InGroup<CXX98Compat>, DefaultIgnore;
def warn_cxx98_compat_initializer_list_init : Warning<
  "initialization of initializer_list object is incompatible with C++98">,
  InGroup<CXX98Compat>, DefaultIgnore;
def warn_cxx98_compat_ctor_list_init : Warning<
  "constructor call from initializer list is incompatible with C++98">,
  InGroup<CXX98Compat>, DefaultIgnore;
def err_illegal_initializer : Error<
  "illegal initializer (only variables can be initialized)">;
def err_illegal_initializer_type : Error<"illegal initializer type %0">;
def ext_init_list_type_narrowing : ExtWarn<
  "type %0 cannot be narrowed to %1 in initializer list">, 
  InGroup<CXX11Narrowing>, DefaultError, SFINAEFailure;
def ext_init_list_variable_narrowing : ExtWarn<
  "non-constant-expression cannot be narrowed from type %0 to %1 in "
  "initializer list">, InGroup<CXX11Narrowing>, DefaultError, SFINAEFailure;
def ext_init_list_constant_narrowing : ExtWarn<
  "constant expression evaluates to %0 which cannot be narrowed to type %1">,
  InGroup<CXX11Narrowing>, DefaultError, SFINAEFailure;
def warn_init_list_type_narrowing : Warning<
  "type %0 cannot be narrowed to %1 in initializer list in C++11">,
  InGroup<CXX11Narrowing>, DefaultIgnore;
def warn_init_list_variable_narrowing : Warning<
  "non-constant-expression cannot be narrowed from type %0 to %1 in "
  "initializer list in C++11">,
  InGroup<CXX11Narrowing>, DefaultIgnore;
def warn_init_list_constant_narrowing : Warning<
  "constant expression evaluates to %0 which cannot be narrowed to type %1 in "
  "C++11">,
  InGroup<CXX11Narrowing>, DefaultIgnore;
def note_init_list_narrowing_silence : Note<
  "insert an explicit cast to silence this issue">;
def err_init_objc_class : Error<
  "cannot initialize Objective-C class type %0">;
def err_implicit_empty_initializer : Error<
  "initializer for aggregate with no elements requires explicit braces">;
// if INTEL_CUSTOMIZATION
// cq371131
def warn_implicit_empty_initializer : Warning<
  err_implicit_empty_initializer.Text>, InGroup<IntelCompat>;
// endif INTEL_CUSTOMIZATION
def err_bitfield_has_negative_width : Error<
  "bit-field %0 has negative width (%1)">;
def err_anon_bitfield_has_negative_width : Error<
  "anonymous bit-field has negative width (%0)">;
def err_bitfield_has_zero_width : Error<"named bit-field %0 has zero width">;
def err_bitfield_width_exceeds_type_width : Error<
  "width of bit-field %0 (%1 bits) exceeds %select{width|size}2 "
  "of its type (%3 bit%s3)">;
def err_anon_bitfield_width_exceeds_type_width : Error<
  "width of anonymous bit-field (%0 bits) exceeds %select{width|size}1 "
  "of its type (%2 bit%s2)">;
def err_incorrect_number_of_vector_initializers : Error<
  "number of elements must be either one or match the size of the vector">;

// Used by C++ which allows bit-fields that are wider than the type.
def warn_bitfield_width_exceeds_type_width: Warning<
  "width of bit-field %0 (%1 bits) exceeds the width of its type; value will "
  "be truncated to %2 bit%s2">, InGroup<BitFieldWidth>;
def warn_anon_bitfield_width_exceeds_type_width : Warning<
  "width of anonymous bit-field (%0 bits) exceeds width of its type; value "
  "will be truncated to %1 bit%s1">, InGroup<BitFieldWidth>;
def warn_bitfield_too_small_for_enum : Warning<
  "bit-field %0 is not wide enough to store all enumerators of %1">,
  InGroup<BitFieldEnumConversion>, DefaultIgnore;
def note_widen_bitfield : Note<
  "widen this field to %0 bits to store all values of %1">;
def warn_unsigned_bitfield_assigned_signed_enum : Warning<
  "assigning value of signed enum type %1 to unsigned bit-field %0; "
  "negative enumerators of enum %1 will be converted to positive values">,
  InGroup<BitFieldEnumConversion>, DefaultIgnore;
def warn_signed_bitfield_enum_conversion : Warning<
  "signed bit-field %0 needs an extra bit to represent the largest positive "
  "enumerators of %1">,
  InGroup<BitFieldEnumConversion>, DefaultIgnore;
def note_change_bitfield_sign : Note<
  "consider making the bitfield type %select{unsigned|signed}0">;

def warn_missing_braces : Warning<
  "suggest braces around initialization of subobject">,
  InGroup<MissingBraces>, DefaultIgnore;

def err_redefinition_of_label : Error<"redefinition of label %0">;
def err_undeclared_label_use : Error<"use of undeclared label %0">;
def err_goto_ms_asm_label : Error<
  "cannot jump from this goto statement to label %0 inside an inline assembly block">;
def note_goto_ms_asm_label : Note<
  "inline assembly label %0 declared here">;
def warn_unused_label : Warning<"unused label %0">,
  InGroup<UnusedLabel>, DefaultIgnore;

def err_goto_into_protected_scope : Error<
  "cannot jump from this goto statement to its label">;
def ext_goto_into_protected_scope : ExtWarn<
  "jump from this goto statement to its label is a Microsoft extension">,
  InGroup<MicrosoftGoto>;
def warn_cxx98_compat_goto_into_protected_scope : Warning<
  "jump from this goto statement to its label is incompatible with C++98">,
  InGroup<CXX98Compat>, DefaultIgnore;
def err_switch_into_protected_scope : Error<
  "cannot jump from switch statement to this case label">;
def warn_cxx98_compat_switch_into_protected_scope : Warning<
  "jump from switch statement to this case label is incompatible with C++98">,
  InGroup<CXX98Compat>, DefaultIgnore;
def err_indirect_goto_without_addrlabel : Error<
  "indirect goto in function with no address-of-label expressions">;
def err_indirect_goto_in_protected_scope : Error<
  "cannot jump from this indirect goto statement to one of its possible targets">;
def warn_cxx98_compat_indirect_goto_in_protected_scope : Warning<
  "jump from this indirect goto statement to one of its possible targets "
  "is incompatible with C++98">, InGroup<CXX98Compat>, DefaultIgnore;
def note_indirect_goto_target : Note<
  "possible target of indirect goto statement">;
def note_protected_by_variable_init : Note<
  "jump bypasses variable initialization">;
def note_protected_by_variable_nontriv_destructor : Note<
  "jump bypasses variable with a non-trivial destructor">;
def note_protected_by_variable_non_pod : Note<
  "jump bypasses initialization of non-POD variable">;
def note_protected_by_cleanup : Note<
  "jump bypasses initialization of variable with __attribute__((cleanup))">;
def note_protected_by_vla_typedef : Note<
  "jump bypasses initialization of VLA typedef">;
def note_protected_by_vla_type_alias : Note<
  "jump bypasses initialization of VLA type alias">;
def note_protected_by_constexpr_if : Note<
  "jump enters controlled statement of constexpr if">;
def note_protected_by_if_available : Note<
  "jump enters controlled statement of if available">;
def note_protected_by_vla : Note<
  "jump bypasses initialization of variable length array">;
def note_protected_by_objc_fast_enumeration : Note<
  "jump enters Objective-C fast enumeration loop">;
def note_protected_by_objc_try : Note<
  "jump bypasses initialization of @try block">;
def note_protected_by_objc_catch : Note<
  "jump bypasses initialization of @catch block">;
def note_protected_by_objc_finally : Note<
  "jump bypasses initialization of @finally block">;
def note_protected_by_objc_synchronized : Note<
  "jump bypasses initialization of @synchronized block">;
def note_protected_by_objc_autoreleasepool : Note<
  "jump bypasses auto release push of @autoreleasepool block">;
def note_protected_by_cxx_try : Note<
  "jump bypasses initialization of try block">;
def note_protected_by_cxx_catch : Note<
  "jump bypasses initialization of catch block">;
def note_protected_by_seh_try : Note<
  "jump bypasses initialization of __try block">;
def note_protected_by_seh_except : Note<
  "jump bypasses initialization of __except block">;
def note_protected_by_seh_finally : Note<
  "jump bypasses initialization of __finally block">;
def note_protected_by___block : Note<
  "jump bypasses setup of __block variable">;
def note_protected_by_objc_strong_init : Note<
  "jump bypasses initialization of __strong variable">;
def note_protected_by_objc_weak_init : Note<
  "jump bypasses initialization of __weak variable">;
def note_protected_by_non_trivial_c_struct_init : Note<
  "jump bypasses initialization of variable of non-trivial C struct type">;
def note_enters_block_captures_cxx_obj : Note<
  "jump enters lifetime of block which captures a destructible C++ object">;
def note_enters_block_captures_strong : Note<
  "jump enters lifetime of block which strongly captures a variable">;
def note_enters_block_captures_weak : Note<
  "jump enters lifetime of block which weakly captures a variable">;
def note_enters_block_captures_non_trivial_c_struct : Note<
  "jump enters lifetime of block which captures a C struct that is non-trivial "
  "to destroy">;

def note_exits_cleanup : Note<
  "jump exits scope of variable with __attribute__((cleanup))">;
def note_exits_dtor : Note<
  "jump exits scope of variable with non-trivial destructor">;
def note_exits_temporary_dtor : Note<
  "jump exits scope of lifetime-extended temporary with non-trivial "
  "destructor">;
def note_exits___block : Note<
  "jump exits scope of __block variable">;
def note_exits_objc_try : Note<
  "jump exits @try block">;
def note_exits_objc_catch : Note<
  "jump exits @catch block">;
def note_exits_objc_finally : Note<
  "jump exits @finally block">;
def note_exits_objc_synchronized : Note<
  "jump exits @synchronized block">;
def note_exits_cxx_try : Note<
  "jump exits try block">;
def note_exits_cxx_catch : Note<
  "jump exits catch block">;
def note_exits_seh_try : Note<
  "jump exits __try block">;
def note_exits_seh_except : Note<
  "jump exits __except block">;
def note_exits_seh_finally : Note<
  "jump exits __finally block">;
def note_exits_objc_autoreleasepool : Note<
  "jump exits autoreleasepool block">;
def note_exits_objc_strong : Note<
  "jump exits scope of __strong variable">;
def note_exits_objc_weak : Note<
  "jump exits scope of __weak variable">;
def note_exits_block_captures_cxx_obj : Note<
  "jump exits lifetime of block which captures a destructible C++ object">;
def note_exits_block_captures_strong : Note<
  "jump exits lifetime of block which strongly captures a variable">;
def note_exits_block_captures_weak : Note<
  "jump exits lifetime of block which weakly captures a variable">;
def note_exits_block_captures_non_trivial_c_struct : Note<
  "jump exits lifetime of block which captures a C struct that is non-trivial "
  "to destroy">;

def err_func_returning_qualified_void : ExtWarn<
  "function cannot return qualified void type %0">,
  InGroup<DiagGroup<"qualified-void-return-type">>;
def err_func_returning_array_function : Error<
  "function cannot return %select{array|function}0 type %1">;
def err_field_declared_as_function : Error<"field %0 declared as a function">;
def err_field_incomplete : Error<"field has incomplete type %0">;
def ext_variable_sized_type_in_struct : ExtWarn<
  "field %0 with variable sized type %1 not at the end of a struct or class is"
  " a GNU extension">, InGroup<GNUVariableSizedTypeNotAtEnd>;

def ext_c99_flexible_array_member : Extension<
  "flexible array members are a C99 feature">, InGroup<C99>;
def err_flexible_array_virtual_base : Error<
  "flexible array member %0 not allowed in "
  "%select{struct|interface|union|class|enum}1 which has a virtual base class">;
def err_flexible_array_empty_aggregate : Error<
  "flexible array member %0 not allowed in otherwise empty "
  "%select{struct|interface|union|class|enum}1">;
def err_flexible_array_has_nontrivial_dtor : Error<
  "flexible array member %0 of type %1 with non-trivial destruction">;
def ext_flexible_array_in_struct : Extension<
  "%0 may not be nested in a struct due to flexible array member">,
  InGroup<FlexibleArrayExtensions>;
def ext_flexible_array_in_array : Extension<
  "%0 may not be used as an array element due to flexible array member">,
  InGroup<FlexibleArrayExtensions>;
def err_flexible_array_init : Error<
  "initialization of flexible array member is not allowed">;
def ext_flexible_array_empty_aggregate_ms : Extension<
  "flexible array member %0 in otherwise empty "
  "%select{struct|interface|union|class|enum}1 is a Microsoft extension">,
  InGroup<MicrosoftFlexibleArray>;
def err_flexible_array_union : Error<
  "flexible array member %0 in a union is not allowed">;
def ext_flexible_array_union_ms : Extension<
  "flexible array member %0 in a union is a Microsoft extension">,
  InGroup<MicrosoftFlexibleArray>;
def ext_flexible_array_empty_aggregate_gnu : Extension<
  "flexible array member %0 in otherwise empty "
  "%select{struct|interface|union|class|enum}1 is a GNU extension">,
  InGroup<GNUEmptyStruct>;
def ext_flexible_array_union_gnu : Extension<
  "flexible array member %0 in a union is a GNU extension">, InGroup<GNUFlexibleArrayUnionMember>;

def err_flexible_array_not_at_end : Error<
  "flexible array member %0 with type %1 is not at the end of"
  " %select{struct|interface|union|class|enum}2">;
def err_objc_variable_sized_type_not_at_end : Error<
  "field %0 with variable sized type %1 is not at the end of class">;
def note_next_field_declaration : Note<
  "next field declaration is here">;
def note_next_ivar_declaration : Note<
  "next %select{instance variable declaration|synthesized instance variable}0"
  " is here">;
def err_synthesize_variable_sized_ivar : Error<
  "synthesized property with variable size type %0"
  " requires an existing instance variable">;
def err_flexible_array_arc_retainable : Error<
  "ARC forbids flexible array members with retainable object type">;
def warn_variable_sized_ivar_visibility : Warning<
  "field %0 with variable sized type %1 is not visible to subclasses and"
  " can conflict with their instance variables">, InGroup<ObjCFlexibleArray>;
def warn_superclass_variable_sized_type_not_at_end : Warning<
  "field %0 can overwrite instance variable %1 with variable sized type %2"
  " in superclass %3">, InGroup<ObjCFlexibleArray>;

let CategoryName = "ARC Semantic Issue" in {

// ARC-mode diagnostics.

let CategoryName = "ARC Weak References" in {

def err_arc_weak_no_runtime : Error<
  "cannot create __weak reference because the current deployment target "
  "does not support weak references">;
def err_arc_weak_disabled : Error<
  "cannot create __weak reference in file using manual reference counting">;
def err_synthesizing_arc_weak_property_disabled : Error<
  "cannot synthesize weak property in file using manual reference counting">;
def err_synthesizing_arc_weak_property_no_runtime : Error<
  "cannot synthesize weak property because the current deployment target "
  "does not support weak references">;
def err_arc_unsupported_weak_class : Error<
  "class is incompatible with __weak references">;
def err_arc_weak_unavailable_assign : Error<
  "assignment of a weak-unavailable object to a __weak object">;
def err_arc_weak_unavailable_property : Error<
  "synthesizing __weak instance variable of type %0, which does not "
  "support weak references">;
def note_implemented_by_class : Note<
  "when implemented by class %0">;
def err_arc_convesion_of_weak_unavailable : Error<
  "%select{implicit conversion|cast}0 of weak-unavailable object of type %1 to"
  " a __weak object of type %2">;

} // end "ARC Weak References" category

let CategoryName = "ARC Restrictions" in {

def err_unavailable_in_arc : Error<
  "%0 is unavailable in ARC">;
def note_arc_forbidden_type : Note<
  "declaration uses type that is ill-formed in ARC">;
def note_performs_forbidden_arc_conversion : Note<
  "inline function performs a conversion which is forbidden in ARC">;
def note_arc_init_returns_unrelated : Note<
  "init method must return a type related to its receiver type">;
def note_arc_weak_disabled : Note<
  "declaration uses __weak, but ARC is disabled">;
def note_arc_weak_no_runtime : Note<"declaration uses __weak, which "
  "the current deployment target does not support">;
def note_arc_field_with_ownership : Note<
  "field has non-trivial ownership qualification">;

def err_arc_illegal_explicit_message : Error<
  "ARC forbids explicit message send of %0">;
def err_arc_unused_init_message : Error<
  "the result of a delegate init call must be immediately returned "
  "or assigned to 'self'">;
def err_arc_mismatched_cast : Error<
  "%select{implicit conversion|cast}0 of "
  "%select{%2|a non-Objective-C pointer type %2|a block pointer|"
  "an Objective-C pointer|an indirect pointer to an Objective-C pointer}1"
  " to %3 is disallowed with ARC">;
def err_arc_nolifetime_behavior : Error<
  "explicit ownership qualifier on cast result has no effect">;
def err_arc_objc_object_in_tag : Error<
  "ARC forbids %select{Objective-C objects|blocks}0 in "
  "%select{struct|interface|union|<<ERROR>>|enum}1">;
def err_arc_objc_property_default_assign_on_object : Error<
  "ARC forbids synthesizing a property of an Objective-C object "
  "with unspecified ownership or storage attribute">;
def err_arc_illegal_selector : Error<
  "ARC forbids use of %0 in a @selector">;
def err_arc_illegal_method_def : Error<
  "ARC forbids %select{implementation|synthesis}0 of %1">;
def warn_arc_strong_pointer_objc_pointer : Warning<
  "method parameter of type %0 with no explicit ownership">,
  InGroup<DiagGroup<"explicit-ownership-type">>, DefaultIgnore;
  
} // end "ARC Restrictions" category
  
def err_arc_lost_method_convention : Error<
  "method was declared as %select{an 'alloc'|a 'copy'|an 'init'|a 'new'}0 "
  "method, but its implementation doesn't match because %select{"
  "its result type is not an object pointer|"
  "its result type is unrelated to its receiver type}1">;
def note_arc_lost_method_convention : Note<"declaration in interface">;
def err_arc_gained_method_convention : Error<
  "method implementation does not match its declaration">;
def note_arc_gained_method_convention : Note<
  "declaration in interface is not in the '%select{alloc|copy|init|new}0' "
  "family because %select{its result type is not an object pointer|"
  "its result type is unrelated to its receiver type}1">;
def err_typecheck_arc_assign_self : Error<
  "cannot assign to 'self' outside of a method in the init family">;
def err_typecheck_arc_assign_self_class_method : Error<
  "cannot assign to 'self' in a class method">;
def err_typecheck_arr_assign_enumeration : Error<
  "fast enumeration variables cannot be modified in ARC by default; "
  "declare the variable __strong to allow this">;
def warn_arc_retained_assign : Warning<
  "assigning retained object to %select{weak|unsafe_unretained}0 "
  "%select{property|variable}1"
  "; object will be released after assignment">,
  InGroup<ARCUnsafeRetainedAssign>;
def warn_arc_retained_property_assign : Warning<
  "assigning retained object to unsafe property"
  "; object will be released after assignment">,
  InGroup<ARCUnsafeRetainedAssign>;
def warn_arc_literal_assign : Warning<
  "assigning %select{array literal|dictionary literal|numeric literal|boxed expression|<should not happen>|block literal}0"
  " to a weak %select{property|variable}1"
  "; object will be released after assignment">,
  InGroup<ARCUnsafeRetainedAssign>;
def err_arc_new_array_without_ownership : Error<
  "'new' cannot allocate an array of %0 with no explicit ownership">;
def err_arc_autoreleasing_var : Error<
  "%select{__block variables|global variables|fields|instance variables}0 cannot have "
  "__autoreleasing ownership">;
def err_arc_autoreleasing_capture : Error<
  "cannot capture __autoreleasing variable in a "
  "%select{block|lambda by copy}0">;
def err_arc_thread_ownership : Error<
  "thread-local variable has non-trivial ownership: type is %0">;
def err_arc_indirect_no_ownership : Error<
  "%select{pointer|reference}1 to non-const type %0 with no explicit ownership">;
def err_arc_array_param_no_ownership : Error<
  "must explicitly describe intended ownership of an object array parameter">;
def err_arc_pseudo_dtor_inconstant_quals : Error<
  "pseudo-destructor destroys object of type %0 with inconsistently-qualified "
  "type %1">;
def err_arc_init_method_unrelated_result_type : Error<
  "init methods must return a type related to the receiver type">;
def err_arc_nonlocal_writeback : Error<
  "passing address of %select{non-local|non-scalar}0 object to "
  "__autoreleasing parameter for write-back">;
def err_arc_method_not_found : Error<
  "no known %select{instance|class}1 method for selector %0">;
def err_arc_receiver_forward_class : Error<
  "receiver %0 for class message is a forward declaration">;
def err_arc_may_not_respond : Error<
  "no visible @interface for %0 declares the selector %1">;
def err_arc_receiver_forward_instance : Error<
  "receiver type %0 for instance message is a forward declaration">;
def warn_receiver_forward_instance : Warning<
  "receiver type %0 for instance message is a forward declaration">,
  InGroup<ForwardClassReceiver>, DefaultIgnore;
def err_arc_collection_forward : Error<
  "collection expression type %0 is a forward declaration">;
def err_arc_multiple_method_decl : Error< 
  "multiple methods named %0 found with mismatched result, "
  "parameter type or attributes">;
def warn_arc_lifetime_result_type : Warning<
  "ARC %select{unused|__unsafe_unretained|__strong|__weak|__autoreleasing}0 "
  "lifetime qualifier on return type is ignored">,
  InGroup<IgnoredQualifiers>;

let CategoryName = "ARC Retain Cycle" in {

def warn_arc_retain_cycle : Warning<
  "capturing %0 strongly in this block is likely to lead to a retain cycle">,
  InGroup<ARCRetainCycles>;
def note_arc_retain_cycle_owner : Note<
  "block will be retained by %select{the captured object|an object strongly "
  "retained by the captured object}0">;

} // end "ARC Retain Cycle" category

def warn_arc_object_memaccess : Warning<
  "%select{destination for|source of}0 this %1 call is a pointer to "
  "ownership-qualified type %2">, InGroup<ARCNonPodMemAccess>;

let CategoryName = "ARC and @properties" in {

def err_arc_strong_property_ownership : Error<
  "existing instance variable %1 for strong property %0 may not be "
  "%select{|__unsafe_unretained||__weak}2">;
def err_arc_assign_property_ownership : Error<
  "existing instance variable %1 for property %0 with %select{unsafe_unretained|assign}2 "
  "attribute must be __unsafe_unretained">;
def err_arc_inconsistent_property_ownership : Error<
  "%select{|unsafe_unretained|strong|weak}1 property %0 may not also be "
  "declared %select{|__unsafe_unretained|__strong|__weak|__autoreleasing}2">;

} // end "ARC and @properties" category

def warn_block_capture_autoreleasing : Warning<
  "block captures an autoreleasing out-parameter, which may result in "
  "use-after-free bugs">,
  InGroup<BlockCaptureAutoReleasing>;
def note_declare_parameter_autoreleasing : Note<
  "declare the parameter __autoreleasing explicitly to suppress this warning">;
def note_declare_parameter_strong : Note<
  "declare the parameter __strong or capture a __block __strong variable to "
  "keep values alive across autorelease pools">;

def err_arc_atomic_ownership : Error<
  "cannot perform atomic operation on a pointer to type %0: type has "
  "non-trivial ownership">;

let CategoryName = "ARC Casting Rules" in {

def err_arc_bridge_cast_incompatible : Error<
  "incompatible types casting %0 to %1 with a %select{__bridge|"
  "__bridge_transfer|__bridge_retained}2 cast">;
def err_arc_bridge_cast_wrong_kind : Error<
  "cast of %select{Objective-C|block|C}0 pointer type %1 to "
  "%select{Objective-C|block|C}2 pointer type %3 cannot use %select{__bridge|"
  "__bridge_transfer|__bridge_retained}4">;
def err_arc_cast_requires_bridge : Error<
  "%select{cast|implicit conversion}0 of %select{Objective-C|block|C}1 "
  "pointer type %2 to %select{Objective-C|block|C}3 pointer type %4 "
  "requires a bridged cast">;
def note_arc_bridge : Note<
  "use __bridge to convert directly (no change in ownership)">;
def note_arc_cstyle_bridge : Note<
  "use __bridge with C-style cast to convert directly (no change in ownership)">;
def note_arc_bridge_transfer : Note<
  "use %select{__bridge_transfer|CFBridgingRelease call}1 to transfer "
  "ownership of a +1 %0 into ARC">;
def note_arc_cstyle_bridge_transfer : Note<
  "use __bridge_transfer with C-style cast to transfer "
  "ownership of a +1 %0 into ARC">;
def note_arc_bridge_retained : Note<
  "use %select{__bridge_retained|CFBridgingRetain call}1 to make an "
  "ARC object available as a +1 %0">;
def note_arc_cstyle_bridge_retained : Note<
  "use __bridge_retained with C-style cast to make an "
  "ARC object available as a +1 %0">;

} // ARC Casting category

} // ARC category name

def err_flexible_array_init_needs_braces : Error<
  "flexible array requires brace-enclosed initializer">;
def err_illegal_decl_array_of_functions : Error<
  "'%0' declared as array of functions of type %1">;
def err_illegal_decl_array_incomplete_type : Error<
  "array has incomplete element type %0">;
def err_illegal_message_expr_incomplete_type : Error<
  "Objective-C message has incomplete result type %0">;
def err_illegal_decl_array_of_references : Error<
  "'%0' declared as array of references of type %1">;
def err_decl_negative_array_size : Error<
  "'%0' declared as an array with a negative size">;
def err_array_static_outside_prototype : Error<
  "%0 used in array declarator outside of function prototype">;
def err_array_static_not_outermost : Error<
  "%0 used in non-outermost array type derivation">;
def err_array_star_outside_prototype : Error<
  "star modifier used outside of function prototype">;
def err_illegal_decl_pointer_to_reference : Error<
  "'%0' declared as a pointer to a reference of type %1">;
def err_illegal_decl_mempointer_to_reference : Error<
  "'%0' declared as a member pointer to a reference of type %1">;
def err_illegal_decl_mempointer_to_void : Error<
  "'%0' declared as a member pointer to void">;
def err_illegal_decl_mempointer_in_nonclass : Error<
  "'%0' does not point into a class">;
def err_mempointer_in_nonclass_type : Error<
  "member pointer refers into non-class type %0">;
def err_reference_to_void : Error<"cannot form a reference to 'void'">;
def err_nonfunction_block_type : Error<
  "block pointer to non-function type is invalid">;
def err_return_block_has_expr : Error<"void block should not return a value">;
def err_block_return_missing_expr : Error<
  "non-void block should return a value">;
def err_func_def_incomplete_result : Error<
  "incomplete result type %0 in function definition">;
def err_atomic_specifier_bad_type : Error<
  "_Atomic cannot be applied to "
  "%select{incomplete |array |function |reference |atomic |qualified |}0type "
  "%1 %select{||||||which is not trivially copyable}0">;

// Expressions.
def ext_sizeof_alignof_function_type : Extension<
  "invalid application of '%select{sizeof|alignof|vec_step}0' to a "
  "function type">, InGroup<PointerArith>;
def ext_sizeof_alignof_void_type : Extension<
  "invalid application of '%select{sizeof|alignof|vec_step}0' to a void "
  "type">, InGroup<PointerArith>;
def err_opencl_sizeof_alignof_type : Error<
  "invalid application of '%select{sizeof|alignof|vec_step|__builtin_omp_required_simd_align}0' to a void type">;
def err_sizeof_alignof_incomplete_type : Error<
  "invalid application of '%select{sizeof|alignof|vec_step|__builtin_omp_required_simd_align}0' to an "
  "incomplete type %1">;
def err_sizeof_alignof_function_type : Error<
  "invalid application of '%select{sizeof|alignof|vec_step|__builtin_omp_required_simd_align}0' to a "
  "function type">;
def err_openmp_default_simd_align_expr : Error<
  "invalid application of '__builtin_omp_required_simd_align' to an expression, only type is allowed">;
def err_sizeof_alignof_typeof_bitfield : Error<
  "invalid application of '%select{sizeof|alignof|typeof}0' to bit-field">;
def err_alignof_member_of_incomplete_type : Error<
  "invalid application of 'alignof' to a field of a class still being defined">;
def err_vecstep_non_scalar_vector_type : Error<
  "'vec_step' requires built-in scalar or vector type, %0 invalid">;
def err_offsetof_incomplete_type : Error<
  "offsetof of incomplete type %0">;
def err_offsetof_record_type : Error<
  "offsetof requires struct, union, or class type, %0 invalid">;
def err_offsetof_array_type : Error<"offsetof requires array type, %0 invalid">;
def ext_offsetof_non_pod_type : ExtWarn<"offset of on non-POD type %0">,
  InGroup<InvalidOffsetof>;
def ext_offsetof_non_standardlayout_type : ExtWarn<
  "offset of on non-standard-layout type %0">, InGroup<InvalidOffsetof>;
def err_offsetof_bitfield : Error<"cannot compute offset of bit-field %0">;
def err_offsetof_field_of_virtual_base : Error<
  "invalid application of 'offsetof' to a field of a virtual base">;
def warn_sub_ptr_zero_size_types : Warning<
  "subtraction of pointers to type %0 of zero size has undefined behavior">,
  InGroup<PointerArith>;
def warn_pointer_arith_null_ptr : Warning<
  "performing pointer arithmetic on a null pointer has undefined behavior%select{| if the offset is nonzero}0">,
  InGroup<NullPointerArithmetic>, DefaultIgnore;
def warn_gnu_null_ptr_arith : Warning<
  "arithmetic on a null pointer treated as a cast from integer to pointer is a GNU extension">,
  InGroup<NullPointerArithmetic>, DefaultIgnore;

def warn_floatingpoint_eq : Warning<
  "comparing floating point with == or != is unsafe">,
  InGroup<DiagGroup<"float-equal">>, DefaultIgnore;

def warn_remainder_division_by_zero : Warning<
  "%select{remainder|division}0 by zero is undefined">,
  InGroup<DivZero>;
def warn_shift_lhs_negative : Warning<"shifting a negative signed value is undefined">,
  InGroup<DiagGroup<"shift-negative-value">>;
def warn_shift_negative : Warning<"shift count is negative">,
  InGroup<DiagGroup<"shift-count-negative">>;
def warn_shift_gt_typewidth : Warning<"shift count >= width of type">,
  InGroup<DiagGroup<"shift-count-overflow">>;
def warn_shift_result_gt_typewidth : Warning<
  "signed shift result (%0) requires %1 bits to represent, but %2 only has "
  "%3 bits">, InGroup<DiagGroup<"shift-overflow">>;
def warn_shift_result_sets_sign_bit : Warning<
  "signed shift result (%0) sets the sign bit of the shift expression's "
  "type (%1) and becomes negative">,
  InGroup<DiagGroup<"shift-sign-overflow">>, DefaultIgnore;

def warn_precedence_bitwise_rel : Warning<
  "%0 has lower precedence than %1; %1 will be evaluated first">,
  InGroup<Parentheses>;
def note_precedence_bitwise_first : Note<
  "place parentheses around the %0 expression to evaluate it first">;
def note_precedence_silence : Note<
  "place parentheses around the '%0' expression to silence this warning">;

def warn_precedence_conditional : Warning<
  "operator '?:' has lower precedence than '%0'; '%0' will be evaluated first">,
  InGroup<Parentheses>;
def note_precedence_conditional_first : Note<
  "place parentheses around the '?:' expression to evaluate it first">;

def warn_logical_instead_of_bitwise : Warning<
  "use of logical '%0' with constant operand">,
  InGroup<DiagGroup<"constant-logical-operand">>;
def note_logical_instead_of_bitwise_change_operator : Note<
  "use '%0' for a bitwise operation">;
def note_logical_instead_of_bitwise_remove_constant : Note<
  "remove constant to silence this warning">;

def warn_bitwise_op_in_bitwise_op : Warning<
  "'%0' within '%1'">, InGroup<BitwiseOpParentheses>;

def warn_logical_and_in_logical_or : Warning<
  "'&&' within '||'">, InGroup<LogicalOpParentheses>;

def warn_overloaded_shift_in_comparison :Warning<
  "overloaded operator %select{>>|<<}0 has higher precedence than "
  "comparison operator">,
  InGroup<OverloadedShiftOpParentheses>;
def note_evaluate_comparison_first :Note<
  "place parentheses around comparison expression to evaluate it first">;

def warn_addition_in_bitshift : Warning<
  "operator '%0' has lower precedence than '%1'; "
  "'%1' will be evaluated first">, InGroup<ShiftOpParentheses>;

def warn_self_assignment_builtin : Warning<
  "explicitly assigning value of variable of type %0 to itself">,
  InGroup<SelfAssignment>, DefaultIgnore;
def warn_self_assignment_overloaded : Warning<
  "explicitly assigning value of variable of type %0 to itself">,
  InGroup<SelfAssignmentOverloaded>, DefaultIgnore;
def warn_self_move : Warning<
  "explicitly moving variable of type %0 to itself">,
  InGroup<SelfMove>, DefaultIgnore;

def warn_redundant_move_on_return : Warning<
  "redundant move in return statement">,
  InGroup<RedundantMove>, DefaultIgnore;
def warn_pessimizing_move_on_return : Warning<
  "moving a local object in a return statement prevents copy elision">,
  InGroup<PessimizingMove>, DefaultIgnore;
def warn_pessimizing_move_on_initialization : Warning<
  "moving a temporary object prevents copy elision">,
  InGroup<PessimizingMove>, DefaultIgnore;
def note_remove_move : Note<"remove std::move call here">;

def warn_return_std_move : Warning<
  "local variable %0 will be copied despite being %select{returned|thrown}1 by name">,
  InGroup<ReturnStdMove>, DefaultIgnore;
def note_add_std_move : Note<
  "call 'std::move' explicitly to avoid copying">;
def warn_return_std_move_in_cxx11 : Warning<
  "prior to the resolution of a defect report against ISO C++11, "
  "local variable %0 would have been copied despite being returned by name, "
  "due to its not matching the function return type%diff{ ($ vs $)|}1,2">,
  InGroup<ReturnStdMoveInCXX11>, DefaultIgnore;
def note_add_std_move_in_cxx11 : Note<
  "call 'std::move' explicitly to avoid copying on older compilers">;

def warn_string_plus_int : Warning<
  "adding %0 to a string does not append to the string">,
  InGroup<StringPlusInt>;
def warn_string_plus_char : Warning<
  "adding %0 to a string pointer does not append to the string">,
  InGroup<StringPlusChar>;
def note_string_plus_scalar_silence : Note<
  "use array indexing to silence this warning">;

def warn_sizeof_array_param : Warning<
  "sizeof on array function parameter will return size of %0 instead of %1">,
  InGroup<SizeofArrayArgument>;

def warn_sizeof_array_decay : Warning<
  "sizeof on pointer operation will return size of %0 instead of %1">,
  InGroup<SizeofArrayDecay>;

def err_sizeof_nonfragile_interface : Error<
  "application of '%select{alignof|sizeof}1' to interface %0 is "
  "not supported on this architecture and platform">;
def err_atdef_nonfragile_interface : Error<
  "use of @defs is not supported on this architecture and platform">;
def err_subscript_nonfragile_interface : Error<
  "subscript requires size of interface %0, which is not constant for "
  "this architecture and platform">;

def err_arithmetic_nonfragile_interface : Error<
  "arithmetic on pointer to interface %0, which is not a constant size for "
  "this architecture and platform">;


def ext_subscript_non_lvalue : Extension<
  "ISO C90 does not allow subscripting non-lvalue array">;
def err_typecheck_subscript_value : Error<
  "subscripted value is not an array, pointer, or vector">;
def err_typecheck_subscript_not_integer : Error<
  "array subscript is not an integer">;
def err_subscript_function_type : Error<
  "subscript of pointer to function type %0">;
def err_subscript_incomplete_type : Error<
  "subscript of pointer to incomplete type %0">;
def err_dereference_incomplete_type : Error<
  "dereference of pointer to incomplete type %0">;
def ext_gnu_subscript_void_type : Extension<
  "subscript of a pointer to void is a GNU extension">, InGroup<PointerArith>;
def err_typecheck_member_reference_struct_union : Error<
  "member reference base type %0 is not a structure or union">;
def err_typecheck_member_reference_ivar : Error<
  "%0 does not have a member named %1">;
def err_arc_weak_ivar_access : Error<
  "dereferencing a __weak pointer is not allowed due to possible "
  "null value caused by race condition, assign it to strong variable first">;
def err_typecheck_member_reference_arrow : Error<
  "member reference type %0 is not a pointer">;
def err_typecheck_member_reference_suggestion : Error<
  "member reference type %0 is %select{a|not a}1 pointer; did you mean to use '%select{->|.}1'?">;
def note_typecheck_member_reference_suggestion : Note<
  "did you mean to use '.' instead?">;
def note_member_reference_arrow_from_operator_arrow : Note<
  "'->' applied to return value of the operator->() declared here">;
def err_typecheck_member_reference_type : Error<
  "cannot refer to type member %0 in %1 with '%select{.|->}2'">;
def err_typecheck_member_reference_unknown : Error<
  "cannot refer to member %0 in %1 with '%select{.|->}2'">;
def err_member_reference_needs_call : Error<
  "base of member reference is a function; perhaps you meant to call "
  "it%select{| with no arguments}0?">;
def warn_subscript_is_char : Warning<"array subscript is of type 'char'">,
  InGroup<CharSubscript>, DefaultIgnore;

def err_typecheck_incomplete_tag : Error<"incomplete definition of type %0">;
def err_no_member : Error<"no member named %0 in %1">;
def err_no_member_overloaded_arrow : Error<
  "no member named %0 in %1; did you mean to use '->' instead of '.'?">;

def err_member_not_yet_instantiated : Error<
  "no member %0 in %1; it has not yet been instantiated">;
def note_non_instantiated_member_here : Note<
  "not-yet-instantiated member is declared here">;

def err_enumerator_does_not_exist : Error<
  "enumerator %0 does not exist in instantiation of %1">;
def note_enum_specialized_here : Note<
  "enum %0 was explicitly specialized here">;

def err_specialization_not_primary_template : Error<
  "cannot reference member of primary template because deduced class "
  "template specialization %0 is %select{instantiated from a partial|"
  "an explicit}1 specialization">;

def err_member_redeclared : Error<"class member cannot be redeclared">;
def ext_member_redeclared : ExtWarn<"class member cannot be redeclared">,
  InGroup<RedeclaredClassMember>;
def err_member_redeclared_in_instantiation : Error<
  "multiple overloads of %0 instantiate to the same signature %1">;
def err_member_name_of_class : Error<"member %0 has the same name as its class">;
def err_member_def_undefined_record : Error<
  "out-of-line definition of %0 from class %1 without definition">;
def err_member_decl_does_not_match : Error<
  "out-of-line %select{declaration|definition}2 of %0 "
  "does not match any declaration in %1">;
def err_friend_decl_with_def_arg_must_be_def : Error<
  "friend declaration specifying a default argument must be a definition">;
def err_friend_decl_with_def_arg_redeclared : Error<
  "friend declaration specifying a default argument must be the only declaration">;
def err_friend_decl_does_not_match : Error<
  "friend declaration of %0 does not match any declaration in %1">;
def err_member_decl_does_not_match_suggest : Error<
  "out-of-line %select{declaration|definition}2 of %0 "
  "does not match any declaration in %1; did you mean %3?">;
def err_member_def_does_not_match_ret_type : Error<
  "return type of out-of-line definition of %q0 differs from "
  "that in the declaration">;
def err_nonstatic_member_out_of_line : Error<
  "non-static data member defined out-of-line">;
def err_qualified_typedef_declarator : Error<
  "typedef declarator cannot be qualified">;
def err_qualified_param_declarator : Error<
  "parameter declarator cannot be qualified">;
def ext_out_of_line_declaration : ExtWarn<
  "out-of-line declaration of a member must be a definition">,
  InGroup<OutOfLineDeclaration>, DefaultError;
// if INTEL_CUSTOMIZATION
// CQ#376357
def warn_out_of_line_declaration : Warning<
  ext_out_of_line_declaration.Text>, InGroup<IntelCompat>;
// endif INTEL_CUSTOMIZATION
def err_member_extra_qualification : Error<
  "extra qualification on member %0">;
def warn_member_extra_qualification : Warning<
  err_member_extra_qualification.Text>, InGroup<MicrosoftExtraQualification>;
def warn_namespace_member_extra_qualification : Warning<
  "extra qualification on member %0">,
  InGroup<DiagGroup<"extra-qualification">>;
def err_member_qualification : Error<
  "non-friend class member %0 cannot have a qualified name">;  
def note_member_def_close_match : Note<"member declaration nearly matches">;
def note_member_def_close_const_match : Note<
  "member declaration does not match because "
  "it %select{is|is not}0 const qualified">;
def note_member_def_close_param_match : Note<
  "type of %ordinal0 parameter of member declaration does not match definition"
  "%diff{ ($ vs $)|}1,2">;
def note_local_decl_close_match : Note<"local declaration nearly matches">;
def note_local_decl_close_param_match : Note<
  "type of %ordinal0 parameter of local declaration does not match definition"
  "%diff{ ($ vs $)|}1,2">;
def err_typecheck_ivar_variable_size : Error<
  "instance variables must have a constant size">;
def err_ivar_reference_type : Error<
  "instance variables cannot be of reference type">;
def err_typecheck_illegal_increment_decrement : Error<
  "cannot %select{decrement|increment}1 value of type %0">;
def err_typecheck_expect_int : Error<
  "used type %0 where integer is required">;
def err_typecheck_arithmetic_incomplete_type : Error<
  "arithmetic on a pointer to an incomplete type %0">;
def err_typecheck_pointer_arith_function_type : Error<
  "arithmetic on%select{ a|}0 pointer%select{|s}0 to%select{ the|}2 "
  "function type%select{|s}2 %1%select{| and %3}2">;
def err_typecheck_pointer_arith_void_type : Error<
  "arithmetic on%select{ a|}0 pointer%select{|s}0 to void">;
// if INTEL_CUSTOMIZATION
// CQ#376357: void pointer arithmetics.
def warn_typecheck_pointer_arith_void_type : Warning<
  err_typecheck_pointer_arith_void_type.Text>, InGroup<IntelCompat>;
// endif INTEL_CUSTOMIZATION
def err_typecheck_decl_incomplete_type : Error<
  "variable has incomplete type %0">;
def ext_typecheck_decl_incomplete_type : ExtWarn<
  "tentative definition of variable with internal linkage has incomplete non-array type %0">,
  InGroup<DiagGroup<"tentative-definition-incomplete-type">>;
def err_tentative_def_incomplete_type : Error<
  "tentative definition has type %0 that is never completed">;
def warn_tentative_incomplete_array : Warning<
  "tentative array definition assumed to have one element">;
def err_typecheck_incomplete_array_needs_initializer : Error<
  "definition of variable with array type needs an explicit size "
  "or an initializer">;
def err_array_init_not_init_list : Error<
  "array initializer must be an initializer "
  "list%select{| or string literal| or wide string literal}0">;
def err_array_init_narrow_string_into_wchar : Error<
  "initializing wide char array with non-wide string literal">;
def err_array_init_wide_string_into_char : Error<
  "initializing char array with wide string literal">;
def err_array_init_incompat_wide_string_into_wchar : Error<
  "initializing wide char array with incompatible wide string literal">;
def err_array_init_different_type : Error<
  "cannot initialize array %diff{of type $ with array of type $|"
  "with different type of array}0,1">;
def err_array_init_non_constant_array : Error<
  "cannot initialize array %diff{of type $ with non-constant array of type $|"
  "with different type of array}0,1">;
def ext_array_init_copy : Extension<
  "initialization of an array "
  "%diff{of type $ from a compound literal of type $|"
  "from a compound literal}0,1 is a GNU extension">, InGroup<GNUCompoundLiteralInitializer>;
// This is intentionally not disabled by -Wno-gnu.
def ext_array_init_parens : ExtWarn<
  "parenthesized initialization of a member array is a GNU extension">,
  InGroup<DiagGroup<"gnu-array-member-paren-init">>, DefaultError;
def warn_deprecated_string_literal_conversion : Warning<
  "conversion from string literal to %0 is deprecated">,
  InGroup<CXX11CompatDeprecatedWritableStr>;
def ext_deprecated_string_literal_conversion : ExtWarn<
  "ISO C++11 does not allow conversion from string literal to %0">,
  InGroup<WritableStrings>, SFINAEFailure;
def err_realimag_invalid_type : Error<"invalid type %0 to %1 operator">;
def err_typecheck_sclass_fscope : Error<
  "illegal storage class on file-scoped variable">;
def warn_standalone_specifier : Warning<"'%0' ignored on this declaration">,
  InGroup<MissingDeclarations>;
def ext_standalone_specifier : ExtWarn<"'%0' is not permitted on a declaration "
  "of a type">, InGroup<MissingDeclarations>;
def err_standalone_class_nested_name_specifier : Error<
  "forward declaration of %select{class|struct|interface|union|enum}0 cannot "
  "have a nested name specifier">;
// if INTEL_CUSTOMIZATION
//   CQ409175: allow class name specifiers of forward declarations.
def warn_standalone_class_nested_name_specifier : Warning<
  err_standalone_class_nested_name_specifier.Text>, InGroup<IntelCompat>;
// endif INTEL_CUSTOMIZATION
def err_typecheck_sclass_func : Error<"illegal storage class on function">;
def err_static_block_func : Error<
  "function declared in block scope cannot have 'static' storage class">;
def err_typecheck_address_of : Error<"address of %select{bit-field"
  "|vector element|property expression|register variable}0 requested">;
def ext_typecheck_addrof_void : Extension<
  "ISO C forbids taking the address of an expression of type 'void'">;
def err_unqualified_pointer_member_function : Error<
  "must explicitly qualify name of member function when taking its address">;
// if INTEL_CUSTOMIZATION
def warn_unqualified_pointer_member_function : Warning<
  err_unqualified_pointer_member_function.Text>, InGroup<IntelCompat>;
// endif INTEL_CUSTOMIZATION
def err_invalid_form_pointer_member_function : Error<
  "cannot create a non-constant pointer to member function">;
def err_address_of_function_with_pass_object_size_params: Error<
  "cannot take address of function %0 because parameter %1 has "
  "pass_object_size attribute">;
def err_parens_pointer_member_function : Error<
  "cannot parenthesize the name of a method when forming a member pointer">;
def err_typecheck_invalid_lvalue_addrof_addrof_function : Error<
  "extra '&' taking address of overloaded function">;
def err_typecheck_invalid_lvalue_addrof : Error<
  "cannot take the address of an rvalue of type %0">;
def ext_typecheck_addrof_temporary : ExtWarn<
  "taking the address of a temporary object of type %0">, 
  InGroup<AddressOfTemporary>, DefaultError;
def err_typecheck_addrof_temporary : Error<
  "taking the address of a temporary object of type %0">;
def err_typecheck_addrof_dtor : Error<
  "taking the address of a destructor">;
def err_typecheck_unary_expr : Error<
  "invalid argument type %0 to unary expression">;
def err_typecheck_indirection_requires_pointer : Error<
  "indirection requires pointer operand (%0 invalid)">;
def ext_typecheck_indirection_through_void_pointer : ExtWarn<
  "ISO C++ does not allow indirection on operand of type %0">,
  InGroup<DiagGroup<"void-ptr-dereference">>;
def warn_indirection_through_null : Warning<
  "indirection of non-volatile null pointer will be deleted, not trap">,
  InGroup<NullDereference>;
def warn_binding_null_to_reference : Warning<
  "binding dereferenced null pointer to reference has undefined behavior">,
  InGroup<NullDereference>;
def note_indirection_through_null : Note<
  "consider using __builtin_trap() or qualifying pointer with 'volatile'">;
def warn_pointer_indirection_from_incompatible_type : Warning<
  "dereference of type %1 that was reinterpret_cast from type %0 has undefined "
  "behavior">,
  InGroup<UndefinedReinterpretCast>, DefaultIgnore;
def warn_taking_address_of_packed_member : Warning<
  "taking address of packed member %0 of class or structure %q1 may result in an unaligned pointer value">,
  InGroup<DiagGroup<"address-of-packed-member">>;

def err_objc_object_assignment : Error<
  "cannot assign to class object (%0 invalid)">;
def err_typecheck_invalid_operands : Error<
  "invalid operands to binary expression (%0 and %1)">;
def err_typecheck_logical_vector_expr_gnu_cpp_restrict : Error<
  "logical expression with vector %select{type %1 and non-vector type %2|types"
  " %1 and %2}0 is only supported in C++">;
def err_typecheck_sub_ptr_compatible : Error<
  "%diff{$ and $ are not pointers to compatible types|"
  "pointers to incompatible types}0,1">;
def ext_typecheck_ordered_comparison_of_pointer_integer : ExtWarn<
  "ordered comparison between pointer and integer (%0 and %1)">;
def ext_typecheck_ordered_comparison_of_pointer_and_zero : Extension<
  "ordered comparison between pointer and zero (%0 and %1) is an extension">;
def err_typecheck_ordered_comparison_of_pointer_and_zero : Error<
  "ordered comparison between pointer and zero (%0 and %1)">;
def ext_typecheck_ordered_comparison_of_function_pointers : ExtWarn<
  "ordered comparison of function pointers (%0 and %1)">;
def ext_typecheck_comparison_of_fptr_to_void : Extension<
  "equality comparison between function pointer and void pointer (%0 and %1)">;
def err_typecheck_comparison_of_fptr_to_void : Error<
  "equality comparison between function pointer and void pointer (%0 and %1)">;
def ext_typecheck_comparison_of_pointer_integer : ExtWarn<
  "comparison between pointer and integer (%0 and %1)">;
def err_typecheck_comparison_of_pointer_integer : Error<
  "comparison between pointer and integer (%0 and %1)">;
def ext_typecheck_comparison_of_distinct_pointers : ExtWarn<
  "comparison of distinct pointer types%diff{ ($ and $)|}0,1">,
  InGroup<CompareDistinctPointerType>;
def ext_typecheck_cond_incompatible_operands : ExtWarn<
  "incompatible operand types (%0 and %1)">;
def err_cond_voidptr_arc : Error <
  "operands to conditional of types%diff{ $ and $|}0,1 are incompatible "
  "in ARC mode">;
def err_typecheck_comparison_of_distinct_pointers : Error<
  "comparison of distinct pointer types%diff{ ($ and $)|}0,1">;
def err_typecheck_op_on_nonoverlapping_address_space_pointers : Error<
  "%select{comparison between %diff{ ($ and $)|}0,1"
  "|arithmetic operation with operands of type %diff{ ($ and $)|}0,1"
  "|conditional operator with the second and third operands of type "
  "%diff{ ($ and $)|}0,1}2"
  " which are pointers to non-overlapping address spaces">;

def err_typecheck_assign_const : Error<
  "%select{"
  "cannot assign to return value because function %1 returns a const value|"
  "cannot assign to variable %1 with const-qualified type %2|"
  "cannot assign to %select{non-|}1static data member %2 "
  "with const-qualified type %3|"
  "cannot assign to non-static data member within const member function %1|"
  "cannot assign to %select{variable %2|non-static data member %2|lvalue}1 "
  "with %select{|nested }3const-qualified data member %4|"
  "read-only variable is not assignable}0">;

def note_typecheck_assign_const : Note<
  "%select{"
  "function %1 which returns const-qualified type %2 declared here|"
  "variable %1 declared const here|"
  "%select{non-|}1static data member %2 declared const here|"
  "member function %q1 is declared const here|"
  "%select{|nested }1data member %2 declared const here}0">;

def warn_unsigned_always_true_comparison : Warning<
  "result of comparison of %select{%3|unsigned expression}0 %2 "
  "%select{unsigned expression|%3}0 is always %4">,
  InGroup<TautologicalUnsignedZeroCompare>, DefaultIgnore;
def warn_unsigned_enum_always_true_comparison : Warning<
  "result of comparison of %select{%3|unsigned enum expression}0 %2 "
  "%select{unsigned enum expression|%3}0 is always %4">,
  InGroup<TautologicalUnsignedEnumZeroCompare>, DefaultIgnore;
def warn_tautological_constant_compare : Warning<
  "result of comparison %select{%3|%1}0 %2 "
  "%select{%1|%3}0 is always %4">,
  InGroup<TautologicalTypeLimitCompare>, DefaultIgnore;

def warn_mixed_sign_comparison : Warning<
  "comparison of integers of different signs: %0 and %1">,
  InGroup<SignCompare>, DefaultIgnore;
def warn_out_of_range_compare : Warning<
  "result of comparison of %select{constant %0|true|false}1 with " 
  "%select{expression of type %2|boolean expression}3 is always %4">,
  InGroup<TautologicalOutOfRangeCompare>;
def warn_tautological_bool_compare : Warning<warn_out_of_range_compare.Text>,
  InGroup<TautologicalConstantCompare>;
def warn_comparison_of_mixed_enum_types : Warning<
  "comparison of two values with different enumeration types"
  "%diff{ ($ and $)|}0,1">,
  InGroup<EnumCompare>;
def warn_comparison_of_mixed_enum_types_switch : Warning<
  "comparison of two values with different enumeration types in switch statement"
  "%diff{ ($ and $)|}0,1">,
  InGroup<EnumCompareSwitch>;
def warn_null_in_arithmetic_operation : Warning<
  "use of NULL in arithmetic operation">,
  InGroup<NullArithmetic>;
def warn_null_in_comparison_operation : Warning<
  "comparison between NULL and non-pointer "
  "%select{(%1 and NULL)|(NULL and %1)}0">,
  InGroup<NullArithmetic>;
def err_shift_rhs_only_vector : Error<
  "requested shift is a vector of type %0 but the first operand is not a "
  "vector (%1)">;

def warn_logical_not_on_lhs_of_check : Warning<
  "logical not is only applied to the left hand side of this "
  "%select{comparison|bitwise operator}0">,
  InGroup<LogicalNotParentheses>;
def note_logical_not_fix : Note<
  "add parentheses after the '!' to evaluate the "
  "%select{comparison|bitwise operator}0 first">;
def note_logical_not_silence_with_parens : Note<
  "add parentheses around left hand side expression to silence this warning">;

def err_invalid_this_use : Error<
  "invalid use of 'this' outside of a non-static member function">;
def err_this_static_member_func : Error<
  "'this' cannot be%select{| implicitly}0 used in a static member function "
  "declaration">;
def err_invalid_member_use_in_static_method : Error<
  "invalid use of member %0 in static member function">;
def err_invalid_qualified_function_type : Error<
  "%select{non-member function|static member function|deduction guide}0 "
  "%select{of type %2 |}1cannot have '%3' qualifier">;
def err_compound_qualified_function_type : Error<
  "%select{block pointer|pointer|reference}0 to function type %select{%2 |}1"
  "cannot have '%3' qualifier">;

def err_ref_qualifier_overload : Error<
  "cannot overload a member function %select{without a ref-qualifier|with "
  "ref-qualifier '&'|with ref-qualifier '&&'}0 with a member function %select{"
  "without a ref-qualifier|with ref-qualifier '&'|with ref-qualifier '&&'}1">;

def err_invalid_non_static_member_use : Error<
  "invalid use of non-static data member %0">;
def err_nested_non_static_member_use : Error<
  "%select{call to non-static member function|use of non-static data member}0 "
  "%2 of %1 from nested type %3">;
def warn_cxx98_compat_non_static_member_use : Warning<
  "use of non-static data member %0 in an unevaluated context is "
  "incompatible with C++98">, InGroup<CXX98Compat>, DefaultIgnore;
def err_invalid_incomplete_type_use : Error<
  "invalid use of incomplete type %0">;
def err_builtin_func_cast_more_than_one_arg : Error<
  "function-style cast to a builtin type can only take one argument">;
def err_value_init_for_array_type : Error<
  "array types cannot be value-initialized">;
def err_init_for_function_type : Error<
  "cannot create object of function type %0">;
def warn_format_nonliteral_noargs : Warning<
  "format string is not a string literal (potentially insecure)">,
  InGroup<FormatSecurity>;
def warn_format_nonliteral : Warning<
  "format string is not a string literal">,
  InGroup<FormatNonLiteral>, DefaultIgnore;

def err_unexpected_interface : Error<
  "unexpected interface name %0: expected expression">;
def err_ref_non_value : Error<"%0 does not refer to a value">;
def err_ref_vm_type : Error<
  "cannot refer to declaration with a variably modified type inside block">;
def err_ref_flexarray_type : Error<
  "cannot refer to declaration of structure variable with flexible array member "
  "inside block">;
def err_ref_array_type : Error<
  "cannot refer to declaration with an array type inside block">;
def err_property_not_found : Error<
  "property %0 not found on object of type %1">;
def err_invalid_property_name : Error<
  "%0 is not a valid property name (accessing an object of type %1)">;
def err_getter_not_found : Error<
  "no getter method for read from property">;
def err_objc_subscript_method_not_found : Error<
  "expected method to %select{read|write}1 %select{dictionary|array}2 element not "
  "found on object of type %0">;
def err_objc_subscript_index_type : Error<
  "method index parameter type %0 is not integral type">;
def err_objc_subscript_key_type : Error<
  "method key parameter type %0 is not object type">;
def err_objc_subscript_dic_object_type : Error<
  "method object parameter type %0 is not object type">;
def err_objc_subscript_object_type : Error<
  "cannot assign to this %select{dictionary|array}1 because assigning method's "
  "2nd parameter of type %0 is not an Objective-C pointer type">;
def err_objc_subscript_base_type : Error<
  "%select{dictionary|array}1 subscript base type %0 is not an Objective-C object">;
def err_objc_multiple_subscript_type_conversion : Error<
  "indexing expression is invalid because subscript type %0 has "
  "multiple type conversion functions">;
def err_objc_subscript_type_conversion : Error<
  "indexing expression is invalid because subscript type %0 is not an integral"
  " or Objective-C pointer type">;
def err_objc_subscript_pointer : Error<
  "indexing expression is invalid because subscript type %0 is not an"
  " Objective-C pointer">;
def err_objc_indexing_method_result_type : Error<
  "method for accessing %select{dictionary|array}1 element must have Objective-C"
  " object return type instead of %0">;
def err_objc_index_incomplete_class_type : Error<
  "Objective-C index expression has incomplete class type %0">;
def err_illegal_container_subscripting_op : Error<
  "illegal operation on Objective-C container subscripting">;
def err_property_not_found_forward_class : Error<
  "property %0 cannot be found in forward class object %1">;
def err_property_not_as_forward_class : Error<
  "property %0 refers to an incomplete Objective-C class %1 "
  "(with no @interface available)">;
def note_forward_class : Note<
  "forward declaration of class here">;
def err_duplicate_property : Error<
  "property has a previous declaration">;
def ext_gnu_void_ptr : Extension<
  "arithmetic on%select{ a|}0 pointer%select{|s}0 to void is a GNU extension">,
  InGroup<PointerArith>;
def ext_gnu_ptr_func_arith : Extension<
  "arithmetic on%select{ a|}0 pointer%select{|s}0 to%select{ the|}2 function "
  "type%select{|s}2 %1%select{| and %3}2 is a GNU extension">,
  InGroup<PointerArith>;
def err_readonly_message_assignment : Error<
  "assigning to 'readonly' return result of an Objective-C message not allowed">;
def ext_integer_increment_complex : Extension<
  "ISO C does not support '++'/'--' on complex integer type %0">;
def ext_integer_complement_complex : Extension<
  "ISO C does not support '~' for complex conjugation of %0">;
def err_nosetter_property_assignment : Error<
  "%select{assignment to readonly property|"
  "no setter method %1 for assignment to property}0">;
def err_nosetter_property_incdec : Error<
  "%select{%select{increment|decrement}1 of readonly property|"
  "no setter method %2 for %select{increment|decrement}1 of property}0">;
def err_nogetter_property_compound_assignment : Error<
  "a getter method is needed to perform a compound assignment on a property">;
def err_nogetter_property_incdec : Error<
  "no getter method %1 for %select{increment|decrement}0 of property">;
def err_no_subobject_property_setting : Error<
  "expression is not assignable">;
def err_qualified_objc_access : Error<
  "%select{property|instance variable}0 access cannot be qualified with '%1'">;
  
def ext_freestanding_complex : Extension<
  "complex numbers are an extension in a freestanding C99 implementation">;

// FIXME: Remove when we support imaginary.
def err_imaginary_not_supported : Error<"imaginary types are not supported">;

// Obj-c expressions
def warn_root_inst_method_not_found : Warning<
  "instance method %0 is being used on 'Class' which is not in the root class">,
  InGroup<MethodAccess>;
def warn_class_method_not_found : Warning<
  "class method %objcclass0 not found (return type defaults to 'id')">,
  InGroup<MethodAccess>;
def warn_instance_method_on_class_found : Warning<
  "instance method %0 found instead of class method %1">,
  InGroup<MethodAccess>;
def warn_inst_method_not_found : Warning<
  "instance method %objcinstance0 not found (return type defaults to 'id')">,
  InGroup<MethodAccess>;
def warn_instance_method_not_found_with_typo : Warning<
  "instance method %objcinstance0 not found (return type defaults to 'id')"
  "; did you mean %objcinstance2?">, InGroup<MethodAccess>;
def warn_class_method_not_found_with_typo : Warning<
  "class method %objcclass0 not found (return type defaults to 'id')"
  "; did you mean %objcclass2?">, InGroup<MethodAccess>;
def err_method_not_found_with_typo : Error<
  "%select{instance|class}1 method %0 not found "
  "; did you mean %2?">;
def err_no_super_class_message : Error<
  "no @interface declaration found in class messaging of %0">;
def err_root_class_cannot_use_super : Error<
  "%0 cannot use 'super' because it is a root class">;
def err_invalid_receiver_to_message_super : Error<
  "'super' is only valid in a method body">;
def err_invalid_receiver_class_message : Error<
  "receiver type %0 is not an Objective-C class">;
def err_missing_open_square_message_send : Error<
  "missing '[' at start of message send expression">;
def warn_bad_receiver_type : Warning<
  "receiver type %0 is not 'id' or interface pointer, consider "
  "casting it to 'id'">,InGroup<ObjCReceiver>;
def err_bad_receiver_type : Error<"bad receiver type %0">;
def err_incomplete_receiver_type : Error<"incomplete receiver type %0">;
def err_unknown_receiver_suggest : Error<
  "unknown receiver %0; did you mean %1?">;
def err_objc_throw_expects_object : Error<
  "@throw requires an Objective-C object type (%0 invalid)">;
def err_objc_synchronized_expects_object : Error<
  "@synchronized requires an Objective-C object type (%0 invalid)">;
def err_rethrow_used_outside_catch : Error<
  "@throw (rethrow) used outside of a @catch block">;
def err_attribute_multiple_objc_gc : Error<
  "multiple garbage collection attributes specified for type">;
def err_catch_param_not_objc_type : Error<
  "@catch parameter is not a pointer to an interface type">;
def err_illegal_qualifiers_on_catch_parm : Error<
  "illegal qualifiers on @catch parameter">;
def err_storage_spec_on_catch_parm : Error<
  "@catch parameter cannot have storage specifier '%0'">;
def warn_register_objc_catch_parm : Warning<
  "'register' storage specifier on @catch parameter will be ignored">;
def err_qualified_objc_catch_parm : Error<
  "@catch parameter declarator cannot be qualified">;
def warn_objc_pointer_cxx_catch_fragile : Warning<
  "cannot catch an exception thrown with @throw in C++ in the non-unified "
  "exception model">, InGroup<ObjCNonUnifiedException>;
def err_objc_object_catch : Error<
  "cannot catch an Objective-C object by value">;
def err_incomplete_type_objc_at_encode : Error<
  "'@encode' of incomplete type %0">;
def warn_objc_circular_container : Warning<
  "adding %0 to %1 might cause circular dependency in container">,
  InGroup<DiagGroup<"objc-circular-container">>;
def note_objc_circular_container_declared_here : Note<"%0 declared here">;
def warn_objc_unsafe_perform_selector : Warning<
  "%0 is incompatible with selectors that return a "
  "%select{struct|union|vector}1 type">,
  InGroup<DiagGroup<"objc-unsafe-perform-selector">>;
def note_objc_unsafe_perform_selector_method_declared_here :  Note<
  "method %0 that returns %1 declared here">;

def warn_setter_getter_impl_required : Warning<
  "property %0 requires method %1 to be defined - "
  "use @synthesize, @dynamic or provide a method implementation "
  "in this class implementation">,
  InGroup<ObjCPropertyImpl>;
def warn_setter_getter_impl_required_in_category : Warning<
  "property %0 requires method %1 to be defined - "
  "use @dynamic or provide a method implementation in this category">,
  InGroup<ObjCPropertyImpl>;
def note_parameter_named_here : Note<
  "passing argument to parameter %0 here">;
def note_parameter_here : Note<
  "passing argument to parameter here">;
def note_method_return_type_change : Note<
  "compiler has implicitly changed method %0 return type">;

def warn_impl_required_for_class_property : Warning<
  "class property %0 requires method %1 to be defined - "
  "use @dynamic or provide a method implementation "
  "in this class implementation">,
  InGroup<ObjCPropertyImpl>;
def warn_impl_required_in_category_for_class_property : Warning<
  "class property %0 requires method %1 to be defined - "
  "use @dynamic or provide a method implementation in this category">,
  InGroup<ObjCPropertyImpl>;

// C++ casts
// These messages adhere to the TryCast pattern: %0 is an int specifying the
// cast type, %1 is the source type, %2 is the destination type.
def err_bad_reinterpret_cast_overload : Error<
  "reinterpret_cast cannot resolve overloaded function %0 to type %1">;

def warn_reinterpret_different_from_static : Warning<
  "'reinterpret_cast' %select{from|to}3 class %0 %select{to|from}3 its "
  "%select{virtual base|base at non-zero offset}2 %1 behaves differently from "
  "'static_cast'">, InGroup<ReinterpretBaseClass>;
def note_reinterpret_updowncast_use_static: Note<
  "use 'static_cast' to adjust the pointer correctly while "
  "%select{upcasting|downcasting}0">;

def err_bad_static_cast_overload : Error<
  "address of overloaded function %0 cannot be static_cast to type %1">;

def err_bad_cstyle_cast_overload : Error<
  "address of overloaded function %0 cannot be cast to type %1">;


def err_bad_cxx_cast_generic : Error<
  "%select{const_cast|static_cast|reinterpret_cast|dynamic_cast|C-style cast|"
  "functional-style cast}0 from %1 to %2 is not allowed">;
def err_bad_cxx_cast_unrelated_class : Error<
  "%select{const_cast|static_cast|reinterpret_cast|dynamic_cast|C-style cast|"
  "functional-style cast}0 from %1 to %2, which are not related by "
  "inheritance, is not allowed">;
def note_type_incomplete : Note<"%0 is incomplete">;
def err_bad_cxx_cast_rvalue : Error<
  "%select{const_cast|static_cast|reinterpret_cast|dynamic_cast|C-style cast|"
  "functional-style cast}0 from rvalue to reference type %2">;
def err_bad_cxx_cast_bitfield : Error<
  "%select{const_cast|static_cast|reinterpret_cast|dynamic_cast|C-style cast|"
  "functional-style cast}0 from bit-field lvalue to reference type %2">;
def err_bad_cxx_cast_qualifiers_away : Error<
  "%select{const_cast|static_cast|reinterpret_cast|dynamic_cast|C-style cast|"
  "functional-style cast}0 from %1 to %2 casts away qualifiers">;
def err_bad_const_cast_dest : Error<
  "%select{const_cast||||C-style cast|functional-style cast}0 to %2, "
  "which is not a reference, pointer-to-object, or pointer-to-data-member">;
def ext_cast_fn_obj : Extension<
  "cast between pointer-to-function and pointer-to-object is an extension">;
def ext_ms_cast_fn_obj : ExtWarn<
  "static_cast between pointer-to-function and pointer-to-object is a "
  "Microsoft extension">, InGroup<MicrosoftCast>;
def warn_cxx98_compat_cast_fn_obj : Warning<
  "cast between pointer-to-function and pointer-to-object is incompatible with C++98">,
  InGroup<CXX98CompatPedantic>, DefaultIgnore;
def err_bad_reinterpret_cast_small_int : Error<
  "cast from pointer to smaller type %2 loses information">;
def err_bad_cxx_cast_vector_to_scalar_different_size : Error<
  "%select{||reinterpret_cast||C-style cast|}0 from vector %1 " 
  "to scalar %2 of different size">;
def err_bad_cxx_cast_scalar_to_vector_different_size : Error<
  "%select{||reinterpret_cast||C-style cast|}0 from scalar %1 " 
  "to vector %2 of different size">;
def err_bad_cxx_cast_vector_to_vector_different_size : Error<
  "%select{||reinterpret_cast||C-style cast|}0 from vector %1 " 
  "to vector %2 of different size">;
def err_bad_lvalue_to_rvalue_cast : Error<
  "cannot cast from lvalue of type %1 to rvalue reference type %2; types are "
  "not compatible">;
def err_bad_rvalue_to_rvalue_cast : Error<
  "cannot cast from rvalue of type %1 to rvalue reference type %2; types are "
  "not compatible">;
def err_bad_static_cast_pointer_nonpointer : Error<
  "cannot cast from type %1 to pointer type %2">;
def err_bad_static_cast_member_pointer_nonmp : Error<
  "cannot cast from type %1 to member pointer type %2">;
def err_bad_cxx_cast_member_pointer_size : Error<
  "cannot %select{||reinterpret_cast||C-style cast|}0 from member pointer "
  "type %1 to member pointer type %2 of different size">;
def err_bad_reinterpret_cast_reference : Error<
  "reinterpret_cast of a %0 to %1 needs its address, which is not allowed">;
def warn_undefined_reinterpret_cast : Warning<
  "reinterpret_cast from %0 to %1 has undefined behavior">,
  InGroup<UndefinedReinterpretCast>, DefaultIgnore;

// These messages don't adhere to the pattern.
// FIXME: Display the path somehow better.
def err_ambiguous_base_to_derived_cast : Error<
  "ambiguous cast from base %0 to derived %1:%2">;
def err_static_downcast_via_virtual : Error<
  "cannot cast %0 to %1 via virtual base %2">;
def err_downcast_from_inaccessible_base : Error<
  "cannot cast %select{private|protected}2 base class %1 to %0">;
// if INTEL_CUSTOMIZATION
// CQ#409860 allow downcast from inaccessible base in MSVC compat mode.
def ext_ms_downcast_from_inaccessible_base : ExtWarn<
  "casting from %select{private|protected}2 base class %1 to derived class %0 is a Microsoft extension">,
  InGroup<MicrosoftCast>;
// endif // INTEL_CUSTOMIZATION
def err_upcast_to_inaccessible_base : Error<
  "cannot cast %0 to its %select{private|protected}2 base class %1">;
def err_bad_dynamic_cast_not_ref_or_ptr : Error<
  "%0 is not a reference or pointer">;
def err_bad_dynamic_cast_not_class : Error<"%0 is not a class">;
def err_bad_dynamic_cast_incomplete : Error<"%0 is an incomplete type">;
def err_bad_dynamic_cast_not_ptr : Error<"%0 is not a pointer">;
def err_bad_dynamic_cast_not_polymorphic : Error<"%0 is not polymorphic">;

// Other C++ expressions
def err_need_header_before_typeid : Error<
  "you need to include <typeinfo> before using the 'typeid' operator">;
def err_need_header_before_ms_uuidof : Error<
  "you need to include <guiddef.h> before using the '__uuidof' operator">;
def err_ms___leave_not_in___try : Error<
  "'__leave' statement not in __try block">;
def err_uuidof_without_guid : Error<
  "cannot call operator __uuidof on a type with no GUID">;
def err_uuidof_with_multiple_guids : Error<
  "cannot call operator __uuidof on a type with multiple GUIDs">;
def err_incomplete_typeid : Error<"'typeid' of incomplete type %0">;
def err_variably_modified_typeid : Error<"'typeid' of variably modified type %0">;
def err_static_illegal_in_new : Error<
  "the 'static' modifier for the array size is not legal in new expressions">;
def err_array_new_needs_size : Error<
  "array size must be specified in new expressions">;
def err_bad_new_type : Error<
  "cannot allocate %select{function|reference}1 type %0 with new">;
def err_new_incomplete_type : Error<
  "allocation of incomplete type %0">;
def err_new_array_nonconst : Error<
  "only the first dimension of an allocated array may have dynamic size">;
def err_new_array_init_args : Error<
  "array 'new' cannot have initialization arguments">;
def ext_new_paren_array_nonconst : ExtWarn<
  "when type is in parentheses, array cannot have dynamic size">;
def err_placement_new_non_placement_delete : Error<
  "'new' expression with placement arguments refers to non-placement "
  "'operator delete'">;
def err_array_size_not_integral : Error<
  "array size expression must have integral or %select{|unscoped }0"
  "enumeration type, not %1">;
def err_array_size_incomplete_type : Error<
  "array size expression has incomplete class type %0">;
def err_array_size_explicit_conversion : Error<
  "array size expression of type %0 requires explicit conversion to type %1">;
def note_array_size_conversion : Note<
  "conversion to %select{integral|enumeration}0 type %1 declared here">;
def err_array_size_ambiguous_conversion : Error<
  "ambiguous conversion of array size expression of type %0 to an integral or "
  "enumeration type">;
def ext_array_size_conversion : Extension<
  "implicit conversion from array size expression of type %0 to "
  "%select{integral|enumeration}1 type %2 is a C++11 extension">,
  InGroup<CXX11>;
def warn_cxx98_compat_array_size_conversion : Warning<
  "implicit conversion from array size expression of type %0 to "
  "%select{integral|enumeration}1 type %2 is incompatible with C++98">,
  InGroup<CXX98CompatPedantic>, DefaultIgnore;
def err_address_space_qualified_new : Error<
  "'new' cannot allocate objects of type %0 in address space '%1'">;
def err_address_space_qualified_delete : Error<
  "'delete' cannot delete objects of type %0 in address space '%1'">;

def err_default_init_const : Error<
  "default initialization of an object of const type %0"
  "%select{| without a user-provided default constructor}1">;
def ext_default_init_const : ExtWarn<
  "default initialization of an object of const type %0"
  "%select{| without a user-provided default constructor}1 "
  "is a Microsoft extension">,
  InGroup<MicrosoftConstInit>;
def err_delete_operand : Error<"cannot delete expression of type %0">;
def ext_delete_void_ptr_operand : ExtWarn<
  "cannot delete expression with pointer-to-'void' type %0">,
  InGroup<DeleteIncomplete>;
def err_ambiguous_delete_operand : Error<
  "ambiguous conversion of delete expression of type %0 to a pointer">;
def warn_delete_incomplete : Warning<
  "deleting pointer to incomplete type %0 may cause undefined behavior">,
  InGroup<DeleteIncomplete>;
def err_delete_incomplete_class_type : Error<
  "deleting incomplete class type %0; no conversions to pointer type">;
def err_delete_explicit_conversion : Error<
  "converting delete expression from type %0 to type %1 invokes an explicit "
  "conversion function">;
def note_delete_conversion : Note<"conversion to pointer type %0">;
def warn_delete_array_type : Warning<
  "'delete' applied to a pointer-to-array type %0 treated as 'delete[]'">;
def warn_mismatched_delete_new : Warning<
  "'delete%select{|[]}0' applied to a pointer that was allocated with "
  "'new%select{[]|}0'; did you mean 'delete%select{[]|}0'?">,
  InGroup<DiagGroup<"mismatched-new-delete">>;
def note_allocated_here : Note<"allocated with 'new%select{[]|}0' here">;
def err_no_suitable_delete_member_function_found : Error<
  "no suitable member %0 in %1">;
def err_ambiguous_suitable_delete_member_function_found : Error<
  "multiple suitable %0 functions in %1">;
def warn_ambiguous_suitable_delete_function_found : Warning<
  "multiple suitable %0 functions for %1; no 'operator delete' function "
  "will be invoked if initialization throws an exception">,
  InGroup<DiagGroup<"ambiguous-delete">>;
def note_member_declared_here : Note<
  "member %0 declared here">;
def note_member_first_declared_here : Note<
  "member %0 first declared here">;
def err_decrement_bool : Error<"cannot decrement expression of type bool">;
def warn_increment_bool : Warning<
  "incrementing expression of type bool is deprecated and "
  "incompatible with C++17">, InGroup<DeprecatedIncrementBool>;
def ext_increment_bool : ExtWarn<
  "ISO C++17 does not allow incrementing expression of type bool">,
  DefaultError, InGroup<IncrementBool>;
def err_increment_decrement_enum : Error<
  "cannot %select{decrement|increment}0 expression of enum type %1">;
def err_catch_incomplete_ptr : Error<
  "cannot catch pointer to incomplete type %0">;
def err_catch_incomplete_ref : Error<
  "cannot catch reference to incomplete type %0">;
def err_catch_incomplete : Error<"cannot catch incomplete type %0">;
def err_catch_rvalue_ref : Error<"cannot catch exceptions by rvalue reference">;
def err_catch_variably_modified : Error<
  "cannot catch variably modified type %0">;
def err_qualified_catch_declarator : Error<
  "exception declarator cannot be qualified">;
def err_early_catch_all : Error<"catch-all handler must come last">;
def err_bad_memptr_rhs : Error<
  "right hand operand to %0 has non-pointer-to-member type %1">;
def err_bad_memptr_lhs : Error<
  "left hand operand to %0 must be a %select{|pointer to }1class "
  "compatible with the right hand operand, but is %2">;
def warn_exception_caught_by_earlier_handler : Warning<
  "exception of type %0 will be caught by earlier handler">,
  InGroup<Exceptions>;
def note_previous_exception_handler : Note<"for type %0">;
def err_exceptions_disabled : Error<
  "cannot use '%0' with exceptions disabled">;
def err_objc_exceptions_disabled : Error<
  "cannot use '%0' with Objective-C exceptions disabled">;
def warn_throw_in_noexcept_func : Warning<
  "%0 has a non-throwing exception specification but can still throw">,
  InGroup<Exceptions>;
def note_throw_in_dtor : Note<
  "%select{destructor|deallocator}0 has a %select{non-throwing|implicit "
  "non-throwing}1 exception specification">;
def note_throw_in_function : Note<"function declared non-throwing here">;
def err_seh_try_outside_functions : Error<
  "cannot use SEH '__try' in blocks, captured regions, or Obj-C method decls">;
def err_mixing_cxx_try_seh_try : Error<
  "cannot use C++ 'try' in the same function as SEH '__try'">;
def err_seh_try_unsupported : Error<
  "SEH '__try' is not supported on this target">;
def note_conflicting_try_here : Note<
  "conflicting %0 here">;
def warn_jump_out_of_seh_finally : Warning<
  "jump out of __finally block has undefined behavior">,
  InGroup<DiagGroup<"jump-seh-finally">>;
def warn_non_virtual_dtor : Warning<
  "%0 has virtual functions but non-virtual destructor">,
  InGroup<NonVirtualDtor>, DefaultIgnore;
def warn_delete_non_virtual_dtor : Warning<
  "%select{delete|destructor}0 called on non-final %1 that has "
  "virtual functions but non-virtual destructor">,
  InGroup<DeleteNonVirtualDtor>, DefaultIgnore, ShowInSystemHeader;
def note_delete_non_virtual : Note<
  "qualify call to silence this warning">;
def warn_delete_abstract_non_virtual_dtor : Warning<
  "%select{delete|destructor}0 called on %1 that is abstract but has "
  "non-virtual destructor">, InGroup<DeleteNonVirtualDtor>, ShowInSystemHeader;
def warn_overloaded_virtual : Warning<
  "%q0 hides overloaded virtual %select{function|functions}1">,
  InGroup<OverloadedVirtual>, DefaultIgnore;
def note_hidden_overloaded_virtual_declared_here : Note<
  "hidden overloaded virtual function %q0 declared here"
  "%select{|: different classes%diff{ ($ vs $)|}2,3"
  "|: different number of parameters (%2 vs %3)"
  "|: type mismatch at %ordinal2 parameter%diff{ ($ vs $)|}3,4"
  "|: different return type%diff{ ($ vs $)|}2,3"
  "|: different qualifiers ("
  "%select{none|const|restrict|const and restrict|volatile|const and volatile|"
  "volatile and restrict|const, volatile, and restrict}2 vs "
  "%select{none|const|restrict|const and restrict|volatile|const and volatile|"
  "volatile and restrict|const, volatile, and restrict}3)"
  "|: different exception specifications}1">;
def warn_using_directive_in_header : Warning<
  "using namespace directive in global context in header">,
  InGroup<HeaderHygiene>, DefaultIgnore;
def warn_overaligned_type : Warning<
  "type %0 requires %1 bytes of alignment and the default allocator only "
  "guarantees %2 bytes">,
  InGroup<OveralignedType>, DefaultIgnore;
def warn_aligned_allocation_unavailable :Warning<
  "aligned %select{allocation|deallocation}0 function of type '%1' possibly "
  "unavailable on %2">, InGroup<AlignedAllocationUnavailable>, DefaultError;
def note_silence_unligned_allocation_unavailable : Note<
  "if you supply your own aligned allocation functions, use "
  "-Wno-aligned-allocation-unavailable to silence this diagnostic">;

def err_conditional_void_nonvoid : Error<
  "%select{left|right}1 operand to ? is void, but %select{right|left}1 operand "
  "is of type %0">;
def err_conditional_ambiguous : Error<
  "conditional expression is ambiguous; "
  "%diff{$ can be converted to $ and vice versa|"
  "types can be convert to each other}0,1">;
def err_conditional_ambiguous_ovl : Error<
  "conditional expression is ambiguous; %diff{$ and $|types}0,1 "
  "can be converted to several common types">;
def err_conditional_vector_size : Error<
  "vector condition type %0 and result type %1 do not have the same number "
  "of elements">;
def err_conditional_vector_element_size : Error<
  "vector condition type %0 and result type %1 do not have elements of the "
  "same size">;

def err_throw_incomplete : Error<
  "cannot throw object of incomplete type %0">;
def err_throw_incomplete_ptr : Error<
  "cannot throw pointer to object of incomplete type %0">;
def err_return_in_constructor_handler : Error<
  "return in the catch of a function try block of a constructor is illegal">;
def warn_cdtor_function_try_handler_mem_expr : Warning<
  "cannot refer to a non-static member from the handler of a "
  "%select{constructor|destructor}0 function try block">, InGroup<Exceptions>;

let CategoryName = "Lambda Issue" in {
  def err_capture_more_than_once : Error<
    "%0 can appear only once in a capture list">;
  def err_reference_capture_with_reference_default : Error<
    "'&' cannot precede a capture when the capture default is '&'">;
  def err_copy_capture_with_copy_default : Error<
    "'&' must precede a capture when the capture default is '='">;
  def err_capture_does_not_name_variable : Error<
    "%0 in capture list does not name a variable">;
  def err_capture_non_automatic_variable : Error<
    "%0 cannot be captured because it does not have automatic storage "
    "duration">;
  def err_this_capture : Error<
    "'this' cannot be %select{implicitly |}0captured in this context">;
  def err_lambda_capture_anonymous_var : Error<
    "unnamed variable cannot be implicitly captured in a lambda expression">;
  def err_lambda_capture_flexarray_type : Error<
    "variable %0 with flexible array member cannot be captured in "
    "a lambda expression">;
  def err_lambda_impcap : Error<
    "variable %0 cannot be implicitly captured in a lambda with no "
    "capture-default specified">;
  def note_lambda_decl : Note<"lambda expression begins here">;
  def err_lambda_unevaluated_operand : Error<
    "lambda expression in an unevaluated operand">;
  def err_lambda_in_constant_expression : Error<
    "a lambda expression may not appear inside of a constant expression">;
  def err_lambda_return_init_list : Error<
    "cannot deduce lambda return type from initializer list">;
  def err_lambda_capture_default_arg : Error<
    "lambda expression in default argument cannot capture any entity">;
  def err_lambda_incomplete_result : Error<
    "incomplete result type %0 in lambda expression">;
  def err_noreturn_lambda_has_return_expr : Error<
    "lambda declared 'noreturn' should not return">;
  def warn_maybe_falloff_nonvoid_lambda : Warning<
    "control may reach end of non-void lambda">,
    InGroup<ReturnType>;
  def warn_falloff_nonvoid_lambda : Warning<
    "control reaches end of non-void lambda">,
    InGroup<ReturnType>;
  def err_access_lambda_capture : Error<
    // The ERRORs represent other special members that aren't constructors, in
    // hopes that someone will bother noticing and reporting if they appear
    "capture of variable '%0' as type %1 calls %select{private|protected}3 "
    "%select{default |copy |move |*ERROR* |*ERROR* |*ERROR* |}2constructor">,
    AccessControl;
  def note_lambda_to_block_conv : Note<
    "implicit capture of lambda object due to conversion to block pointer "
    "here">;
  def note_var_explicitly_captured_here : Note<"variable %0 is"
    "%select{| explicitly}1 captured here">;

  // C++14 lambda init-captures.
  def warn_cxx11_compat_init_capture : Warning<
    "initialized lambda captures are incompatible with C++ standards "
    "before C++14">, InGroup<CXXPre14Compat>, DefaultIgnore;
  def ext_init_capture : ExtWarn<
    "initialized lambda captures are a C++14 extension">, InGroup<CXX14>;
  def err_init_capture_no_expression : Error<
    "initializer missing for lambda capture %0">;
  def err_init_capture_multiple_expressions : Error<
    "initializer for lambda capture %0 contains multiple expressions">;
  def err_init_capture_paren_braces : Error<
    "cannot deduce type for lambda capture %1 from "
    "%select{parenthesized|nested}0 initializer list">;
  def err_init_capture_deduction_failure : Error<
    "cannot deduce type for lambda capture %0 from initializer of type %2">;
  def err_init_capture_deduction_failure_from_init_list : Error<
    "cannot deduce type for lambda capture %0 from initializer list">;

  // C++17 '*this' captures.
  def warn_cxx14_compat_star_this_lambda_capture : Warning<
    "by value capture of '*this' is incompatible with C++ standards before C++17">,
     InGroup<CXXPre17Compat>, DefaultIgnore;
  def ext_star_this_lambda_capture_cxx17 : ExtWarn<
    "capture of '*this' by copy is a C++17 extension">, InGroup<CXX17>;

  // C++2a [=, this] captures.
  def warn_cxx17_compat_equals_this_lambda_capture : Warning<
    "explicit capture of 'this' with a capture default of '=' is incompatible "
    "with C++ standards before C++2a">, InGroup<CXXPre2aCompat>, DefaultIgnore;
  def ext_equals_this_lambda_capture_cxx2a : ExtWarn<
    "explicit capture of 'this' with a capture default of '=' "
    "is a C++2a extension">, InGroup<CXX2a>;
}

def err_return_in_captured_stmt : Error<
  "cannot return from %0">;
def err_capture_block_variable : Error<
  "__block variable %0 cannot be captured in a "
  "%select{lambda expression|captured statement}1">;

def err_operator_arrow_circular : Error<
  "circular pointer delegation detected">;
def err_operator_arrow_depth_exceeded : Error<
  "use of 'operator->' on type %0 would invoke a sequence of more than %1 "
  "'operator->' calls">;
def note_operator_arrow_here : Note<
  "'operator->' declared here produces an object of type %0">;
def note_operator_arrows_suppressed : Note<
  "(skipping %0 'operator->'%s0 in backtrace)">;
def note_operator_arrow_depth : Note<
  "use -foperator-arrow-depth=N to increase 'operator->' limit">;

def err_pseudo_dtor_base_not_scalar : Error<
  "object expression of non-scalar type %0 cannot be used in a "
  "pseudo-destructor expression">;
def ext_pseudo_dtor_on_void : ExtWarn<
  "pseudo-destructors on type void are a Microsoft extension">,
  InGroup<MicrosoftVoidPseudoDtor>;
def err_pseudo_dtor_type_mismatch : Error<
  "the type of object expression "
  "%diff{($) does not match the type being destroyed ($)|"
  "does not match the type being destroyed}0,1 "
  "in pseudo-destructor expression">;
def err_pseudo_dtor_call_with_args : Error<
  "call to pseudo-destructor cannot have any arguments">;
def err_dtor_expr_without_call : Error<
  "reference to %select{destructor|pseudo-destructor}0 must be called"
  "%select{|; did you mean to call it with no arguments?}1">;
def err_pseudo_dtor_destructor_non_type : Error<
  "%0 does not refer to a type name in pseudo-destructor expression; expected "
  "the name of type %1">;
def err_invalid_use_of_function_type : Error<
  "a function type is not allowed here">;
def err_invalid_use_of_array_type : Error<"an array type is not allowed here">;
def err_typecheck_bool_condition : Error<
  "value of type %0 is not contextually convertible to 'bool'">;
def err_typecheck_ambiguous_condition : Error<
  "conversion %diff{from $ to $|between types}0,1 is ambiguous">;
def err_typecheck_nonviable_condition : Error<
  "no viable conversion%select{%diff{ from $ to $|}1,2|"
  "%diff{ from returned value of type $ to function return type $|}1,2}0">;
def err_typecheck_nonviable_condition_incomplete : Error<
  "no viable conversion%diff{ from $ to incomplete type $|}0,1">;
def err_typecheck_deleted_function : Error<
  "conversion function %diff{from $ to $|between types}0,1 "
  "invokes a deleted function">;
  
def err_expected_class_or_namespace : Error<"%0 is not a class"
  "%select{ or namespace|, namespace, or enumeration}1">;
def err_invalid_declarator_scope : Error<"cannot define or redeclare %0 here "
  "because namespace %1 does not enclose namespace %2">;
def err_invalid_declarator_global_scope : Error<
  "definition or redeclaration of %0 cannot name the global scope">;
def err_invalid_declarator_in_function : Error<
  "definition or redeclaration of %0 not allowed inside a function">;
def err_invalid_declarator_in_block : Error<
  "definition or redeclaration of %0 not allowed inside a block">;
def err_not_tag_in_scope : Error<
  "no %select{struct|interface|union|class|enum}0 named %1 in %2">;

def err_no_typeid_with_fno_rtti : Error<
  "cannot use typeid with -fno-rtti">;
def err_no_dynamic_cast_with_fno_rtti : Error<
  "cannot use dynamic_cast with -fno-rtti">;

def err_cannot_form_pointer_to_member_of_reference_type : Error<
  "cannot form a pointer-to-member to member %0 of reference type %1">;
def err_incomplete_object_call : Error<
  "incomplete type in call to object of type %0">;

def warn_condition_is_assignment : Warning<"using the result of an "
  "assignment as a condition without parentheses">,
  InGroup<Parentheses>;
// Completely identical except off by default.
def warn_condition_is_idiomatic_assignment : Warning<"using the result "
  "of an assignment as a condition without parentheses">,
  InGroup<DiagGroup<"idiomatic-parentheses">>, DefaultIgnore;
def note_condition_assign_to_comparison : Note<
  "use '==' to turn this assignment into an equality comparison">;
def note_condition_or_assign_to_comparison : Note<
  "use '!=' to turn this compound assignment into an inequality comparison">;
def note_condition_assign_silence : Note<
  "place parentheses around the assignment to silence this warning">;

def warn_equality_with_extra_parens : Warning<"equality comparison with "
  "extraneous parentheses">, InGroup<ParenthesesOnEquality>;
def note_equality_comparison_to_assign : Note<
  "use '=' to turn this equality comparison into an assignment">;
def note_equality_comparison_silence : Note<
  "remove extraneous parentheses around the comparison to silence this warning">;

// assignment related diagnostics (also for argument passing, returning, etc).
// In most of these diagnostics the %2 is a value from the
// Sema::AssignmentAction enumeration
def err_typecheck_convert_incompatible : Error<
  "%select{%diff{assigning to $ from incompatible type $|"
  "assigning to type from incompatible type}0,1"
  "|%diff{passing $ to parameter of incompatible type $|"
  "passing type to parameter of incompatible type}0,1"
  "|%diff{returning $ from a function with incompatible result type $|"
  "returning type from a function with incompatible result type}0,1"
  "|%diff{converting $ to incompatible type $|"
  "converting type to incompatible type}0,1"
  "|%diff{initializing $ with an expression of incompatible type $|"
  "initializing type with an expression of incompatible type}0,1"
  "|%diff{sending $ to parameter of incompatible type $|"
  "sending type to parameter of incompatible type}0,1"
  "|%diff{casting $ to incompatible type $|"
  "casting type to incompatible type}0,1}2"
  "%select{|; dereference with *|"
  "; take the address with &|"
  "; remove *|"
  "; remove &}3"
  "%select{|: different classes%diff{ ($ vs $)|}5,6"
  "|: different number of parameters (%5 vs %6)"
  "|: type mismatch at %ordinal5 parameter%diff{ ($ vs $)|}6,7"
  "|: different return type%diff{ ($ vs $)|}5,6"
  "|: different qualifiers ("
  "%select{none|const|restrict|const and restrict|volatile|const and volatile|"
  "volatile and restrict|const, volatile, and restrict}5 vs "
  "%select{none|const|restrict|const and restrict|volatile|const and volatile|"
  "volatile and restrict|const, volatile, and restrict}6)"
  "|: different exception specifications}4">;
def err_typecheck_missing_return_type_incompatible : Error<
  "%diff{return type $ must match previous return type $|"
  "return type must match previous return type}0,1 when %select{block "
  "literal|lambda expression}2 has unspecified explicit return type">;

def note_incomplete_class_and_qualified_id : Note<
  "conformance of forward class %0 to protocol %1 can not be confirmed">;
def warn_incompatible_qualified_id : Warning<
  "%select{%diff{assigning to $ from incompatible type $|"
  "assigning to type from incompatible type}0,1"
  "|%diff{passing $ to parameter of incompatible type $|"
  "passing type to parameter of incompatible type}0,1"
  "|%diff{returning $ from a function with incompatible result type $|"
  "returning type from a function with incompatible result type}0,1"
  "|%diff{converting $ to incompatible type $|"
  "converting type to incompatible type}0,1"
  "|%diff{initializing $ with an expression of incompatible type $|"
  "initializing type with an expression of incompatible type}0,1"
  "|%diff{sending $ to parameter of incompatible type $|"
  "sending type to parameter of incompatible type}0,1"
  "|%diff{casting $ to incompatible type $|"
  "casting type to incompatible type}0,1}2">;
def ext_typecheck_convert_pointer_int : ExtWarn<
  "incompatible pointer to integer conversion "
  "%select{%diff{assigning to $ from $|assigning to different types}0,1"
  "|%diff{passing $ to parameter of type $|"
  "passing to parameter of different type}0,1"
  "|%diff{returning $ from a function with result type $|"
  "returning from function with different return type}0,1"
  "|%diff{converting $ to type $|converting between types}0,1"
  "|%diff{initializing $ with an expression of type $|"
  "initializing with expression of different type}0,1"
  "|%diff{sending $ to parameter of type $|"
  "sending to parameter of different type}0,1"
  "|%diff{casting $ to type $|casting between types}0,1}2"
  "%select{|; dereference with *|"
  "; take the address with &|"
  "; remove *|"
  "; remove &}3">,
  InGroup<IntConversion>;
def ext_typecheck_convert_int_pointer : ExtWarn<
  "incompatible integer to pointer conversion "
  "%select{%diff{assigning to $ from $|assigning to different types}0,1"
  "|%diff{passing $ to parameter of type $|"
  "passing to parameter of different type}0,1"
  "|%diff{returning $ from a function with result type $|"
  "returning from function with different return type}0,1"
  "|%diff{converting $ to type $|converting between types}0,1"
  "|%diff{initializing $ with an expression of type $|"
  "initializing with expression of different type}0,1"
  "|%diff{sending $ to parameter of type $|"
  "sending to parameter of different type}0,1"
  "|%diff{casting $ to type $|casting between types}0,1}2"
  "%select{|; dereference with *|"
  "; take the address with &|"
  "; remove *|"
  "; remove &}3">,
  InGroup<IntConversion>;
def ext_typecheck_convert_pointer_void_func : Extension<
  "%select{%diff{assigning to $ from $|assigning to different types}0,1"
  "|%diff{passing $ to parameter of type $|"
  "passing to parameter of different type}0,1"
  "|%diff{returning $ from a function with result type $|"
  "returning from function with different return type}0,1"
  "|%diff{converting $ to type $|converting between types}0,1"
  "|%diff{initializing $ with an expression of type $|"
  "initializing with expression of different type}0,1"
  "|%diff{sending $ to parameter of type $|"
  "sending to parameter of different type}0,1"
  "|%diff{casting $ to type $|casting between types}0,1}2"
  " converts between void pointer and function pointer">;
def ext_typecheck_convert_incompatible_pointer_sign : ExtWarn<
  "%select{%diff{assigning to $ from $|assigning to different types}0,1"
  "|%diff{passing $ to parameter of type $|"
  "passing to parameter of different type}0,1"
  "|%diff{returning $ from a function with result type $|"
  "returning from function with different return type}0,1"
  "|%diff{converting $ to type $|converting between types}0,1"
  "|%diff{initializing $ with an expression of type $|"
  "initializing with expression of different type}0,1"
  "|%diff{sending $ to parameter of type $|"
  "sending to parameter of different type}0,1"
  "|%diff{casting $ to type $|casting between types}0,1}2"
  " converts between pointers to integer types with different sign">,
  InGroup<DiagGroup<"pointer-sign">>;
def ext_typecheck_convert_incompatible_pointer : ExtWarn<
  "incompatible pointer types "
  "%select{%diff{assigning to $ from $|assigning to different types}0,1"
  "|%diff{passing $ to parameter of type $|"
  "passing to parameter of different type}0,1"
  "|%diff{returning $ from a function with result type $|"
  "returning from function with different return type}0,1"
  "|%diff{converting $ to type $|converting between types}0,1"
  "|%diff{initializing $ with an expression of type $|"
  "initializing with expression of different type}0,1"
  "|%diff{sending $ to parameter of type $|"
  "sending to parameter of different type}0,1"
  "|%diff{casting $ to type $|casting between types}0,1}2"
  "%select{|; dereference with *|"
  "; take the address with &|"
  "; remove *|"
  "; remove &}3">,
  InGroup<IncompatiblePointerTypes>;
def ext_typecheck_convert_incompatible_function_pointer : ExtWarn<
  "incompatible function pointer types "
  "%select{%diff{assigning to $ from $|assigning to different types}0,1"
  "|%diff{passing $ to parameter of type $|"
  "passing to parameter of different type}0,1"
  "|%diff{returning $ from a function with result type $|"
  "returning from function with different return type}0,1"
  "|%diff{converting $ to type $|converting between types}0,1"
  "|%diff{initializing $ with an expression of type $|"
  "initializing with expression of different type}0,1"
  "|%diff{sending $ to parameter of type $|"
  "sending to parameter of different type}0,1"
  "|%diff{casting $ to type $|casting between types}0,1}2"
  "%select{|; dereference with *|"
  "; take the address with &|"
  "; remove *|"
  "; remove &}3">,
  InGroup<IncompatibleFunctionPointerTypes>;
def ext_typecheck_convert_discards_qualifiers : ExtWarn<
  "%select{%diff{assigning to $ from $|assigning to different types}0,1"
  "|%diff{passing $ to parameter of type $|"
  "passing to parameter of different type}0,1"
  "|%diff{returning $ from a function with result type $|"
  "returning from function with different return type}0,1"
  "|%diff{converting $ to type $|converting between types}0,1"
  "|%diff{initializing $ with an expression of type $|"
  "initializing with expression of different type}0,1"
  "|%diff{sending $ to parameter of type $|"
  "sending to parameter of different type}0,1"
  "|%diff{casting $ to type $|casting between types}0,1}2"
  " discards qualifiers">,
  InGroup<IncompatiblePointerTypesDiscardsQualifiers>;
def ext_nested_pointer_qualifier_mismatch : ExtWarn<
  "%select{%diff{assigning to $ from $|assigning to different types}0,1"
  "|%diff{passing $ to parameter of type $|"
  "passing to parameter of different type}0,1"
  "|%diff{returning $ from a function with result type $|"
  "returning from function with different return type}0,1"
  "|%diff{converting $ to type $|converting between types}0,1"
  "|%diff{initializing $ with an expression of type $|"
  "initializing with expression of different type}0,1"
  "|%diff{sending $ to parameter of type $|"
  "sending to parameter of different type}0,1"
  "|%diff{casting $ to type $|casting between types}0,1}2"
  " discards qualifiers in nested pointer types">,
  InGroup<IncompatiblePointerTypesDiscardsQualifiers>;
def warn_incompatible_vectors : Warning<
  "incompatible vector types "
  "%select{%diff{assigning to $ from $|assigning to different types}0,1"
  "|%diff{passing $ to parameter of type $|"
  "passing to parameter of different type}0,1"
  "|%diff{returning $ from a function with result type $|"
  "returning from function with different return type}0,1"
  "|%diff{converting $ to type $|converting between types}0,1"
  "|%diff{initializing $ with an expression of type $|"
  "initializing with expression of different type}0,1"
  "|%diff{sending $ to parameter of type $|"
  "sending to parameter of different type}0,1"
  "|%diff{casting $ to type $|casting between types}0,1}2">,
  InGroup<VectorConversion>, DefaultIgnore;
def err_int_to_block_pointer : Error<
  "invalid block pointer conversion "
  "%select{%diff{assigning to $ from $|assigning to different types}0,1"
  "|%diff{passing $ to parameter of type $|"
  "passing to parameter of different type}0,1"
  "|%diff{returning $ from a function with result type $|"
  "returning from function with different return type}0,1"
  "|%diff{converting $ to type $|converting between types}0,1"
  "|%diff{initializing $ with an expression of type $|"
  "initializing with expression of different type}0,1"
  "|%diff{sending $ to parameter of type $|"
  "sending to parameter of different type}0,1"
  "|%diff{casting $ to type $|casting between types}0,1}2">;
def err_typecheck_convert_incompatible_block_pointer : Error<
  "incompatible block pointer types "
  "%select{%diff{assigning to $ from $|assigning to different types}0,1"
  "|%diff{passing $ to parameter of type $|"
  "passing to parameter of different type}0,1"
  "|%diff{returning $ from a function with result type $|"
  "returning from function with different return type}0,1"
  "|%diff{converting $ to type $|converting between types}0,1"
  "|%diff{initializing $ with an expression of type $|"
  "initializing with expression of different type}0,1"
  "|%diff{sending $ to parameter of type $|"
  "sending to parameter of different type}0,1"
  "|%diff{casting $ to type $|casting between types}0,1}2">;
def err_typecheck_incompatible_address_space : Error<
  "%select{%diff{assigning $ to $|assigning to different types}1,0"
  "|%diff{passing $ to parameter of type $|"
  "passing to parameter of different type}0,1"
  "|%diff{returning $ from a function with result type $|"
  "returning from function with different return type}0,1"
  "|%diff{converting $ to type $|converting between types}0,1"
  "|%diff{initializing $ with an expression of type $|"
  "initializing with expression of different type}0,1"
  "|%diff{sending $ to parameter of type $|"
  "sending to parameter of different type}0,1"
  "|%diff{casting $ to type $|casting between types}0,1}2"
  " changes address space of pointer">;
def err_typecheck_incompatible_ownership : Error<
  "%select{%diff{assigning $ to $|assigning to different types}1,0"
  "|%diff{passing $ to parameter of type $|"
  "passing to parameter of different type}0,1"
  "|%diff{returning $ from a function with result type $|"
  "returning from function with different return type}0,1"
  "|%diff{converting $ to type $|converting between types}0,1"
  "|%diff{initializing $ with an expression of type $|"
  "initializing with expression of different type}0,1"
  "|%diff{sending $ to parameter of type $|"
  "sending to parameter of different type}0,1"
  "|%diff{casting $ to type $|casting between types}0,1}2"
  " changes retain/release properties of pointer">;
def err_typecheck_comparison_of_distinct_blocks : Error<
  "comparison of distinct block types%diff{ ($ and $)|}0,1">;

def err_typecheck_array_not_modifiable_lvalue : Error<
  "array type %0 is not assignable">;
def err_typecheck_non_object_not_modifiable_lvalue : Error<
  "non-object type %0 is not assignable">;
def err_typecheck_expression_not_modifiable_lvalue : Error<
  "expression is not assignable">;
def err_typecheck_incomplete_type_not_modifiable_lvalue : Error<
  "incomplete type %0 is not assignable">;
def err_typecheck_lvalue_casts_not_supported : Error<
  "assignment to cast is illegal, lvalue casts are not supported">;

def err_typecheck_duplicate_vector_components_not_mlvalue : Error<
  "vector is not assignable (contains duplicate components)">;
def err_block_decl_ref_not_modifiable_lvalue : Error<
  "variable is not assignable (missing __block type specifier)">;
def err_lambda_decl_ref_not_modifiable_lvalue : Error<
  "cannot assign to a variable captured by copy in a non-mutable lambda">;
def err_typecheck_call_not_function : Error<
  "called object type %0 is not a function or function pointer">;
def err_call_incomplete_return : Error<
  "calling function with incomplete return type %0">;
def err_call_function_incomplete_return : Error<
  "calling %0 with incomplete return type %1">;
def err_call_incomplete_argument : Error<
  "argument type %0 is incomplete">;
def err_typecheck_call_too_few_args : Error<
  "too few %select{|||execution configuration }0arguments to "
  "%select{function|block|method|kernel function}0 call, "
  "expected %1, have %2">;
def err_typecheck_call_too_few_args_one : Error<
  "too few %select{|||execution configuration }0arguments to "
  "%select{function|block|method|kernel function}0 call, "
  "single argument %1 was not specified">;
def err_typecheck_call_too_few_args_at_least : Error<
  "too few %select{|||execution configuration }0arguments to "
  "%select{function|block|method|kernel function}0 call, "
  "expected at least %1, have %2">;
def err_typecheck_call_too_few_args_at_least_one : Error<
  "too few %select{|||execution configuration }0arguments to "
  "%select{function|block|method|kernel function}0 call, "
  "at least argument %1 must be specified">;
def err_typecheck_call_too_few_args_suggest : Error<
  "too few %select{|||execution configuration }0arguments to "
  "%select{function|block|method|kernel function}0 call, "
  "expected %1, have %2; did you mean %3?">;
def err_typecheck_call_too_few_args_at_least_suggest : Error<
  "too few %select{|||execution configuration }0arguments to "
  "%select{function|block|method|kernel function}0 call, "
  "expected at least %1, have %2; did you mean %3?">;
def err_typecheck_call_too_many_args : Error<
  "too many %select{|||execution configuration }0arguments to "
  "%select{function|block|method|kernel function}0 call, "
  "expected %1, have %2">;
def err_typecheck_call_too_many_args_one : Error<
  "too many %select{|||execution configuration }0arguments to "
  "%select{function|block|method|kernel function}0 call, "
  "expected single argument %1, have %2 arguments">;
def err_typecheck_call_too_many_args_at_most : Error<
  "too many %select{|||execution configuration }0arguments to "
  "%select{function|block|method|kernel function}0 call, "
  "expected at most %1, have %2">;
def err_typecheck_call_too_many_args_at_most_one : Error<
  "too many %select{|||execution configuration }0arguments to "
  "%select{function|block|method|kernel function}0 call, "
  "expected at most single argument %1, have %2 arguments">;
def err_typecheck_call_too_many_args_suggest : Error<
  "too many %select{|||execution configuration }0arguments to "
  "%select{function|block|method|kernel function}0 call, "
  "expected %1, have %2; did you mean %3?">;
def err_typecheck_call_too_many_args_at_most_suggest : Error<
  "too many %select{|||execution configuration }0arguments to "
  "%select{function|block|method|kernel function}0 call, "
  "expected at most %1, have %2; did you mean %3?">;
  
def err_arc_typecheck_convert_incompatible_pointer : Error<
  "incompatible pointer types passing retainable parameter of type %0"
  "to a CF function expecting %1 type">;
  
def err_builtin_fn_use : Error<"builtin functions must be directly called">;

def warn_call_wrong_number_of_arguments : Warning<
  "too %select{few|many}0 arguments in call to %1">;
def err_atomic_builtin_must_be_pointer : Error<
  "address argument to atomic builtin must be a pointer (%0 invalid)">;
def err_atomic_builtin_must_be_pointer_intptr : Error<
  "address argument to atomic builtin must be a pointer to integer or pointer"
  " (%0 invalid)">;
def err_atomic_builtin_must_be_pointer_intfltptr : Error<
  "address argument to atomic builtin must be a pointer to integer,"
  " floating-point or pointer (%0 invalid)">;
def err_atomic_builtin_pointer_size : Error<
  "address argument to atomic builtin must be a pointer to 1,2,4,8 or 16 byte "
  "type (%0 invalid)">;
def err_atomic_exclusive_builtin_pointer_size : Error<
  "address argument to load or store exclusive builtin must be a pointer to"
  " 1,2,4 or 8 byte type (%0 invalid)">;
def err_atomic_op_needs_atomic : Error<
  "address argument to atomic operation must be a pointer to _Atomic "
  "type (%0 invalid)">;
def err_atomic_op_needs_non_const_atomic : Error<
  "address argument to atomic operation must be a pointer to non-%select{const|constant}0 _Atomic "
  "type (%1 invalid)">;
def err_atomic_op_needs_non_const_pointer : Error<
  "address argument to atomic operation must be a pointer to non-const "
  "type (%0 invalid)">;
def err_atomic_op_needs_trivial_copy : Error<
  "address argument to atomic operation must be a pointer to a "
  "trivially-copyable type (%0 invalid)">;
def err_atomic_op_needs_atomic_int_or_ptr : Error<
  "address argument to atomic operation must be a pointer to %select{|atomic }0"
  "integer or pointer (%1 invalid)">;
def err_atomic_op_bitwise_needs_atomic_int : Error<
  "address argument to bitwise atomic operation must be a pointer to "
  "%select{|atomic }0integer (%1 invalid)">;
def warn_atomic_op_has_invalid_memory_order : Warning<
  "memory order argument to atomic operation is invalid">,
  InGroup<DiagGroup<"atomic-memory-ordering">>;
def err_atomic_op_has_invalid_synch_scope : Error<
  "synchronization scope argument to atomic operation is invalid">;
def warn_atomic_op_misaligned : Warning<
  "misaligned or large atomic operation may incur significant performance penalty">,
  InGroup<DiagGroup<"atomic-alignment">>;

def err_overflow_builtin_must_be_int : Error<
  "operand argument to overflow builtin must be an integer (%0 invalid)">;
def err_overflow_builtin_must_be_ptr_int : Error<
  "result argument to overflow builtin must be a pointer "
  "to a non-const integer (%0 invalid)">;

def err_atomic_load_store_uses_lib : Error<
  "atomic %select{load|store}0 requires runtime support that is not "
  "available for this target">;

def err_nontemporal_builtin_must_be_pointer : Error<
  "address argument to nontemporal builtin must be a pointer (%0 invalid)">;
def err_nontemporal_builtin_must_be_pointer_intfltptr_or_vector : Error<
  "address argument to nontemporal builtin must be a pointer to integer, float, "
  "pointer, or a vector of such types (%0 invalid)">;

def err_deleted_function_use : Error<"attempt to use a deleted function">;
def err_deleted_inherited_ctor_use : Error<
  "constructor inherited by %0 from base class %1 is implicitly deleted">;

def note_called_by : Note<"called by %0">;
def err_kern_type_not_void_return : Error<
  "kernel function type %0 must have void return type">;
def err_kern_is_nonstatic_method : Error<
  "kernel function %0 must be a free function or static member function">;
def err_config_scalar_return : Error<
  "CUDA special function 'cudaConfigureCall' must have scalar return type">;
def err_kern_call_not_global_function : Error<
  "kernel call to non-global function %0">;
def err_global_call_not_config : Error<
  "call to global function %0 not configured">;
def err_ref_bad_target : Error<
  "reference to %select{__device__|__global__|__host__|__host__ __device__}0 "
  "function %1 in %select{__device__|__global__|__host__|__host__ __device__}2 function">;
def err_ref_bad_target_global_initializer : Error<
  "reference to %select{__device__|__global__|__host__|__host__ __device__}0 "
  "function %1 in global initializer">;
def warn_kern_is_method : Extension<
  "kernel function %0 is a member function; this may not be accepted by nvcc">,
  InGroup<CudaCompat>;
def warn_kern_is_inline : Warning<
  "ignored 'inline' attribute on kernel function %0">,
  InGroup<CudaCompat>;
def err_variadic_device_fn : Error<
  "CUDA device code does not support variadic functions">;
def err_va_arg_in_device : Error<
  "CUDA device code does not support va_arg">;
def err_alias_not_supported_on_nvptx : Error<"CUDA does not support aliases">;
def err_cuda_unattributed_constexpr_cannot_overload_device : Error<
  "constexpr function %0 without __host__ or __device__ attributes cannot "
  "overload __device__ function with same signature.  Add a __host__ "
  "attribute, or build with -fno-cuda-host-device-constexpr.">;
def note_cuda_conflicting_device_function_declared_here : Note<
  "conflicting __device__ function declared here">;
def err_cuda_device_exceptions : Error<
  "cannot use '%0' in "
  "%select{__device__|__global__|__host__|__host__ __device__}1 function">;
def err_dynamic_var_init : Error<
    "dynamic initialization is not supported for "
    "__device__, __constant__, and __shared__ variables.">;
def err_shared_var_init : Error<
    "initialization is not supported for __shared__ variables.">;
def err_device_static_local_var : Error<
    "within a %select{__device__|__global__|__host__|__host__ __device__}0 "
    "function, only __shared__ variables may be marked 'static'">;
def err_cuda_vla : Error<
    "cannot use variable-length arrays in "
    "%select{__device__|__global__|__host__|__host__ __device__}0 functions">;
def err_cuda_extern_shared : Error<"__shared__ variable %0 cannot be 'extern'">;
def err_cuda_host_shared : Error<
    "__shared__ local variables not allowed in "
    "%select{__device__|__global__|__host__|__host__ __device__}0 functions">;
def err_cuda_nonglobal_constant : Error<"__constant__ variables must be global">;
def err_cuda_ovl_target : Error<
  "%select{__device__|__global__|__host__|__host__ __device__}0 function %1 "
  "cannot overload %select{__device__|__global__|__host__|__host__ __device__}2 function %3">;
def note_cuda_ovl_candidate_target_mismatch : Note<
    "candidate template ignored: target attributes do not match">;

def warn_non_pod_vararg_with_format_string : Warning<
  "cannot pass %select{non-POD|non-trivial}0 object of type %1 to variadic "
  "%select{function|block|method|constructor}2; expected type from format "
  "string was %3">, InGroup<NonPODVarargs>, DefaultError;
// The arguments to this diagnostic should match the warning above.
def err_cannot_pass_objc_interface_to_vararg_format : Error<
  "cannot pass object with interface type %1 by value to variadic "
  "%select{function|block|method|constructor}2; expected type from format "
  "string was %3">;
def err_cannot_pass_non_trivial_c_struct_to_vararg : Error<
  "cannot pass non-trivial C object of type %0 by value to variadic "
  "%select{function|block|method|constructor}1">;


def err_cannot_pass_objc_interface_to_vararg : Error<
  "cannot pass object with interface type %0 by value through variadic "
  "%select{function|block|method|constructor}1">;
def warn_cannot_pass_non_pod_arg_to_vararg : Warning<
  "cannot pass object of %select{non-POD|non-trivial}0 type %1 through variadic"
  " %select{function|block|method|constructor}2; call will abort at runtime">,
  InGroup<NonPODVarargs>, DefaultError;
def warn_cxx98_compat_pass_non_pod_arg_to_vararg : Warning<
  "passing object of trivial but non-POD type %0 through variadic"
  " %select{function|block|method|constructor}1 is incompatible with C++98">,
  InGroup<CXX98Compat>, DefaultIgnore;
def warn_pass_class_arg_to_vararg : Warning<
  "passing object of class type %0 through variadic "
  "%select{function|block|method|constructor}1"
  "%select{|; did you mean to call '%3'?}2">,
  InGroup<ClassVarargs>, DefaultIgnore;
def err_cannot_pass_to_vararg : Error<
  "cannot pass %select{expression of type %1|initializer list}0 to variadic "
  "%select{function|block|method|constructor}2">;
def err_cannot_pass_to_vararg_format : Error<
  "cannot pass %select{expression of type %1|initializer list}0 to variadic "
  "%select{function|block|method|constructor}2; expected type from format "
  "string was %3">;

def err_typecheck_call_invalid_ordered_compare : Error<
  "ordered compare requires two args of floating point type"
  "%diff{ ($ and $)|}0,1">;
def err_typecheck_call_invalid_unary_fp : Error<
  "floating point classification requires argument of floating point type "
  "(passed in %0)">;
def err_typecheck_cond_expect_int_float : Error<
  "used type %0 where integer or floating point type is required">;
def err_typecheck_cond_expect_scalar : Error<
  "used type %0 where arithmetic or pointer type is required">;
def err_typecheck_cond_expect_nonfloat : Error<
  "used type %0 where floating point type is not allowed">;
def ext_typecheck_cond_one_void : Extension<
  "C99 forbids conditional expressions with only one void side">;
def err_typecheck_cast_to_incomplete : Error<
  "cast to incomplete type %0">;
def ext_typecheck_cast_nonscalar : Extension<
  "C99 forbids casting nonscalar type %0 to the same type">;
def ext_typecheck_cast_to_union : Extension<
  "cast to union type is a GNU extension">,
  InGroup<GNUUnionCast>;
def err_typecheck_cast_to_union_no_type : Error<
  "cast to union type from type %0 not present in union">;
def err_cast_pointer_from_non_pointer_int : Error<
  "operand of type %0 cannot be cast to a pointer type">;
def warn_cast_pointer_from_sel : Warning<
  "cast of type %0 to %1 is deprecated; use sel_getName instead">,
  InGroup<SelTypeCast>;
def warn_function_def_in_objc_container : Warning<
  "function definition inside an Objective-C container is deprecated">,
  InGroup<FunctionDefInObjCContainer>;

def warn_cast_calling_conv : Warning<
  "cast between incompatible calling conventions '%0' and '%1'; "
  "calls through this pointer may abort at runtime">,
  InGroup<DiagGroup<"cast-calling-convention">>;
def note_change_calling_conv_fixit : Note<
  "consider defining %0 with the '%1' calling convention">;
def warn_bad_function_cast : Warning<
  "cast from function call of type %0 to non-matching type %1">,
  InGroup<BadFunctionCast>, DefaultIgnore;
def err_cast_pointer_to_non_pointer_int : Error<
  "pointer cannot be cast to type %0">;
def err_typecheck_expect_scalar_operand : Error<
  "operand of type %0 where arithmetic or pointer type is required">;
def err_typecheck_cond_incompatible_operands : Error<
  "incompatible operand types%diff{ ($ and $)|}0,1">;
def err_cast_selector_expr : Error<
  "cannot type cast @selector expression">;
def ext_typecheck_cond_incompatible_pointers : ExtWarn<
  "pointer type mismatch%diff{ ($ and $)|}0,1">,
  InGroup<DiagGroup<"pointer-type-mismatch">>;
// if INTEL_CUSTOMIZATION
// CQ#375765.
def ext_regparm_cond_mismatch : Warning<
  "function type mismatch: different regparm attributes%diff{ ($ and $)|}0,1">,
  InGroup<IncompatiblePointerTypes>;
// endif // INTEL_CUSTOMIZATION
def ext_typecheck_cond_pointer_integer_mismatch : ExtWarn<
  "pointer/integer type mismatch in conditional expression"
  "%diff{ ($ and $)|}0,1">,
  InGroup<DiagGroup<"conditional-type-mismatch">>;
def err_typecheck_choose_expr_requires_constant : Error<
  "'__builtin_choose_expr' requires a constant expression">;
def warn_unused_expr : Warning<"expression result unused">,
  InGroup<UnusedValue>;
def warn_unused_voidptr : Warning<
  "expression result unused; should this cast be to 'void'?">,
  InGroup<UnusedValue>;
def warn_unused_property_expr : Warning<
 "property access result unused - getters should not be used for side effects">,
  InGroup<UnusedGetterReturnValue>;
def warn_unused_container_subscript_expr : Warning<
 "container access result unused - container access should not be used for side effects">,
  InGroup<UnusedValue>;
def warn_unused_call : Warning<
  "ignoring return value of function declared with %0 attribute">,
  InGroup<UnusedValue>;
def warn_side_effects_unevaluated_context : Warning<
  "expression with side effects has no effect in an unevaluated context">,
  InGroup<UnevaluatedExpression>;
def warn_side_effects_typeid : Warning<
  "expression with side effects will be evaluated despite being used as an "
  "operand to 'typeid'">, InGroup<PotentiallyEvaluatedExpression>;
def warn_unused_result : Warning<
  "ignoring return value of function declared with %0 attribute">,
  InGroup<UnusedResult>;
def warn_unused_volatile : Warning<
  "expression result unused; assign into a variable to force a volatile load">,
  InGroup<DiagGroup<"unused-volatile-lvalue">>;

def ext_cxx14_attr : Extension<
  "use of the %0 attribute is a C++14 extension">, InGroup<CXX14>;
def ext_cxx17_attr : Extension<
  "use of the %0 attribute is a C++17 extension">, InGroup<CXX17>;

def warn_unused_comparison : Warning<
  "%select{equality|inequality|relational|three-way}0 comparison result unused">,
  InGroup<UnusedComparison>;
def note_inequality_comparison_to_or_assign : Note<
  "use '|=' to turn this inequality comparison into an or-assignment">;

def err_incomplete_type_used_in_type_trait_expr : Error<
  "incomplete type %0 used in type trait expression">;

def err_require_constant_init_failed : Error<
  "variable does not have a constant initializer">;
def note_declared_required_constant_init_here : Note<
  "required by 'require_constant_initialization' attribute here">;

def err_dimension_expr_not_constant_integer : Error<
  "dimension expression does not evaluate to a constant unsigned int">;

def err_typecheck_cond_incompatible_operands_null : Error<
  "non-pointer operand type %0 incompatible with %select{NULL|nullptr}1">;
def ext_empty_struct_union : Extension<
  "empty %select{struct|union}0 is a GNU extension">, InGroup<GNUEmptyStruct>;
def ext_no_named_members_in_struct_union : Extension<
  "%select{struct|union}0 without named members is a GNU extension">, InGroup<GNUEmptyStruct>;
def warn_zero_size_struct_union_compat : Warning<"%select{|empty }0"
  "%select{struct|union}1 has size 0 in C, %select{size 1|non-zero size}2 in C++">,
  InGroup<CXXCompat>, DefaultIgnore;
def warn_zero_size_struct_union_in_extern_c : Warning<"%select{|empty }0"
  "%select{struct|union}1 has size 0 in C, %select{size 1|non-zero size}2 in C++">,
  InGroup<ExternCCompat>;
def warn_cast_qual : Warning<"cast from %0 to %1 drops %select{const and "
  "volatile qualifiers|const qualifier|volatile qualifier}2">,
  InGroup<CastQual>, DefaultIgnore;
def warn_cast_qual2 : Warning<"cast from %0 to %1 must have all intermediate "
  "pointers const qualified to be safe">, InGroup<CastQual>, DefaultIgnore;
def warn_redefine_extname_not_applied : Warning<
  "#pragma redefine_extname is applicable to external C declarations only; "
  "not applied to %select{function|variable}0 %1">,
  InGroup<Pragmas>;
} // End of general sema category.

// inline asm.
let CategoryName = "Inline Assembly Issue" in {
  def err_asm_invalid_lvalue_in_output : Error<"invalid lvalue in asm output">;
  def err_asm_invalid_output_constraint : Error<
    "invalid output constraint '%0' in asm">;
  def err_asm_invalid_lvalue_in_input : Error<
    "invalid lvalue in asm input for constraint '%0'">;
  def err_asm_invalid_input_constraint : Error<
    "invalid input constraint '%0' in asm">;
  def err_asm_immediate_expected : Error<"constraint '%0' expects "
    "an integer constant expression">;
  def err_asm_invalid_type_in_input : Error<
    "invalid type %0 in asm input for constraint '%1'">;
  def err_asm_tying_incompatible_types : Error<
    "unsupported inline asm: input with type "
    "%diff{$ matching output with type $|}0,1">;
  def err_asm_unexpected_constraint_alternatives : Error<
    "asm constraint has an unexpected number of alternatives: %0 vs %1">;
  def err_asm_incomplete_type : Error<"asm operand has incomplete type %0">;
  def err_asm_unknown_register_name : Error<"unknown register name '%0' in asm">;
  def err_asm_invalid_global_var_reg : Error<"register '%0' unsuitable for "
    "global register variables on this target">;
  def err_asm_register_size_mismatch : Error<"size of register '%0' does not "
    "match variable size">;
  def err_asm_bad_register_type : Error<"bad type for named register variable">;
  def err_asm_invalid_input_size : Error<
    "invalid input size for constraint '%0'">;
  def err_asm_invalid_output_size : Error<
    "invalid output size for constraint '%0'">;
  def err_invalid_asm_cast_lvalue : Error<
    "invalid use of a cast in a inline asm context requiring an l-value: "
    "remove the cast or build with -fheinous-gnu-extensions">;
  def err_invalid_asm_value_for_constraint
      : Error <"value '%0' out of range for constraint '%1'">;
  def err_asm_non_addr_value_in_memory_constraint : Error <
    "reference to a %select{bit-field|vector element|global register variable}0"
    " in asm %select{input|output}1 with a memory constraint '%2'">;
  def err_asm_input_duplicate_match : Error<
    "more than one input constraint matches the same output '%0'">;

  def warn_asm_label_on_auto_decl : Warning<
    "ignored asm label '%0' on automatic variable">;
  def warn_invalid_asm_cast_lvalue : Warning<
    "invalid use of a cast in an inline asm context requiring an l-value: "
    "accepted due to -fheinous-gnu-extensions, but clang may remove support "
    "for this in the future">;
  def warn_asm_mismatched_size_modifier : Warning<
    "value size does not match register size specified by the constraint "
    "and modifier">,
    InGroup<ASMOperandWidths>;

  def note_asm_missing_constraint_modifier : Note<
    "use constraint modifier \"%0\"">;
  def note_asm_input_duplicate_first : Note<
    "constraint '%0' is already present here">;
}

  def error_inoutput_conflict_with_clobber : Error<
    "asm-specifier for input or output variable conflicts with asm"
    " clobber list">;

let CategoryName = "Semantic Issue" in {

def err_invalid_conversion_between_vectors : Error<
  "invalid conversion between vector type%diff{ $ and $|}0,1 of different "
  "size">;
def err_invalid_conversion_between_vector_and_integer : Error<
  "invalid conversion between vector type %0 and integer type %1 "
  "of different size">;

def err_opencl_function_pointer : Error<
  "pointers to functions are not allowed">;

def err_opencl_taking_address_capture : Error<
  "taking address of a capture is not allowed">;

def err_invalid_conversion_between_vector_and_scalar : Error<
  "invalid conversion between vector type %0 and scalar type %1">;

// C++ member initializers.
def err_only_constructors_take_base_inits : Error<
  "only constructors take base initializers">;

def err_multiple_mem_initialization : Error <
  "multiple initializations given for non-static member %0">;
def err_multiple_mem_union_initialization : Error <
  "initializing multiple members of union">;
def err_multiple_base_initialization : Error <
  "multiple initializations given for base %0">;

def err_mem_init_not_member_or_class : Error<
  "member initializer %0 does not name a non-static data member or base "
  "class">;

def warn_initializer_out_of_order : Warning<
  "%select{field|base class}0 %1 will be initialized after "
  "%select{field|base}2 %3">,
  InGroup<Reorder>, DefaultIgnore;
def warn_abstract_vbase_init_ignored : Warning<
  "initializer for virtual base class %0 of abstract class %1 "
  "will never be used">,
  InGroup<DiagGroup<"abstract-vbase-init">>, DefaultIgnore;

def err_base_init_does_not_name_class : Error<
  "constructor initializer %0 does not name a class">;
def err_base_init_direct_and_virtual : Error<
  "base class initializer %0 names both a direct base class and an "
  "inherited virtual base class">;
def err_not_direct_base_or_virtual : Error<
  "type %0 is not a direct or virtual base of %1">;

def err_in_class_initializer_non_const : Error<
  "non-const static data member must be initialized out of line">;
def err_in_class_initializer_volatile : Error<
  "static const volatile data member must be initialized out of line">;
def err_in_class_initializer_bad_type : Error<
  "static data member of type %0 must be initialized out of line">;
def ext_in_class_initializer_float_type : ExtWarn<
  "in-class initializer for static data member of type %0 is a GNU extension">,
  InGroup<GNUStaticFloatInit>;
def ext_in_class_initializer_float_type_cxx11 : ExtWarn<
  "in-class initializer for static data member of type %0 requires "
  "'constexpr' specifier">, InGroup<StaticFloatInit>, DefaultError;
def note_in_class_initializer_float_type_cxx11 : Note<"add 'constexpr'">;
def err_in_class_initializer_literal_type : Error<
  "in-class initializer for static data member of type %0 requires "
  "'constexpr' specifier">;
def err_in_class_initializer_non_constant : Error<
  "in-class initializer for static data member is not a constant expression">;
def err_in_class_initializer_not_yet_parsed : Error<
  "default member initializer for %1 needed within definition of enclosing "
  "class %0 outside of member functions">;
def note_in_class_initializer_not_yet_parsed : Note<
  "default member initializer declared here">;
def err_in_class_initializer_cycle
    : Error<"default member initializer for %0 uses itself">;
def err_exception_spec_cycle
    : Error<"exception specification of %0 uses itself">;

def ext_in_class_initializer_non_constant : Extension<
  "in-class initializer for static data member is not a constant expression; "
  "folding it to a constant is a GNU extension">, InGroup<GNUFoldingConstant>;

def err_thread_dynamic_init : Error<
  "initializer for thread-local variable must be a constant expression">;
def err_thread_nontrivial_dtor : Error<
  "type of thread-local variable has non-trivial destruction">;
def note_use_thread_local : Note<
  "use 'thread_local' to allow this">;

// C++ anonymous unions and GNU anonymous structs/unions
def ext_anonymous_union : Extension<
  "anonymous unions are a C11 extension">, InGroup<C11>;
def ext_gnu_anonymous_struct : Extension<
  "anonymous structs are a GNU extension">, InGroup<GNUAnonymousStruct>;
def ext_c11_anonymous_struct : Extension<
  "anonymous structs are a C11 extension">, InGroup<C11>;
def err_anonymous_union_not_static : Error<
  "anonymous unions at namespace or global scope must be declared 'static'">;
def err_anonymous_union_with_storage_spec : Error<
  "anonymous union at class scope must not have a storage specifier">;
def err_anonymous_struct_not_member : Error<
  "anonymous %select{structs|structs and classes}0 must be "
  "%select{struct or union|class}0 members">;
def err_anonymous_record_member_redecl : Error<
  "member of anonymous %select{struct|union}0 redeclares %1">;
def err_anonymous_record_with_type : Error<
  "types cannot be declared in an anonymous %select{struct|union}0">;
def ext_anonymous_record_with_type : Extension<
  "types declared in an anonymous %select{struct|union}0 are a Microsoft "
  "extension">, InGroup<MicrosoftAnonTag>;
def ext_anonymous_record_with_anonymous_type : Extension<
  "anonymous types declared in an anonymous %select{struct|union}0 "
  "are an extension">, InGroup<DiagGroup<"nested-anon-types">>;
def err_anonymous_record_with_function : Error<
  "functions cannot be declared in an anonymous %select{struct|union}0">;
def err_anonymous_record_with_static : Error<
  "static members cannot be declared in an anonymous %select{struct|union}0">;
def err_anonymous_record_bad_member : Error<
  "anonymous %select{struct|union}0 can only contain non-static data members">;
def err_anonymous_record_nonpublic_member : Error<
  "anonymous %select{struct|union}0 cannot contain a "
  "%select{private|protected}1 data member">;
def ext_ms_anonymous_record : ExtWarn<
  "anonymous %select{structs|unions}0 are a Microsoft extension">,
  InGroup<MicrosoftAnonTag>;

// C++ local classes
def err_reference_to_local_in_enclosing_context : Error<
  "reference to local %select{variable|binding}1 %0 declared in enclosing "
  "%select{%3|block literal|lambda expression|context}2">;

def err_static_data_member_not_allowed_in_local_class : Error<
  "static data member %0 not allowed in local class %1">; 
  
// C++ derived classes
def err_base_clause_on_union : Error<"unions cannot have base classes">;
def err_base_must_be_class : Error<"base specifier must name a class">;
def err_union_as_base_class : Error<"unions cannot be base classes">;
def err_circular_inheritance : Error<
  "circular inheritance between %0 and %1">;
def err_base_class_has_flexible_array_member : Error<
  "base class %0 has a flexible array member">;
def err_incomplete_base_class : Error<"base class has incomplete type">;
def err_duplicate_base_class : Error<
  "base class %0 specified more than once as a direct base class">;
def warn_inaccessible_base_class : Warning<
  "direct base %0 is inaccessible due to ambiguity:%1">,
  InGroup<DiagGroup<"inaccessible-base">>;
// FIXME: better way to display derivation?  Pass entire thing into diagclient?
def err_ambiguous_derived_to_base_conv : Error<
  "ambiguous conversion from derived class %0 to base class %1:%2">;
def err_ambiguous_memptr_conv : Error<
  "ambiguous conversion from pointer to member of %select{base|derived}0 "
  "class %1 to pointer to member of %select{derived|base}0 class %2:%3">;
def ext_ms_ambiguous_direct_base : ExtWarn<
  "accessing inaccessible direct base %0 of %1 is a Microsoft extension">,
  InGroup<MicrosoftInaccessibleBase>;

def err_memptr_conv_via_virtual : Error<
  "conversion from pointer to member of class %0 to pointer to member "
  "of class %1 via virtual base %2 is not allowed">;

// C++ member name lookup
def err_ambiguous_member_multiple_subobjects : Error<
  "non-static member %0 found in multiple base-class subobjects of type %1:%2">;
def err_ambiguous_member_multiple_subobject_types : Error<
  "member %0 found in multiple base classes of different types">;
def note_ambiguous_member_found : Note<"member found by ambiguous name lookup">;
def err_ambiguous_reference : Error<"reference to %0 is ambiguous">;
def note_ambiguous_candidate : Note<"candidate found by name lookup is %q0">;
def err_ambiguous_tag_hiding : Error<"a type named %0 is hidden by a "
  "declaration in a different namespace">;
def note_hidden_tag : Note<"type declaration hidden">;
def note_hiding_object : Note<"declaration hides type">;

// C++ operator overloading
def err_operator_overload_needs_class_or_enum : Error<
  "overloaded %0 must have at least one parameter of class "
  "or enumeration type">;

def err_operator_overload_variadic : Error<"overloaded %0 cannot be variadic">;
def err_operator_overload_static : Error<
  "overloaded %0 cannot be a static member function">;
def err_operator_overload_default_arg : Error<
  "parameter of overloaded %0 cannot have a default argument">;
def err_operator_overload_must_be : Error<
  "overloaded %0 must be a %select{unary|binary|unary or binary}2 operator "
  "(has %1 parameter%s1)">;

def err_operator_overload_must_be_member : Error<
  "overloaded %0 must be a non-static member function">;
def err_operator_overload_post_incdec_must_be_int : Error<
  "parameter of overloaded post-%select{increment|decrement}1 operator must "
  "have type 'int' (not %0)">;

// C++ allocation and deallocation functions.
def err_operator_new_delete_declared_in_namespace : Error<
  "%0 cannot be declared inside a namespace">;
def err_operator_new_delete_declared_static : Error<
  "%0 cannot be declared static in global scope">;
def ext_operator_new_delete_declared_inline : ExtWarn<
  "replacement function %0 cannot be declared 'inline'">,
  InGroup<DiagGroup<"inline-new-delete">>;
def err_operator_new_delete_invalid_result_type : Error<
  "%0 must return type %1">;
def err_operator_new_delete_dependent_result_type : Error<
  "%0 cannot have a dependent return type; use %1 instead">;
def err_operator_new_delete_too_few_parameters : Error<
  "%0 must have at least one parameter">;
def err_operator_new_delete_template_too_few_parameters : Error<
  "%0 template must have at least two parameters">;
def warn_operator_new_returns_null : Warning<
  "%0 should not return a null pointer unless it is declared 'throw()'"
  "%select{| or 'noexcept'}1">, InGroup<OperatorNewReturnsNull>;

def err_operator_new_dependent_param_type : Error<
  "%0 cannot take a dependent type as first parameter; "
  "use size_t (%1) instead">;
def err_operator_new_param_type : Error<
  "%0 takes type size_t (%1) as first parameter">;
def err_operator_new_default_arg: Error<
  "parameter of %0 cannot have a default argument">;
def err_operator_delete_dependent_param_type : Error<
  "%0 cannot take a dependent type as first parameter; use %1 instead">;
def err_operator_delete_param_type : Error<
  "first parameter of %0 must have type %1">;
def err_destroying_operator_delete_not_usual : Error<
  "destroying operator delete can have only an optional size and optional "
  "alignment parameter">;
def note_implicit_delete_this_in_destructor_here : Note<
  "while checking implicit 'delete this' for virtual destructor">;
def err_builtin_operator_new_delete_not_usual : Error<
  "call to '%select{__builtin_operator_new|__builtin_operator_delete}0' "
  "selects non-usual %select{allocation|deallocation}0 function">;
def note_non_usual_function_declared_here : Note<
  "non-usual %0 declared here">;

// C++ literal operators
def err_literal_operator_outside_namespace : Error<
  "literal operator %0 must be in a namespace or global scope">;
def err_literal_operator_id_outside_namespace : Error<
  "non-namespace scope '%0' cannot have a literal operator member">;
def err_literal_operator_default_argument : Error<
  "literal operator cannot have a default argument">;
def err_literal_operator_bad_param_count : Error<
  "non-template literal operator must have one or two parameters">;
def err_literal_operator_invalid_param : Error<
  "parameter of literal operator must have type 'unsigned long long', 'long double', 'char', 'wchar_t', 'char16_t', 'char32_t', or 'const char *'">;
def err_literal_operator_param : Error<
  "invalid literal operator parameter type %0, did you mean %1?">;
def err_literal_operator_template_with_params : Error<
  "literal operator template cannot have any parameters">;
def err_literal_operator_template : Error<
  "template parameter list for literal operator must be either 'char...' or 'typename T, T...'">;
def err_literal_operator_extern_c : Error<
  "literal operator must have C++ linkage">;
def ext_string_literal_operator_template : ExtWarn<
  "string literal operator templates are a GNU extension">,
  InGroup<GNUStringLiteralOperatorTemplate>;
def warn_user_literal_reserved : Warning<
  "user-defined literal suffixes not starting with '_' are reserved"
  "%select{; no literal will invoke this operator|}0">,
  InGroup<UserDefinedLiterals>;

// C++ conversion functions
def err_conv_function_not_member : Error<
  "conversion function must be a non-static member function">;
def err_conv_function_return_type : Error<
  "conversion function cannot have a return type">;
def err_conv_function_with_params : Error<
  "conversion function cannot have any parameters">;
def err_conv_function_variadic : Error<
  "conversion function cannot be variadic">;
def err_conv_function_to_array : Error<
  "conversion function cannot convert to an array type">;
def err_conv_function_to_function : Error<
  "conversion function cannot convert to a function type">;
def err_conv_function_with_complex_decl : Error<
  "cannot specify any part of a return type in the "
  "declaration of a conversion function"
  "%select{"
  "; put the complete type after 'operator'|"
  "; use a typedef to declare a conversion to %1|"
  "; use an alias template to declare a conversion to %1|"
  "}0">;
def err_conv_function_redeclared : Error<
  "conversion function cannot be redeclared">;
def warn_conv_to_self_not_used : Warning<
  "conversion function converting %0 to itself will never be used">;
def warn_conv_to_base_not_used : Warning<
  "conversion function converting %0 to its base class %1 will never be used">;
def warn_conv_to_void_not_used : Warning<
  "conversion function converting %0 to %1 will never be used">;

def warn_not_compound_assign : Warning<
  "use of unary operator that may be intended as compound assignment (%0=)">;

// C++11 explicit conversion operators
def ext_explicit_conversion_functions : ExtWarn<
  "explicit conversion functions are a C++11 extension">, InGroup<CXX11>;
def warn_cxx98_compat_explicit_conversion_functions : Warning<
  "explicit conversion functions are incompatible with C++98">,
  InGroup<CXX98Compat>, DefaultIgnore;

// C++11 defaulted functions
def err_defaulted_special_member_params : Error<
  "an explicitly-defaulted %select{|copy |move }0constructor cannot "
  "have default arguments">;
def err_defaulted_special_member_variadic : Error<
  "an explicitly-defaulted %select{|copy |move }0constructor cannot "
  "be variadic">;
def err_defaulted_special_member_return_type : Error<
  "explicitly-defaulted %select{copy|move}0 assignment operator must "
  "return %1">;
def err_defaulted_special_member_quals : Error<
  "an explicitly-defaulted %select{copy|move}0 assignment operator may not "
  "have 'const'%select{, 'constexpr'|}1 or 'volatile' qualifiers">;
def err_defaulted_special_member_volatile_param : Error<
  "the parameter for an explicitly-defaulted %select{<<ERROR>>|"
  "copy constructor|move constructor|copy assignment operator|"
  "move assignment operator|<<ERROR>>}0 may not be volatile">;
def err_defaulted_special_member_move_const_param : Error<
  "the parameter for an explicitly-defaulted move "
  "%select{constructor|assignment operator}0 may not be const">;
def err_defaulted_special_member_copy_const_param : Error<
  "the parameter for this explicitly-defaulted copy "
  "%select{constructor|assignment operator}0 is const, but a member or base "
  "requires it to be non-const">;
def err_defaulted_copy_assign_not_ref : Error<
  "the parameter for an explicitly-defaulted copy assignment operator must be an "
  "lvalue reference type">;
def err_incorrect_defaulted_exception_spec : Error<
  "exception specification of explicitly defaulted %select{default constructor|"
  "copy constructor|move constructor|copy assignment operator|move assignment "
  "operator|destructor}0 does not match the "
  "calculated one">;
// if INTEL_CUSTOMIZATION
def warn_incorrect_defaulted_exception_spec : Warning<
  err_incorrect_defaulted_exception_spec.Text>, InGroup<IntelCompat>;
// endif // INTEL_CUSTOMIZATION
def err_incorrect_defaulted_constexpr : Error<
  "defaulted definition of %select{default constructor|copy constructor|"
  "move constructor|copy assignment operator|move assignment operator}0 "
  "is not constexpr">;
def err_out_of_line_default_deletes : Error<
  "defaulting this %select{default constructor|copy constructor|move "
  "constructor|copy assignment operator|move assignment operator|destructor}0 "
  "would delete it after its first declaration">;
def warn_vbase_moved_multiple_times : Warning<
  "defaulted move assignment operator of %0 will move assign virtual base "
  "class %1 multiple times">, InGroup<DiagGroup<"multiple-move-vbase">>;
def note_vbase_moved_here : Note<
  "%select{%1 is a virtual base class of base class %2 declared here|"
  "virtual base class %1 declared here}0">;

def ext_implicit_exception_spec_mismatch : ExtWarn<
  "function previously declared with an %select{explicit|implicit}0 exception "
  "specification redeclared with an %select{implicit|explicit}0 exception "
  "specification">, InGroup<DiagGroup<"implicit-exception-spec-mismatch">>;

def warn_ptr_arith_precedes_bounds : Warning<
  "the pointer decremented by %0 refers before the beginning of the array">,
  InGroup<ArrayBoundsPointerArithmetic>, DefaultIgnore;
def warn_ptr_arith_exceeds_bounds : Warning<
  "the pointer incremented by %0 refers past the end of the array (that "
  "contains %1 element%s2)">,
  InGroup<ArrayBoundsPointerArithmetic>, DefaultIgnore;
def warn_array_index_precedes_bounds : Warning<
  "array index %0 is before the beginning of the array">,
  InGroup<ArrayBounds>;
def warn_array_index_exceeds_bounds : Warning<
  "array index %0 is past the end of the array (which contains %1 "
  "element%s2)">, InGroup<ArrayBounds>;
def note_array_index_out_of_bounds : Note<
  "array %0 declared here">;

def warn_printf_insufficient_data_args : Warning<
  "more '%%' conversions than data arguments">, InGroup<Format>;
def warn_printf_data_arg_not_used : Warning<
  "data argument not used by format string">, InGroup<FormatExtraArgs>;
def warn_format_invalid_conversion : Warning<
  "invalid conversion specifier '%0'">, InGroup<FormatInvalidSpecifier>;
def warn_printf_incomplete_specifier : Warning<
  "incomplete format specifier">, InGroup<Format>;
def warn_missing_format_string : Warning<
  "format string missing">, InGroup<Format>;
def warn_scanf_nonzero_width : Warning<
  "zero field width in scanf format string is unused">,
  InGroup<Format>;
def warn_format_conversion_argument_type_mismatch : Warning<
  "format specifies type %0 but the argument has "
  "%select{type|underlying type}2 %1">,
  InGroup<Format>;
def warn_format_conversion_argument_type_mismatch_pedantic : Extension<
  "format specifies type %0 but the argument has "
  "%select{type|underlying type}2 %1">,
  InGroup<FormatPedantic>;
def warn_format_argument_needs_cast : Warning<
  "%select{values of type|enum values with underlying type}2 '%0' should not "
  "be used as format arguments; add an explicit cast to %1 instead">,
  InGroup<Format>;
def warn_printf_positional_arg_exceeds_data_args : Warning <
  "data argument position '%0' exceeds the number of data arguments (%1)">,
  InGroup<Format>;
def warn_format_zero_positional_specifier : Warning<
  "position arguments in format strings start counting at 1 (not 0)">,
  InGroup<Format>;
def warn_format_invalid_positional_specifier : Warning<
  "invalid position specified for %select{field width|field precision}0">,
  InGroup<Format>;
def warn_format_mix_positional_nonpositional_args : Warning<
  "cannot mix positional and non-positional arguments in format string">,
  InGroup<Format>;
def warn_static_array_too_small : Warning<
  "array argument is too small; contains %0 elements, callee requires at least %1">,
  InGroup<ArrayBounds>;
def note_callee_static_array : Note<
  "callee declares array parameter as static here">;
def warn_empty_format_string : Warning<
  "format string is empty">, InGroup<FormatZeroLength>;
def warn_format_string_is_wide_literal : Warning<
  "format string should not be a wide string">, InGroup<Format>;
def warn_printf_format_string_contains_null_char : Warning<
  "format string contains '\\0' within the string body">, InGroup<Format>;
def warn_printf_format_string_not_null_terminated : Warning<
  "format string is not null-terminated">, InGroup<Format>;
def warn_printf_asterisk_missing_arg : Warning<
  "'%select{*|.*}0' specified field %select{width|precision}0 is missing a matching 'int' argument">,
  InGroup<Format>;
def warn_printf_asterisk_wrong_type : Warning<
  "field %select{width|precision}0 should have type %1, but argument has type %2">,
  InGroup<Format>;
def warn_printf_nonsensical_optional_amount: Warning<
  "%select{field width|precision}0 used with '%1' conversion specifier, resulting in undefined behavior">,
  InGroup<Format>;
def warn_printf_nonsensical_flag: Warning<
  "flag '%0' results in undefined behavior with '%1' conversion specifier">,
  InGroup<Format>;
def warn_format_nonsensical_length: Warning<
  "length modifier '%0' results in undefined behavior or no effect with '%1' conversion specifier">,
  InGroup<Format>;
def warn_format_non_standard_positional_arg: Warning<
  "positional arguments are not supported by ISO C">, InGroup<FormatNonStandard>, DefaultIgnore;
def warn_format_non_standard: Warning<
  "'%0' %select{length modifier|conversion specifier}1 is not supported by ISO C">,
  InGroup<FormatNonStandard>, DefaultIgnore;
def warn_format_non_standard_conversion_spec: Warning<
  "using length modifier '%0' with conversion specifier '%1' is not supported by ISO C">,
  InGroup<FormatNonStandard>, DefaultIgnore;
def warn_format_invalid_annotation : Warning<
  "using '%0' format specifier annotation outside of os_log()/os_trace()">,
  InGroup<Format>;
def warn_format_P_no_precision : Warning<
  "using '%%P' format specifier without precision">,
  InGroup<Format>;
def warn_printf_ignored_flag: Warning<
  "flag '%0' is ignored when flag '%1' is present">,
  InGroup<Format>;
def warn_printf_empty_objc_flag: Warning<
  "missing object format flag">,
  InGroup<Format>;
def warn_printf_ObjCflags_without_ObjCConversion: Warning<
  "object format flags cannot be used with '%0' conversion specifier">,
  InGroup<Format>;
def warn_printf_invalid_objc_flag: Warning<
    "'%0' is not a valid object format flag">,
    InGroup<Format>;
def warn_scanf_scanlist_incomplete : Warning<
  "no closing ']' for '%%[' in scanf format string">,
  InGroup<Format>;
def note_format_string_defined : Note<"format string is defined here">;
def note_format_fix_specifier : Note<"did you mean to use '%0'?">;
def note_printf_c_str: Note<"did you mean to call the %0 method?">;
def note_format_security_fixit: Note<
  "treat the string as an argument to avoid this">;

def warn_null_arg : Warning<
  "null passed to a callee that requires a non-null argument">,
  InGroup<NonNull>;
def warn_null_ret : Warning<
  "null returned from %select{function|method}0 that requires a non-null return value">,
  InGroup<NonNull>;

// CHECK: returning address/reference of stack memory
def warn_ret_stack_addr_ref : Warning<
  "%select{address of|reference to}0 stack memory associated with local "
  "variable %1 returned">,
  InGroup<ReturnStackAddress>;
def warn_ret_local_temp_addr_ref : Warning<
  "returning %select{address of|reference to}0 local temporary object">,
  InGroup<ReturnStackAddress>;
def warn_ret_addr_label : Warning<
  "returning address of label, which is local">,
  InGroup<ReturnStackAddress>;
def err_ret_local_block : Error<
  "returning block that lives on the local stack">;
def note_ref_var_local_bind : Note<
  "binding reference variable %0 here">;

// Check for initializing a member variable with the address or a reference to
// a constructor parameter.
def warn_bind_ref_member_to_parameter : Warning<
  "binding reference member %0 to stack allocated parameter %1">,
  InGroup<DanglingField>;
def warn_init_ptr_member_to_parameter_addr : Warning<
  "initializing pointer member %0 with the stack address of parameter %1">,
  InGroup<DanglingField>;
def warn_bind_ref_member_to_temporary : Warning<
  "binding reference %select{|subobject of }1member %0 to a temporary value">,
  InGroup<DanglingField>;
def note_ref_or_ptr_member_declared_here : Note<
  "%select{reference|pointer}0 member declared here">;
def note_ref_subobject_of_member_declared_here : Note<
  "member with reference subobject declared here">;

// For non-floating point, expressions of the form x == x or x != x
// should result in a warning, since these always evaluate to a constant.
// Array comparisons have similar warnings
def warn_comparison_always : Warning<
  "%select{self-|array }0comparison always evaluates to %select{a constant|%2}1">,
  InGroup<TautologicalCompare>;
def warn_comparison_bitwise_always : Warning<
  "bitwise comparison always evaluates to %select{false|true}0">,
  InGroup<TautologicalCompare>;
def warn_tautological_overlap_comparison : Warning<
  "overlapping comparisons always evaluate to %select{false|true}0">,
  InGroup<TautologicalOverlapCompare>, DefaultIgnore;

def warn_stringcompare : Warning<
  "result of comparison against %select{a string literal|@encode}0 is "
  "unspecified (use strncmp instead)">,
  InGroup<StringCompare>;

def warn_identity_field_assign : Warning<
  "assigning %select{field|instance variable}0 to itself">,
  InGroup<SelfAssignmentField>;

// Type safety attributes
def err_type_tag_for_datatype_not_ice : Error<
  "'type_tag_for_datatype' attribute requires the initializer to be "
  "an %select{integer|integral}0 constant expression">;
def err_type_tag_for_datatype_too_large : Error<
  "'type_tag_for_datatype' attribute requires the initializer to be "
  "an %select{integer|integral}0 constant expression "
  "that can be represented by a 64 bit integer">;
def err_tag_index_out_of_range : Error<
  "%select{type tag|argument}0 index %1 is greater than the number of arguments specified">;
def warn_type_tag_for_datatype_wrong_kind : Warning<
  "this type tag was not designed to be used with this function">,
  InGroup<TypeSafety>;
def warn_type_safety_type_mismatch : Warning<
  "argument type %0 doesn't match specified %1 type tag "
  "%select{that requires %3|}2">, InGroup<TypeSafety>;
def warn_type_safety_null_pointer_required : Warning<
  "specified %0 type tag requires a null pointer">, InGroup<TypeSafety>;

// Generic selections.
def err_assoc_type_incomplete : Error<
  "type %0 in generic association incomplete">;
def err_assoc_type_nonobject : Error<
  "type %0 in generic association not an object type">;
def err_assoc_type_variably_modified : Error<
  "type %0 in generic association is a variably modified type">;
def err_assoc_compatible_types : Error<
  "type %0 in generic association compatible with previously specified type %1">;
def note_compat_assoc : Note<
  "compatible type %0 specified here">;
def err_generic_sel_no_match : Error<
  "controlling expression type %0 not compatible with any generic association type">;
def err_generic_sel_multi_match : Error<
  "controlling expression type %0 compatible with %1 generic association types">;


// Blocks
def err_blocks_disable : Error<"blocks support disabled - compile with -fblocks"
  " or %select{pick a deployment target that supports them|for OpenCL 2.0}0">;
def err_block_returning_array_function : Error<
  "block cannot return %select{array|function}0 type %1">;

// Builtin annotation
def err_builtin_annotation_first_arg : Error<
  "first argument to __builtin_annotation must be an integer">;
def err_builtin_annotation_second_arg : Error<
  "second argument to __builtin_annotation must be a non-wide string constant">;
def err_msvc_annotation_wide_str : Error<
  "arguments to __annotation must be wide string constants">;

// CFString checking
def err_cfstring_literal_not_string_constant : Error<
  "CFString literal is not a string constant">;
def warn_cfstring_truncated : Warning<
  "input conversion stopped due to an input byte that does not "
  "belong to the input codeset UTF-8">,
  InGroup<DiagGroup<"CFString-literal">>;

// os_log checking
// TODO: separate diagnostic for os_trace()
def err_os_log_format_not_string_constant : Error<
  "os_log() format argument is not a string constant">;
def err_os_log_argument_too_big : Error<
  "os_log() argument %0 is too big (%1 bytes, max %2)">;
def warn_os_log_format_narg : Error<
 "os_log() '%%n' format specifier is not allowed">, DefaultError;

// Statements.
def err_continue_not_in_loop : Error<
  "'continue' statement not in loop statement">;
def err_break_not_in_loop_or_switch : Error<
  "'break' statement not in loop or switch statement">;
def warn_loop_ctrl_binds_to_inner : Warning<
  "'%0' is bound to current loop, GCC binds it to the enclosing loop">,
  InGroup<GccCompat>;
def warn_break_binds_to_switch : Warning<
  "'break' is bound to loop, GCC binds it to switch">,
  InGroup<GccCompat>;
def err_default_not_in_switch : Error<
  "'default' statement not in switch statement">;
def err_case_not_in_switch : Error<"'case' statement not in switch statement">;
def warn_bool_switch_condition : Warning<
  "switch condition has boolean value">, InGroup<SwitchBool>;
def warn_case_value_overflow : Warning<
  "overflow converting case value to switch condition type (%0 to %1)">,
  InGroup<Switch>;
def err_duplicate_case : Error<"duplicate case value '%0'">;
def err_duplicate_case_differing_expr : Error<
  "duplicate case value: '%0' and '%1' both equal '%2'">;
def warn_case_empty_range : Warning<"empty case range specified">;
def warn_missing_case_for_condition :
  Warning<"no case matching constant switch condition '%0'">;

def warn_def_missing_case : Warning<"%plural{"
  "1:enumeration value %1 not explicitly handled in switch|"
  "2:enumeration values %1 and %2 not explicitly handled in switch|"
  "3:enumeration values %1, %2, and %3 not explicitly handled in switch|"
  ":%0 enumeration values not explicitly handled in switch: %1, %2, %3...}0">,
  InGroup<SwitchEnum>, DefaultIgnore;

def warn_missing_case : Warning<"%plural{"
  "1:enumeration value %1 not handled in switch|"
  "2:enumeration values %1 and %2 not handled in switch|"
  "3:enumeration values %1, %2, and %3 not handled in switch|"
  ":%0 enumeration values not handled in switch: %1, %2, %3...}0">,
  InGroup<Switch>;

def warn_unannotated_fallthrough : Warning<
  "unannotated fall-through between switch labels">,
  InGroup<ImplicitFallthrough>, DefaultIgnore;
def warn_unannotated_fallthrough_per_function : Warning<
  "unannotated fall-through between switch labels in partly-annotated "
  "function">, InGroup<ImplicitFallthroughPerFunction>, DefaultIgnore;
def note_insert_fallthrough_fixit : Note<
  "insert '%0;' to silence this warning">;
def note_insert_break_fixit : Note<
  "insert 'break;' to avoid fall-through">;
def err_fallthrough_attr_wrong_target : Error<
  "%0 attribute is only allowed on empty statements">;
def note_fallthrough_insert_semi_fixit : Note<"did you forget ';'?">;
def err_fallthrough_attr_outside_switch : Error<
  "fallthrough annotation is outside switch statement">;
def err_fallthrough_attr_invalid_placement : Error<
  "fallthrough annotation does not directly precede switch label">;
def warn_fallthrough_attr_unreachable : Warning<
  "fallthrough annotation in unreachable code">,
  InGroup<ImplicitFallthrough>, DefaultIgnore;

def warn_unreachable_default : Warning<
  "default label in switch which covers all enumeration values">,
  InGroup<CoveredSwitchDefault>, DefaultIgnore;
def warn_not_in_enum : Warning<"case value not in enumerated type %0">,
  InGroup<Switch>;
def warn_not_in_enum_assignment : Warning<"integer constant not in range "
  "of enumerated type %0">, InGroup<DiagGroup<"assign-enum">>, DefaultIgnore;
def err_typecheck_statement_requires_scalar : Error<
  "statement requires expression of scalar type (%0 invalid)">;
def err_typecheck_statement_requires_integer : Error<
  "statement requires expression of integer type (%0 invalid)">;
def err_multiple_default_labels_defined : Error<
  "multiple default labels in one switch">;
def err_switch_multiple_conversions : Error<
  "multiple conversions from switch condition type %0 to an integral or "
  "enumeration type">;
def note_switch_conversion : Note<
  "conversion to %select{integral|enumeration}0 type %1">;
def err_switch_explicit_conversion : Error<
  "switch condition type %0 requires explicit conversion to %1">;
def err_switch_incomplete_class_type : Error<
  "switch condition has incomplete class type %0">;

def warn_empty_if_body : Warning<
  "if statement has empty body">, InGroup<EmptyBody>;
def warn_empty_for_body : Warning<
  "for loop has empty body">, InGroup<EmptyBody>;
def warn_empty_range_based_for_body : Warning<
  "range-based for loop has empty body">, InGroup<EmptyBody>;
def warn_empty_while_body : Warning<
  "while loop has empty body">, InGroup<EmptyBody>;
def warn_empty_switch_body : Warning<
  "switch statement has empty body">, InGroup<EmptyBody>;
def note_empty_body_on_separate_line : Note<
  "put the semicolon on a separate line to silence this warning">;

def err_va_start_captured_stmt : Error<
  "'va_start' cannot be used in a captured statement">;
def err_va_start_outside_function : Error<
  "'va_start' cannot be used outside a function">;
def err_va_start_fixed_function : Error<
  "'va_start' used in function with fixed args">;
def err_va_start_used_in_wrong_abi_function : Error<
  "'va_start' used in %select{System V|Win64}0 ABI function">;
def err_ms_va_start_used_in_sysv_function : Error<
  "'__builtin_ms_va_start' used in System V ABI function">;
def warn_second_arg_of_va_start_not_last_named_param : Warning<
  "second argument to 'va_start' is not the last named parameter">,
  InGroup<Varargs>;
def warn_va_start_type_is_undefined : Warning<
  "passing %select{an object that undergoes default argument promotion|"
  "an object of reference type|a parameter declared with the 'register' "
  "keyword}0 to 'va_start' has undefined behavior">, InGroup<Varargs>;
def err_first_argument_to_va_arg_not_of_type_va_list : Error<
  "first argument to 'va_arg' is of type %0 and not 'va_list'">;
def err_second_parameter_to_va_arg_incomplete: Error<
  "second argument to 'va_arg' is of incomplete type %0">;
def err_second_parameter_to_va_arg_abstract: Error<
  "second argument to 'va_arg' is of abstract type %0">;
def warn_second_parameter_to_va_arg_not_pod : Warning<
  "second argument to 'va_arg' is of non-POD type %0">,
  InGroup<NonPODVarargs>, DefaultError;
def warn_second_parameter_to_va_arg_ownership_qualified : Warning<
  "second argument to 'va_arg' is of ARC ownership-qualified type %0">,
  InGroup<NonPODVarargs>, DefaultError;
def warn_second_parameter_to_va_arg_never_compatible : Warning<
  "second argument to 'va_arg' is of promotable type %0; this va_arg has "
  "undefined behavior because arguments will be promoted to %1">, InGroup<Varargs>;

def warn_return_missing_expr : Warning<
  "non-void %select{function|method}1 %0 should return a value">, DefaultError,
  InGroup<ReturnType>;
def ext_return_missing_expr : ExtWarn<
  "non-void %select{function|method}1 %0 should return a value">, DefaultError,
  InGroup<ReturnType>;
def ext_return_has_expr : ExtWarn<
  "%select{void function|void method|constructor|destructor}1 %0 "
  "should not return a value">,
  DefaultError, InGroup<ReturnType>;
def ext_return_has_void_expr : Extension<
  "void %select{function|method|block}1 %0 should not return void expression">;
def err_return_init_list : Error<
  "%select{void function|void method|constructor|destructor}1 %0 "
  "must not return a value">;
def err_ctor_dtor_returns_void : Error<
  "%select{constructor|destructor}1 %0 must not return void expression">;
def warn_noreturn_function_has_return_expr : Warning<
  "function %0 declared 'noreturn' should not return">,
  InGroup<InvalidNoreturn>;
def warn_falloff_noreturn_function : Warning<
  "function declared 'noreturn' should not return">,
  InGroup<InvalidNoreturn>;
def err_noreturn_block_has_return_expr : Error<
  "block declared 'noreturn' should not return">;
def err_noreturn_missing_on_first_decl : Error<
  "function declared '[[noreturn]]' after its first declaration">;
def note_noreturn_missing_first_decl : Note<
  "declaration missing '[[noreturn]]' attribute is here">;
def err_carries_dependency_missing_on_first_decl : Error<
  "%select{function|parameter}0 declared '[[carries_dependency]]' "
  "after its first declaration">;
def note_carries_dependency_missing_first_decl : Note<
  "declaration missing '[[carries_dependency]]' attribute is here">;
def err_carries_dependency_param_not_function_decl : Error<
  "'[[carries_dependency]]' attribute only allowed on parameter in a function "
  "declaration or lambda">;
def err_block_on_nonlocal : Error<
  "__block attribute not allowed, only allowed on local variables">;
def err_block_on_vm : Error<
  "__block attribute not allowed on declaration with a variably modified type">;

def err_vec_builtin_non_vector : Error<
 "first two arguments to %0 must be vectors">;
def err_vec_builtin_incompatible_vector : Error<
  "first two arguments to %0 must have the same type">;
def err_vsx_builtin_nonconstant_argument : Error<
  "argument %0 to %1 must be a 2-bit unsigned literal (i.e. 0, 1, 2 or 3)">;

def err_shufflevector_nonconstant_argument : Error<
  "index for __builtin_shufflevector must be a constant integer">;
def err_shufflevector_argument_too_large : Error<
  "index for __builtin_shufflevector must be less than the total number "
  "of vector elements">;

def err_convertvector_non_vector : Error<
  "first argument to __builtin_convertvector must be a vector">;
def err_convertvector_non_vector_type : Error<
  "second argument to __builtin_convertvector must be a vector type">;
def err_convertvector_incompatible_vector : Error<
  "first two arguments to __builtin_convertvector must have the same number of elements">;

def err_first_argument_to_cwsc_not_call : Error<
  "first argument to __builtin_call_with_static_chain must be a non-member call expression">;
def err_first_argument_to_cwsc_block_call : Error<
  "first argument to __builtin_call_with_static_chain must not be a block call">;
def err_first_argument_to_cwsc_builtin_call : Error<
  "first argument to __builtin_call_with_static_chain must not be a builtin call">;
def err_first_argument_to_cwsc_pdtor_call : Error<
  "first argument to __builtin_call_with_static_chain must not be a pseudo-destructor call">;
def err_second_argument_to_cwsc_not_pointer : Error<
  "second argument to __builtin_call_with_static_chain must be of pointer type">;

def err_vector_incorrect_num_initializers : Error<
  "%select{too many|too few}0 elements in vector initialization (expected %1 elements, have %2)">;
def err_altivec_empty_initializer : Error<"expected initializer">;

def err_invalid_neon_type_code : Error<
  "incompatible constant for this __builtin_neon function">; 
def err_argument_invalid_range : Error<
  "argument should be a value from %0 to %1">;
def err_argument_not_multiple : Error<
  "argument should be a multiple of %0">;
def warn_neon_vector_initializer_non_portable : Warning<
  "vector initializers are not compatible with NEON intrinsics in big endian "
  "mode">, InGroup<DiagGroup<"nonportable-vector-initialization">>;
def note_neon_vector_initializer_non_portable : Note<
  "consider using vld1_%0%1() to initialize a vector from memory, or "
  "vcreate_%0%1() to initialize from an integer constant">;
def note_neon_vector_initializer_non_portable_q : Note<
  "consider using vld1q_%0%1() to initialize a vector from memory, or "
  "vcombine_%0%1(vcreate_%0%1(), vcreate_%0%1()) to initialize from integer "
  "constants">;
def err_systemz_invalid_tabort_code : Error<
  "invalid transaction abort code">;
def err_64_bit_builtin_32_bit_tgt : Error<
  "this builtin is only available on 64-bit targets">;
def err_builtin_x64_aarch64_only : Error<
  "this builtin is only available on x86-64 and aarch64 targets">;
def err_ppc_builtin_only_on_pwr7 : Error<
  "this builtin is only valid on POWER7 or later CPUs">;
def err_x86_builtin_invalid_rounding : Error<
  "invalid rounding argument">;
def err_x86_builtin_invalid_scale : Error<
  "scale argument must be 1, 2, 4, or 8">;

def err_builtin_longjmp_unsupported : Error<
  "__builtin_longjmp is not supported for the current target">;
def err_builtin_setjmp_unsupported : Error<
  "__builtin_setjmp is not supported for the current target">;

def err_builtin_longjmp_invalid_val : Error<
  "argument to __builtin_longjmp must be a constant 1">;
def err_builtin_requires_language : Error<"'%0' is only available in %1">;

def err_constant_integer_arg_type : Error<
  "argument to %0 must be a constant integer">;

def ext_mixed_decls_code : Extension<
  "ISO C90 forbids mixing declarations and code">,
  InGroup<DiagGroup<"declaration-after-statement">>;
  
def err_non_local_variable_decl_in_for : Error<
  "declaration of non-local variable in 'for' loop">;
def err_non_variable_decl_in_for : Error<
  "non-variable declaration in 'for' loop">;
def err_toomany_element_decls : Error<
  "only one element declaration is allowed">;
def err_selector_element_not_lvalue : Error<
  "selector element is not a valid lvalue">;
def err_selector_element_type : Error<
  "selector element type %0 is not a valid object">;
def err_selector_element_const_type : Error<
  "selector element of type %0 cannot be a constant l-value expression">;
def err_collection_expr_type : Error<
  "the type %0 is not a pointer to a fast-enumerable object">;
def warn_collection_expr_type : Warning<
  "collection expression type %0 may not respond to %1">;

def err_invalid_conversion_between_ext_vectors : Error<
  "invalid conversion between ext-vector type %0 and %1">;

def warn_duplicate_attribute_exact : Warning<
  "attribute %0 is already applied">, InGroup<IgnoredAttributes>;

def warn_duplicate_attribute : Warning<
  "attribute %0 is already applied with different parameters">,
  InGroup<IgnoredAttributes>;

def warn_sync_fetch_and_nand_semantics_change : Warning<
  "the semantics of this intrinsic changed with GCC "
  "version 4.4 - the newer semantics are provided here">,
  InGroup<DiagGroup<"sync-fetch-and-nand-semantics-changed">>;

// Type
def ext_invalid_sign_spec : Extension<"'%0' cannot be signed or unsigned">;
def warn_receiver_forward_class : Warning<
    "receiver %0 is a forward class and corresponding @interface may not exist">,
    InGroup<ForwardClassReceiver>;
def note_method_sent_forward_class : Note<"method %0 is used for the forward class">;
def ext_missing_declspec : ExtWarn<
  "declaration specifier missing, defaulting to 'int'">;
def ext_missing_type_specifier : ExtWarn<
  "type specifier missing, defaults to 'int'">,
  InGroup<ImplicitInt>;
def err_decimal_unsupported : Error<
  "GNU decimal type extension not supported">;
def err_missing_type_specifier : Error<
  "C++ requires a type specifier for all declarations">;
def err_objc_array_of_interfaces : Error<
  "array of interface %0 is invalid (probably should be an array of pointers)">;
def ext_c99_array_usage : Extension<
  "%select{qualifier in |static |}0array size %select{||'[*] '}0is a C99 "
  "feature">, InGroup<C99>;
def err_c99_array_usage_cxx : Error<
  "%select{qualifier in |static |}0array size %select{||'[*] '}0is a C99 "
  "feature, not permitted in C++">;
def err_type_unsupported : Error<
  "%0 is not supported on this target">;
def err_nsconsumed_attribute_mismatch : Error<
  "overriding method has mismatched ns_consumed attribute on its"
  " parameter">;
def err_nsreturns_retained_attribute_mismatch : Error<
  "overriding method has mismatched ns_returns_%select{not_retained|retained}0"
  " attributes">;
def warn_nsconsumed_attribute_mismatch : Warning<
  err_nsconsumed_attribute_mismatch.Text>, InGroup<NSConsumedMismatch>;
def warn_nsreturns_retained_attribute_mismatch : Warning<
  err_nsreturns_retained_attribute_mismatch.Text>, InGroup<NSReturnsMismatch>;
  
def note_getter_unavailable : Note<
  "or because setter is declared here, but no getter method %0 is found">;
def err_invalid_protocol_qualifiers : Error<
  "invalid protocol qualifiers on non-ObjC type">;
def warn_ivar_use_hidden : Warning<
  "local declaration of %0 hides instance variable">,
   InGroup<ShadowIvar>;
def warn_direct_initialize_call : Warning<
  "explicit call to +initialize results in duplicate call to +initialize">,
   InGroup<ExplicitInitializeCall>;
def warn_direct_super_initialize_call : Warning<
  "explicit call to [super initialize] should only be in implementation "
  "of +initialize">,
   InGroup<ExplicitInitializeCall>;
def err_ivar_use_in_class_method : Error<
  "instance variable %0 accessed in class method">;
def err_private_ivar_access : Error<"instance variable %0 is private">,
  AccessControl;
def err_protected_ivar_access : Error<"instance variable %0 is protected">,
  AccessControl;
def warn_maynot_respond : Warning<"%0 may not respond to %1">;
def ext_typecheck_base_super : Warning<
  "method parameter type "
  "%diff{$ does not match super class method parameter type $|"
  "does not match super class method parameter type}0,1">,
   InGroup<SuperSubClassMismatch>, DefaultIgnore;
def warn_missing_method_return_type : Warning<
  "method has no return type specified; defaults to 'id'">,
  InGroup<MissingMethodReturnType>, DefaultIgnore;
def warn_direct_ivar_access : Warning<"instance variable %0 is being "
  "directly accessed">, InGroup<DiagGroup<"direct-ivar-access">>, DefaultIgnore;

// Spell-checking diagnostics
def err_unknown_typename : Error<
  "unknown type name %0">;
def err_unknown_type_or_class_name_suggest : Error<
  "unknown %select{type|class}1 name %0; did you mean %2?">;
def err_unknown_typename_suggest : Error<
  "unknown type name %0; did you mean %1?">;
def err_unknown_nested_typename_suggest : Error<
  "no type named %0 in %1; did you mean %select{|simply }2%3?">;
def err_no_member_suggest : Error<"no member named %0 in %1; did you mean %select{|simply }2%3?">;
def err_undeclared_use_suggest : Error<
  "use of undeclared %0; did you mean %1?">;
def err_undeclared_var_use_suggest : Error<
  "use of undeclared identifier %0; did you mean %1?">;
def err_no_template : Error<"no template named %0">;
def err_no_template_suggest : Error<"no template named %0; did you mean %1?">;
def err_no_member_template : Error<"no template named %0 in %1">;
def err_no_member_template_suggest : Error<
  "no template named %0 in %1; did you mean %select{|simply }2%3?">;
def err_non_template_in_template_id : Error<
  "%0 does not name a template but is followed by template arguments">;
def err_non_template_in_template_id_suggest : Error<
  "%0 does not name a template but is followed by template arguments; "
  "did you mean %1?">;
def err_non_template_in_member_template_id_suggest : Error<
  "member %0 of %1 is not a template; did you mean %select{|simply }2%3?">;
def note_non_template_in_template_id_found : Note<
  "non-template declaration found by name lookup">;
def err_mem_init_not_member_or_class_suggest : Error<
  "initializer %0 does not name a non-static data member or base "
  "class; did you mean the %select{base class|member}1 %2?">;
def err_field_designator_unknown_suggest : Error<
  "field designator %0 does not refer to any field in type %1; did you mean "
  "%2?">;
def err_typecheck_member_reference_ivar_suggest : Error<
  "%0 does not have a member named %1; did you mean %2?">;
def err_property_not_found_suggest : Error<
  "property %0 not found on object of type %1; did you mean %2?">;
def err_class_property_found : Error<
  "property %0 is a class property; did you mean to access it with class '%1'?">;
def err_ivar_access_using_property_syntax_suggest : Error<
  "property %0 not found on object of type %1; did you mean to access instance variable %2?">;
def warn_property_access_suggest : Warning<
"property %0 not found on object of type %1; did you mean to access property %2?">,
InGroup<PropertyAccessDotSyntax>;
def err_property_found_suggest : Error<
  "property %0 found on object of type %1; did you mean to access "
  "it with the \".\" operator?">;
def err_undef_interface_suggest : Error<
  "cannot find interface declaration for %0; did you mean %1?">;
def warn_undef_interface_suggest : Warning<
  "cannot find interface declaration for %0; did you mean %1?">;
def err_undef_superclass_suggest : Error<
  "cannot find interface declaration for %0, superclass of %1; did you mean "
  "%2?">;
def err_undeclared_protocol_suggest : Error<
  "cannot find protocol declaration for %0; did you mean %1?">;
def note_base_class_specified_here : Note<
  "base class %0 specified here">;
def err_using_directive_suggest : Error<
  "no namespace named %0; did you mean %1?">;
def err_using_directive_member_suggest : Error<
  "no namespace named %0 in %1; did you mean %select{|simply }2%3?">;
def note_namespace_defined_here : Note<"namespace %0 defined here">;
def err_sizeof_pack_no_pack_name_suggest : Error<
  "%0 does not refer to the name of a parameter pack; did you mean %1?">;
def note_parameter_pack_here : Note<"parameter pack %0 declared here">;

def err_uncasted_use_of_unknown_any : Error<
  "%0 has unknown type; cast it to its declared type to use it">;
def err_uncasted_call_of_unknown_any : Error<
  "%0 has unknown return type; cast the call to its declared return type">;
def err_uncasted_send_to_unknown_any_method : Error<
  "no known method %select{%objcinstance1|%objcclass1}0; cast the "
  "message send to the method's return type">;
def err_unsupported_unknown_any_decl : Error<
  "%0 has unknown type, which is not supported for this kind of declaration">;
def err_unsupported_unknown_any_expr : Error<
  "unsupported expression with unknown type">;
def err_unsupported_unknown_any_call : Error<
  "call to unsupported expression with unknown type">;
def err_unknown_any_addrof : Error<
  "the address of a declaration with unknown type "
  "can only be cast to a pointer type">;
def err_unknown_any_addrof_call : Error<
  "address-of operator cannot be applied to a call to a function with "
  "unknown return type">;
def err_unknown_any_var_function_type : Error<
  "variable %0 with unknown type cannot be given a function type">;
def err_unknown_any_function : Error<
  "function %0 with unknown type must be given a function type">;

def err_filter_expression_integral : Error<
  "filter expression type should be an integral value not %0">;

def err_non_asm_stmt_in_naked_function : Error<
  "non-ASM statement in naked function is not supported">;
def err_asm_naked_this_ref : Error<
  "'this' pointer references not allowed in naked functions">;
def err_asm_naked_parm_ref : Error<
  "parameter references not allowed in naked functions">;

// OpenCL warnings and errors.
def err_invalid_astype_of_different_size : Error<
  "invalid reinterpretation: sizes of %0 and %1 must match">;
def err_static_kernel : Error<
  "kernel functions cannot be declared static">;
def err_opencl_ptrptr_kernel_param : Error<
  "kernel parameter cannot be declared as a pointer to a pointer">;
def err_kernel_arg_address_space : Error<
  "pointer arguments to kernel functions must reside in '__global', "
  "'__constant' or '__local' address space">;
def err_opencl_ext_vector_component_invalid_length : Error<
  "vector component access has invalid length %0.  Supported: 1,2,3,4,8,16.">;
def err_opencl_function_variable : Error<
  "%select{non-kernel function|function scope}0 variable cannot be declared in %1 address space">;
def err_opencl_addrspace_scope : Error<
  "variables in the %0 address space can only be declared in the outermost "
  "scope of a kernel function">;
def err_static_function_scope : Error<
  "variables in function scope cannot be declared static">;
def err_opencl_bitfields : Error<
  "bit-fields are not supported in OpenCL">;
def err_opencl_vla : Error<
  "variable length arrays are not supported in OpenCL">;
def err_opencl_scalar_type_rank_greater_than_vector_type : Error<
    "scalar operand type has greater rank than the type of the vector "
    "element. (%0 and %1)">;
def err_bad_kernel_param_type : Error<
  "%0 cannot be used as the type of a kernel parameter">;
def err_record_with_pointers_kernel_param : Error<
  "%select{struct|union}0 kernel parameters may not contain pointers">;
def note_within_field_of_type : Note<
  "within field of type %0 declared here">;
def note_illegal_field_declared_here : Note<
  "field of illegal %select{type|pointer type}0 %1 declared here">;
def err_opencl_type_struct_or_union_field : Error<
  "the %0 type cannot be used to declare a structure or union field">;
def err_event_t_addr_space_qual : Error<
  "the event_t type can only be used with __private address space qualifier">;
def err_expected_kernel_void_return_type : Error<
  "kernel must have void return type">;
def err_sampler_initializer_not_integer : Error<
  "sampler_t initialization requires 32-bit integer, not %0">;
def warn_sampler_initializer_invalid_bits : Warning<
  "sampler initializer has invalid %0 bits">, InGroup<SpirCompat>, DefaultIgnore;
def err_sampler_argument_required : Error<
  "sampler_t variable required - got %0">;
def err_wrong_sampler_addressspace: Error<
  "sampler type cannot be used with the __local and __global address space qualifiers">;
def err_opencl_nonconst_global_sampler : Error<
  "global sampler requires a const or constant address space qualifier">;
def err_opencl_cast_non_zero_to_event_t : Error<
  "cannot cast non-zero value '%0' to 'event_t'">;
def err_opencl_global_invalid_addr_space : Error<
  "%select{program scope|static local|extern}0 variable must reside in %1 address space">;
def err_missing_actual_pipe_type : Error<
  "missing actual type specifier for pipe">;
def err_reference_pipe_type : Error <
  "pipes packet types cannot be of reference type">;
def err_opencl_no_main : Error<"%select{function|kernel}0 cannot be called 'main'">;


def err_opencl_kernel_attr :
  Error<"attribute %0 can only be applied to a kernel function">;
def err_opencl_return_value_with_address_space : Error<
  "return value cannot be qualified with address space">;
def err_opencl_constant_no_init : Error<
  "variable in constant address space must be initialized">;
def err_opencl_atomic_init: Error<
  "atomic variable can be %select{assigned|initialized}0 to a variable only "
  "in global address space">;
def err_opencl_implicit_vector_conversion : Error<
  "implicit conversions between vector types (%0 and %1) are not permitted">;
def err_opencl_invalid_type_array : Error<
  "array of %0 type is invalid in OpenCL">;
def err_opencl_ternary_with_block : Error<
  "block type cannot be used as expression in ternary expression in OpenCL">;
def err_opencl_pointer_to_type : Error<
  "pointer to type %0 is invalid in OpenCL">;
def err_opencl_type_can_only_be_used_as_function_parameter : Error <
  "type %0 can only be used as a function parameter in OpenCL">;
def warn_opencl_attr_deprecated_ignored : Warning <
  "%0 attribute is deprecated and ignored in OpenCL version %1">,
  InGroup<IgnoredAttributes>;
def err_opencl_variadic_function : Error<
  "invalid prototype, variadic arguments are not allowed in OpenCL">;
def err_opencl_requires_extension : Error<
  "use of %select{type|declaration}0 %1 requires %2 extension to be enabled">;

// OpenCL v2.0 s6.13.6 -- Builtin Pipe Functions
def err_opencl_builtin_pipe_first_arg : Error<
  "first argument to %0 must be a pipe type">;
def err_opencl_builtin_pipe_arg_num : Error<
  "invalid number of arguments to function: %0">;
def err_opencl_builtin_pipe_invalid_arg : Error<
  "invalid argument type to function %0 (expecting %1 having %2)">;
def err_opencl_builtin_pipe_invalid_access_modifier : Error<
  "invalid pipe access modifier (expecting %0)">;

// OpenCL access qualifier
def err_opencl_invalid_access_qualifier : Error<
  "access qualifier can only be used for pipe and image type">;
def err_opencl_invalid_read_write : Error<
  "access qualifier %0 can not be used for %1 %select{|prior to OpenCL version 2.0}2">;
def err_opencl_multiple_access_qualifiers : Error<
  "multiple access qualifiers">;
def note_opencl_typedef_access_qualifier : Note<
  "previously declared '%0' here">;

// OpenCL Section 6.8.g
def err_opencl_unknown_type_specifier : Error<
  "OpenCL version %0 does not support the '%1' %select{type qualifier|storage class specifier}2">;

// OpenCL v2.0 s6.12.5 Blocks restrictions
def err_opencl_block_storage_type : Error<
  "the __block storage type is not permitted">;
def err_opencl_invalid_block_declaration : Error<
  "invalid block variable declaration - must be %select{const qualified|initialized}0">;
def err_opencl_extern_block_declaration : Error<
  "invalid block variable declaration - using 'extern' storage class is disallowed">;
def err_opencl_block_ref_block : Error<
  "cannot refer to a block inside block">;

// OpenCL v2.0 s6.13.9 - Address space qualifier functions. 
def err_opencl_builtin_to_addr_arg_num : Error<
  "invalid number of arguments to function: %0">;
def err_opencl_builtin_to_addr_invalid_arg : Error<
  "invalid argument %0 to function: %1, expecting a generic pointer argument">;

// OpenCL v2.0 s6.13.17 Enqueue kernel restrictions.
def err_opencl_enqueue_kernel_incorrect_args : Error<
  "illegal call to enqueue_kernel, incorrect argument types">;
def err_opencl_enqueue_kernel_local_size_args : Error<
  "mismatch in number of block parameters and local size arguments passed">;
def err_opencl_enqueue_kernel_invalid_local_size_type : Error<
  "illegal call to enqueue_kernel, parameter needs to be specified as integer type">;
def err_opencl_enqueue_kernel_blocks_non_local_void_args : Error<
  "blocks used in enqueue_kernel call are expected to have parameters of type 'local void*'">;
def err_opencl_enqueue_kernel_blocks_no_args : Error<
  "blocks with parameters are not accepted in this prototype of enqueue_kernel call">;

def err_opencl_builtin_expected_type : Error<
  "illegal call to %0, expected %1 argument type">;

// OpenCL v2.2 s2.1.2.3 - Vector Component Access
def ext_opencl_ext_vector_type_rgba_selector: ExtWarn<
  "vector component name '%0' is an OpenCL version 2.2 feature">,
  InGroup<OpenCLUnsupportedRGBA>;
} // end of sema category

let CategoryName = "OpenMP Issue" in {
// OpenMP support.
def err_omp_expected_var_arg : Error<
  "%0 is not a global variable, static local variable or static data member">;
def err_omp_expected_var_arg_suggest : Error<
  "%0 is not a global variable, static local variable or static data member; "
  "did you mean %1">;
def err_omp_global_var_arg : Error<
  "arguments of '#pragma omp %0' must have %select{global storage|static storage duration}1">;
def err_omp_ref_type_arg : Error<
  "arguments of '#pragma omp %0' cannot be of reference type %1">;
def err_omp_region_not_file_context : Error<
  "directive must be at file or namespace scope">;
def err_omp_var_scope : Error<
  "'#pragma omp %0' must appear in the scope of the %q1 variable declaration">;
def err_omp_var_used : Error<
  "'#pragma omp %0' must precede all references to variable %q1">;
def err_omp_var_thread_local : Error<
  "variable %0 cannot be threadprivate because it is %select{thread-local|a global named register variable}1">;
def err_omp_private_incomplete_type : Error<
  "a private variable with incomplete type %0">;
def err_omp_firstprivate_incomplete_type : Error<
  "a firstprivate variable with incomplete type %0">;
def err_omp_lastprivate_incomplete_type : Error<
  "a lastprivate variable with incomplete type %0">;
def err_omp_reduction_incomplete_type : Error<
  "a reduction list item with incomplete type %0">;
def err_omp_unexpected_clause_value : Error<
  "expected %0 in OpenMP clause '%1'">;
// if INTEL_CUSTOMIZATION
def err_omp_unexpected_lastprivate_conditional : Error<
  "expected 'scalar'%select{| or 'vector'}0 in OpenMP clause 'lastprivate' with conditional modifier">;
// endif INTEL_CUSTOMIZATION
def err_omp_expected_var_name_member_expr : Error<
  "expected variable name%select{| or data member of current class}0">;
def err_omp_expected_var_name_member_expr_or_array_item : Error<
  "expected variable name%select{|, data member of current class}0, array element or array section">;
def err_omp_expected_addressable_lvalue_or_array_item : Error<
  "expected addressable lvalue expression, array element or array section">;
def err_omp_expected_named_var_member_or_array_expression: Error<
  "expected expression containing only member accesses and/or array sections based on named variables">;
def err_omp_bit_fields_forbidden_in_clause : Error<
  "bit fields cannot be used to specify storage in a '%0' clause">;
def err_array_section_does_not_specify_contiguous_storage : Error<
  "array section does not specify contiguous storage">;
def err_omp_union_type_not_allowed : Error<
  "mapping of union members is not allowed">;
def err_omp_expected_access_to_data_field : Error<
  "expected access to data field">;
def err_omp_multiple_array_items_in_map_clause : Error<
  "multiple array elements associated with the same variable are not allowed in map clauses of the same construct">;
def err_omp_pointer_mapped_along_with_derived_section : Error<
  "pointer cannot be mapped along with a section derived from itself">;
def err_omp_original_storage_is_shared_and_does_not_contain : Error<
  "original storage of expression in data environment is shared but data environment do not fully contain mapped expression storage">;
def err_omp_same_pointer_dereferenced : Error<
  "same pointer dereferenced in multiple different ways in map clause expressions">;
def note_omp_task_predetermined_firstprivate_here : Note<
  "predetermined as a firstprivate in a task construct here">;
def err_omp_threadprivate_incomplete_type : Error<
  "threadprivate variable with incomplete type %0">;
def err_omp_no_dsa_for_variable : Error<
  "variable %0 must have explicitly specified data sharing attributes">;
def err_omp_wrong_dsa : Error<
  "%0 variable cannot be %1">;
def err_omp_variably_modified_type_not_supported : Error<
  "arguments of OpenMP clause '%0' in '#pragma omp %2' directive cannot be of variably-modified type %1">;
def note_omp_explicit_dsa : Note<
  "defined as %0">;
def note_omp_predetermined_dsa : Note<
  "%select{static data member is predetermined as shared|"
  "variable with static storage duration is predetermined as shared|"
  "loop iteration variable is predetermined as private|"
  "loop iteration variable is predetermined as linear|"
  "loop iteration variable is predetermined as lastprivate|"
  "constant variable is predetermined as shared|"
  "global variable is predetermined as shared|"
  "non-shared variable in a task construct is predetermined as firstprivate|"
  "variable with automatic storage duration is predetermined as private}0"
  "%select{|; perhaps you forget to enclose 'omp %2' directive into a parallel or another task region?}1">;
def note_omp_implicit_dsa : Note<
  "implicitly determined as %0">;
def err_omp_loop_var_dsa : Error<
  "loop iteration variable in the associated loop of 'omp %1' directive may not be %0, predetermined as %2">;
def err_omp_not_for : Error<
  "%select{statement after '#pragma omp %1' must be a for loop|"
  "expected %2 for loops after '#pragma omp %1'%select{|, but found only %4}3}0">;
def note_omp_collapse_ordered_expr : Note<
  "as specified in %select{'collapse'|'ordered'|'collapse' and 'ordered'}0 clause%select{||s}0">;
def err_omp_negative_expression_in_clause : Error<
  "argument to '%0' clause must be a %select{non-negative|strictly positive}1 integer value">;
def err_omp_not_integral : Error<
  "expression must have integral or unscoped enumeration "
  "type, not %0">;
def err_omp_threadprivate_in_target : Error<
  "threadprivate variables cannot be used in target constructs">;
def err_omp_incomplete_type : Error<
  "expression has incomplete class type %0">;
def err_omp_explicit_conversion : Error<
  "expression requires explicit conversion from %0 to %1">;
def note_omp_conversion_here : Note<
  "conversion to %select{integral|enumeration}0 type %1 declared here">;
def err_omp_ambiguous_conversion : Error<
  "ambiguous conversion from type %0 to an integral or unscoped "
  "enumeration type">;
def err_omp_required_access : Error<
  "%0 variable must be %1">;
def err_omp_const_variable : Error<
  "const-qualified variable cannot be %0">;
def err_omp_const_reduction_list_item : Error<
  "const-qualified list item cannot be reduction">;
def err_omp_linear_incomplete_type : Error<
  "a linear variable with incomplete type %0">;
def err_omp_linear_expected_int_or_ptr : Error<
  "argument of a linear clause should be of integral or pointer "
  "type, not %0">;
def warn_omp_linear_step_zero : Warning<
  "zero linear step (%0 %select{|and other variables in clause }1should probably be const)">,
  InGroup<OpenMPClauses>;
def warn_omp_alignment_not_power_of_two : Warning<
  "aligned clause will be ignored because the requested alignment is not a power of 2">,
  InGroup<OpenMPClauses>;
def err_omp_enclosed_declare_target : Error<
  "declare target region may not be enclosed within another declare target region">;
def err_omp_invalid_target_decl : Error<
  "%0 used in declare target directive is not a variable or a function name">;
def err_omp_declare_target_multiple : Error<
  "%0 appears multiple times in clauses on the same declare target directive">;
def err_omp_declare_target_to_and_link : Error<
  "%0 must not appear in both clauses 'to' and 'link'">;
def warn_omp_not_in_target_context : Warning<
  "declaration is not declared in any declare target region">,
  InGroup<OpenMPTarget>;
def err_omp_function_in_link_clause : Error<
  "function name is not allowed in 'link' clause">;
def err_omp_aligned_expected_array_or_ptr : Error<
  "argument of aligned clause should be array"
  "%select{ or pointer|, pointer, reference to array or reference to pointer}1"
  ", not %0">;
def err_omp_aligned_twice : Error<
  "%select{a variable|a parameter|'this'}0 cannot appear in more than one aligned clause">;
def err_omp_local_var_in_threadprivate_init : Error<
  "variable with local storage in initial value of threadprivate variable">;
def err_omp_loop_not_canonical_init : Error<
  "initialization clause of OpenMP for loop is not in canonical form "
  "('var = init' or 'T var = init')">;
def ext_omp_loop_not_canonical_init : ExtWarn<
  "initialization clause of OpenMP for loop is not in canonical form "
  "('var = init' or 'T var = init')">, InGroup<OpenMPLoopForm>;
def err_omp_loop_not_canonical_cond : Error<
  "condition of OpenMP for loop must be a relational comparison "
  "('<', '<=', '>', or '>=') of loop variable %0">;
def err_omp_loop_not_canonical_incr : Error<
  "increment clause of OpenMP for loop must perform simple addition "
  "or subtraction on loop variable %0">;
def err_omp_loop_variable_type : Error<
  "variable must be of integer or %select{pointer|random access iterator}0 type">;
def err_omp_loop_incr_not_compatible : Error<
  "increment expression must cause %0 to %select{decrease|increase}1 "
  "on each iteration of OpenMP for loop">;
def note_omp_loop_cond_requres_compatible_incr : Note<
  "loop step is expected to be %select{negative|positive}0 due to this condition">;
def err_omp_loop_diff_cxx : Error<
  "could not calculate number of iterations calling 'operator-' with "
  "upper and lower loop bounds">;
def err_omp_loop_cannot_use_stmt : Error<
  "'%0' statement cannot be used in OpenMP for loop">;
def err_omp_simd_region_cannot_use_stmt : Error<
  "'%0' statement cannot be used in OpenMP simd region">;
def warn_omp_loop_64_bit_var : Warning<
  "OpenMP loop iteration variable cannot have more than 64 bits size and will be narrowed">,
  InGroup<OpenMPLoopForm>;
def err_omp_unknown_reduction_identifier : Error<
  "incorrect reduction identifier, expected one of '+', '-', '*', '&', '|', '^', "
  "'&&', '||', 'min' or 'max' or declare reduction for type %0">;
def err_omp_not_resolved_reduction_identifier : Error<
  "unable to resolve declare reduction construct for type %0">;
def err_omp_reduction_ref_type_arg : Error<
  "argument of OpenMP clause '%0' must reference the same object in all threads">;
def err_omp_clause_not_arithmetic_type_arg : Error<
  "arguments of OpenMP clause '%0' for 'min' or 'max' must be of %select{scalar|arithmetic}1 type">;
def err_omp_clause_floating_type_arg : Error<
  "arguments of OpenMP clause '%0' with bitwise operators cannot be of floating type">;
def err_omp_once_referenced : Error<
  "variable can appear only once in OpenMP '%0' clause">;
def err_omp_once_referenced_in_target_update : Error<
  "variable can appear only once in OpenMP 'target update' construct">;
def note_omp_referenced : Note<
  "previously referenced here">;
def err_omp_reduction_in_task : Error<
  "reduction variables may not be accessed in an explicit task">;
def err_omp_reduction_id_not_compatible : Error<
  "list item of type %0 is not valid for specified reduction operation: unable to provide default initialization value">;
def err_omp_in_reduction_not_task_reduction : Error<
  "in_reduction variable must appear in a task_reduction clause">;
def err_omp_reduction_identifier_mismatch : Error<
  "in_reduction variable must have the same reduction operation as in a task_reduction clause">;
def note_omp_previous_reduction_identifier : Note<
  "previously marked as task_reduction with different reduction operation">;
def err_omp_prohibited_region : Error<
  "region cannot be%select{| closely}0 nested inside '%1' region"
  "%select{|; perhaps you forget to enclose 'omp %3' directive into a parallel region?|"
  "; perhaps you forget to enclose 'omp %3' directive into a for or a parallel for region with 'ordered' clause?|"
  "; perhaps you forget to enclose 'omp %3' directive into a target region?|"
  "; perhaps you forget to enclose 'omp %3' directive into a teams region?}2">;
def err_omp_prohibited_region_simd : Error<
  "OpenMP constructs may not be nested inside a simd region">;
def err_omp_prohibited_region_atomic : Error<
  "OpenMP constructs may not be nested inside an atomic region">;
def err_omp_prohibited_region_critical_same_name : Error<
  "cannot nest 'critical' regions having the same name %0">;
def note_omp_previous_critical_region : Note<
  "previous 'critical' region starts here">;
def err_omp_sections_not_compound_stmt : Error<
  "the statement for '#pragma omp sections' must be a compound statement">;
def err_omp_parallel_sections_not_compound_stmt : Error<
  "the statement for '#pragma omp parallel sections' must be a compound statement">;
def err_omp_orphaned_section_directive : Error<
  "%select{orphaned 'omp section' directives are prohibited, it|'omp section' directive}0"
  " must be closely nested to a sections region%select{|, not a %1 region}0">;
def err_omp_sections_substmt_not_section : Error<
  "statement in 'omp sections' directive must be enclosed into a section region">;
def err_omp_parallel_sections_substmt_not_section : Error<
  "statement in 'omp parallel sections' directive must be enclosed into a section region">;
def err_omp_parallel_reduction_in_task_firstprivate : Error<
  "argument of a reduction clause of a %0 construct must not appear in a firstprivate clause on a task construct">;
def err_omp_atomic_read_not_expression_statement : Error<
  "the statement for 'atomic read' must be an expression statement of form 'v = x;',"
  " where v and x are both lvalue expressions with scalar type">;
def note_omp_atomic_read_write: Note<
  "%select{expected an expression statement|expected built-in assignment operator|expected expression of scalar type|expected lvalue expression}0">;
def err_omp_atomic_write_not_expression_statement : Error<
  "the statement for 'atomic write' must be an expression statement of form 'x = expr;',"
  " where x is a lvalue expression with scalar type">;
def err_omp_atomic_update_not_expression_statement : Error<
  "the statement for 'atomic update' must be an expression statement of form '++x;', '--x;', 'x++;', 'x--;', 'x binop= expr;', 'x = x binop expr' or 'x = expr binop x',"
  " where x is an l-value expression with scalar type">;
def err_omp_atomic_not_expression_statement : Error<
  "the statement for 'atomic' must be an expression statement of form '++x;', '--x;', 'x++;', 'x--;', 'x binop= expr;', 'x = x binop expr' or 'x = expr binop x',"
  " where x is an l-value expression with scalar type">;
def note_omp_atomic_update: Note<
  "%select{expected an expression statement|expected built-in binary or unary operator|expected unary decrement/increment operation|"
  "expected expression of scalar type|expected assignment expression|expected built-in binary operator|"
  "expected one of '+', '*', '-', '/', '&', '^', '%|', '<<', or '>>' built-in operations|expected in right hand side of expression}0">;
def err_omp_atomic_capture_not_expression_statement : Error<
  "the statement for 'atomic capture' must be an expression statement of form 'v = ++x;', 'v = --x;', 'v = x++;', 'v = x--;', 'v = x binop= expr;', 'v = x = x binop expr' or 'v = x = expr binop x',"
  " where x and v are both l-value expressions with scalar type">;
def err_omp_atomic_capture_not_compound_statement : Error<
  "the statement for 'atomic capture' must be a compound statement of form '{v = x; x binop= expr;}', '{x binop= expr; v = x;}',"
  " '{v = x; x = x binop expr;}', '{v = x; x = expr binop x;}', '{x = x binop expr; v = x;}', '{x = expr binop x; v = x;}' or '{v = x; x = expr;}',"
  " '{v = x; x++;}', '{v = x; ++x;}', '{++x; v = x;}', '{x++; v = x;}', '{v = x; x--;}', '{v = x; --x;}', '{--x; v = x;}', '{x--; v = x;}'"
  " where x is an l-value expression with scalar type">;
def note_omp_atomic_capture: Note<
  "%select{expected assignment expression|expected compound statement|expected exactly two expression statements|expected in right hand side of the first expression}0">;
def err_omp_atomic_several_clauses : Error<
  "directive '#pragma omp atomic' cannot contain more than one 'read', 'write', 'update' or 'capture' clause">;
def note_omp_atomic_previous_clause : Note<
  "'%0' clause used here">;
def err_omp_target_contains_not_only_teams : Error<
  "target construct with nested teams region contains statements outside of the teams construct">;
def note_omp_nested_teams_construct_here : Note<
  "nested teams construct here">;
def note_omp_nested_statement_here : Note<
  "%select{statement|directive}0 outside teams construct here">;
def err_omp_single_copyprivate_with_nowait : Error<
  "the 'copyprivate' clause must not be used with the 'nowait' clause">;
def note_omp_nowait_clause_here : Note<
  "'nowait' clause is here">;
def err_omp_single_decl_in_declare_simd : Error<
  "single declaration is expected after 'declare simd' directive">;
def err_omp_function_expected : Error<
  "'#pragma omp declare simd' can only be applied to functions">;
def err_omp_wrong_cancel_region : Error<
  "one of 'for', 'parallel', 'sections' or 'taskgroup' is expected">;
def err_omp_parent_cancel_region_nowait : Error<
  "parent region for 'omp %select{cancellation point|cancel}0' construct cannot be nowait">;
def err_omp_parent_cancel_region_ordered : Error<
  "parent region for 'omp %select{cancellation point|cancel}0' construct cannot be ordered">;
def err_omp_reduction_wrong_type : Error<"reduction type cannot be %select{qualified with 'const', 'volatile' or 'restrict'|a function|a reference|an array}0 type">;
def err_omp_wrong_var_in_declare_reduction : Error<"only %select{'omp_priv' or 'omp_orig'|'omp_in' or 'omp_out'}0 variables are allowed in %select{initializer|combiner}0 expression">;
def err_omp_declare_reduction_redefinition : Error<"redefinition of user-defined reduction for type %0">;
def err_omp_array_section_use : Error<"OpenMP array section is not allowed here">;
def err_omp_typecheck_section_value : Error<
  "subscripted value is not an array or pointer">;
def err_omp_typecheck_section_not_integer : Error<
  "array section %select{lower bound|length}0 is not an integer">;
def err_omp_section_function_type : Error<
  "section of pointer to function type %0">;
def warn_omp_section_is_char : Warning<"array section %select{lower bound|length}0 is of type 'char'">,
  InGroup<CharSubscript>, DefaultIgnore;
def err_omp_section_incomplete_type : Error<
  "section of pointer to incomplete type %0">;
def err_omp_section_not_subset_of_array : Error<
  "array section must be a subset of the original array">;
def err_omp_section_length_negative : Error<
  "section length is evaluated to a negative value %0">;
def err_omp_section_length_undefined : Error<
  "section length is unspecified and cannot be inferred because subscripted value is %select{not an array|an array of unknown bound}0">;
def err_omp_wrong_linear_modifier : Error<
  "expected %select{'val' modifier|one of 'ref', val' or 'uval' modifiers}0">;
def err_omp_wrong_linear_modifier_non_reference : Error<
  "variable of non-reference type %0 can be used only with 'val' modifier, but used with '%1'">;
def err_omp_wrong_simdlen_safelen_values : Error<
  "the value of 'simdlen' parameter must be less than or equal to the value of the 'safelen' parameter">;
def err_omp_wrong_if_directive_name_modifier : Error<
  "directive name modifier '%0' is not allowed for '#pragma omp %1'">;
def err_omp_no_more_if_clause : Error<
  "no more 'if' clause is allowed">;
def err_omp_unnamed_if_clause : Error<
  "expected %select{|one of}0 %1 directive name modifier%select{|s}0">;
def note_omp_previous_named_if_clause : Note<
  "previous clause with directive name modifier specified here">;
def err_omp_ordered_directive_with_param : Error<
  "'ordered' directive %select{without any clauses|with 'threads' clause}0 cannot be closely nested inside ordered region with specified parameter">;
def err_omp_ordered_directive_without_param : Error<
  "'ordered' directive with 'depend' clause cannot be closely nested inside ordered region without specified parameter">;
def note_omp_ordered_param : Note<
  "'ordered' clause with specified parameter">;
def err_omp_expected_base_var_name : Error<
  "expected variable name as a base of the array %select{subscript|section}0">;
def err_omp_map_shared_storage : Error<
  "variable already marked as mapped in current construct">;
def err_omp_invalid_map_type_for_directive : Error<
  "%select{map type '%1' is not allowed|map type must be specified}0 for '#pragma omp %2'">;
def err_omp_no_clause_for_directive : Error<
  "expected at least one %0 clause for '#pragma omp %1'">;
def err_omp_threadprivate_in_clause : Error<
  "threadprivate variables are not allowed in '%0' clause">;
def err_omp_wrong_ordered_loop_count : Error<
  "the parameter of the 'ordered' clause must be greater than or equal to the parameter of the 'collapse' clause">;
def note_collapse_loop_count : Note<
  "parameter of the 'collapse' clause">;
def err_omp_grainsize_num_tasks_mutually_exclusive : Error<
  "'%0' and '%1' clause are mutually exclusive and may not appear on the same directive">;
def note_omp_previous_grainsize_num_tasks : Note<
  "'%0' clause is specified here">;
def err_omp_hint_clause_no_name : Error<
  "the name of the construct must be specified in presence of 'hint' clause">;
def err_omp_critical_with_hint : Error<
  "constructs with the same name must have a 'hint' clause with the same value">;
def note_omp_critical_hint_here : Note<
  "%select{|previous }0'hint' clause with value '%1'">;
def note_omp_critical_no_hint : Note<
  "%select{|previous }0directive with no 'hint' clause specified">;
def err_omp_depend_clause_thread_simd : Error<
  "'depend' clauses cannot be mixed with '%0' clause">;
def err_omp_depend_sink_expected_loop_iteration : Error<
  "expected%select{| %1}0 loop iteration variable">;
def err_omp_depend_sink_unexpected_expr : Error<
  "unexpected expression: number of expressions is larger than the number of associated loops">;
def err_omp_depend_sink_expected_plus_minus : Error<
  "expected '+' or '-' operation">;
def err_omp_depend_sink_source_not_allowed : Error<
  "'depend(%select{source|sink:vec}0)' clause%select{|s}0 cannot be mixed with 'depend(%select{sink:vec|source}0)' clause%select{s|}0">;
def err_omp_linear_ordered : Error<
  "'linear' clause cannot be specified along with 'ordered' clause with a parameter">;
def err_omp_unexpected_schedule_modifier : Error<
  "modifier '%0' cannot be used along with modifier '%1'">;
def err_omp_schedule_nonmonotonic_static : Error<
  "'nonmonotonic' modifier can only be specified with 'dynamic' or 'guided' schedule kind">;
def err_omp_schedule_nonmonotonic_ordered : Error<
  "'schedule' clause with 'nonmonotonic' modifier cannot be specified if an 'ordered' clause is specified">;
def err_omp_ordered_simd : Error<
  "'ordered' clause with a parameter can not be specified in '#pragma omp %0' directive">;
def err_omp_variable_in_given_clause_and_dsa : Error<
  "%0 variable cannot be in a %1 clause in '#pragma omp %2' directive">;
def err_omp_param_or_this_in_clause : Error<
  "expected reference to one of the parameters of function %0%select{| or 'this'}1">;
def err_omp_expected_uniform_param : Error<
  "expected a reference to a parameter specified in a 'uniform' clause">;
def err_omp_expected_int_param : Error<
  "expected a reference to an integer-typed parameter">;
def err_omp_at_least_one_motion_clause_required : Error<
  "expected at least one 'to' clause or 'from' clause specified to '#pragma omp target update'">;
def err_omp_usedeviceptr_not_a_pointer : Error<
  "expected pointer or reference to pointer in 'use_device_ptr' clause">;
def err_omp_argument_type_isdeviceptr : Error <
  "expected pointer, array, reference to pointer, or reference to array in 'is_device_ptr clause'">;
def warn_omp_nesting_simd : Warning<
  "OpenMP only allows an ordered construct with the simd clause nested in a simd construct">,
  InGroup<SourceUsesOpenMP>;
def err_omp_orphaned_device_directive : Error<
  "orphaned 'omp %0' directives are prohibited"
  "; perhaps you forget to enclose the directive into a %select{|||target |teams }1region?">;
def err_omp_reduction_non_addressable_expression : Error<
  "expected addressable reduction item for the task-based directives">;
def err_omp_reduction_with_nogroup : Error<
  "'reduction' clause cannot be used with 'nogroup' clause">;
def err_omp_reduction_vla_unsupported : Error<
  "cannot generate code for reduction on %select{|array section, which requires a }0variable length array">;
def err_omp_linear_distribute_var_non_loop_iteration : Error<
  "only loop iteration variables are allowed in 'linear' clause in distribute directives">;
def warn_omp_non_trivial_type_mapped : Warning<
  "Non-trivial type %0 is mapped, only trivial types are guaranteed to be mapped correctly">,
  InGroup<OpenMPTarget>;
} // end of OpenMP category

let CategoryName = "Related Result Type Issue" in {
// Objective-C related result type compatibility
def warn_related_result_type_compatibility_class : Warning<
  "method is expected to return an instance of its class type "
  "%diff{$, but is declared to return $|"
  ", but is declared to return different type}0,1">;
def warn_related_result_type_compatibility_protocol : Warning<
  "protocol method is expected to return an instance of the implementing "
  "class, but is declared to return %0">;
def note_related_result_type_family : Note<
  "%select{overridden|current}0 method is part of the '%select{|alloc|copy|init|"
  "mutableCopy|new|autorelease|dealloc|finalize|release|retain|retainCount|"
  "self}1' method family%select{| and is expected to return an instance of its "
  "class type}0">;
def note_related_result_type_overridden : Note<
  "overridden method returns an instance of its class type">;
def note_related_result_type_inferred : Note<
  "%select{class|instance}0 method %1 is assumed to return an instance of "
  "its receiver type (%2)">;
def note_related_result_type_explicit : Note<
  "%select{overridden|current}0 method is explicitly declared 'instancetype'"
  "%select{| and is expected to return an instance of its class type}0">;
def err_invalid_type_for_program_scope_var : Error<
  "the %0 type cannot be used to declare a program scope variable">;

}

let CategoryName = "Modules Issue" in {
def err_module_decl_in_module_map_module : Error<
  "'module' declaration found while building module from module map">;
def err_module_interface_implementation_mismatch : Error<
  "missing 'export' specifier in module declaration while "
  "building module interface">;
def err_current_module_name_mismatch : Error<
  "module name '%0' specified on command line does not match name of module">;
def err_module_redefinition : Error<
  "redefinition of module '%0'">;
def note_prev_module_definition : Note<"previously defined here">;
def note_prev_module_definition_from_ast_file : Note<"module loaded from '%0'">;
def err_module_not_defined : Error<
  "definition of module '%0' is not available; use -fmodule-file= to specify "
  "path to precompiled module interface">;
def err_module_redeclaration : Error<
  "translation unit contains multiple module declarations">;
def note_prev_module_declaration : Note<"previous module declaration is here">;
def err_module_declaration_missing : Error<
  "missing 'export module' declaration in module interface unit">;
def err_module_private_specialization : Error<
  "%select{template|partial|member}0 specialization cannot be "
  "declared __module_private__">;
def err_module_private_local : Error<
  "%select{local variable|parameter|typedef}0 %1 cannot be declared "
  "__module_private__">;
def err_module_private_local_class : Error<
  "local %select{struct|interface|union|class|enum}0 cannot be declared "
  "__module_private__">;
def err_module_unimported_use : Error<
  "%select{declaration|definition|default argument|"
  "explicit specialization|partial specialization}0 of %1 must be imported "
  "from module '%2' before it is required">;
def err_module_unimported_use_header : Error<
  "missing '#include %3'; "
  "%select{declaration|definition|default argument|"
  "explicit specialization|partial specialization}0 of %1 must be imported "
  "from module '%2' before it is required">;
def err_module_unimported_use_multiple : Error<
  "%select{declaration|definition|default argument|"
  "explicit specialization|partial specialization}0 of %1 must be imported "
  "from one of the following modules before it is required:%2">;
def ext_module_import_in_extern_c : ExtWarn<
  "import of C++ module '%0' appears within extern \"C\" language linkage "
  "specification">, DefaultError,
  InGroup<DiagGroup<"module-import-in-extern-c">>;
def err_module_import_not_at_top_level_fatal : Error<
  "import of module '%0' appears within %1">, DefaultFatal;
def ext_module_import_not_at_top_level_noop : ExtWarn<
  "redundant #include of module '%0' appears within %1">, DefaultError,
  InGroup<DiagGroup<"modules-import-nested-redundant">>;
def note_module_import_not_at_top_level : Note<"%0 begins here">;
def err_module_self_import : Error<
  "import of module '%0' appears within same top-level module '%1'">;
def err_module_import_in_implementation : Error<
  "@import of module '%0' in implementation of '%1'; use #import">;

// C++ Modules TS
def err_export_within_export : Error<
  "export declaration appears within another export declaration">;
def err_export_not_in_module_interface : Error<
  "export declaration can only be used within a module interface unit after "
  "the module declaration">;

def ext_equivalent_internal_linkage_decl_in_modules : ExtWarn<
  "ambiguous use of internal linkage declaration %0 defined in multiple modules">,
  InGroup<DiagGroup<"modules-ambiguous-internal-linkage">>;
def note_equivalent_internal_linkage_decl : Note<
  "declared here%select{ in module '%1'|}0">;

def note_redefinition_modules_same_file : Note<
	"'%0' included multiple times, additional include site in header from module '%1'">;
def note_redefinition_include_same_file : Note<
	"'%0' included multiple times, additional include site here">;
}

let CategoryName = "Coroutines Issue" in {
def err_return_in_coroutine : Error<
  "return statement not allowed in coroutine; did you mean 'co_return'?">;
def note_declared_coroutine_here : Note<
  "function is a coroutine due to use of '%0' here">;
def err_coroutine_objc_method : Error<
  "Objective-C methods as coroutines are not yet supported">;
def err_coroutine_unevaluated_context : Error<
  "'%0' cannot be used in an unevaluated context">;
def err_coroutine_outside_function : Error<
  "'%0' cannot be used outside a function">;
def err_coroutine_invalid_func_context : Error<
  "'%1' cannot be used in %select{a constructor|a destructor"
  "|a copy assignment operator|a move assignment operator|the 'main' function"
  "|a constexpr function|a function with a deduced return type"
  "|a varargs function}0">;
def err_implied_coroutine_type_not_found : Error<
  "%0 type was not found; include <experimental/coroutine> before defining "
  "a coroutine">;
def err_implicit_coroutine_std_nothrow_type_not_found : Error<
  "std::nothrow was not found; include <new> before defining a coroutine which "
  "uses get_return_object_on_allocation_failure()">;
def err_malformed_std_nothrow : Error<
  "std::nothrow must be a valid variable declaration">;
def err_malformed_std_coroutine_handle : Error<
  "std::experimental::coroutine_handle must be a class template">;
def err_coroutine_handle_missing_member : Error<
  "std::experimental::coroutine_handle missing a member named '%0'">;
def err_malformed_std_coroutine_traits : Error<
  "'std::experimental::coroutine_traits' must be a class template">;
def err_implied_std_coroutine_traits_promise_type_not_found : Error<
  "this function cannot be a coroutine: %q0 has no member named 'promise_type'">;
def err_implied_std_coroutine_traits_promise_type_not_class : Error<
  "this function cannot be a coroutine: %0 is not a class">;
def err_coroutine_promise_type_incomplete : Error<
  "this function cannot be a coroutine: %0 is an incomplete type">;
def err_coroutine_type_missing_specialization : Error<
  "this function cannot be a coroutine: missing definition of "
  "specialization %q0">;
def err_coroutine_promise_incompatible_return_functions : Error<
  "the coroutine promise type %0 declares both 'return_value' and 'return_void'">;
def err_coroutine_promise_requires_return_function : Error<
  "the coroutine promise type %0 must declare either 'return_value' or 'return_void'">;
def note_coroutine_promise_implicit_await_transform_required_here : Note<
  "call to 'await_transform' implicitly required by 'co_await' here">;
def note_coroutine_promise_suspend_implicitly_required : Note<
  "call to '%select{initial_suspend|final_suspend}0' implicitly "
  "required by the %select{initial suspend point|final suspend point}0">;
def err_coroutine_promise_unhandled_exception_required : Error<
  "%0 is required to declare the member 'unhandled_exception()'">;
def warn_coroutine_promise_unhandled_exception_required_with_exceptions : Warning<
  "%0 is required to declare the member 'unhandled_exception()' when exceptions are enabled">,
  InGroup<CoroutineMissingUnhandledException>;
def err_coroutine_promise_get_return_object_on_allocation_failure : Error<
  "%0: 'get_return_object_on_allocation_failure()' must be a static member function">;
def err_seh_in_a_coroutine_with_cxx_exceptions : Error<
  "cannot use SEH '__try' in a coroutine when C++ exceptions are enabled">;
def err_coroutine_promise_new_requires_nothrow : Error<
  "%0 is required to have a non-throwing noexcept specification when the promise "
   "type declares 'get_return_object_on_allocation_failure()'">;
def note_coroutine_promise_call_implicitly_required : Note<
  "call to %0 implicitly required by coroutine function here">;
def err_await_suspend_invalid_return_type : Error<
  "return type of 'await_suspend' is required to be 'void' or 'bool' (have %0)"
>;
def note_await_ready_no_bool_conversion : Note<
  "return type of 'await_ready' is required to be contextually convertible to 'bool'"
>;
}

let CategoryName = "Documentation Issue" in {
def warn_not_a_doxygen_trailing_member_comment : Warning<
  "not a Doxygen trailing comment">, InGroup<Documentation>, DefaultIgnore;
} // end of documentation issue category

let CategoryName = "Instrumentation Issue" in {
def warn_profile_data_out_of_date : Warning<
  "profile data may be out of date: of %0 function%s0, %1 %plural{1:has|:have}1"
  " mismatched data that will be ignored">,
  InGroup<ProfileInstrOutOfDate>;
def warn_profile_data_missing : Warning<
  "profile data may be incomplete: of %0 function%s0, %1 %plural{1:has|:have}1"
  " no data">,
  InGroup<ProfileInstrMissing>,
  DefaultIgnore;
def warn_profile_data_unprofiled : Warning<
  "no profile data available for file \"%0\"">,
  InGroup<ProfileInstrUnprofiled>;

} // end of instrumentation issue category

let CategoryName = "Nullability Issue" in {

def warn_mismatched_nullability_attr : Warning<
  "nullability specifier %0 conflicts with existing specifier %1">,
  InGroup<Nullability>;

def warn_nullability_declspec : Warning<
  "nullability specifier %0 cannot be applied "
  "to non-pointer type %1; did you mean to apply the specifier to the "
  "%select{pointer|block pointer|member pointer|function pointer|"
  "member function pointer}2?">,
  InGroup<NullabilityDeclSpec>,
  DefaultError;

def note_nullability_here : Note<"%0 specified here">;

def err_nullability_nonpointer : Error<
  "nullability specifier %0 cannot be applied to non-pointer type %1">;

def warn_nullability_lost : Warning<
  "implicit conversion from nullable pointer %0 to non-nullable pointer "
  "type %1">,
  InGroup<NullableToNonNullConversion>, DefaultIgnore;
def warn_zero_as_null_pointer_constant : Warning<
  "zero as null pointer constant">,
  InGroup<DiagGroup<"zero-as-null-pointer-constant">>, DefaultIgnore;

def err_nullability_cs_multilevel : Error<
  "nullability keyword %0 cannot be applied to multi-level pointer type %1">;
def note_nullability_type_specifier : Note<
  "use nullability type specifier %0 to affect the innermost "
  "pointer type of %1">;

def warn_null_resettable_setter : Warning<
  "synthesized setter %0 for null_resettable property %1 does not handle nil">,
  InGroup<Nullability>;

def warn_nullability_missing : Warning<
  "%select{pointer|block pointer|member pointer}0 is missing a nullability "
  "type specifier (_Nonnull, _Nullable, or _Null_unspecified)">,
  InGroup<NullabilityCompleteness>;
def warn_nullability_missing_array : Warning<
  "array parameter is missing a nullability type specifier (_Nonnull, "
  "_Nullable, or _Null_unspecified)">,
  InGroup<NullabilityCompletenessOnArrays>;
def note_nullability_fix_it : Note<
  "insert '%select{_Nonnull|_Nullable|_Null_unspecified}0' if the "
  "%select{pointer|block pointer|member pointer|array parameter}1 "
  "%select{should never be null|may be null|should not declare nullability}0">;

def warn_nullability_inferred_on_nested_type : Warning<
  "inferring '_Nonnull' for pointer type within %select{array|reference}0 is "
  "deprecated">,
  InGroup<NullabilityInferredOnNestedType>;

def err_objc_type_arg_explicit_nullability : Error<
  "type argument %0 cannot explicitly specify nullability">;

def err_objc_type_param_bound_explicit_nullability : Error<
  "type parameter %0 bound %1 cannot explicitly specify nullability">;

}

let CategoryName = "Generics Issue" in {

def err_objc_type_param_bound_nonobject : Error<
  "type bound %0 for type parameter %1 is not an Objective-C pointer type">;

def err_objc_type_param_bound_missing_pointer : Error<
  "missing '*' in type bound %0 for type parameter %1">;
def err_objc_type_param_bound_qualified : Error<
  "type bound %1 for type parameter %0 cannot be qualified with '%2'">;

def err_objc_type_param_redecl : Error<
  "redeclaration of type parameter %0">;

def err_objc_type_param_arity_mismatch : Error<
  "%select{forward class declaration|class definition|category|extension}0 has "
  "too %select{few|many}1 type parameters (expected %2, have %3)">;

def err_objc_type_param_bound_conflict : Error<
  "type bound %0 for type parameter %1 conflicts with "
  "%select{implicit|previous}2 bound %3%select{for type parameter %5|}4">;

def err_objc_type_param_variance_conflict : Error<
  "%select{in|co|contra}0variant type parameter %1 conflicts with previous "
  "%select{in|co|contra}2variant type parameter %3">;

def note_objc_type_param_here : Note<"type parameter %0 declared here">;

def err_objc_type_param_bound_missing : Error<
  "missing type bound %0 for type parameter %1 in %select{@interface|@class}2">;

def err_objc_parameterized_category_nonclass : Error<
  "%select{extension|category}0 of non-parameterized class %1 cannot have type "
  "parameters">;

def err_objc_parameterized_forward_class : Error<
  "forward declaration of non-parameterized class %0 cannot have type "
  "parameters">;

def err_objc_parameterized_forward_class_first : Error<
  "class %0 previously declared with type parameters">;

def err_objc_type_arg_missing_star : Error<
  "type argument %0 must be a pointer (requires a '*')">;
def err_objc_type_arg_qualified : Error<
  "type argument %0 cannot be qualified with '%1'">;

def err_objc_type_arg_missing : Error<
  "no type or protocol named %0">;

def err_objc_type_args_and_protocols : Error<
  "angle brackets contain both a %select{type|protocol}0 (%1) and a "
  "%select{protocol|type}0 (%2)">;

def err_objc_type_args_non_class : Error<
  "type arguments cannot be applied to non-class type %0">;

def err_objc_type_args_non_parameterized_class : Error<
  "type arguments cannot be applied to non-parameterized class %0">;

def err_objc_type_args_specialized_class : Error<
  "type arguments cannot be applied to already-specialized class type %0">;

def err_objc_type_args_wrong_arity : Error<
  "too %select{many|few}0 type arguments for class %1 (have %2, expected %3)">;
}

def err_objc_type_arg_not_id_compatible : Error<
  "type argument %0 is neither an Objective-C object nor a block type">;

def err_objc_type_arg_does_not_match_bound : Error<
  "type argument %0 does not satisfy the bound (%1) of type parameter %2">;

def warn_objc_redundant_qualified_class_type : Warning<
  "parameterized class %0 already conforms to the protocols listed; did you "
  "forget a '*'?">, InGroup<ObjCProtocolQualifiers>;

def warn_block_literal_attributes_on_omitted_return_type : Warning<
  "attribute %0 ignored, because it cannot be applied to omitted return type">,
  InGroup<IgnoredAttributes>;

def warn_block_literal_qualifiers_on_omitted_return_type : Warning<
  "'%0' qualifier on omitted return type %1 has no effect">,
  InGroup<IgnoredQualifiers>;

def ext_warn_gnu_final : ExtWarn<
  "__final is a GNU extension, consider using C++11 final">,
  InGroup<GccCompat>;

def warn_shadow_field :
  Warning<"non-static data member %0 of %1 shadows member inherited from "
  "type %2">,
  InGroup<ShadowField>, DefaultIgnore;
def note_shadow_field : Note<"declared here">;

def err_target_required_in_redecl : Error<
  "function declaration is missing 'target' attribute in a multiversioned "
  "function">;
def note_multiversioning_caused_here : Note<
  "function multiversioning caused by this declaration">;
def err_multiversion_after_used : Error<
  "function declaration cannot become a multiversioned function after first "
  "usage">;
def err_bad_multiversion_option : Error<
  "function multiversioning doesn't support %select{feature|architecture}0 "
  "'%1'">;
def err_multiversion_duplicate : Error<
  "multiversioned function redeclarations require identical target attributes">;
def err_multiversion_noproto : Error<
  "multiversioned function must have a prototype">;
def err_multiversion_no_other_attrs : Error<
  "attribute 'target' multiversioning cannot be combined with other "
  "attributes">;
def err_multiversion_diff : Error<
  "multiversioned function declaration has a different %select{calling convention"
  "|return type|constexpr specification|inline specification|storage class|"
  "linkage}0">;
def err_multiversion_doesnt_support : Error<
  "multiversioned functions do not yet support %select{function templates|"
  "virtual functions|deduced return types|constructors|destructors|"
  "deleted functions|defaulted functions}0">;
def err_multiversion_not_allowed_on_main : Error<
  "'main' cannot be a multiversioned function">;
def err_multiversion_not_supported : Error<
 "function multiversioning is not supported on the current target">;

} // end of sema component.<|MERGE_RESOLUTION|>--- conflicted
+++ resolved
@@ -2510,14 +2510,9 @@
 def err_attribute_requires_opencl_version : Error<
   "%0 attribute requires OpenCL version %1%select{| or above}2">;
 def warn_unsupported_target_attribute
-<<<<<<< HEAD
-    : Warning<"Ignoring unsupported '%0' in the target attribute string">,
-    InGroup<IgnoredAttributes>;
-=======
     : Warning<"%select{unsupported|duplicate}0%select{| architecture}1 '%2' in"
               " the 'target' attribute string; 'target' attribute ignored">,
       InGroup<IgnoredAttributes>;
->>>>>>> 9c105704
 def err_attribute_unsupported
     : Error<"%0 attribute is not supported for this target">;
 // The err_*_attribute_argument_not_int are separate because they're used by
