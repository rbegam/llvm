--- conflicted
+++ resolved
@@ -301,13 +301,9 @@
 def MicrosoftExt : LangOpt<"MicrosoftExt">;
 def Borland : LangOpt<"Borland">;
 def CUDA : LangOpt<"CUDA">;
-<<<<<<< HEAD
 def HIP : LangOpt<"HIP">;
+def SYCL : LangOpt<"SYCLIsDevice">;
 def COnly : LangOpt<"COnly", "!LangOpts.CPlusPlus">;
-=======
-def SYCL : LangOpt<"SYCLIsDevice">;
-def COnly : LangOpt<"CPlusPlus", 1>;
->>>>>>> 8a9c8fbd
 def CPlusPlus : LangOpt<"CPlusPlus">;
 def OpenCL : LangOpt<"OpenCL">;
 def RenderScript : LangOpt<"RenderScript">;
@@ -1076,19 +1072,11 @@
 }
 
 def IntelReqdSubGroupSize: InheritableAttr {
-<<<<<<< HEAD
-  let Spellings = [GNU<"intel_reqd_sub_group_size">];
-  let Args = [UnsignedArgument<"SubGroupSize">];
-  let Subjects = SubjectList<[Function], ErrorDiag>;
-  let Documentation = [IntelReqdSubGroupSizeDocs];
-  let LangOpts = [OpenCL];
-=======
   let Spellings = [GNU<"intel_reqd_sub_group_size">, CXX11<"cl", "intel_reqd_sub_group_size">];
   let Args = [UnsignedArgument<"SubGroupSize">];
   let Subjects = SubjectList<[Function, CXXMethod], ErrorDiag>;
   let Documentation = [IntelReqdSubGroupSizeDocs];
   let LangOpts = [OpenCL, SYCL];
->>>>>>> 8a9c8fbd
 }
 
 // This attribute is both a type attribute, and a declaration attribute (for
@@ -1437,8 +1425,6 @@
   let PragmaAttributeSupport = 0;
 }
 
-<<<<<<< HEAD
-=======
 def SYCLIntelFPGAIVDep : Attr {
   let Spellings = [CXX11<"intelfpga","ivdep">];
   let Args = [IntArgument<"Safelen">];
@@ -1483,7 +1469,6 @@
                                 !S->getType().isConstQualified()}],
                               "local non-const variables">;
 
->>>>>>> 8a9c8fbd
 def IntelFPGAConstVar : SubsetSubject<Var,
                       [{S->getKind() != Decl::ImplicitParam &&
                         S->getKind() != Decl::ParmVar &&
@@ -1509,45 +1494,27 @@
                               "local variables, static variables">;
 
 def IntelFPGADoublePump : Attr {
-<<<<<<< HEAD
   let Spellings = [CXX11<"intelfpga", "doublepump">,           // INTEL
                    GNU<"doublepump">];                         // INTEL
   let Subjects = SubjectList<[IntelFPGAConstVar,               // INTEL
                               IntelFPGALocalStaticSlaveMemVar, // INTEL
                               Field], ErrorDiag>;
-  let LangOpts = [OpenCL, HLS];                                // INTEL
-=======
-  let Spellings = [CXX11<"intelfpga", "doublepump">];
-  let Subjects = SubjectList<[IntelFPGAConstVar, IntelFPGALocalOrStaticVar,
-                              Field], ErrorDiag>;
-  let LangOpts = [SYCL];
->>>>>>> 8a9c8fbd
+  let LangOpts = [SYCL, OpenCL, HLS];                          // INTEL
   let Documentation = [IntelFPGADoublePumpAttrDocs];
 }
 
 def IntelFPGASinglePump : Attr {
-<<<<<<< HEAD
   let Spellings = [CXX11<"intelfpga", "singlepump">,           // INTEL
                    GNU<"singlepump">];                         // INTEL
   let Subjects = SubjectList<[IntelFPGAConstVar,               // INTEL
                               IntelFPGALocalStaticSlaveMemVar, // INTEL
                               Field], ErrorDiag>;
-  let LangOpts = [OpenCL, HLS];                                // INTEL
-=======
-  let Spellings = [CXX11<"intelfpga", "singlepump">];
-  let Subjects = SubjectList<[IntelFPGAConstVar, IntelFPGALocalOrStaticVar,
-                              Field], ErrorDiag>;
-  let LangOpts = [SYCL];
->>>>>>> 8a9c8fbd
+  let LangOpts = [SYCL, OpenCL, HLS];                          // INTEL
   let Documentation = [IntelFPGASinglePumpAttrDocs];
 }
 
 def IntelFPGAMemory : Attr {
-<<<<<<< HEAD
   let Spellings = [CXX11<"intelfpga", "memory">, GNU<"memory">]; // INTEL
-=======
-  let Spellings = [CXX11<"intelfpga", "memory">];
->>>>>>> 8a9c8fbd
   let Args = [EnumArgument<"Kind", "MemoryKind",
                            ["MLAB", "BLOCK_RAM", ""],
                            ["MLAB", "BlockRAM", "Default"], 1>];
@@ -1562,44 +1529,25 @@
   }];
   let Subjects = SubjectList<[IntelFPGAConstVar, IntelFPGALocalStaticSlaveMemVar,
                               Field], ErrorDiag>;
-<<<<<<< HEAD
-  let LangOpts = [OpenCL, HLS];  // INTEL
-=======
-  let LangOpts = [SYCL];
->>>>>>> 8a9c8fbd
+  let LangOpts = [SYCL, OpenCL, HLS];  // INTEL
   let Documentation = [IntelFPGAMemoryAttrDocs];
 }
 
 def IntelFPGARegister : Attr {
-<<<<<<< HEAD
   let Spellings = [CXX11<"intelfpga", "register">, GNU<"register">]; // INTEL
   let Subjects = SubjectList<[IntelFPGAConstVar, IntelFPGALocalOrStaticVar,
                               Field], ErrorDiag>;
-  let LangOpts = [OpenCL, HLS];  // INTEL
-=======
-  let Spellings = [CXX11<"intelfpga", "register">];
-  let Subjects = SubjectList<[IntelFPGAConstVar, IntelFPGALocalOrStaticVar,
-                              Field], ErrorDiag>;
-  let LangOpts = [SYCL];
->>>>>>> 8a9c8fbd
+  let LangOpts = [SYCL, OpenCL, HLS];  // INTEL
   let Documentation = [IntelFPGARegisterAttrDocs];
 }
 
 // One integral argument.
 def IntelFPGABankWidth : Attr {
-<<<<<<< HEAD
   let Spellings = [CXX11<"intelfpga","bankwidth">, GNU<"bankwidth">]; // INTEL
   let Args = [ExprArgument<"Value">];
   let Subjects = SubjectList<[IntelFPGAConstVar, IntelFPGALocalStaticSlaveMemVar,
                               Field], ErrorDiag>;
-  let LangOpts = [OpenCL, HLS]; // INTEL
-=======
-  let Spellings = [CXX11<"intelfpga","bankwidth">];
-  let Args = [ExprArgument<"Value">];
-  let Subjects = SubjectList<[IntelFPGAConstVar, IntelFPGALocalStaticSlaveMemVar,
-                              Field], ErrorDiag>;
-  let LangOpts = [SYCL];
->>>>>>> 8a9c8fbd
+  let LangOpts = [SYCL, OpenCL, HLS]; // INTEL
   let Documentation = [IntelFPGABankWidthAttrDocs];
   let AdditionalMembers = [{
     static unsigned getMinValue() {
@@ -1612,19 +1560,11 @@
 }
 
 def IntelFPGANumBanks : Attr {
-<<<<<<< HEAD
   let Spellings = [CXX11<"intelfpga","numbanks">, GNU<"numbanks">]; // INTEL
   let Args = [ExprArgument<"Value">];
   let Subjects = SubjectList<[IntelFPGAConstVar, IntelFPGALocalStaticSlaveMemVar,
                               Field], ErrorDiag>;
-  let LangOpts = [OpenCL, HLS]; // INTEL
-=======
-  let Spellings = [CXX11<"intelfpga","numbanks">];
-  let Args = [ExprArgument<"Value">];
-  let Subjects = SubjectList<[IntelFPGAConstVar, IntelFPGALocalStaticSlaveMemVar,
-                              Field], ErrorDiag>;
-  let LangOpts = [SYCL];
->>>>>>> 8a9c8fbd
+  let LangOpts = [SYCL, OpenCL, HLS]; // INTEL
   let Documentation = [IntelFPGANumBanksAttrDocs];
   let AdditionalMembers = [{
     static unsigned getMinValue() {
@@ -1636,8 +1576,6 @@
   }];
 }
 
-<<<<<<< HEAD
-=======
 def IntelFPGAMaxPrivateCopies : InheritableAttr {
   let Spellings = [CXX11<"intelfpga","max_private_copies">];
   let Args = [ExprArgument<"Value">];
@@ -1654,7 +1592,6 @@
   }];
 }
 
->>>>>>> 8a9c8fbd
 def Naked : InheritableAttr {
   let Spellings = [GCC<"naked">, Declspec<"naked">];
   let Subjects = SubjectList<[Function]>;
