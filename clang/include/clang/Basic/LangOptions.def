--- conflicted
+++ resolved
@@ -266,11 +266,8 @@
 LANGOPT(SYCLIsHost        , 1, 0, "SYCL host compilation")
 LANGOPT(SYCLAllowFuncPtr  , 1, 0, "Allow function pointers in SYCL device code")
 LANGOPT(SYCLUnnamedLambda , 1, 0, "Allow unnamed lambda SYCL kernels")
-<<<<<<< HEAD
-=======
 
 LANGOPT(HIPUseNewLaunchAPI, 1, 0, "Use new kernel launching API for HIP")
->>>>>>> 851ca247
 
 LANGOPT(SizedDeallocation , 1, 0, "sized deallocation")
 LANGOPT(AlignedAllocation , 1, 0, "aligned allocation")
