//===--- LangOptions.def - Language option database -------------*- C++ -*-===//
//
//                     The LLVM Compiler Infrastructure
//
// This file is distributed under the University of Illinois Open Source
// License. See LICENSE.TXT for details.
//
//===----------------------------------------------------------------------===//
//
// This file defines the language options. Users of this file must
// define the LANGOPT macro to make use of this information.
//
// Optionally, the user may also define:
//
// BENIGN_LANGOPT: for options that don't affect the construction of the AST in
//     any way (that is, the value can be different between an implicit module
//     and the user of that module).
//
// COMPATIBLE_LANGOPT: for options that affect the construction of the AST in
//     a way that doesn't prevent interoperability (that is, the value can be
//     different between an explicit module and the user of that module).
//
// ENUM_LANGOPT: for options that have enumeration, rather than unsigned, type.
//
// VALUE_LANGOPT: for options that describe a value rather than a flag.
//
// BENIGN_ENUM_LANGOPT, COMPATIBLE_ENUM_LANGOPT,
// BENIGN_VALUE_LANGOPT, COMPATIBLE_VALUE_LANGOPT: combinations of the above.
//
// FIXME: Clients should be able to more easily select whether they want
// different levels of compatibility versus how to handle different kinds
// of option.
//
// The Description field should be a noun phrase, for instance "frobbing all
// widgets" or "C's implicit blintz feature".
//===----------------------------------------------------------------------===//

#ifndef LANGOPT
#  error Define the LANGOPT macro to handle language options
#endif

#ifndef COMPATIBLE_LANGOPT
#  define COMPATIBLE_LANGOPT(Name, Bits, Default, Description) \
     LANGOPT(Name, Bits, Default, Description)
#endif

#ifndef BENIGN_LANGOPT
#  define BENIGN_LANGOPT(Name, Bits, Default, Description) \
     COMPATIBLE_LANGOPT(Name, Bits, Default, Description)
#endif

#ifndef ENUM_LANGOPT
#  define ENUM_LANGOPT(Name, Type, Bits, Default, Description) \
     LANGOPT(Name, Bits, Default, Description)
#endif

#ifndef COMPATIBLE_ENUM_LANGOPT
#  define COMPATIBLE_ENUM_LANGOPT(Name, Type, Bits, Default, Description) \
     ENUM_LANGOPT(Name, Type, Bits, Default, Description)
#endif

#ifndef BENIGN_ENUM_LANGOPT
#  define BENIGN_ENUM_LANGOPT(Name, Type, Bits, Default, Description) \
     COMPATIBLE_ENUM_LANGOPT(Name, Type, Bits, Default, Description)
#endif

#ifndef VALUE_LANGOPT
#  define VALUE_LANGOPT(Name, Bits, Default, Description) \
     LANGOPT(Name, Bits, Default, Description)
#endif

#ifndef COMPATIBLE_VALUE_LANGOPT
#  define COMPATIBLE_VALUE_LANGOPT(Name, Bits, Default, Description) \
     VALUE_LANGOPT(Name, Bits, Default, Description)
#endif

#ifndef BENIGN_VALUE_LANGOPT
#  define BENIGN_VALUE_LANGOPT(Name, Bits, Default, Description) \
     COMPATIBLE_VALUE_LANGOPT(Name, Bits, Default, Description)
#endif

// FIXME: A lot of the BENIGN_ options should be COMPATIBLE_ instead.
LANGOPT(C99               , 1, 0, "C99")
LANGOPT(C11               , 1, 0, "C11")
<<<<<<< HEAD
#if INTEL_SPECIFIC_CILKPLUS
LANGOPT(CilkPlus, 1, 0, "Intel Cilk Plus extensions to C/C++")
#endif // INTEL_SPECIFIC_CILKPLUS
#if INTEL_CUSTOMIZATION
#if INTEL_SPECIFIC_OPENMP
LANGOPT(IntelOpenMP, 1, 0, "Intel specific OpenMP codegen")
LANGOPT(IntelOpenMPRegion, 1, 0, "Intel specific OpenMP codegen with regions")
LANGOPT(OpenMPThreadPrivateLegacy, 1, 0, "Use legacy OpenMP threadprivate")
LANGOPT(OpenMPSimdOnly,     1, 0, "Enable OpenMP SIMD only")
LANGOPT(OpenMPSimdDisabled, 1, 0, "Disable OpenMP SIMD only")
LANGOPT(OpenMPTBBOnly,      1, 0, "Enable OpenMP TBB only")
LANGOPT(OpenMPTBBDisabled,  1, 0, "Disable OpenMP TBB only")
#endif // INTEL_SPECIFIC_OPENMP
LANGOPT(IntelCompat       , 1, 0,
        "Enables or disables Intel Compiler compatibility mode")
LANGOPT(IntelMSCompat     , 1, 0,
        "Enables or disables Microsoft compatibility features that are not planned for clang/llvm trunk")
LANGOPT(HLS               , 1, 0, "Intel FPGA High Level Synthesis")
LANGOPT(IntelAdvancedOptim, 1, 0,
        "Enables or disables Intel specific advanced optimizations")
LANGOPT(Zc_forScope      , 1, 1, "Supports Microsoft C++ behavior for the For loops")
LANGOPT(Float128, 1, 0, "128 bit float support")
LANGOPT(IntelQuad, 1, 0, "Intel's 128 bit float support")
LANGOPT(NoInt128, 1, 0, "Disable __int128 keyword support")
LANGOPT(Restrict         , 1, 0,
        "Enables the 'restrict' keyword for disambiguating pointers")
// CQ#373517, CQ#376357: GCC -fpermissive mode.
LANGOPT(GnuPermissive   , 1, 0, "Turns on GNU -fpermissive mode")
// CQ371729: Incompatible name mangling.
LANGOPT(GNUMangling       , 1, 0, "GNU mangling for vector types")
LANGOPT(GNUFABIVersion    , 32, 2, "GNU C++ABI version")
LANGOPT(EmulateGNUABIBugs , 1, 1, "Emulation of GNU ABI bugs")
// Fix for CQ380574: Ability to set various predefines based on gcc version
// needed.
LANGOPT(GNUVersion    , 32, 0, "GNU C++ version")
// CQ376358: Support -ffriend-injection option
LANGOPT(FriendFunctionInject, 1, 0, "Inject friend functions into the enclosing namespace")
LANGOPT(FriendClassInject, 1, 0, "Inject friend classes into the enclosing namespace")
#ifdef INTEL_SPECIFIC_IL0_BACKEND
LANGOPT(PragmaOptimizationLevelIntel      , 1, 1, 
        "Specifies whether #pragma optimization_level shoud use Intel(DEFAULT) or GCC syntax")
LANGOPT(vd      , 1, 1, 
        "Enables the addition of the hidden vtordisp construction destruction displacement memeber")
ENUM_LANGOPT(FPModel, IntelFPModel, 32, static_cast<IntelFPModel>(IFP_Fast|IFP_FP_Contract), 
        "Active float data precision")
LANGOPT(AlignMac68k      , 1, 0, 
        "Enables or disables default mac68k alignment")
LANGOPT(FormatExtensions  , 1, 0, "FreeBSD format extensions")
#endif // INTEL_SPECIFIC_IL0_BACKEND
#endif // INTEL_CUSTOMIZATION
=======
LANGOPT(C17               , 1, 0, "C17")
>>>>>>> d1c3dd89
LANGOPT(MSVCCompat        , 1, 0, "Microsoft Visual C++ full compatibility mode")
LANGOPT(MicrosoftExt      , 1, 0, "Microsoft C++ extensions")
LANGOPT(AsmBlocks         , 1, 0, "Microsoft inline asm blocks")
LANGOPT(Borland           , 1, 0, "Borland extensions")
LANGOPT(CPlusPlus         , 1, 0, "C++")
LANGOPT(CPlusPlus11       , 1, 0, "C++11")
LANGOPT(CPlusPlus14       , 1, 0, "C++14")
LANGOPT(CPlusPlus17       , 1, 0, "C++17")
LANGOPT(CPlusPlus2a       , 1, 0, "C++2a")
LANGOPT(ObjC1             , 1, 0, "Objective-C 1")
LANGOPT(ObjC2             , 1, 0, "Objective-C 2")
BENIGN_LANGOPT(ObjCDefaultSynthProperties , 1, 0,
               "Objective-C auto-synthesized properties")
BENIGN_LANGOPT(EncodeExtendedBlockSig , 1, 0,
               "Encoding extended block type signature")
BENIGN_LANGOPT(ObjCInferRelatedResultType , 1, 1,
               "Objective-C related result type inference")
LANGOPT(AppExt , 1, 0, "Objective-C App Extension")
LANGOPT(Trigraphs         , 1, 0,"trigraphs")
LANGOPT(LineComment       , 1, 0, "'//' comments")
LANGOPT(Bool              , 1, 0, "bool, true, and false keywords")
LANGOPT(Half              , 1, 0, "half keyword")
LANGOPT(WChar             , 1, CPlusPlus, "wchar_t keyword")
LANGOPT(DeclSpecKeyword   , 1, 0, "__declspec keyword")
BENIGN_LANGOPT(DollarIdents   , 1, 1, "'$' in identifiers")
BENIGN_LANGOPT(AsmPreprocessor, 1, 0, "preprocessor in asm mode")
LANGOPT(GNUMode           , 1, 1, "GNU extensions")
LANGOPT(GNUKeywords       , 1, 1, "GNU keywords")
BENIGN_LANGOPT(ImplicitInt, 1, !C99 && !CPlusPlus, "C89 implicit 'int'")
LANGOPT(Digraphs          , 1, 0, "digraphs")
BENIGN_LANGOPT(HexFloats  , 1, C99, "C99 hexadecimal float constants")
LANGOPT(CXXOperatorNames  , 1, 0, "C++ operator name keywords")
LANGOPT(AppleKext         , 1, 0, "Apple kext support")
BENIGN_LANGOPT(PascalStrings, 1, 0, "Pascal string support")
LANGOPT(WritableStrings   , 1, 0, "writable string support")
LANGOPT(ConstStrings      , 1, 0, "const-qualified string support")
LANGOPT(LaxVectorConversions , 1, 1, "lax vector conversions")
LANGOPT(AltiVec           , 1, 0, "AltiVec-style vector initializers")
LANGOPT(ZVector           , 1, 0, "System z vector extensions")
LANGOPT(Exceptions        , 1, 0, "exception handling")
LANGOPT(ObjCExceptions    , 1, 0, "Objective-C exceptions")
LANGOPT(CXXExceptions     , 1, 0, "C++ exceptions")
LANGOPT(DWARFExceptions   , 1, 0, "dwarf exception handling")
LANGOPT(SjLjExceptions    , 1, 0, "setjmp-longjump exception handling")
LANGOPT(SEHExceptions     , 1, 0, "SEH .xdata exception handling")
LANGOPT(ExternCNoUnwind   , 1, 0, "Assume extern C functions don't unwind")
LANGOPT(TraditionalCPP    , 1, 0, "traditional CPP emulation")
LANGOPT(RTTI              , 1, 1, "run-time type information")
LANGOPT(RTTIData          , 1, 1, "emit run-time type information data")
LANGOPT(MSBitfields       , 1, 0, "Microsoft-compatible structure layout")
LANGOPT(Freestanding, 1, 0, "freestanding implementation")
LANGOPT(NoBuiltin         , 1, 0, "disable builtin functions")
LANGOPT(NoMathBuiltin     , 1, 0, "disable math builtin functions")
LANGOPT(GNUAsm            , 1, 1, "GNU-style inline assembly")
LANGOPT(CoroutinesTS      , 1, 0, "C++ coroutines TS")
LANGOPT(RelaxedTemplateTemplateArgs, 1, 0, "C++17 relaxed matching of template template arguments")

LANGOPT(DoubleSquareBracketAttributes, 1, 0, "'[[]]' attributes extension for all language standard modes")

BENIGN_LANGOPT(ThreadsafeStatics , 1, 1, "thread-safe static initializers")
LANGOPT(POSIXThreads      , 1, 0, "POSIX thread support")
LANGOPT(Blocks            , 1, 0, "blocks extension to C")
BENIGN_LANGOPT(EmitAllDecls      , 1, 0, "emitting all declarations")
LANGOPT(MathErrno         , 1, 1, "errno in math functions")
BENIGN_LANGOPT(HeinousExtensions , 1, 0, "extensions that we really don't like and may be ripped out at any time")
LANGOPT(Modules           , 1, 0, "modules extension to C")
COMPATIBLE_LANGOPT(ModulesTS  , 1, 0, "C++ Modules TS")
BENIGN_ENUM_LANGOPT(CompilingModule, CompilingModuleKind, 2, CMK_None,
                    "compiling a module interface")
BENIGN_LANGOPT(CompilingPCH, 1, 0, "building a pch")
COMPATIBLE_LANGOPT(ModulesDeclUse    , 1, 0, "require declaration of module uses")
BENIGN_LANGOPT(ModulesSearchAll  , 1, 1, "searching even non-imported modules to find unresolved references")
COMPATIBLE_LANGOPT(ModulesStrictDeclUse, 1, 0, "requiring declaration of module uses and all headers to be in modules")
BENIGN_LANGOPT(ModulesErrorRecovery, 1, 1, "automatically importing modules as needed when performing error recovery")
BENIGN_LANGOPT(ImplicitModules, 1, 1, "building modules that are not specified via -fmodule-file")
COMPATIBLE_LANGOPT(ModulesLocalVisibility, 1, 0, "local submodule visibility")
COMPATIBLE_LANGOPT(Optimize          , 1, 0, "__OPTIMIZE__ predefined macro")
COMPATIBLE_LANGOPT(OptimizeSize      , 1, 0, "__OPTIMIZE_SIZE__ predefined macro")
COMPATIBLE_LANGOPT(Static            , 1, 0, "__STATIC__ predefined macro (as opposed to __DYNAMIC__)")
VALUE_LANGOPT(PackStruct  , 32, 0,
              "default struct packing maximum alignment")
VALUE_LANGOPT(MaxTypeAlign  , 32, 0,
              "default maximum alignment for types")
VALUE_LANGOPT(AlignDouble            , 1, 0, "Controls if doubles should be aligned to 8 bytes (x86 only)")
COMPATIBLE_VALUE_LANGOPT(PICLevel    , 2, 0, "__PIC__ level")
COMPATIBLE_VALUE_LANGOPT(PIE         , 1, 0, "is pie")
COMPATIBLE_LANGOPT(GNUInline         , 1, 0, "GNU inline semantics")
COMPATIBLE_LANGOPT(NoInlineDefine    , 1, 0, "__NO_INLINE__ predefined macro")
COMPATIBLE_LANGOPT(Deprecated        , 1, 0, "__DEPRECATED predefined macro")
COMPATIBLE_LANGOPT(FastMath          , 1, 0, "fast FP math optimizations, and __FAST_MATH__ predefined macro")
COMPATIBLE_LANGOPT(FiniteMathOnly    , 1, 0, "__FINITE_MATH_ONLY__ predefined macro")
COMPATIBLE_LANGOPT(UnsafeFPMath      , 1, 0, "Unsafe Floating Point Math")

BENIGN_LANGOPT(ObjCGCBitmapPrint , 1, 0, "printing of GC's bitmap layout for __weak/__strong ivars")

BENIGN_LANGOPT(AccessControl     , 1, 1, "C++ access control")
LANGOPT(CharIsSigned      , 1, 1, "signed char")
LANGOPT(WCharSize         , 4, 0, "width of wchar_t")
LANGOPT(WCharIsSigned        , 1, 0, "signed or unsigned wchar_t")
ENUM_LANGOPT(MSPointerToMemberRepresentationMethod, PragmaMSPointersToMembersKind, 2, PPTMK_BestCase, "member-pointer representation method")
ENUM_LANGOPT(DefaultCallingConv, DefaultCallingConvention, 3, DCC_None, "default calling convention")

LANGOPT(ShortEnums        , 1, 0, "short enum types")

LANGOPT(OpenCL            , 1, 0, "OpenCL")
LANGOPT(OpenCLVersion     , 32, 0, "OpenCL version")
LANGOPT(NativeHalfType    , 1, 0, "Native half type support")
LANGOPT(NativeHalfArgsAndReturns, 1, 0, "Native half args and returns")
LANGOPT(HalfArgsAndReturns, 1, 0, "half args and returns")
LANGOPT(CUDA              , 1, 0, "CUDA")
LANGOPT(OpenMP            , 32, 0, "OpenMP support and version of OpenMP (31, 40 or 45)")
LANGOPT(OpenMPUseTLS      , 1, 0, "Use TLS for threadprivates or runtime calls")
LANGOPT(OpenMPIsDevice    , 1, 0, "Generate code only for OpenMP target device")
LANGOPT(RenderScript      , 1, 0, "RenderScript")

LANGOPT(CUDAIsDevice      , 1, 0, "compiling for CUDA device")
LANGOPT(CUDAAllowVariadicFunctions, 1, 0, "allowing variadic functions in CUDA device code")
LANGOPT(CUDAHostDeviceConstexpr, 1, 1, "treating unattributed constexpr functions as __host__ __device__")
LANGOPT(CUDADeviceFlushDenormalsToZero, 1, 0, "flushing denormals to zero")
LANGOPT(CUDADeviceApproxTranscendentals, 1, 0, "using approximate transcendental functions")

LANGOPT(SizedDeallocation , 1, 0, "sized deallocation")
LANGOPT(AlignedAllocation , 1, 0, "aligned allocation")
LANGOPT(AlignedAllocationUnavailable, 1, 0, "aligned allocation functions are unavailable")
LANGOPT(NewAlignOverride  , 32, 0, "maximum alignment guaranteed by '::operator new(size_t)'")
LANGOPT(ConceptsTS , 1, 0, "enable C++ Extensions for Concepts")
BENIGN_LANGOPT(ModulesCodegen , 1, 0, "Modules code generation")
BENIGN_LANGOPT(ModulesDebugInfo , 1, 0, "Modules debug info")
BENIGN_LANGOPT(ElideConstructors , 1, 1, "C++ copy constructor elision")
BENIGN_LANGOPT(DumpRecordLayouts , 1, 0, "dumping the layout of IRgen'd records")
BENIGN_LANGOPT(DumpRecordLayoutsSimple , 1, 0, "dumping the layout of IRgen'd records in a simple form")
BENIGN_LANGOPT(DumpVTableLayouts , 1, 0, "dumping the layouts of emitted vtables")
LANGOPT(NoConstantCFStrings , 1, 0, "no constant CoreFoundation strings")
BENIGN_LANGOPT(InlineVisibilityHidden , 1, 0, "hidden default visibility for inline C++ methods")
BENIGN_LANGOPT(ParseUnknownAnytype, 1, 0, "__unknown_anytype")
BENIGN_LANGOPT(DebuggerSupport , 1, 0, "debugger support")
BENIGN_LANGOPT(DebuggerCastResultToId, 1, 0, "for 'po' in the debugger, cast the result to id if it is of unknown type")
BENIGN_LANGOPT(DebuggerObjCLiteral , 1, 0, "debugger Objective-C literals and subscripting support")

BENIGN_LANGOPT(SpellChecking , 1, 1, "spell-checking")
LANGOPT(SinglePrecisionConstants , 1, 0, "treating double-precision floating point constants as single precision constants")
LANGOPT(FastRelaxedMath , 1, 0, "OpenCL fast relaxed math")
/// \brief FP_CONTRACT mode (on/off/fast).
ENUM_LANGOPT(DefaultFPContractMode, FPContractModeKind, 2, FPC_Off, "FP contraction type")
LANGOPT(NoBitFieldTypeAlign , 1, 0, "bit-field type alignment")
LANGOPT(HexagonQdsp6Compat , 1, 0, "hexagon-qdsp6 backward compatibility")
LANGOPT(ObjCAutoRefCount , 1, 0, "Objective-C automated reference counting")
LANGOPT(ObjCWeakRuntime     , 1, 0, "__weak support in the ARC runtime")
LANGOPT(ObjCWeak            , 1, 0, "Objective-C __weak in ARC and MRC files")
LANGOPT(ObjCSubscriptingLegacyRuntime         , 1, 0, "Subscripting support in legacy ObjectiveC runtime")
LANGOPT(FakeAddressSpaceMap , 1, 0, "OpenCL fake address space map")
ENUM_LANGOPT(AddressSpaceMapMangling , AddrSpaceMapMangling, 2, ASMM_Target, "OpenCL address space map mangling mode")
LANGOPT(IncludeDefaultHeader, 1, 0, "Include default header file for OpenCL")
BENIGN_LANGOPT(DelayedTemplateParsing , 1, 0, "delayed template parsing")
LANGOPT(BlocksRuntimeOptional , 1, 0, "optional blocks runtime")

ENUM_LANGOPT(GC, GCMode, 2, NonGC, "Objective-C Garbage Collection mode")
ENUM_LANGOPT(ValueVisibilityMode, Visibility, 3, DefaultVisibility,
             "value symbol visibility")
ENUM_LANGOPT(TypeVisibilityMode, Visibility, 3, DefaultVisibility,
             "type symbol visibility")
ENUM_LANGOPT(StackProtector, StackProtectorMode, 2, SSPOff,
             "stack protector mode")
ENUM_LANGOPT(SignedOverflowBehavior, SignedOverflowBehaviorTy, 2, SOB_Undefined,
             "signed integer overflow handling")

BENIGN_LANGOPT(ArrowDepth, 32, 256,
               "maximum number of operator->s to follow")
BENIGN_LANGOPT(InstantiationDepth, 32, 1024,
               "maximum template instantiation depth")
BENIGN_LANGOPT(ConstexprCallDepth, 32, 512,
               "maximum constexpr call depth")
BENIGN_LANGOPT(ConstexprStepLimit, 32, 1048576,
               "maximum constexpr evaluation steps")
BENIGN_LANGOPT(BracketDepth, 32, 256,
               "maximum bracket nesting depth")
BENIGN_LANGOPT(NumLargeByValueCopy, 32, 0,
        "if non-zero, warn about parameter or return Warn if parameter/return value is larger in bytes than this setting. 0 is no check.")
VALUE_LANGOPT(MSCompatibilityVersion, 32, 0, "Microsoft Visual C/C++ Version")
VALUE_LANGOPT(VtorDispMode, 2, 1, "How many vtordisps to insert")

LANGOPT(ApplePragmaPack, 1, 0, "Apple gcc-compatible #pragma pack handling")
LANGOPT(RetainCommentsFromSystemHeaders, 1, 0, "retain documentation comments from system headers in the AST")

LANGOPT(SanitizeAddressFieldPadding, 2, 0, "controls how aggressive is ASan "
                                           "field padding (0: none, 1:least "
                                           "aggressive, 2: more aggressive)")

LANGOPT(XRayInstrument, 1, 0, "controls whether to do XRay instrumentation")
LANGOPT(XRayAlwaysEmitCustomEvents, 1, 0,
        "controls whether to always emit intrinsic calls to "
        "__xray_customevent(...) builtin.")

BENIGN_LANGOPT(AllowEditorPlaceholders, 1, 0,
               "allow editor placeholders in source")

#undef LANGOPT
#undef COMPATIBLE_LANGOPT
#undef BENIGN_LANGOPT
#undef ENUM_LANGOPT
#undef COMPATIBLE_ENUM_LANGOPT
#undef BENIGN_ENUM_LANGOPT
#undef VALUE_LANGOPT
#undef COMPATIBLE_VALUE_LANGOPT
#undef BENIGN_VALUE_LANGOPT
<|MERGE_RESOLUTION|>--- conflicted
+++ resolved
@@ -82,7 +82,7 @@
 // FIXME: A lot of the BENIGN_ options should be COMPATIBLE_ instead.
 LANGOPT(C99               , 1, 0, "C99")
 LANGOPT(C11               , 1, 0, "C11")
-<<<<<<< HEAD
+LANGOPT(C17               , 1, 0, "C17")
 #if INTEL_SPECIFIC_CILKPLUS
 LANGOPT(CilkPlus, 1, 0, "Intel Cilk Plus extensions to C/C++")
 #endif // INTEL_SPECIFIC_CILKPLUS
@@ -133,9 +133,6 @@
 LANGOPT(FormatExtensions  , 1, 0, "FreeBSD format extensions")
 #endif // INTEL_SPECIFIC_IL0_BACKEND
 #endif // INTEL_CUSTOMIZATION
-=======
-LANGOPT(C17               , 1, 0, "C17")
->>>>>>> d1c3dd89
 LANGOPT(MSVCCompat        , 1, 0, "Microsoft Visual C++ full compatibility mode")
 LANGOPT(MicrosoftExt      , 1, 0, "Microsoft C++ extensions")
 LANGOPT(AsmBlocks         , 1, 0, "Microsoft inline asm blocks")
