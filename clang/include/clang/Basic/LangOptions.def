--- conflicted
+++ resolved
@@ -84,13 +84,8 @@
 LANGOPT(C11               , 1, 0, "C11")
 LANGOPT(C17               , 1, 0, "C17")
 #if INTEL_CUSTOMIZATION
-<<<<<<< HEAD
-LANGOPT(IntelOpenMP, 1, 0, "Intel specific OpenMP codegen")
-LANGOPT(IntelOpenMPRegion, 1, 0, "Intel specific OpenMP codegen with regions")
+LANGOPT(IntelOpenMP, 1, 0, "Intel specific OpenMP late-outlining codegen")
 LANGOPT(IntelOpenMPOffload, 1, 1, "Intel specific OpenMP offload codegen")
-=======
-LANGOPT(IntelOpenMP, 1, 0, "Intel specific OpenMP late-outlining codegen")
->>>>>>> 0cbb76da
 LANGOPT(OpenMPThreadPrivateLegacy, 1, 0, "Use legacy OpenMP threadprivate")
 LANGOPT(OpenMPSimdOnly,     1, 0, "Enable OpenMP SIMD only")
 LANGOPT(OpenMPSimdDisabled, 1, 0, "Disable OpenMP SIMD only")
