//===--- LangOptions.def - Language option database -------------*- C++ -*-===//
//
// Part of the LLVM Project, under the Apache License v2.0 with LLVM Exceptions.
// See https://llvm.org/LICENSE.txt for license information.
// SPDX-License-Identifier: Apache-2.0 WITH LLVM-exception
//
//===----------------------------------------------------------------------===//
//
// This file defines the language options. Users of this file must
// define the LANGOPT macro to make use of this information.
//
// Optionally, the user may also define:
//
// BENIGN_LANGOPT: for options that don't affect the construction of the AST in
//     any way (that is, the value can be different between an implicit module
//     and the user of that module).
//
// COMPATIBLE_LANGOPT: for options that affect the construction of the AST in
//     a way that doesn't prevent interoperability (that is, the value can be
//     different between an explicit module and the user of that module).
//
// ENUM_LANGOPT: for options that have enumeration, rather than unsigned, type.
//
// VALUE_LANGOPT: for options that describe a value rather than a flag.
//
// BENIGN_ENUM_LANGOPT, COMPATIBLE_ENUM_LANGOPT,
// BENIGN_VALUE_LANGOPT, COMPATIBLE_VALUE_LANGOPT: combinations of the above.
//
// FIXME: Clients should be able to more easily select whether they want
// different levels of compatibility versus how to handle different kinds
// of option.
//
// The Description field should be a noun phrase, for instance "frobbing all
// widgets" or "C's implicit blintz feature".
//===----------------------------------------------------------------------===//

#ifndef LANGOPT
#  error Define the LANGOPT macro to handle language options
#endif

#ifndef COMPATIBLE_LANGOPT
#  define COMPATIBLE_LANGOPT(Name, Bits, Default, Description) \
     LANGOPT(Name, Bits, Default, Description)
#endif

#ifndef BENIGN_LANGOPT
#  define BENIGN_LANGOPT(Name, Bits, Default, Description) \
     COMPATIBLE_LANGOPT(Name, Bits, Default, Description)
#endif

#ifndef ENUM_LANGOPT
#  define ENUM_LANGOPT(Name, Type, Bits, Default, Description) \
     LANGOPT(Name, Bits, Default, Description)
#endif

#ifndef COMPATIBLE_ENUM_LANGOPT
#  define COMPATIBLE_ENUM_LANGOPT(Name, Type, Bits, Default, Description) \
     ENUM_LANGOPT(Name, Type, Bits, Default, Description)
#endif

#ifndef BENIGN_ENUM_LANGOPT
#  define BENIGN_ENUM_LANGOPT(Name, Type, Bits, Default, Description) \
     COMPATIBLE_ENUM_LANGOPT(Name, Type, Bits, Default, Description)
#endif

#ifndef VALUE_LANGOPT
#  define VALUE_LANGOPT(Name, Bits, Default, Description) \
     LANGOPT(Name, Bits, Default, Description)
#endif

#ifndef COMPATIBLE_VALUE_LANGOPT
#  define COMPATIBLE_VALUE_LANGOPT(Name, Bits, Default, Description) \
     VALUE_LANGOPT(Name, Bits, Default, Description)
#endif

#ifndef BENIGN_VALUE_LANGOPT
#  define BENIGN_VALUE_LANGOPT(Name, Bits, Default, Description) \
     COMPATIBLE_VALUE_LANGOPT(Name, Bits, Default, Description)
#endif

// FIXME: A lot of the BENIGN_ options should be COMPATIBLE_ instead.
LANGOPT(C99               , 1, 0, "C99")
LANGOPT(C11               , 1, 0, "C11")
LANGOPT(C17               , 1, 0, "C17")
LANGOPT(C2x               , 1, 0, "C2x")
#if INTEL_CUSTOMIZATION
LANGOPT(OpenMPThreadPrivateLegacy, 1, 0, "Use legacy OpenMP threadprivate")
LANGOPT(OpenMPSimdOnly,     1, 0, "Enable OpenMP SIMD only")
LANGOPT(OpenMPSimdDisabled, 1, 0, "Disable OpenMP SIMD only")
LANGOPT(OpenMPTBBOnly,      1, 0, "Enable OpenMP TBB only")
LANGOPT(OpenMPTBBDisabled,  1, 0, "Disable OpenMP TBB only")
LANGOPT(IntelCompat       , 1, 0,
        "Enables or disables Intel Compiler compatibility mode")
LANGOPT(IntelMSCompat     , 1, 0,
        "Enables or disables Microsoft compatibility features that are not planned for clang/llvm trunk")
LANGOPT(HLS               , 1, 0, "Intel FPGA High Level Synthesis")
LANGOPT(IntelAdvancedOptim, 1, 0,
        "Enables or disables Intel specific advanced optimizations")
LANGOPT(Zc_forScope      , 1, 1, "Supports Microsoft C++ behavior for the For loops")
LANGOPT(Float128, 1, 0, "128 bit float support")
LANGOPT(IntelQuad, 1, 0, "Intel's 128 bit float support")
LANGOPT(Restrict         , 1, 0,
        "Enables the 'restrict' keyword for disambiguating pointers")
// CQ#373517, CQ#376357: GCC -fpermissive mode.
LANGOPT(GnuPermissive   , 1, 0, "Turns on GNU -fpermissive mode")
// Fix for CQ380574: Ability to set various predefines based on gcc version
// needed.
// CQ376358: Support -ffriend-injection option
LANGOPT(FriendFunctionInject, 1, 0, "Inject friend functions into the enclosing namespace")
LANGOPT(FriendClassInject, 1, 0, "Inject friend classes into the enclosing namespace")
LANGOPT(LongDoubleSize, 8, 0, "Set the size for LongDouble")
#endif // INTEL_CUSTOMIZATION
LANGOPT(MSVCCompat        , 1, 0, "Microsoft Visual C++ full compatibility mode")
LANGOPT(MicrosoftExt      , 1, 0, "Microsoft C++ extensions")
LANGOPT(AsmBlocks         , 1, 0, "Microsoft inline asm blocks")
LANGOPT(Borland           , 1, 0, "Borland extensions")
LANGOPT(CPlusPlus         , 1, 0, "C++")
LANGOPT(CPlusPlus11       , 1, 0, "C++11")
LANGOPT(CPlusPlus14       , 1, 0, "C++14")
LANGOPT(CPlusPlus17       , 1, 0, "C++17")
LANGOPT(CPlusPlus2a       , 1, 0, "C++2a")
LANGOPT(ObjC              , 1, 0, "Objective-C")
BENIGN_LANGOPT(ObjCDefaultSynthProperties , 1, 0,
               "Objective-C auto-synthesized properties")
BENIGN_LANGOPT(EncodeExtendedBlockSig , 1, 0,
               "Encoding extended block type signature")
BENIGN_LANGOPT(ObjCInferRelatedResultType , 1, 1,
               "Objective-C related result type inference")
LANGOPT(AppExt , 1, 0, "Objective-C App Extension")
LANGOPT(Trigraphs         , 1, 0,"trigraphs")
LANGOPT(LineComment       , 1, 0, "'//' comments")
LANGOPT(Bool              , 1, 0, "bool, true, and false keywords")
LANGOPT(Half              , 1, 0, "half keyword")
LANGOPT(WChar             , 1, CPlusPlus, "wchar_t keyword")
LANGOPT(Char8             , 1, 0, "char8_t keyword")
LANGOPT(DeclSpecKeyword   , 1, 0, "__declspec keyword")
BENIGN_LANGOPT(DollarIdents   , 1, 1, "'$' in identifiers")
BENIGN_LANGOPT(AsmPreprocessor, 1, 0, "preprocessor in asm mode")
LANGOPT(GNUMode           , 1, 1, "GNU extensions")
LANGOPT(GNUKeywords       , 1, 1, "GNU keywords")
BENIGN_LANGOPT(ImplicitInt, 1, !C99 && !CPlusPlus, "C89 implicit 'int'")
LANGOPT(Digraphs          , 1, 0, "digraphs")
BENIGN_LANGOPT(HexFloats  , 1, C99, "C99 hexadecimal float constants")
LANGOPT(CXXOperatorNames  , 1, 0, "C++ operator name keywords")
LANGOPT(AppleKext         , 1, 0, "Apple kext support")
BENIGN_LANGOPT(PascalStrings, 1, 0, "Pascal string support")
LANGOPT(WritableStrings   , 1, 0, "writable string support")
LANGOPT(ConstStrings      , 1, 0, "const-qualified string support")
LANGOPT(LaxVectorConversions , 1, 1, "lax vector conversions")
LANGOPT(AltiVec           , 1, 0, "AltiVec-style vector initializers")
LANGOPT(ZVector           , 1, 0, "System z vector extensions")
LANGOPT(Exceptions        , 1, 0, "exception handling")
LANGOPT(ObjCExceptions    , 1, 0, "Objective-C exceptions")
LANGOPT(CXXExceptions     , 1, 0, "C++ exceptions")
LANGOPT(DWARFExceptions   , 1, 0, "dwarf exception handling")
LANGOPT(SjLjExceptions    , 1, 0, "setjmp-longjump exception handling")
LANGOPT(SEHExceptions     , 1, 0, "SEH .xdata exception handling")
LANGOPT(ExternCNoUnwind   , 1, 0, "Assume extern C functions don't unwind")
LANGOPT(TraditionalCPP    , 1, 0, "traditional CPP emulation")
LANGOPT(RTTI              , 1, 1, "run-time type information")
LANGOPT(RTTIData          , 1, 1, "emit run-time type information data")
LANGOPT(MSBitfields       , 1, 0, "Microsoft-compatible structure layout")
LANGOPT(Freestanding, 1, 0, "freestanding implementation")
LANGOPT(NoBuiltin         , 1, 0, "disable builtin functions")
LANGOPT(NoMathBuiltin     , 1, 0, "disable math builtin functions")
LANGOPT(GNUAsm            , 1, 1, "GNU-style inline assembly")
LANGOPT(Coroutines        , 1, 0, "C++20 coroutines")
LANGOPT(DllExportInlines  , 1, 1, "dllexported classes dllexport inline methods")
LANGOPT(RelaxedTemplateTemplateArgs, 1, 0, "C++17 relaxed matching of template template arguments")

LANGOPT(DoubleSquareBracketAttributes, 1, 0, "'[[]]' attributes extension for all language standard modes")

BENIGN_LANGOPT(ThreadsafeStatics , 1, 1, "thread-safe static initializers")
LANGOPT(POSIXThreads      , 1, 0, "POSIX thread support")
LANGOPT(Blocks            , 1, 0, "blocks extension to C")
BENIGN_LANGOPT(EmitAllDecls      , 1, 0, "emitting all declarations")
LANGOPT(MathErrno         , 1, 1, "errno in math functions")
BENIGN_LANGOPT(HeinousExtensions , 1, 0, "extensions that we really don't like and may be ripped out at any time")
LANGOPT(Modules           , 1, 0, "modules semantics")
COMPATIBLE_LANGOPT(ModulesTS  , 1, 0, "C++ Modules TS syntax")
COMPATIBLE_LANGOPT(CPlusPlusModules, 1, 0, "C++ modules syntax")
BENIGN_ENUM_LANGOPT(CompilingModule, CompilingModuleKind, 2, CMK_None,
                    "compiling a module interface")
BENIGN_LANGOPT(CompilingPCH, 1, 0, "building a pch")
BENIGN_LANGOPT(BuildingPCHWithObjectFile, 1, 0, "building a pch which has a corresponding object file")
BENIGN_LANGOPT(CacheGeneratedPCH, 1, 0, "cache generated PCH files in memory")
COMPATIBLE_LANGOPT(ModulesDeclUse    , 1, 0, "require declaration of module uses")
BENIGN_LANGOPT(ModulesSearchAll  , 1, 1, "searching even non-imported modules to find unresolved references")
COMPATIBLE_LANGOPT(ModulesStrictDeclUse, 1, 0, "requiring declaration of module uses and all headers to be in modules")
BENIGN_LANGOPT(ModulesErrorRecovery, 1, 1, "automatically importing modules as needed when performing error recovery")
BENIGN_LANGOPT(ImplicitModules, 1, 1, "building modules that are not specified via -fmodule-file")
COMPATIBLE_LANGOPT(ModulesLocalVisibility, 1, 0, "local submodule visibility")
COMPATIBLE_LANGOPT(Optimize          , 1, 0, "__OPTIMIZE__ predefined macro")
COMPATIBLE_LANGOPT(OptimizeSize      , 1, 0, "__OPTIMIZE_SIZE__ predefined macro")
COMPATIBLE_LANGOPT(Static            , 1, 0, "__STATIC__ predefined macro (as opposed to __DYNAMIC__)")
VALUE_LANGOPT(PackStruct  , 32, 0,
              "default struct packing maximum alignment")
VALUE_LANGOPT(MaxTypeAlign  , 32, 0,
              "default maximum alignment for types")
VALUE_LANGOPT(AlignDouble            , 1, 0, "Controls if doubles should be aligned to 8 bytes (x86 only)")
COMPATIBLE_VALUE_LANGOPT(PICLevel    , 2, 0, "__PIC__ level")
COMPATIBLE_VALUE_LANGOPT(PIE         , 1, 0, "is pie")
LANGOPT(ROPI                         , 1, 0, "Read-only position independence")
LANGOPT(RWPI                         , 1, 0, "Read-write position independence")
COMPATIBLE_LANGOPT(GNUInline         , 1, 0, "GNU inline semantics")
COMPATIBLE_LANGOPT(NoInlineDefine    , 1, 0, "__NO_INLINE__ predefined macro")
COMPATIBLE_LANGOPT(Deprecated        , 1, 0, "__DEPRECATED predefined macro")
COMPATIBLE_LANGOPT(FastMath          , 1, 0, "fast FP math optimizations, and __FAST_MATH__ predefined macro")
COMPATIBLE_LANGOPT(FiniteMathOnly    , 1, 0, "__FINITE_MATH_ONLY__ predefined macro")
COMPATIBLE_LANGOPT(UnsafeFPMath      , 1, 0, "Unsafe Floating Point Math")

BENIGN_LANGOPT(ObjCGCBitmapPrint , 1, 0, "printing of GC's bitmap layout for __weak/__strong ivars")

BENIGN_LANGOPT(AccessControl     , 1, 1, "C++ access control")
LANGOPT(CharIsSigned      , 1, 1, "signed char")
LANGOPT(WCharSize         , 4, 0, "width of wchar_t")
LANGOPT(WCharIsSigned        , 1, 0, "signed or unsigned wchar_t")
ENUM_LANGOPT(MSPointerToMemberRepresentationMethod, PragmaMSPointersToMembersKind, 2, PPTMK_BestCase, "member-pointer representation method")
ENUM_LANGOPT(DefaultCallingConv, DefaultCallingConvention, 3, DCC_None, "default calling convention")

LANGOPT(ShortEnums        , 1, 0, "short enum types")

LANGOPT(OpenCL            , 1, 0, "OpenCL")
LANGOPT(OpenCLVersion     , 32, 0, "OpenCL C version")
LANGOPT(OpenCLCPlusPlus   , 1, 0, "OpenCL C++")
LANGOPT(OpenCLCPlusPlusVersion     , 32, 0, "OpenCL C++ version")
LANGOPT(NativeHalfType    , 1, 0, "Native half type support")
LANGOPT(NativeHalfArgsAndReturns, 1, 0, "Native half args and returns")
LANGOPT(HalfArgsAndReturns, 1, 0, "half args and returns")
LANGOPT(CUDA              , 1, 0, "CUDA")
LANGOPT(HIP               , 1, 0, "HIP")
LANGOPT(OpenMP            , 32, 0, "OpenMP support and version of OpenMP (31, 40 or 45)")
LANGOPT(OpenMPSimd        , 1, 0, "Use SIMD only OpenMP support.")
LANGOPT(OpenMPUseTLS      , 1, 0, "Use TLS for threadprivates or runtime calls")
#if INTEL_COLLAB
LANGOPT(OpenMPLateOutline , 1, 0, "Outline OpenMP constructs in the back end")
#endif // INTEL_COLLAB
#if INTEL_CUSTOMIZATION
LANGOPT(OpenMPLateOutlineTarget, 1, 1, "Outline OpenMP target construct in the back end")
<<<<<<< HEAD
#if INTEL_FEATURE_CSA
LANGOPT(CSAvISA, 1, 0, "[CSA] Customize target IR for binary vISA")
#endif // INTEL_FEATURE_CSA
=======
LANGOPT(OpenMPLateOutlineAtomic, 1, 0, "Outline OpenMP atomic construct in the back end")
>>>>>>> 1cfbd56a
#endif // INTEL_CUSTOMIZATION
LANGOPT(OpenMPIsDevice    , 1, 0, "Generate code only for OpenMP target device")
LANGOPT(OpenMPCUDAMode    , 1, 0, "Generate code for OpenMP pragmas in SIMT/SPMD mode")
LANGOPT(OpenMPCUDAForceFullRuntime , 1, 0, "Force to use full runtime in all constructs when offloading to CUDA devices")
LANGOPT(OpenMPCUDANumSMs  , 32, 0, "Number of SMs for CUDA devices.")
LANGOPT(OpenMPCUDABlocksPerSM  , 32, 0, "Number of blocks per SM for CUDA devices.")
LANGOPT(OpenMPCUDAReductionBufNum , 32, 1024, "Number of the reduction records in the intermediate reduction buffer used for the teams reductions.")
LANGOPT(OpenMPOptimisticCollapse  , 1, 0, "Use at most 32 bits to represent the collapsed loop nest counter.")
LANGOPT(RenderScript      , 1, 0, "RenderScript")

LANGOPT(CUDAIsDevice      , 1, 0, "compiling for CUDA device")
LANGOPT(CUDAAllowVariadicFunctions, 1, 0, "allowing variadic functions in CUDA device code")
LANGOPT(CUDAHostDeviceConstexpr, 1, 1, "treating unattributed constexpr functions as __host__ __device__")
LANGOPT(CUDADeviceApproxTranscendentals, 1, 0, "using approximate transcendental functions")
LANGOPT(GPURelocatableDeviceCode, 1, 0, "generate relocatable device code")

LANGOPT(SYCLIsDevice      , 1, 0, "Generate code for SYCL device")

LANGOPT(SizedDeallocation , 1, 0, "sized deallocation")
LANGOPT(AlignedAllocation , 1, 0, "aligned allocation")
LANGOPT(AlignedAllocationUnavailable, 1, 0, "aligned allocation functions are unavailable")
LANGOPT(NewAlignOverride  , 32, 0, "maximum alignment guaranteed by '::operator new(size_t)'")
LANGOPT(ConceptsTS , 1, 0, "enable C++ Extensions for Concepts")
BENIGN_LANGOPT(ModulesCodegen , 1, 0, "Modules code generation")
BENIGN_LANGOPT(ModulesDebugInfo , 1, 0, "Modules debug info")
BENIGN_LANGOPT(ElideConstructors , 1, 1, "C++ copy constructor elision")
BENIGN_LANGOPT(DumpRecordLayouts , 1, 0, "dumping the layout of IRgen'd records")
BENIGN_LANGOPT(DumpRecordLayoutsSimple , 1, 0, "dumping the layout of IRgen'd records in a simple form")
BENIGN_LANGOPT(DumpVTableLayouts , 1, 0, "dumping the layouts of emitted vtables")
LANGOPT(NoConstantCFStrings , 1, 0, "no constant CoreFoundation strings")
BENIGN_LANGOPT(InlineVisibilityHidden , 1, 0, "hidden visibility for inline C++ methods")
LANGOPT(GlobalAllocationFunctionVisibilityHidden , 1, 0, "hidden visibility for global operator new and delete declaration")
BENIGN_LANGOPT(ParseUnknownAnytype, 1, 0, "__unknown_anytype")
BENIGN_LANGOPT(DebuggerSupport , 1, 0, "debugger support")
BENIGN_LANGOPT(DebuggerCastResultToId, 1, 0, "for 'po' in the debugger, cast the result to id if it is of unknown type")
BENIGN_LANGOPT(DebuggerObjCLiteral , 1, 0, "debugger Objective-C literals and subscripting support")

BENIGN_LANGOPT(SpellChecking , 1, 1, "spell-checking")
LANGOPT(SinglePrecisionConstants , 1, 0, "treating double-precision floating point constants as single precision constants")
LANGOPT(FastRelaxedMath , 1, 0, "OpenCL fast relaxed math")
/// FP_CONTRACT mode (on/off/fast).
ENUM_LANGOPT(DefaultFPContractMode, FPContractModeKind, 2, FPC_Off, "FP contraction type")
LANGOPT(NoBitFieldTypeAlign , 1, 0, "bit-field type alignment")
LANGOPT(HexagonQdsp6Compat , 1, 0, "hexagon-qdsp6 backward compatibility")
LANGOPT(ObjCAutoRefCount , 1, 0, "Objective-C automated reference counting")
LANGOPT(ObjCWeakRuntime     , 1, 0, "__weak support in the ARC runtime")
LANGOPT(ObjCWeak            , 1, 0, "Objective-C __weak in ARC and MRC files")
LANGOPT(ObjCSubscriptingLegacyRuntime         , 1, 0, "Subscripting support in legacy ObjectiveC runtime")
LANGOPT(CFProtectionBranch , 1, 0, "Control-Flow Branch Protection enabled")
LANGOPT(FakeAddressSpaceMap , 1, 0, "OpenCL fake address space map")
#if INTEL_CUSTOMIZATION
LANGOPT(OpenCLForceVectorABI, 1, 0, "OpenCL vector to scalar coercion disabling")
#endif // INTEL_CUSTOMIZATION
ENUM_LANGOPT(AddressSpaceMapMangling , AddrSpaceMapMangling, 2, ASMM_Target, "OpenCL address space map mangling mode")
LANGOPT(IncludeDefaultHeader, 1, 0, "Include default header file for OpenCL")
LANGOPT(DeclareOpenCLBuiltins, 1, 0, "Declare OpenCL builtin functions")
BENIGN_LANGOPT(DelayedTemplateParsing , 1, 0, "delayed template parsing")
LANGOPT(BlocksRuntimeOptional , 1, 0, "optional blocks runtime")
LANGOPT(
    CompleteMemberPointers, 1, 0,
    "Require member pointer base types to be complete at the point where the "
    "type's inheritance model would be determined under the Microsoft ABI")

ENUM_LANGOPT(GC, GCMode, 2, NonGC, "Objective-C Garbage Collection mode")
ENUM_LANGOPT(ValueVisibilityMode, Visibility, 3, DefaultVisibility,
             "default visibility for functions and variables [-fvisibility]")
ENUM_LANGOPT(TypeVisibilityMode, Visibility, 3, DefaultVisibility,
             "default visibility for types [-ftype-visibility]")
LANGOPT(SetVisibilityForExternDecls, 1, 0,
        "apply global symbol visibility to external declarations without an explicit visibility")
ENUM_LANGOPT(StackProtector, StackProtectorMode, 2, SSPOff,
             "stack protector mode")
ENUM_LANGOPT(TrivialAutoVarInit, TrivialAutoVarInitKind, 2, TrivialAutoVarInitKind::Uninitialized,
             "trivial automatic variable initialization")
ENUM_LANGOPT(SignedOverflowBehavior, SignedOverflowBehaviorTy, 2, SOB_Undefined,
             "signed integer overflow handling")

BENIGN_LANGOPT(ArrowDepth, 32, 256,
               "maximum number of operator->s to follow")
BENIGN_LANGOPT(InstantiationDepth, 32, 1024,
               "maximum template instantiation depth")
BENIGN_LANGOPT(ConstexprCallDepth, 32, 512,
               "maximum constexpr call depth")
BENIGN_LANGOPT(ConstexprStepLimit, 32, 1048576,
               "maximum constexpr evaluation steps")
BENIGN_LANGOPT(BracketDepth, 32, 256,
               "maximum bracket nesting depth")
BENIGN_LANGOPT(NumLargeByValueCopy, 32, 0,
        "if non-zero, warn about parameter or return Warn if parameter/return value is larger in bytes than this setting. 0 is no check.")
VALUE_LANGOPT(MSCompatibilityVersion, 32, 0, "Microsoft Visual C/C++ Version")
VALUE_LANGOPT(VtorDispMode, 2, 1, "How many vtordisps to insert")

LANGOPT(ApplePragmaPack, 1, 0, "Apple gcc-compatible #pragma pack handling")
LANGOPT(RetainCommentsFromSystemHeaders, 1, 0, "retain documentation comments from system headers in the AST")

LANGOPT(SanitizeAddressFieldPadding, 2, 0, "controls how aggressive is ASan "
                                           "field padding (0: none, 1:least "
                                           "aggressive, 2: more aggressive)")

LANGOPT(Cmse, 1, 0, "ARM Security extensions support")

LANGOPT(XRayInstrument, 1, 0, "controls whether to do XRay instrumentation")
LANGOPT(XRayAlwaysEmitCustomEvents, 1, 0,
        "controls whether to always emit intrinsic calls to "
        "__xray_customevent(...) builtin.")
LANGOPT(XRayAlwaysEmitTypedEvents, 1, 0,
        "controls whether to always emit intrinsic calls to "
        "__xray_typedevent(...) builtin.")

LANGOPT(ForceEmitVTables, 1, 0, "whether to emit all vtables")

BENIGN_LANGOPT(AllowEditorPlaceholders, 1, 0,
               "allow editor placeholders in source")

ENUM_LANGOPT(ClangABICompat, ClangABI, 4, ClangABI::Latest,
             "version of Clang that we should attempt to be ABI-compatible "
             "with")

COMPATIBLE_VALUE_LANGOPT(FunctionAlignment, 5, 0, "Default alignment for functions")

LANGOPT(FixedPoint, 1, 0, "fixed point types")
LANGOPT(PaddingOnUnsignedFixedPoint, 1, 0,
        "unsigned fixed point types having one extra padding bit")

LANGOPT(RegisterStaticDestructors, 1, 1, "Register C++ static destructors")

#undef LANGOPT
#undef COMPATIBLE_LANGOPT
#undef BENIGN_LANGOPT
#undef ENUM_LANGOPT
#undef COMPATIBLE_ENUM_LANGOPT
#undef BENIGN_ENUM_LANGOPT
#undef VALUE_LANGOPT
#undef COMPATIBLE_VALUE_LANGOPT
#undef BENIGN_VALUE_LANGOPT<|MERGE_RESOLUTION|>--- conflicted
+++ resolved
@@ -237,13 +237,10 @@
 #endif // INTEL_COLLAB
 #if INTEL_CUSTOMIZATION
 LANGOPT(OpenMPLateOutlineTarget, 1, 1, "Outline OpenMP target construct in the back end")
-<<<<<<< HEAD
+LANGOPT(OpenMPLateOutlineAtomic, 1, 0, "Outline OpenMP atomic construct in the back end")
 #if INTEL_FEATURE_CSA
 LANGOPT(CSAvISA, 1, 0, "[CSA] Customize target IR for binary vISA")
 #endif // INTEL_FEATURE_CSA
-=======
-LANGOPT(OpenMPLateOutlineAtomic, 1, 0, "Outline OpenMP atomic construct in the back end")
->>>>>>> 1cfbd56a
 #endif // INTEL_CUSTOMIZATION
 LANGOPT(OpenMPIsDevice    , 1, 0, "Generate code only for OpenMP target device")
 LANGOPT(OpenMPCUDAMode    , 1, 0, "Generate code for OpenMP pragmas in SIMT/SPMD mode")
