--- conflicted
+++ resolved
@@ -960,19 +960,6 @@
 def warn_pragma_unknown_extension : Warning<
   "unknown OpenCL extension %0 - ignoring">, InGroup<IgnoredPragmas>;
 
-<<<<<<< HEAD
-def err_seh_expected_handler : Error<
-  "expected '__except' or '__finally' block">;
-
-def err_seh___except_block : Error<
-  "%0 only allowed in __except block">;
-
-def err_seh___except_filter : Error<
-  "%0 only allowed in __except filter expression">;
-
-def err_seh___finally_block : Error<
-  "%0 only allowed in __finally block">;
-
 //#ifdef INTEL_CUSTOMIZATION
 // Cilk Plus
 def err_cilkplus_disable: Error<
@@ -1061,8 +1048,6 @@
 def err_expected_colon : Error<"expected ':'">;
 //#endif
 
-=======
->>>>>>> 1fe2a8d8
 // OpenMP support.
 def warn_pragma_omp_ignored : Warning<
   "unexpected '#pragma omp ...' in program">, InGroup<SourceUsesOpenMP>, DefaultIgnore;
