//===--- TargetInfo.h - Expose information about the target -----*- C++ -*-===//
//
// Part of the LLVM Project, under the Apache License v2.0 with LLVM Exceptions.
// See https://llvm.org/LICENSE.txt for license information.
// SPDX-License-Identifier: Apache-2.0 WITH LLVM-exception
//
//===----------------------------------------------------------------------===//
///
/// \file
/// Defines the clang::TargetInfo interface.
///
//===----------------------------------------------------------------------===//

#ifndef LLVM_CLANG_BASIC_TARGETINFO_H
#define LLVM_CLANG_BASIC_TARGETINFO_H

#include "clang/Basic/AddressSpaces.h"
#include "clang/Basic/LLVM.h"
#include "clang/Basic/Specifiers.h"
#include "clang/Basic/TargetCXXABI.h"
#include "clang/Basic/TargetOptions.h"
#include "llvm/ADT/APInt.h"
#include "llvm/ADT/IntrusiveRefCntPtr.h"
#include "llvm/ADT/Optional.h"
#include "llvm/ADT/SmallSet.h"
#include "llvm/ADT/StringMap.h"
#include "llvm/ADT/StringRef.h"
#include "llvm/ADT/Triple.h"
#include "llvm/IR/DataLayout.h"
#include "llvm/Support/DataTypes.h"
#include "llvm/Support/VersionTuple.h"
#include <cassert>
#include <string>
#include <vector>

namespace llvm {
struct fltSemantics;
}

namespace clang {
class DiagnosticsEngine;
class LangOptions;
class CodeGenOptions;
class MacroBuilder;
class QualType;
class SourceLocation;
class SourceManager;

namespace Builtin { struct Info; }

<<<<<<< HEAD
/// Exposes information about the current target.
///
class TargetInfo : public RefCountedBase<TargetInfo> {
  std::shared_ptr<TargetOptions> TargetOpts;
  llvm::Triple Triple;
protected:
  // Target values set by the ctor of the actual target implementation.  Default
  // values are specified by the TargetInfo constructor.
  bool BigEndian;
  bool TLSSupported;
#if INTEL_CUSTOMIZATION
  bool IsFloat128Enabled;
#endif // INTEL_CUSTOMIZATION
  bool VLASupported;
  bool NoAsmVariants;  // True if {|} are normal characters.
  bool HasLegalHalfType; // True if the backend supports operations on the half
                         // LLVM IR type.
  bool HasFloat128;
  bool HasFloat16;
=======
/// Fields controlling how types are laid out in memory; these may need to
/// be copied for targets like AMDGPU that base their ABIs on an auxiliary
/// CPU target.
struct TransferrableTargetInfo {
>>>>>>> b26fa705
  unsigned char PointerWidth, PointerAlign;
  unsigned char BoolWidth, BoolAlign;
  unsigned char IntWidth, IntAlign;
  unsigned char HalfWidth, HalfAlign;
  unsigned char FloatWidth, FloatAlign;
  unsigned char DoubleWidth, DoubleAlign;
  unsigned char LongDoubleWidth, LongDoubleAlign, Float128Align;
  unsigned char LargeArrayMinWidth, LargeArrayAlign;
  unsigned char LongWidth, LongAlign;
  unsigned char LongLongWidth, LongLongAlign;

  // Fixed point bit widths
  unsigned char ShortAccumWidth, ShortAccumAlign;
  unsigned char AccumWidth, AccumAlign;
  unsigned char LongAccumWidth, LongAccumAlign;
  unsigned char ShortFractWidth, ShortFractAlign;
  unsigned char FractWidth, FractAlign;
  unsigned char LongFractWidth, LongFractAlign;

  // If true, unsigned fixed point types have the same number of fractional bits
  // as their signed counterparts, forcing the unsigned types to have one extra
  // bit of padding. Otherwise, unsigned fixed point types have
  // one more fractional bit than its corresponding signed type. This is false
  // by default.
  bool PaddingOnUnsignedFixedPoint;

  // Fixed point integral and fractional bit sizes
  // Saturated types share the same integral/fractional bits as their
  // corresponding unsaturated types.
  // For simplicity, the fractional bits in a _Fract type will be one less the
  // width of that _Fract type. This leaves all signed _Fract types having no
  // padding and unsigned _Fract types will only have 1 bit of padding after the
  // sign if PaddingOnUnsignedFixedPoint is set.
  unsigned char ShortAccumScale;
  unsigned char AccumScale;
  unsigned char LongAccumScale;

  unsigned char SuitableAlign;
  unsigned char DefaultAlignForAttributeAligned;
  unsigned char MinGlobalAlign;

  unsigned short NewAlign;
  unsigned short MaxVectorAlign;
  unsigned short MaxTLSAlign;

  const llvm::fltSemantics *HalfFormat, *FloatFormat, *DoubleFormat,
    *LongDoubleFormat, *Float128Format;

  ///===---- Target Data Type Query Methods -------------------------------===//
  enum IntType {
    NoInt = 0,
    SignedChar,
    UnsignedChar,
    SignedShort,
    UnsignedShort,
    SignedInt,
    UnsignedInt,
    SignedLong,
    UnsignedLong,
    SignedLongLong,
    UnsignedLongLong
  };

  enum RealType {
    NoFloat = 255,
    Float = 0,
    Double,
    LongDouble,
    Float128
  };
protected:
  IntType SizeType, IntMaxType, PtrDiffType, IntPtrType, WCharType,
          WIntType, Char16Type, Char32Type, Int64Type, SigAtomicType,
          ProcessIDType;

  /// Whether Objective-C's built-in boolean type should be signed char.
  ///
  /// Otherwise, when this flag is not set, the normal built-in boolean type is
  /// used.
  unsigned UseSignedCharForObjCBool : 1;

  /// Control whether the alignment of bit-field types is respected when laying
  /// out structures. If true, then the alignment of the bit-field type will be
  /// used to (a) impact the alignment of the containing structure, and (b)
  /// ensure that the individual bit-field will not straddle an alignment
  /// boundary.
  unsigned UseBitFieldTypeAlignment : 1;

  /// Whether zero length bitfields (e.g., int : 0;) force alignment of
  /// the next bitfield.
  ///
  /// If the alignment of the zero length bitfield is greater than the member
  /// that follows it, `bar', `bar' will be aligned as the type of the
  /// zero-length bitfield.
  unsigned UseZeroLengthBitfieldAlignment : 1;

  ///  Whether explicit bit field alignment attributes are honored.
  unsigned UseExplicitBitFieldAlignment : 1;

  /// If non-zero, specifies a fixed alignment value for bitfields that follow
  /// zero length bitfield, regardless of the zero length bitfield type.
  unsigned ZeroLengthBitfieldBoundary;
};

/// Exposes information about the current target.
///
class TargetInfo : public virtual TransferrableTargetInfo,
                   public RefCountedBase<TargetInfo> {
  std::shared_ptr<TargetOptions> TargetOpts;
  llvm::Triple Triple;
protected:
  // Target values set by the ctor of the actual target implementation.  Default
  // values are specified by the TargetInfo constructor.
  bool BigEndian;
  bool TLSSupported;
  bool VLASupported;
  bool NoAsmVariants;  // True if {|} are normal characters.
  bool HasLegalHalfType; // True if the backend supports operations on the half
                         // LLVM IR type.
  bool HasFloat128;
  bool HasFloat16;

  unsigned char MaxAtomicPromoteWidth, MaxAtomicInlineWidth;
  unsigned short SimdDefaultAlign;
  std::unique_ptr<llvm::DataLayout> DataLayout;
  const char *MCountName;
  unsigned char RegParmMax, SSERegParmMax;
  TargetCXXABI TheCXXABI;
  const LangASMap *AddrSpaceMap;

  mutable StringRef PlatformName;
  mutable VersionTuple PlatformMinVersion;

  unsigned HasAlignMac68kSupport : 1;
  unsigned RealTypeUsesObjCFPRet : 3;
  unsigned ComplexLongDoubleUsesFP2Ret : 1;

  unsigned HasBuiltinMSVaList : 1;

  unsigned IsRenderScriptTarget : 1;

  // TargetInfo Constructor.  Default initializes all fields.
  TargetInfo(const llvm::Triple &T);

  void resetDataLayout(StringRef DL) {
    DataLayout.reset(new llvm::DataLayout(DL));
  }

public:
  /// Construct a target for the given options.
  ///
  /// \param Opts - The options to use to initialize the target. The target may
  /// modify the options to canonicalize the target feature information to match
  /// what the backend expects.
  static TargetInfo *
  CreateTargetInfo(DiagnosticsEngine &Diags,
                   const std::shared_ptr<TargetOptions> &Opts);

  virtual ~TargetInfo();

  /// Retrieve the target options.
  TargetOptions &getTargetOpts() const {
    assert(TargetOpts && "Missing target options");
    return *TargetOpts;
  }

  /// The different kinds of __builtin_va_list types defined by
  /// the target implementation.
  enum BuiltinVaListKind {
    /// typedef char* __builtin_va_list;
    CharPtrBuiltinVaList = 0,

    /// typedef void* __builtin_va_list;
    VoidPtrBuiltinVaList,

    /// __builtin_va_list as defined by the AArch64 ABI
    /// http://infocenter.arm.com/help/topic/com.arm.doc.ihi0055a/IHI0055A_aapcs64.pdf
    AArch64ABIBuiltinVaList,

    /// __builtin_va_list as defined by the PNaCl ABI:
    /// http://www.chromium.org/nativeclient/pnacl/bitcode-abi#TOC-Machine-Types
    PNaClABIBuiltinVaList,

    /// __builtin_va_list as defined by the Power ABI:
    /// https://www.power.org
    ///        /resources/downloads/Power-Arch-32-bit-ABI-supp-1.0-Embedded.pdf
    PowerABIBuiltinVaList,

    /// __builtin_va_list as defined by the x86-64 ABI:
    /// http://refspecs.linuxbase.org/elf/x86_64-abi-0.21.pdf
    X86_64ABIBuiltinVaList,

    /// __builtin_va_list as defined by ARM AAPCS ABI
    /// http://infocenter.arm.com
    //        /help/topic/com.arm.doc.ihi0042d/IHI0042D_aapcs.pdf
    AAPCSABIBuiltinVaList,

    // typedef struct __va_list_tag
    //   {
    //     long __gpr;
    //     long __fpr;
    //     void *__overflow_arg_area;
    //     void *__reg_save_area;
    //   } va_list[1];
    SystemZBuiltinVaList
  };

protected:
  /// Specify if mangling based on address space map should be used or
  /// not for language specific address spaces
  bool UseAddrSpaceMapMangling;

public:
  IntType getSizeType() const { return SizeType; }
  IntType getSignedSizeType() const {
    switch (SizeType) {
    case UnsignedShort:
      return SignedShort;
    case UnsignedInt:
      return SignedInt;
    case UnsignedLong:
      return SignedLong;
    case UnsignedLongLong:
      return SignedLongLong;
    default:
      llvm_unreachable("Invalid SizeType");
    }
  }
  IntType getIntMaxType() const { return IntMaxType; }
  IntType getUIntMaxType() const {
    return getCorrespondingUnsignedType(IntMaxType);
  }
  IntType getPtrDiffType(unsigned AddrSpace) const {
    return AddrSpace == 0 ? PtrDiffType : getPtrDiffTypeV(AddrSpace);
  }
  IntType getUnsignedPtrDiffType(unsigned AddrSpace) const {
    return getCorrespondingUnsignedType(getPtrDiffType(AddrSpace));
  }
  IntType getIntPtrType() const { return IntPtrType; }
  IntType getUIntPtrType() const {
    return getCorrespondingUnsignedType(IntPtrType);
  }
  IntType getWCharType() const { return WCharType; }
  IntType getWIntType() const { return WIntType; }
  IntType getChar16Type() const { return Char16Type; }
  IntType getChar32Type() const { return Char32Type; }
  IntType getInt64Type() const { return Int64Type; }
  IntType getUInt64Type() const {
    return getCorrespondingUnsignedType(Int64Type);
  }
  IntType getSigAtomicType() const { return SigAtomicType; }
  IntType getProcessIDType() const { return ProcessIDType; }

  static IntType getCorrespondingUnsignedType(IntType T) {
    switch (T) {
    case SignedChar:
      return UnsignedChar;
    case SignedShort:
      return UnsignedShort;
    case SignedInt:
      return UnsignedInt;
    case SignedLong:
      return UnsignedLong;
    case SignedLongLong:
      return UnsignedLongLong;
    default:
      llvm_unreachable("Unexpected signed integer type");
    }
  }

  /// In the event this target uses the same number of fractional bits for its
  /// unsigned types as it does with its signed counterparts, there will be
  /// exactly one bit of padding.
  /// Return true if unsigned fixed point types have padding for this target.
  bool doUnsignedFixedPointTypesHavePadding() const {
    return PaddingOnUnsignedFixedPoint;
  }

  /// Return the width (in bits) of the specified integer type enum.
  ///
  /// For example, SignedInt -> getIntWidth().
  unsigned getTypeWidth(IntType T) const;

  /// Return integer type with specified width.
  virtual IntType getIntTypeByWidth(unsigned BitWidth, bool IsSigned) const;

  /// Return the smallest integer type with at least the specified width.
  virtual IntType getLeastIntTypeByWidth(unsigned BitWidth,
                                         bool IsSigned) const;

  /// Return floating point type with specified width.
  RealType getRealTypeByWidth(unsigned BitWidth) const;

  /// Return the alignment (in bits) of the specified integer type enum.
  ///
  /// For example, SignedInt -> getIntAlign().
  unsigned getTypeAlign(IntType T) const;

  /// Returns true if the type is signed; false otherwise.
  static bool isTypeSigned(IntType T);

  /// Return the width of pointers on this target, for the
  /// specified address space.
  uint64_t getPointerWidth(unsigned AddrSpace) const {
    return AddrSpace == 0 ? PointerWidth : getPointerWidthV(AddrSpace);
  }
  uint64_t getPointerAlign(unsigned AddrSpace) const {
    return AddrSpace == 0 ? PointerAlign : getPointerAlignV(AddrSpace);
  }

  /// Return the maximum width of pointers on this target.
  virtual uint64_t getMaxPointerWidth() const {
    return PointerWidth;
  }

  /// Get integer value for null pointer.
  /// \param AddrSpace address space of pointee in source language.
  virtual uint64_t getNullPointerValue(LangAS AddrSpace) const { return 0; }

  /// Return the size of '_Bool' and C++ 'bool' for this target, in bits.
  unsigned getBoolWidth() const { return BoolWidth; }

  /// Return the alignment of '_Bool' and C++ 'bool' for this target.
  unsigned getBoolAlign() const { return BoolAlign; }

  unsigned getCharWidth() const { return 8; } // FIXME
  unsigned getCharAlign() const { return 8; } // FIXME

  /// Return the size of 'signed short' and 'unsigned short' for this
  /// target, in bits.
  unsigned getShortWidth() const { return 16; } // FIXME

  /// Return the alignment of 'signed short' and 'unsigned short' for
  /// this target.
  unsigned getShortAlign() const { return 16; } // FIXME

  /// getIntWidth/Align - Return the size of 'signed int' and 'unsigned int' for
  /// this target, in bits.
  unsigned getIntWidth() const { return IntWidth; }
  unsigned getIntAlign() const { return IntAlign; }

  /// getLongWidth/Align - Return the size of 'signed long' and 'unsigned long'
  /// for this target, in bits.
  unsigned getLongWidth() const { return LongWidth; }
  unsigned getLongAlign() const { return LongAlign; }

  /// getLongLongWidth/Align - Return the size of 'signed long long' and
  /// 'unsigned long long' for this target, in bits.
  unsigned getLongLongWidth() const { return LongLongWidth; }
  unsigned getLongLongAlign() const { return LongLongAlign; }

  /// getShortAccumWidth/Align - Return the size of 'signed short _Accum' and
  /// 'unsigned short _Accum' for this target, in bits.
  unsigned getShortAccumWidth() const { return ShortAccumWidth; }
  unsigned getShortAccumAlign() const { return ShortAccumAlign; }

  /// getAccumWidth/Align - Return the size of 'signed _Accum' and
  /// 'unsigned _Accum' for this target, in bits.
  unsigned getAccumWidth() const { return AccumWidth; }
  unsigned getAccumAlign() const { return AccumAlign; }

  /// getLongAccumWidth/Align - Return the size of 'signed long _Accum' and
  /// 'unsigned long _Accum' for this target, in bits.
  unsigned getLongAccumWidth() const { return LongAccumWidth; }
  unsigned getLongAccumAlign() const { return LongAccumAlign; }

  /// getShortFractWidth/Align - Return the size of 'signed short _Fract' and
  /// 'unsigned short _Fract' for this target, in bits.
  unsigned getShortFractWidth() const { return ShortFractWidth; }
  unsigned getShortFractAlign() const { return ShortFractAlign; }

  /// getFractWidth/Align - Return the size of 'signed _Fract' and
  /// 'unsigned _Fract' for this target, in bits.
  unsigned getFractWidth() const { return FractWidth; }
  unsigned getFractAlign() const { return FractAlign; }

  /// getLongFractWidth/Align - Return the size of 'signed long _Fract' and
  /// 'unsigned long _Fract' for this target, in bits.
  unsigned getLongFractWidth() const { return LongFractWidth; }
  unsigned getLongFractAlign() const { return LongFractAlign; }

  /// getShortAccumScale/IBits - Return the number of fractional/integral bits
  /// in a 'signed short _Accum' type.
  unsigned getShortAccumScale() const { return ShortAccumScale; }
  unsigned getShortAccumIBits() const {
    return ShortAccumWidth - ShortAccumScale - 1;
  }

  /// getAccumScale/IBits - Return the number of fractional/integral bits
  /// in a 'signed _Accum' type.
  unsigned getAccumScale() const { return AccumScale; }
  unsigned getAccumIBits() const { return AccumWidth - AccumScale - 1; }

  /// getLongAccumScale/IBits - Return the number of fractional/integral bits
  /// in a 'signed long _Accum' type.
  unsigned getLongAccumScale() const { return LongAccumScale; }
  unsigned getLongAccumIBits() const {
    return LongAccumWidth - LongAccumScale - 1;
  }

  /// getUnsignedShortAccumScale/IBits - Return the number of
  /// fractional/integral bits in a 'unsigned short _Accum' type.
  unsigned getUnsignedShortAccumScale() const {
    return PaddingOnUnsignedFixedPoint ? ShortAccumScale : ShortAccumScale + 1;
  }
  unsigned getUnsignedShortAccumIBits() const {
    return PaddingOnUnsignedFixedPoint
               ? getShortAccumIBits()
               : ShortAccumWidth - getUnsignedShortAccumScale();
  }

  /// getUnsignedAccumScale/IBits - Return the number of fractional/integral
  /// bits in a 'unsigned _Accum' type.
  unsigned getUnsignedAccumScale() const {
    return PaddingOnUnsignedFixedPoint ? AccumScale : AccumScale + 1;
  }
  unsigned getUnsignedAccumIBits() const {
    return PaddingOnUnsignedFixedPoint ? getAccumIBits()
                                       : AccumWidth - getUnsignedAccumScale();
  }

  /// getUnsignedLongAccumScale/IBits - Return the number of fractional/integral
  /// bits in a 'unsigned long _Accum' type.
  unsigned getUnsignedLongAccumScale() const {
    return PaddingOnUnsignedFixedPoint ? LongAccumScale : LongAccumScale + 1;
  }
  unsigned getUnsignedLongAccumIBits() const {
    return PaddingOnUnsignedFixedPoint
               ? getLongAccumIBits()
               : LongAccumWidth - getUnsignedLongAccumScale();
  }

  /// getShortFractScale - Return the number of fractional bits
  /// in a 'signed short _Fract' type.
  unsigned getShortFractScale() const { return ShortFractWidth - 1; }

  /// getFractScale - Return the number of fractional bits
  /// in a 'signed _Fract' type.
  unsigned getFractScale() const { return FractWidth - 1; }

  /// getLongFractScale - Return the number of fractional bits
  /// in a 'signed long _Fract' type.
  unsigned getLongFractScale() const { return LongFractWidth - 1; }

  /// getUnsignedShortFractScale - Return the number of fractional bits
  /// in a 'unsigned short _Fract' type.
  unsigned getUnsignedShortFractScale() const {
    return PaddingOnUnsignedFixedPoint ? getShortFractScale()
                                       : getShortFractScale() + 1;
  }

  /// getUnsignedFractScale - Return the number of fractional bits
  /// in a 'unsigned _Fract' type.
  unsigned getUnsignedFractScale() const {
    return PaddingOnUnsignedFixedPoint ? getFractScale() : getFractScale() + 1;
  }

  /// getUnsignedLongFractScale - Return the number of fractional bits
  /// in a 'unsigned long _Fract' type.
  unsigned getUnsignedLongFractScale() const {
    return PaddingOnUnsignedFixedPoint ? getLongFractScale()
                                       : getLongFractScale() + 1;
  }

  /// Determine whether the __int128 type is supported on this target.
  virtual bool hasInt128Type() const {
    return (getPointerWidth(0) >= 64) || getTargetOpts().ForceEnableInt128;
  } // FIXME

  /// Determine whether _Float16 is supported on this target.
  virtual bool hasLegalHalfType() const { return HasLegalHalfType; }

  /// Determine whether the __float128 type is supported on this target.
  virtual bool hasFloat128Type() const { return HasFloat128; }

  /// Determine whether the _Float16 type is supported on this target.
  virtual bool hasFloat16Type() const { return HasFloat16; }

  /// Return the alignment that is suitable for storing any
  /// object with a fundamental alignment requirement.
  unsigned getSuitableAlign() const { return SuitableAlign; }

  /// Return the default alignment for __attribute__((aligned)) on
  /// this target, to be used if no alignment value is specified.
  unsigned getDefaultAlignForAttributeAligned() const {
    return DefaultAlignForAttributeAligned;
  }

  /// getMinGlobalAlign - Return the minimum alignment of a global variable,
  /// unless its alignment is explicitly reduced via attributes.
  unsigned getMinGlobalAlign() const { return MinGlobalAlign; }

  /// Return the largest alignment for which a suitably-sized allocation with
  /// '::operator new(size_t)' is guaranteed to produce a correctly-aligned
  /// pointer.
  unsigned getNewAlign() const {
    return NewAlign ? NewAlign : std::max(LongDoubleAlign, LongLongAlign);
  }

  /// getWCharWidth/Align - Return the size of 'wchar_t' for this target, in
  /// bits.
  unsigned getWCharWidth() const { return getTypeWidth(WCharType); }
  unsigned getWCharAlign() const { return getTypeAlign(WCharType); }

  /// getChar16Width/Align - Return the size of 'char16_t' for this target, in
  /// bits.
  unsigned getChar16Width() const { return getTypeWidth(Char16Type); }
  unsigned getChar16Align() const { return getTypeAlign(Char16Type); }

  /// getChar32Width/Align - Return the size of 'char32_t' for this target, in
  /// bits.
  unsigned getChar32Width() const { return getTypeWidth(Char32Type); }
  unsigned getChar32Align() const { return getTypeAlign(Char32Type); }

  /// getHalfWidth/Align/Format - Return the size/align/format of 'half'.
  unsigned getHalfWidth() const { return HalfWidth; }
  unsigned getHalfAlign() const { return HalfAlign; }
  const llvm::fltSemantics &getHalfFormat() const { return *HalfFormat; }

  /// getFloatWidth/Align/Format - Return the size/align/format of 'float'.
  unsigned getFloatWidth() const { return FloatWidth; }
  unsigned getFloatAlign() const { return FloatAlign; }
  const llvm::fltSemantics &getFloatFormat() const { return *FloatFormat; }

  /// getDoubleWidth/Align/Format - Return the size/align/format of 'double'.
  unsigned getDoubleWidth() const { return DoubleWidth; }
  unsigned getDoubleAlign() const { return DoubleAlign; }
  const llvm::fltSemantics &getDoubleFormat() const { return *DoubleFormat; }

  /// getLongDoubleWidth/Align/Format - Return the size/align/format of 'long
  /// double'.
  unsigned getLongDoubleWidth() const { return LongDoubleWidth; }
  unsigned getLongDoubleAlign() const { return LongDoubleAlign; }
  const llvm::fltSemantics &getLongDoubleFormat() const {
    return *LongDoubleFormat;
  }

  /// getFloat128Width/Align/Format - Return the size/align/format of
  /// '__float128'.
  unsigned getFloat128Width() const { return 128; }
  unsigned getFloat128Align() const { return Float128Align; }
  const llvm::fltSemantics &getFloat128Format() const {
    return *Float128Format;
  }

  /// Return true if the 'long double' type should be mangled like
  /// __float128.
  virtual bool useFloat128ManglingForLongDouble() const { return false; }

  /// Return the value for the C99 FLT_EVAL_METHOD macro.
  virtual unsigned getFloatEvalMethod() const { return 0; }

  // getLargeArrayMinWidth/Align - Return the minimum array size that is
  // 'large' and its alignment.
  unsigned getLargeArrayMinWidth() const { return LargeArrayMinWidth; }
  unsigned getLargeArrayAlign() const { return LargeArrayAlign; }

  /// Return the maximum width lock-free atomic operation which will
  /// ever be supported for the given target
  unsigned getMaxAtomicPromoteWidth() const { return MaxAtomicPromoteWidth; }
  /// Return the maximum width lock-free atomic operation which can be
  /// inlined given the supported features of the given target.
  unsigned getMaxAtomicInlineWidth() const { return MaxAtomicInlineWidth; }
  /// Set the maximum inline or promote width lock-free atomic operation
  /// for the given target.
  virtual void setMaxAtomicWidth() {}
  /// Returns true if the given target supports lock-free atomic
  /// operations at the specified width and alignment.
  virtual bool hasBuiltinAtomic(uint64_t AtomicSizeInBits,
                                uint64_t AlignmentInBits) const {
    return AtomicSizeInBits <= AlignmentInBits &&
           AtomicSizeInBits <= getMaxAtomicInlineWidth() &&
           (AtomicSizeInBits <= getCharWidth() ||
            llvm::isPowerOf2_64(AtomicSizeInBits / getCharWidth()));
  }

  /// Return the maximum vector alignment supported for the given target.
  unsigned getMaxVectorAlign() const { return MaxVectorAlign; }
  /// Return default simd alignment for the given target. Generally, this
  /// value is type-specific, but this alignment can be used for most of the
  /// types for the given target.
  unsigned getSimdDefaultAlign() const { return SimdDefaultAlign; }

  /// Return the size of intmax_t and uintmax_t for this target, in bits.
  unsigned getIntMaxTWidth() const {
    return getTypeWidth(IntMaxType);
  }

  // Return the size of unwind_word for this target.
  virtual unsigned getUnwindWordWidth() const { return getPointerWidth(0); }

  /// Return the "preferred" register width on this target.
  virtual unsigned getRegisterWidth() const {
    // Currently we assume the register width on the target matches the pointer
    // width, we can introduce a new variable for this if/when some target wants
    // it.
    return PointerWidth;
  }

  /// Returns the name of the mcount instrumentation function.
  const char *getMCountName() const {
    return MCountName;
  }

  /// Check if the Objective-C built-in boolean type should be signed
  /// char.
  ///
  /// Otherwise, if this returns false, the normal built-in boolean type
  /// should also be used for Objective-C.
  bool useSignedCharForObjCBool() const {
    return UseSignedCharForObjCBool;
  }
  void noSignedCharForObjCBool() {
    UseSignedCharForObjCBool = false;
  }

  /// Check whether the alignment of bit-field types is respected
  /// when laying out structures.
  bool useBitFieldTypeAlignment() const {
    return UseBitFieldTypeAlignment;
  }

  /// Check whether zero length bitfields should force alignment of
  /// the next member.
  bool useZeroLengthBitfieldAlignment() const {
    return UseZeroLengthBitfieldAlignment;
  }

  /// Get the fixed alignment value in bits for a member that follows
  /// a zero length bitfield.
  unsigned getZeroLengthBitfieldBoundary() const {
    return ZeroLengthBitfieldBoundary;
  }

  /// Check whether explicit bitfield alignment attributes should be
  //  honored, as in "__attribute__((aligned(2))) int b : 1;".
  bool useExplicitBitFieldAlignment() const {
    return UseExplicitBitFieldAlignment;
  }

  /// Check whether this target support '\#pragma options align=mac68k'.
  bool hasAlignMac68kSupport() const {
    return HasAlignMac68kSupport;
  }

  /// Return the user string for the specified integer type enum.
  ///
  /// For example, SignedShort -> "short".
  static const char *getTypeName(IntType T);

  /// Return the constant suffix for the specified integer type enum.
  ///
  /// For example, SignedLong -> "L".
  const char *getTypeConstantSuffix(IntType T) const;

  /// Return the printf format modifier for the specified
  /// integer type enum.
  ///
  /// For example, SignedLong -> "l".
  static const char *getTypeFormatModifier(IntType T);

  /// Check whether the given real type should use the "fpret" flavor of
  /// Objective-C message passing on this target.
  bool useObjCFPRetForRealType(RealType T) const {
    return RealTypeUsesObjCFPRet & (1 << T);
  }

  /// Check whether _Complex long double should use the "fp2ret" flavor
  /// of Objective-C message passing on this target.
  bool useObjCFP2RetForComplexLongDouble() const {
    return ComplexLongDoubleUsesFP2Ret;
  }

  /// Check whether llvm intrinsics such as llvm.convert.to.fp16 should be used
  /// to convert to and from __fp16.
  /// FIXME: This function should be removed once all targets stop using the
  /// conversion intrinsics.
  virtual bool useFP16ConversionIntrinsics() const {
    return true;
  }

  /// Specify if mangling based on address space map should be used or
  /// not for language specific address spaces
  bool useAddressSpaceMapMangling() const {
    return UseAddrSpaceMapMangling;
  }

  ///===---- Other target property query methods --------------------------===//

  /// Appends the target-specific \#define values for this
  /// target set to the specified buffer.
  virtual void getTargetDefines(const LangOptions &Opts,
                                MacroBuilder &Builder) const = 0;


  /// Return information about target-specific builtins for
  /// the current primary target, and info about which builtins are non-portable
  /// across the current set of primary and secondary targets.
  virtual ArrayRef<Builtin::Info> getTargetBuiltins() const = 0;

  /// The __builtin_clz* and __builtin_ctz* built-in
  /// functions are specified to have undefined results for zero inputs, but
  /// on targets that support these operations in a way that provides
  /// well-defined results for zero without loss of performance, it is a good
  /// idea to avoid optimizing based on that undef behavior.
  virtual bool isCLZForZeroUndef() const { return true; }

  /// Returns the kind of __builtin_va_list type that should be used
  /// with this target.
  virtual BuiltinVaListKind getBuiltinVaListKind() const = 0;

  /// Returns whether or not type \c __builtin_ms_va_list type is
  /// available on this target.
  bool hasBuiltinMSVaList() const { return HasBuiltinMSVaList; }

  /// Returns true for RenderScript.
  bool isRenderScriptTarget() const { return IsRenderScriptTarget; }

  /// Returns whether the passed in string is a valid clobber in an
  /// inline asm statement.
  ///
  /// This is used by Sema.
  bool isValidClobber(StringRef Name) const;

  /// Returns whether the passed in string is a valid register name
  /// according to GCC.
  ///
  /// This is used by Sema for inline asm statements.
  virtual bool isValidGCCRegisterName(StringRef Name) const;

  /// Returns the "normalized" GCC register name.
  ///
  /// ReturnCannonical true will return the register name without any additions
  /// such as "{}" or "%" in it's canonical form, for example:
  /// ReturnCanonical = true and Name = "rax", will return "ax".
  StringRef getNormalizedGCCRegisterName(StringRef Name,
                                         bool ReturnCanonical = false) const;

  /// Extracts a register from the passed constraint (if it is a
  /// single-register constraint) and the asm label expression related to a
  /// variable in the input or output list of an inline asm statement.
  ///
  /// This function is used by Sema in order to diagnose conflicts between
  /// the clobber list and the input/output lists.
  virtual StringRef getConstraintRegister(StringRef Constraint,
                                          StringRef Expression) const {
    return "";
  }

  struct ConstraintInfo {
    enum {
      CI_None = 0x00,
      CI_AllowsMemory = 0x01,
      CI_AllowsRegister = 0x02,
      CI_ReadWrite = 0x04,         // "+r" output constraint (read and write).
      CI_HasMatchingInput = 0x08,  // This output operand has a matching input.
      CI_ImmediateConstant = 0x10, // This operand must be an immediate constant
      CI_EarlyClobber = 0x20,      // "&" output constraint (early clobber).
    };
    unsigned Flags;
    int TiedOperand;
    struct {
      int Min;
      int Max;
    } ImmRange;
    llvm::SmallSet<int, 4> ImmSet;

    std::string ConstraintStr;  // constraint: "=rm"
    std::string Name;           // Operand name: [foo] with no []'s.
  public:
    ConstraintInfo(StringRef ConstraintStr, StringRef Name)
        : Flags(0), TiedOperand(-1), ConstraintStr(ConstraintStr.str()),
          Name(Name.str()) {
      ImmRange.Min = ImmRange.Max = 0;
    }

    const std::string &getConstraintStr() const { return ConstraintStr; }
    const std::string &getName() const { return Name; }
    bool isReadWrite() const { return (Flags & CI_ReadWrite) != 0; }
    bool earlyClobber() { return (Flags & CI_EarlyClobber) != 0; }
    bool allowsRegister() const { return (Flags & CI_AllowsRegister) != 0; }
    bool allowsMemory() const { return (Flags & CI_AllowsMemory) != 0; }

    /// Return true if this output operand has a matching
    /// (tied) input operand.
    bool hasMatchingInput() const { return (Flags & CI_HasMatchingInput) != 0; }

    /// Return true if this input operand is a matching
    /// constraint that ties it to an output operand.
    ///
    /// If this returns true then getTiedOperand will indicate which output
    /// operand this is tied to.
    bool hasTiedOperand() const { return TiedOperand != -1; }
    unsigned getTiedOperand() const {
      assert(hasTiedOperand() && "Has no tied operand!");
      return (unsigned)TiedOperand;
    }

    bool requiresImmediateConstant() const {
      return (Flags & CI_ImmediateConstant) != 0;
    }
    bool isValidAsmImmediate(const llvm::APInt &Value) const {
      return (Value.sge(ImmRange.Min) && Value.sle(ImmRange.Max)) ||
             ImmSet.count(Value.getZExtValue()) != 0;
    }

    void setIsReadWrite() { Flags |= CI_ReadWrite; }
    void setEarlyClobber() { Flags |= CI_EarlyClobber; }
    void setAllowsMemory() { Flags |= CI_AllowsMemory; }
    void setAllowsRegister() { Flags |= CI_AllowsRegister; }
    void setHasMatchingInput() { Flags |= CI_HasMatchingInput; }
    void setRequiresImmediate(int Min, int Max) {
      Flags |= CI_ImmediateConstant;
      ImmRange.Min = Min;
      ImmRange.Max = Max;
    }
    void setRequiresImmediate(llvm::ArrayRef<int> Exacts) {
      Flags |= CI_ImmediateConstant;
      for (int Exact : Exacts)
        ImmSet.insert(Exact);
    }
    void setRequiresImmediate(int Exact) {
      Flags |= CI_ImmediateConstant;
      ImmSet.insert(Exact);
    }
    void setRequiresImmediate() {
      Flags |= CI_ImmediateConstant;
      ImmRange.Min = INT_MIN;
      ImmRange.Max = INT_MAX;
    }

    /// Indicate that this is an input operand that is tied to
    /// the specified output operand.
    ///
    /// Copy over the various constraint information from the output.
    void setTiedOperand(unsigned N, ConstraintInfo &Output) {
      Output.setHasMatchingInput();
      Flags = Output.Flags;
      TiedOperand = N;
      // Don't copy Name or constraint string.
    }
  };

  /// Validate register name used for global register variables.
  ///
  /// This function returns true if the register passed in RegName can be used
  /// for global register variables on this target. In addition, it returns
  /// true in HasSizeMismatch if the size of the register doesn't match the
  /// variable size passed in RegSize.
  virtual bool validateGlobalRegisterVariable(StringRef RegName,
                                              unsigned RegSize,
                                              bool &HasSizeMismatch) const {
    HasSizeMismatch = false;
    return true;
  }

  // validateOutputConstraint, validateInputConstraint - Checks that
  // a constraint is valid and provides information about it.
  // FIXME: These should return a real error instead of just true/false.
  bool validateOutputConstraint(ConstraintInfo &Info) const;
  bool validateInputConstraint(MutableArrayRef<ConstraintInfo> OutputConstraints,
                               ConstraintInfo &info) const;

  virtual bool validateOutputSize(StringRef /*Constraint*/,
                                  unsigned /*Size*/) const {
    return true;
  }

  virtual bool validateInputSize(StringRef /*Constraint*/,
                                 unsigned /*Size*/) const {
    return true;
  }
  virtual bool
  validateConstraintModifier(StringRef /*Constraint*/,
                             char /*Modifier*/,
                             unsigned /*Size*/,
                             std::string &/*SuggestedModifier*/) const {
    return true;
  }
  virtual bool
  validateAsmConstraint(const char *&Name,
                        TargetInfo::ConstraintInfo &info) const = 0;

  bool resolveSymbolicName(const char *&Name,
                           ArrayRef<ConstraintInfo> OutputConstraints,
                           unsigned &Index) const;

  // Constraint parm will be left pointing at the last character of
  // the constraint.  In practice, it won't be changed unless the
  // constraint is longer than one character.
  virtual std::string convertConstraint(const char *&Constraint) const {
    // 'p' defaults to 'r', but can be overridden by targets.
    if (*Constraint == 'p')
      return std::string("r");
    return std::string(1, *Constraint);
  }

  /// Returns a string of target-specific clobbers, in LLVM format.
  virtual const char *getClobbers() const = 0;

  /// Returns true if NaN encoding is IEEE 754-2008.
  /// Only MIPS allows a different encoding.
  virtual bool isNan2008() const {
    return true;
  }

  /// Returns the target triple of the primary target.
  const llvm::Triple &getTriple() const {
    return Triple;
  }

  const llvm::DataLayout &getDataLayout() const {
    assert(DataLayout && "Uninitialized DataLayout!");
    return *DataLayout;
  }

  struct GCCRegAlias {
    const char * const Aliases[5];
    const char * const Register;
  };

  struct AddlRegName {
    const char * const Names[5];
    const unsigned RegNum;
  };

  /// Does this target support "protected" visibility?
  ///
  /// Any target which dynamic libraries will naturally support
  /// something like "default" (meaning that the symbol is visible
  /// outside this shared object) and "hidden" (meaning that it isn't)
  /// visibilities, but "protected" is really an ELF-specific concept
  /// with weird semantics designed around the convenience of dynamic
  /// linker implementations.  Which is not to suggest that there's
  /// consistent target-independent semantics for "default" visibility
  /// either; the entire thing is pretty badly mangled.
  virtual bool hasProtectedVisibility() const { return true; }

  /// An optional hook that targets can implement to perform semantic
  /// checking on attribute((section("foo"))) specifiers.
  ///
  /// In this case, "foo" is passed in to be checked.  If the section
  /// specifier is invalid, the backend should return a non-empty string
  /// that indicates the problem.
  ///
  /// This hook is a simple quality of implementation feature to catch errors
  /// and give good diagnostics in cases when the assembler or code generator
  /// would otherwise reject the section specifier.
  ///
  virtual std::string isValidSectionSpecifier(StringRef SR) const {
    return "";
  }

  /// Set forced language options.
  ///
  /// Apply changes to the target information with respect to certain
  /// language options which change the target configuration and adjust
  /// the language based on the target options where applicable.
  virtual void adjust(LangOptions &Opts);

  /// Adjust target options based on codegen options.
  virtual void adjustTargetOptions(const CodeGenOptions &CGOpts,
                                   TargetOptions &TargetOpts) const {}

  /// Initialize the map with the default set of target features for the
  /// CPU this should include all legal feature strings on the target.
  ///
  /// \return False on error (invalid features).
  virtual bool initFeatureMap(llvm::StringMap<bool> &Features,
                              DiagnosticsEngine &Diags, StringRef CPU,
                              const std::vector<std::string> &FeatureVec) const;

  /// Get the ABI currently in use.
  virtual StringRef getABI() const { return StringRef(); }

  /// Get the C++ ABI currently in use.
  TargetCXXABI getCXXABI() const {
    return TheCXXABI;
  }

  /// Target the specified CPU.
  ///
  /// \return  False on error (invalid CPU name).
  virtual bool setCPU(const std::string &Name) {
    return false;
  }

  /// Fill a SmallVectorImpl with the valid values to setCPU.
  virtual void fillValidCPUList(SmallVectorImpl<StringRef> &Values) const {}

  /// brief Determine whether this TargetInfo supports the given CPU name.
  virtual bool isValidCPUName(StringRef Name) const {
    return true;
  }

  /// Use the specified ABI.
  ///
  /// \return False on error (invalid ABI name).
  virtual bool setABI(const std::string &Name) {
    return false;
  }

  /// Use the specified unit for FP math.
  ///
  /// \return False on error (invalid unit name).
  virtual bool setFPMath(StringRef Name) {
    return false;
  }

  /// Enable or disable a specific target feature;
  /// the feature name must be valid.
  virtual void setFeatureEnabled(llvm::StringMap<bool> &Features,
                                 StringRef Name,
                                 bool Enabled) const {
    Features[Name] = Enabled;
  }

  /// Determine whether this TargetInfo supports the given feature.
  virtual bool isValidFeatureName(StringRef Feature) const {
    return true;
  }

  /// Perform initialization based on the user configured
  /// set of features (e.g., +sse4).
  ///
  /// The list is guaranteed to have at most one entry per feature.
  ///
  /// The target may modify the features list, to change which options are
  /// passed onwards to the backend.
  /// FIXME: This part should be fixed so that we can change handleTargetFeatures
  /// to merely a TargetInfo initialization routine.
  ///
  /// \return  False on error.
  virtual bool handleTargetFeatures(std::vector<std::string> &Features,
                                    DiagnosticsEngine &Diags) {
    return true;
  }

  /// Determine whether the given target has the given feature.
  virtual bool hasFeature(StringRef Feature) const {
    return false;
  }

  /// Identify whether this target supports multiversioning of functions,
  /// which requires support for cpu_supports and cpu_is functionality.
  bool supportsMultiVersioning() const {
    return getTriple().getArch() == llvm::Triple::x86 ||
           getTriple().getArch() == llvm::Triple::x86_64;
  }

  /// Identify whether this target supports IFuncs.
  bool supportsIFunc() const { return getTriple().isOSBinFormatELF(); }

  // Validate the contents of the __builtin_cpu_supports(const char*)
  // argument.
  virtual bool validateCpuSupports(StringRef Name) const { return false; }

  // Return the target-specific priority for features/cpus/vendors so
  // that they can be properly sorted for checking.
  virtual unsigned multiVersionSortPriority(StringRef Name) const {
    return 0;
  }

  // Validate the contents of the __builtin_cpu_is(const char*)
  // argument.
  virtual bool validateCpuIs(StringRef Name) const { return false; }

  // Validate a cpu_dispatch/cpu_specific CPU option, which is a different list
  // from cpu_is, since it checks via features rather than CPUs directly.
  virtual bool validateCPUSpecificCPUDispatch(StringRef Name) const {
    return false;
  }

  // Get the character to be added for mangling purposes for cpu_specific.
  virtual char CPUSpecificManglingCharacter(StringRef Name) const {
    llvm_unreachable(
        "cpu_specific Multiversioning not implemented on this target");
  }

  // Get a list of the features that make up the CPU option for
  // cpu_specific/cpu_dispatch so that it can be passed to llvm as optimization
  // options.
  virtual void getCPUSpecificCPUDispatchFeatures(
      StringRef Name, llvm::SmallVectorImpl<StringRef> &Features) const {
    llvm_unreachable(
        "cpu_specific Multiversioning not implemented on this target");
  }

  // Returns maximal number of args passed in registers.
  unsigned getRegParmMax() const {
    assert(RegParmMax < 7 && "RegParmMax value is larger than AST can handle");
    return RegParmMax;
  }

  /// Whether the target supports thread-local storage.
  bool isTLSSupported() const {
    return TLSSupported;
  }

  /// Return the maximum alignment (in bits) of a TLS variable
  ///
  /// Gets the maximum alignment (in bits) of a TLS variable on this target.
  /// Returns zero if there is no such constraint.
  unsigned short getMaxTLSAlign() const {
    return MaxTLSAlign;
  }

  /// Whether target supports variable-length arrays.
  bool isVLASupported() const { return VLASupported; }

  /// Whether the target supports SEH __try.
  bool isSEHTrySupported() const {
    return getTriple().isOSWindows() &&
           (getTriple().getArch() == llvm::Triple::x86 ||
            getTriple().getArch() == llvm::Triple::x86_64 ||
            getTriple().getArch() == llvm::Triple::aarch64);
  }

  /// Return true if {|} are normal characters in the asm string.
  ///
  /// If this returns false (the default), then {abc|xyz} is syntax
  /// that says that when compiling for asm variant #0, "abc" should be
  /// generated, but when compiling for asm variant #1, "xyz" should be
  /// generated.
  bool hasNoAsmVariants() const {
    return NoAsmVariants;
  }

  /// Return the register number that __builtin_eh_return_regno would
  /// return with the specified argument.
  /// This corresponds with TargetLowering's getExceptionPointerRegister
  /// and getExceptionSelectorRegister in the backend.
  virtual int getEHDataRegisterNumber(unsigned RegNo) const {
    return -1;
  }

  /// Return the section to use for C++ static initialization functions.
  virtual const char *getStaticInitSectionSpecifier() const {
    return nullptr;
  }

  const LangASMap &getAddressSpaceMap() const { return *AddrSpaceMap; }

  /// Map from the address space field in builtin description strings to the
  /// language address space.
  virtual LangAS getOpenCLBuiltinAddressSpace(unsigned AS) const {
    return getLangASFromTargetAS(AS);
  }

  /// Map from the address space field in builtin description strings to the
  /// language address space.
  virtual LangAS getCUDABuiltinAddressSpace(unsigned AS) const {
    return getLangASFromTargetAS(AS);
  }

  /// Return an AST address space which can be used opportunistically
  /// for constant global memory. It must be possible to convert pointers into
  /// this address space to LangAS::Default. If no such address space exists,
  /// this may return None, and such optimizations will be disabled.
  virtual llvm::Optional<LangAS> getConstantAddressSpace() const {
    return LangAS::Default;
  }

  /// Retrieve the name of the platform as it is used in the
  /// availability attribute.
  StringRef getPlatformName() const { return PlatformName; }

  /// Retrieve the minimum desired version of the platform, to
  /// which the program should be compiled.
  VersionTuple getPlatformMinVersion() const { return PlatformMinVersion; }

  bool isBigEndian() const { return BigEndian; }
  bool isLittleEndian() const { return !BigEndian; }

  enum CallingConvMethodType {
    CCMT_Unknown,
    CCMT_Member,
    CCMT_NonMember
  };

  /// Gets the default calling convention for the given target and
  /// declaration context.
  virtual CallingConv getDefaultCallingConv(CallingConvMethodType MT) const {
    // Not all targets will specify an explicit calling convention that we can
    // express.  This will always do the right thing, even though it's not
    // an explicit calling convention.
    return CC_C;
  }

  enum CallingConvCheckResult {
    CCCR_OK,
    CCCR_Warning,
    CCCR_Ignore,
  };

  /// Determines whether a given calling convention is valid for the
  /// target. A calling convention can either be accepted, produce a warning
  /// and be substituted with the default calling convention, or (someday)
  /// produce an error (such as using thiscall on a non-instance function).
  virtual CallingConvCheckResult checkCallingConvention(CallingConv CC) const {
    switch (CC) {
      default:
        return CCCR_Warning;
      case CC_C:
        return CCCR_OK;
    }
  }

  enum CallingConvKind {
    CCK_Default,
    CCK_ClangABI4OrPS4,
    CCK_MicrosoftWin64
  };

  virtual CallingConvKind getCallingConvKind(bool ClangABICompat4) const;

  /// Controls if __builtin_longjmp / __builtin_setjmp can be lowered to
  /// llvm.eh.sjlj.longjmp / llvm.eh.sjlj.setjmp.
  virtual bool hasSjLjLowering() const {
    return false;
  }

  /// Check if the target supports CFProtection branch.
  virtual bool
  checkCFProtectionBranchSupported(DiagnosticsEngine &Diags) const;

  /// Check if the target supports CFProtection branch.
  virtual bool
  checkCFProtectionReturnSupported(DiagnosticsEngine &Diags) const;

  /// Whether target allows to overalign ABI-specified preferred alignment
  virtual bool allowsLargerPreferedTypeAlignment() const { return true; }

  /// Set supported OpenCL extensions and optional core features.
  virtual void setSupportedOpenCLOpts() {}

  /// Set supported OpenCL extensions as written on command line
  virtual void setOpenCLExtensionOpts() {
    for (const auto &Ext : getTargetOpts().OpenCLExtensionsAsWritten) {
      getTargetOpts().SupportedOpenCLOptions.support(Ext);
    }
  }

  /// Get supported OpenCL extensions and optional core features.
  OpenCLOptions &getSupportedOpenCLOpts() {
    return getTargetOpts().SupportedOpenCLOptions;
  }

  /// Get const supported OpenCL extensions and optional core features.
  const OpenCLOptions &getSupportedOpenCLOpts() const {
      return getTargetOpts().SupportedOpenCLOptions;
  }

  enum OpenCLTypeKind {
    OCLTK_Default,
    OCLTK_ClkEvent,
    OCLTK_Event,
    OCLTK_Image,
    OCLTK_Pipe,
    OCLTK_Queue,
    OCLTK_ReserveID,
    OCLTK_Sampler,
  };

  /// Get address space for OpenCL type.
  virtual LangAS getOpenCLTypeAddrSpace(OpenCLTypeKind TK) const;

  /// \returns Target specific vtbl ptr address space.
  virtual unsigned getVtblPtrAddressSpace() const {
    return 0;
  }

  /// \returns If a target requires an address within a target specific address
  /// space \p AddressSpace to be converted in order to be used, then return the
  /// corresponding target specific DWARF address space.
  ///
  /// \returns Otherwise return None and no conversion will be emitted in the
  /// DWARF.
  virtual Optional<unsigned> getDWARFAddressSpace(unsigned AddressSpace) const {
    return None;
  }

  /// \returns The version of the SDK which was used during the compilation if
  /// one was specified, or an empty version otherwise.
  const llvm::VersionTuple &getSDKVersion() const {
    return getTargetOpts().SDKVersion;
  }

  /// Check the target is valid after it is fully initialized.
  virtual bool validateTarget(DiagnosticsEngine &Diags) const {
    return true;
  }

  virtual void setAuxTarget(const TargetInfo *Aux) {}

protected:
  /// Copy type and layout related info.
  void copyAuxTarget(const TargetInfo *Aux);
  virtual uint64_t getPointerWidthV(unsigned AddrSpace) const {
    return PointerWidth;
  }
  virtual uint64_t getPointerAlignV(unsigned AddrSpace) const {
    return PointerAlign;
  }
  virtual enum IntType getPtrDiffTypeV(unsigned AddrSpace) const {
    return PtrDiffType;
  }
  virtual ArrayRef<const char *> getGCCRegNames() const = 0;
  virtual ArrayRef<GCCRegAlias> getGCCRegAliases() const = 0;
  virtual ArrayRef<AddlRegName> getGCCAddlRegNames() const {
    return None;
  }

 private:
  // Assert the values for the fractional and integral bits for each fixed point
  // type follow the restrictions given in clause 6.2.6.3 of N1169.
  void CheckFixedPointBits() const;
};

}  // end namespace clang

#endif<|MERGE_RESOLUTION|>--- conflicted
+++ resolved
@@ -48,32 +48,10 @@
 
 namespace Builtin { struct Info; }
 
-<<<<<<< HEAD
-/// Exposes information about the current target.
-///
-class TargetInfo : public RefCountedBase<TargetInfo> {
-  std::shared_ptr<TargetOptions> TargetOpts;
-  llvm::Triple Triple;
-protected:
-  // Target values set by the ctor of the actual target implementation.  Default
-  // values are specified by the TargetInfo constructor.
-  bool BigEndian;
-  bool TLSSupported;
-#if INTEL_CUSTOMIZATION
-  bool IsFloat128Enabled;
-#endif // INTEL_CUSTOMIZATION
-  bool VLASupported;
-  bool NoAsmVariants;  // True if {|} are normal characters.
-  bool HasLegalHalfType; // True if the backend supports operations on the half
-                         // LLVM IR type.
-  bool HasFloat128;
-  bool HasFloat16;
-=======
 /// Fields controlling how types are laid out in memory; these may need to
 /// be copied for targets like AMDGPU that base their ABIs on an auxiliary
 /// CPU target.
 struct TransferrableTargetInfo {
->>>>>>> b26fa705
   unsigned char PointerWidth, PointerAlign;
   unsigned char BoolWidth, BoolAlign;
   unsigned char IntWidth, IntAlign;
@@ -189,6 +167,9 @@
   // values are specified by the TargetInfo constructor.
   bool BigEndian;
   bool TLSSupported;
+#if INTEL_CUSTOMIZATION
+  bool IsFloat128Enabled;
+#endif // INTEL_CUSTOMIZATION
   bool VLASupported;
   bool NoAsmVariants;  // True if {|} are normal characters.
   bool HasLegalHalfType; // True if the backend supports operations on the half
