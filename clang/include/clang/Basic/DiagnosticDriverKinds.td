--- conflicted
+++ resolved
@@ -304,10 +304,6 @@
   " support it">, InGroup<UnsupportedCB>;
 def warn_drv_unsupported_gpopt : Warning<
   "ignoring '-mgpopt' option as it cannot be used with %select{|the implicit"
-<<<<<<< HEAD
-  " usage of}0-mabicalls">,
-  InGroup<UnsupportedGPOpt>;
-=======
   " usage of }0-mabicalls">,
   InGroup<UnsupportedGPOpt>;
 def warn_drv_unsupported_longcalls : Warning<
@@ -318,7 +314,6 @@
   "ignoring '-mabicalls' option as it cannot be used with "
   "non position-independent code and the N64 ABI">,
   InGroup<OptionIgnored>;
->>>>>>> 2582fbcf
 
 def warn_drv_unable_to_find_directory_expected : Warning<
   "unable to find %0 directory, expected to be in '%1'">,
