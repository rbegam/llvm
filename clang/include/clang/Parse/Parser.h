--- conflicted
+++ resolved
@@ -2397,17 +2397,8 @@
                                 SourceLocation *endLoc = nullptr);
   void MaybeParseMicrosoftDeclSpecs(ParsedAttributes &Attrs,
                                     SourceLocation *End = nullptr) {
-#ifdef INTEL_CUSTOMIZATION
-    if (Tok.is(tok::kw___declspec))
-#else
     const auto &LO = getLangOpts();
-<<<<<<< HEAD
-    if ((LO.MicrosoftExt || LO.Borland || LO.CUDA) &&
-        Tok.is(tok::kw___declspec))
-#endif //INTEL_CUSTOMIZATION
-=======
     if (LO.DeclSpecKeyword && Tok.is(tok::kw___declspec))
->>>>>>> 49475756
       ParseMicrosoftDeclSpecs(Attrs, End);
   }
   void ParseMicrosoftDeclSpecs(ParsedAttributes &Attrs,
