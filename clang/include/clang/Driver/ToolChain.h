//===- ToolChain.h - Collections of tools for one platform ------*- C++ -*-===//
//
// Part of the LLVM Project, under the Apache License v2.0 with LLVM Exceptions.
// See https://llvm.org/LICENSE.txt for license information.
// SPDX-License-Identifier: Apache-2.0 WITH LLVM-exception
//
//===----------------------------------------------------------------------===//

#ifndef LLVM_CLANG_DRIVER_TOOLCHAIN_H
#define LLVM_CLANG_DRIVER_TOOLCHAIN_H

#include "clang/Basic/DebugInfoOptions.h"
#include "clang/Basic/LLVM.h"
#include "clang/Basic/LangOptions.h"
#include "clang/Basic/Sanitizers.h"
#include "clang/Driver/Action.h"
#include "clang/Driver/Multilib.h"
#include "clang/Driver/Types.h"
#include "llvm/ADT/ArrayRef.h"
#include "llvm/ADT/SmallVector.h"
#include "llvm/ADT/StringRef.h"
#include "llvm/ADT/Triple.h"
#include "llvm/MC/MCTargetOptions.h"
#include "llvm/Option/Option.h"
#include "llvm/Support/VersionTuple.h"
#include "llvm/Target/TargetOptions.h"
#include <cassert>
#include <memory>
#include <string>
#include <utility>

namespace llvm {
namespace opt {

class Arg;
class ArgList;
class DerivedArgList;

} // namespace opt
namespace vfs {

class FileSystem;

} // namespace vfs
} // namespace llvm

namespace clang {

class ObjCRuntime;

namespace driver {

class Driver;
class InputInfo;
class SanitizerArgs;
class Tool;
class XRayArgs;

/// Helper structure used to pass information extracted from clang executable
/// name such as `i686-linux-android-g++`.
struct ParsedClangName {
  /// Target part of the executable name, as `i686-linux-android`.
  std::string TargetPrefix;

  /// Driver mode part of the executable name, as `g++`.
  std::string ModeSuffix;

  /// Corresponding driver mode argument, as '--driver-mode=g++'
  const char *DriverMode = nullptr;

  /// True if TargetPrefix is recognized as a registered target name.
  bool TargetIsValid = false;

  ParsedClangName() = default;
  ParsedClangName(std::string Suffix, const char *Mode)
      : ModeSuffix(Suffix), DriverMode(Mode) {}
  ParsedClangName(std::string Target, std::string Suffix, const char *Mode,
                  bool IsRegistered)
      : TargetPrefix(Target), ModeSuffix(Suffix), DriverMode(Mode),
        TargetIsValid(IsRegistered) {}

  bool isEmpty() const {
    return TargetPrefix.empty() && ModeSuffix.empty() && DriverMode == nullptr;
  }
};

/// ToolChain - Access to tools for a single platform.
class ToolChain {
public:
  using path_list = SmallVector<std::string, 16>;

  enum CXXStdlibType {
    CST_Libcxx,
    CST_Libstdcxx
  };

  enum RuntimeLibType {
    RLT_CompilerRT,
    RLT_Libgcc
  };

  enum UnwindLibType {
    UNW_None,
    UNW_CompilerRT,
    UNW_Libgcc
  };

  enum RTTIMode {
    RM_Enabled,
    RM_Disabled,
  };

  enum FileType { FT_Object, FT_Static, FT_Shared };

private:
  friend class RegisterEffectiveTriple;

  const Driver &D;
  llvm::Triple Triple;
  const llvm::opt::ArgList &Args;

  // We need to initialize CachedRTTIArg before CachedRTTIMode
  const llvm::opt::Arg *const CachedRTTIArg;

  const RTTIMode CachedRTTIMode;

  /// The list of toolchain specific path prefixes to search for libraries.
  path_list LibraryPaths;

  /// The list of toolchain specific path prefixes to search for files.
  path_list FilePaths;

  /// The list of toolchain specific path prefixes to search for programs.
  path_list ProgramPaths;

  mutable std::unique_ptr<Tool> Clang;
  mutable std::unique_ptr<Tool> Assemble;
  mutable std::unique_ptr<Tool> Link;
  mutable std::unique_ptr<Tool> OffloadBundler;
  mutable std::unique_ptr<Tool> OffloadWrapper;
  mutable std::unique_ptr<Tool> SPIRVTranslator;
<<<<<<< HEAD
=======
  mutable std::unique_ptr<Tool> SPIRCheck;
  mutable std::unique_ptr<Tool> BackendCompiler;
>>>>>>> 97b6396c

  Tool *getClang() const;
  Tool *getAssemble() const;
  Tool *getLink() const;
  Tool *getClangAs() const;
  Tool *getOffloadBundler() const;
  Tool *getOffloadWrapper() const;
  Tool *getSPIRVTranslator() const;
<<<<<<< HEAD
=======
  Tool *getSPIRCheck() const;
  Tool *getBackendCompiler() const;
>>>>>>> 97b6396c

  mutable std::unique_ptr<SanitizerArgs> SanitizerArguments;
  mutable std::unique_ptr<XRayArgs> XRayArguments;

  /// The effective clang triple for the current Job.
  mutable llvm::Triple EffectiveTriple;

  /// Set the toolchain's effective clang triple.
  void setEffectiveTriple(llvm::Triple ET) const {
    EffectiveTriple = std::move(ET);
  }

protected:
  MultilibSet Multilibs;
  Multilib SelectedMultilib;

  ToolChain(const Driver &D, const llvm::Triple &T,
            const llvm::opt::ArgList &Args);

  void setTripleEnvironment(llvm::Triple::EnvironmentType Env);

  virtual Tool *buildAssembler() const;
  virtual Tool *buildLinker() const;
  virtual Tool *buildBackendCompiler() const;
  virtual Tool *getTool(Action::ActionClass AC) const;

  /// \name Utilities for implementing subclasses.
  ///@{
  static void addSystemInclude(const llvm::opt::ArgList &DriverArgs,
                               llvm::opt::ArgStringList &CC1Args,
                               const Twine &Path);
  static void addExternCSystemInclude(const llvm::opt::ArgList &DriverArgs,
                                      llvm::opt::ArgStringList &CC1Args,
                                      const Twine &Path);
  static void
      addExternCSystemIncludeIfExists(const llvm::opt::ArgList &DriverArgs,
                                      llvm::opt::ArgStringList &CC1Args,
                                      const Twine &Path);
  static void addSystemIncludes(const llvm::opt::ArgList &DriverArgs,
                                llvm::opt::ArgStringList &CC1Args,
                                ArrayRef<StringRef> Paths);
  ///@}

public:
  virtual ~ToolChain();

  // Accessors

  const Driver &getDriver() const { return D; }
  llvm::vfs::FileSystem &getVFS() const;
  const llvm::Triple &getTriple() const { return Triple; }

  /// Get the toolchain's aux triple, if it has one.
  ///
  /// Exactly what the aux triple represents depends on the toolchain, but for
  /// example when compiling CUDA code for the GPU, the triple might be NVPTX,
  /// while the aux triple is the host (CPU) toolchain, e.g. x86-linux-gnu.
  virtual const llvm::Triple *getAuxTriple() const { return nullptr; }

  /// Some toolchains need to modify the file name, for example to replace the
  /// extension for object files with .cubin for OpenMP offloading to Nvidia
  /// GPUs.
  virtual std::string getInputFilename(const InputInfo &Input) const;

  llvm::Triple::ArchType getArch() const { return Triple.getArch(); }
  StringRef getArchName() const { return Triple.getArchName(); }
  StringRef getPlatform() const { return Triple.getVendorName(); }
  StringRef getOS() const { return Triple.getOSName(); }

  /// Provide the default architecture name (as expected by -arch) for
  /// this toolchain.
  StringRef getDefaultUniversalArchName() const;

  std::string getTripleString() const {
    return Triple.getTriple();
  }

  /// Get the toolchain's effective clang triple.
  const llvm::Triple &getEffectiveTriple() const {
    assert(!EffectiveTriple.getTriple().empty() && "No effective triple");
    return EffectiveTriple;
  }

  path_list &getLibraryPaths() { return LibraryPaths; }
  const path_list &getLibraryPaths() const { return LibraryPaths; }

  path_list &getFilePaths() { return FilePaths; }
  const path_list &getFilePaths() const { return FilePaths; }

  path_list &getProgramPaths() { return ProgramPaths; }
  const path_list &getProgramPaths() const { return ProgramPaths; }

  const MultilibSet &getMultilibs() const { return Multilibs; }

  const Multilib &getMultilib() const { return SelectedMultilib; }

  const SanitizerArgs& getSanitizerArgs() const;

  const XRayArgs& getXRayArgs() const;

  // Returns the Arg * that explicitly turned on/off rtti, or nullptr.
  const llvm::opt::Arg *getRTTIArg() const { return CachedRTTIArg; }

  // Returns the RTTIMode for the toolchain with the current arguments.
  RTTIMode getRTTIMode() const { return CachedRTTIMode; }

  /// Return any implicit target and/or mode flag for an invocation of
  /// the compiler driver as `ProgName`.
  ///
  /// For example, when called with i686-linux-android-g++, the first element
  /// of the return value will be set to `"i686-linux-android"` and the second
  /// will be set to "--driver-mode=g++"`.
  /// It is OK if the target name is not registered. In this case the return
  /// value contains false in the field TargetIsValid.
  ///
  /// \pre `llvm::InitializeAllTargets()` has been called.
  /// \param ProgName The name the Clang driver was invoked with (from,
  /// e.g., argv[0]).
  /// \return A structure of type ParsedClangName that contains the executable
  /// name parts.
  static ParsedClangName getTargetAndModeFromProgramName(StringRef ProgName);

  // Tool access.

  /// TranslateArgs - Create a new derived argument list for any argument
  /// translations this ToolChain may wish to perform, or 0 if no tool chain
  /// specific translations are needed. If \p DeviceOffloadKind is specified
  /// the translation specific for that offload kind is performed.
  ///
  /// \param BoundArch - The bound architecture name, or 0.
  /// \param DeviceOffloadKind - The device offload kind used for the
  /// translation.
  virtual llvm::opt::DerivedArgList *
  TranslateArgs(const llvm::opt::DerivedArgList &Args, StringRef BoundArch,
                Action::OffloadKind DeviceOffloadKind) const {
    return nullptr;
  }

  /// TranslateOffloadTargetArgs - Create a new derived argument list for
  /// that contains the Offload target specific flags passed via
  /// -Xopenmp-target -opt=val OR -Xopenmp-target=<triple> -opt=val
  /// Also handles -Xsycl-target OR -Xsycl-target=<triple>
  virtual llvm::opt::DerivedArgList *TranslateOffloadTargetArgs(
      const llvm::opt::DerivedArgList &Args, bool SameTripleAsHost,
      SmallVectorImpl<llvm::opt::Arg *> &AllocatedArgs,
      Action::OffloadKind DeviceOffloadKind) const;

  /// Choose a tool to use to handle the action \p JA.
  ///
  /// This can be overridden when a particular ToolChain needs to use
  /// a compiler other than Clang.
  virtual Tool *SelectTool(const JobAction &JA) const;

  // Helper methods

  std::string GetFilePath(const char *Name) const;
  std::string GetProgramPath(const char *Name) const;

  /// Returns the linker path, respecting the -fuse-ld= argument to determine
  /// the linker suffix or name.
  std::string GetLinkerPath() const;

  /// Dispatch to the specific toolchain for verbose printing.
  ///
  /// This is used when handling the verbose option to print detailed,
  /// toolchain-specific information useful for understanding the behavior of
  /// the driver on a specific platform.
  virtual void printVerboseInfo(raw_ostream &OS) const {}

  // Platform defaults information

  /// Returns true if the toolchain is targeting a non-native
  /// architecture.
  virtual bool isCrossCompiling() const;

  /// HasNativeLTOLinker - Check whether the linker and related tools have
  /// native LLVM support.
  virtual bool HasNativeLLVMSupport() const;

  /// LookupTypeForExtension - Return the default language type to use for the
  /// given extension.
  virtual types::ID LookupTypeForExtension(StringRef Ext) const;

  /// IsBlocksDefault - Does this tool chain enable -fblocks by default.
  virtual bool IsBlocksDefault() const { return false; }

  /// IsIntegratedAssemblerDefault - Does this tool chain enable -integrated-as
  /// by default.
  virtual bool IsIntegratedAssemblerDefault() const { return false; }

  /// Check if the toolchain should use the integrated assembler.
  virtual bool useIntegratedAs() const;

  /// IsMathErrnoDefault - Does this tool chain use -fmath-errno by default.
  virtual bool IsMathErrnoDefault() const { return true; }

  /// IsEncodeExtendedBlockSignatureDefault - Does this tool chain enable
  /// -fencode-extended-block-signature by default.
  virtual bool IsEncodeExtendedBlockSignatureDefault() const { return false; }

  /// IsObjCNonFragileABIDefault - Does this tool chain set
  /// -fobjc-nonfragile-abi by default.
  virtual bool IsObjCNonFragileABIDefault() const { return false; }

  /// UseObjCMixedDispatchDefault - When using non-legacy dispatch, should the
  /// mixed dispatch method be used?
  virtual bool UseObjCMixedDispatch() const { return false; }

  /// Check whether to enable x86 relax relocations by default.
  virtual bool useRelaxRelocations() const;

  /// GetDefaultStackProtectorLevel - Get the default stack protector level for
  /// this tool chain (0=off, 1=on, 2=strong, 3=all).
  virtual unsigned GetDefaultStackProtectorLevel(bool KernelOrKext) const {
    return 0;
  }

  /// Get the default trivial automatic variable initialization.
  virtual LangOptions::TrivialAutoVarInitKind
  GetDefaultTrivialAutoVarInit() const {
    return LangOptions::TrivialAutoVarInitKind::Uninitialized;
  }

  /// GetDefaultLinker - Get the default linker to use.
  virtual const char *getDefaultLinker() const { return "ld"; }

  /// GetDefaultRuntimeLibType - Get the default runtime library variant to use.
  virtual RuntimeLibType GetDefaultRuntimeLibType() const {
    return ToolChain::RLT_Libgcc;
  }

  virtual CXXStdlibType GetDefaultCXXStdlibType() const {
    return ToolChain::CST_Libstdcxx;
  }

  virtual UnwindLibType GetDefaultUnwindLibType() const {
    return ToolChain::UNW_None;
  }

  virtual std::string getCompilerRTPath() const;

  virtual std::string getCompilerRT(const llvm::opt::ArgList &Args,
                                    StringRef Component,
                                    FileType Type = ToolChain::FT_Static) const;

  const char *
  getCompilerRTArgString(const llvm::opt::ArgList &Args, StringRef Component,
                         FileType Type = ToolChain::FT_Static) const;

  // Returns target specific runtime path if it exists.
  virtual Optional<std::string> getRuntimePath() const;

  // Returns target specific C++ library path if it exists.
  virtual Optional<std::string> getCXXStdlibPath() const;

  // Returns <ResourceDir>/lib/<OSName>/<arch>.  This is used by runtimes (such
  // as OpenMP) to find arch-specific libraries.
  std::string getArchSpecificLibPath() const;

  // Returns <OSname> part of above.
  StringRef getOSLibName() const;

  /// needsProfileRT - returns true if instrumentation profile is on.
  static bool needsProfileRT(const llvm::opt::ArgList &Args);

  /// Returns true if gcov instrumentation (-fprofile-arcs or --coverage) is on.
  static bool needsGCovInstrumentation(const llvm::opt::ArgList &Args);

  /// IsUnwindTablesDefault - Does this tool chain use -funwind-tables
  /// by default.
  virtual bool IsUnwindTablesDefault(const llvm::opt::ArgList &Args) const;

  /// Test whether this toolchain defaults to PIC.
  virtual bool isPICDefault() const = 0;

  /// Test whether this toolchain defaults to PIE.
  virtual bool isPIEDefault() const = 0;

  /// Test whether this toolchaind defaults to non-executable stacks.
  virtual bool isNoExecStackDefault() const;

  /// Tests whether this toolchain forces its default for PIC, PIE or
  /// non-PIC.  If this returns true, any PIC related flags should be ignored
  /// and instead the results of \c isPICDefault() and \c isPIEDefault() are
  /// used exclusively.
  virtual bool isPICDefaultForced() const = 0;

  /// SupportsProfiling - Does this tool chain support -pg.
  virtual bool SupportsProfiling() const { return true; }

  /// Complain if this tool chain doesn't support Objective-C ARC.
  virtual void CheckObjCARC() const {}

  /// Get the default debug info format. Typically, this is DWARF.
  virtual codegenoptions::DebugInfoFormat getDefaultDebugFormat() const {
    return codegenoptions::DIF_DWARF;
  }

  /// UseDwarfDebugFlags - Embed the compile options to clang into the Dwarf
  /// compile unit information.
  virtual bool UseDwarfDebugFlags() const { return false; }

  // Return the DWARF version to emit, in the absence of arguments
  // to the contrary.
  virtual unsigned GetDefaultDwarfVersion() const { return 4; }

  // True if the driver should assume "-fstandalone-debug"
  // in the absence of an option specifying otherwise,
  // provided that debugging was requested in the first place.
  // i.e. a value of 'true' does not imply that debugging is wanted.
  virtual bool GetDefaultStandaloneDebug() const { return false; }

  // Return the default debugger "tuning."
  virtual llvm::DebuggerKind getDefaultDebuggerTuning() const {
    return llvm::DebuggerKind::GDB;
  }

  /// Does this toolchain supports given debug info option or not.
  virtual bool supportsDebugInfoOption(const llvm::opt::Arg *) const {
    return true;
  }

  /// Adjust debug information kind considering all passed options.
  virtual void adjustDebugInfoKind(codegenoptions::DebugInfoKind &DebugInfoKind,
                                   const llvm::opt::ArgList &Args) const {}

  /// GetExceptionModel - Return the tool chain exception model.
  virtual llvm::ExceptionHandling
  GetExceptionModel(const llvm::opt::ArgList &Args) const;

  /// SupportsEmbeddedBitcode - Does this tool chain support embedded bitcode.
  virtual bool SupportsEmbeddedBitcode() const { return false; }

  /// getThreadModel() - Which thread model does this target use?
  virtual std::string getThreadModel() const { return "posix"; }

  /// isThreadModelSupported() - Does this target support a thread model?
  virtual bool isThreadModelSupported(const StringRef Model) const;

  /// ComputeLLVMTriple - Return the LLVM target triple to use, after taking
  /// command line arguments into account.
  virtual std::string
  ComputeLLVMTriple(const llvm::opt::ArgList &Args,
                    types::ID InputType = types::TY_INVALID) const;

  /// ComputeEffectiveClangTriple - Return the Clang triple to use for this
  /// target, which may take into account the command line arguments. For
  /// example, on Darwin the -mmacosx-version-min= command line argument (which
  /// sets the deployment target) determines the version in the triple passed to
  /// Clang.
  virtual std::string ComputeEffectiveClangTriple(
      const llvm::opt::ArgList &Args,
      types::ID InputType = types::TY_INVALID) const;

  /// getDefaultObjCRuntime - Return the default Objective-C runtime
  /// for this platform.
  ///
  /// FIXME: this really belongs on some sort of DeploymentTarget abstraction
  virtual ObjCRuntime getDefaultObjCRuntime(bool isNonFragile) const;

  /// hasBlocksRuntime - Given that the user is compiling with
  /// -fblocks, does this tool chain guarantee the existence of a
  /// blocks runtime?
  ///
  /// FIXME: this really belongs on some sort of DeploymentTarget abstraction
  virtual bool hasBlocksRuntime() const { return true; }

  /// Add the clang cc1 arguments for system include paths.
  ///
  /// This routine is responsible for adding the necessary cc1 arguments to
  /// include headers from standard system header directories.
  virtual void
  AddClangSystemIncludeArgs(const llvm::opt::ArgList &DriverArgs,
                            llvm::opt::ArgStringList &CC1Args) const;

  /// Add options that need to be passed to cc1 for this target.
  virtual void addClangTargetOptions(const llvm::opt::ArgList &DriverArgs,
                                     llvm::opt::ArgStringList &CC1Args,
                                     Action::OffloadKind DeviceOffloadKind) const;

  /// Add warning options that need to be passed to cc1 for this target.
  virtual void addClangWarningOptions(llvm::opt::ArgStringList &CC1Args) const;

  // GetRuntimeLibType - Determine the runtime library type to use with the
  // given compilation arguments.
  virtual RuntimeLibType
  GetRuntimeLibType(const llvm::opt::ArgList &Args) const;

  // GetCXXStdlibType - Determine the C++ standard library type to use with the
  // given compilation arguments.
  virtual CXXStdlibType GetCXXStdlibType(const llvm::opt::ArgList &Args) const;

  // GetUnwindLibType - Determine the unwind library type to use with the
  // given compilation arguments.
  virtual UnwindLibType GetUnwindLibType(const llvm::opt::ArgList &Args) const;

  /// AddClangCXXStdlibIncludeArgs - Add the clang -cc1 level arguments to set
  /// the include paths to use for the given C++ standard library type.
  virtual void
  AddClangCXXStdlibIncludeArgs(const llvm::opt::ArgList &DriverArgs,
                               llvm::opt::ArgStringList &CC1Args) const;

  /// Returns if the C++ standard library should be linked in.
  /// Note that e.g. -lm should still be linked even if this returns false.
  bool ShouldLinkCXXStdlib(const llvm::opt::ArgList &Args) const;

  /// AddCXXStdlibLibArgs - Add the system specific linker arguments to use
  /// for the given C++ standard library type.
  virtual void AddCXXStdlibLibArgs(const llvm::opt::ArgList &Args,
                                   llvm::opt::ArgStringList &CmdArgs) const;

  /// AddFilePathLibArgs - Add each thing in getFilePaths() as a "-L" option.
  void AddFilePathLibArgs(const llvm::opt::ArgList &Args,
                          llvm::opt::ArgStringList &CmdArgs) const;

  /// AddCCKextLibArgs - Add the system specific linker arguments to use
  /// for kernel extensions (Darwin-specific).
  virtual void AddCCKextLibArgs(const llvm::opt::ArgList &Args,
                                llvm::opt::ArgStringList &CmdArgs) const;

  /// AddFastMathRuntimeIfAvailable - If a runtime library exists that sets
  /// global flags for unsafe floating point math, add it and return true.
  ///
  /// This checks for presence of the -Ofast, -ffast-math or -funsafe-math flags.
  virtual bool AddFastMathRuntimeIfAvailable(
      const llvm::opt::ArgList &Args, llvm::opt::ArgStringList &CmdArgs) const;

  /// addProfileRTLibs - When -fprofile-instr-profile is specified, try to pass
  /// a suitable profile runtime library to the linker.
  virtual void addProfileRTLibs(const llvm::opt::ArgList &Args,
                                llvm::opt::ArgStringList &CmdArgs) const;

  /// Add arguments to use system-specific CUDA includes.
  virtual void AddCudaIncludeArgs(const llvm::opt::ArgList &DriverArgs,
                                  llvm::opt::ArgStringList &CC1Args) const;

  /// Add arguments to use MCU GCC toolchain includes.
  virtual void AddIAMCUIncludeArgs(const llvm::opt::ArgList &DriverArgs,
                                   llvm::opt::ArgStringList &CC1Args) const;

  /// On Windows, returns the MSVC compatibility version.
  virtual VersionTuple computeMSVCVersion(const Driver *D,
                                          const llvm::opt::ArgList &Args) const;

  /// Return sanitizers which are available in this toolchain.
  virtual SanitizerMask getSupportedSanitizers() const;

  /// Return sanitizers which are enabled by default.
  virtual SanitizerMask getDefaultSanitizers() const {
    return SanitizerMask();
  }
};

/// Set a ToolChain's effective triple. Reset it when the registration object
/// is destroyed.
class RegisterEffectiveTriple {
  const ToolChain &TC;

public:
  RegisterEffectiveTriple(const ToolChain &TC, llvm::Triple T) : TC(TC) {
    TC.setEffectiveTriple(std::move(T));
  }

  ~RegisterEffectiveTriple() { TC.setEffectiveTriple(llvm::Triple()); }
};

} // namespace driver

} // namespace clang

#endif // LLVM_CLANG_DRIVER_TOOLCHAIN_H<|MERGE_RESOLUTION|>--- conflicted
+++ resolved
@@ -139,11 +139,8 @@
   mutable std::unique_ptr<Tool> OffloadBundler;
   mutable std::unique_ptr<Tool> OffloadWrapper;
   mutable std::unique_ptr<Tool> SPIRVTranslator;
-<<<<<<< HEAD
-=======
   mutable std::unique_ptr<Tool> SPIRCheck;
   mutable std::unique_ptr<Tool> BackendCompiler;
->>>>>>> 97b6396c
 
   Tool *getClang() const;
   Tool *getAssemble() const;
@@ -152,11 +149,8 @@
   Tool *getOffloadBundler() const;
   Tool *getOffloadWrapper() const;
   Tool *getSPIRVTranslator() const;
-<<<<<<< HEAD
-=======
   Tool *getSPIRCheck() const;
   Tool *getBackendCompiler() const;
->>>>>>> 97b6396c
 
   mutable std::unique_ptr<SanitizerArgs> SanitizerArguments;
   mutable std::unique_ptr<XRayArgs> XRayArguments;
