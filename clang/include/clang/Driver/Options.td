//===--- Options.td - Options for clang -----------------------------------===//
//
// Part of the LLVM Project, under the Apache License v2.0 with LLVM Exceptions.
// See https://llvm.org/LICENSE.txt for license information.
// SPDX-License-Identifier: Apache-2.0 WITH LLVM-exception
//
//===----------------------------------------------------------------------===//
//
//  This file defines the options accepted by clang.
//
//===----------------------------------------------------------------------===//

// Include the common option parsing interfaces.
include "llvm/Option/OptParser.td"

/////////
// Flags

// DriverOption - The option is a "driver" option, and should not be forwarded
// to other tools.
def DriverOption : OptionFlag;

// LinkerInput - The option is a linker input.
def LinkerInput : OptionFlag;

// NoArgumentUnused - Don't report argument unused warnings for this option; this
// is useful for options like -static or -dynamic which a user may always end up
// passing, even if the platform defaults to (or only supports) that option.
def NoArgumentUnused : OptionFlag;

// Unsupported - The option is unsupported, and the driver will reject command
// lines that use it.
def Unsupported : OptionFlag;

// Ignored - The option is unsupported, and the driver will silently ignore it.
def Ignored : OptionFlag;

// CoreOption - This is considered a "core" Clang option, available in both
// clang and clang-cl modes.
def CoreOption : OptionFlag;

// CLOption - This is a cl.exe compatibility option. Options with this flag
// are made available when the driver is running in CL compatibility mode.
def CLOption : OptionFlag;

// CC1Option - This option should be accepted by clang -cc1.
def CC1Option : OptionFlag;

// CC1AsOption - This option should be accepted by clang -cc1as.
def CC1AsOption : OptionFlag;

// NoDriverOption - This option should not be accepted by the driver.
def NoDriverOption : OptionFlag;

// A short name to show in documentation. The name will be interpreted as rST.
class DocName<string name> { string DocName = name; }

// A brief description to show in documentation, interpreted as rST.
class DocBrief<code descr> { code DocBrief = descr; }

// Indicates that this group should be flattened into its parent when generating
// documentation.
class DocFlatten { bit DocFlatten = 1; }

// Indicates that this warning is ignored, but accepted with a warning for
// GCC compatibility.
class IgnoredGCCCompat : Flags<[HelpHidden]> {}

/////////
// Groups

def Action_Group : OptionGroup<"<action group>">, DocName<"Actions">,
                   DocBrief<[{The action to perform on the input.}]>;

// Meta-group for options which are only used for compilation,
// and not linking etc.
def CompileOnly_Group : OptionGroup<"<CompileOnly group>">,
                        DocName<"Compilation flags">, DocBrief<[{
Flags controlling the behavior of Clang during compilation. These flags have
no effect during actions that do not perform compilation.}]>;

def Preprocessor_Group : OptionGroup<"<Preprocessor group>">,
                         Group<CompileOnly_Group>,
                         DocName<"Preprocessor flags">, DocBrief<[{
Flags controlling the behavior of the Clang preprocessor.}]>;

def IncludePath_Group : OptionGroup<"<I/i group>">, Group<Preprocessor_Group>,
                        DocName<"Include path management">,
                        DocBrief<[{
Flags controlling how ``#include``\s are resolved to files.}]>;

def I_Group : OptionGroup<"<I group>">, Group<IncludePath_Group>, DocFlatten;
def i_Group : OptionGroup<"<i group>">, Group<IncludePath_Group>, DocFlatten;
def clang_i_Group : OptionGroup<"<clang i group>">, Group<i_Group>, DocFlatten;

def M_Group : OptionGroup<"<M group>">, Group<Preprocessor_Group>,
              DocName<"Dependency file generation">, DocBrief<[{
Flags controlling generation of a dependency file for ``make``-like build
systems.}]>;

def d_Group : OptionGroup<"<d group>">, Group<Preprocessor_Group>,
              DocName<"Dumping preprocessor state">, DocBrief<[{
Flags allowing the state of the preprocessor to be dumped in various ways.}]>;

def Diag_Group : OptionGroup<"<W/R group>">, Group<CompileOnly_Group>,
                 DocName<"Diagnostic flags">, DocBrief<[{
Flags controlling which warnings, errors, and remarks Clang will generate.
See the :doc:`full list of warning and remark flags <DiagnosticsReference>`.}]>;

def R_Group : OptionGroup<"<R group>">, Group<Diag_Group>, DocFlatten;
def R_value_Group : OptionGroup<"<R (with value) group>">, Group<R_Group>,
                    DocFlatten;
def W_Group : OptionGroup<"<W group>">, Group<Diag_Group>, DocFlatten;
def W_value_Group : OptionGroup<"<W (with value) group>">, Group<W_Group>,
                    DocFlatten;

def f_Group : OptionGroup<"<f group>">, Group<CompileOnly_Group>,
              DocName<"Target-independent compilation options">;

def f_clang_Group : OptionGroup<"<f (clang-only) group>">,
                    Group<CompileOnly_Group>, DocFlatten;
def pedantic_Group : OptionGroup<"<pedantic group>">, Group<f_Group>,
                     DocFlatten;
def opencl_Group : OptionGroup<"<opencl group>">, Group<f_Group>,
                   DocName<"OpenCL flags">;

def sycl_Group : OptionGroup<"<sycl group>">, Group<f_Group>, 
                  DocName<"SYCL flags">;

def m_Group : OptionGroup<"<m group>">, Group<CompileOnly_Group>,
              DocName<"Target-dependent compilation options">;

// Feature groups - these take command line options that correspond directly to
// target specific features and can be translated directly from command line
// options.
def m_aarch64_Features_Group : OptionGroup<"<aarch64 features group>">,
                               Group<m_Group>, DocName<"AARCH64">;
def m_amdgpu_Features_Group : OptionGroup<"<amdgpu features group>">,
                              Group<m_Group>, DocName<"AMDGPU">;
def m_arm_Features_Group : OptionGroup<"<arm features group>">,
                           Group<m_Group>, DocName<"ARM">;
def m_hexagon_Features_Group : OptionGroup<"<hexagon features group>">,
                               Group<m_Group>, DocName<"Hexagon">;
// The features added by this group will not be added to target features.
// These are explicitly handled.
def m_hexagon_Features_HVX_Group : OptionGroup<"<hexagon features group>">,
                                   Group<m_Group>, DocName<"Hexagon">;
def m_mips_Features_Group : OptionGroup<"<mips features group>">,
                            Group<m_Group>, DocName<"MIPS">;
def m_ppc_Features_Group : OptionGroup<"<ppc features group>">,
                           Group<m_Group>, DocName<"PowerPC">;
def m_wasm_Features_Group : OptionGroup<"<wasm features group>">,
                            Group<m_Group>, DocName<"WebAssembly">;
def m_x86_Features_Group : OptionGroup<"<x86 features group>">,
                           Group<m_Group>, Flags<[CoreOption]>, DocName<"X86">;
def m_riscv_Features_Group : OptionGroup<"<riscv features group>">,
                             Group<m_Group>, DocName<"RISCV">;

def m_libc_Group : OptionGroup<"<m libc group>">, Group<m_mips_Features_Group>,
                   Flags<[HelpHidden]>;

def O_Group : OptionGroup<"<O group>">, Group<CompileOnly_Group>,
              DocName<"Optimization level">, DocBrief<[{
Flags controlling how much optimization should be performed.}]>;

def DebugInfo_Group : OptionGroup<"<g group>">, Group<CompileOnly_Group>,
                      DocName<"Debug information generation">, DocBrief<[{
Flags controlling how much and what kind of debug information should be
generated.}]>;

def g_Group : OptionGroup<"<g group>">, Group<DebugInfo_Group>,
              DocName<"Kind and level of debug information">;
def gN_Group : OptionGroup<"<gN group>">, Group<g_Group>,
               DocName<"Debug level">;
def ggdbN_Group : OptionGroup<"<ggdbN group>">, Group<gN_Group>, DocFlatten;
def gTune_Group : OptionGroup<"<gTune group>">, Group<g_Group>,
                  DocName<"Debugger to tune debug information for">;
def g_flags_Group : OptionGroup<"<g flags group>">, Group<DebugInfo_Group>,
                    DocName<"Debug information flags">;

def StaticAnalyzer_Group : OptionGroup<"<Static analyzer group>">,
                           DocName<"Static analyzer flags">, DocBrief<[{
Flags controlling the behavior of the Clang Static Analyzer.}]>;

// gfortran options that we recognize in the driver and pass along when
// invoking GCC to compile Fortran code.
def gfortran_Group : OptionGroup<"<gfortran group>">,
                     DocName<"Fortran compilation flags">, DocBrief<[{
Flags that will be passed onto the ``gfortran`` compiler when Clang is given
a Fortran input.}]>;

def Link_Group : OptionGroup<"<T/e/s/t/u group>">, DocName<"Linker flags">,
                 DocBrief<[{Flags that are passed on to the linker}]>;
def T_Group : OptionGroup<"<T group>">, Group<Link_Group>, DocFlatten;
def u_Group : OptionGroup<"<u group>">, Group<Link_Group>, DocFlatten;

def reserved_lib_Group : OptionGroup<"<reserved libs group>">,
                         Flags<[Unsupported]>;

// Temporary groups for clang options which we know we don't support,
// but don't want to verbosely warn the user about.
def clang_ignored_f_Group : OptionGroup<"<clang ignored f group>">,
  Group<f_Group>, Flags<[Ignored]>;
def clang_ignored_m_Group : OptionGroup<"<clang ignored m group>">,
  Group<m_Group>, Flags<[Ignored]>;

// Group for clang options in the process of deprecation.
// Please include the version that deprecated the flag as comment to allow
// easier garbage collection.
def clang_ignored_legacy_options_Group : OptionGroup<"<clang legacy flags>">,
  Group<f_Group>, Flags<[Ignored]>;

// Retired with clang-5.0
def : Flag<["-"], "fslp-vectorize-aggressive">, Group<clang_ignored_legacy_options_Group>;
def : Flag<["-"], "fno-slp-vectorize-aggressive">, Group<clang_ignored_legacy_options_Group>;

// Group that ignores all gcc optimizations that won't be implemented
def clang_ignored_gcc_optimization_f_Group : OptionGroup<
  "<clang_ignored_gcc_optimization_f_Group>">, Group<f_Group>, Flags<[Ignored]>;

/////////
// Options

// The internal option ID must be a valid C++ identifier and results in a
// clang::driver::options::OPT_XX enum constant for XX.
//
// We want to unambiguously be able to refer to options from the driver source
// code, for this reason the option name is mangled into an ID. This mangling
// isn't guaranteed to have an inverse, but for practical purposes it does.
//
// The mangling scheme is to ignore the leading '-', and perform the following
// substitutions:
//   _ => __
//   - => _
//   / => _SLASH
//   # => _HASH
//   ? => _QUESTION
//   , => _COMMA
//   = => _EQ
//   C++ => CXX
//   . => _

// Developer Driver Options

def internal_Group : OptionGroup<"<clang internal options>">, Flags<[HelpHidden]>;
def internal_driver_Group : OptionGroup<"<clang driver internal options>">,
  Group<internal_Group>, HelpText<"DRIVER OPTIONS">;
def internal_debug_Group :
  OptionGroup<"<clang debug/development internal options>">,
  Group<internal_Group>, HelpText<"DEBUG/DEVELOPMENT OPTIONS">;

class InternalDriverOpt : Group<internal_driver_Group>,
  Flags<[DriverOption, HelpHidden]>;
def driver_mode : Joined<["--"], "driver-mode=">, Group<internal_driver_Group>,
  Flags<[CoreOption, DriverOption, HelpHidden]>,
  HelpText<"Set the driver mode to either 'gcc', 'g++', 'cpp', or 'cl'">;
def rsp_quoting : Joined<["--"], "rsp-quoting=">, Group<internal_driver_Group>,
  Flags<[CoreOption, DriverOption, HelpHidden]>,
  HelpText<"Set the rsp quoting to either 'posix', or 'windows'">;
def ccc_gcc_name : Separate<["-"], "ccc-gcc-name">, InternalDriverOpt,
  HelpText<"Name for native GCC compiler">,
  MetaVarName<"<gcc-path>">;

class InternalDebugOpt : Group<internal_debug_Group>,
  Flags<[DriverOption, HelpHidden, CoreOption]>;
def ccc_install_dir : Separate<["-"], "ccc-install-dir">, InternalDebugOpt,
  HelpText<"Simulate installation in the given directory">;
def ccc_print_phases : Flag<["-"], "ccc-print-phases">, InternalDebugOpt,
  HelpText<"Dump list of actions to perform">;
def ccc_print_bindings : Flag<["-"], "ccc-print-bindings">, InternalDebugOpt,
  HelpText<"Show bindings of tools to actions">;

def ccc_arcmt_check : Flag<["-"], "ccc-arcmt-check">, InternalDriverOpt,
  HelpText<"Check for ARC migration issues that need manual handling">;
def ccc_arcmt_modify : Flag<["-"], "ccc-arcmt-modify">, InternalDriverOpt,
  HelpText<"Apply modifications to files to conform to ARC">;
def ccc_arcmt_migrate : Separate<["-"], "ccc-arcmt-migrate">, InternalDriverOpt,
  HelpText<"Apply modifications and produces temporary files that conform to ARC">;
def arcmt_migrate_report_output : Separate<["-"], "arcmt-migrate-report-output">,
  HelpText<"Output path for the plist report">,  Flags<[CC1Option]>;
def arcmt_migrate_emit_arc_errors : Flag<["-"], "arcmt-migrate-emit-errors">,
  HelpText<"Emit ARC errors even if the migrator can fix them">,
  Flags<[CC1Option]>;
def gen_reproducer: Flag<["-"], "gen-reproducer">, InternalDebugOpt,
  HelpText<"Auto-generates preprocessed source files and a reproduction script">;

def _migrate : Flag<["--"], "migrate">, Flags<[DriverOption]>,
  HelpText<"Run the migrator">;
def ccc_objcmt_migrate : Separate<["-"], "ccc-objcmt-migrate">,
  InternalDriverOpt,
  HelpText<"Apply modifications and produces temporary files to migrate to "
   "modern ObjC syntax">;
def objcmt_migrate_literals : Flag<["-"], "objcmt-migrate-literals">, Flags<[CC1Option]>,
  HelpText<"Enable migration to modern ObjC literals">;
def objcmt_migrate_subscripting : Flag<["-"], "objcmt-migrate-subscripting">, Flags<[CC1Option]>,
  HelpText<"Enable migration to modern ObjC subscripting">;
def objcmt_migrate_property : Flag<["-"], "objcmt-migrate-property">, Flags<[CC1Option]>,
  HelpText<"Enable migration to modern ObjC property">;
def objcmt_migrate_all : Flag<["-"], "objcmt-migrate-all">, Flags<[CC1Option]>,
  HelpText<"Enable migration to modern ObjC">;
def objcmt_migrate_readonly_property : Flag<["-"], "objcmt-migrate-readonly-property">, Flags<[CC1Option]>,
  HelpText<"Enable migration to modern ObjC readonly property">;
def objcmt_migrate_readwrite_property : Flag<["-"], "objcmt-migrate-readwrite-property">, Flags<[CC1Option]>,
  HelpText<"Enable migration to modern ObjC readwrite property">;
def objcmt_migrate_property_dot_syntax : Flag<["-"], "objcmt-migrate-property-dot-syntax">, Flags<[CC1Option]>,
  HelpText<"Enable migration of setter/getter messages to property-dot syntax">;
def objcmt_migrate_annotation : Flag<["-"], "objcmt-migrate-annotation">, Flags<[CC1Option]>,
  HelpText<"Enable migration to property and method annotations">;
def objcmt_migrate_instancetype : Flag<["-"], "objcmt-migrate-instancetype">, Flags<[CC1Option]>,
  HelpText<"Enable migration to infer instancetype for method result type">;
def objcmt_migrate_nsmacros : Flag<["-"], "objcmt-migrate-ns-macros">, Flags<[CC1Option]>,
  HelpText<"Enable migration to NS_ENUM/NS_OPTIONS macros">;
def objcmt_migrate_protocol_conformance : Flag<["-"], "objcmt-migrate-protocol-conformance">, Flags<[CC1Option]>,
  HelpText<"Enable migration to add protocol conformance on classes">;
def objcmt_atomic_property : Flag<["-"], "objcmt-atomic-property">, Flags<[CC1Option]>,
  HelpText<"Make migration to 'atomic' properties">;
def objcmt_returns_innerpointer_property : Flag<["-"], "objcmt-returns-innerpointer-property">, Flags<[CC1Option]>,
  HelpText<"Enable migration to annotate property with NS_RETURNS_INNER_POINTER">;
def objcmt_ns_nonatomic_iosonly: Flag<["-"], "objcmt-ns-nonatomic-iosonly">, Flags<[CC1Option]>,
  HelpText<"Enable migration to use NS_NONATOMIC_IOSONLY macro for setting property's 'atomic' attribute">;
def objcmt_migrate_designated_init : Flag<["-"], "objcmt-migrate-designated-init">, Flags<[CC1Option]>,
  HelpText<"Enable migration to infer NS_DESIGNATED_INITIALIZER for initializer methods">;
def objcmt_whitelist_dir_path: Joined<["-"], "objcmt-whitelist-dir-path=">, Flags<[CC1Option]>,
  HelpText<"Only modify files with a filename contained in the provided directory path">;
// The misspelt "white-list" [sic] alias is due for removal.
def : Joined<["-"], "objcmt-white-list-dir-path=">, Flags<[CC1Option]>,
    Alias<objcmt_whitelist_dir_path>;

// Make sure all other -ccc- options are rejected.
def ccc_ : Joined<["-"], "ccc-">, Group<internal_Group>, Flags<[Unsupported]>;

// Standard Options

// Intel-specific options
#if INTEL_CUSTOMIZATION
def _intel : Flag<["--"], "intel">, Flags<[DriverOption]>,
  HelpText<"Run in Intel Compiler mode">;
def extended_float_types : Flag<["--"], "extended_float_types">, Flags<[CC1Option]>;
def fintel_long_double_size_EQ : Joined<["-"], "fintel-long-double-size=">,
  HelpText<"Overrides the size of long double from the architecture/OS defaults.">,
  Flags<[CC1Option]>;
def intel_mintrinsic_promote : Flag<["-"], "mintrinsic-promote">,
  Flags<[CC1Option]>, HelpText<"Force certain functions using intrinsics to "
  "promote their architectures and make the intrinsic headers included by default">;
def intel_mno_intrinsic_promote : Flag<["-"], "mno-intrinsic-promote">, Flags<[DriverOption]>;
#endif // INTEL_CUSTOMIZATION

def _HASH_HASH_HASH : Flag<["-"], "###">, Flags<[DriverOption, CoreOption]>,
    HelpText<"Print (but do not run) the commands to run for this compilation">;
def _DASH_DASH : Option<["--"], "", KIND_REMAINING_ARGS>,
    Flags<[DriverOption, CoreOption]>;
def A : JoinedOrSeparate<["-"], "A">, Flags<[RenderJoined]>, Group<gfortran_Group>;
def B : JoinedOrSeparate<["-"], "B">, MetaVarName<"<dir>">,
    HelpText<"Add <dir> to search path for binaries and object files used implicitly">;
def CC : Flag<["-"], "CC">, Flags<[CC1Option]>, Group<Preprocessor_Group>,
    HelpText<"Include comments from within macros in preprocessed output">;
def C : Flag<["-"], "C">, Flags<[CC1Option]>, Group<Preprocessor_Group>,
    HelpText<"Include comments in preprocessed output">;
def D : JoinedOrSeparate<["-"], "D">, Group<Preprocessor_Group>,
    Flags<[CC1Option]>, MetaVarName<"<macro>=<value>">,
    HelpText<"Define <macro> to <value> (or 1 if <value> omitted)">;
def E : Flag<["-"], "E">, Flags<[DriverOption,CC1Option]>, Group<Action_Group>,
    HelpText<"Only run the preprocessor">;
def F : JoinedOrSeparate<["-"], "F">, Flags<[RenderJoined,CC1Option]>,
    HelpText<"Add directory to framework include search path">;
def G : JoinedOrSeparate<["-"], "G">, Flags<[DriverOption]>, Group<m_Group>,
    MetaVarName<"<size>">, HelpText<"Put objects of at most <size> bytes "
    "into small data section (MIPS / Hexagon)">;
def G_EQ : Joined<["-"], "G=">, Flags<[DriverOption]>, Group<m_Group>, Alias<G>;
def H : Flag<["-"], "H">, Flags<[CC1Option]>, Group<Preprocessor_Group>,
    HelpText<"Show header includes and nesting depth">;
def I_ : Flag<["-"], "I-">, Group<I_Group>,
    HelpText<"Restrict all prior -I flags to double-quoted inclusion and "
             "remove current directory from include path">;
def I : JoinedOrSeparate<["-"], "I">, Group<I_Group>,
    Flags<[CC1Option,CC1AsOption]>, MetaVarName<"<dir>">,
    HelpText<"Add directory to include search path">;
def L : JoinedOrSeparate<["-"], "L">, Flags<[RenderJoined]>, Group<Link_Group>,
    MetaVarName<"<dir>">, HelpText<"Add directory to library search path">;
def MD : Flag<["-"], "MD">, Group<M_Group>,
    HelpText<"Write a depfile containing user and system headers">;
def MMD : Flag<["-"], "MMD">, Group<M_Group>,
    HelpText<"Write a depfile containing user headers">;
def M : Flag<["-"], "M">, Group<M_Group>,
    HelpText<"Like -MD, but also implies -E and writes to stdout by default">;
def MM : Flag<["-"], "MM">, Group<M_Group>,
    HelpText<"Like -MMD, but also implies -E and writes to stdout by default">;
def MF : JoinedOrSeparate<["-"], "MF">, Group<M_Group>,
    HelpText<"Write depfile output from -MMD, -MD, -MM, or -M to <file>">,
    MetaVarName<"<file>">;
def MG : Flag<["-"], "MG">, Group<M_Group>, Flags<[CC1Option]>,
    HelpText<"Add missing headers to depfile">;
def MJ : JoinedOrSeparate<["-"], "MJ">, Group<M_Group>,
    HelpText<"Write a compilation database entry per input">;
def MP : Flag<["-"], "MP">, Group<M_Group>, Flags<[CC1Option]>,
    HelpText<"Create phony target for each dependency (other than main file)">;
def MQ : JoinedOrSeparate<["-"], "MQ">, Group<M_Group>, Flags<[CC1Option]>,
    HelpText<"Specify name of main file output to quote in depfile">;
def MT : JoinedOrSeparate<["-"], "MT">, Group<M_Group>, Flags<[CC1Option]>,
    HelpText<"Specify name of main file output in depfile">;
def MV : Flag<["-"], "MV">, Group<M_Group>, Flags<[CC1Option]>,
    HelpText<"Use NMake/Jom format for the depfile">;
def Mach : Flag<["-"], "Mach">, Group<Link_Group>;
def O0 : Flag<["-"], "O0">, Group<O_Group>, Flags<[CC1Option, HelpHidden]>;
def O4 : Flag<["-"], "O4">, Group<O_Group>, Flags<[CC1Option, HelpHidden]>;
def ObjCXX : Flag<["-"], "ObjC++">, Flags<[DriverOption]>,
  HelpText<"Treat source input files as Objective-C++ inputs">;
def ObjC : Flag<["-"], "ObjC">, Flags<[DriverOption]>,
  HelpText<"Treat source input files as Objective-C inputs">;
def O : Joined<["-"], "O">, Group<O_Group>, Flags<[CC1Option]>;
def O_flag : Flag<["-"], "O">, Flags<[CC1Option]>, Alias<O>, AliasArgs<["2"]>;
def Ofast : Joined<["-"], "Ofast">, Group<O_Group>, Flags<[CC1Option]>;
def P : Flag<["-"], "P">, Flags<[CC1Option]>, Group<Preprocessor_Group>,
  HelpText<"Disable linemarker output in -E mode">;
def Qy : Flag<["-"], "Qy">, Flags<[CC1Option]>,
  HelpText<"Emit metadata containing compiler name and version">;
def Qn : Flag<["-"], "Qn">, Flags<[CC1Option]>,
  HelpText<"Do not emit metadata containing compiler name and version">;
def : Flag<["-"], "fident">, Group<f_Group>, Alias<Qy>, Flags<[CC1Option]>;
def : Flag<["-"], "fno-ident">, Group<f_Group>, Alias<Qn>, Flags<[CC1Option]>;
def Qunused_arguments : Flag<["-"], "Qunused-arguments">, Flags<[DriverOption, CoreOption]>,
  HelpText<"Don't emit warning for unused driver arguments">;
def Q : Flag<["-"], "Q">, IgnoredGCCCompat;
def Rpass_EQ : Joined<["-"], "Rpass=">, Group<R_value_Group>, Flags<[CC1Option]>,
  HelpText<"Report transformations performed by optimization passes whose "
           "name matches the given POSIX regular expression">;
def Rpass_missed_EQ : Joined<["-"], "Rpass-missed=">, Group<R_value_Group>,
  Flags<[CC1Option]>,
  HelpText<"Report missed transformations by optimization passes whose "
           "name matches the given POSIX regular expression">;
def Rpass_analysis_EQ : Joined<["-"], "Rpass-analysis=">, Group<R_value_Group>,
  Flags<[CC1Option]>,
  HelpText<"Report transformation analysis from optimization passes whose "
           "name matches the given POSIX regular expression">;
def R_Joined : Joined<["-"], "R">, Group<R_Group>, Flags<[CC1Option, CoreOption]>,
  MetaVarName<"<remark>">, HelpText<"Enable the specified remark">;
def S : Flag<["-"], "S">, Flags<[DriverOption,CC1Option]>, Group<Action_Group>,
  HelpText<"Only run preprocess and compilation steps">;
def Tbss : JoinedOrSeparate<["-"], "Tbss">, Group<T_Group>,
  MetaVarName<"<addr>">, HelpText<"Set starting address of BSS to <addr>">;
def Tdata : JoinedOrSeparate<["-"], "Tdata">, Group<T_Group>,
  MetaVarName<"<addr>">, HelpText<"Set starting address of DATA to <addr>">;
def Ttext : JoinedOrSeparate<["-"], "Ttext">, Group<T_Group>,
  MetaVarName<"<addr>">, HelpText<"Set starting address of TEXT to <addr>">;
def T : JoinedOrSeparate<["-"], "T">, Group<T_Group>,
  MetaVarName<"<script>">, HelpText<"Specify <script> as linker script">;
def U : JoinedOrSeparate<["-"], "U">, Group<Preprocessor_Group>,
  Flags<[CC1Option]>, MetaVarName<"<macro>">, HelpText<"Undefine macro <macro>">;
def V : JoinedOrSeparate<["-"], "V">, Flags<[DriverOption, Unsupported]>;
def Wa_COMMA : CommaJoined<["-"], "Wa,">,
  HelpText<"Pass the comma separated arguments in <arg> to the assembler">,
  MetaVarName<"<arg>">;
def Wall : Flag<["-"], "Wall">, Group<W_Group>, Flags<[CC1Option, HelpHidden]>;
def WCL4 : Flag<["-"], "WCL4">, Group<W_Group>, Flags<[CC1Option, HelpHidden]>;
def Wdeprecated : Flag<["-"], "Wdeprecated">, Group<W_Group>, Flags<[CC1Option]>,
  HelpText<"Enable warnings for deprecated constructs and define __DEPRECATED">;
def Wno_deprecated : Flag<["-"], "Wno-deprecated">, Group<W_Group>, Flags<[CC1Option]>;
def Wl_COMMA : CommaJoined<["-"], "Wl,">, Flags<[LinkerInput, RenderAsInput]>,
  HelpText<"Pass the comma separated arguments in <arg> to the linker">,
  MetaVarName<"<arg>">, Group<Link_Group>;
// FIXME: This is broken; these should not be Joined arguments.
def Wno_nonportable_cfstrings : Joined<["-"], "Wno-nonportable-cfstrings">, Group<W_Group>,
  Flags<[CC1Option]>;
def Wnonportable_cfstrings : Joined<["-"], "Wnonportable-cfstrings">, Group<W_Group>,
  Flags<[CC1Option]>;
def Wp_COMMA : CommaJoined<["-"], "Wp,">,
  HelpText<"Pass the comma separated arguments in <arg> to the preprocessor">,
  MetaVarName<"<arg>">, Group<Preprocessor_Group>;
def Wwrite_strings : Flag<["-"], "Wwrite-strings">, Group<W_Group>, Flags<[CC1Option, HelpHidden]>;
def Wno_write_strings : Flag<["-"], "Wno-write-strings">, Group<W_Group>, Flags<[CC1Option, HelpHidden]>;
def W_Joined : Joined<["-"], "W">, Group<W_Group>, Flags<[CC1Option, CoreOption]>,
  MetaVarName<"<warning>">, HelpText<"Enable the specified warning">;
def Xanalyzer : Separate<["-"], "Xanalyzer">,
  HelpText<"Pass <arg> to the static analyzer">, MetaVarName<"<arg>">,
  Group<StaticAnalyzer_Group>;
def Xarch__ : JoinedAndSeparate<["-"], "Xarch_">, Flags<[DriverOption]>;
def Xassembler : Separate<["-"], "Xassembler">,
  HelpText<"Pass <arg> to the assembler">, MetaVarName<"<arg>">,
  Group<CompileOnly_Group>;
def Xclang : Separate<["-"], "Xclang">,
  HelpText<"Pass <arg> to the clang compiler">, MetaVarName<"<arg>">,
  Flags<[DriverOption, CoreOption]>, Group<CompileOnly_Group>;
def Xcuda_fatbinary : Separate<["-"], "Xcuda-fatbinary">,
  HelpText<"Pass <arg> to fatbinary invocation">, MetaVarName<"<arg>">;
def Xcuda_ptxas : Separate<["-"], "Xcuda-ptxas">,
  HelpText<"Pass <arg> to the ptxas assembler">, MetaVarName<"<arg>">;
def Xopenmp_target : Separate<["-"], "Xopenmp-target">,
  HelpText<"Pass <arg> to the target offloading toolchain.">, MetaVarName<"<arg>">;
def Xopenmp_target_EQ : JoinedAndSeparate<["-"], "Xopenmp-target=">,
  HelpText<"Pass <arg> to the target offloading toolchain identified by <triple>.">,
  MetaVarName<"<triple> <arg>">;
<<<<<<< HEAD
def Xsycl_target : Separate<["-"], "Xsycl-target">,
  HelpText<"Pass <arg> to the SYCL based target offloading toolchain.">, MetaVarName<"<arg>">;
def Xsycl_target_EQ : JoinedAndSeparate<["-"], "Xsycl-target=">,
  HelpText<"Pass <arg> to the SYCL based target offloading toolchain identified by <triple>.">,
  MetaVarName<"<triple> <arg>">;
=======
def Xsycl_backend : Separate<["-"], "Xsycl-target-backend">,
  HelpText<"Pass <arg> to the SYCL based target backend.">, MetaVarName<"<arg>">;
def Xsycl_backend_EQ : JoinedAndSeparate<["-"], "Xsycl-target-backend=">,
  HelpText<"Pass <arg> to the SYCL based backend identified by <triple>.">,
  MetaVarName<"<triple> <arg>">;
def Xsycl_frontend : Separate<["-"], "Xsycl-target-frontend">,
  HelpText<"Pass <arg> to the SYCL based target frontend.">, MetaVarName<"<arg>">;
def Xsycl_frontend_EQ : JoinedAndSeparate<["-"], "Xsycl-target-frontend=">,
  HelpText<"Pass <arg> to the SYCL based target frontend identified by <triple>.">,
  MetaVarName<"<triple> <arg>">;
def Xsycl_linker : Separate<["-"], "Xsycl-target-linker">,
  HelpText<"Pass <arg> to the SYCL based target linker.">, MetaVarName<"<arg>">;
def Xsycl_linker_EQ : JoinedAndSeparate<["-"], "Xsycl-target-linker=">,
  HelpText<"Pass <arg> to the SYCL based target linker identified by <triple>.">,
  MetaVarName<"<triple> <arg>">;
def Xs : Joined<["-"], "Xs">, HelpText<"Pass <arg> to the offline compiler.">, MetaVarName<"<arg">;
def Xs_separate : Separate<["-"], "Xs">, HelpText<"Pass <arg> to the offline compiler.">, MetaVarName<"<arg">;
>>>>>>> 97b6396c
def z : Separate<["-"], "z">, Flags<[LinkerInput, RenderAsInput]>,
  HelpText<"Pass -z <arg> to the linker">, MetaVarName<"<arg>">,
  Group<Link_Group>;
def Xlinker : Separate<["-"], "Xlinker">, Flags<[LinkerInput, RenderAsInput]>,
  HelpText<"Pass <arg> to the linker">, MetaVarName<"<arg>">,
  Group<Link_Group>;
def Xpreprocessor : Separate<["-"], "Xpreprocessor">, Group<Preprocessor_Group>,
  HelpText<"Pass <arg> to the preprocessor">, MetaVarName<"<arg>">;
def X_Flag : Flag<["-"], "X">, Group<Link_Group>;
def X_Joined : Joined<["-"], "X">, IgnoredGCCCompat;
def Z_Flag : Flag<["-"], "Z">, Group<Link_Group>;
// FIXME: All we do with this is reject it. Remove.
def Z_Joined : Joined<["-"], "Z">;
def all__load : Flag<["-"], "all_load">;
def allowable__client : Separate<["-"], "allowable_client">;
def ansi : Flag<["-", "--"], "ansi">;
def arch__errors__fatal : Flag<["-"], "arch_errors_fatal">;
def arch : Separate<["-"], "arch">, Flags<[DriverOption]>;
def arch__only : Separate<["-"], "arch_only">;
def a : Joined<["-"], "a">;
def autocomplete : Joined<["--"], "autocomplete=">;
def bind__at__load : Flag<["-"], "bind_at_load">;
def bundle__loader : Separate<["-"], "bundle_loader">;
def bundle : Flag<["-"], "bundle">;
def b : JoinedOrSeparate<["-"], "b">, Flags<[Unsupported]>;
def cfguard : Flag<["-"], "cfguard">, Flags<[CC1Option]>,
  HelpText<"Emit tables required for Windows Control Flow Guard.">;
def cl_opt_disable : Flag<["-"], "cl-opt-disable">, Group<opencl_Group>, Flags<[CC1Option]>,
  HelpText<"OpenCL only. This option disables all optimizations. By default optimizations are enabled.">;
def cl_strict_aliasing : Flag<["-"], "cl-strict-aliasing">, Group<opencl_Group>, Flags<[CC1Option]>,
  HelpText<"OpenCL only. This option is added for compatibility with OpenCL 1.0.">;
def cl_single_precision_constant : Flag<["-"], "cl-single-precision-constant">, Group<opencl_Group>, Flags<[CC1Option]>,
  HelpText<"OpenCL only. Treat double precision floating-point constant as single precision constant.">;
def cl_finite_math_only : Flag<["-"], "cl-finite-math-only">, Group<opencl_Group>, Flags<[CC1Option]>,
  HelpText<"OpenCL only. Allow floating-point optimizations that assume arguments and results are not NaNs or +-Inf.">;
def cl_kernel_arg_info : Flag<["-"], "cl-kernel-arg-info">, Group<opencl_Group>, Flags<[CC1Option]>,
  HelpText<"OpenCL only. Generate kernel argument metadata.">;
def cl_unsafe_math_optimizations : Flag<["-"], "cl-unsafe-math-optimizations">, Group<opencl_Group>, Flags<[CC1Option]>,
  HelpText<"OpenCL only. Allow unsafe floating-point optimizations.  Also implies -cl-no-signed-zeros and -cl-mad-enable.">;
def cl_fast_relaxed_math : Flag<["-"], "cl-fast-relaxed-math">, Group<opencl_Group>, Flags<[CC1Option]>,
  HelpText<"OpenCL only. Sets -cl-finite-math-only and -cl-unsafe-math-optimizations, and defines __FAST_RELAXED_MATH__.">;
def cl_mad_enable : Flag<["-"], "cl-mad-enable">, Group<opencl_Group>, Flags<[CC1Option]>,
  HelpText<"OpenCL only. Allow use of less precise MAD computations in the generated binary.">;
def cl_no_signed_zeros : Flag<["-"], "cl-no-signed-zeros">, Group<opencl_Group>, Flags<[CC1Option]>,
  HelpText<"OpenCL only. Allow use of less precise no signed zeros computations in the generated binary.">;
def cl_std_EQ : Joined<["-"], "cl-std=">, Group<opencl_Group>, Flags<[CC1Option]>,
  HelpText<"OpenCL language standard to compile for.">, Values<"cl,CL,cl1.1,CL1.1,cl1.2,CL1.2,cl2.0,CL2.0,c++">;
def sycl_std_EQ : Joined<["-"], "sycl-std=">, Group<sycl_Group>, Flags<[CC1Option]>,
  HelpText<"SYCL language standard to compile for.">, Values<"1.2.1">;
def cl_denorms_are_zero : Flag<["-"], "cl-denorms-are-zero">, Group<opencl_Group>, Flags<[CC1Option]>,
  HelpText<"OpenCL only. Allow denormals to be flushed to zero.">;
def cl_fp32_correctly_rounded_divide_sqrt : Flag<["-"], "cl-fp32-correctly-rounded-divide-sqrt">, Group<opencl_Group>, Flags<[CC1Option]>,
  HelpText<"OpenCL only. Specify that single precision floating-point divide and sqrt used in the program source are correctly rounded.">;
// if INTEL_CUSTOMIZATION
def cl_spir_compile_options : Separate<["-"], "cl-spir-compile-options">, Group<opencl_Group>, Flags<[CC1Option]>,
  HelpText<"SPIR compilation options to record in metadata">;
def fhls : Flag<["-"], "fhls">, Group<f_Group>, Flags<[CC1Option]>,
  HelpText<"Enable Intel FPGA High Level Synthesis extensions">;
// endif INTEL_CUSTOMIZATION
def cl_uniform_work_group_size : Flag<["-"], "cl-uniform-work-group-size">, Group<opencl_Group>, Flags<[CC1Option]>,
  HelpText<"OpenCL only. Defines that the global work-size be a multiple of the work-group size specified to clEnqueueNDRangeKernel">;
def client__name : JoinedOrSeparate<["-"], "client_name">;
def combine : Flag<["-", "--"], "combine">, Flags<[DriverOption, Unsupported]>;
def compatibility__version : JoinedOrSeparate<["-"], "compatibility_version">;
def config : Separate<["--"], "config">, Flags<[DriverOption]>,
  HelpText<"Specifies configuration file">;
def config_system_dir_EQ : Joined<["--"], "config-system-dir=">, Flags<[DriverOption, HelpHidden]>,
  HelpText<"System directory for configuration files">;
def config_user_dir_EQ : Joined<["--"], "config-user-dir=">, Flags<[DriverOption, HelpHidden]>,
  HelpText<"User directory for configuration files">;
def coverage : Flag<["-", "--"], "coverage">, Flags<[CoreOption]>;
def cpp_precomp : Flag<["-"], "cpp-precomp">, Group<clang_ignored_f_Group>;
def current__version : JoinedOrSeparate<["-"], "current_version">;
def cxx_isystem : JoinedOrSeparate<["-"], "cxx-isystem">, Group<clang_i_Group>,
  HelpText<"Add directory to the C++ SYSTEM include search path">, Flags<[CC1Option]>,
  MetaVarName<"<directory>">;
def c : Flag<["-"], "c">, Flags<[DriverOption]>, Group<Action_Group>,
  HelpText<"Only run preprocess, compile, and assemble steps">;
def cuda_device_only : Flag<["--"], "cuda-device-only">,
  HelpText<"Compile CUDA code for device only">;
def cuda_host_only : Flag<["--"], "cuda-host-only">,
  HelpText<"Compile CUDA code for host only.  Has no effect on non-CUDA "
           "compilations.">;
def cuda_compile_host_device : Flag<["--"], "cuda-compile-host-device">,
  HelpText<"Compile CUDA code for both host and device (default).  Has no "
           "effect on non-CUDA compilations.">;
def cuda_include_ptx_EQ : Joined<["--"], "cuda-include-ptx=">, Flags<[DriverOption]>,
  HelpText<"Include PTX for the following GPU architecture (e.g. sm_35) or 'all'. May be specified more than once.">;
def no_cuda_include_ptx_EQ : Joined<["--"], "no-cuda-include-ptx=">, Flags<[DriverOption]>,
  HelpText<"Do not include PTX for the following GPU architecture (e.g. sm_35) or 'all'. May be specified more than once.">;
def cuda_gpu_arch_EQ : Joined<["--"], "cuda-gpu-arch=">, Flags<[DriverOption]>,
  HelpText<"CUDA GPU architecture (e.g. sm_35).  May be specified more than once.">;
def hip_link : Flag<["--"], "hip-link">,
  HelpText<"Link clang-offload-bundler bundles for HIP">;
def no_cuda_gpu_arch_EQ : Joined<["--"], "no-cuda-gpu-arch=">, Flags<[DriverOption]>,
  HelpText<"Remove GPU architecture (e.g. sm_35) from the list of GPUs to compile for. "
           "'all' resets the list to its default value.">;
def cuda_noopt_device_debug : Flag<["--"], "cuda-noopt-device-debug">,
  HelpText<"Enable device-side debug info generation. Disables ptxas optimizations.">;
def no_cuda_version_check : Flag<["--"], "no-cuda-version-check">,
  HelpText<"Don't error out if the detected version of the CUDA install is "
           "too low for the requested CUDA gpu architecture.">;
def no_cuda_noopt_device_debug : Flag<["--"], "no-cuda-noopt-device-debug">;
def cuda_path_EQ : Joined<["--"], "cuda-path=">, Group<i_Group>,
  HelpText<"CUDA installation path">;
def cuda_path_ignore_env : Flag<["--"], "cuda-path-ignore-env">, Group<i_Group>,
  HelpText<"Ignore environment variables to detect CUDA installation">;
def ptxas_path_EQ : Joined<["--"], "ptxas-path=">, Group<i_Group>,
  HelpText<"Path to ptxas (used for compiling CUDA code)">;
def fcuda_flush_denormals_to_zero : Flag<["-"], "fcuda-flush-denormals-to-zero">,
  Flags<[CC1Option]>, HelpText<"Flush denormal floating point values to zero in CUDA device mode.">;
def fno_cuda_flush_denormals_to_zero : Flag<["-"], "fno-cuda-flush-denormals-to-zero">;
def fcuda_approx_transcendentals : Flag<["-"], "fcuda-approx-transcendentals">,
  Flags<[CC1Option]>, HelpText<"Use approximate transcendental functions">;
def fno_cuda_approx_transcendentals : Flag<["-"], "fno-cuda-approx-transcendentals">;
def fgpu_rdc : Flag<["-"], "fgpu-rdc">, Flags<[CC1Option]>,
  HelpText<"Generate relocatable device code, also known as separate compilation mode.">;
def fno_gpu_rdc : Flag<["-"], "fno-gpu-rdc">;
def : Flag<["-"], "fcuda-rdc">, Alias<fgpu_rdc>;
def : Flag<["-"], "fno-cuda-rdc">, Alias<fno_gpu_rdc>;
def fcuda_short_ptr : Flag<["-"], "fcuda-short-ptr">, Flags<[CC1Option]>,
  HelpText<"Use 32-bit pointers for accessing const/local/shared address spaces.">;
def fno_cuda_short_ptr : Flag<["-"], "fno-cuda-short-ptr">;
def hip_device_lib_path_EQ : Joined<["--"], "hip-device-lib-path=">, Group<Link_Group>,
  HelpText<"HIP device library path">;
def hip_device_lib_EQ : Joined<["--"], "hip-device-lib=">, Group<Link_Group>,
  HelpText<"HIP device library">;
def fhip_dump_offload_linker_script : Flag<["-"], "fhip-dump-offload-linker-script">,
  Group<f_Group>, Flags<[NoArgumentUnused, HelpHidden]>;
def libomptarget_nvptx_path_EQ : Joined<["--"], "libomptarget-nvptx-path=">, Group<i_Group>,
  HelpText<"Path to libomptarget-nvptx libraries">;
def dA : Flag<["-"], "dA">, Group<d_Group>;
def dD : Flag<["-"], "dD">, Group<d_Group>, Flags<[CC1Option]>,
  HelpText<"Print macro definitions in -E mode in addition to normal output">;
def dI : Flag<["-"], "dI">, Group<d_Group>, Flags<[CC1Option]>,
  HelpText<"Print include directives in -E mode in addition to normal output">;
def dM : Flag<["-"], "dM">, Group<d_Group>, Flags<[CC1Option]>,
  HelpText<"Print macro definitions in -E mode instead of normal output">;
def dead__strip : Flag<["-"], "dead_strip">;
def dependency_file : Separate<["-"], "dependency-file">, Flags<[CC1Option]>,
  HelpText<"Filename (or -) to write dependency output to">;
def dependency_dot : Separate<["-"], "dependency-dot">, Flags<[CC1Option]>,
  HelpText<"Filename to write DOT-formatted header dependencies to">;
def module_dependency_dir : Separate<["-"], "module-dependency-dir">,
  Flags<[CC1Option]>, HelpText<"Directory to dump module dependencies to">;
def dumpmachine : Flag<["-"], "dumpmachine">;
def dumpspecs : Flag<["-"], "dumpspecs">, Flags<[Unsupported]>;
def dumpversion : Flag<["-"], "dumpversion">;
def dylib__file : Separate<["-"], "dylib_file">;
def dylinker__install__name : JoinedOrSeparate<["-"], "dylinker_install_name">;
def dylinker : Flag<["-"], "dylinker">;
def dynamiclib : Flag<["-"], "dynamiclib">;
def dynamic : Flag<["-"], "dynamic">, Flags<[NoArgumentUnused]>;
def d_Flag : Flag<["-"], "d">, Group<d_Group>;
def d_Joined : Joined<["-"], "d">, Group<d_Group>;
def emit_ast : Flag<["-"], "emit-ast">,
  HelpText<"Emit Clang AST files for source inputs">;
def emit_llvm : Flag<["-"], "emit-llvm">, Flags<[CC1Option]>, Group<Action_Group>,
  HelpText<"Use the LLVM representation for assembler and object files">;
def emit_iterface_stubs : Flag<["-"], "emit-interface-stubs">, Flags<[CC1Option]>, Group<Action_Group>,
  HelpText<"Generate Inteface Stub Files.">;
def iterface_stub_version_EQ : JoinedOrSeparate<["-"], "interface-stub-version=">, Flags<[CC1Option]>;
def exported__symbols__list : Separate<["-"], "exported_symbols_list">;
def e : JoinedOrSeparate<["-"], "e">, Group<Link_Group>;
def fPIC : Flag<["-"], "fPIC">, Group<f_Group>;
def fno_PIC : Flag<["-"], "fno-PIC">, Group<f_Group>;
def fPIE : Flag<["-"], "fPIE">, Group<f_Group>;
def fno_PIE : Flag<["-"], "fno-PIE">, Group<f_Group>;
def faccess_control : Flag<["-"], "faccess-control">, Group<f_Group>;
def falign_functions : Flag<["-"], "falign-functions">, Group<f_Group>;
def falign_functions_EQ : Joined<["-"], "falign-functions=">, Group<f_Group>;
#if INTEL_CUSTOMIZATION
def fno_alias : Flag<["-"], "fno-alias">,
  HelpText<"Enables 'noalias' attribute for all pointer-type arguments">;
#endif // INTEL_CUSTOMIZATION
def fno_align_functions: Flag<["-"], "fno-align-functions">, Group<f_Group>;
def fallow_unsupported : Flag<["-"], "fallow-unsupported">, Group<f_Group>;
def fapple_kext : Flag<["-"], "fapple-kext">, Group<f_Group>, Flags<[CC1Option]>,
  HelpText<"Use Apple's kernel extensions ABI">;
def fapple_pragma_pack : Flag<["-"], "fapple-pragma-pack">, Group<f_Group>, Flags<[CC1Option]>,
  HelpText<"Enable Apple gcc-compatible #pragma pack handling">;
def shared_libsan : Flag<["-"], "shared-libsan">,
  HelpText<"Dynamically link the sanitizer runtime">;
def static_libsan : Flag<["-"], "static-libsan">,
  HelpText<"Statically link the sanitizer runtime">;
def : Flag<["-"], "shared-libasan">, Alias<shared_libsan>;
def fasm : Flag<["-"], "fasm">, Group<f_Group>;

def fasm_blocks : Flag<["-"], "fasm-blocks">, Group<f_Group>, Flags<[CC1Option]>;
def fno_asm_blocks : Flag<["-"], "fno-asm-blocks">, Group<f_Group>;

def fassume_sane_operator_new : Flag<["-"], "fassume-sane-operator-new">, Group<f_Group>;
def fastcp : Flag<["-"], "fastcp">, Group<f_Group>;
def fastf : Flag<["-"], "fastf">, Group<f_Group>;
def fast : Flag<["-"], "fast">, Group<f_Group>;
def fasynchronous_unwind_tables : Flag<["-"], "fasynchronous-unwind-tables">, Group<f_Group>;

def fdouble_square_bracket_attributes : Flag<[ "-" ], "fdouble-square-bracket-attributes">,
  Group<f_Group>, Flags<[DriverOption, CC1Option]>,
  HelpText<"Enable '[[]]' attributes in all C and C++ language modes">;
def fno_double_square_bracket_attributes : Flag<[ "-" ], "fno-double-square-bracket-attributes">,
  Group<f_Group>, Flags<[DriverOption, CC1Option]>,
  HelpText<"Disable '[[]]' attributes in all C and C++ language modes">;

def fautolink : Flag <["-"], "fautolink">, Group<f_Group>;
def fno_autolink : Flag <["-"], "fno-autolink">, Group<f_Group>,
  Flags<[DriverOption, CC1Option]>,
  HelpText<"Disable generation of linker directives for automatic library linking">;

// C++ Coroutines TS
def fcoroutines_ts : Flag <["-"], "fcoroutines-ts">, Group<f_Group>,
  Flags<[DriverOption, CC1Option]>,
  HelpText<"Enable support for the C++ Coroutines TS">;
def fno_coroutines_ts : Flag <["-"], "fno-coroutines-ts">, Group<f_Group>,
  Flags<[DriverOption]>;

def fembed_bitcode_EQ : Joined<["-"], "fembed-bitcode=">,
    Group<f_Group>, Flags<[DriverOption, CC1Option, CC1AsOption]>, MetaVarName<"<option>">,
    HelpText<"Embed LLVM bitcode (option: off, all, bitcode, marker)">;
def fembed_bitcode : Flag<["-"], "fembed-bitcode">, Group<f_Group>,
  Alias<fembed_bitcode_EQ>, AliasArgs<["all"]>,
  HelpText<"Embed LLVM IR bitcode as data">;
def fembed_bitcode_marker : Flag<["-"], "fembed-bitcode-marker">,
  Alias<fembed_bitcode_EQ>, AliasArgs<["marker"]>,
  HelpText<"Embed placeholder LLVM IR data as a marker">;
def fgnu_inline_asm : Flag<["-"], "fgnu-inline-asm">, Group<f_Group>, Flags<[DriverOption]>;
def fno_gnu_inline_asm : Flag<["-"], "fno-gnu-inline-asm">, Group<f_Group>,
  Flags<[DriverOption, CC1Option]>,
  HelpText<"Disable GNU style inline asm">;

def fprofile_sample_use : Flag<["-"], "fprofile-sample-use">, Group<f_Group>,
    Flags<[CoreOption]>;
def fno_profile_sample_use : Flag<["-"], "fno-profile-sample-use">, Group<f_Group>,
    Flags<[CoreOption]>;
def fprofile_sample_use_EQ : Joined<["-"], "fprofile-sample-use=">,
    Group<f_Group>, Flags<[DriverOption, CC1Option]>,
    HelpText<"Enable sample-based profile guided optimizations">;
def fprofile_sample_accurate : Flag<["-"], "fprofile-sample-accurate">,
    Group<f_Group>, Flags<[DriverOption, CC1Option]>,
    HelpText<"Specifies that the sample profile is accurate">,
    DocBrief<[{Specifies that the sample profile is accurate. If the sample
               profile is accurate, callsites without profile samples are marked
               as cold. Otherwise, treat callsites without profile samples as if
               we have no profile}]>;
def fno_profile_sample_accurate : Flag<["-"], "fno-profile-sample-accurate">,
  Group<f_Group>, Flags<[DriverOption]>;
def fauto_profile : Flag<["-"], "fauto-profile">, Group<f_Group>,
    Alias<fprofile_sample_use>;
def fno_auto_profile : Flag<["-"], "fno-auto-profile">, Group<f_Group>,
    Alias<fno_profile_sample_use>;
def fauto_profile_EQ : Joined<["-"], "fauto-profile=">,
    Alias<fprofile_sample_use_EQ>;
def fauto_profile_accurate : Flag<["-"], "fauto-profile-accurate">,
    Group<f_Group>, Alias<fprofile_sample_accurate>;
def fno_auto_profile_accurate : Flag<["-"], "fno-auto-profile-accurate">,
    Group<f_Group>, Alias<fno_profile_sample_accurate>;
def fdebug_compilation_dir : Separate<["-"], "fdebug-compilation-dir">,
    Group<f_Group>, Flags<[CC1Option, CC1AsOption, CoreOption]>,
    HelpText<"The compilation directory to embed in the debug info.">;
def fdebug_info_for_profiling : Flag<["-"], "fdebug-info-for-profiling">,
    Group<f_Group>, Flags<[CC1Option]>,
    HelpText<"Emit extra debug info to make sample profile more accurate.">;
def fno_debug_info_for_profiling : Flag<["-"], "fno-debug-info-for-profiling">,
    Group<f_Group>, Flags<[DriverOption]>,
    HelpText<"Do not emit extra debug info for sample profiler.">;
def fprofile_instr_generate : Flag<["-"], "fprofile-instr-generate">,
    Group<f_Group>, Flags<[CoreOption]>,
    HelpText<"Generate instrumented code to collect execution counts into default.profraw file (overridden by '=' form of option or LLVM_PROFILE_FILE env var)">;
def fprofile_instr_generate_EQ : Joined<["-"], "fprofile-instr-generate=">,
    Group<f_Group>, Flags<[CoreOption]>, MetaVarName<"<file>">,
    HelpText<"Generate instrumented code to collect execution counts into <file> (overridden by LLVM_PROFILE_FILE env var)">;
def fprofile_instr_use : Flag<["-"], "fprofile-instr-use">, Group<f_Group>,
    Flags<[CoreOption]>;
def fprofile_instr_use_EQ : Joined<["-"], "fprofile-instr-use=">,
    Group<f_Group>, Flags<[CoreOption]>,
    HelpText<"Use instrumentation data for profile-guided optimization">;
def fprofile_remapping_file_EQ : Joined<["-"], "fprofile-remapping-file=">,
    Group<f_Group>, Flags<[CC1Option, CoreOption]>, MetaVarName<"<file>">,
    HelpText<"Use the remappings described in <file> to match the profile data against names in the program">;
def fprofile_remapping_file : Separate<["-"], "fprofile-remapping-file">,
    Group<f_Group>, Flags<[CoreOption]>, Alias<fprofile_remapping_file_EQ>;
def fcoverage_mapping : Flag<["-"], "fcoverage-mapping">,
    Group<f_Group>, Flags<[CC1Option, CoreOption]>,
    HelpText<"Generate coverage mapping to enable code coverage analysis">;
def fno_coverage_mapping : Flag<["-"], "fno-coverage-mapping">,
    Group<f_Group>, Flags<[DriverOption, CoreOption]>,
    HelpText<"Disable code coverage analysis">;
def fprofile_generate : Flag<["-"], "fprofile-generate">,
    Group<f_Group>, Flags<[CoreOption]>,
    HelpText<"Generate instrumented code to collect execution counts into default.profraw (overridden by LLVM_PROFILE_FILE env var)">;
def fprofile_generate_EQ : Joined<["-"], "fprofile-generate=">,
    Group<f_Group>, Flags<[CoreOption]>, MetaVarName<"<directory>">,
    HelpText<"Generate instrumented code to collect execution counts into <directory>/default.profraw (overridden by LLVM_PROFILE_FILE env var)">;
def fcs_profile_generate : Flag<["-"], "fcs-profile-generate">,
    Group<f_Group>, Flags<[CoreOption]>,
    HelpText<"Generate instrumented code to collect context sensitive execution counts into default.profraw (overridden by LLVM_PROFILE_FILE env var)">;
def fcs_profile_generate_EQ : Joined<["-"], "fcs-profile-generate=">,
    Group<f_Group>, Flags<[CoreOption]>, MetaVarName<"<directory>">,
    HelpText<"Generate instrumented code to collect context sensitive execution counts into <directory>/default.profraw (overridden by LLVM_PROFILE_FILE env var)">;
def fprofile_use : Flag<["-"], "fprofile-use">, Group<f_Group>,
    Alias<fprofile_instr_use>;
def fprofile_use_EQ : Joined<["-"], "fprofile-use=">,
    Group<f_Group>, Flags<[DriverOption]>, MetaVarName<"<pathname>">,
    HelpText<"Use instrumentation data for profile-guided optimization. If pathname is a directory, it reads from <pathname>/default.profdata. Otherwise, it reads from file <pathname>.">;
def fno_profile_instr_generate : Flag<["-"], "fno-profile-instr-generate">,
    Group<f_Group>, Flags<[CoreOption]>,
    HelpText<"Disable generation of profile instrumentation.">;
def fno_profile_generate : Flag<["-"], "fno-profile-generate">,
    Group<f_Group>, Flags<[CoreOption]>,
    HelpText<"Disable generation of profile instrumentation.">;
def fno_profile_instr_use : Flag<["-"], "fno-profile-instr-use">,
    Group<f_Group>, Flags<[CoreOption]>,
    HelpText<"Disable using instrumentation data for profile-guided optimization">;
def fno_profile_use : Flag<["-"], "fno-profile-use">,
    Alias<fno_profile_instr_use>;
def fprofile_filter_files_EQ : Joined<["-"], "fprofile-filter-files=">,
    Group<f_Group>, Flags<[CC1Option, CoreOption]>,
    HelpText<"Instrument only functions from files where names match any regex separated by a semi-colon">;
def fprofile_exclude_files_EQ : Joined<["-"], "fprofile-exclude-files=">,
    Group<f_Group>, Flags<[CC1Option, CoreOption]>,
    HelpText<"Instrument only functions from files where names don't match all the regexes separated by a semi-colon">;
def forder_file_instrumentation : Flag<["-"], "forder-file-instrumentation">,
    Group<f_Group>, Flags<[CC1Option, CoreOption]>,
    HelpText<"Generate instrumented code to collect order file into default.profraw file (overridden by '=' form of option or LLVM_PROFILE_FILE env var)">;

def faddrsig : Flag<["-"], "faddrsig">, Group<f_Group>, Flags<[CoreOption, CC1Option]>,
  HelpText<"Emit an address-significance table">;
def fno_addrsig : Flag<["-"], "fno-addrsig">, Group<f_Group>, Flags<[CoreOption]>,
  HelpText<"Don't emit an address-significance table">;
def fblocks : Flag<["-"], "fblocks">, Group<f_Group>, Flags<[CoreOption, CC1Option]>,
  HelpText<"Enable the 'blocks' language feature">;
def fbootclasspath_EQ : Joined<["-"], "fbootclasspath=">, Group<f_Group>;
def fborland_extensions : Flag<["-"], "fborland-extensions">, Group<f_Group>, Flags<[CC1Option]>,
  HelpText<"Accept non-standard constructs supported by the Borland compiler">;
def fbuiltin : Flag<["-"], "fbuiltin">, Group<f_Group>, Flags<[CoreOption]>;
def fbuiltin_module_map : Flag <["-"], "fbuiltin-module-map">, Group<f_Group>,
  Flags<[DriverOption]>, HelpText<"Load the clang builtins module map file.">;
def fcaret_diagnostics : Flag<["-"], "fcaret-diagnostics">, Group<f_Group>;
def fclang_abi_compat_EQ : Joined<["-"], "fclang-abi-compat=">, Group<f_clang_Group>,
  Flags<[CC1Option]>, MetaVarName<"<version>">, Values<"<major>.<minor>,latest">,
  HelpText<"Attempt to match the ABI of Clang <version>">;
def fclasspath_EQ : Joined<["-"], "fclasspath=">, Group<f_Group>;
def fcolor_diagnostics : Flag<["-"], "fcolor-diagnostics">, Group<f_Group>,
  Flags<[CoreOption, CC1Option]>, HelpText<"Use colors in diagnostics">;
def fdiagnostics_color : Flag<["-"], "fdiagnostics-color">, Group<f_Group>,
  Flags<[CoreOption, DriverOption]>;
def fdiagnostics_color_EQ : Joined<["-"], "fdiagnostics-color=">, Group<f_Group>;
def fansi_escape_codes : Flag<["-"], "fansi-escape-codes">, Group<f_Group>,
  Flags<[CoreOption, CC1Option]>, HelpText<"Use ANSI escape codes for diagnostics">;
def fcomment_block_commands : CommaJoined<["-"], "fcomment-block-commands=">, Group<f_clang_Group>, Flags<[CC1Option]>,
  HelpText<"Treat each comma separated argument in <arg> as a documentation comment block command">,
  MetaVarName<"<arg>">;
def fparse_all_comments : Flag<["-"], "fparse-all-comments">, Group<f_clang_Group>, Flags<[CC1Option]>;
def frecord_command_line : Flag<["-"], "frecord-command-line">,
  Group<f_clang_Group>;
def fno_record_command_line : Flag<["-"], "fno-record-command-line">,
  Group<f_clang_Group>;
def : Flag<["-"], "frecord-gcc-switches">, Alias<frecord_command_line>;
def : Flag<["-"], "fno-record-gcc-switches">, Alias<fno_record_command_line>;
def fcommon : Flag<["-"], "fcommon">, Group<f_Group>;
def fcompile_resource_EQ : Joined<["-"], "fcompile-resource=">, Group<f_Group>;
def fcomplete_member_pointers : Flag<["-"], "fcomplete-member-pointers">, Group<f_clang_Group>,
   Flags<[CoreOption, CC1Option]>,
   HelpText<"Require member pointer base types to be complete if they would be significant under the Microsoft ABI">;
def fno_complete_member_pointers : Flag<["-"], "fno-complete-member-pointers">, Group<f_clang_Group>,
   Flags<[CoreOption]>,
   HelpText<"Do not require member pointer base types to be complete if they would be significant under the Microsoft ABI">;
def fcf_runtime_abi_EQ : Joined<["-"], "fcf-runtime-abi=">, Group<f_Group>,
    Flags<[CC1Option]>;
def fconstant_cfstrings : Flag<["-"], "fconstant-cfstrings">, Group<f_Group>;
def fconstant_string_class_EQ : Joined<["-"], "fconstant-string-class=">, Group<f_Group>;
def fconstexpr_depth_EQ : Joined<["-"], "fconstexpr-depth=">, Group<f_Group>;
def fconstexpr_steps_EQ : Joined<["-"], "fconstexpr-steps=">, Group<f_Group>;
def fconstexpr_backtrace_limit_EQ : Joined<["-"], "fconstexpr-backtrace-limit=">,
                                    Group<f_Group>;
def fno_crash_diagnostics : Flag<["-"], "fno-crash-diagnostics">, Group<f_clang_Group>, Flags<[NoArgumentUnused, CoreOption]>,
  HelpText<"Disable auto-generation of preprocessed source files and a script for reproduction during a clang crash">;
def fcrash_diagnostics_dir : Joined<["-"], "fcrash-diagnostics-dir=">, Group<f_clang_Group>, Flags<[NoArgumentUnused, CoreOption]>;
def fcreate_profile : Flag<["-"], "fcreate-profile">, Group<f_Group>;
def fcxx_exceptions: Flag<["-"], "fcxx-exceptions">, Group<f_Group>,
  HelpText<"Enable C++ exceptions">, Flags<[CC1Option]>;
def fcxx_modules : Flag <["-"], "fcxx-modules">, Group<f_Group>,
  Flags<[DriverOption]>;
def fdebug_pass_arguments : Flag<["-"], "fdebug-pass-arguments">, Group<f_Group>;
def fdebug_pass_structure : Flag<["-"], "fdebug-pass-structure">, Group<f_Group>;
def fdepfile_entry : Joined<["-"], "fdepfile-entry=">,
    Group<f_clang_Group>, Flags<[CC1Option]>;
def fdiagnostics_fixit_info : Flag<["-"], "fdiagnostics-fixit-info">, Group<f_clang_Group>;
def fdiagnostics_parseable_fixits : Flag<["-"], "fdiagnostics-parseable-fixits">, Group<f_clang_Group>,
    Flags<[CoreOption, CC1Option]>, HelpText<"Print fix-its in machine parseable form">;
def fdiagnostics_print_source_range_info : Flag<["-"], "fdiagnostics-print-source-range-info">,
    Group<f_clang_Group>,  Flags<[CC1Option]>,
    HelpText<"Print source range spans in numeric form">;
def fdiagnostics_show_hotness : Flag<["-"], "fdiagnostics-show-hotness">, Group<f_Group>,
    Flags<[CC1Option]>, HelpText<"Enable profile hotness information in diagnostic line">;
def fdiagnostics_hotness_threshold_EQ : Joined<["-"], "fdiagnostics-hotness-threshold=">,
    Group<f_Group>, Flags<[CC1Option]>, MetaVarName<"<number>">,
    HelpText<"Prevent optimization remarks from being output if they do not have at least this profile count">;
def fdiagnostics_show_option : Flag<["-"], "fdiagnostics-show-option">, Group<f_Group>,
    Flags<[CC1Option]>, HelpText<"Print option name with mappable diagnostics">;
def fdiagnostics_show_note_include_stack : Flag<["-"], "fdiagnostics-show-note-include-stack">,
    Group<f_Group>,  Flags<[CC1Option]>, HelpText<"Display include stacks for diagnostic notes">;
def fdiagnostics_format_EQ : Joined<["-"], "fdiagnostics-format=">, Group<f_clang_Group>;
def fdiagnostics_show_category_EQ : Joined<["-"], "fdiagnostics-show-category=">, Group<f_clang_Group>;
def fdiagnostics_show_template_tree : Flag<["-"], "fdiagnostics-show-template-tree">,
    Group<f_Group>, Flags<[CC1Option]>,
    HelpText<"Print a template comparison tree for differing templates">;
def fdeclspec : Flag<["-"], "fdeclspec">, Group<f_clang_Group>,
  HelpText<"Allow __declspec as a keyword">, Flags<[CC1Option]>;
def fdiscard_value_names : Flag<["-"], "fdiscard-value-names">, Group<f_clang_Group>,
  HelpText<"Discard value names in LLVM IR">, Flags<[DriverOption]>;
def fno_discard_value_names : Flag<["-"], "fno-discard-value-names">, Group<f_clang_Group>,
  HelpText<"Do not discard value names in LLVM IR">, Flags<[DriverOption]>;
def fdollars_in_identifiers : Flag<["-"], "fdollars-in-identifiers">, Group<f_Group>,
  HelpText<"Allow '$' in identifiers">, Flags<[CC1Option]>;
def fdwarf2_cfi_asm : Flag<["-"], "fdwarf2-cfi-asm">, Group<clang_ignored_f_Group>;
def fno_dwarf2_cfi_asm : Flag<["-"], "fno-dwarf2-cfi-asm">, Group<clang_ignored_f_Group>;
def fdwarf_directory_asm : Flag<["-"], "fdwarf-directory-asm">, Group<f_Group>;
def fno_dwarf_directory_asm : Flag<["-"], "fno-dwarf-directory-asm">, Group<f_Group>, Flags<[CC1Option]>;
def felide_constructors : Flag<["-"], "felide-constructors">, Group<f_Group>;
def fno_elide_type : Flag<["-"], "fno-elide-type">, Group<f_Group>,
    Flags<[CC1Option]>,
    HelpText<"Do not elide types when printing diagnostics">;
def feliminate_unused_debug_symbols : Flag<["-"], "feliminate-unused-debug-symbols">, Group<f_Group>;
def femit_all_decls : Flag<["-"], "femit-all-decls">, Group<f_Group>, Flags<[CC1Option]>,
  HelpText<"Emit all declarations, even if unused">;
def femulated_tls : Flag<["-"], "femulated-tls">, Group<f_Group>, Flags<[CC1Option]>,
  HelpText<"Use emutls functions to access thread_local variables">;
def fno_emulated_tls : Flag<["-"], "fno-emulated-tls">, Group<f_Group>, Flags<[CC1Option]>;
def fencoding_EQ : Joined<["-"], "fencoding=">, Group<f_Group>;
def ferror_limit_EQ : Joined<["-"], "ferror-limit=">, Group<f_Group>, Flags<[CoreOption]>;
def fexceptions : Flag<["-"], "fexceptions">, Group<f_Group>, Flags<[CC1Option]>,
  HelpText<"Enable support for exception handling">;
def fdwarf_exceptions : Flag<["-"], "fdwarf-exceptions">, Group<f_Group>,
  Flags<[CC1Option]>, HelpText<"Use DWARF style exceptions">;
def fsjlj_exceptions : Flag<["-"], "fsjlj-exceptions">, Group<f_Group>,
  Flags<[CC1Option]>, HelpText<"Use SjLj style exceptions">;
def fseh_exceptions : Flag<["-"], "fseh-exceptions">, Group<f_Group>,
  Flags<[CC1Option]>, HelpText<"Use SEH style exceptions">;
def fexcess_precision_EQ : Joined<["-"], "fexcess-precision=">,
    Group<clang_ignored_gcc_optimization_f_Group>;
def : Flag<["-"], "fexpensive-optimizations">, Group<clang_ignored_gcc_optimization_f_Group>;
def : Flag<["-"], "fno-expensive-optimizations">, Group<clang_ignored_gcc_optimization_f_Group>;
def fextdirs_EQ : Joined<["-"], "fextdirs=">, Group<f_Group>;
def : Flag<["-"], "fdefer-pop">, Group<clang_ignored_gcc_optimization_f_Group>;
def : Flag<["-"], "fno-defer-pop">, Group<clang_ignored_gcc_optimization_f_Group>;
def : Flag<["-"], "fextended-identifiers">, Group<clang_ignored_f_Group>;
def : Flag<["-"], "fno-extended-identifiers">, Group<f_Group>, Flags<[Unsupported]>;
def fhosted : Flag<["-"], "fhosted">, Group<f_Group>;
def fdenormal_fp_math_EQ : Joined<["-"], "fdenormal-fp-math=">, Group<f_Group>, Flags<[CC1Option]>;
def ffast_math : Flag<["-"], "ffast-math">, Group<f_Group>, Flags<[CC1Option]>,
  HelpText<"Allow aggressive, lossy floating-point optimizations">;
def fno_fast_math : Flag<["-"], "fno-fast-math">, Group<f_Group>;
def fmath_errno : Flag<["-"], "fmath-errno">, Group<f_Group>, Flags<[CC1Option]>,
  HelpText<"Require math functions to indicate errors by setting errno">;
def fno_math_errno : Flag<["-"], "fno-math-errno">, Group<f_Group>;
def fbracket_depth_EQ : Joined<["-"], "fbracket-depth=">, Group<f_Group>, Flags<[CoreOption]>;
def fsignaling_math : Flag<["-"], "fsignaling-math">, Group<f_Group>;
def fno_signaling_math : Flag<["-"], "fno-signaling-math">, Group<f_Group>;
def fjump_tables : Flag<["-"], "fjump-tables">, Group<f_Group>;
def fno_jump_tables : Flag<["-"], "fno-jump-tables">, Group<f_Group>, Flags<[CC1Option]>,
  HelpText<"Do not use jump tables for lowering switches">;
#if INTEL_CUSTOMIZATION
def qopt_jump_tables : Flag<["-"], "qopt-jump-tables">,Alias<fjump_tables>,
HelpText<"Control the generation of jump tables">;
def qno_opt_jump_tables : Flag<["-"], "qno-opt-jump-tables">,Alias<fno_jump_tables>,
HelpText<"Do not use jump tables for lowering switches">;
#endif //INTEL_CUSTOMIZATION
def fforce_enable_int128 : Flag<["-"], "fforce-enable-int128">,
  Group<f_Group>, Flags<[CC1Option]>,
  HelpText<"Enable support for int128_t type">;
def fno_force_enable_int128 : Flag<["-"], "fno-force-enable-int128">,
  Group<f_Group>, Flags<[CC1Option]>,
  HelpText<"Disable support for int128_t type">;
def fkeep_static_consts : Flag<["-"], "fkeep-static-consts">, Group<f_Group>, Flags<[CC1Option]>,
  HelpText<"Keep static const variables even if unused">;
def ffixed_point : Flag<["-"], "ffixed-point">, Group<f_Group>,
                   Flags<[CC1Option]>, HelpText<"Enable fixed point types">;
def fno_fixed_point : Flag<["-"], "fno-fixed-point">, Group<f_Group>,
                      HelpText<"Disable fixed point types">;
def fcxx_static_destructors : Flag<["-"], "fc++-static-destructors">,
  Group<f_Group>,
  HelpText<"Enable C++ static destructor registration (the default)">;
def fno_cxx_static_destructors : Flag<["-"], "fno-c++-static-destructors">,
  Group<f_Group>,
  Flags<[CC1Option]>,
  HelpText<"Disable C++ static destructor registration">;
def fsymbol_partition_EQ : Joined<["-"], "fsymbol-partition=">, Group<f_Group>,
  Flags<[CC1Option]>;

// Begin sanitizer flags. These should all be core options exposed in all driver
// modes.
let Flags = [CC1Option, CoreOption] in {

def fsanitize_EQ : CommaJoined<["-"], "fsanitize=">, Group<f_clang_Group>,
                   MetaVarName<"<check>">,
                   HelpText<"Turn on runtime checks for various forms of undefined "
                            "or suspicious behavior. See user manual for available checks">;
def fno_sanitize_EQ : CommaJoined<["-"], "fno-sanitize=">, Group<f_clang_Group>,
                      Flags<[CoreOption, DriverOption]>;
def fsanitize_blacklist : Joined<["-"], "fsanitize-blacklist=">,
                          Group<f_clang_Group>,
                          HelpText<"Path to blacklist file for sanitizers">;
def fno_sanitize_blacklist : Flag<["-"], "fno-sanitize-blacklist">,
                             Group<f_clang_Group>,
                             HelpText<"Don't use blacklist file for sanitizers">;
def fsanitize_coverage
    : CommaJoined<["-"], "fsanitize-coverage=">,
      Group<f_clang_Group>,
      HelpText<"Specify the type of coverage instrumentation for Sanitizers">;
def fno_sanitize_coverage
    : CommaJoined<["-"], "fno-sanitize-coverage=">,
      Group<f_clang_Group>, Flags<[CoreOption, DriverOption]>,
      HelpText<"Disable specified features of coverage instrumentation for "
               "Sanitizers">, Values<"func,bb,edge,indirect-calls,trace-bb,trace-cmp,trace-div,trace-gep,8bit-counters,trace-pc,trace-pc-guard,no-prune,inline-8bit-counters">;
def fsanitize_memory_track_origins_EQ : Joined<["-"], "fsanitize-memory-track-origins=">,
                                        Group<f_clang_Group>,
                                        HelpText<"Enable origins tracking in MemorySanitizer">;
def fsanitize_memory_track_origins : Flag<["-"], "fsanitize-memory-track-origins">,
                                     Group<f_clang_Group>,
                                     HelpText<"Enable origins tracking in MemorySanitizer">;
def fno_sanitize_memory_track_origins : Flag<["-"], "fno-sanitize-memory-track-origins">,
                                        Group<f_clang_Group>,
                                        Flags<[CoreOption, DriverOption]>,
                                        HelpText<"Disable origins tracking in MemorySanitizer">;
def fsanitize_memory_use_after_dtor : Flag<["-"], "fsanitize-memory-use-after-dtor">,
                                     Group<f_clang_Group>,
                                     HelpText<"Enable use-after-destroy detection in MemorySanitizer">;
def fno_sanitize_memory_use_after_dtor : Flag<["-"], "fno-sanitize-memory-use-after-dtor">,
                                     Group<f_clang_Group>,
                                     HelpText<"Disable use-after-destroy detection in MemorySanitizer">;
def fsanitize_address_field_padding : Joined<["-"], "fsanitize-address-field-padding=">,
                                        Group<f_clang_Group>,
                                        HelpText<"Level of field padding for AddressSanitizer">;
def fsanitize_address_use_after_scope : Flag<["-"], "fsanitize-address-use-after-scope">,
                                        Group<f_clang_Group>,
                                        HelpText<"Enable use-after-scope detection in AddressSanitizer">;
def fno_sanitize_address_use_after_scope : Flag<["-"], "fno-sanitize-address-use-after-scope">,
                                           Group<f_clang_Group>,
                                           Flags<[CoreOption, DriverOption]>,
                                           HelpText<"Disable use-after-scope detection in AddressSanitizer">;
def fsanitize_address_poison_custom_array_cookie
    : Flag<[ "-" ], "fsanitize-address-poison-custom-array-cookie">,
      Group<f_clang_Group>,
      HelpText<"Enable poisoning array cookies when using custom operator new[] in AddressSanitizer">;
def fno_sanitize_address_poison_custom_array_cookie
    : Flag<[ "-" ], "fno-sanitize-address-poison-custom-array-cookie">,
      Group<f_clang_Group>,
      HelpText<"Disable poisoning array cookies when using custom operator new[] in AddressSanitizer">;
def fsanitize_address_globals_dead_stripping : Flag<["-"], "fsanitize-address-globals-dead-stripping">,
                                        Group<f_clang_Group>,
                                        HelpText<"Enable linker dead stripping of globals in AddressSanitizer">;
def fsanitize_address_use_odr_indicator
    : Flag<["-"], "fsanitize-address-use-odr-indicator">,
      Group<f_clang_Group>,
      HelpText<"Enable ODR indicator globals to avoid false ODR violation reports in partially sanitized programs at the cost of an increase in binary size">;
def fno_sanitize_address_use_odr_indicator
    : Flag<["-"], "fno-sanitize-address-use-odr-indicator">,
      Group<f_clang_Group>,
      HelpText<"Disable ODR indicator globals">;
def fsanitize_hwaddress_abi_EQ
    : Joined<["-"], "fsanitize-hwaddress-abi=">,
      Group<f_clang_Group>,
      HelpText<"Select the HWAddressSanitizer ABI to target (interceptor or platform, default interceptor)">;
def fsanitize_recover : Flag<["-"], "fsanitize-recover">, Group<f_clang_Group>;
def fno_sanitize_recover : Flag<["-"], "fno-sanitize-recover">,
                           Flags<[CoreOption, DriverOption]>,
                           Group<f_clang_Group>;
def fsanitize_recover_EQ : CommaJoined<["-"], "fsanitize-recover=">,
                           Group<f_clang_Group>,
                           HelpText<"Enable recovery for specified sanitizers">;
def fno_sanitize_recover_EQ
    : CommaJoined<["-"], "fno-sanitize-recover=">,
      Group<f_clang_Group>,
      Flags<[CoreOption, DriverOption]>,
      HelpText<"Disable recovery for specified sanitizers">;
def fsanitize_trap_EQ : CommaJoined<["-"], "fsanitize-trap=">, Group<f_clang_Group>,
                        HelpText<"Enable trapping for specified sanitizers">;
def fno_sanitize_trap_EQ : CommaJoined<["-"], "fno-sanitize-trap=">, Group<f_clang_Group>,
                           Flags<[CoreOption, DriverOption]>,
                           HelpText<"Disable trapping for specified sanitizers">;
def fsanitize_undefined_trap_on_error : Flag<["-"], "fsanitize-undefined-trap-on-error">,
                                        Group<f_clang_Group>;
def fno_sanitize_undefined_trap_on_error : Flag<["-"], "fno-sanitize-undefined-trap-on-error">,
                                           Group<f_clang_Group>;
def fsanitize_minimal_runtime : Flag<["-"], "fsanitize-minimal-runtime">,
                                        Group<f_clang_Group>;
def fno_sanitize_minimal_runtime : Flag<["-"], "fno-sanitize-minimal-runtime">,
                                        Group<f_clang_Group>;
def fsanitize_link_cxx_runtime : Flag<["-"], "fsanitize-link-c++-runtime">,
                                 Group<f_clang_Group>;
def fsanitize_cfi_cross_dso : Flag<["-"], "fsanitize-cfi-cross-dso">,
                              Group<f_clang_Group>,
                              HelpText<"Enable control flow integrity (CFI) checks for cross-DSO calls.">;
def fno_sanitize_cfi_cross_dso : Flag<["-"], "fno-sanitize-cfi-cross-dso">,
                                 Flags<[CoreOption, DriverOption]>,
                                 Group<f_clang_Group>,
                                 HelpText<"Disable control flow integrity (CFI) checks for cross-DSO calls.">;
def fsanitize_cfi_icall_generalize_pointers : Flag<["-"], "fsanitize-cfi-icall-generalize-pointers">,
                                              Group<f_clang_Group>,
                                              HelpText<"Generalize pointers in CFI indirect call type signature checks">;
def fsanitize_stats : Flag<["-"], "fsanitize-stats">,
                              Group<f_clang_Group>,
                              HelpText<"Enable sanitizer statistics gathering.">;
def fno_sanitize_stats : Flag<["-"], "fno-sanitize-stats">,
                                 Group<f_clang_Group>,
                                 Flags<[CoreOption, DriverOption]>,
                                 HelpText<"Disable sanitizer statistics gathering.">;
def fsanitize_thread_memory_access : Flag<["-"], "fsanitize-thread-memory-access">,
                                     Group<f_clang_Group>,
                                     HelpText<"Enable memory access instrumentation in ThreadSanitizer (default)">;
def fno_sanitize_thread_memory_access : Flag<["-"], "fno-sanitize-thread-memory-access">,
                                        Group<f_clang_Group>,
                                        Flags<[CoreOption, DriverOption]>,
                                        HelpText<"Disable memory access instrumentation in ThreadSanitizer">;
def fsanitize_thread_func_entry_exit : Flag<["-"], "fsanitize-thread-func-entry-exit">,
                                       Group<f_clang_Group>,
                                       HelpText<"Enable function entry/exit instrumentation in ThreadSanitizer (default)">;
def fno_sanitize_thread_func_entry_exit : Flag<["-"], "fno-sanitize-thread-func-entry-exit">,
                                          Group<f_clang_Group>,
                                          Flags<[CoreOption, DriverOption]>,
                                          HelpText<"Disable function entry/exit instrumentation in ThreadSanitizer">;
def fsanitize_thread_atomics : Flag<["-"], "fsanitize-thread-atomics">,
                               Group<f_clang_Group>,
                               HelpText<"Enable atomic operations instrumentation in ThreadSanitizer (default)">;
def fno_sanitize_thread_atomics : Flag<["-"], "fno-sanitize-thread-atomics">,
                                  Group<f_clang_Group>,
                                  Flags<[CoreOption, DriverOption]>,
                                  HelpText<"Disable atomic operations instrumentation in ThreadSanitizer">;
def fsanitize_undefined_strip_path_components_EQ : Joined<["-"], "fsanitize-undefined-strip-path-components=">,
  Group<f_clang_Group>, MetaVarName<"<number>">,
  HelpText<"Strip (or keep only, if negative) a given number of path components "
           "when emitting check metadata.">;

} // end -f[no-]sanitize* flags

def funsafe_math_optimizations : Flag<["-"], "funsafe-math-optimizations">,
  Group<f_Group>;
def fno_unsafe_math_optimizations : Flag<["-"], "fno-unsafe-math-optimizations">,
  Group<f_Group>;
def fassociative_math : Flag<["-"], "fassociative-math">, Group<f_Group>;
def fno_associative_math : Flag<["-"], "fno-associative-math">, Group<f_Group>;
def freciprocal_math :
  Flag<["-"], "freciprocal-math">, Group<f_Group>, Flags<[CC1Option]>,
  HelpText<"Allow division operations to be reassociated">;
def fno_reciprocal_math : Flag<["-"], "fno-reciprocal-math">, Group<f_Group>;
def ffinite_math_only : Flag<["-"], "ffinite-math-only">, Group<f_Group>, Flags<[CC1Option]>;
def fno_finite_math_only : Flag<["-"], "fno-finite-math-only">, Group<f_Group>;
def fsigned_zeros : Flag<["-"], "fsigned-zeros">, Group<f_Group>;
def fno_signed_zeros :
  Flag<["-"], "fno-signed-zeros">, Group<f_Group>, Flags<[CC1Option]>,
  HelpText<"Allow optimizations that ignore the sign of floating point zeros">;
def fhonor_nans : Flag<["-"], "fhonor-nans">, Group<f_Group>;
def fno_honor_nans : Flag<["-"], "fno-honor-nans">, Group<f_Group>;
def fhonor_infinities : Flag<["-"], "fhonor-infinities">, Group<f_Group>;
def fno_honor_infinities : Flag<["-"], "fno-honor-infinities">, Group<f_Group>;
// This option was originally misspelt "infinites" [sic].
def : Flag<["-"], "fhonor-infinites">, Alias<fhonor_infinities>;
def : Flag<["-"], "fno-honor-infinites">, Alias<fno_honor_infinities>;
def ftrapping_math : Flag<["-"], "ftrapping-math">, Group<f_Group>, Flags<[CC1Option]>;
def fno_trapping_math : Flag<["-"], "fno-trapping-math">, Group<f_Group>, Flags<[CC1Option]>;
def ffp_contract : Joined<["-"], "ffp-contract=">, Group<f_Group>,
  Flags<[CC1Option]>, HelpText<"Form fused FP ops (e.g. FMAs): fast (everywhere)"
  " | on (according to FP_CONTRACT pragma, default) | off (never fuse)">, Values<"fast,on,off">;

def fstrict_float_cast_overflow : Flag<["-"],
  "fstrict-float-cast-overflow">, Group<f_Group>, Flags<[CC1Option]>,
  HelpText<"Assume that overflowing float-to-int casts are undefined (default)">;
def fno_strict_float_cast_overflow : Flag<["-"],
  "fno-strict-float-cast-overflow">, Group<f_Group>, Flags<[CC1Option]>,
  HelpText<"Relax language rules and try to match the behavior of the target's native float-to-int conversion instructions">;

def ffor_scope : Flag<["-"], "ffor-scope">, Group<f_Group>;
def fno_for_scope : Flag<["-"], "fno-for-scope">, Group<f_Group>;

def frewrite_includes : Flag<["-"], "frewrite-includes">, Group<f_Group>,
  Flags<[CC1Option]>;
def fno_rewrite_includes : Flag<["-"], "fno-rewrite-includes">, Group<f_Group>;

def frewrite_imports : Flag<["-"], "frewrite-imports">, Group<f_Group>,
  Flags<[CC1Option]>;
def fno_rewrite_imports : Flag<["-"], "fno-rewrite-imports">, Group<f_Group>;

def fdelete_null_pointer_checks : Flag<["-"],
  "fdelete-null-pointer-checks">, Group<f_Group>,
  HelpText<"Treat usage of null pointers as undefined behavior.">;
def fno_delete_null_pointer_checks : Flag<["-"],
  "fno-delete-null-pointer-checks">, Group<f_Group>, Flags<[CC1Option]>,
  HelpText<"Do not treat usage of null pointers as undefined behavior.">;

def frewrite_map_file : Separate<["-"], "frewrite-map-file">,
                        Group<f_Group>,
                        Flags<[ DriverOption, CC1Option ]>;
def frewrite_map_file_EQ : Joined<["-"], "frewrite-map-file=">,
                           Group<f_Group>,
                           Flags<[DriverOption]>;

def fuse_line_directives : Flag<["-"], "fuse-line-directives">, Group<f_Group>,
  Flags<[CC1Option]>;
def fno_use_line_directives : Flag<["-"], "fno-use-line-directives">, Group<f_Group>;

def ffreestanding : Flag<["-"], "ffreestanding">, Group<f_Group>, Flags<[CC1Option]>,
  HelpText<"Assert that the compilation takes place in a freestanding environment">;
def fgnu_keywords : Flag<["-"], "fgnu-keywords">, Group<f_Group>, Flags<[CC1Option]>,
  HelpText<"Allow GNU-extension keywords regardless of language standard">;
def fgnu89_inline : Flag<["-"], "fgnu89-inline">, Group<f_Group>, Flags<[CC1Option]>,
  HelpText<"Use the gnu89 inline semantics">;
def fno_gnu89_inline : Flag<["-"], "fno-gnu89-inline">, Group<f_Group>;
def fgnu_runtime : Flag<["-"], "fgnu-runtime">, Group<f_Group>,
  HelpText<"Generate output compatible with the standard GNU Objective-C runtime">;
def fheinous_gnu_extensions : Flag<["-"], "fheinous-gnu-extensions">, Flags<[CC1Option]>;
def filelist : Separate<["-"], "filelist">, Flags<[LinkerInput]>,
               Group<Link_Group>;
def : Flag<["-"], "findirect-virtual-calls">, Alias<fapple_kext>;
def finline_functions : Flag<["-"], "finline-functions">, Group<f_clang_Group>, Flags<[CC1Option]>,
  HelpText<"Inline suitable functions">;
def finline_hint_functions: Flag<["-"], "finline-hint-functions">, Group<f_clang_Group>, Flags<[CC1Option]>,
  HelpText<"Inline functions which are (explicitly or implicitly) marked inline">;
def finline : Flag<["-"], "finline">, Group<clang_ignored_f_Group>;
def fexperimental_isel : Flag<["-"], "fexperimental-isel">, Group<f_clang_Group>,
  HelpText<"Enables the experimental global instruction selector">;
def fexperimental_new_pass_manager : Flag<["-"], "fexperimental-new-pass-manager">,
  Group<f_clang_Group>, Flags<[CC1Option]>,
  HelpText<"Enables an experimental new pass manager in LLVM.">;
def finput_charset_EQ : Joined<["-"], "finput-charset=">, Group<f_Group>;
def fexec_charset_EQ : Joined<["-"], "fexec-charset=">, Group<f_Group>;
def finstrument_functions : Flag<["-"], "finstrument-functions">, Group<f_Group>, Flags<[CC1Option]>,
  HelpText<"Generate calls to instrument function entry and exit">;
def finstrument_functions_after_inlining : Flag<["-"], "finstrument-functions-after-inlining">, Group<f_Group>, Flags<[CC1Option]>,
  HelpText<"Like -finstrument-functions, but insert the calls after inlining">;
def finstrument_function_entry_bare : Flag<["-"], "finstrument-function-entry-bare">, Group<f_Group>, Flags<[CC1Option]>,
  HelpText<"Instrument function entry only, after inlining, without arguments to the instrumentation call">;
def fcf_protection_EQ : Joined<["-"], "fcf-protection=">, Flags<[CoreOption, CC1Option]>, Group<f_Group>,
  HelpText<"Instrument control-flow architecture protection. Options: return, branch, full, none.">, Values<"return,branch,full,none">;
def fcf_protection : Flag<["-"], "fcf-protection">, Group<f_Group>, Flags<[CoreOption, CC1Option]>,
  Alias<fcf_protection_EQ>, AliasArgs<["full"]>,
  HelpText<"Enable cf-protection in 'full' mode">;

def fxray_instrument : Flag<["-"], "fxray-instrument">, Group<f_Group>,
  Flags<[CC1Option]>,
  HelpText<"Generate XRay instrumentation sleds on function entry and exit">;
def fnoxray_instrument : Flag<["-"], "fno-xray-instrument">, Group<f_Group>,
  Flags<[CC1Option]>;

def fxray_instruction_threshold_EQ :
  JoinedOrSeparate<["-"], "fxray-instruction-threshold=">,
  Group<f_Group>, Flags<[CC1Option]>,
  HelpText<"Sets the minimum function size to instrument with XRay">;
def fxray_instruction_threshold_ :
  JoinedOrSeparate<["-"], "fxray-instruction-threshold">,
  Group<f_Group>, Flags<[CC1Option]>;

def fxray_always_instrument :
  JoinedOrSeparate<["-"], "fxray-always-instrument=">,
  Group<f_Group>, Flags<[CC1Option]>,
  HelpText<"DEPRECATED: Filename defining the whitelist for imbuing the 'always instrument' XRay attribute.">;
def fxray_never_instrument :
  JoinedOrSeparate<["-"], "fxray-never-instrument=">,
  Group<f_Group>, Flags<[CC1Option]>,
  HelpText<"DEPRECATED: Filename defining the whitelist for imbuing the 'never instrument' XRay attribute.">;
def fxray_attr_list :
  JoinedOrSeparate<["-"], "fxray-attr-list=">,
  Group<f_Group>, Flags<[CC1Option]>,
  HelpText<"Filename defining the list of functions/types for imbuing XRay attributes.">;
def fxray_modes :
  JoinedOrSeparate<["-"], "fxray-modes=">,
  Group<f_Group>, Flags<[CC1Option]>,
  HelpText<"List of modes to link in by default into XRay instrumented binaries.">;

def fxray_always_emit_customevents : Flag<["-"], "fxray-always-emit-customevents">, Group<f_Group>,
  Flags<[CC1Option]>,
  HelpText<"Determine whether to always emit __xray_customevent(...) calls even if the function it appears in is not always instrumented.">;
def fnoxray_always_emit_customevents : Flag<["-"], "fno-xray-always-emit-customevents">, Group<f_Group>,
  Flags<[CC1Option]>;

def fxray_always_emit_typedevents : Flag<["-"], "fxray-always-emit-typedevents">, Group<f_Group>,
  Flags<[CC1Option]>,
  HelpText<"Determine whether to always emit __xray_typedevent(...) calls even if the function it appears in is not always instrumented.">;
def fnoxray_always_emit_typedevents : Flag<["-"], "fno-xray-always-emit-typedevents">, Group<f_Group>,
  Flags<[CC1Option]>;

def fxray_link_deps : Flag<["-"], "fxray-link-deps">, Group<f_Group>,
  Flags<[CC1Option]>,
  HelpText<"Tells clang to add the link dependencies for XRay.">;
def fnoxray_link_deps : Flag<["-"], "fnoxray-link-deps">, Group<f_Group>,
  Flags<[CC1Option]>;

def fxray_instrumentation_bundle :
  JoinedOrSeparate<["-"], "fxray-instrumentation-bundle=">,
  Group<f_Group>, Flags<[CC1Option]>,
  HelpText<"Select which XRay instrumentation points to emit. Options: all, none, function, custom. Default is 'all'.">;

def ffine_grained_bitfield_accesses : Flag<["-"],
  "ffine-grained-bitfield-accesses">, Group<f_clang_Group>, Flags<[CC1Option]>,
  HelpText<"Use separate accesses for consecutive bitfield runs with legal widths and alignments.">;
def fno_fine_grained_bitfield_accesses : Flag<["-"],
  "fno-fine-grained-bitfield-accesses">, Group<f_clang_Group>, Flags<[CC1Option]>,
  HelpText<"Use large-integer access for consecutive bitfield runs.">;

def flat__namespace : Flag<["-"], "flat_namespace">;
def flax_vector_conversions : Flag<["-"], "flax-vector-conversions">, Group<f_Group>;
def flimited_precision_EQ : Joined<["-"], "flimited-precision=">, Group<f_Group>;
def fapple_link_rtlib : Flag<["-"], "fapple-link-rtlib">, Group<f_Group>,
  HelpText<"Force linking the clang builtins runtime library">;
def flto_EQ : Joined<["-"], "flto=">, Flags<[CoreOption, CC1Option]>, Group<f_Group>,
  HelpText<"Set LTO mode to either 'full' or 'thin'">, Values<"thin,full">;
def flto : Flag<["-"], "flto">, Flags<[CoreOption, CC1Option]>, Group<f_Group>,
  HelpText<"Enable LTO in 'full' mode">;
def fno_lto : Flag<["-"], "fno-lto">, Group<f_Group>,
  HelpText<"Disable LTO mode (default)">;
def flto_jobs_EQ : Joined<["-"], "flto-jobs=">,
  Flags<[CC1Option]>, Group<f_Group>,
  HelpText<"Controls the backend parallelism of -flto=thin (default "
           "of 0 means the number of threads will be derived from "
           "the number of CPUs detected)">;
def fthinlto_index_EQ : Joined<["-"], "fthinlto-index=">,
  Flags<[CoreOption, CC1Option]>, Group<f_Group>,
  HelpText<"Perform ThinLTO importing using provided function summary index">;
def fmacro_backtrace_limit_EQ : Joined<["-"], "fmacro-backtrace-limit=">,
                                Group<f_Group>, Flags<[DriverOption, CoreOption]>;
def fmerge_all_constants : Flag<["-"], "fmerge-all-constants">, Group<f_Group>,
  Flags<[CC1Option, CoreOption]>, HelpText<"Allow merging of constants">;
def fmessage_length_EQ : Joined<["-"], "fmessage-length=">, Group<f_Group>;
def fms_extensions : Flag<["-"], "fms-extensions">, Group<f_Group>, Flags<[CC1Option, CoreOption]>,
  HelpText<"Accept some non-standard constructs supported by the Microsoft compiler">;
def fms_compatibility : Flag<["-"], "fms-compatibility">, Group<f_Group>, Flags<[CC1Option, CoreOption]>,
  HelpText<"Enable full Microsoft Visual C++ compatibility">;
// if INTEL_CUSTOMIZATION
// CQ#368119 - support for '/Z7' and '/Zi' options.
def fms_debug_info_file_type: Joined<["-"], "fms-debug-info-file-type=">,
  Group<f_Group>, Flags<[CC1Option]>;
// CQ#368125 - support for '/Fd' and '/Fo' options.
def fms_debug_info_pdb_file: Joined<["-"], "fms-debug-info-pdb-file=">,
  Group<f_Group>, Flags<[CC1Option]>, MetaVarName<"<file>">;
def fms_debug_info_obj_file: Joined<["-"], "fms-debug-info-obj-file=">,
  Group<f_Group>, Flags<[CC1Option]>, MetaVarName<"<file>">;
// endif INTEL_CUSTOMIZATION
def fms_volatile : Joined<["-"], "fms-volatile">, Group<f_Group>, Flags<[CC1Option]>;
def fmsc_version : Joined<["-"], "fmsc-version=">, Group<f_Group>, Flags<[DriverOption, CoreOption]>,
  HelpText<"Microsoft compiler version number to report in _MSC_VER (0 = don't define it (default))">;
def fms_compatibility_version
    : Joined<["-"], "fms-compatibility-version=">,
      Group<f_Group>,
      Flags<[ CC1Option, CoreOption ]>,
      HelpText<"Dot-separated value representing the Microsoft compiler "
               "version number to report in _MSC_VER (0 = don't define it "
               "(default))">;
def fdelayed_template_parsing : Flag<["-"], "fdelayed-template-parsing">, Group<f_Group>,
  HelpText<"Parse templated function definitions at the end of the "
           "translation unit">,  Flags<[CC1Option, CoreOption]>;
def fms_memptr_rep_EQ : Joined<["-"], "fms-memptr-rep=">, Group<f_Group>, Flags<[CC1Option]>;
def fmodules_cache_path : Joined<["-"], "fmodules-cache-path=">, Group<i_Group>,
  Flags<[DriverOption, CC1Option]>, MetaVarName<"<directory>">,
  HelpText<"Specify the module cache path">;
def fmodules_user_build_path : Separate<["-"], "fmodules-user-build-path">, Group<i_Group>,
  Flags<[DriverOption, CC1Option]>, MetaVarName<"<directory>">,
  HelpText<"Specify the module user build path">;
def fprebuilt_module_path : Joined<["-"], "fprebuilt-module-path=">, Group<i_Group>,
  Flags<[DriverOption, CC1Option]>, MetaVarName<"<directory>">,
  HelpText<"Specify the prebuilt module path">;
def fmodules_prune_interval : Joined<["-"], "fmodules-prune-interval=">, Group<i_Group>,
  Flags<[CC1Option]>, MetaVarName<"<seconds>">,
  HelpText<"Specify the interval (in seconds) between attempts to prune the module cache">;
def fmodules_prune_after : Joined<["-"], "fmodules-prune-after=">, Group<i_Group>,
  Flags<[CC1Option]>, MetaVarName<"<seconds>">,
  HelpText<"Specify the interval (in seconds) after which a module file will be considered unused">;
def fmodules_search_all : Flag <["-"], "fmodules-search-all">, Group<f_Group>,
  Flags<[DriverOption, CC1Option]>,
  HelpText<"Search even non-imported modules to resolve references">;
def fbuild_session_timestamp : Joined<["-"], "fbuild-session-timestamp=">,
  Group<i_Group>, Flags<[CC1Option]>, MetaVarName<"<time since Epoch in seconds>">,
  HelpText<"Time when the current build session started">;
def fbuild_session_file : Joined<["-"], "fbuild-session-file=">,
  Group<i_Group>, MetaVarName<"<file>">,
  HelpText<"Use the last modification time of <file> as the build session timestamp">;
def fmodules_validate_once_per_build_session : Flag<["-"], "fmodules-validate-once-per-build-session">,
  Group<i_Group>, Flags<[CC1Option]>,
  HelpText<"Don't verify input files for the modules if the module has been "
           "successfully validated or loaded during this build session">;
def fmodules_disable_diagnostic_validation : Flag<["-"], "fmodules-disable-diagnostic-validation">,
  Group<i_Group>, Flags<[CC1Option]>,
  HelpText<"Disable validation of the diagnostic options when loading the module">;
def fmodules_validate_system_headers : Flag<["-"], "fmodules-validate-system-headers">,
  Group<i_Group>, Flags<[CC1Option]>,
  HelpText<"Validate the system headers that a module depends on when loading the module">;
def fno_modules_validate_system_headers : Flag<["-"], "fno-modules-validate-system-headers">,
  Group<i_Group>, Flags<[DriverOption]>;
def fmodules : Flag <["-"], "fmodules">, Group<f_Group>,
  Flags<[DriverOption, CC1Option]>,
  HelpText<"Enable the 'modules' language feature">;
def fimplicit_module_maps : Flag <["-"], "fimplicit-module-maps">, Group<f_Group>,
  Flags<[DriverOption, CC1Option]>,
  HelpText<"Implicitly search the file system for module map files.">;
def fmodules_ts : Flag <["-"], "fmodules-ts">, Group<f_Group>,
  Flags<[CC1Option]>, HelpText<"Enable support for the C++ Modules TS">;
def fmodule_maps : Flag <["-"], "fmodule-maps">, Alias<fimplicit_module_maps>;
def fmodule_name_EQ : Joined<["-"], "fmodule-name=">, Group<f_Group>,
  Flags<[DriverOption,CC1Option]>, MetaVarName<"<name>">,
  HelpText<"Specify the name of the module to build">;
def fmodule_name : Separate<["-"], "fmodule-name">, Alias<fmodule_name_EQ>;
def fmodule_implementation_of : Separate<["-"], "fmodule-implementation-of">,
  Flags<[CC1Option]>, Alias<fmodule_name_EQ>;
def fmodule_map_file : Joined<["-"], "fmodule-map-file=">,
  Group<f_Group>, Flags<[DriverOption,CC1Option]>, MetaVarName<"<file>">,
  HelpText<"Load this module map file">;
def fmodule_file : Joined<["-"], "fmodule-file=">,
  Group<i_Group>, Flags<[DriverOption,CC1Option]>, MetaVarName<"[<name>=]<file>">,
  HelpText<"Specify the mapping of module name to precompiled module file, or load a module file if name is omitted.">;
def fmodules_ignore_macro : Joined<["-"], "fmodules-ignore-macro=">, Group<f_Group>, Flags<[CC1Option]>,
  HelpText<"Ignore the definition of the given macro when building and loading modules">;
def fmodules_decluse : Flag <["-"], "fmodules-decluse">, Group<f_Group>,
  Flags<[DriverOption,CC1Option]>,
  HelpText<"Require declaration of modules used within a module">;
def fmodules_strict_decluse : Flag <["-"], "fmodules-strict-decluse">, Group<f_Group>,
  Flags<[DriverOption,CC1Option]>,
  HelpText<"Like -fmodules-decluse but requires all headers to be in modules">;
def fno_modules_search_all : Flag <["-"], "fno-modules-search-all">, Group<f_Group>,
  Flags<[DriverOption, CC1Option]>;
def fno_implicit_modules :
  Flag <["-"], "fno-implicit-modules">,
  Group<f_Group>, Flags<[DriverOption, CC1Option]>;
def fretain_comments_from_system_headers : Flag<["-"], "fretain-comments-from-system-headers">, Group<f_Group>, Flags<[CC1Option]>;

def fmudflapth : Flag<["-"], "fmudflapth">, Group<f_Group>;
def fmudflap : Flag<["-"], "fmudflap">, Group<f_Group>;
def fnested_functions : Flag<["-"], "fnested-functions">, Group<f_Group>;
def fnext_runtime : Flag<["-"], "fnext-runtime">, Group<f_Group>;
def fno_access_control : Flag<["-"], "fno-access-control">, Group<f_Group>, Flags<[CC1Option]>,
  HelpText<"Disable C++ access control">;
def fno_apple_pragma_pack : Flag<["-"], "fno-apple-pragma-pack">, Group<f_Group>;
def fno_asm : Flag<["-"], "fno-asm">, Group<f_Group>;
def fno_asynchronous_unwind_tables : Flag<["-"], "fno-asynchronous-unwind-tables">, Group<f_Group>;
def fno_assume_sane_operator_new : Flag<["-"], "fno-assume-sane-operator-new">, Group<f_Group>,
  HelpText<"Don't assume that C++'s global operator new can't alias any pointer">,
  Flags<[CC1Option]>;
def fno_blocks : Flag<["-"], "fno-blocks">, Group<f_Group>, Flags<[CoreOption]>;
def fno_borland_extensions : Flag<["-"], "fno-borland-extensions">, Group<f_Group>;
def fno_builtin : Flag<["-"], "fno-builtin">, Group<f_Group>, Flags<[CC1Option, CoreOption]>,
  HelpText<"Disable implicit builtin knowledge of functions">;
def fno_builtin_ : Joined<["-"], "fno-builtin-">, Group<f_Group>, Flags<[CC1Option, CoreOption]>,
  HelpText<"Disable implicit builtin knowledge of a specific function">;
def fno_caret_diagnostics : Flag<["-"], "fno-caret-diagnostics">, Group<f_Group>,
 Flags<[CC1Option]>;
def fno_color_diagnostics : Flag<["-"], "fno-color-diagnostics">, Group<f_Group>,
  Flags<[CoreOption, CC1Option]>;
def fno_diagnostics_color : Flag<["-"], "fno-diagnostics-color">, Group<f_Group>,
  Flags<[CoreOption, DriverOption]>;
def fno_common : Flag<["-"], "fno-common">, Group<f_Group>, Flags<[CC1Option]>,
    HelpText<"Compile common globals like normal definitions">;
def fno_constant_cfstrings : Flag<["-"], "fno-constant-cfstrings">, Group<f_Group>,
  Flags<[CC1Option]>,
  HelpText<"Disable creation of CodeFoundation-type constant strings">;
def fno_cxx_exceptions: Flag<["-"], "fno-cxx-exceptions">, Group<f_Group>;
def fno_cxx_modules : Flag <["-"], "fno-cxx-modules">, Group<f_Group>,
  Flags<[DriverOption]>;
def fno_diagnostics_fixit_info : Flag<["-"], "fno-diagnostics-fixit-info">, Group<f_Group>,
  Flags<[CC1Option]>, HelpText<"Do not include fixit information in diagnostics">;
def fno_diagnostics_show_hotness : Flag<["-"], "fno-diagnostics-show-hotness">, Group<f_Group>;
def fno_diagnostics_show_option : Flag<["-"], "fno-diagnostics-show-option">, Group<f_Group>;
def fno_diagnostics_show_note_include_stack : Flag<["-"], "fno-diagnostics-show-note-include-stack">,
    Flags<[CC1Option]>, Group<f_Group>;
def fdigraphs : Flag<["-"], "fdigraphs">, Group<f_Group>, Flags<[CC1Option]>,
  HelpText<"Enable alternative token representations '<:', ':>', '<%', '%>', '%:', '%:%:' (default)">;
def fno_digraphs : Flag<["-"], "fno-digraphs">, Group<f_Group>, Flags<[CC1Option]>,
  HelpText<"Disallow alternative token representations '<:', ':>', '<%', '%>', '%:', '%:%:'">;
def fno_declspec : Flag<["-"], "fno-declspec">, Group<f_clang_Group>,
  HelpText<"Disallow __declspec as a keyword">, Flags<[CC1Option]>;
def fno_dollars_in_identifiers : Flag<["-"], "fno-dollars-in-identifiers">, Group<f_Group>,
  HelpText<"Disallow '$' in identifiers">, Flags<[CC1Option]>;
def fno_elide_constructors : Flag<["-"], "fno-elide-constructors">, Group<f_Group>,
  HelpText<"Disable C++ copy constructor elision">, Flags<[CC1Option]>;
def fno_eliminate_unused_debug_symbols : Flag<["-"], "fno-eliminate-unused-debug-symbols">, Group<f_Group>;
def fno_exceptions : Flag<["-"], "fno-exceptions">, Group<f_Group>;
def fno_gnu_keywords : Flag<["-"], "fno-gnu-keywords">, Group<f_Group>, Flags<[CC1Option]>;
def fno_inline_functions : Flag<["-"], "fno-inline-functions">, Group<f_clang_Group>, Flags<[CC1Option]>;
def fno_inline : Flag<["-"], "fno-inline">, Group<f_clang_Group>, Flags<[CC1Option]>;
def fno_experimental_isel : Flag<["-"], "fno-experimental-isel">, Group<f_clang_Group>,
  HelpText<"Disables the experimental global instruction selector">;
def fno_experimental_new_pass_manager : Flag<["-"], "fno-experimental-new-pass-manager">,
  Group<f_clang_Group>, Flags<[CC1Option]>,
  HelpText<"Disables an experimental new pass manager in LLVM.">;
def fveclib : Joined<["-"], "fveclib=">, Group<f_Group>, Flags<[CC1Option]>,
    HelpText<"Use the given vector functions library">, Values<"Accelerate,MASSV,SVML,none">;
def fno_lax_vector_conversions : Flag<["-"], "fno-lax-vector-conversions">, Group<f_Group>,
  HelpText<"Disallow implicit conversions between vectors with a different number of elements or different element types">, Flags<[CC1Option]>;
def fno_merge_all_constants : Flag<["-"], "fno-merge-all-constants">, Group<f_Group>,
  HelpText<"Disallow merging of constants">;
def fno_modules : Flag <["-"], "fno-modules">, Group<f_Group>,
  Flags<[DriverOption]>;
def fno_implicit_module_maps : Flag <["-"], "fno-implicit-module-maps">, Group<f_Group>,
  Flags<[DriverOption]>;
def fno_module_maps : Flag <["-"], "fno-module-maps">, Alias<fno_implicit_module_maps>;
def fno_modules_decluse : Flag <["-"], "fno-modules-decluse">, Group<f_Group>,
  Flags<[DriverOption]>;
def fno_modules_strict_decluse : Flag <["-"], "fno-strict-modules-decluse">, Group<f_Group>,
  Flags<[DriverOption]>;
def fimplicit_modules : Flag <["-"], "fimplicit-modules">, Group<f_Group>,
  Flags<[DriverOption]>;
def fmodule_file_deps : Flag <["-"], "fmodule-file-deps">, Group<f_Group>,
  Flags<[DriverOption]>;
def fno_module_file_deps : Flag <["-"], "fno-module-file-deps">, Group<f_Group>,
  Flags<[DriverOption]>;
def fno_ms_extensions : Flag<["-"], "fno-ms-extensions">, Group<f_Group>,
  Flags<[CoreOption]>;
def fno_ms_compatibility : Flag<["-"], "fno-ms-compatibility">, Group<f_Group>,
  Flags<[CoreOption]>;
def fno_delayed_template_parsing : Flag<["-"], "fno-delayed-template-parsing">, Group<f_Group>,
  HelpText<"Disable delayed template parsing">,
  Flags<[DriverOption, CoreOption]>;
def fno_objc_exceptions: Flag<["-"], "fno-objc-exceptions">, Group<f_Group>;
def fno_objc_legacy_dispatch : Flag<["-"], "fno-objc-legacy-dispatch">, Group<f_Group>;
def fno_objc_weak : Flag<["-"], "fno-objc-weak">, Group<f_Group>, Flags<[CC1Option]>;
def fno_omit_frame_pointer : Flag<["-"], "fno-omit-frame-pointer">, Group<f_Group>;
def fno_operator_names : Flag<["-"], "fno-operator-names">, Group<f_Group>,
  HelpText<"Do not treat C++ operator name keywords as synonyms for operators">,
  Flags<[CC1Option]>;
def fno_pascal_strings : Flag<["-"], "fno-pascal-strings">, Group<f_Group>;
def fno_rtti : Flag<["-"], "fno-rtti">, Group<f_Group>, Flags<[CC1Option]>,
  HelpText<"Disable generation of rtti information">;
def fno_rtti_data : Flag<["-"], "fno-rtti-data">, Group<f_Group>, Flags<[CC1Option]>,
  HelpText<"Control emission of RTTI data">;
def fno_short_enums : Flag<["-"], "fno-short-enums">, Group<f_Group>;
def fno_show_column : Flag<["-"], "fno-show-column">, Group<f_Group>, Flags<[CC1Option]>,
  HelpText<"Do not include column number on diagnostics">;
def fno_show_source_location : Flag<["-"], "fno-show-source-location">, Group<f_Group>,
  Flags<[CC1Option]>, HelpText<"Do not include source location information with diagnostics">;
def fdiagnostics_absolute_paths : Flag<["-"], "fdiagnostics-absolute-paths">, Group<f_Group>,
  Flags<[CC1Option, CoreOption]>, HelpText<"Print absolute paths in diagnostics">;
def fno_spell_checking : Flag<["-"], "fno-spell-checking">, Group<f_Group>,
  Flags<[CC1Option]>, HelpText<"Disable spell-checking">;
def fno_stack_protector : Flag<["-"], "fno-stack-protector">, Group<f_Group>,
  HelpText<"Disable the use of stack protectors">;
def fno_strict_aliasing : Flag<["-"], "fno-strict-aliasing">, Group<f_Group>,
  Flags<[DriverOption, CoreOption]>;
def fstruct_path_tbaa : Flag<["-"], "fstruct-path-tbaa">, Group<f_Group>;
def fno_struct_path_tbaa : Flag<["-"], "fno-struct-path-tbaa">, Group<f_Group>;
def fno_strict_enums : Flag<["-"], "fno-strict-enums">, Group<f_Group>;
def fno_strict_vtable_pointers: Flag<["-"], "fno-strict-vtable-pointers">,
  Group<f_Group>;
def fno_strict_overflow : Flag<["-"], "fno-strict-overflow">, Group<f_Group>;
def fno_threadsafe_statics : Flag<["-"], "fno-threadsafe-statics">, Group<f_Group>,
  Flags<[CC1Option]>, HelpText<"Do not emit code to make initialization of local statics thread safe">;
def fno_use_cxa_atexit : Flag<["-"], "fno-use-cxa-atexit">, Group<f_Group>, Flags<[CC1Option]>,
  HelpText<"Don't use __cxa_atexit for calling destructors">;
def fno_register_global_dtors_with_atexit : Flag<["-"], "fno-register-global-dtors-with-atexit">, Group<f_Group>,
  HelpText<"Don't use atexit or __cxa_atexit to register global destructors">;
def fno_use_init_array : Flag<["-"], "fno-use-init-array">, Group<f_Group>, Flags<[CC1Option]>,
  HelpText<"Don't use .init_array instead of .ctors">;
def fno_unit_at_a_time : Flag<["-"], "fno-unit-at-a-time">, Group<f_Group>;
def fno_unwind_tables : Flag<["-"], "fno-unwind-tables">, Group<f_Group>;
def fno_verbose_asm : Flag<["-"], "fno-verbose-asm">, Group<f_Group>;
def fno_working_directory : Flag<["-"], "fno-working-directory">, Group<f_Group>;
def fno_wrapv : Flag<["-"], "fno-wrapv">, Group<f_Group>;
def fno_zero_initialized_in_bss : Flag<["-"], "fno-zero-initialized-in-bss">, Group<f_Group>;
def fobjc_arc : Flag<["-"], "fobjc-arc">, Group<f_Group>, Flags<[CC1Option]>,
  HelpText<"Synthesize retain and release calls for Objective-C pointers">;
def fno_objc_arc : Flag<["-"], "fno-objc-arc">, Group<f_Group>;
def fobjc_convert_messages_to_runtime_calls :
  Flag<["-"], "fobjc-convert-messages-to-runtime-calls">, Group<f_Group>;
def fno_objc_convert_messages_to_runtime_calls :
  Flag<["-"], "fno-objc-convert-messages-to-runtime-calls">, Group<f_Group>, Flags<[CC1Option]>;
def fobjc_arc_exceptions : Flag<["-"], "fobjc-arc-exceptions">, Group<f_Group>, Flags<[CC1Option]>,
  HelpText<"Use EH-safe code when synthesizing retains and releases in -fobjc-arc">;
def fno_objc_arc_exceptions : Flag<["-"], "fno-objc-arc-exceptions">, Group<f_Group>;
def fobjc_atdefs : Flag<["-"], "fobjc-atdefs">, Group<clang_ignored_f_Group>;
def fobjc_call_cxx_cdtors : Flag<["-"], "fobjc-call-cxx-cdtors">, Group<clang_ignored_f_Group>;
def fobjc_exceptions: Flag<["-"], "fobjc-exceptions">, Group<f_Group>,
  HelpText<"Enable Objective-C exceptions">, Flags<[CC1Option]>;
def fapplication_extension : Flag<["-"], "fapplication-extension">,
  Group<f_Group>, Flags<[CC1Option]>,
  HelpText<"Restrict code to those available for App Extensions">;
def fno_application_extension : Flag<["-"], "fno-application-extension">,
  Group<f_Group>;
def frelaxed_template_template_args : Flag<["-"], "frelaxed-template-template-args">,
  Flags<[CC1Option]>, HelpText<"Enable C++17 relaxed template template argument matching">,
  Group<f_Group>;
def fno_relaxed_template_template_args : Flag<["-"], "fno-relaxed-template-template-args">,
  Group<f_Group>;
def fsized_deallocation : Flag<["-"], "fsized-deallocation">, Flags<[CC1Option]>,
  HelpText<"Enable C++14 sized global deallocation functions">, Group<f_Group>;
def fno_sized_deallocation: Flag<["-"], "fno-sized-deallocation">, Group<f_Group>;
def faligned_allocation : Flag<["-"], "faligned-allocation">, Flags<[CC1Option]>,
  HelpText<"Enable C++17 aligned allocation functions">, Group<f_Group>;
def fno_aligned_allocation: Flag<["-"], "fno-aligned-allocation">,
  Group<f_Group>, Flags<[CC1Option]>;
def fnew_alignment_EQ : Joined<["-"], "fnew-alignment=">,
  HelpText<"Specifies the largest alignment guaranteed by '::operator new(size_t)'">,
  MetaVarName<"<align>">, Group<f_Group>, Flags<[CC1Option]>;
def : Separate<["-"], "fnew-alignment">, Alias<fnew_alignment_EQ>;
def : Flag<["-"], "faligned-new">, Alias<faligned_allocation>;
def : Flag<["-"], "fno-aligned-new">, Alias<fno_aligned_allocation>;
def faligned_new_EQ : Joined<["-"], "faligned-new=">;

def fobjc_legacy_dispatch : Flag<["-"], "fobjc-legacy-dispatch">, Group<f_Group>;
def fobjc_new_property : Flag<["-"], "fobjc-new-property">, Group<clang_ignored_f_Group>;
def fobjc_infer_related_result_type : Flag<["-"], "fobjc-infer-related-result-type">,
                                      Group<f_Group>;
def fno_objc_infer_related_result_type : Flag<["-"],
  "fno-objc-infer-related-result-type">, Group<f_Group>,
  HelpText<
    "do not infer Objective-C related result type based on method family">,
  Flags<[CC1Option]>;
def fobjc_link_runtime: Flag<["-"], "fobjc-link-runtime">, Group<f_Group>;
def fobjc_weak : Flag<["-"], "fobjc-weak">, Group<f_Group>, Flags<[CC1Option]>,
  HelpText<"Enable ARC-style weak references in Objective-C">;

// Objective-C ABI options.
def fobjc_runtime_EQ : Joined<["-"], "fobjc-runtime=">, Group<f_Group>, Flags<[CC1Option, CoreOption]>,
  HelpText<"Specify the target Objective-C runtime kind and version">;
def fobjc_abi_version_EQ : Joined<["-"], "fobjc-abi-version=">, Group<f_Group>;
def fobjc_nonfragile_abi_version_EQ : Joined<["-"], "fobjc-nonfragile-abi-version=">, Group<f_Group>;
def fobjc_nonfragile_abi : Flag<["-"], "fobjc-nonfragile-abi">, Group<f_Group>;
def fno_objc_nonfragile_abi : Flag<["-"], "fno-objc-nonfragile-abi">, Group<f_Group>;

def fobjc_sender_dependent_dispatch : Flag<["-"], "fobjc-sender-dependent-dispatch">, Group<f_Group>;
def foffload_static_lib_EQ : CommaJoined<["-"], "foffload-static-lib=">, Flags<[DriverOption]>;
def fomit_frame_pointer : Flag<["-"], "fomit-frame-pointer">, Group<f_Group>;
def fopenmp : Flag<["-"], "fopenmp">, Group<f_Group>, Flags<[CC1Option, NoArgumentUnused]>,
  HelpText<"Parse OpenMP pragmas and generate parallel code.">;
#if INTEL_CUSTOMIZATION
def qopenmp: Flag<["-"], "qopenmp">, Alias<fopenmp>,
  HelpText<"Parse OpenMP pragmas and generate parallel code.">;
#endif // INTEL_CUSTOMIZATION
def fno_openmp : Flag<["-"], "fno-openmp">, Group<f_Group>, Flags<[NoArgumentUnused]>;
def fopenmp_version_EQ : Joined<["-"], "fopenmp-version=">, Group<f_Group>, Flags<[CC1Option, NoArgumentUnused]>;
def fopenmp_EQ : Joined<["-"], "fopenmp=">, Group<f_Group>;
def fopenmp_use_tls : Flag<["-"], "fopenmp-use-tls">, Group<f_Group>,
  Flags<[NoArgumentUnused, HelpHidden]>;
def fnoopenmp_use_tls : Flag<["-"], "fnoopenmp-use-tls">, Group<f_Group>,
  Flags<[CC1Option, NoArgumentUnused, HelpHidden]>;
// INTEL_COLLAB
def fopenmp_late_outline : Flag<["-"], "fopenmp-late-outline">, Group<f_Group>,
  Flags<[CC1Option, NoArgumentUnused]>;
// end INTEL_COLLAB
def fopenmp_targets_EQ : CommaJoined<["-"], "fopenmp-targets=">, Flags<[DriverOption, CC1Option]>,
  HelpText<"Specify comma-separated list of triples OpenMP offloading targets to be supported">;
def fopenmp_dump_offload_linker_script : Flag<["-"], "fopenmp-dump-offload-linker-script">,
  Group<f_Group>, Flags<[NoArgumentUnused, HelpHidden]>;
def fopenmp_relocatable_target : Flag<["-"], "fopenmp-relocatable-target">,
  Group<f_Group>, Flags<[CC1Option, NoArgumentUnused, HelpHidden]>;
def fnoopenmp_relocatable_target : Flag<["-"], "fnoopenmp-relocatable-target">,
  Group<f_Group>, Flags<[CC1Option, NoArgumentUnused, HelpHidden]>;
def fopenmp_simd : Flag<["-"], "fopenmp-simd">, Group<f_Group>, Flags<[CC1Option, NoArgumentUnused]>,
  HelpText<"Emit OpenMP code only for SIMD-based constructs.">;
def fno_openmp_simd : Flag<["-"], "fno-openmp-simd">, Group<f_Group>, Flags<[CC1Option, NoArgumentUnused]>;
def fopenmp_cuda_mode : Flag<["-"], "fopenmp-cuda-mode">, Group<f_Group>,
  Flags<[CC1Option, NoArgumentUnused, HelpHidden]>;
def fno_openmp_cuda_mode : Flag<["-"], "fno-openmp-cuda-mode">, Group<f_Group>,
  Flags<[NoArgumentUnused, HelpHidden]>;
def fopenmp_cuda_force_full_runtime : Flag<["-"], "fopenmp-cuda-force-full-runtime">, Group<f_Group>,
  Flags<[CC1Option, NoArgumentUnused, HelpHidden]>;
def fno_openmp_cuda_force_full_runtime : Flag<["-"], "fno-openmp-cuda-force-full-runtime">, Group<f_Group>,
  Flags<[NoArgumentUnused, HelpHidden]>;
def fopenmp_cuda_number_of_sm_EQ : Joined<["-"], "fopenmp-cuda-number-of-sm=">, Group<f_Group>,
  Flags<[CC1Option, NoArgumentUnused, HelpHidden]>;
def fopenmp_cuda_blocks_per_sm_EQ : Joined<["-"], "fopenmp-cuda-blocks-per-sm=">, Group<f_Group>,
  Flags<[CC1Option, NoArgumentUnused, HelpHidden]>;
def fopenmp_cuda_teams_reduction_recs_num_EQ : Joined<["-"], "fopenmp-cuda-teams-reduction-recs-num=">, Group<f_Group>,
  Flags<[CC1Option, NoArgumentUnused, HelpHidden]>;
def fopenmp_optimistic_collapse : Flag<["-"], "fopenmp-optimistic-collapse">, Group<f_Group>,
  Flags<[CC1Option, NoArgumentUnused, HelpHidden]>;
def fno_openmp_optimistic_collapse : Flag<["-"], "fno-openmp-optimistic-collapse">, Group<f_Group>,
  Flags<[NoArgumentUnused, HelpHidden]>;
// INTEL_COLLAB
def fiopenmp : Flag<["-"], "fiopenmp">, Group<f_Group>, Flags<[NoArgumentUnused]>;
// end INTEL_COLLAB
def fno_optimize_sibling_calls : Flag<["-"], "fno-optimize-sibling-calls">, Group<f_Group>;
def foptimize_sibling_calls : Flag<["-"], "foptimize-sibling-calls">, Group<f_Group>;
def fno_escaping_block_tail_calls : Flag<["-"], "fno-escaping-block-tail-calls">, Group<f_Group>, Flags<[CC1Option]>;
def fescaping_block_tail_calls : Flag<["-"], "fescaping-block-tail-calls">, Group<f_Group>;
def force__cpusubtype__ALL : Flag<["-"], "force_cpusubtype_ALL">;
def force__flat__namespace : Flag<["-"], "force_flat_namespace">;
def force__load : Separate<["-"], "force_load">;
def force_addr : Joined<["-"], "fforce-addr">, Group<clang_ignored_f_Group>;
def foutput_class_dir_EQ : Joined<["-"], "foutput-class-dir=">, Group<f_Group>;
def fpack_struct : Flag<["-"], "fpack-struct">, Group<f_Group>;
def fno_pack_struct : Flag<["-"], "fno-pack-struct">, Group<f_Group>;
def fpack_struct_EQ : Joined<["-"], "fpack-struct=">, Group<f_Group>, Flags<[CC1Option]>,
  HelpText<"Specify the default maximum struct packing alignment">;
def fmax_type_align_EQ : Joined<["-"], "fmax-type-align=">, Group<f_Group>, Flags<[CC1Option]>,
  HelpText<"Specify the maximum alignment to enforce on pointers lacking an explicit alignment">;
def fno_max_type_align : Flag<["-"], "fno-max-type-align">, Group<f_Group>;
def fpascal_strings : Flag<["-"], "fpascal-strings">, Group<f_Group>, Flags<[CC1Option]>,
  HelpText<"Recognize and construct Pascal-style string literals">;
def fpcc_struct_return : Flag<["-"], "fpcc-struct-return">, Group<f_Group>, Flags<[CC1Option]>,
  HelpText<"Override the default ABI to return all structs on the stack">;
def fpch_preprocess : Flag<["-"], "fpch-preprocess">, Group<f_Group>;
def fpic : Flag<["-"], "fpic">, Group<f_Group>;
def fno_pic : Flag<["-"], "fno-pic">, Group<f_Group>;
def fpie : Flag<["-"], "fpie">, Group<f_Group>;
def fno_pie : Flag<["-"], "fno-pie">, Group<f_Group>;
def fplt : Flag<["-"], "fplt">, Group<f_Group>, Flags<[CC1Option]>,
  HelpText<"Use the PLT to make function calls">;
def fno_plt : Flag<["-"], "fno-plt">, Group<f_Group>, Flags<[CC1Option]>,
  HelpText<"Do not use the PLT to make function calls">;
def fropi : Flag<["-"], "fropi">, Group<f_Group>, Flags<[CC1Option]>;
def fno_ropi : Flag<["-"], "fno-ropi">, Group<f_Group>;
def frwpi : Flag<["-"], "frwpi">, Group<f_Group>, Flags<[CC1Option]>;
def fno_rwpi : Flag<["-"], "fno-rwpi">, Group<f_Group>;
def fplugin_EQ : Joined<["-"], "fplugin=">, Group<f_Group>, Flags<[DriverOption]>, MetaVarName<"<dsopath>">,
  HelpText<"Load the named plugin (dynamic shared object)">;
def fpass_plugin_EQ : Joined<["-"], "fpass-plugin=">,
  Group<f_Group>, Flags<[CC1Option]>, MetaVarName<"<dsopath>">,
  HelpText<"Load pass plugin from a dynamic shared object file (only with new pass manager).">;
def fpreserve_as_comments : Flag<["-"], "fpreserve-as-comments">, Group<f_Group>;
def fno_preserve_as_comments : Flag<["-"], "fno-preserve-as-comments">, Group<f_Group>, Flags<[CC1Option]>,
  HelpText<"Do not preserve comments in inline assembly">;
def fprofile_arcs : Flag<["-"], "fprofile-arcs">, Group<f_Group>;
def fno_profile_arcs : Flag<["-"], "fno-profile-arcs">, Group<f_Group>;
def framework : Separate<["-"], "framework">, Flags<[LinkerInput]>;
def frandom_seed_EQ : Joined<["-"], "frandom-seed=">, Group<clang_ignored_f_Group>;
def freg_struct_return : Flag<["-"], "freg-struct-return">, Group<f_Group>, Flags<[CC1Option]>,
  HelpText<"Override the default ABI to return small structs in registers">;
def frtti : Flag<["-"], "frtti">, Group<f_Group>;
def : Flag<["-"], "fsched-interblock">, Group<clang_ignored_f_Group>;
def fshort_enums : Flag<["-"], "fshort-enums">, Group<f_Group>, Flags<[CC1Option]>,
  HelpText<"Allocate to an enum type only as many bytes as it needs for the declared range of possible values">;
def fchar8__t : Flag<["-"], "fchar8_t">, Group<f_Group>, Flags<[CC1Option]>,
  HelpText<"Enable C++ builtin type char8_t">;
def fno_char8__t : Flag<["-"], "fno-char8_t">, Group<f_Group>, Flags<[CC1Option]>,
  HelpText<"Disable C++ builtin type char8_t">;
def fshort_wchar : Flag<["-"], "fshort-wchar">, Group<f_Group>,
  HelpText<"Force wchar_t to be a short unsigned int">;
def fno_short_wchar : Flag<["-"], "fno-short-wchar">, Group<f_Group>,
  HelpText<"Force wchar_t to be an unsigned int">;
def fshow_overloads_EQ : Joined<["-"], "fshow-overloads=">, Group<f_Group>, Flags<[CC1Option]>,
  HelpText<"Which overload candidates to show when overload resolution fails: "
           "best|all; defaults to all">, Values<"best,all">;
def fshow_column : Flag<["-"], "fshow-column">, Group<f_Group>, Flags<[CC1Option]>;
def fshow_source_location : Flag<["-"], "fshow-source-location">, Group<f_Group>;
def fspell_checking : Flag<["-"], "fspell-checking">, Group<f_Group>;
def fspell_checking_limit_EQ : Joined<["-"], "fspell-checking-limit=">, Group<f_Group>;
def fsigned_bitfields : Flag<["-"], "fsigned-bitfields">, Group<f_Group>;
def fsigned_char : Flag<["-"], "fsigned-char">, Group<f_Group>;
def fno_signed_char : Flag<["-"], "fno-signed-char">, Group<f_Group>,
    Flags<[CC1Option]>, HelpText<"Char is unsigned">;
def fsplit_stack : Flag<["-"], "fsplit-stack">, Group<f_Group>;
def fstack_protector_all : Flag<["-"], "fstack-protector-all">, Group<f_Group>,
  HelpText<"Enable stack protectors for all functions">;
def fstack_protector_strong : Flag<["-"], "fstack-protector-strong">, Group<f_Group>,
  HelpText<"Enable stack protectors for some functions vulnerable to stack smashing. "
           "Compared to -fstack-protector, this uses a stronger heuristic "
           "that includes functions containing arrays of any size (and any type), "
           "as well as any calls to alloca or the taking of an address from a local variable">;
def fstack_protector : Flag<["-"], "fstack-protector">, Group<f_Group>,
  HelpText<"Enable stack protectors for some functions vulnerable to stack smashing. "
           "This uses a loose heuristic which considers functions vulnerable "
           "if they contain a char (or 8bit integer) array or constant sized calls to "
           "alloca, which are of greater size than ssp-buffer-size (default: 8 bytes). "
           "All variable sized calls to alloca are considered vulnerable">;
def ftrivial_auto_var_init : Joined<["-"], "ftrivial-auto-var-init=">, Group<f_Group>,
  Flags<[CC1Option]>, HelpText<"Initialize trivial automatic stack variables: uninitialized (default)"
  " | pattern">, Values<"uninitialized,pattern">;
def enable_trivial_var_init_zero : Joined<["-"], "enable-trivial-auto-var-init-zero-knowing-it-will-be-removed-from-clang">,
  Flags<[CC1Option]>,
  HelpText<"Trivial automatic variable initialization to zero is only here for benchmarks, it'll eventually be removed, and I'm OK with that because I'm only using it to benchmark">;
def fstandalone_debug : Flag<["-"], "fstandalone-debug">, Group<f_Group>, Flags<[CoreOption]>,
  HelpText<"Emit full debug info for all types used by the program">;
def fno_standalone_debug : Flag<["-"], "fno-standalone-debug">, Group<f_Group>, Flags<[CoreOption]>,
  HelpText<"Limit debug information produced to reduce size of debug binary">;
def flimit_debug_info : Flag<["-"], "flimit-debug-info">, Flags<[CoreOption]>, Alias<fno_standalone_debug>;
def fno_limit_debug_info : Flag<["-"], "fno-limit-debug-info">, Flags<[CoreOption]>, Alias<fstandalone_debug>;
def fdebug_macro : Flag<["-"], "fdebug-macro">, Group<f_Group>, Flags<[CoreOption]>,
  HelpText<"Emit macro debug information">;
def fno_debug_macro : Flag<["-"], "fno-debug-macro">, Group<f_Group>, Flags<[CoreOption]>,
  HelpText<"Do not emit macro debug information">;
def fstrict_aliasing : Flag<["-"], "fstrict-aliasing">, Group<f_Group>,
  Flags<[DriverOption, CoreOption]>;
def fstrict_enums : Flag<["-"], "fstrict-enums">, Group<f_Group>, Flags<[CC1Option]>,
  HelpText<"Enable optimizations based on the strict definition of an enum's "
           "value range">;
def fstrict_vtable_pointers: Flag<["-"], "fstrict-vtable-pointers">,
  Group<f_Group>, Flags<[CC1Option]>,
  HelpText<"Enable optimizations based on the strict rules for overwriting "
             "polymorphic C++ objects">;
def fstrict_overflow : Flag<["-"], "fstrict-overflow">, Group<f_Group>;
<<<<<<< HEAD
=======
def fintelfpga : Flag<["-"], "fintelfpga">, Group<f_Group>,
  Flags<[CC1Option]>, HelpText<"Perform ahead of time compilation for FPGA">;
>>>>>>> 97b6396c
def fsycl : Flag<["-"], "fsycl">, Group<f_Group>, Flags<[CC1Option, NoArgumentUnused]>,
  HelpText<"generate SYCL code.">;
def fno_sycl : Flag<["-"], "fno-sycl">, Group<f_Group>, Flags<[NoArgumentUnused]>;
def fsycl_targets_EQ : CommaJoined<["-"], "fsycl-targets=">, Flags<[DriverOption, CC1Option]>,
  HelpText<"Specify comma-separated list of triples SYCL offloading targets to be supported">;
def fsycl_add_targets_EQ : CommaJoined<["-"], "fsycl-add-targets=">, Flags<[DriverOption]>,
  HelpText<"Specify comma-separated list of triple and device binary image pairs to add to the final SYCL binary">;
def fsycl_link_targets_EQ : CommaJoined<["-"], "fsycl-link-targets=">, Flags<[DriverOption, CC1Option]>,
  HelpText<"Specify comma-separated list of triples SYCL offloading targets to produce linked device images">;
def fsycl_use_bitcode : Flag<["-"], "fsycl-use-bitcode">,
  Flags<[CC1Option]>, HelpText<"Use LLVM bitcode instead of SPIR-V in fat objects">;
def fno_sycl_use_bitcode : Flag<["-"], "fno-sycl-use-bitcode">,
  Flags<[CC1Option]>, HelpText<"Use SPIR-V instead of LLVM bitcode in fat objects">;
<<<<<<< HEAD
def fsycl_link : Flag<["-"], "fsycl-link">,
  Flags<[CC1Option]>, HelpText<"Generate partially linked device object to be used with the host link">;
=======
def fsycl_link_EQ : Joined<["-"], "fsycl-link=">,
  Flags<[CC1Option]>, HelpText<"Generate partially linked device and host object to be used at various stages of compilation">, Values<"image,early">;
def fsycl_link : Flag<["-"], "fsycl-link">, Alias<fsycl_link_EQ>,
  AliasArgs<["early"]>, Flags<[CC1Option]>,
  HelpText<"Generate partially linked device object to be used with the host link">;
def fsycl_unnamed_lambda : Flag<["-"], "fsycl-unnamed-lambda">,
  Flags<[CC1Option]>, HelpText<"Allow unnamed SYCL lambda kernels">;
def fsycl_help_EQ : Joined<["-"], "fsycl-help=">,
  Flags<[DriverOption]>, HelpText<"Emit help information from the related offline compilation tool">, Values<"all,fpga,gen,x86_64">;
def fsycl_help : Flag<["-"], "fsycl-help">, Alias<fsycl_help_EQ>,
  Flags<[DriverOption]>, AliasArgs<["all"]>, HelpText<"Emit help information "
  "from all of the offline compilation tools">;
>>>>>>> 97b6396c
def fsyntax_only : Flag<["-"], "fsyntax-only">,
  Flags<[DriverOption,CoreOption,CC1Option]>, Group<Action_Group>;
def ftabstop_EQ : Joined<["-"], "ftabstop=">, Group<f_Group>;
def ftemplate_depth_EQ : Joined<["-"], "ftemplate-depth=">, Group<f_Group>;
def ftemplate_depth_ : Joined<["-"], "ftemplate-depth-">, Group<f_Group>;
def ftemplate_backtrace_limit_EQ : Joined<["-"], "ftemplate-backtrace-limit=">,
                                   Group<f_Group>;
def foperator_arrow_depth_EQ : Joined<["-"], "foperator-arrow-depth=">,
                               Group<f_Group>;

def fsave_optimization_record : Flag<["-"], "fsave-optimization-record">,
  Group<f_Group>, HelpText<"Generate a YAML optimization record file">;
def fsave_optimization_record_EQ : Joined<["-"], "fsave-optimization-record=">,
  Group<f_Group>, HelpText<"Generate an optimization record file in a specific format (default: YAML)">;
def fno_save_optimization_record : Flag<["-"], "fno-save-optimization-record">,
  Group<f_Group>, Flags<[NoArgumentUnused]>;
def foptimization_record_file_EQ : Joined<["-"], "foptimization-record-file=">,
  Group<f_Group>,
  HelpText<"Specify the file name of any generated YAML optimization record">;
def foptimization_record_passes_EQ : Joined<["-"], "foptimization-record-passes=">,
  Group<f_Group>,
  HelpText<"Only include passes which match a specified regular expression in the generated optimization record (by default, include all passes)">;


def ftest_coverage : Flag<["-"], "ftest-coverage">, Group<f_Group>;
def fvectorize : Flag<["-"], "fvectorize">, Group<f_Group>,
  HelpText<"Enable the loop vectorization passes">;
def fno_vectorize : Flag<["-"], "fno-vectorize">, Group<f_Group>;
def : Flag<["-"], "ftree-vectorize">, Alias<fvectorize>;
def : Flag<["-"], "fno-tree-vectorize">, Alias<fno_vectorize>;
def fslp_vectorize : Flag<["-"], "fslp-vectorize">, Group<f_Group>,
  HelpText<"Enable the superword-level parallelism vectorization passes">;
def fno_slp_vectorize : Flag<["-"], "fno-slp-vectorize">, Group<f_Group>;
def : Flag<["-"], "ftree-slp-vectorize">, Alias<fslp_vectorize>;
def : Flag<["-"], "fno-tree-slp-vectorize">, Alias<fno_slp_vectorize>;
def Wlarge_by_value_copy_def : Flag<["-"], "Wlarge-by-value-copy">,
  HelpText<"Warn if a function definition returns or accepts an object larger "
           "in bytes than a given value">, Flags<[HelpHidden]>;
def Wlarge_by_value_copy_EQ : Joined<["-"], "Wlarge-by-value-copy=">, Flags<[CC1Option]>;

// These "special" warning flags are effectively processed as f_Group flags by the driver:
// Just silence warnings about -Wlarger-than for now.
def Wlarger_than_EQ : Joined<["-"], "Wlarger-than=">, Group<clang_ignored_f_Group>;
def Wlarger_than_ : Joined<["-"], "Wlarger-than-">, Alias<Wlarger_than_EQ>;
def Wframe_larger_than_EQ : Joined<["-"], "Wframe-larger-than=">, Group<f_Group>, Flags<[DriverOption]>;

def : Flag<["-"], "fterminated-vtables">, Alias<fapple_kext>;
def fthreadsafe_statics : Flag<["-"], "fthreadsafe-statics">, Group<f_Group>;
def ftime_report : Flag<["-"], "ftime-report">, Group<f_Group>, Flags<[CC1Option]>;
def ftime_trace : Flag<["-"], "ftime-trace">, Group<f_Group>, Flags<[CC1Option, CoreOption]>;
def ftlsmodel_EQ : Joined<["-"], "ftls-model=">, Group<f_Group>, Flags<[CC1Option]>;
def ftrapv : Flag<["-"], "ftrapv">, Group<f_Group>, Flags<[CC1Option]>,
  HelpText<"Trap on integer overflow">;
def ftrapv_handler_EQ : Joined<["-"], "ftrapv-handler=">, Group<f_Group>,
  MetaVarName<"<function name>">,
  HelpText<"Specify the function to be called on overflow">;
def ftrapv_handler : Separate<["-"], "ftrapv-handler">, Group<f_Group>, Flags<[CC1Option]>;
def ftrap_function_EQ : Joined<["-"], "ftrap-function=">, Group<f_Group>, Flags<[CC1Option]>,
  HelpText<"Issue call to specified function rather than a trap instruction">;
def funit_at_a_time : Flag<["-"], "funit-at-a-time">, Group<f_Group>;
def funroll_loops : Flag<["-"], "funroll-loops">, Group<f_Group>,
  HelpText<"Turn on loop unroller">, Flags<[CC1Option]>;
def fno_unroll_loops : Flag<["-"], "fno-unroll-loops">, Group<f_Group>,
  HelpText<"Turn off loop unroller">, Flags<[CC1Option]>;
def freroll_loops : Flag<["-"], "freroll-loops">, Group<f_Group>,
  HelpText<"Turn on loop reroller">, Flags<[CC1Option]>;
def fno_reroll_loops : Flag<["-"], "fno-reroll-loops">, Group<f_Group>,
  HelpText<"Turn off loop reroller">;
def ftrigraphs : Flag<["-"], "ftrigraphs">, Group<f_Group>,
  HelpText<"Process trigraph sequences">, Flags<[CC1Option]>;
def fno_trigraphs : Flag<["-"], "fno-trigraphs">, Group<f_Group>,
  HelpText<"Do not process trigraph sequences">, Flags<[CC1Option]>;
def funsigned_bitfields : Flag<["-"], "funsigned-bitfields">, Group<f_Group>;
def funsigned_char : Flag<["-"], "funsigned-char">, Group<f_Group>;
def fno_unsigned_char : Flag<["-"], "fno-unsigned-char">;
def funwind_tables : Flag<["-"], "funwind-tables">, Group<f_Group>;
def fuse_cxa_atexit : Flag<["-"], "fuse-cxa-atexit">, Group<f_Group>;
def fregister_global_dtors_with_atexit : Flag<["-"], "fregister-global-dtors-with-atexit">, Group<f_Group>, Flags<[CC1Option]>,
  HelpText<"Use atexit or __cxa_atexit to register global destructors">;
def fuse_init_array : Flag<["-"], "fuse-init-array">, Group<f_Group>, Flags<[CC1Option]>,
  HelpText<"Use .init_array instead of .ctors">;
def fno_var_tracking : Flag<["-"], "fno-var-tracking">, Group<clang_ignored_f_Group>;
def fverbose_asm : Flag<["-"], "fverbose-asm">, Group<f_Group>;
def fvisibility_EQ : Joined<["-"], "fvisibility=">, Group<f_Group>,
  HelpText<"Set the default symbol visibility for all global declarations">, Values<"hidden,default">;
def fvisibility_inlines_hidden : Flag<["-"], "fvisibility-inlines-hidden">, Group<f_Group>,
  HelpText<"Give inline C++ member functions hidden visibility by default">,
  Flags<[CC1Option]>;
def fvisibility_ms_compat : Flag<["-"], "fvisibility-ms-compat">, Group<f_Group>,
  HelpText<"Give global types 'default' visibility and global functions and "
           "variables 'hidden' visibility by default">;
def fvisibility_global_new_delete_hidden : Flag<["-"], "fvisibility-global-new-delete-hidden">, Group<f_Group>,
  HelpText<"Give global C++ operator new and delete declarations hidden visibility">, Flags<[CC1Option]>;
def fwhole_program_vtables : Flag<["-"], "fwhole-program-vtables">, Group<f_Group>,
  Flags<[CoreOption, CC1Option]>,
  HelpText<"Enables whole-program vtable optimization. Requires -flto">;
def fno_whole_program_vtables : Flag<["-"], "fno-whole-program-vtables">, Group<f_Group>,
  Flags<[CoreOption]>;
def fsplit_lto_unit : Flag<["-"], "fsplit-lto-unit">, Group<f_Group>,
  Flags<[CoreOption, CC1Option]>,
  HelpText<"Enables splitting of the LTO unit.">;
def fno_split_lto_unit : Flag<["-"], "fno-split-lto-unit">, Group<f_Group>,
  Flags<[CoreOption]>;
def fforce_emit_vtables : Flag<["-"], "fforce-emit-vtables">, Group<f_Group>,
    Flags<[CC1Option]>,
    HelpText<"Emits more virtual tables to improve devirtualization">;
def fno_force_emit_vtables : Flag<["-"], "fno-force-emit-vtables">, Group<f_Group>,
  Flags<[CoreOption]>;
def fwrapv : Flag<["-"], "fwrapv">, Group<f_Group>, Flags<[CC1Option]>,
  HelpText<"Treat signed integer overflow as two's complement">;
def fwritable_strings : Flag<["-"], "fwritable-strings">, Group<f_Group>, Flags<[CC1Option]>,
  HelpText<"Store string literals as writable data">;
def fzero_initialized_in_bss : Flag<["-"], "fzero-initialized-in-bss">, Group<f_Group>;
def ffunction_sections : Flag<["-"], "ffunction-sections">, Group<f_Group>,
  Flags<[CC1Option]>,
  HelpText<"Place each function in its own section (ELF Only)">;
def fno_function_sections : Flag<["-"], "fno-function-sections">,
  Group<f_Group>, Flags<[CC1Option]>;
def fdata_sections : Flag <["-"], "fdata-sections">, Group<f_Group>,
 Flags<[CC1Option]>, HelpText<"Place each data in its own section (ELF Only)">;
def fno_data_sections : Flag <["-"], "fno-data-sections">, Group<f_Group>,
  Flags<[CC1Option]>;
def fstack_size_section : Flag<["-"], "fstack-size-section">, Group<f_Group>, Flags<[CC1Option]>,
  HelpText<"Emit section containing metadata on function stack sizes">;
def fno_stack_size_section : Flag<["-"], "fno-stack-size-section">, Group<f_Group>, Flags<[CC1Option]>,
  HelpText<"Don't emit section containing metadata on function stack sizes">;

def funique_section_names : Flag <["-"], "funique-section-names">,
  Group<f_Group>, Flags<[CC1Option]>,
  HelpText<"Use unique names for text and data sections (ELF Only)">;
def fno_unique_section_names : Flag <["-"], "fno-unique-section-names">,
  Group<f_Group>, Flags<[CC1Option]>;

def fstrict_return : Flag<["-"], "fstrict-return">, Group<f_Group>,
  Flags<[CC1Option]>,
  HelpText<"Always treat control flow paths that fall off the end of a "
           "non-void function as unreachable">;
def fno_strict_return : Flag<["-"], "fno-strict-return">, Group<f_Group>,
  Flags<[CC1Option]>;

def fallow_editor_placeholders : Flag<["-"], "fallow-editor-placeholders">,
  Group<f_Group>, Flags<[CC1Option]>,
  HelpText<"Treat editor placeholders as valid source code">;
def fno_allow_editor_placeholders : Flag<["-"],
  "fno-allow-editor-placeholders">, Group<f_Group>;

def fdebug_types_section: Flag <["-"], "fdebug-types-section">, Group<f_Group>,
  Flags<[CC1Option]>, HelpText<"Place debug types in their own section (ELF Only)">;
def fno_debug_types_section: Flag<["-"], "fno-debug-types-section">, Group<f_Group>,
  Flags<[CC1Option]>;
def fdebug_ranges_base_address: Flag <["-"], "fdebug-ranges-base-address">, Group<f_Group>,
  Flags<[CC1Option]>, HelpText<"Use DWARF base address selection entries in debug_ranges">;
def fno_debug_ranges_base_address: Flag <["-"], "fno-debug-ranges-base-address">, Group<f_Group>,
  Flags<[CC1Option]>;
def fsplit_dwarf_inlining: Flag <["-"], "fsplit-dwarf-inlining">, Group<f_Group>,
  Flags<[CC1Option]>, HelpText<"Provide minimal debug info in the object/executable to facilitate online symbolication/stack traces in the absence of .dwo/.dwp files when using Split DWARF">;
def fno_split_dwarf_inlining: Flag<["-"], "fno-split-dwarf-inlining">, Group<f_Group>,
  Flags<[CC1Option]>;
def fdebug_prefix_map_EQ
  : Joined<["-"], "fdebug-prefix-map=">, Group<f_Group>,
    Flags<[CC1Option,CC1AsOption]>,
    HelpText<"remap file source paths in debug info">;
def g_Flag : Flag<["-"], "g">, Group<g_Group>,
  HelpText<"Generate source-level debug information">;
def gline_tables_only : Flag<["-"], "gline-tables-only">, Group<gN_Group>,
  Flags<[CoreOption]>, HelpText<"Emit debug line number tables only">;
def gline_directives_only : Flag<["-"], "gline-directives-only">, Group<gN_Group>,
  Flags<[CoreOption]>, HelpText<"Emit debug line info directives only">;
def gmlt : Flag<["-"], "gmlt">, Alias<gline_tables_only>;
def g0 : Flag<["-"], "g0">, Group<gN_Group>;
def g1 : Flag<["-"], "g1">, Group<gN_Group>, Alias<gline_tables_only>;
def g2 : Flag<["-"], "g2">, Group<gN_Group>;
def g3 : Flag<["-"], "g3">, Group<gN_Group>;
def ggdb : Flag<["-"], "ggdb">, Group<gTune_Group>;
def ggdb0 : Flag<["-"], "ggdb0">, Group<ggdbN_Group>;
def ggdb1 : Flag<["-"], "ggdb1">, Group<ggdbN_Group>;
def ggdb2 : Flag<["-"], "ggdb2">, Group<ggdbN_Group>;
def ggdb3 : Flag<["-"], "ggdb3">, Group<ggdbN_Group>;
def glldb : Flag<["-"], "glldb">, Group<gTune_Group>;
def gsce : Flag<["-"], "gsce">, Group<gTune_Group>;
def gdwarf_2 : Flag<["-"], "gdwarf-2">, Group<g_Group>,
  HelpText<"Generate source-level debug information with dwarf version 2">;
def gdwarf_3 : Flag<["-"], "gdwarf-3">, Group<g_Group>,
  HelpText<"Generate source-level debug information with dwarf version 3">;
def gdwarf_4 : Flag<["-"], "gdwarf-4">, Group<g_Group>,
  HelpText<"Generate source-level debug information with dwarf version 4">;
def gdwarf_5 : Flag<["-"], "gdwarf-5">, Group<g_Group>,
  HelpText<"Generate source-level debug information with dwarf version 5">;

def gcodeview : Flag<["-"], "gcodeview">,
  HelpText<"Generate CodeView debug information">,
  Flags<[CC1Option, CC1AsOption, CoreOption]>;
def gcodeview_ghash : Flag<["-"], "gcodeview-ghash">,
  HelpText<"Emit type record hashes in a .debug$H section">,
  Flags<[CC1Option, CoreOption]>;
def gno_codeview_ghash : Flag<["-"], "gno-codeview-ghash">, Flags<[CoreOption]>;
// if INTEL_CUSTOMIZATION
def gintel_sti : Flag<["-"], "gintel-sti">,
  HelpText<"Generate Intel STI debug information">,
  Flags<[CC1Option]>;
// endif // INTEL_CUSTOMIZATION

// Equivalent to our default dwarf version. Forces usual dwarf emission when
// CodeView is enabled.
def gdwarf : Flag<["-"], "gdwarf">, Alias<gdwarf_4>, Flags<[CoreOption]>;

def gfull : Flag<["-"], "gfull">, Group<g_Group>;
def gused : Flag<["-"], "gused">, Group<g_Group>;
def gstabs : Joined<["-"], "gstabs">, Group<g_Group>, Flags<[Unsupported]>;
def gcoff : Joined<["-"], "gcoff">, Group<g_Group>, Flags<[Unsupported]>;
def gxcoff : Joined<["-"], "gxcoff">, Group<g_Group>, Flags<[Unsupported]>;
def gvms : Joined<["-"], "gvms">, Group<g_Group>, Flags<[Unsupported]>;
def gtoggle : Flag<["-"], "gtoggle">, Group<g_flags_Group>, Flags<[Unsupported]>;
def grecord_command_line : Flag<["-"], "grecord-command-line">,
  Group<g_flags_Group>;
def gno_record_command_line : Flag<["-"], "gno-record-command-line">,
  Group<g_flags_Group>;
def : Flag<["-"], "grecord-gcc-switches">, Alias<grecord_command_line>;
def : Flag<["-"], "gno-record-gcc-switches">, Alias<gno_record_command_line>;
def gstrict_dwarf : Flag<["-"], "gstrict-dwarf">, Group<g_flags_Group>;
def gno_strict_dwarf : Flag<["-"], "gno-strict-dwarf">, Group<g_flags_Group>;
def gcolumn_info : Flag<["-"], "gcolumn-info">, Group<g_flags_Group>, Flags<[CoreOption]>;
def gno_column_info : Flag<["-"], "gno-column-info">, Group<g_flags_Group>, Flags<[CoreOption]>;
def gsplit_dwarf : Flag<["-"], "gsplit-dwarf">, Group<g_flags_Group>;
def gsplit_dwarf_EQ : Joined<["-"], "gsplit-dwarf=">, Group<g_flags_Group>,
  HelpText<"Set DWARF fission mode to either 'split' or 'single'">,
  Values<"split,single">;
def ggnu_pubnames : Flag<["-"], "ggnu-pubnames">, Group<g_flags_Group>, Flags<[CC1Option]>;
def gno_gnu_pubnames : Flag<["-"], "gno-gnu-pubnames">, Group<g_flags_Group>, Flags<[CC1Option]>;
def gpubnames : Flag<["-"], "gpubnames">, Group<g_flags_Group>, Flags<[CC1Option]>;
def gno_pubnames : Flag<["-"], "gno-pubnames">, Group<g_flags_Group>, Flags<[CC1Option]>;
def gdwarf_aranges : Flag<["-"], "gdwarf-aranges">, Group<g_flags_Group>;
def gmodules : Flag <["-"], "gmodules">, Group<gN_Group>,
  HelpText<"Generate debug info with external references to clang modules"
           " or precompiled headers">;
def gz : Flag<["-"], "gz">, Group<g_flags_Group>,
    HelpText<"DWARF debug sections compression type">;
def gz_EQ : Joined<["-"], "gz=">, Group<g_flags_Group>,
    HelpText<"DWARF debug sections compression type">;
def gembed_source : Flag<["-"], "gembed-source">, Group<g_flags_Group>, Flags<[CC1Option]>,
    HelpText<"Embed source text in DWARF debug sections">;
def gno_embed_source : Flag<["-"], "gno-embed-source">, Group<g_flags_Group>,
    Flags<[DriverOption]>,
    HelpText<"Restore the default behavior of not embedding source text in DWARF debug sections">;
def headerpad__max__install__names : Joined<["-"], "headerpad_max_install_names">;
def help : Flag<["-", "--"], "help">, Flags<[CC1Option,CC1AsOption]>,
  HelpText<"Display available options">;
def index_header_map : Flag<["-"], "index-header-map">, Flags<[CC1Option]>,
  HelpText<"Make the next included directory (-I or -F) an indexer header map">;
def idirafter : JoinedOrSeparate<["-"], "idirafter">, Group<clang_i_Group>, Flags<[CC1Option]>,
  HelpText<"Add directory to AFTER include search path">;
def iframework : JoinedOrSeparate<["-"], "iframework">, Group<clang_i_Group>, Flags<[CC1Option]>,
  HelpText<"Add directory to SYSTEM framework search path">;
def iframeworkwithsysroot : JoinedOrSeparate<["-"], "iframeworkwithsysroot">,
  Group<clang_i_Group>,
  HelpText<"Add directory to SYSTEM framework search path, "
           "absolute paths are relative to -isysroot">,
  MetaVarName<"<directory>">, Flags<[CC1Option]>;
def imacros : JoinedOrSeparate<["-", "--"], "imacros">, Group<clang_i_Group>, Flags<[CC1Option]>,
  HelpText<"Include macros from file before parsing">, MetaVarName<"<file>">;
def image__base : Separate<["-"], "image_base">;
def include_ : JoinedOrSeparate<["-", "--"], "include">, Group<clang_i_Group>, EnumName<"include">,
    MetaVarName<"<file>">, HelpText<"Include file before parsing">, Flags<[CC1Option]>;
def include_pch : Separate<["-"], "include-pch">, Group<clang_i_Group>, Flags<[CC1Option]>,
  HelpText<"Include precompiled header file">, MetaVarName<"<file>">;
def relocatable_pch : Flag<["-", "--"], "relocatable-pch">, Flags<[CC1Option]>,
  HelpText<"Whether to build a relocatable precompiled header">;
def verify_pch : Flag<["-"], "verify-pch">, Group<Action_Group>, Flags<[CC1Option]>,
  HelpText<"Load and verify that a pre-compiled header file is not stale">;
def init : Separate<["-"], "init">;
def install__name : Separate<["-"], "install_name">;
def iprefix : JoinedOrSeparate<["-"], "iprefix">, Group<clang_i_Group>, Flags<[CC1Option]>,
  HelpText<"Set the -iwithprefix/-iwithprefixbefore prefix">, MetaVarName<"<dir>">;
//if INTEL_CUSTOMIZATION
def ipo : Flag<["-"], "ipo">, Alias<flto>,
  HelpText<"Enable LTO in 'full' mode">;
def no_ipo : Flag<["-"], "no-ipo">, Alias<fno_lto>,
  HelpText<"Disable LTO mode (default)">;
//endif INTEL_CUSTOMIZATION
def iquote : JoinedOrSeparate<["-"], "iquote">, Group<clang_i_Group>, Flags<[CC1Option]>,
  HelpText<"Add directory to QUOTE include search path">, MetaVarName<"<directory>">;
def isysroot : JoinedOrSeparate<["-"], "isysroot">, Group<clang_i_Group>, Flags<[CC1Option]>,
  HelpText<"Set the system root directory (usually /)">, MetaVarName<"<dir>">;
def isystem : JoinedOrSeparate<["-"], "isystem">, Group<clang_i_Group>,
  Flags<[CC1Option]>,
  HelpText<"Add directory to SYSTEM include search path">, MetaVarName<"<directory>">;
def isystem_after : JoinedOrSeparate<["-"], "isystem-after">,
  Group<clang_i_Group>, Flags<[DriverOption]>, MetaVarName<"<directory>">,
  HelpText<"Add directory to end of the SYSTEM include search path">;
def iwithprefixbefore : JoinedOrSeparate<["-"], "iwithprefixbefore">, Group<clang_i_Group>,
  HelpText<"Set directory to include search path with prefix">, MetaVarName<"<dir>">,
  Flags<[CC1Option]>;
def iwithprefix : JoinedOrSeparate<["-"], "iwithprefix">, Group<clang_i_Group>, Flags<[CC1Option]>,
  HelpText<"Set directory to SYSTEM include search path with prefix">, MetaVarName<"<dir>">;
def iwithsysroot : JoinedOrSeparate<["-"], "iwithsysroot">, Group<clang_i_Group>,
  HelpText<"Add directory to SYSTEM include search path, "
           "absolute paths are relative to -isysroot">, MetaVarName<"<directory>">,
  Flags<[CC1Option]>;
def ivfsoverlay : JoinedOrSeparate<["-"], "ivfsoverlay">, Group<clang_i_Group>, Flags<[CC1Option]>,
  HelpText<"Overlay the virtual filesystem described by file over the real file system">;
// if INTEL_CUSTOMIZATION
def ivfsoverlay_lib : JoinedOrSeparate<["-"], "ivfsoverlay-lib">, Group<clang_i_Group>, Flags<[CC1Option]>,
  HelpText<"Load the virtual filesystem from shared library">;
// endif INTEL_CUSTOMIZATION
def imultilib : Separate<["-"], "imultilib">, Group<gfortran_Group>;
def keep__private__externs : Flag<["-"], "keep_private_externs">;
def l : JoinedOrSeparate<["-"], "l">, Flags<[LinkerInput, RenderJoined]>,
        Group<Link_Group>;
def lazy__framework : Separate<["-"], "lazy_framework">, Flags<[LinkerInput]>;
def lazy__library : Separate<["-"], "lazy_library">, Flags<[LinkerInput]>;
def mlittle_endian : Flag<["-"], "mlittle-endian">, Flags<[DriverOption]>;
def EL : Flag<["-"], "EL">, Alias<mlittle_endian>;
def mbig_endian : Flag<["-"], "mbig-endian">, Flags<[DriverOption]>;
def EB : Flag<["-"], "EB">, Alias<mbig_endian>;
def m16 : Flag<["-"], "m16">, Group<m_Group>, Flags<[DriverOption, CoreOption]>;
def m32 : Flag<["-"], "m32">, Group<m_Group>, Flags<[DriverOption, CoreOption]>;
def mqdsp6_compat : Flag<["-"], "mqdsp6-compat">, Group<m_Group>, Flags<[DriverOption,CC1Option]>,
  HelpText<"Enable hexagon-qdsp6 backward compatibility">;
def m64 : Flag<["-"], "m64">, Group<m_Group>, Flags<[DriverOption, CoreOption]>;
#if INTEL_CUSTOMIZATION
#if INTEL_FEATURE_ICECODE
def micecode : Flag<["-"], "micecode">, Group<m_Group>, Flags<[DriverOption, CoreOption]>;
#endif // INTEL_FEATURE_ICECODE
#endif // INTEL_CUSTOMIZATION
def mx32 : Flag<["-"], "mx32">, Group<m_Group>, Flags<[DriverOption, CoreOption]>;
def mabi_EQ : Joined<["-"], "mabi=">, Group<m_Group>;
def miamcu : Flag<["-"], "miamcu">, Group<m_Group>, Flags<[DriverOption, CoreOption]>,
  HelpText<"Use Intel MCU ABI">;
def mno_iamcu : Flag<["-"], "mno-iamcu">, Group<m_Group>, Flags<[DriverOption, CoreOption]>;
def malign_functions_EQ : Joined<["-"], "malign-functions=">, Group<clang_ignored_m_Group>;
def malign_loops_EQ : Joined<["-"], "malign-loops=">, Group<clang_ignored_m_Group>;
def malign_jumps_EQ : Joined<["-"], "malign-jumps=">, Group<clang_ignored_m_Group>;
def mfancy_math_387 : Flag<["-"], "mfancy-math-387">, Group<clang_ignored_m_Group>;
def mlong_calls : Flag<["-"], "mlong-calls">, Group<m_Group>,
  HelpText<"Generate branches with extended addressability, usually via indirect jumps.">;
def mlong_double_64 : Flag<["-"], "mlong-double-64">, Group<f_Group>, Flags<[CC1Option]>,
  HelpText<"Force long double to be 64 bits">;
def mlong_double_128 : Flag<["-"], "mlong-double-128">, Group<f_Group>, Flags<[CC1Option]>,
  HelpText<"Force long double to be 128 bits">;
def mno_long_calls : Flag<["-"], "mno-long-calls">, Group<m_Group>,
  HelpText<"Restore the default behaviour of not generating long calls">;
def mexecute_only : Flag<["-"], "mexecute-only">, Group<m_arm_Features_Group>,
  HelpText<"Disallow generation of data access to code sections (ARM only)">;
def mno_execute_only : Flag<["-"], "mno-execute-only">, Group<m_arm_Features_Group>,
  HelpText<"Allow generation of data access to code sections (ARM only)">;
def mtp_mode_EQ : Joined<["-"], "mtp=">, Group<m_arm_Features_Group>, Values<"soft,cp15,el0,el1,el2,el3">,
  HelpText<"Thread pointer access method (AArch32/AArch64 only)">;
def mpure_code : Flag<["-"], "mpure-code">, Alias<mexecute_only>; // Alias for GCC compatibility
def mno_pure_code : Flag<["-"], "mno-pure-code">, Alias<mno_execute_only>;
def mtvos_version_min_EQ : Joined<["-"], "mtvos-version-min=">, Group<m_Group>;
def mappletvos_version_min_EQ : Joined<["-"], "mappletvos-version-min=">, Alias<mtvos_version_min_EQ>;
def mtvos_simulator_version_min_EQ : Joined<["-"], "mtvos-simulator-version-min=">;
def mappletvsimulator_version_min_EQ : Joined<["-"], "mappletvsimulator-version-min=">, Alias<mtvos_simulator_version_min_EQ>;
def mwatchos_version_min_EQ : Joined<["-"], "mwatchos-version-min=">, Group<m_Group>;
def mwatchos_simulator_version_min_EQ : Joined<["-"], "mwatchos-simulator-version-min=">;
def mwatchsimulator_version_min_EQ : Joined<["-"], "mwatchsimulator-version-min=">, Alias<mwatchos_simulator_version_min_EQ>;
def march_EQ : Joined<["-"], "march=">, Group<m_Group>, Flags<[CoreOption]>;
def masm_EQ : Joined<["-"], "masm=">, Group<m_Group>, Flags<[DriverOption]>;
def mcmodel_EQ : Joined<["-"], "mcmodel=">, Group<m_Group>;
def mimplicit_it_EQ : Joined<["-"], "mimplicit-it=">, Group<m_Group>;
def mdefault_build_attributes : Joined<["-"], "mdefault-build-attributes">, Group<m_Group>;
def mno_default_build_attributes : Joined<["-"], "mno-default-build-attributes">, Group<m_Group>;
def mconstant_cfstrings : Flag<["-"], "mconstant-cfstrings">, Group<clang_ignored_m_Group>;
def mconsole : Joined<["-"], "mconsole">, Group<m_Group>, Flags<[DriverOption]>;
def mwindows : Joined<["-"], "mwindows">, Group<m_Group>, Flags<[DriverOption]>;
def mdll : Joined<["-"], "mdll">, Group<m_Group>, Flags<[DriverOption]>;
def municode : Joined<["-"], "municode">, Group<m_Group>, Flags<[DriverOption]>;
def mthreads : Joined<["-"], "mthreads">, Group<m_Group>, Flags<[DriverOption]>;
def mcpu_EQ : Joined<["-"], "mcpu=">, Group<m_Group>;
def mmcu_EQ : Joined<["-"], "mmcu=">, Group<m_Group>;
def mdynamic_no_pic : Joined<["-"], "mdynamic-no-pic">, Group<m_Group>;
def mfix_and_continue : Flag<["-"], "mfix-and-continue">, Group<clang_ignored_m_Group>;
def mieee_fp : Flag<["-"], "mieee-fp">, Group<clang_ignored_m_Group>;
def minline_all_stringops : Flag<["-"], "minline-all-stringops">, Group<clang_ignored_m_Group>;
def mno_inline_all_stringops : Flag<["-"], "mno-inline-all-stringops">, Group<clang_ignored_m_Group>;
def malign_double : Flag<["-"], "malign-double">, Group<m_Group>, Flags<[CC1Option]>,
  HelpText<"Align doubles to two words in structs (x86 only)">;
def mfloat_abi_EQ : Joined<["-"], "mfloat-abi=">, Group<m_Group>, Values<"soft,softfp,hard">;
def mfpmath_EQ : Joined<["-"], "mfpmath=">, Group<m_Group>;
def mfpu_EQ : Joined<["-"], "mfpu=">, Group<m_Group>;
def mhwdiv_EQ : Joined<["-"], "mhwdiv=">, Group<m_Group>;
def mhwmult_EQ : Joined<["-"], "mhwmult=">, Group<m_Group>;
def mglobal_merge : Flag<["-"], "mglobal-merge">, Group<m_Group>, Flags<[CC1Option]>,
  HelpText<"Enable merging of globals">;
def mhard_float : Flag<["-"], "mhard-float">, Group<m_Group>;
def miphoneos_version_min_EQ : Joined<["-"], "miphoneos-version-min=">, Group<m_Group>;
def mios_version_min_EQ : Joined<["-"], "mios-version-min=">,
  Alias<miphoneos_version_min_EQ>, HelpText<"Set iOS deployment target">;
def mios_simulator_version_min_EQ : Joined<["-"], "mios-simulator-version-min=">;
def miphonesimulator_version_min_EQ : Joined<["-"], "miphonesimulator-version-min=">, Alias<mios_simulator_version_min_EQ>;
def mkernel : Flag<["-"], "mkernel">, Group<m_Group>;
def mlinker_version_EQ : Joined<["-"], "mlinker-version=">,
  Flags<[DriverOption]>;
def mllvm : Separate<["-"], "mllvm">, Flags<[CC1Option,CC1AsOption,CoreOption]>,
  HelpText<"Additional arguments to forward to LLVM's option processing">;
def mmacosx_version_min_EQ : Joined<["-"], "mmacosx-version-min=">,
  Group<m_Group>, HelpText<"Set Mac OS X deployment target">;
def mmacos_version_min_EQ : Joined<["-"], "mmacos-version-min=">,
  Group<m_Group>, Alias<mmacosx_version_min_EQ>;
def mms_bitfields : Flag<["-"], "mms-bitfields">, Group<m_Group>, Flags<[CC1Option]>,
  HelpText<"Set the default structure layout to be compatible with the Microsoft compiler standard">;
def moutline : Flag<["-"], "moutline">, Group<f_clang_Group>, Flags<[CC1Option]>,
    HelpText<"Enable function outlining (AArch64 only)">;
def mno_outline : Flag<["-"], "mno-outline">, Group<f_clang_Group>, Flags<[CC1Option]>,
    HelpText<"Disable function outlining (AArch64 only)">;
def mno_ms_bitfields : Flag<["-"], "mno-ms-bitfields">, Group<m_Group>,
  HelpText<"Do not set the default structure layout to be compatible with the Microsoft compiler standard">;
def mstackrealign : Flag<["-"], "mstackrealign">, Group<m_Group>, Flags<[CC1Option]>,
  HelpText<"Force realign the stack at entry to every function">;
def mstack_alignment : Joined<["-"], "mstack-alignment=">, Group<m_Group>, Flags<[CC1Option]>,
  HelpText<"Set the stack alignment">;
def mstack_probe_size : Joined<["-"], "mstack-probe-size=">, Group<m_Group>, Flags<[CC1Option]>,
  HelpText<"Set the stack probe size">;
def mstack_arg_probe : Flag<["-"], "mstack-arg-probe">, Group<m_Group>,
  HelpText<"Enable stack probes">;
def mno_stack_arg_probe : Flag<["-"], "mno-stack-arg-probe">, Group<m_Group>, Flags<[CC1Option]>,
  HelpText<"Disable stack probes which are enabled by default">;
def mthread_model : Separate<["-"], "mthread-model">, Group<m_Group>, Flags<[CC1Option]>,
  HelpText<"The thread model to use, e.g. posix, single (posix by default)">, Values<"posix,single">;
def meabi : Separate<["-"], "meabi">, Group<m_Group>, Flags<[CC1Option]>,
  HelpText<"Set EABI type, e.g. 4, 5 or gnu (default depends on triple)">, Values<"default,4,5,gnu">;

def mno_constant_cfstrings : Flag<["-"], "mno-constant-cfstrings">, Group<m_Group>;
def mno_global_merge : Flag<["-"], "mno-global-merge">, Group<m_Group>, Flags<[CC1Option]>,
  HelpText<"Disable merging of globals">;
def mno_pascal_strings : Flag<["-"], "mno-pascal-strings">,
  Alias<fno_pascal_strings>;
def mno_red_zone : Flag<["-"], "mno-red-zone">, Group<m_Group>;
def mno_tls_direct_seg_refs : Flag<["-"], "mno-tls-direct-seg-refs">, Group<m_Group>, Flags<[CC1Option]>,
  HelpText<"Disable direct TLS access through segment registers">;
def mno_relax_all : Flag<["-"], "mno-relax-all">, Group<m_Group>;
def mno_rtd: Flag<["-"], "mno-rtd">, Group<m_Group>;
def mno_soft_float : Flag<["-"], "mno-soft-float">, Group<m_Group>;
def mno_stackrealign : Flag<["-"], "mno-stackrealign">, Group<m_Group>;

def mretpoline : Flag<["-"], "mretpoline">, Group<m_Group>, Flags<[CoreOption,DriverOption]>;
def mno_retpoline : Flag<["-"], "mno-retpoline">, Group<m_Group>, Flags<[CoreOption,DriverOption]>;
def mspeculative_load_hardening : Flag<["-"], "mspeculative-load-hardening">,
  Group<m_Group>, Flags<[CoreOption,CC1Option]>;
def mno_speculative_load_hardening : Flag<["-"], "mno-speculative-load-hardening">,
  Group<m_Group>, Flags<[CoreOption]>;

def mrelax : Flag<["-"], "mrelax">, Group<m_riscv_Features_Group>,
  HelpText<"Enable linker relaxation">;
def mno_relax : Flag<["-"], "mno-relax">, Group<m_riscv_Features_Group>,
  HelpText<"Disable linker relaxation">;
def msave_restore : Flag<["-"], "msave-restore">, Group<m_riscv_Features_Group>,
  HelpText<"Enable using library calls for save and restore">;
def mno_save_restore : Flag<["-"], "mno-save-restore">, Group<m_riscv_Features_Group>,
  HelpText<"Disable using library calls for save and restore">;

def munaligned_access : Flag<["-"], "munaligned-access">, Group<m_arm_Features_Group>,
  HelpText<"Allow memory accesses to be unaligned (AArch32/AArch64 only)">;
def mno_unaligned_access : Flag<["-"], "mno-unaligned-access">, Group<m_arm_Features_Group>,
  HelpText<"Force all memory accesses to be aligned (AArch32/AArch64 only)">;
def mstrict_align : Flag<["-"], "mstrict-align">, Alias<mno_unaligned_access>, Flags<[CC1Option,HelpHidden]>,
  HelpText<"Force all memory accesses to be aligned (same as mno-unaligned-access)">;
def mno_thumb : Flag<["-"], "mno-thumb">, Group<m_arm_Features_Group>;
def mrestrict_it: Flag<["-"], "mrestrict-it">, Group<m_arm_Features_Group>,
  HelpText<"Disallow generation of deprecated IT blocks for ARMv8. It is on by default for ARMv8 Thumb mode.">;
def mno_restrict_it: Flag<["-"], "mno-restrict-it">, Group<m_arm_Features_Group>,
  HelpText<"Allow generation of deprecated IT blocks for ARMv8. It is off by default for ARMv8 Thumb mode">;
def marm : Flag<["-"], "marm">, Alias<mno_thumb>;
def ffixed_r9 : Flag<["-"], "ffixed-r9">, Group<m_arm_Features_Group>,
  HelpText<"Reserve the r9 register (ARM only)">;
def mno_movt : Flag<["-"], "mno-movt">, Group<m_arm_Features_Group>,
  HelpText<"Disallow use of movt/movw pairs (ARM only)">;
def mcrc : Flag<["-"], "mcrc">, Group<m_Group>,
  HelpText<"Allow use of CRC instructions (ARM/Mips only)">;
def mnocrc : Flag<["-"], "mnocrc">, Group<m_arm_Features_Group>,
  HelpText<"Disallow use of CRC instructions (ARM only)">;
def mno_neg_immediates: Flag<["-"], "mno-neg-immediates">, Group<m_arm_Features_Group>,
  HelpText<"Disallow converting instructions with negative immediates to their negation or inversion.">;
def mcmse : Flag<["-"], "mcmse">, Group<m_arm_Features_Group>,
  Flags<[DriverOption,CC1Option]>,
  HelpText<"Allow use of CMSE (Armv8-M Security Extensions)">;

def mgeneral_regs_only : Flag<["-"], "mgeneral-regs-only">, Group<m_aarch64_Features_Group>,
  HelpText<"Generate code which only uses the general purpose registers (AArch64 only)">;
def mfix_cortex_a53_835769 : Flag<["-"], "mfix-cortex-a53-835769">,
  Group<m_aarch64_Features_Group>,
  HelpText<"Workaround Cortex-A53 erratum 835769 (AArch64 only)">;
def mno_fix_cortex_a53_835769 : Flag<["-"], "mno-fix-cortex-a53-835769">,
  Group<m_aarch64_Features_Group>,
  HelpText<"Don't workaround Cortex-A53 erratum 835769 (AArch64 only)">;
foreach i = {1-7,9-15,18,20-28} in
  def ffixed_x#i : Flag<["-"], "ffixed-x"#i>, Group<m_aarch64_Features_Group>,
    HelpText<"Reserve the "#i#" register (AArch64 only)">;

foreach i = {8-15,18} in
  def fcall_saved_x#i : Flag<["-"], "fcall-saved-x"#i>, Group<m_aarch64_Features_Group>,
    HelpText<"Make the x"#i#" register call-saved (AArch64 only)">;

def msign_return_address_EQ : Joined<["-"], "msign-return-address=">,
  Flags<[CC1Option]>, Group<m_Group>, Values<"none,all,non-leaf">,
  HelpText<"Select return address signing scope">;
def mbranch_protection_EQ : Joined<["-"], "mbranch-protection=">,
  HelpText<"Enforce targets of indirect branches and function returns">;

def msimd128 : Flag<["-"], "msimd128">, Group<m_wasm_Features_Group>;
def munimplemented_simd128 : Flag<["-"], "munimplemented-simd128">, Group<m_wasm_Features_Group>;
def mno_unimplemented_simd128 : Flag<["-"], "mno-unimplemented-simd128">, Group<m_wasm_Features_Group>;
def mno_simd128 : Flag<["-"], "mno-simd128">, Group<m_wasm_Features_Group>;
def mnontrapping_fptoint : Flag<["-"], "mnontrapping-fptoint">, Group<m_wasm_Features_Group>;
def mno_nontrapping_fptoint : Flag<["-"], "mno-nontrapping-fptoint">, Group<m_wasm_Features_Group>;
def msign_ext : Flag<["-"], "msign-ext">, Group<m_wasm_Features_Group>;
def mno_sign_ext : Flag<["-"], "mno-sign-ext">, Group<m_wasm_Features_Group>;
def mexception_handing : Flag<["-"], "mexception-handling">, Group<m_wasm_Features_Group>;
def mno_exception_handing : Flag<["-"], "mno-exception-handling">, Group<m_wasm_Features_Group>;
def matomics : Flag<["-"], "matomics">, Group<m_wasm_Features_Group>;
def mno_atomics : Flag<["-"], "mno-atomics">, Group<m_wasm_Features_Group>;
def mbulk_memory : Flag<["-"], "mbulk-memory">, Group<m_wasm_Features_Group>;
def mno_bulk_memory : Flag<["-"], "mno-bulk-memory">, Group<m_wasm_Features_Group>;
def mmutable_globals : Flag<["-"], "mmutable-globals">, Group<m_wasm_Features_Group>;
def mno_mutable_globals : Flag<["-"], "mno-mutable-globals">, Group<m_wasm_Features_Group>;
def mmultivalue : Flag<["-"], "mmultivalue">, Group<m_wasm_Features_Group>;
def mno_multivalue : Flag<["-"], "mno-multivalue">, Group<m_wasm_Features_Group>;
def mtail_call : Flag<["-"], "mtail-call">, Group<m_wasm_Features_Group>;
def mno_tail_call : Flag<["-"], "mno-tail-call">, Group<m_wasm_Features_Group>;

def mamdgpu_debugger_abi : Joined<["-"], "mamdgpu-debugger-abi=">,
  Flags<[HelpHidden]>,
  Group<m_Group>,
  HelpText<"Generate additional code for specified <version> of debugger ABI (AMDGPU only)">,
  MetaVarName<"<version>">;

def mcode_object_v3 : Flag<["-"], "mcode-object-v3">, Group<m_amdgpu_Features_Group>,
  HelpText<"Enable code object v3 (AMDGPU only)">;
def mno_code_object_v3 : Flag<["-"], "mno-code-object-v3">, Group<m_amdgpu_Features_Group>,
  HelpText<"Disable code object v3 (AMDGPU only)">;
def mxnack : Flag<["-"], "mxnack">, Group<m_amdgpu_Features_Group>,
  HelpText<"Enable XNACK (AMDGPU only)">;
def mno_xnack : Flag<["-"], "mno-xnack">, Group<m_amdgpu_Features_Group>,
  HelpText<"Disable XNACK (AMDGPU only)">;
def msram_ecc : Flag<["-"], "msram-ecc">, Group<m_amdgpu_Features_Group>,
  HelpText<"Enable SRAM ECC (AMDGPU only)">;
def mno_sram_ecc : Flag<["-"], "mno-sram-ecc">, Group<m_amdgpu_Features_Group>,
  HelpText<"Disable SRAM ECC (AMDGPU only)">;

def mcumode : Flag<["-"], "mcumode">, Group<m_amdgpu_Features_Group>,
  HelpText<"CU wavefront execution mode is used (AMDGPU only)">;
def mno_cumode : Flag<["-"], "mno-cumode">, Group<m_amdgpu_Features_Group>,
  HelpText<"WGP wavefront execution mode is used (AMDGPU only)">;

def mwavefrontsize64 : Flag<["-"], "mwavefrontsize64">,
  Group<m_Group>, HelpText<"Wavefront size 64 is used">;
def mno_wavefrontsize64 : Flag<["-"], "mno-wavefrontsize64">,
  Group<m_Group>, HelpText<"Wavefront size 32 is used">;

def faltivec : Flag<["-"], "faltivec">, Group<f_Group>, Flags<[DriverOption]>;
def fno_altivec : Flag<["-"], "fno-altivec">, Group<f_Group>, Flags<[DriverOption]>;
def maltivec : Flag<["-"], "maltivec">, Group<m_ppc_Features_Group>;
def mno_altivec : Flag<["-"], "mno-altivec">, Group<m_ppc_Features_Group>;
def mvsx : Flag<["-"], "mvsx">, Group<m_ppc_Features_Group>;
def mno_vsx : Flag<["-"], "mno-vsx">, Group<m_ppc_Features_Group>;
def msecure_plt : Flag<["-"], "msecure-plt">, Group<m_ppc_Features_Group>;
def mpower8_vector : Flag<["-"], "mpower8-vector">,
    Group<m_ppc_Features_Group>;
def mno_power8_vector : Flag<["-"], "mno-power8-vector">,
    Group<m_ppc_Features_Group>;
def mpower9_vector : Flag<["-"], "mpower9-vector">,
    Group<m_ppc_Features_Group>;
def mno_power9_vector : Flag<["-"], "mno-power9-vector">,
    Group<m_ppc_Features_Group>;
def mpower8_crypto : Flag<["-"], "mcrypto">,
    Group<m_ppc_Features_Group>;
def mnopower8_crypto : Flag<["-"], "mno-crypto">,
    Group<m_ppc_Features_Group>;
def mdirect_move : Flag<["-"], "mdirect-move">,
    Group<m_ppc_Features_Group>;
def mnodirect_move : Flag<["-"], "mno-direct-move">,
    Group<m_ppc_Features_Group>;
def mhtm : Flag<["-"], "mhtm">, Group<m_ppc_Features_Group>;
def mno_htm : Flag<["-"], "mno-htm">, Group<m_ppc_Features_Group>;
def mfprnd : Flag<["-"], "mfprnd">, Group<m_ppc_Features_Group>;
def mno_fprnd : Flag<["-"], "mno-fprnd">, Group<m_ppc_Features_Group>;
def mcmpb : Flag<["-"], "mcmpb">, Group<m_ppc_Features_Group>;
def mno_cmpb : Flag<["-"], "mno-cmpb">, Group<m_ppc_Features_Group>;
def misel : Flag<["-"], "misel">, Group<m_ppc_Features_Group>;
def mno_isel : Flag<["-"], "mno-isel">, Group<m_ppc_Features_Group>;
def mmfocrf : Flag<["-"], "mmfocrf">, Group<m_ppc_Features_Group>;
def mmfcrf : Flag<["-"], "mmfcrf">, Alias<mmfocrf>;
def mno_mfocrf : Flag<["-"], "mno-mfocrf">, Group<m_ppc_Features_Group>;
def mno_mfcrf : Flag<["-"], "mno-mfcrf">, Alias<mno_mfocrf>;
def mpopcntd : Flag<["-"], "mpopcntd">, Group<m_ppc_Features_Group>;
def mno_popcntd : Flag<["-"], "mno-popcntd">, Group<m_ppc_Features_Group>;
def mqpx : Flag<["-"], "mqpx">, Group<m_ppc_Features_Group>;
def mno_qpx : Flag<["-"], "mno-qpx">, Group<m_ppc_Features_Group>;
def mcrbits : Flag<["-"], "mcrbits">, Group<m_ppc_Features_Group>;
def mno_crbits : Flag<["-"], "mno-crbits">, Group<m_ppc_Features_Group>;
def minvariant_function_descriptors :
  Flag<["-"], "minvariant-function-descriptors">, Group<m_ppc_Features_Group>;
def mno_invariant_function_descriptors :
  Flag<["-"], "mno-invariant-function-descriptors">,
  Group<m_ppc_Features_Group>;
def mfloat128: Flag<["-"], "mfloat128">,
    Group<m_ppc_Features_Group>;
def mno_float128 : Flag<["-"], "mno-float128">,
    Group<m_ppc_Features_Group>;
def mlongcall: Flag<["-"], "mlongcall">,
    Group<m_ppc_Features_Group>;
def mno_longcall : Flag<["-"], "mno-longcall">,
    Group<m_ppc_Features_Group>;

def mvx : Flag<["-"], "mvx">, Group<m_Group>;
def mno_vx : Flag<["-"], "mno-vx">, Group<m_Group>;

def fzvector : Flag<["-"], "fzvector">, Group<f_Group>, Flags<[CC1Option]>,
  HelpText<"Enable System z vector language extension">;
def fno_zvector : Flag<["-"], "fno-zvector">, Group<f_Group>,
  Flags<[CC1Option]>;
def mzvector : Flag<["-"], "mzvector">, Alias<fzvector>;
def mno_zvector : Flag<["-"], "mno-zvector">, Alias<fno_zvector>;

def mbackchain : Flag<["-"], "mbackchain">, Group<m_Group>, Flags<[DriverOption,CC1Option]>,
  HelpText<"Link stack frames through backchain on System Z">;
def mno_backchain : Flag<["-"], "mno-backchain">, Group<m_Group>, Flags<[DriverOption,CC1Option]>;

def mno_warn_nonportable_cfstrings : Flag<["-"], "mno-warn-nonportable-cfstrings">, Group<m_Group>;
def mno_omit_leaf_frame_pointer : Flag<["-"], "mno-omit-leaf-frame-pointer">, Group<m_Group>;
def momit_leaf_frame_pointer : Flag<["-"], "momit-leaf-frame-pointer">, Group<m_Group>,
  HelpText<"Omit frame pointer setup for leaf functions">, Flags<[CC1Option]>;
def moslib_EQ : Joined<["-"], "moslib=">, Group<m_Group>;
def mpascal_strings : Flag<["-"], "mpascal-strings">, Alias<fpascal_strings>;
def mred_zone : Flag<["-"], "mred-zone">, Group<m_Group>;
def mtls_direct_seg_refs : Flag<["-"], "mtls-direct-seg-refs">, Group<m_Group>,
  HelpText<"Enable direct TLS access through segment registers (default)">;
def mregparm_EQ : Joined<["-"], "mregparm=">, Group<m_Group>;
def mrelax_all : Flag<["-"], "mrelax-all">, Group<m_Group>, Flags<[CC1Option,CC1AsOption]>,
  HelpText<"(integrated-as) Relax all machine instructions">;
def mincremental_linker_compatible : Flag<["-"], "mincremental-linker-compatible">, Group<m_Group>,
  Flags<[CC1Option,CC1AsOption]>,
  HelpText<"(integrated-as) Emit an object file which can be used with an incremental linker">;
def mno_incremental_linker_compatible : Flag<["-"], "mno-incremental-linker-compatible">, Group<m_Group>,
  HelpText<"(integrated-as) Emit an object file which cannot be used with an incremental linker">;
def mrtd : Flag<["-"], "mrtd">, Group<m_Group>, Flags<[CC1Option]>,
  HelpText<"Make StdCall calling convention the default">;
def msmall_data_threshold_EQ : Joined <["-"], "msmall-data-threshold=">,
  Group<m_Group>, Alias<G>;
def msoft_float : Flag<["-"], "msoft-float">, Group<m_Group>, Flags<[CC1Option]>,
  HelpText<"Use software floating point">;
def mno_implicit_float : Flag<["-"], "mno-implicit-float">, Group<m_Group>,
  HelpText<"Don't generate implicit floating point instructions">;
def mimplicit_float : Flag<["-"], "mimplicit-float">, Group<m_Group>;
def mrecip : Flag<["-"], "mrecip">, Group<m_Group>;
def mrecip_EQ : CommaJoined<["-"], "mrecip=">, Group<m_Group>, Flags<[CC1Option]>;
def mprefer_vector_width_EQ : Joined<["-"], "mprefer-vector-width=">, Group<m_Group>, Flags<[CC1Option]>,
  HelpText<"Specifies preferred vector width for auto-vectorization. Defaults to 'none' which allows target specific decisions.">;
def mpie_copy_relocations : Flag<["-"], "mpie-copy-relocations">, Group<m_Group>,
  Flags<[CC1Option]>,
  HelpText<"Use copy relocations support for PIE builds">;
def mno_pie_copy_relocations : Flag<["-"], "mno-pie-copy-relocations">, Group<m_Group>;
def mfentry : Flag<["-"], "mfentry">, HelpText<"Insert calls to fentry at function entry (x86 only)">,
  Flags<[CC1Option]>, Group<m_Group>;
def mips16 : Flag<["-"], "mips16">, Group<m_mips_Features_Group>;
def mno_mips16 : Flag<["-"], "mno-mips16">, Group<m_mips_Features_Group>;
def mmicromips : Flag<["-"], "mmicromips">, Group<m_mips_Features_Group>;
def mno_micromips : Flag<["-"], "mno-micromips">, Group<m_mips_Features_Group>;
def mxgot : Flag<["-"], "mxgot">, Group<m_mips_Features_Group>;
def mno_xgot : Flag<["-"], "mno-xgot">, Group<m_mips_Features_Group>;
def mldc1_sdc1 : Flag<["-"], "mldc1-sdc1">, Group<m_mips_Features_Group>;
def mno_ldc1_sdc1 : Flag<["-"], "mno-ldc1-sdc1">, Group<m_mips_Features_Group>;
def mcheck_zero_division : Flag<["-"], "mcheck-zero-division">,
                           Group<m_mips_Features_Group>;
def mno_check_zero_division : Flag<["-"], "mno-check-zero-division">,
                              Group<m_mips_Features_Group>;
def mcompact_branches_EQ : Joined<["-"], "mcompact-branches=">,
                           Group<m_mips_Features_Group>;
def mbranch_likely : Flag<["-"], "mbranch-likely">, Group<m_Group>,
  IgnoredGCCCompat;
def mno_branch_likely : Flag<["-"], "mno-branch-likely">, Group<m_Group>,
  IgnoredGCCCompat;
def mindirect_jump_EQ : Joined<["-"], "mindirect-jump=">,
  Group<m_mips_Features_Group>,
  HelpText<"Change indirect jump instructions to inhibit speculation">;
def mdsp : Flag<["-"], "mdsp">, Group<m_mips_Features_Group>;
def mno_dsp : Flag<["-"], "mno-dsp">, Group<m_mips_Features_Group>;
def mdspr2 : Flag<["-"], "mdspr2">, Group<m_mips_Features_Group>;
def mno_dspr2 : Flag<["-"], "mno-dspr2">, Group<m_mips_Features_Group>;
def msingle_float : Flag<["-"], "msingle-float">, Group<m_mips_Features_Group>;
def mdouble_float : Flag<["-"], "mdouble-float">, Group<m_mips_Features_Group>;
def mmadd4 : Flag<["-"], "mmadd4">, Group<m_mips_Features_Group>,
  HelpText<"Enable the generation of 4-operand madd.s, madd.d and related instructions.">;
def mno_madd4 : Flag<["-"], "mno-madd4">, Group<m_mips_Features_Group>,
  HelpText<"Disable the generation of 4-operand madd.s, madd.d and related instructions.">;
def mmsa : Flag<["-"], "mmsa">, Group<m_mips_Features_Group>,
  HelpText<"Enable MSA ASE (MIPS only)">;
def mno_msa : Flag<["-"], "mno-msa">, Group<m_mips_Features_Group>,
  HelpText<"Disable MSA ASE (MIPS only)">;
def mmt : Flag<["-"], "mmt">, Group<m_mips_Features_Group>,
  HelpText<"Enable MT ASE (MIPS only)">;
def mno_mt : Flag<["-"], "mno-mt">, Group<m_mips_Features_Group>,
  HelpText<"Disable MT ASE (MIPS only)">;
def mfp64 : Flag<["-"], "mfp64">, Group<m_mips_Features_Group>,
  HelpText<"Use 64-bit floating point registers (MIPS only)">;
def mfp32 : Flag<["-"], "mfp32">, Group<m_mips_Features_Group>,
  HelpText<"Use 32-bit floating point registers (MIPS only)">;
def mgpopt : Flag<["-"], "mgpopt">, Group<m_mips_Features_Group>,
  HelpText<"Use GP relative accesses for symbols known to be in a small"
           " data section (MIPS)">;
def mno_gpopt : Flag<["-"], "mno-gpopt">, Group<m_mips_Features_Group>,
  HelpText<"Do not use GP relative accesses for symbols known to be in a small"
           " data section (MIPS)">;
def mlocal_sdata : Flag<["-"], "mlocal-sdata">,
  Group<m_mips_Features_Group>,
  HelpText<"Extend the -G behaviour to object local data (MIPS)">;
def mno_local_sdata : Flag<["-"], "mno-local-sdata">,
  Group<m_mips_Features_Group>,
  HelpText<"Do not extend the -G behaviour to object local data (MIPS)">;
def mextern_sdata : Flag<["-"], "mextern-sdata">,
  Group<m_mips_Features_Group>,
  HelpText<"Assume that externally defined data is in the small data if it"
           " meets the -G <size> threshold (MIPS)">;
def mno_extern_sdata : Flag<["-"], "mno-extern-sdata">,
  Group<m_mips_Features_Group>,
  HelpText<"Do not assume that externally defined data is in the small data if"
           " it meets the -G <size> threshold (MIPS)">;
def membedded_data : Flag<["-"], "membedded-data">,
  Group<m_mips_Features_Group>,
  HelpText<"Place constants in the .rodata section instead of the .sdata "
           "section even if they meet the -G <size> threshold (MIPS)">;
def mno_embedded_data : Flag<["-"], "mno-embedded-data">,
  Group<m_mips_Features_Group>,
  HelpText<"Do not place constants in the .rodata section instead of the "
           ".sdata if they meet the -G <size> threshold (MIPS)">;
def mnan_EQ : Joined<["-"], "mnan=">, Group<m_mips_Features_Group>;
def mabs_EQ : Joined<["-"], "mabs=">, Group<m_mips_Features_Group>;
def mabicalls : Flag<["-"], "mabicalls">, Group<m_mips_Features_Group>,
  HelpText<"Enable SVR4-style position-independent code (Mips only)">;
def mno_abicalls : Flag<["-"], "mno-abicalls">, Group<m_mips_Features_Group>,
  HelpText<"Disable SVR4-style position-independent code (Mips only)">;
def mno_crc : Flag<["-"], "mno-crc">, Group<m_mips_Features_Group>,
  HelpText<"Disallow use of CRC instructions (Mips only)">;
def mvirt : Flag<["-"], "mvirt">, Group<m_mips_Features_Group>;
def mno_virt : Flag<["-"], "mno-virt">, Group<m_mips_Features_Group>;
def mginv : Flag<["-"], "mginv">, Group<m_mips_Features_Group>;
def mno_ginv : Flag<["-"], "mno-ginv">, Group<m_mips_Features_Group>;
def mips1 : Flag<["-"], "mips1">,
  Alias<march_EQ>, AliasArgs<["mips1"]>, Group<m_mips_Features_Group>,
  HelpText<"Equivalent to -march=mips1">, Flags<[HelpHidden]>;
def mips2 : Flag<["-"], "mips2">,
  Alias<march_EQ>, AliasArgs<["mips2"]>, Group<m_mips_Features_Group>,
  HelpText<"Equivalent to -march=mips2">, Flags<[HelpHidden]>;
def mips3 : Flag<["-"], "mips3">,
  Alias<march_EQ>, AliasArgs<["mips3"]>, Group<m_mips_Features_Group>,
  HelpText<"Equivalent to -march=mips3">, Flags<[HelpHidden]>;
def mips4 : Flag<["-"], "mips4">,
  Alias<march_EQ>, AliasArgs<["mips4"]>, Group<m_mips_Features_Group>,
  HelpText<"Equivalent to -march=mips4">, Flags<[HelpHidden]>;
def mips5 : Flag<["-"], "mips5">,
  Alias<march_EQ>, AliasArgs<["mips5"]>, Group<m_mips_Features_Group>,
  HelpText<"Equivalent to -march=mips5">, Flags<[HelpHidden]>;
def mips32 : Flag<["-"], "mips32">,
  Alias<march_EQ>, AliasArgs<["mips32"]>, Group<m_mips_Features_Group>,
  HelpText<"Equivalent to -march=mips32">, Flags<[HelpHidden]>;
def mips32r2 : Flag<["-"], "mips32r2">,
  Alias<march_EQ>, AliasArgs<["mips32r2"]>, Group<m_mips_Features_Group>,
  HelpText<"Equivalent to -march=mips32r2">, Flags<[HelpHidden]>;
def mips32r3 : Flag<["-"], "mips32r3">,
  Alias<march_EQ>, AliasArgs<["mips32r3"]>, Group<m_mips_Features_Group>,
  HelpText<"Equivalent to -march=mips32r3">, Flags<[HelpHidden]>;
def mips32r5 : Flag<["-"], "mips32r5">,
  Alias<march_EQ>, AliasArgs<["mips32r5"]>, Group<m_mips_Features_Group>,
  HelpText<"Equivalent to -march=mips32r5">, Flags<[HelpHidden]>;
def mips32r6 : Flag<["-"], "mips32r6">,
  Alias<march_EQ>, AliasArgs<["mips32r6"]>, Group<m_mips_Features_Group>,
  HelpText<"Equivalent to -march=mips32r6">, Flags<[HelpHidden]>;
def mips64 : Flag<["-"], "mips64">,
  Alias<march_EQ>, AliasArgs<["mips64"]>, Group<m_mips_Features_Group>,
  HelpText<"Equivalent to -march=mips64">, Flags<[HelpHidden]>;
def mips64r2 : Flag<["-"], "mips64r2">,
  Alias<march_EQ>, AliasArgs<["mips64r2"]>, Group<m_mips_Features_Group>,
  HelpText<"Equivalent to -march=mips64r2">, Flags<[HelpHidden]>;
def mips64r3 : Flag<["-"], "mips64r3">,
  Alias<march_EQ>, AliasArgs<["mips64r3"]>, Group<m_mips_Features_Group>,
  HelpText<"Equivalent to -march=mips64r3">, Flags<[HelpHidden]>;
def mips64r5 : Flag<["-"], "mips64r5">,
  Alias<march_EQ>, AliasArgs<["mips64r5"]>, Group<m_mips_Features_Group>,
  HelpText<"Equivalent to -march=mips64r5">, Flags<[HelpHidden]>;
def mips64r6 : Flag<["-"], "mips64r6">,
  Alias<march_EQ>, AliasArgs<["mips64r6"]>, Group<m_mips_Features_Group>,
  HelpText<"Equivalent to -march=mips64r6">, Flags<[HelpHidden]>;
def mfpxx : Flag<["-"], "mfpxx">, Group<m_mips_Features_Group>,
  HelpText<"Avoid FPU mode dependent operations when used with the O32 ABI">,
  Flags<[HelpHidden]>;
def modd_spreg : Flag<["-"], "modd-spreg">, Group<m_mips_Features_Group>,
  HelpText<"Enable odd single-precision floating point registers">,
  Flags<[HelpHidden]>;
def mno_odd_spreg : Flag<["-"], "mno-odd-spreg">, Group<m_mips_Features_Group>,
  HelpText<"Disable odd single-precision floating point registers">,
  Flags<[HelpHidden]>;
def mrelax_pic_calls : Flag<["-"], "mrelax-pic-calls">,
  Group<m_mips_Features_Group>,
  HelpText<"Produce relaxation hints for linkers to try optimizing PIC "
           "call sequences into direct calls (MIPS only)">, Flags<[HelpHidden]>;
def mno_relax_pic_calls : Flag<["-"], "mno-relax-pic-calls">,
  Group<m_mips_Features_Group>,
  HelpText<"Do not produce relaxation hints for linkers to try optimizing PIC "
           "call sequences into direct calls (MIPS only)">, Flags<[HelpHidden]>;
def mglibc : Flag<["-"], "mglibc">, Group<m_libc_Group>, Flags<[HelpHidden]>;
def muclibc : Flag<["-"], "muclibc">, Group<m_libc_Group>, Flags<[HelpHidden]>;
def module_file_info : Flag<["-"], "module-file-info">, Flags<[DriverOption,CC1Option]>, Group<Action_Group>,
  HelpText<"Provide information about a particular module file">;
def mthumb : Flag<["-"], "mthumb">, Group<m_Group>;
def mtune_EQ : Joined<["-"], "mtune=">, Group<m_Group>;
def multi__module : Flag<["-"], "multi_module">;
def multiply__defined__unused : Separate<["-"], "multiply_defined_unused">;
def multiply__defined : Separate<["-"], "multiply_defined">;
def mwarn_nonportable_cfstrings : Flag<["-"], "mwarn-nonportable-cfstrings">, Group<m_Group>;
#if INTEL_CUSTOMIZATION
def ansi_alias : Flag<["-"], "ansi-alias">, Alias<fstrict_aliasing>,
  HelpText<"enable use of ANSI aliasing rules optimizations"
           " user asserts that the program adheres to these rules">;
def no_ansi_alias : Flag<["-"], "no-ansi-alias">, Alias<fno_strict_aliasing>,
  HelpText<"disable use of ANSI aliasing rules optimizations">;
#endif //INTEL_CUSTOMIZATION
def no_canonical_prefixes : Flag<["-"], "no-canonical-prefixes">, Flags<[HelpHidden, CoreOption]>,
  HelpText<"Use relative instead of canonical paths">;
def no_cpp_precomp : Flag<["-"], "no-cpp-precomp">, Group<clang_ignored_f_Group>;
def no_integrated_cpp : Flag<["-", "--"], "no-integrated-cpp">, Flags<[DriverOption]>;
def no_pedantic : Flag<["-", "--"], "no-pedantic">, Group<pedantic_Group>;
def no__dead__strip__inits__and__terms : Flag<["-"], "no_dead_strip_inits_and_terms">;
def nobuiltininc : Flag<["-"], "nobuiltininc">, Flags<[CC1Option, CoreOption]>,
  HelpText<"Disable builtin #include directories">;
def nocudainc : Flag<["-"], "nocudainc">;
def nocudalib : Flag<["-"], "nocudalib">;
def nodefaultlibs : Flag<["-"], "nodefaultlibs">;
def nofixprebinding : Flag<["-"], "nofixprebinding">;
def nolibc : Flag<["-"], "nolibc">;
def nomultidefs : Flag<["-"], "nomultidefs">;
def nopie : Flag<["-"], "nopie">;
def no_pie : Flag<["-"], "no-pie">, Alias<nopie>;
def noprebind : Flag<["-"], "noprebind">;
def noprofilelib : Flag<["-"], "noprofilelib">;
def noseglinkedit : Flag<["-"], "noseglinkedit">;
def nostartfiles : Flag<["-"], "nostartfiles">;
def nostdinc : Flag<["-"], "nostdinc">, Flags<[CoreOption]>;
def nostdlibinc : Flag<["-"], "nostdlibinc">;
def nostdincxx : Flag<["-"], "nostdinc++">, Flags<[CC1Option]>,
  HelpText<"Disable standard #include directories for the C++ standard library">;
def nostdlib : Flag<["-"], "nostdlib">;
def nostdlibxx : Flag<["-"], "nostdlib++">;
def object : Flag<["-"], "object">;
def o : JoinedOrSeparate<["-"], "o">, Flags<[DriverOption, RenderAsInput, CC1Option, CC1AsOption]>,
  HelpText<"Write output to <file>">, MetaVarName<"<file>">;
def pagezero__size : JoinedOrSeparate<["-"], "pagezero_size">;
def pass_exit_codes : Flag<["-", "--"], "pass-exit-codes">, Flags<[Unsupported]>;
def pedantic_errors : Flag<["-", "--"], "pedantic-errors">, Group<pedantic_Group>, Flags<[CC1Option]>;
def pedantic : Flag<["-", "--"], "pedantic">, Group<pedantic_Group>, Flags<[CC1Option]>;
def pg : Flag<["-"], "pg">, HelpText<"Enable mcount instrumentation">, Flags<[CC1Option]>;
def pipe : Flag<["-", "--"], "pipe">,
  HelpText<"Use pipes between commands, when possible">;
def prebind__all__twolevel__modules : Flag<["-"], "prebind_all_twolevel_modules">;
def prebind : Flag<["-"], "prebind">;
def preload : Flag<["-"], "preload">;
def print_file_name_EQ : Joined<["-", "--"], "print-file-name=">,
  HelpText<"Print the full library path of <file>">, MetaVarName<"<file>">;
def print_ivar_layout : Flag<["-"], "print-ivar-layout">, Flags<[CC1Option]>,
  HelpText<"Enable Objective-C Ivar layout bitmap print trace">;
def print_libgcc_file_name : Flag<["-", "--"], "print-libgcc-file-name">,
  HelpText<"Print the library path for the currently used compiler runtime "
           "library (\"libgcc.a\" or \"libclang_rt.builtins.*.a\")">;
def print_multi_directory : Flag<["-", "--"], "print-multi-directory">;
def print_multi_lib : Flag<["-", "--"], "print-multi-lib">;
def print_multi_os_directory : Flag<["-", "--"], "print-multi-os-directory">,
  Flags<[Unsupported]>;
def print_target_triple : Flag<["-", "--"], "print-target-triple">,
  HelpText<"Print the normalized target triple">;
def print_effective_triple : Flag<["-", "--"], "print-effective-triple">,
  HelpText<"Print the effective target triple">;
def print_prog_name_EQ : Joined<["-", "--"], "print-prog-name=">,
  HelpText<"Print the full program path of <name>">, MetaVarName<"<name>">;
def print_resource_dir : Flag<["-", "--"], "print-resource-dir">,
  HelpText<"Print the resource directory pathname">;
def print_search_dirs : Flag<["-", "--"], "print-search-dirs">,
  HelpText<"Print the paths used for finding libraries and programs">;
def private__bundle : Flag<["-"], "private_bundle">;
def pthreads : Flag<["-"], "pthreads">;
def pthread : Flag<["-"], "pthread">, Flags<[CC1Option]>,
  HelpText<"Support POSIX threads in generated code">;
def no_pthread : Flag<["-"], "no-pthread">, Flags<[CC1Option]>;
def p : Flag<["-"], "p">;
def pie : Flag<["-"], "pie">;
def static_pie : Flag<["-"], "static-pie">;
def read__only__relocs : Separate<["-"], "read_only_relocs">;
def remap : Flag<["-"], "remap">;
def rewrite_objc : Flag<["-"], "rewrite-objc">, Flags<[DriverOption,CC1Option]>,
  HelpText<"Rewrite Objective-C source to C++">, Group<Action_Group>;
def rewrite_legacy_objc : Flag<["-"], "rewrite-legacy-objc">, Flags<[DriverOption]>,
  HelpText<"Rewrite Legacy Objective-C source to C++">;
def rdynamic : Flag<["-"], "rdynamic">;
def resource_dir : Separate<["-"], "resource-dir">,
  Flags<[DriverOption, CC1Option, CoreOption, HelpHidden]>,
  HelpText<"The directory which holds the compiler resource files">;
def resource_dir_EQ : Joined<["-"], "resource-dir=">, Flags<[DriverOption, CoreOption]>,
  Alias<resource_dir>;
#if INTEL_CUSTOMIZATION
def restrict : Flag<["-"], "restrict">, Flags<[DriverOption,CC1Option]>,
  HelpText<"enable the 'restrict' keyword for disambiguating pointers">;
def no_restrict : Flag<["-"], "no-restrict">, Flags<[DriverOption,CC1Option]>,
  HelpText<"disable the 'restrict' keyword for disambiguating pointers">;
#endif //INTEL_CUSTOMIZATION

def rpath : Separate<["-"], "rpath">, Flags<[LinkerInput]>, Group<Link_Group>;
def rtlib_EQ : Joined<["-", "--"], "rtlib=">,
  HelpText<"Compiler runtime library to use">;
def frtlib_add_rpath: Flag<["-"], "frtlib-add-rpath">, Flags<[NoArgumentUnused]>,
  HelpText<"Add -rpath with architecture-specific resource directory to the linker flags">;
def fno_rtlib_add_rpath: Flag<["-"], "fno-rtlib-add-rpath">, Flags<[NoArgumentUnused]>,
  HelpText<"Do not add -rpath with architecture-specific resource directory to the linker flags">;
def r : Flag<["-"], "r">, Flags<[LinkerInput,NoArgumentUnused]>,
        Group<Link_Group>;
#if INTEL_CUSTOMIZATION
def regcall : Flag<["-"], "regcall">,
  HelpText<"Set __regcall as a default calling convention">;
#endif // INTEL_CUSTOMIZATION
def save_temps_EQ : Joined<["-", "--"], "save-temps=">, Flags<[CC1Option, DriverOption]>,
  HelpText<"Save intermediate compilation results.">;
def save_temps : Flag<["-", "--"], "save-temps">, Flags<[DriverOption]>,
  Alias<save_temps_EQ>, AliasArgs<["cwd"]>,
  HelpText<"Save intermediate compilation results">;
def save_stats_EQ : Joined<["-", "--"], "save-stats=">, Flags<[DriverOption]>,
  HelpText<"Save llvm statistics.">;
def save_stats : Flag<["-", "--"], "save-stats">, Flags<[DriverOption]>,
  Alias<save_stats_EQ>, AliasArgs<["cwd"]>,
  HelpText<"Save llvm statistics.">;
def via_file_asm : Flag<["-", "--"], "via-file-asm">, InternalDebugOpt,
  HelpText<"Write assembly to file for input to assemble jobs">;
def sectalign : MultiArg<["-"], "sectalign", 3>;
def sectcreate : MultiArg<["-"], "sectcreate", 3>;
def sectobjectsymbols : MultiArg<["-"], "sectobjectsymbols", 2>;
def sectorder : MultiArg<["-"], "sectorder", 3>;
def seg1addr : JoinedOrSeparate<["-"], "seg1addr">;
def seg__addr__table__filename : Separate<["-"], "seg_addr_table_filename">;
def seg__addr__table : Separate<["-"], "seg_addr_table">;
def segaddr : MultiArg<["-"], "segaddr", 2>;
def segcreate : MultiArg<["-"], "segcreate", 3>;
def seglinkedit : Flag<["-"], "seglinkedit">;
def segprot : MultiArg<["-"], "segprot", 3>;
def segs__read__only__addr : Separate<["-"], "segs_read_only_addr">;
def segs__read__write__addr : Separate<["-"], "segs_read_write_addr">;
def segs__read__ : Joined<["-"], "segs_read_">;
def shared_libgcc : Flag<["-"], "shared-libgcc">;
def shared : Flag<["-", "--"], "shared">;
def single__module : Flag<["-"], "single_module">;
def specs_EQ : Joined<["-", "--"], "specs=">;
def specs : Separate<["-", "--"], "specs">, Flags<[Unsupported]>;
def static_libgcc : Flag<["-"], "static-libgcc">;
def static_libstdcxx : Flag<["-"], "static-libstdc++">;
def static : Flag<["-", "--"], "static">, Flags<[NoArgumentUnused]>;
def std_default_EQ : Joined<["-"], "std-default=">;
def std_EQ : Joined<["-", "--"], "std=">, Flags<[CC1Option]>,
  Group<CompileOnly_Group>, HelpText<"Language standard to compile for">,
  ValuesCode<[{
    const char *Values =
    #define LANGSTANDARD(id, name, lang, desc, features) name ","
    #define LANGSTANDARD_ALIAS(id, alias) alias ","
    #include "clang/Frontend/LangStandards.def"
    ;
  }]>;
def stdlib_EQ : Joined<["-", "--"], "stdlib=">, Flags<[CC1Option]>,
  HelpText<"C++ standard library to use">, Values<"libc++,libstdc++,platform">;
def unwindlib_EQ : Joined<["-", "--"], "unwindlib=">, Flags<[CC1Option]>,
  HelpText<"Unwind library to use">, Values<"libgcc,unwindlib,platform">;
def sub__library : JoinedOrSeparate<["-"], "sub_library">;
def sub__umbrella : JoinedOrSeparate<["-"], "sub_umbrella">;
def system_header_prefix : Joined<["--"], "system-header-prefix=">,
  Group<clang_i_Group>, Flags<[CC1Option]>, MetaVarName<"<prefix>">,
  HelpText<"Treat all #include paths starting with <prefix> as including a "
           "system header.">;
def : Separate<["--"], "system-header-prefix">, Alias<system_header_prefix>;
def no_system_header_prefix : Joined<["--"], "no-system-header-prefix=">,
  Group<clang_i_Group>, Flags<[CC1Option]>, MetaVarName<"<prefix>">,
  HelpText<"Treat all #include paths starting with <prefix> as not including a "
           "system header.">;
def : Separate<["--"], "no-system-header-prefix">, Alias<no_system_header_prefix>;
def s : Flag<["-"], "s">, Group<Link_Group>;
def target : Joined<["--"], "target=">, Flags<[DriverOption, CoreOption]>,
  HelpText<"Generate code for the given target">;
def print_supported_cpus : Flag<["-", "--"], "print-supported-cpus">,
  Group<CompileOnly_Group>, Flags<[CC1Option, CoreOption]>,
  HelpText<"Print supported cpu models for the given target (if target is not specified,"
           " it will print the supported cpus for the default target)">;
def mcpu_EQ_QUESTION : Flag<["-"], "mcpu=?">, Alias<print_supported_cpus>;
def mtune_EQ_QUESTION : Flag<["-"], "mtune=?">, Alias<print_supported_cpus>;
def gcc_toolchain : Joined<["--"], "gcc-toolchain=">, Flags<[DriverOption]>,
  HelpText<"Use the gcc toolchain at the given directory">;
def time : Flag<["-"], "time">,
  HelpText<"Time individual commands">;
def traditional_cpp : Flag<["-", "--"], "traditional-cpp">, Flags<[CC1Option]>,
  HelpText<"Enable some traditional CPP emulation">;
def traditional : Flag<["-", "--"], "traditional">;
def trigraphs : Flag<["-", "--"], "trigraphs">, Alias<ftrigraphs>,
  HelpText<"Process trigraph sequences">;
def twolevel__namespace__hints : Flag<["-"], "twolevel_namespace_hints">;
def twolevel__namespace : Flag<["-"], "twolevel_namespace">;
def t : Flag<["-"], "t">, Group<Link_Group>;
def umbrella : Separate<["-"], "umbrella">;
def undefined : JoinedOrSeparate<["-"], "undefined">, Group<u_Group>;
def undef : Flag<["-"], "undef">, Group<u_Group>, Flags<[CC1Option]>,
  HelpText<"undef all system defines">;
def unexported__symbols__list : Separate<["-"], "unexported_symbols_list">;
def u : JoinedOrSeparate<["-"], "u">, Group<u_Group>;
def v : Flag<["-"], "v">, Flags<[CC1Option, CoreOption]>,
  HelpText<"Show commands to run and use verbose output">;
def verify_debug_info : Flag<["--"], "verify-debug-info">, Flags<[DriverOption]>,
  HelpText<"Verify the binary representation of debug output">;
def weak_l : Joined<["-"], "weak-l">, Flags<[LinkerInput]>;
def weak__framework : Separate<["-"], "weak_framework">, Flags<[LinkerInput]>;
def weak__library : Separate<["-"], "weak_library">, Flags<[LinkerInput]>;
def weak__reference__mismatches : Separate<["-"], "weak_reference_mismatches">;
def whatsloaded : Flag<["-"], "whatsloaded">;
def whyload : Flag<["-"], "whyload">;
def w : Flag<["-"], "w">, HelpText<"Suppress all warnings">, Flags<[CC1Option]>;
def x : JoinedOrSeparate<["-"], "x">, Flags<[DriverOption,CC1Option]>,
  HelpText<"Treat subsequent input files as having type <language>">,
  MetaVarName<"<language>">;
def y : Joined<["-"], "y">;

def fintegrated_as : Flag<["-"], "fintegrated-as">, Flags<[DriverOption]>,
                     Group<f_Group>, HelpText<"Enable the integrated assembler">;
def fno_integrated_as : Flag<["-"], "fno-integrated-as">,
                        Flags<[CC1Option, DriverOption]>, Group<f_Group>,
                        HelpText<"Disable the integrated assembler">;
def : Flag<["-"], "integrated-as">, Alias<fintegrated_as>, Flags<[DriverOption]>;
def : Flag<["-"], "no-integrated-as">, Alias<fno_integrated_as>,
      Flags<[CC1Option, DriverOption]>;

def working_directory : JoinedOrSeparate<["-"], "working-directory">, Flags<[CC1Option]>,
  HelpText<"Resolve file paths relative to the specified directory">;
def working_directory_EQ : Joined<["-"], "working-directory=">, Flags<[CC1Option]>,
  Alias<working_directory>;

// Double dash options, which are usually an alias for one of the previous
// options.

def _mhwdiv_EQ : Joined<["--"], "mhwdiv=">, Alias<mhwdiv_EQ>;
def _mhwdiv : Separate<["--"], "mhwdiv">, Alias<mhwdiv_EQ>;
def _CLASSPATH_EQ : Joined<["--"], "CLASSPATH=">, Alias<fclasspath_EQ>;
def _CLASSPATH : Separate<["--"], "CLASSPATH">, Alias<fclasspath_EQ>;
def _all_warnings : Flag<["--"], "all-warnings">, Alias<Wall>;
def _analyze_auto : Flag<["--"], "analyze-auto">, Flags<[DriverOption]>;
def _analyzer_no_default_checks : Flag<["--"], "analyzer-no-default-checks">, Flags<[DriverOption]>;
def _analyzer_output : JoinedOrSeparate<["--"], "analyzer-output">, Flags<[DriverOption]>,
  HelpText<"Static analyzer report output format (html|plist|plist-multi-file|plist-html|text).">;
def _analyze : Flag<["--"], "analyze">, Flags<[DriverOption, CoreOption]>,
  HelpText<"Run the static analyzer">;
def _assemble : Flag<["--"], "assemble">, Alias<S>;
def _assert_EQ : Joined<["--"], "assert=">, Alias<A>;
def _assert : Separate<["--"], "assert">, Alias<A>;
def _bootclasspath_EQ : Joined<["--"], "bootclasspath=">, Alias<fbootclasspath_EQ>;
def _bootclasspath : Separate<["--"], "bootclasspath">, Alias<fbootclasspath_EQ>;
def _classpath_EQ : Joined<["--"], "classpath=">, Alias<fclasspath_EQ>;
def _classpath : Separate<["--"], "classpath">, Alias<fclasspath_EQ>;
def _comments_in_macros : Flag<["--"], "comments-in-macros">, Alias<CC>;
def _comments : Flag<["--"], "comments">, Alias<C>;
def _compile : Flag<["--"], "compile">, Alias<c>;
def _constant_cfstrings : Flag<["--"], "constant-cfstrings">;
def _debug_EQ : Joined<["--"], "debug=">, Alias<g_Flag>;
def _debug : Flag<["--"], "debug">, Alias<g_Flag>;
def _define_macro_EQ : Joined<["--"], "define-macro=">, Alias<D>;
def _define_macro : Separate<["--"], "define-macro">, Alias<D>;
def _dependencies : Flag<["--"], "dependencies">, Alias<M>;
def _dyld_prefix_EQ : Joined<["--"], "dyld-prefix=">;
def _dyld_prefix : Separate<["--"], "dyld-prefix">, Alias<_dyld_prefix_EQ>;
def _encoding_EQ : Joined<["--"], "encoding=">, Alias<fencoding_EQ>;
def _encoding : Separate<["--"], "encoding">, Alias<fencoding_EQ>;
def _entry : Flag<["--"], "entry">, Alias<e>;
def _extdirs_EQ : Joined<["--"], "extdirs=">, Alias<fextdirs_EQ>;
def _extdirs : Separate<["--"], "extdirs">, Alias<fextdirs_EQ>;
def _extra_warnings : Flag<["--"], "extra-warnings">, Alias<W_Joined>;
def _for_linker_EQ : Joined<["--"], "for-linker=">, Alias<Xlinker>;
def _for_linker : Separate<["--"], "for-linker">, Alias<Xlinker>;
def _force_link_EQ : Joined<["--"], "force-link=">, Alias<u>;
def _force_link : Separate<["--"], "force-link">, Alias<u>;
def _help_hidden : Flag<["--"], "help-hidden">,
  HelpText<"Display help for hidden options">;
def _imacros_EQ : Joined<["--"], "imacros=">, Alias<imacros>;
def _include_barrier : Flag<["--"], "include-barrier">, Alias<I_>;
def _include_directory_after_EQ : Joined<["--"], "include-directory-after=">, Alias<idirafter>;
def _include_directory_after : Separate<["--"], "include-directory-after">, Alias<idirafter>;
def _include_directory_EQ : Joined<["--"], "include-directory=">, Alias<I>;
def _include_directory : Separate<["--"], "include-directory">, Alias<I>;
def _include_prefix_EQ : Joined<["--"], "include-prefix=">, Alias<iprefix>;
def _include_prefix : Separate<["--"], "include-prefix">, Alias<iprefix>;
def _include_with_prefix_after_EQ : Joined<["--"], "include-with-prefix-after=">, Alias<iwithprefix>;
def _include_with_prefix_after : Separate<["--"], "include-with-prefix-after">, Alias<iwithprefix>;
def _include_with_prefix_before_EQ : Joined<["--"], "include-with-prefix-before=">, Alias<iwithprefixbefore>;
def _include_with_prefix_before : Separate<["--"], "include-with-prefix-before">, Alias<iwithprefixbefore>;
def _include_with_prefix_EQ : Joined<["--"], "include-with-prefix=">, Alias<iwithprefix>;
def _include_with_prefix : Separate<["--"], "include-with-prefix">, Alias<iwithprefix>;
def _include_EQ : Joined<["--"], "include=">, Alias<include_>;
def _language_EQ : Joined<["--"], "language=">, Alias<x>;
def _language : Separate<["--"], "language">, Alias<x>;
def _library_directory_EQ : Joined<["--"], "library-directory=">, Alias<L>;
def _library_directory : Separate<["--"], "library-directory">, Alias<L>;
def _no_line_commands : Flag<["--"], "no-line-commands">, Alias<P>;
def _no_standard_includes : Flag<["--"], "no-standard-includes">, Alias<nostdinc>;
def _no_standard_libraries : Flag<["--"], "no-standard-libraries">, Alias<nostdlib>;
def _no_undefined : Flag<["--"], "no-undefined">, Flags<[LinkerInput]>;
def _no_warnings : Flag<["--"], "no-warnings">, Alias<w>;
def _optimize_EQ : Joined<["--"], "optimize=">, Alias<O>;
def _optimize : Flag<["--"], "optimize">, Alias<O>;
def _output_class_directory_EQ : Joined<["--"], "output-class-directory=">, Alias<foutput_class_dir_EQ>;
def _output_class_directory : Separate<["--"], "output-class-directory">, Alias<foutput_class_dir_EQ>;
def _output_EQ : Joined<["--"], "output=">, Alias<o>;
def _output : Separate<["--"], "output">, Alias<o>;
def _param : Separate<["--"], "param">, Group<CompileOnly_Group>;
def _param_EQ : Joined<["--"], "param=">, Alias<_param>;
def _precompile : Flag<["--"], "precompile">, Flags<[DriverOption]>,
  Group<Action_Group>, HelpText<"Only precompile the input">;
def _prefix_EQ : Joined<["--"], "prefix=">, Alias<B>;
def _prefix : Separate<["--"], "prefix">, Alias<B>;
def _preprocess : Flag<["--"], "preprocess">, Alias<E>;
def _print_diagnostic_categories : Flag<["--"], "print-diagnostic-categories">;
def _print_file_name : Separate<["--"], "print-file-name">, Alias<print_file_name_EQ>;
def _print_missing_file_dependencies : Flag<["--"], "print-missing-file-dependencies">, Alias<MG>;
def _print_prog_name : Separate<["--"], "print-prog-name">, Alias<print_prog_name_EQ>;
def _profile_blocks : Flag<["--"], "profile-blocks">, Alias<a>;
def _profile : Flag<["--"], "profile">, Alias<p>;
def _resource_EQ : Joined<["--"], "resource=">, Alias<fcompile_resource_EQ>;
def _resource : Separate<["--"], "resource">, Alias<fcompile_resource_EQ>;
def _rtlib : Separate<["--"], "rtlib">, Alias<rtlib_EQ>;
def _serialize_diags : Separate<["-", "--"], "serialize-diagnostics">, Flags<[DriverOption]>,
  HelpText<"Serialize compiler diagnostics to a file">;
// We give --version different semantics from -version.
def _version : Flag<["--"], "version">, Flags<[CoreOption, CC1Option]>,
  HelpText<"Print version information">;
def _signed_char : Flag<["--"], "signed-char">, Alias<fsigned_char>;
def _std : Separate<["--"], "std">, Alias<std_EQ>;
def _stdlib : Separate<["--"], "stdlib">, Alias<stdlib_EQ>;
def _sysroot_EQ : Joined<["--"], "sysroot=">;
def _sysroot : Separate<["--"], "sysroot">, Alias<_sysroot_EQ>;
def _target_help : Flag<["--"], "target-help">;
def _trace_includes : Flag<["--"], "trace-includes">, Alias<H>;
def _undefine_macro_EQ : Joined<["--"], "undefine-macro=">, Alias<U>;
def _undefine_macro : Separate<["--"], "undefine-macro">, Alias<U>;
def _unsigned_char : Flag<["--"], "unsigned-char">, Alias<funsigned_char>;
def _user_dependencies : Flag<["--"], "user-dependencies">, Alias<MM>;
def _verbose : Flag<["--"], "verbose">, Alias<v>;
def _warn__EQ : Joined<["--"], "warn-=">, Alias<W_Joined>;
def _warn_ : Joined<["--"], "warn-">, Alias<W_Joined>;
def _write_dependencies : Flag<["--"], "write-dependencies">, Alias<MD>;
def _write_user_dependencies : Flag<["--"], "write-user-dependencies">, Alias<MMD>;
def _ : Joined<["--"], "">, Flags<[Unsupported]>;

// Hexagon feature flags.
def mieee_rnd_near : Flag<["-"], "mieee-rnd-near">,
  Group<m_hexagon_Features_Group>;
def mv5 : Flag<["-"], "mv5">, Group<m_hexagon_Features_Group>, Alias<mcpu_EQ>,
  AliasArgs<["hexagonv5"]>;
def mv55 : Flag<["-"], "mv55">, Group<m_hexagon_Features_Group>,
  Alias<mcpu_EQ>, AliasArgs<["hexagonv55"]>;
def mv60 : Flag<["-"], "mv60">, Group<m_hexagon_Features_Group>,
  Alias<mcpu_EQ>, AliasArgs<["hexagonv60"]>;
def mv62 : Flag<["-"], "mv62">, Group<m_hexagon_Features_Group>,
  Alias<mcpu_EQ>, AliasArgs<["hexagonv62"]>;
def mv65 : Flag<["-"], "mv65">, Group<m_hexagon_Features_Group>,
  Alias<mcpu_EQ>, AliasArgs<["hexagonv65"]>;
def mv66 : Flag<["-"], "mv66">, Group<m_hexagon_Features_Group>,
  Alias<mcpu_EQ>, AliasArgs<["hexagonv66"]>;
def mhexagon_hvx : Flag<["-"], "mhvx">, Group<m_hexagon_Features_HVX_Group>,
  HelpText<"Enable Hexagon Vector eXtensions">;
def mhexagon_hvx_EQ : Joined<["-"], "mhvx=">,
  Group<m_hexagon_Features_HVX_Group>,
  HelpText<"Enable Hexagon Vector eXtensions">;
def mno_hexagon_hvx : Flag<["-"], "mno-hvx">,
  Group<m_hexagon_Features_HVX_Group>,
  HelpText<"Disable Hexagon Vector eXtensions">;
def mhexagon_hvx_length_EQ : Joined<["-"], "mhvx-length=">,
  Group<m_hexagon_Features_HVX_Group>, HelpText<"Set Hexagon Vector Length">,
  Values<"64B,128B">;
def ffixed_r19: Flag<["-"], "ffixed-r19">,
  HelpText<"Reserve register r19 (Hexagon only)">;
def mmemops : Flag<["-"], "mmemops">, Group<m_hexagon_Features_Group>,
  Flags<[CC1Option]>, HelpText<"Enable generation of memop instructions">;
def mno_memops : Flag<["-"], "mno-memops">, Group<m_hexagon_Features_Group>,
  Flags<[CC1Option]>, HelpText<"Disable generation of memop instructions">;
def mpackets : Flag<["-"], "mpackets">, Group<m_hexagon_Features_Group>,
  Flags<[CC1Option]>, HelpText<"Enable generation of instruction packets">;
def mno_packets : Flag<["-"], "mno-packets">, Group<m_hexagon_Features_Group>,
  Flags<[CC1Option]>, HelpText<"Disable generation of instruction packets">;
def mnvj : Flag<["-"], "mnvj">, Group<m_hexagon_Features_Group>,
  Flags<[CC1Option]>, HelpText<"Enable generation of new-value jumps">;
def mno_nvj : Flag<["-"], "mno-nvj">, Group<m_hexagon_Features_Group>,
  Flags<[CC1Option]>, HelpText<"Disable generation of new-value jumps">;
def mnvs : Flag<["-"], "mnvs">, Group<m_hexagon_Features_Group>,
  Flags<[CC1Option]>, HelpText<"Enable generation of new-value stores">;
def mno_nvs : Flag<["-"], "mno-nvs">, Group<m_hexagon_Features_Group>,
  Flags<[CC1Option]>, HelpText<"Disable generation of new-value stores">;


// X86 feature flags
def mx87 : Flag<["-"], "mx87">, Group<m_x86_Features_Group>;
def mno_x87 : Flag<["-"], "mno-x87">, Group<m_x86_Features_Group>;
def m80387 : Flag<["-"], "m80387">, Alias<mx87>;
def mno_80387 : Flag<["-"], "mno-80387">, Alias<mno_x87>;
def mmmx : Flag<["-"], "mmmx">, Group<m_x86_Features_Group>;
def mno_mmx : Flag<["-"], "mno-mmx">, Group<m_x86_Features_Group>;
def m3dnow : Flag<["-"], "m3dnow">, Group<m_x86_Features_Group>;
def mno_3dnow : Flag<["-"], "mno-3dnow">, Group<m_x86_Features_Group>;
def m3dnowa : Flag<["-"], "m3dnowa">, Group<m_x86_Features_Group>;
def mno_3dnowa : Flag<["-"], "mno-3dnowa">, Group<m_x86_Features_Group>;
#if INTEL_CUSTOMIZATION
#if INTEL_FEATURE_ISA_AMX
def mamx_bf16 : Flag<["-"], "mamx-bf16">, Group<m_x86_Features_Group>;
def mno_amx_bf16 : Flag<["-"], "mno-amx-bf16">, Group<m_x86_Features_Group>;
def mtamx_int8 : Flag<["-"], "mamx-int8">, Group<m_x86_Features_Group>;
def mno_amx_int8 : Flag<["-"], "mno-amx-int8">, Group<m_x86_Features_Group>;
def mamx_tile : Flag<["-"], "mamx-tile">, Group<m_x86_Features_Group>;
def mno_amx_tile : Flag<["-"], "mno-amx-tile">, Group<m_x86_Features_Group>;
#endif // INTEL_FEATURE_ISA_AMX
#endif // INTEL_CUSTOMIZATION
def msse : Flag<["-"], "msse">, Group<m_x86_Features_Group>;
def mno_sse : Flag<["-"], "mno-sse">, Group<m_x86_Features_Group>;
def msse2 : Flag<["-"], "msse2">, Group<m_x86_Features_Group>;
def mno_sse2 : Flag<["-"], "mno-sse2">, Group<m_x86_Features_Group>;
def msse3 : Flag<["-"], "msse3">, Group<m_x86_Features_Group>;
def mno_sse3 : Flag<["-"], "mno-sse3">, Group<m_x86_Features_Group>;
def mssse3 : Flag<["-"], "mssse3">, Group<m_x86_Features_Group>;
def mno_ssse3 : Flag<["-"], "mno-ssse3">, Group<m_x86_Features_Group>;
def msse4_1 : Flag<["-"], "msse4.1">, Group<m_x86_Features_Group>;
def mno_sse4_1 : Flag<["-"], "mno-sse4.1">, Group<m_x86_Features_Group>;
def msse4_2 : Flag<["-"], "msse4.2">, Group<m_x86_Features_Group>;
def mno_sse4_2 : Flag<["-"], "mno-sse4.2">, Group<m_x86_Features_Group>;
def msse4 : Flag<["-"], "msse4">, Alias<msse4_2>;
// -mno-sse4 turns off sse4.1 which has the effect of turning off everything
// later than 4.1. -msse4 turns on 4.2 which has the effect of turning on
// everything earlier than 4.2.
def mno_sse4 : Flag<["-"], "mno-sse4">, Alias<mno_sse4_1>;
def msse4a : Flag<["-"], "msse4a">, Group<m_x86_Features_Group>;
def mno_sse4a : Flag<["-"], "mno-sse4a">, Group<m_x86_Features_Group>;
def mavx : Flag<["-"], "mavx">, Group<m_x86_Features_Group>;
def mno_avx : Flag<["-"], "mno-avx">, Group<m_x86_Features_Group>;
def mavx2 : Flag<["-"], "mavx2">, Group<m_x86_Features_Group>;
def mno_avx2 : Flag<["-"], "mno-avx2">, Group<m_x86_Features_Group>;
def mavx512f : Flag<["-"], "mavx512f">, Group<m_x86_Features_Group>;
def mno_avx512f : Flag<["-"], "mno-avx512f">, Group<m_x86_Features_Group>;
def mavx512bf16 : Flag<["-"], "mavx512bf16">, Group<m_x86_Features_Group>;
def mno_avx512bf16 : Flag<["-"], "mno-avx512bf16">, Group<m_x86_Features_Group>;
#if INTEL_CUSTOMIZATION
#if INTEL_FEATURE_ISA_FP16
def mavx512fp16 : Flag<["-"], "mavx512fp16">, Group<m_x86_Features_Group>;
def mno_avx512fp16 : Flag<["-"], "mno-avx512fp16">, Group<m_x86_Features_Group>;
#endif // INTEL_FEATURE_ISA_FP16
#endif // INTEL_CUSTOMIZATION
def mavx512bitalg : Flag<["-"], "mavx512bitalg">, Group<m_x86_Features_Group>;
def mno_avx512bitalg : Flag<["-"], "mno-avx512bitalg">, Group<m_x86_Features_Group>;
def mavx512bw : Flag<["-"], "mavx512bw">, Group<m_x86_Features_Group>;
def mno_avx512bw : Flag<["-"], "mno-avx512bw">, Group<m_x86_Features_Group>;
def mavx512cd : Flag<["-"], "mavx512cd">, Group<m_x86_Features_Group>;
def mno_avx512cd : Flag<["-"], "mno-avx512cd">, Group<m_x86_Features_Group>;
def mavx512dq : Flag<["-"], "mavx512dq">, Group<m_x86_Features_Group>;
def mno_avx512dq : Flag<["-"], "mno-avx512dq">, Group<m_x86_Features_Group>;
def mavx512er : Flag<["-"], "mavx512er">, Group<m_x86_Features_Group>;
def mno_avx512er : Flag<["-"], "mno-avx512er">, Group<m_x86_Features_Group>;
def mavx512ifma : Flag<["-"], "mavx512ifma">, Group<m_x86_Features_Group>;
def mno_avx512ifma : Flag<["-"], "mno-avx512ifma">, Group<m_x86_Features_Group>;
def mavx512pf : Flag<["-"], "mavx512pf">, Group<m_x86_Features_Group>;
def mno_avx512pf : Flag<["-"], "mno-avx512pf">, Group<m_x86_Features_Group>;
def mavx512vbmi : Flag<["-"], "mavx512vbmi">, Group<m_x86_Features_Group>;
def mno_avx512vbmi : Flag<["-"], "mno-avx512vbmi">, Group<m_x86_Features_Group>;
def mavx512vbmi2 : Flag<["-"], "mavx512vbmi2">, Group<m_x86_Features_Group>;
def mno_avx512vbmi2 : Flag<["-"], "mno-avx512vbmi2">, Group<m_x86_Features_Group>;
def mavx512vl : Flag<["-"], "mavx512vl">, Group<m_x86_Features_Group>;
def mno_avx512vl : Flag<["-"], "mno-avx512vl">, Group<m_x86_Features_Group>;
def mavx512vnni : Flag<["-"], "mavx512vnni">, Group<m_x86_Features_Group>;
def mno_avx512vnni : Flag<["-"], "mno-avx512vnni">, Group<m_x86_Features_Group>;
def mavx512vpopcntdq : Flag<["-"], "mavx512vpopcntdq">, Group<m_x86_Features_Group>;
def mno_avx512vpopcntdq : Flag<["-"], "mno-avx512vpopcntdq">, Group<m_x86_Features_Group>;
def mavx512vp2intersect : Flag<["-"], "mavx512vp2intersect">, Group<m_x86_Features_Group>;
def mno_avx512vp2intersect : Flag<["-"], "mno-avx512vp2intersect">, Group<m_x86_Features_Group>;
#if INTEL_CUSTOMIZATION
#if INTEL_FEATURE_ISA_AVX_VNNI
def mavxvnni : Flag<["-"], "mavxvnni">, Group<m_x86_Features_Group>;
def mno_avxvnni : Flag<["-"], "mno-avxvnni">, Group<m_x86_Features_Group>;
#endif // INTEL_FEATURE_ISA_AVX_VNNI
#endif // INTEL_CUSTOMIZATION
def madx : Flag<["-"], "madx">, Group<m_x86_Features_Group>;
def mno_adx : Flag<["-"], "mno-adx">, Group<m_x86_Features_Group>;
def maes : Flag<["-"], "maes">, Group<m_x86_Features_Group>;
def mno_aes : Flag<["-"], "mno-aes">, Group<m_x86_Features_Group>;
def mbmi : Flag<["-"], "mbmi">, Group<m_x86_Features_Group>;
def mno_bmi : Flag<["-"], "mno-bmi">, Group<m_x86_Features_Group>;
def mbmi2 : Flag<["-"], "mbmi2">, Group<m_x86_Features_Group>;
def mno_bmi2 : Flag<["-"], "mno-bmi2">, Group<m_x86_Features_Group>;
def mcldemote : Flag<["-"], "mcldemote">, Group<m_x86_Features_Group>;
def mno_cldemote : Flag<["-"], "mno-cldemote">, Group<m_x86_Features_Group>;
def mclflushopt : Flag<["-"], "mclflushopt">, Group<m_x86_Features_Group>;
def mno_clflushopt : Flag<["-"], "mno-clflushopt">, Group<m_x86_Features_Group>;
def mclwb : Flag<["-"], "mclwb">, Group<m_x86_Features_Group>;
def mno_clwb : Flag<["-"], "mno-clwb">, Group<m_x86_Features_Group>;
def mwbnoinvd : Flag<["-"], "mwbnoinvd">, Group<m_x86_Features_Group>;
def mno_wbnoinvd : Flag<["-"], "mno-wbnoinvd">, Group<m_x86_Features_Group>;
def mclzero : Flag<["-"], "mclzero">, Group<m_x86_Features_Group>;
def mno_clzero : Flag<["-"], "mno-clzero">, Group<m_x86_Features_Group>;
def mcx16 : Flag<["-"], "mcx16">, Group<m_x86_Features_Group>;
def mno_cx16 : Flag<["-"], "mno-cx16">, Group<m_x86_Features_Group>;
def menqcmd : Flag<["-"], "menqcmd">, Group<m_x86_Features_Group>;
def mno_enqcmd : Flag<["-"], "mno-enqcmd">, Group<m_x86_Features_Group>;
def mf16c : Flag<["-"], "mf16c">, Group<m_x86_Features_Group>;
def mno_f16c : Flag<["-"], "mno-f16c">, Group<m_x86_Features_Group>;
def mfma : Flag<["-"], "mfma">, Group<m_x86_Features_Group>;
def mno_fma : Flag<["-"], "mno-fma">, Group<m_x86_Features_Group>;
def mfma4 : Flag<["-"], "mfma4">, Group<m_x86_Features_Group>;
def mno_fma4 : Flag<["-"], "mno-fma4">, Group<m_x86_Features_Group>;
def mfsgsbase : Flag<["-"], "mfsgsbase">, Group<m_x86_Features_Group>;
def mno_fsgsbase : Flag<["-"], "mno-fsgsbase">, Group<m_x86_Features_Group>;
def mfxsr : Flag<["-"], "mfxsr">, Group<m_x86_Features_Group>;
def mno_fxsr : Flag<["-"], "mno-fxsr">, Group<m_x86_Features_Group>;
def minvpcid : Flag<["-"], "minvpcid">, Group<m_x86_Features_Group>;
def mno_invpcid : Flag<["-"], "mno-invpcid">, Group<m_x86_Features_Group>;
def mgfni : Flag<["-"], "mgfni">, Group<m_x86_Features_Group>;
def mno_gfni : Flag<["-"], "mno-gfni">, Group<m_x86_Features_Group>;
#if INTEL_CUSTOMIZATION
#if INTEL_FEATURE_ISA_KEYLOCKER
def mkeylocker : Flag<["-"], "mkeylocker">, Group<m_x86_Features_Group>;
def mno_keylocker : Flag<["-"], "mno-keylocker">, Group<m_x86_Features_Group>;
#endif // INTEL_FEATURE_ISA_KEYLOCKER
#endif // INTEL_CUSTOMIZATION
def mlwp : Flag<["-"], "mlwp">, Group<m_x86_Features_Group>;
def mno_lwp : Flag<["-"], "mno-lwp">, Group<m_x86_Features_Group>;
def mlzcnt : Flag<["-"], "mlzcnt">, Group<m_x86_Features_Group>;
def mno_lzcnt : Flag<["-"], "mno-lzcnt">, Group<m_x86_Features_Group>;
def mmovbe : Flag<["-"], "mmovbe">, Group<m_x86_Features_Group>;
def mno_movbe : Flag<["-"], "mno-movbe">, Group<m_x86_Features_Group>;
def mmovdiri : Flag<["-"], "mmovdiri">, Group<m_x86_Features_Group>;
def mno_movdiri : Flag<["-"], "mno-movdiri">, Group<m_x86_Features_Group>;
def mmovdir64b : Flag<["-"], "mmovdir64b">, Group<m_x86_Features_Group>;
def mno_movdir64b : Flag<["-"], "mno-movdir64b">, Group<m_x86_Features_Group>;
def mmpx : Flag<["-"], "mmpx">, Group<m_x86_Features_Group>;
def mno_mpx : Flag<["-"], "mno-mpx">, Group<m_x86_Features_Group>;
def mmwaitx : Flag<["-"], "mmwaitx">, Group<m_x86_Features_Group>;
def mno_mwaitx : Flag<["-"], "mno-mwaitx">, Group<m_x86_Features_Group>;
def mpku : Flag<["-"], "mpku">, Group<m_x86_Features_Group>;
def mno_pku : Flag<["-"], "mno-pku">, Group<m_x86_Features_Group>;
def mpclmul : Flag<["-"], "mpclmul">, Group<m_x86_Features_Group>;
def mno_pclmul : Flag<["-"], "mno-pclmul">, Group<m_x86_Features_Group>;
def mpconfig : Flag<["-"], "mpconfig">, Group<m_x86_Features_Group>;
def mno_pconfig : Flag<["-"], "mno-pconfig">, Group<m_x86_Features_Group>;
def mpopcnt : Flag<["-"], "mpopcnt">, Group<m_x86_Features_Group>;
def mno_popcnt : Flag<["-"], "mno-popcnt">, Group<m_x86_Features_Group>;
def mprefetchwt1 : Flag<["-"], "mprefetchwt1">, Group<m_x86_Features_Group>;
def mno_prefetchwt1 : Flag<["-"], "mno-prefetchwt1">, Group<m_x86_Features_Group>;
def mprfchw : Flag<["-"], "mprfchw">, Group<m_x86_Features_Group>;
def mno_prfchw : Flag<["-"], "mno-prfchw">, Group<m_x86_Features_Group>;
def mptwrite : Flag<["-"], "mptwrite">, Group<m_x86_Features_Group>;
def mno_ptwrite : Flag<["-"], "mno-ptwrite">, Group<m_x86_Features_Group>;
def mrdpid : Flag<["-"], "mrdpid">, Group<m_x86_Features_Group>;
def mno_rdpid : Flag<["-"], "mno-rdpid">, Group<m_x86_Features_Group>;
def mrdrnd : Flag<["-"], "mrdrnd">, Group<m_x86_Features_Group>;
def mno_rdrnd : Flag<["-"], "mno-rdrnd">, Group<m_x86_Features_Group>;
def mrtm : Flag<["-"], "mrtm">, Group<m_x86_Features_Group>;
def mno_rtm : Flag<["-"], "mno-rtm">, Group<m_x86_Features_Group>;
def mrdseed : Flag<["-"], "mrdseed">, Group<m_x86_Features_Group>;
def mno_rdseed : Flag<["-"], "mno-rdseed">, Group<m_x86_Features_Group>;
def msahf : Flag<["-"], "msahf">, Group<m_x86_Features_Group>;
def mno_sahf : Flag<["-"], "mno-sahf">, Group<m_x86_Features_Group>;
#if INTEL_CUSTOMIZATION
#if INTEL_FEATURE_ISA_SERIALIZE
def mserialize : Flag<["-"], "mserialize">, Group<m_x86_Features_Group>;
def mno_serialize : Flag<["-"], "mno-serialize">, Group<m_x86_Features_Group>;
#endif // INTEL_FEATURE_ISA_SERIALIZE
#if INTEL_FEATURE_ISA_TSXLDTRK
def mtsxldtrk : Flag<["-"], "mtsxldtrk">, Group<m_x86_Features_Group>;
def mno_tsxldtrk : Flag<["-"], "mno-tsxldtrk">, Group<m_x86_Features_Group>;
#endif // INTEL_FEATURE_ISA_TSXLDTRK
#endif // INTEL_CUSTOMIZATION
def msgx : Flag<["-"], "msgx">, Group<m_x86_Features_Group>;
def mno_sgx : Flag<["-"], "mno-sgx">, Group<m_x86_Features_Group>;
def msha : Flag<["-"], "msha">, Group<m_x86_Features_Group>;
def mno_sha : Flag<["-"], "mno-sha">, Group<m_x86_Features_Group>;
def mtbm : Flag<["-"], "mtbm">, Group<m_x86_Features_Group>;
def mno_tbm : Flag<["-"], "mno-tbm">, Group<m_x86_Features_Group>;
#if INTEL_CUSTOMIZATION
#if INTEL_FEATURE_ISA_ULI
def muli : Flag<["-"], "muli">, Group<m_x86_Features_Group>;
def mno_uli : Flag<["-"], "mno-uli">, Group<m_x86_Features_Group>;
#endif // INTEL_FEATURE_ISA_ULI
#endif // INTEL_CUSTOMIZATION
def mvaes : Flag<["-"], "mvaes">, Group<m_x86_Features_Group>;
def mno_vaes : Flag<["-"], "mno-vaes">, Group<m_x86_Features_Group>;
def mvpclmulqdq : Flag<["-"], "mvpclmulqdq">, Group<m_x86_Features_Group>;
def mno_vpclmulqdq : Flag<["-"], "mno-vpclmulqdq">, Group<m_x86_Features_Group>;
def mwaitpkg : Flag<["-"], "mwaitpkg">, Group<m_x86_Features_Group>;
def mno_waitpkg : Flag<["-"], "mno-waitpkg">, Group<m_x86_Features_Group>;
def mxop : Flag<["-"], "mxop">, Group<m_x86_Features_Group>;
def mno_xop : Flag<["-"], "mno-xop">, Group<m_x86_Features_Group>;
def mxsave : Flag<["-"], "mxsave">, Group<m_x86_Features_Group>;
def mno_xsave : Flag<["-"], "mno-xsave">, Group<m_x86_Features_Group>;
def mxsavec : Flag<["-"], "mxsavec">, Group<m_x86_Features_Group>;
def mno_xsavec : Flag<["-"], "mno-xsavec">, Group<m_x86_Features_Group>;
def mxsaveopt : Flag<["-"], "mxsaveopt">, Group<m_x86_Features_Group>;
def mno_xsaveopt : Flag<["-"], "mno-xsaveopt">, Group<m_x86_Features_Group>;
def mxsaves : Flag<["-"], "mxsaves">, Group<m_x86_Features_Group>;
def mno_xsaves : Flag<["-"], "mno-xsaves">, Group<m_x86_Features_Group>;
def mshstk : Flag<["-"], "mshstk">, Group<m_x86_Features_Group>;
def mno_shstk : Flag<["-"], "mno-shstk">, Group<m_x86_Features_Group>;
def mretpoline_external_thunk : Flag<["-"], "mretpoline-external-thunk">, Group<m_x86_Features_Group>;
def mno_retpoline_external_thunk : Flag<["-"], "mno-retpoline-external-thunk">, Group<m_x86_Features_Group>;

// These are legacy user-facing driver-level option spellings. They are always
// aliases for options that are spelled using the more common Unix / GNU flag
// style of double-dash and equals-joined flags.
def gcc_toolchain_legacy_spelling : Separate<["-"], "gcc-toolchain">, Alias<gcc_toolchain>;
def target_legacy_spelling : Separate<["-"], "target">, Alias<target>;

// Special internal option to handle -Xlinker --no-demangle.
def Z_Xlinker__no_demangle : Flag<["-"], "Z-Xlinker-no-demangle">,
    Flags<[Unsupported, NoArgumentUnused]>;

// Special internal option to allow forwarding arbitrary arguments to linker.
def Zlinker_input : Separate<["-"], "Zlinker-input">,
    Flags<[Unsupported, NoArgumentUnused]>;

// Reserved library options.
def Z_reserved_lib_stdcxx : Flag<["-"], "Z-reserved-lib-stdc++">,
    Flags<[LinkerInput, NoArgumentUnused, Unsupported]>, Group<reserved_lib_Group>;
def Z_reserved_lib_cckext : Flag<["-"], "Z-reserved-lib-cckext">,
    Flags<[LinkerInput, NoArgumentUnused, Unsupported]>, Group<reserved_lib_Group>;

// Ignored options
// FIXME: multiclasess produce suffixes, not prefixes. This is fine for now
// since it is only used in ignored options.
multiclass BooleanFFlag<string name> {
  def _f : Flag<["-"], "f"#name>;
  def _fno : Flag<["-"], "fno-"#name>;
}

defm : BooleanFFlag<"keep-inline-functions">, Group<clang_ignored_gcc_optimization_f_Group>;

def fprofile_dir : Joined<["-"], "fprofile-dir=">, Group<f_Group>;

def fuse_ld_EQ : Joined<["-"], "fuse-ld=">, Group<f_Group>, Flags<[CoreOption]>;

defm align_labels : BooleanFFlag<"align-labels">, Group<clang_ignored_gcc_optimization_f_Group>;
def falign_labels_EQ : Joined<["-"], "falign-labels=">, Group<clang_ignored_gcc_optimization_f_Group>;
defm align_loops : BooleanFFlag<"align-loops">, Group<clang_ignored_gcc_optimization_f_Group>;
def falign_loops_EQ : Joined<["-"], "falign-loops=">, Group<clang_ignored_gcc_optimization_f_Group>;
defm align_jumps : BooleanFFlag<"align-jumps">, Group<clang_ignored_gcc_optimization_f_Group>;
def falign_jumps_EQ : Joined<["-"], "falign-jumps=">, Group<clang_ignored_gcc_optimization_f_Group>;

// FIXME: This option should be supported and wired up to our diognostics, but
// ignore it for now to avoid breaking builds that use it.
def fdiagnostics_show_location_EQ : Joined<["-"], "fdiagnostics-show-location=">, Group<clang_ignored_f_Group>;

defm fcheck_new : BooleanFFlag<"check-new">, Group<clang_ignored_f_Group>;
defm caller_saves : BooleanFFlag<"caller-saves">, Group<clang_ignored_gcc_optimization_f_Group>;
defm reorder_blocks : BooleanFFlag<"reorder-blocks">, Group<clang_ignored_gcc_optimization_f_Group>;
defm eliminate_unused_debug_types : BooleanFFlag<"eliminate-unused-debug-types">, Group<clang_ignored_f_Group>;
defm branch_count_reg : BooleanFFlag<"branch-count-reg">, Group<clang_ignored_gcc_optimization_f_Group>;
defm default_inline : BooleanFFlag<"default-inline">, Group<clang_ignored_gcc_optimization_f_Group>;
defm fat_lto_objects : BooleanFFlag<"fat-lto-objects">, Group<clang_ignored_gcc_optimization_f_Group>;
defm float_store : BooleanFFlag<"float-store">, Group<clang_ignored_gcc_optimization_f_Group>;
defm friend_injection : BooleanFFlag<"friend-injection">, Group<clang_ignored_f_Group>;
defm function_attribute_list : BooleanFFlag<"function-attribute-list">, Group<clang_ignored_f_Group>;
defm gcse : BooleanFFlag<"gcse">, Group<clang_ignored_gcc_optimization_f_Group>;
defm gcse_after_reload: BooleanFFlag<"gcse-after-reload">, Group<clang_ignored_gcc_optimization_f_Group>;
defm gcse_las: BooleanFFlag<"gcse-las">, Group<clang_ignored_gcc_optimization_f_Group>;
defm gcse_sm: BooleanFFlag<"gcse-sm">, Group<clang_ignored_gcc_optimization_f_Group>;
defm gnu : BooleanFFlag<"gnu">, Group<clang_ignored_f_Group>;
defm implicit_templates : BooleanFFlag<"implicit-templates">, Group<clang_ignored_f_Group>;
defm implement_inlines : BooleanFFlag<"implement-inlines">, Group<clang_ignored_f_Group>;
defm merge_constants : BooleanFFlag<"merge-constants">, Group<clang_ignored_gcc_optimization_f_Group>;
defm modulo_sched : BooleanFFlag<"modulo-sched">, Group<clang_ignored_gcc_optimization_f_Group>;
defm modulo_sched_allow_regmoves : BooleanFFlag<"modulo-sched-allow-regmoves">,
    Group<clang_ignored_gcc_optimization_f_Group>;
defm inline_functions_called_once : BooleanFFlag<"inline-functions-called-once">,
    Group<clang_ignored_gcc_optimization_f_Group>;
def finline_limit_EQ : Joined<["-"], "finline-limit=">, Group<clang_ignored_gcc_optimization_f_Group>;
defm finline_limit : BooleanFFlag<"inline-limit">, Group<clang_ignored_gcc_optimization_f_Group>;
defm inline_small_functions : BooleanFFlag<"inline-small-functions">,
    Group<clang_ignored_gcc_optimization_f_Group>;
defm ipa_cp : BooleanFFlag<"ipa-cp">,
    Group<clang_ignored_gcc_optimization_f_Group>;
defm ivopts : BooleanFFlag<"ivopts">, Group<clang_ignored_gcc_optimization_f_Group>;
defm non_call_exceptions : BooleanFFlag<"non-call-exceptions">, Group<clang_ignored_f_Group>;
defm peel_loops : BooleanFFlag<"peel-loops">, Group<clang_ignored_gcc_optimization_f_Group>;
defm permissive : BooleanFFlag<"permissive">, Group<clang_ignored_f_Group>;
defm prefetch_loop_arrays : BooleanFFlag<"prefetch-loop-arrays">, Group<clang_ignored_gcc_optimization_f_Group>;
defm printf : BooleanFFlag<"printf">, Group<clang_ignored_f_Group>;
defm profile : BooleanFFlag<"profile">, Group<clang_ignored_f_Group>;
defm profile_correction : BooleanFFlag<"profile-correction">, Group<clang_ignored_gcc_optimization_f_Group>;
defm profile_generate_sampling : BooleanFFlag<"profile-generate-sampling">, Group<clang_ignored_f_Group>;
defm profile_reusedist : BooleanFFlag<"profile-reusedist">, Group<clang_ignored_f_Group>;
defm profile_values : BooleanFFlag<"profile-values">, Group<clang_ignored_gcc_optimization_f_Group>;
defm regs_graph : BooleanFFlag<"regs-graph">, Group<clang_ignored_f_Group>;
defm rename_registers : BooleanFFlag<"rename-registers">, Group<clang_ignored_gcc_optimization_f_Group>;
defm ripa : BooleanFFlag<"ripa">, Group<clang_ignored_f_Group>;
defm rounding_math : BooleanFFlag<"rounding-math">, Group<clang_ignored_gcc_optimization_f_Group>;
defm schedule_insns : BooleanFFlag<"schedule-insns">, Group<clang_ignored_gcc_optimization_f_Group>;
defm schedule_insns2 : BooleanFFlag<"schedule-insns2">, Group<clang_ignored_gcc_optimization_f_Group>;
defm see : BooleanFFlag<"see">, Group<clang_ignored_f_Group>;
defm signaling_nans : BooleanFFlag<"signaling-nans">, Group<clang_ignored_gcc_optimization_f_Group>;
defm single_precision_constant : BooleanFFlag<"single-precision-constant">,
    Group<clang_ignored_gcc_optimization_f_Group>;
defm spec_constr_count : BooleanFFlag<"spec-constr-count">, Group<clang_ignored_f_Group>;
defm stack_check : BooleanFFlag<"stack-check">, Group<clang_ignored_f_Group>;
defm strength_reduce :
    BooleanFFlag<"strength-reduce">, Group<clang_ignored_gcc_optimization_f_Group>;
defm tls_model : BooleanFFlag<"tls-model">, Group<clang_ignored_f_Group>;
defm tracer : BooleanFFlag<"tracer">, Group<clang_ignored_gcc_optimization_f_Group>;
defm tree_dce : BooleanFFlag<"tree-dce">, Group<clang_ignored_gcc_optimization_f_Group>;
defm tree_loop_im : BooleanFFlag<"tree_loop_im">,  Group<clang_ignored_gcc_optimization_f_Group>;
defm tree_loop_ivcanon : BooleanFFlag<"tree_loop_ivcanon">,  Group<clang_ignored_gcc_optimization_f_Group>;
defm tree_loop_linear : BooleanFFlag<"tree_loop_linear">,  Group<clang_ignored_gcc_optimization_f_Group>;
defm tree_salias : BooleanFFlag<"tree-salias">, Group<clang_ignored_f_Group>;
defm tree_ter : BooleanFFlag<"tree-ter">, Group<clang_ignored_gcc_optimization_f_Group>;
defm tree_vectorizer_verbose : BooleanFFlag<"tree-vectorizer-verbose">, Group<clang_ignored_f_Group>;
defm tree_vrp : BooleanFFlag<"tree-vrp">, Group<clang_ignored_gcc_optimization_f_Group>;
defm unroll_all_loops : BooleanFFlag<"unroll-all-loops">, Group<clang_ignored_gcc_optimization_f_Group>;
defm unsafe_loop_optimizations : BooleanFFlag<"unsafe-loop-optimizations">,
    Group<clang_ignored_gcc_optimization_f_Group>;
defm unswitch_loops : BooleanFFlag<"unswitch-loops">, Group<clang_ignored_gcc_optimization_f_Group>;
defm use_linker_plugin : BooleanFFlag<"use-linker-plugin">, Group<clang_ignored_gcc_optimization_f_Group>;
defm vect_cost_model : BooleanFFlag<"vect-cost-model">, Group<clang_ignored_gcc_optimization_f_Group>;
defm variable_expansion_in_unroller : BooleanFFlag<"variable-expansion-in-unroller">,
    Group<clang_ignored_gcc_optimization_f_Group>;
defm web : BooleanFFlag<"web">, Group<clang_ignored_gcc_optimization_f_Group>;
defm whole_program : BooleanFFlag<"whole-program">, Group<clang_ignored_gcc_optimization_f_Group>;
defm devirtualize : BooleanFFlag<"devirtualize">, Group<clang_ignored_gcc_optimization_f_Group>;
defm devirtualize_speculatively : BooleanFFlag<"devirtualize-speculatively">,
    Group<clang_ignored_gcc_optimization_f_Group>;

// Generic gfortran options.
def A_DASH : Joined<["-"], "A-">, Group<gfortran_Group>;
def J : JoinedOrSeparate<["-"], "J">, Flags<[RenderJoined]>, Group<gfortran_Group>;
def cpp : Flag<["-"], "cpp">, Group<gfortran_Group>;
def nocpp : Flag<["-"], "nocpp">, Group<gfortran_Group>;
def static_libgfortran : Flag<["-"], "static-libgfortran">, Group<gfortran_Group>;

// "f" options with values for gfortran.
def fblas_matmul_limit_EQ : Joined<["-"], "fblas-matmul-limit=">, Group<gfortran_Group>;
def fcheck_EQ : Joined<["-"], "fcheck=">, Group<gfortran_Group>;
def fcoarray_EQ : Joined<["-"], "fcoarray=">, Group<gfortran_Group>;
def fconvert_EQ : Joined<["-"], "fconvert=">, Group<gfortran_Group>;
def ffixed_line_length_VALUE : Joined<["-"], "ffixed-line-length-">, Group<gfortran_Group>;
def ffpe_trap_EQ : Joined<["-"], "ffpe-trap=">, Group<gfortran_Group>;
def ffree_line_length_VALUE : Joined<["-"], "ffree-line-length-">, Group<gfortran_Group>;
def finit_character_EQ : Joined<["-"], "finit-character=">, Group<gfortran_Group>;
def finit_integer_EQ : Joined<["-"], "finit-integer=">, Group<gfortran_Group>;
def finit_logical_EQ : Joined<["-"], "finit-logical=">, Group<gfortran_Group>;
def finit_real_EQ : Joined<["-"], "finit-real=">, Group<gfortran_Group>;
def fmax_array_constructor_EQ : Joined<["-"], "fmax-array-constructor=">, Group<gfortran_Group>;
def fmax_errors_EQ : Joined<["-"], "fmax-errors=">, Group<gfortran_Group>;
def fmax_stack_var_size_EQ : Joined<["-"], "fmax-stack-var-size=">, Group<gfortran_Group>;
def fmax_subrecord_length_EQ : Joined<["-"], "fmax-subrecord-length=">, Group<gfortran_Group>;
def frecord_marker_EQ : Joined<["-"], "frecord-marker=">, Group<gfortran_Group>;

// "f" flags for gfortran.
defm aggressive_function_elimination : BooleanFFlag<"aggressive-function-elimination">, Group<gfortran_Group>;
defm align_commons : BooleanFFlag<"align-commons">, Group<gfortran_Group>;
defm all_intrinsics : BooleanFFlag<"all-intrinsics">, Group<gfortran_Group>;
defm automatic : BooleanFFlag<"automatic">, Group<gfortran_Group>;
defm backslash : BooleanFFlag<"backslash">, Group<gfortran_Group>;
defm backtrace : BooleanFFlag<"backtrace">, Group<gfortran_Group>;
defm bounds_check : BooleanFFlag<"bounds-check">, Group<gfortran_Group>;
defm check_array_temporaries : BooleanFFlag<"check-array-temporaries">, Group<gfortran_Group>;
defm cray_pointer : BooleanFFlag<"cray-pointer">, Group<gfortran_Group>;
defm d_lines_as_code : BooleanFFlag<"d-lines-as-code">, Group<gfortran_Group>;
defm d_lines_as_comments : BooleanFFlag<"d-lines-as-comments">, Group<gfortran_Group>;
defm default_double_8 : BooleanFFlag<"default-double-8">, Group<gfortran_Group>;
defm default_integer_8 : BooleanFFlag<"default-integer-8">, Group<gfortran_Group>;
defm default_real_8 : BooleanFFlag<"default-real-8">, Group<gfortran_Group>;
defm dollar_ok : BooleanFFlag<"dollar-ok">, Group<gfortran_Group>;
defm dump_fortran_optimized : BooleanFFlag<"dump-fortran-optimized">, Group<gfortran_Group>;
defm dump_fortran_original : BooleanFFlag<"dump-fortran-original">, Group<gfortran_Group>;
defm dump_parse_tree : BooleanFFlag<"dump-parse-tree">, Group<gfortran_Group>;
defm external_blas : BooleanFFlag<"external-blas">, Group<gfortran_Group>;
defm f2c : BooleanFFlag<"f2c">, Group<gfortran_Group>;
defm fixed_form : BooleanFFlag<"fixed-form">, Group<gfortran_Group>;
defm free_form : BooleanFFlag<"free-form">, Group<gfortran_Group>;
defm frontend_optimize : BooleanFFlag<"frontend-optimize">, Group<gfortran_Group>;
defm implicit_none : BooleanFFlag<"implicit-none">, Group<gfortran_Group>;
defm init_local_zero : BooleanFFlag<"init-local-zero">, Group<gfortran_Group>;
defm integer_4_integer_8 : BooleanFFlag<"integer-4-integer-8">, Group<gfortran_Group>;
defm intrinsic_modules_path : BooleanFFlag<"intrinsic-modules-path">, Group<gfortran_Group>;
defm max_identifier_length : BooleanFFlag<"max-identifier-length">, Group<gfortran_Group>;
defm module_private : BooleanFFlag<"module-private">, Group<gfortran_Group>;
defm pack_derived : BooleanFFlag<"pack-derived">, Group<gfortran_Group>;
defm protect_parens : BooleanFFlag<"protect-parens">, Group<gfortran_Group>;
defm range_check : BooleanFFlag<"range-check">, Group<gfortran_Group>;
defm real_4_real_10 : BooleanFFlag<"real-4-real-10">, Group<gfortran_Group>;
defm real_4_real_16 : BooleanFFlag<"real-4-real-16">, Group<gfortran_Group>;
defm real_4_real_8 : BooleanFFlag<"real-4-real-8">, Group<gfortran_Group>;
defm real_8_real_10 : BooleanFFlag<"real-8-real-10">, Group<gfortran_Group>;
defm real_8_real_16 : BooleanFFlag<"real-8-real-16">, Group<gfortran_Group>;
defm real_8_real_4 : BooleanFFlag<"real-8-real-4">, Group<gfortran_Group>;
defm realloc_lhs : BooleanFFlag<"realloc-lhs">, Group<gfortran_Group>;
defm recursive : BooleanFFlag<"recursive">, Group<gfortran_Group>;
defm repack_arrays : BooleanFFlag<"repack-arrays">, Group<gfortran_Group>;
defm second_underscore : BooleanFFlag<"second-underscore">, Group<gfortran_Group>;
defm sign_zero : BooleanFFlag<"sign-zero">, Group<gfortran_Group>;
defm stack_arrays : BooleanFFlag<"stack-arrays">, Group<gfortran_Group>;
defm underscoring : BooleanFFlag<"underscoring">, Group<gfortran_Group>;
defm whole_file : BooleanFFlag<"whole-file">, Group<gfortran_Group>;

def sycl : Flag<["--"], "sycl">,
  HelpText<"Compile SYCL kernels for device">;
<<<<<<< HEAD
=======

def reuse_exe_EQ : Joined<["-"], "reuse-exe=">,
  HelpText<"Speed up FPGA aoc compile if the device code in <exe> is unchanged.">,
  MetaVarName<"<exe>">;
>>>>>>> 97b6396c

include "CC1Options.td"

include "CLCompatOptions.td"<|MERGE_RESOLUTION|>--- conflicted
+++ resolved
@@ -489,13 +489,6 @@
 def Xopenmp_target_EQ : JoinedAndSeparate<["-"], "Xopenmp-target=">,
   HelpText<"Pass <arg> to the target offloading toolchain identified by <triple>.">,
   MetaVarName<"<triple> <arg>">;
-<<<<<<< HEAD
-def Xsycl_target : Separate<["-"], "Xsycl-target">,
-  HelpText<"Pass <arg> to the SYCL based target offloading toolchain.">, MetaVarName<"<arg>">;
-def Xsycl_target_EQ : JoinedAndSeparate<["-"], "Xsycl-target=">,
-  HelpText<"Pass <arg> to the SYCL based target offloading toolchain identified by <triple>.">,
-  MetaVarName<"<triple> <arg>">;
-=======
 def Xsycl_backend : Separate<["-"], "Xsycl-target-backend">,
   HelpText<"Pass <arg> to the SYCL based target backend.">, MetaVarName<"<arg>">;
 def Xsycl_backend_EQ : JoinedAndSeparate<["-"], "Xsycl-target-backend=">,
@@ -513,7 +506,6 @@
   MetaVarName<"<triple> <arg>">;
 def Xs : Joined<["-"], "Xs">, HelpText<"Pass <arg> to the offline compiler.">, MetaVarName<"<arg">;
 def Xs_separate : Separate<["-"], "Xs">, HelpText<"Pass <arg> to the offline compiler.">, MetaVarName<"<arg">;
->>>>>>> 97b6396c
 def z : Separate<["-"], "z">, Flags<[LinkerInput, RenderAsInput]>,
   HelpText<"Pass -z <arg> to the linker">, MetaVarName<"<arg>">,
   Group<Link_Group>;
@@ -1790,11 +1782,8 @@
   HelpText<"Enable optimizations based on the strict rules for overwriting "
              "polymorphic C++ objects">;
 def fstrict_overflow : Flag<["-"], "fstrict-overflow">, Group<f_Group>;
-<<<<<<< HEAD
-=======
 def fintelfpga : Flag<["-"], "fintelfpga">, Group<f_Group>,
   Flags<[CC1Option]>, HelpText<"Perform ahead of time compilation for FPGA">;
->>>>>>> 97b6396c
 def fsycl : Flag<["-"], "fsycl">, Group<f_Group>, Flags<[CC1Option, NoArgumentUnused]>,
   HelpText<"generate SYCL code.">;
 def fno_sycl : Flag<["-"], "fno-sycl">, Group<f_Group>, Flags<[NoArgumentUnused]>;
@@ -1808,10 +1797,6 @@
   Flags<[CC1Option]>, HelpText<"Use LLVM bitcode instead of SPIR-V in fat objects">;
 def fno_sycl_use_bitcode : Flag<["-"], "fno-sycl-use-bitcode">,
   Flags<[CC1Option]>, HelpText<"Use SPIR-V instead of LLVM bitcode in fat objects">;
-<<<<<<< HEAD
-def fsycl_link : Flag<["-"], "fsycl-link">,
-  Flags<[CC1Option]>, HelpText<"Generate partially linked device object to be used with the host link">;
-=======
 def fsycl_link_EQ : Joined<["-"], "fsycl-link=">,
   Flags<[CC1Option]>, HelpText<"Generate partially linked device and host object to be used at various stages of compilation">, Values<"image,early">;
 def fsycl_link : Flag<["-"], "fsycl-link">, Alias<fsycl_link_EQ>,
@@ -1824,7 +1809,6 @@
 def fsycl_help : Flag<["-"], "fsycl-help">, Alias<fsycl_help_EQ>,
   Flags<[DriverOption]>, AliasArgs<["all"]>, HelpText<"Emit help information "
   "from all of the offline compilation tools">;
->>>>>>> 97b6396c
 def fsyntax_only : Flag<["-"], "fsyntax-only">,
   Flags<[DriverOption,CoreOption,CC1Option]>, Group<Action_Group>;
 def ftabstop_EQ : Joined<["-"], "ftabstop=">, Group<f_Group>;
@@ -3424,13 +3408,10 @@
 
 def sycl : Flag<["--"], "sycl">,
   HelpText<"Compile SYCL kernels for device">;
-<<<<<<< HEAD
-=======
 
 def reuse_exe_EQ : Joined<["-"], "reuse-exe=">,
   HelpText<"Speed up FPGA aoc compile if the device code in <exe> is unchanged.">,
   MetaVarName<"<exe>">;
->>>>>>> 97b6396c
 
 include "CC1Options.td"
 
