--- conflicted
+++ resolved
@@ -1422,7 +1422,6 @@
   HelpText<"Accept some non-standard constructs supported by the Microsoft compiler">;
 def fms_compatibility : Flag<["-"], "fms-compatibility">, Group<f_Group>, Flags<[CC1Option, CoreOption]>,
   HelpText<"Enable full Microsoft Visual C++ compatibility">;
-<<<<<<< HEAD
 // if INTEL_CUSTOMIZATION
 // CQ#368119 - support for '/Z7' and '/Zi' options.
 def fms_debug_info_file_type: Joined<["-"], "fms-debug-info-file-type=">,
@@ -1433,8 +1432,6 @@
 def fms_debug_info_obj_file: Joined<["-"], "fms-debug-info-obj-file=">,
   Group<f_Group>, Flags<[CC1Option]>, MetaVarName<"<file>">;
 // endif INTEL_CUSTOMIZATION
-=======
->>>>>>> 50487391
 def fms_volatile : Flag<["-"], "fms-volatile">, Group<f_Group>, Flags<[CC1Option]>;
 def fmsc_version : Joined<["-"], "fmsc-version=">, Group<f_Group>, Flags<[DriverOption, CoreOption]>,
   HelpText<"Microsoft compiler version number to report in _MSC_VER (0 = don't define it (default))">;
