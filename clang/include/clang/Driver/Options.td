//===--- Options.td - Options for clang -----------------------------------===//
//
//                     The LLVM Compiler Infrastructure
//
// This file is distributed under the University of Illinois Open Source
// License. See LICENSE.TXT for details.
//
//===----------------------------------------------------------------------===//
//
//  This file defines the options accepted by clang.
//
//===----------------------------------------------------------------------===//

// Include the common option parsing interfaces.
include "llvm/Option/OptParser.td"

/////////
// Flags

// DriverOption - The option is a "driver" option, and should not be forwarded
// to other tools.
def DriverOption : OptionFlag;

// LinkerInput - The option is a linker input.
def LinkerInput : OptionFlag;

// NoArgumentUnused - Don't report argument unused warnings for this option; this
// is useful for options like -static or -dynamic which a user may always end up
// passing, even if the platform defaults to (or only supports) that option.
def NoArgumentUnused : OptionFlag;

// Unsupported - The option is unsupported, and the driver will reject command
// lines that use it.
def Unsupported : OptionFlag;

// CoreOption - This is considered a "core" Clang option, available in both
// clang and clang-cl modes.
def CoreOption : OptionFlag;

// CLOption - This is a cl.exe compatibility option. Options with this flag
// are made available when the driver is running in CL compatibility mode.
def CLOption : OptionFlag;

// CC1Option - This option should be accepted by clang -cc1.
def CC1Option : OptionFlag;

// CC1AsOption - This option should be accepted by clang -cc1as.
def CC1AsOption : OptionFlag;

// NoDriverOption - This option should not be accepted by the driver.
def NoDriverOption : OptionFlag;

/////////
// Groups

// Meta-group for options which are only used for compilation,
// and not linking etc.
def CompileOnly_Group     : OptionGroup<"<CompileOnly group>">;

def Action_Group          : OptionGroup<"<action group>">;

def I_Group               : OptionGroup<"<I group>">, Group<CompileOnly_Group>;
def M_Group               : OptionGroup<"<M group>">, Group<CompileOnly_Group>;
def T_Group               : OptionGroup<"<T group>">;
def O_Group               : OptionGroup<"<O group>">, Group<CompileOnly_Group>;
def R_Group               : OptionGroup<"<R group>">, Group<CompileOnly_Group>;
def R_value_Group         : OptionGroup<"<R (with value) group>">, Group<R_Group>;
def W_Group               : OptionGroup<"<W group>">, Group<CompileOnly_Group>;
def W_value_Group         : OptionGroup<"<W (with value) group>">, Group<W_Group>;
def d_Group               : OptionGroup<"<d group>">;
def f_Group               : OptionGroup<"<f group>">, Group<CompileOnly_Group>;
def f_clang_Group         : OptionGroup<"<f (clang-only) group>">, Group<CompileOnly_Group>;
def g_Group               : OptionGroup<"<g group>">;
def g_flags_Group         : OptionGroup<"<g flags group>">;
def i_Group               : OptionGroup<"<i group>">, Group<CompileOnly_Group>;
def clang_i_Group         : OptionGroup<"<clang i group>">, Group<i_Group>;
def m_Group               : OptionGroup<"<m group>">, Group<CompileOnly_Group>;
def m_x86_Features_Group  : OptionGroup<"<m x86 features group>">, Group<m_Group>, Flags<[CoreOption]>;
def m_hexagon_Features_Group  : OptionGroup<"<m hexagon features group>">, Group<m_Group>;
def m_arm_Features_Group  : OptionGroup<"<m arm features group>">, Group<m_Group>;
def m_aarch64_Features_Group  : OptionGroup<"<m aarch64 features group>">, Group<m_Group>;
def m_ppc_Features_Group  : OptionGroup<"<m ppc features group>">, Group<m_Group>;
def m_wasm_Features_Group : OptionGroup<"<m wasm features group>">,
                                        Group<m_Group>;
def m_libc_Group          : OptionGroup<"<m libc group>">, Group<m_Group>;
def u_Group               : OptionGroup<"<u group>">;

def pedantic_Group        : OptionGroup<"<pedantic group>">,
  Group<CompileOnly_Group>;
def reserved_lib_Group   : OptionGroup<"<reserved libs group>">;

// Temporary groups for clang options which we know we don't support,
// but don't want to verbosely warn the user about.
def clang_ignored_f_Group : OptionGroup<"<clang ignored f group>">,
  Group<f_Group>;
def clang_ignored_m_Group : OptionGroup<"<clang ignored m group>">,
  Group<m_Group>;

// Group that ignores all gcc optimizations that won't be implemented
def clang_ignored_gcc_optimization_f_Group : OptionGroup<
  "<clang_ignored_gcc_optimization_f_Group>">, Group<f_Group>;

/////////
// Options

// The internal option ID must be a valid C++ identifier and results in a
// clang::driver::options::OPT_XX enum constant for XX.
//
// We want to unambiguously be able to refer to options from the driver source
// code, for this reason the option name is mangled into an ID. This mangling
// isn't guaranteed to have an inverse, but for practical purposes it does.
//
// The mangling scheme is to ignore the leading '-', and perform the following
// substitutions:
//   _ => __
//   - => _
//   / => _SLASH
//   # => _HASH
//   ? => _QUESTION
//   , => _COMMA
//   = => _EQ
//   C++ => CXX
//   . => _

// Developer Driver Options

def internal_Group : OptionGroup<"<clang internal options>">;
def internal_driver_Group : OptionGroup<"<clang driver internal options>">,
  Group<internal_Group>, HelpText<"DRIVER OPTIONS">;
def internal_debug_Group :
  OptionGroup<"<clang debug/development internal options>">,
  Group<internal_Group>, HelpText<"DEBUG/DEVELOPMENT OPTIONS">;

class InternalDriverOpt : Group<internal_driver_Group>,
  Flags<[DriverOption, HelpHidden]>;
def driver_mode : Joined<["--"], "driver-mode=">, Group<internal_driver_Group>,
  Flags<[CoreOption, DriverOption, HelpHidden]>,
  HelpText<"Set the driver mode to either 'gcc', 'g++', 'cpp', or 'cl'">;
def ccc_gcc_name : Separate<["-"], "ccc-gcc-name">, InternalDriverOpt,
  HelpText<"Name for native GCC compiler">,
  MetaVarName<"<gcc-path>">;
def ccc_pch_is_pch : Flag<["-"], "ccc-pch-is-pch">, InternalDriverOpt,
  HelpText<"Use lazy PCH for precompiled headers">;
def ccc_pch_is_pth : Flag<["-"], "ccc-pch-is-pth">, InternalDriverOpt,
  HelpText<"Use pretokenized headers for precompiled headers">;

class InternalDebugOpt : Group<internal_debug_Group>,
  Flags<[DriverOption, HelpHidden]>;
def ccc_install_dir : Separate<["-"], "ccc-install-dir">, InternalDebugOpt,
  HelpText<"Simulate installation in the given directory">;
def ccc_print_phases : Flag<["-"], "ccc-print-phases">, InternalDebugOpt,
  HelpText<"Dump list of actions to perform">;
def ccc_print_bindings : Flag<["-"], "ccc-print-bindings">, InternalDebugOpt,
  HelpText<"Show bindings of tools to actions">;

def ccc_arcmt_check : Flag<["-"], "ccc-arcmt-check">, InternalDriverOpt,
  HelpText<"Check for ARC migration issues that need manual handling">;
def ccc_arcmt_modify : Flag<["-"], "ccc-arcmt-modify">, InternalDriverOpt,
  HelpText<"Apply modifications to files to conform to ARC">;
def ccc_arcmt_migrate : Separate<["-"], "ccc-arcmt-migrate">, InternalDriverOpt,
  HelpText<"Apply modifications and produces temporary files that conform to ARC">;
def arcmt_migrate_report_output : Separate<["-"], "arcmt-migrate-report-output">,
  HelpText<"Output path for the plist report">,  Flags<[CC1Option]>;
def arcmt_migrate_emit_arc_errors : Flag<["-"], "arcmt-migrate-emit-errors">,
  HelpText<"Emit ARC errors even if the migrator can fix them">,
  Flags<[CC1Option]>;

def _migrate : Flag<["--"], "migrate">, Flags<[DriverOption]>,
  HelpText<"Run the migrator">;
def ccc_objcmt_migrate : Separate<["-"], "ccc-objcmt-migrate">,
  InternalDriverOpt,
  HelpText<"Apply modifications and produces temporary files to migrate to "
   "modern ObjC syntax">;
def objcmt_migrate_literals : Flag<["-"], "objcmt-migrate-literals">, Flags<[CC1Option]>,
  HelpText<"Enable migration to modern ObjC literals">;
def objcmt_migrate_subscripting : Flag<["-"], "objcmt-migrate-subscripting">, Flags<[CC1Option]>,
  HelpText<"Enable migration to modern ObjC subscripting">;
def objcmt_migrate_property : Flag<["-"], "objcmt-migrate-property">, Flags<[CC1Option]>,
  HelpText<"Enable migration to modern ObjC property">;
def objcmt_migrate_all : Flag<["-"], "objcmt-migrate-all">, Flags<[CC1Option]>,
  HelpText<"Enable migration to modern ObjC">;
def objcmt_migrate_readonly_property : Flag<["-"], "objcmt-migrate-readonly-property">, Flags<[CC1Option]>,
  HelpText<"Enable migration to modern ObjC readonly property">;
def objcmt_migrate_readwrite_property : Flag<["-"], "objcmt-migrate-readwrite-property">, Flags<[CC1Option]>,
  HelpText<"Enable migration to modern ObjC readwrite property">;
def objcmt_migrate_property_dot_syntax : Flag<["-"], "objcmt-migrate-property-dot-syntax">, Flags<[CC1Option]>,
  HelpText<"Enable migration of setter/getter messages to property-dot syntax">;
def objcmt_migrate_annotation : Flag<["-"], "objcmt-migrate-annotation">, Flags<[CC1Option]>,
  HelpText<"Enable migration to property and method annotations">;
def objcmt_migrate_instancetype : Flag<["-"], "objcmt-migrate-instancetype">, Flags<[CC1Option]>,
  HelpText<"Enable migration to infer instancetype for method result type">;
def objcmt_migrate_nsmacros : Flag<["-"], "objcmt-migrate-ns-macros">, Flags<[CC1Option]>,
  HelpText<"Enable migration to NS_ENUM/NS_OPTIONS macros">;
def objcmt_migrate_protocol_conformance : Flag<["-"], "objcmt-migrate-protocol-conformance">, Flags<[CC1Option]>,
  HelpText<"Enable migration to add protocol conformance on classes">;
def objcmt_atomic_property : Flag<["-"], "objcmt-atomic-property">, Flags<[CC1Option]>,
  HelpText<"Make migration to 'atomic' properties">;
def objcmt_returns_innerpointer_property : Flag<["-"], "objcmt-returns-innerpointer-property">, Flags<[CC1Option]>,
  HelpText<"Enable migration to annotate property with NS_RETURNS_INNER_POINTER">;
def objcmt_ns_nonatomic_iosonly: Flag<["-"], "objcmt-ns-nonatomic-iosonly">, Flags<[CC1Option]>,
  HelpText<"Enable migration to use NS_NONATOMIC_IOSONLY macro for setting property's 'atomic' attribute">;
def objcmt_migrate_designated_init : Flag<["-"], "objcmt-migrate-designated-init">, Flags<[CC1Option]>,
  HelpText<"Enable migration to infer NS_DESIGNATED_INITIALIZER for initializer methods">;
def objcmt_whitelist_dir_path: Joined<["-"], "objcmt-whitelist-dir-path=">, Flags<[CC1Option]>,
  HelpText<"Only modify files with a filename contained in the provided directory path">;
// The misspelt "white-list" [sic] alias is due for removal.
def : Joined<["-"], "objcmt-white-list-dir-path=">, Flags<[CC1Option]>,
    Alias<objcmt_whitelist_dir_path>;

// Make sure all other -ccc- options are rejected.
def ccc_ : Joined<["-"], "ccc-">, Group<internal_Group>, Flags<[Unsupported]>;

// Standard Options

// Intel-specific options
def extended_float_types : Flag<["--"], "extended_float_types">, Flags<[CC1Option]>;

// if INTEL_SPECIFIC_CILKPLUS
def fcilkplus : Flag <["-"], "fcilkplus">, Group<f_Group>, Flags<[CC1Option]>,  HelpText<"Enable Cilk Plus extensions">;
<<<<<<< HEAD
// endif INTEL_SPECIFIC_CILKPLUS
=======
def intel_libirc_allowed : Flag<["-"], "intel-libirc-allowed">, Flags<[CC1Option]>, HelpText<"Allow calls to Intel libirc library functions">;
>>>>>>> 2cda2750
//#ifdef INTEL_SPECIFIC_IL0_BACKEND
def pragma_optimization_level_EQ : Joined<["-"], "pragma-optimization-level=">, Flags<[CC1Option]>, HelpText<"Specifies whether #pragma optimization_level should use Intel(DEFAULT) or GCC syntax">;
def vd : Joined<["-"], "vd">, Flags<[CC1Option]>, HelpText<"Controls the addition of the hidden vtordisp construction/destruction displacement member">;
def help_pragma : Flag<["-"], "help-pragma">, Flags<[CC1Option]>, HelpText<"Prints list of supported pragmas">;
def fp_model : Separate<["-"], "fp-model">, Flags<[CC1Option]>, HelpText<"Controls the optimizations on floating-point data">;
def malign_mac68k : Flag<["-"], "malign-mac68k">, Flags<[CC1Option]>, HelpText<"Sets default alignment to mac68k">;
def i_version : Flag<["--"], "i-version">, Flags<[CC1Option]>;
def intel : Flag<["-"], "intel">, Flags<[CC1Option]>;
def fformat_extensions: Flag<["-"], "fformat-extensions">, Group<f_Group>, Flags<[CC1Option]>,
  HelpText<"Enable FreeBSD kernel specific format string extensions">;
//#endif  // INTEL_SPECIFIC_IL0_BACKEND

def _HASH_HASH_HASH : Flag<["-"], "###">, Flags<[DriverOption, CoreOption]>,
    HelpText<"Print (but do not run) the commands to run for this compilation">;
def _DASH_DASH : Option<["--"], "", KIND_REMAINING_ARGS>,
    Flags<[DriverOption, CoreOption]>;
def A : JoinedOrSeparate<["-"], "A">, Flags<[RenderJoined]>;
def B : JoinedOrSeparate<["-"], "B">;
def CC : Flag<["-"], "CC">, Flags<[CC1Option]>;
def C : Flag<["-"], "C">, Flags<[CC1Option]>;
def D : JoinedOrSeparate<["-"], "D">, Group<CompileOnly_Group>, Flags<[CC1Option]>;
def E : Flag<["-"], "E">, Flags<[DriverOption,CC1Option]>, Group<Action_Group>,
  HelpText<"Only run the preprocessor">;
def F : JoinedOrSeparate<["-"], "F">, Flags<[RenderJoined,CC1Option]>,
    HelpText<"Add directory to framework include search path">;
def G : JoinedOrSeparate<["-"], "G">, Flags<[DriverOption]>;
def G_EQ : Joined<["-"], "G=">, Flags<[DriverOption]>;
def H : Flag<["-"], "H">, Flags<[CC1Option]>,
    HelpText<"Show header includes and nesting depth">;
def I_ : Flag<["-"], "I-">, Group<I_Group>;
def I : JoinedOrSeparate<["-"], "I">, Group<I_Group>, Flags<[CC1Option,CC1AsOption]>,
    HelpText<"Add directory to include search path">;
def L : JoinedOrSeparate<["-"], "L">, Flags<[RenderJoined]>;
def MD : Flag<["-"], "MD">, Group<M_Group>,
    HelpText<"Write a depfile containing user and system headers">;
def MMD : Flag<["-"], "MMD">, Group<M_Group>,
    HelpText<"Write a depfile containing user headers">;
def M : Flag<["-"], "M">, Group<M_Group>,
    HelpText<"Like -MD, but also implies -E and writes to stdout by default">;
def MM : Flag<["-"], "MM">, Group<M_Group>,
    HelpText<"Like -MMD, but also implies -E and writes to stdout by default">;
def MF : JoinedOrSeparate<["-"], "MF">, Group<M_Group>,
    HelpText<"Write depfile output from -MMD, -MD, -MM, or -M to <file>">,
    MetaVarName<"<file>">;
def MG : Flag<["-"], "MG">, Group<M_Group>, Flags<[CC1Option]>,
    HelpText<"Add missing headers to depfile">;
def MP : Flag<["-"], "MP">, Group<M_Group>, Flags<[CC1Option]>,
    HelpText<"Create phony target for each dependency (other than main file)">;
def MQ : JoinedOrSeparate<["-"], "MQ">, Group<M_Group>, Flags<[CC1Option]>,
    HelpText<"Specify name of main file output to quote in depfile">;
def MT : JoinedOrSeparate<["-"], "MT">, Group<M_Group>, Flags<[CC1Option]>,
    HelpText<"Specify name of main file output in depfile">;
def MV : Flag<["-"], "MV">, Group<M_Group>, Flags<[CC1Option]>,
    HelpText<"Use NMake/Jom format for the depfile">;
def Mach : Flag<["-"], "Mach">;
def O0 : Flag<["-"], "O0">, Group<O_Group>, Flags<[CC1Option]>;
def O4 : Flag<["-"], "O4">, Group<O_Group>, Flags<[CC1Option]>;
def ObjCXX : Flag<["-"], "ObjC++">, Flags<[DriverOption]>,
  HelpText<"Treat source input files as Objective-C++ inputs">;
def ObjC : Flag<["-"], "ObjC">, Flags<[DriverOption]>,
  HelpText<"Treat source input files as Objective-C inputs">;
def O : Joined<["-"], "O">, Group<O_Group>, Flags<[CC1Option]>;
def O_flag : Flag<["-"], "O">, Flags<[CC1Option]>, Alias<O>, AliasArgs<["2"]>;
def Ofast : Joined<["-"], "Ofast">, Group<O_Group>, Flags<[CC1Option]>;
def P : Flag<["-"], "P">, Flags<[CC1Option]>,
  HelpText<"Disable linemarker output in -E mode">;
def Qn : Flag<["-"], "Qn">;
def Qunused_arguments : Flag<["-"], "Qunused-arguments">, Flags<[DriverOption, CoreOption]>,
  HelpText<"Don't emit warning for unused driver arguments">;
def Q : Flag<["-"], "Q">;
def Rpass_EQ : Joined<["-"], "Rpass=">, Group<R_value_Group>, Flags<[CC1Option]>,
  HelpText<"Report transformations performed by optimization passes whose "
           "name matches the given POSIX regular expression">;
def Rpass_missed_EQ : Joined<["-"], "Rpass-missed=">, Group<R_value_Group>,
  Flags<[CC1Option]>,
  HelpText<"Report missed transformations by optimization passes whose "
           "name matches the given POSIX regular expression">;
def Rpass_analysis_EQ : Joined<["-"], "Rpass-analysis=">, Group<R_value_Group>,
  Flags<[CC1Option]>,
  HelpText<"Report transformation analysis from optimization passes whose "
           "name matches the given POSIX regular expression">;
def R_Joined : Joined<["-"], "R">, Group<R_Group>, Flags<[CC1Option, CoreOption]>,
  MetaVarName<"<remark>">, HelpText<"Enable the specified remark">;
def S : Flag<["-"], "S">, Flags<[DriverOption,CC1Option]>, Group<Action_Group>,
  HelpText<"Only run preprocess and compilation steps">;
def Tbss : JoinedOrSeparate<["-"], "Tbss">, Group<T_Group>;
def Tdata : JoinedOrSeparate<["-"], "Tdata">, Group<T_Group>;
def Ttext : JoinedOrSeparate<["-"], "Ttext">, Group<T_Group>;
def T : JoinedOrSeparate<["-"], "T">, Group<T_Group>;
def U : JoinedOrSeparate<["-"], "U">, Group<CompileOnly_Group>, Flags<[CC1Option]>;
def V : JoinedOrSeparate<["-"], "V">, Flags<[DriverOption, Unsupported]>;
def Wa_COMMA : CommaJoined<["-"], "Wa,">,
  HelpText<"Pass the comma separated arguments in <arg> to the assembler">,
  MetaVarName<"<arg>">;
def Wall : Flag<["-"], "Wall">, Group<W_Group>, Flags<[CC1Option]>;
def Wdeprecated : Flag<["-"], "Wdeprecated">, Group<W_Group>, Flags<[CC1Option]>;
def Wno_deprecated : Flag<["-"], "Wno-deprecated">, Group<W_Group>, Flags<[CC1Option]>;
def Wextra : Flag<["-"], "Wextra">, Group<W_Group>, Flags<[CC1Option]>;
def Wl_COMMA : CommaJoined<["-"], "Wl,">, Flags<[LinkerInput, RenderAsInput]>,
  HelpText<"Pass the comma separated arguments in <arg> to the linker">,
  MetaVarName<"<arg>">;
// FIXME: This is broken; these should not be Joined arguments.
def Wno_nonportable_cfstrings : Joined<["-"], "Wno-nonportable-cfstrings">, Group<W_Group>,
  Flags<[CC1Option]>;
def Wnonportable_cfstrings : Joined<["-"], "Wnonportable-cfstrings">, Group<W_Group>,
  Flags<[CC1Option]>;
def Wp_COMMA : CommaJoined<["-"], "Wp,">,
  HelpText<"Pass the comma separated arguments in <arg> to the preprocessor">,
  MetaVarName<"<arg>">;
def Wwrite_strings : Flag<["-"], "Wwrite-strings">, Group<W_Group>, Flags<[CC1Option]>;
def Wno_write_strings : Flag<["-"], "Wno-write-strings">, Group<W_Group>, Flags<[CC1Option]>;
def W_Joined : Joined<["-"], "W">, Group<W_Group>, Flags<[CC1Option, CoreOption]>,
  MetaVarName<"<warning>">, HelpText<"Enable the specified warning">;
def Xanalyzer : Separate<["-"], "Xanalyzer">,
  HelpText<"Pass <arg> to the static analyzer">, MetaVarName<"<arg>">;
def Xarch__ : JoinedAndSeparate<["-"], "Xarch_">, Flags<[DriverOption]>;
def Xassembler : Separate<["-"], "Xassembler">,
  HelpText<"Pass <arg> to the assembler">, MetaVarName<"<arg>">;
def Xclang : Separate<["-"], "Xclang">,
  HelpText<"Pass <arg> to the clang compiler">, MetaVarName<"<arg>">,
  Flags<[DriverOption, CoreOption]>;
def z : Separate<["-"], "z">, Flags<[LinkerInput, RenderAsInput]>,
  HelpText<"Pass -z <arg> to the linker">, MetaVarName<"<arg>">;
def Xlinker : Separate<["-"], "Xlinker">, Flags<[LinkerInput, RenderAsInput]>,
  HelpText<"Pass <arg> to the linker">, MetaVarName<"<arg>">;
def Xpreprocessor : Separate<["-"], "Xpreprocessor">,
  HelpText<"Pass <arg> to the preprocessor">, MetaVarName<"<arg>">;
def X_Flag : Flag<["-"], "X">;
def X_Joined : Joined<["-"], "X">;
def Z_Flag : Flag<["-"], "Z">;
def Z_Joined : Joined<["-"], "Z">;
def all__load : Flag<["-"], "all_load">;
def allowable__client : Separate<["-"], "allowable_client">;
def ansi : Flag<["-", "--"], "ansi">;
def arch__errors__fatal : Flag<["-"], "arch_errors_fatal">;
def arch : Separate<["-"], "arch">, Flags<[DriverOption]>;
def arch__only : Separate<["-"], "arch_only">;
def a : Joined<["-"], "a">;
def bind__at__load : Flag<["-"], "bind_at_load">;
def bundle__loader : Separate<["-"], "bundle_loader">;
def bundle : Flag<["-"], "bundle">;
def b : JoinedOrSeparate<["-"], "b">, Flags<[Unsupported]>;
def client__name : JoinedOrSeparate<["-"], "client_name">;
def combine : Flag<["-", "--"], "combine">, Flags<[DriverOption, Unsupported]>;
def compatibility__version : JoinedOrSeparate<["-"], "compatibility_version">;
def coverage : Flag<["-", "--"], "coverage">;
def cpp_precomp : Flag<["-"], "cpp-precomp">, Group<clang_ignored_f_Group>;
def current__version : JoinedOrSeparate<["-"], "current_version">;
def cxx_isystem : JoinedOrSeparate<["-"], "cxx-isystem">, Group<clang_i_Group>,
  HelpText<"Add directory to the C++ SYSTEM include search path">, Flags<[CC1Option]>,
  MetaVarName<"<directory>">;
def c : Flag<["-"], "c">, Flags<[DriverOption]>,
  HelpText<"Only run preprocess, compile, and assemble steps">;
def cuda_device_only : Flag<["--"], "cuda-device-only">,
  HelpText<"Do device-side CUDA compilation only">;
def cuda_gpu_arch_EQ : Joined<["--"], "cuda-gpu-arch=">,
  Flags<[DriverOption, HelpHidden]>, HelpText<"CUDA GPU architecture">;
def cuda_host_only : Flag<["--"], "cuda-host-only">,
  HelpText<"Do host-side CUDA compilation only">;
def cuda_path_EQ : Joined<["--"], "cuda-path=">, Group<i_Group>,
  HelpText<"CUDA installation path">;
def dA : Flag<["-"], "dA">, Group<d_Group>;
def dD : Flag<["-"], "dD">, Group<d_Group>, Flags<[CC1Option]>,
  HelpText<"Print macro definitions in -E mode in addition to normal output">;
def dM : Flag<["-"], "dM">, Group<d_Group>, Flags<[CC1Option]>,
  HelpText<"Print macro definitions in -E mode instead of normal output">;
def dead__strip : Flag<["-"], "dead_strip">;
def dependency_file : Separate<["-"], "dependency-file">, Flags<[CC1Option]>,
  HelpText<"Filename (or -) to write dependency output to">;
def dependency_dot : Separate<["-"], "dependency-dot">, Flags<[CC1Option]>,
  HelpText<"Filename to write DOT-formatted header dependencies to">;
def module_dependency_dir : Separate<["-"], "module-dependency-dir">,
  Flags<[CC1Option]>, HelpText<"Directory to dump module dependencies to">;
def dumpmachine : Flag<["-"], "dumpmachine">;
def dumpspecs : Flag<["-"], "dumpspecs">, Flags<[Unsupported]>;
def dumpversion : Flag<["-"], "dumpversion">;
def dylib__file : Separate<["-"], "dylib_file">;
def dylinker__install__name : JoinedOrSeparate<["-"], "dylinker_install_name">;
def dylinker : Flag<["-"], "dylinker">;
def dynamiclib : Flag<["-"], "dynamiclib">;
def dynamic : Flag<["-"], "dynamic">, Flags<[NoArgumentUnused]>;
def d_Flag : Flag<["-"], "d">, Group<d_Group>;
def d_Joined : Joined<["-"], "d">, Group<d_Group>;
def emit_ast : Flag<["-"], "emit-ast">,
  HelpText<"Emit Clang AST files for source inputs">;
def emit_llvm : Flag<["-"], "emit-llvm">, Flags<[CC1Option]>, Group<Action_Group>,
  HelpText<"Use the LLVM representation for assembler and object files">;
def exported__symbols__list : Separate<["-"], "exported_symbols_list">;
def e : JoinedOrSeparate<["-"], "e">;
def fPIC : Flag<["-"], "fPIC">, Group<f_Group>;
def fno_PIC : Flag<["-"], "fno-PIC">, Group<f_Group>;
def fPIE : Flag<["-"], "fPIE">, Group<f_Group>;
def fno_PIE : Flag<["-"], "fno-PIE">, Group<f_Group>;
def faccess_control : Flag<["-"], "faccess-control">, Group<f_Group>;
def fallow_unsupported : Flag<["-"], "fallow-unsupported">, Group<f_Group>;
def fapple_kext : Flag<["-"], "fapple-kext">, Group<f_Group>, Flags<[CC1Option]>,
  HelpText<"Use Apple's kernel extensions ABI">;
def fapple_pragma_pack : Flag<["-"], "fapple-pragma-pack">, Group<f_Group>, Flags<[CC1Option]>,
  HelpText<"Enable Apple gcc-compatible #pragma pack handling">;
def shared_libasan : Flag<["-"], "shared-libasan">;
def fasm : Flag<["-"], "fasm">, Group<f_Group>;

def fasm_blocks : Flag<["-"], "fasm-blocks">, Group<f_Group>, Flags<[CC1Option]>;
def fno_asm_blocks : Flag<["-"], "fno-asm-blocks">, Group<f_Group>;

def fassume_sane_operator_new : Flag<["-"], "fassume-sane-operator-new">, Group<f_Group>;
def fastcp : Flag<["-"], "fastcp">, Group<f_Group>;
def fastf : Flag<["-"], "fastf">, Group<f_Group>;
def fast : Flag<["-"], "fast">, Group<f_Group>;
def fasynchronous_unwind_tables : Flag<["-"], "fasynchronous-unwind-tables">, Group<f_Group>;

def fautolink : Flag <["-"], "fautolink">, Group<f_Group>;
def fno_autolink : Flag <["-"], "fno-autolink">, Group<f_Group>,
  Flags<[DriverOption, CC1Option]>,
  HelpText<"Disable generation of linker directives for automatic library linking">;

def fgnu_inline_asm : Flag<["-"], "fgnu-inline-asm">, Group<f_Group>, Flags<[DriverOption]>;
def fno_gnu_inline_asm : Flag<["-"], "fno-gnu-inline-asm">, Group<f_Group>,
  Flags<[DriverOption, CC1Option]>,
  HelpText<"Disable GNU style inline asm">;

def fprofile_sample_use_EQ : Joined<["-"], "fprofile-sample-use=">,
    Group<f_Group>, Flags<[DriverOption, CC1Option]>,
    HelpText<"Enable sample-based profile guided optimizations">;
def fauto_profile_EQ : Joined<["-"], "fauto-profile=">,
    Alias<fprofile_sample_use_EQ>;
def fprofile_instr_generate : Flag<["-"], "fprofile-instr-generate">,
    Group<f_Group>, Flags<[CC1Option]>,
    HelpText<"Generate instrumented code to collect execution counts into default.profraw file (overriden by '=' form of option or LLVM_PROFILE_FILE env var)">;
def fprofile_instr_generate_EQ : Joined<["-"], "fprofile-instr-generate=">,
    Group<f_Group>, Flags<[CC1Option]>, MetaVarName<"<file>">,
    HelpText<"Generate instrumented code to collect execution counts into <file> (overridden by LLVM_PROFILE_FILE env var)">;
def fprofile_instr_use : Flag<["-"], "fprofile-instr-use">, Group<f_Group>,
    Flags<[DriverOption]>;
def fprofile_instr_use_EQ : Joined<["-"], "fprofile-instr-use=">,
    Group<f_Group>, Flags<[CC1Option]>,
    HelpText<"Use instrumentation data for profile-guided optimization">;
def fcoverage_mapping : Flag<["-"], "fcoverage-mapping">,
    Group<f_Group>, Flags<[CC1Option]>,
    HelpText<"Generate coverage mapping to enable code coverage analysis">;
def fno_coverage_mapping : Flag<["-"], "fno-coverage-mapping">,
    Group<f_Group>, Flags<[DriverOption]>,
    HelpText<"Disable code coverage analysis">;
def fprofile_generate : Flag<["-"], "fprofile-generate">,
    Alias<fprofile_instr_generate>;
def fprofile_generate_EQ : Joined<["-"], "fprofile-generate=">,
    Group<f_Group>, Flags<[DriverOption]>, MetaVarName<"<directory>">,
    HelpText<"Generate instrumented code to collect execution counts into <directory>/default.profraw (overridden by LLVM_PROFILE_FILE env var)">;
def fprofile_use : Flag<["-"], "fprofile-use">, Group<f_Group>,
    Alias<fprofile_instr_use>;
def fprofile_use_EQ : Joined<["-"], "fprofile-use=">,
    Group<f_Group>, Flags<[DriverOption]>, MetaVarName<"<pathname>">,
    HelpText<"Use instrumentation data for profile-guided optimization. If pathname is a directory, it reads from <pathname>/default.profdata. Otherwise, it reads from file <pathname>.">;
def fno_profile_instr_generate : Flag<["-"], "fno-profile-instr-generate">,
    Group<f_Group>, Flags<[DriverOption]>,
    HelpText<"Disable generation of profile instrumentation.">;
def fno_profile_generate : Flag<["-"], "fno-profile-generate">,
    Alias<fno_profile_instr_generate>;
def fno_profile_instr_use : Flag<["-"], "fno-profile-instr-use">,
    Group<f_Group>, Flags<[DriverOption]>,
    HelpText<"Disable using instrumentation data for profile-guided optimization">;
def fno_profile_use : Flag<["-"], "fno-profile-use">,
    Alias<fno_profile_instr_use>;

def fblocks : Flag<["-"], "fblocks">, Group<f_Group>, Flags<[CC1Option]>,
  HelpText<"Enable the 'blocks' language feature">;
def fbootclasspath_EQ : Joined<["-"], "fbootclasspath=">, Group<f_Group>;
def fborland_extensions : Flag<["-"], "fborland-extensions">, Group<f_Group>, Flags<[CC1Option]>,
  HelpText<"Accept non-standard constructs supported by the Borland compiler">;
def fbuiltin : Flag<["-"], "fbuiltin">, Group<f_Group>;
def fcaret_diagnostics : Flag<["-"], "fcaret-diagnostics">, Group<f_Group>;
def fclasspath_EQ : Joined<["-"], "fclasspath=">, Group<f_Group>;
def fcolor_diagnostics : Flag<["-"], "fcolor-diagnostics">, Group<f_Group>,
  Flags<[CoreOption, CC1Option]>, HelpText<"Use colors in diagnostics">;
def fdiagnostics_color : Flag<["-"], "fdiagnostics-color">, Group<f_Group>,
  Flags<[CoreOption, DriverOption]>;
def fdiagnostics_color_EQ : Joined<["-"], "fdiagnostics-color=">, Group<f_Group>;
def fansi_escape_codes : Flag<["-"], "fansi-escape-codes">, Group<f_Group>,
  Flags<[CoreOption, CC1Option]>, HelpText<"Use ANSI escape codes for diagnostics">;
def fcomment_block_commands : CommaJoined<["-"], "fcomment-block-commands=">, Group<f_clang_Group>, Flags<[CC1Option]>,
  HelpText<"Treat each comma separated argument in <arg> as a documentation comment block command">,
  MetaVarName<"<arg>">;
def fparse_all_comments : Flag<["-"], "fparse-all-comments">, Group<f_clang_Group>, Flags<[CC1Option]>;
def fcommon : Flag<["-"], "fcommon">, Group<f_Group>;
def fcompile_resource_EQ : Joined<["-"], "fcompile-resource=">, Group<f_Group>;
def fconstant_cfstrings : Flag<["-"], "fconstant-cfstrings">, Group<f_Group>;
def fconstant_string_class_EQ : Joined<["-"], "fconstant-string-class=">, Group<f_Group>;
def fconstexpr_depth_EQ : Joined<["-"], "fconstexpr-depth=">, Group<f_Group>;
def fconstexpr_steps_EQ : Joined<["-"], "fconstexpr-steps=">, Group<f_Group>;
def fconstexpr_backtrace_limit_EQ : Joined<["-"], "fconstexpr-backtrace-limit=">,
                                    Group<f_Group>;
def fno_crash_diagnostics : Flag<["-"], "fno-crash-diagnostics">, Group<f_clang_Group>, Flags<[NoArgumentUnused]>;
def fcreate_profile : Flag<["-"], "fcreate-profile">, Group<f_Group>;
def fcxx_exceptions: Flag<["-"], "fcxx-exceptions">, Group<f_Group>,
  HelpText<"Enable C++ exceptions">, Flags<[CC1Option]>;
def fcxx_modules : Flag <["-"], "fcxx-modules">, Group<f_Group>,
  Flags<[DriverOption]>;
def fdebug_pass_arguments : Flag<["-"], "fdebug-pass-arguments">, Group<f_Group>;
def fdebug_pass_structure : Flag<["-"], "fdebug-pass-structure">, Group<f_Group>;
def fdepfile_entry : Joined<["-"], "fdepfile-entry=">,
    Group<f_clang_Group>, Flags<[CC1Option]>;
def fdiagnostics_fixit_info : Flag<["-"], "fdiagnostics-fixit-info">, Group<f_clang_Group>;
def fdiagnostics_parseable_fixits : Flag<["-"], "fdiagnostics-parseable-fixits">, Group<f_clang_Group>,
    Flags<[CoreOption, CC1Option]>, HelpText<"Print fix-its in machine parseable form">;
def fdiagnostics_print_source_range_info : Flag<["-"], "fdiagnostics-print-source-range-info">,
    Group<f_clang_Group>,  Flags<[CC1Option]>,
    HelpText<"Print source range spans in numeric form">;
def fdiagnostics_show_option : Flag<["-"], "fdiagnostics-show-option">, Group<f_Group>,
    Flags<[CC1Option]>, HelpText<"Print option name with mappable diagnostics">;
def fdiagnostics_show_note_include_stack : Flag<["-"], "fdiagnostics-show-note-include-stack">,
    Group<f_Group>,  Flags<[CC1Option]>, HelpText<"Display include stacks for diagnostic notes">;
def fdiagnostics_format_EQ : Joined<["-"], "fdiagnostics-format=">, Group<f_clang_Group>;
def fdiagnostics_show_category_EQ : Joined<["-"], "fdiagnostics-show-category=">, Group<f_clang_Group>;
def fdiagnostics_show_template_tree : Flag<["-"], "fdiagnostics-show-template-tree">,
    Group<f_Group>, Flags<[CC1Option]>,
    HelpText<"Print a template comparison tree for differing templates">;
def fdeclspec : Flag<["-"], "fdeclspec">, Group<f_clang_Group>,
  HelpText<"Allow __declspec as a keyword">, Flags<[CC1Option]>;
def fdollars_in_identifiers : Flag<["-"], "fdollars-in-identifiers">, Group<f_Group>,
  HelpText<"Allow '$' in identifiers">, Flags<[CC1Option]>;
def fdwarf2_cfi_asm : Flag<["-"], "fdwarf2-cfi-asm">, Group<clang_ignored_f_Group>;
def fno_dwarf2_cfi_asm : Flag<["-"], "fno-dwarf2-cfi-asm">, Group<clang_ignored_f_Group>;
def fdwarf_directory_asm : Flag<["-"], "fdwarf-directory-asm">, Group<f_Group>;
def fno_dwarf_directory_asm : Flag<["-"], "fno-dwarf-directory-asm">, Group<f_Group>, Flags<[CC1Option]>;
def felide_constructors : Flag<["-"], "felide-constructors">, Group<f_Group>;
def fno_elide_type : Flag<["-"], "fno-elide-type">, Group<f_Group>,
    Flags<[CC1Option]>,
    HelpText<"Do not elide types when printing diagnostics">;
def feliminate_unused_debug_symbols : Flag<["-"], "feliminate-unused-debug-symbols">, Group<f_Group>;
def femit_all_decls : Flag<["-"], "femit-all-decls">, Group<f_Group>, Flags<[CC1Option]>,
  HelpText<"Emit all declarations, even if unused">;
def femulated_tls : Flag<["-"], "femulated-tls">, Group<f_Group>, Flags<[CC1Option]>,
  HelpText<"Use emutls functions to access thread_local variables">;
def fno_emulated_tls : Flag<["-"], "fno-emulated-tls">, Group<f_Group>;
def fencoding_EQ : Joined<["-"], "fencoding=">, Group<f_Group>;
def ferror_limit_EQ : Joined<["-"], "ferror-limit=">, Group<f_Group>, Flags<[CoreOption]>;
def fexceptions : Flag<["-"], "fexceptions">, Group<f_Group>, Flags<[CC1Option]>,
  HelpText<"Enable support for exception handling">;
def fexcess_precision_EQ : Joined<["-"], "fexcess-precision=">,
    Group<clang_ignored_gcc_optimization_f_Group>;
def : Flag<["-"], "fexpensive-optimizations">, Group<clang_ignored_gcc_optimization_f_Group>;
def : Flag<["-"], "fno-expensive-optimizations">, Group<clang_ignored_gcc_optimization_f_Group>;
def fextdirs_EQ : Joined<["-"], "fextdirs=">, Group<f_Group>;
def : Flag<["-"], "fdefer-pop">, Group<clang_ignored_gcc_optimization_f_Group>;
def : Flag<["-"], "fno-defer-pop">, Group<clang_ignored_gcc_optimization_f_Group>;
def : Flag<["-"], "fextended-identifiers">, Group<clang_ignored_f_Group>;
def : Flag<["-"], "fno-extended-identifiers">, Group<f_Group>, Flags<[Unsupported]>;
def fhosted : Flag<["-"], "fhosted">, Group<f_Group>;
def ffast_math : Flag<["-"], "ffast-math">, Group<f_Group>, Flags<[CC1Option]>,
  HelpText<"Enable the *frontend*'s 'fast-math' mode. This has no effect on "
           "optimizations, but provides a preprocessor macro __FAST_MATH__ the "
           "same as GCC's -ffast-math flag">;
def fno_fast_math : Flag<["-"], "fno-fast-math">, Group<f_Group>;
def fmath_errno : Flag<["-"], "fmath-errno">, Group<f_Group>, Flags<[CC1Option]>,
  HelpText<"Require math functions to indicate errors by setting errno">;
def fno_math_errno : Flag<["-"], "fno-math-errno">, Group<f_Group>;
def fbracket_depth_EQ : Joined<["-"], "fbracket-depth=">, Group<f_Group>;
def fsignaling_math : Flag<["-"], "fsignaling-math">, Group<f_Group>;
def fno_signaling_math : Flag<["-"], "fno-signaling-math">, Group<f_Group>;
def fsanitize_EQ : CommaJoined<["-"], "fsanitize=">, Group<f_clang_Group>,
                   Flags<[CC1Option, CoreOption]>, MetaVarName<"<check>">,
                   HelpText<"Turn on runtime checks for various forms of undefined "
                            "or suspicious behavior. See user manual for available checks">;
def fno_sanitize_EQ : CommaJoined<["-"], "fno-sanitize=">, Group<f_clang_Group>,
                      Flags<[CoreOption]>;
def fsanitize_blacklist : Joined<["-"], "fsanitize-blacklist=">,
                          Group<f_clang_Group>, Flags<[CC1Option, CoreOption]>,
                          HelpText<"Path to blacklist file for sanitizers">;
def fno_sanitize_blacklist : Flag<["-"], "fno-sanitize-blacklist">,
                             Group<f_clang_Group>,
                             HelpText<"Don't use blacklist file for sanitizers">;
def fsanitize_coverage
    : CommaJoined<["-"], "fsanitize-coverage=">,
      Group<f_clang_Group>, Flags<[CoreOption]>,
      HelpText<"Specify the type of coverage instrumentation for Sanitizers">;
def fno_sanitize_coverage
    : CommaJoined<["-"], "fno-sanitize-coverage=">,
      Group<f_clang_Group>, Flags<[CoreOption]>,
      HelpText<"Disable specified features of coverage instrumentation for "
               "Sanitizers">;
def fsanitize_memory_track_origins_EQ : Joined<["-"], "fsanitize-memory-track-origins=">,
                                        Group<f_clang_Group>, Flags<[CC1Option]>,
                                        HelpText<"Enable origins tracking in MemorySanitizer">;
def fsanitize_memory_track_origins : Flag<["-"], "fsanitize-memory-track-origins">,
                                     Group<f_clang_Group>, Flags<[CC1Option]>,
                                     HelpText<"Enable origins tracking in MemorySanitizer">;
def fno_sanitize_memory_track_origins : Flag<["-"], "fno-sanitize-memory-track-origins">,
                                        Group<f_clang_Group>, Flags<[CC1Option]>,
                                        HelpText<"Disable origins tracking in MemorySanitizer">;
def fsanitize_memory_use_after_dtor : Flag<["-"], "fsanitize-memory-use-after-dtor">,
                                     Group<f_clang_Group>, Flags<[CC1Option]>,
                                     HelpText<"Enable use-after-destroy detection in MemorySanitizer">;
def fsanitize_address_field_padding : Joined<["-"], "fsanitize-address-field-padding=">,
                                        Group<f_clang_Group>, Flags<[CC1Option]>,
                                        HelpText<"Level of field padding for AddressSanitizer">;
def fsanitize_recover : Flag<["-"], "fsanitize-recover">, Group<f_clang_Group>,
                        Flags<[CoreOption]>;
def fno_sanitize_recover : Flag<["-"], "fno-sanitize-recover">,
                           Group<f_clang_Group>, Flags<[CoreOption]>;
def fsanitize_recover_EQ : CommaJoined<["-"], "fsanitize-recover=">,
                           Group<f_clang_Group>,
                           Flags<[CC1Option, CoreOption]>,
                           HelpText<"Enable recovery for specified sanitizers">;
def fno_sanitize_recover_EQ
    : CommaJoined<["-"], "fno-sanitize-recover=">,
      Group<f_clang_Group>, Flags<[CoreOption]>,
      HelpText<"Disable recovery for specified sanitizers">;
def fsanitize_trap_EQ : CommaJoined<["-"], "fsanitize-trap=">, Group<f_clang_Group>,
                        Flags<[CC1Option, CoreOption]>,
                        HelpText<"Enable trapping for specified sanitizers">;
def fno_sanitize_trap_EQ : CommaJoined<["-"], "fno-sanitize-trap=">, Group<f_clang_Group>,
                           Flags<[CoreOption]>,
                           HelpText<"Disable trapping for specified sanitizers">;
def fsanitize_undefined_trap_on_error : Flag<["-"], "fsanitize-undefined-trap-on-error">,
                                        Group<f_clang_Group>;
def fno_sanitize_undefined_trap_on_error : Flag<["-"], "fno-sanitize-undefined-trap-on-error">,
                                           Group<f_clang_Group>;
def fsanitize_link_cxx_runtime : Flag<["-"], "fsanitize-link-c++-runtime">,
                                 Group<f_clang_Group>;
def funsafe_math_optimizations : Flag<["-"], "funsafe-math-optimizations">,
  Group<f_Group>;
def fno_unsafe_math_optimizations : Flag<["-"], "fno-unsafe-math-optimizations">,
  Group<f_Group>;
def fassociative_math : Flag<["-"], "fassociative-math">, Group<f_Group>;
def fno_associative_math : Flag<["-"], "fno-associative-math">, Group<f_Group>;
def freciprocal_math :
  Flag<["-"], "freciprocal-math">, Group<f_Group>, Flags<[CC1Option]>,
  HelpText<"Allow division operations to be reassociated">;
def fno_reciprocal_math : Flag<["-"], "fno-reciprocal-math">, Group<f_Group>;
def ffinite_math_only : Flag<["-"], "ffinite-math-only">, Group<f_Group>, Flags<[CC1Option]>;
def fno_finite_math_only : Flag<["-"], "fno-finite-math-only">, Group<f_Group>;
def fsigned_zeros : Flag<["-"], "fsigned-zeros">, Group<f_Group>;
def fno_signed_zeros :
  Flag<["-"], "fno-signed-zeros">, Group<f_Group>, Flags<[CC1Option]>,
  HelpText<"Allow optimizations that ignore the sign of floating point zeros">;
def fhonor_nans : Flag<["-"], "fhonor-nans">, Group<f_Group>;
def fno_honor_nans : Flag<["-"], "fno-honor-nans">, Group<f_Group>;
def fhonor_infinities : Flag<["-"], "fhonor-infinities">, Group<f_Group>;
def fno_honor_infinities : Flag<["-"], "fno-honor-infinities">, Group<f_Group>;
// This option was originally misspelt "infinites" [sic].
def : Flag<["-"], "fhonor-infinites">, Alias<fhonor_infinities>;
def : Flag<["-"], "fno-honor-infinites">, Alias<fno_honor_infinities>;
def ftrapping_math : Flag<["-"], "ftrapping-math">, Group<f_Group>;
def fno_trapping_math : Flag<["-"], "fno-trapping-math">, Group<f_Group>;
def ffp_contract : Joined<["-"], "ffp-contract=">, Group<f_Group>,
  Flags<[CC1Option]>, HelpText<"Form fused FP ops (e.g. FMAs): fast (everywhere)"
  " | on (according to FP_CONTRACT pragma, default) | off (never fuse)">;

def ffor_scope : Flag<["-"], "ffor-scope">, Group<f_Group>;
def fno_for_scope : Flag<["-"], "fno-for-scope">, Group<f_Group>;

def frewrite_includes : Flag<["-"], "frewrite-includes">, Group<f_Group>,
  Flags<[CC1Option]>;
def fno_rewrite_includes : Flag<["-"], "fno-rewrite-includes">, Group<f_Group>;

def frewrite_map_file : Separate<["-"], "frewrite-map-file">,
                        Group<f_Group>,
                        Flags<[ DriverOption, CC1Option ]>;
def frewrite_map_file_EQ : Joined<["-"], "frewrite-map-file=">,
                           Group<f_Group>,
                           Flags<[DriverOption]>;

def fuse_line_directives : Flag<["-"], "fuse-line-directives">, Group<f_Group>,
  Flags<[CC1Option]>;
def fno_use_line_directives : Flag<["-"], "fno-use-line-directives">, Group<f_Group>;

def ffreestanding : Flag<["-"], "ffreestanding">, Group<f_Group>, Flags<[CC1Option]>,
  HelpText<"Assert that the compilation takes place in a freestanding environment">;
def fgnu_keywords : Flag<["-"], "fgnu-keywords">, Group<f_Group>, Flags<[CC1Option]>,
  HelpText<"Allow GNU-extension keywords regardless of language standard">;
def fgnu89_inline : Flag<["-"], "fgnu89-inline">, Group<f_Group>, Flags<[CC1Option]>,
  HelpText<"Use the gnu89 inline semantics">;
def fno_gnu89_inline : Flag<["-"], "fno-gnu89-inline">, Group<f_Group>;
def fgnu_runtime : Flag<["-"], "fgnu-runtime">, Group<f_Group>,
  HelpText<"Generate output compatible with the standard GNU Objective-C runtime">;
def fheinous_gnu_extensions : Flag<["-"], "fheinous-gnu-extensions">, Flags<[CC1Option]>;
def filelist : Separate<["-"], "filelist">, Flags<[LinkerInput]>;
def : Flag<["-"], "findirect-virtual-calls">, Alias<fapple_kext>;
def finline_functions : Flag<["-"], "finline-functions">, Group<clang_ignored_gcc_optimization_f_Group>;
def finline : Flag<["-"], "finline">, Group<clang_ignored_f_Group>;
def finput_charset_EQ : Joined<["-"], "finput-charset=">, Group<f_Group>;
def fexec_charset_EQ : Joined<["-"], "fexec-charset=">, Group<f_Group>;
def finstrument_functions : Flag<["-"], "finstrument-functions">, Group<f_Group>, Flags<[CC1Option]>,
  HelpText<"Generate calls to instrument function entry and exit">;
def flat__namespace : Flag<["-"], "flat_namespace">;
def flax_vector_conversions : Flag<["-"], "flax-vector-conversions">, Group<f_Group>;
def flimited_precision_EQ : Joined<["-"], "flimited-precision=">, Group<f_Group>;
def flto_EQ : Joined<["-"], "flto=">, Flags<[CC1Option]>, Group<f_Group>,
  HelpText<"Set LTO mode to either 'full' or 'thin'">;
def flto : Flag<["-"], "flto">, Flags<[CC1Option]>, Group<f_Group>,
  HelpText<"Enable LTO in 'full' mode">;
def fno_lto : Flag<["-"], "fno-lto">, Group<f_Group>,
  HelpText<"Disable LTO mode (default)">;
def fmacro_backtrace_limit_EQ : Joined<["-"], "fmacro-backtrace-limit=">,
                                Group<f_Group>, Flags<[DriverOption, CoreOption]>;
def fmerge_all_constants : Flag<["-"], "fmerge-all-constants">, Group<f_Group>;
def fmessage_length_EQ : Joined<["-"], "fmessage-length=">, Group<f_Group>;
def fms_extensions : Flag<["-"], "fms-extensions">, Group<f_Group>, Flags<[CC1Option, CoreOption]>,
  HelpText<"Accept some non-standard constructs supported by the Microsoft compiler">;
def fms_compatibility : Flag<["-"], "fms-compatibility">, Group<f_Group>, Flags<[CC1Option, CoreOption]>,
  HelpText<"Enable full Microsoft Visual C++ compatibility">;
// if INTEL_CUSTOMIZATION
// CQ#368119 - support for '/Z7' and '/Zi' options.
def fms_debug_info_file_type: Joined<["-"], "fms-debug-info-file-type=">,
  Group<f_Group>, Flags<[CC1Option]>;
// CQ#368125 - support for '/Fd' and '/Fo' options.
def fms_debug_info_pdb_file: Joined<["-"], "fms-debug-info-pdb-file=">,
  Group<f_Group>, Flags<[CC1Option]>, MetaVarName<"<file>">;
def fms_debug_info_obj_file: Joined<["-"], "fms-debug-info-obj-file=">,
  Group<f_Group>, Flags<[CC1Option]>, MetaVarName<"<file>">;
// endif INTEL_CUSTOMIZATION
def fms_volatile : Joined<["-"], "fms-volatile">, Group<f_Group>, Flags<[CC1Option]>;
def fmsc_version : Joined<["-"], "fmsc-version=">, Group<f_Group>, Flags<[DriverOption, CoreOption]>,
  HelpText<"Microsoft compiler version number to report in _MSC_VER (0 = don't define it (default))">;
def fms_compatibility_version
    : Joined<["-"], "fms-compatibility-version=">,
      Group<f_Group>,
      Flags<[ CC1Option, CoreOption ]>,
      HelpText<"Dot-separated value representing the Microsoft compiler "
               "version number to report in _MSC_VER (0 = don't define it "
               "(default))">;
def fdelayed_template_parsing : Flag<["-"], "fdelayed-template-parsing">, Group<f_Group>,
  HelpText<"Parse templated function definitions at the end of the "
           "translation unit">,  Flags<[CC1Option]>;
def fms_memptr_rep_EQ : Joined<["-"], "fms-memptr-rep=">, Group<f_Group>, Flags<[CC1Option]>;
def fmodules_cache_path : Joined<["-"], "fmodules-cache-path=">, Group<i_Group>,
  Flags<[DriverOption, CC1Option]>, MetaVarName<"<directory>">,
  HelpText<"Specify the module cache path">;
def fmodules_user_build_path : Separate<["-"], "fmodules-user-build-path">, Group<i_Group>,
  Flags<[DriverOption, CC1Option]>, MetaVarName<"<directory>">,
  HelpText<"Specify the module user build path">;
def fmodules_prune_interval : Joined<["-"], "fmodules-prune-interval=">, Group<i_Group>,
  Flags<[CC1Option]>, MetaVarName<"<seconds>">,
  HelpText<"Specify the interval (in seconds) between attempts to prune the module cache">;
def fmodules_prune_after : Joined<["-"], "fmodules-prune-after=">, Group<i_Group>,
  Flags<[CC1Option]>, MetaVarName<"<seconds>">,
  HelpText<"Specify the interval (in seconds) after which a module file will be considered unused">;
def fmodules_search_all : Flag <["-"], "fmodules-search-all">, Group<f_Group>,
  Flags<[DriverOption, CC1Option]>,
  HelpText<"Search even non-imported modules to resolve references">;
def fbuild_session_timestamp : Joined<["-"], "fbuild-session-timestamp=">,
  Group<i_Group>, Flags<[CC1Option]>, MetaVarName<"<time since Epoch in seconds>">,
  HelpText<"Time when the current build session started">;
def fbuild_session_file : Joined<["-"], "fbuild-session-file=">,
  Group<i_Group>, MetaVarName<"<file>">,
  HelpText<"Use the last modification time of <file> as the build session timestamp">;
def fmodules_validate_once_per_build_session : Flag<["-"], "fmodules-validate-once-per-build-session">,
  Group<i_Group>, Flags<[CC1Option]>,
  HelpText<"Don't verify input files for the modules if the module has been "
           "successfully validated or loaded during this build session">;
def fmodules_validate_system_headers : Flag<["-"], "fmodules-validate-system-headers">,
  Group<i_Group>, Flags<[CC1Option]>,
  HelpText<"Validate the system headers that a module depends on when loading the module">;
def fmodules : Flag <["-"], "fmodules">, Group<f_Group>,
  Flags<[DriverOption, CC1Option]>,
  HelpText<"Enable the 'modules' language feature">;
def fimplicit_module_maps : Flag <["-"], "fimplicit-module-maps">, Group<f_Group>,
  Flags<[DriverOption, CC1Option]>,
  HelpText<"Implicitly search the file system for module map files.">;
def fmodule_maps : Flag <["-"], "fmodule-maps">, Alias<fimplicit_module_maps>;
def fmodule_name : JoinedOrSeparate<["-"], "fmodule-name=">, Group<f_Group>,
  Flags<[DriverOption,CC1Option]>, MetaVarName<"<name>">,
  HelpText<"Specify the name of the module to build">;
def fmodule_map_file : Joined<["-"], "fmodule-map-file=">,
  Group<f_Group>, Flags<[DriverOption,CC1Option]>, MetaVarName<"<file>">,
  HelpText<"Load this module map file">;
def fmodule_file : Joined<["-"], "fmodule-file=">,
  Group<f_Group>, Flags<[DriverOption,CC1Option]>,
  HelpText<"Load this precompiled module file">, MetaVarName<"<file>">;
def fmodules_ignore_macro : Joined<["-"], "fmodules-ignore-macro=">, Group<f_Group>, Flags<[CC1Option]>,
  HelpText<"Ignore the definition of the given macro when building and loading modules">;
def fmodules_decluse : Flag <["-"], "fmodules-decluse">, Group<f_Group>,
  Flags<[DriverOption,CC1Option]>,
  HelpText<"Require declaration of modules used within a module">;
def fmodules_strict_decluse : Flag <["-"], "fmodules-strict-decluse">, Group<f_Group>,
  Flags<[DriverOption,CC1Option]>,
  HelpText<"Like -fmodules-decluse but requires all headers to be in modules">;
def fno_modules_search_all : Flag <["-"], "fno-modules-search-all">, Group<f_Group>,
  Flags<[DriverOption, CC1Option]>;
def fno_implicit_modules :
  Flag <["-"], "fno-implicit-modules">,
  Group<f_Group>, Flags<[DriverOption, CC1Option]>;
def fretain_comments_from_system_headers : Flag<["-"], "fretain-comments-from-system-headers">, Group<f_Group>, Flags<[CC1Option]>;

def fmudflapth : Flag<["-"], "fmudflapth">, Group<f_Group>;
def fmudflap : Flag<["-"], "fmudflap">, Group<f_Group>;
def fnested_functions : Flag<["-"], "fnested-functions">, Group<f_Group>;
def fnext_runtime : Flag<["-"], "fnext-runtime">, Group<f_Group>;
def fno_access_control : Flag<["-"], "fno-access-control">, Group<f_Group>, Flags<[CC1Option]>,
  HelpText<"Disable C++ access control">;
def fno_apple_pragma_pack : Flag<["-"], "fno-apple-pragma-pack">, Group<f_Group>;
def fno_asm : Flag<["-"], "fno-asm">, Group<f_Group>;
def fno_asynchronous_unwind_tables : Flag<["-"], "fno-asynchronous-unwind-tables">, Group<f_Group>;
def fno_assume_sane_operator_new : Flag<["-"], "fno-assume-sane-operator-new">, Group<f_Group>,
  HelpText<"Don't assume that C++'s global operator new can't alias any pointer">,
  Flags<[CC1Option]>;
def fno_blocks : Flag<["-"], "fno-blocks">, Group<f_Group>;
def fno_borland_extensions : Flag<["-"], "fno-borland-extensions">, Group<f_Group>;
def fno_builtin : Flag<["-"], "fno-builtin">, Group<f_Group>, Flags<[CC1Option]>,
  HelpText<"Disable implicit builtin knowledge of functions">;
def fno_builtin_ : Joined<["-"], "fno-builtin-">, Group<clang_ignored_f_Group>,
  HelpText<"Disable implicit builtin knowledge of a specific function">;
def fno_math_builtin : Flag<["-"], "fno-math-builtin">, Group<f_Group>, Flags<[CC1Option]>,
  HelpText<"Disable implicit builtin knowledge of math functions">;
def fno_caret_diagnostics : Flag<["-"], "fno-caret-diagnostics">, Group<f_Group>,
 Flags<[CC1Option]>;
def fno_color_diagnostics : Flag<["-"], "fno-color-diagnostics">, Group<f_Group>,
  Flags<[CoreOption, CC1Option]>;
def fno_diagnostics_color : Flag<["-"], "fno-diagnostics-color">, Group<f_Group>,
  Flags<[CoreOption, DriverOption]>;
def fno_common : Flag<["-"], "fno-common">, Group<f_Group>, Flags<[CC1Option]>,
    HelpText<"Compile common globals like normal definitions">;
def fno_constant_cfstrings : Flag<["-"], "fno-constant-cfstrings">, Group<f_Group>,
  Flags<[CC1Option]>,
  HelpText<"Disable creation of CodeFoundation-type constant strings">;
def fno_cxx_exceptions: Flag<["-"], "fno-cxx-exceptions">, Group<f_Group>;
def fno_cxx_modules : Flag <["-"], "fno-cxx-modules">, Group<f_Group>,
  Flags<[DriverOption]>;
def fno_diagnostics_fixit_info : Flag<["-"], "fno-diagnostics-fixit-info">, Group<f_Group>,
  Flags<[CC1Option]>, HelpText<"Do not include fixit information in diagnostics">;
def fno_diagnostics_show_option : Flag<["-"], "fno-diagnostics-show-option">, Group<f_Group>;
def fno_diagnostics_show_note_include_stack : Flag<["-"], "fno-diagnostics-show-note-include-stack">,
    Flags<[CC1Option]>, Group<f_Group>;
def fno_declspec : Flag<["-"], "fno-declspec">, Group<f_clang_Group>,
  HelpText<"Disallow __declspec as a keyword">, Flags<[CC1Option]>;
def fno_dollars_in_identifiers : Flag<["-"], "fno-dollars-in-identifiers">, Group<f_Group>,
  HelpText<"Disallow '$' in identifiers">, Flags<[CC1Option]>;
def fno_elide_constructors : Flag<["-"], "fno-elide-constructors">, Group<f_Group>,
  HelpText<"Disable C++ copy constructor elision">, Flags<[CC1Option]>;
def fno_eliminate_unused_debug_symbols : Flag<["-"], "fno-eliminate-unused-debug-symbols">, Group<f_Group>;
def fno_exceptions : Flag<["-"], "fno-exceptions">, Group<f_Group>;
def fno_gnu_keywords : Flag<["-"], "fno-gnu-keywords">, Group<f_Group>, Flags<[CC1Option]>;
def fno_inline_functions : Flag<["-"], "fno-inline-functions">, Group<f_clang_Group>, Flags<[CC1Option]>;
def fno_inline : Flag<["-"], "fno-inline">, Group<f_clang_Group>, Flags<[CC1Option]>;
def fveclib : Joined<["-"], "fveclib=">, Group<f_Group>, Flags<[CC1Option]>,
    HelpText<"Use the given vector functions library">;
def fno_lax_vector_conversions : Flag<["-"], "fno-lax-vector-conversions">, Group<f_Group>,
  HelpText<"Disallow implicit conversions between vectors with a different number of elements or different element types">, Flags<[CC1Option]>;
def fno_merge_all_constants : Flag<["-"], "fno-merge-all-constants">, Group<f_Group>,
    Flags<[CC1Option]>, HelpText<"Disallow merging of constants">;
def fno_modules : Flag <["-"], "fno-modules">, Group<f_Group>,
  Flags<[DriverOption]>;
def fno_implicit_module_maps : Flag <["-"], "fno-implicit-module-maps">, Group<f_Group>,
  Flags<[DriverOption]>;
def fno_module_maps : Flag <["-"], "fno-module-maps">, Alias<fno_implicit_module_maps>;
def fno_modules_decluse : Flag <["-"], "fno-modules-decluse">, Group<f_Group>,
  Flags<[DriverOption]>;
def fno_modules_strict_decluse : Flag <["-"], "fno-strict-modules-decluse">, Group<f_Group>,
  Flags<[DriverOption]>;
def fimplicit_modules : Flag <["-"], "fimplicit-modules">, Group<f_Group>,
  Flags<[DriverOption]>;
def fmodule_file_deps : Flag <["-"], "fmodule-file-deps">, Group<f_Group>,
  Flags<[DriverOption]>;
def fno_module_file_deps : Flag <["-"], "fno-module-file-deps">, Group<f_Group>,
  Flags<[DriverOption]>;
def fno_ms_extensions : Flag<["-"], "fno-ms-extensions">, Group<f_Group>,
  Flags<[CoreOption]>;
def fno_ms_compatibility : Flag<["-"], "fno-ms-compatibility">, Group<f_Group>,
  Flags<[CoreOption]>;
def fno_delayed_template_parsing : Flag<["-"], "fno-delayed-template-parsing">, Group<f_Group>;
def fno_objc_exceptions: Flag<["-"], "fno-objc-exceptions">, Group<f_Group>;
def fno_objc_legacy_dispatch : Flag<["-"], "fno-objc-legacy-dispatch">, Group<f_Group>;
def fno_omit_frame_pointer : Flag<["-"], "fno-omit-frame-pointer">, Group<f_Group>;
def fno_operator_names : Flag<["-"], "fno-operator-names">, Group<f_Group>,
  HelpText<"Do not treat C++ operator name keywords as synonyms for operators">,
  Flags<[CC1Option]>;
def fno_pascal_strings : Flag<["-"], "fno-pascal-strings">, Group<f_Group>;
def fno_rtti : Flag<["-"], "fno-rtti">, Group<f_Group>, Flags<[CC1Option]>,
  HelpText<"Disable generation of rtti information">;
def fno_short_enums : Flag<["-"], "fno-short-enums">, Group<f_Group>;
def fno_show_column : Flag<["-"], "fno-show-column">, Group<f_Group>, Flags<[CC1Option]>,
  HelpText<"Do not include column number on diagnostics">;
def fno_show_source_location : Flag<["-"], "fno-show-source-location">, Group<f_Group>,
  Flags<[CC1Option]>, HelpText<"Do not include source location information with diagnostics">;
def fno_spell_checking : Flag<["-"], "fno-spell-checking">, Group<f_Group>,
  Flags<[CC1Option]>, HelpText<"Disable spell-checking">;
def fno_stack_protector : Flag<["-"], "fno-stack-protector">, Group<f_Group>,
  HelpText<"Disable the use of stack protectors">;
def fno_strict_aliasing : Flag<["-"], "fno-strict-aliasing">, Group<f_Group>,
  Flags<[DriverOption, CoreOption]>;
def fstruct_path_tbaa : Flag<["-"], "fstruct-path-tbaa">, Group<f_Group>;
def fno_struct_path_tbaa : Flag<["-"], "fno-struct-path-tbaa">, Group<f_Group>;
def fno_strict_enums : Flag<["-"], "fno-strict-enums">, Group<f_Group>;
def fno_strict_vtable_pointers: Flag<["-"], "fno-strict-vtable-pointers">, 
  Group<f_Group>;
def fno_strict_overflow : Flag<["-"], "fno-strict-overflow">, Group<f_Group>;
def fno_threadsafe_statics : Flag<["-"], "fno-threadsafe-statics">, Group<f_Group>,
  Flags<[CC1Option]>, HelpText<"Do not emit code to make initialization of local statics thread safe">;
def fno_use_cxa_atexit : Flag<["-"], "fno-use-cxa-atexit">, Group<f_Group>, Flags<[CC1Option]>,
  HelpText<"Don't use __cxa_atexit for calling destructors">;
def fno_use_init_array : Flag<["-"], "fno-use-init-array">, Group<f_Group>, Flags<[CC1Option]>,
  HelpText<"Don't use .init_array instead of .ctors">;
def fno_unit_at_a_time : Flag<["-"], "fno-unit-at-a-time">, Group<f_Group>;
def fno_unwind_tables : Flag<["-"], "fno-unwind-tables">, Group<f_Group>;
def fno_verbose_asm : Flag<["-"], "fno-verbose-asm">, Group<f_Group>;
def fno_working_directory : Flag<["-"], "fno-working-directory">, Group<f_Group>;
def fno_wrapv : Flag<["-"], "fno-wrapv">, Group<f_Group>;
def fno_zero_initialized_in_bss : Flag<["-"], "fno-zero-initialized-in-bss">, Group<f_Group>;
def fobjc_arc : Flag<["-"], "fobjc-arc">, Group<f_Group>, Flags<[CC1Option]>,
  HelpText<"Synthesize retain and release calls for Objective-C pointers">;
def fno_objc_arc : Flag<["-"], "fno-objc-arc">, Group<f_Group>;
def fobjc_arc_exceptions : Flag<["-"], "fobjc-arc-exceptions">, Group<f_Group>, Flags<[CC1Option]>,
  HelpText<"Use EH-safe code when synthesizing retains and releases in -fobjc-arc">;
def fno_objc_arc_exceptions : Flag<["-"], "fno-objc-arc-exceptions">, Group<f_Group>;
def fobjc_atdefs : Flag<["-"], "fobjc-atdefs">, Group<clang_ignored_f_Group>;
def fobjc_call_cxx_cdtors : Flag<["-"], "fobjc-call-cxx-cdtors">, Group<clang_ignored_f_Group>;
def fobjc_exceptions: Flag<["-"], "fobjc-exceptions">, Group<f_Group>,
  HelpText<"Enable Objective-C exceptions">, Flags<[CC1Option]>;
def fapplication_extension : Flag<["-"], "fapplication-extension">,
  Group<f_Group>, Flags<[CC1Option]>,
  HelpText<"Restrict code to those available for App Extensions">;
def fno_application_extension : Flag<["-"], "fno-application-extension">,
  Group<f_Group>;
def fsized_deallocation : Flag<["-"], "fsized-deallocation">, Flags<[CC1Option]>,
  HelpText<"Enable C++14 sized global deallocation functions">, Group<f_Group>;
def fno_sized_deallocation: Flag<["-"], "fno-sized-deallocation">, Group<f_Group>;

def fobjc_gc_only : Flag<["-"], "fobjc-gc-only">, Group<f_Group>, Flags<[CC1Option]>,
  HelpText<"Use GC exclusively for Objective-C related memory management">;
def fobjc_gc : Flag<["-"], "fobjc-gc">, Group<f_Group>, Flags<[CC1Option]>,
  HelpText<"Enable Objective-C garbage collection">;
def fobjc_legacy_dispatch : Flag<["-"], "fobjc-legacy-dispatch">, Group<f_Group>;
def fobjc_new_property : Flag<["-"], "fobjc-new-property">, Group<clang_ignored_f_Group>;
def fobjc_infer_related_result_type : Flag<["-"], "fobjc-infer-related-result-type">, 
                                      Group<f_Group>;
def fno_objc_infer_related_result_type : Flag<["-"],
  "fno-objc-infer-related-result-type">, Group<f_Group>,
  HelpText<
    "do not infer Objective-C related result type based on method family">,
  Flags<[CC1Option]>;
def fobjc_link_runtime: Flag<["-"], "fobjc-link-runtime">, Group<f_Group>;

// Objective-C ABI options.
def fobjc_runtime_EQ : Joined<["-"], "fobjc-runtime=">, Group<f_Group>, Flags<[CC1Option]>,
  HelpText<"Specify the target Objective-C runtime kind and version">;
def fobjc_abi_version_EQ : Joined<["-"], "fobjc-abi-version=">, Group<f_Group>;
def fobjc_nonfragile_abi_version_EQ : Joined<["-"], "fobjc-nonfragile-abi-version=">, Group<f_Group>;
def fobjc_nonfragile_abi : Flag<["-"], "fobjc-nonfragile-abi">, Group<f_Group>;
def fno_objc_nonfragile_abi : Flag<["-"], "fno-objc-nonfragile-abi">, Group<f_Group>;

def fobjc_sender_dependent_dispatch : Flag<["-"], "fobjc-sender-dependent-dispatch">, Group<f_Group>;
def fomit_frame_pointer : Flag<["-"], "fomit-frame-pointer">, Group<f_Group>;
def fopenmp : Flag<["-"], "fopenmp">, Group<f_Group>, Flags<[CC1Option, NoArgumentUnused]>;
def fno_openmp : Flag<["-"], "fno-openmp">, Group<f_Group>, Flags<[NoArgumentUnused]>;
def fopenmp_EQ : Joined<["-"], "fopenmp=">, Group<f_Group>;
def fopenmp_use_tls : Flag<["-"], "fopenmp-use-tls">, Group<f_Group>, Flags<[NoArgumentUnused]>;
def fnoopenmp_use_tls : Flag<["-"], "fnoopenmp-use-tls">, Group<f_Group>, Flags<[CC1Option, NoArgumentUnused]>;
def fno_optimize_sibling_calls : Flag<["-"], "fno-optimize-sibling-calls">, Group<f_Group>;
def foptimize_sibling_calls : Flag<["-"], "foptimize-sibling-calls">, Group<f_Group>;
def force__cpusubtype__ALL : Flag<["-"], "force_cpusubtype_ALL">;
def force__flat__namespace : Flag<["-"], "force_flat_namespace">;
def force__load : Separate<["-"], "force_load">;
def force_addr : Joined<["-"], "fforce-addr">, Group<clang_ignored_f_Group>;
def foutput_class_dir_EQ : Joined<["-"], "foutput-class-dir=">, Group<f_Group>;
def fpack_struct : Flag<["-"], "fpack-struct">, Group<f_Group>;
def fno_pack_struct : Flag<["-"], "fno-pack-struct">, Group<f_Group>;
def fpack_struct_EQ : Joined<["-"], "fpack-struct=">, Group<f_Group>, Flags<[CC1Option]>,
  HelpText<"Specify the default maximum struct packing alignment">;
def fmax_type_align_EQ : Joined<["-"], "fmax-type-align=">, Group<f_Group>, Flags<[CC1Option]>,
  HelpText<"Specify the maximum alignment to enforce on pointers lacking an explicit alignment">;
def fno_max_type_align : Flag<["-"], "fno-max-type-align">, Group<f_Group>;
def fpascal_strings : Flag<["-"], "fpascal-strings">, Group<f_Group>, Flags<[CC1Option]>,
  HelpText<"Recognize and construct Pascal-style string literals">;
def fpcc_struct_return : Flag<["-"], "fpcc-struct-return">, Group<f_Group>, Flags<[CC1Option]>,
  HelpText<"Override the default ABI to return all structs on the stack">;
def fpch_preprocess : Flag<["-"], "fpch-preprocess">, Group<f_Group>;
def fpic : Flag<["-"], "fpic">, Group<f_Group>;
def fno_pic : Flag<["-"], "fno-pic">, Group<f_Group>;
def fpie : Flag<["-"], "fpie">, Group<f_Group>;
def fno_pie : Flag<["-"], "fno-pie">, Group<f_Group>;
def fplugin_EQ : Joined<["-"], "fplugin=">, Group<f_Group>, Flags<[DriverOption]>, MetaVarName<"<dsopath>">,
  HelpText<"Load the named plugin (dynamic shared object)">;
def fprofile_arcs : Flag<["-"], "fprofile-arcs">, Group<f_Group>;
def fno_profile_arcs : Flag<["-"], "fno-profile-arcs">, Group<f_Group>;
def framework : Separate<["-"], "framework">, Flags<[LinkerInput]>;
def frandom_seed_EQ : Joined<["-"], "frandom-seed=">, Group<clang_ignored_f_Group>;
def freg_struct_return : Flag<["-"], "freg-struct-return">, Group<f_Group>, Flags<[CC1Option]>,
  HelpText<"Override the default ABI to return small structs in registers">;
def frtti : Flag<["-"], "frtti">, Group<f_Group>;
def : Flag<["-"], "fsched-interblock">, Group<clang_ignored_f_Group>;
def fshort_enums : Flag<["-"], "fshort-enums">, Group<f_Group>, Flags<[CC1Option]>,
  HelpText<"Allocate to an enum type only as many bytes as it needs for the declared range of possible values">;
def fshort_wchar : Flag<["-"], "fshort-wchar">, Group<f_Group>, Flags<[CC1Option]>,
  HelpText<"Force wchar_t to be a short unsigned int">;
def fno_short_wchar : Flag<["-"], "fno-short-wchar">, Group<f_Group>, Flags<[CC1Option]>,
  HelpText<"Force wchar_t to be an unsigned int">;
def fshow_overloads_EQ : Joined<["-"], "fshow-overloads=">, Group<f_Group>, Flags<[CC1Option]>,
  HelpText<"Which overload candidates to show when overload resolution fails: "
           "best|all; defaults to all">;
def fshow_column : Flag<["-"], "fshow-column">, Group<f_Group>, Flags<[CC1Option]>;
def fshow_source_location : Flag<["-"], "fshow-source-location">, Group<f_Group>;
def fspell_checking : Flag<["-"], "fspell-checking">, Group<f_Group>;
def fspell_checking_limit_EQ : Joined<["-"], "fspell-checking-limit=">, Group<f_Group>;
def fsigned_bitfields : Flag<["-"], "fsigned-bitfields">, Group<f_Group>;
def fsigned_char : Flag<["-"], "fsigned-char">, Group<f_Group>;
def fno_signed_char : Flag<["-"], "fno-signed-char">, Group<f_Group>,
    Flags<[CC1Option]>, HelpText<"Char is unsigned">;
def fsplit_stack : Flag<["-"], "fsplit-stack">, Group<f_Group>;
def fstack_protector_all : Flag<["-"], "fstack-protector-all">, Group<f_Group>,
  HelpText<"Force the usage of stack protectors for all functions">;
def fstack_protector_strong : Flag<["-"], "fstack-protector-strong">, Group<f_Group>,
  HelpText<"Use a strong heuristic to apply stack protectors to functions">;
def fstack_protector : Flag<["-"], "fstack-protector">, Group<f_Group>,
  HelpText<"Enable stack protectors for functions potentially vulnerable to stack smashing">;
def fstandalone_debug : Flag<["-"], "fstandalone-debug">, Group<f_Group>,
  HelpText<"Emit full debug info for all types used by the program">;
def fno_standalone_debug : Flag<["-"], "fno-standalone-debug">, Group<f_Group>,
  HelpText<"Limit debug information produced to reduce size of debug binary">;
def flimit_debug_info : Flag<["-"], "flimit-debug-info">, Alias<fno_standalone_debug>;
def fno_limit_debug_info : Flag<["-"], "fno-limit-debug-info">, Alias<fstandalone_debug>;
def fstrict_aliasing : Flag<["-"], "fstrict-aliasing">, Group<f_Group>,
  Flags<[DriverOption, CoreOption]>;
def fstrict_enums : Flag<["-"], "fstrict-enums">, Group<f_Group>, Flags<[CC1Option]>,
  HelpText<"Enable optimizations based on the strict definition of an enum's "
           "value range">;
def fstrict_vtable_pointers: Flag<["-"], "fstrict-vtable-pointers">, 
  Group<f_Group>, Flags<[CC1Option]>,
  HelpText<"Enable optimizations based on the strict rules for overwriting "
             "polymorphic C++ objects">;
def fstrict_overflow : Flag<["-"], "fstrict-overflow">, Group<f_Group>;
def fsyntax_only : Flag<["-"], "fsyntax-only">,
  Flags<[DriverOption,CoreOption,CC1Option]>, Group<Action_Group>;
def ftabstop_EQ : Joined<["-"], "ftabstop=">, Group<f_Group>;
def ftemplate_depth_EQ : Joined<["-"], "ftemplate-depth=">, Group<f_Group>;
def ftemplate_depth_ : Joined<["-"], "ftemplate-depth-">, Group<f_Group>;
def ftemplate_backtrace_limit_EQ : Joined<["-"], "ftemplate-backtrace-limit=">,
                                   Group<f_Group>;
def foperator_arrow_depth_EQ : Joined<["-"], "foperator-arrow-depth=">,
                               Group<f_Group>;
def ftest_coverage : Flag<["-"], "ftest-coverage">, Group<f_Group>;
def fvectorize : Flag<["-"], "fvectorize">, Group<f_Group>,
  HelpText<"Enable the loop vectorization passes">;
def fno_vectorize : Flag<["-"], "fno-vectorize">, Group<f_Group>;
def : Flag<["-"], "ftree-vectorize">, Alias<fvectorize>;
def : Flag<["-"], "fno-tree-vectorize">, Alias<fno_vectorize>;
def fslp_vectorize : Flag<["-"], "fslp-vectorize">, Group<f_Group>,
  HelpText<"Enable the superword-level parallelism vectorization passes">;
def fno_slp_vectorize : Flag<["-"], "fno-slp-vectorize">, Group<f_Group>;
def fslp_vectorize_aggressive : Flag<["-"], "fslp-vectorize-aggressive">, Group<f_Group>,
  HelpText<"Enable the BB vectorization passes">;
def fno_slp_vectorize_aggressive : Flag<["-"], "fno-slp-vectorize-aggressive">, Group<f_Group>;
def : Flag<["-"], "ftree-slp-vectorize">, Alias<fslp_vectorize>;
def : Flag<["-"], "fno-tree-slp-vectorize">, Alias<fno_slp_vectorize>;
def Wlarge_by_value_copy_def : Flag<["-"], "Wlarge-by-value-copy">,
  HelpText<"Warn if a function definition returns or accepts an object larger "
           "in bytes than a given value">, Flags<[HelpHidden]>;
def Wlarge_by_value_copy_EQ : Joined<["-"], "Wlarge-by-value-copy=">, Flags<[CC1Option]>;

// These "special" warning flags are effectively processed as f_Group flags by the driver:
// Just silence warnings about -Wlarger-than for now.
def Wlarger_than_EQ : Joined<["-"], "Wlarger-than=">, Group<clang_ignored_f_Group>;
def Wlarger_than_ : Joined<["-"], "Wlarger-than-">, Alias<Wlarger_than_EQ>;
def Wframe_larger_than_EQ : Joined<["-"], "Wframe-larger-than=">, Group<f_Group>, Flags<[DriverOption]>;

def : Flag<["-"], "fterminated-vtables">, Alias<fapple_kext>;
def fthreadsafe_statics : Flag<["-"], "fthreadsafe-statics">, Group<f_Group>;
def ftime_report : Flag<["-"], "ftime-report">, Group<f_Group>, Flags<[CC1Option]>;
def ftlsmodel_EQ : Joined<["-"], "ftls-model=">, Group<f_Group>, Flags<[CC1Option]>;
def ftrapv : Flag<["-"], "ftrapv">, Group<f_Group>, Flags<[CC1Option]>,
  HelpText<"Trap on integer overflow">;
def ftrapv_handler_EQ : Joined<["-"], "ftrapv-handler=">, Group<f_Group>,
  MetaVarName<"<function name>">,
  HelpText<"Specify the function to be called on overflow">;
def ftrapv_handler : Separate<["-"], "ftrapv-handler">, Group<f_Group>, Flags<[CC1Option]>;
def ftrap_function_EQ : Joined<["-"], "ftrap-function=">, Group<f_Group>, Flags<[CC1Option]>,
  HelpText<"Issue call to specified function rather than a trap instruction">;
def funit_at_a_time : Flag<["-"], "funit-at-a-time">, Group<f_Group>;
def funroll_loops : Flag<["-"], "funroll-loops">, Group<f_Group>,
  HelpText<"Turn on loop unroller">, Flags<[CC1Option]>;
def fno_unroll_loops : Flag<["-"], "fno-unroll-loops">, Group<f_Group>,
  HelpText<"Turn off loop unroller">, Flags<[CC1Option]>;
def freroll_loops : Flag<["-"], "freroll-loops">, Group<f_Group>,
  HelpText<"Turn on loop reroller">, Flags<[CC1Option]>;
def fno_reroll_loops : Flag<["-"], "fno-reroll-loops">, Group<f_Group>,
  HelpText<"Turn off loop reroller">;
def ftrigraphs : Flag<["-"], "ftrigraphs">, Group<f_Group>,
  HelpText<"Process trigraph sequences">, Flags<[CC1Option]>;
def fno_trigraphs : Flag<["-"], "fno-trigraphs">, Group<f_Group>,
  HelpText<"Do not process trigraph sequences">, Flags<[CC1Option]>;
def funsigned_bitfields : Flag<["-"], "funsigned-bitfields">, Group<f_Group>;
def funsigned_char : Flag<["-"], "funsigned-char">, Group<f_Group>;
def fno_unsigned_char : Flag<["-"], "fno-unsigned-char">;
def funwind_tables : Flag<["-"], "funwind-tables">, Group<f_Group>;
def fuse_cxa_atexit : Flag<["-"], "fuse-cxa-atexit">, Group<f_Group>;
def fuse_init_array : Flag<["-"], "fuse-init-array">, Group<f_Group>, Flags<[CC1Option]>,
  HelpText<"Use .init_array instead of .ctors">;
def fno_var_tracking : Flag<["-"], "fno-var-tracking">, Group<clang_ignored_f_Group>;
def fverbose_asm : Flag<["-"], "fverbose-asm">, Group<f_Group>;
def fvisibility_EQ : Joined<["-"], "fvisibility=">, Group<f_Group>,
  HelpText<"Set the default symbol visibility for all global declarations">;
def fvisibility_inlines_hidden : Flag<["-"], "fvisibility-inlines-hidden">, Group<f_Group>,
  HelpText<"Give inline C++ member functions default visibility by default">,
  Flags<[CC1Option]>;
def fvisibility_ms_compat : Flag<["-"], "fvisibility-ms-compat">, Group<f_Group>,
  HelpText<"Give global types 'default' visibility and global functions and "
           "variables 'hidden' visibility by default">;
def fwrapv : Flag<["-"], "fwrapv">, Group<f_Group>, Flags<[CC1Option]>,
  HelpText<"Treat signed integer overflow as two's complement">;
def fwritable_strings : Flag<["-"], "fwritable-strings">, Group<f_Group>, Flags<[CC1Option]>,
  HelpText<"Store string literals as writable data">;
def fzero_initialized_in_bss : Flag<["-"], "fzero-initialized-in-bss">, Group<f_Group>;
def ffunction_sections : Flag<["-"], "ffunction-sections">, Group<f_Group>,
  Flags<[CC1Option]>,
  HelpText<"Place each function in its own section (ELF Only)">;
def fno_function_sections : Flag<["-"], "fno-function-sections">,
  Group<f_Group>, Flags<[CC1Option]>;
def fdata_sections : Flag <["-"], "fdata-sections">, Group<f_Group>,
 Flags<[CC1Option]>, HelpText<"Place each data in its own section (ELF Only)">;
def fno_data_sections : Flag <["-"], "fno-data-sections">, Group<f_Group>,
  Flags<[CC1Option]>;

def funique_section_names : Flag <["-"], "funique-section-names">,
  Group<f_Group>, Flags<[CC1Option]>,
  HelpText<"Use unique names for text and data sections (ELF Only)">;
def fno_unique_section_names : Flag <["-"], "fno-unique-section-names">,
  Group<f_Group>, Flags<[CC1Option]>;


def fdebug_types_section: Flag <["-"], "fdebug-types-section">, Group<f_Group>,
  Flags<[CC1Option]>, HelpText<"Place debug types in their own section (ELF Only)">;
def fno_debug_types_section: Flag<["-"], "fno-debug-types-section">, Group<f_Group>,
  Flags<[CC1Option]>;
def fdebug_prefix_map_EQ
  : Joined<["-"], "fdebug-prefix-map=">, Group<f_Group>, Flags<[CC1Option]>,
    HelpText<"remap file source paths in debug info">;
def g_Flag : Flag<["-"], "g">, Group<g_Group>,
  HelpText<"Generate source-level debug information">;
def gline_tables_only : Flag<["-"], "gline-tables-only">, Group<g_Group>,
  HelpText<"Emit debug line number tables only">;
def gmlt : Flag<["-"], "gmlt">, Alias<gline_tables_only>;
def g0 : Flag<["-"], "g0">, Group<g_Group>;
def g1 : Flag<["-"], "g1">, Group<g_Group>, Alias<gline_tables_only>;
def g2 : Flag<["-"], "g2">, Group<g_Group>;
def g3 : Flag<["-"], "g3">, Group<g_Group>;
def ggdb : Flag<["-"], "ggdb">, Group<g_Group>;
def ggdb0 : Flag<["-"], "ggdb0">, Alias<g0>;
// Redirect ggdb1 to <gline_tables_only>, not <g1>,
// because aliases of aliases aren't allowed.
def ggdb1 : Flag<["-"], "ggdb1">, Alias<gline_tables_only>;
def ggdb2 : Flag<["-"], "ggdb2">, Alias<g2>;
def ggdb3 : Flag<["-"], "ggdb3">, Alias<g3>;
def gdwarf_2 : Flag<["-"], "gdwarf-2">, Group<g_Group>,
  HelpText<"Generate source-level debug information with dwarf version 2">;
def gdwarf_3 : Flag<["-"], "gdwarf-3">, Group<g_Group>,
  HelpText<"Generate source-level debug information with dwarf version 3">;
def gdwarf_4 : Flag<["-"], "gdwarf-4">, Group<g_Group>,
  HelpText<"Generate source-level debug information with dwarf version 4">;
def gcodeview : Flag<["-"], "gcodeview">,
  HelpText<"Generate CodeView debug information">,
  Flags<[CC1Option, CC1AsOption, CoreOption]>;
// Equivalent to our default dwarf version. Forces usual dwarf emission when
// CodeView is enabled.
def gdwarf : Flag<["-"], "gdwarf">, Alias<gdwarf_4>, Flags<[CoreOption]>;

def gfull : Flag<["-"], "gfull">, Group<g_Group>;
def gused : Flag<["-"], "gused">, Group<g_Group>;
def gstabs : Joined<["-"], "gstabs">, Group<g_Group>, Flags<[Unsupported]>;
def gcoff : Joined<["-"], "gcoff">, Group<g_Group>, Flags<[Unsupported]>;
def gxcoff : Joined<["-"], "gxcoff">, Group<g_Group>, Flags<[Unsupported]>;
def gvms : Joined<["-"], "gvms">, Group<g_Group>, Flags<[Unsupported]>;
def gtoggle : Flag<["-"], "gtoggle">, Group<g_flags_Group>, Flags<[Unsupported]>;
def grecord_gcc_switches : Flag<["-"], "grecord-gcc-switches">, Group<g_flags_Group>;
def gno_record_gcc_switches : Flag<["-"], "gno-record-gcc-switches">,
  Group<g_flags_Group>;
def gstrict_dwarf : Flag<["-"], "gstrict-dwarf">, Group<g_flags_Group>;
def gno_strict_dwarf : Flag<["-"], "gno-strict-dwarf">, Group<g_flags_Group>;
def gcolumn_info : Flag<["-"], "gcolumn-info">, Group<g_flags_Group>;
def gno_column_info : Flag<["-"], "gno-column-info">, Group<g_flags_Group>;
def gsplit_dwarf : Flag<["-"], "gsplit-dwarf">, Group<g_flags_Group>;
def ggnu_pubnames : Flag<["-"], "ggnu-pubnames">, Group<g_flags_Group>;
def gdwarf_aranges : Flag<["-"], "gdwarf-aranges">, Group<g_flags_Group>;
def gmodules : Flag <["-"], "gmodules">, Group<f_Group>,
  HelpText<"Generate debug info with external references to clang modules"
           " or precompiled headers">;
def headerpad__max__install__names : Joined<["-"], "headerpad_max_install_names">;
def help : Flag<["-", "--"], "help">, Flags<[CC1Option,CC1AsOption]>,
  HelpText<"Display available options">;
def index_header_map : Flag<["-"], "index-header-map">, Flags<[CC1Option]>,
  HelpText<"Make the next included directory (-I or -F) an indexer header map">;
def idirafter : JoinedOrSeparate<["-"], "idirafter">, Group<clang_i_Group>, Flags<[CC1Option]>,
  HelpText<"Add directory to AFTER include search path">;
def iframework : JoinedOrSeparate<["-"], "iframework">, Group<clang_i_Group>, Flags<[CC1Option]>,
  HelpText<"Add directory to SYSTEM framework search path">;
def imacros : JoinedOrSeparate<["-", "--"], "imacros">, Group<clang_i_Group>, Flags<[CC1Option]>,
  HelpText<"Include macros from file before parsing">, MetaVarName<"<file>">;
def image__base : Separate<["-"], "image_base">;
def include_ : JoinedOrSeparate<["-", "--"], "include">, Group<clang_i_Group>, EnumName<"include">,
    MetaVarName<"<file>">, HelpText<"Include file before parsing">, Flags<[CC1Option]>;
def include_pch : Separate<["-"], "include-pch">, Group<clang_i_Group>, Flags<[CC1Option]>,
  HelpText<"Include precompiled header file">, MetaVarName<"<file>">;
def relocatable_pch : Flag<["-", "--"], "relocatable-pch">, Flags<[CC1Option]>,
  HelpText<"Whether to build a relocatable precompiled header">;
def verify_pch : Flag<["-"], "verify-pch">, Group<Action_Group>, Flags<[CC1Option]>,
  HelpText<"Load and verify that a pre-compiled header file is not stale">;
def init : Separate<["-"], "init">;
def install__name : Separate<["-"], "install_name">;
def iprefix : JoinedOrSeparate<["-"], "iprefix">, Group<clang_i_Group>, Flags<[CC1Option]>,
  HelpText<"Set the -iwithprefix/-iwithprefixbefore prefix">, MetaVarName<"<dir>">;
def iquote : JoinedOrSeparate<["-"], "iquote">, Group<clang_i_Group>, Flags<[CC1Option]>,
  HelpText<"Add directory to QUOTE include search path">, MetaVarName<"<directory>">;
def isysroot : JoinedOrSeparate<["-"], "isysroot">, Group<clang_i_Group>, Flags<[CC1Option]>,
  HelpText<"Set the system root directory (usually /)">, MetaVarName<"<dir>">;
def isystem : JoinedOrSeparate<["-"], "isystem">, Group<clang_i_Group>, Flags<[CC1Option]>,
  HelpText<"Add directory to SYSTEM include search path">, MetaVarName<"<directory>">;
def iwithprefixbefore : JoinedOrSeparate<["-"], "iwithprefixbefore">, Group<clang_i_Group>,
  HelpText<"Set directory to include search path with prefix">, MetaVarName<"<dir>">,
  Flags<[CC1Option]>;
def iwithprefix : JoinedOrSeparate<["-"], "iwithprefix">, Group<clang_i_Group>, Flags<[CC1Option]>,
  HelpText<"Set directory to SYSTEM include search path with prefix">, MetaVarName<"<dir>">;
def iwithsysroot : JoinedOrSeparate<["-"], "iwithsysroot">, Group<clang_i_Group>,
  HelpText<"Add directory to SYSTEM include search path, "
           "absolute paths are relative to -isysroot">, MetaVarName<"<directory>">,
  Flags<[CC1Option]>;
def ivfsoverlay : JoinedOrSeparate<["-"], "ivfsoverlay">, Group<clang_i_Group>, Flags<[CC1Option]>,
  HelpText<"Overlay the virtual filesystem described by file over the real file system">;
def i : Joined<["-"], "i">, Group<i_Group>;
def keep__private__externs : Flag<["-"], "keep_private_externs">;
def l : JoinedOrSeparate<["-"], "l">, Flags<[LinkerInput, RenderJoined]>;
def lazy__framework : Separate<["-"], "lazy_framework">, Flags<[LinkerInput]>;
def lazy__library : Separate<["-"], "lazy_library">, Flags<[LinkerInput]>;
def mlittle_endian : Flag<["-"], "mlittle-endian">, Flags<[DriverOption]>;
def EL : Flag<["-"], "EL">, Alias<mlittle_endian>;
def mbig_endian : Flag<["-"], "mbig-endian">, Flags<[DriverOption]>;
def EB : Flag<["-"], "EB">, Alias<mbig_endian>;
def m16 : Flag<["-"], "m16">, Group<m_Group>, Flags<[DriverOption, CoreOption]>;
def m32 : Flag<["-"], "m32">, Group<m_Group>, Flags<[DriverOption, CoreOption]>;
def mqdsp6_compat : Flag<["-"], "mqdsp6-compat">, Group<m_Group>, Flags<[DriverOption,CC1Option]>,
  HelpText<"Enable hexagon-qdsp6 backward compatibility">;
def m3dnowa : Flag<["-"], "m3dnowa">, Group<m_x86_Features_Group>;
def m3dnow : Flag<["-"], "m3dnow">, Group<m_x86_Features_Group>;
def m64 : Flag<["-"], "m64">, Group<m_Group>, Flags<[DriverOption, CoreOption]>;
def mx32 : Flag<["-"], "mx32">, Group<m_Group>, Flags<[DriverOption, CoreOption]>;
def mabi_EQ : Joined<["-"], "mabi=">, Group<m_Group>;
def malign_functions_EQ : Joined<["-"], "malign-functions=">, Group<clang_ignored_m_Group>;
def malign_loops_EQ : Joined<["-"], "malign-loops=">, Group<clang_ignored_m_Group>;
def malign_jumps_EQ : Joined<["-"], "malign-jumps=">, Group<clang_ignored_m_Group>;
def mfancy_math_387 : Flag<["-"], "mfancy-math-387">, Group<clang_ignored_m_Group>;
def march_EQ : Joined<["-"], "march=">, Group<m_Group>;
def masm_EQ : Joined<["-"], "masm=">, Group<m_Group>, Flags<[DriverOption]>;
def mcmodel_EQ : Joined<["-"], "mcmodel=">, Group<m_Group>;
def mconstant_cfstrings : Flag<["-"], "mconstant-cfstrings">, Group<clang_ignored_m_Group>;
def mconsole : Joined<["-"], "mconsole">, Group<m_Group>, Flags<[DriverOption]>;
def mwindows : Joined<["-"], "mwindows">, Group<m_Group>, Flags<[DriverOption]>;
def mdll : Joined<["-"], "mdll">, Group<m_Group>, Flags<[DriverOption]>;
def municode : Joined<["-"], "municode">, Group<m_Group>, Flags<[DriverOption]>;
def mthreads : Joined<["-"], "mthreads">, Group<m_Group>, Flags<[DriverOption]>;
def mcpu_EQ : Joined<["-"], "mcpu=">, Group<m_Group>;
def mdynamic_no_pic : Joined<["-"], "mdynamic-no-pic">, Group<m_Group>;
def mfix_and_continue : Flag<["-"], "mfix-and-continue">, Group<clang_ignored_m_Group>;
def mieee_fp : Flag<["-"], "mieee-fp">, Group<clang_ignored_m_Group>;
def minline_all_stringops : Flag<["-"], "minline-all-stringops">, Group<clang_ignored_m_Group>;
def mno_inline_all_stringops : Flag<["-"], "mno-inline-all-stringops">, Group<clang_ignored_m_Group>;
def mfloat_abi_EQ : Joined<["-"], "mfloat-abi=">, Group<m_Group>;
def mfpmath_EQ : Joined<["-"], "mfpmath=">, Group<m_Group>;
def mfpu_EQ : Joined<["-"], "mfpu=">, Group<m_Group>;
def mhwdiv_EQ : Joined<["-"], "mhwdiv=">, Group<m_Group>;
def mglobal_merge : Flag<["-"], "mglobal-merge">, Group<m_Group>, Flags<[CC1Option]>,
  HelpText<"Enable merging of globals">;
def mhard_float : Flag<["-"], "mhard-float">, Group<m_Group>;
def miphoneos_version_min_EQ : Joined<["-"], "miphoneos-version-min=">, Group<m_Group>;
def mios_version_min_EQ : Joined<["-"], "mios-version-min=">,
  Alias<miphoneos_version_min_EQ>, HelpText<"Set iOS deployment target">;
def mios_simulator_version_min_EQ : Joined<["-"], "mios-simulator-version-min=">, Alias<miphoneos_version_min_EQ>;
def miphonesimulator_version_min_EQ : Joined<["-"], "miphonesimulator-version-min=">, Alias<miphoneos_version_min_EQ>;
def mkernel : Flag<["-"], "mkernel">, Group<m_Group>;
def mlinker_version_EQ : Joined<["-"], "mlinker-version=">,
  Flags<[DriverOption]>;
def mllvm : Separate<["-"], "mllvm">, Flags<[CC1Option,CC1AsOption,CoreOption]>,
  HelpText<"Additional arguments to forward to LLVM's option processing">;
def mmacosx_version_min_EQ : Joined<["-"], "mmacosx-version-min=">,
  Group<m_Group>, HelpText<"Set Mac OS X deployment target">;
def mms_bitfields : Flag<["-"], "mms-bitfields">, Group<m_Group>, Flags<[CC1Option]>,
  HelpText<"Set the default structure layout to be compatible with the Microsoft compiler standard">;
def mstackrealign : Flag<["-"], "mstackrealign">, Group<m_Group>, Flags<[CC1Option]>,
  HelpText<"Force realign the stack at entry to every function">;
def mstack_alignment : Joined<["-"], "mstack-alignment=">, Group<m_Group>, Flags<[CC1Option]>,
  HelpText<"Set the stack alignment">;
def mstack_probe_size : Joined<["-"], "mstack-probe-size=">, Group<m_Group>, Flags<[CC1Option]>,
  HelpText<"Set the stack probe size">;
def mthread_model : Separate<["-"], "mthread-model">, Group<m_Group>, Flags<[CC1Option]>,
  HelpText<"The thread model to use, e.g. posix, single (posix by default)">;

def mmmx : Flag<["-"], "mmmx">, Group<m_x86_Features_Group>;
def mno_3dnowa : Flag<["-"], "mno-3dnowa">, Group<m_x86_Features_Group>;
def mno_3dnow : Flag<["-"], "mno-3dnow">, Group<m_x86_Features_Group>;
def mno_constant_cfstrings : Flag<["-"], "mno-constant-cfstrings">, Group<m_Group>;
def mno_global_merge : Flag<["-"], "mno-global-merge">, Group<m_Group>, Flags<[CC1Option]>,
  HelpText<"Disable merging of globals">;
def mno_mmx : Flag<["-"], "mno-mmx">, Group<m_x86_Features_Group>;
def mno_pascal_strings : Flag<["-"], "mno-pascal-strings">,
  Alias<fno_pascal_strings>;
def mno_red_zone : Flag<["-"], "mno-red-zone">, Group<m_Group>;
def mno_relax_all : Flag<["-"], "mno-relax-all">, Group<m_Group>;
def mno_rtd: Flag<["-"], "mno-rtd">, Group<m_Group>;
def mno_soft_float : Flag<["-"], "mno-soft-float">, Group<m_Group>;
def mno_stackrealign : Flag<["-"], "mno-stackrealign">, Group<m_Group>;
def mno_sse2 : Flag<["-"], "mno-sse2">, Group<m_x86_Features_Group>;
def mno_sse3 : Flag<["-"], "mno-sse3">, Group<m_x86_Features_Group>;
def mno_sse4a : Flag<["-"], "mno-sse4a">, Group<m_x86_Features_Group>;
def mno_sse4_1 : Flag<["-"], "mno-sse4.1">, Group<m_x86_Features_Group>;
def mno_sse4_2 : Flag<["-"], "mno-sse4.2">, Group<m_x86_Features_Group>;
// -mno-sse4 turns off sse4.1 which has the effect of turning off everything
// later than 4.1. -msse4 turns on 4.2 which has the effect of turning on
// everything earlier than 4.2.
def mno_sse4 : Flag<["-"], "mno-sse4">, Alias<mno_sse4_1>;
def mno_sse : Flag<["-"], "mno-sse">, Group<m_x86_Features_Group>;
def mno_ssse3 : Flag<["-"], "mno-ssse3">, Group<m_x86_Features_Group>;
def mno_aes : Flag<["-"], "mno-aes">, Group<m_x86_Features_Group>;
def mno_avx : Flag<["-"], "mno-avx">, Group<m_x86_Features_Group>;
def mno_avx2 : Flag<["-"], "mno-avx2">, Group<m_x86_Features_Group>;
def mno_avx512f : Flag<["-"], "mno-avx512f">, Group<m_x86_Features_Group>;
def mno_avx512cd : Flag<["-"], "mno-avx512cd">, Group<m_x86_Features_Group>;
def mno_avx512er : Flag<["-"], "mno-avx512er">, Group<m_x86_Features_Group>;
def mno_avx512pf : Flag<["-"], "mno-avx512pf">, Group<m_x86_Features_Group>;
def mno_avx512dq : Flag<["-"], "mno-avx512dq">, Group<m_x86_Features_Group>;
def mno_avx512bw : Flag<["-"], "mno-avx512bw">, Group<m_x86_Features_Group>;
def mno_avx512vl : Flag<["-"], "mno-avx512vl">, Group<m_x86_Features_Group>;
def mno_pclmul : Flag<["-"], "mno-pclmul">, Group<m_x86_Features_Group>;
def mno_lzcnt : Flag<["-"], "mno-lzcnt">, Group<m_x86_Features_Group>;
def mno_rdrnd : Flag<["-"], "mno-rdrnd">, Group<m_x86_Features_Group>;
def mno_fsgsbase : Flag<["-"], "mno-fsgsbase">, Group<m_x86_Features_Group>;
def mno_bmi : Flag<["-"], "mno-bmi">, Group<m_x86_Features_Group>;
def mno_bmi2 : Flag<["-"], "mno-bmi2">, Group<m_x86_Features_Group>;
def mno_popcnt : Flag<["-"], "mno-popcnt">, Group<m_x86_Features_Group>;
def mno_tbm : Flag<["-"], "mno-tbm">, Group<m_x86_Features_Group>;
def mno_fma4 : Flag<["-"], "mno-fma4">, Group<m_x86_Features_Group>;
def mno_fma : Flag<["-"], "mno-fma">, Group<m_x86_Features_Group>;
def mno_xop : Flag<["-"], "mno-xop">, Group<m_x86_Features_Group>;
def mno_f16c : Flag<["-"], "mno-f16c">, Group<m_x86_Features_Group>;
def mno_rtm : Flag<["-"], "mno-rtm">, Group<m_x86_Features_Group>;
def mno_prfchw : Flag<["-"], "mno-prfchw">, Group<m_x86_Features_Group>;
def mno_rdseed : Flag<["-"], "mno-rdseed">, Group<m_x86_Features_Group>;
def mno_adx : Flag<["-"], "mno-adx">, Group<m_x86_Features_Group>;
def mno_sha : Flag<["-"], "mno-sha">, Group<m_x86_Features_Group>;
def mno_fxsr : Flag<["-"], "mno-fxsr">, Group<m_x86_Features_Group>;
def mno_xsave : Flag<["-"], "mno-xsave">, Group<m_x86_Features_Group>;
def mno_xsaveopt : Flag<["-"], "mno-xsaveopt">, Group<m_x86_Features_Group>;
def mno_xsavec : Flag<["-"], "mno-xsavec">, Group<m_x86_Features_Group>;
def mno_xsaves : Flag<["-"], "mno-xsaves">, Group<m_x86_Features_Group>;

def munaligned_access : Flag<["-"], "munaligned-access">, Group<m_arm_Features_Group>,
  HelpText<"Allow memory accesses to be unaligned (AArch32/AArch64 only)">;
def mno_unaligned_access : Flag<["-"], "mno-unaligned-access">, Group<m_arm_Features_Group>,
  HelpText<"Force all memory accesses to be aligned (AArch32/AArch64 only)">;
def mstrict_align : Flag<["-"], "mstrict-align">, Alias<mno_unaligned_access>, Flags<[CC1Option,HelpHidden]>,
  HelpText<"Force all memory accesses to be aligned (same as mno-unaligned-access)">;
def mno_thumb : Flag<["-"], "mno-thumb">, Group<m_arm_Features_Group>;
def mrestrict_it: Flag<["-"], "mrestrict-it">, Group<m_arm_Features_Group>,
  HelpText<"Disallow generation of deprecated IT blocks for ARMv8. It is on by default for ARMv8 Thumb mode.">;
def mno_restrict_it: Flag<["-"], "mno-restrict-it">, Group<m_arm_Features_Group>,
  HelpText<"Allow generation of deprecated IT blocks for ARMv8. It is off by default for ARMv8 Thumb mode">;
def marm : Flag<["-"], "marm">, Alias<mno_thumb>;
def ffixed_r9 : Flag<["-"], "ffixed-r9">, Group<m_arm_Features_Group>,
  HelpText<"Reserve the r9 register (ARM only)">;
def mcrc : Flag<["-"], "mcrc">, Group<m_arm_Features_Group>,
  HelpText<"Allow use of CRC instructions (ARM only)">;
def mnocrc : Flag<["-"], "mnocrc">, Group<m_arm_Features_Group>,
  HelpText<"Disallow use of CRC instructions (ARM only)">;
def mlong_calls : Flag<["-"], "mlong-calls">, Group<m_arm_Features_Group>,
  HelpText<"Generate an indirect jump to enable jumps further than 64M">;
def mno_long_calls : Flag<["-"], "mno-long-calls">, Group<m_arm_Features_Group>,
  HelpText<"Restore the default behaviour of not generating long calls">;

def mgeneral_regs_only : Flag<["-"], "mgeneral-regs-only">, Group<m_aarch64_Features_Group>,
  HelpText<"Generate code which only uses the general purpose registers (AArch64 only)">;

def mfix_cortex_a53_835769 : Flag<["-"], "mfix-cortex-a53-835769">,
  Group<m_aarch64_Features_Group>,
  HelpText<"Workaround Cortex-A53 erratum 835769 (AArch64 only)">;
def mno_fix_cortex_a53_835769 : Flag<["-"], "mno-fix-cortex-a53-835769">,
  Group<m_aarch64_Features_Group>,
  HelpText<"Don't workaround Cortex-A53 erratum 835769 (AArch64 only)">;
def ffixed_x18 : Flag<["-"], "ffixed-x18">, Group<m_aarch64_Features_Group>,
  HelpText<"Reserve the x18 register (AArch64 only)">;

def msimd128 : Flag<["-"], "msimd128">, Group<m_wasm_Features_Group>;
def mno_simd128 : Flag<["-"], "mno-simd128">, Group<m_wasm_Features_Group>;

def mvsx : Flag<["-"], "mvsx">, Group<m_ppc_Features_Group>;
def mno_vsx : Flag<["-"], "mno-vsx">, Group<m_ppc_Features_Group>;
def mpower8_vector : Flag<["-"], "mpower8-vector">,
    Group<m_ppc_Features_Group>;
def mno_power8_vector : Flag<["-"], "mno-power8-vector">,
    Group<m_ppc_Features_Group>;
def mpower8_crypto : Flag<["-"], "mcrypto">,
    Group<m_ppc_Features_Group>;
def mnopower8_crypto : Flag<["-"], "mno-crypto">,
    Group<m_ppc_Features_Group>;
def mdirect_move : Flag<["-"], "mdirect-move">,
    Group<m_ppc_Features_Group>;
def mnodirect_move : Flag<["-"], "mno-direct-move">,
    Group<m_ppc_Features_Group>;
def mhtm : Flag<["-"], "mhtm">, Group<m_ppc_Features_Group>;
def mno_htm : Flag<["-"], "mno-htm">, Group<m_ppc_Features_Group>;
def mfprnd : Flag<["-"], "mfprnd">, Group<m_ppc_Features_Group>;
def mno_fprnd : Flag<["-"], "mno-fprnd">, Group<m_ppc_Features_Group>;
def mcmpb : Flag<["-"], "mcmpb">, Group<m_ppc_Features_Group>;
def mno_cmpb : Flag<["-"], "mno-cmpb">, Group<m_ppc_Features_Group>;
def misel : Flag<["-"], "misel">, Group<m_ppc_Features_Group>;
def mno_isel : Flag<["-"], "mno-isel">, Group<m_ppc_Features_Group>;
def mmfcrf : Flag<["-"], "mmfcrf">, Group<m_ppc_Features_Group>;
def mno_mfcrf : Flag<["-"], "mno-mfcrf">, Group<m_ppc_Features_Group>;
def mpopcntd : Flag<["-"], "mpopcntd">, Group<m_ppc_Features_Group>;
def mno_popcntd : Flag<["-"], "mno-popcntd">, Group<m_ppc_Features_Group>;
def mqpx : Flag<["-"], "mqpx">, Group<m_ppc_Features_Group>;
def mno_qpx : Flag<["-"], "mno-qpx">, Group<m_ppc_Features_Group>;
def mcrbits : Flag<["-"], "mcrbits">, Group<m_ppc_Features_Group>;
def mno_crbits : Flag<["-"], "mno-crbits">, Group<m_ppc_Features_Group>;
def minvariant_function_descriptors :
  Flag<["-"], "minvariant-function-descriptors">, Group<m_ppc_Features_Group>;
def mno_invariant_function_descriptors :
  Flag<["-"], "mno-invariant-function-descriptors">,
  Group<m_ppc_Features_Group>;

def faltivec : Flag<["-"], "faltivec">, Group<f_Group>, Flags<[CC1Option]>,
  HelpText<"Enable AltiVec vector initializer syntax">;
def fno_altivec : Flag<["-"], "fno-altivec">, Group<f_Group>, Flags<[CC1Option]>;
def maltivec : Flag<["-"], "maltivec">, Alias<faltivec>;
def mno_altivec : Flag<["-"], "mno-altivec">, Alias<fno_altivec>;

def mvx : Flag<["-"], "mvx">, Group<m_Group>;
def mno_vx : Flag<["-"], "mno-vx">, Group<m_Group>;

def fzvector : Flag<["-"], "fzvector">, Group<f_Group>, Flags<[CC1Option]>,
  HelpText<"Enable System z vector language extension">;
def fno_zvector : Flag<["-"], "fno-zvector">, Group<f_Group>,
  Flags<[CC1Option]>;
def mzvector : Flag<["-"], "mzvector">, Alias<fzvector>;
def mno_zvector : Flag<["-"], "mno-zvector">, Alias<fno_zvector>;

def mno_warn_nonportable_cfstrings : Flag<["-"], "mno-warn-nonportable-cfstrings">, Group<m_Group>;
def mno_omit_leaf_frame_pointer : Flag<["-"], "mno-omit-leaf-frame-pointer">, Group<m_Group>;
def momit_leaf_frame_pointer : Flag<["-"], "momit-leaf-frame-pointer">, Group<m_Group>,
  HelpText<"Omit frame pointer setup for leaf functions">, Flags<[CC1Option]>;
def moslib_EQ : Joined<["-"], "moslib=">, Group<m_Group>;
def mpascal_strings : Flag<["-"], "mpascal-strings">, Alias<fpascal_strings>;
def mred_zone : Flag<["-"], "mred-zone">, Group<m_Group>;
def mregparm_EQ : Joined<["-"], "mregparm=">, Group<m_Group>;
def mrelax_all : Flag<["-"], "mrelax-all">, Group<m_Group>, Flags<[CC1Option,CC1AsOption]>,
  HelpText<"(integrated-as) Relax all machine instructions">;
def mrtd : Flag<["-"], "mrtd">, Group<m_Group>, Flags<[CC1Option]>,
  HelpText<"Make StdCall calling convention the default">;
def msmall_data_threshold_EQ : Joined <["-"], "msmall-data-threshold=">, Group<m_Group>;
def msoft_float : Flag<["-"], "msoft-float">, Group<m_Group>, Flags<[CC1Option]>,
  HelpText<"Use software floating point">;
def mno_implicit_float : Flag<["-"], "mno-implicit-float">, Group<m_Group>,
  HelpText<"Don't generate implicit floating point instructions">;
def mimplicit_float : Flag<["-"], "mimplicit-float">, Group<m_Group>;
def mrecip : Flag<["-"], "mrecip">, Group<m_Group>;
def mrecip_EQ : CommaJoined<["-"], "mrecip=">, Group<m_Group>, Flags<[CC1Option]>;
def msse2 : Flag<["-"], "msse2">, Group<m_x86_Features_Group>;
def msse3 : Flag<["-"], "msse3">, Group<m_x86_Features_Group>;
def msse4a : Flag<["-"], "msse4a">, Group<m_x86_Features_Group>;
def msse4_1 : Flag<["-"], "msse4.1">, Group<m_x86_Features_Group>;
def msse4_2 : Flag<["-"], "msse4.2">, Group<m_x86_Features_Group>;
def msse4 : Flag<["-"], "msse4">, Alias<msse4_2>;
def msse : Flag<["-"], "msse">, Group<m_x86_Features_Group>;
def mssse3 : Flag<["-"], "mssse3">, Group<m_x86_Features_Group>;
def maes : Flag<["-"], "maes">, Group<m_x86_Features_Group>;
def mavx : Flag<["-"], "mavx">, Group<m_x86_Features_Group>;
def mavx2 : Flag<["-"], "mavx2">, Group<m_x86_Features_Group>;
def mavx512f : Flag<["-"], "mavx512f">, Group<m_x86_Features_Group>;
def mavx512cd : Flag<["-"], "mavx512cd">, Group<m_x86_Features_Group>;
def mavx512er : Flag<["-"], "mavx512er">, Group<m_x86_Features_Group>;
def mavx512pf : Flag<["-"], "mavx512pf">, Group<m_x86_Features_Group>;
def mavx512dq : Flag<["-"], "mavx512dq">, Group<m_x86_Features_Group>;
def mavx512bw : Flag<["-"], "mavx512bw">, Group<m_x86_Features_Group>;
def mavx512vl : Flag<["-"], "mavx512vl">, Group<m_x86_Features_Group>;
def mpclmul : Flag<["-"], "mpclmul">, Group<m_x86_Features_Group>;
def mlzcnt : Flag<["-"], "mlzcnt">, Group<m_x86_Features_Group>;
def mrdrnd : Flag<["-"], "mrdrnd">, Group<m_x86_Features_Group>;
def mfsgsbase : Flag<["-"], "mfsgsbase">, Group<m_x86_Features_Group>;
def mbmi : Flag<["-"], "mbmi">, Group<m_x86_Features_Group>;
def mbmi2 : Flag<["-"], "mbmi2">, Group<m_x86_Features_Group>;
def mpopcnt : Flag<["-"], "mpopcnt">, Group<m_x86_Features_Group>;
def mtbm : Flag<["-"], "mtbm">, Group<m_x86_Features_Group>;
def mfma4 : Flag<["-"], "mfma4">, Group<m_x86_Features_Group>;
def mfma : Flag<["-"], "mfma">, Group<m_x86_Features_Group>;
def mxop : Flag<["-"], "mxop">, Group<m_x86_Features_Group>;
def mf16c : Flag<["-"], "mf16c">, Group<m_x86_Features_Group>;
def mrtm : Flag<["-"], "mrtm">, Group<m_x86_Features_Group>;
def mprfchw : Flag<["-"], "mprfchw">, Group<m_x86_Features_Group>;
def mrdseed : Flag<["-"], "mrdseed">, Group<m_x86_Features_Group>;
def madx : Flag<["-"], "madx">, Group<m_x86_Features_Group>;
def msha : Flag<["-"], "msha">, Group<m_x86_Features_Group>;
def mcx16 : Flag<["-"], "mcx16">, Group<m_x86_Features_Group>;
def mfxsr : Flag<["-"], "mfxsr">, Group<m_x86_Features_Group>;
def mxsave : Flag<["-"], "mxsave">, Group<m_x86_Features_Group>;
def mxsaveopt : Flag<["-"], "mxsaveopt">, Group<m_x86_Features_Group>;
def mxsavec : Flag<["-"], "mxsavec">, Group<m_x86_Features_Group>;
def mxsaves : Flag<["-"], "mxsaves">, Group<m_x86_Features_Group>;
def mips16 : Flag<["-"], "mips16">, Group<m_Group>;
def mno_mips16 : Flag<["-"], "mno-mips16">, Group<m_Group>;
def mmicromips : Flag<["-"], "mmicromips">, Group<m_Group>;
def mno_micromips : Flag<["-"], "mno-micromips">, Group<m_Group>;
def mxgot : Flag<["-"], "mxgot">, Group<m_Group>;
def mno_xgot : Flag<["-"], "mno-xgot">, Group<m_Group>;
def mldc1_sdc1 : Flag<["-"], "mldc1-sdc1">, Group<m_Group>;
def mno_ldc1_sdc1 : Flag<["-"], "mno-ldc1-sdc1">, Group<m_Group>;
def mcheck_zero_division : Flag<["-"], "mcheck-zero-division">, Group<m_Group>;
def mno_check_zero_division : Flag<["-"], "mno-check-zero-division">,
                              Group<m_Group>;
def mdsp : Flag<["-"], "mdsp">, Group<m_Group>;
def mno_dsp : Flag<["-"], "mno-dsp">, Group<m_Group>;
def mdspr2 : Flag<["-"], "mdspr2">, Group<m_Group>;
def mno_dspr2 : Flag<["-"], "mno-dspr2">, Group<m_Group>;
def msingle_float : Flag<["-"], "msingle-float">, Group<m_Group>;
def mdouble_float : Flag<["-"], "mdouble-float">, Group<m_Group>;
def mmsa : Flag<["-"], "mmsa">, Group<m_Group>,
  HelpText<"Enable MSA ASE (MIPS only)">;
def mno_msa : Flag<["-"], "mno-msa">, Group<m_Group>,
  HelpText<"Disable MSA ASE (MIPS only)">;
def mfp64 : Flag<["-"], "mfp64">, Group<m_Group>,
  HelpText<"Use 64-bit floating point registers (MIPS only)">;
def mfp32 : Flag<["-"], "mfp32">, Group<m_Group>,
  HelpText<"Use 32-bit floating point registers (MIPS only)">;
def mnan_EQ : Joined<["-"], "mnan=">, Group<m_Group>;
def mabicalls : Flag<["-"], "mabicalls">, Group<m_Group>,
  HelpText<"Enable SVR4-style position-independent code (Mips only)">;
def mno_abicalls : Flag<["-"], "mno-abicalls">, Group<m_Group>,
  HelpText<"Disable SVR4-style position-independent code (Mips only)">;
def mips1 : Flag<["-"], "mips1">,
  Alias<march_EQ>, AliasArgs<["mips1"]>,
  HelpText<"Equivalent to -march=mips1">, Flags<[HelpHidden]>;
def mips2 : Flag<["-"], "mips2">,
  Alias<march_EQ>, AliasArgs<["mips2"]>,
  HelpText<"Equivalent to -march=mips2">, Flags<[HelpHidden]>;
def mips3 : Flag<["-"], "mips3">,
  Alias<march_EQ>, AliasArgs<["mips3"]>,
  HelpText<"Equivalent to -march=mips3">, Flags<[HelpHidden]>;
def mips4 : Flag<["-"], "mips4">,
  Alias<march_EQ>, AliasArgs<["mips4"]>,
  HelpText<"Equivalent to -march=mips4">, Flags<[HelpHidden]>;
def mips5 : Flag<["-"], "mips5">,
  Alias<march_EQ>, AliasArgs<["mips5"]>,
  HelpText<"Equivalent to -march=mips5">, Flags<[HelpHidden]>;
def mips32 : Flag<["-"], "mips32">,
  Alias<march_EQ>, AliasArgs<["mips32"]>,
  HelpText<"Equivalent to -march=mips32">, Flags<[HelpHidden]>;
def mips32r2 : Flag<["-"], "mips32r2">,
  Alias<march_EQ>, AliasArgs<["mips32r2"]>,
  HelpText<"Equivalent to -march=mips32r2">, Flags<[HelpHidden]>;
def mips32r3 : Flag<["-"], "mips32r3">,
  Alias<march_EQ>, AliasArgs<["mips32r3"]>,
  HelpText<"Equivalent to -march=mips32r3">, Flags<[HelpHidden]>;
def mips32r5 : Flag<["-"], "mips32r5">,
  Alias<march_EQ>, AliasArgs<["mips32r5"]>,
  HelpText<"Equivalent to -march=mips32r5">, Flags<[HelpHidden]>;
def mips32r6 : Flag<["-"], "mips32r6">,
  Alias<march_EQ>, AliasArgs<["mips32r6"]>,
  HelpText<"Equivalent to -march=mips32r6">, Flags<[HelpHidden]>;
def mips64 : Flag<["-"], "mips64">,
  Alias<march_EQ>, AliasArgs<["mips64"]>,
  HelpText<"Equivalent to -march=mips64">, Flags<[HelpHidden]>;
def mips64r2 : Flag<["-"], "mips64r2">,
  Alias<march_EQ>, AliasArgs<["mips64r2"]>,
  HelpText<"Equivalent to -march=mips64r2">, Flags<[HelpHidden]>;
def mips64r3 : Flag<["-"], "mips64r3">,
  Alias<march_EQ>, AliasArgs<["mips64r3"]>,
  HelpText<"Equivalent to -march=mips64r3">, Flags<[HelpHidden]>;
def mips64r5 : Flag<["-"], "mips64r5">,
  Alias<march_EQ>, AliasArgs<["mips64r5"]>,
  HelpText<"Equivalent to -march=mips64r5">, Flags<[HelpHidden]>;
def mips64r6 : Flag<["-"], "mips64r6">,
  Alias<march_EQ>, AliasArgs<["mips64r6"]>,
  HelpText<"Equivalent to -march=mips64r6">, Flags<[HelpHidden]>;
def mfpxx : Flag<["-"], "mfpxx">, Group<m_Group>,
  HelpText<"Avoid FPU mode dependent operations when used with the O32 ABI">,
  Flags<[HelpHidden]>;
def modd_spreg : Flag<["-"], "modd-spreg">, Group<m_Group>,
  HelpText<"Enable odd single-precision floating point registers">,
  Flags<[HelpHidden]>;
def mno_odd_spreg : Flag<["-"], "mno-odd-spreg">, Group<m_Group>,
  HelpText<"Disable odd single-precision floating point registers">,
  Flags<[HelpHidden]>;
def mglibc : Flag<["-"], "mglibc">, Group<m_libc_Group>, Flags<[HelpHidden]>;
def muclibc : Flag<["-"], "muclibc">, Group<m_libc_Group>, Flags<[HelpHidden]>;
def module_file_info : Flag<["-"], "module-file-info">, Flags<[DriverOption,CC1Option]>, Group<Action_Group>;
def mthumb : Flag<["-"], "mthumb">, Group<m_Group>;
def mtune_EQ : Joined<["-"], "mtune=">, Group<m_Group>;
def multi__module : Flag<["-"], "multi_module">;
def multiply__defined__unused : Separate<["-"], "multiply_defined_unused">;
def multiply__defined : Separate<["-"], "multiply_defined">;
def mwarn_nonportable_cfstrings : Flag<["-"], "mwarn-nonportable-cfstrings">, Group<m_Group>;
def no_canonical_prefixes : Flag<["-"], "no-canonical-prefixes">, Flags<[HelpHidden]>,
  HelpText<"Use relative instead of canonical paths">;
def no_cpp_precomp : Flag<["-"], "no-cpp-precomp">, Group<clang_ignored_f_Group>;
def no_integrated_cpp : Flag<["-", "--"], "no-integrated-cpp">, Flags<[DriverOption]>;
def no_pedantic : Flag<["-", "--"], "no-pedantic">, Group<pedantic_Group>;
def no__dead__strip__inits__and__terms : Flag<["-"], "no_dead_strip_inits_and_terms">;
def nobuiltininc : Flag<["-"], "nobuiltininc">, Flags<[CC1Option]>,
  HelpText<"Disable builtin #include directories">;
def nodefaultlibs : Flag<["-"], "nodefaultlibs">;
def nofixprebinding : Flag<["-"], "nofixprebinding">;
def nolibc : Flag<["-"], "nolibc">;
def nomultidefs : Flag<["-"], "nomultidefs">;
def nopie : Flag<["-"], "nopie">;
def noprebind : Flag<["-"], "noprebind">;
def noseglinkedit : Flag<["-"], "noseglinkedit">;
def nostartfiles : Flag<["-"], "nostartfiles">;
def nostdinc : Flag<["-"], "nostdinc">;
def nostdlibinc : Flag<["-"], "nostdlibinc">;
def nostdincxx : Flag<["-"], "nostdinc++">, Flags<[CC1Option]>,
  HelpText<"Disable standard #include directories for the C++ standard library">;
def nostdlib : Flag<["-"], "nostdlib">;
def object : Flag<["-"], "object">;
def o : JoinedOrSeparate<["-"], "o">, Flags<[DriverOption, RenderAsInput, CC1Option, CC1AsOption]>,
  HelpText<"Write output to <file>">, MetaVarName<"<file>">;
def pagezero__size : JoinedOrSeparate<["-"], "pagezero_size">;
def pass_exit_codes : Flag<["-", "--"], "pass-exit-codes">, Flags<[Unsupported]>;
def pedantic_errors : Flag<["-", "--"], "pedantic-errors">, Group<pedantic_Group>, Flags<[CC1Option]>;
def pedantic : Flag<["-", "--"], "pedantic">, Group<pedantic_Group>, Flags<[CC1Option]>;
def pg : Flag<["-"], "pg">, HelpText<"Enable mcount instrumentation">, Flags<[CC1Option]>;
def pipe : Flag<["-", "--"], "pipe">,
  HelpText<"Use pipes between commands, when possible">;
def prebind__all__twolevel__modules : Flag<["-"], "prebind_all_twolevel_modules">;
def prebind : Flag<["-"], "prebind">;
def preload : Flag<["-"], "preload">;
def print_file_name_EQ : Joined<["-", "--"], "print-file-name=">,
  HelpText<"Print the full library path of <file>">, MetaVarName<"<file>">;
def print_ivar_layout : Flag<["-"], "print-ivar-layout">, Flags<[CC1Option]>,
  HelpText<"Enable Objective-C Ivar layout bitmap print trace">;
def print_libgcc_file_name : Flag<["-", "--"], "print-libgcc-file-name">,
  HelpText<"Print the library path for \"libgcc.a\"">;
def print_multi_directory : Flag<["-", "--"], "print-multi-directory">;
def print_multi_lib : Flag<["-", "--"], "print-multi-lib">;
def print_multi_os_directory : Flag<["-", "--"], "print-multi-os-directory">,
  Flags<[Unsupported]>;
def print_prog_name_EQ : Joined<["-", "--"], "print-prog-name=">,
  HelpText<"Print the full program path of <name>">, MetaVarName<"<name>">;
def print_search_dirs : Flag<["-", "--"], "print-search-dirs">,
  HelpText<"Print the paths used for finding libraries and programs">;
def private__bundle : Flag<["-"], "private_bundle">;
def pthreads : Flag<["-"], "pthreads">;
def pthread : Flag<["-"], "pthread">, Flags<[CC1Option]>,
  HelpText<"Support POSIX threads in generated code">;
def no_pthread : Flag<["-"], "no-pthread">, Flags<[CC1Option]>;
def p : Flag<["-"], "p">;
def pie : Flag<["-"], "pie">;
def read__only__relocs : Separate<["-"], "read_only_relocs">;
def remap : Flag<["-"], "remap">;
def rewrite_objc : Flag<["-"], "rewrite-objc">, Flags<[DriverOption,CC1Option]>,
  HelpText<"Rewrite Objective-C source to C++">, Group<Action_Group>;
def rewrite_legacy_objc : Flag<["-"], "rewrite-legacy-objc">, Flags<[DriverOption]>,
  HelpText<"Rewrite Legacy Objective-C source to C++">;
def rdynamic : Flag<["-"], "rdynamic">;
def resource_dir : Separate<["-"], "resource-dir">,
  Flags<[DriverOption, CC1Option, HelpHidden]>,
  HelpText<"The directory which holds the compiler resource files">;
def resource_dir_EQ : Joined<["-"], "resource-dir=">, Flags<[DriverOption]>,
  Alias<resource_dir>;
def rpath : Separate<["-"], "rpath">, Flags<[LinkerInput]>;
def rtlib_EQ : Joined<["-", "--"], "rtlib=">;
def r : Flag<["-"], "r">, Flags<[LinkerInput,NoArgumentUnused]>;
def save_temps_EQ : Joined<["-", "--"], "save-temps=">, Flags<[DriverOption]>,
  HelpText<"Save intermediate compilation results.">;
def save_temps : Flag<["-", "--"], "save-temps">, Flags<[DriverOption]>,
  Alias<save_temps_EQ>, AliasArgs<["cwd"]>,
  HelpText<"Save intermediate compilation results">;
def via_file_asm : Flag<["-", "--"], "via-file-asm">, InternalDebugOpt,
  HelpText<"Write assembly to file for input to assemble jobs">;
def sectalign : MultiArg<["-"], "sectalign", 3>;
def sectcreate : MultiArg<["-"], "sectcreate", 3>;
def sectobjectsymbols : MultiArg<["-"], "sectobjectsymbols", 2>;
def sectorder : MultiArg<["-"], "sectorder", 3>;
def seg1addr : JoinedOrSeparate<["-"], "seg1addr">;
def seg__addr__table__filename : Separate<["-"], "seg_addr_table_filename">;
def seg__addr__table : Separate<["-"], "seg_addr_table">;
def segaddr : MultiArg<["-"], "segaddr", 2>;
def segcreate : MultiArg<["-"], "segcreate", 3>;
def seglinkedit : Flag<["-"], "seglinkedit">;
def segprot : MultiArg<["-"], "segprot", 3>;
def segs__read__only__addr : Separate<["-"], "segs_read_only_addr">;
def segs__read__write__addr : Separate<["-"], "segs_read_write_addr">;
def segs__read__ : Joined<["-"], "segs_read_">;
def shared_libgcc : Flag<["-"], "shared-libgcc">;
def shared : Flag<["-", "--"], "shared">;
def single__module : Flag<["-"], "single_module">;
def specs_EQ : Joined<["-", "--"], "specs=">;
def specs : Separate<["-", "--"], "specs">, Flags<[Unsupported]>;
def static_libgcc : Flag<["-"], "static-libgcc">;
def static_libstdcxx : Flag<["-"], "static-libstdc++">;
def static : Flag<["-", "--"], "static">, Flags<[NoArgumentUnused]>;
def std_default_EQ : Joined<["-"], "std-default=">;
def std_EQ : Joined<["-", "--"], "std=">, Flags<[CC1Option]>,
  Group<CompileOnly_Group>, HelpText<"Language standard to compile for">;
def stdlib_EQ : Joined<["-", "--"], "stdlib=">, Flags<[CC1Option]>,
  HelpText<"C++ standard library to use">;
def sub__library : JoinedOrSeparate<["-"], "sub_library">;
def sub__umbrella : JoinedOrSeparate<["-"], "sub_umbrella">;
def system_header_prefix : Joined<["--"], "system-header-prefix=">,
  Group<clang_i_Group>, Flags<[CC1Option]>, MetaVarName<"<prefix>">,
  HelpText<"Treat all #include paths starting with <prefix> as including a "
           "system header.">;
def : Separate<["--"], "system-header-prefix">, Alias<system_header_prefix>;
def no_system_header_prefix : Joined<["--"], "no-system-header-prefix=">,
  Group<clang_i_Group>, Flags<[CC1Option]>, MetaVarName<"<prefix>">,
  HelpText<"Treat all #include paths starting with <prefix> as not including a "
           "system header.">;
def : Separate<["--"], "no-system-header-prefix">, Alias<no_system_header_prefix>;
def s : Flag<["-"], "s">;
def target : Joined<["--"], "target=">, Flags<[DriverOption, CoreOption]>,
  HelpText<"Generate code for the given target">;
def gcc_toolchain : Joined<["--"], "gcc-toolchain=">, Flags<[DriverOption]>,
  HelpText<"Use the gcc toolchain at the given directory">;
def time : Flag<["-"], "time">,
  HelpText<"Time individual commands">;
def traditional_cpp : Flag<["-", "--"], "traditional-cpp">, Flags<[CC1Option]>,
  HelpText<"Enable some traditional CPP emulation">;
def traditional : Flag<["-", "--"], "traditional">;
def trigraphs : Flag<["-", "--"], "trigraphs">, Alias<ftrigraphs>,
  HelpText<"Process trigraph sequences">;
def twolevel__namespace__hints : Flag<["-"], "twolevel_namespace_hints">;
def twolevel__namespace : Flag<["-"], "twolevel_namespace">;
def t : Flag<["-"], "t">;
def umbrella : Separate<["-"], "umbrella">;
def undefined : JoinedOrSeparate<["-"], "undefined">, Group<u_Group>;
def undef : Flag<["-"], "undef">, Group<u_Group>, Flags<[CC1Option]>,
  HelpText<"undef all system defines">;
def unexported__symbols__list : Separate<["-"], "unexported_symbols_list">;
def u : JoinedOrSeparate<["-"], "u">, Group<u_Group>;
def v : Flag<["-"], "v">, Flags<[CC1Option, CoreOption]>,
  HelpText<"Show commands to run and use verbose output">;
def verify_debug_info : Flag<["--"], "verify-debug-info">, Flags<[DriverOption]>,
  HelpText<"Verify the binary representation of debug output">;
def weak_l : Joined<["-"], "weak-l">, Flags<[LinkerInput]>;
def weak__framework : Separate<["-"], "weak_framework">, Flags<[LinkerInput]>;
def weak__library : Separate<["-"], "weak_library">, Flags<[LinkerInput]>;
def weak__reference__mismatches : Separate<["-"], "weak_reference_mismatches">;
def whatsloaded : Flag<["-"], "whatsloaded">;
def whyload : Flag<["-"], "whyload">;
def w : Flag<["-"], "w">, HelpText<"Suppress all warnings">, Flags<[CC1Option]>;
def x : JoinedOrSeparate<["-"], "x">, Flags<[DriverOption,CC1Option]>,
  HelpText<"Treat subsequent input files as having type <language>">,
  MetaVarName<"<language>">;
def y : Joined<["-"], "y">;

def fintegrated_as : Flag<["-"], "fintegrated-as">, Flags<[DriverOption]>,
                     Group<f_Group>, HelpText<"Enable the integrated assembler">;
def fno_integrated_as : Flag<["-"], "fno-integrated-as">,
                        Flags<[CC1Option, DriverOption]>, Group<f_Group>,
                        HelpText<"Disable the integrated assembler">;
def : Flag<["-"], "integrated-as">, Alias<fintegrated_as>, Flags<[DriverOption]>;
def : Flag<["-"], "no-integrated-as">, Alias<fno_integrated_as>,
      Flags<[CC1Option, DriverOption]>;

def working_directory : JoinedOrSeparate<["-"], "working-directory">, Flags<[CC1Option]>,
  HelpText<"Resolve file paths relative to the specified directory">;
def working_directory_EQ : Joined<["-"], "working-directory=">, Flags<[CC1Option]>,
  Alias<working_directory>;

// Double dash options, which are usually an alias for one of the previous
// options.

def _mhwdiv_EQ : Joined<["--"], "mhwdiv=">, Alias<mhwdiv_EQ>;
def _mhwdiv : Separate<["--"], "mhwdiv">, Alias<mhwdiv_EQ>;
def _CLASSPATH_EQ : Joined<["--"], "CLASSPATH=">, Alias<fclasspath_EQ>;
def _CLASSPATH : Separate<["--"], "CLASSPATH">, Alias<fclasspath_EQ>;
def _all_warnings : Flag<["--"], "all-warnings">, Alias<Wall>;
def _analyze_auto : Flag<["--"], "analyze-auto">, Flags<[DriverOption]>;
def _analyzer_no_default_checks : Flag<["--"], "analyzer-no-default-checks">, Flags<[DriverOption]>;
def _analyzer_output : JoinedOrSeparate<["--"], "analyzer-output">, Flags<[DriverOption]>;
def _analyze : Flag<["--"], "analyze">, Flags<[DriverOption, CoreOption]>,
  HelpText<"Run the static analyzer">;
def _assemble : Flag<["--"], "assemble">, Alias<S>;
def _assert_EQ : Joined<["--"], "assert=">, Alias<A>;
def _assert : Separate<["--"], "assert">, Alias<A>;
def _bootclasspath_EQ : Joined<["--"], "bootclasspath=">, Alias<fbootclasspath_EQ>;
def _bootclasspath : Separate<["--"], "bootclasspath">, Alias<fbootclasspath_EQ>;
def _classpath_EQ : Joined<["--"], "classpath=">, Alias<fclasspath_EQ>;
def _classpath : Separate<["--"], "classpath">, Alias<fclasspath_EQ>;
def _comments_in_macros : Flag<["--"], "comments-in-macros">, Alias<CC>;
def _comments : Flag<["--"], "comments">, Alias<C>;
def _compile : Flag<["--"], "compile">, Alias<c>;
def _constant_cfstrings : Flag<["--"], "constant-cfstrings">;
def _debug_EQ : Joined<["--"], "debug=">, Alias<g_Flag>;
def _debug : Flag<["--"], "debug">, Alias<g_Flag>;
def _define_macro_EQ : Joined<["--"], "define-macro=">, Alias<D>;
def _define_macro : Separate<["--"], "define-macro">, Alias<D>;
def _dependencies : Flag<["--"], "dependencies">, Alias<M>;
def _dyld_prefix_EQ : Joined<["--"], "dyld-prefix=">;
def _dyld_prefix : Separate<["--"], "dyld-prefix">, Alias<_dyld_prefix_EQ>;
def _encoding_EQ : Joined<["--"], "encoding=">, Alias<fencoding_EQ>;
def _encoding : Separate<["--"], "encoding">, Alias<fencoding_EQ>;
def _entry : Flag<["--"], "entry">, Alias<e>;
def _extdirs_EQ : Joined<["--"], "extdirs=">, Alias<fextdirs_EQ>;
def _extdirs : Separate<["--"], "extdirs">, Alias<fextdirs_EQ>;
def _extra_warnings : Flag<["--"], "extra-warnings">, Alias<W_Joined>;
def _for_linker_EQ : Joined<["--"], "for-linker=">, Alias<Xlinker>;
def _for_linker : Separate<["--"], "for-linker">, Alias<Xlinker>;
def _force_link_EQ : Joined<["--"], "force-link=">, Alias<u>;
def _force_link : Separate<["--"], "force-link">, Alias<u>;
def _help_hidden : Flag<["--"], "help-hidden">;
def _imacros_EQ : Joined<["--"], "imacros=">, Alias<imacros>;
def _include_barrier : Flag<["--"], "include-barrier">, Alias<I_>;
def _include_directory_after_EQ : Joined<["--"], "include-directory-after=">, Alias<idirafter>;
def _include_directory_after : Separate<["--"], "include-directory-after">, Alias<idirafter>;
def _include_directory_EQ : Joined<["--"], "include-directory=">, Alias<I>;
def _include_directory : Separate<["--"], "include-directory">, Alias<I>;
def _include_prefix_EQ : Joined<["--"], "include-prefix=">, Alias<iprefix>;
def _include_prefix : Separate<["--"], "include-prefix">, Alias<iprefix>;
def _include_with_prefix_after_EQ : Joined<["--"], "include-with-prefix-after=">, Alias<iwithprefix>;
def _include_with_prefix_after : Separate<["--"], "include-with-prefix-after">, Alias<iwithprefix>;
def _include_with_prefix_before_EQ : Joined<["--"], "include-with-prefix-before=">, Alias<iwithprefixbefore>;
def _include_with_prefix_before : Separate<["--"], "include-with-prefix-before">, Alias<iwithprefixbefore>;
def _include_with_prefix_EQ : Joined<["--"], "include-with-prefix=">, Alias<iwithprefix>;
def _include_with_prefix : Separate<["--"], "include-with-prefix">, Alias<iwithprefix>;
def _include_EQ : Joined<["--"], "include=">, Alias<include_>;
def _language_EQ : Joined<["--"], "language=">, Alias<x>;
def _language : Separate<["--"], "language">, Alias<x>;
def _library_directory_EQ : Joined<["--"], "library-directory=">, Alias<L>;
def _library_directory : Separate<["--"], "library-directory">, Alias<L>;
def _no_line_commands : Flag<["--"], "no-line-commands">, Alias<P>;
def _no_standard_includes : Flag<["--"], "no-standard-includes">, Alias<nostdinc>;
def _no_standard_libraries : Flag<["--"], "no-standard-libraries">, Alias<nostdlib>;
def _no_undefined : Flag<["--"], "no-undefined">, Flags<[LinkerInput]>;
def _no_warnings : Flag<["--"], "no-warnings">, Alias<w>;
def _optimize_EQ : Joined<["--"], "optimize=">, Alias<O>;
def _optimize : Flag<["--"], "optimize">, Alias<O>;
def _output_class_directory_EQ : Joined<["--"], "output-class-directory=">, Alias<foutput_class_dir_EQ>;
def _output_class_directory : Separate<["--"], "output-class-directory">, Alias<foutput_class_dir_EQ>;
def _output_EQ : Joined<["--"], "output=">, Alias<o>;
def _output : Separate<["--"], "output">, Alias<o>;
def _param : Separate<["--"], "param">, Group<CompileOnly_Group>;
def _param_EQ : Joined<["--"], "param=">, Alias<_param>;
def _prefix_EQ : Joined<["--"], "prefix=">, Alias<B>;
def _prefix : Separate<["--"], "prefix">, Alias<B>;
def _preprocess : Flag<["--"], "preprocess">, Alias<E>;
def _print_diagnostic_categories : Flag<["--"], "print-diagnostic-categories">;
def _print_file_name : Separate<["--"], "print-file-name">, Alias<print_file_name_EQ>;
def _print_missing_file_dependencies : Flag<["--"], "print-missing-file-dependencies">, Alias<MG>;
def _print_prog_name : Separate<["--"], "print-prog-name">, Alias<print_prog_name_EQ>;
def _profile_blocks : Flag<["--"], "profile-blocks">, Alias<a>;
def _profile : Flag<["--"], "profile">, Alias<p>;
def _resource_EQ : Joined<["--"], "resource=">, Alias<fcompile_resource_EQ>;
def _resource : Separate<["--"], "resource">, Alias<fcompile_resource_EQ>;
def _rtlib : Separate<["--"], "rtlib">, Alias<rtlib_EQ>;
def _serialize_diags : Separate<["-", "--"], "serialize-diagnostics">, Flags<[DriverOption]>,
  HelpText<"Serialize compiler diagnostics to a file">;
// We give --version different semantics from -version.
def _version : Flag<["--"], "version">,  Flags<[CC1Option]>;
def _signed_char : Flag<["--"], "signed-char">, Alias<fsigned_char>;
def _std : Separate<["--"], "std">, Alias<std_EQ>;
def _stdlib : Separate<["--"], "stdlib">, Alias<stdlib_EQ>;
def _sysroot_EQ : Joined<["--"], "sysroot=">;
def _sysroot : Separate<["--"], "sysroot">, Alias<_sysroot_EQ>;
def _target_help : Flag<["--"], "target-help">;
def _trace_includes : Flag<["--"], "trace-includes">, Alias<H>;
def _undefine_macro_EQ : Joined<["--"], "undefine-macro=">, Alias<U>;
def _undefine_macro : Separate<["--"], "undefine-macro">, Alias<U>;
def _unsigned_char : Flag<["--"], "unsigned-char">, Alias<funsigned_char>;
def _user_dependencies : Flag<["--"], "user-dependencies">, Alias<MM>;
def _verbose : Flag<["--"], "verbose">, Alias<v>;
def _warn__EQ : Joined<["--"], "warn-=">, Alias<W_Joined>;
def _warn_ : Joined<["--"], "warn-">, Alias<W_Joined>;
def _write_dependencies : Flag<["--"], "write-dependencies">, Alias<MD>;
def _write_user_dependencies : Flag<["--"], "write-user-dependencies">, Alias<MMD>;
def _ : Joined<["--"], "">, Flags<[Unsupported]>;

def mieee_rnd_near : Flag<["-"], "mieee-rnd-near">, Group<m_hexagon_Features_Group>;
def mv1 : Flag<["-"], "mv1">, Group<m_hexagon_Features_Group>, Alias<march_EQ>,
          AliasArgs<["v1"]>;
def mv2 : Flag<["-"], "mv2">, Group<m_hexagon_Features_Group>, Alias<march_EQ>,
          AliasArgs<["v2"]>;
def mv3 : Flag<["-"], "mv3">, Group<m_hexagon_Features_Group>, Alias<march_EQ>,
          AliasArgs<["v3"]>;
def mv4 : Flag<["-"], "mv4">, Group<m_hexagon_Features_Group>, Alias<march_EQ>,
          AliasArgs<["v4"]>;
def mv5 : Flag<["-"], "mv5">, Group<m_hexagon_Features_Group>, Alias<march_EQ>,
          AliasArgs<["v5"]>;

// These are legacy user-facing driver-level option spellings. They are always
// aliases for options that are spelled using the more common Unix / GNU flag
// style of double-dash and equals-joined flags.
def gcc_toolchain_legacy_spelling : Separate<["-"], "gcc-toolchain">, Alias<gcc_toolchain>;
def target_legacy_spelling : Separate<["-"], "target">, Alias<target>;

// Special internal option to handle -Xlinker --no-demangle.
def Z_Xlinker__no_demangle : Flag<["-"], "Z-Xlinker-no-demangle">,
    Flags<[Unsupported, NoArgumentUnused]>;

// Special internal option to allow forwarding arbitrary arguments to linker.
def Zlinker_input : Separate<["-"], "Zlinker-input">,
    Flags<[Unsupported, NoArgumentUnused]>;

// Reserved library options.
def Z_reserved_lib_stdcxx : Flag<["-"], "Z-reserved-lib-stdc++">,
    Flags<[LinkerInput, NoArgumentUnused, Unsupported]>, Group<reserved_lib_Group>;
def Z_reserved_lib_cckext : Flag<["-"], "Z-reserved-lib-cckext">,
    Flags<[LinkerInput, NoArgumentUnused, Unsupported]>, Group<reserved_lib_Group>;

// Ignored options
// FIXME: multiclasess produce suffixes, not prefixes. This is fine for now
// since it is only used in ignored options.
multiclass BooleanFFlag<string name> {
  def _f : Flag<["-"], "f"#name>;
  def _fno : Flag<["-"], "fno-"#name>;
}

defm : BooleanFFlag<"keep-inline-functions">, Group<clang_ignored_gcc_optimization_f_Group>;

def fprofile_dir : Joined<["-"], "fprofile-dir=">, Group<clang_ignored_gcc_optimization_f_Group>;

def fuse_ld_EQ : Joined<["-"], "fuse-ld=">, Group<f_Group>;

defm align_functions : BooleanFFlag<"align-functions">, Group<clang_ignored_gcc_optimization_f_Group>;
def falign_functions_EQ : Joined<["-"], "falign-functions=">, Group<clang_ignored_gcc_optimization_f_Group>;
defm align_labels : BooleanFFlag<"align-labels">, Group<clang_ignored_gcc_optimization_f_Group>;
def falign_labels_EQ : Joined<["-"], "falign-labels=">, Group<clang_ignored_gcc_optimization_f_Group>;
defm align_loops : BooleanFFlag<"align-loops">, Group<clang_ignored_gcc_optimization_f_Group>;
def falign_loops_EQ : Joined<["-"], "falign-loops=">, Group<clang_ignored_gcc_optimization_f_Group>;
defm align_jumps : BooleanFFlag<"align-jumps">, Group<clang_ignored_gcc_optimization_f_Group>;
def falign_jumps_EQ : Joined<["-"], "falign-jumps=">, Group<clang_ignored_gcc_optimization_f_Group>;

// FIXME: This option should be supported and wired up to our diognostics, but
// ignore it for now to avoid breaking builds that use it.
def fdiagnostics_show_location_EQ : Joined<["-"], "fdiagnostics-show-location=">, Group<clang_ignored_f_Group>;

defm fcheck_new : BooleanFFlag<"check-new">, Group<clang_ignored_f_Group>;
defm caller_saves : BooleanFFlag<"caller-saves">, Group<clang_ignored_gcc_optimization_f_Group>;
defm reorder_blocks : BooleanFFlag<"reorder-blocks">, Group<clang_ignored_gcc_optimization_f_Group>;
defm eliminate_unused_debug_types : BooleanFFlag<"eliminate-unused-debug-types">, Group<clang_ignored_f_Group>;
defm branch_count_reg : BooleanFFlag<"branch-count-reg">, Group<clang_ignored_gcc_optimization_f_Group>;
defm default_inline : BooleanFFlag<"default-inline">, Group<clang_ignored_gcc_optimization_f_Group>;
defm delete_null_pointer_checks : BooleanFFlag<"delete-null-pointer-checks">,
    Group<clang_ignored_gcc_optimization_f_Group>;
defm fat_lto_objects : BooleanFFlag<"fat-lto-objects">, Group<clang_ignored_gcc_optimization_f_Group>;
defm float_store : BooleanFFlag<"float-store">, Group<clang_ignored_gcc_optimization_f_Group>;
defm friend_injection : BooleanFFlag<"friend-injection">, Group<clang_ignored_f_Group>;
defm function_attribute_list : BooleanFFlag<"function-attribute-list">, Group<clang_ignored_f_Group>;
defm gcse : BooleanFFlag<"gcse">, Group<clang_ignored_gcc_optimization_f_Group>;
defm gcse_after_reload: BooleanFFlag<"gcse-after-reload">, Group<clang_ignored_gcc_optimization_f_Group>;
defm gcse_las: BooleanFFlag<"gcse-las">, Group<clang_ignored_gcc_optimization_f_Group>;
defm gcse_sm: BooleanFFlag<"gcse-sm">, Group<clang_ignored_gcc_optimization_f_Group>;
defm gnu : BooleanFFlag<"gnu">, Group<clang_ignored_f_Group>;
defm ident : BooleanFFlag<"ident">, Group<clang_ignored_f_Group>;
defm implicit_templates : BooleanFFlag<"implicit-templates">, Group<clang_ignored_f_Group>;
defm implement_inlines : BooleanFFlag<"implement-inlines">, Group<clang_ignored_f_Group>;
defm merge_constants : BooleanFFlag<"merge-constants">, Group<clang_ignored_gcc_optimization_f_Group>;
defm modulo_sched : BooleanFFlag<"modulo-sched">, Group<clang_ignored_gcc_optimization_f_Group>;
defm modulo_sched_allow_regmoves : BooleanFFlag<"modulo-sched-allow-regmoves">,
    Group<clang_ignored_gcc_optimization_f_Group>;
defm inline_functions_called_once : BooleanFFlag<"inline-functions-called-once">,
    Group<clang_ignored_gcc_optimization_f_Group>;
def finline_limit_EQ : Joined<["-"], "finline-limit=">, Group<clang_ignored_gcc_optimization_f_Group>;
defm finline_limit : BooleanFFlag<"inline-limit">, Group<clang_ignored_gcc_optimization_f_Group>;
defm inline_small_functions : BooleanFFlag<"inline-small-functions">,
    Group<clang_ignored_gcc_optimization_f_Group>;
defm ipa_cp : BooleanFFlag<"ipa-cp">,
    Group<clang_ignored_gcc_optimization_f_Group>;
defm ivopts : BooleanFFlag<"ivopts">, Group<clang_ignored_gcc_optimization_f_Group>;
defm non_call_exceptions : BooleanFFlag<"non-call-exceptions">, Group<clang_ignored_f_Group>;
defm peel_loops : BooleanFFlag<"peel-loops">, Group<clang_ignored_gcc_optimization_f_Group>;
defm permissive : BooleanFFlag<"permissive">, Group<clang_ignored_f_Group>;
defm prefetch_loop_arrays : BooleanFFlag<"prefetch-loop-arrays">, Group<clang_ignored_gcc_optimization_f_Group>;
defm printf : BooleanFFlag<"printf">, Group<clang_ignored_f_Group>;
defm profile : BooleanFFlag<"profile">, Group<clang_ignored_f_Group>;
defm profile_correction : BooleanFFlag<"profile-correction">, Group<clang_ignored_gcc_optimization_f_Group>;
defm profile_generate_sampling : BooleanFFlag<"profile-generate-sampling">, Group<clang_ignored_f_Group>;
defm profile_reusedist : BooleanFFlag<"profile-reusedist">, Group<clang_ignored_f_Group>;
defm profile_values : BooleanFFlag<"profile-values">, Group<clang_ignored_gcc_optimization_f_Group>;
defm regs_graph : BooleanFFlag<"regs-graph">, Group<clang_ignored_f_Group>;
defm rename_registers : BooleanFFlag<"rename-registers">, Group<clang_ignored_gcc_optimization_f_Group>;
defm ripa : BooleanFFlag<"ripa">, Group<clang_ignored_f_Group>;
defm rounding_math : BooleanFFlag<"rounding-math">, Group<clang_ignored_gcc_optimization_f_Group>;
defm schedule_insns : BooleanFFlag<"schedule-insns">, Group<clang_ignored_gcc_optimization_f_Group>;
defm schedule_insns2 : BooleanFFlag<"schedule-insns2">, Group<clang_ignored_gcc_optimization_f_Group>;
defm see : BooleanFFlag<"see">, Group<clang_ignored_f_Group>;
defm signaling_nans : BooleanFFlag<"signaling-nans">, Group<clang_ignored_gcc_optimization_f_Group>;
defm single_precision_constant : BooleanFFlag<"single-precision-constant">,
    Group<clang_ignored_gcc_optimization_f_Group>;
defm spec_constr_count : BooleanFFlag<"spec-constr-count">, Group<clang_ignored_f_Group>;
defm stack_check : BooleanFFlag<"stack-check">, Group<clang_ignored_f_Group>;
defm strength_reduce :
    BooleanFFlag<"strength-reduce">, Group<clang_ignored_gcc_optimization_f_Group>;
defm tls_model : BooleanFFlag<"tls-model">, Group<clang_ignored_f_Group>;
defm tracer : BooleanFFlag<"tracer">, Group<clang_ignored_gcc_optimization_f_Group>;
defm tree_dce : BooleanFFlag<"tree-dce">, Group<clang_ignored_gcc_optimization_f_Group>;
defm tree_loop_im : BooleanFFlag<"tree_loop_im">,  Group<clang_ignored_gcc_optimization_f_Group>;
defm tree_loop_ivcanon : BooleanFFlag<"tree_loop_ivcanon">,  Group<clang_ignored_gcc_optimization_f_Group>;
defm tree_loop_linear : BooleanFFlag<"tree_loop_linear">,  Group<clang_ignored_gcc_optimization_f_Group>;
defm tree_salias : BooleanFFlag<"tree-salias">, Group<clang_ignored_f_Group>;
defm tree_ter : BooleanFFlag<"tree-ter">, Group<clang_ignored_gcc_optimization_f_Group>;
defm tree_vectorizer_verbose : BooleanFFlag<"tree-vectorizer-verbose">, Group<clang_ignored_f_Group>;
defm tree_vrp : BooleanFFlag<"tree-vrp">, Group<clang_ignored_gcc_optimization_f_Group>;
defm unroll_all_loops : BooleanFFlag<"unroll-all-loops">, Group<clang_ignored_gcc_optimization_f_Group>;
defm unsafe_loop_optimizations : BooleanFFlag<"unsafe-loop-optimizations">,
    Group<clang_ignored_gcc_optimization_f_Group>;
defm unswitch_loops : BooleanFFlag<"unswitch-loops">, Group<clang_ignored_gcc_optimization_f_Group>;
defm use_linker_plugin : BooleanFFlag<"use-linker-plugin">, Group<clang_ignored_gcc_optimization_f_Group>;
defm vect_cost_model : BooleanFFlag<"vect-cost-model">, Group<clang_ignored_gcc_optimization_f_Group>;
defm variable_expansion_in_unroller : BooleanFFlag<"variable-expansion-in-unroller">,
    Group<clang_ignored_gcc_optimization_f_Group>;
defm web : BooleanFFlag<"web">, Group<clang_ignored_gcc_optimization_f_Group>;
defm whole_program : BooleanFFlag<"whole-program">, Group<clang_ignored_gcc_optimization_f_Group>;
defm devirtualize : BooleanFFlag<"devirtualize">, Group<clang_ignored_gcc_optimization_f_Group>;
defm devirtualize_speculatively : BooleanFFlag<"devirtualize-speculatively">,
    Group<clang_ignored_gcc_optimization_f_Group>;

// gfortran options that we recognize in the driver and pass along when
// invoking GCC to compile Fortran code.
def gfortran_Group : OptionGroup<"gfortran Group">;

// Generic gfortran options.
def A_DASH : Joined<["-"], "A-">, Group<gfortran_Group>;
def J : JoinedOrSeparate<["-"], "J">, Flags<[RenderJoined]>, Group<gfortran_Group>;
def cpp : Flag<["-"], "cpp">, Group<gfortran_Group>;
def nocpp : Flag<["-"], "nocpp">, Group<gfortran_Group>;
def static_libgfortran : Flag<["-"], "static-libgfortran">, Group<gfortran_Group>;

// "f" options with values for gfortran.
def fblas_matmul_limit_EQ : Joined<["-"], "fblas-matmul-limit=">, Group<gfortran_Group>;
def fcheck_EQ : Joined<["-"], "fcheck=">, Group<gfortran_Group>;
def fcoarray_EQ : Joined<["-"], "fcoarray=">, Group<gfortran_Group>;
def fconvert_EQ : Joined<["-"], "fconvert=">, Group<gfortran_Group>;
def ffixed_line_length_VALUE : Joined<["-"], "ffixed-line-length-">, Group<gfortran_Group>;
def ffpe_trap_EQ : Joined<["-"], "ffpe-trap=">, Group<gfortran_Group>;
def ffree_line_length_VALUE : Joined<["-"], "ffree-line-length-">, Group<gfortran_Group>;
def finit_character_EQ : Joined<["-"], "finit-character=">, Group<gfortran_Group>;
def finit_integer_EQ : Joined<["-"], "finit-integer=">, Group<gfortran_Group>;
def finit_logical_EQ : Joined<["-"], "finit-logical=">, Group<gfortran_Group>;
def finit_real_EQ : Joined<["-"], "finit-real=">, Group<gfortran_Group>;
def fmax_array_constructor_EQ : Joined<["-"], "fmax-array-constructor=">, Group<gfortran_Group>;
def fmax_errors_EQ : Joined<["-"], "fmax-errors=">, Group<gfortran_Group>;
def fmax_stack_var_size_EQ : Joined<["-"], "fmax-stack-var-size=">, Group<gfortran_Group>;
def fmax_subrecord_length_EQ : Joined<["-"], "fmax-subrecord-length=">, Group<gfortran_Group>;
def frecord_marker_EQ : Joined<["-"], "frecord-marker=">, Group<gfortran_Group>;

// "f" flags for gfortran.
defm aggressive_function_elimination : BooleanFFlag<"aggressive-function-elimination">, Group<gfortran_Group>;
defm align_commons : BooleanFFlag<"align-commons">, Group<gfortran_Group>;
defm all_intrinsics : BooleanFFlag<"all-intrinsics">, Group<gfortran_Group>;
defm automatic : BooleanFFlag<"automatic">, Group<gfortran_Group>;
defm backslash : BooleanFFlag<"backslash">, Group<gfortran_Group>;
defm backtrace : BooleanFFlag<"backtrace">, Group<gfortran_Group>;
defm bounds_check : BooleanFFlag<"bounds-check">, Group<gfortran_Group>;
defm check_array_temporaries : BooleanFFlag<"check-array-temporaries">, Group<gfortran_Group>;
defm cray_pointer : BooleanFFlag<"cray-pointer">, Group<gfortran_Group>;
defm d_lines_as_code : BooleanFFlag<"d-lines-as-code">, Group<gfortran_Group>;
defm d_lines_as_comments : BooleanFFlag<"d-lines-as-comments">, Group<gfortran_Group>;
defm default_double_8 : BooleanFFlag<"default-double-8">, Group<gfortran_Group>;
defm default_integer_8 : BooleanFFlag<"default-integer-8">, Group<gfortran_Group>;
defm default_real_8 : BooleanFFlag<"default-real-8">, Group<gfortran_Group>;
defm dollar_ok : BooleanFFlag<"dollar-ok">, Group<gfortran_Group>;
defm dump_fortran_optimized : BooleanFFlag<"dump-fortran-optimized">, Group<gfortran_Group>;
defm dump_fortran_original : BooleanFFlag<"dump-fortran-original">, Group<gfortran_Group>;
defm dump_parse_tree : BooleanFFlag<"dump-parse-tree">, Group<gfortran_Group>;
defm external_blas : BooleanFFlag<"external-blas">, Group<gfortran_Group>;
defm f2c : BooleanFFlag<"f2c">, Group<gfortran_Group>;
defm fixed_form : BooleanFFlag<"fixed-form">, Group<gfortran_Group>;
defm free_form : BooleanFFlag<"free-form">, Group<gfortran_Group>;
defm frontend_optimize : BooleanFFlag<"frontend-optimize">, Group<gfortran_Group>;
defm implicit_none : BooleanFFlag<"implicit-none">, Group<gfortran_Group>;
defm init_local_zero : BooleanFFlag<"init-local-zero">, Group<gfortran_Group>;
defm integer_4_integer_8 : BooleanFFlag<"integer-4-integer-8">, Group<gfortran_Group>;
defm intrinsic_modules_path : BooleanFFlag<"intrinsic-modules-path">, Group<gfortran_Group>;
defm max_identifier_length : BooleanFFlag<"max-identifier-length">, Group<gfortran_Group>;
defm module_private : BooleanFFlag<"module-private">, Group<gfortran_Group>;
defm pack_derived : BooleanFFlag<"pack-derived">, Group<gfortran_Group>;
defm protect_parens : BooleanFFlag<"protect-parens">, Group<gfortran_Group>;
defm range_check : BooleanFFlag<"range-check">, Group<gfortran_Group>;
defm real_4_real_10 : BooleanFFlag<"real-4-real-10">, Group<gfortran_Group>;
defm real_4_real_16 : BooleanFFlag<"real-4-real-16">, Group<gfortran_Group>;
defm real_4_real_8 : BooleanFFlag<"real-4-real-8">, Group<gfortran_Group>;
defm real_8_real_10 : BooleanFFlag<"real-8-real-10">, Group<gfortran_Group>;
defm real_8_real_16 : BooleanFFlag<"real-8-real-16">, Group<gfortran_Group>;
defm real_8_real_4 : BooleanFFlag<"real-8-real-4">, Group<gfortran_Group>;
defm realloc_lhs : BooleanFFlag<"realloc-lhs">, Group<gfortran_Group>;
defm recursive : BooleanFFlag<"recursive">, Group<gfortran_Group>;
defm repack_arrays : BooleanFFlag<"repack-arrays">, Group<gfortran_Group>;
defm second_underscore : BooleanFFlag<"second-underscore">, Group<gfortran_Group>;
defm sign_zero : BooleanFFlag<"sign-zero">, Group<gfortran_Group>;
defm stack_arrays : BooleanFFlag<"stack-arrays">, Group<gfortran_Group>;
defm underscoring : BooleanFFlag<"underscoring">, Group<gfortran_Group>;
defm whole_file : BooleanFFlag<"whole-file">, Group<gfortran_Group>;


include "CC1Options.td"

include "CLCompatOptions.td"<|MERGE_RESOLUTION|>--- conflicted
+++ resolved
@@ -217,12 +217,10 @@
 
 // if INTEL_SPECIFIC_CILKPLUS
 def fcilkplus : Flag <["-"], "fcilkplus">, Group<f_Group>, Flags<[CC1Option]>,  HelpText<"Enable Cilk Plus extensions">;
-<<<<<<< HEAD
 // endif INTEL_SPECIFIC_CILKPLUS
-=======
+// if INTEL_CUSTOMIZATION
 def intel_libirc_allowed : Flag<["-"], "intel-libirc-allowed">, Flags<[CC1Option]>, HelpText<"Allow calls to Intel libirc library functions">;
->>>>>>> 2cda2750
-//#ifdef INTEL_SPECIFIC_IL0_BACKEND
+// if INTEL_SPECIFIC_IL0_BACKEND
 def pragma_optimization_level_EQ : Joined<["-"], "pragma-optimization-level=">, Flags<[CC1Option]>, HelpText<"Specifies whether #pragma optimization_level should use Intel(DEFAULT) or GCC syntax">;
 def vd : Joined<["-"], "vd">, Flags<[CC1Option]>, HelpText<"Controls the addition of the hidden vtordisp construction/destruction displacement member">;
 def help_pragma : Flag<["-"], "help-pragma">, Flags<[CC1Option]>, HelpText<"Prints list of supported pragmas">;
@@ -232,7 +230,8 @@
 def intel : Flag<["-"], "intel">, Flags<[CC1Option]>;
 def fformat_extensions: Flag<["-"], "fformat-extensions">, Group<f_Group>, Flags<[CC1Option]>,
   HelpText<"Enable FreeBSD kernel specific format string extensions">;
-//#endif  // INTEL_SPECIFIC_IL0_BACKEND
+// endif // INTEL_SPECIFIC_IL0_BACKEND
+// endif // INTEL_CUSTOMIZATION
 
 def _HASH_HASH_HASH : Flag<["-"], "###">, Flags<[DriverOption, CoreOption]>,
     HelpText<"Print (but do not run) the commands to run for this compilation">;
