--- conflicted
+++ resolved
@@ -1856,19 +1856,16 @@
 def gcodeview : Flag<["-"], "gcodeview">,
   HelpText<"Generate CodeView debug information">,
   Flags<[CC1Option, CC1AsOption, CoreOption]>;
-<<<<<<< HEAD
+def gcodeview_ghash : Flag<["-"], "gcodeview-ghash">,
+  HelpText<"Emit type record hashes in a .debug$H section">,
+  Flags<[CC1Option, CoreOption]>;
+def gno_codeview_ghash : Flag<["-"], "gno-codeview-ghash">, Flags<[CoreOption]>;
 // if INTEL_CUSTOMIZATION
 def gintel_sti : Flag<["-"], "gintel-sti">,
   HelpText<"Generate Intel STI debug information">,
   Flags<[CC1Option]>;
 // endif // INTEL_CUSTOMIZATION
-=======
-def gcodeview_ghash : Flag<["-"], "gcodeview-ghash">,
-  HelpText<"Emit type record hashes in a .debug$H section">,
-  Flags<[CC1Option, CoreOption]>;
-def gno_codeview_ghash : Flag<["-"], "gno-codeview-ghash">, Flags<[CoreOption]>;
-
->>>>>>> a8d2217a
+
 // Equivalent to our default dwarf version. Forces usual dwarf emission when
 // CodeView is enabled.
 def gdwarf : Flag<["-"], "gdwarf">, Alias<gdwarf_4>, Flags<[CoreOption]>;
