//===--- CC1Options.td - Options for clang -cc1 ---------------------------===//
//
//                     The LLVM Compiler Infrastructure
//
// This file is distributed under the University of Illinois Open Source
// License. See LICENSE.TXT for details.
//
//===----------------------------------------------------------------------===//
//
//  This file defines the options accepted by clang -cc1 and clang -cc1as.
//
//===----------------------------------------------------------------------===//

let Flags = [CC1Option, NoDriverOption] in {

//===----------------------------------------------------------------------===//
// Target Options
//===----------------------------------------------------------------------===//

let Flags = [CC1Option, CC1AsOption, NoDriverOption] in {

def target_cpu : Separate<["-"], "target-cpu">,
  HelpText<"Target a specific cpu type">;
def target_feature : Separate<["-"], "target-feature">,
  HelpText<"Target specific attributes">;
def triple : Separate<["-"], "triple">,
  HelpText<"Specify target triple (e.g. i686-apple-darwin9)">;
def target_abi : Separate<["-"], "target-abi">,
  HelpText<"Target a particular ABI type">;

}

def target_linker_version : Separate<["-"], "target-linker-version">,
  HelpText<"Target linker version">;
def triple_EQ : Joined<["-"], "triple=">, Alias<triple>;
def mfpmath : Separate<["-"], "mfpmath">,
  HelpText<"Which unit to use for fp math">;

//===----------------------------------------------------------------------===//
// Analyzer Options
//===----------------------------------------------------------------------===//

def analysis_UnoptimizedCFG : Flag<["-"], "unoptimized-cfg">,
  HelpText<"Generate unoptimized CFGs for all analyses">;
def analysis_CFGAddImplicitDtors : Flag<["-"], "cfg-add-implicit-dtors">,
  HelpText<"Add C++ implicit destructors to CFGs for all analyses">;

def analyzer_store : Separate<["-"], "analyzer-store">,
  HelpText<"Source Code Analysis - Abstract Memory Store Models">;
def analyzer_store_EQ : Joined<["-"], "analyzer-store=">, Alias<analyzer_store>;

def analyzer_constraints : Separate<["-"], "analyzer-constraints">,
  HelpText<"Source Code Analysis - Symbolic Constraint Engines">;
def analyzer_constraints_EQ : Joined<["-"], "analyzer-constraints=">,
  Alias<analyzer_constraints>;

def analyzer_output : Separate<["-"], "analyzer-output">,
  HelpText<"Source Code Analysis - Output Options">;
def analyzer_output_EQ : Joined<["-"], "analyzer-output=">,
  Alias<analyzer_output>;

def analyzer_purge : Separate<["-"], "analyzer-purge">,
  HelpText<"Source Code Analysis - Dead Symbol Removal Frequency">;
def analyzer_purge_EQ : Joined<["-"], "analyzer-purge=">, Alias<analyzer_purge>;

def analyzer_opt_analyze_headers : Flag<["-"], "analyzer-opt-analyze-headers">,
  HelpText<"Force the static analyzer to analyze functions defined in header files">;
def analyzer_opt_analyze_nested_blocks : Flag<["-"], "analyzer-opt-analyze-nested-blocks">,
  HelpText<"Analyze the definitions of blocks in addition to functions">;
def analyzer_display_progress : Flag<["-"], "analyzer-display-progress">,
  HelpText<"Emit verbose output about the analyzer's progress">;
def analyze_function : Separate<["-"], "analyze-function">,
  HelpText<"Run analysis on specific function">;
def analyze_function_EQ : Joined<["-"], "analyze-function=">, Alias<analyze_function>;
def analyzer_eagerly_assume : Flag<["-"], "analyzer-eagerly-assume">,
  HelpText<"Eagerly assume the truth/falseness of some symbolic constraints">;
def trim_egraph : Flag<["-"], "trim-egraph">,
  HelpText<"Only show error-related paths in the analysis graph">;
def analyzer_viz_egraph_graphviz : Flag<["-"], "analyzer-viz-egraph-graphviz">,
  HelpText<"Display exploded graph using GraphViz">;
def analyzer_viz_egraph_ubigraph : Flag<["-"], "analyzer-viz-egraph-ubigraph">,
  HelpText<"Display exploded graph using Ubigraph">;

def analyzer_inline_max_stack_depth : Separate<["-"], "analyzer-inline-max-stack-depth">,
  HelpText<"Bound on stack depth while inlining (4 by default)">;
def analyzer_inline_max_stack_depth_EQ : Joined<["-"], "analyzer-inline-max-stack-depth=">, 
  Alias<analyzer_inline_max_stack_depth>;
  
def analyzer_inlining_mode : Separate<["-"], "analyzer-inlining-mode">,
  HelpText<"Specify the function selection heuristic used during inlining">;
def analyzer_inlining_mode_EQ : Joined<["-"], "analyzer-inlining-mode=">, Alias<analyzer_inlining_mode>;

def analyzer_disable_retry_exhausted : Flag<["-"], "analyzer-disable-retry-exhausted">,
  HelpText<"Do not re-analyze paths leading to exhausted nodes with a different strategy (may decrease code coverage)">;
  
def analyzer_max_loop : Separate<["-"], "analyzer-max-loop">,
  HelpText<"The maximum number of times the analyzer will go through a loop">;
def analyzer_stats : Flag<["-"], "analyzer-stats">,
  HelpText<"Print internal analyzer statistics.">;

def analyzer_checker : Separate<["-"], "analyzer-checker">,
  HelpText<"Choose analyzer checkers to enable">;
def analyzer_checker_EQ : Joined<["-"], "analyzer-checker=">,
  Alias<analyzer_checker>;

def analyzer_disable_checker : Separate<["-"], "analyzer-disable-checker">,
  HelpText<"Choose analyzer checkers to disable">;
def analyzer_disable_checker_EQ : Joined<["-"], "analyzer-disable-checker=">,
  Alias<analyzer_disable_checker>;

def analyzer_disable_all_checks : Flag<["-"], "analyzer-disable-all-checks">,
  HelpText<"Disable all static analyzer checks">;

def analyzer_checker_help : Flag<["-"], "analyzer-checker-help">,
  HelpText<"Display the list of analyzer checkers that are available">;

def analyzer_config : Separate<["-"], "analyzer-config">,
  HelpText<"Choose analyzer options to enable">;

//===----------------------------------------------------------------------===//
// Migrator Options
//===----------------------------------------------------------------------===//
def migrator_no_nsalloc_error : Flag<["-"], "no-ns-alloc-error">,
  HelpText<"Do not error on use of NSAllocateCollectable/NSReallocateCollectable">;

def migrator_no_finalize_removal : Flag<["-"], "no-finalize-removal">,
  HelpText<"Do not remove finalize method in gc mode">;

//===----------------------------------------------------------------------===//
// CodeGen Options
//===----------------------------------------------------------------------===//

let Flags = [CC1Option, CC1AsOption, NoDriverOption] in {

def debug_info_kind_EQ : Joined<["-"], "debug-info-kind=">;
def dwarf_version_EQ : Joined<["-"], "dwarf-version=">;
def debugger_tuning_EQ : Joined<["-"], "debugger-tuning=">;
def fdebug_compilation_dir : Separate<["-"], "fdebug-compilation-dir">,
  HelpText<"The compilation directory to embed in the debug info.">;
def dwarf_debug_flags : Separate<["-"], "dwarf-debug-flags">,
  HelpText<"The string to embed in the Dwarf debug flags record.">;
def mno_exec_stack : Flag<["-"], "mnoexecstack">,
  HelpText<"Mark the file as not needing an executable stack">;
def massembler_fatal_warnings : Flag<["-"], "massembler-fatal-warnings">,
  HelpText<"Make assembler warnings fatal">;
def compress_debug_sections : Flag<["-"], "compress-debug-sections">,
    HelpText<"Compress DWARF debug sections using zlib">;
def msave_temp_labels : Flag<["-"], "msave-temp-labels">,
  HelpText<"Save temporary labels in the symbol table. "
           "Note this may change .s semantics and shouldn't generally be used "
           "on compiler-generated code.">;
def mrelocation_model : Separate<["-"], "mrelocation-model">,
  HelpText<"The relocation model to use">;
def fno_math_builtin : Flag<["-"], "fno-math-builtin">,
  HelpText<"Disable implicit builtin knowledge of math functions">;
}

def disable_llvm_optzns : Flag<["-"], "disable-llvm-optzns">,
  HelpText<"Don't run LLVM optimization passes">;
def disable_llvm_verifier : Flag<["-"], "disable-llvm-verifier">,
  HelpText<"Don't run the LLVM IR verifier pass">;
def disable_llvm_passes : Flag<["-"], "disable-llvm-passes">,
  HelpText<"Use together with -emit-llvm to get pristine LLVM IR from the "
           "frontend by not running any LLVM passes at all">;
def disable_red_zone : Flag<["-"], "disable-red-zone">,
  HelpText<"Do not emit code that uses the red zone.">;
def dwarf_column_info : Flag<["-"], "dwarf-column-info">,
  HelpText<"Turn on column location information.">;
def split_dwarf : Flag<["-"], "split-dwarf">,
  HelpText<"Split out the dwarf .dwo sections">;
def gnu_pubnames : Flag<["-"], "gnu-pubnames">,
  HelpText<"Emit newer GNU style pubnames">;
def arange_sections : Flag<["-"], "arange_sections">,
  HelpText<"Emit DWARF .debug_arange sections">;
def dwarf_ext_refs : Flag<["-"], "dwarf-ext-refs">,
  HelpText<"Generate debug info with external references to clang modules"
           " or precompiled headers">;
def fforbid_guard_variables : Flag<["-"], "fforbid-guard-variables">,
  HelpText<"Emit an error if a C++ static local initializer would need a guard variable">;
def no_implicit_float : Flag<["-"], "no-implicit-float">,
  HelpText<"Don't generate implicit floating point instructions">;
def fdump_vtable_layouts : Flag<["-"], "fdump-vtable-layouts">,
  HelpText<"Dump the layouts of all vtables that will be emitted in a translation unit">;
def fmerge_functions : Flag<["-"], "fmerge-functions">,
  HelpText<"Permit merging of identical functions when optimizing.">;
def femit_coverage_notes : Flag<["-"], "femit-coverage-notes">,
  HelpText<"Emit a gcov coverage notes file when compiling.">;
def femit_coverage_data: Flag<["-"], "femit-coverage-data">,
  HelpText<"Instrument the program to emit gcov coverage data when run.">;
def coverage_file : Separate<["-"], "coverage-file">,
  HelpText<"Emit coverage data to this filename. The extension will be replaced.">;
def coverage_file_EQ : Joined<["-"], "coverage-file=">, Alias<coverage_file>;
def coverage_cfg_checksum : Flag<["-"], "coverage-cfg-checksum">,
  HelpText<"Emit CFG checksum for functions in .gcno files.">;
def coverage_no_function_names_in_data : Flag<["-"], "coverage-no-function-names-in-data">,
  HelpText<"Emit function names in .gcda files.">;
def coverage_exit_block_before_body : Flag<["-"], "coverage-exit-block-before-body">,
  HelpText<"Emit the exit block before the body blocks in .gcno files.">;
def coverage_version_EQ : Joined<["-"], "coverage-version=">,
  HelpText<"Four-byte version string for gcov files.">;
def test_coverage : Flag<["-"], "test-coverage">,
  HelpText<"Do not generate coverage files or remove coverage changes from IR">;
def dump_coverage_mapping : Flag<["-"], "dump-coverage-mapping">,
  HelpText<"Dump the coverage mapping records, for testing">;
def fuse_register_sized_bitfield_access: Flag<["-"], "fuse-register-sized-bitfield-access">,
  HelpText<"Use register sized accesses to bit-fields, when possible.">;
def relaxed_aliasing : Flag<["-"], "relaxed-aliasing">,
  HelpText<"Turn off Type Based Alias Analysis">;
def no_struct_path_tbaa : Flag<["-"], "no-struct-path-tbaa">,
  HelpText<"Turn off struct-path aware Type Based Alias Analysis">;
def masm_verbose : Flag<["-"], "masm-verbose">,
  HelpText<"Generate verbose assembly output">;
def mcode_model : Separate<["-"], "mcode-model">,
  HelpText<"The code model to use">;
def mdebug_pass : Separate<["-"], "mdebug-pass">,
  HelpText<"Enable additional debug output">;
def mdisable_fp_elim : Flag<["-"], "mdisable-fp-elim">,
  HelpText<"Disable frame pointer elimination optimization">;
def mdisable_tail_calls : Flag<["-"], "mdisable-tail-calls">,
  HelpText<"Disable tail call optimization, keeping the call stack accurate">;
def menable_no_infinities : Flag<["-"], "menable-no-infs">,
  HelpText<"Allow optimization to assume there are no infinities.">;
def menable_no_nans : Flag<["-"], "menable-no-nans">,
  HelpText<"Allow optimization to assume there are no NaNs.">;
def menable_unsafe_fp_math : Flag<["-"], "menable-unsafe-fp-math">,
  HelpText<"Allow unsafe floating-point math optimizations which may decrease "
           "precision">;
def mfloat_abi : Separate<["-"], "mfloat-abi">,
  HelpText<"The float ABI to use">;
def mlimit_float_precision : Separate<["-"], "mlimit-float-precision">,
  HelpText<"Limit float precision to the given value">;
def split_stacks : Flag<["-"], "split-stacks">,
  HelpText<"Try to use a split stack if possible.">;
def mno_zero_initialized_in_bss : Flag<["-"], "mno-zero-initialized-in-bss">,
  HelpText<"Do not put zero initialized data in the BSS">;
def backend_option : Separate<["-"], "backend-option">,
  HelpText<"Additional arguments to forward to LLVM backend (during code gen)">;
def mregparm : Separate<["-"], "mregparm">,
  HelpText<"Limit the number of registers available for integer arguments">;
def munwind_tables : Flag<["-"], "munwind-tables">,
  HelpText<"Generate unwinding tables for all functions">;
def mconstructor_aliases : Flag<["-"], "mconstructor-aliases">,
  HelpText<"Emit complete constructors and destructors as aliases when possible">;
def mlink_bitcode_file : Separate<["-"], "mlink-bitcode-file">,
  HelpText<"Link the given bitcode file before performing optimizations.">;
def mlink_cuda_bitcode : Separate<["-"], "mlink-cuda-bitcode">,
  HelpText<"Link and internalize needed symbols from the given bitcode file "
           "before performing optimizations.">;
def vectorize_loops : Flag<["-"], "vectorize-loops">,
  HelpText<"Run the Loop vectorization passes">;
def vectorize_slp : Flag<["-"], "vectorize-slp">,
  HelpText<"Run the SLP vectorization passes">;
def vectorize_slp_aggressive : Flag<["-"], "vectorize-slp-aggressive">,
  HelpText<"Run the BB vectorization passes">;
def dependent_lib : Joined<["--"], "dependent-lib=">,
  HelpText<"Add dependent library">;
def linker_option : Joined<["--"], "linker-option=">,
  HelpText<"Add linker option">;
def fsanitize_coverage_type : Joined<["-"], "fsanitize-coverage-type=">,
                              HelpText<"Sanitizer coverage type">;
def fsanitize_coverage_indirect_calls
    : Flag<["-"], "fsanitize-coverage-indirect-calls">,
      HelpText<"Enable sanitizer coverage for indirect calls">;
def fsanitize_coverage_trace_bb
    : Flag<["-"], "fsanitize-coverage-trace-bb">,
      HelpText<"Enable basic block tracing in sanitizer coverage">;
def fsanitize_coverage_trace_cmp
    : Flag<["-"], "fsanitize-coverage-trace-cmp">,
      HelpText<"Enable cmp instruction tracing in sanitizer coverage">;
def fsanitize_coverage_8bit_counters
    : Flag<["-"], "fsanitize-coverage-8bit-counters">,
      HelpText<"Enable frequency counters in sanitizer coverage">;
def fsanitize_coverage_trace_pc
    : Flag<["-"], "fsanitize-coverage-trace-pc">,
      HelpText<"Enable PC tracing in sanitizer coverage">;
def fprofile_instrument_EQ : Joined<["-"], "fprofile-instrument=">,
    HelpText<"Enable PGO instrumentation. The accepted value is clang, llvm, "
             "or none">;
def fprofile_instrument_path_EQ : Joined<["-"], "fprofile-instrument-path=">,
    HelpText<"Generate instrumented code to collect execution counts into "
             "<file> (overridden by LLVM_PROFILE_FILE env var)">;
def fprofile_instrument_use_path_EQ :
    Joined<["-"], "fprofile-instrument-use-path=">,
    HelpText<"Specify the profile path in PGO use compilation">;
def flto_visibility_public_std:
    Flag<["-"], "flto-visibility-public-std">,
    HelpText<"Use public LTO visibility for classes in std and stdext namespaces">;

//===----------------------------------------------------------------------===//
// Dependency Output Options
//===----------------------------------------------------------------------===//

def sys_header_deps : Flag<["-"], "sys-header-deps">,
  HelpText<"Include system headers in dependency output">;
def module_file_deps : Flag<["-"], "module-file-deps">,
  HelpText<"Include module files in dependency output">;
def header_include_file : Separate<["-"], "header-include-file">,
  HelpText<"Filename (or -) to write header include output to">;
def show_includes : Flag<["--"], "show-includes">,
  HelpText<"Print cl.exe style /showIncludes to stdout">;

//===----------------------------------------------------------------------===//
// Diagnostic Options
//===----------------------------------------------------------------------===//

def diagnostic_log_file : Separate<["-"], "diagnostic-log-file">,
  HelpText<"Filename (or -) to log diagnostics to">;
def diagnostic_serialized_file : Separate<["-"], "serialize-diagnostic-file">,
  MetaVarName<"<filename>">,
  HelpText<"File for serializing diagnostics in a binary format">;

def fdiagnostics_format : Separate<["-"], "fdiagnostics-format">,
  HelpText<"Change diagnostic formatting to match IDE and command line tools">;
def fdiagnostics_show_category : Separate<["-"], "fdiagnostics-show-category">,
  HelpText<"Print diagnostic category">;
def fno_diagnostics_use_presumed_location : Flag<["-"], "fno-diagnostics-use-presumed-location">,
  HelpText<"Ignore #line directives when displaying diagnostic locations">;
def ftabstop : Separate<["-"], "ftabstop">, MetaVarName<"<N>">,
  HelpText<"Set the tab stop distance.">;
def ferror_limit : Separate<["-"], "ferror-limit">, MetaVarName<"<N>">,
  HelpText<"Set the maximum number of errors to emit before stopping (0 = no limit).">;
def fmacro_backtrace_limit : Separate<["-"], "fmacro-backtrace-limit">, MetaVarName<"<N>">,
  HelpText<"Set the maximum number of entries to print in a macro expansion backtrace (0 = no limit).">;
def ftemplate_backtrace_limit : Separate<["-"], "ftemplate-backtrace-limit">, MetaVarName<"<N>">,
  HelpText<"Set the maximum number of entries to print in a template instantiation backtrace (0 = no limit).">;
def fconstexpr_backtrace_limit : Separate<["-"], "fconstexpr-backtrace-limit">, MetaVarName<"<N>">,
  HelpText<"Set the maximum number of entries to print in a constexpr evaluation backtrace (0 = no limit).">;
def fspell_checking_limit : Separate<["-"], "fspell-checking-limit">, MetaVarName<"<N>">,
  HelpText<"Set the maximum number of times to perform spell checking on unrecognized identifiers (0 = no limit).">;
def fmessage_length : Separate<["-"], "fmessage-length">, MetaVarName<"<N>">,
  HelpText<"Format message diagnostics so that they fit within N columns or fewer, when possible.">;
def verify : Flag<["-"], "verify">,
  HelpText<"Verify diagnostic output using comment directives">;
def verify_ignore_unexpected : Flag<["-"], "verify-ignore-unexpected">,
  HelpText<"Ignore unexpected diagnostic messages">;
def verify_ignore_unexpected_EQ : CommaJoined<["-"], "verify-ignore-unexpected=">,
  HelpText<"Ignore unexpected diagnostic messages">;
def Wno_rewrite_macros : Flag<["-"], "Wno-rewrite-macros">,
  HelpText<"Silence ObjC rewriting warnings">;

//===----------------------------------------------------------------------===//
// Frontend Options
//===----------------------------------------------------------------------===//

// This isn't normally used, it is just here so we can parse a
// CompilerInvocation out of a driver-derived argument vector.
def cc1 : Flag<["-"], "cc1">;
def cc1as : Flag<["-"], "cc1as">;

def ast_merge : Separate<["-"], "ast-merge">,
  MetaVarName<"<ast file>">,
  HelpText<"Merge the given AST file into the translation unit being compiled.">;
def aux_triple : Separate<["-"], "aux-triple">,
  HelpText<"Auxiliary target triple.">;
def code_completion_at : Separate<["-"], "code-completion-at">,
  MetaVarName<"<file>:<line>:<column>">,
  HelpText<"Dump code-completion information at a location">;
def remap_file : Separate<["-"], "remap-file">,
  MetaVarName<"<from>;<to>">,
  HelpText<"Replace the contents of the <from> file with the contents of the <to> file">;
def code_completion_at_EQ : Joined<["-"], "code-completion-at=">,
  Alias<code_completion_at>;
def code_completion_macros : Flag<["-"], "code-completion-macros">,
  HelpText<"Include macros in code-completion results">;
def code_completion_patterns : Flag<["-"], "code-completion-patterns">,
  HelpText<"Include code patterns in code-completion results">;
def no_code_completion_globals : Flag<["-"], "no-code-completion-globals">,
  HelpText<"Do not include global declarations in code-completion results.">;
def code_completion_brief_comments : Flag<["-"], "code-completion-brief-comments">,
  HelpText<"Include brief documentation comments in code-completion results.">;
def disable_free : Flag<["-"], "disable-free">,
  HelpText<"Disable freeing of memory on exit">;
def discard_value_names : Flag<["-"], "discard-value-names">,
  HelpText<"Discard value names in LLVM IR">;
def load : Separate<["-"], "load">, MetaVarName<"<dsopath>">,
  HelpText<"Load the named plugin (dynamic shared object)">;
def plugin : Separate<["-"], "plugin">, MetaVarName<"<name>">,
  HelpText<"Use the named plugin action instead of the default action (use \"help\" to list available options)">;
def plugin_arg : JoinedAndSeparate<["-"], "plugin-arg-">,
    MetaVarName<"<name> <arg>">,
    HelpText<"Pass <arg> to plugin <name>">;
def add_plugin : Separate<["-"], "add-plugin">, MetaVarName<"<name>">,
  HelpText<"Use the named plugin action in addition to the default action">;
def ast_dump_filter : Separate<["-"], "ast-dump-filter">,
  MetaVarName<"<dump_filter>">,
  HelpText<"Use with -ast-dump or -ast-print to dump/print only AST declaration"
           " nodes having a certain substring in a qualified name. Use"
           " -ast-list to list all filterable declaration node names.">;
def fno_modules_global_index : Flag<["-"], "fno-modules-global-index">,
  HelpText<"Do not automatically generate or update the global module index">;
def fno_modules_error_recovery : Flag<["-"], "fno-modules-error-recovery">,
  HelpText<"Do not automatically import modules for error recovery">;
def fmodule_map_file_home_is_cwd : Flag<["-"], "fmodule-map-file-home-is-cwd">,
  HelpText<"Use the current working directory as the home directory of "
           "module maps specified by -fmodule-map-file=<FILE>">;
def fmodule_feature : Separate<["-"], "fmodule-feature">,
  MetaVarName<"<feature>">,
  HelpText<"Enable <feature> in module map requires declarations">;
def fmodules_embed_file_EQ : Joined<["-"], "fmodules-embed-file=">,
  MetaVarName<"<file>">,
  HelpText<"Embed the contents of the specified file into the module file "
           "being compiled.">;
def fmodules_embed_all_files : Joined<["-"], "fmodules-embed-all-files">,
  HelpText<"Embed the contents of all files read by this compilation into "
           "the produced module file.">;
def fmodules_local_submodule_visibility :
  Flag<["-"], "fmodules-local-submodule-visibility">,
  HelpText<"Enforce name visibility rules across submodules of the same "
           "top-level module.">;
def fmodule_format_EQ : Joined<["-"], "fmodule-format=">,
  HelpText<"Select the container format for clang modules and PCH. "
           "Supported options are 'raw' and 'obj'.">;
def ftest_module_file_extension_EQ :
  Joined<["-"], "ftest-module-file-extension=">,
  HelpText<"introduce a module file extension for testing purposes. "
           "The argument is parsed as blockname:major:minor:hashed:user info">;
def fconcepts_ts : Flag<["-"], "fconcepts-ts">,
  HelpText<"Enable C++ Extensions for Concepts.">;

let Group = Action_Group in {

def Eonly : Flag<["-"], "Eonly">,
  HelpText<"Just run preprocessor, no output (for timings)">;
def dump_raw_tokens : Flag<["-"], "dump-raw-tokens">,
  HelpText<"Lex file in raw mode and dump raw tokens">;
def analyze : Flag<["-"], "analyze">,
  HelpText<"Run static analysis engine">;
def dump_tokens : Flag<["-"], "dump-tokens">,
  HelpText<"Run preprocessor, dump internal rep of tokens">;
def init_only : Flag<["-"], "init-only">,
  HelpText<"Only execute frontend initialization">;
def fixit : Flag<["-"], "fixit">,
  HelpText<"Apply fix-it advice to the input source">;
def fixit_EQ : Joined<["-"], "fixit=">,
  HelpText<"Apply fix-it advice creating a file with the given suffix">;
def print_preamble : Flag<["-"], "print-preamble">,
  HelpText<"Print the \"preamble\" of a file, which is a candidate for implicit"
           " precompiled headers.">;
def emit_html : Flag<["-"], "emit-html">,
  HelpText<"Output input source as HTML">;
def ast_print : Flag<["-"], "ast-print">,
  HelpText<"Build ASTs and then pretty-print them">;
def ast_list : Flag<["-"], "ast-list">,
  HelpText<"Build ASTs and print the list of declaration node qualified names">;
def ast_dump : Flag<["-"], "ast-dump">,
  HelpText<"Build ASTs and then debug dump them">;
def ast_dump_lookups : Flag<["-"], "ast-dump-lookups">,
  HelpText<"Build ASTs and then debug dump their name lookup tables">;
def ast_view : Flag<["-"], "ast-view">,
  HelpText<"Build ASTs and view them with GraphViz">;
def print_decl_contexts : Flag<["-"], "print-decl-contexts">,
  HelpText<"Print DeclContexts and their Decls">;
def emit_module : Flag<["-"], "emit-module">,
  HelpText<"Generate pre-compiled module file from a module map">;
def emit_pth : Flag<["-"], "emit-pth">,
  HelpText<"Generate pre-tokenized header file">;
def emit_pch : Flag<["-"], "emit-pch">,
  HelpText<"Generate pre-compiled header file">;
def emit_llvm_bc : Flag<["-"], "emit-llvm-bc">,
  HelpText<"Build ASTs then convert to LLVM, emit .bc file">;
def emit_llvm_only : Flag<["-"], "emit-llvm-only">,
  HelpText<"Build ASTs and convert to LLVM, discarding output">;
def emit_codegen_only : Flag<["-"], "emit-codegen-only">,
  HelpText<"Generate machine code, but discard output">;
def emit_obj : Flag<["-"], "emit-obj">,
  HelpText<"Emit native object files">;
def rewrite_test : Flag<["-"], "rewrite-test">,
  HelpText<"Rewriter playground">;
def rewrite_macros : Flag<["-"], "rewrite-macros">,
  HelpText<"Expand macros without full preprocessing">;
def migrate : Flag<["-"], "migrate">,
  HelpText<"Migrate source code">;
}

def emit_llvm_uselists : Flag<["-"], "emit-llvm-uselists">,
  HelpText<"Preserve order of LLVM use-lists when serializing">;
def no_emit_llvm_uselists : Flag<["-"], "no-emit-llvm-uselists">,
  HelpText<"Don't preserve order of LLVM use-lists when serializing">;

def mt_migrate_directory : Separate<["-"], "mt-migrate-directory">,
  HelpText<"Directory for temporary files produced during ARC or ObjC migration">;
def arcmt_check : Flag<["-"], "arcmt-check">,
  HelpText<"Check for ARC migration issues that need manual handling">;
def arcmt_modify : Flag<["-"], "arcmt-modify">,
  HelpText<"Apply modifications to files to conform to ARC">;
def arcmt_migrate : Flag<["-"], "arcmt-migrate">,
  HelpText<"Apply modifications and produces temporary files that conform to ARC">;

def print_stats : Flag<["-"], "print-stats">,
  HelpText<"Print performance metrics and statistics">;
def fdump_record_layouts : Flag<["-"], "fdump-record-layouts">,
  HelpText<"Dump record layout information">;
def fdump_record_layouts_simple : Flag<["-"], "fdump-record-layouts-simple">,
  HelpText<"Dump record layout information in a simple form used for testing">;
def fix_what_you_can : Flag<["-"], "fix-what-you-can">,
  HelpText<"Apply fix-it advice even in the presence of unfixable errors">;
def fix_only_warnings : Flag<["-"], "fix-only-warnings">,
  HelpText<"Apply fix-it advice only for warnings, not errors">;
def fixit_recompile : Flag<["-"], "fixit-recompile">,
  HelpText<"Apply fix-it changes and recompile">;
def fixit_to_temp : Flag<["-"], "fixit-to-temporary">,
  HelpText<"Apply fix-it changes to temporary files">;

def foverride_record_layout_EQ : Joined<["-"], "foverride-record-layout=">,
  HelpText<"Override record layouts with those in the given file">;
def find_pch_source_EQ : Joined<["-"], "find-pch-source=">,
  HelpText<"When building a pch, try to find the input file in include "
           "directories, as if it had been included by the argument passed "
           "to this flag.">;
  
//===----------------------------------------------------------------------===//
// Language Options
//===----------------------------------------------------------------------===//

let Flags = [CC1Option, CC1AsOption, NoDriverOption] in {

def version : Flag<["-"], "version">,
  HelpText<"Print the compiler version">;
def main_file_name : Separate<["-"], "main-file-name">,
  HelpText<"Main file name to use for debug info">;

}

def fblocks_runtime_optional : Flag<["-"], "fblocks-runtime-optional">,
  HelpText<"Weakly link in the blocks runtime">;
def fexternc_nounwind : Flag<["-"], "fexternc-nounwind">,
  HelpText<"Assume all functions with C linkage do not unwind">;
def fsjlj_exceptions : Flag<["-"], "fsjlj-exceptions">,
  HelpText<"Use SjLj style exceptions">;
def split_dwarf_file : Separate<["-"], "split-dwarf-file">,
  HelpText<"File name to use for split dwarf debug info output">;
def fno_wchar : Flag<["-"], "fno-wchar">,
  HelpText<"Disable C++ builtin type wchar_t">;
// if INTEL_CUSTOMIZATION
// CQ#374455. This option is created due to QA needs. It should turn off
// wchar_t keyword and _WCHAR_T_DEFINED macro. That is what '-fno-wchar'
// option exactly does.
def no_wchar_t_keyword : Flag<["--"], "no_wchar_t_keyword">, Alias<fno_wchar>;
// endif INTEL_CUSTOMIZATION
def fconstant_string_class : Separate<["-"], "fconstant-string-class">,
  MetaVarName<"<class name>">,
  HelpText<"Specify the class to use for constant Objective-C string objects.">;
def fobjc_arc_cxxlib_EQ : Joined<["-"], "fobjc-arc-cxxlib=">,
  HelpText<"Objective-C++ Automatic Reference Counting standard library kind">;
def fobjc_runtime_has_weak : Flag<["-"], "fobjc-runtime-has-weak">,
  HelpText<"The target Objective-C runtime supports ARC weak operations">;
def fobjc_dispatch_method_EQ : Joined<["-"], "fobjc-dispatch-method=">,
  HelpText<"Objective-C dispatch method to use">;
def disable_objc_default_synthesize_properties : Flag<["-"], "disable-objc-default-synthesize-properties">,
  HelpText<"disable the default synthesis of Objective-C properties">;
def fencode_extended_block_signature : Flag<["-"], "fencode-extended-block-signature">,
  HelpText<"enable extended encoding of block type signature">;
def pic_level : Separate<["-"], "pic-level">,
  HelpText<"Value for __PIC__">;
def pie_level : Separate<["-"], "pie-level">,
  HelpText<"Value for __PIE__">;
def fno_validate_pch : Flag<["-"], "fno-validate-pch">,
  HelpText<"Disable validation of precompiled headers">;
def dump_deserialized_pch_decls : Flag<["-"], "dump-deserialized-decls">,
  HelpText<"Dump declarations that are deserialized from PCH, for testing">;
def error_on_deserialized_pch_decl : Separate<["-"], "error-on-deserialized-decl">,
  HelpText<"Emit error if a specific declaration is deserialized from PCH, for testing">;
def error_on_deserialized_pch_decl_EQ : Joined<["-"], "error-on-deserialized-decl=">,
  Alias<error_on_deserialized_pch_decl>;
def static_define : Flag<["-"], "static-define">,
  HelpText<"Should __STATIC__ be defined">;
def stack_protector : Separate<["-"], "stack-protector">,
  HelpText<"Enable stack protectors">;
def stack_protector_buffer_size : Separate<["-"], "stack-protector-buffer-size">,
  HelpText<"Lower bound for a buffer to be considered for stack protection">;
def fvisibility : Separate<["-"], "fvisibility">,
  HelpText<"Default type and symbol visibility">;
def ftype_visibility : Separate<["-"], "ftype-visibility">,
  HelpText<"Default type visibility">;
def ftemplate_depth : Separate<["-"], "ftemplate-depth">,
  HelpText<"Maximum depth of recursive template instantiation">;
def foperator_arrow_depth : Separate<["-"], "foperator-arrow-depth">,
  HelpText<"Maximum number of 'operator->'s to call for a member access">;
def fconstexpr_depth : Separate<["-"], "fconstexpr-depth">,
  HelpText<"Maximum depth of recursive constexpr function calls">;
def fconstexpr_steps : Separate<["-"], "fconstexpr-steps">,
  HelpText<"Maximum number of steps in constexpr function evaluation">;
def fbracket_depth : Separate<["-"], "fbracket-depth">,
  HelpText<"Maximum nesting level for parentheses, brackets, and braces">;
def fconst_strings : Flag<["-"], "fconst-strings">,
  HelpText<"Use a const qualified type for string literals in C and ObjC">;
def fno_const_strings : Flag<["-"], "fno-const-strings">,
  HelpText<"Don't use a const qualified type for string literals in C and ObjC">;
def fno_bitfield_type_align : Flag<["-"], "fno-bitfield-type-align">,
  HelpText<"Ignore bit-field types when aligning structures">;
def ffake_address_space_map : Flag<["-"], "ffake-address-space-map">,
  HelpText<"Use a fake address space map; OpenCL testing purposes only">;
def faddress_space_map_mangling_EQ : Joined<["-"], "faddress-space-map-mangling=">, MetaVarName<"<yes|no|target>">,
  HelpText<"Set the mode for address space map based mangling; OpenCL testing purposes only">;
def funknown_anytype : Flag<["-"], "funknown-anytype">,
  HelpText<"Enable parser support for the __unknown_anytype type; for testing purposes only">;
def fdebugger_support : Flag<["-"], "fdebugger-support">,
  HelpText<"Enable special debugger support behavior">;
def fdebugger_cast_result_to_id : Flag<["-"], "fdebugger-cast-result-to-id">,
  HelpText<"Enable casting unknown expression results to id">;
def fdebugger_objc_literal : Flag<["-"], "fdebugger-objc-literal">,
  HelpText<"Enable special debugger support for Objective-C subscripting and literals">;
def fdeprecated_macro : Flag<["-"], "fdeprecated-macro">,
  HelpText<"Defines the __DEPRECATED macro">;
def fno_deprecated_macro : Flag<["-"], "fno-deprecated-macro">,
  HelpText<"Undefines the __DEPRECATED macro">;
def fobjc_subscripting_legacy_runtime : Flag<["-"], "fobjc-subscripting-legacy-runtime">,
  HelpText<"Allow Objective-C array and dictionary subscripting in legacy runtime">;
def vtordisp_mode_EQ : Joined<["-"], "vtordisp-mode=">,
  HelpText<"Control vtordisp placement on win32 targets">;
def fno_rtti_data : Flag<["-"], "fno-rtti-data">,
  HelpText<"Control emission of RTTI data">;
def fnative_half_type: Flag<["-"], "fnative-half-type">,
  HelpText<"Use the native half type for __fp16 instead of promoting to float">;
def fnative_half_arguments_and_returns : Flag<["-"], "fnative-half-arguments-and-returns">,
  HelpText<"Use the native __fp16 type for arguments and returns (and skip ABI-specific lowering)">;
def fallow_half_arguments_and_returns : Flag<["-"], "fallow-half-arguments-and-returns">,
  HelpText<"Allow function arguments and returns of type half">;
<<<<<<< HEAD
// if INTEL_CUSTOMIZATION
def fintel_compatibility : Flag<["-"], "fintel-compatibility">,
  HelpText<"Enable full Intel C/C++ compatibility">;
def fintel_ms_compatibility : Flag<["-"], "fintel-ms-compatibility">,
  HelpText<"Enable Microsoft compatibility features that are not planned for clang/llvm trunk">;
def restrict : Flag<["-"], "restrict">,
  HelpText<"Enable the 'restrict' keyword for disambiguating pointers">;
def no_restrict : Flag<["-"], "no-restrict">,
  HelpText<"Disable the 'restrict' keyword for disambiguating pointers">;
// CQ#368123 - support '-f[no-]emit-class-debug-always' options.
def femit_class_debug_always : Flag<["-"], "femit-class-debug-always">,
  HelpText<"Enable emitting debug info for all class methods">;
def fno_emit_class_debug_always : Flag<["-"], "fno-emit-class-debug-always">,
  HelpText<"Disable emitting debug info for all class methods">;
// CQ#369692 - support for '-fargument-noalias' option.
def fargument_noalias : Flag<["-"], "fargument-noalias">,
  HelpText<"Enables 'noalias' attribute for all pointer-type arguments">;
// CQ#373517,CQ#376357 - GCC option -fpermissive.
def gnu_permissive : Flag<["-"], "gnu-permissive">,
  HelpText<"Turn on GNU -fpermissive mode">;
// CQ371729: Incompatible name mangling.
def gnu_mangling_for_simd_types : Flag<["--"], "gnu_mangling_for_simd_types">,
  HelpText<"Turn on GNU mangling for vector types">;
def no_gnu_mangling_for_simd_types : Flag<["--"], "no_gnu_mangling_for_simd_types">,
  HelpText<"Turn off GNU mangling for vector types">;
def gnu_fabi_version_EQ : Joined<["--"], "gnu_fabi_version=">,
  HelpText<"Emulate GNU C++ABI version">;
// CQ380574: Ability to set various predefines based on gcc version needed.
def gnu_version_EQ : Joined<["--"], "gnu_version=">,
  HelpText<"Emulate GNU C++ version">;
// CQ376358: Support -ffriend-injection option.
def friend_injection : Flag<["--"], "friend_injection">,
  HelpText<"Inject friend functions into the enclosing namespace.">;
def no_friend_injection : Flag<["--"], "no_friend_injection">,
  HelpText<"Do not inject friend functions into the enclosing namespace.">;
// endif INTEL_CUSTOMIZATION
// if INTEL_SPECIFIC_OPENMP
def fintel_openmp : Flag<["-"], "fintel-openmp">,
  HelpText<"Enable emitting of Intel specific OpenMP code">;
// endif INTEL_SPECIFIC_OPENMP
=======
def fdefault_calling_conv_EQ : Joined<["-"], "fdefault-calling-conv=">,
  HelpText<"Set default MS calling convention">;
>>>>>>> 3c70d38d

// C++ TSes.
def fcoroutines : Flag<["-"], "fcoroutines">,
  HelpText<"Enable support for the C++ Coroutines TS">;

//===----------------------------------------------------------------------===//
// Header Search Options
//===----------------------------------------------------------------------===//

def nostdsysteminc : Flag<["-"], "nostdsysteminc">,
  HelpText<"Disable standard system #include directories">;
def fdisable_module_hash : Flag<["-"], "fdisable-module-hash">,
  HelpText<"Disable the module hash">;
def c_isystem : JoinedOrSeparate<["-"], "c-isystem">, MetaVarName<"<directory>">,
  HelpText<"Add directory to the C SYSTEM include search path">;
def objc_isystem : JoinedOrSeparate<["-"], "objc-isystem">,
  MetaVarName<"<directory>">,
  HelpText<"Add directory to the ObjC SYSTEM include search path">;
def objcxx_isystem : JoinedOrSeparate<["-"], "objcxx-isystem">,
  MetaVarName<"<directory>">,
  HelpText<"Add directory to the ObjC++ SYSTEM include search path">;
def internal_isystem : JoinedOrSeparate<["-"], "internal-isystem">,
  MetaVarName<"<directory>">,
  HelpText<"Add directory to the internal system include search path; these "
           "are assumed to not be user-provided and are used to model system "
           "and standard headers' paths.">;
def internal_externc_isystem : JoinedOrSeparate<["-"], "internal-externc-isystem">,
  MetaVarName<"<directory>">,
  HelpText<"Add directory to the internal system include search path with "
           "implicit extern \"C\" semantics; these are assumed to not be "
           "user-provided and are used to model system and standard headers' "
           "paths.">;

//===----------------------------------------------------------------------===//
// Preprocessor Options
//===----------------------------------------------------------------------===//

def include_pth : Separate<["-"], "include-pth">, MetaVarName<"<file>">,
  HelpText<"Include file before parsing">;
def chain_include : Separate<["-"], "chain-include">, MetaVarName<"<file>">,
  HelpText<"Include and chain a header file after turning it into PCH">;
def preamble_bytes_EQ : Joined<["-"], "preamble-bytes=">,
  HelpText<"Assume that the precompiled header is a precompiled preamble "
           "covering the first N bytes of the main file">;
def token_cache : Separate<["-"], "token-cache">, MetaVarName<"<path>">,
  HelpText<"Use specified token cache file">;
def detailed_preprocessing_record : Flag<["-"], "detailed-preprocessing-record">,
  HelpText<"include a detailed record of preprocessing actions">;

//===----------------------------------------------------------------------===//
// OpenCL Options
//===----------------------------------------------------------------------===//

def cl_opt_disable : Flag<["-"], "cl-opt-disable">,
  HelpText<"OpenCL only. This option disables all optimizations. The default is optimizations are enabled.">;
def cl_strict_aliasing : Flag<["-"], "cl-strict-aliasing">,
  HelpText<"OpenCL only. This option does nothing and is for compatibility with OpenCL 1.0">;
def cl_single_precision_constant : Flag<["-"], "cl-single-precision-constant">,
  HelpText<"OpenCL only. Treat double precision floating-point constant as single precision constant.">;
def cl_finite_math_only : Flag<["-"], "cl-finite-math-only">,
  HelpText<"OpenCL only. Allow floating-point optimizations that assume arguments and results are not NaNs or +-Inf.">;
def cl_kernel_arg_info : Flag<["-"], "cl-kernel-arg-info">,
  HelpText<"OpenCL only. Generate kernel argument metadata.">;
def cl_unsafe_math_optimizations : Flag<["-"], "cl-unsafe-math-optimizations">,
  HelpText<"OpenCL only. Allow unsafe floating-point optimizations.  Also implies -cl-no-signed-zeros and -cl-mad-enable">;
def cl_fast_relaxed_math : Flag<["-"], "cl-fast-relaxed-math">,
  HelpText<"OpenCL only. Sets -cl-finite-math-only and -cl-unsafe-math-optimizations, and defines __FAST_RELAXED_MATH__">;
def cl_mad_enable : Flag<["-"], "cl-mad-enable">,
  HelpText<"OpenCL only. Enable less precise MAD instructions to be generated.">;
def cl_std_EQ : Joined<["-"], "cl-std=">,
  HelpText<"OpenCL language standard to compile for">;
def cl_denorms_are_zero : Flag<["-"], "cl-denorms-are-zero">,
  HelpText<"OpenCL only. Allow denormals to be flushed to zero">;

//===----------------------------------------------------------------------===//
// CUDA Options
//===----------------------------------------------------------------------===//

def fcuda_is_device : Flag<["-"], "fcuda-is-device">,
  HelpText<"Generate code for CUDA device">;
def fcuda_include_gpubinary : Separate<["-"], "fcuda-include-gpubinary">,
  HelpText<"Incorporate CUDA device-side binary into host object file.">;
def fcuda_allow_variadic_functions : Flag<["-"], "fcuda-allow-variadic-functions">,
  HelpText<"Allow variadic functions in CUDA device code.">;
def fno_cuda_host_device_constexpr : Flag<["-"], "fno-cuda-host-device-constexpr">,
  HelpText<"Don't treat unattributed constexpr functions as __host__ __device__.">;

//===----------------------------------------------------------------------===//
// OpenMP Options
//===----------------------------------------------------------------------===//

def fopenmp_is_device : Flag<["-"], "fopenmp-is-device">,
  HelpText<"Generate code only for an OpenMP target device.">;
def fomp_host_ir_file_path : Separate<["-"], "fomp-host-ir-file-path">,
  HelpText<"Path to the IR file produced by the frontend for the host.">;
  
} // let Flags = [CC1Option]


//===----------------------------------------------------------------------===//
// cc1as-only Options
//===----------------------------------------------------------------------===//

let Flags = [CC1AsOption, NoDriverOption] in {

// Language Options
def n : Flag<["-"], "n">,
  HelpText<"Don't automatically start assembly file with a text section">;

// Frontend Options
def filetype : Separate<["-"], "filetype">,
    HelpText<"Specify the output file type ('asm', 'null', or 'obj')">;

// Transliterate Options
def output_asm_variant : Separate<["-"], "output-asm-variant">,
    HelpText<"Select the asm variant index to use for output">;
def show_encoding : Flag<["-"], "show-encoding">,
    HelpText<"Show instruction encoding information in transliterate mode">;
def show_inst : Flag<["-"], "show-inst">,
    HelpText<"Show internal instruction representation in transliterate mode">;

// Assemble Options
def dwarf_debug_producer : Separate<["-"], "dwarf-debug-producer">,
  HelpText<"The string to embed in the Dwarf debug AT_producer record.">;

} // let Flags = [CC1AsOption]<|MERGE_RESOLUTION|>--- conflicted
+++ resolved
@@ -616,7 +616,6 @@
   HelpText<"Use the native __fp16 type for arguments and returns (and skip ABI-specific lowering)">;
 def fallow_half_arguments_and_returns : Flag<["-"], "fallow-half-arguments-and-returns">,
   HelpText<"Allow function arguments and returns of type half">;
-<<<<<<< HEAD
 // if INTEL_CUSTOMIZATION
 def fintel_compatibility : Flag<["-"], "fintel-compatibility">,
   HelpText<"Enable full Intel C/C++ compatibility">;
@@ -657,10 +656,8 @@
 def fintel_openmp : Flag<["-"], "fintel-openmp">,
   HelpText<"Enable emitting of Intel specific OpenMP code">;
 // endif INTEL_SPECIFIC_OPENMP
-=======
 def fdefault_calling_conv_EQ : Joined<["-"], "fdefault-calling-conv=">,
   HelpText<"Set default MS calling convention">;
->>>>>>> 3c70d38d
 
 // C++ TSes.
 def fcoroutines : Flag<["-"], "fcoroutines">,
