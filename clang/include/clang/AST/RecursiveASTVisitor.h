--- conflicted
+++ resolved
@@ -38,11 +38,9 @@
 #include "clang/AST/TemplateName.h"
 #include "clang/AST/Type.h"
 #include "clang/AST/TypeLoc.h"
-<<<<<<< HEAD
 #if INTEL_SPECIFIC_CILKPLUS
 #include "clang/Basic/intel/StmtIntel.h"
 #endif // INTEL_SPECIFIC_CILKPLUS
-=======
 #include "clang/Basic/LLVM.h"
 #include "clang/Basic/OpenMPKinds.h"
 #include "clang/Basic/Specifiers.h"
@@ -52,7 +50,6 @@
 #include <algorithm>
 #include <cstddef>
 #include <type_traits>
->>>>>>> 90e043da
 
 // The following three macros are used for meta programming.  The code
 // using them is responsible for defining macro OPERATOR().
@@ -2378,16 +2375,13 @@
   TRY_TO(TraverseDecl(S->getBlockDecl()));
   return true; // no child statements to loop through.
 })
-<<<<<<< HEAD
 #if INTEL_SPECIFIC_CILKPLUS
 DEF_TRAVERSE_STMT(CilkSpawnExpr, {
   TRY_TO(TraverseDecl(S->getSpawnDecl()));
   return true; // no child statements to loop through.
 })
 #endif // INTEL_SPECIFIC_CILKPLUS
-=======
-
->>>>>>> 90e043da
+
 DEF_TRAVERSE_STMT(ChooseExpr, {})
 DEF_TRAVERSE_STMT(CompoundLiteralExpr, {
   TRY_TO(TraverseTypeLoc(S->getTypeSourceInfo()->getTypeLoc()));
