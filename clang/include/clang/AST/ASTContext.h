//===--- ASTContext.h - Context to hold long-lived AST nodes ----*- C++ -*-===//
//
//                     The LLVM Compiler Infrastructure
//
// This file is distributed under the University of Illinois Open Source
// License. See LICENSE.TXT for details.
//
//===----------------------------------------------------------------------===//
///
/// \file
/// \brief Defines the clang::ASTContext interface.
///
//===----------------------------------------------------------------------===//

#ifndef LLVM_CLANG_AST_ASTCONTEXT_H
#define LLVM_CLANG_AST_ASTCONTEXT_H

#include "clang/AST/ASTTypeTraits.h"
#include "clang/AST/CanonicalType.h"
#include "clang/AST/CommentCommandTraits.h"
#include "clang/AST/Decl.h"
#include "clang/AST/ExternalASTSource.h"
#include "clang/AST/NestedNameSpecifier.h"
#include "clang/AST/PrettyPrinter.h"
#include "clang/AST/RawCommentList.h"
#include "clang/AST/TemplateName.h"
#include "clang/AST/Type.h"
#include "clang/Basic/AddressSpaces.h"
#include "clang/Basic/IdentifierTable.h"
#include "clang/Basic/LangOptions.h"
#include "clang/Basic/Module.h"
#include "clang/Basic/OperatorKinds.h"
#include "clang/Basic/PartialDiagnostic.h"
#include "clang/Basic/SanitizerBlacklist.h"
#include "clang/Basic/VersionTuple.h"
#include "llvm/ADT/DenseMap.h"
#include "llvm/ADT/FoldingSet.h"
#include "llvm/ADT/IntrusiveRefCntPtr.h"
#include "llvm/ADT/MapVector.h"
#include "llvm/ADT/SmallPtrSet.h"
#include "llvm/ADT/TinyPtrVector.h"
#include "llvm/Support/Allocator.h"
#include <memory>
#include <vector>

namespace llvm {
  struct fltSemantics;
}

namespace clang {
  class FileManager;
  class AtomicExpr;
  class ASTRecordLayout;
  class BlockExpr;
  class CharUnits;
  class DiagnosticsEngine;
  class Expr;
  class ASTMutationListener;
  class IdentifierTable;
  class MaterializeTemporaryExpr;
  class SelectorTable;
  class TargetInfo;
  class CXXABI;
  class MangleNumberingContext;
  // Decls
  class MangleContext;
  class ObjCIvarDecl;
  class ObjCPropertyDecl;
  class UnresolvedSetIterator;
  class UsingDecl;
  class UsingShadowDecl;
  class VTableContextBase;

  namespace Builtin { class Context; }
  enum BuiltinTemplateKind : int;

  namespace comments {
    class FullComment;
  }

  struct TypeInfo {
    uint64_t Width;
    unsigned Align;
    bool AlignIsRequired : 1;
    TypeInfo() : Width(0), Align(0), AlignIsRequired(false) {}
    TypeInfo(uint64_t Width, unsigned Align, bool AlignIsRequired)
        : Width(Width), Align(Align), AlignIsRequired(AlignIsRequired) {}
  };

/// \brief Holds long-lived AST nodes (such as types and decls) that can be
/// referred to throughout the semantic analysis of a file.
class ASTContext : public RefCountedBase<ASTContext> {
  ASTContext &this_() { return *this; }

  mutable SmallVector<Type *, 0> Types;
  mutable llvm::FoldingSet<ExtQuals> ExtQualNodes;
  mutable llvm::FoldingSet<ComplexType> ComplexTypes;
  mutable llvm::FoldingSet<PointerType> PointerTypes;
  mutable llvm::FoldingSet<AdjustedType> AdjustedTypes;
  mutable llvm::FoldingSet<BlockPointerType> BlockPointerTypes;
  mutable llvm::FoldingSet<LValueReferenceType> LValueReferenceTypes;
  mutable llvm::FoldingSet<RValueReferenceType> RValueReferenceTypes;
  mutable llvm::FoldingSet<MemberPointerType> MemberPointerTypes;
  mutable llvm::FoldingSet<ConstantArrayType> ConstantArrayTypes;
  mutable llvm::FoldingSet<IncompleteArrayType> IncompleteArrayTypes;
  mutable std::vector<VariableArrayType*> VariableArrayTypes;
  mutable llvm::FoldingSet<DependentSizedArrayType> DependentSizedArrayTypes;
  mutable llvm::FoldingSet<DependentSizedExtVectorType>
    DependentSizedExtVectorTypes;
  mutable llvm::FoldingSet<VectorType> VectorTypes;
  mutable llvm::FoldingSet<FunctionNoProtoType> FunctionNoProtoTypes;
  mutable llvm::ContextualFoldingSet<FunctionProtoType, ASTContext&>
    FunctionProtoTypes;
  mutable llvm::FoldingSet<DependentTypeOfExprType> DependentTypeOfExprTypes;
  mutable llvm::FoldingSet<DependentDecltypeType> DependentDecltypeTypes;
  mutable llvm::FoldingSet<TemplateTypeParmType> TemplateTypeParmTypes;
  mutable llvm::FoldingSet<SubstTemplateTypeParmType>
    SubstTemplateTypeParmTypes;
  mutable llvm::FoldingSet<SubstTemplateTypeParmPackType>
    SubstTemplateTypeParmPackTypes;
  mutable llvm::ContextualFoldingSet<TemplateSpecializationType, ASTContext&>
    TemplateSpecializationTypes;
  mutable llvm::FoldingSet<ParenType> ParenTypes;
  mutable llvm::FoldingSet<ElaboratedType> ElaboratedTypes;
  mutable llvm::FoldingSet<DependentNameType> DependentNameTypes;
  mutable llvm::ContextualFoldingSet<DependentTemplateSpecializationType,
                                     ASTContext&>
    DependentTemplateSpecializationTypes;
  llvm::FoldingSet<PackExpansionType> PackExpansionTypes;
  mutable llvm::FoldingSet<ObjCObjectTypeImpl> ObjCObjectTypes;
  mutable llvm::FoldingSet<ObjCObjectPointerType> ObjCObjectPointerTypes;
  mutable llvm::FoldingSet<DependentUnaryTransformType>
    DependentUnaryTransformTypes;
  mutable llvm::FoldingSet<AutoType> AutoTypes;
  mutable llvm::FoldingSet<AtomicType> AtomicTypes;
  llvm::FoldingSet<AttributedType> AttributedTypes;
  mutable llvm::FoldingSet<PipeType> PipeTypes;

  mutable llvm::FoldingSet<QualifiedTemplateName> QualifiedTemplateNames;
  mutable llvm::FoldingSet<DependentTemplateName> DependentTemplateNames;
  mutable llvm::FoldingSet<SubstTemplateTemplateParmStorage> 
    SubstTemplateTemplateParms;
  mutable llvm::ContextualFoldingSet<SubstTemplateTemplateParmPackStorage,
                                     ASTContext&> 
    SubstTemplateTemplateParmPacks;
  
  /// \brief The set of nested name specifiers.
  ///
  /// This set is managed by the NestedNameSpecifier class.
  mutable llvm::FoldingSet<NestedNameSpecifier> NestedNameSpecifiers;
  mutable NestedNameSpecifier *GlobalNestedNameSpecifier;
  friend class NestedNameSpecifier;

  /// \brief A cache mapping from RecordDecls to ASTRecordLayouts.
  ///
  /// This is lazily created.  This is intentionally not serialized.
  mutable llvm::DenseMap<const RecordDecl*, const ASTRecordLayout*>
    ASTRecordLayouts;
  mutable llvm::DenseMap<const ObjCContainerDecl*, const ASTRecordLayout*>
    ObjCLayouts;

  /// \brief A cache from types to size and alignment information.
  typedef llvm::DenseMap<const Type *, struct TypeInfo> TypeInfoMap;
  mutable TypeInfoMap MemoizedTypeInfo;

  /// \brief A cache mapping from CXXRecordDecls to key functions.
  llvm::DenseMap<const CXXRecordDecl*, LazyDeclPtr> KeyFunctions;
  
  /// \brief Mapping from ObjCContainers to their ObjCImplementations.
  llvm::DenseMap<ObjCContainerDecl*, ObjCImplDecl*> ObjCImpls;
  
  /// \brief Mapping from ObjCMethod to its duplicate declaration in the same
  /// interface.
  llvm::DenseMap<const ObjCMethodDecl*,const ObjCMethodDecl*> ObjCMethodRedecls;

  /// \brief Mapping from __block VarDecls to their copy initialization expr.
  llvm::DenseMap<const VarDecl*, Expr*> BlockVarCopyInits;
    
  /// \brief Mapping from class scope functions specialization to their
  /// template patterns.
  llvm::DenseMap<const FunctionDecl*, FunctionDecl*>
    ClassScopeSpecializationPattern;

  /// \brief Mapping from materialized temporaries with static storage duration
  /// that appear in constant initializers to their evaluated values.  These are
  /// allocated in a std::map because their address must be stable.
  llvm::DenseMap<const MaterializeTemporaryExpr *, APValue *>
    MaterializedTemporaryValues;

  /// \brief Representation of a "canonical" template template parameter that
  /// is used in canonical template names.
  class CanonicalTemplateTemplateParm : public llvm::FoldingSetNode {
    TemplateTemplateParmDecl *Parm;
    
  public:
    CanonicalTemplateTemplateParm(TemplateTemplateParmDecl *Parm) 
      : Parm(Parm) { }
    
    TemplateTemplateParmDecl *getParam() const { return Parm; }
    
    void Profile(llvm::FoldingSetNodeID &ID) { Profile(ID, Parm); }
    
    static void Profile(llvm::FoldingSetNodeID &ID, 
                        TemplateTemplateParmDecl *Parm);
  };
  mutable llvm::FoldingSet<CanonicalTemplateTemplateParm>
    CanonTemplateTemplateParms;
  
  TemplateTemplateParmDecl *
    getCanonicalTemplateTemplateParmDecl(TemplateTemplateParmDecl *TTP) const;

  /// \brief The typedef for the __int128_t type.
  mutable TypedefDecl *Int128Decl;

  /// \brief The typedef for the __uint128_t type.
  mutable TypedefDecl *UInt128Decl;

  /// \brief The typedef for the target specific predefined
  /// __builtin_va_list type.
  mutable TypedefDecl *BuiltinVaListDecl;

  /// The typedef for the predefined \c __builtin_ms_va_list type.
  mutable TypedefDecl *BuiltinMSVaListDecl;

  /// \brief The typedef for the predefined \c id type.
  mutable TypedefDecl *ObjCIdDecl;
  
  /// \brief The typedef for the predefined \c SEL type.
  mutable TypedefDecl *ObjCSelDecl;

  /// \brief The typedef for the predefined \c Class type.
  mutable TypedefDecl *ObjCClassDecl;

  /// \brief The typedef for the predefined \c Protocol class in Objective-C.
  mutable ObjCInterfaceDecl *ObjCProtocolClassDecl;
  
  /// \brief The typedef for the predefined 'BOOL' type.
  mutable TypedefDecl *BOOLDecl;

  // Typedefs which may be provided defining the structure of Objective-C
  // pseudo-builtins
  QualType ObjCIdRedefinitionType;
  QualType ObjCClassRedefinitionType;
  QualType ObjCSelRedefinitionType;

  /// The identifier 'NSObject'.
  IdentifierInfo *NSObjectName = nullptr;

  /// The identifier 'NSCopying'.
  IdentifierInfo *NSCopyingName = nullptr;

  /// The identifier '__make_integer_seq'.
  mutable IdentifierInfo *MakeIntegerSeqName = nullptr;

  QualType ObjCConstantStringType;
  mutable RecordDecl *CFConstantStringTagDecl;
  mutable TypedefDecl *CFConstantStringTypeDecl;

  mutable QualType ObjCSuperType;
  
  QualType ObjCNSStringType;

  /// \brief The typedef declaration for the Objective-C "instancetype" type.
  TypedefDecl *ObjCInstanceTypeDecl;
  
  /// \brief The type for the C FILE type.
  TypeDecl *FILEDecl;

  /// \brief The type for the C jmp_buf type.
  TypeDecl *jmp_bufDecl;

  /// \brief The type for the C sigjmp_buf type.
  TypeDecl *sigjmp_bufDecl;

  /// \brief The type for the C ucontext_t type.
  TypeDecl *ucontext_tDecl;

  /// \brief Type for the Block descriptor for Blocks CodeGen.
  ///
  /// Since this is only used for generation of debug info, it is not
  /// serialized.
  mutable RecordDecl *BlockDescriptorType;

  /// \brief Type for the Block descriptor for Blocks CodeGen.
  ///
  /// Since this is only used for generation of debug info, it is not
  /// serialized.
  mutable RecordDecl *BlockDescriptorExtendedType;

  /// \brief Declaration for the CUDA cudaConfigureCall function.
  FunctionDecl *cudaConfigureCallDecl;

  /// \brief Keeps track of all declaration attributes.
  ///
  /// Since so few decls have attrs, we keep them in a hash map instead of
  /// wasting space in the Decl class.
  llvm::DenseMap<const Decl*, AttrVec*> DeclAttrs;

  /// \brief A mapping from non-redeclarable declarations in modules that were
  /// merged with other declarations to the canonical declaration that they were
  /// merged into.
  llvm::DenseMap<Decl*, Decl*> MergedDecls;

  /// \brief A mapping from a defining declaration to a list of modules (other
  /// than the owning module of the declaration) that contain merged
  /// definitions of that entity.
  llvm::DenseMap<NamedDecl*, llvm::TinyPtrVector<Module*>> MergedDefModules;

public:
  /// \brief A type synonym for the TemplateOrInstantiation mapping.
  typedef llvm::PointerUnion<VarTemplateDecl *, MemberSpecializationInfo *>
  TemplateOrSpecializationInfo;

private:

  /// \brief A mapping to contain the template or declaration that
  /// a variable declaration describes or was instantiated from,
  /// respectively.
  ///
  /// For non-templates, this value will be NULL. For variable
  /// declarations that describe a variable template, this will be a
  /// pointer to a VarTemplateDecl. For static data members
  /// of class template specializations, this will be the
  /// MemberSpecializationInfo referring to the member variable that was
  /// instantiated or specialized. Thus, the mapping will keep track of
  /// the static data member templates from which static data members of
  /// class template specializations were instantiated.
  ///
  /// Given the following example:
  ///
  /// \code
  /// template<typename T>
  /// struct X {
  ///   static T value;
  /// };
  ///
  /// template<typename T>
  ///   T X<T>::value = T(17);
  ///
  /// int *x = &X<int>::value;
  /// \endcode
  ///
  /// This mapping will contain an entry that maps from the VarDecl for
  /// X<int>::value to the corresponding VarDecl for X<T>::value (within the
  /// class template X) and will be marked TSK_ImplicitInstantiation.
  llvm::DenseMap<const VarDecl *, TemplateOrSpecializationInfo>
  TemplateOrInstantiation;

  /// \brief Keeps track of the declaration from which a UsingDecl was
  /// created during instantiation.
  ///
  /// The source declaration is always a UsingDecl, an UnresolvedUsingValueDecl,
  /// or an UnresolvedUsingTypenameDecl.
  ///
  /// For example:
  /// \code
  /// template<typename T>
  /// struct A {
  ///   void f();
  /// };
  ///
  /// template<typename T>
  /// struct B : A<T> {
  ///   using A<T>::f;
  /// };
  ///
  /// template struct B<int>;
  /// \endcode
  ///
  /// This mapping will contain an entry that maps from the UsingDecl in
  /// B<int> to the UnresolvedUsingDecl in B<T>.
  llvm::DenseMap<UsingDecl *, NamedDecl *> InstantiatedFromUsingDecl;

  llvm::DenseMap<UsingShadowDecl*, UsingShadowDecl*>
    InstantiatedFromUsingShadowDecl;

  llvm::DenseMap<FieldDecl *, FieldDecl *> InstantiatedFromUnnamedFieldDecl;

  /// \brief Mapping that stores the methods overridden by a given C++
  /// member function.
  ///
  /// Since most C++ member functions aren't virtual and therefore
  /// don't override anything, we store the overridden functions in
  /// this map on the side rather than within the CXXMethodDecl structure.
  typedef llvm::TinyPtrVector<const CXXMethodDecl*> CXXMethodVector;
  llvm::DenseMap<const CXXMethodDecl *, CXXMethodVector> OverriddenMethods;

  /// \brief Mapping from each declaration context to its corresponding
  /// mangling numbering context (used for constructs like lambdas which
  /// need to be consistently numbered for the mangler).
  llvm::DenseMap<const DeclContext *, MangleNumberingContext *>
      MangleNumberingContexts;

  /// \brief Side-table of mangling numbers for declarations which rarely
  /// need them (like static local vars).
  llvm::MapVector<const NamedDecl *, unsigned> MangleNumbers;
  llvm::MapVector<const VarDecl *, unsigned> StaticLocalNumbers;

  /// \brief Mapping that stores parameterIndex values for ParmVarDecls when
  /// that value exceeds the bitfield size of ParmVarDeclBits.ParameterIndex.
  typedef llvm::DenseMap<const VarDecl *, unsigned> ParameterIndexTable;
  ParameterIndexTable ParamIndices;  
  
  ImportDecl *FirstLocalImport;
  ImportDecl *LastLocalImport;
  
  TranslationUnitDecl *TUDecl;
  mutable ExternCContextDecl *ExternCContext;
  mutable BuiltinTemplateDecl *MakeIntegerSeqDecl;

  /// \brief The associated SourceManager object.a
  SourceManager &SourceMgr;

  /// \brief The language options used to create the AST associated with
  ///  this ASTContext object.
  LangOptions &LangOpts;

  /// \brief Blacklist object that is used by sanitizers to decide which
  /// entities should not be instrumented.
  std::unique_ptr<SanitizerBlacklist> SanitizerBL;

  /// \brief The allocator used to create AST objects.
  ///
  /// AST objects are never destructed; rather, all memory associated with the
  /// AST objects will be released when the ASTContext itself is destroyed.
  mutable llvm::BumpPtrAllocator BumpAlloc;

  /// \brief Allocator for partial diagnostics.
  PartialDiagnostic::StorageAllocator DiagAllocator;

  /// \brief The current C++ ABI.
  std::unique_ptr<CXXABI> ABI;
  CXXABI *createCXXABI(const TargetInfo &T);

  /// \brief The logical -> physical address space map.
  const LangAS::Map *AddrSpaceMap;

  /// \brief Address space map mangling must be used with language specific 
  /// address spaces (e.g. OpenCL/CUDA)
  bool AddrSpaceMapMangling;

  friend class ASTDeclReader;
  friend class ASTReader;
  friend class ASTWriter;
  friend class CXXRecordDecl;

  const TargetInfo *Target;
  const TargetInfo *AuxTarget;
  clang::PrintingPolicy PrintingPolicy;
  
public:
  IdentifierTable &Idents;
  SelectorTable &Selectors;
  Builtin::Context &BuiltinInfo;
  mutable DeclarationNameTable DeclarationNames;
  IntrusiveRefCntPtr<ExternalASTSource> ExternalSource;
  ASTMutationListener *Listener;

  /// \brief Contains parents of a node.
  typedef llvm::SmallVector<ast_type_traits::DynTypedNode, 2> ParentVector;

  /// \brief Maps from a node to its parents. This is used for nodes that have
  /// pointer identity only, which are more common and we can save space by
  /// only storing a unique pointer to them.
  typedef llvm::DenseMap<const void *,
                         llvm::PointerUnion4<const Decl *, const Stmt *,
                                             ast_type_traits::DynTypedNode *,
                                             ParentVector *>> ParentMapPointers;

  /// Parent map for nodes without pointer identity. We store a full
  /// DynTypedNode for all keys.
  typedef llvm::DenseMap<
      ast_type_traits::DynTypedNode,
      llvm::PointerUnion4<const Decl *, const Stmt *,
                          ast_type_traits::DynTypedNode *, ParentVector *>>
      ParentMapOtherNodes;

  /// Container for either a single DynTypedNode or for an ArrayRef to
  /// DynTypedNode. For use with ParentMap.
  class DynTypedNodeList {
    typedef ast_type_traits::DynTypedNode DynTypedNode;
    llvm::AlignedCharArrayUnion<ast_type_traits::DynTypedNode,
                                ArrayRef<DynTypedNode>> Storage;
    bool IsSingleNode;

  public:
    DynTypedNodeList(const DynTypedNode &N) : IsSingleNode(true) {
      new (Storage.buffer) DynTypedNode(N);
    }
    DynTypedNodeList(ArrayRef<DynTypedNode> A) : IsSingleNode(false) {
      new (Storage.buffer) ArrayRef<DynTypedNode>(A);
    }

    const ast_type_traits::DynTypedNode *begin() const {
      if (!IsSingleNode)
        return reinterpret_cast<const ArrayRef<DynTypedNode> *>(Storage.buffer)
            ->begin();
      return reinterpret_cast<const DynTypedNode *>(Storage.buffer);
    }

    const ast_type_traits::DynTypedNode *end() const {
      if (!IsSingleNode)
        return reinterpret_cast<const ArrayRef<DynTypedNode> *>(Storage.buffer)
            ->end();
      return reinterpret_cast<const DynTypedNode *>(Storage.buffer) + 1;
    }

    size_t size() const { return end() - begin(); }
    bool empty() const { return begin() == end(); }
    const DynTypedNode &operator[](size_t N) const {
      assert(N < size() && "Out of bounds!");
      return *(begin() + N);
    }
  };

  /// \brief Returns the parents of the given node.
  ///
  /// Note that this will lazily compute the parents of all nodes
  /// and store them for later retrieval. Thus, the first call is O(n)
  /// in the number of AST nodes.
  ///
  /// Caveats and FIXMEs:
  /// Calculating the parent map over all AST nodes will need to load the
  /// full AST. This can be undesirable in the case where the full AST is
  /// expensive to create (for example, when using precompiled header
  /// preambles). Thus, there are good opportunities for optimization here.
  /// One idea is to walk the given node downwards, looking for references
  /// to declaration contexts - once a declaration context is found, compute
  /// the parent map for the declaration context; if that can satisfy the
  /// request, loading the whole AST can be avoided. Note that this is made
  /// more complex by statements in templates having multiple parents - those
  /// problems can be solved by building closure over the templated parts of
  /// the AST, which also avoids touching large parts of the AST.
  /// Additionally, we will want to add an interface to already give a hint
  /// where to search for the parents, for example when looking at a statement
  /// inside a certain function.
  ///
  /// 'NodeT' can be one of Decl, Stmt, Type, TypeLoc,
  /// NestedNameSpecifier or NestedNameSpecifierLoc.
  template <typename NodeT> DynTypedNodeList getParents(const NodeT &Node) {
    return getParents(ast_type_traits::DynTypedNode::create(Node));
  }

  DynTypedNodeList getParents(const ast_type_traits::DynTypedNode &Node);

  const clang::PrintingPolicy &getPrintingPolicy() const {
    return PrintingPolicy;
  }

  void setPrintingPolicy(const clang::PrintingPolicy &Policy) {
    PrintingPolicy = Policy;
  }
  
  SourceManager& getSourceManager() { return SourceMgr; }
  const SourceManager& getSourceManager() const { return SourceMgr; }

  llvm::BumpPtrAllocator &getAllocator() const {
    return BumpAlloc;
  }

  void *Allocate(size_t Size, unsigned Align = 8) const {
    return BumpAlloc.Allocate(Size, Align);
  }
  template <typename T> T *Allocate(size_t Num = 1) const {
    return static_cast<T *>(Allocate(Num * sizeof(T), llvm::alignOf<T>()));
  }
  void Deallocate(void *Ptr) const { }
  
  /// Return the total amount of physical memory allocated for representing
  /// AST nodes and type information.
  size_t getASTAllocatedMemory() const {
    return BumpAlloc.getTotalMemory();
  }
  /// Return the total memory used for various side tables.
  size_t getSideTableAllocatedMemory() const;
  
  PartialDiagnostic::StorageAllocator &getDiagAllocator() {
    return DiagAllocator;
  }

  const TargetInfo &getTargetInfo() const { return *Target; }
  const TargetInfo *getAuxTargetInfo() const { return AuxTarget; }

  /// getIntTypeForBitwidth -
  /// sets integer QualTy according to specified details:
  /// bitwidth, signed/unsigned.
  /// Returns empty type if there is no appropriate target types.
  QualType getIntTypeForBitwidth(unsigned DestWidth,
                                 unsigned Signed) const;
  /// getRealTypeForBitwidth -
  /// sets floating point QualTy according to specified bitwidth.
  /// Returns empty type if there is no appropriate target types.
  QualType getRealTypeForBitwidth(unsigned DestWidth) const;

  bool AtomicUsesUnsupportedLibcall(const AtomicExpr *E) const;
  
  const LangOptions& getLangOpts() const { return LangOpts; }

  const SanitizerBlacklist &getSanitizerBlacklist() const {
    return *SanitizerBL;
  }

  DiagnosticsEngine &getDiagnostics() const;

  FullSourceLoc getFullLoc(SourceLocation Loc) const {
    return FullSourceLoc(Loc,SourceMgr);
  }

  /// \brief All comments in this translation unit.
  RawCommentList Comments;

  /// \brief True if comments are already loaded from ExternalASTSource.
  mutable bool CommentsLoaded;

  class RawCommentAndCacheFlags {
  public:
    enum Kind {
      /// We searched for a comment attached to the particular declaration, but
      /// didn't find any.
      ///
      /// getRaw() == 0.
      NoCommentInDecl = 0,

      /// We have found a comment attached to this particular declaration.
      ///
      /// getRaw() != 0.
      FromDecl,

      /// This declaration does not have an attached comment, and we have
      /// searched the redeclaration chain.
      ///
      /// If getRaw() == 0, the whole redeclaration chain does not have any
      /// comments.
      ///
      /// If getRaw() != 0, it is a comment propagated from other
      /// redeclaration.
      FromRedecl
    };

    Kind getKind() const LLVM_READONLY {
      return Data.getInt();
    }

    void setKind(Kind K) {
      Data.setInt(K);
    }

    const RawComment *getRaw() const LLVM_READONLY {
      return Data.getPointer();
    }

    void setRaw(const RawComment *RC) {
      Data.setPointer(RC);
    }

    const Decl *getOriginalDecl() const LLVM_READONLY {
      return OriginalDecl;
    }

    void setOriginalDecl(const Decl *Orig) {
      OriginalDecl = Orig;
    }

  private:
    llvm::PointerIntPair<const RawComment *, 2, Kind> Data;
    const Decl *OriginalDecl;
  };

  /// \brief Mapping from declarations to comments attached to any
  /// redeclaration.
  ///
  /// Raw comments are owned by Comments list.  This mapping is populated
  /// lazily.
  mutable llvm::DenseMap<const Decl *, RawCommentAndCacheFlags> RedeclComments;

  /// \brief Mapping from declarations to parsed comments attached to any
  /// redeclaration.
  mutable llvm::DenseMap<const Decl *, comments::FullComment *> ParsedComments;

  /// \brief Return the documentation comment attached to a given declaration,
  /// without looking into cache.
  RawComment *getRawCommentForDeclNoCache(const Decl *D) const;

public:
  RawCommentList &getRawCommentList() {
    return Comments;
  }

  void addComment(const RawComment &RC) {
    assert(LangOpts.RetainCommentsFromSystemHeaders ||
           !SourceMgr.isInSystemHeader(RC.getSourceRange().getBegin()));
    Comments.addComment(RC, BumpAlloc);
  }

  /// \brief Return the documentation comment attached to a given declaration.
  /// Returns NULL if no comment is attached.
  ///
  /// \param OriginalDecl if not NULL, is set to declaration AST node that had
  /// the comment, if the comment we found comes from a redeclaration.
  const RawComment *
  getRawCommentForAnyRedecl(const Decl *D,
                            const Decl **OriginalDecl = nullptr) const;

  /// Return parsed documentation comment attached to a given declaration.
  /// Returns NULL if no comment is attached.
  ///
  /// \param PP the Preprocessor used with this TU.  Could be NULL if
  /// preprocessor is not available.
  comments::FullComment *getCommentForDecl(const Decl *D,
                                           const Preprocessor *PP) const;

  /// Return parsed documentation comment attached to a given declaration.
  /// Returns NULL if no comment is attached. Does not look at any
  /// redeclarations of the declaration.
  comments::FullComment *getLocalCommentForDeclUncached(const Decl *D) const;

  comments::FullComment *cloneFullComment(comments::FullComment *FC,
                                         const Decl *D) const;

private:
  mutable comments::CommandTraits CommentCommandTraits;

  /// \brief Iterator that visits import declarations.
  class import_iterator {
    ImportDecl *Import;

  public:
    typedef ImportDecl               *value_type;
    typedef ImportDecl               *reference;
    typedef ImportDecl               *pointer;
    typedef int                       difference_type;
    typedef std::forward_iterator_tag iterator_category;

    import_iterator() : Import() {}
    explicit import_iterator(ImportDecl *Import) : Import(Import) {}

    reference operator*() const { return Import; }
    pointer operator->() const { return Import; }

    import_iterator &operator++() {
      Import = ASTContext::getNextLocalImport(Import);
      return *this;
    }

    import_iterator operator++(int) {
      import_iterator Other(*this);
      ++(*this);
      return Other;
    }

    friend bool operator==(import_iterator X, import_iterator Y) {
      return X.Import == Y.Import;
    }

    friend bool operator!=(import_iterator X, import_iterator Y) {
      return X.Import != Y.Import;
    }
  };

public:
  comments::CommandTraits &getCommentCommandTraits() const {
    return CommentCommandTraits;
  }

  /// \brief Retrieve the attributes for the given declaration.
  AttrVec& getDeclAttrs(const Decl *D);

  /// \brief Erase the attributes corresponding to the given declaration.
  void eraseDeclAttrs(const Decl *D);

  /// \brief If this variable is an instantiated static data member of a
  /// class template specialization, returns the templated static data member
  /// from which it was instantiated.
  // FIXME: Remove ?
  MemberSpecializationInfo *getInstantiatedFromStaticDataMember(
                                                           const VarDecl *Var);

  TemplateOrSpecializationInfo
  getTemplateOrSpecializationInfo(const VarDecl *Var);

  FunctionDecl *getClassScopeSpecializationPattern(const FunctionDecl *FD);

  void setClassScopeSpecializationPattern(FunctionDecl *FD,
                                          FunctionDecl *Pattern);

  /// \brief Note that the static data member \p Inst is an instantiation of
  /// the static data member template \p Tmpl of a class template.
  void setInstantiatedFromStaticDataMember(VarDecl *Inst, VarDecl *Tmpl,
                                           TemplateSpecializationKind TSK,
                        SourceLocation PointOfInstantiation = SourceLocation());

  void setTemplateOrSpecializationInfo(VarDecl *Inst,
                                       TemplateOrSpecializationInfo TSI);

  /// \brief If the given using decl \p Inst is an instantiation of a
  /// (possibly unresolved) using decl from a template instantiation,
  /// return it.
  NamedDecl *getInstantiatedFromUsingDecl(UsingDecl *Inst);

  /// \brief Remember that the using decl \p Inst is an instantiation
  /// of the using decl \p Pattern of a class template.
  void setInstantiatedFromUsingDecl(UsingDecl *Inst, NamedDecl *Pattern);

  void setInstantiatedFromUsingShadowDecl(UsingShadowDecl *Inst,
                                          UsingShadowDecl *Pattern);
  UsingShadowDecl *getInstantiatedFromUsingShadowDecl(UsingShadowDecl *Inst);

  FieldDecl *getInstantiatedFromUnnamedFieldDecl(FieldDecl *Field);

  void setInstantiatedFromUnnamedFieldDecl(FieldDecl *Inst, FieldDecl *Tmpl);
  
  // Access to the set of methods overridden by the given C++ method.
  typedef CXXMethodVector::const_iterator overridden_cxx_method_iterator;
  overridden_cxx_method_iterator
  overridden_methods_begin(const CXXMethodDecl *Method) const;

  overridden_cxx_method_iterator
  overridden_methods_end(const CXXMethodDecl *Method) const;

  unsigned overridden_methods_size(const CXXMethodDecl *Method) const;

  /// \brief Note that the given C++ \p Method overrides the given \p
  /// Overridden method.
  void addOverriddenMethod(const CXXMethodDecl *Method, 
                           const CXXMethodDecl *Overridden);

  /// \brief Return C++ or ObjC overridden methods for the given \p Method.
  ///
  /// An ObjC method is considered to override any method in the class's
  /// base classes, its protocols, or its categories' protocols, that has
  /// the same selector and is of the same kind (class or instance).
  /// A method in an implementation is not considered as overriding the same
  /// method in the interface or its categories.
  void getOverriddenMethods(
                        const NamedDecl *Method,
                        SmallVectorImpl<const NamedDecl *> &Overridden) const;
  
  /// \brief Notify the AST context that a new import declaration has been
  /// parsed or implicitly created within this translation unit.
  void addedLocalImportDecl(ImportDecl *Import);

  static ImportDecl *getNextLocalImport(ImportDecl *Import) {
    return Import->NextLocalImport;
  }
  
  typedef llvm::iterator_range<import_iterator> import_range;
  import_range local_imports() const {
    return import_range(import_iterator(FirstLocalImport), import_iterator());
  }

  Decl *getPrimaryMergedDecl(Decl *D) {
    Decl *Result = MergedDecls.lookup(D);
    return Result ? Result : D;
  }
  void setPrimaryMergedDecl(Decl *D, Decl *Primary) {
    MergedDecls[D] = Primary;
  }

  /// \brief Note that the definition \p ND has been merged into module \p M,
  /// and should be visible whenever \p M is visible.
  void mergeDefinitionIntoModule(NamedDecl *ND, Module *M,
                                 bool NotifyListeners = true);
  /// \brief Clean up the merged definition list. Call this if you might have
  /// added duplicates into the list.
  void deduplicateMergedDefinitonsFor(NamedDecl *ND);

  /// \brief Get the additional modules in which the definition \p Def has
  /// been merged.
  ArrayRef<Module*> getModulesWithMergedDefinition(NamedDecl *Def) {
    auto MergedIt = MergedDefModules.find(Def);
    if (MergedIt == MergedDefModules.end())
      return None;
    return MergedIt->second;
  }

  TranslationUnitDecl *getTranslationUnitDecl() const { return TUDecl; }

  ExternCContextDecl *getExternCContextDecl() const;
  BuiltinTemplateDecl *getMakeIntegerSeqDecl() const;

  // Builtin Types.
  CanQualType VoidTy;
  CanQualType BoolTy;
  CanQualType CharTy;
  CanQualType WCharTy;  // [C++ 3.9.1p5].
  CanQualType WideCharTy; // Same as WCharTy in C++, integer type in C99.
  CanQualType WIntTy;   // [C99 7.24.1], integer type unchanged by default promotions.
  CanQualType Char16Ty; // [C++0x 3.9.1p5], integer type in C99.
  CanQualType Char32Ty; // [C++0x 3.9.1p5], integer type in C99.
  CanQualType SignedCharTy, ShortTy, IntTy, LongTy, LongLongTy, Int128Ty;
  CanQualType UnsignedCharTy, UnsignedShortTy, UnsignedIntTy, UnsignedLongTy;
  CanQualType UnsignedLongLongTy, UnsignedInt128Ty;
  CanQualType FloatTy, DoubleTy, LongDoubleTy, Float128Ty;
  CanQualType HalfTy; // [OpenCL 6.1.1.1], ARM NEON
#if INTEL_CUSTOMIZATION
  CanQualType Float128Ty;
#endif  // INTEL_CUSTOMIZATION
  CanQualType FloatComplexTy, DoubleComplexTy, LongDoubleComplexTy;
<<<<<<< HEAD
#if INTEL_CUSTOMIZATION
  CanQualType Float128ComplexTy;
#endif  // INTEL_CUSTOMIZATION
=======
  CanQualType Float128ComplexTy;
>>>>>>> e39c8143
  CanQualType VoidPtrTy, NullPtrTy;
  CanQualType DependentTy, OverloadTy, BoundMemberTy, UnknownAnyTy;
  CanQualType BuiltinFnTy;
  CanQualType PseudoObjectTy, ARCUnbridgedCastTy;
  CanQualType ObjCBuiltinIdTy, ObjCBuiltinClassTy, ObjCBuiltinSelTy;
  CanQualType ObjCBuiltinBoolTy;
#define IMAGE_TYPE(ImgType, Id, SingletonId, Access, Suffix) \
  CanQualType SingletonId;
#include "clang/Basic/OpenCLImageTypes.def"
  CanQualType OCLSamplerTy, OCLEventTy, OCLClkEventTy;
  CanQualType OCLQueueTy, OCLNDRangeTy, OCLReserveIDTy;
  CanQualType OMPArraySectionTy;

  // Types for deductions in C++0x [stmt.ranged]'s desugaring. Built on demand.
  mutable QualType AutoDeductTy;     // Deduction against 'auto'.
  mutable QualType AutoRRefDeductTy; // Deduction against 'auto &&'.

  // Decl used to help define __builtin_va_list for some targets.
  // The decl is built when constructing 'BuiltinVaListDecl'.
  mutable Decl *VaListTagDecl;

  ASTContext(LangOptions &LOpts, SourceManager &SM, IdentifierTable &idents,
             SelectorTable &sels, Builtin::Context &builtins);

  ~ASTContext();

  /// \brief Attach an external AST source to the AST context.
  ///
  /// The external AST source provides the ability to load parts of
  /// the abstract syntax tree as needed from some external storage,
  /// e.g., a precompiled header.
  void setExternalSource(IntrusiveRefCntPtr<ExternalASTSource> Source);

  /// \brief Retrieve a pointer to the external AST source associated
  /// with this AST context, if any.
  ExternalASTSource *getExternalSource() const {
    return ExternalSource.get();
  }

  /// \brief Attach an AST mutation listener to the AST context.
  ///
  /// The AST mutation listener provides the ability to track modifications to
  /// the abstract syntax tree entities committed after they were initially
  /// created.
  void setASTMutationListener(ASTMutationListener *Listener) {
    this->Listener = Listener;
  }

  /// \brief Retrieve a pointer to the AST mutation listener associated
  /// with this AST context, if any.
  ASTMutationListener *getASTMutationListener() const { return Listener; }

  void PrintStats() const;
  const SmallVectorImpl<Type *>& getTypes() const { return Types; }

  BuiltinTemplateDecl *buildBuiltinTemplateDecl(BuiltinTemplateKind BTK,
                                                const IdentifierInfo *II) const;

  /// \brief Create a new implicit TU-level CXXRecordDecl or RecordDecl
  /// declaration.
  RecordDecl *buildImplicitRecord(StringRef Name,
                                  RecordDecl::TagKind TK = TTK_Struct) const;

  /// \brief Create a new implicit TU-level typedef declaration.
  TypedefDecl *buildImplicitTypedef(QualType T, StringRef Name) const;

  /// \brief Retrieve the declaration for the 128-bit signed integer type.
  TypedefDecl *getInt128Decl() const;

  /// \brief Retrieve the declaration for the 128-bit unsigned integer type.
  TypedefDecl *getUInt128Decl() const;

  //===--------------------------------------------------------------------===//
  //                           Type Constructors
  //===--------------------------------------------------------------------===//

private:
  /// \brief Return a type with extended qualifiers.
  QualType getExtQualType(const Type *Base, Qualifiers Quals) const;

  QualType getTypeDeclTypeSlow(const TypeDecl *Decl) const;

public:
  /// \brief Return the uniqued reference to the type for an address space
  /// qualified type with the specified type and address space.
  ///
  /// The resulting type has a union of the qualifiers from T and the address
  /// space. If T already has an address space specifier, it is silently
  /// replaced.
  QualType getAddrSpaceQualType(QualType T, unsigned AddressSpace) const;

  /// \brief Return the uniqued reference to the type for an Objective-C
  /// gc-qualified type.
  ///
  /// The retulting type has a union of the qualifiers from T and the gc
  /// attribute.
  QualType getObjCGCQualType(QualType T, Qualifiers::GC gcAttr) const;

  /// \brief Return the uniqued reference to the type for a \c restrict
  /// qualified type.
  ///
  /// The resulting type has a union of the qualifiers from \p T and
  /// \c restrict.
  QualType getRestrictType(QualType T) const {
    return T.withFastQualifiers(Qualifiers::Restrict);
  }

  /// \brief Return the uniqued reference to the type for a \c volatile
  /// qualified type.
  ///
  /// The resulting type has a union of the qualifiers from \p T and
  /// \c volatile.
  QualType getVolatileType(QualType T) const {
    return T.withFastQualifiers(Qualifiers::Volatile);
  }

  /// \brief Return the uniqued reference to the type for a \c const
  /// qualified type.
  ///
  /// The resulting type has a union of the qualifiers from \p T and \c const.
  ///
  /// It can be reasonably expected that this will always be equivalent to
  /// calling T.withConst().
  QualType getConstType(QualType T) const { return T.withConst(); }

  /// \brief Change the ExtInfo on a function type.
  const FunctionType *adjustFunctionType(const FunctionType *Fn,
                                         FunctionType::ExtInfo EInfo);

  /// Adjust the given function result type.
  CanQualType getCanonicalFunctionResultType(QualType ResultType) const;

  /// \brief Change the result type of a function type once it is deduced.
  void adjustDeducedFunctionResultType(FunctionDecl *FD, QualType ResultType);

  /// \brief Change the exception specification on a function once it is
  /// delay-parsed, instantiated, or computed.
  void adjustExceptionSpec(FunctionDecl *FD,
                           const FunctionProtoType::ExceptionSpecInfo &ESI,
                           bool AsWritten = false);

  /// \brief Return the uniqued reference to the type for a complex
  /// number with the specified element type.
  QualType getComplexType(QualType T) const;
  CanQualType getComplexType(CanQualType T) const {
    return CanQualType::CreateUnsafe(getComplexType((QualType) T));
  }

  /// \brief Return the uniqued reference to the type for a pointer to
  /// the specified type.
  QualType getPointerType(QualType T) const;
  CanQualType getPointerType(CanQualType T) const {
    return CanQualType::CreateUnsafe(getPointerType((QualType) T));
  }

  /// \brief Return the uniqued reference to a type adjusted from the original
  /// type to a new type.
  QualType getAdjustedType(QualType Orig, QualType New) const;
  CanQualType getAdjustedType(CanQualType Orig, CanQualType New) const {
    return CanQualType::CreateUnsafe(
        getAdjustedType((QualType)Orig, (QualType)New));
  }

  /// \brief Return the uniqued reference to the decayed version of the given
  /// type.  Can only be called on array and function types which decay to
  /// pointer types.
  QualType getDecayedType(QualType T) const;
  CanQualType getDecayedType(CanQualType T) const {
    return CanQualType::CreateUnsafe(getDecayedType((QualType) T));
  }

  /// \brief Return the uniqued reference to the atomic type for the specified
  /// type.
  QualType getAtomicType(QualType T) const;

  /// \brief Return the uniqued reference to the type for a block of the
  /// specified type.
  QualType getBlockPointerType(QualType T) const;

  /// Gets the struct used to keep track of the descriptor for pointer to
  /// blocks.
  QualType getBlockDescriptorType() const;

  /// \brief Return pipe type for the specified type.
  QualType getPipeType(QualType T) const;

  /// Gets the struct used to keep track of the extended descriptor for
  /// pointer to blocks.
  QualType getBlockDescriptorExtendedType() const;

  void setcudaConfigureCallDecl(FunctionDecl *FD) {
    cudaConfigureCallDecl = FD;
  }
  FunctionDecl *getcudaConfigureCallDecl() {
    return cudaConfigureCallDecl;
  }

  /// Returns true iff we need copy/dispose helpers for the given type.
  bool BlockRequiresCopying(QualType Ty, const VarDecl *D);
  
  
  /// Returns true, if given type has a known lifetime. HasByrefExtendedLayout is set
  /// to false in this case. If HasByrefExtendedLayout returns true, byref variable
  /// has extended lifetime. 
  bool getByrefLifetime(QualType Ty,
                        Qualifiers::ObjCLifetime &Lifetime,
                        bool &HasByrefExtendedLayout) const;
  
  /// \brief Return the uniqued reference to the type for an lvalue reference
  /// to the specified type.
  QualType getLValueReferenceType(QualType T, bool SpelledAsLValue = true)
    const;

  /// \brief Return the uniqued reference to the type for an rvalue reference
  /// to the specified type.
  QualType getRValueReferenceType(QualType T) const;

  /// \brief Return the uniqued reference to the type for a member pointer to
  /// the specified type in the specified class.
  ///
  /// The class \p Cls is a \c Type because it could be a dependent name.
  QualType getMemberPointerType(QualType T, const Type *Cls) const;

  /// \brief Return a non-unique reference to the type for a variable array of
  /// the specified element type.
  QualType getVariableArrayType(QualType EltTy, Expr *NumElts,
                                ArrayType::ArraySizeModifier ASM,
                                unsigned IndexTypeQuals,
                                SourceRange Brackets) const;

  /// \brief Return a non-unique reference to the type for a dependently-sized
  /// array of the specified element type.
  ///
  /// FIXME: We will need these to be uniqued, or at least comparable, at some
  /// point.
  QualType getDependentSizedArrayType(QualType EltTy, Expr *NumElts,
                                      ArrayType::ArraySizeModifier ASM,
                                      unsigned IndexTypeQuals,
                                      SourceRange Brackets) const;

  /// \brief Return a unique reference to the type for an incomplete array of
  /// the specified element type.
  QualType getIncompleteArrayType(QualType EltTy,
                                  ArrayType::ArraySizeModifier ASM,
                                  unsigned IndexTypeQuals) const;

  /// \brief Return the unique reference to the type for a constant array of
  /// the specified element type.
  QualType getConstantArrayType(QualType EltTy, const llvm::APInt &ArySize,
                                ArrayType::ArraySizeModifier ASM,
                                unsigned IndexTypeQuals) const;
  
  /// \brief Returns a vla type where known sizes are replaced with [*].
  QualType getVariableArrayDecayedType(QualType Ty) const;

  /// \brief Return the unique reference to a vector type of the specified
  /// element type and size.
  ///
  /// \pre \p VectorType must be a built-in type.
  QualType getVectorType(QualType VectorType, unsigned NumElts,
                         VectorType::VectorKind VecKind) const;

  /// \brief Return the unique reference to an extended vector type
  /// of the specified element type and size.
  ///
  /// \pre \p VectorType must be a built-in type.
  QualType getExtVectorType(QualType VectorType, unsigned NumElts) const;

  /// \pre Return a non-unique reference to the type for a dependently-sized
  /// vector of the specified element type.
  ///
  /// FIXME: We will need these to be uniqued, or at least comparable, at some
  /// point.
  QualType getDependentSizedExtVectorType(QualType VectorType,
                                          Expr *SizeExpr,
                                          SourceLocation AttrLoc) const;

  /// \brief Return a K&R style C function type like 'int()'.
  QualType getFunctionNoProtoType(QualType ResultTy,
                                  const FunctionType::ExtInfo &Info) const;

  QualType getFunctionNoProtoType(QualType ResultTy) const {
    return getFunctionNoProtoType(ResultTy, FunctionType::ExtInfo());
  }

  /// \brief Return a normal function type with a typed argument list.
  QualType getFunctionType(QualType ResultTy, ArrayRef<QualType> Args,
                           const FunctionProtoType::ExtProtoInfo &EPI) const;

  /// \brief Return the unique reference to the type for the specified type
  /// declaration.
  QualType getTypeDeclType(const TypeDecl *Decl,
                           const TypeDecl *PrevDecl = nullptr) const {
    assert(Decl && "Passed null for Decl param");
    if (Decl->TypeForDecl) return QualType(Decl->TypeForDecl, 0);

    if (PrevDecl) {
      assert(PrevDecl->TypeForDecl && "previous decl has no TypeForDecl");
      Decl->TypeForDecl = PrevDecl->TypeForDecl;
      return QualType(PrevDecl->TypeForDecl, 0);
    }

    return getTypeDeclTypeSlow(Decl);
  }

  /// \brief Return the unique reference to the type for the specified
  /// typedef-name decl.
  QualType getTypedefType(const TypedefNameDecl *Decl,
                          QualType Canon = QualType()) const;

  QualType getRecordType(const RecordDecl *Decl) const;

  QualType getEnumType(const EnumDecl *Decl) const;

  QualType getInjectedClassNameType(CXXRecordDecl *Decl, QualType TST) const;

  QualType getAttributedType(AttributedType::Kind attrKind,
                             QualType modifiedType,
                             QualType equivalentType);

  QualType getSubstTemplateTypeParmType(const TemplateTypeParmType *Replaced,
                                        QualType Replacement) const;
  QualType getSubstTemplateTypeParmPackType(
                                          const TemplateTypeParmType *Replaced,
                                            const TemplateArgument &ArgPack);

  QualType
  getTemplateTypeParmType(unsigned Depth, unsigned Index,
                          bool ParameterPack,
                          TemplateTypeParmDecl *ParmDecl = nullptr) const;

  QualType getTemplateSpecializationType(TemplateName T,
                                         const TemplateArgument *Args,
                                         unsigned NumArgs,
                                         QualType Canon = QualType()) const;

  QualType getCanonicalTemplateSpecializationType(TemplateName T,
                                                  const TemplateArgument *Args,
                                                  unsigned NumArgs) const;

  QualType getTemplateSpecializationType(TemplateName T,
                                         const TemplateArgumentListInfo &Args,
                                         QualType Canon = QualType()) const;

  TypeSourceInfo *
  getTemplateSpecializationTypeInfo(TemplateName T, SourceLocation TLoc,
                                    const TemplateArgumentListInfo &Args,
                                    QualType Canon = QualType()) const;

  QualType getParenType(QualType NamedType) const;

  QualType getElaboratedType(ElaboratedTypeKeyword Keyword,
                             NestedNameSpecifier *NNS,
                             QualType NamedType) const;
  QualType getDependentNameType(ElaboratedTypeKeyword Keyword,
                                NestedNameSpecifier *NNS,
                                const IdentifierInfo *Name,
                                QualType Canon = QualType()) const;

  QualType getDependentTemplateSpecializationType(ElaboratedTypeKeyword Keyword,
                                                  NestedNameSpecifier *NNS,
                                                  const IdentifierInfo *Name,
                                    const TemplateArgumentListInfo &Args) const;
  QualType getDependentTemplateSpecializationType(ElaboratedTypeKeyword Keyword,
                                                  NestedNameSpecifier *NNS,
                                                  const IdentifierInfo *Name,
                                                  unsigned NumArgs,
                                            const TemplateArgument *Args) const;

  QualType getPackExpansionType(QualType Pattern,
                                Optional<unsigned> NumExpansions);

  QualType getObjCInterfaceType(const ObjCInterfaceDecl *Decl,
                                ObjCInterfaceDecl *PrevDecl = nullptr) const;

  /// Legacy interface: cannot provide type arguments or __kindof.
  QualType getObjCObjectType(QualType Base,
                             ObjCProtocolDecl * const *Protocols,
                             unsigned NumProtocols) const;

  QualType getObjCObjectType(QualType Base,
                             ArrayRef<QualType> typeArgs,
                             ArrayRef<ObjCProtocolDecl *> protocols,
                             bool isKindOf) const;
  
  bool ObjCObjectAdoptsQTypeProtocols(QualType QT, ObjCInterfaceDecl *Decl);
  /// QIdProtocolsAdoptObjCObjectProtocols - Checks that protocols in
  /// QT's qualified-id protocol list adopt all protocols in IDecl's list
  /// of protocols.
  bool QIdProtocolsAdoptObjCObjectProtocols(QualType QT,
                                            ObjCInterfaceDecl *IDecl);

  /// \brief Return a ObjCObjectPointerType type for the given ObjCObjectType.
  QualType getObjCObjectPointerType(QualType OIT) const;

  /// \brief GCC extension.
  QualType getTypeOfExprType(Expr *e) const;
  QualType getTypeOfType(QualType t) const;

  /// \brief C++11 decltype.
  QualType getDecltypeType(Expr *e, QualType UnderlyingType) const;

  /// \brief Unary type transforms
  QualType getUnaryTransformType(QualType BaseType, QualType UnderlyingType,
                                 UnaryTransformType::UTTKind UKind) const;

#if INTEL_CUSTOMIZATION
  // CQ#369185 - support of __bases and __direct_bases intrinsics.
  /// \brief __bases and __direct_bases types.
  QualType getBasesType(QualType ArgType,
                        UnaryTransformType::UTTKind UKind) const;

#endif // INTEL_CUSTOMIZATION
  /// \brief C++11 deduced auto type.
  QualType getAutoType(QualType DeducedType, AutoTypeKeyword Keyword,
                       bool IsDependent) const;

  /// \brief C++11 deduction pattern for 'auto' type.
  QualType getAutoDeductType() const;

  /// \brief C++11 deduction pattern for 'auto &&' type.
  QualType getAutoRRefDeductType() const;

  /// \brief Return the unique reference to the type for the specified TagDecl
  /// (struct/union/class/enum) decl.
  QualType getTagDeclType(const TagDecl *Decl) const;

  /// \brief Return the unique type for "size_t" (C99 7.17), defined in
  /// <stddef.h>.
  ///
  /// The sizeof operator requires this (C99 6.5.3.4p4).
  CanQualType getSizeType() const;

  /// \brief Return the unique type for "intmax_t" (C99 7.18.1.5), defined in
  /// <stdint.h>.
  CanQualType getIntMaxType() const;

  /// \brief Return the unique type for "uintmax_t" (C99 7.18.1.5), defined in
  /// <stdint.h>.
  CanQualType getUIntMaxType() const;

  /// \brief Return the unique wchar_t type available in C++ (and available as
  /// __wchar_t as a Microsoft extension).
  QualType getWCharType() const { return WCharTy; }

  /// \brief Return the type of wide characters. In C++, this returns the
  /// unique wchar_t type. In C99, this returns a type compatible with the type
  /// defined in <stddef.h> as defined by the target.
  QualType getWideCharType() const { return WideCharTy; }

  /// \brief Return the type of "signed wchar_t".
  ///
  /// Used when in C++, as a GCC extension.
  QualType getSignedWCharType() const;

  /// \brief Return the type of "unsigned wchar_t".
  ///
  /// Used when in C++, as a GCC extension.
  QualType getUnsignedWCharType() const;

  /// \brief In C99, this returns a type compatible with the type
  /// defined in <stddef.h> as defined by the target.
  QualType getWIntType() const { return WIntTy; }

  /// \brief Return a type compatible with "intptr_t" (C99 7.18.1.4),
  /// as defined by the target.
  QualType getIntPtrType() const;

  /// \brief Return a type compatible with "uintptr_t" (C99 7.18.1.4),
  /// as defined by the target.
  QualType getUIntPtrType() const;

  /// \brief Return the unique type for "ptrdiff_t" (C99 7.17) defined in
  /// <stddef.h>. Pointer - pointer requires this (C99 6.5.6p9).
  QualType getPointerDiffType() const;

  /// \brief Return the unique type for "pid_t" defined in
  /// <sys/types.h>. We need this to compute the correct type for vfork().
  QualType getProcessIDType() const;

  /// \brief Return the C structure type used to represent constant CFStrings.
  QualType getCFConstantStringType() const;
  
  /// \brief Returns the C struct type for objc_super
  QualType getObjCSuperType() const;
  void setObjCSuperType(QualType ST) { ObjCSuperType = ST; }
  
  /// Get the structure type used to representation CFStrings, or NULL
  /// if it hasn't yet been built.
  QualType getRawCFConstantStringType() const {
    if (CFConstantStringTypeDecl)
      return getTypedefType(CFConstantStringTypeDecl);
    return QualType();
  }
  void setCFConstantStringType(QualType T);
  TypedefDecl *getCFConstantStringDecl() const;
  RecordDecl *getCFConstantStringTagDecl() const;

  // This setter/getter represents the ObjC type for an NSConstantString.
  void setObjCConstantStringInterface(ObjCInterfaceDecl *Decl);
  QualType getObjCConstantStringInterface() const {
    return ObjCConstantStringType;
  }

  QualType getObjCNSStringType() const {
    return ObjCNSStringType;
  }
  
  void setObjCNSStringType(QualType T) {
    ObjCNSStringType = T;
  }
  
  /// \brief Retrieve the type that \c id has been defined to, which may be
  /// different from the built-in \c id if \c id has been typedef'd.
  QualType getObjCIdRedefinitionType() const {
    if (ObjCIdRedefinitionType.isNull())
      return getObjCIdType();
    return ObjCIdRedefinitionType;
  }
  
  /// \brief Set the user-written type that redefines \c id.
  void setObjCIdRedefinitionType(QualType RedefType) {
    ObjCIdRedefinitionType = RedefType;
  }

  /// \brief Retrieve the type that \c Class has been defined to, which may be
  /// different from the built-in \c Class if \c Class has been typedef'd.
  QualType getObjCClassRedefinitionType() const {
    if (ObjCClassRedefinitionType.isNull())
      return getObjCClassType();
    return ObjCClassRedefinitionType;
  }
  
  /// \brief Set the user-written type that redefines 'SEL'.
  void setObjCClassRedefinitionType(QualType RedefType) {
    ObjCClassRedefinitionType = RedefType;
  }

  /// \brief Retrieve the type that 'SEL' has been defined to, which may be
  /// different from the built-in 'SEL' if 'SEL' has been typedef'd.
  QualType getObjCSelRedefinitionType() const {
    if (ObjCSelRedefinitionType.isNull())
      return getObjCSelType();
    return ObjCSelRedefinitionType;
  }

  
  /// \brief Set the user-written type that redefines 'SEL'.
  void setObjCSelRedefinitionType(QualType RedefType) {
    ObjCSelRedefinitionType = RedefType;
  }

  /// Retrieve the identifier 'NSObject'.
  IdentifierInfo *getNSObjectName() {
    if (!NSObjectName) {
      NSObjectName = &Idents.get("NSObject");
    }

    return NSObjectName;
  }

  /// Retrieve the identifier 'NSCopying'.
  IdentifierInfo *getNSCopyingName() {
    if (!NSCopyingName) {
      NSCopyingName = &Idents.get("NSCopying");
    }

    return NSCopyingName;
  }

  IdentifierInfo *getMakeIntegerSeqName() const {
    if (!MakeIntegerSeqName)
      MakeIntegerSeqName = &Idents.get("__make_integer_seq");
    return MakeIntegerSeqName;
  }

  /// \brief Retrieve the Objective-C "instancetype" type, if already known;
  /// otherwise, returns a NULL type;
  QualType getObjCInstanceType() {
    return getTypeDeclType(getObjCInstanceTypeDecl());
  }

  /// \brief Retrieve the typedef declaration corresponding to the Objective-C
  /// "instancetype" type.
  TypedefDecl *getObjCInstanceTypeDecl();
  
  /// \brief Set the type for the C FILE type.
  void setFILEDecl(TypeDecl *FILEDecl) { this->FILEDecl = FILEDecl; }

  /// \brief Retrieve the C FILE type.
  QualType getFILEType() const {
    if (FILEDecl)
      return getTypeDeclType(FILEDecl);
    return QualType();
  }

  /// \brief Set the type for the C jmp_buf type.
  void setjmp_bufDecl(TypeDecl *jmp_bufDecl) {
    this->jmp_bufDecl = jmp_bufDecl;
  }

  /// \brief Retrieve the C jmp_buf type.
  QualType getjmp_bufType() const {
    if (jmp_bufDecl)
      return getTypeDeclType(jmp_bufDecl);
    return QualType();
  }

  /// \brief Set the type for the C sigjmp_buf type.
  void setsigjmp_bufDecl(TypeDecl *sigjmp_bufDecl) {
    this->sigjmp_bufDecl = sigjmp_bufDecl;
  }

  /// \brief Retrieve the C sigjmp_buf type.
  QualType getsigjmp_bufType() const {
    if (sigjmp_bufDecl)
      return getTypeDeclType(sigjmp_bufDecl);
    return QualType();
  }

  /// \brief Set the type for the C ucontext_t type.
  void setucontext_tDecl(TypeDecl *ucontext_tDecl) {
    this->ucontext_tDecl = ucontext_tDecl;
  }

  /// \brief Retrieve the C ucontext_t type.
  QualType getucontext_tType() const {
    if (ucontext_tDecl)
      return getTypeDeclType(ucontext_tDecl);
    return QualType();
  }

  /// \brief The result type of logical operations, '<', '>', '!=', etc.
  QualType getLogicalOperationType() const {
    return getLangOpts().CPlusPlus ? BoolTy : IntTy;
  }

  /// \brief Emit the Objective-CC type encoding for the given type \p T into
  /// \p S.
  ///
  /// If \p Field is specified then record field names are also encoded.
  void getObjCEncodingForType(QualType T, std::string &S,
                              const FieldDecl *Field=nullptr,
                              QualType *NotEncodedT=nullptr) const;

  /// \brief Emit the Objective-C property type encoding for the given
  /// type \p T into \p S.
  void getObjCEncodingForPropertyType(QualType T, std::string &S) const;

  void getLegacyIntegralTypeEncoding(QualType &t) const;

  /// \brief Put the string version of the type qualifiers \p QT into \p S.
  void getObjCEncodingForTypeQualifier(Decl::ObjCDeclQualifier QT,
                                       std::string &S) const;

  /// \brief Emit the encoded type for the function \p Decl into \p S.
  ///
  /// This is in the same format as Objective-C method encodings.
  ///
  /// \returns true if an error occurred (e.g., because one of the parameter
  /// types is incomplete), false otherwise.
  bool getObjCEncodingForFunctionDecl(const FunctionDecl *Decl, std::string& S);

  /// \brief Emit the encoded type for the method declaration \p Decl into
  /// \p S.
  ///
  /// \returns true if an error occurred (e.g., because one of the parameter
  /// types is incomplete), false otherwise.
  bool getObjCEncodingForMethodDecl(const ObjCMethodDecl *Decl, std::string &S,
                                    bool Extended = false)
    const;

  /// \brief Return the encoded type for this block declaration.
  std::string getObjCEncodingForBlock(const BlockExpr *blockExpr) const;
  
  /// getObjCEncodingForPropertyDecl - Return the encoded type for
  /// this method declaration. If non-NULL, Container must be either
  /// an ObjCCategoryImplDecl or ObjCImplementationDecl; it should
  /// only be NULL when getting encodings for protocol properties.
  void getObjCEncodingForPropertyDecl(const ObjCPropertyDecl *PD,
                                      const Decl *Container,
                                      std::string &S) const;

  bool ProtocolCompatibleWithProtocol(ObjCProtocolDecl *lProto,
                                      ObjCProtocolDecl *rProto) const;
  
  ObjCPropertyImplDecl *getObjCPropertyImplDeclForPropertyDecl(
                                                  const ObjCPropertyDecl *PD,
                                                  const Decl *Container) const;

  /// \brief Return the size of type \p T for Objective-C encoding purpose,
  /// in characters.
  CharUnits getObjCEncodingTypeSize(QualType T) const;

  /// \brief Retrieve the typedef corresponding to the predefined \c id type
  /// in Objective-C.
  TypedefDecl *getObjCIdDecl() const;
  
  /// \brief Represents the Objective-CC \c id type.
  ///
  /// This is set up lazily, by Sema.  \c id is always a (typedef for a)
  /// pointer type, a pointer to a struct.
  QualType getObjCIdType() const {
    return getTypeDeclType(getObjCIdDecl());
  }

  /// \brief Retrieve the typedef corresponding to the predefined 'SEL' type
  /// in Objective-C.
  TypedefDecl *getObjCSelDecl() const;
  
  /// \brief Retrieve the type that corresponds to the predefined Objective-C
  /// 'SEL' type.
  QualType getObjCSelType() const { 
    return getTypeDeclType(getObjCSelDecl());
  }

  /// \brief Retrieve the typedef declaration corresponding to the predefined
  /// Objective-C 'Class' type.
  TypedefDecl *getObjCClassDecl() const;
  
  /// \brief Represents the Objective-C \c Class type.
  ///
  /// This is set up lazily, by Sema.  \c Class is always a (typedef for a)
  /// pointer type, a pointer to a struct.
  QualType getObjCClassType() const { 
    return getTypeDeclType(getObjCClassDecl());
  }

  /// \brief Retrieve the Objective-C class declaration corresponding to 
  /// the predefined \c Protocol class.
  ObjCInterfaceDecl *getObjCProtocolDecl() const;

  /// \brief Retrieve declaration of 'BOOL' typedef
  TypedefDecl *getBOOLDecl() const {
    return BOOLDecl;
  }

  /// \brief Save declaration of 'BOOL' typedef
  void setBOOLDecl(TypedefDecl *TD) {
    BOOLDecl = TD;
  }

  /// \brief type of 'BOOL' type.
  QualType getBOOLType() const {
    return getTypeDeclType(getBOOLDecl());
  }
  
  /// \brief Retrieve the type of the Objective-C \c Protocol class.
  QualType getObjCProtoType() const {
    return getObjCInterfaceType(getObjCProtocolDecl());
  }
  
  /// \brief Retrieve the C type declaration corresponding to the predefined
  /// \c __builtin_va_list type.
  TypedefDecl *getBuiltinVaListDecl() const;

  /// \brief Retrieve the type of the \c __builtin_va_list type.
  QualType getBuiltinVaListType() const {
    return getTypeDeclType(getBuiltinVaListDecl());
  }

  /// \brief Retrieve the C type declaration corresponding to the predefined
  /// \c __va_list_tag type used to help define the \c __builtin_va_list type
  /// for some targets.
  Decl *getVaListTagDecl() const;

  /// Retrieve the C type declaration corresponding to the predefined
  /// \c __builtin_ms_va_list type.
  TypedefDecl *getBuiltinMSVaListDecl() const;

  /// Retrieve the type of the \c __builtin_ms_va_list type.
  QualType getBuiltinMSVaListType() const {
    return getTypeDeclType(getBuiltinMSVaListDecl());
  }

  /// \brief Return a type with additional \c const, \c volatile, or
  /// \c restrict qualifiers.
  QualType getCVRQualifiedType(QualType T, unsigned CVR) const {
    return getQualifiedType(T, Qualifiers::fromCVRMask(CVR));
  }

  /// \brief Un-split a SplitQualType.
  QualType getQualifiedType(SplitQualType split) const {
    return getQualifiedType(split.Ty, split.Quals);
  }

  /// \brief Return a type with additional qualifiers.
  QualType getQualifiedType(QualType T, Qualifiers Qs) const {
    if (!Qs.hasNonFastQualifiers())
      return T.withFastQualifiers(Qs.getFastQualifiers());
    QualifierCollector Qc(Qs);
    const Type *Ptr = Qc.strip(T);
    return getExtQualType(Ptr, Qc);
  }

  /// \brief Return a type with additional qualifiers.
  QualType getQualifiedType(const Type *T, Qualifiers Qs) const {
    if (!Qs.hasNonFastQualifiers())
      return QualType(T, Qs.getFastQualifiers());
    return getExtQualType(T, Qs);
  }

  /// \brief Return a type with the given lifetime qualifier.
  ///
  /// \pre Neither type.ObjCLifetime() nor \p lifetime may be \c OCL_None.
  QualType getLifetimeQualifiedType(QualType type,
                                    Qualifiers::ObjCLifetime lifetime) {
    assert(type.getObjCLifetime() == Qualifiers::OCL_None);
    assert(lifetime != Qualifiers::OCL_None);

    Qualifiers qs;
    qs.addObjCLifetime(lifetime);
    return getQualifiedType(type, qs);
  }
  
  /// getUnqualifiedObjCPointerType - Returns version of
  /// Objective-C pointer type with lifetime qualifier removed.
  QualType getUnqualifiedObjCPointerType(QualType type) const {
    if (!type.getTypePtr()->isObjCObjectPointerType() ||
        !type.getQualifiers().hasObjCLifetime())
      return type;
    Qualifiers Qs = type.getQualifiers();
    Qs.removeObjCLifetime();
    return getQualifiedType(type.getUnqualifiedType(), Qs);
  }
  
  DeclarationNameInfo getNameForTemplate(TemplateName Name,
                                         SourceLocation NameLoc) const;

  TemplateName getOverloadedTemplateName(UnresolvedSetIterator Begin,
                                         UnresolvedSetIterator End) const;

  TemplateName getQualifiedTemplateName(NestedNameSpecifier *NNS,
                                        bool TemplateKeyword,
                                        TemplateDecl *Template) const;

  TemplateName getDependentTemplateName(NestedNameSpecifier *NNS,
                                        const IdentifierInfo *Name) const;
  TemplateName getDependentTemplateName(NestedNameSpecifier *NNS,
                                        OverloadedOperatorKind Operator) const;
  TemplateName getSubstTemplateTemplateParm(TemplateTemplateParmDecl *param,
                                            TemplateName replacement) const;
  TemplateName getSubstTemplateTemplateParmPack(TemplateTemplateParmDecl *Param,
                                        const TemplateArgument &ArgPack) const;
  
  enum GetBuiltinTypeError {
    GE_None,              ///< No error
    GE_Missing_stdio,     ///< Missing a type from <stdio.h>
    GE_Missing_setjmp,    ///< Missing a type from <setjmp.h>
    GE_Missing_ucontext   ///< Missing a type from <ucontext.h>
  };

  /// \brief Return the type for the specified builtin.
  ///
  /// If \p IntegerConstantArgs is non-null, it is filled in with a bitmask of
  /// arguments to the builtin that are required to be integer constant
  /// expressions.
  QualType GetBuiltinType(unsigned ID, GetBuiltinTypeError &Error,
                          unsigned *IntegerConstantArgs = nullptr) const;

private:
  CanQualType getFromTargetType(unsigned Type) const;
  TypeInfo getTypeInfoImpl(const Type *T) const;

  //===--------------------------------------------------------------------===//
  //                         Type Predicates.
  //===--------------------------------------------------------------------===//

public:
  /// \brief Return one of the GCNone, Weak or Strong Objective-C garbage
  /// collection attributes.
  Qualifiers::GC getObjCGCAttrKind(QualType Ty) const;

  /// \brief Return true if the given vector types are of the same unqualified
  /// type or if they are equivalent to the same GCC vector type.
  ///
  /// \note This ignores whether they are target-specific (AltiVec or Neon)
  /// types.
  bool areCompatibleVectorTypes(QualType FirstVec, QualType SecondVec);

  /// \brief Return true if this is an \c NSObject object with its \c NSObject
  /// attribute set.
  static bool isObjCNSObjectType(QualType Ty) {
    return Ty->isObjCNSObjectType();
  }

  //===--------------------------------------------------------------------===//
  //                         Type Sizing and Analysis
  //===--------------------------------------------------------------------===//

  /// \brief Return the APFloat 'semantics' for the specified scalar floating
  /// point type.
  const llvm::fltSemantics &getFloatTypeSemantics(QualType T) const;

  /// \brief Get the size and alignment of the specified complete type in bits.
  TypeInfo getTypeInfo(const Type *T) const;
  TypeInfo getTypeInfo(QualType T) const { return getTypeInfo(T.getTypePtr()); }

  /// \brief Get default simd alignment of the specified complete type in bits.
  unsigned getOpenMPDefaultSimdAlign(QualType T) const;

  /// \brief Return the size of the specified (complete) type \p T, in bits.
  uint64_t getTypeSize(QualType T) const { return getTypeInfo(T).Width; }
  uint64_t getTypeSize(const Type *T) const { return getTypeInfo(T).Width; }

  /// \brief Return the size of the character type, in bits.
  uint64_t getCharWidth() const {
    return getTypeSize(CharTy);
  }
  
  /// \brief Convert a size in bits to a size in characters.
  CharUnits toCharUnitsFromBits(int64_t BitSize) const;

  /// \brief Convert a size in characters to a size in bits.
  int64_t toBits(CharUnits CharSize) const;

  /// \brief Return the size of the specified (complete) type \p T, in
  /// characters.
  CharUnits getTypeSizeInChars(QualType T) const;
  CharUnits getTypeSizeInChars(const Type *T) const;

  /// \brief Return the ABI-specified alignment of a (complete) type \p T, in
  /// bits.
  unsigned getTypeAlign(QualType T) const { return getTypeInfo(T).Align; }
  unsigned getTypeAlign(const Type *T) const { return getTypeInfo(T).Align; }

  /// \brief Return the ABI-specified alignment of a (complete) type \p T, in 
  /// characters.
  CharUnits getTypeAlignInChars(QualType T) const;
  CharUnits getTypeAlignInChars(const Type *T) const;
  
  // getTypeInfoDataSizeInChars - Return the size of a type, in chars. If the
  // type is a record, its data size is returned.
  std::pair<CharUnits, CharUnits> getTypeInfoDataSizeInChars(QualType T) const;

  std::pair<CharUnits, CharUnits> getTypeInfoInChars(const Type *T) const;
  std::pair<CharUnits, CharUnits> getTypeInfoInChars(QualType T) const;

  /// \brief Determine if the alignment the type has was required using an
  /// alignment attribute.
  bool isAlignmentRequired(const Type *T) const;
  bool isAlignmentRequired(QualType T) const;

  /// \brief Return the "preferred" alignment of the specified type \p T for
  /// the current target, in bits.
  ///
  /// This can be different than the ABI alignment in cases where it is
  /// beneficial for performance to overalign a data type.
  unsigned getPreferredTypeAlign(const Type *T) const;

  /// \brief Return the default alignment for __attribute__((aligned)) on
  /// this target, to be used if no alignment value is specified.
  unsigned getTargetDefaultAlignForAttributeAligned(void) const;

  /// \brief Return the alignment in bits that should be given to a
  /// global variable with type \p T.
  unsigned getAlignOfGlobalVar(QualType T) const;

  /// \brief Return the alignment in characters that should be given to a
  /// global variable with type \p T.
  CharUnits getAlignOfGlobalVarInChars(QualType T) const;

  /// \brief Return a conservative estimate of the alignment of the specified
  /// decl \p D.
  ///
  /// \pre \p D must not be a bitfield type, as bitfields do not have a valid
  /// alignment.
  ///
  /// If \p ForAlignof, references are treated like their underlying type
  /// and  large arrays don't get any special treatment. If not \p ForAlignof
  /// it computes the value expected by CodeGen: references are treated like
  /// pointers and large arrays get extra alignment.
  CharUnits getDeclAlign(const Decl *D, bool ForAlignof = false) const;

  /// \brief Get or compute information about the layout of the specified
  /// record (struct/union/class) \p D, which indicates its size and field
  /// position information.
  const ASTRecordLayout &getASTRecordLayout(const RecordDecl *D) const;

  /// \brief Get or compute information about the layout of the specified
  /// Objective-C interface.
  const ASTRecordLayout &getASTObjCInterfaceLayout(const ObjCInterfaceDecl *D)
    const;

  void DumpRecordLayout(const RecordDecl *RD, raw_ostream &OS,
                        bool Simple = false) const;

  /// \brief Get or compute information about the layout of the specified
  /// Objective-C implementation.
  ///
  /// This may differ from the interface if synthesized ivars are present.
  const ASTRecordLayout &
  getASTObjCImplementationLayout(const ObjCImplementationDecl *D) const;

  /// \brief Get our current best idea for the key function of the
  /// given record decl, or NULL if there isn't one.
  ///
  /// The key function is, according to the Itanium C++ ABI section 5.2.3:
  ///   ...the first non-pure virtual function that is not inline at the
  ///   point of class definition.
  ///
  /// Other ABIs use the same idea.  However, the ARM C++ ABI ignores
  /// virtual functions that are defined 'inline', which means that
  /// the result of this computation can change.
  const CXXMethodDecl *getCurrentKeyFunction(const CXXRecordDecl *RD);

  /// \brief Observe that the given method cannot be a key function.
  /// Checks the key-function cache for the method's class and clears it
  /// if matches the given declaration.
  ///
  /// This is used in ABIs where out-of-line definitions marked
  /// inline are not considered to be key functions.
  ///
  /// \param method should be the declaration from the class definition
  void setNonKeyFunction(const CXXMethodDecl *method);

  /// Loading virtual member pointers using the virtual inheritance model
  /// always results in an adjustment using the vbtable even if the index is
  /// zero.
  ///
  /// This is usually OK because the first slot in the vbtable points
  /// backwards to the top of the MDC.  However, the MDC might be reusing a
  /// vbptr from an nv-base.  In this case, the first slot in the vbtable
  /// points to the start of the nv-base which introduced the vbptr and *not*
  /// the MDC.  Modify the NonVirtualBaseAdjustment to account for this.
  CharUnits getOffsetOfBaseWithVBPtr(const CXXRecordDecl *RD) const;

  /// Get the offset of a FieldDecl or IndirectFieldDecl, in bits.
  uint64_t getFieldOffset(const ValueDecl *FD) const;

  bool isNearlyEmpty(const CXXRecordDecl *RD) const;

  VTableContextBase *getVTableContext();

  MangleContext *createMangleContext();
  
  void DeepCollectObjCIvars(const ObjCInterfaceDecl *OI, bool leafClass,
                            SmallVectorImpl<const ObjCIvarDecl*> &Ivars) const;
  
  unsigned CountNonClassIvars(const ObjCInterfaceDecl *OI) const;
  void CollectInheritedProtocols(const Decl *CDecl,
                          llvm::SmallPtrSet<ObjCProtocolDecl*, 8> &Protocols);

  //===--------------------------------------------------------------------===//
  //                            Type Operators
  //===--------------------------------------------------------------------===//

  /// \brief Return the canonical (structural) type corresponding to the
  /// specified potentially non-canonical type \p T.
  ///
  /// The non-canonical version of a type may have many "decorated" versions of
  /// types.  Decorators can include typedefs, 'typeof' operators, etc. The
  /// returned type is guaranteed to be free of any of these, allowing two
  /// canonical types to be compared for exact equality with a simple pointer
  /// comparison.
  CanQualType getCanonicalType(QualType T) const {
    return CanQualType::CreateUnsafe(T.getCanonicalType());
  }

  const Type *getCanonicalType(const Type *T) const {
    return T->getCanonicalTypeInternal().getTypePtr();
  }

  /// \brief Return the canonical parameter type corresponding to the specific
  /// potentially non-canonical one.
  ///
  /// Qualifiers are stripped off, functions are turned into function
  /// pointers, and arrays decay one level into pointers.
  CanQualType getCanonicalParamType(QualType T) const;

  /// \brief Determine whether the given types \p T1 and \p T2 are equivalent.
  bool hasSameType(QualType T1, QualType T2) const {
    return getCanonicalType(T1) == getCanonicalType(T2);
  }

  bool hasSameType(const Type *T1, const Type *T2) const {
    return getCanonicalType(T1) == getCanonicalType(T2);
  }

  /// \brief Return this type as a completely-unqualified array type,
  /// capturing the qualifiers in \p Quals.
  ///
  /// This will remove the minimal amount of sugaring from the types, similar
  /// to the behavior of QualType::getUnqualifiedType().
  ///
  /// \param T is the qualified type, which may be an ArrayType
  ///
  /// \param Quals will receive the full set of qualifiers that were
  /// applied to the array.
  ///
  /// \returns if this is an array type, the completely unqualified array type
  /// that corresponds to it. Otherwise, returns T.getUnqualifiedType().
  QualType getUnqualifiedArrayType(QualType T, Qualifiers &Quals);

  /// \brief Determine whether the given types are equivalent after
  /// cvr-qualifiers have been removed.
  bool hasSameUnqualifiedType(QualType T1, QualType T2) const {
    return getCanonicalType(T1).getTypePtr() ==
           getCanonicalType(T2).getTypePtr();
  }

  bool hasSameNullabilityTypeQualifier(QualType SubT, QualType SuperT,
                                       bool IsParam) const {
    auto SubTnullability = SubT->getNullability(*this);
    auto SuperTnullability = SuperT->getNullability(*this);
    if (SubTnullability.hasValue() == SuperTnullability.hasValue()) {
      // Neither has nullability; return true
      if (!SubTnullability)
        return true;
      // Both have nullability qualifier.
      if (*SubTnullability == *SuperTnullability ||
          *SubTnullability == NullabilityKind::Unspecified ||
          *SuperTnullability == NullabilityKind::Unspecified)
        return true;
      
      if (IsParam) {
        // Ok for the superclass method parameter to be "nonnull" and the subclass
        // method parameter to be "nullable"
        return (*SuperTnullability == NullabilityKind::NonNull &&
                *SubTnullability == NullabilityKind::Nullable);
      }
      else {
        // For the return type, it's okay for the superclass method to specify
        // "nullable" and the subclass method specify "nonnull"
        return (*SuperTnullability == NullabilityKind::Nullable &&
                *SubTnullability == NullabilityKind::NonNull);
      }
    }
    return true;
  }

  bool ObjCMethodsAreEqual(const ObjCMethodDecl *MethodDecl,
                           const ObjCMethodDecl *MethodImp);
  
  bool UnwrapSimilarPointerTypes(QualType &T1, QualType &T2);
  
  /// \brief Retrieves the "canonical" nested name specifier for a
  /// given nested name specifier.
  ///
  /// The canonical nested name specifier is a nested name specifier
  /// that uniquely identifies a type or namespace within the type
  /// system. For example, given:
  ///
  /// \code
  /// namespace N {
  ///   struct S {
  ///     template<typename T> struct X { typename T* type; };
  ///   };
  /// }
  ///
  /// template<typename T> struct Y {
  ///   typename N::S::X<T>::type member;
  /// };
  /// \endcode
  ///
  /// Here, the nested-name-specifier for N::S::X<T>:: will be
  /// S::X<template-param-0-0>, since 'S' and 'X' are uniquely defined
  /// by declarations in the type system and the canonical type for
  /// the template type parameter 'T' is template-param-0-0.
  NestedNameSpecifier *
  getCanonicalNestedNameSpecifier(NestedNameSpecifier *NNS) const;

  /// \brief Retrieves the default calling convention for the current target.
  CallingConv getDefaultCallingConvention(bool isVariadic,
                                          bool IsCXXMethod) const;

  /// \brief Retrieves the "canonical" template name that refers to a
  /// given template.
  ///
  /// The canonical template name is the simplest expression that can
  /// be used to refer to a given template. For most templates, this
  /// expression is just the template declaration itself. For example,
  /// the template std::vector can be referred to via a variety of
  /// names---std::vector, \::std::vector, vector (if vector is in
  /// scope), etc.---but all of these names map down to the same
  /// TemplateDecl, which is used to form the canonical template name.
  ///
  /// Dependent template names are more interesting. Here, the
  /// template name could be something like T::template apply or
  /// std::allocator<T>::template rebind, where the nested name
  /// specifier itself is dependent. In this case, the canonical
  /// template name uses the shortest form of the dependent
  /// nested-name-specifier, which itself contains all canonical
  /// types, values, and templates.
  TemplateName getCanonicalTemplateName(TemplateName Name) const;

  /// \brief Determine whether the given template names refer to the same
  /// template.
  bool hasSameTemplateName(TemplateName X, TemplateName Y);
  
  /// \brief Retrieve the "canonical" template argument.
  ///
  /// The canonical template argument is the simplest template argument
  /// (which may be a type, value, expression, or declaration) that
  /// expresses the value of the argument.
  TemplateArgument getCanonicalTemplateArgument(const TemplateArgument &Arg)
    const;

  /// Type Query functions.  If the type is an instance of the specified class,
  /// return the Type pointer for the underlying maximally pretty type.  This
  /// is a member of ASTContext because this may need to do some amount of
  /// canonicalization, e.g. to move type qualifiers into the element type.
  const ArrayType *getAsArrayType(QualType T) const;
  const ConstantArrayType *getAsConstantArrayType(QualType T) const {
    return dyn_cast_or_null<ConstantArrayType>(getAsArrayType(T));
  }
  const VariableArrayType *getAsVariableArrayType(QualType T) const {
    return dyn_cast_or_null<VariableArrayType>(getAsArrayType(T));
  }
  const IncompleteArrayType *getAsIncompleteArrayType(QualType T) const {
    return dyn_cast_or_null<IncompleteArrayType>(getAsArrayType(T));
  }
  const DependentSizedArrayType *getAsDependentSizedArrayType(QualType T)
    const {
    return dyn_cast_or_null<DependentSizedArrayType>(getAsArrayType(T));
  }
  
  /// \brief Return the innermost element type of an array type.
  ///
  /// For example, will return "int" for int[m][n]
  QualType getBaseElementType(const ArrayType *VAT) const;

  /// \brief Return the innermost element type of a type (which needn't
  /// actually be an array type).
  QualType getBaseElementType(QualType QT) const;

  /// \brief Return number of constant array elements.
  uint64_t getConstantArrayElementCount(const ConstantArrayType *CA) const;

  /// \brief Perform adjustment on the parameter type of a function.
  ///
  /// This routine adjusts the given parameter type @p T to the actual
  /// parameter type used by semantic analysis (C99 6.7.5.3p[7,8],
  /// C++ [dcl.fct]p3). The adjusted parameter type is returned.
  QualType getAdjustedParameterType(QualType T) const;
  
  /// \brief Retrieve the parameter type as adjusted for use in the signature
  /// of a function, decaying array and function types and removing top-level
  /// cv-qualifiers.
  QualType getSignatureParameterType(QualType T) const;
  
  QualType getExceptionObjectType(QualType T) const;
  
  /// \brief Return the properly qualified result of decaying the specified
  /// array type to a pointer.
  ///
  /// This operation is non-trivial when handling typedefs etc.  The canonical
  /// type of \p T must be an array type, this returns a pointer to a properly
  /// qualified element of the array.
  ///
  /// See C99 6.7.5.3p7 and C99 6.3.2.1p3.
  QualType getArrayDecayedType(QualType T) const;

  /// \brief Return the type that \p PromotableType will promote to: C99
  /// 6.3.1.1p2, assuming that \p PromotableType is a promotable integer type.
  QualType getPromotedIntegerType(QualType PromotableType) const;

  /// \brief Recurses in pointer/array types until it finds an Objective-C
  /// retainable type and returns its ownership.
  Qualifiers::ObjCLifetime getInnerObjCOwnership(QualType T) const;

  /// \brief Whether this is a promotable bitfield reference according
  /// to C99 6.3.1.1p2, bullet 2 (and GCC extensions).
  ///
  /// \returns the type this bit-field will promote to, or NULL if no
  /// promotion occurs.
  QualType isPromotableBitField(Expr *E) const;

  /// \brief Return the highest ranked integer type, see C99 6.3.1.8p1. 
  ///
  /// If \p LHS > \p RHS, returns 1.  If \p LHS == \p RHS, returns 0.  If
  /// \p LHS < \p RHS, return -1.
  int getIntegerTypeOrder(QualType LHS, QualType RHS) const;

  /// \brief Compare the rank of the two specified floating point types,
  /// ignoring the domain of the type (i.e. 'double' == '_Complex double').
  ///
  /// If \p LHS > \p RHS, returns 1.  If \p LHS == \p RHS, returns 0.  If
  /// \p LHS < \p RHS, return -1.
  int getFloatingTypeOrder(QualType LHS, QualType RHS) const;

  /// \brief Return a real floating point or a complex type (based on
  /// \p typeDomain/\p typeSize).
  ///
  /// \param typeDomain a real floating point or complex type.
  /// \param typeSize a real floating point or complex type.
  QualType getFloatingTypeOfSizeWithinDomain(QualType typeSize,
                                             QualType typeDomain) const;

  unsigned getTargetAddressSpace(QualType T) const {
    return getTargetAddressSpace(T.getQualifiers());
  }

  unsigned getTargetAddressSpace(Qualifiers Q) const {
    return getTargetAddressSpace(Q.getAddressSpace());
  }

  unsigned getTargetAddressSpace(unsigned AS) const {
    if (AS < LangAS::Offset || AS >= LangAS::Offset + LangAS::Count)
      return AS;
    else
      return (*AddrSpaceMap)[AS - LangAS::Offset];
  }

  bool addressSpaceMapManglingFor(unsigned AS) const {
    return AddrSpaceMapMangling || 
           AS < LangAS::Offset || 
           AS >= LangAS::Offset + LangAS::Count;
  }

private:
  // Helper for integer ordering
  unsigned getIntegerRank(const Type *T) const;

public:

  //===--------------------------------------------------------------------===//
  //                    Type Compatibility Predicates
  //===--------------------------------------------------------------------===//

  /// Compatibility predicates used to check assignment expressions.
  bool typesAreCompatible(QualType T1, QualType T2, 
                          bool CompareUnqualified = false); // C99 6.2.7p1

  bool propertyTypesAreCompatible(QualType, QualType); 
  bool typesAreBlockPointerCompatible(QualType, QualType); 

  bool isObjCIdType(QualType T) const {
    return T == getObjCIdType();
  }
  bool isObjCClassType(QualType T) const {
    return T == getObjCClassType();
  }
  bool isObjCSelType(QualType T) const {
    return T == getObjCSelType();
  }
  bool ObjCQualifiedIdTypesAreCompatible(QualType LHS, QualType RHS,
                                         bool ForCompare);

  bool ObjCQualifiedClassTypesAreCompatible(QualType LHS, QualType RHS);
  
  // Check the safety of assignment from LHS to RHS
  bool canAssignObjCInterfaces(const ObjCObjectPointerType *LHSOPT,
                               const ObjCObjectPointerType *RHSOPT);
  bool canAssignObjCInterfaces(const ObjCObjectType *LHS,
                               const ObjCObjectType *RHS);
  bool canAssignObjCInterfacesInBlockPointer(
                                          const ObjCObjectPointerType *LHSOPT,
                                          const ObjCObjectPointerType *RHSOPT,
                                          bool BlockReturnType);
  bool areComparableObjCPointerTypes(QualType LHS, QualType RHS);
  QualType areCommonBaseCompatible(const ObjCObjectPointerType *LHSOPT,
                                   const ObjCObjectPointerType *RHSOPT);
  bool canBindObjCObjectType(QualType To, QualType From);

  // Functions for calculating composite types
  QualType mergeTypes(QualType, QualType, bool OfBlockPointer=false,
                      bool Unqualified = false, bool BlockReturnType = false);
  QualType mergeFunctionTypes(QualType, QualType, bool OfBlockPointer=false,
                              bool Unqualified = false);
  QualType mergeFunctionParameterTypes(QualType, QualType,
                                       bool OfBlockPointer = false,
                                       bool Unqualified = false);
  QualType mergeTransparentUnionType(QualType, QualType,
                                     bool OfBlockPointer=false,
                                     bool Unqualified = false);
  
  QualType mergeObjCGCQualifiers(QualType, QualType);
    
  bool doFunctionTypesMatchOnExtParameterInfos(
         const FunctionProtoType *FromFunctionType,
         const FunctionProtoType *ToFunctionType);

  void ResetObjCLayout(const ObjCContainerDecl *CD);

  //===--------------------------------------------------------------------===//
  //                    Integer Predicates
  //===--------------------------------------------------------------------===//

  // The width of an integer, as defined in C99 6.2.6.2. This is the number
  // of bits in an integer type excluding any padding bits.
  unsigned getIntWidth(QualType T) const;

  // Per C99 6.2.5p6, for every signed integer type, there is a corresponding
  // unsigned integer type.  This method takes a signed type, and returns the
  // corresponding unsigned integer type.
  QualType getCorrespondingUnsignedType(QualType T) const;

  //===--------------------------------------------------------------------===//
  //                    Integer Values
  //===--------------------------------------------------------------------===//

  /// \brief Make an APSInt of the appropriate width and signedness for the
  /// given \p Value and integer \p Type.
  llvm::APSInt MakeIntValue(uint64_t Value, QualType Type) const {
    // If Type is a signed integer type larger than 64 bits, we need to be sure
    // to sign extend Res appropriately.
    llvm::APSInt Res(64, !Type->isSignedIntegerOrEnumerationType());
    Res = Value;
    unsigned Width = getIntWidth(Type);
    if (Width != Res.getBitWidth())
      return Res.extOrTrunc(Width);
    return Res;
  }

  bool isSentinelNullExpr(const Expr *E);

  /// \brief Get the implementation of the ObjCInterfaceDecl \p D, or NULL if
  /// none exists.
  ObjCImplementationDecl *getObjCImplementation(ObjCInterfaceDecl *D);
  /// \brief Get the implementation of the ObjCCategoryDecl \p D, or NULL if
  /// none exists.
  ObjCCategoryImplDecl   *getObjCImplementation(ObjCCategoryDecl *D);

  /// \brief Return true if there is at least one \@implementation in the TU.
  bool AnyObjCImplementation() {
    return !ObjCImpls.empty();
  }

  /// \brief Set the implementation of ObjCInterfaceDecl.
  void setObjCImplementation(ObjCInterfaceDecl *IFaceD,
                             ObjCImplementationDecl *ImplD);
  /// \brief Set the implementation of ObjCCategoryDecl.
  void setObjCImplementation(ObjCCategoryDecl *CatD,
                             ObjCCategoryImplDecl *ImplD);

  /// \brief Get the duplicate declaration of a ObjCMethod in the same
  /// interface, or null if none exists.
  const ObjCMethodDecl *
  getObjCMethodRedeclaration(const ObjCMethodDecl *MD) const;

  void setObjCMethodRedeclaration(const ObjCMethodDecl *MD,
                                  const ObjCMethodDecl *Redecl);

  /// \brief Returns the Objective-C interface that \p ND belongs to if it is
  /// an Objective-C method/property/ivar etc. that is part of an interface,
  /// otherwise returns null.
  const ObjCInterfaceDecl *getObjContainingInterface(const NamedDecl *ND) const;
  
  /// \brief Set the copy inialization expression of a block var decl.
  void setBlockVarCopyInits(VarDecl*VD, Expr* Init);
  /// \brief Get the copy initialization expression of the VarDecl \p VD, or
  /// NULL if none exists.
  Expr *getBlockVarCopyInits(const VarDecl* VD);

  /// \brief Allocate an uninitialized TypeSourceInfo.
  ///
  /// The caller should initialize the memory held by TypeSourceInfo using
  /// the TypeLoc wrappers.
  ///
  /// \param T the type that will be the basis for type source info. This type
  /// should refer to how the declarator was written in source code, not to
  /// what type semantic analysis resolved the declarator to.
  ///
  /// \param Size the size of the type info to create, or 0 if the size
  /// should be calculated based on the type.
  TypeSourceInfo *CreateTypeSourceInfo(QualType T, unsigned Size = 0) const;

  /// \brief Allocate a TypeSourceInfo where all locations have been
  /// initialized to a given location, which defaults to the empty
  /// location.
  TypeSourceInfo *
  getTrivialTypeSourceInfo(QualType T, 
                           SourceLocation Loc = SourceLocation()) const;

  /// \brief Add a deallocation callback that will be invoked when the 
  /// ASTContext is destroyed.
  ///
  /// \param Callback A callback function that will be invoked on destruction.
  ///
  /// \param Data Pointer data that will be provided to the callback function
  /// when it is called.
  void AddDeallocation(void (*Callback)(void*), void *Data);

  GVALinkage GetGVALinkageForFunction(const FunctionDecl *FD) const;
  GVALinkage GetGVALinkageForVariable(const VarDecl *VD);

  /// \brief Determines if the decl can be CodeGen'ed or deserialized from PCH
  /// lazily, only when used; this is only relevant for function or file scoped
  /// var definitions.
  ///
  /// \returns true if the function/var must be CodeGen'ed/deserialized even if
  /// it is not used.
  bool DeclMustBeEmitted(const Decl *D);

  const CXXConstructorDecl *
  getCopyConstructorForExceptionObject(CXXRecordDecl *RD);

  void addCopyConstructorForExceptionObject(CXXRecordDecl *RD,
                                            CXXConstructorDecl *CD);

  void addDefaultArgExprForConstructor(const CXXConstructorDecl *CD,
                                       unsigned ParmIdx, Expr *DAE);

  Expr *getDefaultArgExprForConstructor(const CXXConstructorDecl *CD,
                                        unsigned ParmIdx);

  void addTypedefNameForUnnamedTagDecl(TagDecl *TD, TypedefNameDecl *TND);

  TypedefNameDecl *getTypedefNameForUnnamedTagDecl(const TagDecl *TD);

  void addDeclaratorForUnnamedTagDecl(TagDecl *TD, DeclaratorDecl *DD);

  DeclaratorDecl *getDeclaratorForUnnamedTagDecl(const TagDecl *TD);

  void setManglingNumber(const NamedDecl *ND, unsigned Number);
  unsigned getManglingNumber(const NamedDecl *ND) const;

  void setStaticLocalNumber(const VarDecl *VD, unsigned Number);
  unsigned getStaticLocalNumber(const VarDecl *VD) const;

  /// \brief Retrieve the context for computing mangling numbers in the given
  /// DeclContext.
  MangleNumberingContext &getManglingNumberContext(const DeclContext *DC);

  MangleNumberingContext *createMangleNumberingContext() const;

  /// \brief Used by ParmVarDecl to store on the side the
  /// index of the parameter when it exceeds the size of the normal bitfield.
  void setParameterIndex(const ParmVarDecl *D, unsigned index);

  /// \brief Used by ParmVarDecl to retrieve on the side the
  /// index of the parameter when it exceeds the size of the normal bitfield.
  unsigned getParameterIndex(const ParmVarDecl *D) const;

  /// \brief Get the storage for the constant value of a materialized temporary
  /// of static storage duration.
  APValue *getMaterializedTemporaryValue(const MaterializeTemporaryExpr *E,
                                         bool MayCreate);

  //===--------------------------------------------------------------------===//
  //                    Statistics
  //===--------------------------------------------------------------------===//

  /// \brief The number of implicitly-declared default constructors.
  static unsigned NumImplicitDefaultConstructors;
  
  /// \brief The number of implicitly-declared default constructors for 
  /// which declarations were built.
  static unsigned NumImplicitDefaultConstructorsDeclared;

  /// \brief The number of implicitly-declared copy constructors.
  static unsigned NumImplicitCopyConstructors;
  
  /// \brief The number of implicitly-declared copy constructors for 
  /// which declarations were built.
  static unsigned NumImplicitCopyConstructorsDeclared;

  /// \brief The number of implicitly-declared move constructors.
  static unsigned NumImplicitMoveConstructors;

  /// \brief The number of implicitly-declared move constructors for
  /// which declarations were built.
  static unsigned NumImplicitMoveConstructorsDeclared;

  /// \brief The number of implicitly-declared copy assignment operators.
  static unsigned NumImplicitCopyAssignmentOperators;
  
  /// \brief The number of implicitly-declared copy assignment operators for 
  /// which declarations were built.
  static unsigned NumImplicitCopyAssignmentOperatorsDeclared;

  /// \brief The number of implicitly-declared move assignment operators.
  static unsigned NumImplicitMoveAssignmentOperators;
  
  /// \brief The number of implicitly-declared move assignment operators for 
  /// which declarations were built.
  static unsigned NumImplicitMoveAssignmentOperatorsDeclared;

  /// \brief The number of implicitly-declared destructors.
  static unsigned NumImplicitDestructors;
  
  /// \brief The number of implicitly-declared destructors for which 
  /// declarations were built.
  static unsigned NumImplicitDestructorsDeclared;
  
private:
  ASTContext(const ASTContext &) = delete;
  void operator=(const ASTContext &) = delete;

public:
  /// \brief Initialize built-in types.
  ///
  /// This routine may only be invoked once for a given ASTContext object.
  /// It is normally invoked after ASTContext construction.
  ///
  /// \param Target The target
  void InitBuiltinTypes(const TargetInfo &Target,
                        const TargetInfo *AuxTarget = nullptr);

#if INTEL_CUSTOMIZATION
  /// \brief Determines whether NamedDecl is a library-defined builtin function
  /// without '__builtin_' prefix.
  bool IsPredefinedLibBuiltin(const NamedDecl *ND) const;
#endif // INTEL_CUSTOMIZATION

private:
  void InitBuiltinType(CanQualType &R, BuiltinType::Kind K);

  // Return the Objective-C type encoding for a given type.
  void getObjCEncodingForTypeImpl(QualType t, std::string &S,
                                  bool ExpandPointedToStructures,
                                  bool ExpandStructures,
                                  const FieldDecl *Field,
                                  bool OutermostType = false,
                                  bool EncodingProperty = false,
                                  bool StructField = false,
                                  bool EncodeBlockParameters = false,
                                  bool EncodeClassNames = false,
                                  bool EncodePointerToObjCTypedef = false,
                                  QualType *NotEncodedT=nullptr) const;

  // Adds the encoding of the structure's members.
  void getObjCEncodingForStructureImpl(RecordDecl *RD, std::string &S,
                                       const FieldDecl *Field,
                                       bool includeVBases = true,
                                       QualType *NotEncodedT=nullptr) const;
public:
  // Adds the encoding of a method parameter or return type.
  void getObjCEncodingForMethodParameter(Decl::ObjCDeclQualifier QT,
                                         QualType T, std::string& S,
                                         bool Extended) const;

  /// \brief Returns true if this is an inline-initialized static data member
  /// which is treated as a definition for MSVC compatibility.
  bool isMSStaticDataMemberInlineDefinition(const VarDecl *VD) const;

#if INTEL_CUSTOMIZATION
  // Fix for CQ#371078: linkfail when static const/constexpr is used as a field
  // of a structure.
  /// \brief Returns true if this is an inline-initialized static data member
  /// which is treated as a definition for Intel compatibility.
  bool isIntelStaticDataMemberInlineDefinition(const VarDecl *VD) const;
#endif // INTEL_CUSTOMIZATION

private:
  const ASTRecordLayout &
  getObjCLayout(const ObjCInterfaceDecl *D,
                const ObjCImplementationDecl *Impl) const;

  /// \brief A set of deallocations that should be performed when the
  /// ASTContext is destroyed.
  // FIXME: We really should have a better mechanism in the ASTContext to
  // manage running destructors for types which do variable sized allocation
  // within the AST. In some places we thread the AST bump pointer allocator
  // into the datastructures which avoids this mess during deallocation but is
  // wasteful of memory, and here we require a lot of error prone book keeping
  // in order to track and run destructors while we're tearing things down.
  typedef llvm::SmallVector<std::pair<void (*)(void *), void *>, 16>
      DeallocationFunctionsAndArguments;
  DeallocationFunctionsAndArguments Deallocations;

  // FIXME: This currently contains the set of StoredDeclMaps used
  // by DeclContext objects.  This probably should not be in ASTContext,
  // but we include it here so that ASTContext can quickly deallocate them.
  llvm::PointerIntPair<StoredDeclsMap*,1> LastSDM;

  friend class DeclContext;
  friend class DeclarationNameTable;
  void ReleaseDeclContextMaps();
  void ReleaseParentMapEntries();

  std::unique_ptr<ParentMapPointers> PointerParents;
  std::unique_ptr<ParentMapOtherNodes> OtherParents;

  std::unique_ptr<VTableContextBase> VTContext;

public:
  enum PragmaSectionFlag : unsigned {
    PSF_None = 0,
    PSF_Read = 0x1,
    PSF_Write = 0x2,
    PSF_Execute = 0x4,
    PSF_Implicit = 0x8,
    PSF_Invalid = 0x80000000U,
  };

  struct SectionInfo {
    DeclaratorDecl *Decl;
    SourceLocation PragmaSectionLocation;
    int SectionFlags;
    SectionInfo() {}
    SectionInfo(DeclaratorDecl *Decl,
                SourceLocation PragmaSectionLocation,
                int SectionFlags)
      : Decl(Decl),
        PragmaSectionLocation(PragmaSectionLocation),
        SectionFlags(SectionFlags) {}
  };

  llvm::StringMap<SectionInfo> SectionInfos;
};

/// \brief Utility function for constructing a nullary selector.
static inline Selector GetNullarySelector(StringRef name, ASTContext& Ctx) {
  IdentifierInfo* II = &Ctx.Idents.get(name);
  return Ctx.Selectors.getSelector(0, &II);
}

/// \brief Utility function for constructing an unary selector.
static inline Selector GetUnarySelector(StringRef name, ASTContext& Ctx) {
  IdentifierInfo* II = &Ctx.Idents.get(name);
  return Ctx.Selectors.getSelector(1, &II);
}

}  // end namespace clang

// operator new and delete aren't allowed inside namespaces.

/// @brief Placement new for using the ASTContext's allocator.
///
/// This placement form of operator new uses the ASTContext's allocator for
/// obtaining memory.
///
/// IMPORTANT: These are also declared in clang/AST/AttrIterator.h! Any changes
/// here need to also be made there.
///
/// We intentionally avoid using a nothrow specification here so that the calls
/// to this operator will not perform a null check on the result -- the
/// underlying allocator never returns null pointers.
///
/// Usage looks like this (assuming there's an ASTContext 'Context' in scope):
/// @code
/// // Default alignment (8)
/// IntegerLiteral *Ex = new (Context) IntegerLiteral(arguments);
/// // Specific alignment
/// IntegerLiteral *Ex2 = new (Context, 4) IntegerLiteral(arguments);
/// @endcode
/// Memory allocated through this placement new operator does not need to be
/// explicitly freed, as ASTContext will free all of this memory when it gets
/// destroyed. Please note that you cannot use delete on the pointer.
///
/// @param Bytes The number of bytes to allocate. Calculated by the compiler.
/// @param C The ASTContext that provides the allocator.
/// @param Alignment The alignment of the allocated memory (if the underlying
///                  allocator supports it).
/// @return The allocated memory. Could be NULL.
inline void *operator new(size_t Bytes, const clang::ASTContext &C,
                          size_t Alignment) {
  return C.Allocate(Bytes, Alignment);
}
/// @brief Placement delete companion to the new above.
///
/// This operator is just a companion to the new above. There is no way of
/// invoking it directly; see the new operator for more details. This operator
/// is called implicitly by the compiler if a placement new expression using
/// the ASTContext throws in the object constructor.
inline void operator delete(void *Ptr, const clang::ASTContext &C, size_t) {
  C.Deallocate(Ptr);
}

/// This placement form of operator new[] uses the ASTContext's allocator for
/// obtaining memory.
///
/// We intentionally avoid using a nothrow specification here so that the calls
/// to this operator will not perform a null check on the result -- the
/// underlying allocator never returns null pointers.
///
/// Usage looks like this (assuming there's an ASTContext 'Context' in scope):
/// @code
/// // Default alignment (8)
/// char *data = new (Context) char[10];
/// // Specific alignment
/// char *data = new (Context, 4) char[10];
/// @endcode
/// Memory allocated through this placement new[] operator does not need to be
/// explicitly freed, as ASTContext will free all of this memory when it gets
/// destroyed. Please note that you cannot use delete on the pointer.
///
/// @param Bytes The number of bytes to allocate. Calculated by the compiler.
/// @param C The ASTContext that provides the allocator.
/// @param Alignment The alignment of the allocated memory (if the underlying
///                  allocator supports it).
/// @return The allocated memory. Could be NULL.
inline void *operator new[](size_t Bytes, const clang::ASTContext& C,
                            size_t Alignment = 8) {
  return C.Allocate(Bytes, Alignment);
}

/// @brief Placement delete[] companion to the new[] above.
///
/// This operator is just a companion to the new[] above. There is no way of
/// invoking it directly; see the new[] operator for more details. This operator
/// is called implicitly by the compiler if a placement new[] expression using
/// the ASTContext throws in the object constructor.
inline void operator delete[](void *Ptr, const clang::ASTContext &C, size_t) {
  C.Deallocate(Ptr);
}

/// \brief Create the representation of a LazyGenerationalUpdatePtr.
template <typename Owner, typename T,
          void (clang::ExternalASTSource::*Update)(Owner)>
typename clang::LazyGenerationalUpdatePtr<Owner, T, Update>::ValueType
    clang::LazyGenerationalUpdatePtr<Owner, T, Update>::makeValue(
        const clang::ASTContext &Ctx, T Value) {
  // Note, this is implemented here so that ExternalASTSource.h doesn't need to
  // include ASTContext.h. We explicitly instantiate it for all relevant types
  // in ASTContext.cpp.
  if (auto *Source = Ctx.getExternalSource())
    return new (Ctx) LazyData(Source, Value);
  return Value;
}

#endif<|MERGE_RESOLUTION|>--- conflicted
+++ resolved
@@ -892,17 +892,8 @@
   CanQualType UnsignedLongLongTy, UnsignedInt128Ty;
   CanQualType FloatTy, DoubleTy, LongDoubleTy, Float128Ty;
   CanQualType HalfTy; // [OpenCL 6.1.1.1], ARM NEON
-#if INTEL_CUSTOMIZATION
-  CanQualType Float128Ty;
-#endif  // INTEL_CUSTOMIZATION
   CanQualType FloatComplexTy, DoubleComplexTy, LongDoubleComplexTy;
-<<<<<<< HEAD
-#if INTEL_CUSTOMIZATION
   CanQualType Float128ComplexTy;
-#endif  // INTEL_CUSTOMIZATION
-=======
-  CanQualType Float128ComplexTy;
->>>>>>> e39c8143
   CanQualType VoidPtrTy, NullPtrTy;
   CanQualType DependentTy, OverloadTy, BoundMemberTy, UnknownAnyTy;
   CanQualType BuiltinFnTy;
