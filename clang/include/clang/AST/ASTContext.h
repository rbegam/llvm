//===- ASTContext.h - Context to hold long-lived AST nodes ------*- C++ -*-===//
//
//                     The LLVM Compiler Infrastructure
//
// This file is distributed under the University of Illinois Open Source
// License. See LICENSE.TXT for details.
//
//===----------------------------------------------------------------------===//
//
/// \file
/// Defines the clang::ASTContext interface.
//
//===----------------------------------------------------------------------===//

#ifndef LLVM_CLANG_AST_ASTCONTEXT_H
#define LLVM_CLANG_AST_ASTCONTEXT_H

#include "clang/AST/ASTTypeTraits.h"
#include "clang/AST/CanonicalType.h"
#include "clang/AST/CommentCommandTraits.h"
#include "clang/AST/ComparisonCategories.h"
#include "clang/AST/Decl.h"
#include "clang/AST/DeclBase.h"
#include "clang/AST/DeclarationName.h"
#include "clang/AST/ExternalASTSource.h"
#include "clang/AST/NestedNameSpecifier.h"
#include "clang/AST/PrettyPrinter.h"
#include "clang/AST/RawCommentList.h"
#include "clang/AST/TemplateBase.h"
#include "clang/AST/TemplateName.h"
#include "clang/AST/Type.h"
#include "clang/Basic/AddressSpaces.h"
#include "clang/Basic/IdentifierTable.h"
#include "clang/Basic/LLVM.h"
#include "clang/Basic/LangOptions.h"
#include "clang/Basic/Linkage.h"
#include "clang/Basic/OperatorKinds.h"
#include "clang/Basic/PartialDiagnostic.h"
#include "clang/Basic/SanitizerBlacklist.h"
#include "clang/Basic/SourceLocation.h"
#include "clang/Basic/Specifiers.h"
#include "clang/Basic/TargetInfo.h"
#include "clang/Basic/XRayLists.h"
#include "llvm/ADT/APSInt.h"
#include "llvm/ADT/ArrayRef.h"
#include "llvm/ADT/DenseMap.h"
#include "llvm/ADT/FoldingSet.h"
#include "llvm/ADT/IntrusiveRefCntPtr.h"
#include "llvm/ADT/MapVector.h"
#include "llvm/ADT/None.h"
#include "llvm/ADT/Optional.h"
#include "llvm/ADT/PointerIntPair.h"
#include "llvm/ADT/PointerUnion.h"
#include "llvm/ADT/SmallVector.h"
#include "llvm/ADT/StringMap.h"
#include "llvm/ADT/StringRef.h"
#include "llvm/ADT/TinyPtrVector.h"
#include "llvm/ADT/Triple.h"
#include "llvm/ADT/iterator_range.h"
#include "llvm/Support/AlignOf.h"
#include "llvm/Support/Allocator.h"
#include "llvm/Support/Casting.h"
#include "llvm/Support/Compiler.h"
#include <cassert>
#include <cstddef>
#include <cstdint>
#include <iterator>
#include <memory>
#include <string>
#include <type_traits>
#include <utility>
#include <vector>

namespace llvm {

struct fltSemantics;

} // namespace llvm

namespace clang {

class APValue;
class ASTMutationListener;
class ASTRecordLayout;
class AtomicExpr;
class BlockExpr;
class BuiltinTemplateDecl;
class CharUnits;
class CXXABI;
class CXXConstructorDecl;
class CXXMethodDecl;
class CXXRecordDecl;
class DiagnosticsEngine;
class Expr;
class MangleContext;
class MangleNumberingContext;
class MaterializeTemporaryExpr;
class MemberSpecializationInfo;
class Module;
class ObjCCategoryDecl;
class ObjCCategoryImplDecl;
class ObjCContainerDecl;
class ObjCImplDecl;
class ObjCImplementationDecl;
class ObjCInterfaceDecl;
class ObjCIvarDecl;
class ObjCMethodDecl;
class ObjCPropertyDecl;
class ObjCPropertyImplDecl;
class ObjCProtocolDecl;
class ObjCTypeParamDecl;
class Preprocessor;
class Stmt;
class StoredDeclsMap;
class TemplateDecl;
class TemplateParameterList;
class TemplateTemplateParmDecl;
class TemplateTypeParmDecl;
class UnresolvedSetIterator;
class UsingShadowDecl;
class VarTemplateDecl;
class VTableContextBase;

namespace Builtin {

class Context;

} // namespace Builtin

enum BuiltinTemplateKind : int;

namespace comments {

class FullComment;

} // namespace comments

struct TypeInfo {
  uint64_t Width = 0;
  unsigned Align = 0;
  bool AlignIsRequired : 1;

  TypeInfo() : AlignIsRequired(false) {}
  TypeInfo(uint64_t Width, unsigned Align, bool AlignIsRequired)
      : Width(Width), Align(Align), AlignIsRequired(AlignIsRequired) {}
};

/// Holds long-lived AST nodes (such as types and decls) that can be
/// referred to throughout the semantic analysis of a file.
class ASTContext : public RefCountedBase<ASTContext> {
  friend class NestedNameSpecifier;

  mutable SmallVector<Type *, 0> Types;
  mutable llvm::FoldingSet<ExtQuals> ExtQualNodes;
  mutable llvm::FoldingSet<ComplexType> ComplexTypes;
  mutable llvm::FoldingSet<PointerType> PointerTypes;
  mutable llvm::FoldingSet<AdjustedType> AdjustedTypes;
  mutable llvm::FoldingSet<BlockPointerType> BlockPointerTypes;
  mutable llvm::FoldingSet<LValueReferenceType> LValueReferenceTypes;
  mutable llvm::FoldingSet<RValueReferenceType> RValueReferenceTypes;
  mutable llvm::FoldingSet<MemberPointerType> MemberPointerTypes;
  mutable llvm::FoldingSet<ConstantArrayType> ConstantArrayTypes;
  mutable llvm::FoldingSet<IncompleteArrayType> IncompleteArrayTypes;
  mutable std::vector<VariableArrayType*> VariableArrayTypes;
  mutable llvm::FoldingSet<DependentSizedArrayType> DependentSizedArrayTypes;
  mutable llvm::FoldingSet<DependentSizedExtVectorType>
    DependentSizedExtVectorTypes;
  mutable llvm::FoldingSet<DependentAddressSpaceType>
      DependentAddressSpaceTypes;
  mutable llvm::FoldingSet<VectorType> VectorTypes;
  mutable llvm::FoldingSet<FunctionNoProtoType> FunctionNoProtoTypes;
  mutable llvm::ContextualFoldingSet<FunctionProtoType, ASTContext&>
    FunctionProtoTypes;
  mutable llvm::FoldingSet<DependentTypeOfExprType> DependentTypeOfExprTypes;
  mutable llvm::FoldingSet<DependentDecltypeType> DependentDecltypeTypes;
  mutable llvm::FoldingSet<TemplateTypeParmType> TemplateTypeParmTypes;
  mutable llvm::FoldingSet<ObjCTypeParamType> ObjCTypeParamTypes;
  mutable llvm::FoldingSet<SubstTemplateTypeParmType>
    SubstTemplateTypeParmTypes;
  mutable llvm::FoldingSet<SubstTemplateTypeParmPackType>
    SubstTemplateTypeParmPackTypes;
  mutable llvm::ContextualFoldingSet<TemplateSpecializationType, ASTContext&>
    TemplateSpecializationTypes;
  mutable llvm::FoldingSet<ParenType> ParenTypes;
  mutable llvm::FoldingSet<ElaboratedType> ElaboratedTypes;
  mutable llvm::FoldingSet<DependentNameType> DependentNameTypes;
  mutable llvm::ContextualFoldingSet<DependentTemplateSpecializationType,
                                     ASTContext&>
    DependentTemplateSpecializationTypes;
  llvm::FoldingSet<PackExpansionType> PackExpansionTypes;
  mutable llvm::FoldingSet<ObjCObjectTypeImpl> ObjCObjectTypes;
  mutable llvm::FoldingSet<ObjCObjectPointerType> ObjCObjectPointerTypes;
  mutable llvm::FoldingSet<DependentUnaryTransformType>
    DependentUnaryTransformTypes;
  mutable llvm::FoldingSet<AutoType> AutoTypes;
  mutable llvm::FoldingSet<DeducedTemplateSpecializationType>
    DeducedTemplateSpecializationTypes;
  mutable llvm::FoldingSet<AtomicType> AtomicTypes;
  llvm::FoldingSet<AttributedType> AttributedTypes;
  mutable llvm::FoldingSet<PipeType> PipeTypes;
#if INTEL_CUSTOMIZATION
  mutable llvm::FoldingSet<ChannelType> ChannelTypes;
  mutable llvm::FoldingSet<ArbPrecIntType> ArbPrecIntTypes;
  mutable llvm::FoldingSet<DependentSizedArbPrecIntType>
      DependentSizedArbPrecIntTypes;
#endif // INTEL_CUSTOMIZATION

  mutable llvm::FoldingSet<QualifiedTemplateName> QualifiedTemplateNames;
  mutable llvm::FoldingSet<DependentTemplateName> DependentTemplateNames;
  mutable llvm::FoldingSet<SubstTemplateTemplateParmStorage>
    SubstTemplateTemplateParms;
  mutable llvm::ContextualFoldingSet<SubstTemplateTemplateParmPackStorage,
                                     ASTContext&>
    SubstTemplateTemplateParmPacks;

  /// The set of nested name specifiers.
  ///
  /// This set is managed by the NestedNameSpecifier class.
  mutable llvm::FoldingSet<NestedNameSpecifier> NestedNameSpecifiers;
  mutable NestedNameSpecifier *GlobalNestedNameSpecifier = nullptr;

  /// A cache mapping from RecordDecls to ASTRecordLayouts.
  ///
  /// This is lazily created.  This is intentionally not serialized.
  mutable llvm::DenseMap<const RecordDecl*, const ASTRecordLayout*>
    ASTRecordLayouts;
  mutable llvm::DenseMap<const ObjCContainerDecl*, const ASTRecordLayout*>
    ObjCLayouts;

  /// A cache from types to size and alignment information.
  using TypeInfoMap = llvm::DenseMap<const Type *, struct TypeInfo>;
  mutable TypeInfoMap MemoizedTypeInfo;

  /// A cache mapping from CXXRecordDecls to key functions.
  llvm::DenseMap<const CXXRecordDecl*, LazyDeclPtr> KeyFunctions;

  /// Mapping from ObjCContainers to their ObjCImplementations.
  llvm::DenseMap<ObjCContainerDecl*, ObjCImplDecl*> ObjCImpls;

  /// Mapping from ObjCMethod to its duplicate declaration in the same
  /// interface.
  llvm::DenseMap<const ObjCMethodDecl*,const ObjCMethodDecl*> ObjCMethodRedecls;

  /// Mapping from __block VarDecls to their copy initialization expr.
  llvm::DenseMap<const VarDecl*, Expr*> BlockVarCopyInits;

  /// Mapping from class scope functions specialization to their
  /// template patterns.
  llvm::DenseMap<const FunctionDecl*, FunctionDecl*>
    ClassScopeSpecializationPattern;

  /// Mapping from materialized temporaries with static storage duration
  /// that appear in constant initializers to their evaluated values.  These are
  /// allocated in a std::map because their address must be stable.
  llvm::DenseMap<const MaterializeTemporaryExpr *, APValue *>
    MaterializedTemporaryValues;

  /// Representation of a "canonical" template template parameter that
  /// is used in canonical template names.
  class CanonicalTemplateTemplateParm : public llvm::FoldingSetNode {
    TemplateTemplateParmDecl *Parm;

  public:
    CanonicalTemplateTemplateParm(TemplateTemplateParmDecl *Parm)
        : Parm(Parm) {}

    TemplateTemplateParmDecl *getParam() const { return Parm; }

    void Profile(llvm::FoldingSetNodeID &ID) { Profile(ID, Parm); }

    static void Profile(llvm::FoldingSetNodeID &ID,
                        TemplateTemplateParmDecl *Parm);
  };
  mutable llvm::FoldingSet<CanonicalTemplateTemplateParm>
    CanonTemplateTemplateParms;

  TemplateTemplateParmDecl *
    getCanonicalTemplateTemplateParmDecl(TemplateTemplateParmDecl *TTP) const;

  /// The typedef for the __int128_t type.
  mutable TypedefDecl *Int128Decl = nullptr;

  /// The typedef for the __uint128_t type.
  mutable TypedefDecl *UInt128Decl = nullptr;

  /// The typedef for the target specific predefined
  /// __builtin_va_list type.
  mutable TypedefDecl *BuiltinVaListDecl = nullptr;

  /// The typedef for the predefined \c __builtin_ms_va_list type.
  mutable TypedefDecl *BuiltinMSVaListDecl = nullptr;

  /// The typedef for the predefined \c id type.
  mutable TypedefDecl *ObjCIdDecl = nullptr;

  /// The typedef for the predefined \c SEL type.
  mutable TypedefDecl *ObjCSelDecl = nullptr;

  /// The typedef for the predefined \c Class type.
  mutable TypedefDecl *ObjCClassDecl = nullptr;

  /// The typedef for the predefined \c Protocol class in Objective-C.
  mutable ObjCInterfaceDecl *ObjCProtocolClassDecl = nullptr;

  /// The typedef for the predefined 'BOOL' type.
  mutable TypedefDecl *BOOLDecl = nullptr;

  // Typedefs which may be provided defining the structure of Objective-C
  // pseudo-builtins
  QualType ObjCIdRedefinitionType;
  QualType ObjCClassRedefinitionType;
  QualType ObjCSelRedefinitionType;

  /// The identifier 'bool'.
  mutable IdentifierInfo *BoolName = nullptr;

  /// The identifier 'NSObject'.
  IdentifierInfo *NSObjectName = nullptr;

  /// The identifier 'NSCopying'.
  IdentifierInfo *NSCopyingName = nullptr;

  /// The identifier '__make_integer_seq'.
  mutable IdentifierInfo *MakeIntegerSeqName = nullptr;

  /// The identifier '__type_pack_element'.
  mutable IdentifierInfo *TypePackElementName = nullptr;

  QualType ObjCConstantStringType;
  mutable RecordDecl *CFConstantStringTagDecl = nullptr;
  mutable TypedefDecl *CFConstantStringTypeDecl = nullptr;

  mutable QualType ObjCSuperType;

  QualType ObjCNSStringType;

  /// The typedef declaration for the Objective-C "instancetype" type.
  TypedefDecl *ObjCInstanceTypeDecl = nullptr;

  /// The type for the C FILE type.
  TypeDecl *FILEDecl = nullptr;

  /// The type for the C jmp_buf type.
  TypeDecl *jmp_bufDecl = nullptr;

  /// The type for the C sigjmp_buf type.
  TypeDecl *sigjmp_bufDecl = nullptr;

  /// The type for the C ucontext_t type.
  TypeDecl *ucontext_tDecl = nullptr;

  /// Type for the Block descriptor for Blocks CodeGen.
  ///
  /// Since this is only used for generation of debug info, it is not
  /// serialized.
  mutable RecordDecl *BlockDescriptorType = nullptr;

  /// Type for the Block descriptor for Blocks CodeGen.
  ///
  /// Since this is only used for generation of debug info, it is not
  /// serialized.
  mutable RecordDecl *BlockDescriptorExtendedType = nullptr;

  /// Declaration for the CUDA cudaConfigureCall function.
  FunctionDecl *cudaConfigureCallDecl = nullptr;

  /// Keeps track of all declaration attributes.
  ///
  /// Since so few decls have attrs, we keep them in a hash map instead of
  /// wasting space in the Decl class.
  llvm::DenseMap<const Decl*, AttrVec*> DeclAttrs;

  /// A mapping from non-redeclarable declarations in modules that were
  /// merged with other declarations to the canonical declaration that they were
  /// merged into.
  llvm::DenseMap<Decl*, Decl*> MergedDecls;

  /// A mapping from a defining declaration to a list of modules (other
  /// than the owning module of the declaration) that contain merged
  /// definitions of that entity.
  llvm::DenseMap<NamedDecl*, llvm::TinyPtrVector<Module*>> MergedDefModules;

  /// Initializers for a module, in order. Each Decl will be either
  /// something that has a semantic effect on startup (such as a variable with
  /// a non-constant initializer), or an ImportDecl (which recursively triggers
  /// initialization of another module).
  struct PerModuleInitializers {
    llvm::SmallVector<Decl*, 4> Initializers;
    llvm::SmallVector<uint32_t, 4> LazyInitializers;

    void resolve(ASTContext &Ctx);
  };
  llvm::DenseMap<Module*, PerModuleInitializers*> ModuleInitializers;

  ASTContext &this_() { return *this; }

public:
  /// A type synonym for the TemplateOrInstantiation mapping.
  using TemplateOrSpecializationInfo =
      llvm::PointerUnion<VarTemplateDecl *, MemberSpecializationInfo *>;

private:
  friend class ASTDeclReader;
  friend class ASTReader;
  friend class ASTWriter;
  friend class CXXRecordDecl;

  /// A mapping to contain the template or declaration that
  /// a variable declaration describes or was instantiated from,
  /// respectively.
  ///
  /// For non-templates, this value will be NULL. For variable
  /// declarations that describe a variable template, this will be a
  /// pointer to a VarTemplateDecl. For static data members
  /// of class template specializations, this will be the
  /// MemberSpecializationInfo referring to the member variable that was
  /// instantiated or specialized. Thus, the mapping will keep track of
  /// the static data member templates from which static data members of
  /// class template specializations were instantiated.
  ///
  /// Given the following example:
  ///
  /// \code
  /// template<typename T>
  /// struct X {
  ///   static T value;
  /// };
  ///
  /// template<typename T>
  ///   T X<T>::value = T(17);
  ///
  /// int *x = &X<int>::value;
  /// \endcode
  ///
  /// This mapping will contain an entry that maps from the VarDecl for
  /// X<int>::value to the corresponding VarDecl for X<T>::value (within the
  /// class template X) and will be marked TSK_ImplicitInstantiation.
  llvm::DenseMap<const VarDecl *, TemplateOrSpecializationInfo>
  TemplateOrInstantiation;

  /// Keeps track of the declaration from which a using declaration was
  /// created during instantiation.
  ///
  /// The source and target declarations are always a UsingDecl, an
  /// UnresolvedUsingValueDecl, or an UnresolvedUsingTypenameDecl.
  ///
  /// For example:
  /// \code
  /// template<typename T>
  /// struct A {
  ///   void f();
  /// };
  ///
  /// template<typename T>
  /// struct B : A<T> {
  ///   using A<T>::f;
  /// };
  ///
  /// template struct B<int>;
  /// \endcode
  ///
  /// This mapping will contain an entry that maps from the UsingDecl in
  /// B<int> to the UnresolvedUsingDecl in B<T>.
  llvm::DenseMap<NamedDecl *, NamedDecl *> InstantiatedFromUsingDecl;

  llvm::DenseMap<UsingShadowDecl*, UsingShadowDecl*>
    InstantiatedFromUsingShadowDecl;

  llvm::DenseMap<FieldDecl *, FieldDecl *> InstantiatedFromUnnamedFieldDecl;

  /// Mapping that stores the methods overridden by a given C++
  /// member function.
  ///
  /// Since most C++ member functions aren't virtual and therefore
  /// don't override anything, we store the overridden functions in
  /// this map on the side rather than within the CXXMethodDecl structure.
  using CXXMethodVector = llvm::TinyPtrVector<const CXXMethodDecl *>;
  llvm::DenseMap<const CXXMethodDecl *, CXXMethodVector> OverriddenMethods;

  /// Mapping from each declaration context to its corresponding
  /// mangling numbering context (used for constructs like lambdas which
  /// need to be consistently numbered for the mangler).
  llvm::DenseMap<const DeclContext *, std::unique_ptr<MangleNumberingContext>>
      MangleNumberingContexts;

  /// Side-table of mangling numbers for declarations which rarely
  /// need them (like static local vars).
  llvm::MapVector<const NamedDecl *, unsigned> MangleNumbers;
  llvm::MapVector<const VarDecl *, unsigned> StaticLocalNumbers;

  /// Mapping that stores parameterIndex values for ParmVarDecls when
  /// that value exceeds the bitfield size of ParmVarDeclBits.ParameterIndex.
  using ParameterIndexTable = llvm::DenseMap<const VarDecl *, unsigned>;
  ParameterIndexTable ParamIndices;

  ImportDecl *FirstLocalImport = nullptr;
  ImportDecl *LastLocalImport = nullptr;

  TranslationUnitDecl *TUDecl;
  mutable ExternCContextDecl *ExternCContext = nullptr;
  mutable BuiltinTemplateDecl *MakeIntegerSeqDecl = nullptr;
  mutable BuiltinTemplateDecl *TypePackElementDecl = nullptr;

  /// The associated SourceManager object.
  SourceManager &SourceMgr;

  /// The language options used to create the AST associated with
  ///  this ASTContext object.
  LangOptions &LangOpts;

<<<<<<< HEAD
#if INTEL_CUSTOMIZATION
  /// \brief The flag specifies status of "fp_contract" feature
  bool DisabledFPContract;
#endif // INTEL_CUSTOMIZATION

  /// \brief Blacklist object that is used by sanitizers to decide which
=======
  /// Blacklist object that is used by sanitizers to decide which
>>>>>>> 2ca6ba10
  /// entities should not be instrumented.
  std::unique_ptr<SanitizerBlacklist> SanitizerBL;

  /// Function filtering mechanism to determine whether a given function
  /// should be imbued with the XRay "always" or "never" attributes.
  std::unique_ptr<XRayFunctionFilter> XRayFilter;

  /// The allocator used to create AST objects.
  ///
  /// AST objects are never destructed; rather, all memory associated with the
  /// AST objects will be released when the ASTContext itself is destroyed.
  mutable llvm::BumpPtrAllocator BumpAlloc;

  /// Allocator for partial diagnostics.
  PartialDiagnostic::StorageAllocator DiagAllocator;

  /// The current C++ ABI.
  std::unique_ptr<CXXABI> ABI;
  CXXABI *createCXXABI(const TargetInfo &T);

  /// The logical -> physical address space map.
  const LangASMap *AddrSpaceMap = nullptr;

  /// Address space map mangling must be used with language specific
  /// address spaces (e.g. OpenCL/CUDA)
  bool AddrSpaceMapMangling;

  const TargetInfo *Target = nullptr;
  const TargetInfo *AuxTarget = nullptr;
  clang::PrintingPolicy PrintingPolicy;

public:
  IdentifierTable &Idents;
  SelectorTable &Selectors;
  Builtin::Context &BuiltinInfo;
  mutable DeclarationNameTable DeclarationNames;
  IntrusiveRefCntPtr<ExternalASTSource> ExternalSource;
  ASTMutationListener *Listener = nullptr;

  /// Contains parents of a node.
  using ParentVector = llvm::SmallVector<ast_type_traits::DynTypedNode, 2>;

  /// Maps from a node to its parents. This is used for nodes that have
  /// pointer identity only, which are more common and we can save space by
  /// only storing a unique pointer to them.
  using ParentMapPointers =
      llvm::DenseMap<const void *,
                     llvm::PointerUnion4<const Decl *, const Stmt *,
                                         ast_type_traits::DynTypedNode *,
                                         ParentVector *>>;

  /// Parent map for nodes without pointer identity. We store a full
  /// DynTypedNode for all keys.
  using ParentMapOtherNodes =
      llvm::DenseMap<ast_type_traits::DynTypedNode,
                     llvm::PointerUnion4<const Decl *, const Stmt *,
                                         ast_type_traits::DynTypedNode *,
                                         ParentVector *>>;

  /// Container for either a single DynTypedNode or for an ArrayRef to
  /// DynTypedNode. For use with ParentMap.
  class DynTypedNodeList {
    using DynTypedNode = ast_type_traits::DynTypedNode;

    llvm::AlignedCharArrayUnion<ast_type_traits::DynTypedNode,
                                ArrayRef<DynTypedNode>> Storage;
    bool IsSingleNode;

  public:
    DynTypedNodeList(const DynTypedNode &N) : IsSingleNode(true) {
      new (Storage.buffer) DynTypedNode(N);
    }

    DynTypedNodeList(ArrayRef<DynTypedNode> A) : IsSingleNode(false) {
      new (Storage.buffer) ArrayRef<DynTypedNode>(A);
    }

    const ast_type_traits::DynTypedNode *begin() const {
      if (!IsSingleNode)
        return reinterpret_cast<const ArrayRef<DynTypedNode> *>(Storage.buffer)
            ->begin();
      return reinterpret_cast<const DynTypedNode *>(Storage.buffer);
    }

    const ast_type_traits::DynTypedNode *end() const {
      if (!IsSingleNode)
        return reinterpret_cast<const ArrayRef<DynTypedNode> *>(Storage.buffer)
            ->end();
      return reinterpret_cast<const DynTypedNode *>(Storage.buffer) + 1;
    }

    size_t size() const { return end() - begin(); }
    bool empty() const { return begin() == end(); }

    const DynTypedNode &operator[](size_t N) const {
      assert(N < size() && "Out of bounds!");
      return *(begin() + N);
    }
  };

  /// Returns the parents of the given node.
  ///
  /// Note that this will lazily compute the parents of all nodes
  /// and store them for later retrieval. Thus, the first call is O(n)
  /// in the number of AST nodes.
  ///
  /// Caveats and FIXMEs:
  /// Calculating the parent map over all AST nodes will need to load the
  /// full AST. This can be undesirable in the case where the full AST is
  /// expensive to create (for example, when using precompiled header
  /// preambles). Thus, there are good opportunities for optimization here.
  /// One idea is to walk the given node downwards, looking for references
  /// to declaration contexts - once a declaration context is found, compute
  /// the parent map for the declaration context; if that can satisfy the
  /// request, loading the whole AST can be avoided. Note that this is made
  /// more complex by statements in templates having multiple parents - those
  /// problems can be solved by building closure over the templated parts of
  /// the AST, which also avoids touching large parts of the AST.
  /// Additionally, we will want to add an interface to already give a hint
  /// where to search for the parents, for example when looking at a statement
  /// inside a certain function.
  ///
  /// 'NodeT' can be one of Decl, Stmt, Type, TypeLoc,
  /// NestedNameSpecifier or NestedNameSpecifierLoc.
  template <typename NodeT> DynTypedNodeList getParents(const NodeT &Node) {
    return getParents(ast_type_traits::DynTypedNode::create(Node));
  }

  DynTypedNodeList getParents(const ast_type_traits::DynTypedNode &Node);

  const clang::PrintingPolicy &getPrintingPolicy() const {
    return PrintingPolicy;
  }

  void setPrintingPolicy(const clang::PrintingPolicy &Policy) {
    PrintingPolicy = Policy;
  }

  SourceManager& getSourceManager() { return SourceMgr; }
  const SourceManager& getSourceManager() const { return SourceMgr; }

  llvm::BumpPtrAllocator &getAllocator() const {
    return BumpAlloc;
  }

  void *Allocate(size_t Size, unsigned Align = 8) const {
    return BumpAlloc.Allocate(Size, Align);
  }
  template <typename T> T *Allocate(size_t Num = 1) const {
    return static_cast<T *>(Allocate(Num * sizeof(T), alignof(T)));
  }
  void Deallocate(void *Ptr) const {}

  /// Return the total amount of physical memory allocated for representing
  /// AST nodes and type information.
  size_t getASTAllocatedMemory() const {
    return BumpAlloc.getTotalMemory();
  }

  /// Return the total memory used for various side tables.
  size_t getSideTableAllocatedMemory() const;

  PartialDiagnostic::StorageAllocator &getDiagAllocator() {
    return DiagAllocator;
  }

  const TargetInfo &getTargetInfo() const { return *Target; }
  const TargetInfo *getAuxTargetInfo() const { return AuxTarget; }

  /// getIntTypeForBitwidth -
  /// sets integer QualTy according to specified details:
  /// bitwidth, signed/unsigned.
  /// Returns empty type if there is no appropriate target types.
  QualType getIntTypeForBitwidth(unsigned DestWidth,
                                 unsigned Signed) const;

  /// getRealTypeForBitwidth -
  /// sets floating point QualTy according to specified bitwidth.
  /// Returns empty type if there is no appropriate target types.
  QualType getRealTypeForBitwidth(unsigned DestWidth) const;

  bool AtomicUsesUnsupportedLibcall(const AtomicExpr *E) const;

  const LangOptions& getLangOpts() const { return LangOpts; }

  const SanitizerBlacklist &getSanitizerBlacklist() const {
    return *SanitizerBL;
  }

  const XRayFunctionFilter &getXRayFilter() const {
    return *XRayFilter;
  }

#if INTEL_CUSTOMIZATION
  void disableFPContract() { DisabledFPContract = true; }

  bool isFPContractDisabled() const { return DisabledFPContract; }
#endif // INTEL_CUSTOMIZATION

  DiagnosticsEngine &getDiagnostics() const;

  FullSourceLoc getFullLoc(SourceLocation Loc) const {
    return FullSourceLoc(Loc,SourceMgr);
  }

  /// All comments in this translation unit.
  RawCommentList Comments;

  /// True if comments are already loaded from ExternalASTSource.
  mutable bool CommentsLoaded = false;

  class RawCommentAndCacheFlags {
  public:
    enum Kind {
      /// We searched for a comment attached to the particular declaration, but
      /// didn't find any.
      ///
      /// getRaw() == 0.
      NoCommentInDecl = 0,

      /// We have found a comment attached to this particular declaration.
      ///
      /// getRaw() != 0.
      FromDecl,

      /// This declaration does not have an attached comment, and we have
      /// searched the redeclaration chain.
      ///
      /// If getRaw() == 0, the whole redeclaration chain does not have any
      /// comments.
      ///
      /// If getRaw() != 0, it is a comment propagated from other
      /// redeclaration.
      FromRedecl
    };

    Kind getKind() const LLVM_READONLY {
      return Data.getInt();
    }

    void setKind(Kind K) {
      Data.setInt(K);
    }

    const RawComment *getRaw() const LLVM_READONLY {
      return Data.getPointer();
    }

    void setRaw(const RawComment *RC) {
      Data.setPointer(RC);
    }

    const Decl *getOriginalDecl() const LLVM_READONLY {
      return OriginalDecl;
    }

    void setOriginalDecl(const Decl *Orig) {
      OriginalDecl = Orig;
    }

  private:
    llvm::PointerIntPair<const RawComment *, 2, Kind> Data;
    const Decl *OriginalDecl;
  };

  /// Mapping from declarations to comments attached to any
  /// redeclaration.
  ///
  /// Raw comments are owned by Comments list.  This mapping is populated
  /// lazily.
  mutable llvm::DenseMap<const Decl *, RawCommentAndCacheFlags> RedeclComments;

  /// Mapping from declarations to parsed comments attached to any
  /// redeclaration.
  mutable llvm::DenseMap<const Decl *, comments::FullComment *> ParsedComments;

  /// Return the documentation comment attached to a given declaration,
  /// without looking into cache.
  RawComment *getRawCommentForDeclNoCache(const Decl *D) const;

public:
  RawCommentList &getRawCommentList() {
    return Comments;
  }

  void addComment(const RawComment &RC) {
    assert(LangOpts.RetainCommentsFromSystemHeaders ||
           !SourceMgr.isInSystemHeader(RC.getSourceRange().getBegin()));
    Comments.addComment(RC, LangOpts.CommentOpts, BumpAlloc);
  }

  /// Return the documentation comment attached to a given declaration.
  /// Returns nullptr if no comment is attached.
  ///
  /// \param OriginalDecl if not nullptr, is set to declaration AST node that
  /// had the comment, if the comment we found comes from a redeclaration.
  const RawComment *
  getRawCommentForAnyRedecl(const Decl *D,
                            const Decl **OriginalDecl = nullptr) const;

  /// Return parsed documentation comment attached to a given declaration.
  /// Returns nullptr if no comment is attached.
  ///
  /// \param PP the Preprocessor used with this TU.  Could be nullptr if
  /// preprocessor is not available.
  comments::FullComment *getCommentForDecl(const Decl *D,
                                           const Preprocessor *PP) const;

  /// Return parsed documentation comment attached to a given declaration.
  /// Returns nullptr if no comment is attached. Does not look at any
  /// redeclarations of the declaration.
  comments::FullComment *getLocalCommentForDeclUncached(const Decl *D) const;

  comments::FullComment *cloneFullComment(comments::FullComment *FC,
                                         const Decl *D) const;

private:
  mutable comments::CommandTraits CommentCommandTraits;

  /// Iterator that visits import declarations.
  class import_iterator {
    ImportDecl *Import = nullptr;

  public:
    using value_type = ImportDecl *;
    using reference = ImportDecl *;
    using pointer = ImportDecl *;
    using difference_type = int;
    using iterator_category = std::forward_iterator_tag;

    import_iterator() = default;
    explicit import_iterator(ImportDecl *Import) : Import(Import) {}

    reference operator*() const { return Import; }
    pointer operator->() const { return Import; }

    import_iterator &operator++() {
      Import = ASTContext::getNextLocalImport(Import);
      return *this;
    }

    import_iterator operator++(int) {
      import_iterator Other(*this);
      ++(*this);
      return Other;
    }

    friend bool operator==(import_iterator X, import_iterator Y) {
      return X.Import == Y.Import;
    }

    friend bool operator!=(import_iterator X, import_iterator Y) {
      return X.Import != Y.Import;
    }
  };

public:
  comments::CommandTraits &getCommentCommandTraits() const {
    return CommentCommandTraits;
  }

  /// Retrieve the attributes for the given declaration.
  AttrVec& getDeclAttrs(const Decl *D);

  /// Erase the attributes corresponding to the given declaration.
  void eraseDeclAttrs(const Decl *D);

  /// If this variable is an instantiated static data member of a
  /// class template specialization, returns the templated static data member
  /// from which it was instantiated.
  // FIXME: Remove ?
  MemberSpecializationInfo *getInstantiatedFromStaticDataMember(
                                                           const VarDecl *Var);

  TemplateOrSpecializationInfo
  getTemplateOrSpecializationInfo(const VarDecl *Var);

  FunctionDecl *getClassScopeSpecializationPattern(const FunctionDecl *FD);

  void setClassScopeSpecializationPattern(FunctionDecl *FD,
                                          FunctionDecl *Pattern);

  /// Note that the static data member \p Inst is an instantiation of
  /// the static data member template \p Tmpl of a class template.
  void setInstantiatedFromStaticDataMember(VarDecl *Inst, VarDecl *Tmpl,
                                           TemplateSpecializationKind TSK,
                        SourceLocation PointOfInstantiation = SourceLocation());

  void setTemplateOrSpecializationInfo(VarDecl *Inst,
                                       TemplateOrSpecializationInfo TSI);

  /// If the given using decl \p Inst is an instantiation of a
  /// (possibly unresolved) using decl from a template instantiation,
  /// return it.
  NamedDecl *getInstantiatedFromUsingDecl(NamedDecl *Inst);

  /// Remember that the using decl \p Inst is an instantiation
  /// of the using decl \p Pattern of a class template.
  void setInstantiatedFromUsingDecl(NamedDecl *Inst, NamedDecl *Pattern);

  void setInstantiatedFromUsingShadowDecl(UsingShadowDecl *Inst,
                                          UsingShadowDecl *Pattern);
  UsingShadowDecl *getInstantiatedFromUsingShadowDecl(UsingShadowDecl *Inst);

  FieldDecl *getInstantiatedFromUnnamedFieldDecl(FieldDecl *Field);

  void setInstantiatedFromUnnamedFieldDecl(FieldDecl *Inst, FieldDecl *Tmpl);

  // Access to the set of methods overridden by the given C++ method.
  using overridden_cxx_method_iterator = CXXMethodVector::const_iterator;
  overridden_cxx_method_iterator
  overridden_methods_begin(const CXXMethodDecl *Method) const;

  overridden_cxx_method_iterator
  overridden_methods_end(const CXXMethodDecl *Method) const;

  unsigned overridden_methods_size(const CXXMethodDecl *Method) const;

  using overridden_method_range =
      llvm::iterator_range<overridden_cxx_method_iterator>;

  overridden_method_range overridden_methods(const CXXMethodDecl *Method) const;

  /// Note that the given C++ \p Method overrides the given \p
  /// Overridden method.
  void addOverriddenMethod(const CXXMethodDecl *Method,
                           const CXXMethodDecl *Overridden);

  /// Return C++ or ObjC overridden methods for the given \p Method.
  ///
  /// An ObjC method is considered to override any method in the class's
  /// base classes, its protocols, or its categories' protocols, that has
  /// the same selector and is of the same kind (class or instance).
  /// A method in an implementation is not considered as overriding the same
  /// method in the interface or its categories.
  void getOverriddenMethods(
                        const NamedDecl *Method,
                        SmallVectorImpl<const NamedDecl *> &Overridden) const;

  /// Notify the AST context that a new import declaration has been
  /// parsed or implicitly created within this translation unit.
  void addedLocalImportDecl(ImportDecl *Import);

  static ImportDecl *getNextLocalImport(ImportDecl *Import) {
    return Import->NextLocalImport;
  }

  using import_range = llvm::iterator_range<import_iterator>;

  import_range local_imports() const {
    return import_range(import_iterator(FirstLocalImport), import_iterator());
  }

  Decl *getPrimaryMergedDecl(Decl *D) {
    Decl *Result = MergedDecls.lookup(D);
    return Result ? Result : D;
  }
  void setPrimaryMergedDecl(Decl *D, Decl *Primary) {
    MergedDecls[D] = Primary;
  }

  /// Note that the definition \p ND has been merged into module \p M,
  /// and should be visible whenever \p M is visible.
  void mergeDefinitionIntoModule(NamedDecl *ND, Module *M,
                                 bool NotifyListeners = true);

  /// Clean up the merged definition list. Call this if you might have
  /// added duplicates into the list.
  void deduplicateMergedDefinitonsFor(NamedDecl *ND);

  /// Get the additional modules in which the definition \p Def has
  /// been merged.
  ArrayRef<Module*> getModulesWithMergedDefinition(const NamedDecl *Def) {
    auto MergedIt = MergedDefModules.find(Def);
    if (MergedIt == MergedDefModules.end())
      return None;
    return MergedIt->second;
  }

  /// Add a declaration to the list of declarations that are initialized
  /// for a module. This will typically be a global variable (with internal
  /// linkage) that runs module initializers, such as the iostream initializer,
  /// or an ImportDecl nominating another module that has initializers.
  void addModuleInitializer(Module *M, Decl *Init);

  void addLazyModuleInitializers(Module *M, ArrayRef<uint32_t> IDs);

  /// Get the initializations to perform when importing a module, if any.
  ArrayRef<Decl*> getModuleInitializers(Module *M);

  TranslationUnitDecl *getTranslationUnitDecl() const { return TUDecl; }

  ExternCContextDecl *getExternCContextDecl() const;
  BuiltinTemplateDecl *getMakeIntegerSeqDecl() const;
  BuiltinTemplateDecl *getTypePackElementDecl() const;

  // Builtin Types.
  CanQualType VoidTy;
  CanQualType BoolTy;
  CanQualType CharTy;
  CanQualType WCharTy;  // [C++ 3.9.1p5].
  CanQualType WideCharTy; // Same as WCharTy in C++, integer type in C99.
  CanQualType WIntTy;   // [C99 7.24.1], integer type unchanged by default promotions.
  CanQualType Char8Ty;  // [C++20 proposal]
  CanQualType Char16Ty; // [C++0x 3.9.1p5], integer type in C99.
  CanQualType Char32Ty; // [C++0x 3.9.1p5], integer type in C99.
  CanQualType SignedCharTy, ShortTy, IntTy, LongTy, LongLongTy, Int128Ty;
  CanQualType UnsignedCharTy, UnsignedShortTy, UnsignedIntTy, UnsignedLongTy;
  CanQualType UnsignedLongLongTy, UnsignedInt128Ty;
  CanQualType FloatTy, DoubleTy, LongDoubleTy, Float128Ty;
  CanQualType HalfTy; // [OpenCL 6.1.1.1], ARM NEON
  CanQualType Float16Ty; // C11 extension ISO/IEC TS 18661-3
  CanQualType FloatComplexTy, DoubleComplexTy, LongDoubleComplexTy;
  CanQualType Float128ComplexTy;
  CanQualType VoidPtrTy, NullPtrTy;
  CanQualType DependentTy, OverloadTy, BoundMemberTy, UnknownAnyTy;
  CanQualType BuiltinFnTy;
  CanQualType PseudoObjectTy, ARCUnbridgedCastTy;
  CanQualType ObjCBuiltinIdTy, ObjCBuiltinClassTy, ObjCBuiltinSelTy;
  CanQualType ObjCBuiltinBoolTy;
#define IMAGE_TYPE(ImgType, Id, SingletonId, Access, Suffix) \
  CanQualType SingletonId;
#include "clang/Basic/OpenCLImageTypes.def"
  CanQualType OCLSamplerTy, OCLEventTy, OCLClkEventTy;
  CanQualType OCLQueueTy, OCLReserveIDTy;
  CanQualType OMPArraySectionTy;
  CanQualType VAArgPackTy; // INTEL

  // Types for deductions in C++0x [stmt.ranged]'s desugaring. Built on demand.
  mutable QualType AutoDeductTy;     // Deduction against 'auto'.
  mutable QualType AutoRRefDeductTy; // Deduction against 'auto &&'.

  // Decl used to help define __builtin_va_list for some targets.
  // The decl is built when constructing 'BuiltinVaListDecl'.
  mutable Decl *VaListTagDecl;

  ASTContext(LangOptions &LOpts, SourceManager &SM, IdentifierTable &idents,
             SelectorTable &sels, Builtin::Context &builtins);
  ASTContext(const ASTContext &) = delete;
  ASTContext &operator=(const ASTContext &) = delete;
  ~ASTContext();

  /// Attach an external AST source to the AST context.
  ///
  /// The external AST source provides the ability to load parts of
  /// the abstract syntax tree as needed from some external storage,
  /// e.g., a precompiled header.
  void setExternalSource(IntrusiveRefCntPtr<ExternalASTSource> Source);

  /// Retrieve a pointer to the external AST source associated
  /// with this AST context, if any.
  ExternalASTSource *getExternalSource() const {
    return ExternalSource.get();
  }

  /// Attach an AST mutation listener to the AST context.
  ///
  /// The AST mutation listener provides the ability to track modifications to
  /// the abstract syntax tree entities committed after they were initially
  /// created.
  void setASTMutationListener(ASTMutationListener *Listener) {
    this->Listener = Listener;
  }

  /// Retrieve a pointer to the AST mutation listener associated
  /// with this AST context, if any.
  ASTMutationListener *getASTMutationListener() const { return Listener; }

  void PrintStats() const;
  const SmallVectorImpl<Type *>& getTypes() const { return Types; }

  BuiltinTemplateDecl *buildBuiltinTemplateDecl(BuiltinTemplateKind BTK,
                                                const IdentifierInfo *II) const;

  /// Create a new implicit TU-level CXXRecordDecl or RecordDecl
  /// declaration.
  RecordDecl *buildImplicitRecord(StringRef Name,
                                  RecordDecl::TagKind TK = TTK_Struct) const;

  /// Create a new implicit TU-level typedef declaration.
  TypedefDecl *buildImplicitTypedef(QualType T, StringRef Name) const;

  /// Retrieve the declaration for the 128-bit signed integer type.
  TypedefDecl *getInt128Decl() const;

  /// Retrieve the declaration for the 128-bit unsigned integer type.
  TypedefDecl *getUInt128Decl() const;

  //===--------------------------------------------------------------------===//
  //                           Type Constructors
  //===--------------------------------------------------------------------===//

private:
  /// Return a type with extended qualifiers.
  QualType getExtQualType(const Type *Base, Qualifiers Quals) const;

  QualType getTypeDeclTypeSlow(const TypeDecl *Decl) const;

  QualType getPipeType(QualType T, bool ReadOnly) const;

public:
  /// Return the uniqued reference to the type for an address space
  /// qualified type with the specified type and address space.
  ///
  /// The resulting type has a union of the qualifiers from T and the address
  /// space. If T already has an address space specifier, it is silently
  /// replaced.
  QualType getAddrSpaceQualType(QualType T, LangAS AddressSpace) const;

  /// Remove any existing address space on the type and returns the type
  /// with qualifiers intact (or that's the idea anyway)
  ///
  /// The return type should be T with all prior qualifiers minus the address
  /// space.
  QualType removeAddrSpaceQualType(QualType T) const;

  /// Apply Objective-C protocol qualifiers to the given type.
  /// \param allowOnPointerType specifies if we can apply protocol
  /// qualifiers on ObjCObjectPointerType. It can be set to true when
  /// constructing the canonical type of a Objective-C type parameter.
  QualType applyObjCProtocolQualifiers(QualType type,
      ArrayRef<ObjCProtocolDecl *> protocols, bool &hasError,
      bool allowOnPointerType = false) const;

  /// Return the uniqued reference to the type for an Objective-C
  /// gc-qualified type.
  ///
  /// The retulting type has a union of the qualifiers from T and the gc
  /// attribute.
  QualType getObjCGCQualType(QualType T, Qualifiers::GC gcAttr) const;

  /// Return the uniqued reference to the type for a \c restrict
  /// qualified type.
  ///
  /// The resulting type has a union of the qualifiers from \p T and
  /// \c restrict.
  QualType getRestrictType(QualType T) const {
    return T.withFastQualifiers(Qualifiers::Restrict);
  }

  /// Return the uniqued reference to the type for a \c volatile
  /// qualified type.
  ///
  /// The resulting type has a union of the qualifiers from \p T and
  /// \c volatile.
  QualType getVolatileType(QualType T) const {
    return T.withFastQualifiers(Qualifiers::Volatile);
  }

  /// Return the uniqued reference to the type for a \c const
  /// qualified type.
  ///
  /// The resulting type has a union of the qualifiers from \p T and \c const.
  ///
  /// It can be reasonably expected that this will always be equivalent to
  /// calling T.withConst().
  QualType getConstType(QualType T) const { return T.withConst(); }

  /// Change the ExtInfo on a function type.
  const FunctionType *adjustFunctionType(const FunctionType *Fn,
                                         FunctionType::ExtInfo EInfo);

  /// Adjust the given function result type.
  CanQualType getCanonicalFunctionResultType(QualType ResultType) const;

  /// Change the result type of a function type once it is deduced.
  void adjustDeducedFunctionResultType(FunctionDecl *FD, QualType ResultType);

  /// Get a function type and produce the equivalent function type with the
  /// specified exception specification. Type sugar that can be present on a
  /// declaration of a function with an exception specification is permitted
  /// and preserved. Other type sugar (for instance, typedefs) is not.
  QualType getFunctionTypeWithExceptionSpec(
      QualType Orig, const FunctionProtoType::ExceptionSpecInfo &ESI);

  /// Determine whether two function types are the same, ignoring
  /// exception specifications in cases where they're part of the type.
  bool hasSameFunctionTypeIgnoringExceptionSpec(QualType T, QualType U);

  /// Change the exception specification on a function once it is
  /// delay-parsed, instantiated, or computed.
  void adjustExceptionSpec(FunctionDecl *FD,
                           const FunctionProtoType::ExceptionSpecInfo &ESI,
                           bool AsWritten = false);

  /// Determine whether a type is a class that should be detructed in the
  /// callee function.
  bool isParamDestroyedInCallee(QualType T) const;

  /// Return the uniqued reference to the type for a complex
  /// number with the specified element type.
  QualType getComplexType(QualType T) const;
  CanQualType getComplexType(CanQualType T) const {
    return CanQualType::CreateUnsafe(getComplexType((QualType) T));
  }

  /// Return the uniqued reference to the type for a pointer to
  /// the specified type.
  QualType getPointerType(QualType T) const;
  CanQualType getPointerType(CanQualType T) const {
    return CanQualType::CreateUnsafe(getPointerType((QualType) T));
  }

  /// Return the uniqued reference to a type adjusted from the original
  /// type to a new type.
  QualType getAdjustedType(QualType Orig, QualType New) const;
  CanQualType getAdjustedType(CanQualType Orig, CanQualType New) const {
    return CanQualType::CreateUnsafe(
        getAdjustedType((QualType)Orig, (QualType)New));
  }

  /// Return the uniqued reference to the decayed version of the given
  /// type.  Can only be called on array and function types which decay to
  /// pointer types.
  QualType getDecayedType(QualType T) const;
  CanQualType getDecayedType(CanQualType T) const {
    return CanQualType::CreateUnsafe(getDecayedType((QualType) T));
  }

  /// Return the uniqued reference to the atomic type for the specified
  /// type.
  QualType getAtomicType(QualType T) const;

  /// Return the uniqued reference to the type for a block of the
  /// specified type.
  QualType getBlockPointerType(QualType T) const;

  /// Gets the struct used to keep track of the descriptor for pointer to
  /// blocks.
  QualType getBlockDescriptorType() const;

  /// Return a read_only pipe type for the specified type.
  QualType getReadPipeType(QualType T) const;

  /// Return a write_only pipe type for the specified type.
  QualType getWritePipeType(QualType T) const;

#if INTEL_CUSTOMIZATION
  QualType getChannelType(QualType T) const;
  QualType getArbPrecIntType(QualType Type, unsigned NumBits,
                             SourceLocation AttrLoc) const;
  QualType getDependentSizedArbPrecIntType(QualType Type,
                                          Expr *BitsExpr,
                                          SourceLocation AttrLoc) const;
#endif // INTEL_CUSTOMIZATION

  /// Gets the struct used to keep track of the extended descriptor for
  /// pointer to blocks.
  QualType getBlockDescriptorExtendedType() const;

  /// Map an AST Type to an OpenCLTypeKind enum value.
  TargetInfo::OpenCLTypeKind getOpenCLTypeKind(const Type *T) const;

  /// Get address space for OpenCL type.
  LangAS getOpenCLTypeAddrSpace(const Type *T) const;

  void setcudaConfigureCallDecl(FunctionDecl *FD) {
    cudaConfigureCallDecl = FD;
  }

  FunctionDecl *getcudaConfigureCallDecl() {
    return cudaConfigureCallDecl;
  }

  /// Returns true iff we need copy/dispose helpers for the given type.
  bool BlockRequiresCopying(QualType Ty, const VarDecl *D);

  /// Returns true, if given type has a known lifetime. HasByrefExtendedLayout is set
  /// to false in this case. If HasByrefExtendedLayout returns true, byref variable
  /// has extended lifetime.
  bool getByrefLifetime(QualType Ty,
                        Qualifiers::ObjCLifetime &Lifetime,
                        bool &HasByrefExtendedLayout) const;

  /// Return the uniqued reference to the type for an lvalue reference
  /// to the specified type.
  QualType getLValueReferenceType(QualType T, bool SpelledAsLValue = true)
    const;

  /// Return the uniqued reference to the type for an rvalue reference
  /// to the specified type.
  QualType getRValueReferenceType(QualType T) const;

  /// Return the uniqued reference to the type for a member pointer to
  /// the specified type in the specified class.
  ///
  /// The class \p Cls is a \c Type because it could be a dependent name.
  QualType getMemberPointerType(QualType T, const Type *Cls) const;

  /// Return a non-unique reference to the type for a variable array of
  /// the specified element type.
  QualType getVariableArrayType(QualType EltTy, Expr *NumElts,
                                ArrayType::ArraySizeModifier ASM,
                                unsigned IndexTypeQuals,
                                SourceRange Brackets) const;

  /// Return a non-unique reference to the type for a dependently-sized
  /// array of the specified element type.
  ///
  /// FIXME: We will need these to be uniqued, or at least comparable, at some
  /// point.
  QualType getDependentSizedArrayType(QualType EltTy, Expr *NumElts,
                                      ArrayType::ArraySizeModifier ASM,
                                      unsigned IndexTypeQuals,
                                      SourceRange Brackets) const;

  /// Return a unique reference to the type for an incomplete array of
  /// the specified element type.
  QualType getIncompleteArrayType(QualType EltTy,
                                  ArrayType::ArraySizeModifier ASM,
                                  unsigned IndexTypeQuals) const;

  /// Return the unique reference to the type for a constant array of
  /// the specified element type.
  QualType getConstantArrayType(QualType EltTy, const llvm::APInt &ArySize,
                                ArrayType::ArraySizeModifier ASM,
                                unsigned IndexTypeQuals) const;

  /// Returns a vla type where known sizes are replaced with [*].
  QualType getVariableArrayDecayedType(QualType Ty) const;

  /// Return the unique reference to a vector type of the specified
  /// element type and size.
  ///
  /// \pre \p VectorType must be a built-in type.
  QualType getVectorType(QualType VectorType, unsigned NumElts,
                         VectorType::VectorKind VecKind) const;

  /// Return the unique reference to an extended vector type
  /// of the specified element type and size.
  ///
  /// \pre \p VectorType must be a built-in type.
  QualType getExtVectorType(QualType VectorType, unsigned NumElts) const;

  /// \pre Return a non-unique reference to the type for a dependently-sized
  /// vector of the specified element type.
  ///
  /// FIXME: We will need these to be uniqued, or at least comparable, at some
  /// point.
  QualType getDependentSizedExtVectorType(QualType VectorType,
                                          Expr *SizeExpr,
                                          SourceLocation AttrLoc) const;

  QualType getDependentAddressSpaceType(QualType PointeeType,
                                        Expr *AddrSpaceExpr,
                                        SourceLocation AttrLoc) const;

  /// Return a K&R style C function type like 'int()'.
  QualType getFunctionNoProtoType(QualType ResultTy,
                                  const FunctionType::ExtInfo &Info) const;

  QualType getFunctionNoProtoType(QualType ResultTy) const {
    return getFunctionNoProtoType(ResultTy, FunctionType::ExtInfo());
  }

  /// Return a normal function type with a typed argument list.
  QualType getFunctionType(QualType ResultTy, ArrayRef<QualType> Args,
                           const FunctionProtoType::ExtProtoInfo &EPI) const {
    return getFunctionTypeInternal(ResultTy, Args, EPI, false);
  }

private:
  /// Return a normal function type with a typed argument list.
  QualType getFunctionTypeInternal(QualType ResultTy, ArrayRef<QualType> Args,
                                   const FunctionProtoType::ExtProtoInfo &EPI,
                                   bool OnlyWantCanonical) const;

public:
  /// Return the unique reference to the type for the specified type
  /// declaration.
  QualType getTypeDeclType(const TypeDecl *Decl,
                           const TypeDecl *PrevDecl = nullptr) const {
    assert(Decl && "Passed null for Decl param");
    if (Decl->TypeForDecl) return QualType(Decl->TypeForDecl, 0);

    if (PrevDecl) {
      assert(PrevDecl->TypeForDecl && "previous decl has no TypeForDecl");
      Decl->TypeForDecl = PrevDecl->TypeForDecl;
      return QualType(PrevDecl->TypeForDecl, 0);
    }

    return getTypeDeclTypeSlow(Decl);
  }

  /// Return the unique reference to the type for the specified
  /// typedef-name decl.
  QualType getTypedefType(const TypedefNameDecl *Decl,
                          QualType Canon = QualType()) const;

  QualType getRecordType(const RecordDecl *Decl) const;

  QualType getEnumType(const EnumDecl *Decl) const;

  QualType getInjectedClassNameType(CXXRecordDecl *Decl, QualType TST) const;

  QualType getAttributedType(AttributedType::Kind attrKind,
                             QualType modifiedType,
                             QualType equivalentType);

  QualType getSubstTemplateTypeParmType(const TemplateTypeParmType *Replaced,
                                        QualType Replacement) const;
  QualType getSubstTemplateTypeParmPackType(
                                          const TemplateTypeParmType *Replaced,
                                            const TemplateArgument &ArgPack);

  QualType
  getTemplateTypeParmType(unsigned Depth, unsigned Index,
                          bool ParameterPack,
                          TemplateTypeParmDecl *ParmDecl = nullptr) const;

  QualType getTemplateSpecializationType(TemplateName T,
                                         ArrayRef<TemplateArgument> Args,
                                         QualType Canon = QualType()) const;

  QualType
  getCanonicalTemplateSpecializationType(TemplateName T,
                                         ArrayRef<TemplateArgument> Args) const;

  QualType getTemplateSpecializationType(TemplateName T,
                                         const TemplateArgumentListInfo &Args,
                                         QualType Canon = QualType()) const;

  TypeSourceInfo *
  getTemplateSpecializationTypeInfo(TemplateName T, SourceLocation TLoc,
                                    const TemplateArgumentListInfo &Args,
                                    QualType Canon = QualType()) const;

  QualType getParenType(QualType NamedType) const;

  QualType getElaboratedType(ElaboratedTypeKeyword Keyword,
                             NestedNameSpecifier *NNS,
                             QualType NamedType) const;
  QualType getDependentNameType(ElaboratedTypeKeyword Keyword,
                                NestedNameSpecifier *NNS,
                                const IdentifierInfo *Name,
                                QualType Canon = QualType()) const;

  QualType getDependentTemplateSpecializationType(ElaboratedTypeKeyword Keyword,
                                                  NestedNameSpecifier *NNS,
                                                  const IdentifierInfo *Name,
                                    const TemplateArgumentListInfo &Args) const;
  QualType getDependentTemplateSpecializationType(
      ElaboratedTypeKeyword Keyword, NestedNameSpecifier *NNS,
      const IdentifierInfo *Name, ArrayRef<TemplateArgument> Args) const;

  TemplateArgument getInjectedTemplateArg(NamedDecl *ParamDecl);

  /// Get a template argument list with one argument per template parameter
  /// in a template parameter list, such as for the injected class name of
  /// a class template.
  void getInjectedTemplateArgs(const TemplateParameterList *Params,
                               SmallVectorImpl<TemplateArgument> &Args);

  QualType getPackExpansionType(QualType Pattern,
                                Optional<unsigned> NumExpansions);

  QualType getObjCInterfaceType(const ObjCInterfaceDecl *Decl,
                                ObjCInterfaceDecl *PrevDecl = nullptr) const;

  /// Legacy interface: cannot provide type arguments or __kindof.
  QualType getObjCObjectType(QualType Base,
                             ObjCProtocolDecl * const *Protocols,
                             unsigned NumProtocols) const;

  QualType getObjCObjectType(QualType Base,
                             ArrayRef<QualType> typeArgs,
                             ArrayRef<ObjCProtocolDecl *> protocols,
                             bool isKindOf) const;

  QualType getObjCTypeParamType(const ObjCTypeParamDecl *Decl,
                                ArrayRef<ObjCProtocolDecl *> protocols,
                                QualType Canonical = QualType()) const;

  bool ObjCObjectAdoptsQTypeProtocols(QualType QT, ObjCInterfaceDecl *Decl);

  /// QIdProtocolsAdoptObjCObjectProtocols - Checks that protocols in
  /// QT's qualified-id protocol list adopt all protocols in IDecl's list
  /// of protocols.
  bool QIdProtocolsAdoptObjCObjectProtocols(QualType QT,
                                            ObjCInterfaceDecl *IDecl);

  /// Return a ObjCObjectPointerType type for the given ObjCObjectType.
  QualType getObjCObjectPointerType(QualType OIT) const;

  /// GCC extension.
  QualType getTypeOfExprType(Expr *e) const;
  QualType getTypeOfType(QualType t) const;

  /// C++11 decltype.
  QualType getDecltypeType(Expr *e, QualType UnderlyingType) const;

  /// Unary type transforms
  QualType getUnaryTransformType(QualType BaseType, QualType UnderlyingType,
                                 UnaryTransformType::UTTKind UKind) const;

<<<<<<< HEAD
#if INTEL_CUSTOMIZATION
  // CQ#369185 - support of __bases and __direct_bases intrinsics.
  /// \brief __bases and __direct_bases types.
  QualType getBasesType(QualType ArgType,
                        UnaryTransformType::UTTKind UKind) const;

#endif // INTEL_CUSTOMIZATION
  /// \brief C++11 deduced auto type.
=======
  /// C++11 deduced auto type.
>>>>>>> 2ca6ba10
  QualType getAutoType(QualType DeducedType, AutoTypeKeyword Keyword,
                       bool IsDependent) const;

  /// C++11 deduction pattern for 'auto' type.
  QualType getAutoDeductType() const;

  /// C++11 deduction pattern for 'auto &&' type.
  QualType getAutoRRefDeductType() const;

  /// C++17 deduced class template specialization type.
  QualType getDeducedTemplateSpecializationType(TemplateName Template,
                                                QualType DeducedType,
                                                bool IsDependent) const;

  /// Return the unique reference to the type for the specified TagDecl
  /// (struct/union/class/enum) decl.
  QualType getTagDeclType(const TagDecl *Decl) const;

  /// Return the unique type for "size_t" (C99 7.17), defined in
  /// <stddef.h>.
  ///
  /// The sizeof operator requires this (C99 6.5.3.4p4).
  CanQualType getSizeType() const;

  /// Return the unique signed counterpart of 
  /// the integer type corresponding to size_t.
  CanQualType getSignedSizeType() const;

  /// Return the unique type for "intmax_t" (C99 7.18.1.5), defined in
  /// <stdint.h>.
  CanQualType getIntMaxType() const;

  /// Return the unique type for "uintmax_t" (C99 7.18.1.5), defined in
  /// <stdint.h>.
  CanQualType getUIntMaxType() const;

  /// Return the unique wchar_t type available in C++ (and available as
  /// __wchar_t as a Microsoft extension).
  QualType getWCharType() const { return WCharTy; }

  /// Return the type of wide characters. In C++, this returns the
  /// unique wchar_t type. In C99, this returns a type compatible with the type
  /// defined in <stddef.h> as defined by the target.
  QualType getWideCharType() const { return WideCharTy; }

  /// Return the type of "signed wchar_t".
  ///
  /// Used when in C++, as a GCC extension.
  QualType getSignedWCharType() const;

  /// Return the type of "unsigned wchar_t".
  ///
  /// Used when in C++, as a GCC extension.
  QualType getUnsignedWCharType() const;

  /// In C99, this returns a type compatible with the type
  /// defined in <stddef.h> as defined by the target.
  QualType getWIntType() const { return WIntTy; }

  /// Return a type compatible with "intptr_t" (C99 7.18.1.4),
  /// as defined by the target.
  QualType getIntPtrType() const;

  /// Return a type compatible with "uintptr_t" (C99 7.18.1.4),
  /// as defined by the target.
  QualType getUIntPtrType() const;

  /// Return the unique type for "ptrdiff_t" (C99 7.17) defined in
  /// <stddef.h>. Pointer - pointer requires this (C99 6.5.6p9).
  QualType getPointerDiffType() const;

  /// Return the unique unsigned counterpart of "ptrdiff_t"
  /// integer type. The standard (C11 7.21.6.1p7) refers to this type
  /// in the definition of %tu format specifier.
  QualType getUnsignedPointerDiffType() const;

  /// Return the unique type for "pid_t" defined in
  /// <sys/types.h>. We need this to compute the correct type for vfork().
  QualType getProcessIDType() const;

  /// Return the C structure type used to represent constant CFStrings.
  QualType getCFConstantStringType() const;

  /// Returns the C struct type for objc_super
  QualType getObjCSuperType() const;
  void setObjCSuperType(QualType ST) { ObjCSuperType = ST; }

  /// Get the structure type used to representation CFStrings, or NULL
  /// if it hasn't yet been built.
  QualType getRawCFConstantStringType() const {
    if (CFConstantStringTypeDecl)
      return getTypedefType(CFConstantStringTypeDecl);
    return QualType();
  }
  void setCFConstantStringType(QualType T);
  TypedefDecl *getCFConstantStringDecl() const;
  RecordDecl *getCFConstantStringTagDecl() const;

  // This setter/getter represents the ObjC type for an NSConstantString.
  void setObjCConstantStringInterface(ObjCInterfaceDecl *Decl);
  QualType getObjCConstantStringInterface() const {
    return ObjCConstantStringType;
  }

  QualType getObjCNSStringType() const {
    return ObjCNSStringType;
  }

  void setObjCNSStringType(QualType T) {
    ObjCNSStringType = T;
  }

  /// Retrieve the type that \c id has been defined to, which may be
  /// different from the built-in \c id if \c id has been typedef'd.
  QualType getObjCIdRedefinitionType() const {
    if (ObjCIdRedefinitionType.isNull())
      return getObjCIdType();
    return ObjCIdRedefinitionType;
  }

  /// Set the user-written type that redefines \c id.
  void setObjCIdRedefinitionType(QualType RedefType) {
    ObjCIdRedefinitionType = RedefType;
  }

  /// Retrieve the type that \c Class has been defined to, which may be
  /// different from the built-in \c Class if \c Class has been typedef'd.
  QualType getObjCClassRedefinitionType() const {
    if (ObjCClassRedefinitionType.isNull())
      return getObjCClassType();
    return ObjCClassRedefinitionType;
  }

  /// Set the user-written type that redefines 'SEL'.
  void setObjCClassRedefinitionType(QualType RedefType) {
    ObjCClassRedefinitionType = RedefType;
  }

  /// Retrieve the type that 'SEL' has been defined to, which may be
  /// different from the built-in 'SEL' if 'SEL' has been typedef'd.
  QualType getObjCSelRedefinitionType() const {
    if (ObjCSelRedefinitionType.isNull())
      return getObjCSelType();
    return ObjCSelRedefinitionType;
  }

  /// Set the user-written type that redefines 'SEL'.
  void setObjCSelRedefinitionType(QualType RedefType) {
    ObjCSelRedefinitionType = RedefType;
  }

  /// Retrieve the identifier 'NSObject'.
  IdentifierInfo *getNSObjectName() {
    if (!NSObjectName) {
      NSObjectName = &Idents.get("NSObject");
    }

    return NSObjectName;
  }

  /// Retrieve the identifier 'NSCopying'.
  IdentifierInfo *getNSCopyingName() {
    if (!NSCopyingName) {
      NSCopyingName = &Idents.get("NSCopying");
    }

    return NSCopyingName;
  }

  CanQualType getNSUIntegerType() const {
    assert(Target && "Expected target to be initialized");
    const llvm::Triple &T = Target->getTriple();
    // Windows is LLP64 rather than LP64
    if (T.isOSWindows() && T.isArch64Bit())
      return UnsignedLongLongTy;
    return UnsignedLongTy;
  }

  CanQualType getNSIntegerType() const {
    assert(Target && "Expected target to be initialized");
    const llvm::Triple &T = Target->getTriple();
    // Windows is LLP64 rather than LP64
    if (T.isOSWindows() && T.isArch64Bit())
      return LongLongTy;
    return LongTy;
  }

  /// Retrieve the identifier 'bool'.
  IdentifierInfo *getBoolName() const {
    if (!BoolName)
      BoolName = &Idents.get("bool");
    return BoolName;
  }

  IdentifierInfo *getMakeIntegerSeqName() const {
    if (!MakeIntegerSeqName)
      MakeIntegerSeqName = &Idents.get("__make_integer_seq");
    return MakeIntegerSeqName;
  }

  IdentifierInfo *getTypePackElementName() const {
    if (!TypePackElementName)
      TypePackElementName = &Idents.get("__type_pack_element");
    return TypePackElementName;
  }

  /// Retrieve the Objective-C "instancetype" type, if already known;
  /// otherwise, returns a NULL type;
  QualType getObjCInstanceType() {
    return getTypeDeclType(getObjCInstanceTypeDecl());
  }

  /// Retrieve the typedef declaration corresponding to the Objective-C
  /// "instancetype" type.
  TypedefDecl *getObjCInstanceTypeDecl();

  /// Set the type for the C FILE type.
  void setFILEDecl(TypeDecl *FILEDecl) { this->FILEDecl = FILEDecl; }

  /// Retrieve the C FILE type.
  QualType getFILEType() const {
    if (FILEDecl)
      return getTypeDeclType(FILEDecl);
    return QualType();
  }

  /// Set the type for the C jmp_buf type.
  void setjmp_bufDecl(TypeDecl *jmp_bufDecl) {
    this->jmp_bufDecl = jmp_bufDecl;
  }

  /// Retrieve the C jmp_buf type.
  QualType getjmp_bufType() const {
    if (jmp_bufDecl)
      return getTypeDeclType(jmp_bufDecl);
    return QualType();
  }

  /// Set the type for the C sigjmp_buf type.
  void setsigjmp_bufDecl(TypeDecl *sigjmp_bufDecl) {
    this->sigjmp_bufDecl = sigjmp_bufDecl;
  }

  /// Retrieve the C sigjmp_buf type.
  QualType getsigjmp_bufType() const {
    if (sigjmp_bufDecl)
      return getTypeDeclType(sigjmp_bufDecl);
    return QualType();
  }

  /// Set the type for the C ucontext_t type.
  void setucontext_tDecl(TypeDecl *ucontext_tDecl) {
    this->ucontext_tDecl = ucontext_tDecl;
  }

  /// Retrieve the C ucontext_t type.
  QualType getucontext_tType() const {
    if (ucontext_tDecl)
      return getTypeDeclType(ucontext_tDecl);
    return QualType();
  }

  /// The result type of logical operations, '<', '>', '!=', etc.
  QualType getLogicalOperationType() const {
    return getLangOpts().CPlusPlus ? BoolTy : IntTy;
  }

  /// Emit the Objective-CC type encoding for the given type \p T into
  /// \p S.
  ///
  /// If \p Field is specified then record field names are also encoded.
  void getObjCEncodingForType(QualType T, std::string &S,
                              const FieldDecl *Field=nullptr,
                              QualType *NotEncodedT=nullptr) const;

  /// Emit the Objective-C property type encoding for the given
  /// type \p T into \p S.
  void getObjCEncodingForPropertyType(QualType T, std::string &S) const;

  void getLegacyIntegralTypeEncoding(QualType &t) const;

  /// Put the string version of the type qualifiers \p QT into \p S.
  void getObjCEncodingForTypeQualifier(Decl::ObjCDeclQualifier QT,
                                       std::string &S) const;

  /// Emit the encoded type for the function \p Decl into \p S.
  ///
  /// This is in the same format as Objective-C method encodings.
  ///
  /// \returns true if an error occurred (e.g., because one of the parameter
  /// types is incomplete), false otherwise.
  std::string getObjCEncodingForFunctionDecl(const FunctionDecl *Decl) const;

  /// Emit the encoded type for the method declaration \p Decl into
  /// \p S.
  std::string getObjCEncodingForMethodDecl(const ObjCMethodDecl *Decl,
                                           bool Extended = false) const;

  /// Return the encoded type for this block declaration.
  std::string getObjCEncodingForBlock(const BlockExpr *blockExpr) const;

  /// getObjCEncodingForPropertyDecl - Return the encoded type for
  /// this method declaration. If non-NULL, Container must be either
  /// an ObjCCategoryImplDecl or ObjCImplementationDecl; it should
  /// only be NULL when getting encodings for protocol properties.
  std::string getObjCEncodingForPropertyDecl(const ObjCPropertyDecl *PD,
                                             const Decl *Container) const;

  bool ProtocolCompatibleWithProtocol(ObjCProtocolDecl *lProto,
                                      ObjCProtocolDecl *rProto) const;

  ObjCPropertyImplDecl *getObjCPropertyImplDeclForPropertyDecl(
                                                  const ObjCPropertyDecl *PD,
                                                  const Decl *Container) const;

  /// Return the size of type \p T for Objective-C encoding purpose,
  /// in characters.
  CharUnits getObjCEncodingTypeSize(QualType T) const;

  /// Retrieve the typedef corresponding to the predefined \c id type
  /// in Objective-C.
  TypedefDecl *getObjCIdDecl() const;

  /// Represents the Objective-CC \c id type.
  ///
  /// This is set up lazily, by Sema.  \c id is always a (typedef for a)
  /// pointer type, a pointer to a struct.
  QualType getObjCIdType() const {
    return getTypeDeclType(getObjCIdDecl());
  }

  /// Retrieve the typedef corresponding to the predefined 'SEL' type
  /// in Objective-C.
  TypedefDecl *getObjCSelDecl() const;

  /// Retrieve the type that corresponds to the predefined Objective-C
  /// 'SEL' type.
  QualType getObjCSelType() const {
    return getTypeDeclType(getObjCSelDecl());
  }

  /// Retrieve the typedef declaration corresponding to the predefined
  /// Objective-C 'Class' type.
  TypedefDecl *getObjCClassDecl() const;

  /// Represents the Objective-C \c Class type.
  ///
  /// This is set up lazily, by Sema.  \c Class is always a (typedef for a)
  /// pointer type, a pointer to a struct.
  QualType getObjCClassType() const {
    return getTypeDeclType(getObjCClassDecl());
  }

  /// Retrieve the Objective-C class declaration corresponding to
  /// the predefined \c Protocol class.
  ObjCInterfaceDecl *getObjCProtocolDecl() const;

  /// Retrieve declaration of 'BOOL' typedef
  TypedefDecl *getBOOLDecl() const {
    return BOOLDecl;
  }

  /// Save declaration of 'BOOL' typedef
  void setBOOLDecl(TypedefDecl *TD) {
    BOOLDecl = TD;
  }

  /// type of 'BOOL' type.
  QualType getBOOLType() const {
    return getTypeDeclType(getBOOLDecl());
  }

  /// Retrieve the type of the Objective-C \c Protocol class.
  QualType getObjCProtoType() const {
    return getObjCInterfaceType(getObjCProtocolDecl());
  }

  /// Retrieve the C type declaration corresponding to the predefined
  /// \c __builtin_va_list type.
  TypedefDecl *getBuiltinVaListDecl() const;

  /// Retrieve the type of the \c __builtin_va_list type.
  QualType getBuiltinVaListType() const {
    return getTypeDeclType(getBuiltinVaListDecl());
  }

  /// Retrieve the C type declaration corresponding to the predefined
  /// \c __va_list_tag type used to help define the \c __builtin_va_list type
  /// for some targets.
  Decl *getVaListTagDecl() const;

  /// Retrieve the C type declaration corresponding to the predefined
  /// \c __builtin_ms_va_list type.
  TypedefDecl *getBuiltinMSVaListDecl() const;

  /// Retrieve the type of the \c __builtin_ms_va_list type.
  QualType getBuiltinMSVaListType() const {
    return getTypeDeclType(getBuiltinMSVaListDecl());
  }

  /// Return whether a declaration to a builtin is allowed to be
  /// overloaded/redeclared.
  bool canBuiltinBeRedeclared(const FunctionDecl *) const;

  /// Return a type with additional \c const, \c volatile, or
  /// \c restrict qualifiers.
  QualType getCVRQualifiedType(QualType T, unsigned CVR) const {
    return getQualifiedType(T, Qualifiers::fromCVRMask(CVR));
  }

  /// Un-split a SplitQualType.
  QualType getQualifiedType(SplitQualType split) const {
    return getQualifiedType(split.Ty, split.Quals);
  }

  /// Return a type with additional qualifiers.
  QualType getQualifiedType(QualType T, Qualifiers Qs) const {
    if (!Qs.hasNonFastQualifiers())
      return T.withFastQualifiers(Qs.getFastQualifiers());
    QualifierCollector Qc(Qs);
    const Type *Ptr = Qc.strip(T);
    return getExtQualType(Ptr, Qc);
  }

  /// Return a type with additional qualifiers.
  QualType getQualifiedType(const Type *T, Qualifiers Qs) const {
    if (!Qs.hasNonFastQualifiers())
      return QualType(T, Qs.getFastQualifiers());
    return getExtQualType(T, Qs);
  }

  /// Return a type with the given lifetime qualifier.
  ///
  /// \pre Neither type.ObjCLifetime() nor \p lifetime may be \c OCL_None.
  QualType getLifetimeQualifiedType(QualType type,
                                    Qualifiers::ObjCLifetime lifetime) {
    assert(type.getObjCLifetime() == Qualifiers::OCL_None);
    assert(lifetime != Qualifiers::OCL_None);

    Qualifiers qs;
    qs.addObjCLifetime(lifetime);
    return getQualifiedType(type, qs);
  }

  /// getUnqualifiedObjCPointerType - Returns version of
  /// Objective-C pointer type with lifetime qualifier removed.
  QualType getUnqualifiedObjCPointerType(QualType type) const {
    if (!type.getTypePtr()->isObjCObjectPointerType() ||
        !type.getQualifiers().hasObjCLifetime())
      return type;
    Qualifiers Qs = type.getQualifiers();
    Qs.removeObjCLifetime();
    return getQualifiedType(type.getUnqualifiedType(), Qs);
  }

  DeclarationNameInfo getNameForTemplate(TemplateName Name,
                                         SourceLocation NameLoc) const;

  TemplateName getOverloadedTemplateName(UnresolvedSetIterator Begin,
                                         UnresolvedSetIterator End) const;

  TemplateName getQualifiedTemplateName(NestedNameSpecifier *NNS,
                                        bool TemplateKeyword,
                                        TemplateDecl *Template) const;

  TemplateName getDependentTemplateName(NestedNameSpecifier *NNS,
                                        const IdentifierInfo *Name) const;
  TemplateName getDependentTemplateName(NestedNameSpecifier *NNS,
                                        OverloadedOperatorKind Operator) const;
  TemplateName getSubstTemplateTemplateParm(TemplateTemplateParmDecl *param,
                                            TemplateName replacement) const;
  TemplateName getSubstTemplateTemplateParmPack(TemplateTemplateParmDecl *Param,
                                        const TemplateArgument &ArgPack) const;

  enum GetBuiltinTypeError {
    /// No error
    GE_None,

    /// Missing a type from <stdio.h>
    GE_Missing_stdio,

    /// Missing a type from <setjmp.h>
    GE_Missing_setjmp,

    /// Missing a type from <ucontext.h>
    GE_Missing_ucontext
  };

  /// Return the type for the specified builtin.
  ///
  /// If \p IntegerConstantArgs is non-null, it is filled in with a bitmask of
  /// arguments to the builtin that are required to be integer constant
  /// expressions.
  QualType GetBuiltinType(unsigned ID, GetBuiltinTypeError &Error,
                          unsigned *IntegerConstantArgs = nullptr) const;

  /// Types and expressions required to build C++2a three-way comparisons
  /// using operator<=>, including the values return by builtin <=> operators.
  ComparisonCategories CompCategories;

private:
  CanQualType getFromTargetType(unsigned Type) const;
  TypeInfo getTypeInfoImpl(const Type *T) const;

  //===--------------------------------------------------------------------===//
  //                         Type Predicates.
  //===--------------------------------------------------------------------===//

public:
  /// Return one of the GCNone, Weak or Strong Objective-C garbage
  /// collection attributes.
  Qualifiers::GC getObjCGCAttrKind(QualType Ty) const;

  /// Return true if the given vector types are of the same unqualified
  /// type or if they are equivalent to the same GCC vector type.
  ///
  /// \note This ignores whether they are target-specific (AltiVec or Neon)
  /// types.
  bool areCompatibleVectorTypes(QualType FirstVec, QualType SecondVec);

<<<<<<< HEAD
#if INTEL_CUSTOMIZATION
  // CQ#377518 - allow integer typedef redefinition in IntelMSCompat mode.
  // Return true is the given typedef types are compatible in C.
  //
  // Conditions:
  //   1. Both typedef types are either integer, enumeral or pointers;
  //   2. Both typedef types are equally qualified;
  //   3. Both typedef types have the same size and alignment;
  //   4. If pointers:
  //     4.1. Levels of pointers are equal;
  //     4.2. Pointee types are compatible OR
  //     4.3. One type points to void and another points to char.
  bool areCompatibleTypedefTypesInC(QualType OldType, QualType NewType);
#endif // INTEL_CUSTOMIZATION

  /// \brief Return true if this is an \c NSObject object with its \c NSObject
=======
  /// Return true if this is an \c NSObject object with its \c NSObject
>>>>>>> 2ca6ba10
  /// attribute set.
  static bool isObjCNSObjectType(QualType Ty) {
    return Ty->isObjCNSObjectType();
  }

  //===--------------------------------------------------------------------===//
  //                         Type Sizing and Analysis
  //===--------------------------------------------------------------------===//

  /// Return the APFloat 'semantics' for the specified scalar floating
  /// point type.
  const llvm::fltSemantics &getFloatTypeSemantics(QualType T) const;

  /// Get the size and alignment of the specified complete type in bits.
  TypeInfo getTypeInfo(const Type *T) const;
  TypeInfo getTypeInfo(QualType T) const { return getTypeInfo(T.getTypePtr()); }

  /// Get default simd alignment of the specified complete type in bits.
  unsigned getOpenMPDefaultSimdAlign(QualType T) const;

  /// Return the size of the specified (complete) type \p T, in bits.
  uint64_t getTypeSize(QualType T) const { return getTypeInfo(T).Width; }
  uint64_t getTypeSize(const Type *T) const { return getTypeInfo(T).Width; }

  /// Return the size of the character type, in bits.
  uint64_t getCharWidth() const {
    return getTypeSize(CharTy);
  }

  /// Convert a size in bits to a size in characters.
  CharUnits toCharUnitsFromBits(int64_t BitSize) const;

  /// Convert a size in characters to a size in bits.
  int64_t toBits(CharUnits CharSize) const;

  /// Return the size of the specified (complete) type \p T, in
  /// characters.
  CharUnits getTypeSizeInChars(QualType T) const;
  CharUnits getTypeSizeInChars(const Type *T) const;

  /// Return the ABI-specified alignment of a (complete) type \p T, in
  /// bits.
  unsigned getTypeAlign(QualType T) const { return getTypeInfo(T).Align; }
  unsigned getTypeAlign(const Type *T) const { return getTypeInfo(T).Align; }

  /// Return the ABI-specified alignment of a type, in bits, or 0 if
  /// the type is incomplete and we cannot determine the alignment (for
  /// example, from alignment attributes).
  unsigned getTypeAlignIfKnown(QualType T) const;

  /// Return the ABI-specified alignment of a (complete) type \p T, in
  /// characters.
  CharUnits getTypeAlignInChars(QualType T) const;
  CharUnits getTypeAlignInChars(const Type *T) const;

  // getTypeInfoDataSizeInChars - Return the size of a type, in chars. If the
  // type is a record, its data size is returned.
  std::pair<CharUnits, CharUnits> getTypeInfoDataSizeInChars(QualType T) const;

  std::pair<CharUnits, CharUnits> getTypeInfoInChars(const Type *T) const;
  std::pair<CharUnits, CharUnits> getTypeInfoInChars(QualType T) const;

  /// Determine if the alignment the type has was required using an
  /// alignment attribute.
  bool isAlignmentRequired(const Type *T) const;
  bool isAlignmentRequired(QualType T) const;

  /// Return the "preferred" alignment of the specified type \p T for
  /// the current target, in bits.
  ///
  /// This can be different than the ABI alignment in cases where it is
  /// beneficial for performance to overalign a data type.
  unsigned getPreferredTypeAlign(const Type *T) const;

  /// Return the default alignment for __attribute__((aligned)) on
  /// this target, to be used if no alignment value is specified.
  unsigned getTargetDefaultAlignForAttributeAligned() const;

  /// Return the alignment in bits that should be given to a
  /// global variable with type \p T.
  unsigned getAlignOfGlobalVar(QualType T) const;

  /// Return the alignment in characters that should be given to a
  /// global variable with type \p T.
  CharUnits getAlignOfGlobalVarInChars(QualType T) const;

  /// Return a conservative estimate of the alignment of the specified
  /// decl \p D.
  ///
  /// \pre \p D must not be a bitfield type, as bitfields do not have a valid
  /// alignment.
  ///
  /// If \p ForAlignof, references are treated like their underlying type
  /// and  large arrays don't get any special treatment. If not \p ForAlignof
  /// it computes the value expected by CodeGen: references are treated like
  /// pointers and large arrays get extra alignment.
  CharUnits getDeclAlign(const Decl *D, bool ForAlignof = false) const;

  /// Get or compute information about the layout of the specified
  /// record (struct/union/class) \p D, which indicates its size and field
  /// position information.
  const ASTRecordLayout &getASTRecordLayout(const RecordDecl *D) const;

  /// Get or compute information about the layout of the specified
  /// Objective-C interface.
  const ASTRecordLayout &getASTObjCInterfaceLayout(const ObjCInterfaceDecl *D)
    const;

  void DumpRecordLayout(const RecordDecl *RD, raw_ostream &OS,
                        bool Simple = false) const;

  /// Get or compute information about the layout of the specified
  /// Objective-C implementation.
  ///
  /// This may differ from the interface if synthesized ivars are present.
  const ASTRecordLayout &
  getASTObjCImplementationLayout(const ObjCImplementationDecl *D) const;

  /// Get our current best idea for the key function of the
  /// given record decl, or nullptr if there isn't one.
  ///
  /// The key function is, according to the Itanium C++ ABI section 5.2.3:
  ///   ...the first non-pure virtual function that is not inline at the
  ///   point of class definition.
  ///
  /// Other ABIs use the same idea.  However, the ARM C++ ABI ignores
  /// virtual functions that are defined 'inline', which means that
  /// the result of this computation can change.
  const CXXMethodDecl *getCurrentKeyFunction(const CXXRecordDecl *RD);

  /// Observe that the given method cannot be a key function.
  /// Checks the key-function cache for the method's class and clears it
  /// if matches the given declaration.
  ///
  /// This is used in ABIs where out-of-line definitions marked
  /// inline are not considered to be key functions.
  ///
  /// \param method should be the declaration from the class definition
  void setNonKeyFunction(const CXXMethodDecl *method);

  /// Loading virtual member pointers using the virtual inheritance model
  /// always results in an adjustment using the vbtable even if the index is
  /// zero.
  ///
  /// This is usually OK because the first slot in the vbtable points
  /// backwards to the top of the MDC.  However, the MDC might be reusing a
  /// vbptr from an nv-base.  In this case, the first slot in the vbtable
  /// points to the start of the nv-base which introduced the vbptr and *not*
  /// the MDC.  Modify the NonVirtualBaseAdjustment to account for this.
  CharUnits getOffsetOfBaseWithVBPtr(const CXXRecordDecl *RD) const;

  /// Get the offset of a FieldDecl or IndirectFieldDecl, in bits.
  uint64_t getFieldOffset(const ValueDecl *FD) const;

  /// Get the offset of an ObjCIvarDecl in bits.
  uint64_t lookupFieldBitOffset(const ObjCInterfaceDecl *OID,
                                const ObjCImplementationDecl *ID,
                                const ObjCIvarDecl *Ivar) const;

  bool isNearlyEmpty(const CXXRecordDecl *RD) const;

  VTableContextBase *getVTableContext();

  MangleContext *createMangleContext();

  void DeepCollectObjCIvars(const ObjCInterfaceDecl *OI, bool leafClass,
                            SmallVectorImpl<const ObjCIvarDecl*> &Ivars) const;

  unsigned CountNonClassIvars(const ObjCInterfaceDecl *OI) const;
  void CollectInheritedProtocols(const Decl *CDecl,
                          llvm::SmallPtrSet<ObjCProtocolDecl*, 8> &Protocols);

  /// Return true if the specified type has unique object representations
  /// according to (C++17 [meta.unary.prop]p9)
  bool hasUniqueObjectRepresentations(QualType Ty) const;

  //===--------------------------------------------------------------------===//
  //                            Type Operators
  //===--------------------------------------------------------------------===//

  /// Return the canonical (structural) type corresponding to the
  /// specified potentially non-canonical type \p T.
  ///
  /// The non-canonical version of a type may have many "decorated" versions of
  /// types.  Decorators can include typedefs, 'typeof' operators, etc. The
  /// returned type is guaranteed to be free of any of these, allowing two
  /// canonical types to be compared for exact equality with a simple pointer
  /// comparison.
  CanQualType getCanonicalType(QualType T) const {
    return CanQualType::CreateUnsafe(T.getCanonicalType());
  }

  const Type *getCanonicalType(const Type *T) const {
    return T->getCanonicalTypeInternal().getTypePtr();
  }

  /// Return the canonical parameter type corresponding to the specific
  /// potentially non-canonical one.
  ///
  /// Qualifiers are stripped off, functions are turned into function
  /// pointers, and arrays decay one level into pointers.
  CanQualType getCanonicalParamType(QualType T) const;

  /// Determine whether the given types \p T1 and \p T2 are equivalent.
  bool hasSameType(QualType T1, QualType T2) const {
    return getCanonicalType(T1) == getCanonicalType(T2);
  }
  bool hasSameType(const Type *T1, const Type *T2) const {
    return getCanonicalType(T1) == getCanonicalType(T2);
  }

  /// Return this type as a completely-unqualified array type,
  /// capturing the qualifiers in \p Quals.
  ///
  /// This will remove the minimal amount of sugaring from the types, similar
  /// to the behavior of QualType::getUnqualifiedType().
  ///
  /// \param T is the qualified type, which may be an ArrayType
  ///
  /// \param Quals will receive the full set of qualifiers that were
  /// applied to the array.
  ///
  /// \returns if this is an array type, the completely unqualified array type
  /// that corresponds to it. Otherwise, returns T.getUnqualifiedType().
  QualType getUnqualifiedArrayType(QualType T, Qualifiers &Quals);

  /// Determine whether the given types are equivalent after
  /// cvr-qualifiers have been removed.
  bool hasSameUnqualifiedType(QualType T1, QualType T2) const {
    return getCanonicalType(T1).getTypePtr() ==
           getCanonicalType(T2).getTypePtr();
  }

  bool hasSameNullabilityTypeQualifier(QualType SubT, QualType SuperT,
                                       bool IsParam) const {
    auto SubTnullability = SubT->getNullability(*this);
    auto SuperTnullability = SuperT->getNullability(*this);
    if (SubTnullability.hasValue() == SuperTnullability.hasValue()) {
      // Neither has nullability; return true
      if (!SubTnullability)
        return true;
      // Both have nullability qualifier.
      if (*SubTnullability == *SuperTnullability ||
          *SubTnullability == NullabilityKind::Unspecified ||
          *SuperTnullability == NullabilityKind::Unspecified)
        return true;

      if (IsParam) {
        // Ok for the superclass method parameter to be "nonnull" and the subclass
        // method parameter to be "nullable"
        return (*SuperTnullability == NullabilityKind::NonNull &&
                *SubTnullability == NullabilityKind::Nullable);
      }
      else {
        // For the return type, it's okay for the superclass method to specify
        // "nullable" and the subclass method specify "nonnull"
        return (*SuperTnullability == NullabilityKind::Nullable &&
                *SubTnullability == NullabilityKind::NonNull);
      }
    }
    return true;
  }

  bool ObjCMethodsAreEqual(const ObjCMethodDecl *MethodDecl,
                           const ObjCMethodDecl *MethodImp);

  bool UnwrapSimilarPointerTypes(QualType &T1, QualType &T2);

  /// Retrieves the "canonical" nested name specifier for a
  /// given nested name specifier.
  ///
  /// The canonical nested name specifier is a nested name specifier
  /// that uniquely identifies a type or namespace within the type
  /// system. For example, given:
  ///
  /// \code
  /// namespace N {
  ///   struct S {
  ///     template<typename T> struct X { typename T* type; };
  ///   };
  /// }
  ///
  /// template<typename T> struct Y {
  ///   typename N::S::X<T>::type member;
  /// };
  /// \endcode
  ///
  /// Here, the nested-name-specifier for N::S::X<T>:: will be
  /// S::X<template-param-0-0>, since 'S' and 'X' are uniquely defined
  /// by declarations in the type system and the canonical type for
  /// the template type parameter 'T' is template-param-0-0.
  NestedNameSpecifier *
  getCanonicalNestedNameSpecifier(NestedNameSpecifier *NNS) const;

  /// Retrieves the default calling convention for the current target.
  CallingConv getDefaultCallingConvention(bool IsVariadic,
                                          bool IsCXXMethod) const;

  /// Retrieves the "canonical" template name that refers to a
  /// given template.
  ///
  /// The canonical template name is the simplest expression that can
  /// be used to refer to a given template. For most templates, this
  /// expression is just the template declaration itself. For example,
  /// the template std::vector can be referred to via a variety of
  /// names---std::vector, \::std::vector, vector (if vector is in
  /// scope), etc.---but all of these names map down to the same
  /// TemplateDecl, which is used to form the canonical template name.
  ///
  /// Dependent template names are more interesting. Here, the
  /// template name could be something like T::template apply or
  /// std::allocator<T>::template rebind, where the nested name
  /// specifier itself is dependent. In this case, the canonical
  /// template name uses the shortest form of the dependent
  /// nested-name-specifier, which itself contains all canonical
  /// types, values, and templates.
  TemplateName getCanonicalTemplateName(TemplateName Name) const;

  /// Determine whether the given template names refer to the same
  /// template.
  bool hasSameTemplateName(TemplateName X, TemplateName Y);

  /// Retrieve the "canonical" template argument.
  ///
  /// The canonical template argument is the simplest template argument
  /// (which may be a type, value, expression, or declaration) that
  /// expresses the value of the argument.
  TemplateArgument getCanonicalTemplateArgument(const TemplateArgument &Arg)
    const;

  /// Type Query functions.  If the type is an instance of the specified class,
  /// return the Type pointer for the underlying maximally pretty type.  This
  /// is a member of ASTContext because this may need to do some amount of
  /// canonicalization, e.g. to move type qualifiers into the element type.
  const ArrayType *getAsArrayType(QualType T) const;
  const ConstantArrayType *getAsConstantArrayType(QualType T) const {
    return dyn_cast_or_null<ConstantArrayType>(getAsArrayType(T));
  }
  const VariableArrayType *getAsVariableArrayType(QualType T) const {
    return dyn_cast_or_null<VariableArrayType>(getAsArrayType(T));
  }
  const IncompleteArrayType *getAsIncompleteArrayType(QualType T) const {
    return dyn_cast_or_null<IncompleteArrayType>(getAsArrayType(T));
  }
  const DependentSizedArrayType *getAsDependentSizedArrayType(QualType T)
    const {
    return dyn_cast_or_null<DependentSizedArrayType>(getAsArrayType(T));
  }

  /// Return the innermost element type of an array type.
  ///
  /// For example, will return "int" for int[m][n]
  QualType getBaseElementType(const ArrayType *VAT) const;

  /// Return the innermost element type of a type (which needn't
  /// actually be an array type).
  QualType getBaseElementType(QualType QT) const;

  /// Return number of constant array elements.
  uint64_t getConstantArrayElementCount(const ConstantArrayType *CA) const;

  /// Perform adjustment on the parameter type of a function.
  ///
  /// This routine adjusts the given parameter type @p T to the actual
  /// parameter type used by semantic analysis (C99 6.7.5.3p[7,8],
  /// C++ [dcl.fct]p3). The adjusted parameter type is returned.
  QualType getAdjustedParameterType(QualType T) const;

  /// Retrieve the parameter type as adjusted for use in the signature
  /// of a function, decaying array and function types and removing top-level
  /// cv-qualifiers.
  QualType getSignatureParameterType(QualType T) const;

  QualType getExceptionObjectType(QualType T) const;

  /// Return the properly qualified result of decaying the specified
  /// array type to a pointer.
  ///
  /// This operation is non-trivial when handling typedefs etc.  The canonical
  /// type of \p T must be an array type, this returns a pointer to a properly
  /// qualified element of the array.
  ///
  /// See C99 6.7.5.3p7 and C99 6.3.2.1p3.
  QualType getArrayDecayedType(QualType T) const;

  /// Return the type that \p PromotableType will promote to: C99
  /// 6.3.1.1p2, assuming that \p PromotableType is a promotable integer type.
  QualType getPromotedIntegerType(QualType PromotableType) const;

  /// Recurses in pointer/array types until it finds an Objective-C
  /// retainable type and returns its ownership.
  Qualifiers::ObjCLifetime getInnerObjCOwnership(QualType T) const;

  /// Whether this is a promotable bitfield reference according
  /// to C99 6.3.1.1p2, bullet 2 (and GCC extensions).
  ///
  /// \returns the type this bit-field will promote to, or NULL if no
  /// promotion occurs.
  QualType isPromotableBitField(Expr *E) const;

  /// Return the highest ranked integer type, see C99 6.3.1.8p1.
  ///
  /// If \p LHS > \p RHS, returns 1.  If \p LHS == \p RHS, returns 0.  If
  /// \p LHS < \p RHS, return -1.
  int getIntegerTypeOrder(QualType LHS, QualType RHS) const;

  /// Compare the rank of the two specified floating point types,
  /// ignoring the domain of the type (i.e. 'double' == '_Complex double').
  ///
  /// If \p LHS > \p RHS, returns 1.  If \p LHS == \p RHS, returns 0.  If
  /// \p LHS < \p RHS, return -1.
  int getFloatingTypeOrder(QualType LHS, QualType RHS) const;

  /// Return a real floating point or a complex type (based on
  /// \p typeDomain/\p typeSize).
  ///
  /// \param typeDomain a real floating point or complex type.
  /// \param typeSize a real floating point or complex type.
  QualType getFloatingTypeOfSizeWithinDomain(QualType typeSize,
                                             QualType typeDomain) const;

  unsigned getTargetAddressSpace(QualType T) const {
    return getTargetAddressSpace(T.getQualifiers());
  }

  unsigned getTargetAddressSpace(Qualifiers Q) const {
    return getTargetAddressSpace(Q.getAddressSpace());
  }

  unsigned getTargetAddressSpace(LangAS AS) const;

  /// Get target-dependent integer value for null pointer which is used for
  /// constant folding.
  uint64_t getTargetNullPointerValue(QualType QT) const;

  bool addressSpaceMapManglingFor(LangAS AS) const {
    return AddrSpaceMapMangling || isTargetAddressSpace(AS);
  }

private:
  // Helper for integer ordering
  unsigned getIntegerRank(const Type *T) const;

public:
  //===--------------------------------------------------------------------===//
  //                    Type Compatibility Predicates
  //===--------------------------------------------------------------------===//

  /// Compatibility predicates used to check assignment expressions.
  bool typesAreCompatible(QualType T1, QualType T2,
                          bool CompareUnqualified = false); // C99 6.2.7p1

  bool propertyTypesAreCompatible(QualType, QualType);
  bool typesAreBlockPointerCompatible(QualType, QualType);

  bool isObjCIdType(QualType T) const {
    return T == getObjCIdType();
  }

  bool isObjCClassType(QualType T) const {
    return T == getObjCClassType();
  }

  bool isObjCSelType(QualType T) const {
    return T == getObjCSelType();
  }

  bool ObjCQualifiedIdTypesAreCompatible(QualType LHS, QualType RHS,
                                         bool ForCompare);

  bool ObjCQualifiedClassTypesAreCompatible(QualType LHS, QualType RHS);

  // Check the safety of assignment from LHS to RHS
  bool canAssignObjCInterfaces(const ObjCObjectPointerType *LHSOPT,
                               const ObjCObjectPointerType *RHSOPT);
  bool canAssignObjCInterfaces(const ObjCObjectType *LHS,
                               const ObjCObjectType *RHS);
  bool canAssignObjCInterfacesInBlockPointer(
                                          const ObjCObjectPointerType *LHSOPT,
                                          const ObjCObjectPointerType *RHSOPT,
                                          bool BlockReturnType);
  bool areComparableObjCPointerTypes(QualType LHS, QualType RHS);
  QualType areCommonBaseCompatible(const ObjCObjectPointerType *LHSOPT,
                                   const ObjCObjectPointerType *RHSOPT);
  bool canBindObjCObjectType(QualType To, QualType From);

  // Functions for calculating composite types
  QualType mergeTypes(QualType, QualType, bool OfBlockPointer=false,
                      bool Unqualified = false, bool BlockReturnType = false);
  QualType mergeFunctionTypes(QualType, QualType, bool OfBlockPointer=false,
                              bool Unqualified = false);
  QualType mergeFunctionParameterTypes(QualType, QualType,
                                       bool OfBlockPointer = false,
                                       bool Unqualified = false);
  QualType mergeTransparentUnionType(QualType, QualType,
                                     bool OfBlockPointer=false,
                                     bool Unqualified = false);

  QualType mergeObjCGCQualifiers(QualType, QualType);

  /// This function merges the ExtParameterInfo lists of two functions. It
  /// returns true if the lists are compatible. The merged list is returned in
  /// NewParamInfos.
  ///
  /// \param FirstFnType The type of the first function.
  ///
  /// \param SecondFnType The type of the second function.
  ///
  /// \param CanUseFirst This flag is set to true if the first function's
  /// ExtParameterInfo list can be used as the composite list of
  /// ExtParameterInfo.
  ///
  /// \param CanUseSecond This flag is set to true if the second function's
  /// ExtParameterInfo list can be used as the composite list of
  /// ExtParameterInfo.
  ///
  /// \param NewParamInfos The composite list of ExtParameterInfo. The list is
  /// empty if none of the flags are set.
  ///
  bool mergeExtParameterInfo(
      const FunctionProtoType *FirstFnType,
      const FunctionProtoType *SecondFnType,
      bool &CanUseFirst, bool &CanUseSecond,
      SmallVectorImpl<FunctionProtoType::ExtParameterInfo> &NewParamInfos);

  void ResetObjCLayout(const ObjCContainerDecl *CD);

  //===--------------------------------------------------------------------===//
  //                    Integer Predicates
  //===--------------------------------------------------------------------===//

  // The width of an integer, as defined in C99 6.2.6.2. This is the number
  // of bits in an integer type excluding any padding bits.
  unsigned getIntWidth(QualType T) const;

  // Per C99 6.2.5p6, for every signed integer type, there is a corresponding
  // unsigned integer type.  This method takes a signed type, and returns the
  // corresponding unsigned integer type.
  QualType getCorrespondingUnsignedType(QualType T) const;

  //===--------------------------------------------------------------------===//
  //                    Integer Values
  //===--------------------------------------------------------------------===//

  /// Make an APSInt of the appropriate width and signedness for the
  /// given \p Value and integer \p Type.
  llvm::APSInt MakeIntValue(uint64_t Value, QualType Type) const {
    // If Type is a signed integer type larger than 64 bits, we need to be sure
    // to sign extend Res appropriately.
    llvm::APSInt Res(64, !Type->isSignedIntegerOrEnumerationType());
    Res = Value;
    unsigned Width = getIntWidth(Type);
    if (Width != Res.getBitWidth())
      return Res.extOrTrunc(Width);
    return Res;
  }

  bool isSentinelNullExpr(const Expr *E);

  /// Get the implementation of the ObjCInterfaceDecl \p D, or nullptr if
  /// none exists.
  ObjCImplementationDecl *getObjCImplementation(ObjCInterfaceDecl *D);

  /// Get the implementation of the ObjCCategoryDecl \p D, or nullptr if
  /// none exists.
  ObjCCategoryImplDecl *getObjCImplementation(ObjCCategoryDecl *D);

  /// Return true if there is at least one \@implementation in the TU.
  bool AnyObjCImplementation() {
    return !ObjCImpls.empty();
  }

  /// Set the implementation of ObjCInterfaceDecl.
  void setObjCImplementation(ObjCInterfaceDecl *IFaceD,
                             ObjCImplementationDecl *ImplD);

  /// Set the implementation of ObjCCategoryDecl.
  void setObjCImplementation(ObjCCategoryDecl *CatD,
                             ObjCCategoryImplDecl *ImplD);

  /// Get the duplicate declaration of a ObjCMethod in the same
  /// interface, or null if none exists.
  const ObjCMethodDecl *
  getObjCMethodRedeclaration(const ObjCMethodDecl *MD) const;

  void setObjCMethodRedeclaration(const ObjCMethodDecl *MD,
                                  const ObjCMethodDecl *Redecl);

  /// Returns the Objective-C interface that \p ND belongs to if it is
  /// an Objective-C method/property/ivar etc. that is part of an interface,
  /// otherwise returns null.
  const ObjCInterfaceDecl *getObjContainingInterface(const NamedDecl *ND) const;

  /// Set the copy inialization expression of a block var decl.
  void setBlockVarCopyInits(VarDecl*VD, Expr* Init);

  /// Get the copy initialization expression of the VarDecl \p VD, or
  /// nullptr if none exists.
  Expr *getBlockVarCopyInits(const VarDecl* VD);

  /// Allocate an uninitialized TypeSourceInfo.
  ///
  /// The caller should initialize the memory held by TypeSourceInfo using
  /// the TypeLoc wrappers.
  ///
  /// \param T the type that will be the basis for type source info. This type
  /// should refer to how the declarator was written in source code, not to
  /// what type semantic analysis resolved the declarator to.
  ///
  /// \param Size the size of the type info to create, or 0 if the size
  /// should be calculated based on the type.
  TypeSourceInfo *CreateTypeSourceInfo(QualType T, unsigned Size = 0) const;

  /// Allocate a TypeSourceInfo where all locations have been
  /// initialized to a given location, which defaults to the empty
  /// location.
  TypeSourceInfo *
  getTrivialTypeSourceInfo(QualType T,
                           SourceLocation Loc = SourceLocation()) const;

  /// Add a deallocation callback that will be invoked when the
  /// ASTContext is destroyed.
  ///
  /// \param Callback A callback function that will be invoked on destruction.
  ///
  /// \param Data Pointer data that will be provided to the callback function
  /// when it is called.
  void AddDeallocation(void (*Callback)(void*), void *Data);

  /// If T isn't trivially destructible, calls AddDeallocation to register it
  /// for destruction.
  template <typename T>
  void addDestruction(T *Ptr) {
    if (!std::is_trivially_destructible<T>::value) {
      auto DestroyPtr = [](void *V) { static_cast<T *>(V)->~T(); };
      AddDeallocation(DestroyPtr, Ptr);
    }
  }

  GVALinkage GetGVALinkageForFunction(const FunctionDecl *FD) const;
  GVALinkage GetGVALinkageForVariable(const VarDecl *VD);

  /// Determines if the decl can be CodeGen'ed or deserialized from PCH
  /// lazily, only when used; this is only relevant for function or file scoped
  /// var definitions.
  ///
  /// \returns true if the function/var must be CodeGen'ed/deserialized even if
  /// it is not used.
  bool DeclMustBeEmitted(const Decl *D);

  /// Visits all versions of a multiversioned function with the passed
  /// predicate.
  void forEachMultiversionedFunctionVersion(
      const FunctionDecl *FD,
      llvm::function_ref<void(const FunctionDecl *)> Pred) const;

  const CXXConstructorDecl *
  getCopyConstructorForExceptionObject(CXXRecordDecl *RD);

  void addCopyConstructorForExceptionObject(CXXRecordDecl *RD,
                                            CXXConstructorDecl *CD);

  void addTypedefNameForUnnamedTagDecl(TagDecl *TD, TypedefNameDecl *TND);

  TypedefNameDecl *getTypedefNameForUnnamedTagDecl(const TagDecl *TD);

  void addDeclaratorForUnnamedTagDecl(TagDecl *TD, DeclaratorDecl *DD);

  DeclaratorDecl *getDeclaratorForUnnamedTagDecl(const TagDecl *TD);

  void setManglingNumber(const NamedDecl *ND, unsigned Number);
  unsigned getManglingNumber(const NamedDecl *ND) const;

  void setStaticLocalNumber(const VarDecl *VD, unsigned Number);
  unsigned getStaticLocalNumber(const VarDecl *VD) const;

  /// Retrieve the context for computing mangling numbers in the given
  /// DeclContext.
  MangleNumberingContext &getManglingNumberContext(const DeclContext *DC);

  std::unique_ptr<MangleNumberingContext> createMangleNumberingContext() const;

  /// Used by ParmVarDecl to store on the side the
  /// index of the parameter when it exceeds the size of the normal bitfield.
  void setParameterIndex(const ParmVarDecl *D, unsigned index);

  /// Used by ParmVarDecl to retrieve on the side the
  /// index of the parameter when it exceeds the size of the normal bitfield.
  unsigned getParameterIndex(const ParmVarDecl *D) const;

  /// Get the storage for the constant value of a materialized temporary
  /// of static storage duration.
  APValue *getMaterializedTemporaryValue(const MaterializeTemporaryExpr *E,
                                         bool MayCreate);

  //===--------------------------------------------------------------------===//
  //                    Statistics
  //===--------------------------------------------------------------------===//

  /// The number of implicitly-declared default constructors.
  static unsigned NumImplicitDefaultConstructors;

  /// The number of implicitly-declared default constructors for
  /// which declarations were built.
  static unsigned NumImplicitDefaultConstructorsDeclared;

  /// The number of implicitly-declared copy constructors.
  static unsigned NumImplicitCopyConstructors;

  /// The number of implicitly-declared copy constructors for
  /// which declarations were built.
  static unsigned NumImplicitCopyConstructorsDeclared;

  /// The number of implicitly-declared move constructors.
  static unsigned NumImplicitMoveConstructors;

  /// The number of implicitly-declared move constructors for
  /// which declarations were built.
  static unsigned NumImplicitMoveConstructorsDeclared;

  /// The number of implicitly-declared copy assignment operators.
  static unsigned NumImplicitCopyAssignmentOperators;

  /// The number of implicitly-declared copy assignment operators for
  /// which declarations were built.
  static unsigned NumImplicitCopyAssignmentOperatorsDeclared;

  /// The number of implicitly-declared move assignment operators.
  static unsigned NumImplicitMoveAssignmentOperators;

  /// The number of implicitly-declared move assignment operators for
  /// which declarations were built.
  static unsigned NumImplicitMoveAssignmentOperatorsDeclared;

  /// The number of implicitly-declared destructors.
  static unsigned NumImplicitDestructors;

  /// The number of implicitly-declared destructors for which
  /// declarations were built.
  static unsigned NumImplicitDestructorsDeclared;

public:
  /// Initialize built-in types.
  ///
  /// This routine may only be invoked once for a given ASTContext object.
  /// It is normally invoked after ASTContext construction.
  ///
  /// \param Target The target
  void InitBuiltinTypes(const TargetInfo &Target,
                        const TargetInfo *AuxTarget = nullptr);

#if INTEL_CUSTOMIZATION
  /// \brief Determines whether NamedDecl is a library-defined builtin function
  /// without '__builtin_' prefix.
  bool IsPredefinedLibBuiltin(const NamedDecl *ND) const;
#endif // INTEL_CUSTOMIZATION

private:
  void InitBuiltinType(CanQualType &R, BuiltinType::Kind K);

  // Return the Objective-C type encoding for a given type.
  void getObjCEncodingForTypeImpl(QualType t, std::string &S,
                                  bool ExpandPointedToStructures,
                                  bool ExpandStructures,
                                  const FieldDecl *Field,
                                  bool OutermostType = false,
                                  bool EncodingProperty = false,
                                  bool StructField = false,
                                  bool EncodeBlockParameters = false,
                                  bool EncodeClassNames = false,
                                  bool EncodePointerToObjCTypedef = false,
                                  QualType *NotEncodedT=nullptr) const;

  // Adds the encoding of the structure's members.
  void getObjCEncodingForStructureImpl(RecordDecl *RD, std::string &S,
                                       const FieldDecl *Field,
                                       bool includeVBases = true,
                                       QualType *NotEncodedT=nullptr) const;

public:
  // Adds the encoding of a method parameter or return type.
  void getObjCEncodingForMethodParameter(Decl::ObjCDeclQualifier QT,
                                         QualType T, std::string& S,
                                         bool Extended) const;

  /// Returns true if this is an inline-initialized static data member
  /// which is treated as a definition for MSVC compatibility.
  bool isMSStaticDataMemberInlineDefinition(const VarDecl *VD) const;

#if INTEL_CUSTOMIZATION
  // Fix for CQ#371078: linkfail when static const/constexpr is used as a field
  // of a structure.
  /// \brief Returns true if this is an inline-initialized static data member
  /// which is treated as a definition for Intel compatibility.
  bool isIntelStaticDataMemberInlineDefinition(const VarDecl *VD) const;
#endif // INTEL_CUSTOMIZATION

  enum class InlineVariableDefinitionKind {
    /// Not an inline variable.
    None,

    /// Weak definition of inline variable.
    Weak,

    /// Weak for now, might become strong later in this TU.
    WeakUnknown,

    /// Strong definition.
    Strong
  };

  /// Determine whether a definition of this inline variable should
  /// be treated as a weak or strong definition. For compatibility with
  /// C++14 and before, for a constexpr static data member, if there is an
  /// out-of-line declaration of the member, we may promote it from weak to
  /// strong.
  InlineVariableDefinitionKind
  getInlineVariableDefinitionKind(const VarDecl *VD) const;

private:
  friend class DeclarationNameTable;
  friend class DeclContext;

  const ASTRecordLayout &
  getObjCLayout(const ObjCInterfaceDecl *D,
                const ObjCImplementationDecl *Impl) const;

  /// A set of deallocations that should be performed when the
  /// ASTContext is destroyed.
  // FIXME: We really should have a better mechanism in the ASTContext to
  // manage running destructors for types which do variable sized allocation
  // within the AST. In some places we thread the AST bump pointer allocator
  // into the datastructures which avoids this mess during deallocation but is
  // wasteful of memory, and here we require a lot of error prone book keeping
  // in order to track and run destructors while we're tearing things down.
  using DeallocationFunctionsAndArguments =
      llvm::SmallVector<std::pair<void (*)(void *), void *>, 16>;
  DeallocationFunctionsAndArguments Deallocations;

  // FIXME: This currently contains the set of StoredDeclMaps used
  // by DeclContext objects.  This probably should not be in ASTContext,
  // but we include it here so that ASTContext can quickly deallocate them.
  llvm::PointerIntPair<StoredDeclsMap *, 1> LastSDM;

  std::unique_ptr<ParentMapPointers> PointerParents;
  std::unique_ptr<ParentMapOtherNodes> OtherParents;

  std::unique_ptr<VTableContextBase> VTContext;

  void ReleaseDeclContextMaps();
  void ReleaseParentMapEntries();

public:
  enum PragmaSectionFlag : unsigned {
    PSF_None = 0,
    PSF_Read = 0x1,
    PSF_Write = 0x2,
    PSF_Execute = 0x4,
    PSF_Implicit = 0x8,
    PSF_Invalid = 0x80000000U,
  };

  struct SectionInfo {
    DeclaratorDecl *Decl;
    SourceLocation PragmaSectionLocation;
    int SectionFlags;

    SectionInfo() = default;
    SectionInfo(DeclaratorDecl *Decl,
                SourceLocation PragmaSectionLocation,
                int SectionFlags)
        : Decl(Decl), PragmaSectionLocation(PragmaSectionLocation),
          SectionFlags(SectionFlags) {}
  };

  llvm::StringMap<SectionInfo> SectionInfos;
};

/// Utility function for constructing a nullary selector.
inline Selector GetNullarySelector(StringRef name, ASTContext &Ctx) {
  IdentifierInfo* II = &Ctx.Idents.get(name);
  return Ctx.Selectors.getSelector(0, &II);
}

/// Utility function for constructing an unary selector.
inline Selector GetUnarySelector(StringRef name, ASTContext &Ctx) {
  IdentifierInfo* II = &Ctx.Idents.get(name);
  return Ctx.Selectors.getSelector(1, &II);
}

} // namespace clang

// operator new and delete aren't allowed inside namespaces.

/// Placement new for using the ASTContext's allocator.
///
/// This placement form of operator new uses the ASTContext's allocator for
/// obtaining memory.
///
/// IMPORTANT: These are also declared in clang/AST/AttrIterator.h! Any changes
/// here need to also be made there.
///
/// We intentionally avoid using a nothrow specification here so that the calls
/// to this operator will not perform a null check on the result -- the
/// underlying allocator never returns null pointers.
///
/// Usage looks like this (assuming there's an ASTContext 'Context' in scope):
/// @code
/// // Default alignment (8)
/// IntegerLiteral *Ex = new (Context) IntegerLiteral(arguments);
/// // Specific alignment
/// IntegerLiteral *Ex2 = new (Context, 4) IntegerLiteral(arguments);
/// @endcode
/// Memory allocated through this placement new operator does not need to be
/// explicitly freed, as ASTContext will free all of this memory when it gets
/// destroyed. Please note that you cannot use delete on the pointer.
///
/// @param Bytes The number of bytes to allocate. Calculated by the compiler.
/// @param C The ASTContext that provides the allocator.
/// @param Alignment The alignment of the allocated memory (if the underlying
///                  allocator supports it).
/// @return The allocated memory. Could be nullptr.
inline void *operator new(size_t Bytes, const clang::ASTContext &C,
                          size_t Alignment) {
  return C.Allocate(Bytes, Alignment);
}

/// Placement delete companion to the new above.
///
/// This operator is just a companion to the new above. There is no way of
/// invoking it directly; see the new operator for more details. This operator
/// is called implicitly by the compiler if a placement new expression using
/// the ASTContext throws in the object constructor.
inline void operator delete(void *Ptr, const clang::ASTContext &C, size_t) {
  C.Deallocate(Ptr);
}

/// This placement form of operator new[] uses the ASTContext's allocator for
/// obtaining memory.
///
/// We intentionally avoid using a nothrow specification here so that the calls
/// to this operator will not perform a null check on the result -- the
/// underlying allocator never returns null pointers.
///
/// Usage looks like this (assuming there's an ASTContext 'Context' in scope):
/// @code
/// // Default alignment (8)
/// char *data = new (Context) char[10];
/// // Specific alignment
/// char *data = new (Context, 4) char[10];
/// @endcode
/// Memory allocated through this placement new[] operator does not need to be
/// explicitly freed, as ASTContext will free all of this memory when it gets
/// destroyed. Please note that you cannot use delete on the pointer.
///
/// @param Bytes The number of bytes to allocate. Calculated by the compiler.
/// @param C The ASTContext that provides the allocator.
/// @param Alignment The alignment of the allocated memory (if the underlying
///                  allocator supports it).
/// @return The allocated memory. Could be nullptr.
inline void *operator new[](size_t Bytes, const clang::ASTContext& C,
                            size_t Alignment = 8) {
  return C.Allocate(Bytes, Alignment);
}

/// Placement delete[] companion to the new[] above.
///
/// This operator is just a companion to the new[] above. There is no way of
/// invoking it directly; see the new[] operator for more details. This operator
/// is called implicitly by the compiler if a placement new[] expression using
/// the ASTContext throws in the object constructor.
inline void operator delete[](void *Ptr, const clang::ASTContext &C, size_t) {
  C.Deallocate(Ptr);
}

/// Create the representation of a LazyGenerationalUpdatePtr.
template <typename Owner, typename T,
          void (clang::ExternalASTSource::*Update)(Owner)>
typename clang::LazyGenerationalUpdatePtr<Owner, T, Update>::ValueType
    clang::LazyGenerationalUpdatePtr<Owner, T, Update>::makeValue(
        const clang::ASTContext &Ctx, T Value) {
  // Note, this is implemented here so that ExternalASTSource.h doesn't need to
  // include ASTContext.h. We explicitly instantiate it for all relevant types
  // in ASTContext.cpp.
  if (auto *Source = Ctx.getExternalSource())
    return new (Ctx) LazyData(Source, Value);
  return Value;
}

#endif // LLVM_CLANG_AST_ASTCONTEXT_H<|MERGE_RESOLUTION|>--- conflicted
+++ resolved
@@ -508,16 +508,12 @@
   ///  this ASTContext object.
   LangOptions &LangOpts;
 
-<<<<<<< HEAD
 #if INTEL_CUSTOMIZATION
-  /// \brief The flag specifies status of "fp_contract" feature
+  /// The flag specifies status of "fp_contract" feature
   bool DisabledFPContract;
 #endif // INTEL_CUSTOMIZATION
 
-  /// \brief Blacklist object that is used by sanitizers to decide which
-=======
   /// Blacklist object that is used by sanitizers to decide which
->>>>>>> 2ca6ba10
   /// entities should not be instrumented.
   std::unique_ptr<SanitizerBlacklist> SanitizerBL;
 
@@ -1513,18 +1509,14 @@
   QualType getUnaryTransformType(QualType BaseType, QualType UnderlyingType,
                                  UnaryTransformType::UTTKind UKind) const;
 
-<<<<<<< HEAD
 #if INTEL_CUSTOMIZATION
   // CQ#369185 - support of __bases and __direct_bases intrinsics.
-  /// \brief __bases and __direct_bases types.
+  /// __bases and __direct_bases types.
   QualType getBasesType(QualType ArgType,
                         UnaryTransformType::UTTKind UKind) const;
 
 #endif // INTEL_CUSTOMIZATION
-  /// \brief C++11 deduced auto type.
-=======
   /// C++11 deduced auto type.
->>>>>>> 2ca6ba10
   QualType getAutoType(QualType DeducedType, AutoTypeKeyword Keyword,
                        bool IsDependent) const;
 
@@ -2045,7 +2037,6 @@
   /// types.
   bool areCompatibleVectorTypes(QualType FirstVec, QualType SecondVec);
 
-<<<<<<< HEAD
 #if INTEL_CUSTOMIZATION
   // CQ#377518 - allow integer typedef redefinition in IntelMSCompat mode.
   // Return true is the given typedef types are compatible in C.
@@ -2061,10 +2052,7 @@
   bool areCompatibleTypedefTypesInC(QualType OldType, QualType NewType);
 #endif // INTEL_CUSTOMIZATION
 
-  /// \brief Return true if this is an \c NSObject object with its \c NSObject
-=======
   /// Return true if this is an \c NSObject object with its \c NSObject
->>>>>>> 2ca6ba10
   /// attribute set.
   static bool isObjCNSObjectType(QualType Ty) {
     return Ty->isObjCNSObjectType();
@@ -2817,7 +2805,7 @@
                         const TargetInfo *AuxTarget = nullptr);
 
 #if INTEL_CUSTOMIZATION
-  /// \brief Determines whether NamedDecl is a library-defined builtin function
+  /// Determines whether NamedDecl is a library-defined builtin function
   /// without '__builtin_' prefix.
   bool IsPredefinedLibBuiltin(const NamedDecl *ND) const;
 #endif // INTEL_CUSTOMIZATION
@@ -2857,7 +2845,7 @@
 #if INTEL_CUSTOMIZATION
   // Fix for CQ#371078: linkfail when static const/constexpr is used as a field
   // of a structure.
-  /// \brief Returns true if this is an inline-initialized static data member
+  /// Returns true if this is an inline-initialized static data member
   /// which is treated as a definition for Intel compatibility.
   bool isIntelStaticDataMemberInlineDefinition(const VarDecl *VD) const;
 #endif // INTEL_CUSTOMIZATION
