--- conflicted
+++ resolved
@@ -2132,11 +2132,7 @@
   /// The number of variable captured, including 'this'.
   unsigned NumCaptures;
 
-<<<<<<< HEAD
-  /// \brief The pointer part is the implicit the outlined function and the
-=======
   /// The pointer part is the implicit the outlined function and the 
->>>>>>> 2ca6ba10
   /// int part is the captured region kind, 'CR_Default' etc.
 #if INTEL_CUSTOMIZATION
   // The old code here used to use
