//===- StmtOpenMP.h - Classes for OpenMP directives  ------------*- C++ -*-===//
//
//                     The LLVM Compiler Infrastructure
//
// This file is distributed under the University of Illinois Open Source
// License. See LICENSE.TXT for details.
//
//===----------------------------------------------------------------------===//
/// \file
/// \brief This file defines OpenMP AST classes for executable directives and
/// clauses.
///
//===----------------------------------------------------------------------===//

#ifndef LLVM_CLANG_AST_STMTOPENMP_H
#define LLVM_CLANG_AST_STMTOPENMP_H

#include "clang/AST/Expr.h"
#include "clang/AST/OpenMPClause.h"
#include "clang/AST/Stmt.h"
#include "clang/Basic/OpenMPKinds.h"
#include "clang/Basic/SourceLocation.h"
#if INTEL_CUSTOMIZATION
// Fix for CQ378452: Error when #pragma simd vectorlength(8) follows #pragma omp
// parallel for
#include "clang/Basic/intel/StmtIntel.h"
#endif // INTEL_CUSTOMIZATION

namespace clang {

//===----------------------------------------------------------------------===//
// AST classes for directives.
//===----------------------------------------------------------------------===//

/// \brief This is a basic class for representing single OpenMP executable
/// directive.
///
class OMPExecutableDirective : public Stmt {
  friend class ASTStmtReader;
  /// \brief Kind of the directive.
  OpenMPDirectiveKind Kind;
  /// \brief Starting location of the directive (directive keyword).
  SourceLocation StartLoc;
  /// \brief Ending location of the directive.
  SourceLocation EndLoc;
  /// \brief Numbers of clauses.
  const unsigned NumClauses;
  /// \brief Number of child expressions/stmts.
  const unsigned NumChildren;
  /// \brief Offset from this to the start of clauses.
  /// There are NumClauses pointers to clauses, they are followed by
  /// NumChildren pointers to child stmts/exprs (if the directive type
  /// requires an associated stmt, then it has to be the first of them).
  const unsigned ClausesOffset;

  /// \brief Get the clauses storage.
  MutableArrayRef<OMPClause *> getClauses() {
    OMPClause **ClauseStorage = reinterpret_cast<OMPClause **>(
        reinterpret_cast<char *>(this) + ClausesOffset);
    return MutableArrayRef<OMPClause *>(ClauseStorage, NumClauses);
  }

protected:
  /// \brief Build instance of directive of class \a K.
  ///
  /// \param SC Statement class.
  /// \param K Kind of OpenMP directive.
  /// \param StartLoc Starting location of the directive (directive keyword).
  /// \param EndLoc Ending location of the directive.
  ///
  template <typename T>
  OMPExecutableDirective(const T *, StmtClass SC, OpenMPDirectiveKind K,
                         SourceLocation StartLoc, SourceLocation EndLoc,
                         unsigned NumClauses, unsigned NumChildren)
      : Stmt(SC), Kind(K), StartLoc(std::move(StartLoc)),
        EndLoc(std::move(EndLoc)), NumClauses(NumClauses),
        NumChildren(NumChildren),
        ClausesOffset(llvm::alignTo(sizeof(T), alignof(OMPClause *))) {}

  /// \brief Sets the list of variables for this clause.
  ///
  /// \param Clauses The list of clauses for the directive.
  ///
  void setClauses(ArrayRef<OMPClause *> Clauses);

  /// \brief Set the associated statement for the directive.
  ///
  /// /param S Associated statement.
  ///
  void setAssociatedStmt(Stmt *S) {
    assert(hasAssociatedStmt() && "no associated statement.");
    *child_begin() = S;
  }

public:
  /// \brief Iterates over a filtered subrange of clauses applied to a
  /// directive.
  ///
  /// This iterator visits only clauses of type SpecificClause.
  template <typename SpecificClause>
  class specific_clause_iterator
      : public llvm::iterator_adaptor_base<
            specific_clause_iterator<SpecificClause>,
            ArrayRef<OMPClause *>::const_iterator, std::forward_iterator_tag,
            const SpecificClause *, ptrdiff_t, const SpecificClause *,
            const SpecificClause *> {
    ArrayRef<OMPClause *>::const_iterator End;

    void SkipToNextClause() {
      while (this->I != End && !isa<SpecificClause>(*this->I))
        ++this->I;
    }

  public:
    explicit specific_clause_iterator(ArrayRef<OMPClause *> Clauses)
        : specific_clause_iterator::iterator_adaptor_base(Clauses.begin()),
          End(Clauses.end()) {
      SkipToNextClause();
    }

    const SpecificClause *operator*() const {
      return cast<SpecificClause>(*this->I);
    }
    const SpecificClause *operator->() const { return **this; }

    specific_clause_iterator &operator++() {
      ++this->I;
      SkipToNextClause();
      return *this;
    }
  };

  template <typename SpecificClause>
  static llvm::iterator_range<specific_clause_iterator<SpecificClause>>
  getClausesOfKind(ArrayRef<OMPClause *> Clauses) {
    return {specific_clause_iterator<SpecificClause>(Clauses),
            specific_clause_iterator<SpecificClause>(
                llvm::makeArrayRef(Clauses.end(), 0))};
  }

  template <typename SpecificClause>
  llvm::iterator_range<specific_clause_iterator<SpecificClause>>
  getClausesOfKind() const {
    return getClausesOfKind<SpecificClause>(clauses());
  }

  /// Gets a single clause of the specified kind associated with the
  /// current directive iff there is only one clause of this kind (and assertion
  /// is fired if there is more than one clause is associated with the
  /// directive). Returns nullptr if no clause of this kind is associated with
  /// the directive.
  template <typename SpecificClause>
  const SpecificClause *getSingleClause() const {
    auto Clauses = getClausesOfKind<SpecificClause>();

    if (Clauses.begin() != Clauses.end()) {
      assert(std::next(Clauses.begin()) == Clauses.end() &&
             "There are at least 2 clauses of the specified kind");
      return *Clauses.begin();
    }
    return nullptr;
  }

  /// Returns true if the current directive has one or more clauses of a
  /// specific kind.
  template <typename SpecificClause>
  bool hasClausesOfKind() const {
    auto Clauses = getClausesOfKind<SpecificClause>();
    return Clauses.begin() != Clauses.end();
  }

  /// \brief Returns starting location of directive kind.
  SourceLocation getLocStart() const { return StartLoc; }
  /// \brief Returns ending location of directive.
  SourceLocation getLocEnd() const { return EndLoc; }

  /// \brief Set starting location of directive kind.
  ///
  /// \param Loc New starting location of directive.
  ///
  void setLocStart(SourceLocation Loc) { StartLoc = Loc; }
  /// \brief Set ending location of directive.
  ///
  /// \param Loc New ending location of directive.
  ///
  void setLocEnd(SourceLocation Loc) { EndLoc = Loc; }

  /// \brief Get number of clauses.
  unsigned getNumClauses() const { return NumClauses; }

  /// \brief Returns specified clause.
  ///
  /// \param i Number of clause.
  ///
  OMPClause *getClause(unsigned i) const { return clauses()[i]; }

  /// \brief Returns true if directive has associated statement.
  bool hasAssociatedStmt() const { return NumChildren > 0; }

  /// \brief Returns statement associated with the directive.
  Stmt *getAssociatedStmt() const {
    assert(hasAssociatedStmt() && "no associated statement.");
    return const_cast<Stmt *>(*child_begin());
  }

  /// \brief Returns the captured statement associated with the
  /// component region within the (combined) directive.
  //
  // \param RegionKind Component region kind.
  CapturedStmt *getCapturedStmt(OpenMPDirectiveKind RegionKind) const {
    SmallVector<OpenMPDirectiveKind, 4> CaptureRegions;
    getOpenMPCaptureRegions(CaptureRegions, getDirectiveKind());
    assert(std::any_of(
               CaptureRegions.begin(), CaptureRegions.end(),
               [=](const OpenMPDirectiveKind K) { return K == RegionKind; }) &&
           "RegionKind not found in OpenMP CaptureRegions.");
    auto *CS = cast<CapturedStmt>(getAssociatedStmt());
    for (auto ThisCaptureRegion : CaptureRegions) {
      if (ThisCaptureRegion == RegionKind)
        return CS;
      CS = cast<CapturedStmt>(CS->getCapturedStmt());
    }
    llvm_unreachable("Incorrect RegionKind specified for directive.");
  }

  OpenMPDirectiveKind getDirectiveKind() const { return Kind; }

  static bool classof(const Stmt *S) {
    return S->getStmtClass() >= firstOMPExecutableDirectiveConstant &&
           S->getStmtClass() <= lastOMPExecutableDirectiveConstant;
  }

  child_range children() {
    if (!hasAssociatedStmt())
      return child_range(child_iterator(), child_iterator());
    Stmt **ChildStorage = reinterpret_cast<Stmt **>(getClauses().end());
    return child_range(ChildStorage, ChildStorage + NumChildren);
  }

  ArrayRef<OMPClause *> clauses() { return getClauses(); }

  ArrayRef<OMPClause *> clauses() const {
    return const_cast<OMPExecutableDirective *>(this)->getClauses();
  }
};

/// \brief This represents '#pragma omp parallel' directive.
///
/// \code
/// #pragma omp parallel private(a,b) reduction(+: c,d)
/// \endcode
/// In this example directive '#pragma omp parallel' has clauses 'private'
/// with the variables 'a' and 'b' and 'reduction' with operator '+' and
/// variables 'c' and 'd'.
///
class OMPParallelDirective : public OMPExecutableDirective {
  friend class ASTStmtReader;
  /// \brief true if the construct has inner cancel directive.
  bool HasCancel;

  /// \brief Build directive with the given start and end location.
  ///
  /// \param StartLoc Starting location of the directive (directive keyword).
  /// \param EndLoc Ending Location of the directive.
  ///
  OMPParallelDirective(SourceLocation StartLoc, SourceLocation EndLoc,
                       unsigned NumClauses)
      : OMPExecutableDirective(this, OMPParallelDirectiveClass, OMPD_parallel,
                               StartLoc, EndLoc, NumClauses, 1),
        HasCancel(false) {}

  /// \brief Build an empty directive.
  ///
  /// \param NumClauses Number of clauses.
  ///
  explicit OMPParallelDirective(unsigned NumClauses)
      : OMPExecutableDirective(this, OMPParallelDirectiveClass, OMPD_parallel,
                               SourceLocation(), SourceLocation(), NumClauses,
                               1),
        HasCancel(false) {}

  /// \brief Set cancel state.
  void setHasCancel(bool Has) { HasCancel = Has; }

public:
  /// \brief Creates directive with a list of \a Clauses.
  ///
  /// \param C AST context.
  /// \param StartLoc Starting location of the directive kind.
  /// \param EndLoc Ending Location of the directive.
  /// \param Clauses List of clauses.
  /// \param AssociatedStmt Statement associated with the directive.
  /// \param HasCancel true if this directive has inner cancel directive.
  ///
  static OMPParallelDirective *
  Create(const ASTContext &C, SourceLocation StartLoc, SourceLocation EndLoc,
         ArrayRef<OMPClause *> Clauses, Stmt *AssociatedStmt, bool HasCancel);

  /// \brief Creates an empty directive with the place for \a N clauses.
  ///
  /// \param C AST context.
  /// \param NumClauses Number of clauses.
  ///
  static OMPParallelDirective *CreateEmpty(const ASTContext &C,
                                           unsigned NumClauses, EmptyShell);

  /// \brief Return true if current directive has inner cancel directive.
  bool hasCancel() const { return HasCancel; }

  static bool classof(const Stmt *T) {
    return T->getStmtClass() == OMPParallelDirectiveClass;
  }
};

/// \brief This is a common base class for loop directives ('omp simd', 'omp
/// for', 'omp for simd' etc.). It is responsible for the loop code generation.
///
class OMPLoopDirective : public OMPExecutableDirective {
  friend class ASTStmtReader;
  /// \brief Number of collapsed loops as specified by 'collapse' clause.
  unsigned CollapsedNum;

  /// \brief Offsets to the stored exprs.
  /// This enumeration contains offsets to all the pointers to children
  /// expressions stored in OMPLoopDirective.
  /// The first 9 children are necessary for all the loop directives,
  /// the next 8 are specific to the worksharing ones, and the next 11 are
  /// used for combined constructs containing two pragmas associated to loops.
  /// After the fixed children, three arrays of length CollapsedNum are
  /// allocated: loop counters, their updates and final values.
  /// PrevLowerBound and PrevUpperBound are used to communicate blocking
  /// information in composite constructs which require loop blocking
  /// DistInc is used to generate the increment expression for the distribute
  /// loop when combined with a further nested loop
  /// PrevEnsureUpperBound is used as the EnsureUpperBound expression for the
  /// for loop when combined with a previous distribute loop in the same pragma
  /// (e.g. 'distribute parallel for')
  ///
  enum {
    AssociatedStmtOffset = 0,
    IterationVariableOffset = 1,
    LastIterationOffset = 2,
    CalcLastIterationOffset = 3,
    PreConditionOffset = 4,
    CondOffset = 5,
    InitOffset = 6,
    IncOffset = 7,
    PreInitsOffset = 8,
    // The '...End' enumerators do not correspond to child expressions - they
    // specify the offset to the end (and start of the following counters/
    // updates/finals arrays).
    DefaultEnd = 9,
    // The following 8 exprs are used by worksharing and distribute loops only.
    IsLastIterVariableOffset = 9,
    LowerBoundVariableOffset = 10,
    UpperBoundVariableOffset = 11,
    StrideVariableOffset = 12,
    EnsureUpperBoundOffset = 13,
    NextLowerBoundOffset = 14,
    NextUpperBoundOffset = 15,
    NumIterationsOffset = 16,
    // Offset to the end for worksharing loop directives.
    WorksharingEnd = 17,
    PrevLowerBoundVariableOffset = 17,
    PrevUpperBoundVariableOffset = 18,
    DistIncOffset = 19,
    PrevEnsureUpperBoundOffset = 20,
    CombinedLowerBoundVariableOffset = 21,
    CombinedUpperBoundVariableOffset = 22,
    CombinedEnsureUpperBoundOffset = 23,
    CombinedInitOffset = 24,
    CombinedConditionOffset = 25,
    CombinedNextLowerBoundOffset = 26,
    CombinedNextUpperBoundOffset = 27,
    // Offset to the end (and start of the following counters/updates/finals
    // arrays) for combined distribute loop directives.
    CombinedDistributeEnd = 28,
  };

  /// \brief Get the counters storage.
  MutableArrayRef<Expr *> getCounters() {
    Expr **Storage = reinterpret_cast<Expr **>(
        &(*(std::next(child_begin(), getArraysOffset(getDirectiveKind())))));
    return MutableArrayRef<Expr *>(Storage, CollapsedNum);
  }

  /// \brief Get the private counters storage.
  MutableArrayRef<Expr *> getPrivateCounters() {
    Expr **Storage = reinterpret_cast<Expr **>(&*std::next(
        child_begin(), getArraysOffset(getDirectiveKind()) + CollapsedNum));
    return MutableArrayRef<Expr *>(Storage, CollapsedNum);
  }

  /// \brief Get the updates storage.
  MutableArrayRef<Expr *> getInits() {
    Expr **Storage = reinterpret_cast<Expr **>(
        &*std::next(child_begin(),
                    getArraysOffset(getDirectiveKind()) + 2 * CollapsedNum));
    return MutableArrayRef<Expr *>(Storage, CollapsedNum);
  }

  /// \brief Get the updates storage.
  MutableArrayRef<Expr *> getUpdates() {
    Expr **Storage = reinterpret_cast<Expr **>(
        &*std::next(child_begin(),
                    getArraysOffset(getDirectiveKind()) + 3 * CollapsedNum));
    return MutableArrayRef<Expr *>(Storage, CollapsedNum);
  }

  /// \brief Get the final counter updates storage.
  MutableArrayRef<Expr *> getFinals() {
    Expr **Storage = reinterpret_cast<Expr **>(
        &*std::next(child_begin(),
                    getArraysOffset(getDirectiveKind()) + 4 * CollapsedNum));
    return MutableArrayRef<Expr *>(Storage, CollapsedNum);
  }

protected:
  /// \brief Build instance of loop directive of class \a Kind.
  ///
  /// \param SC Statement class.
  /// \param Kind Kind of OpenMP directive.
  /// \param StartLoc Starting location of the directive (directive keyword).
  /// \param EndLoc Ending location of the directive.
  /// \param CollapsedNum Number of collapsed loops from 'collapse' clause.
  /// \param NumClauses Number of clauses.
  /// \param NumSpecialChildren Number of additional directive-specific stmts.
  ///
  template <typename T>
  OMPLoopDirective(const T *That, StmtClass SC, OpenMPDirectiveKind Kind,
                   SourceLocation StartLoc, SourceLocation EndLoc,
                   unsigned CollapsedNum, unsigned NumClauses,
                   unsigned NumSpecialChildren = 0)
      : OMPExecutableDirective(That, SC, Kind, StartLoc, EndLoc, NumClauses,
                               numLoopChildren(CollapsedNum, Kind) +
                                   NumSpecialChildren),
        CollapsedNum(CollapsedNum) {}

  /// \brief Offset to the start of children expression arrays.
  static unsigned getArraysOffset(OpenMPDirectiveKind Kind) {
    if (isOpenMPLoopBoundSharingDirective(Kind))
      return CombinedDistributeEnd;
    if (isOpenMPWorksharingDirective(Kind) || isOpenMPTaskLoopDirective(Kind) ||
        isOpenMPDistributeDirective(Kind))
      return WorksharingEnd;
    return DefaultEnd;
  }

  /// \brief Children number.
  static unsigned numLoopChildren(unsigned CollapsedNum,
                                  OpenMPDirectiveKind Kind) {
    return getArraysOffset(Kind) + 5 * CollapsedNum; // Counters,
                                                     // PrivateCounters, Inits,
                                                     // Updates and Finals
  }

  void setIterationVariable(Expr *IV) {
    *std::next(child_begin(), IterationVariableOffset) = IV;
  }
  void setLastIteration(Expr *LI) {
    *std::next(child_begin(), LastIterationOffset) = LI;
  }
  void setCalcLastIteration(Expr *CLI) {
    *std::next(child_begin(), CalcLastIterationOffset) = CLI;
  }
  void setPreCond(Expr *PC) {
    *std::next(child_begin(), PreConditionOffset) = PC;
  }
  void setCond(Expr *Cond) {
    *std::next(child_begin(), CondOffset) = Cond;
  }
  void setInit(Expr *Init) { *std::next(child_begin(), InitOffset) = Init; }
  void setInc(Expr *Inc) { *std::next(child_begin(), IncOffset) = Inc; }
  void setPreInits(Stmt *PreInits) {
    *std::next(child_begin(), PreInitsOffset) = PreInits;
  }
  void setIsLastIterVariable(Expr *IL) {
    assert((isOpenMPWorksharingDirective(getDirectiveKind()) ||
            isOpenMPTaskLoopDirective(getDirectiveKind()) ||
            isOpenMPDistributeDirective(getDirectiveKind())) &&
           "expected worksharing loop directive");
    *std::next(child_begin(), IsLastIterVariableOffset) = IL;
  }
  void setLowerBoundVariable(Expr *LB) {
    assert((isOpenMPWorksharingDirective(getDirectiveKind()) ||
            isOpenMPTaskLoopDirective(getDirectiveKind()) ||
            isOpenMPDistributeDirective(getDirectiveKind())) &&
           "expected worksharing loop directive");
    *std::next(child_begin(), LowerBoundVariableOffset) = LB;
  }
  void setUpperBoundVariable(Expr *UB) {
    assert((isOpenMPWorksharingDirective(getDirectiveKind()) ||
            isOpenMPTaskLoopDirective(getDirectiveKind()) ||
            isOpenMPDistributeDirective(getDirectiveKind())) &&
           "expected worksharing loop directive");
    *std::next(child_begin(), UpperBoundVariableOffset) = UB;
  }
  void setStrideVariable(Expr *ST) {
    assert((isOpenMPWorksharingDirective(getDirectiveKind()) ||
            isOpenMPTaskLoopDirective(getDirectiveKind()) ||
            isOpenMPDistributeDirective(getDirectiveKind())) &&
           "expected worksharing loop directive");
    *std::next(child_begin(), StrideVariableOffset) = ST;
  }
  void setEnsureUpperBound(Expr *EUB) {
    assert((isOpenMPWorksharingDirective(getDirectiveKind()) ||
            isOpenMPTaskLoopDirective(getDirectiveKind()) ||
            isOpenMPDistributeDirective(getDirectiveKind())) &&
           "expected worksharing loop directive");
    *std::next(child_begin(), EnsureUpperBoundOffset) = EUB;
  }
  void setNextLowerBound(Expr *NLB) {
    assert((isOpenMPWorksharingDirective(getDirectiveKind()) ||
            isOpenMPTaskLoopDirective(getDirectiveKind()) ||
            isOpenMPDistributeDirective(getDirectiveKind())) &&
           "expected worksharing loop directive");
    *std::next(child_begin(), NextLowerBoundOffset) = NLB;
  }
  void setNextUpperBound(Expr *NUB) {
    assert((isOpenMPWorksharingDirective(getDirectiveKind()) ||
            isOpenMPTaskLoopDirective(getDirectiveKind()) ||
            isOpenMPDistributeDirective(getDirectiveKind())) &&
           "expected worksharing loop directive");
    *std::next(child_begin(), NextUpperBoundOffset) = NUB;
  }
  void setNumIterations(Expr *NI) {
    assert((isOpenMPWorksharingDirective(getDirectiveKind()) ||
            isOpenMPTaskLoopDirective(getDirectiveKind()) ||
            isOpenMPDistributeDirective(getDirectiveKind())) &&
           "expected worksharing loop directive");
    *std::next(child_begin(), NumIterationsOffset) = NI;
  }
  void setPrevLowerBoundVariable(Expr *PrevLB) {
    assert(isOpenMPLoopBoundSharingDirective(getDirectiveKind()) &&
           "expected loop bound sharing directive");
    *std::next(child_begin(), PrevLowerBoundVariableOffset) = PrevLB;
  }
  void setPrevUpperBoundVariable(Expr *PrevUB) {
    assert(isOpenMPLoopBoundSharingDirective(getDirectiveKind()) &&
           "expected loop bound sharing directive");
    *std::next(child_begin(), PrevUpperBoundVariableOffset) = PrevUB;
  }
  void setDistInc(Expr *DistInc) {
    assert(isOpenMPLoopBoundSharingDirective(getDirectiveKind()) &&
           "expected loop bound sharing directive");
    *std::next(child_begin(), DistIncOffset) = DistInc;
  }
  void setPrevEnsureUpperBound(Expr *PrevEUB) {
    assert(isOpenMPLoopBoundSharingDirective(getDirectiveKind()) &&
           "expected loop bound sharing directive");
    *std::next(child_begin(), PrevEnsureUpperBoundOffset) = PrevEUB;
  }
  void setCombinedLowerBoundVariable(Expr *CombLB) {
    assert(isOpenMPLoopBoundSharingDirective(getDirectiveKind()) &&
           "expected loop bound sharing directive");
    *std::next(child_begin(), CombinedLowerBoundVariableOffset) = CombLB;
  }
  void setCombinedUpperBoundVariable(Expr *CombUB) {
    assert(isOpenMPLoopBoundSharingDirective(getDirectiveKind()) &&
           "expected loop bound sharing directive");
    *std::next(child_begin(), CombinedUpperBoundVariableOffset) = CombUB;
  }
  void setCombinedEnsureUpperBound(Expr *CombEUB) {
    assert(isOpenMPLoopBoundSharingDirective(getDirectiveKind()) &&
           "expected loop bound sharing directive");
    *std::next(child_begin(), CombinedEnsureUpperBoundOffset) = CombEUB;
  }
  void setCombinedInit(Expr *CombInit) {
    assert(isOpenMPLoopBoundSharingDirective(getDirectiveKind()) &&
           "expected loop bound sharing directive");
    *std::next(child_begin(), CombinedInitOffset) = CombInit;
  }
  void setCombinedCond(Expr *CombCond) {
    assert(isOpenMPLoopBoundSharingDirective(getDirectiveKind()) &&
           "expected loop bound sharing directive");
    *std::next(child_begin(), CombinedConditionOffset) = CombCond;
  }
  void setCombinedNextLowerBound(Expr *CombNLB) {
    assert(isOpenMPLoopBoundSharingDirective(getDirectiveKind()) &&
           "expected loop bound sharing directive");
    *std::next(child_begin(), CombinedNextLowerBoundOffset) = CombNLB;
  }
  void setCombinedNextUpperBound(Expr *CombNUB) {
    assert(isOpenMPLoopBoundSharingDirective(getDirectiveKind()) &&
           "expected loop bound sharing directive");
    *std::next(child_begin(), CombinedNextUpperBoundOffset) = CombNUB;
  }
  void setCounters(ArrayRef<Expr *> A);
  void setPrivateCounters(ArrayRef<Expr *> A);
  void setInits(ArrayRef<Expr *> A);
  void setUpdates(ArrayRef<Expr *> A);
  void setFinals(ArrayRef<Expr *> A);

public:
  /// The expressions built to support OpenMP loops in combined/composite
  /// pragmas (e.g. pragma omp distribute parallel for)
  struct DistCombinedHelperExprs {
    /// DistributeLowerBound - used when composing 'omp distribute' with
    /// 'omp for' in a same construct.
    Expr *LB;
    /// DistributeUpperBound - used when composing 'omp distribute' with
    /// 'omp for' in a same construct.
    Expr *UB;
    /// DistributeEnsureUpperBound - used when composing 'omp distribute'
    ///  with 'omp for' in a same construct, EUB depends on DistUB
    Expr *EUB;
    /// Distribute loop iteration variable init used when composing 'omp
    /// distribute'
    ///  with 'omp for' in a same construct
    Expr *Init;
    /// Distribute Loop condition used when composing 'omp distribute'
    ///  with 'omp for' in a same construct
    Expr *Cond;
    /// Update of LowerBound for statically sheduled omp loops for
    /// outer loop in combined constructs (e.g. 'distribute parallel for')
    Expr *NLB;
    /// Update of UpperBound for statically sheduled omp loops for
    /// outer loop in combined constructs (e.g. 'distribute parallel for')
    Expr *NUB;
  };

  /// \brief The expressions built for the OpenMP loop CodeGen for the
  /// whole collapsed loop nest.
  struct HelperExprs {
    /// \brief Loop iteration variable.
    Expr *IterationVarRef;
    /// \brief Loop last iteration number.
    Expr *LastIteration;
    /// \brief Loop number of iterations.
    Expr *NumIterations;
    /// \brief Calculation of last iteration.
    Expr *CalcLastIteration;
    /// \brief Loop pre-condition.
    Expr *PreCond;
    /// \brief Loop condition.
    Expr *Cond;
    /// \brief Loop iteration variable init.
    Expr *Init;
    /// \brief Loop increment.
    Expr *Inc;
    /// \brief IsLastIteration - local flag variable passed to runtime.
    Expr *IL;
    /// \brief LowerBound - local variable passed to runtime.
    Expr *LB;
    /// \brief UpperBound - local variable passed to runtime.
    Expr *UB;
    /// \brief Stride - local variable passed to runtime.
    Expr *ST;
    /// \brief EnsureUpperBound -- expression UB = min(UB, NumIterations).
    Expr *EUB;
    /// \brief Update of LowerBound for statically sheduled 'omp for' loops.
    Expr *NLB;
    /// \brief Update of UpperBound for statically sheduled 'omp for' loops.
    Expr *NUB;
    /// \brief PreviousLowerBound - local variable passed to runtime in the
    /// enclosing schedule or null if that does not apply.
    Expr *PrevLB;
    /// \brief PreviousUpperBound - local variable passed to runtime in the
    /// enclosing schedule or null if that does not apply.
    Expr *PrevUB;
    /// \brief DistInc - increment expression for distribute loop when found
    /// combined with a further loop level (e.g. in 'distribute parallel for')
    /// expression IV = IV + ST
    Expr *DistInc;
    /// \brief PrevEUB - expression similar to EUB but to be used when loop
    /// scheduling uses PrevLB and PrevUB (e.g.  in 'distribute parallel for'
    /// when ensuring that the UB is either the calculated UB by the runtime or
    /// the end of the assigned distribute chunk)
    /// expression UB = min (UB, PrevUB)
    Expr *PrevEUB;
    /// \brief Counters Loop counters.
    SmallVector<Expr *, 4> Counters;
    /// \brief PrivateCounters Loop counters.
    SmallVector<Expr *, 4> PrivateCounters;
    /// \brief Expressions for loop counters inits for CodeGen.
    SmallVector<Expr *, 4> Inits;
    /// \brief Expressions for loop counters update for CodeGen.
    SmallVector<Expr *, 4> Updates;
    /// \brief Final loop counter values for GodeGen.
    SmallVector<Expr *, 4> Finals;
    /// Init statement for all captured expressions.
    Stmt *PreInits;

    /// Expressions used when combining OpenMP loop pragmas
    DistCombinedHelperExprs DistCombinedFields;

    /// \brief Check if all the expressions are built (does not check the
    /// worksharing ones).
    bool builtAll() {
      return IterationVarRef != nullptr && LastIteration != nullptr &&
             NumIterations != nullptr && PreCond != nullptr &&
             Cond != nullptr && Init != nullptr && Inc != nullptr;
    }

    /// \brief Initialize all the fields to null.
    /// \param Size Number of elements in the counters/finals/updates arrays.
    void clear(unsigned Size) {
      IterationVarRef = nullptr;
      LastIteration = nullptr;
      CalcLastIteration = nullptr;
      PreCond = nullptr;
      Cond = nullptr;
      Init = nullptr;
      Inc = nullptr;
      IL = nullptr;
      LB = nullptr;
      UB = nullptr;
      ST = nullptr;
      EUB = nullptr;
      NLB = nullptr;
      NUB = nullptr;
      NumIterations = nullptr;
      PrevLB = nullptr;
      PrevUB = nullptr;
      DistInc = nullptr;
      PrevEUB = nullptr;
      Counters.resize(Size);
      PrivateCounters.resize(Size);
      Inits.resize(Size);
      Updates.resize(Size);
      Finals.resize(Size);
      for (unsigned i = 0; i < Size; ++i) {
        Counters[i] = nullptr;
        PrivateCounters[i] = nullptr;
        Inits[i] = nullptr;
        Updates[i] = nullptr;
        Finals[i] = nullptr;
      }
      PreInits = nullptr;
      DistCombinedFields.LB = nullptr;
      DistCombinedFields.UB = nullptr;
      DistCombinedFields.EUB = nullptr;
      DistCombinedFields.Init = nullptr;
      DistCombinedFields.Cond = nullptr;
      DistCombinedFields.NLB = nullptr;
      DistCombinedFields.NUB = nullptr;
    }
  };

  /// \brief Get number of collapsed loops.
  unsigned getCollapsedNumber() const { return CollapsedNum; }

  Expr *getIterationVariable() const {
    return const_cast<Expr *>(reinterpret_cast<const Expr *>(
        *std::next(child_begin(), IterationVariableOffset)));
  }
  Expr *getLastIteration() const {
    return const_cast<Expr *>(reinterpret_cast<const Expr *>(
        *std::next(child_begin(), LastIterationOffset)));
  }
  Expr *getCalcLastIteration() const {
    return const_cast<Expr *>(reinterpret_cast<const Expr *>(
        *std::next(child_begin(), CalcLastIterationOffset)));
  }
  Expr *getPreCond() const {
    return const_cast<Expr *>(reinterpret_cast<const Expr *>(
        *std::next(child_begin(), PreConditionOffset)));
  }
  Expr *getCond() const {
    return const_cast<Expr *>(
        reinterpret_cast<const Expr *>(*std::next(child_begin(), CondOffset)));
  }
  Expr *getInit() const {
    return const_cast<Expr *>(
        reinterpret_cast<const Expr *>(*std::next(child_begin(), InitOffset)));
  }
  Expr *getInc() const {
    return const_cast<Expr *>(
        reinterpret_cast<const Expr *>(*std::next(child_begin(), IncOffset)));
  }
  const Stmt *getPreInits() const {
    return *std::next(child_begin(), PreInitsOffset);
  }
  Stmt *getPreInits() { return *std::next(child_begin(), PreInitsOffset); }
  Expr *getIsLastIterVariable() const {
    assert((isOpenMPWorksharingDirective(getDirectiveKind()) ||
            isOpenMPTaskLoopDirective(getDirectiveKind()) ||
            isOpenMPDistributeDirective(getDirectiveKind())) &&
           "expected worksharing loop directive");
    return const_cast<Expr *>(reinterpret_cast<const Expr *>(
        *std::next(child_begin(), IsLastIterVariableOffset)));
  }
  Expr *getLowerBoundVariable() const {
    assert((isOpenMPWorksharingDirective(getDirectiveKind()) ||
            isOpenMPTaskLoopDirective(getDirectiveKind()) ||
            isOpenMPDistributeDirective(getDirectiveKind())) &&
           "expected worksharing loop directive");
    return const_cast<Expr *>(reinterpret_cast<const Expr *>(
        *std::next(child_begin(), LowerBoundVariableOffset)));
  }
  Expr *getUpperBoundVariable() const {
    assert((isOpenMPWorksharingDirective(getDirectiveKind()) ||
            isOpenMPTaskLoopDirective(getDirectiveKind()) ||
            isOpenMPDistributeDirective(getDirectiveKind())) &&
           "expected worksharing loop directive");
    return const_cast<Expr *>(reinterpret_cast<const Expr *>(
        *std::next(child_begin(), UpperBoundVariableOffset)));
  }
  Expr *getStrideVariable() const {
    assert((isOpenMPWorksharingDirective(getDirectiveKind()) ||
            isOpenMPTaskLoopDirective(getDirectiveKind()) ||
            isOpenMPDistributeDirective(getDirectiveKind())) &&
           "expected worksharing loop directive");
    return const_cast<Expr *>(reinterpret_cast<const Expr *>(
        *std::next(child_begin(), StrideVariableOffset)));
  }
  Expr *getEnsureUpperBound() const {
    assert((isOpenMPWorksharingDirective(getDirectiveKind()) ||
            isOpenMPTaskLoopDirective(getDirectiveKind()) ||
            isOpenMPDistributeDirective(getDirectiveKind())) &&
           "expected worksharing loop directive");
    return const_cast<Expr *>(reinterpret_cast<const Expr *>(
        *std::next(child_begin(), EnsureUpperBoundOffset)));
  }
  Expr *getNextLowerBound() const {
    assert((isOpenMPWorksharingDirective(getDirectiveKind()) ||
            isOpenMPTaskLoopDirective(getDirectiveKind()) ||
            isOpenMPDistributeDirective(getDirectiveKind())) &&
           "expected worksharing loop directive");
    return const_cast<Expr *>(reinterpret_cast<const Expr *>(
        *std::next(child_begin(), NextLowerBoundOffset)));
  }
  Expr *getNextUpperBound() const {
    assert((isOpenMPWorksharingDirective(getDirectiveKind()) ||
            isOpenMPTaskLoopDirective(getDirectiveKind()) ||
            isOpenMPDistributeDirective(getDirectiveKind())) &&
           "expected worksharing loop directive");
    return const_cast<Expr *>(reinterpret_cast<const Expr *>(
        *std::next(child_begin(), NextUpperBoundOffset)));
  }
  Expr *getNumIterations() const {
    assert((isOpenMPWorksharingDirective(getDirectiveKind()) ||
            isOpenMPTaskLoopDirective(getDirectiveKind()) ||
            isOpenMPDistributeDirective(getDirectiveKind())) &&
           "expected worksharing loop directive");
    return const_cast<Expr *>(reinterpret_cast<const Expr *>(
        *std::next(child_begin(), NumIterationsOffset)));
  }
  Expr *getPrevLowerBoundVariable() const {
    assert(isOpenMPLoopBoundSharingDirective(getDirectiveKind()) &&
           "expected loop bound sharing directive");
    return const_cast<Expr *>(reinterpret_cast<const Expr *>(
        *std::next(child_begin(), PrevLowerBoundVariableOffset)));
  }
  Expr *getPrevUpperBoundVariable() const {
    assert(isOpenMPLoopBoundSharingDirective(getDirectiveKind()) &&
           "expected loop bound sharing directive");
    return const_cast<Expr *>(reinterpret_cast<const Expr *>(
        *std::next(child_begin(), PrevUpperBoundVariableOffset)));
  }
  Expr *getDistInc() const {
    assert(isOpenMPLoopBoundSharingDirective(getDirectiveKind()) &&
           "expected loop bound sharing directive");
    return const_cast<Expr *>(reinterpret_cast<const Expr *>(
        *std::next(child_begin(), DistIncOffset)));
  }
  Expr *getPrevEnsureUpperBound() const {
    assert(isOpenMPLoopBoundSharingDirective(getDirectiveKind()) &&
           "expected loop bound sharing directive");
    return const_cast<Expr *>(reinterpret_cast<const Expr *>(
        *std::next(child_begin(), PrevEnsureUpperBoundOffset)));
  }
  Expr *getCombinedLowerBoundVariable() const {
    assert(isOpenMPLoopBoundSharingDirective(getDirectiveKind()) &&
           "expected loop bound sharing directive");
    return const_cast<Expr *>(reinterpret_cast<const Expr *>(
        *std::next(child_begin(), CombinedLowerBoundVariableOffset)));
  }
  Expr *getCombinedUpperBoundVariable() const {
    assert(isOpenMPLoopBoundSharingDirective(getDirectiveKind()) &&
           "expected loop bound sharing directive");
    return const_cast<Expr *>(reinterpret_cast<const Expr *>(
        *std::next(child_begin(), CombinedUpperBoundVariableOffset)));
  }
  Expr *getCombinedEnsureUpperBound() const {
    assert(isOpenMPLoopBoundSharingDirective(getDirectiveKind()) &&
           "expected loop bound sharing directive");
    return const_cast<Expr *>(reinterpret_cast<const Expr *>(
        *std::next(child_begin(), CombinedEnsureUpperBoundOffset)));
  }
  Expr *getCombinedInit() const {
    assert(isOpenMPLoopBoundSharingDirective(getDirectiveKind()) &&
           "expected loop bound sharing directive");
    return const_cast<Expr *>(reinterpret_cast<const Expr *>(
        *std::next(child_begin(), CombinedInitOffset)));
  }
  Expr *getCombinedCond() const {
    assert(isOpenMPLoopBoundSharingDirective(getDirectiveKind()) &&
           "expected loop bound sharing directive");
    return const_cast<Expr *>(reinterpret_cast<const Expr *>(
        *std::next(child_begin(), CombinedConditionOffset)));
  }
  Expr *getCombinedNextLowerBound() const {
    assert(isOpenMPLoopBoundSharingDirective(getDirectiveKind()) &&
           "expected loop bound sharing directive");
    return const_cast<Expr *>(reinterpret_cast<const Expr *>(
        *std::next(child_begin(), CombinedNextLowerBoundOffset)));
  }
  Expr *getCombinedNextUpperBound() const {
    assert(isOpenMPLoopBoundSharingDirective(getDirectiveKind()) &&
           "expected loop bound sharing directive");
    return const_cast<Expr *>(reinterpret_cast<const Expr *>(
        *std::next(child_begin(), CombinedNextUpperBoundOffset)));
  }
  const Stmt *getBody() const {
    // This relies on the loop form is already checked by Sema.
<<<<<<< HEAD
    Stmt *Body = getAssociatedStmt()->IgnoreContainers(true);
#if INTEL_CUSTOMIZATION
    // Fix for CQ378452: Error when #pragma simd vectorlength(8) follows #pragma
    // omp parallel for
    if (auto *SIMDFor = dyn_cast<SIMDForStmt>(Body))
      Body = SIMDFor->getBody()->getCapturedStmt();
    else
#endif // INTEL_CUSTOMIZATION
=======
    const Stmt *Body = getAssociatedStmt()->IgnoreContainers(true);
    while(const auto *CS = dyn_cast<CapturedStmt>(Body))
      Body = CS->getCapturedStmt();
>>>>>>> 2f8e66bb
    Body = cast<ForStmt>(Body)->getBody();
    for (unsigned Cnt = 1; Cnt < CollapsedNum; ++Cnt) {
      Body = Body->IgnoreContainers();
#if INTEL_CUSTOMIZATION
    // Fix for CQ378452: Error when #pragma simd vectorlength(8) follows #pragma
    // omp parallel for
    if (auto *SIMDFor = dyn_cast<SIMDForStmt>(Body))
      Body = SIMDFor->getBody()->getCapturedStmt();
    else
#endif // INTEL_CUSTOMIZATION
      Body = cast<ForStmt>(Body)->getBody();
    }
    return Body;
  }

  ArrayRef<Expr *> counters() { return getCounters(); }

  ArrayRef<Expr *> counters() const {
    return const_cast<OMPLoopDirective *>(this)->getCounters();
  }

  ArrayRef<Expr *> private_counters() { return getPrivateCounters(); }

  ArrayRef<Expr *> private_counters() const {
    return const_cast<OMPLoopDirective *>(this)->getPrivateCounters();
  }

  ArrayRef<Expr *> inits() { return getInits(); }

  ArrayRef<Expr *> inits() const {
    return const_cast<OMPLoopDirective *>(this)->getInits();
  }

  ArrayRef<Expr *> updates() { return getUpdates(); }

  ArrayRef<Expr *> updates() const {
    return const_cast<OMPLoopDirective *>(this)->getUpdates();
  }

  ArrayRef<Expr *> finals() { return getFinals(); }

  ArrayRef<Expr *> finals() const {
    return const_cast<OMPLoopDirective *>(this)->getFinals();
  }

  static bool classof(const Stmt *T) {
    return T->getStmtClass() == OMPSimdDirectiveClass ||
           T->getStmtClass() == OMPForDirectiveClass ||
           T->getStmtClass() == OMPForSimdDirectiveClass ||
           T->getStmtClass() == OMPParallelForDirectiveClass ||
           T->getStmtClass() == OMPParallelForSimdDirectiveClass ||
           T->getStmtClass() == OMPTaskLoopDirectiveClass ||
           T->getStmtClass() == OMPTaskLoopSimdDirectiveClass ||
           T->getStmtClass() == OMPDistributeDirectiveClass ||
           T->getStmtClass() == OMPTargetParallelForDirectiveClass ||
           T->getStmtClass() == OMPDistributeParallelForDirectiveClass ||
           T->getStmtClass() == OMPDistributeParallelForSimdDirectiveClass ||
           T->getStmtClass() == OMPDistributeSimdDirectiveClass ||
           T->getStmtClass() == OMPTargetParallelForSimdDirectiveClass ||
           T->getStmtClass() == OMPTargetSimdDirectiveClass ||
           T->getStmtClass() == OMPTeamsDistributeDirectiveClass ||
           T->getStmtClass() == OMPTeamsDistributeSimdDirectiveClass ||
           T->getStmtClass() ==
               OMPTeamsDistributeParallelForSimdDirectiveClass ||
           T->getStmtClass() == OMPTeamsDistributeParallelForDirectiveClass ||
           T->getStmtClass() ==
               OMPTargetTeamsDistributeParallelForDirectiveClass ||
           T->getStmtClass() ==
               OMPTargetTeamsDistributeParallelForSimdDirectiveClass;
  }
};

/// \brief This represents '#pragma omp simd' directive.
///
/// \code
/// #pragma omp simd private(a,b) linear(i,j:s) reduction(+:c,d)
/// \endcode
/// In this example directive '#pragma omp simd' has clauses 'private'
/// with the variables 'a' and 'b', 'linear' with variables 'i', 'j' and
/// linear step 's', 'reduction' with operator '+' and variables 'c' and 'd'.
///
class OMPSimdDirective : public OMPLoopDirective {
  friend class ASTStmtReader;
  /// \brief Build directive with the given start and end location.
  ///
  /// \param StartLoc Starting location of the directive kind.
  /// \param EndLoc Ending location of the directive.
  /// \param CollapsedNum Number of collapsed nested loops.
  /// \param NumClauses Number of clauses.
  ///
  OMPSimdDirective(SourceLocation StartLoc, SourceLocation EndLoc,
                   unsigned CollapsedNum, unsigned NumClauses)
      : OMPLoopDirective(this, OMPSimdDirectiveClass, OMPD_simd, StartLoc,
                         EndLoc, CollapsedNum, NumClauses) {}

  /// \brief Build an empty directive.
  ///
  /// \param CollapsedNum Number of collapsed nested loops.
  /// \param NumClauses Number of clauses.
  ///
  explicit OMPSimdDirective(unsigned CollapsedNum, unsigned NumClauses)
      : OMPLoopDirective(this, OMPSimdDirectiveClass, OMPD_simd,
                         SourceLocation(), SourceLocation(), CollapsedNum,
                         NumClauses) {}

public:
  /// \brief Creates directive with a list of \a Clauses.
  ///
  /// \param C AST context.
  /// \param StartLoc Starting location of the directive kind.
  /// \param EndLoc Ending Location of the directive.
  /// \param CollapsedNum Number of collapsed loops.
  /// \param Clauses List of clauses.
  /// \param AssociatedStmt Statement, associated with the directive.
  /// \param Exprs Helper expressions for CodeGen.
  ///
  static OMPSimdDirective *Create(const ASTContext &C, SourceLocation StartLoc,
                                  SourceLocation EndLoc, unsigned CollapsedNum,
                                  ArrayRef<OMPClause *> Clauses,
                                  Stmt *AssociatedStmt,
                                  const HelperExprs &Exprs);

  /// \brief Creates an empty directive with the place
  /// for \a NumClauses clauses.
  ///
  /// \param C AST context.
  /// \param CollapsedNum Number of collapsed nested loops.
  /// \param NumClauses Number of clauses.
  ///
  static OMPSimdDirective *CreateEmpty(const ASTContext &C, unsigned NumClauses,
                                       unsigned CollapsedNum, EmptyShell);

  static bool classof(const Stmt *T) {
    return T->getStmtClass() == OMPSimdDirectiveClass;
  }
};

/// \brief This represents '#pragma omp for' directive.
///
/// \code
/// #pragma omp for private(a,b) reduction(+:c,d)
/// \endcode
/// In this example directive '#pragma omp for' has clauses 'private' with the
/// variables 'a' and 'b' and 'reduction' with operator '+' and variables 'c'
/// and 'd'.
///
class OMPForDirective : public OMPLoopDirective {
  friend class ASTStmtReader;

  /// \brief true if current directive has inner cancel directive.
  bool HasCancel;

  /// \brief Build directive with the given start and end location.
  ///
  /// \param StartLoc Starting location of the directive kind.
  /// \param EndLoc Ending location of the directive.
  /// \param CollapsedNum Number of collapsed nested loops.
  /// \param NumClauses Number of clauses.
  ///
  OMPForDirective(SourceLocation StartLoc, SourceLocation EndLoc,
                  unsigned CollapsedNum, unsigned NumClauses)
      : OMPLoopDirective(this, OMPForDirectiveClass, OMPD_for, StartLoc, EndLoc,
                         CollapsedNum, NumClauses),
        HasCancel(false) {}

  /// \brief Build an empty directive.
  ///
  /// \param CollapsedNum Number of collapsed nested loops.
  /// \param NumClauses Number of clauses.
  ///
  explicit OMPForDirective(unsigned CollapsedNum, unsigned NumClauses)
      : OMPLoopDirective(this, OMPForDirectiveClass, OMPD_for, SourceLocation(),
                         SourceLocation(), CollapsedNum, NumClauses),
        HasCancel(false) {}

  /// \brief Set cancel state.
  void setHasCancel(bool Has) { HasCancel = Has; }

public:
  /// \brief Creates directive with a list of \a Clauses.
  ///
  /// \param C AST context.
  /// \param StartLoc Starting location of the directive kind.
  /// \param EndLoc Ending Location of the directive.
  /// \param CollapsedNum Number of collapsed loops.
  /// \param Clauses List of clauses.
  /// \param AssociatedStmt Statement, associated with the directive.
  /// \param Exprs Helper expressions for CodeGen.
  /// \param HasCancel true if current directive has inner cancel directive.
  ///
  static OMPForDirective *Create(const ASTContext &C, SourceLocation StartLoc,
                                 SourceLocation EndLoc, unsigned CollapsedNum,
                                 ArrayRef<OMPClause *> Clauses,
                                 Stmt *AssociatedStmt, const HelperExprs &Exprs,
                                 bool HasCancel);

  /// \brief Creates an empty directive with the place
  /// for \a NumClauses clauses.
  ///
  /// \param C AST context.
  /// \param CollapsedNum Number of collapsed nested loops.
  /// \param NumClauses Number of clauses.
  ///
  static OMPForDirective *CreateEmpty(const ASTContext &C, unsigned NumClauses,
                                      unsigned CollapsedNum, EmptyShell);

  /// \brief Return true if current directive has inner cancel directive.
  bool hasCancel() const { return HasCancel; }

  static bool classof(const Stmt *T) {
    return T->getStmtClass() == OMPForDirectiveClass;
  }
};

/// \brief This represents '#pragma omp for simd' directive.
///
/// \code
/// #pragma omp for simd private(a,b) linear(i,j:s) reduction(+:c,d)
/// \endcode
/// In this example directive '#pragma omp for simd' has clauses 'private'
/// with the variables 'a' and 'b', 'linear' with variables 'i', 'j' and
/// linear step 's', 'reduction' with operator '+' and variables 'c' and 'd'.
///
class OMPForSimdDirective : public OMPLoopDirective {
  friend class ASTStmtReader;
  /// \brief Build directive with the given start and end location.
  ///
  /// \param StartLoc Starting location of the directive kind.
  /// \param EndLoc Ending location of the directive.
  /// \param CollapsedNum Number of collapsed nested loops.
  /// \param NumClauses Number of clauses.
  ///
  OMPForSimdDirective(SourceLocation StartLoc, SourceLocation EndLoc,
                      unsigned CollapsedNum, unsigned NumClauses)
      : OMPLoopDirective(this, OMPForSimdDirectiveClass, OMPD_for_simd,
                         StartLoc, EndLoc, CollapsedNum, NumClauses) {}

  /// \brief Build an empty directive.
  ///
  /// \param CollapsedNum Number of collapsed nested loops.
  /// \param NumClauses Number of clauses.
  ///
  explicit OMPForSimdDirective(unsigned CollapsedNum, unsigned NumClauses)
      : OMPLoopDirective(this, OMPForSimdDirectiveClass, OMPD_for_simd,
                         SourceLocation(), SourceLocation(), CollapsedNum,
                         NumClauses) {}

public:
  /// \brief Creates directive with a list of \a Clauses.
  ///
  /// \param C AST context.
  /// \param StartLoc Starting location of the directive kind.
  /// \param EndLoc Ending Location of the directive.
  /// \param CollapsedNum Number of collapsed loops.
  /// \param Clauses List of clauses.
  /// \param AssociatedStmt Statement, associated with the directive.
  /// \param Exprs Helper expressions for CodeGen.
  ///
  static OMPForSimdDirective *
  Create(const ASTContext &C, SourceLocation StartLoc, SourceLocation EndLoc,
         unsigned CollapsedNum, ArrayRef<OMPClause *> Clauses,
         Stmt *AssociatedStmt, const HelperExprs &Exprs);

  /// \brief Creates an empty directive with the place
  /// for \a NumClauses clauses.
  ///
  /// \param C AST context.
  /// \param CollapsedNum Number of collapsed nested loops.
  /// \param NumClauses Number of clauses.
  ///
  static OMPForSimdDirective *CreateEmpty(const ASTContext &C,
                                          unsigned NumClauses,
                                          unsigned CollapsedNum, EmptyShell);

  static bool classof(const Stmt *T) {
    return T->getStmtClass() == OMPForSimdDirectiveClass;
  }
};

/// \brief This represents '#pragma omp sections' directive.
///
/// \code
/// #pragma omp sections private(a,b) reduction(+:c,d)
/// \endcode
/// In this example directive '#pragma omp sections' has clauses 'private' with
/// the variables 'a' and 'b' and 'reduction' with operator '+' and variables
/// 'c' and 'd'.
///
class OMPSectionsDirective : public OMPExecutableDirective {
  friend class ASTStmtReader;

  /// \brief true if current directive has inner cancel directive.
  bool HasCancel;

  /// \brief Build directive with the given start and end location.
  ///
  /// \param StartLoc Starting location of the directive kind.
  /// \param EndLoc Ending location of the directive.
  /// \param NumClauses Number of clauses.
  ///
  OMPSectionsDirective(SourceLocation StartLoc, SourceLocation EndLoc,
                       unsigned NumClauses)
      : OMPExecutableDirective(this, OMPSectionsDirectiveClass, OMPD_sections,
                               StartLoc, EndLoc, NumClauses, 1),
        HasCancel(false) {}

  /// \brief Build an empty directive.
  ///
  /// \param NumClauses Number of clauses.
  ///
  explicit OMPSectionsDirective(unsigned NumClauses)
      : OMPExecutableDirective(this, OMPSectionsDirectiveClass, OMPD_sections,
                               SourceLocation(), SourceLocation(), NumClauses,
                               1),
        HasCancel(false) {}

  /// \brief Set cancel state.
  void setHasCancel(bool Has) { HasCancel = Has; }

public:
  /// \brief Creates directive with a list of \a Clauses.
  ///
  /// \param C AST context.
  /// \param StartLoc Starting location of the directive kind.
  /// \param EndLoc Ending Location of the directive.
  /// \param Clauses List of clauses.
  /// \param AssociatedStmt Statement, associated with the directive.
  /// \param HasCancel true if current directive has inner directive.
  ///
  static OMPSectionsDirective *
  Create(const ASTContext &C, SourceLocation StartLoc, SourceLocation EndLoc,
         ArrayRef<OMPClause *> Clauses, Stmt *AssociatedStmt, bool HasCancel);

  /// \brief Creates an empty directive with the place for \a NumClauses
  /// clauses.
  ///
  /// \param C AST context.
  /// \param NumClauses Number of clauses.
  ///
  static OMPSectionsDirective *CreateEmpty(const ASTContext &C,
                                           unsigned NumClauses, EmptyShell);

  /// \brief Return true if current directive has inner cancel directive.
  bool hasCancel() const { return HasCancel; }

  static bool classof(const Stmt *T) {
    return T->getStmtClass() == OMPSectionsDirectiveClass;
  }
};

/// \brief This represents '#pragma omp section' directive.
///
/// \code
/// #pragma omp section
/// \endcode
///
class OMPSectionDirective : public OMPExecutableDirective {
  friend class ASTStmtReader;

  /// \brief true if current directive has inner cancel directive.
  bool HasCancel;

  /// \brief Build directive with the given start and end location.
  ///
  /// \param StartLoc Starting location of the directive kind.
  /// \param EndLoc Ending location of the directive.
  ///
  OMPSectionDirective(SourceLocation StartLoc, SourceLocation EndLoc)
      : OMPExecutableDirective(this, OMPSectionDirectiveClass, OMPD_section,
                               StartLoc, EndLoc, 0, 1),
        HasCancel(false) {}

  /// \brief Build an empty directive.
  ///
  explicit OMPSectionDirective()
      : OMPExecutableDirective(this, OMPSectionDirectiveClass, OMPD_section,
                               SourceLocation(), SourceLocation(), 0, 1),
        HasCancel(false) {}

public:
  /// \brief Creates directive.
  ///
  /// \param C AST context.
  /// \param StartLoc Starting location of the directive kind.
  /// \param EndLoc Ending Location of the directive.
  /// \param AssociatedStmt Statement, associated with the directive.
  /// \param HasCancel true if current directive has inner directive.
  ///
  static OMPSectionDirective *Create(const ASTContext &C,
                                     SourceLocation StartLoc,
                                     SourceLocation EndLoc,
                                     Stmt *AssociatedStmt, bool HasCancel);

  /// \brief Creates an empty directive.
  ///
  /// \param C AST context.
  ///
  static OMPSectionDirective *CreateEmpty(const ASTContext &C, EmptyShell);

  /// \brief Set cancel state.
  void setHasCancel(bool Has) { HasCancel = Has; }

  /// \brief Return true if current directive has inner cancel directive.
  bool hasCancel() const { return HasCancel; }

  static bool classof(const Stmt *T) {
    return T->getStmtClass() == OMPSectionDirectiveClass;
  }
};

/// \brief This represents '#pragma omp single' directive.
///
/// \code
/// #pragma omp single private(a,b) copyprivate(c,d)
/// \endcode
/// In this example directive '#pragma omp single' has clauses 'private' with
/// the variables 'a' and 'b' and 'copyprivate' with variables 'c' and 'd'.
///
class OMPSingleDirective : public OMPExecutableDirective {
  friend class ASTStmtReader;
  /// \brief Build directive with the given start and end location.
  ///
  /// \param StartLoc Starting location of the directive kind.
  /// \param EndLoc Ending location of the directive.
  /// \param NumClauses Number of clauses.
  ///
  OMPSingleDirective(SourceLocation StartLoc, SourceLocation EndLoc,
                     unsigned NumClauses)
      : OMPExecutableDirective(this, OMPSingleDirectiveClass, OMPD_single,
                               StartLoc, EndLoc, NumClauses, 1) {}

  /// \brief Build an empty directive.
  ///
  /// \param NumClauses Number of clauses.
  ///
  explicit OMPSingleDirective(unsigned NumClauses)
      : OMPExecutableDirective(this, OMPSingleDirectiveClass, OMPD_single,
                               SourceLocation(), SourceLocation(), NumClauses,
                               1) {}

public:
  /// \brief Creates directive with a list of \a Clauses.
  ///
  /// \param C AST context.
  /// \param StartLoc Starting location of the directive kind.
  /// \param EndLoc Ending Location of the directive.
  /// \param Clauses List of clauses.
  /// \param AssociatedStmt Statement, associated with the directive.
  ///
  static OMPSingleDirective *
  Create(const ASTContext &C, SourceLocation StartLoc, SourceLocation EndLoc,
         ArrayRef<OMPClause *> Clauses, Stmt *AssociatedStmt);

  /// \brief Creates an empty directive with the place for \a NumClauses
  /// clauses.
  ///
  /// \param C AST context.
  /// \param NumClauses Number of clauses.
  ///
  static OMPSingleDirective *CreateEmpty(const ASTContext &C,
                                         unsigned NumClauses, EmptyShell);

  static bool classof(const Stmt *T) {
    return T->getStmtClass() == OMPSingleDirectiveClass;
  }
};

/// \brief This represents '#pragma omp master' directive.
///
/// \code
/// #pragma omp master
/// \endcode
///
class OMPMasterDirective : public OMPExecutableDirective {
  friend class ASTStmtReader;
  /// \brief Build directive with the given start and end location.
  ///
  /// \param StartLoc Starting location of the directive kind.
  /// \param EndLoc Ending location of the directive.
  ///
  OMPMasterDirective(SourceLocation StartLoc, SourceLocation EndLoc)
      : OMPExecutableDirective(this, OMPMasterDirectiveClass, OMPD_master,
                               StartLoc, EndLoc, 0, 1) {}

  /// \brief Build an empty directive.
  ///
  explicit OMPMasterDirective()
      : OMPExecutableDirective(this, OMPMasterDirectiveClass, OMPD_master,
                               SourceLocation(), SourceLocation(), 0, 1) {}

public:
  /// \brief Creates directive.
  ///
  /// \param C AST context.
  /// \param StartLoc Starting location of the directive kind.
  /// \param EndLoc Ending Location of the directive.
  /// \param AssociatedStmt Statement, associated with the directive.
  ///
  static OMPMasterDirective *Create(const ASTContext &C,
                                    SourceLocation StartLoc,
                                    SourceLocation EndLoc,
                                    Stmt *AssociatedStmt);

  /// \brief Creates an empty directive.
  ///
  /// \param C AST context.
  ///
  static OMPMasterDirective *CreateEmpty(const ASTContext &C, EmptyShell);

  static bool classof(const Stmt *T) {
    return T->getStmtClass() == OMPMasterDirectiveClass;
  }
};

/// \brief This represents '#pragma omp critical' directive.
///
/// \code
/// #pragma omp critical
/// \endcode
///
class OMPCriticalDirective : public OMPExecutableDirective {
  friend class ASTStmtReader;
  /// \brief Name of the directive.
  DeclarationNameInfo DirName;
  /// \brief Build directive with the given start and end location.
  ///
  /// \param Name Name of the directive.
  /// \param StartLoc Starting location of the directive kind.
  /// \param EndLoc Ending location of the directive.
  /// \param NumClauses Number of clauses.
  ///
  OMPCriticalDirective(const DeclarationNameInfo &Name, SourceLocation StartLoc,
                       SourceLocation EndLoc, unsigned NumClauses)
      : OMPExecutableDirective(this, OMPCriticalDirectiveClass, OMPD_critical,
                               StartLoc, EndLoc, NumClauses, 1),
        DirName(Name) {}

  /// \brief Build an empty directive.
  ///
  /// \param NumClauses Number of clauses.
  ///
  explicit OMPCriticalDirective(unsigned NumClauses)
      : OMPExecutableDirective(this, OMPCriticalDirectiveClass, OMPD_critical,
                               SourceLocation(), SourceLocation(), NumClauses,
                               1),
        DirName() {}

  /// \brief Set name of the directive.
  ///
  /// \param Name Name of the directive.
  ///
  void setDirectiveName(const DeclarationNameInfo &Name) { DirName = Name; }

public:
  /// \brief Creates directive.
  ///
  /// \param C AST context.
  /// \param Name Name of the directive.
  /// \param StartLoc Starting location of the directive kind.
  /// \param EndLoc Ending Location of the directive.
  /// \param Clauses List of clauses.
  /// \param AssociatedStmt Statement, associated with the directive.
  ///
  static OMPCriticalDirective *
  Create(const ASTContext &C, const DeclarationNameInfo &Name,
         SourceLocation StartLoc, SourceLocation EndLoc,
         ArrayRef<OMPClause *> Clauses, Stmt *AssociatedStmt);

  /// \brief Creates an empty directive.
  ///
  /// \param C AST context.
  /// \param NumClauses Number of clauses.
  ///
  static OMPCriticalDirective *CreateEmpty(const ASTContext &C,
                                           unsigned NumClauses, EmptyShell);

  /// \brief Return name of the directive.
  ///
  DeclarationNameInfo getDirectiveName() const { return DirName; }

  static bool classof(const Stmt *T) {
    return T->getStmtClass() == OMPCriticalDirectiveClass;
  }
};

/// \brief This represents '#pragma omp parallel for' directive.
///
/// \code
/// #pragma omp parallel for private(a,b) reduction(+:c,d)
/// \endcode
/// In this example directive '#pragma omp parallel for' has clauses 'private'
/// with the variables 'a' and 'b' and 'reduction' with operator '+' and
/// variables 'c' and 'd'.
///
class OMPParallelForDirective : public OMPLoopDirective {
  friend class ASTStmtReader;

  /// \brief true if current region has inner cancel directive.
  bool HasCancel;

  /// \brief Build directive with the given start and end location.
  ///
  /// \param StartLoc Starting location of the directive kind.
  /// \param EndLoc Ending location of the directive.
  /// \param CollapsedNum Number of collapsed nested loops.
  /// \param NumClauses Number of clauses.
  ///
  OMPParallelForDirective(SourceLocation StartLoc, SourceLocation EndLoc,
                          unsigned CollapsedNum, unsigned NumClauses)
      : OMPLoopDirective(this, OMPParallelForDirectiveClass, OMPD_parallel_for,
                         StartLoc, EndLoc, CollapsedNum, NumClauses),
        HasCancel(false) {}

  /// \brief Build an empty directive.
  ///
  /// \param CollapsedNum Number of collapsed nested loops.
  /// \param NumClauses Number of clauses.
  ///
  explicit OMPParallelForDirective(unsigned CollapsedNum, unsigned NumClauses)
      : OMPLoopDirective(this, OMPParallelForDirectiveClass, OMPD_parallel_for,
                         SourceLocation(), SourceLocation(), CollapsedNum,
                         NumClauses),
        HasCancel(false) {}

  /// \brief Set cancel state.
  void setHasCancel(bool Has) { HasCancel = Has; }

public:
  /// \brief Creates directive with a list of \a Clauses.
  ///
  /// \param C AST context.
  /// \param StartLoc Starting location of the directive kind.
  /// \param EndLoc Ending Location of the directive.
  /// \param CollapsedNum Number of collapsed loops.
  /// \param Clauses List of clauses.
  /// \param AssociatedStmt Statement, associated with the directive.
  /// \param Exprs Helper expressions for CodeGen.
  /// \param HasCancel true if current directive has inner cancel directive.
  ///
  static OMPParallelForDirective *
  Create(const ASTContext &C, SourceLocation StartLoc, SourceLocation EndLoc,
         unsigned CollapsedNum, ArrayRef<OMPClause *> Clauses,
         Stmt *AssociatedStmt, const HelperExprs &Exprs, bool HasCancel);

  /// \brief Creates an empty directive with the place
  /// for \a NumClauses clauses.
  ///
  /// \param C AST context.
  /// \param CollapsedNum Number of collapsed nested loops.
  /// \param NumClauses Number of clauses.
  ///
  static OMPParallelForDirective *CreateEmpty(const ASTContext &C,
                                              unsigned NumClauses,
                                              unsigned CollapsedNum,
                                              EmptyShell);

  /// \brief Return true if current directive has inner cancel directive.
  bool hasCancel() const { return HasCancel; }

  static bool classof(const Stmt *T) {
    return T->getStmtClass() == OMPParallelForDirectiveClass;
  }
};

/// \brief This represents '#pragma omp parallel for simd' directive.
///
/// \code
/// #pragma omp parallel for simd private(a,b) linear(i,j:s) reduction(+:c,d)
/// \endcode
/// In this example directive '#pragma omp parallel for simd' has clauses
/// 'private' with the variables 'a' and 'b', 'linear' with variables 'i', 'j'
/// and linear step 's', 'reduction' with operator '+' and variables 'c' and
/// 'd'.
///
class OMPParallelForSimdDirective : public OMPLoopDirective {
  friend class ASTStmtReader;
  /// \brief Build directive with the given start and end location.
  ///
  /// \param StartLoc Starting location of the directive kind.
  /// \param EndLoc Ending location of the directive.
  /// \param CollapsedNum Number of collapsed nested loops.
  /// \param NumClauses Number of clauses.
  ///
  OMPParallelForSimdDirective(SourceLocation StartLoc, SourceLocation EndLoc,
                              unsigned CollapsedNum, unsigned NumClauses)
      : OMPLoopDirective(this, OMPParallelForSimdDirectiveClass,
                         OMPD_parallel_for_simd, StartLoc, EndLoc, CollapsedNum,
                         NumClauses) {}

  /// \brief Build an empty directive.
  ///
  /// \param CollapsedNum Number of collapsed nested loops.
  /// \param NumClauses Number of clauses.
  ///
  explicit OMPParallelForSimdDirective(unsigned CollapsedNum,
                                       unsigned NumClauses)
      : OMPLoopDirective(this, OMPParallelForSimdDirectiveClass,
                         OMPD_parallel_for_simd, SourceLocation(),
                         SourceLocation(), CollapsedNum, NumClauses) {}

public:
  /// \brief Creates directive with a list of \a Clauses.
  ///
  /// \param C AST context.
  /// \param StartLoc Starting location of the directive kind.
  /// \param EndLoc Ending Location of the directive.
  /// \param CollapsedNum Number of collapsed loops.
  /// \param Clauses List of clauses.
  /// \param AssociatedStmt Statement, associated with the directive.
  /// \param Exprs Helper expressions for CodeGen.
  ///
  static OMPParallelForSimdDirective *
  Create(const ASTContext &C, SourceLocation StartLoc, SourceLocation EndLoc,
         unsigned CollapsedNum, ArrayRef<OMPClause *> Clauses,
         Stmt *AssociatedStmt, const HelperExprs &Exprs);

  /// \brief Creates an empty directive with the place
  /// for \a NumClauses clauses.
  ///
  /// \param C AST context.
  /// \param CollapsedNum Number of collapsed nested loops.
  /// \param NumClauses Number of clauses.
  ///
  static OMPParallelForSimdDirective *CreateEmpty(const ASTContext &C,
                                                  unsigned NumClauses,
                                                  unsigned CollapsedNum,
                                                  EmptyShell);

  static bool classof(const Stmt *T) {
    return T->getStmtClass() == OMPParallelForSimdDirectiveClass;
  }
};

/// \brief This represents '#pragma omp parallel sections' directive.
///
/// \code
/// #pragma omp parallel sections private(a,b) reduction(+:c,d)
/// \endcode
/// In this example directive '#pragma omp parallel sections' has clauses
/// 'private' with the variables 'a' and 'b' and 'reduction' with operator '+'
/// and variables 'c' and 'd'.
///
class OMPParallelSectionsDirective : public OMPExecutableDirective {
  friend class ASTStmtReader;

  /// \brief true if current directive has inner cancel directive.
  bool HasCancel;

  /// \brief Build directive with the given start and end location.
  ///
  /// \param StartLoc Starting location of the directive kind.
  /// \param EndLoc Ending location of the directive.
  /// \param NumClauses Number of clauses.
  ///
  OMPParallelSectionsDirective(SourceLocation StartLoc, SourceLocation EndLoc,
                               unsigned NumClauses)
      : OMPExecutableDirective(this, OMPParallelSectionsDirectiveClass,
                               OMPD_parallel_sections, StartLoc, EndLoc,
                               NumClauses, 1),
        HasCancel(false) {}

  /// \brief Build an empty directive.
  ///
  /// \param NumClauses Number of clauses.
  ///
  explicit OMPParallelSectionsDirective(unsigned NumClauses)
      : OMPExecutableDirective(this, OMPParallelSectionsDirectiveClass,
                               OMPD_parallel_sections, SourceLocation(),
                               SourceLocation(), NumClauses, 1),
        HasCancel(false) {}

  /// \brief Set cancel state.
  void setHasCancel(bool Has) { HasCancel = Has; }

public:
  /// \brief Creates directive with a list of \a Clauses.
  ///
  /// \param C AST context.
  /// \param StartLoc Starting location of the directive kind.
  /// \param EndLoc Ending Location of the directive.
  /// \param Clauses List of clauses.
  /// \param AssociatedStmt Statement, associated with the directive.
  /// \param HasCancel true if current directive has inner cancel directive.
  ///
  static OMPParallelSectionsDirective *
  Create(const ASTContext &C, SourceLocation StartLoc, SourceLocation EndLoc,
         ArrayRef<OMPClause *> Clauses, Stmt *AssociatedStmt, bool HasCancel);

  /// \brief Creates an empty directive with the place for \a NumClauses
  /// clauses.
  ///
  /// \param C AST context.
  /// \param NumClauses Number of clauses.
  ///
  static OMPParallelSectionsDirective *
  CreateEmpty(const ASTContext &C, unsigned NumClauses, EmptyShell);

  /// \brief Return true if current directive has inner cancel directive.
  bool hasCancel() const { return HasCancel; }

  static bool classof(const Stmt *T) {
    return T->getStmtClass() == OMPParallelSectionsDirectiveClass;
  }
};

/// \brief This represents '#pragma omp task' directive.
///
/// \code
/// #pragma omp task private(a,b) final(d)
/// \endcode
/// In this example directive '#pragma omp task' has clauses 'private' with the
/// variables 'a' and 'b' and 'final' with condition 'd'.
///
class OMPTaskDirective : public OMPExecutableDirective {
  friend class ASTStmtReader;
  /// \brief true if this directive has inner cancel directive.
  bool HasCancel;

  /// \brief Build directive with the given start and end location.
  ///
  /// \param StartLoc Starting location of the directive kind.
  /// \param EndLoc Ending location of the directive.
  /// \param NumClauses Number of clauses.
  ///
  OMPTaskDirective(SourceLocation StartLoc, SourceLocation EndLoc,
                   unsigned NumClauses)
      : OMPExecutableDirective(this, OMPTaskDirectiveClass, OMPD_task, StartLoc,
                               EndLoc, NumClauses, 1),
        HasCancel(false) {}

  /// \brief Build an empty directive.
  ///
  /// \param NumClauses Number of clauses.
  ///
  explicit OMPTaskDirective(unsigned NumClauses)
      : OMPExecutableDirective(this, OMPTaskDirectiveClass, OMPD_task,
                               SourceLocation(), SourceLocation(), NumClauses,
                               1),
        HasCancel(false) {}

  /// \brief Set cancel state.
  void setHasCancel(bool Has) { HasCancel = Has; }

public:
  /// \brief Creates directive with a list of \a Clauses.
  ///
  /// \param C AST context.
  /// \param StartLoc Starting location of the directive kind.
  /// \param EndLoc Ending Location of the directive.
  /// \param Clauses List of clauses.
  /// \param AssociatedStmt Statement, associated with the directive.
  /// \param HasCancel true, if current directive has inner cancel directive.
  ///
  static OMPTaskDirective *Create(const ASTContext &C, SourceLocation StartLoc,
                                  SourceLocation EndLoc,
                                  ArrayRef<OMPClause *> Clauses,
                                  Stmt *AssociatedStmt, bool HasCancel);

  /// \brief Creates an empty directive with the place for \a NumClauses
  /// clauses.
  ///
  /// \param C AST context.
  /// \param NumClauses Number of clauses.
  ///
  static OMPTaskDirective *CreateEmpty(const ASTContext &C, unsigned NumClauses,
                                       EmptyShell);

  /// \brief Return true if current directive has inner cancel directive.
  bool hasCancel() const { return HasCancel; }

  static bool classof(const Stmt *T) {
    return T->getStmtClass() == OMPTaskDirectiveClass;
  }
};

/// \brief This represents '#pragma omp taskyield' directive.
///
/// \code
/// #pragma omp taskyield
/// \endcode
///
class OMPTaskyieldDirective : public OMPExecutableDirective {
  friend class ASTStmtReader;
  /// \brief Build directive with the given start and end location.
  ///
  /// \param StartLoc Starting location of the directive kind.
  /// \param EndLoc Ending location of the directive.
  ///
  OMPTaskyieldDirective(SourceLocation StartLoc, SourceLocation EndLoc)
      : OMPExecutableDirective(this, OMPTaskyieldDirectiveClass, OMPD_taskyield,
                               StartLoc, EndLoc, 0, 0) {}

  /// \brief Build an empty directive.
  ///
  explicit OMPTaskyieldDirective()
      : OMPExecutableDirective(this, OMPTaskyieldDirectiveClass, OMPD_taskyield,
                               SourceLocation(), SourceLocation(), 0, 0) {}

public:
  /// \brief Creates directive.
  ///
  /// \param C AST context.
  /// \param StartLoc Starting location of the directive kind.
  /// \param EndLoc Ending Location of the directive.
  ///
  static OMPTaskyieldDirective *
  Create(const ASTContext &C, SourceLocation StartLoc, SourceLocation EndLoc);

  /// \brief Creates an empty directive.
  ///
  /// \param C AST context.
  ///
  static OMPTaskyieldDirective *CreateEmpty(const ASTContext &C, EmptyShell);

  static bool classof(const Stmt *T) {
    return T->getStmtClass() == OMPTaskyieldDirectiveClass;
  }
};

/// \brief This represents '#pragma omp barrier' directive.
///
/// \code
/// #pragma omp barrier
/// \endcode
///
class OMPBarrierDirective : public OMPExecutableDirective {
  friend class ASTStmtReader;
  /// \brief Build directive with the given start and end location.
  ///
  /// \param StartLoc Starting location of the directive kind.
  /// \param EndLoc Ending location of the directive.
  ///
  OMPBarrierDirective(SourceLocation StartLoc, SourceLocation EndLoc)
      : OMPExecutableDirective(this, OMPBarrierDirectiveClass, OMPD_barrier,
                               StartLoc, EndLoc, 0, 0) {}

  /// \brief Build an empty directive.
  ///
  explicit OMPBarrierDirective()
      : OMPExecutableDirective(this, OMPBarrierDirectiveClass, OMPD_barrier,
                               SourceLocation(), SourceLocation(), 0, 0) {}

public:
  /// \brief Creates directive.
  ///
  /// \param C AST context.
  /// \param StartLoc Starting location of the directive kind.
  /// \param EndLoc Ending Location of the directive.
  ///
  static OMPBarrierDirective *
  Create(const ASTContext &C, SourceLocation StartLoc, SourceLocation EndLoc);

  /// \brief Creates an empty directive.
  ///
  /// \param C AST context.
  ///
  static OMPBarrierDirective *CreateEmpty(const ASTContext &C, EmptyShell);

  static bool classof(const Stmt *T) {
    return T->getStmtClass() == OMPBarrierDirectiveClass;
  }
};

/// \brief This represents '#pragma omp taskwait' directive.
///
/// \code
/// #pragma omp taskwait
/// \endcode
///
class OMPTaskwaitDirective : public OMPExecutableDirective {
  friend class ASTStmtReader;
  /// \brief Build directive with the given start and end location.
  ///
  /// \param StartLoc Starting location of the directive kind.
  /// \param EndLoc Ending location of the directive.
  ///
  OMPTaskwaitDirective(SourceLocation StartLoc, SourceLocation EndLoc)
      : OMPExecutableDirective(this, OMPTaskwaitDirectiveClass, OMPD_taskwait,
                               StartLoc, EndLoc, 0, 0) {}

  /// \brief Build an empty directive.
  ///
  explicit OMPTaskwaitDirective()
      : OMPExecutableDirective(this, OMPTaskwaitDirectiveClass, OMPD_taskwait,
                               SourceLocation(), SourceLocation(), 0, 0) {}

public:
  /// \brief Creates directive.
  ///
  /// \param C AST context.
  /// \param StartLoc Starting location of the directive kind.
  /// \param EndLoc Ending Location of the directive.
  ///
  static OMPTaskwaitDirective *
  Create(const ASTContext &C, SourceLocation StartLoc, SourceLocation EndLoc);

  /// \brief Creates an empty directive.
  ///
  /// \param C AST context.
  ///
  static OMPTaskwaitDirective *CreateEmpty(const ASTContext &C, EmptyShell);

  static bool classof(const Stmt *T) {
    return T->getStmtClass() == OMPTaskwaitDirectiveClass;
  }
};

/// This represents '#pragma omp taskgroup' directive.
///
/// \code
/// #pragma omp taskgroup
/// \endcode
///
class OMPTaskgroupDirective : public OMPExecutableDirective {
  friend class ASTStmtReader;
  /// Build directive with the given start and end location.
  ///
  /// \param StartLoc Starting location of the directive kind.
  /// \param EndLoc Ending location of the directive.
  /// \param NumClauses Number of clauses.
  ///
  OMPTaskgroupDirective(SourceLocation StartLoc, SourceLocation EndLoc,
                        unsigned NumClauses)
      : OMPExecutableDirective(this, OMPTaskgroupDirectiveClass, OMPD_taskgroup,
                               StartLoc, EndLoc, NumClauses, 2) {}

  /// Build an empty directive.
  /// \param NumClauses Number of clauses.
  ///
  explicit OMPTaskgroupDirective(unsigned NumClauses)
      : OMPExecutableDirective(this, OMPTaskgroupDirectiveClass, OMPD_taskgroup,
                               SourceLocation(), SourceLocation(), NumClauses,
                               2) {}

  /// Sets the task_reduction return variable.
  void setReductionRef(Expr *RR) {
    *std::next(child_begin(), 1) = RR;
  }

public:
  /// Creates directive.
  ///
  /// \param C AST context.
  /// \param StartLoc Starting location of the directive kind.
  /// \param EndLoc Ending Location of the directive.
  /// \param Clauses List of clauses.
  /// \param AssociatedStmt Statement, associated with the directive.
  /// \param ReductionRef Reference to the task_reduction return variable.
  ///
  static OMPTaskgroupDirective *
  Create(const ASTContext &C, SourceLocation StartLoc, SourceLocation EndLoc,
         ArrayRef<OMPClause *> Clauses, Stmt *AssociatedStmt,
         Expr *ReductionRef);

  /// Creates an empty directive.
  ///
  /// \param C AST context.
  /// \param NumClauses Number of clauses.
  ///
  static OMPTaskgroupDirective *CreateEmpty(const ASTContext &C,
                                            unsigned NumClauses, EmptyShell);


  /// Returns reference to the task_reduction return variable.
  const Expr *getReductionRef() const {
    return static_cast<const Expr *>(*std::next(child_begin(), 1));
  }
  Expr *getReductionRef() {
    return static_cast<Expr *>(*std::next(child_begin(), 1));
  }

  static bool classof(const Stmt *T) {
    return T->getStmtClass() == OMPTaskgroupDirectiveClass;
  }
};

/// \brief This represents '#pragma omp flush' directive.
///
/// \code
/// #pragma omp flush(a,b)
/// \endcode
/// In this example directive '#pragma omp flush' has 2 arguments- variables 'a'
/// and 'b'.
/// 'omp flush' directive does not have clauses but have an optional list of
/// variables to flush. This list of variables is stored within some fake clause
/// FlushClause.
class OMPFlushDirective : public OMPExecutableDirective {
  friend class ASTStmtReader;
  /// \brief Build directive with the given start and end location.
  ///
  /// \param StartLoc Starting location of the directive kind.
  /// \param EndLoc Ending location of the directive.
  /// \param NumClauses Number of clauses.
  ///
  OMPFlushDirective(SourceLocation StartLoc, SourceLocation EndLoc,
                    unsigned NumClauses)
      : OMPExecutableDirective(this, OMPFlushDirectiveClass, OMPD_flush,
                               StartLoc, EndLoc, NumClauses, 0) {}

  /// \brief Build an empty directive.
  ///
  /// \param NumClauses Number of clauses.
  ///
  explicit OMPFlushDirective(unsigned NumClauses)
      : OMPExecutableDirective(this, OMPFlushDirectiveClass, OMPD_flush,
                               SourceLocation(), SourceLocation(), NumClauses,
                               0) {}

public:
  /// \brief Creates directive with a list of \a Clauses.
  ///
  /// \param C AST context.
  /// \param StartLoc Starting location of the directive kind.
  /// \param EndLoc Ending Location of the directive.
  /// \param Clauses List of clauses (only single OMPFlushClause clause is
  /// allowed).
  ///
  static OMPFlushDirective *Create(const ASTContext &C, SourceLocation StartLoc,
                                   SourceLocation EndLoc,
                                   ArrayRef<OMPClause *> Clauses);

  /// \brief Creates an empty directive with the place for \a NumClauses
  /// clauses.
  ///
  /// \param C AST context.
  /// \param NumClauses Number of clauses.
  ///
  static OMPFlushDirective *CreateEmpty(const ASTContext &C,
                                        unsigned NumClauses, EmptyShell);

  static bool classof(const Stmt *T) {
    return T->getStmtClass() == OMPFlushDirectiveClass;
  }
};

/// \brief This represents '#pragma omp ordered' directive.
///
/// \code
/// #pragma omp ordered
/// \endcode
///
class OMPOrderedDirective : public OMPExecutableDirective {
  friend class ASTStmtReader;
  /// \brief Build directive with the given start and end location.
  ///
  /// \param StartLoc Starting location of the directive kind.
  /// \param EndLoc Ending location of the directive.
  /// \param NumClauses Number of clauses.
  ///
  OMPOrderedDirective(SourceLocation StartLoc, SourceLocation EndLoc,
                      unsigned NumClauses)
      : OMPExecutableDirective(this, OMPOrderedDirectiveClass, OMPD_ordered,
                               StartLoc, EndLoc, NumClauses, 1) {}

  /// \brief Build an empty directive.
  ///
  /// \param NumClauses Number of clauses.
  ///
  explicit OMPOrderedDirective(unsigned NumClauses)
      : OMPExecutableDirective(this, OMPOrderedDirectiveClass, OMPD_ordered,
                               SourceLocation(), SourceLocation(), NumClauses,
                               1) {}

public:
  /// \brief Creates directive.
  ///
  /// \param C AST context.
  /// \param StartLoc Starting location of the directive kind.
  /// \param EndLoc Ending Location of the directive.
  /// \param Clauses List of clauses.
  /// \param AssociatedStmt Statement, associated with the directive.
  ///
  static OMPOrderedDirective *
  Create(const ASTContext &C, SourceLocation StartLoc, SourceLocation EndLoc,
         ArrayRef<OMPClause *> Clauses, Stmt *AssociatedStmt);

  /// \brief Creates an empty directive.
  ///
  /// \param C AST context.
  /// \param NumClauses Number of clauses.
  ///
  static OMPOrderedDirective *CreateEmpty(const ASTContext &C,
                                          unsigned NumClauses, EmptyShell);

  static bool classof(const Stmt *T) {
    return T->getStmtClass() == OMPOrderedDirectiveClass;
  }
};

/// \brief This represents '#pragma omp atomic' directive.
///
/// \code
/// #pragma omp atomic capture
/// \endcode
/// In this example directive '#pragma omp atomic' has clause 'capture'.
///
class OMPAtomicDirective : public OMPExecutableDirective {
  friend class ASTStmtReader;
  /// \brief Used for 'atomic update' or 'atomic capture' constructs. They may
  /// have atomic expressions of forms
  /// \code
  /// x = x binop expr;
  /// x = expr binop x;
  /// \endcode
  /// This field is true for the first form of the expression and false for the
  /// second. Required for correct codegen of non-associative operations (like
  /// << or >>).
  bool IsXLHSInRHSPart;
  /// \brief Used for 'atomic update' or 'atomic capture' constructs. They may
  /// have atomic expressions of forms
  /// \code
  /// v = x; <update x>;
  /// <update x>; v = x;
  /// \endcode
  /// This field is true for the first(postfix) form of the expression and false
  /// otherwise.
  bool IsPostfixUpdate;

  /// \brief Build directive with the given start and end location.
  ///
  /// \param StartLoc Starting location of the directive kind.
  /// \param EndLoc Ending location of the directive.
  /// \param NumClauses Number of clauses.
  ///
  OMPAtomicDirective(SourceLocation StartLoc, SourceLocation EndLoc,
                     unsigned NumClauses)
      : OMPExecutableDirective(this, OMPAtomicDirectiveClass, OMPD_atomic,
                               StartLoc, EndLoc, NumClauses, 5),
        IsXLHSInRHSPart(false), IsPostfixUpdate(false) {}

  /// \brief Build an empty directive.
  ///
  /// \param NumClauses Number of clauses.
  ///
  explicit OMPAtomicDirective(unsigned NumClauses)
      : OMPExecutableDirective(this, OMPAtomicDirectiveClass, OMPD_atomic,
                               SourceLocation(), SourceLocation(), NumClauses,
                               5),
        IsXLHSInRHSPart(false), IsPostfixUpdate(false) {}

  /// \brief Set 'x' part of the associated expression/statement.
  void setX(Expr *X) { *std::next(child_begin()) = X; }
  /// \brief Set helper expression of the form
  /// 'OpaqueValueExpr(x) binop OpaqueValueExpr(expr)' or
  /// 'OpaqueValueExpr(expr) binop OpaqueValueExpr(x)'.
  void setUpdateExpr(Expr *UE) { *std::next(child_begin(), 2) = UE; }
  /// \brief Set 'v' part of the associated expression/statement.
  void setV(Expr *V) { *std::next(child_begin(), 3) = V; }
  /// \brief Set 'expr' part of the associated expression/statement.
  void setExpr(Expr *E) { *std::next(child_begin(), 4) = E; }

public:
  /// \brief Creates directive with a list of \a Clauses and 'x', 'v' and 'expr'
  /// parts of the atomic construct (see Section 2.12.6, atomic Construct, for
  /// detailed description of 'x', 'v' and 'expr').
  ///
  /// \param C AST context.
  /// \param StartLoc Starting location of the directive kind.
  /// \param EndLoc Ending Location of the directive.
  /// \param Clauses List of clauses.
  /// \param AssociatedStmt Statement, associated with the directive.
  /// \param X 'x' part of the associated expression/statement.
  /// \param V 'v' part of the associated expression/statement.
  /// \param E 'expr' part of the associated expression/statement.
  /// \param UE Helper expression of the form
  /// 'OpaqueValueExpr(x) binop OpaqueValueExpr(expr)' or
  /// 'OpaqueValueExpr(expr) binop OpaqueValueExpr(x)'.
  /// \param IsXLHSInRHSPart true if \a UE has the first form and false if the
  /// second.
  /// \param IsPostfixUpdate true if original value of 'x' must be stored in
  /// 'v', not an updated one.
  static OMPAtomicDirective *
  Create(const ASTContext &C, SourceLocation StartLoc, SourceLocation EndLoc,
         ArrayRef<OMPClause *> Clauses, Stmt *AssociatedStmt, Expr *X, Expr *V,
         Expr *E, Expr *UE, bool IsXLHSInRHSPart, bool IsPostfixUpdate);

  /// \brief Creates an empty directive with the place for \a NumClauses
  /// clauses.
  ///
  /// \param C AST context.
  /// \param NumClauses Number of clauses.
  ///
  static OMPAtomicDirective *CreateEmpty(const ASTContext &C,
                                         unsigned NumClauses, EmptyShell);

  /// \brief Get 'x' part of the associated expression/statement.
  Expr *getX() { return cast_or_null<Expr>(*std::next(child_begin())); }
  const Expr *getX() const {
    return cast_or_null<Expr>(*std::next(child_begin()));
  }
  /// \brief Get helper expression of the form
  /// 'OpaqueValueExpr(x) binop OpaqueValueExpr(expr)' or
  /// 'OpaqueValueExpr(expr) binop OpaqueValueExpr(x)'.
  Expr *getUpdateExpr() {
    return cast_or_null<Expr>(*std::next(child_begin(), 2));
  }
  const Expr *getUpdateExpr() const {
    return cast_or_null<Expr>(*std::next(child_begin(), 2));
  }
  /// \brief Return true if helper update expression has form
  /// 'OpaqueValueExpr(x) binop OpaqueValueExpr(expr)' and false if it has form
  /// 'OpaqueValueExpr(expr) binop OpaqueValueExpr(x)'.
  bool isXLHSInRHSPart() const { return IsXLHSInRHSPart; }
  /// \brief Return true if 'v' expression must be updated to original value of
  /// 'x', false if 'v' must be updated to the new value of 'x'.
  bool isPostfixUpdate() const { return IsPostfixUpdate; }
  /// \brief Get 'v' part of the associated expression/statement.
  Expr *getV() { return cast_or_null<Expr>(*std::next(child_begin(), 3)); }
  const Expr *getV() const {
    return cast_or_null<Expr>(*std::next(child_begin(), 3));
  }
  /// \brief Get 'expr' part of the associated expression/statement.
  Expr *getExpr() { return cast_or_null<Expr>(*std::next(child_begin(), 4)); }
  const Expr *getExpr() const {
    return cast_or_null<Expr>(*std::next(child_begin(), 4));
  }

  static bool classof(const Stmt *T) {
    return T->getStmtClass() == OMPAtomicDirectiveClass;
  }
};

/// \brief This represents '#pragma omp target' directive.
///
/// \code
/// #pragma omp target if(a)
/// \endcode
/// In this example directive '#pragma omp target' has clause 'if' with
/// condition 'a'.
///
class OMPTargetDirective : public OMPExecutableDirective {
  friend class ASTStmtReader;
  /// \brief Build directive with the given start and end location.
  ///
  /// \param StartLoc Starting location of the directive kind.
  /// \param EndLoc Ending location of the directive.
  /// \param NumClauses Number of clauses.
  ///
  OMPTargetDirective(SourceLocation StartLoc, SourceLocation EndLoc,
                     unsigned NumClauses)
      : OMPExecutableDirective(this, OMPTargetDirectiveClass, OMPD_target,
                               StartLoc, EndLoc, NumClauses, 1) {}

  /// \brief Build an empty directive.
  ///
  /// \param NumClauses Number of clauses.
  ///
  explicit OMPTargetDirective(unsigned NumClauses)
      : OMPExecutableDirective(this, OMPTargetDirectiveClass, OMPD_target,
                               SourceLocation(), SourceLocation(), NumClauses,
                               1) {}

public:
  /// \brief Creates directive with a list of \a Clauses.
  ///
  /// \param C AST context.
  /// \param StartLoc Starting location of the directive kind.
  /// \param EndLoc Ending Location of the directive.
  /// \param Clauses List of clauses.
  /// \param AssociatedStmt Statement, associated with the directive.
  ///
  static OMPTargetDirective *
  Create(const ASTContext &C, SourceLocation StartLoc, SourceLocation EndLoc,
         ArrayRef<OMPClause *> Clauses, Stmt *AssociatedStmt);

  /// \brief Creates an empty directive with the place for \a NumClauses
  /// clauses.
  ///
  /// \param C AST context.
  /// \param NumClauses Number of clauses.
  ///
  static OMPTargetDirective *CreateEmpty(const ASTContext &C,
                                         unsigned NumClauses, EmptyShell);

  static bool classof(const Stmt *T) {
    return T->getStmtClass() == OMPTargetDirectiveClass;
  }
};

/// \brief This represents '#pragma omp target data' directive.
///
/// \code
/// #pragma omp target data device(0) if(a) map(b[:])
/// \endcode
/// In this example directive '#pragma omp target data' has clauses 'device'
/// with the value '0', 'if' with condition 'a' and 'map' with array
/// section 'b[:]'.
///
class OMPTargetDataDirective : public OMPExecutableDirective {
  friend class ASTStmtReader;
  /// \brief Build directive with the given start and end location.
  ///
  /// \param StartLoc Starting location of the directive kind.
  /// \param EndLoc Ending Location of the directive.
  /// \param NumClauses The number of clauses.
  ///
  OMPTargetDataDirective(SourceLocation StartLoc, SourceLocation EndLoc,
                         unsigned NumClauses)
      : OMPExecutableDirective(this, OMPTargetDataDirectiveClass, 
                               OMPD_target_data, StartLoc, EndLoc, NumClauses,
                               1) {}

  /// \brief Build an empty directive.
  ///
  /// \param NumClauses Number of clauses.
  ///
  explicit OMPTargetDataDirective(unsigned NumClauses)
      : OMPExecutableDirective(this, OMPTargetDataDirectiveClass, 
                               OMPD_target_data, SourceLocation(),
                               SourceLocation(), NumClauses, 1) {}

public:
  /// \brief Creates directive with a list of \a Clauses.
  ///
  /// \param C AST context.
  /// \param StartLoc Starting location of the directive kind.
  /// \param EndLoc Ending Location of the directive.
  /// \param Clauses List of clauses.
  /// \param AssociatedStmt Statement, associated with the directive.
  ///
  static OMPTargetDataDirective *
  Create(const ASTContext &C, SourceLocation StartLoc, SourceLocation EndLoc,
         ArrayRef<OMPClause *> Clauses, Stmt *AssociatedStmt);

  /// \brief Creates an empty directive with the place for \a N clauses.
  ///
  /// \param C AST context.
  /// \param N The number of clauses.
  ///
  static OMPTargetDataDirective *CreateEmpty(const ASTContext &C, unsigned N,
                                             EmptyShell);

  static bool classof(const Stmt *T) {
    return T->getStmtClass() == OMPTargetDataDirectiveClass;
  }
};

/// \brief This represents '#pragma omp target enter data' directive.
///
/// \code
/// #pragma omp target enter data device(0) if(a) map(b[:])
/// \endcode
/// In this example directive '#pragma omp target enter data' has clauses
/// 'device' with the value '0', 'if' with condition 'a' and 'map' with array
/// section 'b[:]'.
///
class OMPTargetEnterDataDirective : public OMPExecutableDirective {
  friend class ASTStmtReader;
  /// \brief Build directive with the given start and end location.
  ///
  /// \param StartLoc Starting location of the directive kind.
  /// \param EndLoc Ending Location of the directive.
  /// \param NumClauses The number of clauses.
  ///
  OMPTargetEnterDataDirective(SourceLocation StartLoc, SourceLocation EndLoc,
                              unsigned NumClauses)
      : OMPExecutableDirective(this, OMPTargetEnterDataDirectiveClass,
                               OMPD_target_enter_data, StartLoc, EndLoc,
                               NumClauses, /*NumChildren=*/1) {}

  /// \brief Build an empty directive.
  ///
  /// \param NumClauses Number of clauses.
  ///
  explicit OMPTargetEnterDataDirective(unsigned NumClauses)
      : OMPExecutableDirective(this, OMPTargetEnterDataDirectiveClass,
                               OMPD_target_enter_data, SourceLocation(),
                               SourceLocation(), NumClauses,
                               /*NumChildren=*/1) {}

public:
  /// \brief Creates directive with a list of \a Clauses.
  ///
  /// \param C AST context.
  /// \param StartLoc Starting location of the directive kind.
  /// \param EndLoc Ending Location of the directive.
  /// \param Clauses List of clauses.
  /// \param AssociatedStmt Statement, associated with the directive.
  ///
  static OMPTargetEnterDataDirective *
  Create(const ASTContext &C, SourceLocation StartLoc, SourceLocation EndLoc,
         ArrayRef<OMPClause *> Clauses, Stmt *AssociatedStmt);

  /// \brief Creates an empty directive with the place for \a N clauses.
  ///
  /// \param C AST context.
  /// \param N The number of clauses.
  ///
  static OMPTargetEnterDataDirective *CreateEmpty(const ASTContext &C,
                                                  unsigned N, EmptyShell);

  static bool classof(const Stmt *T) {
    return T->getStmtClass() == OMPTargetEnterDataDirectiveClass;
  }
};

/// \brief This represents '#pragma omp target exit data' directive.
///
/// \code
/// #pragma omp target exit data device(0) if(a) map(b[:])
/// \endcode
/// In this example directive '#pragma omp target exit data' has clauses
/// 'device' with the value '0', 'if' with condition 'a' and 'map' with array
/// section 'b[:]'.
///
class OMPTargetExitDataDirective : public OMPExecutableDirective {
  friend class ASTStmtReader;
  /// \brief Build directive with the given start and end location.
  ///
  /// \param StartLoc Starting location of the directive kind.
  /// \param EndLoc Ending Location of the directive.
  /// \param NumClauses The number of clauses.
  ///
  OMPTargetExitDataDirective(SourceLocation StartLoc, SourceLocation EndLoc,
                             unsigned NumClauses)
      : OMPExecutableDirective(this, OMPTargetExitDataDirectiveClass,
                               OMPD_target_exit_data, StartLoc, EndLoc,
                               NumClauses, /*NumChildren=*/1) {}

  /// \brief Build an empty directive.
  ///
  /// \param NumClauses Number of clauses.
  ///
  explicit OMPTargetExitDataDirective(unsigned NumClauses)
      : OMPExecutableDirective(this, OMPTargetExitDataDirectiveClass,
                               OMPD_target_exit_data, SourceLocation(),
                               SourceLocation(), NumClauses,
                               /*NumChildren=*/1) {}

public:
  /// \brief Creates directive with a list of \a Clauses.
  ///
  /// \param C AST context.
  /// \param StartLoc Starting location of the directive kind.
  /// \param EndLoc Ending Location of the directive.
  /// \param Clauses List of clauses.
  /// \param AssociatedStmt Statement, associated with the directive.
  ///
  static OMPTargetExitDataDirective *
  Create(const ASTContext &C, SourceLocation StartLoc, SourceLocation EndLoc,
         ArrayRef<OMPClause *> Clauses, Stmt *AssociatedStmt);

  /// \brief Creates an empty directive with the place for \a N clauses.
  ///
  /// \param C AST context.
  /// \param N The number of clauses.
  ///
  static OMPTargetExitDataDirective *CreateEmpty(const ASTContext &C,
                                                 unsigned N, EmptyShell);

  static bool classof(const Stmt *T) {
    return T->getStmtClass() == OMPTargetExitDataDirectiveClass;
  }
};

/// \brief This represents '#pragma omp target parallel' directive.
///
/// \code
/// #pragma omp target parallel if(a)
/// \endcode
/// In this example directive '#pragma omp target parallel' has clause 'if' with
/// condition 'a'.
///
class OMPTargetParallelDirective : public OMPExecutableDirective {
  friend class ASTStmtReader;
  /// \brief Build directive with the given start and end location.
  ///
  /// \param StartLoc Starting location of the directive kind.
  /// \param EndLoc Ending location of the directive.
  /// \param NumClauses Number of clauses.
  ///
  OMPTargetParallelDirective(SourceLocation StartLoc, SourceLocation EndLoc,
                             unsigned NumClauses)
      : OMPExecutableDirective(this, OMPTargetParallelDirectiveClass,
                               OMPD_target_parallel, StartLoc, EndLoc,
                               NumClauses, /*NumChildren=*/1) {}

  /// \brief Build an empty directive.
  ///
  /// \param NumClauses Number of clauses.
  ///
  explicit OMPTargetParallelDirective(unsigned NumClauses)
      : OMPExecutableDirective(this, OMPTargetParallelDirectiveClass,
                               OMPD_target_parallel, SourceLocation(),
                               SourceLocation(), NumClauses,
                               /*NumChildren=*/1) {}

public:
  /// \brief Creates directive with a list of \a Clauses.
  ///
  /// \param C AST context.
  /// \param StartLoc Starting location of the directive kind.
  /// \param EndLoc Ending Location of the directive.
  /// \param Clauses List of clauses.
  /// \param AssociatedStmt Statement, associated with the directive.
  ///
  static OMPTargetParallelDirective *
  Create(const ASTContext &C, SourceLocation StartLoc, SourceLocation EndLoc,
         ArrayRef<OMPClause *> Clauses, Stmt *AssociatedStmt);

  /// \brief Creates an empty directive with the place for \a NumClauses
  /// clauses.
  ///
  /// \param C AST context.
  /// \param NumClauses Number of clauses.
  ///
  static OMPTargetParallelDirective *
  CreateEmpty(const ASTContext &C, unsigned NumClauses, EmptyShell);

  static bool classof(const Stmt *T) {
    return T->getStmtClass() == OMPTargetParallelDirectiveClass;
  }
};

/// \brief This represents '#pragma omp target parallel for' directive.
///
/// \code
/// #pragma omp target parallel for private(a,b) reduction(+:c,d)
/// \endcode
/// In this example directive '#pragma omp target parallel for' has clauses
/// 'private' with the variables 'a' and 'b' and 'reduction' with operator '+'
/// and variables 'c' and 'd'.
///
class OMPTargetParallelForDirective : public OMPLoopDirective {
  friend class ASTStmtReader;

  /// \brief true if current region has inner cancel directive.
  bool HasCancel;

  /// \brief Build directive with the given start and end location.
  ///
  /// \param StartLoc Starting location of the directive kind.
  /// \param EndLoc Ending location of the directive.
  /// \param CollapsedNum Number of collapsed nested loops.
  /// \param NumClauses Number of clauses.
  ///
  OMPTargetParallelForDirective(SourceLocation StartLoc, SourceLocation EndLoc,
                                unsigned CollapsedNum, unsigned NumClauses)
      : OMPLoopDirective(this, OMPTargetParallelForDirectiveClass,
                         OMPD_target_parallel_for, StartLoc, EndLoc,
                         CollapsedNum, NumClauses),
        HasCancel(false) {}

  /// \brief Build an empty directive.
  ///
  /// \param CollapsedNum Number of collapsed nested loops.
  /// \param NumClauses Number of clauses.
  ///
  explicit OMPTargetParallelForDirective(unsigned CollapsedNum,
                                         unsigned NumClauses)
      : OMPLoopDirective(this, OMPTargetParallelForDirectiveClass,
                         OMPD_target_parallel_for, SourceLocation(),
                         SourceLocation(), CollapsedNum, NumClauses),
        HasCancel(false) {}

  /// \brief Set cancel state.
  void setHasCancel(bool Has) { HasCancel = Has; }

public:
  /// \brief Creates directive with a list of \a Clauses.
  ///
  /// \param C AST context.
  /// \param StartLoc Starting location of the directive kind.
  /// \param EndLoc Ending Location of the directive.
  /// \param CollapsedNum Number of collapsed loops.
  /// \param Clauses List of clauses.
  /// \param AssociatedStmt Statement, associated with the directive.
  /// \param Exprs Helper expressions for CodeGen.
  /// \param HasCancel true if current directive has inner cancel directive.
  ///
  static OMPTargetParallelForDirective *
  Create(const ASTContext &C, SourceLocation StartLoc, SourceLocation EndLoc,
         unsigned CollapsedNum, ArrayRef<OMPClause *> Clauses,
         Stmt *AssociatedStmt, const HelperExprs &Exprs, bool HasCancel);

  /// \brief Creates an empty directive with the place
  /// for \a NumClauses clauses.
  ///
  /// \param C AST context.
  /// \param CollapsedNum Number of collapsed nested loops.
  /// \param NumClauses Number of clauses.
  ///
  static OMPTargetParallelForDirective *CreateEmpty(const ASTContext &C,
                                                    unsigned NumClauses,
                                                    unsigned CollapsedNum,
                                                    EmptyShell);

  /// \brief Return true if current directive has inner cancel directive.
  bool hasCancel() const { return HasCancel; }

  static bool classof(const Stmt *T) {
    return T->getStmtClass() == OMPTargetParallelForDirectiveClass;
  }
};

/// \brief This represents '#pragma omp teams' directive.
///
/// \code
/// #pragma omp teams if(a)
/// \endcode
/// In this example directive '#pragma omp teams' has clause 'if' with
/// condition 'a'.
///
class OMPTeamsDirective : public OMPExecutableDirective {
  friend class ASTStmtReader;
  /// \brief Build directive with the given start and end location.
  ///
  /// \param StartLoc Starting location of the directive kind.
  /// \param EndLoc Ending location of the directive.
  /// \param NumClauses Number of clauses.
  ///
  OMPTeamsDirective(SourceLocation StartLoc, SourceLocation EndLoc,
                    unsigned NumClauses)
      : OMPExecutableDirective(this, OMPTeamsDirectiveClass, OMPD_teams,
                               StartLoc, EndLoc, NumClauses, 1) {}

  /// \brief Build an empty directive.
  ///
  /// \param NumClauses Number of clauses.
  ///
  explicit OMPTeamsDirective(unsigned NumClauses)
      : OMPExecutableDirective(this, OMPTeamsDirectiveClass, OMPD_teams,
                               SourceLocation(), SourceLocation(), NumClauses,
                               1) {}

public:
  /// \brief Creates directive with a list of \a Clauses.
  ///
  /// \param C AST context.
  /// \param StartLoc Starting location of the directive kind.
  /// \param EndLoc Ending Location of the directive.
  /// \param Clauses List of clauses.
  /// \param AssociatedStmt Statement, associated with the directive.
  ///
  static OMPTeamsDirective *Create(const ASTContext &C, SourceLocation StartLoc,
                                   SourceLocation EndLoc,
                                   ArrayRef<OMPClause *> Clauses,
                                   Stmt *AssociatedStmt);

  /// \brief Creates an empty directive with the place for \a NumClauses
  /// clauses.
  ///
  /// \param C AST context.
  /// \param NumClauses Number of clauses.
  ///
  static OMPTeamsDirective *CreateEmpty(const ASTContext &C,
                                        unsigned NumClauses, EmptyShell);

  static bool classof(const Stmt *T) {
    return T->getStmtClass() == OMPTeamsDirectiveClass;
  }
};

/// \brief This represents '#pragma omp cancellation point' directive.
///
/// \code
/// #pragma omp cancellation point for
/// \endcode
///
/// In this example a cancellation point is created for innermost 'for' region.
class OMPCancellationPointDirective : public OMPExecutableDirective {
  friend class ASTStmtReader;
  OpenMPDirectiveKind CancelRegion;
  /// \brief Build directive with the given start and end location.
  ///
  /// \param StartLoc Starting location of the directive kind.
  /// \param EndLoc Ending location of the directive.
  ///
  OMPCancellationPointDirective(SourceLocation StartLoc, SourceLocation EndLoc)
      : OMPExecutableDirective(this, OMPCancellationPointDirectiveClass,
                               OMPD_cancellation_point, StartLoc, EndLoc, 0, 0),
        CancelRegion(OMPD_unknown) {}

  /// \brief Build an empty directive.
  ///
  explicit OMPCancellationPointDirective()
      : OMPExecutableDirective(this, OMPCancellationPointDirectiveClass,
                               OMPD_cancellation_point, SourceLocation(),
                               SourceLocation(), 0, 0),
        CancelRegion(OMPD_unknown) {}

  /// \brief Set cancel region for current cancellation point.
  /// \param CR Cancellation region.
  void setCancelRegion(OpenMPDirectiveKind CR) { CancelRegion = CR; }

public:
  /// \brief Creates directive.
  ///
  /// \param C AST context.
  /// \param StartLoc Starting location of the directive kind.
  /// \param EndLoc Ending Location of the directive.
  ///
  static OMPCancellationPointDirective *
  Create(const ASTContext &C, SourceLocation StartLoc, SourceLocation EndLoc,
         OpenMPDirectiveKind CancelRegion);

  /// \brief Creates an empty directive.
  ///
  /// \param C AST context.
  ///
  static OMPCancellationPointDirective *CreateEmpty(const ASTContext &C,
                                                    EmptyShell);

  /// \brief Get cancellation region for the current cancellation point.
  OpenMPDirectiveKind getCancelRegion() const { return CancelRegion; }

  static bool classof(const Stmt *T) {
    return T->getStmtClass() == OMPCancellationPointDirectiveClass;
  }
};

/// \brief This represents '#pragma omp cancel' directive.
///
/// \code
/// #pragma omp cancel for
/// \endcode
///
/// In this example a cancel is created for innermost 'for' region.
class OMPCancelDirective : public OMPExecutableDirective {
  friend class ASTStmtReader;
  OpenMPDirectiveKind CancelRegion;
  /// \brief Build directive with the given start and end location.
  ///
  /// \param StartLoc Starting location of the directive kind.
  /// \param EndLoc Ending location of the directive.
  /// \param NumClauses Number of clauses.
  ///
  OMPCancelDirective(SourceLocation StartLoc, SourceLocation EndLoc,
                     unsigned NumClauses)
      : OMPExecutableDirective(this, OMPCancelDirectiveClass, OMPD_cancel,
                               StartLoc, EndLoc, NumClauses, 0),
        CancelRegion(OMPD_unknown) {}

  /// \brief Build an empty directive.
  ///
  /// \param NumClauses Number of clauses.
  explicit OMPCancelDirective(unsigned NumClauses)
      : OMPExecutableDirective(this, OMPCancelDirectiveClass, OMPD_cancel,
                               SourceLocation(), SourceLocation(), NumClauses,
                               0),
        CancelRegion(OMPD_unknown) {}

  /// \brief Set cancel region for current cancellation point.
  /// \param CR Cancellation region.
  void setCancelRegion(OpenMPDirectiveKind CR) { CancelRegion = CR; }

public:
  /// \brief Creates directive.
  ///
  /// \param C AST context.
  /// \param StartLoc Starting location of the directive kind.
  /// \param EndLoc Ending Location of the directive.
  /// \param Clauses List of clauses.
  ///
  static OMPCancelDirective *
  Create(const ASTContext &C, SourceLocation StartLoc, SourceLocation EndLoc,
         ArrayRef<OMPClause *> Clauses, OpenMPDirectiveKind CancelRegion);

  /// \brief Creates an empty directive.
  ///
  /// \param C AST context.
  /// \param NumClauses Number of clauses.
  ///
  static OMPCancelDirective *CreateEmpty(const ASTContext &C,
                                         unsigned NumClauses, EmptyShell);

  /// \brief Get cancellation region for the current cancellation point.
  OpenMPDirectiveKind getCancelRegion() const { return CancelRegion; }

  static bool classof(const Stmt *T) {
    return T->getStmtClass() == OMPCancelDirectiveClass;
  }
};

/// \brief This represents '#pragma omp taskloop' directive.
///
/// \code
/// #pragma omp taskloop private(a,b) grainsize(val) num_tasks(num)
/// \endcode
/// In this example directive '#pragma omp taskloop' has clauses 'private'
/// with the variables 'a' and 'b', 'grainsize' with expression 'val' and
/// 'num_tasks' with expression 'num'.
///
class OMPTaskLoopDirective : public OMPLoopDirective {
  friend class ASTStmtReader;
  /// \brief Build directive with the given start and end location.
  ///
  /// \param StartLoc Starting location of the directive kind.
  /// \param EndLoc Ending location of the directive.
  /// \param CollapsedNum Number of collapsed nested loops.
  /// \param NumClauses Number of clauses.
  ///
  OMPTaskLoopDirective(SourceLocation StartLoc, SourceLocation EndLoc,
                       unsigned CollapsedNum, unsigned NumClauses)
      : OMPLoopDirective(this, OMPTaskLoopDirectiveClass, OMPD_taskloop,
                         StartLoc, EndLoc, CollapsedNum, NumClauses) {}

  /// \brief Build an empty directive.
  ///
  /// \param CollapsedNum Number of collapsed nested loops.
  /// \param NumClauses Number of clauses.
  ///
  explicit OMPTaskLoopDirective(unsigned CollapsedNum, unsigned NumClauses)
      : OMPLoopDirective(this, OMPTaskLoopDirectiveClass, OMPD_taskloop,
                         SourceLocation(), SourceLocation(), CollapsedNum,
                         NumClauses) {}

public:
  /// \brief Creates directive with a list of \a Clauses.
  ///
  /// \param C AST context.
  /// \param StartLoc Starting location of the directive kind.
  /// \param EndLoc Ending Location of the directive.
  /// \param CollapsedNum Number of collapsed loops.
  /// \param Clauses List of clauses.
  /// \param AssociatedStmt Statement, associated with the directive.
  /// \param Exprs Helper expressions for CodeGen.
  ///
  static OMPTaskLoopDirective *
  Create(const ASTContext &C, SourceLocation StartLoc, SourceLocation EndLoc,
         unsigned CollapsedNum, ArrayRef<OMPClause *> Clauses,
         Stmt *AssociatedStmt, const HelperExprs &Exprs);

  /// \brief Creates an empty directive with the place
  /// for \a NumClauses clauses.
  ///
  /// \param C AST context.
  /// \param CollapsedNum Number of collapsed nested loops.
  /// \param NumClauses Number of clauses.
  ///
  static OMPTaskLoopDirective *CreateEmpty(const ASTContext &C,
                                           unsigned NumClauses,
                                           unsigned CollapsedNum, EmptyShell);

  static bool classof(const Stmt *T) {
    return T->getStmtClass() == OMPTaskLoopDirectiveClass;
  }
};

/// \brief This represents '#pragma omp taskloop simd' directive.
///
/// \code
/// #pragma omp taskloop simd private(a,b) grainsize(val) num_tasks(num)
/// \endcode
/// In this example directive '#pragma omp taskloop simd' has clauses 'private'
/// with the variables 'a' and 'b', 'grainsize' with expression 'val' and
/// 'num_tasks' with expression 'num'.
///
class OMPTaskLoopSimdDirective : public OMPLoopDirective {
  friend class ASTStmtReader;
  /// \brief Build directive with the given start and end location.
  ///
  /// \param StartLoc Starting location of the directive kind.
  /// \param EndLoc Ending location of the directive.
  /// \param CollapsedNum Number of collapsed nested loops.
  /// \param NumClauses Number of clauses.
  ///
  OMPTaskLoopSimdDirective(SourceLocation StartLoc, SourceLocation EndLoc,
                           unsigned CollapsedNum, unsigned NumClauses)
      : OMPLoopDirective(this, OMPTaskLoopSimdDirectiveClass,
                         OMPD_taskloop_simd, StartLoc, EndLoc, CollapsedNum,
                         NumClauses) {}

  /// \brief Build an empty directive.
  ///
  /// \param CollapsedNum Number of collapsed nested loops.
  /// \param NumClauses Number of clauses.
  ///
  explicit OMPTaskLoopSimdDirective(unsigned CollapsedNum, unsigned NumClauses)
      : OMPLoopDirective(this, OMPTaskLoopSimdDirectiveClass,
                         OMPD_taskloop_simd, SourceLocation(), SourceLocation(),
                         CollapsedNum, NumClauses) {}

public:
  /// \brief Creates directive with a list of \a Clauses.
  ///
  /// \param C AST context.
  /// \param StartLoc Starting location of the directive kind.
  /// \param EndLoc Ending Location of the directive.
  /// \param CollapsedNum Number of collapsed loops.
  /// \param Clauses List of clauses.
  /// \param AssociatedStmt Statement, associated with the directive.
  /// \param Exprs Helper expressions for CodeGen.
  ///
  static OMPTaskLoopSimdDirective *
  Create(const ASTContext &C, SourceLocation StartLoc, SourceLocation EndLoc,
         unsigned CollapsedNum, ArrayRef<OMPClause *> Clauses,
         Stmt *AssociatedStmt, const HelperExprs &Exprs);

  /// \brief Creates an empty directive with the place
  /// for \a NumClauses clauses.
  ///
  /// \param C AST context.
  /// \param CollapsedNum Number of collapsed nested loops.
  /// \param NumClauses Number of clauses.
  ///
  static OMPTaskLoopSimdDirective *CreateEmpty(const ASTContext &C,
                                               unsigned NumClauses,
                                               unsigned CollapsedNum,
                                               EmptyShell);

  static bool classof(const Stmt *T) {
    return T->getStmtClass() == OMPTaskLoopSimdDirectiveClass;
  }
};

/// \brief This represents '#pragma omp distribute' directive.
///
/// \code
/// #pragma omp distribute private(a,b)
/// \endcode
/// In this example directive '#pragma omp distribute' has clauses 'private'
/// with the variables 'a' and 'b'
///
class OMPDistributeDirective : public OMPLoopDirective {
  friend class ASTStmtReader;

  /// \brief Build directive with the given start and end location.
  ///
  /// \param StartLoc Starting location of the directive kind.
  /// \param EndLoc Ending location of the directive.
  /// \param CollapsedNum Number of collapsed nested loops.
  /// \param NumClauses Number of clauses.
  ///
  OMPDistributeDirective(SourceLocation StartLoc, SourceLocation EndLoc,
                         unsigned CollapsedNum, unsigned NumClauses)
      : OMPLoopDirective(this, OMPDistributeDirectiveClass, OMPD_distribute,
                         StartLoc, EndLoc, CollapsedNum, NumClauses)
        {}

  /// \brief Build an empty directive.
  ///
  /// \param CollapsedNum Number of collapsed nested loops.
  /// \param NumClauses Number of clauses.
  ///
  explicit OMPDistributeDirective(unsigned CollapsedNum, unsigned NumClauses)
      : OMPLoopDirective(this, OMPDistributeDirectiveClass, OMPD_distribute,
                         SourceLocation(), SourceLocation(), CollapsedNum,
                         NumClauses)
        {}

public:
  /// \brief Creates directive with a list of \a Clauses.
  ///
  /// \param C AST context.
  /// \param StartLoc Starting location of the directive kind.
  /// \param EndLoc Ending Location of the directive.
  /// \param CollapsedNum Number of collapsed loops.
  /// \param Clauses List of clauses.
  /// \param AssociatedStmt Statement, associated with the directive.
  /// \param Exprs Helper expressions for CodeGen.
  ///
  static OMPDistributeDirective *
  Create(const ASTContext &C, SourceLocation StartLoc, SourceLocation EndLoc,
         unsigned CollapsedNum, ArrayRef<OMPClause *> Clauses,
         Stmt *AssociatedStmt, const HelperExprs &Exprs);

  /// \brief Creates an empty directive with the place
  /// for \a NumClauses clauses.
  ///
  /// \param C AST context.
  /// \param CollapsedNum Number of collapsed nested loops.
  /// \param NumClauses Number of clauses.
  ///
  static OMPDistributeDirective *CreateEmpty(const ASTContext &C,
                                             unsigned NumClauses,
                                             unsigned CollapsedNum, EmptyShell);

  static bool classof(const Stmt *T) {
    return T->getStmtClass() == OMPDistributeDirectiveClass;
  }
};

/// \brief This represents '#pragma omp target update' directive.
///
/// \code
/// #pragma omp target update to(a) from(b) device(1)
/// \endcode
/// In this example directive '#pragma omp target update' has clause 'to' with
/// argument 'a', clause 'from' with argument 'b' and clause 'device' with
/// argument '1'.
///
class OMPTargetUpdateDirective : public OMPExecutableDirective {
  friend class ASTStmtReader;
  /// \brief Build directive with the given start and end location.
  ///
  /// \param StartLoc Starting location of the directive kind.
  /// \param EndLoc Ending Location of the directive.
  /// \param NumClauses The number of clauses.
  ///
  OMPTargetUpdateDirective(SourceLocation StartLoc, SourceLocation EndLoc,
                           unsigned NumClauses)
      : OMPExecutableDirective(this, OMPTargetUpdateDirectiveClass,
                               OMPD_target_update, StartLoc, EndLoc, NumClauses,
                               1) {}

  /// \brief Build an empty directive.
  ///
  /// \param NumClauses Number of clauses.
  ///
  explicit OMPTargetUpdateDirective(unsigned NumClauses)
      : OMPExecutableDirective(this, OMPTargetUpdateDirectiveClass,
                               OMPD_target_update, SourceLocation(),
                               SourceLocation(), NumClauses, 1) {}

public:
  /// \brief Creates directive with a list of \a Clauses.
  ///
  /// \param C AST context.
  /// \param StartLoc Starting location of the directive kind.
  /// \param EndLoc Ending Location of the directive.
  /// \param Clauses List of clauses.
  /// \param AssociatedStmt Statement, associated with the directive.
  ///
  static OMPTargetUpdateDirective *
  Create(const ASTContext &C, SourceLocation StartLoc, SourceLocation EndLoc,
         ArrayRef<OMPClause *> Clauses, Stmt *AssociatedStmt);

  /// \brief Creates an empty directive with the place for \a NumClauses
  /// clauses.
  ///
  /// \param C AST context.
  /// \param NumClauses The number of clauses.
  ///
  static OMPTargetUpdateDirective *CreateEmpty(const ASTContext &C,
                                               unsigned NumClauses, EmptyShell);

  static bool classof(const Stmt *T) {
    return T->getStmtClass() == OMPTargetUpdateDirectiveClass;
  }
};

/// \brief This represents '#pragma omp distribute parallel for' composite
///  directive.
///
/// \code
/// #pragma omp distribute parallel for private(a,b)
/// \endcode
/// In this example directive '#pragma omp distribute parallel for' has clause
/// 'private' with the variables 'a' and 'b'
///
class OMPDistributeParallelForDirective : public OMPLoopDirective {
  friend class ASTStmtReader;
  /// true if the construct has inner cancel directive.
  bool HasCancel = false;

  /// \brief Build directive with the given start and end location.
  ///
  /// \param StartLoc Starting location of the directive kind.
  /// \param EndLoc Ending location of the directive.
  /// \param CollapsedNum Number of collapsed nested loops.
  /// \param NumClauses Number of clauses.
  ///
  OMPDistributeParallelForDirective(SourceLocation StartLoc,
                                    SourceLocation EndLoc,
                                    unsigned CollapsedNum, unsigned NumClauses)
      : OMPLoopDirective(this, OMPDistributeParallelForDirectiveClass,
                         OMPD_distribute_parallel_for, StartLoc, EndLoc,
                         CollapsedNum, NumClauses), HasCancel(false) {}

  /// \brief Build an empty directive.
  ///
  /// \param CollapsedNum Number of collapsed nested loops.
  /// \param NumClauses Number of clauses.
  ///
  explicit OMPDistributeParallelForDirective(unsigned CollapsedNum,
                                             unsigned NumClauses)
      : OMPLoopDirective(this, OMPDistributeParallelForDirectiveClass,
                         OMPD_distribute_parallel_for, SourceLocation(),
                         SourceLocation(), CollapsedNum, NumClauses),
        HasCancel(false) {}

  /// Set cancel state.
  void setHasCancel(bool Has) { HasCancel = Has; }

public:
  /// \brief Creates directive with a list of \a Clauses.
  ///
  /// \param C AST context.
  /// \param StartLoc Starting location of the directive kind.
  /// \param EndLoc Ending Location of the directive.
  /// \param CollapsedNum Number of collapsed loops.
  /// \param Clauses List of clauses.
  /// \param AssociatedStmt Statement, associated with the directive.
  /// \param Exprs Helper expressions for CodeGen.
  /// \param HasCancel true if this directive has inner cancel directive.
  ///
  static OMPDistributeParallelForDirective *
  Create(const ASTContext &C, SourceLocation StartLoc, SourceLocation EndLoc,
         unsigned CollapsedNum, ArrayRef<OMPClause *> Clauses,
         Stmt *AssociatedStmt, const HelperExprs &Exprs, bool HasCancel);

  /// \brief Creates an empty directive with the place
  /// for \a NumClauses clauses.
  ///
  /// \param C AST context.
  /// \param CollapsedNum Number of collapsed nested loops.
  /// \param NumClauses Number of clauses.
  ///
  static OMPDistributeParallelForDirective *CreateEmpty(const ASTContext &C,
                                                        unsigned NumClauses,
                                                        unsigned CollapsedNum,
                                                        EmptyShell);

  /// Return true if current directive has inner cancel directive.
  bool hasCancel() const { return HasCancel; }

  static bool classof(const Stmt *T) {
    return T->getStmtClass() == OMPDistributeParallelForDirectiveClass;
  }
};

/// This represents '#pragma omp distribute parallel for simd' composite
/// directive.
///
/// \code
/// #pragma omp distribute parallel for simd private(x)
/// \endcode
/// In this example directive '#pragma omp distribute parallel for simd' has
/// clause 'private' with the variables 'x'
///
class OMPDistributeParallelForSimdDirective final : public OMPLoopDirective {
  friend class ASTStmtReader;

  /// Build directive with the given start and end location.
  ///
  /// \param StartLoc Starting location of the directive kind.
  /// \param EndLoc Ending location of the directive.
  /// \param CollapsedNum Number of collapsed nested loops.
  /// \param NumClauses Number of clauses.
  ///
  OMPDistributeParallelForSimdDirective(SourceLocation StartLoc,
                                        SourceLocation EndLoc,
                                        unsigned CollapsedNum,
                                        unsigned NumClauses)
      : OMPLoopDirective(this, OMPDistributeParallelForSimdDirectiveClass,
                         OMPD_distribute_parallel_for_simd, StartLoc, 
                         EndLoc, CollapsedNum, NumClauses) {}

  /// Build an empty directive.
  ///
  /// \param CollapsedNum Number of collapsed nested loops.
  /// \param NumClauses Number of clauses.
  ///
  explicit OMPDistributeParallelForSimdDirective(unsigned CollapsedNum,
                                                 unsigned NumClauses)
      : OMPLoopDirective(this, OMPDistributeParallelForSimdDirectiveClass,
                         OMPD_distribute_parallel_for_simd, 
                         SourceLocation(), SourceLocation(), CollapsedNum,
                         NumClauses) {}

public:
  /// Creates directive with a list of \a Clauses.
  ///
  /// \param C AST context.
  /// \param StartLoc Starting location of the directive kind.
  /// \param EndLoc Ending Location of the directive.
  /// \param CollapsedNum Number of collapsed loops.
  /// \param Clauses List of clauses.
  /// \param AssociatedStmt Statement, associated with the directive.
  /// \param Exprs Helper expressions for CodeGen.
  ///
  static OMPDistributeParallelForSimdDirective *Create(
      const ASTContext &C, SourceLocation StartLoc, SourceLocation EndLoc,
      unsigned CollapsedNum, ArrayRef<OMPClause *> Clauses,
      Stmt *AssociatedStmt, const HelperExprs &Exprs);

  /// Creates an empty directive with the place for \a NumClauses clauses.
  ///
  /// \param C AST context.
  /// \param CollapsedNum Number of collapsed nested loops.
  /// \param NumClauses Number of clauses.
  ///
  static OMPDistributeParallelForSimdDirective *CreateEmpty(
      const ASTContext &C, unsigned NumClauses, unsigned CollapsedNum,
      EmptyShell);

  static bool classof(const Stmt *T) {
    return T->getStmtClass() == OMPDistributeParallelForSimdDirectiveClass;
  }
};

/// This represents '#pragma omp distribute simd' composite directive.
///
/// \code
/// #pragma omp distribute simd private(x)
/// \endcode
/// In this example directive '#pragma omp distribute simd' has clause
/// 'private' with the variables 'x'
///
class OMPDistributeSimdDirective final : public OMPLoopDirective {
  friend class ASTStmtReader;

  /// Build directive with the given start and end location.
  ///
  /// \param StartLoc Starting location of the directive kind.
  /// \param EndLoc Ending location of the directive.
  /// \param CollapsedNum Number of collapsed nested loops.
  /// \param NumClauses Number of clauses.
  ///
  OMPDistributeSimdDirective(SourceLocation StartLoc, SourceLocation EndLoc,
                             unsigned CollapsedNum, unsigned NumClauses)
      : OMPLoopDirective(this, OMPDistributeSimdDirectiveClass,
                         OMPD_distribute_simd, StartLoc, EndLoc, CollapsedNum,
                         NumClauses) {}

  /// Build an empty directive.
  ///
  /// \param CollapsedNum Number of collapsed nested loops.
  /// \param NumClauses Number of clauses.
  ///
  explicit OMPDistributeSimdDirective(unsigned CollapsedNum, 
                                      unsigned NumClauses)
      : OMPLoopDirective(this, OMPDistributeSimdDirectiveClass,
                         OMPD_distribute_simd, SourceLocation(),
                         SourceLocation(), CollapsedNum, NumClauses) {}

public:
  /// Creates directive with a list of \a Clauses.
  ///
  /// \param C AST context.
  /// \param StartLoc Starting location of the directive kind.
  /// \param EndLoc Ending Location of the directive.
  /// \param CollapsedNum Number of collapsed loops.
  /// \param Clauses List of clauses.
  /// \param AssociatedStmt Statement, associated with the directive.
  /// \param Exprs Helper expressions for CodeGen.
  ///
  static OMPDistributeSimdDirective *
  Create(const ASTContext &C, SourceLocation StartLoc, SourceLocation EndLoc,
         unsigned CollapsedNum, ArrayRef<OMPClause *> Clauses,
         Stmt *AssociatedStmt, const HelperExprs &Exprs);

  /// Creates an empty directive with the place for \a NumClauses clauses.
  ///
  /// \param C AST context.
  /// \param CollapsedNum Number of collapsed nested loops.
  /// \param NumClauses Number of clauses.
  ///
  static OMPDistributeSimdDirective *CreateEmpty(const ASTContext &C,
                                                 unsigned NumClauses,
                                                 unsigned CollapsedNum,
                                                 EmptyShell);

  static bool classof(const Stmt *T) {
    return T->getStmtClass() == OMPDistributeSimdDirectiveClass;
  }
};

/// This represents '#pragma omp target parallel for simd' directive.
///
/// \code
/// #pragma omp target parallel for simd private(a) map(b) safelen(c)
/// \endcode
/// In this example directive '#pragma omp target parallel for simd' has clauses
/// 'private' with the variable 'a', 'map' with the variable 'b' and 'safelen'
/// with the variable 'c'.
///
class OMPTargetParallelForSimdDirective final : public OMPLoopDirective {
  friend class ASTStmtReader;

  /// Build directive with the given start and end location.
  ///
  /// \param StartLoc Starting location of the directive kind.
  /// \param EndLoc Ending location of the directive.
  /// \param CollapsedNum Number of collapsed nested loops.
  /// \param NumClauses Number of clauses.
  ///
  OMPTargetParallelForSimdDirective(SourceLocation StartLoc, SourceLocation EndLoc,
                                unsigned CollapsedNum, unsigned NumClauses)
      : OMPLoopDirective(this, OMPTargetParallelForSimdDirectiveClass,
                         OMPD_target_parallel_for_simd, StartLoc, EndLoc,
                         CollapsedNum, NumClauses) {}

  /// Build an empty directive.
  ///
  /// \param CollapsedNum Number of collapsed nested loops.
  /// \param NumClauses Number of clauses.
  ///
  explicit OMPTargetParallelForSimdDirective(unsigned CollapsedNum,
                                             unsigned NumClauses)
      : OMPLoopDirective(this, OMPTargetParallelForSimdDirectiveClass,
                         OMPD_target_parallel_for_simd, SourceLocation(),
                         SourceLocation(), CollapsedNum, NumClauses) {}

public:
  /// Creates directive with a list of \a Clauses.
  ///
  /// \param C AST context.
  /// \param StartLoc Starting location of the directive kind.
  /// \param EndLoc Ending Location of the directive.
  /// \param CollapsedNum Number of collapsed loops.
  /// \param Clauses List of clauses.
  /// \param AssociatedStmt Statement, associated with the directive.
  /// \param Exprs Helper expressions for CodeGen.
  ///
  static OMPTargetParallelForSimdDirective *
  Create(const ASTContext &C, SourceLocation StartLoc, SourceLocation EndLoc,
         unsigned CollapsedNum, ArrayRef<OMPClause *> Clauses,
         Stmt *AssociatedStmt, const HelperExprs &Exprs);

  /// Creates an empty directive with the place for \a NumClauses clauses.
  ///
  /// \param C AST context.
  /// \param CollapsedNum Number of collapsed nested loops.
  /// \param NumClauses Number of clauses.
  ///
  static OMPTargetParallelForSimdDirective *CreateEmpty(const ASTContext &C,
                                                        unsigned NumClauses,
                                                        unsigned CollapsedNum,
                                                        EmptyShell);

  static bool classof(const Stmt *T) {
    return T->getStmtClass() == OMPTargetParallelForSimdDirectiveClass;
  }
};

/// This represents '#pragma omp target simd' directive.
///
/// \code
/// #pragma omp target simd private(a) map(b) safelen(c)
/// \endcode
/// In this example directive '#pragma omp target simd' has clauses 'private'
/// with the variable 'a', 'map' with the variable 'b' and 'safelen' with
/// the variable 'c'.
///
class OMPTargetSimdDirective final : public OMPLoopDirective {
  friend class ASTStmtReader;

  /// Build directive with the given start and end location.
  ///
  /// \param StartLoc Starting location of the directive kind.
  /// \param EndLoc Ending location of the directive.
  /// \param CollapsedNum Number of collapsed nested loops.
  /// \param NumClauses Number of clauses.
  ///
  OMPTargetSimdDirective(SourceLocation StartLoc, SourceLocation EndLoc,
                         unsigned CollapsedNum, unsigned NumClauses)
      : OMPLoopDirective(this, OMPTargetSimdDirectiveClass,
                         OMPD_target_simd, StartLoc, EndLoc, CollapsedNum,
                         NumClauses) {}

  /// Build an empty directive.
  ///
  /// \param CollapsedNum Number of collapsed nested loops.
  /// \param NumClauses Number of clauses.
  ///
  explicit OMPTargetSimdDirective(unsigned CollapsedNum, unsigned NumClauses)
      : OMPLoopDirective(this, OMPTargetSimdDirectiveClass, OMPD_target_simd, 
                         SourceLocation(),SourceLocation(), CollapsedNum,
                         NumClauses) {}

public:
  /// Creates directive with a list of \a Clauses.
  ///
  /// \param C AST context.
  /// \param StartLoc Starting location of the directive kind.
  /// \param EndLoc Ending Location of the directive.
  /// \param CollapsedNum Number of collapsed loops.
  /// \param Clauses List of clauses.
  /// \param AssociatedStmt Statement, associated with the directive.
  /// \param Exprs Helper expressions for CodeGen.
  ///
  static OMPTargetSimdDirective *
  Create(const ASTContext &C, SourceLocation StartLoc, SourceLocation EndLoc,
         unsigned CollapsedNum, ArrayRef<OMPClause *> Clauses,
         Stmt *AssociatedStmt, const HelperExprs &Exprs);

  /// Creates an empty directive with the place for \a NumClauses clauses.
  ///
  /// \param C AST context.
  /// \param CollapsedNum Number of collapsed nested loops.
  /// \param NumClauses Number of clauses.
  ///
  static OMPTargetSimdDirective *CreateEmpty(const ASTContext &C,
                                             unsigned NumClauses,
                                             unsigned CollapsedNum,
                                             EmptyShell);

  static bool classof(const Stmt *T) {
    return T->getStmtClass() == OMPTargetSimdDirectiveClass;
  }
};

/// This represents '#pragma omp teams distribute' directive.
///
/// \code
/// #pragma omp teams distribute private(a,b)
/// \endcode
/// In this example directive '#pragma omp teams distribute' has clauses
/// 'private' with the variables 'a' and 'b'
///
class OMPTeamsDistributeDirective final : public OMPLoopDirective {
  friend class ASTStmtReader;

  /// Build directive with the given start and end location.
  ///
  /// \param StartLoc Starting location of the directive kind.
  /// \param EndLoc Ending location of the directive.
  /// \param CollapsedNum Number of collapsed nested loops.
  /// \param NumClauses Number of clauses.
  ///
  OMPTeamsDistributeDirective(SourceLocation StartLoc, SourceLocation EndLoc,
                              unsigned CollapsedNum, unsigned NumClauses)
      : OMPLoopDirective(this, OMPTeamsDistributeDirectiveClass, 
                         OMPD_teams_distribute, StartLoc, EndLoc, 
                         CollapsedNum, NumClauses) {}

  /// Build an empty directive.
  ///
  /// \param CollapsedNum Number of collapsed nested loops.
  /// \param NumClauses Number of clauses.
  ///
  explicit OMPTeamsDistributeDirective(unsigned CollapsedNum,
                                       unsigned NumClauses)
      : OMPLoopDirective(this, OMPTeamsDistributeDirectiveClass,
                         OMPD_teams_distribute, SourceLocation(),
                         SourceLocation(), CollapsedNum, NumClauses) {}

public:
  /// Creates directive with a list of \a Clauses.
  ///
  /// \param C AST context.
  /// \param StartLoc Starting location of the directive kind.
  /// \param EndLoc Ending Location of the directive.
  /// \param CollapsedNum Number of collapsed loops.
  /// \param Clauses List of clauses.
  /// \param AssociatedStmt Statement, associated with the directive.
  /// \param Exprs Helper expressions for CodeGen.
  ///
  static OMPTeamsDistributeDirective *
  Create(const ASTContext &C, SourceLocation StartLoc, SourceLocation EndLoc,
         unsigned CollapsedNum, ArrayRef<OMPClause *> Clauses,
         Stmt *AssociatedStmt, const HelperExprs &Exprs);

  /// Creates an empty directive with the place for \a NumClauses clauses.
  ///
  /// \param C AST context.
  /// \param CollapsedNum Number of collapsed nested loops.
  /// \param NumClauses Number of clauses.
  ///
  static OMPTeamsDistributeDirective *CreateEmpty(const ASTContext &C,
                                                  unsigned NumClauses,
                                                  unsigned CollapsedNum,
                                                  EmptyShell);

  static bool classof(const Stmt *T) {
    return T->getStmtClass() == OMPTeamsDistributeDirectiveClass;
  }
};

/// This represents '#pragma omp teams distribute simd'
/// combined directive.
///
/// \code
/// #pragma omp teams distribute simd private(a,b)
/// \endcode
/// In this example directive '#pragma omp teams distribute simd'
/// has clause 'private' with the variables 'a' and 'b'
///
class OMPTeamsDistributeSimdDirective final : public OMPLoopDirective {
  friend class ASTStmtReader;

  /// Build directive with the given start and end location.
  ///
  /// \param StartLoc Starting location of the directive kind.
  /// \param EndLoc Ending location of the directive.
  /// \param CollapsedNum Number of collapsed nested loops.
  /// \param NumClauses Number of clauses.
  ///
  OMPTeamsDistributeSimdDirective(SourceLocation StartLoc,
                                  SourceLocation EndLoc, unsigned CollapsedNum,
                                  unsigned NumClauses)
      : OMPLoopDirective(this, OMPTeamsDistributeSimdDirectiveClass,
                         OMPD_teams_distribute_simd, StartLoc, EndLoc,
                         CollapsedNum, NumClauses) {}

  /// Build an empty directive.
  ///
  /// \param CollapsedNum Number of collapsed nested loops.
  /// \param NumClauses Number of clauses.
  ///
  explicit OMPTeamsDistributeSimdDirective(unsigned CollapsedNum,
                                           unsigned NumClauses)
      : OMPLoopDirective(this, OMPTeamsDistributeSimdDirectiveClass,
                         OMPD_teams_distribute_simd, SourceLocation(),
                         SourceLocation(), CollapsedNum, NumClauses) {}

public:
  /// Creates directive with a list of \a Clauses.
  ///
  /// \param C AST context.
  /// \param StartLoc Starting location of the directive kind.
  /// \param EndLoc Ending Location of the directive.
  /// \param CollapsedNum Number of collapsed loops.
  /// \param Clauses List of clauses.
  /// \param AssociatedStmt Statement, associated with the directive.
  /// \param Exprs Helper expressions for CodeGen.
  ///
  static OMPTeamsDistributeSimdDirective *
  Create(const ASTContext &C, SourceLocation StartLoc, SourceLocation EndLoc,
         unsigned CollapsedNum, ArrayRef<OMPClause *> Clauses,
         Stmt *AssociatedStmt, const HelperExprs &Exprs);

  /// Creates an empty directive with the place
  /// for \a NumClauses clauses.
  ///
  /// \param C AST context.
  /// \param CollapsedNum Number of collapsed nested loops.
  /// \param NumClauses Number of clauses.
  ///
  static OMPTeamsDistributeSimdDirective *CreateEmpty(const ASTContext &C,
                                                      unsigned NumClauses,
                                                      unsigned CollapsedNum,
                                                      EmptyShell);

  static bool classof(const Stmt *T) {
    return T->getStmtClass() == OMPTeamsDistributeSimdDirectiveClass;
  }
};

/// This represents '#pragma omp teams distribute parallel for simd' composite
/// directive.
///
/// \code
/// #pragma omp teams distribute parallel for simd private(x)
/// \endcode
/// In this example directive '#pragma omp teams distribute parallel for simd'
/// has clause 'private' with the variables 'x'
///
class OMPTeamsDistributeParallelForSimdDirective final
    : public OMPLoopDirective {
  friend class ASTStmtReader;

  /// Build directive with the given start and end location.
  ///
  /// \param StartLoc Starting location of the directive kind.
  /// \param EndLoc Ending location of the directive.
  /// \param CollapsedNum Number of collapsed nested loops.
  /// \param NumClauses Number of clauses.
  ///
  OMPTeamsDistributeParallelForSimdDirective(SourceLocation StartLoc,
                                             SourceLocation EndLoc,
                                             unsigned CollapsedNum,
                                             unsigned NumClauses)
      : OMPLoopDirective(this, OMPTeamsDistributeParallelForSimdDirectiveClass,
                         OMPD_teams_distribute_parallel_for_simd, StartLoc, 
                         EndLoc, CollapsedNum, NumClauses) {}

  /// Build an empty directive.
  ///
  /// \param CollapsedNum Number of collapsed nested loops.
  /// \param NumClauses Number of clauses.
  ///
  explicit OMPTeamsDistributeParallelForSimdDirective(unsigned CollapsedNum,
                                                      unsigned NumClauses)
      : OMPLoopDirective(this, OMPTeamsDistributeParallelForSimdDirectiveClass,
                         OMPD_teams_distribute_parallel_for_simd, 
                         SourceLocation(), SourceLocation(), CollapsedNum,
                         NumClauses) {}

public:
  /// Creates directive with a list of \a Clauses.
  ///
  /// \param C AST context.
  /// \param StartLoc Starting location of the directive kind.
  /// \param EndLoc Ending Location of the directive.
  /// \param CollapsedNum Number of collapsed loops.
  /// \param Clauses List of clauses.
  /// \param AssociatedStmt Statement, associated with the directive.
  /// \param Exprs Helper expressions for CodeGen.
  ///
  static OMPTeamsDistributeParallelForSimdDirective *
  Create(const ASTContext &C, SourceLocation StartLoc, SourceLocation EndLoc,
         unsigned CollapsedNum, ArrayRef<OMPClause *> Clauses,
         Stmt *AssociatedStmt, const HelperExprs &Exprs);

  /// Creates an empty directive with the place for \a NumClauses clauses.
  ///
  /// \param C AST context.
  /// \param CollapsedNum Number of collapsed nested loops.
  /// \param NumClauses Number of clauses.
  ///
  static OMPTeamsDistributeParallelForSimdDirective *
  CreateEmpty(const ASTContext &C, unsigned NumClauses, unsigned CollapsedNum,
              EmptyShell);

  static bool classof(const Stmt *T) {
    return T->getStmtClass() == OMPTeamsDistributeParallelForSimdDirectiveClass;
  }
};

/// This represents '#pragma omp teams distribute parallel for' composite
/// directive.
///
/// \code
/// #pragma omp teams distribute parallel for private(x)
/// \endcode
/// In this example directive '#pragma omp teams distribute parallel for'
/// has clause 'private' with the variables 'x'
///
class OMPTeamsDistributeParallelForDirective final : public OMPLoopDirective {
  friend class ASTStmtReader;
  /// true if the construct has inner cancel directive.
  bool HasCancel = false;

  /// Build directive with the given start and end location.
  ///
  /// \param StartLoc Starting location of the directive kind.
  /// \param EndLoc Ending location of the directive.
  /// \param CollapsedNum Number of collapsed nested loops.
  /// \param NumClauses Number of clauses.
  ///
  OMPTeamsDistributeParallelForDirective(SourceLocation StartLoc,
                                         SourceLocation EndLoc,
                                         unsigned CollapsedNum,
                                         unsigned NumClauses)
      : OMPLoopDirective(this, OMPTeamsDistributeParallelForDirectiveClass,
                         OMPD_teams_distribute_parallel_for, StartLoc, EndLoc,
                         CollapsedNum, NumClauses), HasCancel(false) {}

  /// Build an empty directive.
  ///
  /// \param CollapsedNum Number of collapsed nested loops.
  /// \param NumClauses Number of clauses.
  ///
  explicit OMPTeamsDistributeParallelForDirective(unsigned CollapsedNum,
                                                  unsigned NumClauses)
      : OMPLoopDirective(this, OMPTeamsDistributeParallelForDirectiveClass,
                         OMPD_teams_distribute_parallel_for, SourceLocation(),
                         SourceLocation(), CollapsedNum, NumClauses),
        HasCancel(false) {}

  /// Set cancel state.
  void setHasCancel(bool Has) { HasCancel = Has; }

public:
  /// Creates directive with a list of \a Clauses.
  ///
  /// \param C AST context.
  /// \param StartLoc Starting location of the directive kind.
  /// \param EndLoc Ending Location of the directive.
  /// \param CollapsedNum Number of collapsed loops.
  /// \param Clauses List of clauses.
  /// \param AssociatedStmt Statement, associated with the directive.
  /// \param Exprs Helper expressions for CodeGen.
  /// \param HasCancel true if this directive has inner cancel directive.
  ///
  static OMPTeamsDistributeParallelForDirective *
  Create(const ASTContext &C, SourceLocation StartLoc, SourceLocation EndLoc,
         unsigned CollapsedNum, ArrayRef<OMPClause *> Clauses,
         Stmt *AssociatedStmt, const HelperExprs &Exprs, bool HasCancel);

  /// Creates an empty directive with the place for \a NumClauses clauses.
  ///
  /// \param C AST context.
  /// \param CollapsedNum Number of collapsed nested loops.
  /// \param NumClauses Number of clauses.
  ///
  static OMPTeamsDistributeParallelForDirective *
  CreateEmpty(const ASTContext &C, unsigned NumClauses, unsigned CollapsedNum,
              EmptyShell);

  /// Return true if current directive has inner cancel directive.
  bool hasCancel() const { return HasCancel; }

  static bool classof(const Stmt *T) {
    return T->getStmtClass() == OMPTeamsDistributeParallelForDirectiveClass;
  }
};

/// This represents '#pragma omp target teams' directive.
///
/// \code
/// #pragma omp target teams if(a>0)
/// \endcode
/// In this example directive '#pragma omp target teams' has clause 'if' with
/// condition 'a>0'.
///
class OMPTargetTeamsDirective final : public OMPExecutableDirective {
  friend class ASTStmtReader;
  /// Build directive with the given start and end location.
  ///
  /// \param StartLoc Starting location of the directive kind.
  /// \param EndLoc Ending location of the directive.
  /// \param NumClauses Number of clauses.
  ///
  OMPTargetTeamsDirective(SourceLocation StartLoc, SourceLocation EndLoc,
                          unsigned NumClauses)
      : OMPExecutableDirective(this, OMPTargetTeamsDirectiveClass,
                               OMPD_target_teams, StartLoc, EndLoc, NumClauses,
                               1) {}

  /// Build an empty directive.
  ///
  /// \param NumClauses Number of clauses.
  ///
  explicit OMPTargetTeamsDirective(unsigned NumClauses)
      : OMPExecutableDirective(this, OMPTargetTeamsDirectiveClass,
                               OMPD_target_teams, SourceLocation(),
                               SourceLocation(), NumClauses, 1) {}

public:
  /// Creates directive with a list of \a Clauses.
  ///
  /// \param C AST context.
  /// \param StartLoc Starting location of the directive kind.
  /// \param EndLoc Ending Location of the directive.
  /// \param Clauses List of clauses.
  /// \param AssociatedStmt Statement, associated with the directive.
  ///
  static OMPTargetTeamsDirective *Create(const ASTContext &C,
                                         SourceLocation StartLoc,
                                         SourceLocation EndLoc,
                                         ArrayRef<OMPClause *> Clauses,
                                         Stmt *AssociatedStmt);

  /// Creates an empty directive with the place for \a NumClauses clauses.
  ///
  /// \param C AST context.
  /// \param NumClauses Number of clauses.
  ///
  static OMPTargetTeamsDirective *CreateEmpty(const ASTContext &C,
                                              unsigned NumClauses, EmptyShell);

  static bool classof(const Stmt *T) {
    return T->getStmtClass() == OMPTargetTeamsDirectiveClass;
  }
};

/// This represents '#pragma omp target teams distribute' combined directive.
///
/// \code
/// #pragma omp target teams distribute private(x)
/// \endcode
/// In this example directive '#pragma omp target teams distribute' has clause
/// 'private' with the variables 'x'
///
class OMPTargetTeamsDistributeDirective final : public OMPLoopDirective {
  friend class ASTStmtReader;

  /// Build directive with the given start and end location.
  ///
  /// \param StartLoc Starting location of the directive kind.
  /// \param EndLoc Ending location of the directive.
  /// \param CollapsedNum Number of collapsed nested loops.
  /// \param NumClauses Number of clauses.
  ///
  OMPTargetTeamsDistributeDirective(SourceLocation StartLoc,
                                    SourceLocation EndLoc,
                                    unsigned CollapsedNum, unsigned NumClauses)
      : OMPLoopDirective(this, OMPTargetTeamsDistributeDirectiveClass,
                         OMPD_target_teams_distribute, StartLoc, EndLoc,
                         CollapsedNum, NumClauses) {}

  /// Build an empty directive.
  ///
  /// \param CollapsedNum Number of collapsed nested loops.
  /// \param NumClauses Number of clauses.
  ///
  explicit OMPTargetTeamsDistributeDirective(unsigned CollapsedNum,
                                             unsigned NumClauses)
      : OMPLoopDirective(this, OMPTargetTeamsDistributeDirectiveClass,
                         OMPD_target_teams_distribute, SourceLocation(),
                         SourceLocation(), CollapsedNum, NumClauses) {}

public:
  /// Creates directive with a list of \a Clauses.
  ///
  /// \param C AST context.
  /// \param StartLoc Starting location of the directive kind.
  /// \param EndLoc Ending Location of the directive.
  /// \param CollapsedNum Number of collapsed loops.
  /// \param Clauses List of clauses.
  /// \param AssociatedStmt Statement, associated with the directive.
  /// \param Exprs Helper expressions for CodeGen.
  ///
  static OMPTargetTeamsDistributeDirective *
  Create(const ASTContext &C, SourceLocation StartLoc, SourceLocation EndLoc,
         unsigned CollapsedNum, ArrayRef<OMPClause *> Clauses,
         Stmt *AssociatedStmt, const HelperExprs &Exprs);

  /// Creates an empty directive with the place for \a NumClauses clauses.
  ///
  /// \param C AST context.
  /// \param CollapsedNum Number of collapsed nested loops.
  /// \param NumClauses Number of clauses.
  ///
  static OMPTargetTeamsDistributeDirective *
  CreateEmpty(const ASTContext &C, unsigned NumClauses, unsigned CollapsedNum,
              EmptyShell);

  static bool classof(const Stmt *T) {
    return T->getStmtClass() == OMPTargetTeamsDistributeDirectiveClass;
  }
};

/// This represents '#pragma omp target teams distribute parallel for' combined
/// directive.
///
/// \code
/// #pragma omp target teams distribute parallel for private(x)
/// \endcode
/// In this example directive '#pragma omp target teams distribute parallel
/// for' has clause 'private' with the variables 'x'
///
class OMPTargetTeamsDistributeParallelForDirective final
    : public OMPLoopDirective {
  friend class ASTStmtReader;
  /// true if the construct has inner cancel directive.
  bool HasCancel = false;

  /// Build directive with the given start and end location.
  ///
  /// \param StartLoc Starting location of the directive kind.
  /// \param EndLoc Ending location of the directive.
  /// \param CollapsedNum Number of collapsed nested loops.
  /// \param NumClauses Number of clauses.
  ///
  OMPTargetTeamsDistributeParallelForDirective(SourceLocation StartLoc,
                                               SourceLocation EndLoc,
                                               unsigned CollapsedNum,
                                               unsigned NumClauses)
      : OMPLoopDirective(this,
                         OMPTargetTeamsDistributeParallelForDirectiveClass,
                         OMPD_target_teams_distribute_parallel_for, StartLoc,
                         EndLoc, CollapsedNum, NumClauses),
        HasCancel(false) {}

  /// Build an empty directive.
  ///
  /// \param CollapsedNum Number of collapsed nested loops.
  /// \param NumClauses Number of clauses.
  ///
  explicit OMPTargetTeamsDistributeParallelForDirective(unsigned CollapsedNum,
                                                        unsigned NumClauses)
      : OMPLoopDirective(
            this, OMPTargetTeamsDistributeParallelForDirectiveClass,
            OMPD_target_teams_distribute_parallel_for, SourceLocation(),
            SourceLocation(), CollapsedNum, NumClauses),
        HasCancel(false) {}

  /// Set cancel state.
  void setHasCancel(bool Has) { HasCancel = Has; }

public:
  /// Creates directive with a list of \a Clauses.
  ///
  /// \param C AST context.
  /// \param StartLoc Starting location of the directive kind.
  /// \param EndLoc Ending Location of the directive.
  /// \param CollapsedNum Number of collapsed loops.
  /// \param Clauses List of clauses.
  /// \param AssociatedStmt Statement, associated with the directive.
  /// \param Exprs Helper expressions for CodeGen.
  /// \param HasCancel true if this directive has inner cancel directive.
  ///
  static OMPTargetTeamsDistributeParallelForDirective *
  Create(const ASTContext &C, SourceLocation StartLoc, SourceLocation EndLoc,
         unsigned CollapsedNum, ArrayRef<OMPClause *> Clauses,
         Stmt *AssociatedStmt, const HelperExprs &Exprs, bool HasCancel);

  /// Creates an empty directive with the place for \a NumClauses clauses.
  ///
  /// \param C AST context.
  /// \param CollapsedNum Number of collapsed nested loops.
  /// \param NumClauses Number of clauses.
  ///
  static OMPTargetTeamsDistributeParallelForDirective *
  CreateEmpty(const ASTContext &C, unsigned NumClauses, unsigned CollapsedNum,
              EmptyShell);

  /// Return true if current directive has inner cancel directive.
  bool hasCancel() const { return HasCancel; }

  static bool classof(const Stmt *T) {
    return T->getStmtClass() ==
           OMPTargetTeamsDistributeParallelForDirectiveClass;
  }
};

/// This represents '#pragma omp target teams distribute parallel for simd'
/// combined directive.
///
/// \code
/// #pragma omp target teams distribute parallel for simd private(x)
/// \endcode
/// In this example directive '#pragma omp target teams distribute parallel
/// for simd' has clause 'private' with the variables 'x'
///
class OMPTargetTeamsDistributeParallelForSimdDirective final
    : public OMPLoopDirective {
  friend class ASTStmtReader;

  /// Build directive with the given start and end location.
  ///
  /// \param StartLoc Starting location of the directive kind.
  /// \param EndLoc Ending location of the directive.
  /// \param CollapsedNum Number of collapsed nested loops.
  /// \param NumClauses Number of clauses.
  ///
  OMPTargetTeamsDistributeParallelForSimdDirective(SourceLocation StartLoc,
                                                   SourceLocation EndLoc,
                                                   unsigned CollapsedNum,
                                                   unsigned NumClauses)
      : OMPLoopDirective(this,
                         OMPTargetTeamsDistributeParallelForSimdDirectiveClass,
                         OMPD_target_teams_distribute_parallel_for_simd,
                         StartLoc, EndLoc, CollapsedNum, NumClauses) {}

  /// Build an empty directive.
  ///
  /// \param CollapsedNum Number of collapsed nested loops.
  /// \param NumClauses Number of clauses.
  ///
  explicit OMPTargetTeamsDistributeParallelForSimdDirective(
      unsigned CollapsedNum, unsigned NumClauses)
      : OMPLoopDirective(
            this, OMPTargetTeamsDistributeParallelForSimdDirectiveClass,
            OMPD_target_teams_distribute_parallel_for_simd, SourceLocation(),
            SourceLocation(), CollapsedNum, NumClauses) {}

public:
  /// Creates directive with a list of \a Clauses.
  ///
  /// \param C AST context.
  /// \param StartLoc Starting location of the directive kind.
  /// \param EndLoc Ending Location of the directive.
  /// \param CollapsedNum Number of collapsed loops.
  /// \param Clauses List of clauses.
  /// \param AssociatedStmt Statement, associated with the directive.
  /// \param Exprs Helper expressions for CodeGen.
  ///
  static OMPTargetTeamsDistributeParallelForSimdDirective *
  Create(const ASTContext &C, SourceLocation StartLoc, SourceLocation EndLoc,
         unsigned CollapsedNum, ArrayRef<OMPClause *> Clauses,
         Stmt *AssociatedStmt, const HelperExprs &Exprs);

  /// Creates an empty directive with the place for \a NumClauses clauses.
  ///
  /// \param C AST context.
  /// \param CollapsedNum Number of collapsed nested loops.
  /// \param NumClauses Number of clauses.
  ///
  static OMPTargetTeamsDistributeParallelForSimdDirective *
  CreateEmpty(const ASTContext &C, unsigned NumClauses, unsigned CollapsedNum,
              EmptyShell);

  static bool classof(const Stmt *T) {
    return T->getStmtClass() ==
           OMPTargetTeamsDistributeParallelForSimdDirectiveClass;
  }
};

/// This represents '#pragma omp target teams distribute simd' combined
/// directive.
///
/// \code
/// #pragma omp target teams distribute simd private(x)
/// \endcode
/// In this example directive '#pragma omp target teams distribute simd'
/// has clause 'private' with the variables 'x'
///
class OMPTargetTeamsDistributeSimdDirective final : public OMPLoopDirective {
  friend class ASTStmtReader;

  /// Build directive with the given start and end location.
  ///
  /// \param StartLoc Starting location of the directive kind.
  /// \param EndLoc Ending location of the directive.
  /// \param CollapsedNum Number of collapsed nested loops.
  /// \param NumClauses Number of clauses.
  ///
  OMPTargetTeamsDistributeSimdDirective(SourceLocation StartLoc,
                                        SourceLocation EndLoc,
                                        unsigned CollapsedNum,
                                        unsigned NumClauses)
      : OMPLoopDirective(this, OMPTargetTeamsDistributeSimdDirectiveClass,
                         OMPD_target_teams_distribute_simd, StartLoc, EndLoc,
                         CollapsedNum, NumClauses) {}

  /// Build an empty directive.
  ///
  /// \param CollapsedNum Number of collapsed nested loops.
  /// \param NumClauses Number of clauses.
  ///
  explicit OMPTargetTeamsDistributeSimdDirective(unsigned CollapsedNum,
                                                 unsigned NumClauses)
      : OMPLoopDirective(this, OMPTargetTeamsDistributeSimdDirectiveClass,
                         OMPD_target_teams_distribute_simd, SourceLocation(),
                         SourceLocation(), CollapsedNum, NumClauses) {}

public:
  /// Creates directive with a list of \a Clauses.
  ///
  /// \param C AST context.
  /// \param StartLoc Starting location of the directive kind.
  /// \param EndLoc Ending Location of the directive.
  /// \param CollapsedNum Number of collapsed loops.
  /// \param Clauses List of clauses.
  /// \param AssociatedStmt Statement, associated with the directive.
  /// \param Exprs Helper expressions for CodeGen.
  ///
  static OMPTargetTeamsDistributeSimdDirective *
  Create(const ASTContext &C, SourceLocation StartLoc, SourceLocation EndLoc,
         unsigned CollapsedNum, ArrayRef<OMPClause *> Clauses,
         Stmt *AssociatedStmt, const HelperExprs &Exprs);

  /// Creates an empty directive with the place for \a NumClauses clauses.
  ///
  /// \param C AST context.
  /// \param CollapsedNum Number of collapsed nested loops.
  /// \param NumClauses Number of clauses.
  ///
  static OMPTargetTeamsDistributeSimdDirective *
  CreateEmpty(const ASTContext &C, unsigned NumClauses, unsigned CollapsedNum,
              EmptyShell);

  static bool classof(const Stmt *T) {
    return T->getStmtClass() == OMPTargetTeamsDistributeSimdDirectiveClass;
  }
};

} // end namespace clang

#endif<|MERGE_RESOLUTION|>--- conflicted
+++ resolved
@@ -904,8 +904,10 @@
   }
   const Stmt *getBody() const {
     // This relies on the loop form is already checked by Sema.
-<<<<<<< HEAD
-    Stmt *Body = getAssociatedStmt()->IgnoreContainers(true);
+    const Stmt *Body = getAssociatedStmt()->IgnoreContainers(true);
+    while(const auto *CS = dyn_cast<CapturedStmt>(Body))
+      Body = CS->getCapturedStmt();
+
 #if INTEL_CUSTOMIZATION
     // Fix for CQ378452: Error when #pragma simd vectorlength(8) follows #pragma
     // omp parallel for
@@ -913,11 +915,6 @@
       Body = SIMDFor->getBody()->getCapturedStmt();
     else
 #endif // INTEL_CUSTOMIZATION
-=======
-    const Stmt *Body = getAssociatedStmt()->IgnoreContainers(true);
-    while(const auto *CS = dyn_cast<CapturedStmt>(Body))
-      Body = CS->getCapturedStmt();
->>>>>>> 2f8e66bb
     Body = cast<ForStmt>(Body)->getBody();
     for (unsigned Cnt = 1; Cnt < CollapsedNum; ++Cnt) {
       Body = Body->IgnoreContainers();
