//===--- Expr.h - Classes for representing expressions ----------*- C++ -*-===//
//
//                     The LLVM Compiler Infrastructure
//
// This file is distributed under the University of Illinois Open Source
// License. See LICENSE.TXT for details.
//
//===----------------------------------------------------------------------===//
//
//  This file defines the Expr interface and subclasses.
//
//===----------------------------------------------------------------------===//

#ifndef LLVM_CLANG_AST_EXPR_H
#define LLVM_CLANG_AST_EXPR_H

#include "clang/AST/APValue.h"
#include "clang/AST/ASTVector.h"
#include "clang/AST/Decl.h"
#include "clang/AST/DeclAccessPair.h"
#include "clang/AST/OperationKinds.h"
#include "clang/AST/Stmt.h"
#include "clang/AST/TemplateBase.h"
#include "clang/AST/Type.h"
#include "clang/Basic/CharInfo.h"
#include "clang/Basic/LangOptions.h"
#include "clang/Basic/TypeTraits.h"
#include "llvm/ADT/APFloat.h"
#include "llvm/ADT/APSInt.h"
#include "llvm/ADT/SmallVector.h"
#include "llvm/ADT/StringRef.h"
#include "llvm/Support/Compiler.h"

namespace clang {
  class APValue;
  class ASTContext;
  class BlockDecl;
  class CXXBaseSpecifier;
  class CXXMemberCallExpr;
  class CXXOperatorCallExpr;
  class CastExpr;
  class Decl;
  class IdentifierInfo;
  class MaterializeTemporaryExpr;
  class NamedDecl;
  class ObjCPropertyRefExpr;
  class OpaqueValueExpr;
  class ParmVarDecl;
  class StringLiteral;
  class TargetInfo;
  class ValueDecl;

/// \brief A simple array of base specifiers.
typedef SmallVector<CXXBaseSpecifier*, 4> CXXCastPath;

/// \brief An adjustment to be made to the temporary created when emitting a
/// reference binding, which accesses a particular subobject of that temporary.
struct SubobjectAdjustment {
  enum {
    DerivedToBaseAdjustment,
    FieldAdjustment,
    MemberPointerAdjustment
  } Kind;

  struct DTB {
    const CastExpr *BasePath;
    const CXXRecordDecl *DerivedClass;
  };

  struct P {
    const MemberPointerType *MPT;
    Expr *RHS;
  };

  union {
    struct DTB DerivedToBase;
    FieldDecl *Field;
    struct P Ptr;
  };

  SubobjectAdjustment(const CastExpr *BasePath,
                      const CXXRecordDecl *DerivedClass)
    : Kind(DerivedToBaseAdjustment) {
    DerivedToBase.BasePath = BasePath;
    DerivedToBase.DerivedClass = DerivedClass;
  }

  SubobjectAdjustment(FieldDecl *Field)
    : Kind(FieldAdjustment) {
    this->Field = Field;
  }

  SubobjectAdjustment(const MemberPointerType *MPT, Expr *RHS)
    : Kind(MemberPointerAdjustment) {
    this->Ptr.MPT = MPT;
    this->Ptr.RHS = RHS;
  }
};

/// Expr - This represents one expression.  Note that Expr's are subclasses of
/// Stmt.  This allows an expression to be transparently used any place a Stmt
/// is required.
///
class Expr : public Stmt {
  QualType TR;

protected:
  Expr(StmtClass SC, QualType T, ExprValueKind VK, ExprObjectKind OK,
       bool TD, bool VD, bool ID, bool ContainsUnexpandedParameterPack)
    : Stmt(SC)
  {
    ExprBits.TypeDependent = TD;
    ExprBits.ValueDependent = VD;
    ExprBits.InstantiationDependent = ID;
    ExprBits.ValueKind = VK;
    ExprBits.ObjectKind = OK;
    ExprBits.ContainsUnexpandedParameterPack = ContainsUnexpandedParameterPack;
    setType(T);
  }

  /// \brief Construct an empty expression.
  explicit Expr(StmtClass SC, EmptyShell) : Stmt(SC) { }

public:
  QualType getType() const { return TR; }
  void setType(QualType t) {
    // In C++, the type of an expression is always adjusted so that it
    // will not have reference type (C++ [expr]p6). Use
    // QualType::getNonReferenceType() to retrieve the non-reference
    // type. Additionally, inspect Expr::isLvalue to determine whether
    // an expression that is adjusted in this manner should be
    // considered an lvalue.
    assert((t.isNull() || !t->isReferenceType()) &&
           "Expressions can't have reference type");

    TR = t;
  }

  /// isValueDependent - Determines whether this expression is
  /// value-dependent (C++ [temp.dep.constexpr]). For example, the
  /// array bound of "Chars" in the following example is
  /// value-dependent.
  /// @code
  /// template<int Size, char (&Chars)[Size]> struct meta_string;
  /// @endcode
  bool isValueDependent() const { return ExprBits.ValueDependent; }

  /// \brief Set whether this expression is value-dependent or not.
  void setValueDependent(bool VD) {
    ExprBits.ValueDependent = VD;
  }

  /// isTypeDependent - Determines whether this expression is
  /// type-dependent (C++ [temp.dep.expr]), which means that its type
  /// could change from one template instantiation to the next. For
  /// example, the expressions "x" and "x + y" are type-dependent in
  /// the following code, but "y" is not type-dependent:
  /// @code
  /// template<typename T>
  /// void add(T x, int y) {
  ///   x + y;
  /// }
  /// @endcode
  bool isTypeDependent() const { return ExprBits.TypeDependent; }

  /// \brief Set whether this expression is type-dependent or not.
  void setTypeDependent(bool TD) {
    ExprBits.TypeDependent = TD;
  }

  /// \brief Whether this expression is instantiation-dependent, meaning that
  /// it depends in some way on a template parameter, even if neither its type
  /// nor (constant) value can change due to the template instantiation.
  ///
  /// In the following example, the expression \c sizeof(sizeof(T() + T())) is
  /// instantiation-dependent (since it involves a template parameter \c T), but
  /// is neither type- nor value-dependent, since the type of the inner
  /// \c sizeof is known (\c std::size_t) and therefore the size of the outer
  /// \c sizeof is known.
  ///
  /// \code
  /// template<typename T>
  /// void f(T x, T y) {
  ///   sizeof(sizeof(T() + T());
  /// }
  /// \endcode
  ///
  bool isInstantiationDependent() const {
    return ExprBits.InstantiationDependent;
  }

  /// \brief Set whether this expression is instantiation-dependent or not.
  void setInstantiationDependent(bool ID) {
    ExprBits.InstantiationDependent = ID;
  }

  /// \brief Whether this expression contains an unexpanded parameter
  /// pack (for C++11 variadic templates).
  ///
  /// Given the following function template:
  ///
  /// \code
  /// template<typename F, typename ...Types>
  /// void forward(const F &f, Types &&...args) {
  ///   f(static_cast<Types&&>(args)...);
  /// }
  /// \endcode
  ///
  /// The expressions \c args and \c static_cast<Types&&>(args) both
  /// contain parameter packs.
  bool containsUnexpandedParameterPack() const {
    return ExprBits.ContainsUnexpandedParameterPack;
  }

  /// \brief Set the bit that describes whether this expression
  /// contains an unexpanded parameter pack.
  void setContainsUnexpandedParameterPack(bool PP = true) {
    ExprBits.ContainsUnexpandedParameterPack = PP;
  }

  /// getExprLoc - Return the preferred location for the arrow when diagnosing
  /// a problem with a generic expression.
  SourceLocation getExprLoc() const LLVM_READONLY;

  /// isUnusedResultAWarning - Return true if this immediate expression should
  /// be warned about if the result is unused.  If so, fill in expr, location,
  /// and ranges with expr to warn on and source locations/ranges appropriate
  /// for a warning.
  bool isUnusedResultAWarning(const Expr *&WarnExpr, SourceLocation &Loc,
                              SourceRange &R1, SourceRange &R2,
                              ASTContext &Ctx) const;

  /// isLValue - True if this expression is an "l-value" according to
  /// the rules of the current language.  C and C++ give somewhat
  /// different rules for this concept, but in general, the result of
  /// an l-value expression identifies a specific object whereas the
  /// result of an r-value expression is a value detached from any
  /// specific storage.
  ///
  /// C++11 divides the concept of "r-value" into pure r-values
  /// ("pr-values") and so-called expiring values ("x-values"), which
  /// identify specific objects that can be safely cannibalized for
  /// their resources.  This is an unfortunate abuse of terminology on
  /// the part of the C++ committee.  In Clang, when we say "r-value",
  /// we generally mean a pr-value.
  bool isLValue() const { return getValueKind() == VK_LValue; }
  bool isRValue() const { return getValueKind() == VK_RValue; }
  bool isXValue() const { return getValueKind() == VK_XValue; }
  bool isGLValue() const { return getValueKind() != VK_RValue; }

  enum LValueClassification {
    LV_Valid,
    LV_NotObjectType,
    LV_IncompleteVoidType,
    LV_DuplicateVectorComponents,
    LV_InvalidExpression,
    LV_InvalidMessageExpression,
    LV_MemberFunction,
    LV_SubObjCPropertySetting,
    LV_ClassTemporary,
    LV_ArrayTemporary
  };
  /// Reasons why an expression might not be an l-value.
  LValueClassification ClassifyLValue(ASTContext &Ctx) const;

  enum isModifiableLvalueResult {
    MLV_Valid,
    MLV_NotObjectType,
    MLV_IncompleteVoidType,
    MLV_DuplicateVectorComponents,
    MLV_InvalidExpression,
    MLV_LValueCast,           // Specialized form of MLV_InvalidExpression.
    MLV_IncompleteType,
    MLV_ConstQualified,
    MLV_ConstAddrSpace,
    MLV_ArrayType,
    MLV_NoSetterProperty,
    MLV_MemberFunction,
    MLV_SubObjCPropertySetting,
    MLV_InvalidMessageExpression,
    MLV_ClassTemporary,
    MLV_ArrayTemporary
  };
  /// isModifiableLvalue - C99 6.3.2.1: an lvalue that does not have array type,
  /// does not have an incomplete type, does not have a const-qualified type,
  /// and if it is a structure or union, does not have any member (including,
  /// recursively, any member or element of all contained aggregates or unions)
  /// with a const-qualified type.
  ///
  /// \param Loc [in,out] - A source location which *may* be filled
  /// in with the location of the expression making this a
  /// non-modifiable lvalue, if specified.
  isModifiableLvalueResult
  isModifiableLvalue(ASTContext &Ctx, SourceLocation *Loc = nullptr) const;

  /// \brief The return type of classify(). Represents the C++11 expression
  ///        taxonomy.
  class Classification {
  public:
    /// \brief The various classification results. Most of these mean prvalue.
    enum Kinds {
      CL_LValue,
      CL_XValue,
      CL_Function, // Functions cannot be lvalues in C.
      CL_Void, // Void cannot be an lvalue in C.
      CL_AddressableVoid, // Void expression whose address can be taken in C.
      CL_DuplicateVectorComponents, // A vector shuffle with dupes.
      CL_MemberFunction, // An expression referring to a member function
      CL_SubObjCPropertySetting,
      CL_ClassTemporary, // A temporary of class type, or subobject thereof.
      CL_ArrayTemporary, // A temporary of array type.
      CL_ObjCMessageRValue, // ObjC message is an rvalue
      CL_PRValue // A prvalue for any other reason, of any other type
    };
    /// \brief The results of modification testing.
    enum ModifiableType {
      CM_Untested, // testModifiable was false.
      CM_Modifiable,
      CM_RValue, // Not modifiable because it's an rvalue
      CM_Function, // Not modifiable because it's a function; C++ only
      CM_LValueCast, // Same as CM_RValue, but indicates GCC cast-as-lvalue ext
      CM_NoSetterProperty,// Implicit assignment to ObjC property without setter
      CM_ConstQualified,
      CM_ConstAddrSpace,
      CM_ArrayType,
      CM_IncompleteType
    };

  private:
    friend class Expr;

    unsigned short Kind;
    unsigned short Modifiable;

    explicit Classification(Kinds k, ModifiableType m)
      : Kind(k), Modifiable(m)
    {}

  public:
    Classification() {}

    Kinds getKind() const { return static_cast<Kinds>(Kind); }
    ModifiableType getModifiable() const {
      assert(Modifiable != CM_Untested && "Did not test for modifiability.");
      return static_cast<ModifiableType>(Modifiable);
    }
    bool isLValue() const { return Kind == CL_LValue; }
    bool isXValue() const { return Kind == CL_XValue; }
    bool isGLValue() const { return Kind <= CL_XValue; }
    bool isPRValue() const { return Kind >= CL_Function; }
    bool isRValue() const { return Kind >= CL_XValue; }
    bool isModifiable() const { return getModifiable() == CM_Modifiable; }

    /// \brief Create a simple, modifiably lvalue
    static Classification makeSimpleLValue() {
      return Classification(CL_LValue, CM_Modifiable);
    }

  };
  /// \brief Classify - Classify this expression according to the C++11
  ///        expression taxonomy.
  ///
  /// C++11 defines ([basic.lval]) a new taxonomy of expressions to replace the
  /// old lvalue vs rvalue. This function determines the type of expression this
  /// is. There are three expression types:
  /// - lvalues are classical lvalues as in C++03.
  /// - prvalues are equivalent to rvalues in C++03.
  /// - xvalues are expressions yielding unnamed rvalue references, e.g. a
  ///   function returning an rvalue reference.
  /// lvalues and xvalues are collectively referred to as glvalues, while
  /// prvalues and xvalues together form rvalues.
  Classification Classify(ASTContext &Ctx) const {
    return ClassifyImpl(Ctx, nullptr);
  }

  /// \brief ClassifyModifiable - Classify this expression according to the
  ///        C++11 expression taxonomy, and see if it is valid on the left side
  ///        of an assignment.
  ///
  /// This function extends classify in that it also tests whether the
  /// expression is modifiable (C99 6.3.2.1p1).
  /// \param Loc A source location that might be filled with a relevant location
  ///            if the expression is not modifiable.
  Classification ClassifyModifiable(ASTContext &Ctx, SourceLocation &Loc) const{
    return ClassifyImpl(Ctx, &Loc);
  }

  /// getValueKindForType - Given a formal return or parameter type,
  /// give its value kind.
  static ExprValueKind getValueKindForType(QualType T) {
    if (const ReferenceType *RT = T->getAs<ReferenceType>())
      return (isa<LValueReferenceType>(RT)
                ? VK_LValue
                : (RT->getPointeeType()->isFunctionType()
                     ? VK_LValue : VK_XValue));
    return VK_RValue;
  }

  /// getValueKind - The value kind that this expression produces.
  ExprValueKind getValueKind() const {
    return static_cast<ExprValueKind>(ExprBits.ValueKind);
  }

  /// getObjectKind - The object kind that this expression produces.
  /// Object kinds are meaningful only for expressions that yield an
  /// l-value or x-value.
  ExprObjectKind getObjectKind() const {
    return static_cast<ExprObjectKind>(ExprBits.ObjectKind);
  }

  bool isOrdinaryOrBitFieldObject() const {
    ExprObjectKind OK = getObjectKind();
    return (OK == OK_Ordinary || OK == OK_BitField);
  }

  /// setValueKind - Set the value kind produced by this expression.
  void setValueKind(ExprValueKind Cat) { ExprBits.ValueKind = Cat; }

  /// setObjectKind - Set the object kind produced by this expression.
  void setObjectKind(ExprObjectKind Cat) { ExprBits.ObjectKind = Cat; }

private:
  Classification ClassifyImpl(ASTContext &Ctx, SourceLocation *Loc) const;

public:

  /// \brief Returns true if this expression is a gl-value that
  /// potentially refers to a bit-field.
  ///
  /// In C++, whether a gl-value refers to a bitfield is essentially
  /// an aspect of the value-kind type system.
  bool refersToBitField() const { return getObjectKind() == OK_BitField; }

  /// \brief If this expression refers to a bit-field, retrieve the
  /// declaration of that bit-field.
  ///
  /// Note that this returns a non-null pointer in subtly different
  /// places than refersToBitField returns true.  In particular, this can
  /// return a non-null pointer even for r-values loaded from
  /// bit-fields, but it will return null for a conditional bit-field.
  FieldDecl *getSourceBitField();

  const FieldDecl *getSourceBitField() const {
    return const_cast<Expr*>(this)->getSourceBitField();
  }

  /// \brief If this expression is an l-value for an Objective C
  /// property, find the underlying property reference expression.
  const ObjCPropertyRefExpr *getObjCProperty() const;

  /// \brief Check if this expression is the ObjC 'self' implicit parameter.
  bool isObjCSelfExpr() const;

  /// \brief Returns whether this expression refers to a vector element.
  bool refersToVectorElement() const;

  /// \brief Returns whether this expression refers to a global register
  /// variable.
  bool refersToGlobalRegisterVar() const;

  /// \brief Returns whether this expression has a placeholder type.
  bool hasPlaceholderType() const {
    return getType()->isPlaceholderType();
  }

  /// \brief Returns whether this expression has a specific placeholder type.
  bool hasPlaceholderType(BuiltinType::Kind K) const {
    assert(BuiltinType::isPlaceholderTypeKind(K));
    if (const BuiltinType *BT = dyn_cast<BuiltinType>(getType()))
      return BT->getKind() == K;
    return false;
  }

  /// isKnownToHaveBooleanValue - Return true if this is an integer expression
  /// that is known to return 0 or 1.  This happens for _Bool/bool expressions
  /// but also int expressions which are produced by things like comparisons in
  /// C.
  bool isKnownToHaveBooleanValue() const;

  /// isIntegerConstantExpr - Return true if this expression is a valid integer
  /// constant expression, and, if so, return its value in Result.  If not a
  /// valid i-c-e, return false and fill in Loc (if specified) with the location
  /// of the invalid expression.
  ///
  /// Note: This does not perform the implicit conversions required by C++11
  /// [expr.const]p5.
  bool isIntegerConstantExpr(llvm::APSInt &Result, const ASTContext &Ctx,
                             SourceLocation *Loc = nullptr,
                             bool isEvaluated = true) const;
  bool isIntegerConstantExpr(const ASTContext &Ctx,
                             SourceLocation *Loc = nullptr) const;

  /// isCXX98IntegralConstantExpr - Return true if this expression is an
  /// integral constant expression in C++98. Can only be used in C++.
  bool isCXX98IntegralConstantExpr(const ASTContext &Ctx) const;

  /// isCXX11ConstantExpr - Return true if this expression is a constant
  /// expression in C++11. Can only be used in C++.
  ///
  /// Note: This does not perform the implicit conversions required by C++11
  /// [expr.const]p5.
  bool isCXX11ConstantExpr(const ASTContext &Ctx, APValue *Result = nullptr,
                           SourceLocation *Loc = nullptr) const;

  /// isPotentialConstantExpr - Return true if this function's definition
  /// might be usable in a constant expression in C++11, if it were marked
  /// constexpr. Return false if the function can never produce a constant
  /// expression, along with diagnostics describing why not.
  static bool isPotentialConstantExpr(const FunctionDecl *FD,
                                      SmallVectorImpl<
                                        PartialDiagnosticAt> &Diags);

  /// isPotentialConstantExprUnevaluted - Return true if this expression might
  /// be usable in a constant expression in C++11 in an unevaluated context, if
  /// it were in function FD marked constexpr. Return false if the function can
  /// never produce a constant expression, along with diagnostics describing
  /// why not.
  static bool isPotentialConstantExprUnevaluated(Expr *E,
                                                 const FunctionDecl *FD,
                                                 SmallVectorImpl<
                                                   PartialDiagnosticAt> &Diags);

  /// isConstantInitializer - Returns true if this expression can be emitted to
  /// IR as a constant, and thus can be used as a constant initializer in C.
  /// If this expression is not constant and Culprit is non-null,
  /// it is used to store the address of first non constant expr.
  bool isConstantInitializer(ASTContext &Ctx, bool ForRef,
                             const Expr **Culprit = nullptr) const;

  /// EvalStatus is a struct with detailed info about an evaluation in progress.
  struct EvalStatus {
    /// \brief Whether the evaluated expression has side effects.
    /// For example, (f() && 0) can be folded, but it still has side effects.
    bool HasSideEffects;

    /// \brief Whether the evaluation hit undefined behavior.
    /// For example, 1.0 / 0.0 can be folded to Inf, but has undefined behavior.
    /// Likewise, INT_MAX + 1 can be folded to INT_MIN, but has UB.
    bool HasUndefinedBehavior;

    /// Diag - If this is non-null, it will be filled in with a stack of notes
    /// indicating why evaluation failed (or why it failed to produce a constant
    /// expression).
    /// If the expression is unfoldable, the notes will indicate why it's not
    /// foldable. If the expression is foldable, but not a constant expression,
    /// the notes will describes why it isn't a constant expression. If the
    /// expression *is* a constant expression, no notes will be produced.
    SmallVectorImpl<PartialDiagnosticAt> *Diag;

    EvalStatus()
        : HasSideEffects(false), HasUndefinedBehavior(false), Diag(nullptr) {}

    // hasSideEffects - Return true if the evaluated expression has
    // side effects.
    bool hasSideEffects() const {
      return HasSideEffects;
    }
  };

  /// EvalResult is a struct with detailed info about an evaluated expression.
  struct EvalResult : EvalStatus {
    /// Val - This is the value the expression can be folded to.
    APValue Val;

    // isGlobalLValue - Return true if the evaluated lvalue expression
    // is global.
    bool isGlobalLValue() const;
  };

  /// EvaluateAsRValue - Return true if this is a constant which we can fold to
  /// an rvalue using any crazy technique (that has nothing to do with language
  /// standards) that we want to, even if the expression has side-effects. If
  /// this function returns true, it returns the folded constant in Result. If
  /// the expression is a glvalue, an lvalue-to-rvalue conversion will be
  /// applied.
  bool EvaluateAsRValue(EvalResult &Result, const ASTContext &Ctx) const;

  /// EvaluateAsBooleanCondition - Return true if this is a constant
  /// which we we can fold and convert to a boolean condition using
  /// any crazy technique that we want to, even if the expression has
  /// side-effects.
  bool EvaluateAsBooleanCondition(bool &Result, const ASTContext &Ctx) const;

  enum SideEffectsKind {
    SE_NoSideEffects,          ///< Strictly evaluate the expression.
    SE_AllowUndefinedBehavior, ///< Allow UB that we can give a value, but not
                               ///< arbitrary unmodeled side effects.
    SE_AllowSideEffects        ///< Allow any unmodeled side effect.
  };

  /// EvaluateAsInt - Return true if this is a constant which we can fold and
  /// convert to an integer, using any crazy technique that we want to.
  bool EvaluateAsInt(llvm::APSInt &Result, const ASTContext &Ctx,
                     SideEffectsKind AllowSideEffects = SE_NoSideEffects) const;

  /// isEvaluatable - Call EvaluateAsRValue to see if this expression can be
  /// constant folded without side-effects, but discard the result.
  bool isEvaluatable(const ASTContext &Ctx,
                     SideEffectsKind AllowSideEffects = SE_NoSideEffects) const;

  /// HasSideEffects - This routine returns true for all those expressions
  /// which have any effect other than producing a value. Example is a function
  /// call, volatile variable read, or throwing an exception. If
  /// IncludePossibleEffects is false, this call treats certain expressions with
  /// potential side effects (such as function call-like expressions,
  /// instantiation-dependent expressions, or invocations from a macro) as not
  /// having side effects.
  bool HasSideEffects(const ASTContext &Ctx,
                      bool IncludePossibleEffects = true) const;

  /// \brief Determine whether this expression involves a call to any function
  /// that is not trivial.
  bool hasNonTrivialCall(const ASTContext &Ctx) const;

  /// EvaluateKnownConstInt - Call EvaluateAsRValue and return the folded
  /// integer. This must be called on an expression that constant folds to an
  /// integer.
  llvm::APSInt EvaluateKnownConstInt(const ASTContext &Ctx,
                    SmallVectorImpl<PartialDiagnosticAt> *Diag = nullptr) const;

  void EvaluateForOverflow(const ASTContext &Ctx) const;

  /// EvaluateAsLValue - Evaluate an expression to see if we can fold it to an
  /// lvalue with link time known address, with no side-effects.
  bool EvaluateAsLValue(EvalResult &Result, const ASTContext &Ctx) const;

  /// EvaluateAsInitializer - Evaluate an expression as if it were the
  /// initializer of the given declaration. Returns true if the initializer
  /// can be folded to a constant, and produces any relevant notes. In C++11,
  /// notes will be produced if the expression is not a constant expression.
  bool EvaluateAsInitializer(APValue &Result, const ASTContext &Ctx,
                             const VarDecl *VD,
                             SmallVectorImpl<PartialDiagnosticAt> &Notes) const;

  /// EvaluateWithSubstitution - Evaluate an expression as if from the context
  /// of a call to the given function with the given arguments, inside an
  /// unevaluated context. Returns true if the expression could be folded to a
  /// constant.
  bool EvaluateWithSubstitution(APValue &Value, ASTContext &Ctx,
                                const FunctionDecl *Callee,
                                ArrayRef<const Expr*> Args) const;

  /// \brief If the current Expr is a pointer, this will try to statically
  /// determine the number of bytes available where the pointer is pointing.
  /// Returns true if all of the above holds and we were able to figure out the
  /// size, false otherwise.
  ///
  /// \param Type - How to evaluate the size of the Expr, as defined by the
  /// "type" parameter of __builtin_object_size
  bool tryEvaluateObjectSize(uint64_t &Result, ASTContext &Ctx,
                             unsigned Type) const;

  /// \brief Enumeration used to describe the kind of Null pointer constant
  /// returned from \c isNullPointerConstant().
  enum NullPointerConstantKind {
    /// \brief Expression is not a Null pointer constant.
    NPCK_NotNull = 0,

    /// \brief Expression is a Null pointer constant built from a zero integer
    /// expression that is not a simple, possibly parenthesized, zero literal.
    /// C++ Core Issue 903 will classify these expressions as "not pointers"
    /// once it is adopted.
    /// http://www.open-std.org/jtc1/sc22/wg21/docs/cwg_active.html#903
    NPCK_ZeroExpression,

    /// \brief Expression is a Null pointer constant built from a literal zero.
    NPCK_ZeroLiteral,

    /// \brief Expression is a C++11 nullptr.
    NPCK_CXX11_nullptr,

    /// \brief Expression is a GNU-style __null constant.
    NPCK_GNUNull
  };

  /// \brief Enumeration used to describe how \c isNullPointerConstant()
  /// should cope with value-dependent expressions.
  enum NullPointerConstantValueDependence {
    /// \brief Specifies that the expression should never be value-dependent.
    NPC_NeverValueDependent = 0,

    /// \brief Specifies that a value-dependent expression of integral or
    /// dependent type should be considered a null pointer constant.
    NPC_ValueDependentIsNull,

    /// \brief Specifies that a value-dependent expression should be considered
    /// to never be a null pointer constant.
    NPC_ValueDependentIsNotNull
  };

  /// isNullPointerConstant - C99 6.3.2.3p3 - Test if this reduces down to
  /// a Null pointer constant. The return value can further distinguish the
  /// kind of NULL pointer constant that was detected.
  NullPointerConstantKind isNullPointerConstant(
      ASTContext &Ctx,
      NullPointerConstantValueDependence NPC) const;

  /// isOBJCGCCandidate - Return true if this expression may be used in a read/
  /// write barrier.
  bool isOBJCGCCandidate(ASTContext &Ctx) const;

  /// \brief Returns true if this expression is a bound member function.
  bool isBoundMemberFunction(ASTContext &Ctx) const;

  /// \brief Given an expression of bound-member type, find the type
  /// of the member.  Returns null if this is an *overloaded* bound
  /// member expression.
  static QualType findBoundMemberType(const Expr *expr);

  /// IgnoreImpCasts - Skip past any implicit casts which might
  /// surround this expression.  Only skips ImplicitCastExprs.
  Expr *IgnoreImpCasts() LLVM_READONLY;

  /// IgnoreImplicit - Skip past any implicit AST nodes which might
  /// surround this expression.
  Expr *IgnoreImplicit() LLVM_READONLY {
    return cast<Expr>(Stmt::IgnoreImplicit());
  }

  const Expr *IgnoreImplicit() const LLVM_READONLY {
    return const_cast<Expr*>(this)->IgnoreImplicit();
  }
#if INTEL_SPECIFIC_CILKPLUS
  /// \brief Skip past implicit casts or other intermediate nodes introduced
  /// by semantic analysis.
  Expr *IgnoreImpCastsAsWritten() LLVM_READONLY;

  const Expr *IgnoreImpCastsAsWritten() const LLVM_READONLY {
    return const_cast<Expr*>(this)->IgnoreImpCastsAsWritten();
  }

  /// \brief Skip past any implicit AST node and other intermediate nodes
  /// introduced by semantic analysis.
  Expr *getSubExprAsWritten() LLVM_READONLY;

  const Expr *getSubExprAsWritten() const LLVM_READONLY {
    return const_cast<Expr*>(this)->getSubExprAsWritten();
  }

  /// \brief Skip past any implicit AST nodes and other immediate nodes
  /// introduced by semantics analysis for a Cilk spawn call.
  Expr *IgnoreImplicitForCilkSpawn();
  const Expr *IgnoreImplicitForCilkSpawn() const LLVM_READONLY {
    return const_cast<Expr*>(this)->IgnoreImplicitForCilkSpawn();
  }
  /// \biref Returns true if this is a Cilk spawn call expression, with
  /// possible implicit AST nodes associated.
  bool isCilkSpawn() const;
#endif // INTEL_SPECIFIC_CILKPLUS
  /// IgnoreParens - Ignore parentheses.  If this Expr is a ParenExpr, return
  ///  its subexpression.  If that subexpression is also a ParenExpr,
  ///  then this method recursively returns its subexpression, and so forth.
  ///  Otherwise, the method returns the current Expr.
  Expr *IgnoreParens() LLVM_READONLY;

  /// IgnoreParenCasts - Ignore parentheses and casts.  Strip off any ParenExpr
  /// or CastExprs, returning their operand.
  Expr *IgnoreParenCasts() LLVM_READONLY;

  /// Ignore casts.  Strip off any CastExprs, returning their operand.
  Expr *IgnoreCasts() LLVM_READONLY;

  /// IgnoreParenImpCasts - Ignore parentheses and implicit casts.  Strip off
  /// any ParenExpr or ImplicitCastExprs, returning their operand.
  Expr *IgnoreParenImpCasts() LLVM_READONLY;

  /// IgnoreConversionOperator - Ignore conversion operator. If this Expr is a
  /// call to a conversion operator, return the argument.
  Expr *IgnoreConversionOperator() LLVM_READONLY;

  const Expr *IgnoreConversionOperator() const LLVM_READONLY {
    return const_cast<Expr*>(this)->IgnoreConversionOperator();
  }

  const Expr *IgnoreParenImpCasts() const LLVM_READONLY {
    return const_cast<Expr*>(this)->IgnoreParenImpCasts();
  }

  /// Ignore parentheses and lvalue casts.  Strip off any ParenExpr and
  /// CastExprs that represent lvalue casts, returning their operand.
  Expr *IgnoreParenLValueCasts() LLVM_READONLY;

  const Expr *IgnoreParenLValueCasts() const LLVM_READONLY {
    return const_cast<Expr*>(this)->IgnoreParenLValueCasts();
  }

  /// IgnoreParenNoopCasts - Ignore parentheses and casts that do not change the
  /// value (including ptr->int casts of the same size).  Strip off any
  /// ParenExpr or CastExprs, returning their operand.
  Expr *IgnoreParenNoopCasts(ASTContext &Ctx) LLVM_READONLY;

  /// Ignore parentheses and derived-to-base casts.
  Expr *ignoreParenBaseCasts() LLVM_READONLY;

  const Expr *ignoreParenBaseCasts() const LLVM_READONLY {
    return const_cast<Expr*>(this)->ignoreParenBaseCasts();
  }

  /// \brief Determine whether this expression is a default function argument.
  ///
  /// Default arguments are implicitly generated in the abstract syntax tree
  /// by semantic analysis for function calls, object constructions, etc. in
  /// C++. Default arguments are represented by \c CXXDefaultArgExpr nodes;
  /// this routine also looks through any implicit casts to determine whether
  /// the expression is a default argument.
  bool isDefaultArgument() const;

  /// \brief Determine whether the result of this expression is a
  /// temporary object of the given class type.
  bool isTemporaryObject(ASTContext &Ctx, const CXXRecordDecl *TempTy) const;

  /// \brief Whether this expression is an implicit reference to 'this' in C++.
  bool isImplicitCXXThis() const;

  const Expr *IgnoreImpCasts() const LLVM_READONLY {
    return const_cast<Expr*>(this)->IgnoreImpCasts();
  }
  const Expr *IgnoreParens() const LLVM_READONLY {
    return const_cast<Expr*>(this)->IgnoreParens();
  }
  const Expr *IgnoreParenCasts() const LLVM_READONLY {
    return const_cast<Expr*>(this)->IgnoreParenCasts();
  }
  /// Strip off casts, but keep parentheses.
  const Expr *IgnoreCasts() const LLVM_READONLY {
    return const_cast<Expr*>(this)->IgnoreCasts();
  }

  const Expr *IgnoreParenNoopCasts(ASTContext &Ctx) const LLVM_READONLY {
    return const_cast<Expr*>(this)->IgnoreParenNoopCasts(Ctx);
  }

  static bool hasAnyTypeDependentArguments(ArrayRef<Expr *> Exprs);

  /// \brief For an expression of class type or pointer to class type,
  /// return the most derived class decl the expression is known to refer to.
  ///
  /// If this expression is a cast, this method looks through it to find the
  /// most derived decl that can be inferred from the expression.
  /// This is valid because derived-to-base conversions have undefined
  /// behavior if the object isn't dynamically of the derived type.
  const CXXRecordDecl *getBestDynamicClassType() const;

  /// Walk outwards from an expression we want to bind a reference to and
  /// find the expression whose lifetime needs to be extended. Record
  /// the LHSs of comma expressions and adjustments needed along the path.
  const Expr *skipRValueSubobjectAdjustments(
      SmallVectorImpl<const Expr *> &CommaLHS,
      SmallVectorImpl<SubobjectAdjustment> &Adjustments) const;

  static bool classof(const Stmt *T) {
    return T->getStmtClass() >= firstExprConstant &&
           T->getStmtClass() <= lastExprConstant;
  }
};

//===----------------------------------------------------------------------===//
// Primary Expressions.
//===----------------------------------------------------------------------===//

/// OpaqueValueExpr - An expression referring to an opaque object of a
/// fixed type and value class.  These don't correspond to concrete
/// syntax; instead they're used to express operations (usually copy
/// operations) on values whose source is generally obvious from
/// context.
class OpaqueValueExpr : public Expr {
  friend class ASTStmtReader;
  Expr *SourceExpr;
  SourceLocation Loc;

public:
  OpaqueValueExpr(SourceLocation Loc, QualType T, ExprValueKind VK,
                  ExprObjectKind OK = OK_Ordinary,
                  Expr *SourceExpr = nullptr)
    : Expr(OpaqueValueExprClass, T, VK, OK,
           T->isDependentType(), 
           T->isDependentType() || 
           (SourceExpr && SourceExpr->isValueDependent()),
           T->isInstantiationDependentType(),
           false),
      SourceExpr(SourceExpr), Loc(Loc) {
  }

  /// Given an expression which invokes a copy constructor --- i.e.  a
  /// CXXConstructExpr, possibly wrapped in an ExprWithCleanups ---
  /// find the OpaqueValueExpr that's the source of the construction.
  static const OpaqueValueExpr *findInCopyConstruct(const Expr *expr);

  explicit OpaqueValueExpr(EmptyShell Empty)
    : Expr(OpaqueValueExprClass, Empty) { }

  /// \brief Retrieve the location of this expression.
  SourceLocation getLocation() const { return Loc; }

  SourceLocation getLocStart() const LLVM_READONLY {
    return SourceExpr ? SourceExpr->getLocStart() : Loc;
  }
  SourceLocation getLocEnd() const LLVM_READONLY {
    return SourceExpr ? SourceExpr->getLocEnd() : Loc;
  }
  SourceLocation getExprLoc() const LLVM_READONLY {
    if (SourceExpr) return SourceExpr->getExprLoc();
    return Loc;
  }

  child_range children() {
    return child_range(child_iterator(), child_iterator());
  }

  /// The source expression of an opaque value expression is the
  /// expression which originally generated the value.  This is
  /// provided as a convenience for analyses that don't wish to
  /// precisely model the execution behavior of the program.
  ///
  /// The source expression is typically set when building the
  /// expression which binds the opaque value expression in the first
  /// place.
  Expr *getSourceExpr() const { return SourceExpr; }

  static bool classof(const Stmt *T) {
    return T->getStmtClass() == OpaqueValueExprClass;
  }
};

/// \brief A reference to a declared variable, function, enum, etc.
/// [C99 6.5.1p2]
///
/// This encodes all the information about how a declaration is referenced
/// within an expression.
///
/// There are several optional constructs attached to DeclRefExprs only when
/// they apply in order to conserve memory. These are laid out past the end of
/// the object, and flags in the DeclRefExprBitfield track whether they exist:
///
///   DeclRefExprBits.HasQualifier:
///       Specifies when this declaration reference expression has a C++
///       nested-name-specifier.
///   DeclRefExprBits.HasFoundDecl:
///       Specifies when this declaration reference expression has a record of
///       a NamedDecl (different from the referenced ValueDecl) which was found
///       during name lookup and/or overload resolution.
///   DeclRefExprBits.HasTemplateKWAndArgsInfo:
///       Specifies when this declaration reference expression has an explicit
///       C++ template keyword and/or template argument list.
///   DeclRefExprBits.RefersToEnclosingVariableOrCapture
///       Specifies when this declaration reference expression (validly)
///       refers to an enclosed local or a captured variable.
class DeclRefExpr final
    : public Expr,
      private llvm::TrailingObjects<DeclRefExpr, NestedNameSpecifierLoc,
                                    NamedDecl *, ASTTemplateKWAndArgsInfo,
                                    TemplateArgumentLoc> {
  /// \brief The declaration that we are referencing.
  ValueDecl *D;

  /// \brief The location of the declaration name itself.
  SourceLocation Loc;

  /// \brief Provides source/type location info for the declaration name
  /// embedded in D.
  DeclarationNameLoc DNLoc;

  size_t numTrailingObjects(OverloadToken<NestedNameSpecifierLoc>) const {
    return hasQualifier() ? 1 : 0;
  }

  size_t numTrailingObjects(OverloadToken<NamedDecl *>) const {
    return hasFoundDecl() ? 1 : 0;
  }

  size_t numTrailingObjects(OverloadToken<ASTTemplateKWAndArgsInfo>) const {
    return hasTemplateKWAndArgsInfo() ? 1 : 0;
  }

  /// \brief Test whether there is a distinct FoundDecl attached to the end of
  /// this DRE.
  bool hasFoundDecl() const { return DeclRefExprBits.HasFoundDecl; }

  DeclRefExpr(const ASTContext &Ctx,
              NestedNameSpecifierLoc QualifierLoc,
              SourceLocation TemplateKWLoc,
              ValueDecl *D, bool RefersToEnlosingVariableOrCapture,
              const DeclarationNameInfo &NameInfo,
              NamedDecl *FoundD,
              const TemplateArgumentListInfo *TemplateArgs,
              QualType T, ExprValueKind VK);

  /// \brief Construct an empty declaration reference expression.
  explicit DeclRefExpr(EmptyShell Empty)
    : Expr(DeclRefExprClass, Empty) { }

  /// \brief Computes the type- and value-dependence flags for this
  /// declaration reference expression.
  void computeDependence(const ASTContext &C);

public:
  DeclRefExpr(ValueDecl *D, bool RefersToEnclosingVariableOrCapture, QualType T,
              ExprValueKind VK, SourceLocation L,
              const DeclarationNameLoc &LocInfo = DeclarationNameLoc())
    : Expr(DeclRefExprClass, T, VK, OK_Ordinary, false, false, false, false),
      D(D), Loc(L), DNLoc(LocInfo) {
    DeclRefExprBits.HasQualifier = 0;
    DeclRefExprBits.HasTemplateKWAndArgsInfo = 0;
    DeclRefExprBits.HasFoundDecl = 0;
    DeclRefExprBits.HadMultipleCandidates = 0;
    DeclRefExprBits.RefersToEnclosingVariableOrCapture =
        RefersToEnclosingVariableOrCapture;
    computeDependence(D->getASTContext());
  }

  static DeclRefExpr *
  Create(const ASTContext &Context, NestedNameSpecifierLoc QualifierLoc,
         SourceLocation TemplateKWLoc, ValueDecl *D,
         bool RefersToEnclosingVariableOrCapture, SourceLocation NameLoc,
         QualType T, ExprValueKind VK, NamedDecl *FoundD = nullptr,
         const TemplateArgumentListInfo *TemplateArgs = nullptr);

  static DeclRefExpr *
  Create(const ASTContext &Context, NestedNameSpecifierLoc QualifierLoc,
         SourceLocation TemplateKWLoc, ValueDecl *D,
         bool RefersToEnclosingVariableOrCapture,
         const DeclarationNameInfo &NameInfo, QualType T, ExprValueKind VK,
         NamedDecl *FoundD = nullptr,
         const TemplateArgumentListInfo *TemplateArgs = nullptr);

  /// \brief Construct an empty declaration reference expression.
  static DeclRefExpr *CreateEmpty(const ASTContext &Context,
                                  bool HasQualifier,
                                  bool HasFoundDecl,
                                  bool HasTemplateKWAndArgsInfo,
                                  unsigned NumTemplateArgs);

  ValueDecl *getDecl() { return D; }
  const ValueDecl *getDecl() const { return D; }
  void setDecl(ValueDecl *NewD) { D = NewD; }

  DeclarationNameInfo getNameInfo() const {
    return DeclarationNameInfo(getDecl()->getDeclName(), Loc, DNLoc);
  }

  SourceLocation getLocation() const { return Loc; }
  void setLocation(SourceLocation L) { Loc = L; }
  SourceLocation getLocStart() const LLVM_READONLY;
  SourceLocation getLocEnd() const LLVM_READONLY;

  /// \brief Determine whether this declaration reference was preceded by a
  /// C++ nested-name-specifier, e.g., \c N::foo.
  bool hasQualifier() const { return DeclRefExprBits.HasQualifier; }

  /// \brief If the name was qualified, retrieves the nested-name-specifier
  /// that precedes the name, with source-location information.
  NestedNameSpecifierLoc getQualifierLoc() const {
    if (!hasQualifier())
      return NestedNameSpecifierLoc();
    return *getTrailingObjects<NestedNameSpecifierLoc>();
  }

  /// \brief If the name was qualified, retrieves the nested-name-specifier
  /// that precedes the name. Otherwise, returns NULL.
  NestedNameSpecifier *getQualifier() const {
    return getQualifierLoc().getNestedNameSpecifier();
  }

  /// \brief Get the NamedDecl through which this reference occurred.
  ///
  /// This Decl may be different from the ValueDecl actually referred to in the
  /// presence of using declarations, etc. It always returns non-NULL, and may
  /// simple return the ValueDecl when appropriate.

  NamedDecl *getFoundDecl() {
    return hasFoundDecl() ? *getTrailingObjects<NamedDecl *>() : D;
  }

  /// \brief Get the NamedDecl through which this reference occurred.
  /// See non-const variant.
  const NamedDecl *getFoundDecl() const {
    return hasFoundDecl() ? *getTrailingObjects<NamedDecl *>() : D;
  }

  bool hasTemplateKWAndArgsInfo() const {
    return DeclRefExprBits.HasTemplateKWAndArgsInfo;
  }

  /// \brief Retrieve the location of the template keyword preceding
  /// this name, if any.
  SourceLocation getTemplateKeywordLoc() const {
    if (!hasTemplateKWAndArgsInfo()) return SourceLocation();
    return getTrailingObjects<ASTTemplateKWAndArgsInfo>()->TemplateKWLoc;
  }

  /// \brief Retrieve the location of the left angle bracket starting the
  /// explicit template argument list following the name, if any.
  SourceLocation getLAngleLoc() const {
    if (!hasTemplateKWAndArgsInfo()) return SourceLocation();
    return getTrailingObjects<ASTTemplateKWAndArgsInfo>()->LAngleLoc;
  }

  /// \brief Retrieve the location of the right angle bracket ending the
  /// explicit template argument list following the name, if any.
  SourceLocation getRAngleLoc() const {
    if (!hasTemplateKWAndArgsInfo()) return SourceLocation();
    return getTrailingObjects<ASTTemplateKWAndArgsInfo>()->RAngleLoc;
  }

  /// \brief Determines whether the name in this declaration reference
  /// was preceded by the template keyword.
  bool hasTemplateKeyword() const { return getTemplateKeywordLoc().isValid(); }

  /// \brief Determines whether this declaration reference was followed by an
  /// explicit template argument list.
  bool hasExplicitTemplateArgs() const { return getLAngleLoc().isValid(); }

  /// \brief Copies the template arguments (if present) into the given
  /// structure.
  void copyTemplateArgumentsInto(TemplateArgumentListInfo &List) const {
    if (hasExplicitTemplateArgs())
      getTrailingObjects<ASTTemplateKWAndArgsInfo>()->copyInto(
          getTrailingObjects<TemplateArgumentLoc>(), List);
  }

  /// \brief Retrieve the template arguments provided as part of this
  /// template-id.
  const TemplateArgumentLoc *getTemplateArgs() const {
    if (!hasExplicitTemplateArgs())
      return nullptr;

    return getTrailingObjects<TemplateArgumentLoc>();
  }

  /// \brief Retrieve the number of template arguments provided as part of this
  /// template-id.
  unsigned getNumTemplateArgs() const {
    if (!hasExplicitTemplateArgs())
      return 0;

    return getTrailingObjects<ASTTemplateKWAndArgsInfo>()->NumTemplateArgs;
  }

  /// \brief Returns true if this expression refers to a function that
  /// was resolved from an overloaded set having size greater than 1.
  bool hadMultipleCandidates() const {
    return DeclRefExprBits.HadMultipleCandidates;
  }
  /// \brief Sets the flag telling whether this expression refers to
  /// a function that was resolved from an overloaded set having size
  /// greater than 1.
  void setHadMultipleCandidates(bool V = true) {
    DeclRefExprBits.HadMultipleCandidates = V;
  }

  /// \brief Does this DeclRefExpr refer to an enclosing local or a captured
  /// variable?
  bool refersToEnclosingVariableOrCapture() const {
    return DeclRefExprBits.RefersToEnclosingVariableOrCapture;
  }

  static bool classof(const Stmt *T) {
    return T->getStmtClass() == DeclRefExprClass;
  }

  // Iterators
  child_range children() {
    return child_range(child_iterator(), child_iterator());
  }

  friend TrailingObjects;
  friend class ASTStmtReader;
  friend class ASTStmtWriter;
};

/// \brief [C99 6.4.2.2] - A predefined identifier such as __func__.
class PredefinedExpr : public Expr {
public:
  enum IdentType {
    Func,
    Function,
    LFunction,  // Same as Function, but as wide string.
    FuncDName,
    FuncSig,
    PrettyFunction,
    /// \brief The same as PrettyFunction, except that the
    /// 'virtual' keyword is omitted for virtual member functions.
    PrettyFunctionNoVirtual
  };

private:
  SourceLocation Loc;
  IdentType Type;
  Stmt *FnName;

public:
  PredefinedExpr(SourceLocation L, QualType FNTy, IdentType IT,
                 StringLiteral *SL);

  /// \brief Construct an empty predefined expression.
  explicit PredefinedExpr(EmptyShell Empty)
      : Expr(PredefinedExprClass, Empty), Loc(), Type(Func), FnName(nullptr) {}

  IdentType getIdentType() const { return Type; }

  SourceLocation getLocation() const { return Loc; }
  void setLocation(SourceLocation L) { Loc = L; }

  StringLiteral *getFunctionName();
  const StringLiteral *getFunctionName() const {
    return const_cast<PredefinedExpr *>(this)->getFunctionName();
  }

  static StringRef getIdentTypeName(IdentType IT);
  static std::string ComputeName(IdentType IT, const Decl *CurrentDecl);

  SourceLocation getLocStart() const LLVM_READONLY { return Loc; }
  SourceLocation getLocEnd() const LLVM_READONLY { return Loc; }

  static bool classof(const Stmt *T) {
    return T->getStmtClass() == PredefinedExprClass;
  }

  // Iterators
  child_range children() { return child_range(&FnName, &FnName + 1); }

  friend class ASTStmtReader;
};

/// \brief Used by IntegerLiteral/FloatingLiteral to store the numeric without
/// leaking memory.
///
/// For large floats/integers, APFloat/APInt will allocate memory from the heap
/// to represent these numbers.  Unfortunately, when we use a BumpPtrAllocator
/// to allocate IntegerLiteral/FloatingLiteral nodes the memory associated with
/// the APFloat/APInt values will never get freed. APNumericStorage uses
/// ASTContext's allocator for memory allocation.
class APNumericStorage {
  union {
    uint64_t VAL;    ///< Used to store the <= 64 bits integer value.
    uint64_t *pVal;  ///< Used to store the >64 bits integer value.
  };
  unsigned BitWidth;

  bool hasAllocation() const { return llvm::APInt::getNumWords(BitWidth) > 1; }

  APNumericStorage(const APNumericStorage &) = delete;
  void operator=(const APNumericStorage &) = delete;

protected:
  APNumericStorage() : VAL(0), BitWidth(0) { }

  llvm::APInt getIntValue() const {
    unsigned NumWords = llvm::APInt::getNumWords(BitWidth);
    if (NumWords > 1)
      return llvm::APInt(BitWidth, NumWords, pVal);
    else
      return llvm::APInt(BitWidth, VAL);
  }
  void setIntValue(const ASTContext &C, const llvm::APInt &Val);
};

class APIntStorage : private APNumericStorage {
public:
  llvm::APInt getValue() const { return getIntValue(); }
  void setValue(const ASTContext &C, const llvm::APInt &Val) {
    setIntValue(C, Val);
  }
};

class APFloatStorage : private APNumericStorage {
public:
  llvm::APFloat getValue(const llvm::fltSemantics &Semantics) const {
    return llvm::APFloat(Semantics, getIntValue());
  }
  void setValue(const ASTContext &C, const llvm::APFloat &Val) {
    setIntValue(C, Val.bitcastToAPInt());
  }
};

class IntegerLiteral : public Expr, public APIntStorage {
  SourceLocation Loc;

  /// \brief Construct an empty integer literal.
  explicit IntegerLiteral(EmptyShell Empty)
    : Expr(IntegerLiteralClass, Empty) { }

public:
  // type should be IntTy, LongTy, LongLongTy, UnsignedIntTy, UnsignedLongTy,
  // or UnsignedLongLongTy
  IntegerLiteral(const ASTContext &C, const llvm::APInt &V, QualType type,
                 SourceLocation l);

  /// \brief Returns a new integer literal with value 'V' and type 'type'.
  /// \param type - either IntTy, LongTy, LongLongTy, UnsignedIntTy,
  /// UnsignedLongTy, or UnsignedLongLongTy which should match the size of V
  /// \param V - the value that the returned integer literal contains.
  static IntegerLiteral *Create(const ASTContext &C, const llvm::APInt &V,
                                QualType type, SourceLocation l);
  /// \brief Returns a new empty integer literal.
  static IntegerLiteral *Create(const ASTContext &C, EmptyShell Empty);

  SourceLocation getLocStart() const LLVM_READONLY { return Loc; }
  SourceLocation getLocEnd() const LLVM_READONLY { return Loc; }

  /// \brief Retrieve the location of the literal.
  SourceLocation getLocation() const { return Loc; }

  void setLocation(SourceLocation Location) { Loc = Location; }

  static bool classof(const Stmt *T) {
    return T->getStmtClass() == IntegerLiteralClass;
  }

  // Iterators
  child_range children() {
    return child_range(child_iterator(), child_iterator());
  }
};

class CharacterLiteral : public Expr {
public:
  enum CharacterKind {
    Ascii,
    Wide,
    UTF8,
    UTF16,
    UTF32
  };

private:
  unsigned Value;
  SourceLocation Loc;
public:
  // type should be IntTy
  CharacterLiteral(unsigned value, CharacterKind kind, QualType type,
                   SourceLocation l)
    : Expr(CharacterLiteralClass, type, VK_RValue, OK_Ordinary, false, false,
           false, false),
      Value(value), Loc(l) {
    CharacterLiteralBits.Kind = kind;
  }

  /// \brief Construct an empty character literal.
  CharacterLiteral(EmptyShell Empty) : Expr(CharacterLiteralClass, Empty) { }

  SourceLocation getLocation() const { return Loc; }
  CharacterKind getKind() const {
    return static_cast<CharacterKind>(CharacterLiteralBits.Kind);
  }

  SourceLocation getLocStart() const LLVM_READONLY { return Loc; }
  SourceLocation getLocEnd() const LLVM_READONLY { return Loc; }

  unsigned getValue() const { return Value; }

  void setLocation(SourceLocation Location) { Loc = Location; }
  void setKind(CharacterKind kind) { CharacterLiteralBits.Kind = kind; }
  void setValue(unsigned Val) { Value = Val; }

  static bool classof(const Stmt *T) {
    return T->getStmtClass() == CharacterLiteralClass;
  }

  // Iterators
  child_range children() {
    return child_range(child_iterator(), child_iterator());
  }
};

class FloatingLiteral : public Expr, private APFloatStorage {
  SourceLocation Loc;

  FloatingLiteral(const ASTContext &C, const llvm::APFloat &V, bool isexact,
                  QualType Type, SourceLocation L);

  /// \brief Construct an empty floating-point literal.
  explicit FloatingLiteral(const ASTContext &C, EmptyShell Empty);

public:
  static FloatingLiteral *Create(const ASTContext &C, const llvm::APFloat &V,
                                 bool isexact, QualType Type, SourceLocation L);
  static FloatingLiteral *Create(const ASTContext &C, EmptyShell Empty);

  llvm::APFloat getValue() const {
    return APFloatStorage::getValue(getSemantics());
  }
  void setValue(const ASTContext &C, const llvm::APFloat &Val) {
    assert(&getSemantics() == &Val.getSemantics() && "Inconsistent semantics");
    APFloatStorage::setValue(C, Val);
  }

  /// Get a raw enumeration value representing the floating-point semantics of
  /// this literal (32-bit IEEE, x87, ...), suitable for serialisation.
  APFloatSemantics getRawSemantics() const {
    return static_cast<APFloatSemantics>(FloatingLiteralBits.Semantics);
  }

  /// Set the raw enumeration value representing the floating-point semantics of
  /// this literal (32-bit IEEE, x87, ...), suitable for serialisation.
  void setRawSemantics(APFloatSemantics Sem) {
    FloatingLiteralBits.Semantics = Sem;
  }

  /// Return the APFloat semantics this literal uses.
  const llvm::fltSemantics &getSemantics() const;

  /// Set the APFloat semantics this literal uses.
  void setSemantics(const llvm::fltSemantics &Sem);

  bool isExact() const { return FloatingLiteralBits.IsExact; }
  void setExact(bool E) { FloatingLiteralBits.IsExact = E; }

  /// getValueAsApproximateDouble - This returns the value as an inaccurate
  /// double.  Note that this may cause loss of precision, but is useful for
  /// debugging dumps, etc.
  double getValueAsApproximateDouble() const;

  SourceLocation getLocation() const { return Loc; }
  void setLocation(SourceLocation L) { Loc = L; }

  SourceLocation getLocStart() const LLVM_READONLY { return Loc; }
  SourceLocation getLocEnd() const LLVM_READONLY { return Loc; }

  static bool classof(const Stmt *T) {
    return T->getStmtClass() == FloatingLiteralClass;
  }

  // Iterators
  child_range children() {
    return child_range(child_iterator(), child_iterator());
  }
};

/// ImaginaryLiteral - We support imaginary integer and floating point literals,
/// like "1.0i".  We represent these as a wrapper around FloatingLiteral and
/// IntegerLiteral classes.  Instances of this class always have a Complex type
/// whose element type matches the subexpression.
///
class ImaginaryLiteral : public Expr {
  Stmt *Val;
public:
  ImaginaryLiteral(Expr *val, QualType Ty)
    : Expr(ImaginaryLiteralClass, Ty, VK_RValue, OK_Ordinary, false, false,
           false, false),
      Val(val) {}

  /// \brief Build an empty imaginary literal.
  explicit ImaginaryLiteral(EmptyShell Empty)
    : Expr(ImaginaryLiteralClass, Empty) { }

  const Expr *getSubExpr() const { return cast<Expr>(Val); }
  Expr *getSubExpr() { return cast<Expr>(Val); }
  void setSubExpr(Expr *E) { Val = E; }

  SourceLocation getLocStart() const LLVM_READONLY { return Val->getLocStart(); }
  SourceLocation getLocEnd() const LLVM_READONLY { return Val->getLocEnd(); }

  static bool classof(const Stmt *T) {
    return T->getStmtClass() == ImaginaryLiteralClass;
  }

  // Iterators
  child_range children() { return child_range(&Val, &Val+1); }
};

/// StringLiteral - This represents a string literal expression, e.g. "foo"
/// or L"bar" (wide strings).  The actual string is returned by getBytes()
/// is NOT null-terminated, and the length of the string is determined by
/// calling getByteLength().  The C type for a string is always a
/// ConstantArrayType.  In C++, the char type is const qualified, in C it is
/// not.
///
/// Note that strings in C can be formed by concatenation of multiple string
/// literal pptokens in translation phase #6.  This keeps track of the locations
/// of each of these pieces.
///
/// Strings in C can also be truncated and extended by assigning into arrays,
/// e.g. with constructs like:
///   char X[2] = "foobar";
/// In this case, getByteLength() will return 6, but the string literal will
/// have type "char[2]".
class StringLiteral : public Expr {
public:
  enum StringKind {
    Ascii,
    Wide,
    UTF8,
    UTF16,
    UTF32
  };

private:
  friend class ASTStmtReader;

  union {
    const char *asChar;
    const uint16_t *asUInt16;
    const uint32_t *asUInt32;
  } StrData;
  unsigned Length;
  unsigned CharByteWidth : 4;
  unsigned Kind : 3;
  unsigned IsPascal : 1;
  unsigned NumConcatenated;
  SourceLocation TokLocs[1];

  StringLiteral(QualType Ty) :
    Expr(StringLiteralClass, Ty, VK_LValue, OK_Ordinary, false, false, false,
         false) {}

  static int mapCharByteWidth(TargetInfo const &target,StringKind k);

public:
  /// This is the "fully general" constructor that allows representation of
  /// strings formed from multiple concatenated tokens.
  static StringLiteral *Create(const ASTContext &C, StringRef Str,
                               StringKind Kind, bool Pascal, QualType Ty,
                               const SourceLocation *Loc, unsigned NumStrs);

  /// Simple constructor for string literals made from one token.
  static StringLiteral *Create(const ASTContext &C, StringRef Str,
                               StringKind Kind, bool Pascal, QualType Ty,
                               SourceLocation Loc) {
    return Create(C, Str, Kind, Pascal, Ty, &Loc, 1);
  }

  /// \brief Construct an empty string literal.
  static StringLiteral *CreateEmpty(const ASTContext &C, unsigned NumStrs);

  StringRef getString() const {
    assert(CharByteWidth==1
           && "This function is used in places that assume strings use char");
    return StringRef(StrData.asChar, getByteLength());
  }

  /// Allow access to clients that need the byte representation, such as
  /// ASTWriterStmt::VisitStringLiteral().
  StringRef getBytes() const {
    // FIXME: StringRef may not be the right type to use as a result for this.
    if (CharByteWidth == 1)
      return StringRef(StrData.asChar, getByteLength());
    if (CharByteWidth == 4)
      return StringRef(reinterpret_cast<const char*>(StrData.asUInt32),
                       getByteLength());
    assert(CharByteWidth == 2 && "unsupported CharByteWidth");
    return StringRef(reinterpret_cast<const char*>(StrData.asUInt16),
                     getByteLength());
  }

  void outputString(raw_ostream &OS) const;

  uint32_t getCodeUnit(size_t i) const {
    assert(i < Length && "out of bounds access");
    if (CharByteWidth == 1)
      return static_cast<unsigned char>(StrData.asChar[i]);
    if (CharByteWidth == 4)
      return StrData.asUInt32[i];
    assert(CharByteWidth == 2 && "unsupported CharByteWidth");
    return StrData.asUInt16[i];
  }

  unsigned getByteLength() const { return CharByteWidth*Length; }
  unsigned getLength() const { return Length; }
  unsigned getCharByteWidth() const { return CharByteWidth; }

  /// \brief Sets the string data to the given string data.
  void setString(const ASTContext &C, StringRef Str,
                 StringKind Kind, bool IsPascal);

  StringKind getKind() const { return static_cast<StringKind>(Kind); }


  bool isAscii() const { return Kind == Ascii; }
  bool isWide() const { return Kind == Wide; }
  bool isUTF8() const { return Kind == UTF8; }
  bool isUTF16() const { return Kind == UTF16; }
  bool isUTF32() const { return Kind == UTF32; }
  bool isPascal() const { return IsPascal; }

  bool containsNonAsciiOrNull() const {
    StringRef Str = getString();
    for (unsigned i = 0, e = Str.size(); i != e; ++i)
      if (!isASCII(Str[i]) || !Str[i])
        return true;
    return false;
  }

  /// getNumConcatenated - Get the number of string literal tokens that were
  /// concatenated in translation phase #6 to form this string literal.
  unsigned getNumConcatenated() const { return NumConcatenated; }

  SourceLocation getStrTokenLoc(unsigned TokNum) const {
    assert(TokNum < NumConcatenated && "Invalid tok number");
    return TokLocs[TokNum];
  }
  void setStrTokenLoc(unsigned TokNum, SourceLocation L) {
    assert(TokNum < NumConcatenated && "Invalid tok number");
    TokLocs[TokNum] = L;
  }

  /// getLocationOfByte - Return a source location that points to the specified
  /// byte of this string literal.
  ///
  /// Strings are amazingly complex.  They can be formed from multiple tokens
  /// and can have escape sequences in them in addition to the usual trigraph
  /// and escaped newline business.  This routine handles this complexity.
  ///
  SourceLocation
  getLocationOfByte(unsigned ByteNo, const SourceManager &SM,
                    const LangOptions &Features, const TargetInfo &Target,
                    unsigned *StartToken = nullptr,
                    unsigned *StartTokenByteOffset = nullptr) const;

  typedef const SourceLocation *tokloc_iterator;
  tokloc_iterator tokloc_begin() const { return TokLocs; }
  tokloc_iterator tokloc_end() const { return TokLocs + NumConcatenated; }

  SourceLocation getLocStart() const LLVM_READONLY { return TokLocs[0]; }
  SourceLocation getLocEnd() const LLVM_READONLY {
    return TokLocs[NumConcatenated - 1];
  }

  static bool classof(const Stmt *T) {
    return T->getStmtClass() == StringLiteralClass;
  }

  // Iterators
  child_range children() {
    return child_range(child_iterator(), child_iterator());
  }
};

/// ParenExpr - This represents a parethesized expression, e.g. "(1)".  This
/// AST node is only formed if full location information is requested.
class ParenExpr : public Expr {
  SourceLocation L, R;
  Stmt *Val;
public:
  ParenExpr(SourceLocation l, SourceLocation r, Expr *val)
    : Expr(ParenExprClass, val->getType(),
           val->getValueKind(), val->getObjectKind(),
           val->isTypeDependent(), val->isValueDependent(),
           val->isInstantiationDependent(),
           val->containsUnexpandedParameterPack()),
      L(l), R(r), Val(val) {}

  /// \brief Construct an empty parenthesized expression.
  explicit ParenExpr(EmptyShell Empty)
    : Expr(ParenExprClass, Empty) { }

  const Expr *getSubExpr() const { return cast<Expr>(Val); }
  Expr *getSubExpr() { return cast<Expr>(Val); }
  void setSubExpr(Expr *E) { Val = E; }

  SourceLocation getLocStart() const LLVM_READONLY { return L; }
  SourceLocation getLocEnd() const LLVM_READONLY { return R; }

  /// \brief Get the location of the left parentheses '('.
  SourceLocation getLParen() const { return L; }
  void setLParen(SourceLocation Loc) { L = Loc; }

  /// \brief Get the location of the right parentheses ')'.
  SourceLocation getRParen() const { return R; }
  void setRParen(SourceLocation Loc) { R = Loc; }

  static bool classof(const Stmt *T) {
    return T->getStmtClass() == ParenExprClass;
  }

  // Iterators
  child_range children() { return child_range(&Val, &Val+1); }
};

/// UnaryOperator - This represents the unary-expression's (except sizeof and
/// alignof), the postinc/postdec operators from postfix-expression, and various
/// extensions.
///
/// Notes on various nodes:
///
/// Real/Imag - These return the real/imag part of a complex operand.  If
///   applied to a non-complex value, the former returns its operand and the
///   later returns zero in the type of the operand.
///
class UnaryOperator : public Expr {
public:
  typedef UnaryOperatorKind Opcode;

private:
  unsigned Opc : 5;
  SourceLocation Loc;
  Stmt *Val;
public:

  UnaryOperator(Expr *input, Opcode opc, QualType type,
                ExprValueKind VK, ExprObjectKind OK, SourceLocation l)
    : Expr(UnaryOperatorClass, type, VK, OK,
           input->isTypeDependent() || type->isDependentType(),
           input->isValueDependent(),
           (input->isInstantiationDependent() ||
            type->isInstantiationDependentType()),
           input->containsUnexpandedParameterPack()),
      Opc(opc), Loc(l), Val(input) {}

  /// \brief Build an empty unary operator.
  explicit UnaryOperator(EmptyShell Empty)
    : Expr(UnaryOperatorClass, Empty), Opc(UO_AddrOf) { }

  Opcode getOpcode() const { return static_cast<Opcode>(Opc); }
  void setOpcode(Opcode O) { Opc = O; }

  Expr *getSubExpr() const { return cast<Expr>(Val); }
  void setSubExpr(Expr *E) { Val = E; }

  /// getOperatorLoc - Return the location of the operator.
  SourceLocation getOperatorLoc() const { return Loc; }
  void setOperatorLoc(SourceLocation L) { Loc = L; }

  /// isPostfix - Return true if this is a postfix operation, like x++.
  static bool isPostfix(Opcode Op) {
    return Op == UO_PostInc || Op == UO_PostDec;
  }

  /// isPrefix - Return true if this is a prefix operation, like --x.
  static bool isPrefix(Opcode Op) {
    return Op == UO_PreInc || Op == UO_PreDec;
  }

  bool isPrefix() const { return isPrefix(getOpcode()); }
  bool isPostfix() const { return isPostfix(getOpcode()); }

  static bool isIncrementOp(Opcode Op) {
    return Op == UO_PreInc || Op == UO_PostInc;
  }
  bool isIncrementOp() const {
    return isIncrementOp(getOpcode());
  }

  static bool isDecrementOp(Opcode Op) {
    return Op == UO_PreDec || Op == UO_PostDec;
  }
  bool isDecrementOp() const {
    return isDecrementOp(getOpcode());
  }

  static bool isIncrementDecrementOp(Opcode Op) { return Op <= UO_PreDec; }
  bool isIncrementDecrementOp() const {
    return isIncrementDecrementOp(getOpcode());
  }

  static bool isArithmeticOp(Opcode Op) {
    return Op >= UO_Plus && Op <= UO_LNot;
  }
  bool isArithmeticOp() const { return isArithmeticOp(getOpcode()); }

  /// getOpcodeStr - Turn an Opcode enum value into the punctuation char it
  /// corresponds to, e.g. "sizeof" or "[pre]++"
  static StringRef getOpcodeStr(Opcode Op);

  /// \brief Retrieve the unary opcode that corresponds to the given
  /// overloaded operator.
  static Opcode getOverloadedOpcode(OverloadedOperatorKind OO, bool Postfix);

  /// \brief Retrieve the overloaded operator kind that corresponds to
  /// the given unary opcode.
  static OverloadedOperatorKind getOverloadedOperator(Opcode Opc);

  SourceLocation getLocStart() const LLVM_READONLY {
    return isPostfix() ? Val->getLocStart() : Loc;
  }
  SourceLocation getLocEnd() const LLVM_READONLY {
    return isPostfix() ? Loc : Val->getLocEnd();
  }
  SourceLocation getExprLoc() const LLVM_READONLY { return Loc; }

  static bool classof(const Stmt *T) {
    return T->getStmtClass() == UnaryOperatorClass;
  }

  // Iterators
  child_range children() { return child_range(&Val, &Val+1); }
};

/// Helper class for OffsetOfExpr.

// __builtin_offsetof(type, identifier(.identifier|[expr])*)
class OffsetOfNode {
public:
  /// \brief The kind of offsetof node we have.
  enum Kind {
    /// \brief An index into an array.
    Array = 0x00,
    /// \brief A field.
    Field = 0x01,
    /// \brief A field in a dependent type, known only by its name.
    Identifier = 0x02,
    /// \brief An implicit indirection through a C++ base class, when the
    /// field found is in a base class.
    Base = 0x03
  };

private:
  enum { MaskBits = 2, Mask = 0x03 };

  /// \brief The source range that covers this part of the designator.
  SourceRange Range;

  /// \brief The data describing the designator, which comes in three
  /// different forms, depending on the lower two bits.
  ///   - An unsigned index into the array of Expr*'s stored after this node
  ///     in memory, for [constant-expression] designators.
  ///   - A FieldDecl*, for references to a known field.
  ///   - An IdentifierInfo*, for references to a field with a given name
  ///     when the class type is dependent.
  ///   - A CXXBaseSpecifier*, for references that look at a field in a
  ///     base class.
  uintptr_t Data;

public:
  /// \brief Create an offsetof node that refers to an array element.
  OffsetOfNode(SourceLocation LBracketLoc, unsigned Index,
               SourceLocation RBracketLoc)
      : Range(LBracketLoc, RBracketLoc), Data((Index << 2) | Array) {}

  /// \brief Create an offsetof node that refers to a field.
  OffsetOfNode(SourceLocation DotLoc, FieldDecl *Field, SourceLocation NameLoc)
      : Range(DotLoc.isValid() ? DotLoc : NameLoc, NameLoc),
        Data(reinterpret_cast<uintptr_t>(Field) | OffsetOfNode::Field) {}

  /// \brief Create an offsetof node that refers to an identifier.
  OffsetOfNode(SourceLocation DotLoc, IdentifierInfo *Name,
               SourceLocation NameLoc)
      : Range(DotLoc.isValid() ? DotLoc : NameLoc, NameLoc),
        Data(reinterpret_cast<uintptr_t>(Name) | Identifier) {}

  /// \brief Create an offsetof node that refers into a C++ base class.
  explicit OffsetOfNode(const CXXBaseSpecifier *Base)
      : Range(), Data(reinterpret_cast<uintptr_t>(Base) | OffsetOfNode::Base) {}

  /// \brief Determine what kind of offsetof node this is.
  Kind getKind() const { return static_cast<Kind>(Data & Mask); }

  /// \brief For an array element node, returns the index into the array
  /// of expressions.
  unsigned getArrayExprIndex() const {
    assert(getKind() == Array);
    return Data >> 2;
  }

  /// \brief For a field offsetof node, returns the field.
  FieldDecl *getField() const {
    assert(getKind() == Field);
    return reinterpret_cast<FieldDecl *>(Data & ~(uintptr_t)Mask);
  }

  /// \brief For a field or identifier offsetof node, returns the name of
  /// the field.
  IdentifierInfo *getFieldName() const;

  /// \brief For a base class node, returns the base specifier.
  CXXBaseSpecifier *getBase() const {
    assert(getKind() == Base);
    return reinterpret_cast<CXXBaseSpecifier *>(Data & ~(uintptr_t)Mask);
  }

  /// \brief Retrieve the source range that covers this offsetof node.
  ///
  /// For an array element node, the source range contains the locations of
  /// the square brackets. For a field or identifier node, the source range
  /// contains the location of the period (if there is one) and the
  /// identifier.
  SourceRange getSourceRange() const LLVM_READONLY { return Range; }
  SourceLocation getLocStart() const LLVM_READONLY { return Range.getBegin(); }
  SourceLocation getLocEnd() const LLVM_READONLY { return Range.getEnd(); }
};

/// OffsetOfExpr - [C99 7.17] - This represents an expression of the form
/// offsetof(record-type, member-designator). For example, given:
/// @code
/// struct S {
///   float f;
///   double d;
/// };
/// struct T {
///   int i;
///   struct S s[10];
/// };
/// @endcode
/// we can represent and evaluate the expression @c offsetof(struct T, s[2].d).

class OffsetOfExpr final
    : public Expr,
      private llvm::TrailingObjects<OffsetOfExpr, OffsetOfNode, Expr *> {
  SourceLocation OperatorLoc, RParenLoc;
  // Base type;
  TypeSourceInfo *TSInfo;
  // Number of sub-components (i.e. instances of OffsetOfNode).
  unsigned NumComps;
  // Number of sub-expressions (i.e. array subscript expressions).
  unsigned NumExprs;

  size_t numTrailingObjects(OverloadToken<OffsetOfNode>) const {
    return NumComps;
  }

  OffsetOfExpr(const ASTContext &C, QualType type,
               SourceLocation OperatorLoc, TypeSourceInfo *tsi,
               ArrayRef<OffsetOfNode> comps, ArrayRef<Expr*> exprs,
               SourceLocation RParenLoc);

  explicit OffsetOfExpr(unsigned numComps, unsigned numExprs)
    : Expr(OffsetOfExprClass, EmptyShell()),
      TSInfo(nullptr), NumComps(numComps), NumExprs(numExprs) {}

public:

  static OffsetOfExpr *Create(const ASTContext &C, QualType type,
                              SourceLocation OperatorLoc, TypeSourceInfo *tsi,
                              ArrayRef<OffsetOfNode> comps,
                              ArrayRef<Expr*> exprs, SourceLocation RParenLoc);

  static OffsetOfExpr *CreateEmpty(const ASTContext &C,
                                   unsigned NumComps, unsigned NumExprs);

  /// getOperatorLoc - Return the location of the operator.
  SourceLocation getOperatorLoc() const { return OperatorLoc; }
  void setOperatorLoc(SourceLocation L) { OperatorLoc = L; }

  /// \brief Return the location of the right parentheses.
  SourceLocation getRParenLoc() const { return RParenLoc; }
  void setRParenLoc(SourceLocation R) { RParenLoc = R; }

  TypeSourceInfo *getTypeSourceInfo() const {
    return TSInfo;
  }
  void setTypeSourceInfo(TypeSourceInfo *tsi) {
    TSInfo = tsi;
  }

  const OffsetOfNode &getComponent(unsigned Idx) const {
    assert(Idx < NumComps && "Subscript out of range");
    return getTrailingObjects<OffsetOfNode>()[Idx];
  }

  void setComponent(unsigned Idx, OffsetOfNode ON) {
    assert(Idx < NumComps && "Subscript out of range");
    getTrailingObjects<OffsetOfNode>()[Idx] = ON;
  }

  unsigned getNumComponents() const {
    return NumComps;
  }

  Expr* getIndexExpr(unsigned Idx) {
    assert(Idx < NumExprs && "Subscript out of range");
    return getTrailingObjects<Expr *>()[Idx];
  }

  const Expr *getIndexExpr(unsigned Idx) const {
    assert(Idx < NumExprs && "Subscript out of range");
    return getTrailingObjects<Expr *>()[Idx];
  }

  void setIndexExpr(unsigned Idx, Expr* E) {
    assert(Idx < NumComps && "Subscript out of range");
    getTrailingObjects<Expr *>()[Idx] = E;
  }

  unsigned getNumExpressions() const {
    return NumExprs;
  }

  SourceLocation getLocStart() const LLVM_READONLY { return OperatorLoc; }
  SourceLocation getLocEnd() const LLVM_READONLY { return RParenLoc; }

  static bool classof(const Stmt *T) {
    return T->getStmtClass() == OffsetOfExprClass;
  }

  // Iterators
  child_range children() {
    Stmt **begin = reinterpret_cast<Stmt **>(getTrailingObjects<Expr *>());
    return child_range(begin, begin + NumExprs);
  }
  friend TrailingObjects;
};

/// UnaryExprOrTypeTraitExpr - expression with either a type or (unevaluated)
/// expression operand.  Used for sizeof/alignof (C99 6.5.3.4) and
/// vec_step (OpenCL 1.1 6.11.12).
class UnaryExprOrTypeTraitExpr : public Expr {
  union {
    TypeSourceInfo *Ty;
    Stmt *Ex;
  } Argument;
  SourceLocation OpLoc, RParenLoc;

public:
  UnaryExprOrTypeTraitExpr(UnaryExprOrTypeTrait ExprKind, TypeSourceInfo *TInfo,
                           QualType resultType, SourceLocation op,
                           SourceLocation rp) :
      Expr(UnaryExprOrTypeTraitExprClass, resultType, VK_RValue, OK_Ordinary,
           false, // Never type-dependent (C++ [temp.dep.expr]p3).
           // Value-dependent if the argument is type-dependent.
           TInfo->getType()->isDependentType(),
           TInfo->getType()->isInstantiationDependentType(),
           TInfo->getType()->containsUnexpandedParameterPack()),
      OpLoc(op), RParenLoc(rp) {
    UnaryExprOrTypeTraitExprBits.Kind = ExprKind;
    UnaryExprOrTypeTraitExprBits.IsType = true;
    Argument.Ty = TInfo;
  }

  UnaryExprOrTypeTraitExpr(UnaryExprOrTypeTrait ExprKind, Expr *E,
                           QualType resultType, SourceLocation op,
                           SourceLocation rp);

  /// \brief Construct an empty sizeof/alignof expression.
  explicit UnaryExprOrTypeTraitExpr(EmptyShell Empty)
    : Expr(UnaryExprOrTypeTraitExprClass, Empty) { }

  UnaryExprOrTypeTrait getKind() const {
    return static_cast<UnaryExprOrTypeTrait>(UnaryExprOrTypeTraitExprBits.Kind);
  }
  void setKind(UnaryExprOrTypeTrait K) { UnaryExprOrTypeTraitExprBits.Kind = K;}

  bool isArgumentType() const { return UnaryExprOrTypeTraitExprBits.IsType; }
  QualType getArgumentType() const {
    return getArgumentTypeInfo()->getType();
  }
  TypeSourceInfo *getArgumentTypeInfo() const {
    assert(isArgumentType() && "calling getArgumentType() when arg is expr");
    return Argument.Ty;
  }
  Expr *getArgumentExpr() {
    assert(!isArgumentType() && "calling getArgumentExpr() when arg is type");
    return static_cast<Expr*>(Argument.Ex);
  }
  const Expr *getArgumentExpr() const {
    return const_cast<UnaryExprOrTypeTraitExpr*>(this)->getArgumentExpr();
  }

  void setArgument(Expr *E) {
    Argument.Ex = E;
    UnaryExprOrTypeTraitExprBits.IsType = false;
  }
  void setArgument(TypeSourceInfo *TInfo) {
    Argument.Ty = TInfo;
    UnaryExprOrTypeTraitExprBits.IsType = true;
  }

  /// Gets the argument type, or the type of the argument expression, whichever
  /// is appropriate.
  QualType getTypeOfArgument() const {
    return isArgumentType() ? getArgumentType() : getArgumentExpr()->getType();
  }

  SourceLocation getOperatorLoc() const { return OpLoc; }
  void setOperatorLoc(SourceLocation L) { OpLoc = L; }

  SourceLocation getRParenLoc() const { return RParenLoc; }
  void setRParenLoc(SourceLocation L) { RParenLoc = L; }

  SourceLocation getLocStart() const LLVM_READONLY { return OpLoc; }
  SourceLocation getLocEnd() const LLVM_READONLY { return RParenLoc; }

  static bool classof(const Stmt *T) {
    return T->getStmtClass() == UnaryExprOrTypeTraitExprClass;
  }

  // Iterators
  child_range children();
};

//===----------------------------------------------------------------------===//
// Postfix Operators.
//===----------------------------------------------------------------------===//

/// ArraySubscriptExpr - [C99 6.5.2.1] Array Subscripting.
class ArraySubscriptExpr : public Expr {
  enum { LHS, RHS, END_EXPR=2 };
  Stmt* SubExprs[END_EXPR];
  SourceLocation RBracketLoc;
public:
  ArraySubscriptExpr(Expr *lhs, Expr *rhs, QualType t,
                     ExprValueKind VK, ExprObjectKind OK,
                     SourceLocation rbracketloc)
  : Expr(ArraySubscriptExprClass, t, VK, OK,
         lhs->isTypeDependent() || rhs->isTypeDependent(),
         lhs->isValueDependent() || rhs->isValueDependent(),
         (lhs->isInstantiationDependent() ||
          rhs->isInstantiationDependent()),
         (lhs->containsUnexpandedParameterPack() ||
          rhs->containsUnexpandedParameterPack())),
    RBracketLoc(rbracketloc) {
    SubExprs[LHS] = lhs;
    SubExprs[RHS] = rhs;
  }

  /// \brief Create an empty array subscript expression.
  explicit ArraySubscriptExpr(EmptyShell Shell)
    : Expr(ArraySubscriptExprClass, Shell) { }

  /// An array access can be written A[4] or 4[A] (both are equivalent).
  /// - getBase() and getIdx() always present the normalized view: A[4].
  ///    In this case getBase() returns "A" and getIdx() returns "4".
  /// - getLHS() and getRHS() present the syntactic view. e.g. for
  ///    4[A] getLHS() returns "4".
  /// Note: Because vector element access is also written A[4] we must
  /// predicate the format conversion in getBase and getIdx only on the
  /// the type of the RHS, as it is possible for the LHS to be a vector of
  /// integer type
  Expr *getLHS() { return cast<Expr>(SubExprs[LHS]); }
  const Expr *getLHS() const { return cast<Expr>(SubExprs[LHS]); }
  void setLHS(Expr *E) { SubExprs[LHS] = E; }

  Expr *getRHS() { return cast<Expr>(SubExprs[RHS]); }
  const Expr *getRHS() const { return cast<Expr>(SubExprs[RHS]); }
  void setRHS(Expr *E) { SubExprs[RHS] = E; }

  Expr *getBase() {
    return cast<Expr>(getRHS()->getType()->isIntegerType() ? getLHS():getRHS());
  }

  const Expr *getBase() const {
    return cast<Expr>(getRHS()->getType()->isIntegerType() ? getLHS():getRHS());
  }

  Expr *getIdx() {
    return cast<Expr>(getRHS()->getType()->isIntegerType() ? getRHS():getLHS());
  }

  const Expr *getIdx() const {
    return cast<Expr>(getRHS()->getType()->isIntegerType() ? getRHS():getLHS());
  }

  SourceLocation getLocStart() const LLVM_READONLY {
    return getLHS()->getLocStart();
  }
  SourceLocation getLocEnd() const LLVM_READONLY { return RBracketLoc; }

  SourceLocation getRBracketLoc() const { return RBracketLoc; }
  void setRBracketLoc(SourceLocation L) { RBracketLoc = L; }

  SourceLocation getExprLoc() const LLVM_READONLY {
    return getBase()->getExprLoc();
  }

  static bool classof(const Stmt *T) {
    return T->getStmtClass() == ArraySubscriptExprClass;
  }

  // Iterators
  child_range children() {
    return child_range(&SubExprs[0], &SubExprs[0]+END_EXPR);
  }
};

/// CallExpr - Represents a function call (C99 6.5.2.2, C++ [expr.call]).
/// CallExpr itself represents a normal function call, e.g., "f(x, 2)",
/// while its subclasses may represent alternative syntax that (semantically)
/// results in a function call. For example, CXXOperatorCallExpr is
/// a subclass for overloaded operator calls that use operator syntax, e.g.,
/// "str1 + str2" to resolve to a function call.
class CallExpr : public Expr {
  enum { FN=0, PREARGS_START=1 };
  Stmt **SubExprs;
  unsigned NumArgs;
  SourceLocation RParenLoc;
<<<<<<< HEAD
#if INTEL_SPECIFIC_CILKPLUS
  // Valid only if it is a Cilk spawn call
  SourceLocation CilkSpawnLoc;
#endif // INTEL_SPECIFIC_CILKPLUS
=======

  void updateDependenciesFromArg(Expr *Arg);

>>>>>>> 93a546a3
protected:
  // These versions of the constructor are for derived classes.
  CallExpr(const ASTContext &C, StmtClass SC, Expr *fn,
           ArrayRef<Expr *> preargs, ArrayRef<Expr *> args, QualType t,
           ExprValueKind VK, SourceLocation rparenloc);
  CallExpr(const ASTContext &C, StmtClass SC, Expr *fn, ArrayRef<Expr *> args,
           QualType t, ExprValueKind VK, SourceLocation rparenloc);
  CallExpr(const ASTContext &C, StmtClass SC, unsigned NumPreArgs,
           EmptyShell Empty);

  Stmt *getPreArg(unsigned i) {
    assert(i < getNumPreArgs() && "Prearg access out of range!");
    return SubExprs[PREARGS_START+i];
  }
  const Stmt *getPreArg(unsigned i) const {
    assert(i < getNumPreArgs() && "Prearg access out of range!");
    return SubExprs[PREARGS_START+i];
  }
  void setPreArg(unsigned i, Stmt *PreArg) {
    assert(i < getNumPreArgs() && "Prearg access out of range!");
    SubExprs[PREARGS_START+i] = PreArg;
  }

  unsigned getNumPreArgs() const { return CallExprBits.NumPreArgs; }

public:
  CallExpr(const ASTContext& C, Expr *fn, ArrayRef<Expr*> args, QualType t,
           ExprValueKind VK, SourceLocation rparenloc);

  /// \brief Build an empty call expression.
  CallExpr(const ASTContext &C, StmtClass SC, EmptyShell Empty);

  const Expr *getCallee() const { return cast<Expr>(SubExprs[FN]); }
  Expr *getCallee() { return cast<Expr>(SubExprs[FN]); }
  void setCallee(Expr *F) { SubExprs[FN] = F; }

  Decl *getCalleeDecl();
  const Decl *getCalleeDecl() const {
    return const_cast<CallExpr*>(this)->getCalleeDecl();
  }

  /// \brief If the callee is a FunctionDecl, return it. Otherwise return 0.
  FunctionDecl *getDirectCallee();
  const FunctionDecl *getDirectCallee() const {
    return const_cast<CallExpr*>(this)->getDirectCallee();
  }

  /// getNumArgs - Return the number of actual arguments to this call.
  ///
  unsigned getNumArgs() const { return NumArgs; }

  /// \brief Retrieve the call arguments.
  Expr **getArgs() {
    return reinterpret_cast<Expr **>(SubExprs+getNumPreArgs()+PREARGS_START);
  }
  const Expr *const *getArgs() const {
    return reinterpret_cast<Expr **>(SubExprs + getNumPreArgs() +
                                     PREARGS_START);
  }

  /// getArg - Return the specified argument.
  Expr *getArg(unsigned Arg) {
    assert(Arg < NumArgs && "Arg access out of range!");
    return cast_or_null<Expr>(SubExprs[Arg + getNumPreArgs() + PREARGS_START]);
  }
  const Expr *getArg(unsigned Arg) const {
    assert(Arg < NumArgs && "Arg access out of range!");
    return cast_or_null<Expr>(SubExprs[Arg + getNumPreArgs() + PREARGS_START]);
  }

  /// setArg - Set the specified argument.
  void setArg(unsigned Arg, Expr *ArgExpr) {
    assert(Arg < NumArgs && "Arg access out of range!");
    SubExprs[Arg+getNumPreArgs()+PREARGS_START] = ArgExpr;
  }

  /// setNumArgs - This changes the number of arguments present in this call.
  /// Any orphaned expressions are deleted by this, and any new operands are set
  /// to null.
  void setNumArgs(const ASTContext& C, unsigned NumArgs);

  typedef ExprIterator arg_iterator;
  typedef ConstExprIterator const_arg_iterator;
  typedef llvm::iterator_range<arg_iterator> arg_range;
  typedef llvm::iterator_range<const_arg_iterator> arg_const_range;

  arg_range arguments() { return arg_range(arg_begin(), arg_end()); }
  arg_const_range arguments() const {
    return arg_const_range(arg_begin(), arg_end());
  }

  arg_iterator arg_begin() { return SubExprs+PREARGS_START+getNumPreArgs(); }
  arg_iterator arg_end() {
    return SubExprs+PREARGS_START+getNumPreArgs()+getNumArgs();
  }
  const_arg_iterator arg_begin() const {
    return SubExprs+PREARGS_START+getNumPreArgs();
  }
  const_arg_iterator arg_end() const {
    return SubExprs+PREARGS_START+getNumPreArgs()+getNumArgs();
  }

  /// This method provides fast access to all the subexpressions of
  /// a CallExpr without going through the slower virtual child_iterator
  /// interface.  This provides efficient reverse iteration of the
  /// subexpressions.  This is currently used for CFG construction.
  ArrayRef<Stmt*> getRawSubExprs() {
    return llvm::makeArrayRef(SubExprs,
                              getNumPreArgs() + PREARGS_START + getNumArgs());
  }

  /// getNumCommas - Return the number of commas that must have been present in
  /// this function call.
  unsigned getNumCommas() const { return NumArgs ? NumArgs - 1 : 0; }

  /// getBuiltinCallee - If this is a call to a builtin, return the builtin ID
  /// of the callee. If not, return 0.
  unsigned getBuiltinCallee() const;

  /// \brief Returns \c true if this is a call to a builtin which does not
  /// evaluate side-effects within its arguments.
  bool isUnevaluatedBuiltinCall(const ASTContext &Ctx) const;

  /// getCallReturnType - Get the return type of the call expr. This is not
  /// always the type of the expr itself, if the return type is a reference
  /// type.
  QualType getCallReturnType(const ASTContext &Ctx) const;

  SourceLocation getRParenLoc() const { return RParenLoc; }
  void setRParenLoc(SourceLocation L) { RParenLoc = L; }

  SourceLocation getLocStart() const LLVM_READONLY;
  SourceLocation getLocEnd() const LLVM_READONLY;
#if INTEL_SPECIFIC_CILKPLUS
  void setCilkSpawnLoc(SourceLocation Loc) { CilkSpawnLoc = Loc; }
  SourceLocation getCilkSpawnLoc() const LLVM_READONLY { return CilkSpawnLoc; }
  bool isCilkSpawnCall() const { return CilkSpawnLoc.isValid(); }
#endif // INTEL_SPECIFIC_CILKPLUS
  static bool classof(const Stmt *T) {
    return T->getStmtClass() >= firstCallExprConstant &&
           T->getStmtClass() <= lastCallExprConstant;
  }

  // Iterators
  child_range children() {
    return child_range(&SubExprs[0],
                       &SubExprs[0]+NumArgs+getNumPreArgs()+PREARGS_START);
  }
};

/// Extra data stored in some MemberExpr objects.
struct MemberExprNameQualifier {
  /// \brief The nested-name-specifier that qualifies the name, including
  /// source-location information.
  NestedNameSpecifierLoc QualifierLoc;

  /// \brief The DeclAccessPair through which the MemberDecl was found due to
  /// name qualifiers.
  DeclAccessPair FoundDecl;
};

/// MemberExpr - [C99 6.5.2.3] Structure and Union Members.  X->F and X.F.
///
class MemberExpr final
    : public Expr,
      private llvm::TrailingObjects<MemberExpr, MemberExprNameQualifier,
                                    ASTTemplateKWAndArgsInfo,
                                    TemplateArgumentLoc> {
  /// Base - the expression for the base pointer or structure references.  In
  /// X.F, this is "X".
  Stmt *Base;

  /// MemberDecl - This is the decl being referenced by the field/member name.
  /// In X.F, this is the decl referenced by F.
  ValueDecl *MemberDecl;

  /// MemberDNLoc - Provides source/type location info for the
  /// declaration name embedded in MemberDecl.
  DeclarationNameLoc MemberDNLoc;

  /// MemberLoc - This is the location of the member name.
  SourceLocation MemberLoc;

  /// This is the location of the -> or . in the expression.
  SourceLocation OperatorLoc;

  /// IsArrow - True if this is "X->F", false if this is "X.F".
  bool IsArrow : 1;

  /// \brief True if this member expression used a nested-name-specifier to
  /// refer to the member, e.g., "x->Base::f", or found its member via a using
  /// declaration.  When true, a MemberExprNameQualifier
  /// structure is allocated immediately after the MemberExpr.
  bool HasQualifierOrFoundDecl : 1;

  /// \brief True if this member expression specified a template keyword
  /// and/or a template argument list explicitly, e.g., x->f<int>,
  /// x->template f, x->template f<int>.
  /// When true, an ASTTemplateKWAndArgsInfo structure and its
  /// TemplateArguments (if any) are present.
  bool HasTemplateKWAndArgsInfo : 1;

  /// \brief True if this member expression refers to a method that
  /// was resolved from an overloaded set having size greater than 1.
  bool HadMultipleCandidates : 1;

  size_t numTrailingObjects(OverloadToken<MemberExprNameQualifier>) const {
    return HasQualifierOrFoundDecl ? 1 : 0;
  }

  size_t numTrailingObjects(OverloadToken<ASTTemplateKWAndArgsInfo>) const {
    return HasTemplateKWAndArgsInfo ? 1 : 0;
  }

public:
  MemberExpr(Expr *base, bool isarrow, SourceLocation operatorloc,
             ValueDecl *memberdecl, const DeclarationNameInfo &NameInfo,
             QualType ty, ExprValueKind VK, ExprObjectKind OK)
      : Expr(MemberExprClass, ty, VK, OK, base->isTypeDependent(),
             base->isValueDependent(), base->isInstantiationDependent(),
             base->containsUnexpandedParameterPack()),
        Base(base), MemberDecl(memberdecl), MemberDNLoc(NameInfo.getInfo()),
        MemberLoc(NameInfo.getLoc()), OperatorLoc(operatorloc),
        IsArrow(isarrow), HasQualifierOrFoundDecl(false),
        HasTemplateKWAndArgsInfo(false), HadMultipleCandidates(false) {
    assert(memberdecl->getDeclName() == NameInfo.getName());
  }

  // NOTE: this constructor should be used only when it is known that
  // the member name can not provide additional syntactic info
  // (i.e., source locations for C++ operator names or type source info
  // for constructors, destructors and conversion operators).
  MemberExpr(Expr *base, bool isarrow, SourceLocation operatorloc,
             ValueDecl *memberdecl, SourceLocation l, QualType ty,
             ExprValueKind VK, ExprObjectKind OK)
      : Expr(MemberExprClass, ty, VK, OK, base->isTypeDependent(),
             base->isValueDependent(), base->isInstantiationDependent(),
             base->containsUnexpandedParameterPack()),
        Base(base), MemberDecl(memberdecl), MemberDNLoc(), MemberLoc(l),
        OperatorLoc(operatorloc), IsArrow(isarrow),
        HasQualifierOrFoundDecl(false), HasTemplateKWAndArgsInfo(false),
        HadMultipleCandidates(false) {}

  static MemberExpr *Create(const ASTContext &C, Expr *base, bool isarrow,
                            SourceLocation OperatorLoc,
                            NestedNameSpecifierLoc QualifierLoc,
                            SourceLocation TemplateKWLoc, ValueDecl *memberdecl,
                            DeclAccessPair founddecl,
                            DeclarationNameInfo MemberNameInfo,
                            const TemplateArgumentListInfo *targs, QualType ty,
                            ExprValueKind VK, ExprObjectKind OK);

  void setBase(Expr *E) { Base = E; }
  Expr *getBase() const { return cast<Expr>(Base); }

  /// \brief Retrieve the member declaration to which this expression refers.
  ///
  /// The returned declaration will either be a FieldDecl or (in C++)
  /// a CXXMethodDecl.
  ValueDecl *getMemberDecl() const { return MemberDecl; }
  void setMemberDecl(ValueDecl *D) { MemberDecl = D; }

  /// \brief Retrieves the declaration found by lookup.
  DeclAccessPair getFoundDecl() const {
    if (!HasQualifierOrFoundDecl)
      return DeclAccessPair::make(getMemberDecl(),
                                  getMemberDecl()->getAccess());
    return getTrailingObjects<MemberExprNameQualifier>()->FoundDecl;
  }

  /// \brief Determines whether this member expression actually had
  /// a C++ nested-name-specifier prior to the name of the member, e.g.,
  /// x->Base::foo.
  bool hasQualifier() const { return getQualifier() != nullptr; }

  /// \brief If the member name was qualified, retrieves the
  /// nested-name-specifier that precedes the member name, with source-location
  /// information.
  NestedNameSpecifierLoc getQualifierLoc() const {
    if (!HasQualifierOrFoundDecl)
      return NestedNameSpecifierLoc();

    return getTrailingObjects<MemberExprNameQualifier>()->QualifierLoc;
  }

  /// \brief If the member name was qualified, retrieves the
  /// nested-name-specifier that precedes the member name. Otherwise, returns
  /// NULL.
  NestedNameSpecifier *getQualifier() const {
    return getQualifierLoc().getNestedNameSpecifier();
  }

  /// \brief Retrieve the location of the template keyword preceding
  /// the member name, if any.
  SourceLocation getTemplateKeywordLoc() const {
    if (!HasTemplateKWAndArgsInfo) return SourceLocation();
    return getTrailingObjects<ASTTemplateKWAndArgsInfo>()->TemplateKWLoc;
  }

  /// \brief Retrieve the location of the left angle bracket starting the
  /// explicit template argument list following the member name, if any.
  SourceLocation getLAngleLoc() const {
    if (!HasTemplateKWAndArgsInfo) return SourceLocation();
    return getTrailingObjects<ASTTemplateKWAndArgsInfo>()->LAngleLoc;
  }

  /// \brief Retrieve the location of the right angle bracket ending the
  /// explicit template argument list following the member name, if any.
  SourceLocation getRAngleLoc() const {
    if (!HasTemplateKWAndArgsInfo) return SourceLocation();
    return getTrailingObjects<ASTTemplateKWAndArgsInfo>()->RAngleLoc;
  }

  /// Determines whether the member name was preceded by the template keyword.
  bool hasTemplateKeyword() const { return getTemplateKeywordLoc().isValid(); }

  /// \brief Determines whether the member name was followed by an
  /// explicit template argument list.
  bool hasExplicitTemplateArgs() const { return getLAngleLoc().isValid(); }

  /// \brief Copies the template arguments (if present) into the given
  /// structure.
  void copyTemplateArgumentsInto(TemplateArgumentListInfo &List) const {
    if (hasExplicitTemplateArgs())
      getTrailingObjects<ASTTemplateKWAndArgsInfo>()->copyInto(
          getTrailingObjects<TemplateArgumentLoc>(), List);
  }

  /// \brief Retrieve the template arguments provided as part of this
  /// template-id.
  const TemplateArgumentLoc *getTemplateArgs() const {
    if (!hasExplicitTemplateArgs())
      return nullptr;

    return getTrailingObjects<TemplateArgumentLoc>();
  }

  /// \brief Retrieve the number of template arguments provided as part of this
  /// template-id.
  unsigned getNumTemplateArgs() const {
    if (!hasExplicitTemplateArgs())
      return 0;

    return getTrailingObjects<ASTTemplateKWAndArgsInfo>()->NumTemplateArgs;
  }

  /// \brief Retrieve the member declaration name info.
  DeclarationNameInfo getMemberNameInfo() const {
    return DeclarationNameInfo(MemberDecl->getDeclName(),
                               MemberLoc, MemberDNLoc);
  }

  SourceLocation getOperatorLoc() const LLVM_READONLY { return OperatorLoc; }

  bool isArrow() const { return IsArrow; }
  void setArrow(bool A) { IsArrow = A; }

  /// getMemberLoc - Return the location of the "member", in X->F, it is the
  /// location of 'F'.
  SourceLocation getMemberLoc() const { return MemberLoc; }
  void setMemberLoc(SourceLocation L) { MemberLoc = L; }

  SourceLocation getLocStart() const LLVM_READONLY;
  SourceLocation getLocEnd() const LLVM_READONLY;

  SourceLocation getExprLoc() const LLVM_READONLY { return MemberLoc; }

  /// \brief Determine whether the base of this explicit is implicit.
  bool isImplicitAccess() const {
    return getBase() && getBase()->isImplicitCXXThis();
  }

  /// \brief Returns true if this member expression refers to a method that
  /// was resolved from an overloaded set having size greater than 1.
  bool hadMultipleCandidates() const {
    return HadMultipleCandidates;
  }
  /// \brief Sets the flag telling whether this expression refers to
  /// a method that was resolved from an overloaded set having size
  /// greater than 1.
  void setHadMultipleCandidates(bool V = true) {
    HadMultipleCandidates = V;
  }

  /// \brief Returns true if virtual dispatch is performed.
  /// If the member access is fully qualified, (i.e. X::f()), virtual
  /// dispatching is not performed. In -fapple-kext mode qualified
  /// calls to virtual method will still go through the vtable.
  bool performsVirtualDispatch(const LangOptions &LO) const {
    return LO.AppleKext || !hasQualifier();
  }

  static bool classof(const Stmt *T) {
    return T->getStmtClass() == MemberExprClass;
  }

  // Iterators
  child_range children() { return child_range(&Base, &Base+1); }

  friend TrailingObjects;
  friend class ASTReader;
  friend class ASTStmtWriter;
};

/// CompoundLiteralExpr - [C99 6.5.2.5]
///
class CompoundLiteralExpr : public Expr {
  /// LParenLoc - If non-null, this is the location of the left paren in a
  /// compound literal like "(int){4}".  This can be null if this is a
  /// synthesized compound expression.
  SourceLocation LParenLoc;

  /// The type as written.  This can be an incomplete array type, in
  /// which case the actual expression type will be different.
  /// The int part of the pair stores whether this expr is file scope.
  llvm::PointerIntPair<TypeSourceInfo *, 1, bool> TInfoAndScope;
  Stmt *Init;
public:
  CompoundLiteralExpr(SourceLocation lparenloc, TypeSourceInfo *tinfo,
                      QualType T, ExprValueKind VK, Expr *init, bool fileScope)
    : Expr(CompoundLiteralExprClass, T, VK, OK_Ordinary,
           tinfo->getType()->isDependentType(),
           init->isValueDependent(),
           (init->isInstantiationDependent() ||
            tinfo->getType()->isInstantiationDependentType()),
           init->containsUnexpandedParameterPack()),
      LParenLoc(lparenloc), TInfoAndScope(tinfo, fileScope), Init(init) {}

  /// \brief Construct an empty compound literal.
  explicit CompoundLiteralExpr(EmptyShell Empty)
    : Expr(CompoundLiteralExprClass, Empty) { }

  const Expr *getInitializer() const { return cast<Expr>(Init); }
  Expr *getInitializer() { return cast<Expr>(Init); }
  void setInitializer(Expr *E) { Init = E; }

  bool isFileScope() const { return TInfoAndScope.getInt(); }
  void setFileScope(bool FS) { TInfoAndScope.setInt(FS); }

  SourceLocation getLParenLoc() const { return LParenLoc; }
  void setLParenLoc(SourceLocation L) { LParenLoc = L; }

  TypeSourceInfo *getTypeSourceInfo() const {
    return TInfoAndScope.getPointer();
  }
  void setTypeSourceInfo(TypeSourceInfo *tinfo) {
    TInfoAndScope.setPointer(tinfo);
  }

  SourceLocation getLocStart() const LLVM_READONLY {
    // FIXME: Init should never be null.
    if (!Init)
      return SourceLocation();
    if (LParenLoc.isInvalid())
      return Init->getLocStart();
    return LParenLoc;
  }
  SourceLocation getLocEnd() const LLVM_READONLY {
    // FIXME: Init should never be null.
    if (!Init)
      return SourceLocation();
    return Init->getLocEnd();
  }

  static bool classof(const Stmt *T) {
    return T->getStmtClass() == CompoundLiteralExprClass;
  }

  // Iterators
  child_range children() { return child_range(&Init, &Init+1); }
};

/// CastExpr - Base class for type casts, including both implicit
/// casts (ImplicitCastExpr) and explicit casts that have some
/// representation in the source code (ExplicitCastExpr's derived
/// classes).
class CastExpr : public Expr {
private:
  Stmt *Op;

  bool CastConsistency() const;

  const CXXBaseSpecifier * const *path_buffer() const {
    return const_cast<CastExpr*>(this)->path_buffer();
  }
  CXXBaseSpecifier **path_buffer();

  void setBasePathSize(unsigned basePathSize) {
    CastExprBits.BasePathSize = basePathSize;
    assert(CastExprBits.BasePathSize == basePathSize &&
           "basePathSize doesn't fit in bits of CastExprBits.BasePathSize!");
  }

protected:
  CastExpr(StmtClass SC, QualType ty, ExprValueKind VK, const CastKind kind,
           Expr *op, unsigned BasePathSize)
      : Expr(SC, ty, VK, OK_Ordinary,
             // Cast expressions are type-dependent if the type is
             // dependent (C++ [temp.dep.expr]p3).
             ty->isDependentType(),
             // Cast expressions are value-dependent if the type is
             // dependent or if the subexpression is value-dependent.
             ty->isDependentType() || (op && op->isValueDependent()),
             (ty->isInstantiationDependentType() ||
              (op && op->isInstantiationDependent())),
             // An implicit cast expression doesn't (lexically) contain an
             // unexpanded pack, even if its target type does.
             ((SC != ImplicitCastExprClass &&
               ty->containsUnexpandedParameterPack()) ||
              (op && op->containsUnexpandedParameterPack()))),
        Op(op) {
    assert(kind != CK_Invalid && "creating cast with invalid cast kind");
    CastExprBits.Kind = kind;
    setBasePathSize(BasePathSize);
    assert(CastConsistency());
  }

  /// \brief Construct an empty cast.
  CastExpr(StmtClass SC, EmptyShell Empty, unsigned BasePathSize)
    : Expr(SC, Empty) {
    setBasePathSize(BasePathSize);
  }

public:
  CastKind getCastKind() const { return (CastKind) CastExprBits.Kind; }
  void setCastKind(CastKind K) { CastExprBits.Kind = K; }
  const char *getCastKindName() const;

  Expr *getSubExpr() { return cast<Expr>(Op); }
  const Expr *getSubExpr() const { return cast<Expr>(Op); }
  void setSubExpr(Expr *E) { Op = E; }

  /// \brief Retrieve the cast subexpression as it was written in the source
  /// code, looking through any implicit casts or other intermediate nodes
  /// introduced by semantic analysis.
  Expr *getSubExprAsWritten();
  const Expr *getSubExprAsWritten() const {
    return const_cast<CastExpr *>(this)->getSubExprAsWritten();
  }

  typedef CXXBaseSpecifier **path_iterator;
  typedef const CXXBaseSpecifier * const *path_const_iterator;
  bool path_empty() const { return CastExprBits.BasePathSize == 0; }
  unsigned path_size() const { return CastExprBits.BasePathSize; }
  path_iterator path_begin() { return path_buffer(); }
  path_iterator path_end() { return path_buffer() + path_size(); }
  path_const_iterator path_begin() const { return path_buffer(); }
  path_const_iterator path_end() const { return path_buffer() + path_size(); }

  static bool classof(const Stmt *T) {
    return T->getStmtClass() >= firstCastExprConstant &&
           T->getStmtClass() <= lastCastExprConstant;
  }

  // Iterators
  child_range children() { return child_range(&Op, &Op+1); }
};

/// ImplicitCastExpr - Allows us to explicitly represent implicit type
/// conversions, which have no direct representation in the original
/// source code. For example: converting T[]->T*, void f()->void
/// (*f)(), float->double, short->int, etc.
///
/// In C, implicit casts always produce rvalues. However, in C++, an
/// implicit cast whose result is being bound to a reference will be
/// an lvalue or xvalue. For example:
///
/// @code
/// class Base { };
/// class Derived : public Base { };
/// Derived &&ref();
/// void f(Derived d) {
///   Base& b = d; // initializer is an ImplicitCastExpr
///                // to an lvalue of type Base
///   Base&& r = ref(); // initializer is an ImplicitCastExpr
///                     // to an xvalue of type Base
/// }
/// @endcode
class ImplicitCastExpr final
    : public CastExpr,
      private llvm::TrailingObjects<ImplicitCastExpr, CXXBaseSpecifier *> {
private:
  ImplicitCastExpr(QualType ty, CastKind kind, Expr *op,
                   unsigned BasePathLength, ExprValueKind VK)
    : CastExpr(ImplicitCastExprClass, ty, VK, kind, op, BasePathLength) {
  }

  /// \brief Construct an empty implicit cast.
  explicit ImplicitCastExpr(EmptyShell Shell, unsigned PathSize)
    : CastExpr(ImplicitCastExprClass, Shell, PathSize) { }

public:
  enum OnStack_t { OnStack };
  ImplicitCastExpr(OnStack_t _, QualType ty, CastKind kind, Expr *op,
                   ExprValueKind VK)
    : CastExpr(ImplicitCastExprClass, ty, VK, kind, op, 0) {
  }

  static ImplicitCastExpr *Create(const ASTContext &Context, QualType T,
                                  CastKind Kind, Expr *Operand,
                                  const CXXCastPath *BasePath,
                                  ExprValueKind Cat);

  static ImplicitCastExpr *CreateEmpty(const ASTContext &Context,
                                       unsigned PathSize);

  SourceLocation getLocStart() const LLVM_READONLY {
    return getSubExpr()->getLocStart();
  }
  SourceLocation getLocEnd() const LLVM_READONLY {
    return getSubExpr()->getLocEnd();
  }

  static bool classof(const Stmt *T) {
    return T->getStmtClass() == ImplicitCastExprClass;
  }

  friend TrailingObjects;
  friend class CastExpr;
};

inline Expr *Expr::IgnoreImpCasts() {
  Expr *e = this;
  while (ImplicitCastExpr *ice = dyn_cast<ImplicitCastExpr>(e))
    e = ice->getSubExpr();
  return e;
}

/// ExplicitCastExpr - An explicit cast written in the source
/// code.
///
/// This class is effectively an abstract class, because it provides
/// the basic representation of an explicitly-written cast without
/// specifying which kind of cast (C cast, functional cast, static
/// cast, etc.) was written; specific derived classes represent the
/// particular style of cast and its location information.
///
/// Unlike implicit casts, explicit cast nodes have two different
/// types: the type that was written into the source code, and the
/// actual type of the expression as determined by semantic
/// analysis. These types may differ slightly. For example, in C++ one
/// can cast to a reference type, which indicates that the resulting
/// expression will be an lvalue or xvalue. The reference type, however,
/// will not be used as the type of the expression.
class ExplicitCastExpr : public CastExpr {
  /// TInfo - Source type info for the (written) type
  /// this expression is casting to.
  TypeSourceInfo *TInfo;

protected:
  ExplicitCastExpr(StmtClass SC, QualType exprTy, ExprValueKind VK,
                   CastKind kind, Expr *op, unsigned PathSize,
                   TypeSourceInfo *writtenTy)
    : CastExpr(SC, exprTy, VK, kind, op, PathSize), TInfo(writtenTy) {}

  /// \brief Construct an empty explicit cast.
  ExplicitCastExpr(StmtClass SC, EmptyShell Shell, unsigned PathSize)
    : CastExpr(SC, Shell, PathSize) { }

public:
  /// getTypeInfoAsWritten - Returns the type source info for the type
  /// that this expression is casting to.
  TypeSourceInfo *getTypeInfoAsWritten() const { return TInfo; }
  void setTypeInfoAsWritten(TypeSourceInfo *writtenTy) { TInfo = writtenTy; }

  /// getTypeAsWritten - Returns the type that this expression is
  /// casting to, as written in the source code.
  QualType getTypeAsWritten() const { return TInfo->getType(); }

  static bool classof(const Stmt *T) {
     return T->getStmtClass() >= firstExplicitCastExprConstant &&
            T->getStmtClass() <= lastExplicitCastExprConstant;
  }
};

/// CStyleCastExpr - An explicit cast in C (C99 6.5.4) or a C-style
/// cast in C++ (C++ [expr.cast]), which uses the syntax
/// (Type)expr. For example: @c (int)f.
class CStyleCastExpr final
    : public ExplicitCastExpr,
      private llvm::TrailingObjects<CStyleCastExpr, CXXBaseSpecifier *> {
  SourceLocation LPLoc; // the location of the left paren
  SourceLocation RPLoc; // the location of the right paren

  CStyleCastExpr(QualType exprTy, ExprValueKind vk, CastKind kind, Expr *op,
                 unsigned PathSize, TypeSourceInfo *writtenTy,
                 SourceLocation l, SourceLocation r)
    : ExplicitCastExpr(CStyleCastExprClass, exprTy, vk, kind, op, PathSize,
                       writtenTy), LPLoc(l), RPLoc(r) {}

  /// \brief Construct an empty C-style explicit cast.
  explicit CStyleCastExpr(EmptyShell Shell, unsigned PathSize)
    : ExplicitCastExpr(CStyleCastExprClass, Shell, PathSize) { }

public:
  static CStyleCastExpr *Create(const ASTContext &Context, QualType T,
                                ExprValueKind VK, CastKind K,
                                Expr *Op, const CXXCastPath *BasePath,
                                TypeSourceInfo *WrittenTy, SourceLocation L,
                                SourceLocation R);

  static CStyleCastExpr *CreateEmpty(const ASTContext &Context,
                                     unsigned PathSize);

  SourceLocation getLParenLoc() const { return LPLoc; }
  void setLParenLoc(SourceLocation L) { LPLoc = L; }

  SourceLocation getRParenLoc() const { return RPLoc; }
  void setRParenLoc(SourceLocation L) { RPLoc = L; }

  SourceLocation getLocStart() const LLVM_READONLY { return LPLoc; }
  SourceLocation getLocEnd() const LLVM_READONLY {
    return getSubExpr()->getLocEnd();
  }

  static bool classof(const Stmt *T) {
    return T->getStmtClass() == CStyleCastExprClass;
  }

  friend TrailingObjects;
  friend class CastExpr;
};

/// \brief A builtin binary operation expression such as "x + y" or "x <= y".
///
/// This expression node kind describes a builtin binary operation,
/// such as "x + y" for integer values "x" and "y". The operands will
/// already have been converted to appropriate types (e.g., by
/// performing promotions or conversions).
///
/// In C++, where operators may be overloaded, a different kind of
/// expression node (CXXOperatorCallExpr) is used to express the
/// invocation of an overloaded operator with operator syntax. Within
/// a C++ template, whether BinaryOperator or CXXOperatorCallExpr is
/// used to store an expression "x + y" depends on the subexpressions
/// for x and y. If neither x or y is type-dependent, and the "+"
/// operator resolves to a built-in operation, BinaryOperator will be
/// used to express the computation (x and y may still be
/// value-dependent). If either x or y is type-dependent, or if the
/// "+" resolves to an overloaded operator, CXXOperatorCallExpr will
/// be used to express the computation.
class BinaryOperator : public Expr {
public:
  typedef BinaryOperatorKind Opcode;

private:
  unsigned Opc : 6;

  // Records the FP_CONTRACT pragma status at the point that this binary
  // operator was parsed. This bit is only meaningful for operations on
  // floating point types. For all other types it should default to
  // false.
  unsigned FPContractable : 1;
  SourceLocation OpLoc;

  enum { LHS, RHS, END_EXPR };
  Stmt* SubExprs[END_EXPR];
public:

  BinaryOperator(Expr *lhs, Expr *rhs, Opcode opc, QualType ResTy,
                 ExprValueKind VK, ExprObjectKind OK,
                 SourceLocation opLoc, bool fpContractable)
    : Expr(BinaryOperatorClass, ResTy, VK, OK,
           lhs->isTypeDependent() || rhs->isTypeDependent(),
           lhs->isValueDependent() || rhs->isValueDependent(),
           (lhs->isInstantiationDependent() ||
            rhs->isInstantiationDependent()),
           (lhs->containsUnexpandedParameterPack() ||
            rhs->containsUnexpandedParameterPack())),
      Opc(opc), FPContractable(fpContractable), OpLoc(opLoc) {
    SubExprs[LHS] = lhs;
    SubExprs[RHS] = rhs;
    assert(!isCompoundAssignmentOp() &&
           "Use CompoundAssignOperator for compound assignments");
  }

  /// \brief Construct an empty binary operator.
  explicit BinaryOperator(EmptyShell Empty)
    : Expr(BinaryOperatorClass, Empty), Opc(BO_Comma) { }

  SourceLocation getExprLoc() const LLVM_READONLY { return OpLoc; }
  SourceLocation getOperatorLoc() const { return OpLoc; }
  void setOperatorLoc(SourceLocation L) { OpLoc = L; }

  Opcode getOpcode() const { return static_cast<Opcode>(Opc); }
  void setOpcode(Opcode O) { Opc = O; }

  Expr *getLHS() const { return cast<Expr>(SubExprs[LHS]); }
  void setLHS(Expr *E) { SubExprs[LHS] = E; }
  Expr *getRHS() const { return cast<Expr>(SubExprs[RHS]); }
  void setRHS(Expr *E) { SubExprs[RHS] = E; }

  SourceLocation getLocStart() const LLVM_READONLY {
    return getLHS()->getLocStart();
  }
  SourceLocation getLocEnd() const LLVM_READONLY {
    return getRHS()->getLocEnd();
  }

  /// getOpcodeStr - Turn an Opcode enum value into the punctuation char it
  /// corresponds to, e.g. "<<=".
  static StringRef getOpcodeStr(Opcode Op);

  StringRef getOpcodeStr() const { return getOpcodeStr(getOpcode()); }

  /// \brief Retrieve the binary opcode that corresponds to the given
  /// overloaded operator.
  static Opcode getOverloadedOpcode(OverloadedOperatorKind OO);

  /// \brief Retrieve the overloaded operator kind that corresponds to
  /// the given binary opcode.
  static OverloadedOperatorKind getOverloadedOperator(Opcode Opc);

  /// predicates to categorize the respective opcodes.
  bool isPtrMemOp() const { return Opc == BO_PtrMemD || Opc == BO_PtrMemI; }
  static bool isMultiplicativeOp(Opcode Opc) {
    return Opc >= BO_Mul && Opc <= BO_Rem;
  }
  bool isMultiplicativeOp() const { return isMultiplicativeOp(getOpcode()); }
  static bool isAdditiveOp(Opcode Opc) { return Opc == BO_Add || Opc==BO_Sub; }
  bool isAdditiveOp() const { return isAdditiveOp(getOpcode()); }
  static bool isShiftOp(Opcode Opc) { return Opc == BO_Shl || Opc == BO_Shr; }
  bool isShiftOp() const { return isShiftOp(getOpcode()); }

  static bool isBitwiseOp(Opcode Opc) { return Opc >= BO_And && Opc <= BO_Or; }
  bool isBitwiseOp() const { return isBitwiseOp(getOpcode()); }

  static bool isRelationalOp(Opcode Opc) { return Opc >= BO_LT && Opc<=BO_GE; }
  bool isRelationalOp() const { return isRelationalOp(getOpcode()); }

  static bool isEqualityOp(Opcode Opc) { return Opc == BO_EQ || Opc == BO_NE; }
  bool isEqualityOp() const { return isEqualityOp(getOpcode()); }

  static bool isComparisonOp(Opcode Opc) { return Opc >= BO_LT && Opc<=BO_NE; }
  bool isComparisonOp() const { return isComparisonOp(getOpcode()); }

  static Opcode negateComparisonOp(Opcode Opc) {
    switch (Opc) {
    default:
      llvm_unreachable("Not a comparsion operator.");
    case BO_LT: return BO_GE;
    case BO_GT: return BO_LE;
    case BO_LE: return BO_GT;
    case BO_GE: return BO_LT;
    case BO_EQ: return BO_NE;
    case BO_NE: return BO_EQ;
    }
  }

  static Opcode reverseComparisonOp(Opcode Opc) {
    switch (Opc) {
    default:
      llvm_unreachable("Not a comparsion operator.");
    case BO_LT: return BO_GT;
    case BO_GT: return BO_LT;
    case BO_LE: return BO_GE;
    case BO_GE: return BO_LE;
    case BO_EQ:
    case BO_NE:
      return Opc;
    }
  }

  static bool isLogicalOp(Opcode Opc) { return Opc == BO_LAnd || Opc==BO_LOr; }
  bool isLogicalOp() const { return isLogicalOp(getOpcode()); }

  static bool isAssignmentOp(Opcode Opc) {
    return Opc >= BO_Assign && Opc <= BO_OrAssign;
  }
  bool isAssignmentOp() const { return isAssignmentOp(getOpcode()); }

  static bool isCompoundAssignmentOp(Opcode Opc) {
    return Opc > BO_Assign && Opc <= BO_OrAssign;
  }
  bool isCompoundAssignmentOp() const {
    return isCompoundAssignmentOp(getOpcode());
  }
  static Opcode getOpForCompoundAssignment(Opcode Opc) {
    assert(isCompoundAssignmentOp(Opc));
    if (Opc >= BO_AndAssign)
      return Opcode(unsigned(Opc) - BO_AndAssign + BO_And);
    else
      return Opcode(unsigned(Opc) - BO_MulAssign + BO_Mul);
  }
  static bool isShiftAssignOp(Opcode Opc) {
    return Opc == BO_ShlAssign || Opc == BO_ShrAssign;
  }
  bool isShiftAssignOp() const {
    return isShiftAssignOp(getOpcode());
  }

  static bool classof(const Stmt *S) {
    return S->getStmtClass() >= firstBinaryOperatorConstant &&
           S->getStmtClass() <= lastBinaryOperatorConstant;
  }

  // Iterators
  child_range children() {
    return child_range(&SubExprs[0], &SubExprs[0]+END_EXPR);
  }

  // Set the FP contractability status of this operator. Only meaningful for
  // operations on floating point types.
  void setFPContractable(bool FPC) { FPContractable = FPC; }

  // Get the FP contractability status of this operator. Only meaningful for
  // operations on floating point types.
  bool isFPContractable() const { return FPContractable; }

protected:
  BinaryOperator(Expr *lhs, Expr *rhs, Opcode opc, QualType ResTy,
                 ExprValueKind VK, ExprObjectKind OK,
                 SourceLocation opLoc, bool fpContractable, bool dead2)
    : Expr(CompoundAssignOperatorClass, ResTy, VK, OK,
           lhs->isTypeDependent() || rhs->isTypeDependent(),
           lhs->isValueDependent() || rhs->isValueDependent(),
           (lhs->isInstantiationDependent() ||
            rhs->isInstantiationDependent()),
           (lhs->containsUnexpandedParameterPack() ||
            rhs->containsUnexpandedParameterPack())),
      Opc(opc), FPContractable(fpContractable), OpLoc(opLoc) {
    SubExprs[LHS] = lhs;
    SubExprs[RHS] = rhs;
  }

  BinaryOperator(StmtClass SC, EmptyShell Empty)
    : Expr(SC, Empty), Opc(BO_MulAssign) { }
};

/// CompoundAssignOperator - For compound assignments (e.g. +=), we keep
/// track of the type the operation is performed in.  Due to the semantics of
/// these operators, the operands are promoted, the arithmetic performed, an
/// implicit conversion back to the result type done, then the assignment takes
/// place.  This captures the intermediate type which the computation is done
/// in.
class CompoundAssignOperator : public BinaryOperator {
  QualType ComputationLHSType;
  QualType ComputationResultType;
public:
  CompoundAssignOperator(Expr *lhs, Expr *rhs, Opcode opc, QualType ResType,
                         ExprValueKind VK, ExprObjectKind OK,
                         QualType CompLHSType, QualType CompResultType,
                         SourceLocation OpLoc, bool fpContractable)
    : BinaryOperator(lhs, rhs, opc, ResType, VK, OK, OpLoc, fpContractable,
                     true),
      ComputationLHSType(CompLHSType),
      ComputationResultType(CompResultType) {
    assert(isCompoundAssignmentOp() &&
           "Only should be used for compound assignments");
  }

  /// \brief Build an empty compound assignment operator expression.
  explicit CompoundAssignOperator(EmptyShell Empty)
    : BinaryOperator(CompoundAssignOperatorClass, Empty) { }

  // The two computation types are the type the LHS is converted
  // to for the computation and the type of the result; the two are
  // distinct in a few cases (specifically, int+=ptr and ptr-=ptr).
  QualType getComputationLHSType() const { return ComputationLHSType; }
  void setComputationLHSType(QualType T) { ComputationLHSType = T; }

  QualType getComputationResultType() const { return ComputationResultType; }
  void setComputationResultType(QualType T) { ComputationResultType = T; }

  static bool classof(const Stmt *S) {
    return S->getStmtClass() == CompoundAssignOperatorClass;
  }
};

/// AbstractConditionalOperator - An abstract base class for
/// ConditionalOperator and BinaryConditionalOperator.
class AbstractConditionalOperator : public Expr {
  SourceLocation QuestionLoc, ColonLoc;
  friend class ASTStmtReader;

protected:
  AbstractConditionalOperator(StmtClass SC, QualType T,
                              ExprValueKind VK, ExprObjectKind OK,
                              bool TD, bool VD, bool ID,
                              bool ContainsUnexpandedParameterPack,
                              SourceLocation qloc,
                              SourceLocation cloc)
    : Expr(SC, T, VK, OK, TD, VD, ID, ContainsUnexpandedParameterPack),
      QuestionLoc(qloc), ColonLoc(cloc) {}

  AbstractConditionalOperator(StmtClass SC, EmptyShell Empty)
    : Expr(SC, Empty) { }

public:
  // getCond - Return the expression representing the condition for
  //   the ?: operator.
  Expr *getCond() const;

  // getTrueExpr - Return the subexpression representing the value of
  //   the expression if the condition evaluates to true.
  Expr *getTrueExpr() const;

  // getFalseExpr - Return the subexpression representing the value of
  //   the expression if the condition evaluates to false.  This is
  //   the same as getRHS.
  Expr *getFalseExpr() const;

  SourceLocation getQuestionLoc() const { return QuestionLoc; }
  SourceLocation getColonLoc() const { return ColonLoc; }

  static bool classof(const Stmt *T) {
    return T->getStmtClass() == ConditionalOperatorClass ||
           T->getStmtClass() == BinaryConditionalOperatorClass;
  }
};

/// ConditionalOperator - The ?: ternary operator.  The GNU "missing
/// middle" extension is a BinaryConditionalOperator.
class ConditionalOperator : public AbstractConditionalOperator {
  enum { COND, LHS, RHS, END_EXPR };
  Stmt* SubExprs[END_EXPR]; // Left/Middle/Right hand sides.

  friend class ASTStmtReader;
public:
  ConditionalOperator(Expr *cond, SourceLocation QLoc, Expr *lhs,
                      SourceLocation CLoc, Expr *rhs,
                      QualType t, ExprValueKind VK, ExprObjectKind OK)
    : AbstractConditionalOperator(ConditionalOperatorClass, t, VK, OK,
           // FIXME: the type of the conditional operator doesn't
           // depend on the type of the conditional, but the standard
           // seems to imply that it could. File a bug!
           (lhs->isTypeDependent() || rhs->isTypeDependent()),
           (cond->isValueDependent() || lhs->isValueDependent() ||
            rhs->isValueDependent()),
           (cond->isInstantiationDependent() ||
            lhs->isInstantiationDependent() ||
            rhs->isInstantiationDependent()),
           (cond->containsUnexpandedParameterPack() ||
            lhs->containsUnexpandedParameterPack() ||
            rhs->containsUnexpandedParameterPack()),
                                  QLoc, CLoc) {
    SubExprs[COND] = cond;
    SubExprs[LHS] = lhs;
    SubExprs[RHS] = rhs;
  }

  /// \brief Build an empty conditional operator.
  explicit ConditionalOperator(EmptyShell Empty)
    : AbstractConditionalOperator(ConditionalOperatorClass, Empty) { }

  // getCond - Return the expression representing the condition for
  //   the ?: operator.
  Expr *getCond() const { return cast<Expr>(SubExprs[COND]); }

  // getTrueExpr - Return the subexpression representing the value of
  //   the expression if the condition evaluates to true.
  Expr *getTrueExpr() const { return cast<Expr>(SubExprs[LHS]); }

  // getFalseExpr - Return the subexpression representing the value of
  //   the expression if the condition evaluates to false.  This is
  //   the same as getRHS.
  Expr *getFalseExpr() const { return cast<Expr>(SubExprs[RHS]); }

  Expr *getLHS() const { return cast<Expr>(SubExprs[LHS]); }
  Expr *getRHS() const { return cast<Expr>(SubExprs[RHS]); }

  SourceLocation getLocStart() const LLVM_READONLY {
    return getCond()->getLocStart();
  }
  SourceLocation getLocEnd() const LLVM_READONLY {
    return getRHS()->getLocEnd();
  }

  static bool classof(const Stmt *T) {
    return T->getStmtClass() == ConditionalOperatorClass;
  }

  // Iterators
  child_range children() {
    return child_range(&SubExprs[0], &SubExprs[0]+END_EXPR);
  }
};

/// BinaryConditionalOperator - The GNU extension to the conditional
/// operator which allows the middle operand to be omitted.
///
/// This is a different expression kind on the assumption that almost
/// every client ends up needing to know that these are different.
class BinaryConditionalOperator : public AbstractConditionalOperator {
  enum { COMMON, COND, LHS, RHS, NUM_SUBEXPRS };

  /// - the common condition/left-hand-side expression, which will be
  ///   evaluated as the opaque value
  /// - the condition, expressed in terms of the opaque value
  /// - the left-hand-side, expressed in terms of the opaque value
  /// - the right-hand-side
  Stmt *SubExprs[NUM_SUBEXPRS];
  OpaqueValueExpr *OpaqueValue;

  friend class ASTStmtReader;
public:
  BinaryConditionalOperator(Expr *common, OpaqueValueExpr *opaqueValue,
                            Expr *cond, Expr *lhs, Expr *rhs,
                            SourceLocation qloc, SourceLocation cloc,
                            QualType t, ExprValueKind VK, ExprObjectKind OK)
    : AbstractConditionalOperator(BinaryConditionalOperatorClass, t, VK, OK,
           (common->isTypeDependent() || rhs->isTypeDependent()),
           (common->isValueDependent() || rhs->isValueDependent()),
           (common->isInstantiationDependent() ||
            rhs->isInstantiationDependent()),
           (common->containsUnexpandedParameterPack() ||
            rhs->containsUnexpandedParameterPack()),
                                  qloc, cloc),
      OpaqueValue(opaqueValue) {
    SubExprs[COMMON] = common;
    SubExprs[COND] = cond;
    SubExprs[LHS] = lhs;
    SubExprs[RHS] = rhs;
    assert(OpaqueValue->getSourceExpr() == common && "Wrong opaque value");
  }

  /// \brief Build an empty conditional operator.
  explicit BinaryConditionalOperator(EmptyShell Empty)
    : AbstractConditionalOperator(BinaryConditionalOperatorClass, Empty) { }

  /// \brief getCommon - Return the common expression, written to the
  ///   left of the condition.  The opaque value will be bound to the
  ///   result of this expression.
  Expr *getCommon() const { return cast<Expr>(SubExprs[COMMON]); }

  /// \brief getOpaqueValue - Return the opaque value placeholder.
  OpaqueValueExpr *getOpaqueValue() const { return OpaqueValue; }

  /// \brief getCond - Return the condition expression; this is defined
  ///   in terms of the opaque value.
  Expr *getCond() const { return cast<Expr>(SubExprs[COND]); }

  /// \brief getTrueExpr - Return the subexpression which will be
  ///   evaluated if the condition evaluates to true;  this is defined
  ///   in terms of the opaque value.
  Expr *getTrueExpr() const {
    return cast<Expr>(SubExprs[LHS]);
  }

  /// \brief getFalseExpr - Return the subexpression which will be
  ///   evaluated if the condnition evaluates to false; this is
  ///   defined in terms of the opaque value.
  Expr *getFalseExpr() const {
    return cast<Expr>(SubExprs[RHS]);
  }

  SourceLocation getLocStart() const LLVM_READONLY {
    return getCommon()->getLocStart();
  }
  SourceLocation getLocEnd() const LLVM_READONLY {
    return getFalseExpr()->getLocEnd();
  }

  static bool classof(const Stmt *T) {
    return T->getStmtClass() == BinaryConditionalOperatorClass;
  }

  // Iterators
  child_range children() {
    return child_range(SubExprs, SubExprs + NUM_SUBEXPRS);
  }
};

inline Expr *AbstractConditionalOperator::getCond() const {
  if (const ConditionalOperator *co = dyn_cast<ConditionalOperator>(this))
    return co->getCond();
  return cast<BinaryConditionalOperator>(this)->getCond();
}

inline Expr *AbstractConditionalOperator::getTrueExpr() const {
  if (const ConditionalOperator *co = dyn_cast<ConditionalOperator>(this))
    return co->getTrueExpr();
  return cast<BinaryConditionalOperator>(this)->getTrueExpr();
}

inline Expr *AbstractConditionalOperator::getFalseExpr() const {
  if (const ConditionalOperator *co = dyn_cast<ConditionalOperator>(this))
    return co->getFalseExpr();
  return cast<BinaryConditionalOperator>(this)->getFalseExpr();
}

/// AddrLabelExpr - The GNU address of label extension, representing &&label.
class AddrLabelExpr : public Expr {
  SourceLocation AmpAmpLoc, LabelLoc;
  LabelDecl *Label;
public:
  AddrLabelExpr(SourceLocation AALoc, SourceLocation LLoc, LabelDecl *L,
                QualType t)
    : Expr(AddrLabelExprClass, t, VK_RValue, OK_Ordinary, false, false, false,
           false),
      AmpAmpLoc(AALoc), LabelLoc(LLoc), Label(L) {}

  /// \brief Build an empty address of a label expression.
  explicit AddrLabelExpr(EmptyShell Empty)
    : Expr(AddrLabelExprClass, Empty) { }

  SourceLocation getAmpAmpLoc() const { return AmpAmpLoc; }
  void setAmpAmpLoc(SourceLocation L) { AmpAmpLoc = L; }
  SourceLocation getLabelLoc() const { return LabelLoc; }
  void setLabelLoc(SourceLocation L) { LabelLoc = L; }

  SourceLocation getLocStart() const LLVM_READONLY { return AmpAmpLoc; }
  SourceLocation getLocEnd() const LLVM_READONLY { return LabelLoc; }

  LabelDecl *getLabel() const { return Label; }
  void setLabel(LabelDecl *L) { Label = L; }

  static bool classof(const Stmt *T) {
    return T->getStmtClass() == AddrLabelExprClass;
  }

  // Iterators
  child_range children() {
    return child_range(child_iterator(), child_iterator());
  }
};

/// StmtExpr - This is the GNU Statement Expression extension: ({int X=4; X;}).
/// The StmtExpr contains a single CompoundStmt node, which it evaluates and
/// takes the value of the last subexpression.
///
/// A StmtExpr is always an r-value; values "returned" out of a
/// StmtExpr will be copied.
class StmtExpr : public Expr {
  Stmt *SubStmt;
  SourceLocation LParenLoc, RParenLoc;
public:
  // FIXME: Does type-dependence need to be computed differently?
  // FIXME: Do we need to compute instantiation instantiation-dependence for
  // statements? (ugh!)
  StmtExpr(CompoundStmt *substmt, QualType T,
           SourceLocation lp, SourceLocation rp) :
    Expr(StmtExprClass, T, VK_RValue, OK_Ordinary,
         T->isDependentType(), false, false, false),
    SubStmt(substmt), LParenLoc(lp), RParenLoc(rp) { }

  /// \brief Build an empty statement expression.
  explicit StmtExpr(EmptyShell Empty) : Expr(StmtExprClass, Empty) { }

  CompoundStmt *getSubStmt() { return cast<CompoundStmt>(SubStmt); }
  const CompoundStmt *getSubStmt() const { return cast<CompoundStmt>(SubStmt); }
  void setSubStmt(CompoundStmt *S) { SubStmt = S; }

  SourceLocation getLocStart() const LLVM_READONLY { return LParenLoc; }
  SourceLocation getLocEnd() const LLVM_READONLY { return RParenLoc; }

  SourceLocation getLParenLoc() const { return LParenLoc; }
  void setLParenLoc(SourceLocation L) { LParenLoc = L; }
  SourceLocation getRParenLoc() const { return RParenLoc; }
  void setRParenLoc(SourceLocation L) { RParenLoc = L; }

  static bool classof(const Stmt *T) {
    return T->getStmtClass() == StmtExprClass;
  }

  // Iterators
  child_range children() { return child_range(&SubStmt, &SubStmt+1); }
};

/// ShuffleVectorExpr - clang-specific builtin-in function
/// __builtin_shufflevector.
/// This AST node represents a operator that does a constant
/// shuffle, similar to LLVM's shufflevector instruction. It takes
/// two vectors and a variable number of constant indices,
/// and returns the appropriately shuffled vector.
class ShuffleVectorExpr : public Expr {
  SourceLocation BuiltinLoc, RParenLoc;

  // SubExprs - the list of values passed to the __builtin_shufflevector
  // function. The first two are vectors, and the rest are constant
  // indices.  The number of values in this list is always
  // 2+the number of indices in the vector type.
  Stmt **SubExprs;
  unsigned NumExprs;

public:
  ShuffleVectorExpr(const ASTContext &C, ArrayRef<Expr*> args, QualType Type,
                    SourceLocation BLoc, SourceLocation RP);

  /// \brief Build an empty vector-shuffle expression.
  explicit ShuffleVectorExpr(EmptyShell Empty)
    : Expr(ShuffleVectorExprClass, Empty), SubExprs(nullptr) { }

  SourceLocation getBuiltinLoc() const { return BuiltinLoc; }
  void setBuiltinLoc(SourceLocation L) { BuiltinLoc = L; }

  SourceLocation getRParenLoc() const { return RParenLoc; }
  void setRParenLoc(SourceLocation L) { RParenLoc = L; }

  SourceLocation getLocStart() const LLVM_READONLY { return BuiltinLoc; }
  SourceLocation getLocEnd() const LLVM_READONLY { return RParenLoc; }

  static bool classof(const Stmt *T) {
    return T->getStmtClass() == ShuffleVectorExprClass;
  }

  /// getNumSubExprs - Return the size of the SubExprs array.  This includes the
  /// constant expression, the actual arguments passed in, and the function
  /// pointers.
  unsigned getNumSubExprs() const { return NumExprs; }

  /// \brief Retrieve the array of expressions.
  Expr **getSubExprs() { return reinterpret_cast<Expr **>(SubExprs); }

  /// getExpr - Return the Expr at the specified index.
  Expr *getExpr(unsigned Index) {
    assert((Index < NumExprs) && "Arg access out of range!");
    return cast<Expr>(SubExprs[Index]);
  }
  const Expr *getExpr(unsigned Index) const {
    assert((Index < NumExprs) && "Arg access out of range!");
    return cast<Expr>(SubExprs[Index]);
  }

  void setExprs(const ASTContext &C, ArrayRef<Expr *> Exprs);

  llvm::APSInt getShuffleMaskIdx(const ASTContext &Ctx, unsigned N) const {
    assert((N < NumExprs - 2) && "Shuffle idx out of range!");
    return getExpr(N+2)->EvaluateKnownConstInt(Ctx);
  }

  // Iterators
  child_range children() {
    return child_range(&SubExprs[0], &SubExprs[0]+NumExprs);
  }
};

/// ConvertVectorExpr - Clang builtin function __builtin_convertvector
/// This AST node provides support for converting a vector type to another
/// vector type of the same arity.
class ConvertVectorExpr : public Expr {
private:
  Stmt *SrcExpr;
  TypeSourceInfo *TInfo;
  SourceLocation BuiltinLoc, RParenLoc;

  friend class ASTReader;
  friend class ASTStmtReader;
  explicit ConvertVectorExpr(EmptyShell Empty) : Expr(ConvertVectorExprClass, Empty) {}

public:
  ConvertVectorExpr(Expr* SrcExpr, TypeSourceInfo *TI, QualType DstType,
             ExprValueKind VK, ExprObjectKind OK,
             SourceLocation BuiltinLoc, SourceLocation RParenLoc)
    : Expr(ConvertVectorExprClass, DstType, VK, OK,
           DstType->isDependentType(),
           DstType->isDependentType() || SrcExpr->isValueDependent(),
           (DstType->isInstantiationDependentType() ||
            SrcExpr->isInstantiationDependent()),
           (DstType->containsUnexpandedParameterPack() ||
            SrcExpr->containsUnexpandedParameterPack())),
  SrcExpr(SrcExpr), TInfo(TI), BuiltinLoc(BuiltinLoc), RParenLoc(RParenLoc) {}

  /// getSrcExpr - Return the Expr to be converted.
  Expr *getSrcExpr() const { return cast<Expr>(SrcExpr); }

  /// getTypeSourceInfo - Return the destination type.
  TypeSourceInfo *getTypeSourceInfo() const {
    return TInfo;
  }
  void setTypeSourceInfo(TypeSourceInfo *ti) {
    TInfo = ti;
  }

  /// getBuiltinLoc - Return the location of the __builtin_convertvector token.
  SourceLocation getBuiltinLoc() const { return BuiltinLoc; }

  /// getRParenLoc - Return the location of final right parenthesis.
  SourceLocation getRParenLoc() const { return RParenLoc; }

  SourceLocation getLocStart() const LLVM_READONLY { return BuiltinLoc; }
  SourceLocation getLocEnd() const LLVM_READONLY { return RParenLoc; }

  static bool classof(const Stmt *T) {
    return T->getStmtClass() == ConvertVectorExprClass;
  }

  // Iterators
  child_range children() { return child_range(&SrcExpr, &SrcExpr+1); }
};

/// ChooseExpr - GNU builtin-in function __builtin_choose_expr.
/// This AST node is similar to the conditional operator (?:) in C, with
/// the following exceptions:
/// - the test expression must be a integer constant expression.
/// - the expression returned acts like the chosen subexpression in every
///   visible way: the type is the same as that of the chosen subexpression,
///   and all predicates (whether it's an l-value, whether it's an integer
///   constant expression, etc.) return the same result as for the chosen
///   sub-expression.
class ChooseExpr : public Expr {
  enum { COND, LHS, RHS, END_EXPR };
  Stmt* SubExprs[END_EXPR]; // Left/Middle/Right hand sides.
  SourceLocation BuiltinLoc, RParenLoc;
  bool CondIsTrue;
public:
  ChooseExpr(SourceLocation BLoc, Expr *cond, Expr *lhs, Expr *rhs,
             QualType t, ExprValueKind VK, ExprObjectKind OK,
             SourceLocation RP, bool condIsTrue,
             bool TypeDependent, bool ValueDependent)
    : Expr(ChooseExprClass, t, VK, OK, TypeDependent, ValueDependent,
           (cond->isInstantiationDependent() ||
            lhs->isInstantiationDependent() ||
            rhs->isInstantiationDependent()),
           (cond->containsUnexpandedParameterPack() ||
            lhs->containsUnexpandedParameterPack() ||
            rhs->containsUnexpandedParameterPack())),
      BuiltinLoc(BLoc), RParenLoc(RP), CondIsTrue(condIsTrue) {
      SubExprs[COND] = cond;
      SubExprs[LHS] = lhs;
      SubExprs[RHS] = rhs;
    }

  /// \brief Build an empty __builtin_choose_expr.
  explicit ChooseExpr(EmptyShell Empty) : Expr(ChooseExprClass, Empty) { }

  /// isConditionTrue - Return whether the condition is true (i.e. not
  /// equal to zero).
  bool isConditionTrue() const {
    assert(!isConditionDependent() &&
           "Dependent condition isn't true or false");
    return CondIsTrue;
  }
  void setIsConditionTrue(bool isTrue) { CondIsTrue = isTrue; }

  bool isConditionDependent() const {
    return getCond()->isTypeDependent() || getCond()->isValueDependent();
  }

  /// getChosenSubExpr - Return the subexpression chosen according to the
  /// condition.
  Expr *getChosenSubExpr() const {
    return isConditionTrue() ? getLHS() : getRHS();
  }

  Expr *getCond() const { return cast<Expr>(SubExprs[COND]); }
  void setCond(Expr *E) { SubExprs[COND] = E; }
  Expr *getLHS() const { return cast<Expr>(SubExprs[LHS]); }
  void setLHS(Expr *E) { SubExprs[LHS] = E; }
  Expr *getRHS() const { return cast<Expr>(SubExprs[RHS]); }
  void setRHS(Expr *E) { SubExprs[RHS] = E; }

  SourceLocation getBuiltinLoc() const { return BuiltinLoc; }
  void setBuiltinLoc(SourceLocation L) { BuiltinLoc = L; }

  SourceLocation getRParenLoc() const { return RParenLoc; }
  void setRParenLoc(SourceLocation L) { RParenLoc = L; }

  SourceLocation getLocStart() const LLVM_READONLY { return BuiltinLoc; }
  SourceLocation getLocEnd() const LLVM_READONLY { return RParenLoc; }

  static bool classof(const Stmt *T) {
    return T->getStmtClass() == ChooseExprClass;
  }

  // Iterators
  child_range children() {
    return child_range(&SubExprs[0], &SubExprs[0]+END_EXPR);
  }
};

/// GNUNullExpr - Implements the GNU __null extension, which is a name
/// for a null pointer constant that has integral type (e.g., int or
/// long) and is the same size and alignment as a pointer. The __null
/// extension is typically only used by system headers, which define
/// NULL as __null in C++ rather than using 0 (which is an integer
/// that may not match the size of a pointer).
class GNUNullExpr : public Expr {
  /// TokenLoc - The location of the __null keyword.
  SourceLocation TokenLoc;

public:
  GNUNullExpr(QualType Ty, SourceLocation Loc)
    : Expr(GNUNullExprClass, Ty, VK_RValue, OK_Ordinary, false, false, false,
           false),
      TokenLoc(Loc) { }

  /// \brief Build an empty GNU __null expression.
  explicit GNUNullExpr(EmptyShell Empty) : Expr(GNUNullExprClass, Empty) { }

  /// getTokenLocation - The location of the __null token.
  SourceLocation getTokenLocation() const { return TokenLoc; }
  void setTokenLocation(SourceLocation L) { TokenLoc = L; }

  SourceLocation getLocStart() const LLVM_READONLY { return TokenLoc; }
  SourceLocation getLocEnd() const LLVM_READONLY { return TokenLoc; }

  static bool classof(const Stmt *T) {
    return T->getStmtClass() == GNUNullExprClass;
  }

  // Iterators
  child_range children() {
    return child_range(child_iterator(), child_iterator());
  }
};

/// Represents a call to the builtin function \c __builtin_va_arg.
class VAArgExpr : public Expr {
  Stmt *Val;
  llvm::PointerIntPair<TypeSourceInfo *, 1, bool> TInfo;
  SourceLocation BuiltinLoc, RParenLoc;
public:
  VAArgExpr(SourceLocation BLoc, Expr *e, TypeSourceInfo *TInfo,
            SourceLocation RPLoc, QualType t, bool IsMS)
      : Expr(VAArgExprClass, t, VK_RValue, OK_Ordinary, t->isDependentType(),
             false, (TInfo->getType()->isInstantiationDependentType() ||
                     e->isInstantiationDependent()),
             (TInfo->getType()->containsUnexpandedParameterPack() ||
              e->containsUnexpandedParameterPack())),
        Val(e), TInfo(TInfo, IsMS), BuiltinLoc(BLoc), RParenLoc(RPLoc) {}

  /// Create an empty __builtin_va_arg expression.
  explicit VAArgExpr(EmptyShell Empty)
      : Expr(VAArgExprClass, Empty), Val(nullptr), TInfo(nullptr, false) {}

  const Expr *getSubExpr() const { return cast<Expr>(Val); }
  Expr *getSubExpr() { return cast<Expr>(Val); }
  void setSubExpr(Expr *E) { Val = E; }

  /// Returns whether this is really a Win64 ABI va_arg expression.
  bool isMicrosoftABI() const { return TInfo.getInt(); }
  void setIsMicrosoftABI(bool IsMS) { TInfo.setInt(IsMS); }

  TypeSourceInfo *getWrittenTypeInfo() const { return TInfo.getPointer(); }
  void setWrittenTypeInfo(TypeSourceInfo *TI) { TInfo.setPointer(TI); }

  SourceLocation getBuiltinLoc() const { return BuiltinLoc; }
  void setBuiltinLoc(SourceLocation L) { BuiltinLoc = L; }

  SourceLocation getRParenLoc() const { return RParenLoc; }
  void setRParenLoc(SourceLocation L) { RParenLoc = L; }

  SourceLocation getLocStart() const LLVM_READONLY { return BuiltinLoc; }
  SourceLocation getLocEnd() const LLVM_READONLY { return RParenLoc; }

  static bool classof(const Stmt *T) {
    return T->getStmtClass() == VAArgExprClass;
  }

  // Iterators
  child_range children() { return child_range(&Val, &Val+1); }
};

/// @brief Describes an C or C++ initializer list.
///
/// InitListExpr describes an initializer list, which can be used to
/// initialize objects of different types, including
/// struct/class/union types, arrays, and vectors. For example:
///
/// @code
/// struct foo x = { 1, { 2, 3 } };
/// @endcode
///
/// Prior to semantic analysis, an initializer list will represent the
/// initializer list as written by the user, but will have the
/// placeholder type "void". This initializer list is called the
/// syntactic form of the initializer, and may contain C99 designated
/// initializers (represented as DesignatedInitExprs), initializations
/// of subobject members without explicit braces, and so on. Clients
/// interested in the original syntax of the initializer list should
/// use the syntactic form of the initializer list.
///
/// After semantic analysis, the initializer list will represent the
/// semantic form of the initializer, where the initializations of all
/// subobjects are made explicit with nested InitListExpr nodes and
/// C99 designators have been eliminated by placing the designated
/// initializations into the subobject they initialize. Additionally,
/// any "holes" in the initialization, where no initializer has been
/// specified for a particular subobject, will be replaced with
/// implicitly-generated ImplicitValueInitExpr expressions that
/// value-initialize the subobjects. Note, however, that the
/// initializer lists may still have fewer initializers than there are
/// elements to initialize within the object.
///
/// After semantic analysis has completed, given an initializer list,
/// method isSemanticForm() returns true if and only if this is the
/// semantic form of the initializer list (note: the same AST node
/// may at the same time be the syntactic form).
/// Given the semantic form of the initializer list, one can retrieve
/// the syntactic form of that initializer list (when different)
/// using method getSyntacticForm(); the method returns null if applied
/// to a initializer list which is already in syntactic form.
/// Similarly, given the syntactic form (i.e., an initializer list such
/// that isSemanticForm() returns false), one can retrieve the semantic
/// form using method getSemanticForm().
/// Since many initializer lists have the same syntactic and semantic forms,
/// getSyntacticForm() may return NULL, indicating that the current
/// semantic initializer list also serves as its syntactic form.
class InitListExpr : public Expr {
  // FIXME: Eliminate this vector in favor of ASTContext allocation
  typedef ASTVector<Stmt *> InitExprsTy;
  InitExprsTy InitExprs;
  SourceLocation LBraceLoc, RBraceLoc;

  /// The alternative form of the initializer list (if it exists).
  /// The int part of the pair stores whether this initializer list is
  /// in semantic form. If not null, the pointer points to:
  ///   - the syntactic form, if this is in semantic form;
  ///   - the semantic form, if this is in syntactic form.
  llvm::PointerIntPair<InitListExpr *, 1, bool> AltForm;

  /// \brief Either:
  ///  If this initializer list initializes an array with more elements than
  ///  there are initializers in the list, specifies an expression to be used
  ///  for value initialization of the rest of the elements.
  /// Or
  ///  If this initializer list initializes a union, specifies which
  ///  field within the union will be initialized.
  llvm::PointerUnion<Expr *, FieldDecl *> ArrayFillerOrUnionFieldInit;

public:
  InitListExpr(const ASTContext &C, SourceLocation lbraceloc,
               ArrayRef<Expr*> initExprs, SourceLocation rbraceloc);

  /// \brief Build an empty initializer list.
  explicit InitListExpr(EmptyShell Empty)
    : Expr(InitListExprClass, Empty) { }

  unsigned getNumInits() const { return InitExprs.size(); }

  /// \brief Retrieve the set of initializers.
  Expr **getInits() { return reinterpret_cast<Expr **>(InitExprs.data()); }

  ArrayRef<Expr *> inits() {
    return llvm::makeArrayRef(getInits(), getNumInits());
  }

  const Expr *getInit(unsigned Init) const {
    assert(Init < getNumInits() && "Initializer access out of range!");
    return cast_or_null<Expr>(InitExprs[Init]);
  }

  Expr *getInit(unsigned Init) {
    assert(Init < getNumInits() && "Initializer access out of range!");
    return cast_or_null<Expr>(InitExprs[Init]);
  }

  void setInit(unsigned Init, Expr *expr) {
    assert(Init < getNumInits() && "Initializer access out of range!");
    InitExprs[Init] = expr;

    if (expr) {
      ExprBits.TypeDependent |= expr->isTypeDependent();
      ExprBits.ValueDependent |= expr->isValueDependent();
      ExprBits.InstantiationDependent |= expr->isInstantiationDependent();
      ExprBits.ContainsUnexpandedParameterPack |=
          expr->containsUnexpandedParameterPack();
    }
  }

  /// \brief Reserve space for some number of initializers.
  void reserveInits(const ASTContext &C, unsigned NumInits);

  /// @brief Specify the number of initializers
  ///
  /// If there are more than @p NumInits initializers, the remaining
  /// initializers will be destroyed. If there are fewer than @p
  /// NumInits initializers, NULL expressions will be added for the
  /// unknown initializers.
  void resizeInits(const ASTContext &Context, unsigned NumInits);

  /// @brief Updates the initializer at index @p Init with the new
  /// expression @p expr, and returns the old expression at that
  /// location.
  ///
  /// When @p Init is out of range for this initializer list, the
  /// initializer list will be extended with NULL expressions to
  /// accommodate the new entry.
  Expr *updateInit(const ASTContext &C, unsigned Init, Expr *expr);

  /// \brief If this initializer list initializes an array with more elements
  /// than there are initializers in the list, specifies an expression to be
  /// used for value initialization of the rest of the elements.
  Expr *getArrayFiller() {
    return ArrayFillerOrUnionFieldInit.dyn_cast<Expr *>();
  }
  const Expr *getArrayFiller() const {
    return const_cast<InitListExpr *>(this)->getArrayFiller();
  }
  void setArrayFiller(Expr *filler);

  /// \brief Return true if this is an array initializer and its array "filler"
  /// has been set.
  bool hasArrayFiller() const { return getArrayFiller(); }

  /// \brief If this initializes a union, specifies which field in the
  /// union to initialize.
  ///
  /// Typically, this field is the first named field within the
  /// union. However, a designated initializer can specify the
  /// initialization of a different field within the union.
  FieldDecl *getInitializedFieldInUnion() {
    return ArrayFillerOrUnionFieldInit.dyn_cast<FieldDecl *>();
  }
  const FieldDecl *getInitializedFieldInUnion() const {
    return const_cast<InitListExpr *>(this)->getInitializedFieldInUnion();
  }
  void setInitializedFieldInUnion(FieldDecl *FD) {
    assert((FD == nullptr
            || getInitializedFieldInUnion() == nullptr
            || getInitializedFieldInUnion() == FD)
           && "Only one field of a union may be initialized at a time!");
    ArrayFillerOrUnionFieldInit = FD;
  }

  // Explicit InitListExpr's originate from source code (and have valid source
  // locations). Implicit InitListExpr's are created by the semantic analyzer.
  bool isExplicit() {
    return LBraceLoc.isValid() && RBraceLoc.isValid();
  }

  // Is this an initializer for an array of characters, initialized by a string
  // literal or an @encode?
  bool isStringLiteralInit() const;

  SourceLocation getLBraceLoc() const { return LBraceLoc; }
  void setLBraceLoc(SourceLocation Loc) { LBraceLoc = Loc; }
  SourceLocation getRBraceLoc() const { return RBraceLoc; }
  void setRBraceLoc(SourceLocation Loc) { RBraceLoc = Loc; }

  bool isSemanticForm() const { return AltForm.getInt(); }
  InitListExpr *getSemanticForm() const {
    return isSemanticForm() ? nullptr : AltForm.getPointer();
  }
  InitListExpr *getSyntacticForm() const {
    return isSemanticForm() ? AltForm.getPointer() : nullptr;
  }

  void setSyntacticForm(InitListExpr *Init) {
    AltForm.setPointer(Init);
    AltForm.setInt(true);
    Init->AltForm.setPointer(this);
    Init->AltForm.setInt(false);
  }

  bool hadArrayRangeDesignator() const {
    return InitListExprBits.HadArrayRangeDesignator != 0;
  }
  void sawArrayRangeDesignator(bool ARD = true) {
    InitListExprBits.HadArrayRangeDesignator = ARD;
  }

  SourceLocation getLocStart() const LLVM_READONLY;
  SourceLocation getLocEnd() const LLVM_READONLY;

  static bool classof(const Stmt *T) {
    return T->getStmtClass() == InitListExprClass;
  }

  // Iterators
  child_range children() {
    // FIXME: This does not include the array filler expression.
    if (InitExprs.empty())
      return child_range(child_iterator(), child_iterator());
    return child_range(&InitExprs[0], &InitExprs[0] + InitExprs.size());
  }

  typedef InitExprsTy::iterator iterator;
  typedef InitExprsTy::const_iterator const_iterator;
  typedef InitExprsTy::reverse_iterator reverse_iterator;
  typedef InitExprsTy::const_reverse_iterator const_reverse_iterator;

  iterator begin() { return InitExprs.begin(); }
  const_iterator begin() const { return InitExprs.begin(); }
  iterator end() { return InitExprs.end(); }
  const_iterator end() const { return InitExprs.end(); }
  reverse_iterator rbegin() { return InitExprs.rbegin(); }
  const_reverse_iterator rbegin() const { return InitExprs.rbegin(); }
  reverse_iterator rend() { return InitExprs.rend(); }
  const_reverse_iterator rend() const { return InitExprs.rend(); }

  friend class ASTStmtReader;
  friend class ASTStmtWriter;
};

/// @brief Represents a C99 designated initializer expression.
///
/// A designated initializer expression (C99 6.7.8) contains one or
/// more designators (which can be field designators, array
/// designators, or GNU array-range designators) followed by an
/// expression that initializes the field or element(s) that the
/// designators refer to. For example, given:
///
/// @code
/// struct point {
///   double x;
///   double y;
/// };
/// struct point ptarray[10] = { [2].y = 1.0, [2].x = 2.0, [0].x = 1.0 };
/// @endcode
///
/// The InitListExpr contains three DesignatedInitExprs, the first of
/// which covers @c [2].y=1.0. This DesignatedInitExpr will have two
/// designators, one array designator for @c [2] followed by one field
/// designator for @c .y. The initialization expression will be 1.0.
class DesignatedInitExpr final
    : public Expr,
      private llvm::TrailingObjects<DesignatedInitExpr, Stmt *> {
public:
  /// \brief Forward declaration of the Designator class.
  class Designator;

private:
  /// The location of the '=' or ':' prior to the actual initializer
  /// expression.
  SourceLocation EqualOrColonLoc;

  /// Whether this designated initializer used the GNU deprecated
  /// syntax rather than the C99 '=' syntax.
  bool GNUSyntax : 1;

  /// The number of designators in this initializer expression.
  unsigned NumDesignators : 15;

  /// The number of subexpressions of this initializer expression,
  /// which contains both the initializer and any additional
  /// expressions used by array and array-range designators.
  unsigned NumSubExprs : 16;

  /// \brief The designators in this designated initialization
  /// expression.
  Designator *Designators;


  DesignatedInitExpr(const ASTContext &C, QualType Ty, unsigned NumDesignators,
                     const Designator *Designators,
                     SourceLocation EqualOrColonLoc, bool GNUSyntax,
                     ArrayRef<Expr*> IndexExprs, Expr *Init);

  explicit DesignatedInitExpr(unsigned NumSubExprs)
    : Expr(DesignatedInitExprClass, EmptyShell()),
      NumDesignators(0), NumSubExprs(NumSubExprs), Designators(nullptr) { }

public:
  /// A field designator, e.g., ".x".
  struct FieldDesignator {
    /// Refers to the field that is being initialized. The low bit
    /// of this field determines whether this is actually a pointer
    /// to an IdentifierInfo (if 1) or a FieldDecl (if 0). When
    /// initially constructed, a field designator will store an
    /// IdentifierInfo*. After semantic analysis has resolved that
    /// name, the field designator will instead store a FieldDecl*.
    uintptr_t NameOrField;

    /// The location of the '.' in the designated initializer.
    unsigned DotLoc;

    /// The location of the field name in the designated initializer.
    unsigned FieldLoc;
  };

  /// An array or GNU array-range designator, e.g., "[9]" or "[10..15]".
  struct ArrayOrRangeDesignator {
    /// Location of the first index expression within the designated
    /// initializer expression's list of subexpressions.
    unsigned Index;
    /// The location of the '[' starting the array range designator.
    unsigned LBracketLoc;
    /// The location of the ellipsis separating the start and end
    /// indices. Only valid for GNU array-range designators.
    unsigned EllipsisLoc;
    /// The location of the ']' terminating the array range designator.
    unsigned RBracketLoc;
  };

  /// @brief Represents a single C99 designator.
  ///
  /// @todo This class is infuriatingly similar to clang::Designator,
  /// but minor differences (storing indices vs. storing pointers)
  /// keep us from reusing it. Try harder, later, to rectify these
  /// differences.
  class Designator {
    /// @brief The kind of designator this describes.
    enum {
      FieldDesignator,
      ArrayDesignator,
      ArrayRangeDesignator
    } Kind;

    union {
      /// A field designator, e.g., ".x".
      struct FieldDesignator Field;
      /// An array or GNU array-range designator, e.g., "[9]" or "[10..15]".
      struct ArrayOrRangeDesignator ArrayOrRange;
    };
    friend class DesignatedInitExpr;

  public:
    Designator() {}

    /// @brief Initializes a field designator.
    Designator(const IdentifierInfo *FieldName, SourceLocation DotLoc,
               SourceLocation FieldLoc)
      : Kind(FieldDesignator) {
      Field.NameOrField = reinterpret_cast<uintptr_t>(FieldName) | 0x01;
      Field.DotLoc = DotLoc.getRawEncoding();
      Field.FieldLoc = FieldLoc.getRawEncoding();
    }

    /// @brief Initializes an array designator.
    Designator(unsigned Index, SourceLocation LBracketLoc,
               SourceLocation RBracketLoc)
      : Kind(ArrayDesignator) {
      ArrayOrRange.Index = Index;
      ArrayOrRange.LBracketLoc = LBracketLoc.getRawEncoding();
      ArrayOrRange.EllipsisLoc = SourceLocation().getRawEncoding();
      ArrayOrRange.RBracketLoc = RBracketLoc.getRawEncoding();
    }

    /// @brief Initializes a GNU array-range designator.
    Designator(unsigned Index, SourceLocation LBracketLoc,
               SourceLocation EllipsisLoc, SourceLocation RBracketLoc)
      : Kind(ArrayRangeDesignator) {
      ArrayOrRange.Index = Index;
      ArrayOrRange.LBracketLoc = LBracketLoc.getRawEncoding();
      ArrayOrRange.EllipsisLoc = EllipsisLoc.getRawEncoding();
      ArrayOrRange.RBracketLoc = RBracketLoc.getRawEncoding();
    }

    bool isFieldDesignator() const { return Kind == FieldDesignator; }
    bool isArrayDesignator() const { return Kind == ArrayDesignator; }
    bool isArrayRangeDesignator() const { return Kind == ArrayRangeDesignator; }

    IdentifierInfo *getFieldName() const;

    FieldDecl *getField() const {
      assert(Kind == FieldDesignator && "Only valid on a field designator");
      if (Field.NameOrField & 0x01)
        return nullptr;
      else
        return reinterpret_cast<FieldDecl *>(Field.NameOrField);
    }

    void setField(FieldDecl *FD) {
      assert(Kind == FieldDesignator && "Only valid on a field designator");
      Field.NameOrField = reinterpret_cast<uintptr_t>(FD);
    }

    SourceLocation getDotLoc() const {
      assert(Kind == FieldDesignator && "Only valid on a field designator");
      return SourceLocation::getFromRawEncoding(Field.DotLoc);
    }

    SourceLocation getFieldLoc() const {
      assert(Kind == FieldDesignator && "Only valid on a field designator");
      return SourceLocation::getFromRawEncoding(Field.FieldLoc);
    }

    SourceLocation getLBracketLoc() const {
      assert((Kind == ArrayDesignator || Kind == ArrayRangeDesignator) &&
             "Only valid on an array or array-range designator");
      return SourceLocation::getFromRawEncoding(ArrayOrRange.LBracketLoc);
    }

    SourceLocation getRBracketLoc() const {
      assert((Kind == ArrayDesignator || Kind == ArrayRangeDesignator) &&
             "Only valid on an array or array-range designator");
      return SourceLocation::getFromRawEncoding(ArrayOrRange.RBracketLoc);
    }

    SourceLocation getEllipsisLoc() const {
      assert(Kind == ArrayRangeDesignator &&
             "Only valid on an array-range designator");
      return SourceLocation::getFromRawEncoding(ArrayOrRange.EllipsisLoc);
    }

    unsigned getFirstExprIndex() const {
      assert((Kind == ArrayDesignator || Kind == ArrayRangeDesignator) &&
             "Only valid on an array or array-range designator");
      return ArrayOrRange.Index;
    }

    SourceLocation getLocStart() const LLVM_READONLY {
      if (Kind == FieldDesignator)
        return getDotLoc().isInvalid()? getFieldLoc() : getDotLoc();
      else
        return getLBracketLoc();
    }
    SourceLocation getLocEnd() const LLVM_READONLY {
      return Kind == FieldDesignator ? getFieldLoc() : getRBracketLoc();
    }
    SourceRange getSourceRange() const LLVM_READONLY {
      return SourceRange(getLocStart(), getLocEnd());
    }
  };

  static DesignatedInitExpr *Create(const ASTContext &C,
                                    Designator *Designators,
                                    unsigned NumDesignators,
                                    ArrayRef<Expr*> IndexExprs,
                                    SourceLocation EqualOrColonLoc,
                                    bool GNUSyntax, Expr *Init);

  static DesignatedInitExpr *CreateEmpty(const ASTContext &C,
                                         unsigned NumIndexExprs);

  /// @brief Returns the number of designators in this initializer.
  unsigned size() const { return NumDesignators; }

  // Iterator access to the designators.
  typedef Designator *designators_iterator;
  designators_iterator designators_begin() { return Designators; }
  designators_iterator designators_end() {
    return Designators + NumDesignators;
  }

  typedef const Designator *const_designators_iterator;
  const_designators_iterator designators_begin() const { return Designators; }
  const_designators_iterator designators_end() const {
    return Designators + NumDesignators;
  }

  typedef llvm::iterator_range<designators_iterator> designators_range;
  designators_range designators() {
    return designators_range(designators_begin(), designators_end());
  }

  typedef llvm::iterator_range<const_designators_iterator>
          designators_const_range;
  designators_const_range designators() const {
    return designators_const_range(designators_begin(), designators_end());
  }

  typedef std::reverse_iterator<designators_iterator>
          reverse_designators_iterator;
  reverse_designators_iterator designators_rbegin() {
    return reverse_designators_iterator(designators_end());
  }
  reverse_designators_iterator designators_rend() {
    return reverse_designators_iterator(designators_begin());
  }

  typedef std::reverse_iterator<const_designators_iterator>
          const_reverse_designators_iterator;
  const_reverse_designators_iterator designators_rbegin() const {
    return const_reverse_designators_iterator(designators_end());
  }
  const_reverse_designators_iterator designators_rend() const {
    return const_reverse_designators_iterator(designators_begin());
  }

  Designator *getDesignator(unsigned Idx) { return &designators_begin()[Idx]; }

  void setDesignators(const ASTContext &C, const Designator *Desigs,
                      unsigned NumDesigs);

  Expr *getArrayIndex(const Designator &D) const;
  Expr *getArrayRangeStart(const Designator &D) const;
  Expr *getArrayRangeEnd(const Designator &D) const;

  /// @brief Retrieve the location of the '=' that precedes the
  /// initializer value itself, if present.
  SourceLocation getEqualOrColonLoc() const { return EqualOrColonLoc; }
  void setEqualOrColonLoc(SourceLocation L) { EqualOrColonLoc = L; }

  /// @brief Determines whether this designated initializer used the
  /// deprecated GNU syntax for designated initializers.
  bool usesGNUSyntax() const { return GNUSyntax; }
  void setGNUSyntax(bool GNU) { GNUSyntax = GNU; }

  /// @brief Retrieve the initializer value.
  Expr *getInit() const {
    return cast<Expr>(*const_cast<DesignatedInitExpr*>(this)->child_begin());
  }

  void setInit(Expr *init) {
    *child_begin() = init;
  }

  /// \brief Retrieve the total number of subexpressions in this
  /// designated initializer expression, including the actual
  /// initialized value and any expressions that occur within array
  /// and array-range designators.
  unsigned getNumSubExprs() const { return NumSubExprs; }

  Expr *getSubExpr(unsigned Idx) const {
    assert(Idx < NumSubExprs && "Subscript out of range");
    return cast<Expr>(getTrailingObjects<Stmt *>()[Idx]);
  }

  void setSubExpr(unsigned Idx, Expr *E) {
    assert(Idx < NumSubExprs && "Subscript out of range");
    getTrailingObjects<Stmt *>()[Idx] = E;
  }

  /// \brief Replaces the designator at index @p Idx with the series
  /// of designators in [First, Last).
  void ExpandDesignator(const ASTContext &C, unsigned Idx,
                        const Designator *First, const Designator *Last);

  SourceRange getDesignatorsSourceRange() const;

  SourceLocation getLocStart() const LLVM_READONLY;
  SourceLocation getLocEnd() const LLVM_READONLY;

  static bool classof(const Stmt *T) {
    return T->getStmtClass() == DesignatedInitExprClass;
  }

  // Iterators
  child_range children() {
    Stmt **begin = getTrailingObjects<Stmt *>();
    return child_range(begin, begin + NumSubExprs);
  }

  friend TrailingObjects;
};

/// \brief Represents a place-holder for an object not to be initialized by
/// anything.
///
/// This only makes sense when it appears as part of an updater of a
/// DesignatedInitUpdateExpr (see below). The base expression of a DIUE
/// initializes a big object, and the NoInitExpr's mark the spots within the
/// big object not to be overwritten by the updater.
///
/// \see DesignatedInitUpdateExpr
class NoInitExpr : public Expr {
public:
  explicit NoInitExpr(QualType ty)
    : Expr(NoInitExprClass, ty, VK_RValue, OK_Ordinary,
           false, false, ty->isInstantiationDependentType(), false) { }

  explicit NoInitExpr(EmptyShell Empty)
    : Expr(NoInitExprClass, Empty) { }

  static bool classof(const Stmt *T) {
    return T->getStmtClass() == NoInitExprClass;
  }

  SourceLocation getLocStart() const LLVM_READONLY { return SourceLocation(); }
  SourceLocation getLocEnd() const LLVM_READONLY { return SourceLocation(); }

  // Iterators
  child_range children() {
    return child_range(child_iterator(), child_iterator());
  }
};

// In cases like:
//   struct Q { int a, b, c; };
//   Q *getQ();
//   void foo() {
//     struct A { Q q; } a = { *getQ(), .q.b = 3 };
//   }
//
// We will have an InitListExpr for a, with type A, and then a
// DesignatedInitUpdateExpr for "a.q" with type Q. The "base" for this DIUE
// is the call expression *getQ(); the "updater" for the DIUE is ".q.b = 3"
//
class DesignatedInitUpdateExpr : public Expr {
  // BaseAndUpdaterExprs[0] is the base expression;
  // BaseAndUpdaterExprs[1] is an InitListExpr overwriting part of the base.
  Stmt *BaseAndUpdaterExprs[2];

public:
  DesignatedInitUpdateExpr(const ASTContext &C, SourceLocation lBraceLoc,
                           Expr *baseExprs, SourceLocation rBraceLoc);

  explicit DesignatedInitUpdateExpr(EmptyShell Empty)
    : Expr(DesignatedInitUpdateExprClass, Empty) { }

  SourceLocation getLocStart() const LLVM_READONLY;
  SourceLocation getLocEnd() const LLVM_READONLY;

  static bool classof(const Stmt *T) {
    return T->getStmtClass() == DesignatedInitUpdateExprClass;
  }

  Expr *getBase() const { return cast<Expr>(BaseAndUpdaterExprs[0]); }
  void setBase(Expr *Base) { BaseAndUpdaterExprs[0] = Base; }

  InitListExpr *getUpdater() const {
    return cast<InitListExpr>(BaseAndUpdaterExprs[1]);
  }
  void setUpdater(Expr *Updater) { BaseAndUpdaterExprs[1] = Updater; }

  // Iterators
  // children = the base and the updater
  child_range children() {
    return child_range(&BaseAndUpdaterExprs[0], &BaseAndUpdaterExprs[0] + 2);
  }
};

/// \brief Represents an implicitly-generated value initialization of
/// an object of a given type.
///
/// Implicit value initializations occur within semantic initializer
/// list expressions (InitListExpr) as placeholders for subobject
/// initializations not explicitly specified by the user.
///
/// \see InitListExpr
class ImplicitValueInitExpr : public Expr {
public:
  explicit ImplicitValueInitExpr(QualType ty)
    : Expr(ImplicitValueInitExprClass, ty, VK_RValue, OK_Ordinary,
           false, false, ty->isInstantiationDependentType(), false) { }

  /// \brief Construct an empty implicit value initialization.
  explicit ImplicitValueInitExpr(EmptyShell Empty)
    : Expr(ImplicitValueInitExprClass, Empty) { }

  static bool classof(const Stmt *T) {
    return T->getStmtClass() == ImplicitValueInitExprClass;
  }

  SourceLocation getLocStart() const LLVM_READONLY { return SourceLocation(); }
  SourceLocation getLocEnd() const LLVM_READONLY { return SourceLocation(); }

  // Iterators
  child_range children() {
    return child_range(child_iterator(), child_iterator());
  }
};

class ParenListExpr : public Expr {
  Stmt **Exprs;
  unsigned NumExprs;
  SourceLocation LParenLoc, RParenLoc;

public:
  ParenListExpr(const ASTContext& C, SourceLocation lparenloc,
                ArrayRef<Expr*> exprs, SourceLocation rparenloc);

  /// \brief Build an empty paren list.
  explicit ParenListExpr(EmptyShell Empty) : Expr(ParenListExprClass, Empty) { }

  unsigned getNumExprs() const { return NumExprs; }

  const Expr* getExpr(unsigned Init) const {
    assert(Init < getNumExprs() && "Initializer access out of range!");
    return cast_or_null<Expr>(Exprs[Init]);
  }

  Expr* getExpr(unsigned Init) {
    assert(Init < getNumExprs() && "Initializer access out of range!");
    return cast_or_null<Expr>(Exprs[Init]);
  }

  Expr **getExprs() { return reinterpret_cast<Expr **>(Exprs); }

  ArrayRef<Expr *> exprs() {
    return llvm::makeArrayRef(getExprs(), getNumExprs());
  }

  SourceLocation getLParenLoc() const { return LParenLoc; }
  SourceLocation getRParenLoc() const { return RParenLoc; }

  SourceLocation getLocStart() const LLVM_READONLY { return LParenLoc; }
  SourceLocation getLocEnd() const LLVM_READONLY { return RParenLoc; }

  static bool classof(const Stmt *T) {
    return T->getStmtClass() == ParenListExprClass;
  }

  // Iterators
  child_range children() {
    return child_range(&Exprs[0], &Exprs[0]+NumExprs);
  }

  friend class ASTStmtReader;
  friend class ASTStmtWriter;
};

/// \brief Represents a C11 generic selection.
///
/// A generic selection (C11 6.5.1.1) contains an unevaluated controlling
/// expression, followed by one or more generic associations.  Each generic
/// association specifies a type name and an expression, or "default" and an
/// expression (in which case it is known as a default generic association).
/// The type and value of the generic selection are identical to those of its
/// result expression, which is defined as the expression in the generic
/// association with a type name that is compatible with the type of the
/// controlling expression, or the expression in the default generic association
/// if no types are compatible.  For example:
///
/// @code
/// _Generic(X, double: 1, float: 2, default: 3)
/// @endcode
///
/// The above expression evaluates to 1 if 1.0 is substituted for X, 2 if 1.0f
/// or 3 if "hello".
///
/// As an extension, generic selections are allowed in C++, where the following
/// additional semantics apply:
///
/// Any generic selection whose controlling expression is type-dependent or
/// which names a dependent type in its association list is result-dependent,
/// which means that the choice of result expression is dependent.
/// Result-dependent generic associations are both type- and value-dependent.
class GenericSelectionExpr : public Expr {
  enum { CONTROLLING, END_EXPR };
  TypeSourceInfo **AssocTypes;
  Stmt **SubExprs;
  unsigned NumAssocs, ResultIndex;
  SourceLocation GenericLoc, DefaultLoc, RParenLoc;

public:
  GenericSelectionExpr(const ASTContext &Context,
                       SourceLocation GenericLoc, Expr *ControllingExpr,
                       ArrayRef<TypeSourceInfo*> AssocTypes,
                       ArrayRef<Expr*> AssocExprs,
                       SourceLocation DefaultLoc, SourceLocation RParenLoc,
                       bool ContainsUnexpandedParameterPack,
                       unsigned ResultIndex);

  /// This constructor is used in the result-dependent case.
  GenericSelectionExpr(const ASTContext &Context,
                       SourceLocation GenericLoc, Expr *ControllingExpr,
                       ArrayRef<TypeSourceInfo*> AssocTypes,
                       ArrayRef<Expr*> AssocExprs,
                       SourceLocation DefaultLoc, SourceLocation RParenLoc,
                       bool ContainsUnexpandedParameterPack);

  explicit GenericSelectionExpr(EmptyShell Empty)
    : Expr(GenericSelectionExprClass, Empty) { }

  unsigned getNumAssocs() const { return NumAssocs; }

  SourceLocation getGenericLoc() const { return GenericLoc; }
  SourceLocation getDefaultLoc() const { return DefaultLoc; }
  SourceLocation getRParenLoc() const { return RParenLoc; }

  const Expr *getAssocExpr(unsigned i) const {
    return cast<Expr>(SubExprs[END_EXPR+i]);
  }
  Expr *getAssocExpr(unsigned i) { return cast<Expr>(SubExprs[END_EXPR+i]); }

  const TypeSourceInfo *getAssocTypeSourceInfo(unsigned i) const {
    return AssocTypes[i];
  }
  TypeSourceInfo *getAssocTypeSourceInfo(unsigned i) { return AssocTypes[i]; }

  QualType getAssocType(unsigned i) const {
    if (const TypeSourceInfo *TS = getAssocTypeSourceInfo(i))
      return TS->getType();
    else
      return QualType();
  }

  const Expr *getControllingExpr() const {
    return cast<Expr>(SubExprs[CONTROLLING]);
  }
  Expr *getControllingExpr() { return cast<Expr>(SubExprs[CONTROLLING]); }

  /// Whether this generic selection is result-dependent.
  bool isResultDependent() const { return ResultIndex == -1U; }

  /// The zero-based index of the result expression's generic association in
  /// the generic selection's association list.  Defined only if the
  /// generic selection is not result-dependent.
  unsigned getResultIndex() const {
    assert(!isResultDependent() && "Generic selection is result-dependent");
    return ResultIndex;
  }

  /// The generic selection's result expression.  Defined only if the
  /// generic selection is not result-dependent.
  const Expr *getResultExpr() const { return getAssocExpr(getResultIndex()); }
  Expr *getResultExpr() { return getAssocExpr(getResultIndex()); }

  SourceLocation getLocStart() const LLVM_READONLY { return GenericLoc; }
  SourceLocation getLocEnd() const LLVM_READONLY { return RParenLoc; }

  static bool classof(const Stmt *T) {
    return T->getStmtClass() == GenericSelectionExprClass;
  }

  child_range children() {
    return child_range(SubExprs, SubExprs+END_EXPR+NumAssocs);
  }

  friend class ASTStmtReader;
};

//===----------------------------------------------------------------------===//
// Clang Extensions
//===----------------------------------------------------------------------===//

/// ExtVectorElementExpr - This represents access to specific elements of a
/// vector, and may occur on the left hand side or right hand side.  For example
/// the following is legal:  "V.xy = V.zw" if V is a 4 element extended vector.
///
/// Note that the base may have either vector or pointer to vector type, just
/// like a struct field reference.
///
class ExtVectorElementExpr : public Expr {
  Stmt *Base;
  IdentifierInfo *Accessor;
  SourceLocation AccessorLoc;
public:
  ExtVectorElementExpr(QualType ty, ExprValueKind VK, Expr *base,
                       IdentifierInfo &accessor, SourceLocation loc)
    : Expr(ExtVectorElementExprClass, ty, VK,
           (VK == VK_RValue ? OK_Ordinary : OK_VectorComponent),
           base->isTypeDependent(), base->isValueDependent(),
           base->isInstantiationDependent(),
           base->containsUnexpandedParameterPack()),
      Base(base), Accessor(&accessor), AccessorLoc(loc) {}

  /// \brief Build an empty vector element expression.
  explicit ExtVectorElementExpr(EmptyShell Empty)
    : Expr(ExtVectorElementExprClass, Empty) { }

  const Expr *getBase() const { return cast<Expr>(Base); }
  Expr *getBase() { return cast<Expr>(Base); }
  void setBase(Expr *E) { Base = E; }

  IdentifierInfo &getAccessor() const { return *Accessor; }
  void setAccessor(IdentifierInfo *II) { Accessor = II; }

  SourceLocation getAccessorLoc() const { return AccessorLoc; }
  void setAccessorLoc(SourceLocation L) { AccessorLoc = L; }

  /// getNumElements - Get the number of components being selected.
  unsigned getNumElements() const;

  /// containsDuplicateElements - Return true if any element access is
  /// repeated.
  bool containsDuplicateElements() const;

  /// getEncodedElementAccess - Encode the elements accessed into an llvm
  /// aggregate Constant of ConstantInt(s).
  void getEncodedElementAccess(SmallVectorImpl<uint32_t> &Elts) const;

  SourceLocation getLocStart() const LLVM_READONLY {
    return getBase()->getLocStart();
  }
  SourceLocation getLocEnd() const LLVM_READONLY { return AccessorLoc; }

  /// isArrow - Return true if the base expression is a pointer to vector,
  /// return false if the base expression is a vector.
  bool isArrow() const;

  static bool classof(const Stmt *T) {
    return T->getStmtClass() == ExtVectorElementExprClass;
  }

  // Iterators
  child_range children() { return child_range(&Base, &Base+1); }
};

/// BlockExpr - Adaptor class for mixing a BlockDecl with expressions.
/// ^{ statement-body }   or   ^(int arg1, float arg2){ statement-body }
class BlockExpr : public Expr {
protected:
  BlockDecl *TheBlock;
public:
  BlockExpr(BlockDecl *BD, QualType ty)
    : Expr(BlockExprClass, ty, VK_RValue, OK_Ordinary,
           ty->isDependentType(), ty->isDependentType(),
           ty->isInstantiationDependentType() || BD->isDependentContext(),
           false),
      TheBlock(BD) {}

  /// \brief Build an empty block expression.
  explicit BlockExpr(EmptyShell Empty) : Expr(BlockExprClass, Empty) { }

  const BlockDecl *getBlockDecl() const { return TheBlock; }
  BlockDecl *getBlockDecl() { return TheBlock; }
  void setBlockDecl(BlockDecl *BD) { TheBlock = BD; }

  // Convenience functions for probing the underlying BlockDecl.
  SourceLocation getCaretLocation() const;
  const Stmt *getBody() const;
  Stmt *getBody();

  SourceLocation getLocStart() const LLVM_READONLY { return getCaretLocation(); }
  SourceLocation getLocEnd() const LLVM_READONLY { return getBody()->getLocEnd(); }

  /// getFunctionType - Return the underlying function type for this block.
  const FunctionProtoType *getFunctionType() const;

  static bool classof(const Stmt *T) {
    return T->getStmtClass() == BlockExprClass;
  }

  // Iterators
  child_range children() {
    return child_range(child_iterator(), child_iterator());
  }
};
#if INTEL_SPECIFIC_CILKPLUS
/// \brief Adaptor class for mixing a CilkSpawnDecl with expressions.
class CilkSpawnExpr : public Expr {
  CilkSpawnDecl *TheSpawn;

public:
  explicit CilkSpawnExpr(CilkSpawnDecl *D, QualType Ty)
    : Expr(CilkSpawnExprClass, Ty, VK_RValue, OK_Ordinary,
           Ty->isDependentType(), Ty->isDependentType(),
           Ty->isInstantiationDependentType(), false), TheSpawn(D) { }

  /// \brief Build an empty block expression.
  explicit CilkSpawnExpr(EmptyShell Empty) : Expr(CilkSpawnExprClass, Empty) { }

  const CilkSpawnDecl *getSpawnDecl() const { return TheSpawn; }
  CilkSpawnDecl *getSpawnDecl() { return TheSpawn; }
  void setSpawnDecl(CilkSpawnDecl *D) { TheSpawn = D; }

  Stmt *getSpawnStmt() { return TheSpawn->getSpawnStmt(); }
  const Stmt *getSpawnStmt() const { return TheSpawn->getSpawnStmt(); }

  Expr *getSpawnExpr() { return dyn_cast<Expr>(getSpawnStmt()); }
  const Expr *getSpawnExpr() const { return dyn_cast<Expr>(getSpawnStmt()); }

  SourceLocation getLocStart() const LLVM_READONLY;
  SourceLocation getLocEnd() const LLVM_READONLY;

  static bool classof(const Stmt *T) {
    return T->getStmtClass() == CilkSpawnExprClass;
  }

  child_range children() {
    return child_range(child_iterator(), child_iterator());
  }
};
#endif // INTEL_SPECIFIC_CILKPLUS
/// AsTypeExpr - Clang builtin function __builtin_astype [OpenCL 6.2.4.2]
/// This AST node provides support for reinterpreting a type to another
/// type of the same size.
class AsTypeExpr : public Expr {
private:
  Stmt *SrcExpr;
  SourceLocation BuiltinLoc, RParenLoc;

  friend class ASTReader;
  friend class ASTStmtReader;
  explicit AsTypeExpr(EmptyShell Empty) : Expr(AsTypeExprClass, Empty) {}

public:
  AsTypeExpr(Expr* SrcExpr, QualType DstType,
             ExprValueKind VK, ExprObjectKind OK,
             SourceLocation BuiltinLoc, SourceLocation RParenLoc)
    : Expr(AsTypeExprClass, DstType, VK, OK,
           DstType->isDependentType(),
           DstType->isDependentType() || SrcExpr->isValueDependent(),
           (DstType->isInstantiationDependentType() ||
            SrcExpr->isInstantiationDependent()),
           (DstType->containsUnexpandedParameterPack() ||
            SrcExpr->containsUnexpandedParameterPack())),
  SrcExpr(SrcExpr), BuiltinLoc(BuiltinLoc), RParenLoc(RParenLoc) {}

  /// getSrcExpr - Return the Expr to be converted.
  Expr *getSrcExpr() const { return cast<Expr>(SrcExpr); }

  /// getBuiltinLoc - Return the location of the __builtin_astype token.
  SourceLocation getBuiltinLoc() const { return BuiltinLoc; }

  /// getRParenLoc - Return the location of final right parenthesis.
  SourceLocation getRParenLoc() const { return RParenLoc; }

  SourceLocation getLocStart() const LLVM_READONLY { return BuiltinLoc; }
  SourceLocation getLocEnd() const LLVM_READONLY { return RParenLoc; }

  static bool classof(const Stmt *T) {
    return T->getStmtClass() == AsTypeExprClass;
  }

  // Iterators
  child_range children() { return child_range(&SrcExpr, &SrcExpr+1); }
};

/// PseudoObjectExpr - An expression which accesses a pseudo-object
/// l-value.  A pseudo-object is an abstract object, accesses to which
/// are translated to calls.  The pseudo-object expression has a
/// syntactic form, which shows how the expression was actually
/// written in the source code, and a semantic form, which is a series
/// of expressions to be executed in order which detail how the
/// operation is actually evaluated.  Optionally, one of the semantic
/// forms may also provide a result value for the expression.
///
/// If any of the semantic-form expressions is an OpaqueValueExpr,
/// that OVE is required to have a source expression, and it is bound
/// to the result of that source expression.  Such OVEs may appear
/// only in subsequent semantic-form expressions and as
/// sub-expressions of the syntactic form.
///
/// PseudoObjectExpr should be used only when an operation can be
/// usefully described in terms of fairly simple rewrite rules on
/// objects and functions that are meant to be used by end-developers.
/// For example, under the Itanium ABI, dynamic casts are implemented
/// as a call to a runtime function called __dynamic_cast; using this
/// class to describe that would be inappropriate because that call is
/// not really part of the user-visible semantics, and instead the
/// cast is properly reflected in the AST and IR-generation has been
/// taught to generate the call as necessary.  In contrast, an
/// Objective-C property access is semantically defined to be
/// equivalent to a particular message send, and this is very much
/// part of the user model.  The name of this class encourages this
/// modelling design.
class PseudoObjectExpr final
    : public Expr,
      private llvm::TrailingObjects<PseudoObjectExpr, Expr *> {
  // PseudoObjectExprBits.NumSubExprs - The number of sub-expressions.
  // Always at least two, because the first sub-expression is the
  // syntactic form.

  // PseudoObjectExprBits.ResultIndex - The index of the
  // sub-expression holding the result.  0 means the result is void,
  // which is unambiguous because it's the index of the syntactic
  // form.  Note that this is therefore 1 higher than the value passed
  // in to Create, which is an index within the semantic forms.
  // Note also that ASTStmtWriter assumes this encoding.

  Expr **getSubExprsBuffer() { return getTrailingObjects<Expr *>(); }
  const Expr * const *getSubExprsBuffer() const {
    return getTrailingObjects<Expr *>();
  }

  PseudoObjectExpr(QualType type, ExprValueKind VK,
                   Expr *syntactic, ArrayRef<Expr*> semantic,
                   unsigned resultIndex);

  PseudoObjectExpr(EmptyShell shell, unsigned numSemanticExprs);

  unsigned getNumSubExprs() const {
    return PseudoObjectExprBits.NumSubExprs;
  }

public:
  /// NoResult - A value for the result index indicating that there is
  /// no semantic result.
  enum : unsigned { NoResult = ~0U };

  static PseudoObjectExpr *Create(const ASTContext &Context, Expr *syntactic,
                                  ArrayRef<Expr*> semantic,
                                  unsigned resultIndex);

  static PseudoObjectExpr *Create(const ASTContext &Context, EmptyShell shell,
                                  unsigned numSemanticExprs);

  /// Return the syntactic form of this expression, i.e. the
  /// expression it actually looks like.  Likely to be expressed in
  /// terms of OpaqueValueExprs bound in the semantic form.
  Expr *getSyntacticForm() { return getSubExprsBuffer()[0]; }
  const Expr *getSyntacticForm() const { return getSubExprsBuffer()[0]; }

  /// Return the index of the result-bearing expression into the semantics
  /// expressions, or PseudoObjectExpr::NoResult if there is none.
  unsigned getResultExprIndex() const {
    if (PseudoObjectExprBits.ResultIndex == 0) return NoResult;
    return PseudoObjectExprBits.ResultIndex - 1;
  }

  /// Return the result-bearing expression, or null if there is none.
  Expr *getResultExpr() {
    if (PseudoObjectExprBits.ResultIndex == 0)
      return nullptr;
    return getSubExprsBuffer()[PseudoObjectExprBits.ResultIndex];
  }
  const Expr *getResultExpr() const {
    return const_cast<PseudoObjectExpr*>(this)->getResultExpr();
  }

  unsigned getNumSemanticExprs() const { return getNumSubExprs() - 1; }

  typedef Expr * const *semantics_iterator;
  typedef const Expr * const *const_semantics_iterator;
  semantics_iterator semantics_begin() {
    return getSubExprsBuffer() + 1;
  }
  const_semantics_iterator semantics_begin() const {
    return getSubExprsBuffer() + 1;
  }
  semantics_iterator semantics_end() {
    return getSubExprsBuffer() + getNumSubExprs();
  }
  const_semantics_iterator semantics_end() const {
    return getSubExprsBuffer() + getNumSubExprs();
  }

  llvm::iterator_range<semantics_iterator> semantics() {
    return llvm::make_range(semantics_begin(), semantics_end());
  }
  llvm::iterator_range<const_semantics_iterator> semantics() const {
    return llvm::make_range(semantics_begin(), semantics_end());
  }

  Expr *getSemanticExpr(unsigned index) {
    assert(index + 1 < getNumSubExprs());
    return getSubExprsBuffer()[index + 1];
  }
  const Expr *getSemanticExpr(unsigned index) const {
    return const_cast<PseudoObjectExpr*>(this)->getSemanticExpr(index);
  }

  SourceLocation getExprLoc() const LLVM_READONLY {
    return getSyntacticForm()->getExprLoc();
  }

  SourceLocation getLocStart() const LLVM_READONLY {
    return getSyntacticForm()->getLocStart();
  }
  SourceLocation getLocEnd() const LLVM_READONLY {
    return getSyntacticForm()->getLocEnd();
  }

  child_range children() {
    Stmt **cs = reinterpret_cast<Stmt**>(getSubExprsBuffer());
    return child_range(cs, cs + getNumSubExprs());
  }

  static bool classof(const Stmt *T) {
    return T->getStmtClass() == PseudoObjectExprClass;
  }

  friend TrailingObjects;
  friend class ASTStmtReader;
};

/// AtomicExpr - Variadic atomic builtins: __atomic_exchange, __atomic_fetch_*,
/// __atomic_load, __atomic_store, and __atomic_compare_exchange_*, for the
/// similarly-named C++11 instructions, and __c11 variants for <stdatomic.h>.
/// All of these instructions take one primary pointer and at least one memory
/// order.
class AtomicExpr : public Expr {
public:
  enum AtomicOp {
#define BUILTIN(ID, TYPE, ATTRS)
#define ATOMIC_BUILTIN(ID, TYPE, ATTRS) AO ## ID,
#include "clang/Basic/Builtins.def"
    // Avoid trailing comma
    BI_First = 0
  };

  // The ABI values for various atomic memory orderings.
  enum AtomicOrderingKind {
    AO_ABI_memory_order_relaxed = 0,
    AO_ABI_memory_order_consume = 1,
    AO_ABI_memory_order_acquire = 2,
    AO_ABI_memory_order_release = 3,
    AO_ABI_memory_order_acq_rel = 4,
    AO_ABI_memory_order_seq_cst = 5
  };

private:
  enum { PTR, ORDER, VAL1, ORDER_FAIL, VAL2, WEAK, END_EXPR };
  Stmt* SubExprs[END_EXPR];
  unsigned NumSubExprs;
  SourceLocation BuiltinLoc, RParenLoc;
  AtomicOp Op;

  friend class ASTStmtReader;

public:
  AtomicExpr(SourceLocation BLoc, ArrayRef<Expr*> args, QualType t,
             AtomicOp op, SourceLocation RP);

  /// \brief Determine the number of arguments the specified atomic builtin
  /// should have.
  static unsigned getNumSubExprs(AtomicOp Op);

  /// \brief Build an empty AtomicExpr.
  explicit AtomicExpr(EmptyShell Empty) : Expr(AtomicExprClass, Empty) { }

  Expr *getPtr() const {
    return cast<Expr>(SubExprs[PTR]);
  }
  Expr *getOrder() const {
    return cast<Expr>(SubExprs[ORDER]);
  }
  Expr *getVal1() const {
    if (Op == AO__c11_atomic_init)
      return cast<Expr>(SubExprs[ORDER]);
    assert(NumSubExprs > VAL1);
    return cast<Expr>(SubExprs[VAL1]);
  }
  Expr *getOrderFail() const {
    assert(NumSubExprs > ORDER_FAIL);
    return cast<Expr>(SubExprs[ORDER_FAIL]);
  }
  Expr *getVal2() const {
    if (Op == AO__atomic_exchange)
      return cast<Expr>(SubExprs[ORDER_FAIL]);
    assert(NumSubExprs > VAL2);
    return cast<Expr>(SubExprs[VAL2]);
  }
  Expr *getWeak() const {
    assert(NumSubExprs > WEAK);
    return cast<Expr>(SubExprs[WEAK]);
  }

  AtomicOp getOp() const { return Op; }
  unsigned getNumSubExprs() { return NumSubExprs; }

  Expr **getSubExprs() { return reinterpret_cast<Expr **>(SubExprs); }

  bool isVolatile() const {
    return getPtr()->getType()->getPointeeType().isVolatileQualified();
  }

  bool isCmpXChg() const {
    return getOp() == AO__c11_atomic_compare_exchange_strong ||
           getOp() == AO__c11_atomic_compare_exchange_weak ||
           getOp() == AO__atomic_compare_exchange ||
           getOp() == AO__atomic_compare_exchange_n;
  }

  SourceLocation getBuiltinLoc() const { return BuiltinLoc; }
  SourceLocation getRParenLoc() const { return RParenLoc; }

  SourceLocation getLocStart() const LLVM_READONLY { return BuiltinLoc; }
  SourceLocation getLocEnd() const LLVM_READONLY { return RParenLoc; }

  static bool classof(const Stmt *T) {
    return T->getStmtClass() == AtomicExprClass;
  }

  // Iterators
  child_range children() {
    return child_range(SubExprs, SubExprs+NumSubExprs);
  }
};

/// TypoExpr - Internal placeholder for expressions where typo correction
/// still needs to be performed and/or an error diagnostic emitted.
class TypoExpr : public Expr {
public:
  TypoExpr(QualType T)
      : Expr(TypoExprClass, T, VK_LValue, OK_Ordinary,
             /*isTypeDependent*/ true,
             /*isValueDependent*/ true,
             /*isInstantiationDependent*/ true,
             /*containsUnexpandedParameterPack*/ false) {
    assert(T->isDependentType() && "TypoExpr given a non-dependent type");
  }

  child_range children() {
    return child_range(child_iterator(), child_iterator());
  }
  SourceLocation getLocStart() const LLVM_READONLY { return SourceLocation(); }
  SourceLocation getLocEnd() const LLVM_READONLY { return SourceLocation(); }
  
  static bool classof(const Stmt *T) {
    return T->getStmtClass() == TypoExprClass;
  }

};

#if INTEL_SPECIFIC_CILKPLUS
/// CEANIndexExpr - CEAN index triplet.
class CEANIndexExpr : public Expr {
  enum { BASE, LOWER_BOUND, LENGTH, STRIDE, INDEX_EXPR, END_EXPR };
  Stmt* SubExprs[END_EXPR];
  SourceLocation ColonLoc1, ColonLoc2;
  unsigned Rank;
public:
  CEANIndexExpr(Expr *Base, Expr *LowerBound, SourceLocation ColonLoc1,
                Expr *Length, SourceLocation ColonLoc2, Expr *Stride,
                QualType QTy)
  : Expr(CEANIndexExprClass, QTy, VK_RValue, OK_Ordinary,
         (Base && Base->isTypeDependent()) ||
         (LowerBound && LowerBound->isTypeDependent()) ||
         (Length && Length->isTypeDependent()) ||
         (Stride && Stride->isTypeDependent()),
         (Base && Base->isValueDependent()) ||
         (LowerBound && LowerBound->isValueDependent()) ||
         (Length && Length->isValueDependent()) ||
         (Stride && Stride->isValueDependent()),
         ((Base && Base->isInstantiationDependent()) ||
          (LowerBound && LowerBound->isInstantiationDependent()) ||
          (Length && Length->isInstantiationDependent()) ||
          (Stride && Stride->isInstantiationDependent())),
         ((Base && Base->containsUnexpandedParameterPack()) ||
          (LowerBound && LowerBound->containsUnexpandedParameterPack()) ||
          (Length && Length->containsUnexpandedParameterPack()) ||
          (Stride && Stride->containsUnexpandedParameterPack()))),
    ColonLoc1(ColonLoc1), ColonLoc2(ColonLoc2), Rank(0) {
    SubExprs[BASE] = Base;
    SubExprs[LOWER_BOUND] = LowerBound;
    SubExprs[LENGTH] = Length;
    SubExprs[STRIDE] = Stride;
    SubExprs[INDEX_EXPR] = 0;
  }

  /// \brief Create an empty CEAN index expression.
  explicit CEANIndexExpr(EmptyShell Shell)
    : Expr(CEANIndexExprClass, Shell), ColonLoc1(), ColonLoc2(), Rank(0) { }

  Expr *getBase() { return dyn_cast_or_null<Expr>(SubExprs[BASE]); }
  const Expr *getBase() const { return dyn_cast_or_null<Expr>(SubExprs[BASE]); }
  void setBase(Expr *E) { SubExprs[BASE] = E; }

  Expr *getLowerBound() { return dyn_cast_or_null<Expr>(SubExprs[LOWER_BOUND]); }
  const Expr *getLowerBound() const { return dyn_cast_or_null<Expr>(SubExprs[LOWER_BOUND]); }
  void setLowerBound(Expr *E) { SubExprs[LOWER_BOUND] = E; }

  Expr *getLength() { return dyn_cast_or_null<Expr>(SubExprs[LENGTH]); }
  const Expr *getLength() const { return dyn_cast_or_null<Expr>(SubExprs[LENGTH]); }
  void setLength(Expr *E) { SubExprs[LENGTH] = E; }

  Expr *getStride() { return dyn_cast_or_null<Expr>(SubExprs[STRIDE]); }
  const Expr *getStride() const { return dyn_cast_or_null<Expr>(SubExprs[STRIDE]); }
  void setStride(Expr *E) { SubExprs[STRIDE] = E; }

  SourceLocation getLocStart() const LLVM_READONLY {
    return getLowerBound()->getLocStart();
  }
  SourceLocation getLocEnd() const LLVM_READONLY { return getStride()->getLocEnd(); }

  SourceLocation getColonLoc1() const { return ColonLoc1; }
  void setColonLoc1(SourceLocation L) { ColonLoc1 = L; }
  SourceLocation getColonLoc2() const { return ColonLoc2; }
  void setColonLoc2(SourceLocation L) { ColonLoc2 = L; }

  SourceLocation getExprLoc() const LLVM_READONLY {
    return getLocStart();
  }

  unsigned getRank() const { return Rank; }
  void setRank(unsigned R) { Rank = R; }

  Expr *getIndexExpr() { return (!SubExprs[INDEX_EXPR] || SubExprs[INDEX_EXPR] == SubExprs[STRIDE]) ? 0 : cast<Expr>(SubExprs[INDEX_EXPR]); }
  Expr *getIndexExpr() const { return (!SubExprs[INDEX_EXPR] || SubExprs[INDEX_EXPR] == SubExprs[STRIDE]) ? 0 : cast<Expr>(SubExprs[INDEX_EXPR]); }
  void setIndexExpr(Expr *E) { SubExprs[INDEX_EXPR] = E; }

  static bool classof(const Stmt *T) {
    return T->getStmtClass() == CEANIndexExprClass;
  }

  // Iterators
  child_range children() {
    return child_range(&SubExprs[LOWER_BOUND], &SubExprs[END_EXPR]);
  }
};

/// CEANBuiltinExpr - CEAN builtin expressions.
class CEANBuiltinExpr : public Expr {
public:
  enum CEANKindType {ReduceAdd, ReduceMul, ReduceMax, ReduceMin, ReduceMaxIndex,
                     ReduceMinIndex, ReduceAllZero, ReduceAllNonZero, ReduceAnyZero,
                     ReduceAnyNonZero, Reduce, ReduceMutating, ImplicitIndex, Unknown};
private:
  unsigned Rank, ArgsSize;
  CEANKindType CEANKind;
  SourceLocation StartLoc, RParenLoc;

  CEANBuiltinExpr(SourceLocation StartLoc, unsigned Rank, unsigned ArgsSize,
                  CEANKindType Kind, QualType QTy, SourceLocation RParenLoc,
                  ExprValueKind VK)
      : Expr(CEANBuiltinExprClass, QTy, VK, OK_Ordinary, false, false, false,
             false),
        Rank(Rank), ArgsSize(ArgsSize), CEANKind(Kind), StartLoc(StartLoc),
        RParenLoc(RParenLoc) {}

  /// \brief Create an empty CEAN builtin expression.
  explicit CEANBuiltinExpr(unsigned Rank, unsigned ArgsSize)
    : Expr(CEANBuiltinExprClass, EmptyShell()), Rank(Rank), ArgsSize(ArgsSize), CEANKind(Unknown),
      StartLoc(), RParenLoc() { }

public:
  /// \brief Creates expression.
  ///
  /// \param C AST context.
  /// \param StartLoc Starting location of the directive kind.
  /// \param EndLoc Ending Location of the directive.
  /// \param Rank Rank of expression.
  /// \param Kind Kind of builtin expression.
  /// \param Args List of arguments.
  /// \param Lengths List of lengths.
  /// \param Vars List of vars.
  /// \param Increments List of increments.
  /// \param Body Statement, associated with the statement.
  /// \param Return Return expression.
  /// \param QTy Type of expression.
  ///
  static CEANBuiltinExpr *Create(ASTContext &C,
                                 SourceLocation StartLoc,
                                 SourceLocation EndLoc,
                                 unsigned Rank,
                                 CEANKindType Kind,
                                 ArrayRef<Expr *> Args,
                                 ArrayRef<Expr *> Lengths,
                                 ArrayRef<Stmt *> Vars,
                                 ArrayRef<Stmt *> Increments,
                                 Stmt *Init, Stmt *Body, Expr *Return,
                                 QualType QTy);

  /// \brief Creates an empty expression.
  ///
  /// \param C AST context.
  /// \param Rank Rank of the arguments.
  /// \param ArgsSize Number of arguments.
  ///
  static CEANBuiltinExpr *CreateEmpty(ASTContext &C, unsigned Rank, unsigned ArgsSize);

  CEANKindType getBuiltinKind() const { return CEANKind; }
  void setBuiltinKind(CEANKindType Kind) { CEANKind = Kind; }

  unsigned getRank() const { return Rank; }
  unsigned getArgsSize() const { return ArgsSize; }

  Stmt *getInit() { return reinterpret_cast<Stmt **>(this + 1)[0]; }
  const Stmt *getInit() const { return reinterpret_cast<const Stmt * const*>(this + 1)[0]; }
  void setInit(Stmt *S) { reinterpret_cast<Stmt **>(this + 1)[0] = S; }

  Stmt *getBody() { return reinterpret_cast<Stmt **>(this + 1)[1]; }
  const Stmt *getBody() const { return reinterpret_cast<const Stmt * const*>(this + 1)[1]; }
  void setBody(Stmt *S) { reinterpret_cast<Stmt **>(this + 1)[1] = S; }

  Expr *getReturnExpr() { return reinterpret_cast<Expr **>(this + 1)[2]; }
  const Expr *getReturnExpr() const { return reinterpret_cast<const Expr * const*>(this + 1)[2]; }
  void setReturnExpr(Expr *E) { reinterpret_cast<Expr **>(this + 1)[2] = E; }

  ArrayRef<Expr *> getArgs() { return llvm::makeArrayRef(&reinterpret_cast<Expr **>(this + 1)[3], ArgsSize); }
  ArrayRef<const Expr *> getArgs() const { return llvm::makeArrayRef(&reinterpret_cast<const Expr * const*>(this + 1)[3], ArgsSize); }
  void setArgs(ArrayRef<Expr *> Args);

  ArrayRef<Expr *> getLengths() { return llvm::makeArrayRef(&reinterpret_cast<Expr **>(this + 1)[3 + ArgsSize], Rank); }
  ArrayRef<const Expr *> getLengths() const { return llvm::makeArrayRef(&reinterpret_cast<const Expr * const*>(this + 1)[3 + ArgsSize], Rank); }
  void setLengths(ArrayRef<Expr *> Lengths);

  ArrayRef<Stmt *> getVars() { return llvm::makeArrayRef(&reinterpret_cast<Stmt **>(this + 1)[3 + Rank + ArgsSize], Rank); }
  ArrayRef<const Stmt *> getVars() const { return llvm::makeArrayRef(&reinterpret_cast<const Stmt * const*>(this + 1)[3 + Rank + ArgsSize], Rank); }
  void setVars(ArrayRef<Stmt *> Vars);

  ArrayRef<Stmt *> getIncrements() { return llvm::makeArrayRef(&reinterpret_cast<Stmt **>(this + 1)[3 + 2 * Rank + ArgsSize], Rank); }
  ArrayRef<const Stmt *> getIncrements() const { return llvm::makeArrayRef(&reinterpret_cast<const Stmt * const*>(this + 1)[3 + 2 * Rank + ArgsSize], Rank); }
  void setIncrements(ArrayRef<Stmt *> Increments);

  SourceLocation getLocStart() const LLVM_READONLY { return StartLoc; }
  SourceLocation getLocEnd() const LLVM_READONLY { return RParenLoc; }
  void setStartLoc(SourceLocation L) { StartLoc = L; }
  void setRParenLoc(SourceLocation L) { RParenLoc = L; }

  SourceLocation getExprLoc() const LLVM_READONLY {
    return getLocStart();
  }

  static bool classof(const Stmt *T) {
    return T->getStmtClass() == CEANBuiltinExprClass;
  }

  // Iterators
  child_range children() {
    return child_range(reinterpret_cast<Stmt **>(this + 1),
                       &reinterpret_cast<Stmt **>(this + 1)[3 + 3 * Rank + ArgsSize]);
  }
};
#endif // INTEL_SPECIFIC_CILKPLUS
} // end namespace clang

#endif // LLVM_CLANG_AST_EXPR_H<|MERGE_RESOLUTION|>--- conflicted
+++ resolved
@@ -2162,16 +2162,12 @@
   Stmt **SubExprs;
   unsigned NumArgs;
   SourceLocation RParenLoc;
-<<<<<<< HEAD
 #if INTEL_SPECIFIC_CILKPLUS
   // Valid only if it is a Cilk spawn call
   SourceLocation CilkSpawnLoc;
 #endif // INTEL_SPECIFIC_CILKPLUS
-=======
-
   void updateDependenciesFromArg(Expr *Arg);
 
->>>>>>> 93a546a3
 protected:
   // These versions of the constructor are for derived classes.
   CallExpr(const ASTContext &C, StmtClass SC, Expr *fn,
