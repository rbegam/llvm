//===--- Decl.h - Classes for representing declarations ---------*- C++ -*-===//
//
//                     The LLVM Compiler Infrastructure
//
// This file is distributed under the University of Illinois Open Source
// License. See LICENSE.TXT for details.
//
//===----------------------------------------------------------------------===//
//
//  This file defines the Decl subclasses.
//
//===----------------------------------------------------------------------===//

#ifndef LLVM_CLANG_AST_DECL_H
#define LLVM_CLANG_AST_DECL_H

#include "clang/AST/APValue.h"
#include "clang/AST/DeclBase.h"
#include "clang/AST/DeclarationName.h"
#include "clang/AST/ExternalASTSource.h"
#include "clang/AST/Redeclarable.h"
#include "clang/AST/Type.h"
#include "clang/Basic/Linkage.h"
#include "clang/Basic/OperatorKinds.h"
#include "llvm/ADT/ArrayRef.h"
#include "llvm/ADT/Optional.h"
#include "llvm/Support/Compiler.h"
#include "llvm/Support/raw_ostream.h"

namespace clang {
struct ASTTemplateArgumentListInfo;
class CXXTemporary;
class CapturedStmt; //***INTEL
class CompoundStmt;
class DependentFunctionTemplateSpecializationInfo;
class Expr;
class FunctionTemplateDecl;
class FunctionTemplateSpecializationInfo;
class LabelStmt;
class MemberSpecializationInfo;
class Module;
class NestedNameSpecifier;
class Stmt;
class StringLiteral;
class TemplateArgumentList;
class TemplateParameterList;
class TypeAliasTemplateDecl;
class TypeLoc;
class UnresolvedSetImpl;
class VarTemplateDecl;

/// \brief A container of type source information.
///
/// A client can read the relevant info using TypeLoc wrappers, e.g:
/// @code
/// TypeLoc TL = TypeSourceInfo->getTypeLoc();
/// TL.getStartLoc().print(OS, SrcMgr);
/// @endcode
///
class TypeSourceInfo {
  QualType Ty;
  // Contains a memory block after the class, used for type source information,
  // allocated by ASTContext.
  friend class ASTContext;
  TypeSourceInfo(QualType ty) : Ty(ty) { }
public:
  /// \brief Return the type wrapped by this type source info.
  QualType getType() const { return Ty; }

  /// \brief Return the TypeLoc wrapper for the type source info.
  TypeLoc getTypeLoc() const; // implemented in TypeLoc.h
  
  /// \brief Override the type stored in this TypeSourceInfo. Use with caution!
  void overrideType(QualType T) { Ty = T; }
};

/// TranslationUnitDecl - The top declaration context.
class TranslationUnitDecl : public Decl, public DeclContext {
  virtual void anchor();
  ASTContext &Ctx;

  /// The (most recently entered) anonymous namespace for this
  /// translation unit, if one has been created.
  NamespaceDecl *AnonymousNamespace;

  explicit TranslationUnitDecl(ASTContext &ctx)
    : Decl(TranslationUnit, nullptr, SourceLocation()),
      DeclContext(TranslationUnit),
      Ctx(ctx), AnonymousNamespace(nullptr) {}
public:
  ASTContext &getASTContext() const { return Ctx; }

  NamespaceDecl *getAnonymousNamespace() const { return AnonymousNamespace; }
  void setAnonymousNamespace(NamespaceDecl *D) { AnonymousNamespace = D; }

  static TranslationUnitDecl *Create(ASTContext &C);
  // Implement isa/cast/dyncast/etc.
  static bool classof(const Decl *D) { return classofKind(D->getKind()); }
  static bool classofKind(Kind K) { return K == TranslationUnit; }
  static DeclContext *castToDeclContext(const TranslationUnitDecl *D) {
    return static_cast<DeclContext *>(const_cast<TranslationUnitDecl*>(D));
  }
  static TranslationUnitDecl *castFromDeclContext(const DeclContext *DC) {
    return static_cast<TranslationUnitDecl *>(const_cast<DeclContext*>(DC));
  }
};

/// NamedDecl - This represents a decl with a name.  Many decls have names such
/// as ObjCMethodDecl, but not \@class, etc.
class NamedDecl : public Decl {
  virtual void anchor();
  /// Name - The name of this declaration, which is typically a normal
  /// identifier but may also be a special kind of name (C++
  /// constructor, Objective-C selector, etc.)
  DeclarationName Name;

private:
  NamedDecl *getUnderlyingDeclImpl() LLVM_READONLY;

protected:
  NamedDecl(Kind DK, DeclContext *DC, SourceLocation L, DeclarationName N)
    : Decl(DK, DC, L), Name(N) { }

public:
  /// getIdentifier - Get the identifier that names this declaration,
  /// if there is one. This will return NULL if this declaration has
  /// no name (e.g., for an unnamed class) or if the name is a special
  /// name (C++ constructor, Objective-C selector, etc.).
  IdentifierInfo *getIdentifier() const { return Name.getAsIdentifierInfo(); }

  /// getName - Get the name of identifier for this declaration as a StringRef.
  /// This requires that the declaration have a name and that it be a simple
  /// identifier.
  StringRef getName() const {
    assert(Name.isIdentifier() && "Name is not a simple identifier");
    return getIdentifier() ? getIdentifier()->getName() : "";
  }

  /// getNameAsString - Get a human-readable name for the declaration, even if
  /// it is one of the special kinds of names (C++ constructor, Objective-C
  /// selector, etc).  Creating this name requires expensive string
  /// manipulation, so it should be called only when performance doesn't matter.
  /// For simple declarations, getNameAsCString() should suffice.
  //
  // FIXME: This function should be renamed to indicate that it is not just an
  // alternate form of getName(), and clients should move as appropriate.
  //
  // FIXME: Deprecated, move clients to getName().
  std::string getNameAsString() const { return Name.getAsString(); }

  void printName(raw_ostream &os) const { os << Name; }

  /// getDeclName - Get the actual, stored name of the declaration,
  /// which may be a special name.
  DeclarationName getDeclName() const { return Name; }

  /// \brief Set the name of this declaration.
  void setDeclName(DeclarationName N) { Name = N; }

  /// printQualifiedName - Returns human-readable qualified name for
  /// declaration, like A::B::i, for i being member of namespace A::B.
  /// If declaration is not member of context which can be named (record,
  /// namespace), it will return same result as printName().
  /// Creating this name is expensive, so it should be called only when
  /// performance doesn't matter.
  void printQualifiedName(raw_ostream &OS) const;
  void printQualifiedName(raw_ostream &OS, const PrintingPolicy &Policy) const;

  // FIXME: Remove string version.
  std::string getQualifiedNameAsString() const;

  /// getNameForDiagnostic - Appends a human-readable name for this
  /// declaration into the given stream.
  ///
  /// This is the method invoked by Sema when displaying a NamedDecl
  /// in a diagnostic.  It does not necessarily produce the same
  /// result as printName(); for example, class template
  /// specializations are printed with their template arguments.
  virtual void getNameForDiagnostic(raw_ostream &OS,
                                    const PrintingPolicy &Policy,
                                    bool Qualified) const;

  /// \brief Determine whether this declaration, if
  /// known to be well-formed within its context, will replace the
  /// declaration OldD if introduced into scope. A declaration will
  /// replace another declaration if, for example, it is a
  /// redeclaration of the same variable or function, but not if it is
  /// a declaration of a different kind (function vs. class) or an
  /// overloaded function.
  ///
  /// \param IsKnownNewer \c true if this declaration is known to be newer
  /// than \p OldD (for instance, if this declaration is newly-created).
  bool declarationReplaces(NamedDecl *OldD, bool IsKnownNewer = true) const;

  /// \brief Determine whether this declaration has linkage.
  bool hasLinkage() const;

  using Decl::isModulePrivate;
  using Decl::setModulePrivate;

  /// \brief Determine whether this declaration is hidden from name lookup.
  bool isHidden() const { return Hidden; }

  /// \brief Set whether this declaration is hidden from name lookup.
  void setHidden(bool Hide) { Hidden = Hide; }

  /// \brief Determine whether this declaration is a C++ class member.
  bool isCXXClassMember() const {
    const DeclContext *DC = getDeclContext();

    // C++0x [class.mem]p1:
    //   The enumerators of an unscoped enumeration defined in
    //   the class are members of the class.
    if (isa<EnumDecl>(DC))
      DC = DC->getRedeclContext();

    return DC->isRecord();
  }

  /// \brief Determine whether the given declaration is an instance member of
  /// a C++ class.
  bool isCXXInstanceMember() const;

  /// \brief Determine what kind of linkage this entity has.
  /// This is not the linkage as defined by the standard or the codegen notion
  /// of linkage. It is just an implementation detail that is used to compute
  /// those.
  Linkage getLinkageInternal() const;

  /// \brief Get the linkage from a semantic point of view. Entities in
  /// anonymous namespaces are external (in c++98).
  Linkage getFormalLinkage() const {
    return clang::getFormalLinkage(getLinkageInternal());
  }

  /// \brief True if this decl has external linkage.
  bool hasExternalFormalLinkage() const {
    return isExternalFormalLinkage(getLinkageInternal());
  }

  bool isExternallyVisible() const {
    return clang::isExternallyVisible(getLinkageInternal());
  }

  /// \brief Determines the visibility of this entity.
  Visibility getVisibility() const {
    return getLinkageAndVisibility().getVisibility();
  }

  /// \brief Determines the linkage and visibility of this entity.
  LinkageInfo getLinkageAndVisibility() const;

  /// Kinds of explicit visibility.
  enum ExplicitVisibilityKind {
    VisibilityForType,
    VisibilityForValue
  };

  /// \brief If visibility was explicitly specified for this
  /// declaration, return that visibility.
  Optional<Visibility>
  getExplicitVisibility(ExplicitVisibilityKind kind) const;

  /// \brief True if the computed linkage is valid. Used for consistency
  /// checking. Should always return true.
  bool isLinkageValid() const;

  /// \brief True if something has required us to compute the linkage
  /// of this declaration.
  ///
  /// Language features which can retroactively change linkage (like a
  /// typedef name for linkage purposes) may need to consider this,
  /// but hopefully only in transitory ways during parsing.
  bool hasLinkageBeenComputed() const {
    return hasCachedLinkage();
  }

  /// \brief Looks through UsingDecls and ObjCCompatibleAliasDecls for
  /// the underlying named decl.
  NamedDecl *getUnderlyingDecl() {
    // Fast-path the common case.
    if (this->getKind() != UsingShadow &&
        this->getKind() != ObjCCompatibleAlias)
      return this;

    return getUnderlyingDeclImpl();
  }
  const NamedDecl *getUnderlyingDecl() const {
    return const_cast<NamedDecl*>(this)->getUnderlyingDecl();
  }

  NamedDecl *getMostRecentDecl() {
    return cast<NamedDecl>(static_cast<Decl *>(this)->getMostRecentDecl());
  }
  const NamedDecl *getMostRecentDecl() const {
    return const_cast<NamedDecl*>(this)->getMostRecentDecl();
  }

  ObjCStringFormatFamily getObjCFStringFormattingFamily() const;

  static bool classof(const Decl *D) { return classofKind(D->getKind()); }
  static bool classofKind(Kind K) { return K >= firstNamed && K <= lastNamed; }
};

inline raw_ostream &operator<<(raw_ostream &OS, const NamedDecl &ND) {
  ND.printName(OS);
  return OS;
}

/// LabelDecl - Represents the declaration of a label.  Labels also have a
/// corresponding LabelStmt, which indicates the position that the label was
/// defined at.  For normal labels, the location of the decl is the same as the
/// location of the statement.  For GNU local labels (__label__), the decl
/// location is where the __label__ is.
class LabelDecl : public NamedDecl {
  void anchor() override;
  LabelStmt *TheStmt;
  StringRef MSAsmName;
  bool MSAsmNameResolved;
  /// LocStart - For normal labels, this is the same as the main declaration
  /// label, i.e., the location of the identifier; for GNU local labels,
  /// this is the location of the __label__ keyword.
  SourceLocation LocStart;

  LabelDecl(DeclContext *DC, SourceLocation IdentL, IdentifierInfo *II,
            LabelStmt *S, SourceLocation StartL)
    : NamedDecl(Label, DC, IdentL, II),
      TheStmt(S),
      MSAsmNameResolved(false),
      LocStart(StartL) {}

public:
  static LabelDecl *Create(ASTContext &C, DeclContext *DC,
                           SourceLocation IdentL, IdentifierInfo *II);
  static LabelDecl *Create(ASTContext &C, DeclContext *DC,
                           SourceLocation IdentL, IdentifierInfo *II,
                           SourceLocation GnuLabelL);
  static LabelDecl *CreateDeserialized(ASTContext &C, unsigned ID);
  
  LabelStmt *getStmt() const { return TheStmt; }
  void setStmt(LabelStmt *T) { TheStmt = T; }

  bool isGnuLocal() const { return LocStart != getLocation(); }
  void setLocStart(SourceLocation L) { LocStart = L; }

  SourceRange getSourceRange() const override LLVM_READONLY {
    return SourceRange(LocStart, getLocation());
  }

  bool isMSAsmLabel() const { return MSAsmName.size() != 0; }
  bool isResolvedMSAsmLabel() const { return isMSAsmLabel() && MSAsmNameResolved; }
  void setMSAsmLabel(StringRef Name);
  StringRef getMSAsmLabel() const { return MSAsmName; }
  void setMSAsmLabelResolved() { MSAsmNameResolved = true; }

  // Implement isa/cast/dyncast/etc.
  static bool classof(const Decl *D) { return classofKind(D->getKind()); }
  static bool classofKind(Kind K) { return K == Label; }
};

/// NamespaceDecl - Represent a C++ namespace.
class NamespaceDecl : public NamedDecl, public DeclContext, 
                      public Redeclarable<NamespaceDecl> 
{
  /// LocStart - The starting location of the source range, pointing
  /// to either the namespace or the inline keyword.
  SourceLocation LocStart;
  /// RBraceLoc - The ending location of the source range.
  SourceLocation RBraceLoc;

  /// \brief A pointer to either the anonymous namespace that lives just inside
  /// this namespace or to the first namespace in the chain (the latter case
  /// only when this is not the first in the chain), along with a 
  /// boolean value indicating whether this is an inline namespace.
  llvm::PointerIntPair<NamespaceDecl *, 1, bool> AnonOrFirstNamespaceAndInline;

  NamespaceDecl(ASTContext &C, DeclContext *DC, bool Inline,
                SourceLocation StartLoc, SourceLocation IdLoc,
                IdentifierInfo *Id, NamespaceDecl *PrevDecl);

  typedef Redeclarable<NamespaceDecl> redeclarable_base;
  NamespaceDecl *getNextRedeclarationImpl() override;
  NamespaceDecl *getPreviousDeclImpl() override;
  NamespaceDecl *getMostRecentDeclImpl() override;

public:
  static NamespaceDecl *Create(ASTContext &C, DeclContext *DC,
                               bool Inline, SourceLocation StartLoc,
                               SourceLocation IdLoc, IdentifierInfo *Id,
                               NamespaceDecl *PrevDecl);

  static NamespaceDecl *CreateDeserialized(ASTContext &C, unsigned ID);

  typedef redeclarable_base::redecl_range redecl_range;
  typedef redeclarable_base::redecl_iterator redecl_iterator;
  using redeclarable_base::redecls_begin;
  using redeclarable_base::redecls_end;
  using redeclarable_base::redecls;
  using redeclarable_base::getPreviousDecl;
  using redeclarable_base::getMostRecentDecl;
  using redeclarable_base::isFirstDecl;

  /// \brief Returns true if this is an anonymous namespace declaration.
  ///
  /// For example:
  /// \code
  ///   namespace {
  ///     ...
  ///   };
  /// \endcode
  /// q.v. C++ [namespace.unnamed]
  bool isAnonymousNamespace() const {
    return !getIdentifier();
  }

  /// \brief Returns true if this is an inline namespace declaration.
  bool isInline() const {
    return AnonOrFirstNamespaceAndInline.getInt();
  }

  /// \brief Set whether this is an inline namespace declaration.
  void setInline(bool Inline) {
    AnonOrFirstNamespaceAndInline.setInt(Inline);
  }

  /// \brief Get the original (first) namespace declaration.
  NamespaceDecl *getOriginalNamespace() {
    if (isFirstDecl())
      return this;

    return AnonOrFirstNamespaceAndInline.getPointer();
  }

  /// \brief Get the original (first) namespace declaration.
  const NamespaceDecl *getOriginalNamespace() const {
    if (isFirstDecl())
      return this;

    return AnonOrFirstNamespaceAndInline.getPointer();
  }

  /// \brief Return true if this declaration is an original (first) declaration
  /// of the namespace. This is false for non-original (subsequent) namespace
  /// declarations and anonymous namespaces.
  bool isOriginalNamespace() const { return isFirstDecl(); }

  /// \brief Retrieve the anonymous namespace nested inside this namespace,
  /// if any.
  NamespaceDecl *getAnonymousNamespace() const {
    return getOriginalNamespace()->AnonOrFirstNamespaceAndInline.getPointer();
  }

  void setAnonymousNamespace(NamespaceDecl *D) {
    getOriginalNamespace()->AnonOrFirstNamespaceAndInline.setPointer(D);
  }

  /// Retrieves the canonical declaration of this namespace.
  NamespaceDecl *getCanonicalDecl() override {
    return getOriginalNamespace();
  }
  const NamespaceDecl *getCanonicalDecl() const {
    return getOriginalNamespace();
  }

  SourceRange getSourceRange() const override LLVM_READONLY {
    return SourceRange(LocStart, RBraceLoc);
  }

  SourceLocation getLocStart() const LLVM_READONLY { return LocStart; }
  SourceLocation getRBraceLoc() const { return RBraceLoc; }
  void setLocStart(SourceLocation L) { LocStart = L; }
  void setRBraceLoc(SourceLocation L) { RBraceLoc = L; }

  // Implement isa/cast/dyncast/etc.
  static bool classof(const Decl *D) { return classofKind(D->getKind()); }
  static bool classofKind(Kind K) { return K == Namespace; }
  static DeclContext *castToDeclContext(const NamespaceDecl *D) {
    return static_cast<DeclContext *>(const_cast<NamespaceDecl*>(D));
  }
  static NamespaceDecl *castFromDeclContext(const DeclContext *DC) {
    return static_cast<NamespaceDecl *>(const_cast<DeclContext*>(DC));
  }

  friend class ASTDeclReader;
  friend class ASTDeclWriter;
};

/// ValueDecl - Represent the declaration of a variable (in which case it is
/// an lvalue) a function (in which case it is a function designator) or
/// an enum constant.
class ValueDecl : public NamedDecl {
  void anchor() override;
  QualType DeclType;

protected:
  ValueDecl(Kind DK, DeclContext *DC, SourceLocation L,
            DeclarationName N, QualType T)
    : NamedDecl(DK, DC, L, N), DeclType(T) {}
public:
  QualType getType() const { return DeclType; }
  void setType(QualType newType) { DeclType = newType; }

  /// \brief Determine whether this symbol is weakly-imported,
  ///        or declared with the weak or weak-ref attr.
  bool isWeak() const;

  // Implement isa/cast/dyncast/etc.
  static bool classof(const Decl *D) { return classofKind(D->getKind()); }
  static bool classofKind(Kind K) { return K >= firstValue && K <= lastValue; }
};

/// QualifierInfo - A struct with extended info about a syntactic
/// name qualifier, to be used for the case of out-of-line declarations.
struct QualifierInfo {
  NestedNameSpecifierLoc QualifierLoc;

  /// NumTemplParamLists - The number of "outer" template parameter lists.
  /// The count includes all of the template parameter lists that were matched
  /// against the template-ids occurring into the NNS and possibly (in the
  /// case of an explicit specialization) a final "template <>".
  unsigned NumTemplParamLists;

  /// TemplParamLists - A new-allocated array of size NumTemplParamLists,
  /// containing pointers to the "outer" template parameter lists.
  /// It includes all of the template parameter lists that were matched
  /// against the template-ids occurring into the NNS and possibly (in the
  /// case of an explicit specialization) a final "template <>".
  TemplateParameterList** TemplParamLists;

  /// Default constructor.
  QualifierInfo()
    : QualifierLoc(), NumTemplParamLists(0), TemplParamLists(nullptr) {}

  /// setTemplateParameterListsInfo - Sets info about "outer" template
  /// parameter lists.
  void setTemplateParameterListsInfo(ASTContext &Context,
                                     unsigned NumTPLists,
                                     TemplateParameterList **TPLists);

private:
  // Copy constructor and copy assignment are disabled.
  QualifierInfo(const QualifierInfo&) = delete;
  QualifierInfo& operator=(const QualifierInfo&) = delete;
};

/// \brief Represents a ValueDecl that came out of a declarator.
/// Contains type source information through TypeSourceInfo.
class DeclaratorDecl : public ValueDecl {
  // A struct representing both a TInfo and a syntactic qualifier,
  // to be used for the (uncommon) case of out-of-line declarations.
  struct ExtInfo : public QualifierInfo {
    TypeSourceInfo *TInfo;
  };

  llvm::PointerUnion<TypeSourceInfo*, ExtInfo*> DeclInfo;

  /// InnerLocStart - The start of the source range for this declaration,
  /// ignoring outer template declarations.
  SourceLocation InnerLocStart;

  bool hasExtInfo() const { return DeclInfo.is<ExtInfo*>(); }
  ExtInfo *getExtInfo() { return DeclInfo.get<ExtInfo*>(); }
  const ExtInfo *getExtInfo() const { return DeclInfo.get<ExtInfo*>(); }

protected:
  DeclaratorDecl(Kind DK, DeclContext *DC, SourceLocation L,
                 DeclarationName N, QualType T, TypeSourceInfo *TInfo,
                 SourceLocation StartL)
    : ValueDecl(DK, DC, L, N, T), DeclInfo(TInfo), InnerLocStart(StartL) {
  }

public:
  TypeSourceInfo *getTypeSourceInfo() const {
    return hasExtInfo()
      ? getExtInfo()->TInfo
      : DeclInfo.get<TypeSourceInfo*>();
  }
  void setTypeSourceInfo(TypeSourceInfo *TI) {
    if (hasExtInfo())
      getExtInfo()->TInfo = TI;
    else
      DeclInfo = TI;
  }

  /// getInnerLocStart - Return SourceLocation representing start of source
  /// range ignoring outer template declarations.
  SourceLocation getInnerLocStart() const { return InnerLocStart; }
  void setInnerLocStart(SourceLocation L) { InnerLocStart = L; }

  /// getOuterLocStart - Return SourceLocation representing start of source
  /// range taking into account any outer template declarations.
  SourceLocation getOuterLocStart() const;

  SourceRange getSourceRange() const override LLVM_READONLY;
  SourceLocation getLocStart() const LLVM_READONLY {
    return getOuterLocStart();
  }

  /// \brief Retrieve the nested-name-specifier that qualifies the name of this
  /// declaration, if it was present in the source.
  NestedNameSpecifier *getQualifier() const {
    return hasExtInfo() ? getExtInfo()->QualifierLoc.getNestedNameSpecifier()
                        : nullptr;
  }

  /// \brief Retrieve the nested-name-specifier (with source-location
  /// information) that qualifies the name of this declaration, if it was
  /// present in the source.
  NestedNameSpecifierLoc getQualifierLoc() const {
    return hasExtInfo() ? getExtInfo()->QualifierLoc
                        : NestedNameSpecifierLoc();
  }

  void setQualifierInfo(NestedNameSpecifierLoc QualifierLoc);

  unsigned getNumTemplateParameterLists() const {
    return hasExtInfo() ? getExtInfo()->NumTemplParamLists : 0;
  }
  TemplateParameterList *getTemplateParameterList(unsigned index) const {
    assert(index < getNumTemplateParameterLists());
    return getExtInfo()->TemplParamLists[index];
  }
  void setTemplateParameterListsInfo(ASTContext &Context, unsigned NumTPLists,
                                     TemplateParameterList **TPLists);

  SourceLocation getTypeSpecStartLoc() const;

  // Implement isa/cast/dyncast/etc.
  static bool classof(const Decl *D) { return classofKind(D->getKind()); }
  static bool classofKind(Kind K) {
    return K >= firstDeclarator && K <= lastDeclarator;
  }

  friend class ASTDeclReader;
  friend class ASTDeclWriter;
};

/// \brief Structure used to store a statement, the constant value to
/// which it was evaluated (if any), and whether or not the statement
/// is an integral constant expression (if known).
struct EvaluatedStmt {
  EvaluatedStmt() : WasEvaluated(false), IsEvaluating(false), CheckedICE(false),
                    CheckingICE(false), IsICE(false) { }

  /// \brief Whether this statement was already evaluated.
  bool WasEvaluated : 1;

  /// \brief Whether this statement is being evaluated.
  bool IsEvaluating : 1;

  /// \brief Whether we already checked whether this statement was an
  /// integral constant expression.
  bool CheckedICE : 1;

  /// \brief Whether we are checking whether this statement is an
  /// integral constant expression.
  bool CheckingICE : 1;

  /// \brief Whether this statement is an integral constant expression,
  /// or in C++11, whether the statement is a constant expression. Only
  /// valid if CheckedICE is true.
  bool IsICE : 1;

  Stmt *Value;
  APValue Evaluated;
};

/// VarDecl - An instance of this class is created to represent a variable
/// declaration or definition.
class VarDecl : public DeclaratorDecl, public Redeclarable<VarDecl> {
public:
  /// getStorageClassSpecifierString - Return the string used to
  /// specify the storage class \p SC.
  ///
  /// It is illegal to call this function with SC == None.
  static const char *getStorageClassSpecifierString(StorageClass SC);

  /// \brief Initialization styles.
  enum InitializationStyle {
    CInit,    ///< C-style initialization with assignment
    CallInit, ///< Call-style initialization (C++98)
    ListInit  ///< Direct list-initialization (C++11)
  };

  /// \brief Kinds of thread-local storage.
  enum TLSKind {
    TLS_None,   ///< Not a TLS variable.
    TLS_Static, ///< TLS with a known-constant initializer.
    TLS_Dynamic ///< TLS with a dynamic initializer.
  };

protected:
  /// \brief Placeholder type used in Init to denote an unparsed C++ default
  /// argument.
  struct UnparsedDefaultArgument;

  /// \brief Placeholder type used in Init to denote an uninstantiated C++
  /// default argument.
  struct UninstantiatedDefaultArgument;

  typedef llvm::PointerUnion4<Stmt *, EvaluatedStmt *,
                              UnparsedDefaultArgument *,
                              UninstantiatedDefaultArgument *> InitType;

  /// \brief The initializer for this variable or, for a ParmVarDecl, the
  /// C++ default argument.
  mutable InitType Init;

private:
  class VarDeclBitfields {
    friend class VarDecl;
    friend class ASTDeclReader;

    unsigned SClass : 3;
    unsigned TSCSpec : 2;
    unsigned InitStyle : 2;

    /// \brief Whether this variable is the exception variable in a C++ catch
    /// or an Objective-C @catch statement.
    unsigned ExceptionVar : 1;

    /// \brief Whether this local variable could be allocated in the return
    /// slot of its function, enabling the named return value optimization
    /// (NRVO).
    unsigned NRVOVariable : 1;

    /// \brief Whether this variable is the for-range-declaration in a C++0x
    /// for-range statement.
    unsigned CXXForRangeDecl : 1;

    /// \brief Whether this variable is an ARC pseudo-__strong
    /// variable;  see isARCPseudoStrong() for details.
    unsigned ARCPseudoStrong : 1;

    /// \brief Whether this variable is (C++0x) constexpr.
    unsigned IsConstexpr : 1;

    /// \brief Whether this variable is the implicit variable for a lambda
    /// init-capture.
    unsigned IsInitCapture : 1;

    /// \brief Whether this local extern variable's previous declaration was
    /// declared in the same block scope. This controls whether we should merge
    /// the type of this declaration with its previous declaration.
    unsigned PreviousDeclInSameBlockScope : 1;
  };
  enum { NumVarDeclBits = 14 };

  friend class ASTDeclReader;
  friend class StmtIteratorBase;
  friend class ASTNodeImporter;

protected:
  enum { NumParameterIndexBits = 8 };

  class ParmVarDeclBitfields {
    friend class ParmVarDecl;
    friend class ASTDeclReader;

    unsigned : NumVarDeclBits;

    /// Whether this parameter inherits a default argument from a
    /// prior declaration.
    unsigned HasInheritedDefaultArg : 1;

    /// Whether this parameter undergoes K&R argument promotion.
    unsigned IsKNRPromoted : 1;

    /// Whether this parameter is an ObjC method parameter or not.
    unsigned IsObjCMethodParam : 1;

    /// If IsObjCMethodParam, a Decl::ObjCDeclQualifier.
    /// Otherwise, the number of function parameter scopes enclosing
    /// the function parameter scope in which this parameter was
    /// declared.
    unsigned ScopeDepthOrObjCQuals : 7;

    /// The number of parameters preceding this parameter in the
    /// function parameter scope in which it was declared.
    unsigned ParameterIndex : NumParameterIndexBits;
  };

  union {
    unsigned AllBits;
    VarDeclBitfields VarDeclBits;
    ParmVarDeclBitfields ParmVarDeclBits;
  };

  VarDecl(Kind DK, ASTContext &C, DeclContext *DC, SourceLocation StartLoc,
          SourceLocation IdLoc, IdentifierInfo *Id, QualType T,
          TypeSourceInfo *TInfo, StorageClass SC);

  typedef Redeclarable<VarDecl> redeclarable_base;
  VarDecl *getNextRedeclarationImpl() override {
    return getNextRedeclaration();
  }
  VarDecl *getPreviousDeclImpl() override {
    return getPreviousDecl();
  }
  VarDecl *getMostRecentDeclImpl() override {
    return getMostRecentDecl();
  }

public:
  typedef redeclarable_base::redecl_range redecl_range;
  typedef redeclarable_base::redecl_iterator redecl_iterator;
  using redeclarable_base::redecls_begin;
  using redeclarable_base::redecls_end;
  using redeclarable_base::redecls;
  using redeclarable_base::getPreviousDecl;
  using redeclarable_base::getMostRecentDecl;
  using redeclarable_base::isFirstDecl;

  static VarDecl *Create(ASTContext &C, DeclContext *DC,
                         SourceLocation StartLoc, SourceLocation IdLoc,
                         IdentifierInfo *Id, QualType T, TypeSourceInfo *TInfo,
                         StorageClass S);

  static VarDecl *CreateDeserialized(ASTContext &C, unsigned ID);

  SourceRange getSourceRange() const override LLVM_READONLY;

  /// \brief Returns the storage class as written in the source. For the
  /// computed linkage of symbol, see getLinkage.
  StorageClass getStorageClass() const {
    return (StorageClass) VarDeclBits.SClass;
  }
  void setStorageClass(StorageClass SC);

  void setTSCSpec(ThreadStorageClassSpecifier TSC) {
    VarDeclBits.TSCSpec = TSC;
    assert(VarDeclBits.TSCSpec == TSC && "truncation");
  }
  ThreadStorageClassSpecifier getTSCSpec() const {
    return static_cast<ThreadStorageClassSpecifier>(VarDeclBits.TSCSpec);
  }
  TLSKind getTLSKind() const;

  /// hasLocalStorage - Returns true if a variable with function scope
  ///  is a non-static local variable.
  bool hasLocalStorage() const {
    if (getStorageClass() == SC_None)
      // Second check is for C++11 [dcl.stc]p4.
      return !isFileVarDecl() && getTSCSpec() == TSCS_unspecified;

    // Global Named Register (GNU extension)
    if (getStorageClass() == SC_Register && !isLocalVarDeclOrParm())
      return false;

    // Return true for:  Auto, Register.
    // Return false for: Extern, Static, PrivateExtern, OpenCLWorkGroupLocal.

    return getStorageClass() >= SC_Auto;
  }

  /// isStaticLocal - Returns true if a variable with function scope is a
  /// static local variable.
  bool isStaticLocal() const {
    return (getStorageClass() == SC_Static ||
            // C++11 [dcl.stc]p4
            (getStorageClass() == SC_None && getTSCSpec() == TSCS_thread_local))
      && !isFileVarDecl();
  }

  /// \brief Returns true if a variable has extern or __private_extern__
  /// storage.
  bool hasExternalStorage() const {
    return getStorageClass() == SC_Extern ||
           getStorageClass() == SC_PrivateExtern;
  }

  /// \brief Returns true for all variables that do not have local storage.
  ///
  /// This includes all global variables as well as static variables declared
  /// within a function.
  bool hasGlobalStorage() const { return !hasLocalStorage(); }

  /// \brief Get the storage duration of this variable, per C++ [basic.stc].
  StorageDuration getStorageDuration() const {
    return hasLocalStorage() ? SD_Automatic :
           getTSCSpec() ? SD_Thread : SD_Static;
  }

  /// \brief Compute the language linkage.
  LanguageLinkage getLanguageLinkage() const;

  /// \brief Determines whether this variable is a variable with
  /// external, C linkage.
  bool isExternC() const;

  /// \brief Determines whether this variable's context is, or is nested within,
  /// a C++ extern "C" linkage spec.
  bool isInExternCContext() const;

  /// \brief Determines whether this variable's context is, or is nested within,
  /// a C++ extern "C++" linkage spec.
  bool isInExternCXXContext() const;

  /// isLocalVarDecl - Returns true for local variable declarations
  /// other than parameters.  Note that this includes static variables
  /// inside of functions. It also includes variables inside blocks.
  ///
  ///   void foo() { int x; static int y; extern int z; }
  ///
  bool isLocalVarDecl() const {
    if (getKind() != Decl::Var)
      return false;
    if (const DeclContext *DC = getLexicalDeclContext())
      return DC->getRedeclContext()->isFunctionOrMethod();
    return false;
  }

  /// \brief Similar to isLocalVarDecl but also includes parameters.
  bool isLocalVarDeclOrParm() const {
    return isLocalVarDecl() || getKind() == Decl::ParmVar;
  }

  /// isFunctionOrMethodVarDecl - Similar to isLocalVarDecl, but
  /// excludes variables declared in blocks.
  bool isFunctionOrMethodVarDecl() const {
    if (getKind() != Decl::Var)
      return false;
    const DeclContext *DC = getLexicalDeclContext()->getRedeclContext();
    return DC->isFunctionOrMethod() && DC->getDeclKind() != Decl::Block;
  }

  /// \brief Determines whether this is a static data member.
  ///
  /// This will only be true in C++, and applies to, e.g., the
  /// variable 'x' in:
  /// \code
  /// struct S {
  ///   static int x;
  /// };
  /// \endcode
  bool isStaticDataMember() const {
    // If it wasn't static, it would be a FieldDecl.
    return getKind() != Decl::ParmVar && getDeclContext()->isRecord();
  }

  VarDecl *getCanonicalDecl() override;
  const VarDecl *getCanonicalDecl() const {
    return const_cast<VarDecl*>(this)->getCanonicalDecl();
  }

  enum DefinitionKind {
    DeclarationOnly,      ///< This declaration is only a declaration.
    TentativeDefinition,  ///< This declaration is a tentative definition.
    Definition            ///< This declaration is definitely a definition.
  };

  /// \brief Check whether this declaration is a definition. If this could be
  /// a tentative definition (in C), don't check whether there's an overriding
  /// definition.
  DefinitionKind isThisDeclarationADefinition(ASTContext &) const;
  DefinitionKind isThisDeclarationADefinition() const {
    return isThisDeclarationADefinition(getASTContext());
  }

  /// \brief Check whether this variable is defined in this
  /// translation unit.
  DefinitionKind hasDefinition(ASTContext &) const;
  DefinitionKind hasDefinition() const {
    return hasDefinition(getASTContext());
  }

  /// \brief Get the tentative definition that acts as the real definition in
  /// a TU. Returns null if there is a proper definition available.
  VarDecl *getActingDefinition();
  const VarDecl *getActingDefinition() const {
    return const_cast<VarDecl*>(this)->getActingDefinition();
  }

  /// \brief Get the real (not just tentative) definition for this declaration.
  VarDecl *getDefinition(ASTContext &);
  const VarDecl *getDefinition(ASTContext &C) const {
    return const_cast<VarDecl*>(this)->getDefinition(C);
  }
  VarDecl *getDefinition() {
    return getDefinition(getASTContext());
  }
  const VarDecl *getDefinition() const {
    return const_cast<VarDecl*>(this)->getDefinition();
  }

  /// \brief Determine whether this is or was instantiated from an out-of-line
  /// definition of a static data member.
  bool isOutOfLine() const override;

  /// \brief If this is a static data member, find its out-of-line definition.
  VarDecl *getOutOfLineDefinition();

  /// isFileVarDecl - Returns true for file scoped variable declaration.
  bool isFileVarDecl() const {
    Kind K = getKind();
    if (K == ParmVar || K == ImplicitParam)
      return false;

    if (getLexicalDeclContext()->getRedeclContext()->isFileContext())
      return true;

    if (isStaticDataMember())
      return true;

    return false;
  }

  /// getAnyInitializer - Get the initializer for this variable, no matter which
  /// declaration it is attached to.
  const Expr *getAnyInitializer() const {
    const VarDecl *D;
    return getAnyInitializer(D);
  }

  /// getAnyInitializer - Get the initializer for this variable, no matter which
  /// declaration it is attached to. Also get that declaration.
  const Expr *getAnyInitializer(const VarDecl *&D) const;

  bool hasInit() const {
    return !Init.isNull() && (Init.is<Stmt *>() || Init.is<EvaluatedStmt *>());
  }
  const Expr *getInit() const {
    if (Init.isNull())
      return nullptr;

    const Stmt *S = Init.dyn_cast<Stmt *>();
    if (!S) {
      if (EvaluatedStmt *ES = Init.dyn_cast<EvaluatedStmt*>())
        S = ES->Value;
    }
    return (const Expr*) S;
  }
  Expr *getInit() {
    if (Init.isNull())
      return nullptr;

    Stmt *S = Init.dyn_cast<Stmt *>();
    if (!S) {
      if (EvaluatedStmt *ES = Init.dyn_cast<EvaluatedStmt*>())
        S = ES->Value;
    }

    return (Expr*) S;
  }

  /// \brief Retrieve the address of the initializer expression.
  Stmt **getInitAddress() {
    if (EvaluatedStmt *ES = Init.dyn_cast<EvaluatedStmt*>())
      return &ES->Value;

    // This union hack tip-toes around strict-aliasing rules.
    union {
      InitType *InitPtr;
      Stmt **StmtPtr;
    };

    InitPtr = &Init;
    return StmtPtr;
  }

  void setInit(Expr *I);

  /// \brief Determine whether this variable's value can be used in a
  /// constant expression, according to the relevant language standard.
  /// This only checks properties of the declaration, and does not check
  /// whether the initializer is in fact a constant expression.
  bool isUsableInConstantExpressions(ASTContext &C) const;

  EvaluatedStmt *ensureEvaluatedStmt() const;

  /// \brief Attempt to evaluate the value of the initializer attached to this
  /// declaration, and produce notes explaining why it cannot be evaluated or is
  /// not a constant expression. Returns a pointer to the value if evaluation
  /// succeeded, 0 otherwise.
  APValue *evaluateValue() const;
  APValue *evaluateValue(SmallVectorImpl<PartialDiagnosticAt> &Notes) const;

  /// \brief Return the already-evaluated value of this variable's
  /// initializer, or NULL if the value is not yet known. Returns pointer
  /// to untyped APValue if the value could not be evaluated.
  APValue *getEvaluatedValue() const {
    if (EvaluatedStmt *Eval = Init.dyn_cast<EvaluatedStmt *>())
      if (Eval->WasEvaluated)
        return &Eval->Evaluated;

    return nullptr;
  }

  /// \brief Determines whether it is already known whether the
  /// initializer is an integral constant expression or not.
  bool isInitKnownICE() const {
    if (EvaluatedStmt *Eval = Init.dyn_cast<EvaluatedStmt *>())
      return Eval->CheckedICE;

    return false;
  }

  /// \brief Determines whether the initializer is an integral constant
  /// expression, or in C++11, whether the initializer is a constant
  /// expression.
  ///
  /// \pre isInitKnownICE()
  bool isInitICE() const {
    assert(isInitKnownICE() &&
           "Check whether we already know that the initializer is an ICE");
    return Init.get<EvaluatedStmt *>()->IsICE;
  }

  /// \brief Determine whether the value of the initializer attached to this
  /// declaration is an integral constant expression.
  bool checkInitIsICE() const;

  void setInitStyle(InitializationStyle Style) {
    VarDeclBits.InitStyle = Style;
  }

  /// \brief The style of initialization for this declaration.
  ///
  /// C-style initialization is "int x = 1;". Call-style initialization is
  /// a C++98 direct-initializer, e.g. "int x(1);". The Init expression will be
  /// the expression inside the parens or a "ClassType(a,b,c)" class constructor
  /// expression for class types. List-style initialization is C++11 syntax,
  /// e.g. "int x{1};". Clients can distinguish between different forms of
  /// initialization by checking this value. In particular, "int x = {1};" is
  /// C-style, "int x({1})" is call-style, and "int x{1};" is list-style; the
  /// Init expression in all three cases is an InitListExpr.
  InitializationStyle getInitStyle() const {
    return static_cast<InitializationStyle>(VarDeclBits.InitStyle);
  }

  /// \brief Whether the initializer is a direct-initializer (list or call).
  bool isDirectInit() const {
    return getInitStyle() != CInit;
  }

  /// \brief Determine whether this variable is the exception variable in a
  /// C++ catch statememt or an Objective-C \@catch statement.
  bool isExceptionVariable() const {
    return VarDeclBits.ExceptionVar;
  }
  void setExceptionVariable(bool EV) { VarDeclBits.ExceptionVar = EV; }

  /// \brief Determine whether this local variable can be used with the named
  /// return value optimization (NRVO).
  ///
  /// The named return value optimization (NRVO) works by marking certain
  /// non-volatile local variables of class type as NRVO objects. These
  /// locals can be allocated within the return slot of their containing
  /// function, in which case there is no need to copy the object to the
  /// return slot when returning from the function. Within the function body,
  /// each return that returns the NRVO object will have this variable as its
  /// NRVO candidate.
  bool isNRVOVariable() const { return VarDeclBits.NRVOVariable; }
  void setNRVOVariable(bool NRVO) { VarDeclBits.NRVOVariable = NRVO; }

  /// \brief Determine whether this variable is the for-range-declaration in
  /// a C++0x for-range statement.
  bool isCXXForRangeDecl() const { return VarDeclBits.CXXForRangeDecl; }
  void setCXXForRangeDecl(bool FRD) { VarDeclBits.CXXForRangeDecl = FRD; }

  /// \brief Determine whether this variable is an ARC pseudo-__strong
  /// variable.  A pseudo-__strong variable has a __strong-qualified
  /// type but does not actually retain the object written into it.
  /// Generally such variables are also 'const' for safety.
  bool isARCPseudoStrong() const { return VarDeclBits.ARCPseudoStrong; }
  void setARCPseudoStrong(bool ps) { VarDeclBits.ARCPseudoStrong = ps; }

  /// Whether this variable is (C++11) constexpr.
  bool isConstexpr() const { return VarDeclBits.IsConstexpr; }
  void setConstexpr(bool IC) { VarDeclBits.IsConstexpr = IC; }

  /// Whether this variable is the implicit variable for a lambda init-capture.
  bool isInitCapture() const { return VarDeclBits.IsInitCapture; }
  void setInitCapture(bool IC) { VarDeclBits.IsInitCapture = IC; }

  /// Whether this local extern variable declaration's previous declaration
  /// was declared in the same block scope. Only correct in C++.
  bool isPreviousDeclInSameBlockScope() const {
    return VarDeclBits.PreviousDeclInSameBlockScope;
  }
  void setPreviousDeclInSameBlockScope(bool Same) {
    VarDeclBits.PreviousDeclInSameBlockScope = Same;
  }

  /// \brief If this variable is an instantiated static data member of a
  /// class template specialization, returns the templated static data member
  /// from which it was instantiated.
  VarDecl *getInstantiatedFromStaticDataMember() const;

  /// \brief If this variable is an instantiation of a variable template or a
  /// static data member of a class template, determine what kind of
  /// template specialization or instantiation this is.
  TemplateSpecializationKind getTemplateSpecializationKind() const;

  /// \brief If this variable is an instantiation of a variable template or a
  /// static data member of a class template, determine its point of
  /// instantiation.
  SourceLocation getPointOfInstantiation() const;

  /// \brief If this variable is an instantiation of a static data member of a
  /// class template specialization, retrieves the member specialization
  /// information.
  MemberSpecializationInfo *getMemberSpecializationInfo() const;

  /// \brief For a static data member that was instantiated from a static
  /// data member of a class template, set the template specialiation kind.
  void setTemplateSpecializationKind(TemplateSpecializationKind TSK,
                        SourceLocation PointOfInstantiation = SourceLocation());

  /// \brief Specify that this variable is an instantiation of the
  /// static data member VD.
  void setInstantiationOfStaticDataMember(VarDecl *VD,
                                          TemplateSpecializationKind TSK);

  /// \brief Retrieves the variable template that is described by this
  /// variable declaration.
  ///
  /// Every variable template is represented as a VarTemplateDecl and a
  /// VarDecl. The former contains template properties (such as
  /// the template parameter lists) while the latter contains the
  /// actual description of the template's
  /// contents. VarTemplateDecl::getTemplatedDecl() retrieves the
  /// VarDecl that from a VarTemplateDecl, while
  /// getDescribedVarTemplate() retrieves the VarTemplateDecl from
  /// a VarDecl.
  VarTemplateDecl *getDescribedVarTemplate() const;

  void setDescribedVarTemplate(VarTemplateDecl *Template);

  // Implement isa/cast/dyncast/etc.
  static bool classof(const Decl *D) { return classofKind(D->getKind()); }
  static bool classofKind(Kind K) { return K >= firstVar && K <= lastVar; }
};

class ImplicitParamDecl : public VarDecl {
  void anchor() override;
public:
  static ImplicitParamDecl *Create(ASTContext &C, DeclContext *DC,
                                   SourceLocation IdLoc, IdentifierInfo *Id,
                                   QualType T);

  static ImplicitParamDecl *CreateDeserialized(ASTContext &C, unsigned ID);

  ImplicitParamDecl(ASTContext &C, DeclContext *DC, SourceLocation IdLoc,
                    IdentifierInfo *Id, QualType Type)
    : VarDecl(ImplicitParam, C, DC, IdLoc, IdLoc, Id, Type,
              /*tinfo*/ nullptr, SC_None) {
    setImplicit();
  }

  // Implement isa/cast/dyncast/etc.
  static bool classof(const Decl *D) { return classofKind(D->getKind()); }
  static bool classofKind(Kind K) { return K == ImplicitParam; }
};

/// ParmVarDecl - Represents a parameter to a function.
class ParmVarDecl : public VarDecl {
public:
  enum { MaxFunctionScopeDepth = 255 };
  enum { MaxFunctionScopeIndex = 255 };

protected:
  ParmVarDecl(Kind DK, ASTContext &C, DeclContext *DC, SourceLocation StartLoc,
              SourceLocation IdLoc, IdentifierInfo *Id, QualType T,
              TypeSourceInfo *TInfo, StorageClass S, Expr *DefArg)
      : VarDecl(DK, C, DC, StartLoc, IdLoc, Id, T, TInfo, S) {
    assert(ParmVarDeclBits.HasInheritedDefaultArg == false);
    assert(ParmVarDeclBits.IsKNRPromoted == false);
    assert(ParmVarDeclBits.IsObjCMethodParam == false);
    setDefaultArg(DefArg);
  }

public:
  static ParmVarDecl *Create(ASTContext &C, DeclContext *DC,
                             SourceLocation StartLoc,
                             SourceLocation IdLoc, IdentifierInfo *Id,
                             QualType T, TypeSourceInfo *TInfo,
                             StorageClass S, Expr *DefArg);

  static ParmVarDecl *CreateDeserialized(ASTContext &C, unsigned ID);

  SourceRange getSourceRange() const override LLVM_READONLY;

  void setObjCMethodScopeInfo(unsigned parameterIndex) {
    ParmVarDeclBits.IsObjCMethodParam = true;
    setParameterIndex(parameterIndex);
  }

  void setScopeInfo(unsigned scopeDepth, unsigned parameterIndex) {
    assert(!ParmVarDeclBits.IsObjCMethodParam);

    ParmVarDeclBits.ScopeDepthOrObjCQuals = scopeDepth;
    assert(ParmVarDeclBits.ScopeDepthOrObjCQuals == scopeDepth
           && "truncation!");

    setParameterIndex(parameterIndex);
  }

  bool isObjCMethodParameter() const {
    return ParmVarDeclBits.IsObjCMethodParam;
  }

  unsigned getFunctionScopeDepth() const {
    if (ParmVarDeclBits.IsObjCMethodParam) return 0;
    return ParmVarDeclBits.ScopeDepthOrObjCQuals;
  }

  /// Returns the index of this parameter in its prototype or method scope.
  unsigned getFunctionScopeIndex() const {
    return getParameterIndex();
  }

  ObjCDeclQualifier getObjCDeclQualifier() const {
    if (!ParmVarDeclBits.IsObjCMethodParam) return OBJC_TQ_None;
    return ObjCDeclQualifier(ParmVarDeclBits.ScopeDepthOrObjCQuals);
  }
  void setObjCDeclQualifier(ObjCDeclQualifier QTVal) {
    assert(ParmVarDeclBits.IsObjCMethodParam);
    ParmVarDeclBits.ScopeDepthOrObjCQuals = QTVal;
  }

  /// True if the value passed to this parameter must undergo
  /// K&R-style default argument promotion:
  ///
  /// C99 6.5.2.2.
  ///   If the expression that denotes the called function has a type
  ///   that does not include a prototype, the integer promotions are
  ///   performed on each argument, and arguments that have type float
  ///   are promoted to double.
  bool isKNRPromoted() const {
    return ParmVarDeclBits.IsKNRPromoted;
  }
  void setKNRPromoted(bool promoted) {
    ParmVarDeclBits.IsKNRPromoted = promoted;
  }

  Expr *getDefaultArg();
  const Expr *getDefaultArg() const {
    return const_cast<ParmVarDecl *>(this)->getDefaultArg();
  }

  void setDefaultArg(Expr *defarg) {
    Init = reinterpret_cast<Stmt *>(defarg);
  }

  /// \brief Retrieve the source range that covers the entire default
  /// argument.
  SourceRange getDefaultArgRange() const;
  void setUninstantiatedDefaultArg(Expr *arg) {
    Init = reinterpret_cast<UninstantiatedDefaultArgument *>(arg);
  }
  Expr *getUninstantiatedDefaultArg() {
    return (Expr *)Init.get<UninstantiatedDefaultArgument *>();
  }
  const Expr *getUninstantiatedDefaultArg() const {
    return (const Expr *)Init.get<UninstantiatedDefaultArgument *>();
  }

  /// hasDefaultArg - Determines whether this parameter has a default argument,
  /// either parsed or not.
  bool hasDefaultArg() const {
    return getInit() || hasUnparsedDefaultArg() ||
      hasUninstantiatedDefaultArg();
  }

  /// hasUnparsedDefaultArg - Determines whether this parameter has a
  /// default argument that has not yet been parsed. This will occur
  /// during the processing of a C++ class whose member functions have
  /// default arguments, e.g.,
  /// @code
  ///   class X {
  ///   public:
  ///     void f(int x = 17); // x has an unparsed default argument now
  ///   }; // x has a regular default argument now
  /// @endcode
  bool hasUnparsedDefaultArg() const {
    return Init.is<UnparsedDefaultArgument*>();
  }

  bool hasUninstantiatedDefaultArg() const {
    return Init.is<UninstantiatedDefaultArgument*>();
  }

  /// setUnparsedDefaultArg - Specify that this parameter has an
  /// unparsed default argument. The argument will be replaced with a
  /// real default argument via setDefaultArg when the class
  /// definition enclosing the function declaration that owns this
  /// default argument is completed.
  void setUnparsedDefaultArg() { Init = (UnparsedDefaultArgument *)nullptr; }

  bool hasInheritedDefaultArg() const {
    return ParmVarDeclBits.HasInheritedDefaultArg;
  }

  void setHasInheritedDefaultArg(bool I = true) {
    ParmVarDeclBits.HasInheritedDefaultArg = I;
  }

  QualType getOriginalType() const;

  /// \brief Determine whether this parameter is actually a function
  /// parameter pack.
  bool isParameterPack() const;

  /// setOwningFunction - Sets the function declaration that owns this
  /// ParmVarDecl. Since ParmVarDecls are often created before the
  /// FunctionDecls that own them, this routine is required to update
  /// the DeclContext appropriately.
  void setOwningFunction(DeclContext *FD) { setDeclContext(FD); }

  // Implement isa/cast/dyncast/etc.
  static bool classof(const Decl *D) { return classofKind(D->getKind()); }
  static bool classofKind(Kind K) { return K == ParmVar; }

private:
  enum { ParameterIndexSentinel = (1 << NumParameterIndexBits) - 1 };

  void setParameterIndex(unsigned parameterIndex) {
    if (parameterIndex >= ParameterIndexSentinel) {
      setParameterIndexLarge(parameterIndex);
      return;
    }

    ParmVarDeclBits.ParameterIndex = parameterIndex;
    assert(ParmVarDeclBits.ParameterIndex == parameterIndex && "truncation!");
  }
  unsigned getParameterIndex() const {
    unsigned d = ParmVarDeclBits.ParameterIndex;
    return d == ParameterIndexSentinel ? getParameterIndexLarge() : d;
  }

  void setParameterIndexLarge(unsigned parameterIndex);
  unsigned getParameterIndexLarge() const;
};

/// FunctionDecl - An instance of this class is created to represent a
/// function declaration or definition.
///
/// Since a given function can be declared several times in a program,
/// there may be several FunctionDecls that correspond to that
/// function. Only one of those FunctionDecls will be found when
/// traversing the list of declarations in the context of the
/// FunctionDecl (e.g., the translation unit); this FunctionDecl
/// contains all of the information known about the function. Other,
/// previous declarations of the function are available via the
/// getPreviousDecl() chain.
class FunctionDecl : public DeclaratorDecl, public DeclContext,
                     public Redeclarable<FunctionDecl> {
public:
  /// \brief The kind of templated function a FunctionDecl can be.
  enum TemplatedKind {
    TK_NonTemplate,
    TK_FunctionTemplate,
    TK_MemberSpecialization,
    TK_FunctionTemplateSpecialization,
    TK_DependentFunctionTemplateSpecialization
  };

private:
  /// ParamInfo - new[]'d array of pointers to VarDecls for the formal
  /// parameters of this function.  This is null if a prototype or if there are
  /// no formals.
  ParmVarDecl **ParamInfo;

  /// DeclsInPrototypeScope - Array of pointers to NamedDecls for
  /// decls defined in the function prototype that are not parameters. E.g.
  /// 'enum Y' in 'void f(enum Y {AA} x) {}'.
  ArrayRef<NamedDecl *> DeclsInPrototypeScope;

  LazyDeclStmtPtr Body;

  // FIXME: This can be packed into the bitfields in Decl.
  // NOTE: VC++ treats enums as signed, avoid using the StorageClass enum
  unsigned SClass : 2;
  bool IsInline : 1;
  bool IsInlineSpecified : 1;
  bool IsVirtualAsWritten : 1;
  bool IsPure : 1;
  bool HasInheritedPrototype : 1;
  bool HasWrittenPrototype : 1;
  bool IsDeleted : 1;
  bool IsTrivial : 1; // sunk from CXXMethodDecl
  bool IsDefaulted : 1; // sunk from CXXMethoDecl
  bool IsExplicitlyDefaulted : 1; //sunk from CXXMethodDecl
  bool HasImplicitReturnZero : 1;
  bool IsLateTemplateParsed : 1;
  bool IsConstexpr : 1;
#ifdef INTEL_CUSTOMIZATION
  bool IsSpawning: 1;
<<<<<<< HEAD
#endif  // INTEL_CUSTOMIZATION
=======
#endif
  /// \brief Indicates if the function uses __try.
  bool UsesSEHTry : 1;

>>>>>>> 729094db
  /// \brief Indicates if the function was a definition but its body was
  /// skipped.
  unsigned HasSkippedBody : 1;

  /// \brief End part of this FunctionDecl's source range.
  ///
  /// We could compute the full range in getSourceRange(). However, when we're
  /// dealing with a function definition deserialized from a PCH/AST file,
  /// we can only compute the full range once the function body has been
  /// de-serialized, so it's far better to have the (sometimes-redundant)
  /// EndRangeLoc.
  SourceLocation EndRangeLoc;

  /// \brief The template or declaration that this declaration
  /// describes or was instantiated from, respectively.
  ///
  /// For non-templates, this value will be NULL. For function
  /// declarations that describe a function template, this will be a
  /// pointer to a FunctionTemplateDecl. For member functions
  /// of class template specializations, this will be a MemberSpecializationInfo
  /// pointer containing information about the specialization.
  /// For function template specializations, this will be a
  /// FunctionTemplateSpecializationInfo, which contains information about
  /// the template being specialized and the template arguments involved in
  /// that specialization.
  llvm::PointerUnion4<FunctionTemplateDecl *,
                      MemberSpecializationInfo *,
                      FunctionTemplateSpecializationInfo *,
                      DependentFunctionTemplateSpecializationInfo *>
    TemplateOrSpecialization;

  /// DNLoc - Provides source/type location info for the
  /// declaration name embedded in the DeclaratorDecl base class.
  DeclarationNameLoc DNLoc;

  /// \brief Specify that this function declaration is actually a function
  /// template specialization.
  ///
  /// \param C the ASTContext.
  ///
  /// \param Template the function template that this function template
  /// specialization specializes.
  ///
  /// \param TemplateArgs the template arguments that produced this
  /// function template specialization from the template.
  ///
  /// \param InsertPos If non-NULL, the position in the function template
  /// specialization set where the function template specialization data will
  /// be inserted.
  ///
  /// \param TSK the kind of template specialization this is.
  ///
  /// \param TemplateArgsAsWritten location info of template arguments.
  ///
  /// \param PointOfInstantiation point at which the function template
  /// specialization was first instantiated.
  void setFunctionTemplateSpecialization(ASTContext &C,
                                         FunctionTemplateDecl *Template,
                                       const TemplateArgumentList *TemplateArgs,
                                         void *InsertPos,
                                         TemplateSpecializationKind TSK,
                          const TemplateArgumentListInfo *TemplateArgsAsWritten,
                                         SourceLocation PointOfInstantiation);

  /// \brief Specify that this record is an instantiation of the
  /// member function FD.
  void setInstantiationOfMemberFunction(ASTContext &C, FunctionDecl *FD,
                                        TemplateSpecializationKind TSK);

  void setParams(ASTContext &C, ArrayRef<ParmVarDecl *> NewParamInfo);

protected:
  FunctionDecl(Kind DK, ASTContext &C, DeclContext *DC, SourceLocation StartLoc,
               const DeclarationNameInfo &NameInfo,
               QualType T, TypeSourceInfo *TInfo,
               StorageClass S, bool isInlineSpecified,
               bool isConstexprSpecified)
    : DeclaratorDecl(DK, DC, NameInfo.getLoc(), NameInfo.getName(), T, TInfo,
                     StartLoc),
      DeclContext(DK),
      redeclarable_base(C),
      ParamInfo(nullptr), Body(),
      SClass(S),
      IsInline(isInlineSpecified), IsInlineSpecified(isInlineSpecified),
      IsVirtualAsWritten(false), IsPure(false), HasInheritedPrototype(false),
      HasWrittenPrototype(true), IsDeleted(false), IsTrivial(false),
      IsDefaulted(false), IsExplicitlyDefaulted(false),
      HasImplicitReturnZero(false), IsLateTemplateParsed(false),
#ifdef INTEL_CUSTOMIZATION
      IsSpawning(false),
<<<<<<< HEAD
#endif  // INTEL_CUSTOMIZATION
      HasSkippedBody(false),
      EndRangeLoc(NameInfo.getEndLoc()),
=======
#endif
      HasSkippedBody(false), EndRangeLoc(NameInfo.getEndLoc()),
      IsConstexpr(isConstexprSpecified), UsesSEHTry(false),
>>>>>>> 729094db
      TemplateOrSpecialization(),
      DNLoc(NameInfo.getInfo()) {}

  typedef Redeclarable<FunctionDecl> redeclarable_base;
  FunctionDecl *getNextRedeclarationImpl() override {
    return getNextRedeclaration();
  }
  FunctionDecl *getPreviousDeclImpl() override {
    return getPreviousDecl();
  }
  FunctionDecl *getMostRecentDeclImpl() override {
    return getMostRecentDecl();
  }

public:
  typedef redeclarable_base::redecl_range redecl_range;
  typedef redeclarable_base::redecl_iterator redecl_iterator;
  using redeclarable_base::redecls_begin;
  using redeclarable_base::redecls_end;
  using redeclarable_base::redecls;
  using redeclarable_base::getPreviousDecl;
  using redeclarable_base::getMostRecentDecl;
  using redeclarable_base::isFirstDecl;

  static FunctionDecl *Create(ASTContext &C, DeclContext *DC,
                              SourceLocation StartLoc, SourceLocation NLoc,
                              DeclarationName N, QualType T,
                              TypeSourceInfo *TInfo,
                              StorageClass SC,
                              bool isInlineSpecified = false,
                              bool hasWrittenPrototype = true,
                              bool isConstexprSpecified = false) {
    DeclarationNameInfo NameInfo(N, NLoc);
    return FunctionDecl::Create(C, DC, StartLoc, NameInfo, T, TInfo,
                                SC,
                                isInlineSpecified, hasWrittenPrototype,
                                isConstexprSpecified);
  }

  static FunctionDecl *Create(ASTContext &C, DeclContext *DC,
                              SourceLocation StartLoc,
                              const DeclarationNameInfo &NameInfo,
                              QualType T, TypeSourceInfo *TInfo,
                              StorageClass SC,
                              bool isInlineSpecified,
                              bool hasWrittenPrototype,
                              bool isConstexprSpecified = false);

  static FunctionDecl *CreateDeserialized(ASTContext &C, unsigned ID);
                       
  DeclarationNameInfo getNameInfo() const {
    return DeclarationNameInfo(getDeclName(), getLocation(), DNLoc);
  }

  void getNameForDiagnostic(raw_ostream &OS, const PrintingPolicy &Policy,
                            bool Qualified) const override;

  void setRangeEnd(SourceLocation E) { EndRangeLoc = E; }

  SourceRange getSourceRange() const override LLVM_READONLY;

  /// \brief Returns true if the function has a body (definition). The
  /// function body might be in any of the (re-)declarations of this
  /// function. The variant that accepts a FunctionDecl pointer will
  /// set that function declaration to the actual declaration
  /// containing the body (if there is one).
  bool hasBody(const FunctionDecl *&Definition) const;

  bool hasBody() const override {
    const FunctionDecl* Definition;
    return hasBody(Definition);
  }

  /// hasTrivialBody - Returns whether the function has a trivial body that does
  /// not require any specific codegen.
  bool hasTrivialBody() const;

  /// isDefined - Returns true if the function is defined at all, including
  /// a deleted definition. Except for the behavior when the function is
  /// deleted, behaves like hasBody.
  bool isDefined(const FunctionDecl *&Definition) const;

  virtual bool isDefined() const {
    const FunctionDecl* Definition;
    return isDefined(Definition);
  }

  /// getBody - Retrieve the body (definition) of the function. The
  /// function body might be in any of the (re-)declarations of this
  /// function. The variant that accepts a FunctionDecl pointer will
  /// set that function declaration to the actual declaration
  /// containing the body (if there is one).
  /// NOTE: For checking if there is a body, use hasBody() instead, to avoid
  /// unnecessary AST de-serialization of the body.
  Stmt *getBody(const FunctionDecl *&Definition) const;

  Stmt *getBody() const override {
    const FunctionDecl* Definition;
    return getBody(Definition);
  }

  /// isThisDeclarationADefinition - Returns whether this specific
  /// declaration of the function is also a definition. This does not
  /// determine whether the function has been defined (e.g., in a
  /// previous definition); for that information, use isDefined. Note
  /// that this returns false for a defaulted function unless that function
  /// has been implicitly defined (possibly as deleted).
  bool isThisDeclarationADefinition() const {
    return IsDeleted || Body || IsLateTemplateParsed;
  }

  /// doesThisDeclarationHaveABody - Returns whether this specific
  /// declaration of the function has a body - that is, if it is a non-
  /// deleted definition.
  bool doesThisDeclarationHaveABody() const {
    return Body || IsLateTemplateParsed;
  }

  void setBody(Stmt *B);
  void setLazyBody(uint64_t Offset) { Body = Offset; }

  /// Whether this function is variadic.
  bool isVariadic() const;

  /// Whether this function is marked as virtual explicitly.
  bool isVirtualAsWritten() const { return IsVirtualAsWritten; }
  void setVirtualAsWritten(bool V) { IsVirtualAsWritten = V; }

  /// Whether this virtual function is pure, i.e. makes the containing class
  /// abstract.
  bool isPure() const { return IsPure; }
  void setPure(bool P = true);

  /// Whether this templated function will be late parsed.
  bool isLateTemplateParsed() const { return IsLateTemplateParsed; }
  void setLateTemplateParsed(bool ILT = true) { IsLateTemplateParsed = ILT; }

  /// Whether this function is "trivial" in some specialized C++ senses.
  /// Can only be true for default constructors, copy constructors,
  /// copy assignment operators, and destructors.  Not meaningful until
  /// the class has been fully built by Sema.
  bool isTrivial() const { return IsTrivial; }
  void setTrivial(bool IT) { IsTrivial = IT; }

  /// Whether this function is defaulted per C++0x. Only valid for
  /// special member functions.
  bool isDefaulted() const { return IsDefaulted; }
  void setDefaulted(bool D = true) { IsDefaulted = D; }

  /// Whether this function is explicitly defaulted per C++0x. Only valid
  /// for special member functions.
  bool isExplicitlyDefaulted() const { return IsExplicitlyDefaulted; }
  void setExplicitlyDefaulted(bool ED = true) { IsExplicitlyDefaulted = ED; }

  /// Whether falling off this function implicitly returns null/zero.
  /// If a more specific implicit return value is required, front-ends
  /// should synthesize the appropriate return statements.
  bool hasImplicitReturnZero() const { return HasImplicitReturnZero; }
  void setHasImplicitReturnZero(bool IRZ) { HasImplicitReturnZero = IRZ; }

  /// \brief Whether this function has a prototype, either because one
  /// was explicitly written or because it was "inherited" by merging
  /// a declaration without a prototype with a declaration that has a
  /// prototype.
  bool hasPrototype() const {
    return HasWrittenPrototype || HasInheritedPrototype;
  }

  bool hasWrittenPrototype() const { return HasWrittenPrototype; }

  /// \brief Whether this function inherited its prototype from a
  /// previous declaration.
  bool hasInheritedPrototype() const { return HasInheritedPrototype; }
  void setHasInheritedPrototype(bool P = true) { HasInheritedPrototype = P; }

  /// Whether this is a (C++11) constexpr function or constexpr constructor.
  bool isConstexpr() const { return IsConstexpr; }
  void setConstexpr(bool IC) { IsConstexpr = IC; }
#ifdef INTEL_CUSTOMIZATION
  /// \brief Whether this function is a Cilk spawning function.
  bool isSpawning() const { return IsSpawning; }
  void setSpawning() { IsSpawning = true; }
<<<<<<< HEAD
#endif  // INTEL_CUSTOMIZATION
=======
#endif
  /// Whether this is a (C++11) constexpr function or constexpr constructor.
  bool usesSEHTry() const { return UsesSEHTry; }
  void setUsesSEHTry(bool UST) { UsesSEHTry = UST; }

>>>>>>> 729094db
  /// \brief Whether this function has been deleted.
  ///
  /// A function that is "deleted" (via the C++0x "= delete" syntax)
  /// acts like a normal function, except that it cannot actually be
  /// called or have its address taken. Deleted functions are
  /// typically used in C++ overload resolution to attract arguments
  /// whose type or lvalue/rvalue-ness would permit the use of a
  /// different overload that would behave incorrectly. For example,
  /// one might use deleted functions to ban implicit conversion from
  /// a floating-point number to an Integer type:
  ///
  /// @code
  /// struct Integer {
  ///   Integer(long); // construct from a long
  ///   Integer(double) = delete; // no construction from float or double
  ///   Integer(long double) = delete; // no construction from long double
  /// };
  /// @endcode
  // If a function is deleted, its first declaration must be.
  bool isDeleted() const { return getCanonicalDecl()->IsDeleted; }
  bool isDeletedAsWritten() const { return IsDeleted && !IsDefaulted; }
  void setDeletedAsWritten(bool D = true) { IsDeleted = D; }

  /// \brief Determines whether this function is "main", which is the
  /// entry point into an executable program.
  bool isMain() const;

  /// \brief Determines whether this function is a MSVCRT user defined entry
  /// point.
  bool isMSVCRTEntryPoint() const;

  /// \brief Determines whether this operator new or delete is one
  /// of the reserved global placement operators:
  ///    void *operator new(size_t, void *);
  ///    void *operator new[](size_t, void *);
  ///    void operator delete(void *, void *);
  ///    void operator delete[](void *, void *);
  /// These functions have special behavior under [new.delete.placement]:
  ///    These functions are reserved, a C++ program may not define
  ///    functions that displace the versions in the Standard C++ library.
  ///    The provisions of [basic.stc.dynamic] do not apply to these
  ///    reserved placement forms of operator new and operator delete.
  ///
  /// This function must be an allocation or deallocation function.
  bool isReservedGlobalPlacementOperator() const;

  /// \brief Determines whether this function is one of the replaceable
  /// global allocation functions:
  ///    void *operator new(size_t);
  ///    void *operator new(size_t, const std::nothrow_t &) noexcept;
  ///    void *operator new[](size_t);
  ///    void *operator new[](size_t, const std::nothrow_t &) noexcept;
  ///    void operator delete(void *) noexcept;
  ///    void operator delete(void *, std::size_t) noexcept;      [C++1y]
  ///    void operator delete(void *, const std::nothrow_t &) noexcept;
  ///    void operator delete[](void *) noexcept;
  ///    void operator delete[](void *, std::size_t) noexcept;    [C++1y]
  ///    void operator delete[](void *, const std::nothrow_t &) noexcept;
  /// These functions have special behavior under C++1y [expr.new]:
  ///    An implementation is allowed to omit a call to a replaceable global
  ///    allocation function. [...]
  bool isReplaceableGlobalAllocationFunction() const;

  /// \brief Determine whether this function is a sized global deallocation
  /// function in C++1y. If so, find and return the corresponding unsized
  /// deallocation function.
  FunctionDecl *getCorrespondingUnsizedGlobalDeallocationFunction() const;

  /// Compute the language linkage.
  LanguageLinkage getLanguageLinkage() const;

  /// \brief Determines whether this function is a function with
  /// external, C linkage.
  bool isExternC() const;

  /// \brief Determines whether this function's context is, or is nested within,
  /// a C++ extern "C" linkage spec.
  bool isInExternCContext() const;

  /// \brief Determines whether this function's context is, or is nested within,
  /// a C++ extern "C++" linkage spec.
  bool isInExternCXXContext() const;

  /// \brief Determines whether this is a global function.
  bool isGlobal() const;

  /// \brief Determines whether this function is known to be 'noreturn', through
  /// an attribute on its declaration or its type.
  bool isNoReturn() const;

  /// \brief True if the function was a definition but its body was skipped.
  bool hasSkippedBody() const { return HasSkippedBody; }
  void setHasSkippedBody(bool Skipped = true) { HasSkippedBody = Skipped; }

  void setPreviousDeclaration(FunctionDecl * PrevDecl);

  virtual const FunctionDecl *getCanonicalDecl() const;
  FunctionDecl *getCanonicalDecl() override;

  unsigned getBuiltinID() const;

  // Iterator access to formal parameters.
  unsigned param_size() const { return getNumParams(); }
  typedef ParmVarDecl **param_iterator;
  typedef ParmVarDecl * const *param_const_iterator;
  typedef llvm::iterator_range<param_iterator> param_range;
  typedef llvm::iterator_range<param_const_iterator> param_const_range;

  param_iterator param_begin() { return param_iterator(ParamInfo); }
  param_iterator param_end() {
    return param_iterator(ParamInfo + param_size());
  }
  param_range params() { return param_range(param_begin(), param_end()); }

  param_const_iterator param_begin() const {
    return param_const_iterator(ParamInfo);
  }
  param_const_iterator param_end() const {
    return param_const_iterator(ParamInfo + param_size());
  }
  param_const_range params() const {
    return param_const_range(param_begin(), param_end());
  }

  /// getNumParams - Return the number of parameters this function must have
  /// based on its FunctionType.  This is the length of the ParamInfo array
  /// after it has been created.
  unsigned getNumParams() const;

  const ParmVarDecl *getParamDecl(unsigned i) const {
    assert(i < getNumParams() && "Illegal param #");
    return ParamInfo[i];
  }
  ParmVarDecl *getParamDecl(unsigned i) {
    assert(i < getNumParams() && "Illegal param #");
    return ParamInfo[i];
  }
  void setParams(ArrayRef<ParmVarDecl *> NewParamInfo) {
    setParams(getASTContext(), NewParamInfo);
  }

  // ArrayRef iterface to parameters.
  // FIXME: Should one day replace iterator interface.
  ArrayRef<ParmVarDecl*> parameters() const {
    return llvm::makeArrayRef(ParamInfo, getNumParams());
  }

  ArrayRef<NamedDecl *> getDeclsInPrototypeScope() const {
    return DeclsInPrototypeScope;
  }
  void setDeclsInPrototypeScope(ArrayRef<NamedDecl *> NewDecls);

  /// getMinRequiredArguments - Returns the minimum number of arguments
  /// needed to call this function. This may be fewer than the number of
  /// function parameters, if some of the parameters have default
  /// arguments (in C++).
  unsigned getMinRequiredArguments() const;

  QualType getReturnType() const {
    return getType()->getAs<FunctionType>()->getReturnType();
  }

  /// \brief Attempt to compute an informative source range covering the
  /// function return type. This may omit qualifiers and other information with
  /// limited representation in the AST.
  SourceRange getReturnTypeSourceRange() const;

  /// \brief Determine the type of an expression that calls this function.
  QualType getCallResultType() const {
    return getType()->getAs<FunctionType>()->getCallResultType(getASTContext());
  }

  /// \brief Returns the storage class as written in the source. For the
  /// computed linkage of symbol, see getLinkage.
  StorageClass getStorageClass() const { return StorageClass(SClass); }

  /// \brief Determine whether the "inline" keyword was specified for this
  /// function.
  bool isInlineSpecified() const { return IsInlineSpecified; }

  /// Set whether the "inline" keyword was specified for this function.
  void setInlineSpecified(bool I) {
    IsInlineSpecified = I;
    IsInline = I;
  }

  /// Flag that this function is implicitly inline.
  void setImplicitlyInline() {
    IsInline = true;
  }

  /// \brief Determine whether this function should be inlined, because it is
  /// either marked "inline" or "constexpr" or is a member function of a class
  /// that was defined in the class body.
  bool isInlined() const { return IsInline; }

  bool isInlineDefinitionExternallyVisible() const;

  bool isMSExternInline() const;

  bool doesDeclarationForceExternallyVisibleDefinition() const;

  /// isOverloadedOperator - Whether this function declaration
  /// represents an C++ overloaded operator, e.g., "operator+".
  bool isOverloadedOperator() const {
    return getOverloadedOperator() != OO_None;
  }

  OverloadedOperatorKind getOverloadedOperator() const;

  const IdentifierInfo *getLiteralIdentifier() const;

  /// \brief If this function is an instantiation of a member function
  /// of a class template specialization, retrieves the function from
  /// which it was instantiated.
  ///
  /// This routine will return non-NULL for (non-templated) member
  /// functions of class templates and for instantiations of function
  /// templates. For example, given:
  ///
  /// \code
  /// template<typename T>
  /// struct X {
  ///   void f(T);
  /// };
  /// \endcode
  ///
  /// The declaration for X<int>::f is a (non-templated) FunctionDecl
  /// whose parent is the class template specialization X<int>. For
  /// this declaration, getInstantiatedFromFunction() will return
  /// the FunctionDecl X<T>::A. When a complete definition of
  /// X<int>::A is required, it will be instantiated from the
  /// declaration returned by getInstantiatedFromMemberFunction().
  FunctionDecl *getInstantiatedFromMemberFunction() const;

  /// \brief What kind of templated function this is.
  TemplatedKind getTemplatedKind() const;

  /// \brief If this function is an instantiation of a member function of a
  /// class template specialization, retrieves the member specialization
  /// information.
  MemberSpecializationInfo *getMemberSpecializationInfo() const {
    return TemplateOrSpecialization.dyn_cast<MemberSpecializationInfo*>();
  }

  /// \brief Specify that this record is an instantiation of the
  /// member function FD.
  void setInstantiationOfMemberFunction(FunctionDecl *FD,
                                        TemplateSpecializationKind TSK) {
    setInstantiationOfMemberFunction(getASTContext(), FD, TSK);
  }

  /// \brief Retrieves the function template that is described by this
  /// function declaration.
  ///
  /// Every function template is represented as a FunctionTemplateDecl
  /// and a FunctionDecl (or something derived from FunctionDecl). The
  /// former contains template properties (such as the template
  /// parameter lists) while the latter contains the actual
  /// description of the template's
  /// contents. FunctionTemplateDecl::getTemplatedDecl() retrieves the
  /// FunctionDecl that describes the function template,
  /// getDescribedFunctionTemplate() retrieves the
  /// FunctionTemplateDecl from a FunctionDecl.
  FunctionTemplateDecl *getDescribedFunctionTemplate() const {
    return TemplateOrSpecialization.dyn_cast<FunctionTemplateDecl*>();
  }

  void setDescribedFunctionTemplate(FunctionTemplateDecl *Template) {
    TemplateOrSpecialization = Template;
  }

  /// \brief Determine whether this function is a function template
  /// specialization.
  bool isFunctionTemplateSpecialization() const {
    return getPrimaryTemplate() != nullptr;
  }

  /// \brief Retrieve the class scope template pattern that this function
  ///  template specialization is instantiated from.
  FunctionDecl *getClassScopeSpecializationPattern() const;

  /// \brief If this function is actually a function template specialization,
  /// retrieve information about this function template specialization.
  /// Otherwise, returns NULL.
  FunctionTemplateSpecializationInfo *getTemplateSpecializationInfo() const {
    return TemplateOrSpecialization.
             dyn_cast<FunctionTemplateSpecializationInfo*>();
  }

  /// \brief Determines whether this function is a function template
  /// specialization or a member of a class template specialization that can
  /// be implicitly instantiated.
  bool isImplicitlyInstantiable() const;

  /// \brief Determines if the given function was instantiated from a
  /// function template.
  bool isTemplateInstantiation() const;

  /// \brief Retrieve the function declaration from which this function could
  /// be instantiated, if it is an instantiation (rather than a non-template
  /// or a specialization, for example).
  FunctionDecl *getTemplateInstantiationPattern() const;

  /// \brief Retrieve the primary template that this function template
  /// specialization either specializes or was instantiated from.
  ///
  /// If this function declaration is not a function template specialization,
  /// returns NULL.
  FunctionTemplateDecl *getPrimaryTemplate() const;

  /// \brief Retrieve the template arguments used to produce this function
  /// template specialization from the primary template.
  ///
  /// If this function declaration is not a function template specialization,
  /// returns NULL.
  const TemplateArgumentList *getTemplateSpecializationArgs() const;

  /// \brief Retrieve the template argument list as written in the sources,
  /// if any.
  ///
  /// If this function declaration is not a function template specialization
  /// or if it had no explicit template argument list, returns NULL.
  /// Note that it an explicit template argument list may be written empty,
  /// e.g., template<> void foo<>(char* s);
  const ASTTemplateArgumentListInfo*
  getTemplateSpecializationArgsAsWritten() const;

  /// \brief Specify that this function declaration is actually a function
  /// template specialization.
  ///
  /// \param Template the function template that this function template
  /// specialization specializes.
  ///
  /// \param TemplateArgs the template arguments that produced this
  /// function template specialization from the template.
  ///
  /// \param InsertPos If non-NULL, the position in the function template
  /// specialization set where the function template specialization data will
  /// be inserted.
  ///
  /// \param TSK the kind of template specialization this is.
  ///
  /// \param TemplateArgsAsWritten location info of template arguments.
  ///
  /// \param PointOfInstantiation point at which the function template
  /// specialization was first instantiated.
  void setFunctionTemplateSpecialization(FunctionTemplateDecl *Template,
                const TemplateArgumentList *TemplateArgs,
                void *InsertPos,
                TemplateSpecializationKind TSK = TSK_ImplicitInstantiation,
                const TemplateArgumentListInfo *TemplateArgsAsWritten = nullptr,
                SourceLocation PointOfInstantiation = SourceLocation()) {
    setFunctionTemplateSpecialization(getASTContext(), Template, TemplateArgs,
                                      InsertPos, TSK, TemplateArgsAsWritten,
                                      PointOfInstantiation);
  }

  /// \brief Specifies that this function declaration is actually a
  /// dependent function template specialization.
  void setDependentTemplateSpecialization(ASTContext &Context,
                             const UnresolvedSetImpl &Templates,
                      const TemplateArgumentListInfo &TemplateArgs);

  DependentFunctionTemplateSpecializationInfo *
  getDependentSpecializationInfo() const {
    return TemplateOrSpecialization.
             dyn_cast<DependentFunctionTemplateSpecializationInfo*>();
  }

  /// \brief Determine what kind of template instantiation this function
  /// represents.
  TemplateSpecializationKind getTemplateSpecializationKind() const;

  /// \brief Determine what kind of template instantiation this function
  /// represents.
  void setTemplateSpecializationKind(TemplateSpecializationKind TSK,
                        SourceLocation PointOfInstantiation = SourceLocation());

  /// \brief Retrieve the (first) point of instantiation of a function template
  /// specialization or a member of a class template specialization.
  ///
  /// \returns the first point of instantiation, if this function was
  /// instantiated from a template; otherwise, returns an invalid source
  /// location.
  SourceLocation getPointOfInstantiation() const;

  /// \brief Determine whether this is or was instantiated from an out-of-line
  /// definition of a member function.
  bool isOutOfLine() const override;

  /// \brief Identify a memory copying or setting function.
  /// If the given function is a memory copy or setting function, returns
  /// the corresponding Builtin ID. If the function is not a memory function,
  /// returns 0.
  unsigned getMemoryFunctionKind() const;

  // Implement isa/cast/dyncast/etc.
  static bool classof(const Decl *D) { return classofKind(D->getKind()); }
  static bool classofKind(Kind K) {
    return K >= firstFunction && K <= lastFunction;
  }
  static DeclContext *castToDeclContext(const FunctionDecl *D) {
    return static_cast<DeclContext *>(const_cast<FunctionDecl*>(D));
  }
  static FunctionDecl *castFromDeclContext(const DeclContext *DC) {
    return static_cast<FunctionDecl *>(const_cast<DeclContext*>(DC));
  }

  friend class ASTDeclReader;
  friend class ASTDeclWriter;
};


/// FieldDecl - An instance of this class is created by Sema::ActOnField to
/// represent a member of a struct/union/class.
class FieldDecl : public DeclaratorDecl, public Mergeable<FieldDecl> {
  // FIXME: This can be packed into the bitfields in Decl.
  bool Mutable : 1;
  mutable unsigned CachedFieldIndex : 31;

  /// The kinds of value we can store in InitializerOrBitWidth.
  ///
  /// Note that this is compatible with InClassInitStyle except for
  /// ISK_CapturedVLAType.
  enum InitStorageKind {
    /// If the pointer is null, there's nothing special.  Otherwise,
    /// this is a bitfield and the pointer is the Expr* storing the
    /// bit-width.
    ISK_BitWidthOrNothing = (unsigned) ICIS_NoInit,

    /// The pointer is an (optional due to delayed parsing) Expr*
    /// holding the copy-initializer.
    ISK_InClassCopyInit = (unsigned) ICIS_CopyInit,

    /// The pointer is an (optional due to delayed parsing) Expr*
    /// holding the list-initializer.
    ISK_InClassListInit = (unsigned) ICIS_ListInit,

    /// The pointer is a VariableArrayType* that's been captured;
    /// the enclosing context is a lambda or captured statement.
    ISK_CapturedVLAType,
  };

  /// \brief Storage for either the bit-width, the in-class
  /// initializer, or the captured variable length array bound.
  ///
  /// We can safely combine these because in-class initializers are
  /// not permitted for bit-fields, and both are exclusive with VLA
  /// captures.
  ///
  /// If the storage kind is ISK_InClassCopyInit or
  /// ISK_InClassListInit, but the initializer is null, then this
  /// field has an in-class initializer which has not yet been parsed
  /// and attached.
  llvm::PointerIntPair<void *, 2, InitStorageKind> InitStorage;
protected:
  FieldDecl(Kind DK, DeclContext *DC, SourceLocation StartLoc,
            SourceLocation IdLoc, IdentifierInfo *Id,
            QualType T, TypeSourceInfo *TInfo, Expr *BW, bool Mutable,
            InClassInitStyle InitStyle)
    : DeclaratorDecl(DK, DC, IdLoc, Id, T, TInfo, StartLoc),
      Mutable(Mutable), CachedFieldIndex(0),
      InitStorage(BW, (InitStorageKind) InitStyle) {
    assert((!BW || InitStyle == ICIS_NoInit) && "got initializer for bitfield");
  }

public:
  static FieldDecl *Create(const ASTContext &C, DeclContext *DC,
                           SourceLocation StartLoc, SourceLocation IdLoc,
                           IdentifierInfo *Id, QualType T,
                           TypeSourceInfo *TInfo, Expr *BW, bool Mutable,
                           InClassInitStyle InitStyle);

  static FieldDecl *CreateDeserialized(ASTContext &C, unsigned ID);
  
  /// getFieldIndex - Returns the index of this field within its record,
  /// as appropriate for passing to ASTRecordLayout::getFieldOffset.
  unsigned getFieldIndex() const;

  /// isMutable - Determines whether this field is mutable (C++ only).
  bool isMutable() const { return Mutable; }

  /// \brief Determines whether this field is a bitfield.
  bool isBitField() const {
    return InitStorage.getInt() == ISK_BitWidthOrNothing &&
           InitStorage.getPointer() != nullptr;
  }

  /// @brief Determines whether this is an unnamed bitfield.
  bool isUnnamedBitfield() const { return isBitField() && !getDeclName(); }

  /// isAnonymousStructOrUnion - Determines whether this field is a
  /// representative for an anonymous struct or union. Such fields are
  /// unnamed and are implicitly generated by the implementation to
  /// store the data for the anonymous union or struct.
  bool isAnonymousStructOrUnion() const;

  Expr *getBitWidth() const {
    return isBitField()
               ? static_cast<Expr *>(InitStorage.getPointer())
               : nullptr;
  }
  unsigned getBitWidthValue(const ASTContext &Ctx) const;

  /// setBitWidth - Set the bit-field width for this member.
  // Note: used by some clients (i.e., do not remove it).
  void setBitWidth(Expr *Width) {
    assert(InitStorage.getInt() == ISK_BitWidthOrNothing &&
           InitStorage.getPointer() == nullptr &&
           "bit width, initializer or captured type already set");
    InitStorage.setPointerAndInt(Width, ISK_BitWidthOrNothing);
  }

  /// removeBitWidth - Remove the bit-field width from this member.
  // Note: used by some clients (i.e., do not remove it).
  void removeBitWidth() {
    assert(isBitField() && "no bitfield width to remove");
    InitStorage.setPointerAndInt(nullptr, ISK_BitWidthOrNothing);
  }

  /// getInClassInitStyle - Get the kind of (C++11) in-class initializer which
  /// this field has.
  InClassInitStyle getInClassInitStyle() const {
    InitStorageKind storageKind = InitStorage.getInt();
    return (storageKind == ISK_CapturedVLAType
              ? ICIS_NoInit : (InClassInitStyle) storageKind);
  }

  /// hasInClassInitializer - Determine whether this member has a C++11 in-class
  /// initializer.
  bool hasInClassInitializer() const {
    return getInClassInitStyle() != ICIS_NoInit;
  }

  /// getInClassInitializer - Get the C++11 in-class initializer for this
  /// member, or null if one has not been set. If a valid declaration has an
  /// in-class initializer, but this returns null, then we have not parsed and
  /// attached it yet.
  Expr *getInClassInitializer() const {
    return hasInClassInitializer()
               ? static_cast<Expr *>(InitStorage.getPointer())
               : nullptr;
  }

  /// setInClassInitializer - Set the C++11 in-class initializer for this
  /// member.
  void setInClassInitializer(Expr *Init) {
    assert(hasInClassInitializer() &&
           InitStorage.getPointer() == nullptr &&
           "bit width, initializer or captured type already set");
    InitStorage.setPointer(Init);
  }

  /// removeInClassInitializer - Remove the C++11 in-class initializer from this
  /// member.
  void removeInClassInitializer() {
    assert(hasInClassInitializer() && "no initializer to remove");
    InitStorage.setPointerAndInt(nullptr, ISK_BitWidthOrNothing);
  }

  /// \brief Determine whether this member captures the variable length array
  /// type.
  bool hasCapturedVLAType() const {
    return InitStorage.getInt() == ISK_CapturedVLAType;
  }

  /// \brief Get the captured variable length array type.
  const VariableArrayType *getCapturedVLAType() const {
    return hasCapturedVLAType() ? static_cast<const VariableArrayType *>(
                                      InitStorage.getPointer())
                                : nullptr;
  }
  /// \brief Set the captured variable length array type for this field.
  void setCapturedVLAType(const VariableArrayType *VLAType);

  /// getParent - Returns the parent of this field declaration, which
  /// is the struct in which this method is defined.
  const RecordDecl *getParent() const {
    return cast<RecordDecl>(getDeclContext());
  }

  RecordDecl *getParent() {
    return cast<RecordDecl>(getDeclContext());
  }

  SourceRange getSourceRange() const override LLVM_READONLY;

  /// Retrieves the canonical declaration of this field.
  FieldDecl *getCanonicalDecl() override { return getFirstDecl(); }
  const FieldDecl *getCanonicalDecl() const { return getFirstDecl(); }

  // Implement isa/cast/dyncast/etc.
  static bool classof(const Decl *D) { return classofKind(D->getKind()); }
  static bool classofKind(Kind K) { return K >= firstField && K <= lastField; }

  friend class ASTDeclReader;
  friend class ASTDeclWriter;
};

/// EnumConstantDecl - An instance of this object exists for each enum constant
/// that is defined.  For example, in "enum X {a,b}", each of a/b are
/// EnumConstantDecl's, X is an instance of EnumDecl, and the type of a/b is a
/// TagType for the X EnumDecl.
class EnumConstantDecl : public ValueDecl, public Mergeable<EnumConstantDecl> {
  Stmt *Init; // an integer constant expression
  llvm::APSInt Val; // The value.
protected:
  EnumConstantDecl(DeclContext *DC, SourceLocation L,
                   IdentifierInfo *Id, QualType T, Expr *E,
                   const llvm::APSInt &V)
    : ValueDecl(EnumConstant, DC, L, Id, T), Init((Stmt*)E), Val(V) {}

public:

  static EnumConstantDecl *Create(ASTContext &C, EnumDecl *DC,
                                  SourceLocation L, IdentifierInfo *Id,
                                  QualType T, Expr *E,
                                  const llvm::APSInt &V);
  static EnumConstantDecl *CreateDeserialized(ASTContext &C, unsigned ID);
  
  const Expr *getInitExpr() const { return (const Expr*) Init; }
  Expr *getInitExpr() { return (Expr*) Init; }
  const llvm::APSInt &getInitVal() const { return Val; }

  void setInitExpr(Expr *E) { Init = (Stmt*) E; }
  void setInitVal(const llvm::APSInt &V) { Val = V; }

  SourceRange getSourceRange() const override LLVM_READONLY;

  /// Retrieves the canonical declaration of this enumerator.
  EnumConstantDecl *getCanonicalDecl() override { return getFirstDecl(); }
  const EnumConstantDecl *getCanonicalDecl() const { return getFirstDecl(); }

  // Implement isa/cast/dyncast/etc.
  static bool classof(const Decl *D) { return classofKind(D->getKind()); }
  static bool classofKind(Kind K) { return K == EnumConstant; }

  friend class StmtIteratorBase;
};

/// IndirectFieldDecl - An instance of this class is created to represent a
/// field injected from an anonymous union/struct into the parent scope.
/// IndirectFieldDecl are always implicit.
class IndirectFieldDecl : public ValueDecl {
  void anchor() override;
  NamedDecl **Chaining;
  unsigned ChainingSize;

  IndirectFieldDecl(DeclContext *DC, SourceLocation L,
                    DeclarationName N, QualType T,
                    NamedDecl **CH, unsigned CHS)
    : ValueDecl(IndirectField, DC, L, N, T), Chaining(CH), ChainingSize(CHS) {}

public:
  static IndirectFieldDecl *Create(ASTContext &C, DeclContext *DC,
                                   SourceLocation L, IdentifierInfo *Id,
                                   QualType T, NamedDecl **CH, unsigned CHS);

  static IndirectFieldDecl *CreateDeserialized(ASTContext &C, unsigned ID);
  
  typedef NamedDecl * const *chain_iterator;
  typedef llvm::iterator_range<chain_iterator> chain_range;

  chain_range chain() const { return chain_range(chain_begin(), chain_end()); }
  chain_iterator chain_begin() const { return chain_iterator(Chaining); }
  chain_iterator chain_end() const {
    return chain_iterator(Chaining + ChainingSize);
  }

  unsigned getChainingSize() const { return ChainingSize; }

  FieldDecl *getAnonField() const {
    assert(ChainingSize >= 2);
    return cast<FieldDecl>(Chaining[ChainingSize - 1]);
  }

  VarDecl *getVarDecl() const {
    assert(ChainingSize >= 2);
    return dyn_cast<VarDecl>(*chain_begin());
  }

  // Implement isa/cast/dyncast/etc.
  static bool classof(const Decl *D) { return classofKind(D->getKind()); }
  static bool classofKind(Kind K) { return K == IndirectField; }
  friend class ASTDeclReader;
};

/// TypeDecl - Represents a declaration of a type.
///
class TypeDecl : public NamedDecl {
  void anchor() override;
  /// TypeForDecl - This indicates the Type object that represents
  /// this TypeDecl.  It is a cache maintained by
  /// ASTContext::getTypedefType, ASTContext::getTagDeclType, and
  /// ASTContext::getTemplateTypeParmType, and TemplateTypeParmDecl.
  mutable const Type *TypeForDecl;
  /// LocStart - The start of the source range for this declaration.
  SourceLocation LocStart;
  friend class ASTContext;

protected:
  TypeDecl(Kind DK, DeclContext *DC, SourceLocation L, IdentifierInfo *Id,
           SourceLocation StartL = SourceLocation())
    : NamedDecl(DK, DC, L, Id), TypeForDecl(nullptr), LocStart(StartL) {}

public:
  // Low-level accessor. If you just want the type defined by this node,
  // check out ASTContext::getTypeDeclType or one of
  // ASTContext::getTypedefType, ASTContext::getRecordType, etc. if you
  // already know the specific kind of node this is.
  const Type *getTypeForDecl() const { return TypeForDecl; }
  void setTypeForDecl(const Type *TD) { TypeForDecl = TD; }

  SourceLocation getLocStart() const LLVM_READONLY { return LocStart; }
  void setLocStart(SourceLocation L) { LocStart = L; }
  SourceRange getSourceRange() const override LLVM_READONLY {
    if (LocStart.isValid())
      return SourceRange(LocStart, getLocation());
    else
      return SourceRange(getLocation());
  }

  // Implement isa/cast/dyncast/etc.
  static bool classof(const Decl *D) { return classofKind(D->getKind()); }
  static bool classofKind(Kind K) { return K >= firstType && K <= lastType; }
};


/// Base class for declarations which introduce a typedef-name.
class TypedefNameDecl : public TypeDecl, public Redeclarable<TypedefNameDecl> {
  void anchor() override;
  typedef std::pair<TypeSourceInfo*, QualType> ModedTInfo;
  llvm::PointerUnion<TypeSourceInfo*, ModedTInfo*> MaybeModedTInfo;

protected:
  TypedefNameDecl(Kind DK, ASTContext &C, DeclContext *DC,
                  SourceLocation StartLoc, SourceLocation IdLoc,
                  IdentifierInfo *Id, TypeSourceInfo *TInfo)
      : TypeDecl(DK, DC, IdLoc, Id, StartLoc), redeclarable_base(C),
        MaybeModedTInfo(TInfo) {}

  typedef Redeclarable<TypedefNameDecl> redeclarable_base;
  TypedefNameDecl *getNextRedeclarationImpl() override {
    return getNextRedeclaration();
  }
  TypedefNameDecl *getPreviousDeclImpl() override {
    return getPreviousDecl();
  }
  TypedefNameDecl *getMostRecentDeclImpl() override {
    return getMostRecentDecl();
  }

public:
  typedef redeclarable_base::redecl_range redecl_range;
  typedef redeclarable_base::redecl_iterator redecl_iterator;
  using redeclarable_base::redecls_begin;
  using redeclarable_base::redecls_end;
  using redeclarable_base::redecls;
  using redeclarable_base::getPreviousDecl;
  using redeclarable_base::getMostRecentDecl;
  using redeclarable_base::isFirstDecl;

  bool isModed() const { return MaybeModedTInfo.is<ModedTInfo*>(); }

  TypeSourceInfo *getTypeSourceInfo() const {
    return isModed()
      ? MaybeModedTInfo.get<ModedTInfo*>()->first
      : MaybeModedTInfo.get<TypeSourceInfo*>();
  }
  QualType getUnderlyingType() const {
    return isModed()
      ? MaybeModedTInfo.get<ModedTInfo*>()->second
      : MaybeModedTInfo.get<TypeSourceInfo*>()->getType();
  }
  void setTypeSourceInfo(TypeSourceInfo *newType) {
    MaybeModedTInfo = newType;
  }
  void setModedTypeSourceInfo(TypeSourceInfo *unmodedTSI, QualType modedTy) {
    MaybeModedTInfo = new (getASTContext()) ModedTInfo(unmodedTSI, modedTy);
  }

  /// Retrieves the canonical declaration of this typedef-name.
  TypedefNameDecl *getCanonicalDecl() override { return getFirstDecl(); }
  const TypedefNameDecl *getCanonicalDecl() const { return getFirstDecl(); }

  // Implement isa/cast/dyncast/etc.
  static bool classof(const Decl *D) { return classofKind(D->getKind()); }
  static bool classofKind(Kind K) {
    return K >= firstTypedefName && K <= lastTypedefName;
  }
};

/// TypedefDecl - Represents the declaration of a typedef-name via the 'typedef'
/// type specifier.
class TypedefDecl : public TypedefNameDecl {
  TypedefDecl(ASTContext &C, DeclContext *DC, SourceLocation StartLoc,
              SourceLocation IdLoc, IdentifierInfo *Id, TypeSourceInfo *TInfo)
      : TypedefNameDecl(Typedef, C, DC, StartLoc, IdLoc, Id, TInfo) {}

public:
  static TypedefDecl *Create(ASTContext &C, DeclContext *DC,
                             SourceLocation StartLoc, SourceLocation IdLoc,
                             IdentifierInfo *Id, TypeSourceInfo *TInfo);
  static TypedefDecl *CreateDeserialized(ASTContext &C, unsigned ID);

  SourceRange getSourceRange() const override LLVM_READONLY;

  // Implement isa/cast/dyncast/etc.
  static bool classof(const Decl *D) { return classofKind(D->getKind()); }
  static bool classofKind(Kind K) { return K == Typedef; }
};

/// TypeAliasDecl - Represents the declaration of a typedef-name via a C++0x
/// alias-declaration.
class TypeAliasDecl : public TypedefNameDecl {
  /// The template for which this is the pattern, if any.
  TypeAliasTemplateDecl *Template;

  TypeAliasDecl(ASTContext &C, DeclContext *DC, SourceLocation StartLoc,
                SourceLocation IdLoc, IdentifierInfo *Id, TypeSourceInfo *TInfo)
      : TypedefNameDecl(TypeAlias, C, DC, StartLoc, IdLoc, Id, TInfo),
        Template(nullptr) {}

public:
  static TypeAliasDecl *Create(ASTContext &C, DeclContext *DC,
                               SourceLocation StartLoc, SourceLocation IdLoc,
                               IdentifierInfo *Id, TypeSourceInfo *TInfo);
  static TypeAliasDecl *CreateDeserialized(ASTContext &C, unsigned ID);

  SourceRange getSourceRange() const override LLVM_READONLY;

  TypeAliasTemplateDecl *getDescribedAliasTemplate() const { return Template; }
  void setDescribedAliasTemplate(TypeAliasTemplateDecl *TAT) { Template = TAT; }

  // Implement isa/cast/dyncast/etc.
  static bool classof(const Decl *D) { return classofKind(D->getKind()); }
  static bool classofKind(Kind K) { return K == TypeAlias; }
};

/// TagDecl - Represents the declaration of a struct/union/class/enum.
class TagDecl
  : public TypeDecl, public DeclContext, public Redeclarable<TagDecl> {
public:
  // This is really ugly.
  typedef TagTypeKind TagKind;

private:
  // FIXME: This can be packed into the bitfields in Decl.
  /// TagDeclKind - The TagKind enum.
  unsigned TagDeclKind : 3;

  /// IsCompleteDefinition - True if this is a definition ("struct foo
  /// {};"), false if it is a declaration ("struct foo;").  It is not
  /// a definition until the definition has been fully processed.
  bool IsCompleteDefinition : 1;

protected:
  /// IsBeingDefined - True if this is currently being defined.
  bool IsBeingDefined : 1;

private:
  /// IsEmbeddedInDeclarator - True if this tag declaration is
  /// "embedded" (i.e., defined or declared for the very first time)
  /// in the syntax of a declarator.
  bool IsEmbeddedInDeclarator : 1;

  /// \brief True if this tag is free standing, e.g. "struct foo;".
  bool IsFreeStanding : 1;

protected:
  // These are used by (and only defined for) EnumDecl.
  unsigned NumPositiveBits : 8;
  unsigned NumNegativeBits : 8;

  /// IsScoped - True if this tag declaration is a scoped enumeration. Only
  /// possible in C++11 mode.
  bool IsScoped : 1;
  /// IsScopedUsingClassTag - If this tag declaration is a scoped enum,
  /// then this is true if the scoped enum was declared using the class
  /// tag, false if it was declared with the struct tag. No meaning is
  /// associated if this tag declaration is not a scoped enum.
  bool IsScopedUsingClassTag : 1;

  /// IsFixed - True if this is an enumeration with fixed underlying type. Only
  /// possible in C++11, Microsoft extensions, or Objective C mode.
  bool IsFixed : 1;

  /// \brief Indicates whether it is possible for declarations of this kind
  /// to have an out-of-date definition.
  ///
  /// This option is only enabled when modules are enabled.
  bool MayHaveOutOfDateDef : 1;

  /// Has the full definition of this type been required by a use somewhere in
  /// the TU.
  bool IsCompleteDefinitionRequired : 1;
private:
  SourceLocation RBraceLoc;

  // A struct representing syntactic qualifier info,
  // to be used for the (uncommon) case of out-of-line declarations.
  typedef QualifierInfo ExtInfo;

  /// \brief If the (out-of-line) tag declaration name
  /// is qualified, it points to the qualifier info (nns and range);
  /// otherwise, if the tag declaration is anonymous and it is part of
  /// a typedef or alias, it points to the TypedefNameDecl (used for mangling);
  /// otherwise, if the tag declaration is anonymous and it is used as a
  /// declaration specifier for variables, it points to the first VarDecl (used
  /// for mangling);
  /// otherwise, it is a null (TypedefNameDecl) pointer.
  llvm::PointerUnion<NamedDecl *, ExtInfo *> NamedDeclOrQualifier;

  bool hasExtInfo() const { return NamedDeclOrQualifier.is<ExtInfo *>(); }
  ExtInfo *getExtInfo() { return NamedDeclOrQualifier.get<ExtInfo *>(); }
  const ExtInfo *getExtInfo() const {
    return NamedDeclOrQualifier.get<ExtInfo *>();
  }

protected:
  TagDecl(Kind DK, TagKind TK, const ASTContext &C, DeclContext *DC,
          SourceLocation L, IdentifierInfo *Id, TagDecl *PrevDecl,
          SourceLocation StartL)
      : TypeDecl(DK, DC, L, Id, StartL), DeclContext(DK), redeclarable_base(C),
        TagDeclKind(TK), IsCompleteDefinition(false), IsBeingDefined(false),
        IsEmbeddedInDeclarator(false), IsFreeStanding(false),
        IsCompleteDefinitionRequired(false),
        NamedDeclOrQualifier((NamedDecl *)nullptr) {
    assert((DK != Enum || TK == TTK_Enum) &&
           "EnumDecl not matched with TTK_Enum");
    setPreviousDecl(PrevDecl);
  }

  typedef Redeclarable<TagDecl> redeclarable_base;
  TagDecl *getNextRedeclarationImpl() override {
    return getNextRedeclaration();
  }
  TagDecl *getPreviousDeclImpl() override {
    return getPreviousDecl();
  }
  TagDecl *getMostRecentDeclImpl() override {
    return getMostRecentDecl();
  }

  /// @brief Completes the definition of this tag declaration.
  ///
  /// This is a helper function for derived classes.
  void completeDefinition();

public:
  typedef redeclarable_base::redecl_range redecl_range;
  typedef redeclarable_base::redecl_iterator redecl_iterator;
  using redeclarable_base::redecls_begin;
  using redeclarable_base::redecls_end;
  using redeclarable_base::redecls;
  using redeclarable_base::getPreviousDecl;
  using redeclarable_base::getMostRecentDecl;
  using redeclarable_base::isFirstDecl;

  SourceLocation getRBraceLoc() const { return RBraceLoc; }
  void setRBraceLoc(SourceLocation L) { RBraceLoc = L; }

  /// getInnerLocStart - Return SourceLocation representing start of source
  /// range ignoring outer template declarations.
  SourceLocation getInnerLocStart() const { return getLocStart(); }

  /// getOuterLocStart - Return SourceLocation representing start of source
  /// range taking into account any outer template declarations.
  SourceLocation getOuterLocStart() const;
  SourceRange getSourceRange() const override LLVM_READONLY;

  TagDecl *getCanonicalDecl() override;
  const TagDecl *getCanonicalDecl() const {
    return const_cast<TagDecl*>(this)->getCanonicalDecl();
  }

  /// isThisDeclarationADefinition() - Return true if this declaration
  /// is a completion definition of the type.  Provided for consistency.
  bool isThisDeclarationADefinition() const {
    return isCompleteDefinition();
  }

  /// isCompleteDefinition - Return true if this decl has its body
  /// fully specified.
  bool isCompleteDefinition() const {
    return IsCompleteDefinition;
  }

  /// \brief Return true if this complete decl is
  /// required to be complete for some existing use.
  bool isCompleteDefinitionRequired() const {
    return IsCompleteDefinitionRequired;
  }

  /// isBeingDefined - Return true if this decl is currently being defined.
  bool isBeingDefined() const {
    return IsBeingDefined;
  }

  bool isEmbeddedInDeclarator() const {
    return IsEmbeddedInDeclarator;
  }
  void setEmbeddedInDeclarator(bool isInDeclarator) {
    IsEmbeddedInDeclarator = isInDeclarator;
  }

  bool isFreeStanding() const { return IsFreeStanding; }
  void setFreeStanding(bool isFreeStanding = true) {
    IsFreeStanding = isFreeStanding;
  }

  /// \brief Whether this declaration declares a type that is
  /// dependent, i.e., a type that somehow depends on template
  /// parameters.
  bool isDependentType() const { return isDependentContext(); }

  /// @brief Starts the definition of this tag declaration.
  ///
  /// This method should be invoked at the beginning of the definition
  /// of this tag declaration. It will set the tag type into a state
  /// where it is in the process of being defined.
  void startDefinition();

  /// getDefinition - Returns the TagDecl that actually defines this
  ///  struct/union/class/enum.  When determining whether or not a
  ///  struct/union/class/enum has a definition, one should use this
  ///  method as opposed to 'isDefinition'.  'isDefinition' indicates
  ///  whether or not a specific TagDecl is defining declaration, not
  ///  whether or not the struct/union/class/enum type is defined.
  ///  This method returns NULL if there is no TagDecl that defines
  ///  the struct/union/class/enum.
  TagDecl *getDefinition() const;

  void setCompleteDefinition(bool V) { IsCompleteDefinition = V; }

  void setCompleteDefinitionRequired(bool V = true) {
    IsCompleteDefinitionRequired = V;
  }

  StringRef getKindName() const {
    return TypeWithKeyword::getTagTypeKindName(getTagKind());
  }

  TagKind getTagKind() const {
    return TagKind(TagDeclKind);
  }

  void setTagKind(TagKind TK) { TagDeclKind = TK; }

  bool isStruct() const { return getTagKind() == TTK_Struct; }
  bool isInterface() const { return getTagKind() == TTK_Interface; }
  bool isClass()  const { return getTagKind() == TTK_Class; }
  bool isUnion()  const { return getTagKind() == TTK_Union; }
  bool isEnum()   const { return getTagKind() == TTK_Enum; }

  /// Is this tag type named, either directly or via being defined in
  /// a typedef of this type?
  ///
  /// C++11 [basic.link]p8:
  ///   A type is said to have linkage if and only if:
  ///     - it is a class or enumeration type that is named (or has a
  ///       name for linkage purposes) and the name has linkage; ...
  /// C++11 [dcl.typedef]p9:
  ///   If the typedef declaration defines an unnamed class (or enum),
  ///   the first typedef-name declared by the declaration to be that
  ///   class type (or enum type) is used to denote the class type (or
  ///   enum type) for linkage purposes only.
  ///
  /// C does not have an analogous rule, but the same concept is
  /// nonetheless useful in some places.
  bool hasNameForLinkage() const {
    return (getDeclName() || getTypedefNameForAnonDecl());
  }

  bool hasDeclaratorForAnonDecl() const {
    return dyn_cast_or_null<DeclaratorDecl>(
        NamedDeclOrQualifier.get<NamedDecl *>());
  }
  DeclaratorDecl *getDeclaratorForAnonDecl() const {
    return hasExtInfo() ? nullptr : dyn_cast_or_null<DeclaratorDecl>(
                                  NamedDeclOrQualifier.get<NamedDecl *>());
  }

  TypedefNameDecl *getTypedefNameForAnonDecl() const {
    return hasExtInfo() ? nullptr : dyn_cast_or_null<TypedefNameDecl>(
                                  NamedDeclOrQualifier.get<NamedDecl *>());
  }

  void setDeclaratorForAnonDecl(DeclaratorDecl *DD) { NamedDeclOrQualifier = DD; }

  void setTypedefNameForAnonDecl(TypedefNameDecl *TDD);

  /// \brief Retrieve the nested-name-specifier that qualifies the name of this
  /// declaration, if it was present in the source.
  NestedNameSpecifier *getQualifier() const {
    return hasExtInfo() ? getExtInfo()->QualifierLoc.getNestedNameSpecifier()
                        : nullptr;
  }

  /// \brief Retrieve the nested-name-specifier (with source-location
  /// information) that qualifies the name of this declaration, if it was
  /// present in the source.
  NestedNameSpecifierLoc getQualifierLoc() const {
    return hasExtInfo() ? getExtInfo()->QualifierLoc
                        : NestedNameSpecifierLoc();
  }

  void setQualifierInfo(NestedNameSpecifierLoc QualifierLoc);

  unsigned getNumTemplateParameterLists() const {
    return hasExtInfo() ? getExtInfo()->NumTemplParamLists : 0;
  }
  TemplateParameterList *getTemplateParameterList(unsigned i) const {
    assert(i < getNumTemplateParameterLists());
    return getExtInfo()->TemplParamLists[i];
  }
  void setTemplateParameterListsInfo(ASTContext &Context, unsigned NumTPLists,
                                     TemplateParameterList **TPLists);

  // Implement isa/cast/dyncast/etc.
  static bool classof(const Decl *D) { return classofKind(D->getKind()); }
  static bool classofKind(Kind K) { return K >= firstTag && K <= lastTag; }

  static DeclContext *castToDeclContext(const TagDecl *D) {
    return static_cast<DeclContext *>(const_cast<TagDecl*>(D));
  }
  static TagDecl *castFromDeclContext(const DeclContext *DC) {
    return static_cast<TagDecl *>(const_cast<DeclContext*>(DC));
  }

  friend class ASTDeclReader;
  friend class ASTDeclWriter;
};

/// EnumDecl - Represents an enum.  In C++11, enums can be forward-declared
/// with a fixed underlying type, and in C we allow them to be forward-declared
/// with no underlying type as an extension.
class EnumDecl : public TagDecl {
  void anchor() override;
  /// IntegerType - This represent the integer type that the enum corresponds
  /// to for code generation purposes.  Note that the enumerator constants may
  /// have a different type than this does.
  ///
  /// If the underlying integer type was explicitly stated in the source
  /// code, this is a TypeSourceInfo* for that type. Otherwise this type
  /// was automatically deduced somehow, and this is a Type*.
  ///
  /// Normally if IsFixed(), this would contain a TypeSourceInfo*, but in
  /// some cases it won't.
  ///
  /// The underlying type of an enumeration never has any qualifiers, so
  /// we can get away with just storing a raw Type*, and thus save an
  /// extra pointer when TypeSourceInfo is needed.

  llvm::PointerUnion<const Type*, TypeSourceInfo*> IntegerType;

  /// PromotionType - The integer type that values of this type should
  /// promote to.  In C, enumerators are generally of an integer type
  /// directly, but gcc-style large enumerators (and all enumerators
  /// in C++) are of the enum type instead.
  QualType PromotionType;

  /// \brief If this enumeration is an instantiation of a member enumeration
  /// of a class template specialization, this is the member specialization
  /// information.
  MemberSpecializationInfo *SpecializationInfo;

  EnumDecl(ASTContext &C, DeclContext *DC, SourceLocation StartLoc,
           SourceLocation IdLoc, IdentifierInfo *Id, EnumDecl *PrevDecl,
           bool Scoped, bool ScopedUsingClassTag, bool Fixed)
      : TagDecl(Enum, TTK_Enum, C, DC, IdLoc, Id, PrevDecl, StartLoc),
        SpecializationInfo(nullptr) {
    assert(Scoped || !ScopedUsingClassTag);
    IntegerType = (const Type *)nullptr;
    NumNegativeBits = 0;
    NumPositiveBits = 0;
    IsScoped = Scoped;
    IsScopedUsingClassTag = ScopedUsingClassTag;
    IsFixed = Fixed;
  }

  void setInstantiationOfMemberEnum(ASTContext &C, EnumDecl *ED,
                                    TemplateSpecializationKind TSK);
public:
  EnumDecl *getCanonicalDecl() override {
    return cast<EnumDecl>(TagDecl::getCanonicalDecl());
  }
  const EnumDecl *getCanonicalDecl() const {
    return const_cast<EnumDecl*>(this)->getCanonicalDecl();
  }

  EnumDecl *getPreviousDecl() {
    return cast_or_null<EnumDecl>(
            static_cast<TagDecl *>(this)->getPreviousDecl());
  }
  const EnumDecl *getPreviousDecl() const {
    return const_cast<EnumDecl*>(this)->getPreviousDecl();
  }

  EnumDecl *getMostRecentDecl() {
    return cast<EnumDecl>(static_cast<TagDecl *>(this)->getMostRecentDecl());
  }
  const EnumDecl *getMostRecentDecl() const {
    return const_cast<EnumDecl*>(this)->getMostRecentDecl();
  }

  EnumDecl *getDefinition() const {
    return cast_or_null<EnumDecl>(TagDecl::getDefinition());
  }

  static EnumDecl *Create(ASTContext &C, DeclContext *DC,
                          SourceLocation StartLoc, SourceLocation IdLoc,
                          IdentifierInfo *Id, EnumDecl *PrevDecl,
                          bool IsScoped, bool IsScopedUsingClassTag,
                          bool IsFixed);
  static EnumDecl *CreateDeserialized(ASTContext &C, unsigned ID);

  /// completeDefinition - When created, the EnumDecl corresponds to a
  /// forward-declared enum. This method is used to mark the
  /// declaration as being defined; it's enumerators have already been
  /// added (via DeclContext::addDecl). NewType is the new underlying
  /// type of the enumeration type.
  void completeDefinition(QualType NewType,
                          QualType PromotionType,
                          unsigned NumPositiveBits,
                          unsigned NumNegativeBits);

  // enumerator_iterator - Iterates through the enumerators of this
  // enumeration.
  typedef specific_decl_iterator<EnumConstantDecl> enumerator_iterator;
  typedef llvm::iterator_range<specific_decl_iterator<EnumConstantDecl>>
    enumerator_range;

  enumerator_range enumerators() const {
    return enumerator_range(enumerator_begin(), enumerator_end());
  }

  enumerator_iterator enumerator_begin() const {
    const EnumDecl *E = getDefinition();
    if (!E)
      E = this;
    return enumerator_iterator(E->decls_begin());
  }

  enumerator_iterator enumerator_end() const {
    const EnumDecl *E = getDefinition();
    if (!E)
      E = this;
    return enumerator_iterator(E->decls_end());
  }

  /// getPromotionType - Return the integer type that enumerators
  /// should promote to.
  QualType getPromotionType() const { return PromotionType; }

  /// \brief Set the promotion type.
  void setPromotionType(QualType T) { PromotionType = T; }

  /// getIntegerType - Return the integer type this enum decl corresponds to.
  /// This returns a null QualType for an enum forward definition with no fixed
  /// underlying type.
  QualType getIntegerType() const {
    if (!IntegerType)
      return QualType();
    if (const Type *T = IntegerType.dyn_cast<const Type*>())
      return QualType(T, 0);
    return IntegerType.get<TypeSourceInfo*>()->getType().getUnqualifiedType();
  }

  /// \brief Set the underlying integer type.
  void setIntegerType(QualType T) { IntegerType = T.getTypePtrOrNull(); }

  /// \brief Set the underlying integer type source info.
  void setIntegerTypeSourceInfo(TypeSourceInfo *TInfo) { IntegerType = TInfo; }

  /// \brief Return the type source info for the underlying integer type,
  /// if no type source info exists, return 0.
  TypeSourceInfo *getIntegerTypeSourceInfo() const {
    return IntegerType.dyn_cast<TypeSourceInfo*>();
  }

  /// \brief Retrieve the source range that covers the underlying type if
  /// specified.
  SourceRange getIntegerTypeRange() const LLVM_READONLY;

  /// \brief Returns the width in bits required to store all the
  /// non-negative enumerators of this enum.
  unsigned getNumPositiveBits() const {
    return NumPositiveBits;
  }
  void setNumPositiveBits(unsigned Num) {
    NumPositiveBits = Num;
    assert(NumPositiveBits == Num && "can't store this bitcount");
  }

  /// \brief Returns the width in bits required to store all the
  /// negative enumerators of this enum.  These widths include
  /// the rightmost leading 1;  that is:
  ///
  /// MOST NEGATIVE ENUMERATOR     PATTERN     NUM NEGATIVE BITS
  /// ------------------------     -------     -----------------
  ///                       -1     1111111                     1
  ///                      -10     1110110                     5
  ///                     -101     1001011                     8
  unsigned getNumNegativeBits() const {
    return NumNegativeBits;
  }
  void setNumNegativeBits(unsigned Num) {
    NumNegativeBits = Num;
  }

  /// \brief Returns true if this is a C++11 scoped enumeration.
  bool isScoped() const {
    return IsScoped;
  }

  /// \brief Returns true if this is a C++11 scoped enumeration.
  bool isScopedUsingClassTag() const {
    return IsScopedUsingClassTag;
  }

  /// \brief Returns true if this is an Objective-C, C++11, or
  /// Microsoft-style enumeration with a fixed underlying type.
  bool isFixed() const {
    return IsFixed;
  }

  /// \brief Returns true if this can be considered a complete type.
  bool isComplete() const {
    return isCompleteDefinition() || isFixed();
  }

  /// \brief Returns the enumeration (declared within the template)
  /// from which this enumeration type was instantiated, or NULL if
  /// this enumeration was not instantiated from any template.
  EnumDecl *getInstantiatedFromMemberEnum() const;

  /// \brief If this enumeration is a member of a specialization of a
  /// templated class, determine what kind of template specialization
  /// or instantiation this is.
  TemplateSpecializationKind getTemplateSpecializationKind() const;

  /// \brief For an enumeration member that was instantiated from a member
  /// enumeration of a templated class, set the template specialiation kind.
  void setTemplateSpecializationKind(TemplateSpecializationKind TSK,
                        SourceLocation PointOfInstantiation = SourceLocation());

  /// \brief If this enumeration is an instantiation of a member enumeration of
  /// a class template specialization, retrieves the member specialization
  /// information.
  MemberSpecializationInfo *getMemberSpecializationInfo() const {
    return SpecializationInfo;
  }

  /// \brief Specify that this enumeration is an instantiation of the
  /// member enumeration ED.
  void setInstantiationOfMemberEnum(EnumDecl *ED,
                                    TemplateSpecializationKind TSK) {
    setInstantiationOfMemberEnum(getASTContext(), ED, TSK);
  }

  static bool classof(const Decl *D) { return classofKind(D->getKind()); }
  static bool classofKind(Kind K) { return K == Enum; }

  friend class ASTDeclReader;
};


/// RecordDecl - Represents a struct/union/class.  For example:
///   struct X;                  // Forward declaration, no "body".
///   union Y { int A, B; };     // Has body with members A and B (FieldDecls).
/// This decl will be marked invalid if *any* members are invalid.
///
class RecordDecl : public TagDecl {
  // FIXME: This can be packed into the bitfields in Decl.
  /// HasFlexibleArrayMember - This is true if this struct ends with a flexible
  /// array member (e.g. int X[]) or if this union contains a struct that does.
  /// If so, this cannot be contained in arrays or other structs as a member.
  bool HasFlexibleArrayMember : 1;

  /// AnonymousStructOrUnion - Whether this is the type of an anonymous struct
  /// or union.
  bool AnonymousStructOrUnion : 1;

  /// HasObjectMember - This is true if this struct has at least one member
  /// containing an Objective-C object pointer type.
  bool HasObjectMember : 1;
  
  /// HasVolatileMember - This is true if struct has at least one member of
  /// 'volatile' type.
  bool HasVolatileMember : 1;

  /// \brief Whether the field declarations of this record have been loaded
  /// from external storage. To avoid unnecessary deserialization of
  /// methods/nested types we allow deserialization of just the fields
  /// when needed.
  mutable bool LoadedFieldsFromExternalStorage : 1;
  friend class DeclContext;

protected:
  RecordDecl(Kind DK, TagKind TK, const ASTContext &C, DeclContext *DC,
             SourceLocation StartLoc, SourceLocation IdLoc,
             IdentifierInfo *Id, RecordDecl *PrevDecl);

public:
  static RecordDecl *Create(const ASTContext &C, TagKind TK, DeclContext *DC,
                            SourceLocation StartLoc, SourceLocation IdLoc,
                            IdentifierInfo *Id, RecordDecl* PrevDecl = nullptr);
  static RecordDecl *CreateDeserialized(const ASTContext &C, unsigned ID);

  RecordDecl *getPreviousDecl() {
    return cast_or_null<RecordDecl>(
            static_cast<TagDecl *>(this)->getPreviousDecl());
  }
  const RecordDecl *getPreviousDecl() const {
    return const_cast<RecordDecl*>(this)->getPreviousDecl();
  }

  RecordDecl *getMostRecentDecl() {
    return cast<RecordDecl>(static_cast<TagDecl *>(this)->getMostRecentDecl());
  }
  const RecordDecl *getMostRecentDecl() const {
    return const_cast<RecordDecl*>(this)->getMostRecentDecl();
  }

  bool hasFlexibleArrayMember() const { return HasFlexibleArrayMember; }
  void setHasFlexibleArrayMember(bool V) { HasFlexibleArrayMember = V; }

  /// isAnonymousStructOrUnion - Whether this is an anonymous struct
  /// or union. To be an anonymous struct or union, it must have been
  /// declared without a name and there must be no objects of this
  /// type declared, e.g.,
  /// @code
  ///   union { int i; float f; };
  /// @endcode
  /// is an anonymous union but neither of the following are:
  /// @code
  ///  union X { int i; float f; };
  ///  union { int i; float f; } obj;
  /// @endcode
  bool isAnonymousStructOrUnion() const { return AnonymousStructOrUnion; }
  void setAnonymousStructOrUnion(bool Anon) {
    AnonymousStructOrUnion = Anon;
  }

  bool hasObjectMember() const { return HasObjectMember; }
  void setHasObjectMember (bool val) { HasObjectMember = val; }

  bool hasVolatileMember() const { return HasVolatileMember; }
  void setHasVolatileMember (bool val) { HasVolatileMember = val; }
  
  /// \brief Determines whether this declaration represents the
  /// injected class name.
  ///
  /// The injected class name in C++ is the name of the class that
  /// appears inside the class itself. For example:
  ///
  /// \code
  /// struct C {
  ///   // C is implicitly declared here as a synonym for the class name.
  /// };
  ///
  /// C::C c; // same as "C c;"
  /// \endcode
  bool isInjectedClassName() const;

  /// \brief Determine whether this record is a class describing a lambda
  /// function object.
  bool isLambda() const;

  /// \brief Determine whether this record is a record for captured variables in
  /// CapturedStmt construct.
  bool isCapturedRecord() const;
  /// \brief Mark the record as a record for captured variables in CapturedStmt
  /// construct.
  void setCapturedRecord();

  /// getDefinition - Returns the RecordDecl that actually defines
  ///  this struct/union/class.  When determining whether or not a
  ///  struct/union/class is completely defined, one should use this
  ///  method as opposed to 'isCompleteDefinition'.
  ///  'isCompleteDefinition' indicates whether or not a specific
  ///  RecordDecl is a completed definition, not whether or not the
  ///  record type is defined.  This method returns NULL if there is
  ///  no RecordDecl that defines the struct/union/tag.
  RecordDecl *getDefinition() const {
    return cast_or_null<RecordDecl>(TagDecl::getDefinition());
  }

  // Iterator access to field members. The field iterator only visits
  // the non-static data members of this class, ignoring any static
  // data members, functions, constructors, destructors, etc.
  typedef specific_decl_iterator<FieldDecl> field_iterator;
  typedef llvm::iterator_range<specific_decl_iterator<FieldDecl>> field_range;

  field_range fields() const { return field_range(field_begin(), field_end()); }
  field_iterator field_begin() const;

  field_iterator field_end() const {
    return field_iterator(decl_iterator());
  }

  // field_empty - Whether there are any fields (non-static data
  // members) in this record.
  bool field_empty() const {
    return field_begin() == field_end();
  }

  /// completeDefinition - Notes that the definition of this type is
  /// now complete.
  virtual void completeDefinition();

  static bool classof(const Decl *D) { return classofKind(D->getKind()); }
  static bool classofKind(Kind K) {
    return K >= firstRecord && K <= lastRecord;
  }

  /// isMsStrust - Get whether or not this is an ms_struct which can
  /// be turned on with an attribute, pragma, or -mms-bitfields
  /// commandline option.
  bool isMsStruct(const ASTContext &C) const;

  /// \brief Whether we are allowed to insert extra padding between fields.
  /// These padding are added to help AddressSanitizer detect
  /// intra-object-overflow bugs.
  bool mayInsertExtraPadding(bool EmitRemark = false) const;

  /// Finds the first data member which has a name.
  /// nullptr is returned if no named data member exists.
  const FieldDecl *findFirstNamedDataMember() const;  

private:
  /// \brief Deserialize just the fields.
  void LoadFieldsFromExternalStorage() const;
};

class FileScopeAsmDecl : public Decl {
  virtual void anchor();
  StringLiteral *AsmString;
  SourceLocation RParenLoc;
  FileScopeAsmDecl(DeclContext *DC, StringLiteral *asmstring,
                   SourceLocation StartL, SourceLocation EndL)
    : Decl(FileScopeAsm, DC, StartL), AsmString(asmstring), RParenLoc(EndL) {}
public:
  static FileScopeAsmDecl *Create(ASTContext &C, DeclContext *DC,
                                  StringLiteral *Str, SourceLocation AsmLoc,
                                  SourceLocation RParenLoc);

  static FileScopeAsmDecl *CreateDeserialized(ASTContext &C, unsigned ID);
  
  SourceLocation getAsmLoc() const { return getLocation(); }
  SourceLocation getRParenLoc() const { return RParenLoc; }
  void setRParenLoc(SourceLocation L) { RParenLoc = L; }
  SourceRange getSourceRange() const override LLVM_READONLY {
    return SourceRange(getAsmLoc(), getRParenLoc());
  }

  const StringLiteral *getAsmString() const { return AsmString; }
  StringLiteral *getAsmString() { return AsmString; }
  void setAsmString(StringLiteral *Asm) { AsmString = Asm; }

  static bool classof(const Decl *D) { return classofKind(D->getKind()); }
  static bool classofKind(Kind K) { return K == FileScopeAsm; }
};

/// BlockDecl - This represents a block literal declaration, which is like an
/// unnamed FunctionDecl.  For example:
/// ^{ statement-body }   or   ^(int arg1, float arg2){ statement-body }
///
class BlockDecl : public Decl, public DeclContext {
public:
  /// A class which contains all the information about a particular
  /// captured value.
  class Capture {
    enum {
      flag_isByRef = 0x1,
      flag_isNested = 0x2
    };

    /// The variable being captured.
    llvm::PointerIntPair<VarDecl*, 2> VariableAndFlags;

    /// The copy expression, expressed in terms of a DeclRef (or
    /// BlockDeclRef) to the captured variable.  Only required if the
    /// variable has a C++ class type.
    Expr *CopyExpr;

  public:
    Capture(VarDecl *variable, bool byRef, bool nested, Expr *copy)
      : VariableAndFlags(variable,
                  (byRef ? flag_isByRef : 0) | (nested ? flag_isNested : 0)),
        CopyExpr(copy) {}

    /// The variable being captured.
    VarDecl *getVariable() const { return VariableAndFlags.getPointer(); }

    /// Whether this is a "by ref" capture, i.e. a capture of a __block
    /// variable.
    bool isByRef() const { return VariableAndFlags.getInt() & flag_isByRef; }

    /// Whether this is a nested capture, i.e. the variable captured
    /// is not from outside the immediately enclosing function/block.
    bool isNested() const { return VariableAndFlags.getInt() & flag_isNested; }

    bool hasCopyExpr() const { return CopyExpr != nullptr; }
    Expr *getCopyExpr() const { return CopyExpr; }
    void setCopyExpr(Expr *e) { CopyExpr = e; }
  };

private:
  // FIXME: This can be packed into the bitfields in Decl.
  bool IsVariadic : 1;
  bool CapturesCXXThis : 1;
  bool BlockMissingReturnType : 1;
  bool IsConversionFromLambda : 1;
  /// ParamInfo - new[]'d array of pointers to ParmVarDecls for the formal
  /// parameters of this function.  This is null if a prototype or if there are
  /// no formals.
  ParmVarDecl **ParamInfo;
  unsigned NumParams;

  Stmt *Body;
  TypeSourceInfo *SignatureAsWritten;

  Capture *Captures;
  unsigned NumCaptures;

  unsigned ManglingNumber;
  Decl *ManglingContextDecl;

protected:
  BlockDecl(DeclContext *DC, SourceLocation CaretLoc)
    : Decl(Block, DC, CaretLoc), DeclContext(Block),
      IsVariadic(false), CapturesCXXThis(false),
      BlockMissingReturnType(true), IsConversionFromLambda(false),
      ParamInfo(nullptr), NumParams(0), Body(nullptr),
      SignatureAsWritten(nullptr), Captures(nullptr), NumCaptures(0),
      ManglingNumber(0), ManglingContextDecl(nullptr) {}

public:
  static BlockDecl *Create(ASTContext &C, DeclContext *DC, SourceLocation L); 
  static BlockDecl *CreateDeserialized(ASTContext &C, unsigned ID);
  
  SourceLocation getCaretLocation() const { return getLocation(); }

  bool isVariadic() const { return IsVariadic; }
  void setIsVariadic(bool value) { IsVariadic = value; }

  CompoundStmt *getCompoundBody() const { return (CompoundStmt*) Body; }
  Stmt *getBody() const override { return (Stmt*) Body; }
  void setBody(CompoundStmt *B) { Body = (Stmt*) B; }

  void setSignatureAsWritten(TypeSourceInfo *Sig) { SignatureAsWritten = Sig; }
  TypeSourceInfo *getSignatureAsWritten() const { return SignatureAsWritten; }

  // Iterator access to formal parameters.
  unsigned param_size() const { return getNumParams(); }
  typedef ParmVarDecl **param_iterator;
  typedef ParmVarDecl * const *param_const_iterator;
  typedef llvm::iterator_range<param_iterator> param_range;
  typedef llvm::iterator_range<param_const_iterator> param_const_range;

  // ArrayRef access to formal parameters.
  // FIXME: Should eventual replace iterator access.
  ArrayRef<ParmVarDecl*> parameters() const {
    return llvm::makeArrayRef(ParamInfo, param_size());
  }

  bool param_empty() const { return NumParams == 0; }
  param_range params() { return param_range(param_begin(), param_end()); }
  param_iterator param_begin() { return param_iterator(ParamInfo); }
  param_iterator param_end() {
    return param_iterator(ParamInfo + param_size());
  }

  param_const_range params() const {
    return param_const_range(param_begin(), param_end());
  }
  param_const_iterator param_begin() const {
    return param_const_iterator(ParamInfo);
  }
  param_const_iterator param_end() const {
    return param_const_iterator(ParamInfo + param_size());
  }

  unsigned getNumParams() const { return NumParams; }
  const ParmVarDecl *getParamDecl(unsigned i) const {
    assert(i < getNumParams() && "Illegal param #");
    return ParamInfo[i];
  }
  ParmVarDecl *getParamDecl(unsigned i) {
    assert(i < getNumParams() && "Illegal param #");
    return ParamInfo[i];
  }
  void setParams(ArrayRef<ParmVarDecl *> NewParamInfo);

  /// hasCaptures - True if this block (or its nested blocks) captures
  /// anything of local storage from its enclosing scopes.
  bool hasCaptures() const { return NumCaptures != 0 || CapturesCXXThis; }

  /// getNumCaptures - Returns the number of captured variables.
  /// Does not include an entry for 'this'.
  unsigned getNumCaptures() const { return NumCaptures; }

  typedef const Capture *capture_iterator;
  typedef const Capture *capture_const_iterator;
  typedef llvm::iterator_range<capture_iterator> capture_range;
  typedef llvm::iterator_range<capture_const_iterator> capture_const_range;

  capture_range captures() {
    return capture_range(capture_begin(), capture_end());
  }
  capture_const_range captures() const {
    return capture_const_range(capture_begin(), capture_end());
  }

  capture_iterator capture_begin() { return Captures; }
  capture_iterator capture_end() { return Captures + NumCaptures; }
  capture_const_iterator capture_begin() const { return Captures; }
  capture_const_iterator capture_end() const { return Captures + NumCaptures; }

  bool capturesCXXThis() const { return CapturesCXXThis; }
  bool blockMissingReturnType() const { return BlockMissingReturnType; }
  void setBlockMissingReturnType(bool val) { BlockMissingReturnType = val; }

  bool isConversionFromLambda() const { return IsConversionFromLambda; }
  void setIsConversionFromLambda(bool val) { IsConversionFromLambda = val; }

  bool capturesVariable(const VarDecl *var) const;

  void setCaptures(ASTContext &Context,
                   const Capture *begin,
                   const Capture *end,
                   bool capturesCXXThis);

   unsigned getBlockManglingNumber() const {
     return ManglingNumber;
   }
   Decl *getBlockManglingContextDecl() const {
     return ManglingContextDecl;    
   }

  void setBlockMangling(unsigned Number, Decl *Ctx) {
    ManglingNumber = Number;
    ManglingContextDecl = Ctx;
  }

  SourceRange getSourceRange() const override LLVM_READONLY;

  // Implement isa/cast/dyncast/etc.
  static bool classof(const Decl *D) { return classofKind(D->getKind()); }
  static bool classofKind(Kind K) { return K == Block; }
  static DeclContext *castToDeclContext(const BlockDecl *D) {
    return static_cast<DeclContext *>(const_cast<BlockDecl*>(D));
  }
  static BlockDecl *castFromDeclContext(const DeclContext *DC) {
    return static_cast<BlockDecl *>(const_cast<DeclContext*>(DC));
  }
};

/// \brief This represents the body of a CapturedStmt, and serves as its
/// DeclContext.
class CapturedDecl : public Decl, public DeclContext {
private:
  /// \brief The number of parameters to the outlined function.
  unsigned NumParams;
  /// \brief The position of context parameter in list of parameters.
  unsigned ContextParam;
  /// \brief The body of the outlined function.
  llvm::PointerIntPair<Stmt *, 1, bool> BodyAndNothrow;
#ifdef INTEL_CUSTOMIZATION
  /// \brief Whether this CapturedDecl contains Cilk spawns.
  bool IsSpawning;
#endif  // INTEL_CUSTOMIZATION
  explicit CapturedDecl(DeclContext *DC, unsigned NumParams)
    : Decl(Captured, DC, SourceLocation()), DeclContext(Captured),
      NumParams(NumParams), ContextParam(0), BodyAndNothrow(nullptr, false)
#ifdef INTEL_CUSTOMIZATION
      , IsSpawning(false)
#endif  // INTEL_CUSTOMIZATION
    { }

  ImplicitParamDecl **getParams() const {
    return reinterpret_cast<ImplicitParamDecl **>(
             const_cast<CapturedDecl *>(this) + 1);
  }

public:
  static CapturedDecl *Create(ASTContext &C, DeclContext *DC,
                              unsigned NumParams);
  static CapturedDecl *CreateDeserialized(ASTContext &C, unsigned ID,
                                          unsigned NumParams);

  Stmt *getBody() const override { return BodyAndNothrow.getPointer(); }
  void setBody(Stmt *B) { BodyAndNothrow.setPointer(B); }
#ifdef INTEL_CUSTOMIZATION
  void setSpawning() { IsSpawning = true; }
  bool isSpawning() const { return IsSpawning; }
#endif  // INTEL_CUSTOMIZATION
  bool isNothrow() const { return BodyAndNothrow.getInt(); }
  void setNothrow(bool Nothrow = true) { BodyAndNothrow.setInt(Nothrow); }

  unsigned getNumParams() const { return NumParams; }

  ImplicitParamDecl *getParam(unsigned i) const {
    assert(i < NumParams);
    return getParams()[i];
  }
  void setParam(unsigned i, ImplicitParamDecl *P) {
    assert(i < NumParams);
    getParams()[i] = P;
  }

  /// \brief Retrieve the parameter containing captured variables.
  ImplicitParamDecl *getContextParam() const {
    assert(ContextParam < NumParams);
    return getParam(ContextParam);
  }
  void setContextParam(unsigned i, ImplicitParamDecl *P) {
    assert(i < NumParams);
    ContextParam = i;
    setParam(i, P);
  }
  unsigned getContextParamPosition() const { return ContextParam; }

  typedef ImplicitParamDecl **param_iterator;
  typedef llvm::iterator_range<param_iterator> param_range;

  /// \brief Retrieve an iterator pointing to the first parameter decl.
  param_iterator param_begin() const { return getParams(); }
  /// \brief Retrieve an iterator one past the last parameter decl.
  param_iterator param_end() const { return getParams() + NumParams; }

  /// \brief Retrieve an iterator range for the parameter declarations.
  param_range params() const { return param_range(param_begin(), param_end()); }

  // Implement isa/cast/dyncast/etc.
  static bool classof(const Decl *D) { return classofKind(D->getKind()); }
  static bool classofKind(Kind K) { return K == Captured; }
  static DeclContext *castToDeclContext(const CapturedDecl *D) {
    return static_cast<DeclContext *>(const_cast<CapturedDecl *>(D));
  }
  static CapturedDecl *castFromDeclContext(const DeclContext *DC) {
    return static_cast<CapturedDecl *>(const_cast<DeclContext *>(DC));
  }

  friend class ASTDeclReader;
  friend class ASTDeclWriter;
};
#ifdef INTEL_CUSTOMIZATION
class CilkSpawnDecl : public Decl {
  /// \brief The CapturedStmt associated to the expression or statement with
  /// a Cilk spawn call.
  CapturedStmt *CapturedSpawn;

  CilkSpawnDecl(DeclContext *DC, CapturedStmt *Spawn);

public:
  static CilkSpawnDecl *Create(ASTContext &C, DeclContext *DC,
                               CapturedStmt *Spawn);
  static CilkSpawnDecl *CreateDeserialized(ASTContext &C, unsigned ID);

  /// \brief Returns if this Cilk spawn has a receiver.
  bool hasReceiver() const;

  /// \brief Returns the receiver declaration.
  VarDecl *getReceiverDecl() const;

  /// \brief Returns the expression or statement with a Cilk spawn.
  Stmt *getSpawnStmt();
  const Stmt *getSpawnStmt() const {
    return const_cast<CilkSpawnDecl *>(this)->getSpawnStmt();
  }

  /// \brief Returns the associated CapturedStmt.
  CapturedStmt *getCapturedStmt() { return CapturedSpawn; }
  const CapturedStmt *getCapturedStmt() const { return CapturedSpawn; }

  static bool classof(const Decl *D) { return classofKind(D->getKind()); }
  static bool classofKind(Kind K) { return K == CilkSpawn; }

  friend class ASTDeclReader;
  friend class ASTDeclWriter;
};
#endif  // INTEL_CUSTOMIZATION
/// \brief Describes a module import declaration, which makes the contents
/// of the named module visible in the current translation unit.
///
/// An import declaration imports the named module (or submodule). For example:
/// \code
///   @import std.vector;
/// \endcode
///
/// Import declarations can also be implicitly generated from
/// \#include/\#import directives.
class ImportDecl : public Decl {
  /// \brief The imported module, along with a bit that indicates whether
  /// we have source-location information for each identifier in the module
  /// name. 
  ///
  /// When the bit is false, we only have a single source location for the
  /// end of the import declaration.
  llvm::PointerIntPair<Module *, 1, bool> ImportedAndComplete;
  
  /// \brief The next import in the list of imports local to the translation
  /// unit being parsed (not loaded from an AST file).
  ImportDecl *NextLocalImport;
  
  friend class ASTReader;
  friend class ASTDeclReader;
  friend class ASTContext;
  
  ImportDecl(DeclContext *DC, SourceLocation StartLoc, Module *Imported,
             ArrayRef<SourceLocation> IdentifierLocs);

  ImportDecl(DeclContext *DC, SourceLocation StartLoc, Module *Imported,
             SourceLocation EndLoc);

  ImportDecl(EmptyShell Empty) : Decl(Import, Empty), NextLocalImport() { }
  
public:
  /// \brief Create a new module import declaration.
  static ImportDecl *Create(ASTContext &C, DeclContext *DC, 
                            SourceLocation StartLoc, Module *Imported,
                            ArrayRef<SourceLocation> IdentifierLocs);
  
  /// \brief Create a new module import declaration for an implicitly-generated
  /// import.
  static ImportDecl *CreateImplicit(ASTContext &C, DeclContext *DC, 
                                    SourceLocation StartLoc, Module *Imported, 
                                    SourceLocation EndLoc);
  
  /// \brief Create a new, deserialized module import declaration.
  static ImportDecl *CreateDeserialized(ASTContext &C, unsigned ID, 
                                        unsigned NumLocations);
  
  /// \brief Retrieve the module that was imported by the import declaration.
  Module *getImportedModule() const { return ImportedAndComplete.getPointer(); }
  
  /// \brief Retrieves the locations of each of the identifiers that make up
  /// the complete module name in the import declaration.
  ///
  /// This will return an empty array if the locations of the individual
  /// identifiers aren't available.
  ArrayRef<SourceLocation> getIdentifierLocs() const;

  SourceRange getSourceRange() const override LLVM_READONLY;

  static bool classof(const Decl *D) { return classofKind(D->getKind()); }
  static bool classofKind(Kind K) { return K == Import; }
};

/// \brief Represents an empty-declaration.
class EmptyDecl : public Decl {
  virtual void anchor();
  EmptyDecl(DeclContext *DC, SourceLocation L)
    : Decl(Empty, DC, L) { }

public:
  static EmptyDecl *Create(ASTContext &C, DeclContext *DC,
                           SourceLocation L);
  static EmptyDecl *CreateDeserialized(ASTContext &C, unsigned ID);

  static bool classof(const Decl *D) { return classofKind(D->getKind()); }
  static bool classofKind(Kind K) { return K == Empty; }
};

/// Insertion operator for diagnostics.  This allows sending NamedDecl's
/// into a diagnostic with <<.
inline const DiagnosticBuilder &operator<<(const DiagnosticBuilder &DB,
                                           const NamedDecl* ND) {
  DB.AddTaggedVal(reinterpret_cast<intptr_t>(ND),
                  DiagnosticsEngine::ak_nameddecl);
  return DB;
}
inline const PartialDiagnostic &operator<<(const PartialDiagnostic &PD,
                                           const NamedDecl* ND) {
  PD.AddTaggedVal(reinterpret_cast<intptr_t>(ND),
                  DiagnosticsEngine::ak_nameddecl);
  return PD;
}

template<typename decl_type>
void Redeclarable<decl_type>::setPreviousDecl(decl_type *PrevDecl) {
  // Note: This routine is implemented here because we need both NamedDecl
  // and Redeclarable to be defined.
  assert(RedeclLink.NextIsLatest() &&
         "setPreviousDecl on a decl already in a redeclaration chain");

  decl_type *First;

  if (PrevDecl) {
    // Point to previous. Make sure that this is actually the most recent
    // redeclaration, or we can build invalid chains. If the most recent
    // redeclaration is invalid, it won't be PrevDecl, but we want it anyway.
    First = PrevDecl->getFirstDecl();
    assert(First->RedeclLink.NextIsLatest() && "Expected first");
    decl_type *MostRecent = First->getNextRedeclaration();
    RedeclLink = PreviousDeclLink(cast<decl_type>(MostRecent));

    // If the declaration was previously visible, a redeclaration of it remains
    // visible even if it wouldn't be visible by itself.
    static_cast<decl_type*>(this)->IdentifierNamespace |=
      MostRecent->getIdentifierNamespace() &
      (Decl::IDNS_Ordinary | Decl::IDNS_Tag | Decl::IDNS_Type);
  } else {
    // Make this first.
    First = static_cast<decl_type*>(this);
  }

  // First one will point to this one as latest.
  First->RedeclLink.setLatest(static_cast<decl_type*>(this));

  assert(!isa<NamedDecl>(static_cast<decl_type*>(this)) ||
         cast<NamedDecl>(static_cast<decl_type*>(this))->isLinkageValid());
}

// Inline function definitions.

/// \brief Check if the given decl is complete.
///
/// We use this function to break a cycle between the inline definitions in
/// Type.h and Decl.h.
inline bool IsEnumDeclComplete(EnumDecl *ED) {
  return ED->isComplete();
}

/// \brief Check if the given decl is scoped.
///
/// We use this function to break a cycle between the inline definitions in
/// Type.h and Decl.h.
inline bool IsEnumDeclScoped(EnumDecl *ED) {
  return ED->isScoped();
}

#ifdef INTEL_SPECIFIC_IL0_BACKEND
/// PragmaDecl
class PragmaStmt;
class PragmaDecl : public Decl {
  virtual void anchor();
  PragmaStmt *TheStmt;
  SourceLocation LocStart;

  PragmaDecl(DeclContext *DC, SourceLocation IdentL)
    : Decl(Pragma, DC, IdentL), TheStmt(NULL), LocStart(IdentL) {
    setReferenced();
    setIsUsed();
  }

public:
  static PragmaDecl *Create(ASTContext &C, DeclContext *DC,
                           SourceLocation IdentL);
  static PragmaDecl *CreateDeserialized(ASTContext &C, unsigned ID);

  PragmaStmt *getStmt() const { return TheStmt; }
  void setStmt(PragmaStmt *T) { TheStmt = T; }

  void setLocStart(SourceLocation L) { LocStart = L; }
  SourceLocation getLocStart() { return LocStart; }

  SourceRange getSourceRange() const LLVM_READONLY {
    return SourceRange(LocStart, getLocation());
  }

  // Implement isa/cast/dyncast/etc.
  static bool classof(const Decl *D) { return classofKind(D->getKind()); }
  static bool classof(const PragmaDecl *D) { return true; }
  static bool classofKind(Kind K) { return K == Pragma; }
};
#else
class PragmaDecl : public Decl {
public:
  static bool classof(const Decl *D) { 
    llvm_unreachable("Intel pragma can't be used without INTEL_SPECIFIC_IL0_BACKEND");
    return false;
  }
};
#endif  // INTEL_SPECIFIC_IL0_BACKEND

}  // end namespace clang

#endif<|MERGE_RESOLUTION|>--- conflicted
+++ resolved
@@ -1487,14 +1487,10 @@
   bool IsConstexpr : 1;
 #ifdef INTEL_CUSTOMIZATION
   bool IsSpawning: 1;
-<<<<<<< HEAD
 #endif  // INTEL_CUSTOMIZATION
-=======
-#endif
   /// \brief Indicates if the function uses __try.
   bool UsesSEHTry : 1;
 
->>>>>>> 729094db
   /// \brief Indicates if the function was a definition but its body was
   /// skipped.
   unsigned HasSkippedBody : 1;
@@ -1583,17 +1579,12 @@
       HasWrittenPrototype(true), IsDeleted(false), IsTrivial(false),
       IsDefaulted(false), IsExplicitlyDefaulted(false),
       HasImplicitReturnZero(false), IsLateTemplateParsed(false),
+      IsConstexpr(isConstexprSpecified),
 #ifdef INTEL_CUSTOMIZATION
       IsSpawning(false),
-<<<<<<< HEAD
 #endif  // INTEL_CUSTOMIZATION
-      HasSkippedBody(false),
-      EndRangeLoc(NameInfo.getEndLoc()),
-=======
-#endif
+      UsesSEHTry(false),
       HasSkippedBody(false), EndRangeLoc(NameInfo.getEndLoc()),
-      IsConstexpr(isConstexprSpecified), UsesSEHTry(false),
->>>>>>> 729094db
       TemplateOrSpecialization(),
       DNLoc(NameInfo.getInfo()) {}
 
@@ -1776,15 +1767,11 @@
   /// \brief Whether this function is a Cilk spawning function.
   bool isSpawning() const { return IsSpawning; }
   void setSpawning() { IsSpawning = true; }
-<<<<<<< HEAD
 #endif  // INTEL_CUSTOMIZATION
-=======
-#endif
   /// Whether this is a (C++11) constexpr function or constexpr constructor.
   bool usesSEHTry() const { return UsesSEHTry; }
   void setUsesSEHTry(bool UST) { UsesSEHTry = UST; }
 
->>>>>>> 729094db
   /// \brief Whether this function has been deleted.
   ///
   /// A function that is "deleted" (via the C++0x "= delete" syntax)
