--- conflicted
+++ resolved
@@ -1485,16 +1485,12 @@
   bool HasImplicitReturnZero : 1;
   bool IsLateTemplateParsed : 1;
   bool IsConstexpr : 1;
-<<<<<<< HEAD
 #ifdef INTEL_CUSTOMIZATION  
   bool IsSpawning: 1;
 #endif
-=======
-
   /// \brief Indicates if the function uses __try.
   bool UsesSEHTry : 1;
 
->>>>>>> 1fe2a8d8
   /// \brief Indicates if the function was a definition but its body was
   /// skipped.
   unsigned HasSkippedBody : 1;
@@ -1583,17 +1579,11 @@
       HasWrittenPrototype(true), IsDeleted(false), IsTrivial(false),
       IsDefaulted(false), IsExplicitlyDefaulted(false),
       HasImplicitReturnZero(false), IsLateTemplateParsed(false),
-<<<<<<< HEAD
-      IsConstexpr(isConstexprSpecified),
 #ifdef INTEL_CUSTOMIZATION
       IsSpawning(false),
 #endif
-      HasSkippedBody(false),
-      EndRangeLoc(NameInfo.getEndLoc()),
-=======
+      HasSkippedBody(false), EndRangeLoc(NameInfo.getEndLoc()),
       IsConstexpr(isConstexprSpecified), UsesSEHTry(false),
-      HasSkippedBody(false), EndRangeLoc(NameInfo.getEndLoc()),
->>>>>>> 1fe2a8d8
       TemplateOrSpecialization(),
       DNLoc(NameInfo.getInfo()) {}
 
@@ -1772,19 +1762,15 @@
   /// Whether this is a (C++11) constexpr function or constexpr constructor.
   bool isConstexpr() const { return IsConstexpr; }
   void setConstexpr(bool IC) { IsConstexpr = IC; }
-<<<<<<< HEAD
 #ifdef INTEL_CUSTOMIZATION
   /// \brief Whether this function is a Cilk spawning function.
   bool isSpawning() const { return IsSpawning; }
   void setSpawning() { IsSpawning = true; }
 #endif
-=======
-
   /// Whether this is a (C++11) constexpr function or constexpr constructor.
   bool usesSEHTry() const { return UsesSEHTry; }
   void setUsesSEHTry(bool UST) { UsesSEHTry = UST; }
 
->>>>>>> 1fe2a8d8
   /// \brief Whether this function has been deleted.
   ///
   /// A function that is "deleted" (via the C++0x "= delete" syntax)
