--- conflicted
+++ resolved
@@ -1712,27 +1712,6 @@
                const DeclarationNameInfo &NameInfo, QualType T,
                TypeSourceInfo *TInfo, StorageClass S, bool isInlineSpecified,
                bool isConstexprSpecified)
-<<<<<<< HEAD
-    : DeclaratorDecl(DK, DC, NameInfo.getLoc(), NameInfo.getName(), T, TInfo,
-                     StartLoc),
-      DeclContext(DK),
-      redeclarable_base(C),
-      ParamInfo(nullptr), Body(),
-      SClass(S),
-      IsInline(isInlineSpecified), IsInlineSpecified(isInlineSpecified),
-      IsVirtualAsWritten(false), IsPure(false), HasInheritedPrototype(false),
-      HasWrittenPrototype(true), IsDeleted(false), IsTrivial(false),
-      IsDefaulted(false), IsExplicitlyDefaulted(false),
-      HasImplicitReturnZero(false), IsLateTemplateParsed(false),
-      IsConstexpr(isConstexprSpecified),
-#if INTEL_SPECIFIC_CILKPLUS
-        IsSpawning(false),
-#endif // INTEL_SPECIFIC_CILKPLUS
-      UsesSEHTry(false),
-      HasSkippedBody(false), EndRangeLoc(NameInfo.getEndLoc()),
-      TemplateOrSpecialization(),
-      DNLoc(NameInfo.getInfo()) {}
-=======
       : DeclaratorDecl(DK, DC, NameInfo.getLoc(), NameInfo.getName(), T, TInfo,
                        StartLoc),
         DeclContext(DK), redeclarable_base(C), ParamInfo(nullptr), Body(),
@@ -1742,10 +1721,12 @@
         IsDeleted(false), IsTrivial(false), IsDefaulted(false),
         IsExplicitlyDefaulted(false), HasImplicitReturnZero(false),
         IsLateTemplateParsed(false), IsConstexpr(isConstexprSpecified),
+#if INTEL_SPECIFIC_CILKPLUS
+        IsSpawning(false),
+#endif // INTEL_SPECIFIC_CILKPLUS
         UsesSEHTry(false), HasSkippedBody(false), WillHaveBody(false),
         EndRangeLoc(NameInfo.getEndLoc()), TemplateOrSpecialization(),
         DNLoc(NameInfo.getInfo()) {}
->>>>>>> 62ae8f67
 
   typedef Redeclarable<FunctionDecl> redeclarable_base;
   FunctionDecl *getNextRedeclarationImpl() override {
