--- conflicted
+++ resolved
@@ -1853,17 +1853,12 @@
   /// Whether this is a (C++11) constexpr function or constexpr constructor.
   bool isConstexpr() const { return IsConstexpr; }
   void setConstexpr(bool IC) { IsConstexpr = IC; }
-<<<<<<< HEAD
 #ifdef INTEL_CUSTOMIZATION
   /// \brief Whether this function is a Cilk spawning function.
   bool isSpawning() const { return IsSpawning; }
   void setSpawning() { IsSpawning = true; }
 #endif  // INTEL_CUSTOMIZATION
-  /// Whether this is a (C++11) constexpr function or constexpr constructor.
-=======
-
   /// \brief Indicates the function uses __try.
->>>>>>> 085b9ff6
   bool usesSEHTry() const { return UsesSEHTry; }
   void setUsesSEHTry(bool UST) { UsesSEHTry = UST; }
 
