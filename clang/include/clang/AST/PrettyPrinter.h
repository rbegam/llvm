--- conflicted
+++ resolved
@@ -38,25 +38,8 @@
 struct PrintingPolicy {
   /// Create a default printing policy for the specified language.
   PrintingPolicy(const LangOptions &LO)
-<<<<<<< HEAD
-    : Indentation(2), SuppressSpecifiers(false),
-      SuppressTagKeyword(LO.CPlusPlus),
-      IncludeTagDefinition(false), SuppressScope(false),
-      SuppressUnwrittenScope(false), SuppressInitializers(false),
-      ConstantArraySizeAsWritten(false), AnonymousTagLocations(true),
-      SuppressStrongLifetime(false), SuppressLifetimeQualifiers(false),
-      SuppressTemplateArgsInCXXConstructors(false),
-      Bool(LO.Bool), Restrict(LO.C99),
-      Alignof(LO.CPlusPlus11), UnderscoreAlignof(LO.C11),
-      UseVoidForZeroParams(!LO.CPlusPlus),
-      TerseOutput(false), PolishForDeclaration(false),
-      Half(LO.Half), MSWChar(LO.MicrosoftExt && !LO.WChar),
-      IncludeNewlines(true), MSVCFormatting(false),
-      ConstantsAsWritten(false), SuppressImplicitBase(false),
-      IntelCompat(LO.IntelCompat), // INTEL
-      FullyQualifiedName(false) { }
-=======
       : Indentation(2), SuppressSpecifiers(false),
+        IntelCompat(LO.IntelCompat), // INTEL
         SuppressTagKeyword(LO.CPlusPlus), IncludeTagDefinition(false),
         SuppressScope(false), SuppressUnwrittenScope(false),
         SuppressInitializers(false), ConstantArraySizeAsWritten(false),
@@ -70,7 +53,6 @@
         MSVCFormatting(false), ConstantsAsWritten(false),
         SuppressImplicitBase(false), FullyQualifiedName(false),
         RemapFilePaths(false) {}
->>>>>>> e388680d
 
   /// Adjust this printing policy for cases where it's known that we're
   /// printing C++ code (for instance, if AST dumping reaches a C++-only
@@ -101,6 +83,11 @@
   /// "const int" type specifier and instead only print the "*y".
   unsigned SuppressSpecifiers : 1;
 
+#if INTEL_CUSTOMIZATION
+  /// Whether to use Intel Compatability printing options
+  unsigned IntelCompat : 1;
+#endif // INTEL_CUSTOMIZATION
+
   /// Whether type printing should skip printing the tag keyword.
   ///
   /// This is used when printing the inner type of elaborated types,
@@ -240,11 +227,6 @@
   /// When true, don't print the implicit 'self' or 'this' expressions.
   unsigned SuppressImplicitBase : 1;
 
-#if INTEL_CUSTOMIZATION
-  /// Whether to use Intel Compatability printing options
-  unsigned IntelCompat : 1;
-#endif // INTEL_CUSTOMIZATION
-
   /// When true, print the fully qualified name of function declarations.
   /// This is the opposite of SuppressScope and thus overrules it.
   unsigned FullyQualifiedName : 1;
