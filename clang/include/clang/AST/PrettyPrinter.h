//===--- PrettyPrinter.h - Classes for aiding with AST printing -*- C++ -*-===//
//
//                     The LLVM Compiler Infrastructure
//
// This file is distributed under the University of Illinois Open Source
// License. See LICENSE.TXT for details.
//
//===----------------------------------------------------------------------===//
//
//  This file defines the PrinterHelper interface.
//
//===----------------------------------------------------------------------===//

#ifndef LLVM_CLANG_AST_PRETTYPRINTER_H
#define LLVM_CLANG_AST_PRETTYPRINTER_H

#include "clang/Basic/LLVM.h"
#include "clang/Basic/LangOptions.h"

namespace clang {

class LangOptions;
class SourceManager;
class Stmt;
class TagDecl;

class PrinterHelper {
public:
  virtual ~PrinterHelper();
  virtual bool handledStmt(Stmt* E, raw_ostream& OS) = 0;
};

/// Describes how types, statements, expressions, and declarations should be
/// printed.
///
/// This type is intended to be small and suitable for passing by value.
/// It is very frequently copied.
struct PrintingPolicy {
  /// \brief Create a default printing policy for the specified language.
  PrintingPolicy(const LangOptions &LO)
    : Indentation(2), SuppressSpecifiers(false),
      SuppressTagKeyword(LO.CPlusPlus),
      IncludeTagDefinition(false), SuppressScope(false),
      SuppressUnwrittenScope(false), SuppressInitializers(false),
      ConstantArraySizeAsWritten(false), AnonymousTagLocations(true),
      SuppressStrongLifetime(false), SuppressLifetimeQualifiers(false),
      SuppressTemplateArgsInCXXConstructors(false),
      Bool(LO.Bool), Restrict(LO.C99),
      Alignof(LO.CPlusPlus11), UnderscoreAlignof(LO.C11),
      UseVoidForZeroParams(!LO.CPlusPlus),
      TerseOutput(false), PolishForDeclaration(false),
      Half(LO.Half), MSWChar(LO.MicrosoftExt && !LO.WChar),
      IncludeNewlines(true), MSVCFormatting(false),
<<<<<<< HEAD
      ConstantsAsWritten(false), SuppressImplicitBase(false), // INTEL
      IntelCompat(LO.IntelCompat) { } // INTEL
=======
      ConstantsAsWritten(false), SuppressImplicitBase(false),
      FullyQualifiedName(false) { }
>>>>>>> f71964a1

  /// Adjust this printing policy for cases where it's known that we're
  /// printing C++ code (for instance, if AST dumping reaches a C++-only
  /// construct). This should not be used if a real LangOptions object is
  /// available.
  void adjustForCPlusPlus() {
    SuppressTagKeyword = true;
    Bool = true;
    UseVoidForZeroParams = false;
  }

  /// The number of spaces to use to indent each line.
  unsigned Indentation : 8;

  /// Whether we should suppress printing of the actual specifiers for
  /// the given type or declaration.
  ///
  /// This flag is only used when we are printing declarators beyond
  /// the first declarator within a declaration group. For example, given:
  ///
  /// \code
  /// const int *x, *y;
  /// \endcode
  ///
  /// SuppressSpecifiers will be false when printing the
  /// declaration for "x", so that we will print "int *x"; it will be
  /// \c true when we print "y", so that we suppress printing the
  /// "const int" type specifier and instead only print the "*y".
  bool SuppressSpecifiers : 1;

  /// Whether type printing should skip printing the tag keyword.
  ///
  /// This is used when printing the inner type of elaborated types,
  /// (as the tag keyword is part of the elaborated type):
  ///
  /// \code
  /// struct Geometry::Point;
  /// \endcode
  bool SuppressTagKeyword : 1;

  /// When true, include the body of a tag definition.
  ///
  /// This is used to place the definition of a struct
  /// in the middle of another declaration as with:
  ///
  /// \code
  /// typedef struct { int x, y; } Point;
  /// \endcode
  bool IncludeTagDefinition : 1;

  /// Suppresses printing of scope specifiers.
  bool SuppressScope : 1;

  /// Suppress printing parts of scope specifiers that don't need
  /// to be written, e.g., for inline or anonymous namespaces.
  bool SuppressUnwrittenScope : 1;
  
  /// Suppress printing of variable initializers.
  ///
  /// This flag is used when printing the loop variable in a for-range
  /// statement. For example, given:
  ///
  /// \code
  /// for (auto x : coll)
  /// \endcode
  ///
  /// SuppressInitializers will be true when printing "auto x", so that the
  /// internal initializer constructed for x will not be printed.
  bool SuppressInitializers : 1;

  /// Whether we should print the sizes of constant array expressions as written
  /// in the sources.
  ///
  /// This flag determines whether array types declared as
  ///
  /// \code
  /// int a[4+10*10];
  /// char a[] = "A string";
  /// \endcode
  ///
  /// will be printed as written or as follows:
  ///
  /// \code
  /// int a[104];
  /// char a[9] = "A string";
  /// \endcode
  bool ConstantArraySizeAsWritten : 1;
  
  /// When printing an anonymous tag name, also print the location of that
  /// entity (e.g., "enum <anonymous at t.h:10:5>"). Otherwise, just prints
  /// "(anonymous)" for the name.
  bool AnonymousTagLocations : 1;
  
  /// When true, suppress printing of the __strong lifetime qualifier in ARC.
  unsigned SuppressStrongLifetime : 1;
  
  /// When true, suppress printing of lifetime qualifier in ARC.
  unsigned SuppressLifetimeQualifiers : 1;

  /// When true, suppresses printing template arguments in names of C++
  /// constructors.
  unsigned SuppressTemplateArgsInCXXConstructors : 1;

  /// Whether we can use 'bool' rather than '_Bool' (even if the language
  /// doesn't actually have 'bool', because, e.g., it is defined as a macro).
  unsigned Bool : 1;

  /// Whether we can use 'restrict' rather than '__restrict'.
  unsigned Restrict : 1;

  /// Whether we can use 'alignof' rather than '__alignof'.
  unsigned Alignof : 1;

  /// Whether we can use '_Alignof' rather than '__alignof'.
  unsigned UnderscoreAlignof : 1;

  /// Whether we should use '(void)' rather than '()' for a function prototype
  /// with zero parameters.
  unsigned UseVoidForZeroParams : 1;

  /// Provide a 'terse' output.
  ///
  /// For example, in this mode we don't print function bodies, class members,
  /// declarations inside namespaces etc.  Effectively, this should print
  /// only the requested declaration.
  unsigned TerseOutput : 1;
  
  /// When true, do certain refinement needed for producing proper declaration
  /// tag; such as, do not print attributes attached to the declaration.
  ///
  unsigned PolishForDeclaration : 1;

  /// When true, print the half-precision floating-point type as 'half'
  /// instead of '__fp16'
  unsigned Half : 1;

  /// When true, print the built-in wchar_t type as __wchar_t. For use in
  /// Microsoft mode when wchar_t is not available.
  unsigned MSWChar : 1;

  /// When true, include newlines after statements like "break", etc.
  unsigned IncludeNewlines : 1;

  /// Use whitespace and punctuation like MSVC does. In particular, this prints
  /// anonymous namespaces as `anonymous namespace' and does not insert spaces
  /// after template arguments.
  bool MSVCFormatting : 1;

  /// Whether we should print the constant expressions as written in the
  /// sources.
  ///
  /// This flag determines whether constants expressions like
  ///
  /// \code
  /// 0x10
  /// 2.5e3
  /// \endcode
  ///
  /// will be printed as written or as follows:
  ///
  /// \code
  /// 0x10
  /// 2.5e3
  /// \endcode
  bool ConstantsAsWritten : 1;

  /// When true, don't print the implicit 'self' or 'this' expressions.
  bool SuppressImplicitBase : 1;
<<<<<<< HEAD
#if INTEL_CUSTOMIZATION
  /// \brief Whether to use Intel Compatability printing options
  bool IntelCompat : 1;
#endif // INTEL_CUSTOMIZATION
=======

  /// When true, print the fully qualified name of function declarations.
  /// This is the opposite of SuppressScope and thus overrules it.
  bool FullyQualifiedName : 1;
>>>>>>> f71964a1
};

} // end namespace clang

#endif<|MERGE_RESOLUTION|>--- conflicted
+++ resolved
@@ -51,13 +51,9 @@
       TerseOutput(false), PolishForDeclaration(false),
       Half(LO.Half), MSWChar(LO.MicrosoftExt && !LO.WChar),
       IncludeNewlines(true), MSVCFormatting(false),
-<<<<<<< HEAD
-      ConstantsAsWritten(false), SuppressImplicitBase(false), // INTEL
-      IntelCompat(LO.IntelCompat) { } // INTEL
-=======
       ConstantsAsWritten(false), SuppressImplicitBase(false),
+      IntelCompat(LO.IntelCompat), // INTEL
       FullyQualifiedName(false) { }
->>>>>>> f71964a1
 
   /// Adjust this printing policy for cases where it's known that we're
   /// printing C++ code (for instance, if AST dumping reaches a C++-only
@@ -226,17 +222,13 @@
 
   /// When true, don't print the implicit 'self' or 'this' expressions.
   bool SuppressImplicitBase : 1;
-<<<<<<< HEAD
 #if INTEL_CUSTOMIZATION
   /// \brief Whether to use Intel Compatability printing options
   bool IntelCompat : 1;
 #endif // INTEL_CUSTOMIZATION
-=======
-
   /// When true, print the fully qualified name of function declarations.
   /// This is the opposite of SuppressScope and thus overrules it.
   bool FullyQualifiedName : 1;
->>>>>>> f71964a1
 };
 
 } // end namespace clang
