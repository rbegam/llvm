//===--- Type.h - C Language Family Type Representation ---------*- C++ -*-===//
//
//                     The LLVM Compiler Infrastructure
//
// This file is distributed under the University of Illinois Open Source
// License. See LICENSE.TXT for details.
//
//===----------------------------------------------------------------------===//
/// \file
/// \brief C Language Family Type Representation
///
/// This file defines the clang::Type interface and subclasses, used to
/// represent types for languages in the C family.
///
//===----------------------------------------------------------------------===//

#ifndef LLVM_CLANG_AST_TYPE_H
#define LLVM_CLANG_AST_TYPE_H

#include "clang/AST/NestedNameSpecifier.h"
#include "clang/AST/TemplateName.h"
#include "clang/Basic/AddressSpaces.h"
#include "clang/Basic/Diagnostic.h"
#include "clang/Basic/ExceptionSpecificationType.h"
#include "clang/Basic/LLVM.h"
#include "clang/Basic/Linkage.h"
#include "clang/Basic/PartialDiagnostic.h"
#include "clang/Basic/Specifiers.h"
#include "clang/Basic/Visibility.h"
#include "llvm/ADT/APInt.h"
#include "llvm/ADT/FoldingSet.h"
#include "llvm/ADT/Optional.h"
#include "llvm/ADT/PointerIntPair.h"
#include "llvm/ADT/PointerUnion.h"
#include "llvm/ADT/Twine.h"
#include "llvm/ADT/iterator_range.h"
#include "llvm/Support/ErrorHandling.h"

namespace clang {
  enum {
    TypeAlignmentInBits = 4,
    TypeAlignment = 1 << TypeAlignmentInBits
  };
  class Type;
  class ExtQuals;
  class QualType;
}

namespace llvm {
  template <typename T>
  class PointerLikeTypeTraits;
  template<>
  class PointerLikeTypeTraits< ::clang::Type*> {
  public:
    static inline void *getAsVoidPointer(::clang::Type *P) { return P; }
    static inline ::clang::Type *getFromVoidPointer(void *P) {
      return static_cast< ::clang::Type*>(P);
    }
    enum { NumLowBitsAvailable = clang::TypeAlignmentInBits };
  };
  template<>
  class PointerLikeTypeTraits< ::clang::ExtQuals*> {
  public:
    static inline void *getAsVoidPointer(::clang::ExtQuals *P) { return P; }
    static inline ::clang::ExtQuals *getFromVoidPointer(void *P) {
      return static_cast< ::clang::ExtQuals*>(P);
    }
    enum { NumLowBitsAvailable = clang::TypeAlignmentInBits };
  };

  template <>
  struct isPodLike<clang::QualType> { static const bool value = true; };
}

namespace clang {
  class ASTContext;
  class TypedefNameDecl;
  class TemplateDecl;
  class TemplateTypeParmDecl;
  class NonTypeTemplateParmDecl;
  class TemplateTemplateParmDecl;
  class TagDecl;
  class RecordDecl;
  class CXXRecordDecl;
  class EnumDecl;
  class FieldDecl;
  class FunctionDecl;
  class ObjCInterfaceDecl;
  class ObjCProtocolDecl;
  class ObjCMethodDecl;
  class UnresolvedUsingTypenameDecl;
  class Expr;
  class Stmt;
  class SourceLocation;
  class StmtIteratorBase;
  class TemplateArgument;
  class TemplateArgumentLoc;
  class TemplateArgumentListInfo;
  class ElaboratedType;
  class ExtQuals;
  class ExtQualsTypeCommonBase;
  struct PrintingPolicy;

  template <typename> class CanQual;
  typedef CanQual<Type> CanQualType;

  // Provide forward declarations for all of the *Type classes
#define TYPE(Class, Base) class Class##Type;
#include "clang/AST/TypeNodes.def"

/// The collection of all-type qualifiers we support.
/// Clang supports five independent qualifiers:
/// * C99: const, volatile, and restrict
/// * Embedded C (TR18037): address spaces
/// * Objective C: the GC attributes (none, weak, or strong)
class Qualifiers {
public:
  enum TQ { // NOTE: These flags must be kept in sync with DeclSpec::TQ.
    Const    = 0x1,
    Restrict = 0x2,
    Volatile = 0x4,
    CVRMask = Const | Volatile | Restrict
  };

  enum GC {
    GCNone = 0,
    Weak,
    Strong
  };

  enum ObjCLifetime {
    /// There is no lifetime qualification on this type.
    OCL_None,

    /// This object can be modified without requiring retains or
    /// releases.
    OCL_ExplicitNone,

    /// Assigning into this object requires the old value to be
    /// released and the new value to be retained.  The timing of the
    /// release of the old value is inexact: it may be moved to
    /// immediately after the last known point where the value is
    /// live.
    OCL_Strong,

    /// Reading or writing from this object requires a barrier call.
    OCL_Weak,

    /// Assigning into this object requires a lifetime extension.
    OCL_Autoreleasing
  };

  enum {
    /// The maximum supported address space number.
    /// 24 bits should be enough for anyone.
    MaxAddressSpace = 0xffffffu,

    /// The width of the "fast" qualifier mask.
    FastWidth = 3,

    /// The fast qualifier mask.
    FastMask = (1 << FastWidth) - 1
  };

  Qualifiers() : Mask(0) {}

  /// Returns the common set of qualifiers while removing them from
  /// the given sets.
  static Qualifiers removeCommonQualifiers(Qualifiers &L, Qualifiers &R) {
    // If both are only CVR-qualified, bit operations are sufficient.
    if (!(L.Mask & ~CVRMask) && !(R.Mask & ~CVRMask)) {
      Qualifiers Q;
      Q.Mask = L.Mask & R.Mask;
      L.Mask &= ~Q.Mask;
      R.Mask &= ~Q.Mask;
      return Q;
    }

    Qualifiers Q;
    unsigned CommonCRV = L.getCVRQualifiers() & R.getCVRQualifiers();
    Q.addCVRQualifiers(CommonCRV);
    L.removeCVRQualifiers(CommonCRV);
    R.removeCVRQualifiers(CommonCRV);

    if (L.getObjCGCAttr() == R.getObjCGCAttr()) {
      Q.setObjCGCAttr(L.getObjCGCAttr());
      L.removeObjCGCAttr();
      R.removeObjCGCAttr();
    }

    if (L.getObjCLifetime() == R.getObjCLifetime()) {
      Q.setObjCLifetime(L.getObjCLifetime());
      L.removeObjCLifetime();
      R.removeObjCLifetime();
    }

    if (L.getAddressSpace() == R.getAddressSpace()) {
      Q.setAddressSpace(L.getAddressSpace());
      L.removeAddressSpace();
      R.removeAddressSpace();
    }
    return Q;
  }

  static Qualifiers fromFastMask(unsigned Mask) {
    Qualifiers Qs;
    Qs.addFastQualifiers(Mask);
    return Qs;
  }

  static Qualifiers fromCVRMask(unsigned CVR) {
    Qualifiers Qs;
    Qs.addCVRQualifiers(CVR);
    return Qs;
  }

  // Deserialize qualifiers from an opaque representation.
  static Qualifiers fromOpaqueValue(unsigned opaque) {
    Qualifiers Qs;
    Qs.Mask = opaque;
    return Qs;
  }

  // Serialize these qualifiers into an opaque representation.
  unsigned getAsOpaqueValue() const {
    return Mask;
  }

  bool hasConst() const { return Mask & Const; }
  void setConst(bool flag) {
    Mask = (Mask & ~Const) | (flag ? Const : 0);
  }
  void removeConst() { Mask &= ~Const; }
  void addConst() { Mask |= Const; }

  bool hasVolatile() const { return Mask & Volatile; }
  void setVolatile(bool flag) {
    Mask = (Mask & ~Volatile) | (flag ? Volatile : 0);
  }
  void removeVolatile() { Mask &= ~Volatile; }
  void addVolatile() { Mask |= Volatile; }

  bool hasRestrict() const { return Mask & Restrict; }
  void setRestrict(bool flag) {
    Mask = (Mask & ~Restrict) | (flag ? Restrict : 0);
  }
  void removeRestrict() { Mask &= ~Restrict; }
  void addRestrict() { Mask |= Restrict; }

  bool hasCVRQualifiers() const { return getCVRQualifiers(); }
  unsigned getCVRQualifiers() const { return Mask & CVRMask; }
  void setCVRQualifiers(unsigned mask) {
    assert(!(mask & ~CVRMask) && "bitmask contains non-CVR bits");
    Mask = (Mask & ~CVRMask) | mask;
  }
  void removeCVRQualifiers(unsigned mask) {
    assert(!(mask & ~CVRMask) && "bitmask contains non-CVR bits");
    Mask &= ~mask;
  }
  void removeCVRQualifiers() {
    removeCVRQualifiers(CVRMask);
  }
  void addCVRQualifiers(unsigned mask) {
    assert(!(mask & ~CVRMask) && "bitmask contains non-CVR bits");
    Mask |= mask;
  }

  bool hasObjCGCAttr() const { return Mask & GCAttrMask; }
  GC getObjCGCAttr() const { return GC((Mask & GCAttrMask) >> GCAttrShift); }
  void setObjCGCAttr(GC type) {
    Mask = (Mask & ~GCAttrMask) | (type << GCAttrShift);
  }
  void removeObjCGCAttr() { setObjCGCAttr(GCNone); }
  void addObjCGCAttr(GC type) {
    assert(type);
    setObjCGCAttr(type);
  }
  Qualifiers withoutObjCGCAttr() const {
    Qualifiers qs = *this;
    qs.removeObjCGCAttr();
    return qs;
  }
  Qualifiers withoutObjCLifetime() const {
    Qualifiers qs = *this;
    qs.removeObjCLifetime();
    return qs;
  }

  bool hasObjCLifetime() const { return Mask & LifetimeMask; }
  ObjCLifetime getObjCLifetime() const {
    return ObjCLifetime((Mask & LifetimeMask) >> LifetimeShift);
  }
  void setObjCLifetime(ObjCLifetime type) {
    Mask = (Mask & ~LifetimeMask) | (type << LifetimeShift);
  }
  void removeObjCLifetime() { setObjCLifetime(OCL_None); }
  void addObjCLifetime(ObjCLifetime type) {
    assert(type);
    assert(!hasObjCLifetime());
    Mask |= (type << LifetimeShift);
  }

  /// True if the lifetime is neither None or ExplicitNone.
  bool hasNonTrivialObjCLifetime() const {
    ObjCLifetime lifetime = getObjCLifetime();
    return (lifetime > OCL_ExplicitNone);
  }

  /// True if the lifetime is either strong or weak.
  bool hasStrongOrWeakObjCLifetime() const {
    ObjCLifetime lifetime = getObjCLifetime();
    return (lifetime == OCL_Strong || lifetime == OCL_Weak);
  }

  bool hasAddressSpace() const { return Mask & AddressSpaceMask; }
  unsigned getAddressSpace() const { return Mask >> AddressSpaceShift; }
  void setAddressSpace(unsigned space) {
    assert(space <= MaxAddressSpace);
    Mask = (Mask & ~AddressSpaceMask)
         | (((uint32_t) space) << AddressSpaceShift);
  }
  void removeAddressSpace() { setAddressSpace(0); }
  void addAddressSpace(unsigned space) {
    assert(space);
    setAddressSpace(space);
  }

  // Fast qualifiers are those that can be allocated directly
  // on a QualType object.
  bool hasFastQualifiers() const { return getFastQualifiers(); }
  unsigned getFastQualifiers() const { return Mask & FastMask; }
  void setFastQualifiers(unsigned mask) {
    assert(!(mask & ~FastMask) && "bitmask contains non-fast qualifier bits");
    Mask = (Mask & ~FastMask) | mask;
  }
  void removeFastQualifiers(unsigned mask) {
    assert(!(mask & ~FastMask) && "bitmask contains non-fast qualifier bits");
    Mask &= ~mask;
  }
  void removeFastQualifiers() {
    removeFastQualifiers(FastMask);
  }
  void addFastQualifiers(unsigned mask) {
    assert(!(mask & ~FastMask) && "bitmask contains non-fast qualifier bits");
    Mask |= mask;
  }

  /// Return true if the set contains any qualifiers which require an ExtQuals
  /// node to be allocated.
  bool hasNonFastQualifiers() const { return Mask & ~FastMask; }
  Qualifiers getNonFastQualifiers() const {
    Qualifiers Quals = *this;
    Quals.setFastQualifiers(0);
    return Quals;
  }

  /// Return true if the set contains any qualifiers.
  bool hasQualifiers() const { return Mask; }
  bool empty() const { return !Mask; }

  /// Add the qualifiers from the given set to this set.
  void addQualifiers(Qualifiers Q) {
    // If the other set doesn't have any non-boolean qualifiers, just
    // bit-or it in.
    if (!(Q.Mask & ~CVRMask))
      Mask |= Q.Mask;
    else {
      Mask |= (Q.Mask & CVRMask);
      if (Q.hasAddressSpace())
        addAddressSpace(Q.getAddressSpace());
      if (Q.hasObjCGCAttr())
        addObjCGCAttr(Q.getObjCGCAttr());
      if (Q.hasObjCLifetime())
        addObjCLifetime(Q.getObjCLifetime());
    }
  }

  /// \brief Remove the qualifiers from the given set from this set.
  void removeQualifiers(Qualifiers Q) {
    // If the other set doesn't have any non-boolean qualifiers, just
    // bit-and the inverse in.
    if (!(Q.Mask & ~CVRMask))
      Mask &= ~Q.Mask;
    else {
      Mask &= ~(Q.Mask & CVRMask);
      if (getObjCGCAttr() == Q.getObjCGCAttr())
        removeObjCGCAttr();
      if (getObjCLifetime() == Q.getObjCLifetime())
        removeObjCLifetime();
      if (getAddressSpace() == Q.getAddressSpace())
        removeAddressSpace();
    }
  }

  /// Add the qualifiers from the given set to this set, given that
  /// they don't conflict.
  void addConsistentQualifiers(Qualifiers qs) {
    assert(getAddressSpace() == qs.getAddressSpace() ||
           !hasAddressSpace() || !qs.hasAddressSpace());
    assert(getObjCGCAttr() == qs.getObjCGCAttr() ||
           !hasObjCGCAttr() || !qs.hasObjCGCAttr());
    assert(getObjCLifetime() == qs.getObjCLifetime() ||
           !hasObjCLifetime() || !qs.hasObjCLifetime());
    Mask |= qs.Mask;
  }

  /// Returns true if this address space is a superset of the other one.
  /// OpenCL v2.0 defines conversion rules (OpenCLC v2.0 s6.5.5) and notion of
  /// overlapping address spaces.
  /// CL1.1 or CL1.2:
  ///   every address space is a superset of itself.
  /// CL2.0 adds:
  ///   __generic is a superset of any address space except for __constant.
  bool isAddressSpaceSupersetOf(Qualifiers other) const {
    return
        // Address spaces must match exactly.
        getAddressSpace() == other.getAddressSpace() ||
        // Otherwise in OpenCLC v2.0 s6.5.5: every address space except
        // for __constant can be used as __generic.
        (getAddressSpace() == LangAS::opencl_generic &&
         other.getAddressSpace() != LangAS::opencl_constant);
  }

  /// Determines if these qualifiers compatibly include another set.
  /// Generally this answers the question of whether an object with the other
  /// qualifiers can be safely used as an object with these qualifiers.
  bool compatiblyIncludes(Qualifiers other) const {
    return isAddressSpaceSupersetOf(other) &&
           // ObjC GC qualifiers can match, be added, or be removed, but can't
           // be changed.
           (getObjCGCAttr() == other.getObjCGCAttr() || !hasObjCGCAttr() ||
            !other.hasObjCGCAttr()) &&
           // ObjC lifetime qualifiers must match exactly.
           getObjCLifetime() == other.getObjCLifetime() &&
           // CVR qualifiers may subset.
           (((Mask & CVRMask) | (other.Mask & CVRMask)) == (Mask & CVRMask));
  }

  /// \brief Determines if these qualifiers compatibly include another set of
  /// qualifiers from the narrow perspective of Objective-C ARC lifetime.
  ///
  /// One set of Objective-C lifetime qualifiers compatibly includes the other
  /// if the lifetime qualifiers match, or if both are non-__weak and the
  /// including set also contains the 'const' qualifier.
  bool compatiblyIncludesObjCLifetime(Qualifiers other) const {
    if (getObjCLifetime() == other.getObjCLifetime())
      return true;

    if (getObjCLifetime() == OCL_Weak || other.getObjCLifetime() == OCL_Weak)
      return false;

    return hasConst();
  }

  /// \brief Determine whether this set of qualifiers is a strict superset of
  /// another set of qualifiers, not considering qualifier compatibility.
  bool isStrictSupersetOf(Qualifiers Other) const;

  bool operator==(Qualifiers Other) const { return Mask == Other.Mask; }
  bool operator!=(Qualifiers Other) const { return Mask != Other.Mask; }

  explicit operator bool() const { return hasQualifiers(); }

  Qualifiers &operator+=(Qualifiers R) {
    addQualifiers(R);
    return *this;
  }

  // Union two qualifier sets.  If an enumerated qualifier appears
  // in both sets, use the one from the right.
  friend Qualifiers operator+(Qualifiers L, Qualifiers R) {
    L += R;
    return L;
  }

  Qualifiers &operator-=(Qualifiers R) {
    removeQualifiers(R);
    return *this;
  }

  /// \brief Compute the difference between two qualifier sets.
  friend Qualifiers operator-(Qualifiers L, Qualifiers R) {
    L -= R;
    return L;
  }

  std::string getAsString() const;
  std::string getAsString(const PrintingPolicy &Policy) const;

  bool isEmptyWhenPrinted(const PrintingPolicy &Policy) const;
  void print(raw_ostream &OS, const PrintingPolicy &Policy,
             bool appendSpaceIfNonEmpty = false) const;

  void Profile(llvm::FoldingSetNodeID &ID) const {
    ID.AddInteger(Mask);
  }

private:

  // bits:     |0 1 2|3 .. 4|5  ..  7|8   ...   31|
  //           |C R V|GCAttr|Lifetime|AddressSpace|
  uint32_t Mask;

  static const uint32_t GCAttrMask = 0x18;
  static const uint32_t GCAttrShift = 3;
  static const uint32_t LifetimeMask = 0xE0;
  static const uint32_t LifetimeShift = 5;
  static const uint32_t AddressSpaceMask = ~(CVRMask|GCAttrMask|LifetimeMask);
  static const uint32_t AddressSpaceShift = 8;
};

/// A std::pair-like structure for storing a qualified type split
/// into its local qualifiers and its locally-unqualified type.
struct SplitQualType {
  /// The locally-unqualified type.
  const Type *Ty;

  /// The local qualifiers.
  Qualifiers Quals;

  SplitQualType() : Ty(nullptr), Quals() {}
  SplitQualType(const Type *ty, Qualifiers qs) : Ty(ty), Quals(qs) {}

  SplitQualType getSingleStepDesugaredType() const; // end of this file

  // Make std::tie work.
  std::pair<const Type *,Qualifiers> asPair() const {
    return std::pair<const Type *, Qualifiers>(Ty, Quals);
  }

  friend bool operator==(SplitQualType a, SplitQualType b) {
    return a.Ty == b.Ty && a.Quals == b.Quals;
  }
  friend bool operator!=(SplitQualType a, SplitQualType b) {
    return a.Ty != b.Ty || a.Quals != b.Quals;
  }
};

/// The kind of type we are substituting Objective-C type arguments into.
///
/// The kind of substitution affects the replacement of type parameters when
/// no concrete type information is provided, e.g., when dealing with an
/// unspecialized type.
enum class ObjCSubstitutionContext {
  /// An ordinary type.
  Ordinary,
  /// The result type of a method or function.
  Result,
  /// The parameter type of a method or function.
  Parameter,
  /// The type of a property.
  Property,
  /// The superclass of a type.
  Superclass,
};

/// A (possibly-)qualified type.
///
/// For efficiency, we don't store CV-qualified types as nodes on their
/// own: instead each reference to a type stores the qualifiers.  This
/// greatly reduces the number of nodes we need to allocate for types (for
/// example we only need one for 'int', 'const int', 'volatile int',
/// 'const volatile int', etc).
///
/// As an added efficiency bonus, instead of making this a pair, we
/// just store the two bits we care about in the low bits of the
/// pointer.  To handle the packing/unpacking, we make QualType be a
/// simple wrapper class that acts like a smart pointer.  A third bit
/// indicates whether there are extended qualifiers present, in which
/// case the pointer points to a special structure.
class QualType {
  // Thankfully, these are efficiently composable.
  llvm::PointerIntPair<llvm::PointerUnion<const Type*,const ExtQuals*>,
                       Qualifiers::FastWidth> Value;

  const ExtQuals *getExtQualsUnsafe() const {
    return Value.getPointer().get<const ExtQuals*>();
  }

  const Type *getTypePtrUnsafe() const {
    return Value.getPointer().get<const Type*>();
  }

  const ExtQualsTypeCommonBase *getCommonPtr() const {
    assert(!isNull() && "Cannot retrieve a NULL type pointer");
    uintptr_t CommonPtrVal
      = reinterpret_cast<uintptr_t>(Value.getOpaqueValue());
    CommonPtrVal &= ~(uintptr_t)((1 << TypeAlignmentInBits) - 1);
    return reinterpret_cast<ExtQualsTypeCommonBase*>(CommonPtrVal);
  }

  friend class QualifierCollector;
public:
  QualType() {}

  QualType(const Type *Ptr, unsigned Quals)
    : Value(Ptr, Quals) {}
  QualType(const ExtQuals *Ptr, unsigned Quals)
    : Value(Ptr, Quals) {}

  unsigned getLocalFastQualifiers() const { return Value.getInt(); }
  void setLocalFastQualifiers(unsigned Quals) { Value.setInt(Quals); }

  /// Retrieves a pointer to the underlying (unqualified) type.
  ///
  /// This function requires that the type not be NULL. If the type might be
  /// NULL, use the (slightly less efficient) \c getTypePtrOrNull().
  const Type *getTypePtr() const;

  const Type *getTypePtrOrNull() const;

  /// Retrieves a pointer to the name of the base type.
  const IdentifierInfo *getBaseTypeIdentifier() const;

  /// Divides a QualType into its unqualified type and a set of local
  /// qualifiers.
  SplitQualType split() const;

  void *getAsOpaquePtr() const { return Value.getOpaqueValue(); }
  static QualType getFromOpaquePtr(const void *Ptr) {
    QualType T;
    T.Value.setFromOpaqueValue(const_cast<void*>(Ptr));
    return T;
  }

  const Type &operator*() const {
    return *getTypePtr();
  }

  const Type *operator->() const {
    return getTypePtr();
  }

  bool isCanonical() const;
  bool isCanonicalAsParam() const;

  /// Return true if this QualType doesn't point to a type yet.
  bool isNull() const {
    return Value.getPointer().isNull();
  }

  /// \brief Determine whether this particular QualType instance has the
  /// "const" qualifier set, without looking through typedefs that may have
  /// added "const" at a different level.
  bool isLocalConstQualified() const {
    return (getLocalFastQualifiers() & Qualifiers::Const);
  }

  /// \brief Determine whether this type is const-qualified.
  bool isConstQualified() const;

  /// \brief Determine whether this particular QualType instance has the
  /// "restrict" qualifier set, without looking through typedefs that may have
  /// added "restrict" at a different level.
  bool isLocalRestrictQualified() const {
    return (getLocalFastQualifiers() & Qualifiers::Restrict);
  }

  /// \brief Determine whether this type is restrict-qualified.
  bool isRestrictQualified() const;

  /// \brief Determine whether this particular QualType instance has the
  /// "volatile" qualifier set, without looking through typedefs that may have
  /// added "volatile" at a different level.
  bool isLocalVolatileQualified() const {
    return (getLocalFastQualifiers() & Qualifiers::Volatile);
  }

  /// \brief Determine whether this type is volatile-qualified.
  bool isVolatileQualified() const;

  /// \brief Determine whether this particular QualType instance has any
  /// qualifiers, without looking through any typedefs that might add
  /// qualifiers at a different level.
  bool hasLocalQualifiers() const {
    return getLocalFastQualifiers() || hasLocalNonFastQualifiers();
  }

  /// \brief Determine whether this type has any qualifiers.
  bool hasQualifiers() const;

  /// \brief Determine whether this particular QualType instance has any
  /// "non-fast" qualifiers, e.g., those that are stored in an ExtQualType
  /// instance.
  bool hasLocalNonFastQualifiers() const {
    return Value.getPointer().is<const ExtQuals*>();
  }

  /// \brief Retrieve the set of qualifiers local to this particular QualType
  /// instance, not including any qualifiers acquired through typedefs or
  /// other sugar.
  Qualifiers getLocalQualifiers() const;

  /// \brief Retrieve the set of qualifiers applied to this type.
  Qualifiers getQualifiers() const;

  /// \brief Retrieve the set of CVR (const-volatile-restrict) qualifiers
  /// local to this particular QualType instance, not including any qualifiers
  /// acquired through typedefs or other sugar.
  unsigned getLocalCVRQualifiers() const {
    return getLocalFastQualifiers();
  }

  /// \brief Retrieve the set of CVR (const-volatile-restrict) qualifiers
  /// applied to this type.
  unsigned getCVRQualifiers() const;

  bool isConstant(ASTContext& Ctx) const {
    return QualType::isConstant(*this, Ctx);
  }

  /// \brief Determine whether this is a Plain Old Data (POD) type (C++ 3.9p10).
  bool isPODType(ASTContext &Context) const;

  /// Return true if this is a POD type according to the rules of the C++98
  /// standard, regardless of the current compilation's language.
  bool isCXX98PODType(ASTContext &Context) const;

  /// Return true if this is a POD type according to the more relaxed rules
  /// of the C++11 standard, regardless of the current compilation's language.
  /// (C++0x [basic.types]p9)
  bool isCXX11PODType(ASTContext &Context) const;

  /// Return true if this is a trivial type per (C++0x [basic.types]p9)
  bool isTrivialType(ASTContext &Context) const;

  /// Return true if this is a trivially copyable type (C++0x [basic.types]p9)
  bool isTriviallyCopyableType(ASTContext &Context) const;

  // Don't promise in the API that anything besides 'const' can be
  // easily added.

  /// Add the `const` type qualifier to this QualType.
  void addConst() {
    addFastQualifiers(Qualifiers::Const);
  }
  QualType withConst() const {
    return withFastQualifiers(Qualifiers::Const);
  }

  /// Add the `volatile` type qualifier to this QualType.
  void addVolatile() {
    addFastQualifiers(Qualifiers::Volatile);
  }
  QualType withVolatile() const {
    return withFastQualifiers(Qualifiers::Volatile);
  }

  /// Add the `restrict` qualifier to this QualType.
  void addRestrict() {
    addFastQualifiers(Qualifiers::Restrict);
  }
  QualType withRestrict() const {
    return withFastQualifiers(Qualifiers::Restrict);
  }

  QualType withCVRQualifiers(unsigned CVR) const {
    return withFastQualifiers(CVR);
  }

  void addFastQualifiers(unsigned TQs) {
    assert(!(TQs & ~Qualifiers::FastMask)
           && "non-fast qualifier bits set in mask!");
    Value.setInt(Value.getInt() | TQs);
  }

  void removeLocalConst();
  void removeLocalVolatile();
  void removeLocalRestrict();
  void removeLocalCVRQualifiers(unsigned Mask);

  void removeLocalFastQualifiers() { Value.setInt(0); }
  void removeLocalFastQualifiers(unsigned Mask) {
    assert(!(Mask & ~Qualifiers::FastMask) && "mask has non-fast qualifiers");
    Value.setInt(Value.getInt() & ~Mask);
  }

  // Creates a type with the given qualifiers in addition to any
  // qualifiers already on this type.
  QualType withFastQualifiers(unsigned TQs) const {
    QualType T = *this;
    T.addFastQualifiers(TQs);
    return T;
  }

  // Creates a type with exactly the given fast qualifiers, removing
  // any existing fast qualifiers.
  QualType withExactLocalFastQualifiers(unsigned TQs) const {
    return withoutLocalFastQualifiers().withFastQualifiers(TQs);
  }

  // Removes fast qualifiers, but leaves any extended qualifiers in place.
  QualType withoutLocalFastQualifiers() const {
    QualType T = *this;
    T.removeLocalFastQualifiers();
    return T;
  }

  QualType getCanonicalType() const;

  /// \brief Return this type with all of the instance-specific qualifiers
  /// removed, but without removing any qualifiers that may have been applied
  /// through typedefs.
  QualType getLocalUnqualifiedType() const { return QualType(getTypePtr(), 0); }

  /// \brief Retrieve the unqualified variant of the given type,
  /// removing as little sugar as possible.
  ///
  /// This routine looks through various kinds of sugar to find the
  /// least-desugared type that is unqualified. For example, given:
  ///
  /// \code
  /// typedef int Integer;
  /// typedef const Integer CInteger;
  /// typedef CInteger DifferenceType;
  /// \endcode
  ///
  /// Executing \c getUnqualifiedType() on the type \c DifferenceType will
  /// desugar until we hit the type \c Integer, which has no qualifiers on it.
  ///
  /// The resulting type might still be qualified if it's sugar for an array
  /// type.  To strip qualifiers even from within a sugared array type, use
  /// ASTContext::getUnqualifiedArrayType.
  inline QualType getUnqualifiedType() const;

  /// Retrieve the unqualified variant of the given type, removing as little
  /// sugar as possible.
  ///
  /// Like getUnqualifiedType(), but also returns the set of
  /// qualifiers that were built up.
  ///
  /// The resulting type might still be qualified if it's sugar for an array
  /// type.  To strip qualifiers even from within a sugared array type, use
  /// ASTContext::getUnqualifiedArrayType.
  inline SplitQualType getSplitUnqualifiedType() const;

  /// \brief Determine whether this type is more qualified than the other
  /// given type, requiring exact equality for non-CVR qualifiers.
  bool isMoreQualifiedThan(QualType Other) const;

  /// \brief Determine whether this type is at least as qualified as the other
  /// given type, requiring exact equality for non-CVR qualifiers.
  bool isAtLeastAsQualifiedAs(QualType Other) const;

  QualType getNonReferenceType() const;

  /// \brief Determine the type of a (typically non-lvalue) expression with the
  /// specified result type.
  ///
  /// This routine should be used for expressions for which the return type is
  /// explicitly specified (e.g., in a cast or call) and isn't necessarily
  /// an lvalue. It removes a top-level reference (since there are no
  /// expressions of reference type) and deletes top-level cvr-qualifiers
  /// from non-class types (in C++) or all types (in C).
  QualType getNonLValueExprType(const ASTContext &Context) const;

  /// Return the specified type with any "sugar" removed from
  /// the type.  This takes off typedefs, typeof's etc.  If the outer level of
  /// the type is already concrete, it returns it unmodified.  This is similar
  /// to getting the canonical type, but it doesn't remove *all* typedefs.  For
  /// example, it returns "T*" as "T*", (not as "int*"), because the pointer is
  /// concrete.
  ///
  /// Qualifiers are left in place.
  QualType getDesugaredType(const ASTContext &Context) const {
    return getDesugaredType(*this, Context);
  }

  SplitQualType getSplitDesugaredType() const {
    return getSplitDesugaredType(*this);
  }

  /// \brief Return the specified type with one level of "sugar" removed from
  /// the type.
  ///
  /// This routine takes off the first typedef, typeof, etc. If the outer level
  /// of the type is already concrete, it returns it unmodified.
  QualType getSingleStepDesugaredType(const ASTContext &Context) const {
    return getSingleStepDesugaredTypeImpl(*this, Context);
  }

  /// Returns the specified type after dropping any
  /// outer-level parentheses.
  QualType IgnoreParens() const {
    if (isa<ParenType>(*this))
      return QualType::IgnoreParens(*this);
    return *this;
  }

  /// Indicate whether the specified types and qualifiers are identical.
  friend bool operator==(const QualType &LHS, const QualType &RHS) {
    return LHS.Value == RHS.Value;
  }
  friend bool operator!=(const QualType &LHS, const QualType &RHS) {
    return LHS.Value != RHS.Value;
  }
  std::string getAsString() const {
    return getAsString(split());
  }
  static std::string getAsString(SplitQualType split) {
    return getAsString(split.Ty, split.Quals);
  }
  static std::string getAsString(const Type *ty, Qualifiers qs);

  std::string getAsString(const PrintingPolicy &Policy) const;

  void print(raw_ostream &OS, const PrintingPolicy &Policy,
             const Twine &PlaceHolder = Twine()) const {
    print(split(), OS, Policy, PlaceHolder);
  }
  static void print(SplitQualType split, raw_ostream &OS,
                    const PrintingPolicy &policy, const Twine &PlaceHolder) {
    return print(split.Ty, split.Quals, OS, policy, PlaceHolder);
  }
  static void print(const Type *ty, Qualifiers qs,
                    raw_ostream &OS, const PrintingPolicy &policy,
                    const Twine &PlaceHolder);

  void getAsStringInternal(std::string &Str,
                           const PrintingPolicy &Policy) const {
    return getAsStringInternal(split(), Str, Policy);
  }
  static void getAsStringInternal(SplitQualType split, std::string &out,
                                  const PrintingPolicy &policy) {
    return getAsStringInternal(split.Ty, split.Quals, out, policy);
  }
  static void getAsStringInternal(const Type *ty, Qualifiers qs,
                                  std::string &out,
                                  const PrintingPolicy &policy);

  class StreamedQualTypeHelper {
    const QualType &T;
    const PrintingPolicy &Policy;
    const Twine &PlaceHolder;
  public:
    StreamedQualTypeHelper(const QualType &T, const PrintingPolicy &Policy,
                           const Twine &PlaceHolder)
      : T(T), Policy(Policy), PlaceHolder(PlaceHolder) { }

    friend raw_ostream &operator<<(raw_ostream &OS,
                                   const StreamedQualTypeHelper &SQT) {
      SQT.T.print(OS, SQT.Policy, SQT.PlaceHolder);
      return OS;
    }
  };

  StreamedQualTypeHelper stream(const PrintingPolicy &Policy,
                                const Twine &PlaceHolder = Twine()) const {
    return StreamedQualTypeHelper(*this, Policy, PlaceHolder);
  }

  void dump(const char *s) const;
  void dump() const;

  void Profile(llvm::FoldingSetNodeID &ID) const {
    ID.AddPointer(getAsOpaquePtr());
  }

  /// Return the address space of this type.
  inline unsigned getAddressSpace() const;

  /// Returns gc attribute of this type.
  inline Qualifiers::GC getObjCGCAttr() const;

  /// true when Type is objc's weak.
  bool isObjCGCWeak() const {
    return getObjCGCAttr() == Qualifiers::Weak;
  }

  /// true when Type is objc's strong.
  bool isObjCGCStrong() const {
    return getObjCGCAttr() == Qualifiers::Strong;
  }

  /// Returns lifetime attribute of this type.
  Qualifiers::ObjCLifetime getObjCLifetime() const {
    return getQualifiers().getObjCLifetime();
  }

  bool hasNonTrivialObjCLifetime() const {
    return getQualifiers().hasNonTrivialObjCLifetime();
  }

  bool hasStrongOrWeakObjCLifetime() const {
    return getQualifiers().hasStrongOrWeakObjCLifetime();
  }

  enum DestructionKind {
    DK_none,
    DK_cxx_destructor,
    DK_objc_strong_lifetime,
    DK_objc_weak_lifetime
  };

  /// Returns a nonzero value if objects of this type require
  /// non-trivial work to clean up after.  Non-zero because it's
  /// conceivable that qualifiers (objc_gc(weak)?) could make
  /// something require destruction.
  DestructionKind isDestructedType() const {
    return isDestructedTypeImpl(*this);
  }

  /// Determine whether expressions of the given type are forbidden
  /// from being lvalues in C.
  ///
  /// The expression types that are forbidden to be lvalues are:
  ///   - 'void', but not qualified void
  ///   - function types
  ///
  /// The exact rule here is C99 6.3.2.1:
  ///   An lvalue is an expression with an object type or an incomplete
  ///   type other than void.
  bool isCForbiddenLValueType() const;

  /// Substitute type arguments for the Objective-C type parameters used in the
  /// subject type.
  ///
  /// \param ctx ASTContext in which the type exists.
  ///
  /// \param typeArgs The type arguments that will be substituted for the
  /// Objective-C type parameters in the subject type, which are generally
  /// computed via \c Type::getObjCSubstitutions. If empty, the type
  /// parameters will be replaced with their bounds or id/Class, as appropriate
  /// for the context.
  ///
  /// \param context The context in which the subject type was written.
  ///
  /// \returns the resulting type.
  QualType substObjCTypeArgs(ASTContext &ctx,
                             ArrayRef<QualType> typeArgs,
                             ObjCSubstitutionContext context) const;

  /// Substitute type arguments from an object type for the Objective-C type
  /// parameters used in the subject type.
  ///
  /// This operation combines the computation of type arguments for
  /// substitution (\c Type::getObjCSubstitutions) with the actual process of
  /// substitution (\c QualType::substObjCTypeArgs) for the convenience of
  /// callers that need to perform a single substitution in isolation.
  ///
  /// \param objectType The type of the object whose member type we're
  /// substituting into. For example, this might be the receiver of a message
  /// or the base of a property access.
  ///
  /// \param dc The declaration context from which the subject type was
  /// retrieved, which indicates (for example) which type parameters should
  /// be substituted.
  ///
  /// \param context The context in which the subject type was written.
  ///
  /// \returns the subject type after replacing all of the Objective-C type
  /// parameters with their corresponding arguments.
  QualType substObjCMemberType(QualType objectType,
                               const DeclContext *dc,
                               ObjCSubstitutionContext context) const;

  /// Strip Objective-C "__kindof" types from the given type.
  QualType stripObjCKindOfType(const ASTContext &ctx) const;

private:
  // These methods are implemented in a separate translation unit;
  // "static"-ize them to avoid creating temporary QualTypes in the
  // caller.
  static bool isConstant(QualType T, ASTContext& Ctx);
  static QualType getDesugaredType(QualType T, const ASTContext &Context);
  static SplitQualType getSplitDesugaredType(QualType T);
  static SplitQualType getSplitUnqualifiedTypeImpl(QualType type);
  static QualType getSingleStepDesugaredTypeImpl(QualType type,
                                                 const ASTContext &C);
  static QualType IgnoreParens(QualType T);
  static DestructionKind isDestructedTypeImpl(QualType type);
};

} // end clang.

namespace llvm {
/// Implement simplify_type for QualType, so that we can dyn_cast from QualType
/// to a specific Type class.
template<> struct simplify_type< ::clang::QualType> {
  typedef const ::clang::Type *SimpleType;
  static SimpleType getSimplifiedValue(::clang::QualType Val) {
    return Val.getTypePtr();
  }
};

// Teach SmallPtrSet that QualType is "basically a pointer".
template<>
class PointerLikeTypeTraits<clang::QualType> {
public:
  static inline void *getAsVoidPointer(clang::QualType P) {
    return P.getAsOpaquePtr();
  }
  static inline clang::QualType getFromVoidPointer(void *P) {
    return clang::QualType::getFromOpaquePtr(P);
  }
  // Various qualifiers go in low bits.
  enum { NumLowBitsAvailable = 0 };
};

} // end namespace llvm

namespace clang {

/// \brief Base class that is common to both the \c ExtQuals and \c Type
/// classes, which allows \c QualType to access the common fields between the
/// two.
///
class ExtQualsTypeCommonBase {
  ExtQualsTypeCommonBase(const Type *baseType, QualType canon)
    : BaseType(baseType), CanonicalType(canon) {}

  /// \brief The "base" type of an extended qualifiers type (\c ExtQuals) or
  /// a self-referential pointer (for \c Type).
  ///
  /// This pointer allows an efficient mapping from a QualType to its
  /// underlying type pointer.
  const Type *const BaseType;

  /// \brief The canonical type of this type.  A QualType.
  QualType CanonicalType;

  friend class QualType;
  friend class Type;
  friend class ExtQuals;
};

/// We can encode up to four bits in the low bits of a
/// type pointer, but there are many more type qualifiers that we want
/// to be able to apply to an arbitrary type.  Therefore we have this
/// struct, intended to be heap-allocated and used by QualType to
/// store qualifiers.
///
/// The current design tags the 'const', 'restrict', and 'volatile' qualifiers
/// in three low bits on the QualType pointer; a fourth bit records whether
/// the pointer is an ExtQuals node. The extended qualifiers (address spaces,
/// Objective-C GC attributes) are much more rare.
class ExtQuals : public ExtQualsTypeCommonBase, public llvm::FoldingSetNode {
  // NOTE: changing the fast qualifiers should be straightforward as
  // long as you don't make 'const' non-fast.
  // 1. Qualifiers:
  //    a) Modify the bitmasks (Qualifiers::TQ and DeclSpec::TQ).
  //       Fast qualifiers must occupy the low-order bits.
  //    b) Update Qualifiers::FastWidth and FastMask.
  // 2. QualType:
  //    a) Update is{Volatile,Restrict}Qualified(), defined inline.
  //    b) Update remove{Volatile,Restrict}, defined near the end of
  //       this header.
  // 3. ASTContext:
  //    a) Update get{Volatile,Restrict}Type.

  /// The immutable set of qualifiers applied by this node. Always contains
  /// extended qualifiers.
  Qualifiers Quals;

  ExtQuals *this_() { return this; }

public:
  ExtQuals(const Type *baseType, QualType canon, Qualifiers quals)
    : ExtQualsTypeCommonBase(baseType,
                             canon.isNull() ? QualType(this_(), 0) : canon),
      Quals(quals)
  {
    assert(Quals.hasNonFastQualifiers()
           && "ExtQuals created with no fast qualifiers");
    assert(!Quals.hasFastQualifiers()
           && "ExtQuals created with fast qualifiers");
  }

  Qualifiers getQualifiers() const { return Quals; }

  bool hasObjCGCAttr() const { return Quals.hasObjCGCAttr(); }
  Qualifiers::GC getObjCGCAttr() const { return Quals.getObjCGCAttr(); }

  bool hasObjCLifetime() const { return Quals.hasObjCLifetime(); }
  Qualifiers::ObjCLifetime getObjCLifetime() const {
    return Quals.getObjCLifetime();
  }

  bool hasAddressSpace() const { return Quals.hasAddressSpace(); }
  unsigned getAddressSpace() const { return Quals.getAddressSpace(); }

  const Type *getBaseType() const { return BaseType; }

public:
  void Profile(llvm::FoldingSetNodeID &ID) const {
    Profile(ID, getBaseType(), Quals);
  }
  static void Profile(llvm::FoldingSetNodeID &ID,
                      const Type *BaseType,
                      Qualifiers Quals) {
    assert(!Quals.hasFastQualifiers() && "fast qualifiers in ExtQuals hash!");
    ID.AddPointer(BaseType);
    Quals.Profile(ID);
  }
};

/// The kind of C++11 ref-qualifier associated with a function type.
/// This determines whether a member function's "this" object can be an
/// lvalue, rvalue, or neither.
enum RefQualifierKind {
  /// \brief No ref-qualifier was provided.
  RQ_None = 0,
  /// \brief An lvalue ref-qualifier was provided (\c &).
  RQ_LValue,
  /// \brief An rvalue ref-qualifier was provided (\c &&).
  RQ_RValue
};

/// The base class of the type hierarchy.
///
/// A central concept with types is that each type always has a canonical
/// type.  A canonical type is the type with any typedef names stripped out
/// of it or the types it references.  For example, consider:
///
///  typedef int  foo;
///  typedef foo* bar;
///    'int *'    'foo *'    'bar'
///
/// There will be a Type object created for 'int'.  Since int is canonical, its
/// CanonicalType pointer points to itself.  There is also a Type for 'foo' (a
/// TypedefType).  Its CanonicalType pointer points to the 'int' Type.  Next
/// there is a PointerType that represents 'int*', which, like 'int', is
/// canonical.  Finally, there is a PointerType type for 'foo*' whose canonical
/// type is 'int*', and there is a TypedefType for 'bar', whose canonical type
/// is also 'int*'.
///
/// Non-canonical types are useful for emitting diagnostics, without losing
/// information about typedefs being used.  Canonical types are useful for type
/// comparisons (they allow by-pointer equality tests) and useful for reasoning
/// about whether something has a particular form (e.g. is a function type),
/// because they implicitly, recursively, strip all typedefs out of a type.
///
/// Types, once created, are immutable.
///
class Type : public ExtQualsTypeCommonBase {
public:
  enum TypeClass {
#define TYPE(Class, Base) Class,
#define LAST_TYPE(Class) TypeLast = Class,
#define ABSTRACT_TYPE(Class, Base)
#include "clang/AST/TypeNodes.def"
    TagFirst = Record, TagLast = Enum
  };

private:
  Type(const Type &) = delete;
  void operator=(const Type &) = delete;

  /// Bitfields required by the Type class.
  class TypeBitfields {
    friend class Type;
    template <class T> friend class TypePropertyCache;

    /// TypeClass bitfield - Enum that specifies what subclass this belongs to.
    unsigned TC : 8;

    /// Whether this type is a dependent type (C++ [temp.dep.type]).
    unsigned Dependent : 1;

    /// Whether this type somehow involves a template parameter, even
    /// if the resolution of the type does not depend on a template parameter.
    unsigned InstantiationDependent : 1;

    /// Whether this type is a variably-modified type (C99 6.7.5).
    unsigned VariablyModified : 1;

    /// \brief Whether this type contains an unexpanded parameter pack
    /// (for C++11 variadic templates).
    unsigned ContainsUnexpandedParameterPack : 1;

    /// \brief True if the cache (i.e. the bitfields here starting with
    /// 'Cache') is valid.
    mutable unsigned CacheValid : 1;

    /// \brief Linkage of this type.
    mutable unsigned CachedLinkage : 3;

    /// \brief Whether this type involves and local or unnamed types.
    mutable unsigned CachedLocalOrUnnamed : 1;

    /// \brief Whether this type comes from an AST file.
    mutable unsigned FromAST : 1;

    bool isCacheValid() const {
      return CacheValid;
    }
    Linkage getLinkage() const {
      assert(isCacheValid() && "getting linkage from invalid cache");
      return static_cast<Linkage>(CachedLinkage);
    }
    bool hasLocalOrUnnamedType() const {
      assert(isCacheValid() && "getting linkage from invalid cache");
      return CachedLocalOrUnnamed;
    }
  };
  enum { NumTypeBits = 18 };

protected:
  // These classes allow subclasses to somewhat cleanly pack bitfields
  // into Type.

  class ArrayTypeBitfields {
    friend class ArrayType;

    unsigned : NumTypeBits;

    /// CVR qualifiers from declarations like
    /// 'int X[static restrict 4]'. For function parameters only.
    unsigned IndexTypeQuals : 3;

    /// Storage class qualifiers from declarations like
    /// 'int X[static restrict 4]'. For function parameters only.
    /// Actually an ArrayType::ArraySizeModifier.
    unsigned SizeModifier : 3;
  };

  class BuiltinTypeBitfields {
    friend class BuiltinType;

    unsigned : NumTypeBits;

    /// The kind (BuiltinType::Kind) of builtin type this is.
    unsigned Kind : 8;
  };

  class FunctionTypeBitfields {
    friend class FunctionType;
    friend class FunctionProtoType;

    unsigned : NumTypeBits;

    /// Extra information which affects how the function is called, like
    /// regparm and the calling convention.
    unsigned ExtInfo : 9;

    /// Used only by FunctionProtoType, put here to pack with the
    /// other bitfields.
    /// The qualifiers are part of FunctionProtoType because...
    ///
    /// C++ 8.3.5p4: The return type, the parameter type list and the
    /// cv-qualifier-seq, [...], are part of the function type.
    unsigned TypeQuals : 3;

    /// \brief The ref-qualifier associated with a \c FunctionProtoType.
    ///
    /// This is a value of type \c RefQualifierKind.
    unsigned RefQualifier : 2;
  };

  class ObjCObjectTypeBitfields {
    friend class ObjCObjectType;

    unsigned : NumTypeBits;

    /// The number of type arguments stored directly on this object type.
    unsigned NumTypeArgs : 7;

    /// The number of protocols stored directly on this object type.
    unsigned NumProtocols : 6;

    /// Whether this is a "kindof" type.
    unsigned IsKindOf : 1;
  };
  static_assert(NumTypeBits + 7 + 6 + 1 <= 32, "Does not fit in an unsigned");

  class ReferenceTypeBitfields {
    friend class ReferenceType;

    unsigned : NumTypeBits;

    /// True if the type was originally spelled with an lvalue sigil.
    /// This is never true of rvalue references but can also be false
    /// on lvalue references because of C++0x [dcl.typedef]p9,
    /// as follows:
    ///
    ///   typedef int &ref;    // lvalue, spelled lvalue
    ///   typedef int &&rvref; // rvalue
    ///   ref &a;              // lvalue, inner ref, spelled lvalue
    ///   ref &&a;             // lvalue, inner ref
    ///   rvref &a;            // lvalue, inner ref, spelled lvalue
    ///   rvref &&a;           // rvalue, inner ref
    unsigned SpelledAsLValue : 1;

    /// True if the inner type is a reference type.  This only happens
    /// in non-canonical forms.
    unsigned InnerRef : 1;
  };

  class TypeWithKeywordBitfields {
    friend class TypeWithKeyword;

    unsigned : NumTypeBits;

    /// An ElaboratedTypeKeyword.  8 bits for efficient access.
    unsigned Keyword : 8;
  };

  class VectorTypeBitfields {
    friend class VectorType;

    unsigned : NumTypeBits;

    /// The kind of vector, either a generic vector type or some
    /// target-specific vector type such as for AltiVec or Neon.
    unsigned VecKind : 3;

    /// The number of elements in the vector.
    unsigned NumElements : 29 - NumTypeBits;

    enum { MaxNumElements = (1 << (29 - NumTypeBits)) - 1 };
  };

  class AttributedTypeBitfields {
    friend class AttributedType;

    unsigned : NumTypeBits;

    /// An AttributedType::Kind
    unsigned AttrKind : 32 - NumTypeBits;
  };

  class AutoTypeBitfields {
    friend class AutoType;

    unsigned : NumTypeBits;

    /// Was this placeholder type spelled as 'decltype(auto)'?
    unsigned IsDecltypeAuto : 1;
  };

  union {
    TypeBitfields TypeBits;
    ArrayTypeBitfields ArrayTypeBits;
    AttributedTypeBitfields AttributedTypeBits;
    AutoTypeBitfields AutoTypeBits;
    BuiltinTypeBitfields BuiltinTypeBits;
    FunctionTypeBitfields FunctionTypeBits;
    ObjCObjectTypeBitfields ObjCObjectTypeBits;
    ReferenceTypeBitfields ReferenceTypeBits;
    TypeWithKeywordBitfields TypeWithKeywordBits;
    VectorTypeBitfields VectorTypeBits;
  };

private:
  /// \brief Set whether this type comes from an AST file.
  void setFromAST(bool V = true) const {
    TypeBits.FromAST = V;
  }

  template <class T> friend class TypePropertyCache;

protected:
  // silence VC++ warning C4355: 'this' : used in base member initializer list
  Type *this_() { return this; }
  Type(TypeClass tc, QualType canon, bool Dependent,
       bool InstantiationDependent, bool VariablyModified,
       bool ContainsUnexpandedParameterPack)
    : ExtQualsTypeCommonBase(this,
                             canon.isNull() ? QualType(this_(), 0) : canon) {
    TypeBits.TC = tc;
    TypeBits.Dependent = Dependent;
    TypeBits.InstantiationDependent = Dependent || InstantiationDependent;
    TypeBits.VariablyModified = VariablyModified;
    TypeBits.ContainsUnexpandedParameterPack = ContainsUnexpandedParameterPack;
    TypeBits.CacheValid = false;
    TypeBits.CachedLocalOrUnnamed = false;
    TypeBits.CachedLinkage = NoLinkage;
    TypeBits.FromAST = false;
  }
  friend class ASTContext;

  void setDependent(bool D = true) {
    TypeBits.Dependent = D;
    if (D)
      TypeBits.InstantiationDependent = true;
  }
  void setInstantiationDependent(bool D = true) {
    TypeBits.InstantiationDependent = D; }
  void setVariablyModified(bool VM = true) { TypeBits.VariablyModified = VM;
  }
  void setContainsUnexpandedParameterPack(bool PP = true) {
    TypeBits.ContainsUnexpandedParameterPack = PP;
  }

public:
  TypeClass getTypeClass() const { return static_cast<TypeClass>(TypeBits.TC); }

  /// \brief Whether this type comes from an AST file.
  bool isFromAST() const { return TypeBits.FromAST; }

  /// \brief Whether this type is or contains an unexpanded parameter
  /// pack, used to support C++0x variadic templates.
  ///
  /// A type that contains a parameter pack shall be expanded by the
  /// ellipsis operator at some point. For example, the typedef in the
  /// following example contains an unexpanded parameter pack 'T':
  ///
  /// \code
  /// template<typename ...T>
  /// struct X {
  ///   typedef T* pointer_types; // ill-formed; T is a parameter pack.
  /// };
  /// \endcode
  ///
  /// Note that this routine does not specify which
  bool containsUnexpandedParameterPack() const {
    return TypeBits.ContainsUnexpandedParameterPack;
  }

  /// Determines if this type would be canonical if it had no further
  /// qualification.
  bool isCanonicalUnqualified() const {
    return CanonicalType == QualType(this, 0);
  }

  /// Pull a single level of sugar off of this locally-unqualified type.
  /// Users should generally prefer SplitQualType::getSingleStepDesugaredType()
  /// or QualType::getSingleStepDesugaredType(const ASTContext&).
  QualType getLocallyUnqualifiedSingleStepDesugaredType() const;

  /// Types are partitioned into 3 broad categories (C99 6.2.5p1):
  /// object types, function types, and incomplete types.

  /// Return true if this is an incomplete type.
  /// A type that can describe objects, but which lacks information needed to
  /// determine its size (e.g. void, or a fwd declared struct). Clients of this
  /// routine will need to determine if the size is actually required.
  ///
  /// \brief Def If non-null, and the type refers to some kind of declaration
  /// that can be completed (such as a C struct, C++ class, or Objective-C
  /// class), will be set to the declaration.
  bool isIncompleteType(NamedDecl **Def = nullptr) const;

  /// Return true if this is an incomplete or object
  /// type, in other words, not a function type.
  bool isIncompleteOrObjectType() const {
    return !isFunctionType();
  }

  /// \brief Determine whether this type is an object type.
  bool isObjectType() const {
    // C++ [basic.types]p8:
    //   An object type is a (possibly cv-qualified) type that is not a
    //   function type, not a reference type, and not a void type.
    return !isReferenceType() && !isFunctionType() && !isVoidType();
  }

  /// Return true if this is a literal type
  /// (C++11 [basic.types]p10)
  bool isLiteralType(const ASTContext &Ctx) const;

  /// Test if this type is a standard-layout type.
  /// (C++0x [basic.type]p9)
  bool isStandardLayoutType() const;

  /// Helper methods to distinguish type categories. All type predicates
  /// operate on the canonical type, ignoring typedefs and qualifiers.

  /// Returns true if the type is a builtin type.
  bool isBuiltinType() const;

  /// Test for a particular builtin type.
  bool isSpecificBuiltinType(unsigned K) const;

  /// Test for a type which does not represent an actual type-system type but
  /// is instead used as a placeholder for various convenient purposes within
  /// Clang.  All such types are BuiltinTypes.
  bool isPlaceholderType() const;
  const BuiltinType *getAsPlaceholderType() const;

  /// Test for a specific placeholder type.
  bool isSpecificPlaceholderType(unsigned K) const;

  /// Test for a placeholder type other than Overload; see
  /// BuiltinType::isNonOverloadPlaceholderType.
  bool isNonOverloadPlaceholderType() const;

  /// isIntegerType() does *not* include complex integers (a GCC extension).
  /// isComplexIntegerType() can be used to test for complex integers.
  bool isIntegerType() const;     // C99 6.2.5p17 (int, char, bool, enum)
  bool isEnumeralType() const;
  bool isBooleanType() const;
  bool isCharType() const;
  bool isWideCharType() const;
  bool isChar16Type() const;
  bool isChar32Type() const;
  bool isAnyCharacterType() const;
  bool isIntegralType(ASTContext &Ctx) const;

  /// Determine whether this type is an integral or enumeration type.
  bool isIntegralOrEnumerationType() const;
  /// Determine whether this type is an integral or unscoped enumeration type.
  bool isIntegralOrUnscopedEnumerationType() const;

  /// Floating point categories.
  bool isRealFloatingType() const; // C99 6.2.5p10 (float, double, long double)
  /// isComplexType() does *not* include complex integers (a GCC extension).
  /// isComplexIntegerType() can be used to test for complex integers.
  bool isComplexType() const;      // C99 6.2.5p11 (complex)
  bool isAnyComplexType() const;   // C99 6.2.5p11 (complex) + Complex Int.
  bool isFloatingType() const;     // C99 6.2.5p11 (real floating + complex)
  bool isHalfType() const;         // OpenCL 6.1.1.1, NEON (IEEE 754-2008 half)
  bool isRealType() const;         // C99 6.2.5p17 (real floating + integer)
  bool isArithmeticType() const;   // C99 6.2.5p18 (integer + floating)
  bool isVoidType() const;         // C99 6.2.5p19
  bool isScalarType() const;       // C99 6.2.5p21 (arithmetic + pointers)
  bool isAggregateType() const;
  bool isFundamentalType() const;
  bool isCompoundType() const;

  // Type Predicates: Check to see if this type is structurally the specified
  // type, ignoring typedefs and qualifiers.
  bool isFunctionType() const;
  bool isFunctionNoProtoType() const { return getAs<FunctionNoProtoType>(); }
  bool isFunctionProtoType() const { return getAs<FunctionProtoType>(); }
  bool isPointerType() const;
  bool isAnyPointerType() const;   // Any C pointer or ObjC object pointer
  bool isBlockPointerType() const;
  bool isVoidPointerType() const;
  bool isReferenceType() const;
  bool isLValueReferenceType() const;
  bool isRValueReferenceType() const;
  bool isFunctionPointerType() const;
  bool isMemberPointerType() const;
  bool isMemberFunctionPointerType() const;
  bool isMemberDataPointerType() const;
  bool isArrayType() const;
  bool isConstantArrayType() const;
  bool isIncompleteArrayType() const;
  bool isVariableArrayType() const;
  bool isDependentSizedArrayType() const;
  bool isRecordType() const;
  bool isClassType() const;
  bool isStructureType() const;
  bool isObjCBoxableRecordType() const;
  bool isInterfaceType() const;
  bool isStructureOrClassType() const;
  bool isUnionType() const;
  bool isComplexIntegerType() const;            // GCC _Complex integer type.
  bool isVectorType() const;                    // GCC vector type.
  bool isExtVectorType() const;                 // Extended vector type.
  bool isObjCObjectPointerType() const;         // pointer to ObjC object
  bool isObjCRetainableType() const;            // ObjC object or block pointer
  bool isObjCLifetimeType() const;              // (array of)* retainable type
  bool isObjCIndirectLifetimeType() const;      // (pointer to)* lifetime type
  bool isObjCNSObjectType() const;              // __attribute__((NSObject))
  bool isObjCIndependentClassType() const;      // __attribute__((objc_independent_class))
  // FIXME: change this to 'raw' interface type, so we can used 'interface' type
  // for the common case.
  bool isObjCObjectType() const;                // NSString or typeof(*(id)0)
  bool isObjCQualifiedInterfaceType() const;    // NSString<foo>
  bool isObjCQualifiedIdType() const;           // id<foo>
  bool isObjCQualifiedClassType() const;        // Class<foo>
  bool isObjCObjectOrInterfaceType() const;
  bool isObjCIdType() const;                    // id

  /// Whether the type is Objective-C 'id' or a __kindof type of an
  /// object type, e.g., __kindof NSView * or __kindof id
  /// <NSCopying>.
  ///
  /// \param bound Will be set to the bound on non-id subtype types,
  /// which will be (possibly specialized) Objective-C class type, or
  /// null for 'id.
  bool isObjCIdOrObjectKindOfType(const ASTContext &ctx,
                                  const ObjCObjectType *&bound) const;

  bool isObjCClassType() const;                 // Class

  /// Whether the type is Objective-C 'Class' or a __kindof type of an
  /// Class type, e.g., __kindof Class <NSCopying>.
  ///
  /// Unlike \c isObjCIdOrObjectKindOfType, there is no relevant bound
  /// here because Objective-C's type system cannot express "a class
  /// object for a subclass of NSFoo".
  bool isObjCClassOrClassKindOfType() const;

  bool isBlockCompatibleObjCPointerType(ASTContext &ctx) const;
  bool isObjCSelType() const;                 // Class
  bool isObjCBuiltinType() const;               // 'id' or 'Class'
  bool isObjCARCBridgableType() const;
  bool isCARCBridgableType() const;
  bool isTemplateTypeParmType() const;          // C++ template type parameter
  bool isNullPtrType() const;                   // C++0x nullptr_t
  bool isAtomicType() const;                    // C11 _Atomic()

  bool isImage1dT() const;                      // OpenCL image1d_t
  bool isImage1dArrayT() const;                 // OpenCL image1d_array_t
  bool isImage1dBufferT() const;                // OpenCL image1d_buffer_t
  bool isImage2dT() const;                      // OpenCL image2d_t
  bool isImage2dArrayT() const;                 // OpenCL image2d_array_t
  bool isImage3dT() const;                      // OpenCL image3d_t

  bool isImageType() const;                     // Any OpenCL image type

  bool isSamplerT() const;                      // OpenCL sampler_t
  bool isEventT() const;                        // OpenCL event_t

  bool isOpenCLSpecificType() const;            // Any OpenCL specific type

  /// Determines if this type, which must satisfy
  /// isObjCLifetimeType(), is implicitly __unsafe_unretained rather
  /// than implicitly __strong.
  bool isObjCARCImplicitlyUnretainedType() const;

  /// Return the implicit lifetime for this type, which must not be dependent.
  Qualifiers::ObjCLifetime getObjCARCImplicitLifetime() const;

  enum ScalarTypeKind {
    STK_CPointer,
    STK_BlockPointer,
    STK_ObjCObjectPointer,
    STK_MemberPointer,
    STK_Bool,
    STK_Integral,
    STK_Floating,
    STK_IntegralComplex,
    STK_FloatingComplex
  };
  /// Given that this is a scalar type, classify it.
  ScalarTypeKind getScalarTypeKind() const;

  /// Whether this type is a dependent type, meaning that its definition
  /// somehow depends on a template parameter (C++ [temp.dep.type]).
  bool isDependentType() const { return TypeBits.Dependent; }

  /// \brief Determine whether this type is an instantiation-dependent type,
  /// meaning that the type involves a template parameter (even if the
  /// definition does not actually depend on the type substituted for that
  /// template parameter).
  bool isInstantiationDependentType() const {
    return TypeBits.InstantiationDependent;
  }

  /// \brief Determine whether this type is an undeduced type, meaning that
  /// it somehow involves a C++11 'auto' type which has not yet been deduced.
  bool isUndeducedType() const;

  /// \brief Whether this type is a variably-modified type (C99 6.7.5).
  bool isVariablyModifiedType() const { return TypeBits.VariablyModified; }

  /// \brief Whether this type involves a variable-length array type
  /// with a definite size.
  bool hasSizedVLAType() const;

  /// \brief Whether this type is or contains a local or unnamed type.
  bool hasUnnamedOrLocalType() const;

  bool isOverloadableType() const;

  /// \brief Determine wither this type is a C++ elaborated-type-specifier.
  bool isElaboratedTypeSpecifier() const;

  bool canDecayToPointerType() const;

  /// Whether this type is represented natively as a pointer.  This includes
  /// pointers, references, block pointers, and Objective-C interface,
  /// qualified id, and qualified interface types, as well as nullptr_t.
  bool hasPointerRepresentation() const;

  /// Whether this type can represent an objective pointer type for the
  /// purpose of GC'ability
  bool hasObjCPointerRepresentation() const;

  /// \brief Determine whether this type has an integer representation
  /// of some sort, e.g., it is an integer type or a vector.
  bool hasIntegerRepresentation() const;

  /// \brief Determine whether this type has an signed integer representation
  /// of some sort, e.g., it is an signed integer type or a vector.
  bool hasSignedIntegerRepresentation() const;

  /// \brief Determine whether this type has an unsigned integer representation
  /// of some sort, e.g., it is an unsigned integer type or a vector.
  bool hasUnsignedIntegerRepresentation() const;

  /// \brief Determine whether this type has a floating-point representation
  /// of some sort, e.g., it is a floating-point type or a vector thereof.
  bool hasFloatingRepresentation() const;

  // Type Checking Functions: Check to see if this type is structurally the
  // specified type, ignoring typedefs and qualifiers, and return a pointer to
  // the best type we can.
  const RecordType *getAsStructureType() const;
  /// NOTE: getAs*ArrayType are methods on ASTContext.
  const RecordType *getAsUnionType() const;
  const ComplexType *getAsComplexIntegerType() const; // GCC complex int type.
  const ObjCObjectType *getAsObjCInterfaceType() const;
  // The following is a convenience method that returns an ObjCObjectPointerType
  // for object declared using an interface.
  const ObjCObjectPointerType *getAsObjCInterfacePointerType() const;
  const ObjCObjectPointerType *getAsObjCQualifiedIdType() const;
  const ObjCObjectPointerType *getAsObjCQualifiedClassType() const;
  const ObjCObjectType *getAsObjCQualifiedInterfaceType() const;

  /// \brief Retrieves the CXXRecordDecl that this type refers to, either
  /// because the type is a RecordType or because it is the injected-class-name
  /// type of a class template or class template partial specialization.
  CXXRecordDecl *getAsCXXRecordDecl() const;

  /// \brief Retrieves the TagDecl that this type refers to, either
  /// because the type is a TagType or because it is the injected-class-name
  /// type of a class template or class template partial specialization.
  TagDecl *getAsTagDecl() const;

  /// If this is a pointer or reference to a RecordType, return the
  /// CXXRecordDecl that that type refers to.
  ///
  /// If this is not a pointer or reference, or the type being pointed to does
  /// not refer to a CXXRecordDecl, returns NULL.
  const CXXRecordDecl *getPointeeCXXRecordDecl() const;

  /// Get the AutoType whose type will be deduced for a variable with
  /// an initializer of this type. This looks through declarators like pointer
  /// types, but not through decltype or typedefs.
  AutoType *getContainedAutoType() const;

  /// Member-template getAs<specific type>'.  Look through sugar for
  /// an instance of \<specific type>.   This scheme will eventually
  /// replace the specific getAsXXXX methods above.
  ///
  /// There are some specializations of this member template listed
  /// immediately following this class.
  template <typename T> const T *getAs() const;

  /// A variant of getAs<> for array types which silently discards
  /// qualifiers from the outermost type.
  const ArrayType *getAsArrayTypeUnsafe() const;

  /// Member-template castAs<specific type>.  Look through sugar for
  /// the underlying instance of \<specific type>.
  ///
  /// This method has the same relationship to getAs<T> as cast<T> has
  /// to dyn_cast<T>; which is to say, the underlying type *must*
  /// have the intended type, and this method will never return null.
  template <typename T> const T *castAs() const;

  /// A variant of castAs<> for array type which silently discards
  /// qualifiers from the outermost type.
  const ArrayType *castAsArrayTypeUnsafe() const;

  /// Get the base element type of this type, potentially discarding type
  /// qualifiers.  This should never be used when type qualifiers
  /// are meaningful.
  const Type *getBaseElementTypeUnsafe() const;

  /// If this is an array type, return the element type of the array,
  /// potentially with type qualifiers missing.
  /// This should never be used when type qualifiers are meaningful.
  const Type *getArrayElementTypeNoTypeQual() const;

  /// If this is a pointer, ObjC object pointer, or block
  /// pointer, this returns the respective pointee.
  QualType getPointeeType() const;

  /// Return the specified type with any "sugar" removed from the type,
  /// removing any typedefs, typeofs, etc., as well as any qualifiers.
  const Type *getUnqualifiedDesugaredType() const;

  /// More type predicates useful for type checking/promotion
  bool isPromotableIntegerType() const; // C99 6.3.1.1p2

  /// Return true if this is an integer type that is
  /// signed, according to C99 6.2.5p4 [char, signed char, short, int, long..],
  /// or an enum decl which has a signed representation.
  bool isSignedIntegerType() const;

  /// Return true if this is an integer type that is
  /// unsigned, according to C99 6.2.5p6 [which returns true for _Bool],
  /// or an enum decl which has an unsigned representation.
  bool isUnsignedIntegerType() const;

  /// Determines whether this is an integer type that is signed or an
  /// enumeration types whose underlying type is a signed integer type.
  bool isSignedIntegerOrEnumerationType() const;

  /// Determines whether this is an integer type that is unsigned or an
  /// enumeration types whose underlying type is a unsigned integer type.
  bool isUnsignedIntegerOrEnumerationType() const;

  /// Return true if this is not a variable sized type,
  /// according to the rules of C99 6.7.5p3.  It is not legal to call this on
  /// incomplete types.
  bool isConstantSizeType() const;

  /// Returns true if this type can be represented by some
  /// set of type specifiers.
  bool isSpecifierType() const;

  /// Determine the linkage of this type.
  Linkage getLinkage() const;

  /// Determine the visibility of this type.
  Visibility getVisibility() const {
    return getLinkageAndVisibility().getVisibility();
  }

  /// Return true if the visibility was explicitly set is the code.
  bool isVisibilityExplicit() const {
    return getLinkageAndVisibility().isVisibilityExplicit();
  }

  /// Determine the linkage and visibility of this type.
  LinkageInfo getLinkageAndVisibility() const;

  /// True if the computed linkage is valid. Used for consistency
  /// checking. Should always return true.
  bool isLinkageValid() const;

  /// Determine the nullability of the given type.
  ///
  /// Note that nullability is only captured as sugar within the type
  /// system, not as part of the canonical type, so nullability will
  /// be lost by canonicalization and desugaring.
  Optional<NullabilityKind> getNullability(const ASTContext &context) const;

  /// Determine whether the given type can have a nullability
  /// specifier applied to it, i.e., if it is any kind of pointer type
  /// or a dependent type that could instantiate to any kind of
  /// pointer type.
  bool canHaveNullability() const;

  /// Retrieve the set of substitutions required when accessing a member
  /// of the Objective-C receiver type that is declared in the given context.
  ///
  /// \c *this is the type of the object we're operating on, e.g., the
  /// receiver for a message send or the base of a property access, and is
  /// expected to be of some object or object pointer type.
  ///
  /// \param dc The declaration context for which we are building up a
  /// substitution mapping, which should be an Objective-C class, extension,
  /// category, or method within.
  ///
  /// \returns an array of type arguments that can be substituted for
  /// the type parameters of the given declaration context in any type described
  /// within that context, or an empty optional to indicate that no
  /// substitution is required.
  Optional<ArrayRef<QualType>>
  getObjCSubstitutions(const DeclContext *dc) const;

  /// Determines if this is an ObjC interface type that may accept type
  /// parameters.
  bool acceptsObjCTypeParams() const;

  const char *getTypeClassName() const;

  QualType getCanonicalTypeInternal() const {
    return CanonicalType;
  }
  CanQualType getCanonicalTypeUnqualified() const; // in CanonicalType.h
  void dump() const;

  friend class ASTReader;
  friend class ASTWriter;
};

/// \brief This will check for a TypedefType by removing any existing sugar
/// until it reaches a TypedefType or a non-sugared type.
template <> const TypedefType *Type::getAs() const;

/// \brief This will check for a TemplateSpecializationType by removing any
/// existing sugar until it reaches a TemplateSpecializationType or a
/// non-sugared type.
template <> const TemplateSpecializationType *Type::getAs() const;

/// \brief This will check for an AttributedType by removing any existing sugar
/// until it reaches an AttributedType or a non-sugared type.
template <> const AttributedType *Type::getAs() const;

// We can do canonical leaf types faster, because we don't have to
// worry about preserving child type decoration.
#define TYPE(Class, Base)
#define LEAF_TYPE(Class) \
template <> inline const Class##Type *Type::getAs() const { \
  return dyn_cast<Class##Type>(CanonicalType); \
} \
template <> inline const Class##Type *Type::castAs() const { \
  return cast<Class##Type>(CanonicalType); \
}
#include "clang/AST/TypeNodes.def"


/// This class is used for builtin types like 'int'.  Builtin
/// types are always canonical and have a literal name field.
class BuiltinType : public Type {
public:
  enum Kind {
#define BUILTIN_TYPE(Id, SingletonId) Id,
#define LAST_BUILTIN_TYPE(Id) LastKind = Id
#include "clang/AST/BuiltinTypes.def"
  };

public:
  BuiltinType(Kind K)
    : Type(Builtin, QualType(), /*Dependent=*/(K == Dependent),
           /*InstantiationDependent=*/(K == Dependent),
           /*VariablyModified=*/false,
           /*Unexpanded paramter pack=*/false) {
    BuiltinTypeBits.Kind = K;
  }

  Kind getKind() const { return static_cast<Kind>(BuiltinTypeBits.Kind); }
  StringRef getName(const PrintingPolicy &Policy) const;
  const char *getNameAsCString(const PrintingPolicy &Policy) const {
    // The StringRef is null-terminated.
    StringRef str = getName(Policy);
    assert(!str.empty() && str.data()[str.size()] == '\0');
    return str.data();
  }

  bool isSugared() const { return false; }
  QualType desugar() const { return QualType(this, 0); }

  bool isInteger() const {
    return getKind() >= Bool && getKind() <= Int128;
  }

  bool isSignedInteger() const {
    return getKind() >= Char_S && getKind() <= Int128;
  }

  bool isUnsignedInteger() const {
    return getKind() >= Bool && getKind() <= UInt128;
  }

  bool isFloatingPoint() const {
#ifdef INTEL_CUSTOMIZATION
    return getKind() >= Half && getKind() <= Float128;
#else
    return getKind() >= Half && getKind() <= LongDouble;
#endif  // INTEL_CUSTOMIZATION
  }

  /// Determines whether the given kind corresponds to a placeholder type.
  static bool isPlaceholderTypeKind(Kind K) {
    return K >= Overload;
  }

  /// Determines whether this type is a placeholder type, i.e. a type
  /// which cannot appear in arbitrary positions in a fully-formed
  /// expression.
  bool isPlaceholderType() const {
    return isPlaceholderTypeKind(getKind());
  }

  /// Determines whether this type is a placeholder type other than
  /// Overload.  Most placeholder types require only syntactic
  /// information about their context in order to be resolved (e.g.
  /// whether it is a call expression), which means they can (and
  /// should) be resolved in an earlier "phase" of analysis.
  /// Overload expressions sometimes pick up further information
  /// from their context, like whether the context expects a
  /// specific function-pointer type, and so frequently need
  /// special treatment.
  bool isNonOverloadPlaceholderType() const {
    return getKind() > Overload;
  }

  static bool classof(const Type *T) { return T->getTypeClass() == Builtin; }
};

/// Complex values, per C99 6.2.5p11.  This supports the C99 complex
/// types (_Complex float etc) as well as the GCC integer complex extensions.
///
class ComplexType : public Type, public llvm::FoldingSetNode {
  QualType ElementType;
  ComplexType(QualType Element, QualType CanonicalPtr) :
    Type(Complex, CanonicalPtr, Element->isDependentType(),
         Element->isInstantiationDependentType(),
         Element->isVariablyModifiedType(),
         Element->containsUnexpandedParameterPack()),
    ElementType(Element) {
  }
  friend class ASTContext;  // ASTContext creates these.

public:
  QualType getElementType() const { return ElementType; }

  bool isSugared() const { return false; }
  QualType desugar() const { return QualType(this, 0); }

  void Profile(llvm::FoldingSetNodeID &ID) {
    Profile(ID, getElementType());
  }
  static void Profile(llvm::FoldingSetNodeID &ID, QualType Element) {
    ID.AddPointer(Element.getAsOpaquePtr());
  }

  static bool classof(const Type *T) { return T->getTypeClass() == Complex; }
};

/// Sugar for parentheses used when specifying types.
///
class ParenType : public Type, public llvm::FoldingSetNode {
  QualType Inner;

  ParenType(QualType InnerType, QualType CanonType) :
    Type(Paren, CanonType, InnerType->isDependentType(),
         InnerType->isInstantiationDependentType(),
         InnerType->isVariablyModifiedType(),
         InnerType->containsUnexpandedParameterPack()),
    Inner(InnerType) {
  }
  friend class ASTContext;  // ASTContext creates these.

public:

  QualType getInnerType() const { return Inner; }

  bool isSugared() const { return true; }
  QualType desugar() const { return getInnerType(); }

  void Profile(llvm::FoldingSetNodeID &ID) {
    Profile(ID, getInnerType());
  }
  static void Profile(llvm::FoldingSetNodeID &ID, QualType Inner) {
    Inner.Profile(ID);
  }

  static bool classof(const Type *T) { return T->getTypeClass() == Paren; }
};

/// PointerType - C99 6.7.5.1 - Pointer Declarators.
///
class PointerType : public Type, public llvm::FoldingSetNode {
  QualType PointeeType;

  PointerType(QualType Pointee, QualType CanonicalPtr) :
    Type(Pointer, CanonicalPtr, Pointee->isDependentType(),
         Pointee->isInstantiationDependentType(),
         Pointee->isVariablyModifiedType(),
         Pointee->containsUnexpandedParameterPack()),
    PointeeType(Pointee) {
  }
  friend class ASTContext;  // ASTContext creates these.

public:

  QualType getPointeeType() const { return PointeeType; }

  /// Returns true if address spaces of pointers overlap.
  /// OpenCL v2.0 defines conversion rules for pointers to different
  /// address spaces (OpenCLC v2.0 s6.5.5) and notion of overlapping
  /// address spaces.
  /// CL1.1 or CL1.2:
  ///   address spaces overlap iff they are they same.
  /// CL2.0 adds:
  ///   __generic overlaps with any address space except for __constant.
  bool isAddressSpaceOverlapping(const PointerType &other) const {
    Qualifiers thisQuals = PointeeType.getQualifiers();
    Qualifiers otherQuals = other.getPointeeType().getQualifiers();
    // Address spaces overlap if at least one of them is a superset of another
    return thisQuals.isAddressSpaceSupersetOf(otherQuals) ||
           otherQuals.isAddressSpaceSupersetOf(thisQuals);
  }

  bool isSugared() const { return false; }
  QualType desugar() const { return QualType(this, 0); }

  void Profile(llvm::FoldingSetNodeID &ID) {
    Profile(ID, getPointeeType());
  }
  static void Profile(llvm::FoldingSetNodeID &ID, QualType Pointee) {
    ID.AddPointer(Pointee.getAsOpaquePtr());
  }

  static bool classof(const Type *T) { return T->getTypeClass() == Pointer; }
};

/// Represents a type which was implicitly adjusted by the semantic
/// engine for arbitrary reasons.  For example, array and function types can
/// decay, and function types can have their calling conventions adjusted.
class AdjustedType : public Type, public llvm::FoldingSetNode {
  QualType OriginalTy;
  QualType AdjustedTy;

protected:
  AdjustedType(TypeClass TC, QualType OriginalTy, QualType AdjustedTy,
               QualType CanonicalPtr)
      : Type(TC, CanonicalPtr, OriginalTy->isDependentType(),
             OriginalTy->isInstantiationDependentType(),
             OriginalTy->isVariablyModifiedType(),
             OriginalTy->containsUnexpandedParameterPack()),
        OriginalTy(OriginalTy), AdjustedTy(AdjustedTy) {}

  friend class ASTContext;  // ASTContext creates these.

public:
  QualType getOriginalType() const { return OriginalTy; }
  QualType getAdjustedType() const { return AdjustedTy; }

  bool isSugared() const { return true; }
  QualType desugar() const { return AdjustedTy; }

  void Profile(llvm::FoldingSetNodeID &ID) {
    Profile(ID, OriginalTy, AdjustedTy);
  }
  static void Profile(llvm::FoldingSetNodeID &ID, QualType Orig, QualType New) {
    ID.AddPointer(Orig.getAsOpaquePtr());
    ID.AddPointer(New.getAsOpaquePtr());
  }

  static bool classof(const Type *T) {
    return T->getTypeClass() == Adjusted || T->getTypeClass() == Decayed;
  }
};

/// Represents a pointer type decayed from an array or function type.
class DecayedType : public AdjustedType {

  DecayedType(QualType OriginalType, QualType DecayedPtr, QualType CanonicalPtr)
      : AdjustedType(Decayed, OriginalType, DecayedPtr, CanonicalPtr) {
    assert(isa<PointerType>(getAdjustedType()));
  }

  friend class ASTContext;  // ASTContext creates these.

public:
  QualType getDecayedType() const { return getAdjustedType(); }

  QualType getPointeeType() const {
    return cast<PointerType>(getDecayedType())->getPointeeType();
  }

  static bool classof(const Type *T) { return T->getTypeClass() == Decayed; }
};

/// Pointer to a block type.
/// This type is to represent types syntactically represented as
/// "void (^)(int)", etc. Pointee is required to always be a function type.
///
class BlockPointerType : public Type, public llvm::FoldingSetNode {
  QualType PointeeType;  // Block is some kind of pointer type
  BlockPointerType(QualType Pointee, QualType CanonicalCls) :
    Type(BlockPointer, CanonicalCls, Pointee->isDependentType(),
         Pointee->isInstantiationDependentType(),
         Pointee->isVariablyModifiedType(),
         Pointee->containsUnexpandedParameterPack()),
    PointeeType(Pointee) {
  }
  friend class ASTContext;  // ASTContext creates these.

public:

  // Get the pointee type. Pointee is required to always be a function type.
  QualType getPointeeType() const { return PointeeType; }

  bool isSugared() const { return false; }
  QualType desugar() const { return QualType(this, 0); }

  void Profile(llvm::FoldingSetNodeID &ID) {
      Profile(ID, getPointeeType());
  }
  static void Profile(llvm::FoldingSetNodeID &ID, QualType Pointee) {
      ID.AddPointer(Pointee.getAsOpaquePtr());
  }

  static bool classof(const Type *T) {
    return T->getTypeClass() == BlockPointer;
  }
};

/// Base for LValueReferenceType and RValueReferenceType
///
class ReferenceType : public Type, public llvm::FoldingSetNode {
  QualType PointeeType;

protected:
  ReferenceType(TypeClass tc, QualType Referencee, QualType CanonicalRef,
                bool SpelledAsLValue) :
    Type(tc, CanonicalRef, Referencee->isDependentType(),
         Referencee->isInstantiationDependentType(),
         Referencee->isVariablyModifiedType(),
         Referencee->containsUnexpandedParameterPack()),
    PointeeType(Referencee)
  {
    ReferenceTypeBits.SpelledAsLValue = SpelledAsLValue;
    ReferenceTypeBits.InnerRef = Referencee->isReferenceType();
  }

public:
  bool isSpelledAsLValue() const { return ReferenceTypeBits.SpelledAsLValue; }
  bool isInnerRef() const { return ReferenceTypeBits.InnerRef; }

  QualType getPointeeTypeAsWritten() const { return PointeeType; }
  QualType getPointeeType() const {
    // FIXME: this might strip inner qualifiers; okay?
    const ReferenceType *T = this;
    while (T->isInnerRef())
      T = T->PointeeType->castAs<ReferenceType>();
    return T->PointeeType;
  }

  void Profile(llvm::FoldingSetNodeID &ID) {
    Profile(ID, PointeeType, isSpelledAsLValue());
  }
  static void Profile(llvm::FoldingSetNodeID &ID,
                      QualType Referencee,
                      bool SpelledAsLValue) {
    ID.AddPointer(Referencee.getAsOpaquePtr());
    ID.AddBoolean(SpelledAsLValue);
  }

  static bool classof(const Type *T) {
    return T->getTypeClass() == LValueReference ||
           T->getTypeClass() == RValueReference;
  }
};

/// An lvalue reference type, per C++11 [dcl.ref].
///
class LValueReferenceType : public ReferenceType {
  LValueReferenceType(QualType Referencee, QualType CanonicalRef,
                      bool SpelledAsLValue) :
    ReferenceType(LValueReference, Referencee, CanonicalRef, SpelledAsLValue)
  {}
  friend class ASTContext; // ASTContext creates these
public:
  bool isSugared() const { return false; }
  QualType desugar() const { return QualType(this, 0); }

  static bool classof(const Type *T) {
    return T->getTypeClass() == LValueReference;
  }
};

/// An rvalue reference type, per C++11 [dcl.ref].
///
class RValueReferenceType : public ReferenceType {
  RValueReferenceType(QualType Referencee, QualType CanonicalRef) :
    ReferenceType(RValueReference, Referencee, CanonicalRef, false) {
  }
  friend class ASTContext; // ASTContext creates these
public:
  bool isSugared() const { return false; }
  QualType desugar() const { return QualType(this, 0); }

  static bool classof(const Type *T) {
    return T->getTypeClass() == RValueReference;
  }
};

/// A pointer to member type per C++ 8.3.3 - Pointers to members.
///
/// This includes both pointers to data members and pointer to member functions.
///
class MemberPointerType : public Type, public llvm::FoldingSetNode {
  QualType PointeeType;
  /// The class of which the pointee is a member. Must ultimately be a
  /// RecordType, but could be a typedef or a template parameter too.
  const Type *Class;

  MemberPointerType(QualType Pointee, const Type *Cls, QualType CanonicalPtr) :
    Type(MemberPointer, CanonicalPtr,
         Cls->isDependentType() || Pointee->isDependentType(),
         (Cls->isInstantiationDependentType() ||
          Pointee->isInstantiationDependentType()),
         Pointee->isVariablyModifiedType(),
         (Cls->containsUnexpandedParameterPack() ||
          Pointee->containsUnexpandedParameterPack())),
    PointeeType(Pointee), Class(Cls) {
  }
  friend class ASTContext; // ASTContext creates these.

public:
  QualType getPointeeType() const { return PointeeType; }

  /// Returns true if the member type (i.e. the pointee type) is a
  /// function type rather than a data-member type.
  bool isMemberFunctionPointer() const {
    return PointeeType->isFunctionProtoType();
  }

  /// Returns true if the member type (i.e. the pointee type) is a
  /// data type rather than a function type.
  bool isMemberDataPointer() const {
    return !PointeeType->isFunctionProtoType();
  }

  const Type *getClass() const { return Class; }
  CXXRecordDecl *getMostRecentCXXRecordDecl() const;

  bool isSugared() const { return false; }
  QualType desugar() const { return QualType(this, 0); }

  void Profile(llvm::FoldingSetNodeID &ID) {
    Profile(ID, getPointeeType(), getClass());
  }
  static void Profile(llvm::FoldingSetNodeID &ID, QualType Pointee,
                      const Type *Class) {
    ID.AddPointer(Pointee.getAsOpaquePtr());
    ID.AddPointer(Class);
  }

  static bool classof(const Type *T) {
    return T->getTypeClass() == MemberPointer;
  }
};

/// Represents an array type, per C99 6.7.5.2 - Array Declarators.
///
class ArrayType : public Type, public llvm::FoldingSetNode {
public:
  /// Capture whether this is a normal array (e.g. int X[4])
  /// an array with a static size (e.g. int X[static 4]), or an array
  /// with a star size (e.g. int X[*]).
  /// 'static' is only allowed on function parameters.
  enum ArraySizeModifier {
    Normal, Static, Star
  };
private:
  /// The element type of the array.
  QualType ElementType;

protected:
  // C++ [temp.dep.type]p1:
  //   A type is dependent if it is...
  //     - an array type constructed from any dependent type or whose
  //       size is specified by a constant expression that is
  //       value-dependent,
  ArrayType(TypeClass tc, QualType et, QualType can,
            ArraySizeModifier sm, unsigned tq,
            bool ContainsUnexpandedParameterPack)
    : Type(tc, can, et->isDependentType() || tc == DependentSizedArray,
           et->isInstantiationDependentType() || tc == DependentSizedArray,
           (tc == VariableArray || et->isVariablyModifiedType()),
           ContainsUnexpandedParameterPack),
      ElementType(et) {
    ArrayTypeBits.IndexTypeQuals = tq;
    ArrayTypeBits.SizeModifier = sm;
  }

  friend class ASTContext;  // ASTContext creates these.

public:
  QualType getElementType() const { return ElementType; }
  ArraySizeModifier getSizeModifier() const {
    return ArraySizeModifier(ArrayTypeBits.SizeModifier);
  }
  Qualifiers getIndexTypeQualifiers() const {
    return Qualifiers::fromCVRMask(getIndexTypeCVRQualifiers());
  }
  unsigned getIndexTypeCVRQualifiers() const {
    return ArrayTypeBits.IndexTypeQuals;
  }

  static bool classof(const Type *T) {
    return T->getTypeClass() == ConstantArray ||
           T->getTypeClass() == VariableArray ||
           T->getTypeClass() == IncompleteArray ||
           T->getTypeClass() == DependentSizedArray;
  }
};

/// Represents the canonical version of C arrays with a specified constant size.
/// For example, the canonical type for 'int A[4 + 4*100]' is a
/// ConstantArrayType where the element type is 'int' and the size is 404.
class ConstantArrayType : public ArrayType {
  llvm::APInt Size; // Allows us to unique the type.

  ConstantArrayType(QualType et, QualType can, const llvm::APInt &size,
                    ArraySizeModifier sm, unsigned tq)
    : ArrayType(ConstantArray, et, can, sm, tq,
                et->containsUnexpandedParameterPack()),
      Size(size) {}
protected:
  ConstantArrayType(TypeClass tc, QualType et, QualType can,
                    const llvm::APInt &size, ArraySizeModifier sm, unsigned tq)
    : ArrayType(tc, et, can, sm, tq, et->containsUnexpandedParameterPack()),
      Size(size) {}
  friend class ASTContext;  // ASTContext creates these.
public:
  const llvm::APInt &getSize() const { return Size; }
  bool isSugared() const { return false; }
  QualType desugar() const { return QualType(this, 0); }


  /// \brief Determine the number of bits required to address a member of
  // an array with the given element type and number of elements.
  static unsigned getNumAddressingBits(ASTContext &Context,
                                       QualType ElementType,
                                       const llvm::APInt &NumElements);

  /// \brief Determine the maximum number of active bits that an array's size
  /// can require, which limits the maximum size of the array.
  static unsigned getMaxSizeBits(ASTContext &Context);

  void Profile(llvm::FoldingSetNodeID &ID) {
    Profile(ID, getElementType(), getSize(),
            getSizeModifier(), getIndexTypeCVRQualifiers());
  }
  static void Profile(llvm::FoldingSetNodeID &ID, QualType ET,
                      const llvm::APInt &ArraySize, ArraySizeModifier SizeMod,
                      unsigned TypeQuals) {
    ID.AddPointer(ET.getAsOpaquePtr());
    ID.AddInteger(ArraySize.getZExtValue());
    ID.AddInteger(SizeMod);
    ID.AddInteger(TypeQuals);
  }
  static bool classof(const Type *T) {
    return T->getTypeClass() == ConstantArray;
  }
};

/// Represents a C array with an unspecified size.  For example 'int A[]' has
/// an IncompleteArrayType where the element type is 'int' and the size is
/// unspecified.
class IncompleteArrayType : public ArrayType {

  IncompleteArrayType(QualType et, QualType can,
                      ArraySizeModifier sm, unsigned tq)
    : ArrayType(IncompleteArray, et, can, sm, tq,
                et->containsUnexpandedParameterPack()) {}
  friend class ASTContext;  // ASTContext creates these.
public:
  bool isSugared() const { return false; }
  QualType desugar() const { return QualType(this, 0); }

  static bool classof(const Type *T) {
    return T->getTypeClass() == IncompleteArray;
  }

  friend class StmtIteratorBase;

  void Profile(llvm::FoldingSetNodeID &ID) {
    Profile(ID, getElementType(), getSizeModifier(),
            getIndexTypeCVRQualifiers());
  }

  static void Profile(llvm::FoldingSetNodeID &ID, QualType ET,
                      ArraySizeModifier SizeMod, unsigned TypeQuals) {
    ID.AddPointer(ET.getAsOpaquePtr());
    ID.AddInteger(SizeMod);
    ID.AddInteger(TypeQuals);
  }
};

/// Represents a C array with a specified size that is not an
/// integer-constant-expression.  For example, 'int s[x+foo()]'.
/// Since the size expression is an arbitrary expression, we store it as such.
///
/// Note: VariableArrayType's aren't uniqued (since the expressions aren't) and
/// should not be: two lexically equivalent variable array types could mean
/// different things, for example, these variables do not have the same type
/// dynamically:
///
/// void foo(int x) {
///   int Y[x];
///   ++x;
///   int Z[x];
/// }
///
class VariableArrayType : public ArrayType {
  /// An assignment-expression. VLA's are only permitted within
  /// a function block.
  Stmt *SizeExpr;
  /// The range spanned by the left and right array brackets.
  SourceRange Brackets;

  VariableArrayType(QualType et, QualType can, Expr *e,
                    ArraySizeModifier sm, unsigned tq,
                    SourceRange brackets)
    : ArrayType(VariableArray, et, can, sm, tq,
                et->containsUnexpandedParameterPack()),
      SizeExpr((Stmt*) e), Brackets(brackets) {}
  friend class ASTContext;  // ASTContext creates these.

public:
  Expr *getSizeExpr() const {
    // We use C-style casts instead of cast<> here because we do not wish
    // to have a dependency of Type.h on Stmt.h/Expr.h.
    return (Expr*) SizeExpr;
  }
  SourceRange getBracketsRange() const { return Brackets; }
  SourceLocation getLBracketLoc() const { return Brackets.getBegin(); }
  SourceLocation getRBracketLoc() const { return Brackets.getEnd(); }

  bool isSugared() const { return false; }
  QualType desugar() const { return QualType(this, 0); }

  static bool classof(const Type *T) {
    return T->getTypeClass() == VariableArray;
  }

  friend class StmtIteratorBase;

  void Profile(llvm::FoldingSetNodeID &ID) {
    llvm_unreachable("Cannot unique VariableArrayTypes.");
  }
};

/// Represents an array type in C++ whose size is a value-dependent expression.
///
/// For example:
/// \code
/// template<typename T, int Size>
/// class array {
///   T data[Size];
/// };
/// \endcode
///
/// For these types, we won't actually know what the array bound is
/// until template instantiation occurs, at which point this will
/// become either a ConstantArrayType or a VariableArrayType.
class DependentSizedArrayType : public ArrayType {
  const ASTContext &Context;

  /// \brief An assignment expression that will instantiate to the
  /// size of the array.
  ///
  /// The expression itself might be null, in which case the array
  /// type will have its size deduced from an initializer.
  Stmt *SizeExpr;

  /// The range spanned by the left and right array brackets.
  SourceRange Brackets;

  DependentSizedArrayType(const ASTContext &Context, QualType et, QualType can,
                          Expr *e, ArraySizeModifier sm, unsigned tq,
                          SourceRange brackets);

  friend class ASTContext;  // ASTContext creates these.

public:
  Expr *getSizeExpr() const {
    // We use C-style casts instead of cast<> here because we do not wish
    // to have a dependency of Type.h on Stmt.h/Expr.h.
    return (Expr*) SizeExpr;
  }
  SourceRange getBracketsRange() const { return Brackets; }
  SourceLocation getLBracketLoc() const { return Brackets.getBegin(); }
  SourceLocation getRBracketLoc() const { return Brackets.getEnd(); }

  bool isSugared() const { return false; }
  QualType desugar() const { return QualType(this, 0); }

  static bool classof(const Type *T) {
    return T->getTypeClass() == DependentSizedArray;
  }

  friend class StmtIteratorBase;


  void Profile(llvm::FoldingSetNodeID &ID) {
    Profile(ID, Context, getElementType(),
            getSizeModifier(), getIndexTypeCVRQualifiers(), getSizeExpr());
  }

  static void Profile(llvm::FoldingSetNodeID &ID, const ASTContext &Context,
                      QualType ET, ArraySizeModifier SizeMod,
                      unsigned TypeQuals, Expr *E);
};

/// Represents an extended vector type where either the type or size is
/// dependent.
///
/// For example:
/// \code
/// template<typename T, int Size>
/// class vector {
///   typedef T __attribute__((ext_vector_type(Size))) type;
/// }
/// \endcode
class DependentSizedExtVectorType : public Type, public llvm::FoldingSetNode {
  const ASTContext &Context;
  Expr *SizeExpr;
  /// The element type of the array.
  QualType ElementType;
  SourceLocation loc;

  DependentSizedExtVectorType(const ASTContext &Context, QualType ElementType,
                              QualType can, Expr *SizeExpr, SourceLocation loc);

  friend class ASTContext;

public:
  Expr *getSizeExpr() const { return SizeExpr; }
  QualType getElementType() const { return ElementType; }
  SourceLocation getAttributeLoc() const { return loc; }

  bool isSugared() const { return false; }
  QualType desugar() const { return QualType(this, 0); }

  static bool classof(const Type *T) {
    return T->getTypeClass() == DependentSizedExtVector;
  }

  void Profile(llvm::FoldingSetNodeID &ID) {
    Profile(ID, Context, getElementType(), getSizeExpr());
  }

  static void Profile(llvm::FoldingSetNodeID &ID, const ASTContext &Context,
                      QualType ElementType, Expr *SizeExpr);
};


/// Represents a GCC generic vector type. This type is created using
/// __attribute__((vector_size(n)), where "n" specifies the vector size in
/// bytes; or from an Altivec __vector or vector declaration.
/// Since the constructor takes the number of vector elements, the
/// client is responsible for converting the size into the number of elements.
class VectorType : public Type, public llvm::FoldingSetNode {
public:
  enum VectorKind {
    GenericVector,  ///< not a target-specific vector type
    AltiVecVector,  ///< is AltiVec vector
    AltiVecPixel,   ///< is AltiVec 'vector Pixel'
    AltiVecBool,    ///< is AltiVec 'vector bool ...'
    NeonVector,     ///< is ARM Neon vector
    NeonPolyVector  ///< is ARM Neon polynomial vector
  };
protected:
  /// The element type of the vector.
  QualType ElementType;

  VectorType(QualType vecType, unsigned nElements, QualType canonType,
             VectorKind vecKind);

  VectorType(TypeClass tc, QualType vecType, unsigned nElements,
             QualType canonType, VectorKind vecKind);

  friend class ASTContext;  // ASTContext creates these.

public:

  QualType getElementType() const { return ElementType; }
  unsigned getNumElements() const { return VectorTypeBits.NumElements; }
  static bool isVectorSizeTooLarge(unsigned NumElements) {
    return NumElements > VectorTypeBitfields::MaxNumElements;
  }

  bool isSugared() const { return false; }
  QualType desugar() const { return QualType(this, 0); }

  VectorKind getVectorKind() const {
    return VectorKind(VectorTypeBits.VecKind);
  }

  void Profile(llvm::FoldingSetNodeID &ID) {
    Profile(ID, getElementType(), getNumElements(),
            getTypeClass(), getVectorKind());
  }
  static void Profile(llvm::FoldingSetNodeID &ID, QualType ElementType,
                      unsigned NumElements, TypeClass TypeClass,
                      VectorKind VecKind) {
    ID.AddPointer(ElementType.getAsOpaquePtr());
    ID.AddInteger(NumElements);
    ID.AddInteger(TypeClass);
    ID.AddInteger(VecKind);
  }

  static bool classof(const Type *T) {
    return T->getTypeClass() == Vector || T->getTypeClass() == ExtVector;
  }
};

/// ExtVectorType - Extended vector type. This type is created using
/// __attribute__((ext_vector_type(n)), where "n" is the number of elements.
/// Unlike vector_size, ext_vector_type is only allowed on typedef's. This
/// class enables syntactic extensions, like Vector Components for accessing
/// points, colors, and textures (modeled after OpenGL Shading Language).
class ExtVectorType : public VectorType {
  ExtVectorType(QualType vecType, unsigned nElements, QualType canonType) :
    VectorType(ExtVector, vecType, nElements, canonType, GenericVector) {}
  friend class ASTContext;  // ASTContext creates these.
public:
  static int getPointAccessorIdx(char c) {
    switch (c) {
    default: return -1;
    case 'x': return 0;
    case 'y': return 1;
    case 'z': return 2;
    case 'w': return 3;
    }
  }
  static int getNumericAccessorIdx(char c) {
    switch (c) {
      default: return -1;
      case '0': return 0;
      case '1': return 1;
      case '2': return 2;
      case '3': return 3;
      case '4': return 4;
      case '5': return 5;
      case '6': return 6;
      case '7': return 7;
      case '8': return 8;
      case '9': return 9;
      case 'A':
      case 'a': return 10;
      case 'B':
      case 'b': return 11;
      case 'C':
      case 'c': return 12;
      case 'D':
      case 'd': return 13;
      case 'E':
      case 'e': return 14;
      case 'F':
      case 'f': return 15;
    }
  }

  static int getAccessorIdx(char c) {
    if (int idx = getPointAccessorIdx(c)+1) return idx-1;
    return getNumericAccessorIdx(c);
  }

  bool isAccessorWithinNumElements(char c) const {
    if (int idx = getAccessorIdx(c)+1)
      return unsigned(idx-1) < getNumElements();
    return false;
  }
  bool isSugared() const { return false; }
  QualType desugar() const { return QualType(this, 0); }

  static bool classof(const Type *T) {
    return T->getTypeClass() == ExtVector;
  }
};

/// FunctionType - C99 6.7.5.3 - Function Declarators.  This is the common base
/// class of FunctionNoProtoType and FunctionProtoType.
///
class FunctionType : public Type {
  // The type returned by the function.
  QualType ResultType;

 public:
  /// A class which abstracts out some details necessary for
  /// making a call.
  ///
  /// It is not actually used directly for storing this information in
  /// a FunctionType, although FunctionType does currently use the
  /// same bit-pattern.
  ///
  // If you add a field (say Foo), other than the obvious places (both,
  // constructors, compile failures), what you need to update is
  // * Operator==
  // * getFoo
  // * withFoo
  // * functionType. Add Foo, getFoo.
  // * ASTContext::getFooType
  // * ASTContext::mergeFunctionTypes
  // * FunctionNoProtoType::Profile
  // * FunctionProtoType::Profile
  // * TypePrinter::PrintFunctionProto
  // * AST read and write
  // * Codegen
  class ExtInfo {
    // Feel free to rearrange or add bits, but if you go over 9,
    // you'll need to adjust both the Bits field below and
    // Type::FunctionTypeBitfields.

    //   |  CC  |noreturn|produces|regparm|
    //   |0 .. 3|   4    |    5   | 6 .. 8|
    //
    // regparm is either 0 (no regparm attribute) or the regparm value+1.
    enum { CallConvMask = 0xF };
    enum { NoReturnMask = 0x10 };
    enum { ProducesResultMask = 0x20 };
    enum { RegParmMask = ~(CallConvMask | NoReturnMask | ProducesResultMask),
           RegParmOffset = 6 }; // Assumed to be the last field

    uint16_t Bits;

    ExtInfo(unsigned Bits) : Bits(static_cast<uint16_t>(Bits)) {}

    friend class FunctionType;

   public:
    // Constructor with no defaults. Use this when you know that you
    // have all the elements (when reading an AST file for example).
    ExtInfo(bool noReturn, bool hasRegParm, unsigned regParm, CallingConv cc,
            bool producesResult) {
      assert((!hasRegParm || regParm < 7) && "Invalid regparm value");
      Bits = ((unsigned) cc) |
             (noReturn ? NoReturnMask : 0) |
             (producesResult ? ProducesResultMask : 0) |
             (hasRegParm ? ((regParm + 1) << RegParmOffset) : 0);
    }

    // Constructor with all defaults. Use when for example creating a
    // function known to use defaults.
    ExtInfo() : Bits(CC_C) { }

    // Constructor with just the calling convention, which is an important part
    // of the canonical type.
    ExtInfo(CallingConv CC) : Bits(CC) { }

    bool getNoReturn() const { return Bits & NoReturnMask; }
    bool getProducesResult() const { return Bits & ProducesResultMask; }
    bool getHasRegParm() const { return (Bits >> RegParmOffset) != 0; }
    unsigned getRegParm() const {
      unsigned RegParm = Bits >> RegParmOffset;
      if (RegParm > 0)
        --RegParm;
      return RegParm;
    }
    CallingConv getCC() const { return CallingConv(Bits & CallConvMask); }

    bool operator==(ExtInfo Other) const {
      return Bits == Other.Bits;
    }
    bool operator!=(ExtInfo Other) const {
      return Bits != Other.Bits;
    }

    // Note that we don't have setters. That is by design, use
    // the following with methods instead of mutating these objects.

    ExtInfo withNoReturn(bool noReturn) const {
      if (noReturn)
        return ExtInfo(Bits | NoReturnMask);
      else
        return ExtInfo(Bits & ~NoReturnMask);
    }

    ExtInfo withProducesResult(bool producesResult) const {
      if (producesResult)
        return ExtInfo(Bits | ProducesResultMask);
      else
        return ExtInfo(Bits & ~ProducesResultMask);
    }

    ExtInfo withRegParm(unsigned RegParm) const {
      assert(RegParm < 7 && "Invalid regparm value");
      return ExtInfo((Bits & ~RegParmMask) |
                     ((RegParm + 1) << RegParmOffset));
    }

    ExtInfo withCallingConv(CallingConv cc) const {
      return ExtInfo((Bits & ~CallConvMask) | (unsigned) cc);
    }

    void Profile(llvm::FoldingSetNodeID &ID) const {
      ID.AddInteger(Bits);
    }
  };

protected:
  FunctionType(TypeClass tc, QualType res,
               QualType Canonical, bool Dependent,
               bool InstantiationDependent,
               bool VariablyModified, bool ContainsUnexpandedParameterPack,
               ExtInfo Info)
    : Type(tc, Canonical, Dependent, InstantiationDependent, VariablyModified,
           ContainsUnexpandedParameterPack),
      ResultType(res) {
    FunctionTypeBits.ExtInfo = Info.Bits;
  }
  unsigned getTypeQuals() const { return FunctionTypeBits.TypeQuals; }

public:
  QualType getReturnType() const { return ResultType; }

  bool getHasRegParm() const { return getExtInfo().getHasRegParm(); }
  unsigned getRegParmType() const { return getExtInfo().getRegParm(); }
  /// Determine whether this function type includes the GNU noreturn
  /// attribute. The C++11 [[noreturn]] attribute does not affect the function
  /// type.
  bool getNoReturnAttr() const { return getExtInfo().getNoReturn(); }
  CallingConv getCallConv() const { return getExtInfo().getCC(); }
  ExtInfo getExtInfo() const { return ExtInfo(FunctionTypeBits.ExtInfo); }
  bool isConst() const { return getTypeQuals() & Qualifiers::Const; }
  bool isVolatile() const { return getTypeQuals() & Qualifiers::Volatile; }
  bool isRestrict() const { return getTypeQuals() & Qualifiers::Restrict; }

  /// \brief Determine the type of an expression that calls a function of
  /// this type.
  QualType getCallResultType(ASTContext &Context) const {
    return getReturnType().getNonLValueExprType(Context);
  }

  static StringRef getNameForCallConv(CallingConv CC);

  static bool classof(const Type *T) {
    return T->getTypeClass() == FunctionNoProto ||
           T->getTypeClass() == FunctionProto;
  }
};

/// Represents a K&R-style 'int foo()' function, which has
/// no information available about its arguments.
class FunctionNoProtoType : public FunctionType, public llvm::FoldingSetNode {
  FunctionNoProtoType(QualType Result, QualType Canonical, ExtInfo Info)
    : FunctionType(FunctionNoProto, Result, Canonical,
                   /*Dependent=*/false, /*InstantiationDependent=*/false,
                   Result->isVariablyModifiedType(),
                   /*ContainsUnexpandedParameterPack=*/false, Info) {}

  friend class ASTContext;  // ASTContext creates these.

public:
  // No additional state past what FunctionType provides.

  bool isSugared() const { return false; }
  QualType desugar() const { return QualType(this, 0); }

  void Profile(llvm::FoldingSetNodeID &ID) {
    Profile(ID, getReturnType(), getExtInfo());
  }
  static void Profile(llvm::FoldingSetNodeID &ID, QualType ResultType,
                      ExtInfo Info) {
    Info.Profile(ID);
    ID.AddPointer(ResultType.getAsOpaquePtr());
  }

  static bool classof(const Type *T) {
    return T->getTypeClass() == FunctionNoProto;
  }
};

/// Represents a prototype with parameter type info, e.g.
/// 'int foo(int)' or 'int foo(void)'.  'void' is represented as having no
/// parameters, not as having a single void parameter. Such a type can have an
/// exception specification, but this specification is not part of the canonical
/// type.
class FunctionProtoType : public FunctionType, public llvm::FoldingSetNode {
public:
  struct ExceptionSpecInfo {
    ExceptionSpecInfo()
        : Type(EST_None), NoexceptExpr(nullptr),
          SourceDecl(nullptr), SourceTemplate(nullptr) {}

    ExceptionSpecInfo(ExceptionSpecificationType EST)
        : Type(EST), NoexceptExpr(nullptr), SourceDecl(nullptr),
          SourceTemplate(nullptr) {}

    /// The kind of exception specification this is.
    ExceptionSpecificationType Type;
    /// Explicitly-specified list of exception types.
    ArrayRef<QualType> Exceptions;
    /// Noexcept expression, if this is EST_ComputedNoexcept.
    Expr *NoexceptExpr;
    /// The function whose exception specification this is, for
    /// EST_Unevaluated and EST_Uninstantiated.
    FunctionDecl *SourceDecl;
    /// The function template whose exception specification this is instantiated
    /// from, for EST_Uninstantiated.
    FunctionDecl *SourceTemplate;
  };

  /// Extra information about a function prototype.
  struct ExtProtoInfo {
    ExtProtoInfo()
        : Variadic(false), HasTrailingReturn(false), TypeQuals(0),
          RefQualifier(RQ_None), ConsumedParameters(nullptr) {}

    ExtProtoInfo(CallingConv CC)
        : ExtInfo(CC), Variadic(false), HasTrailingReturn(false), TypeQuals(0),
          RefQualifier(RQ_None), ConsumedParameters(nullptr) {}

    ExtProtoInfo withExceptionSpec(const ExceptionSpecInfo &O) {
      ExtProtoInfo Result(*this);
      Result.ExceptionSpec = O;
      return Result;
    }

    FunctionType::ExtInfo ExtInfo;
    bool Variadic : 1;
    bool HasTrailingReturn : 1;
    unsigned char TypeQuals;
    RefQualifierKind RefQualifier;
    ExceptionSpecInfo ExceptionSpec;
    const bool *ConsumedParameters;
  };

private:
  /// \brief Determine whether there are any argument types that
  /// contain an unexpanded parameter pack.
  static bool containsAnyUnexpandedParameterPack(const QualType *ArgArray,
                                                 unsigned numArgs) {
    for (unsigned Idx = 0; Idx < numArgs; ++Idx)
      if (ArgArray[Idx]->containsUnexpandedParameterPack())
        return true;

    return false;
  }

  FunctionProtoType(QualType result, ArrayRef<QualType> params,
                    QualType canonical, const ExtProtoInfo &epi);

  /// The number of parameters this function has, not counting '...'.
  unsigned NumParams : 15;

  /// The number of types in the exception spec, if any.
  unsigned NumExceptions : 9;

  /// The type of exception specification this function has.
  unsigned ExceptionSpecType : 4;

  /// Whether this function has any consumed parameters.
  unsigned HasAnyConsumedParams : 1;

  /// Whether the function is variadic.
  unsigned Variadic : 1;

  /// Whether this function has a trailing return type.
  unsigned HasTrailingReturn : 1;

  // ParamInfo - There is an variable size array after the class in memory that
  // holds the parameter types.

  // Exceptions - There is another variable size array after ArgInfo that
  // holds the exception types.

  // NoexceptExpr - Instead of Exceptions, there may be a single Expr* pointing
  // to the expression in the noexcept() specifier.

  // ExceptionSpecDecl, ExceptionSpecTemplate - Instead of Exceptions, there may
  // be a pair of FunctionDecl* pointing to the function which should be used to
  // instantiate this function type's exception specification, and the function
  // from which it should be instantiated.

  // ConsumedParameters - A variable size array, following Exceptions
  // and of length NumParams, holding flags indicating which parameters
  // are consumed.  This only appears if HasAnyConsumedParams is true.

  friend class ASTContext;  // ASTContext creates these.

  const bool *getConsumedParamsBuffer() const {
    assert(hasAnyConsumedParams());

    // Find the end of the exceptions.
    Expr *const *eh_end = reinterpret_cast<Expr *const *>(exception_end());
    if (getExceptionSpecType() == EST_ComputedNoexcept)
      eh_end += 1; // NoexceptExpr
    // The memory layout of these types isn't handled here, so
    // hopefully this is never called for them?
    assert(getExceptionSpecType() != EST_Uninstantiated &&
           getExceptionSpecType() != EST_Unevaluated);

    return reinterpret_cast<const bool*>(eh_end);
  }

public:
  unsigned getNumParams() const { return NumParams; }
  QualType getParamType(unsigned i) const {
    assert(i < NumParams && "invalid parameter index");
    return param_type_begin()[i];
  }
  ArrayRef<QualType> getParamTypes() const {
    return llvm::makeArrayRef(param_type_begin(), param_type_end());
  }

  ExtProtoInfo getExtProtoInfo() const {
    ExtProtoInfo EPI;
    EPI.ExtInfo = getExtInfo();
    EPI.Variadic = isVariadic();
    EPI.HasTrailingReturn = hasTrailingReturn();
    EPI.ExceptionSpec.Type = getExceptionSpecType();
    EPI.TypeQuals = static_cast<unsigned char>(getTypeQuals());
    EPI.RefQualifier = getRefQualifier();
    if (EPI.ExceptionSpec.Type == EST_Dynamic) {
      EPI.ExceptionSpec.Exceptions = exceptions();
    } else if (EPI.ExceptionSpec.Type == EST_ComputedNoexcept) {
      EPI.ExceptionSpec.NoexceptExpr = getNoexceptExpr();
    } else if (EPI.ExceptionSpec.Type == EST_Uninstantiated) {
      EPI.ExceptionSpec.SourceDecl = getExceptionSpecDecl();
      EPI.ExceptionSpec.SourceTemplate = getExceptionSpecTemplate();
    } else if (EPI.ExceptionSpec.Type == EST_Unevaluated) {
      EPI.ExceptionSpec.SourceDecl = getExceptionSpecDecl();
    }
    if (hasAnyConsumedParams())
      EPI.ConsumedParameters = getConsumedParamsBuffer();
    return EPI;
  }

  /// Get the kind of exception specification on this function.
  ExceptionSpecificationType getExceptionSpecType() const {
    return static_cast<ExceptionSpecificationType>(ExceptionSpecType);
  }
  /// Return whether this function has any kind of exception spec.
  bool hasExceptionSpec() const {
    return getExceptionSpecType() != EST_None;
  }
  /// Return whether this function has a dynamic (throw) exception spec.
  bool hasDynamicExceptionSpec() const {
    return isDynamicExceptionSpec(getExceptionSpecType());
  }
  /// Return whether this function has a noexcept exception spec.
  bool hasNoexceptExceptionSpec() const {
    return isNoexceptExceptionSpec(getExceptionSpecType());
  }
  /// Return whether this function has a dependent exception spec.
  bool hasDependentExceptionSpec() const;
  /// Result type of getNoexceptSpec().
  enum NoexceptResult {
    NR_NoNoexcept,  ///< There is no noexcept specifier.
    NR_BadNoexcept, ///< The noexcept specifier has a bad expression.
    NR_Dependent,   ///< The noexcept specifier is dependent.
    NR_Throw,       ///< The noexcept specifier evaluates to false.
    NR_Nothrow      ///< The noexcept specifier evaluates to true.
  };
  /// Get the meaning of the noexcept spec on this function, if any.
  NoexceptResult getNoexceptSpec(const ASTContext &Ctx) const;
  unsigned getNumExceptions() const { return NumExceptions; }
  QualType getExceptionType(unsigned i) const {
    assert(i < NumExceptions && "Invalid exception number!");
    return exception_begin()[i];
  }
  Expr *getNoexceptExpr() const {
    if (getExceptionSpecType() != EST_ComputedNoexcept)
      return nullptr;
    // NoexceptExpr sits where the arguments end.
    return *reinterpret_cast<Expr *const *>(param_type_end());
  }
  /// \brief If this function type has an exception specification which hasn't
  /// been determined yet (either because it has not been evaluated or because
  /// it has not been instantiated), this is the function whose exception
  /// specification is represented by this type.
  FunctionDecl *getExceptionSpecDecl() const {
    if (getExceptionSpecType() != EST_Uninstantiated &&
        getExceptionSpecType() != EST_Unevaluated)
      return nullptr;
    return reinterpret_cast<FunctionDecl *const *>(param_type_end())[0];
  }
  /// \brief If this function type has an uninstantiated exception
  /// specification, this is the function whose exception specification
  /// should be instantiated to find the exception specification for
  /// this type.
  FunctionDecl *getExceptionSpecTemplate() const {
    if (getExceptionSpecType() != EST_Uninstantiated)
      return nullptr;
    return reinterpret_cast<FunctionDecl *const *>(param_type_end())[1];
  }
  /// Determine whether this function type has a non-throwing exception
  /// specification. If this depends on template arguments, returns
  /// \c ResultIfDependent.
  bool isNothrow(const ASTContext &Ctx, bool ResultIfDependent = false) const;

  bool isVariadic() const { return Variadic; }

  /// Determines whether this function prototype contains a
  /// parameter pack at the end.
  ///
  /// A function template whose last parameter is a parameter pack can be
  /// called with an arbitrary number of arguments, much like a variadic
  /// function.
  bool isTemplateVariadic() const;

  bool hasTrailingReturn() const { return HasTrailingReturn; }

  unsigned getTypeQuals() const { return FunctionType::getTypeQuals(); }


  /// Retrieve the ref-qualifier associated with this function type.
  RefQualifierKind getRefQualifier() const {
    return static_cast<RefQualifierKind>(FunctionTypeBits.RefQualifier);
  }

  typedef const QualType *param_type_iterator;
  typedef llvm::iterator_range<param_type_iterator> param_type_range;

  param_type_range param_types() const {
    return param_type_range(param_type_begin(), param_type_end());
  }
  param_type_iterator param_type_begin() const {
    return reinterpret_cast<const QualType *>(this+1);
  }
  param_type_iterator param_type_end() const {
    return param_type_begin() + NumParams;
  }

  typedef const QualType *exception_iterator;

  ArrayRef<QualType> exceptions() const {
    return llvm::makeArrayRef(exception_begin(), exception_end());
  }
  exception_iterator exception_begin() const {
    // exceptions begin where arguments end
    return param_type_end();
  }
  exception_iterator exception_end() const {
    if (getExceptionSpecType() != EST_Dynamic)
      return exception_begin();
    return exception_begin() + NumExceptions;
  }

  bool hasAnyConsumedParams() const { return HasAnyConsumedParams; }
  bool isParamConsumed(unsigned I) const {
    assert(I < getNumParams() && "parameter index out of range");
    if (hasAnyConsumedParams())
      return getConsumedParamsBuffer()[I];
    return false;
  }

  bool isSugared() const { return false; }
  QualType desugar() const { return QualType(this, 0); }

  void printExceptionSpecification(raw_ostream &OS,
                                   const PrintingPolicy &Policy) const;

  static bool classof(const Type *T) {
    return T->getTypeClass() == FunctionProto;
  }

  void Profile(llvm::FoldingSetNodeID &ID, const ASTContext &Ctx);
  static void Profile(llvm::FoldingSetNodeID &ID, QualType Result,
                      param_type_iterator ArgTys, unsigned NumArgs,
                      const ExtProtoInfo &EPI, const ASTContext &Context);
};

/// \brief Represents the dependent type named by a dependently-scoped
/// typename using declaration, e.g.
///   using typename Base<T>::foo;
///
/// Template instantiation turns these into the underlying type.
class UnresolvedUsingType : public Type {
  UnresolvedUsingTypenameDecl *Decl;

  UnresolvedUsingType(const UnresolvedUsingTypenameDecl *D)
    : Type(UnresolvedUsing, QualType(), true, true, false,
           /*ContainsUnexpandedParameterPack=*/false),
      Decl(const_cast<UnresolvedUsingTypenameDecl*>(D)) {}
  friend class ASTContext; // ASTContext creates these.
public:

  UnresolvedUsingTypenameDecl *getDecl() const { return Decl; }

  bool isSugared() const { return false; }
  QualType desugar() const { return QualType(this, 0); }

  static bool classof(const Type *T) {
    return T->getTypeClass() == UnresolvedUsing;
  }

  void Profile(llvm::FoldingSetNodeID &ID) {
    return Profile(ID, Decl);
  }
  static void Profile(llvm::FoldingSetNodeID &ID,
                      UnresolvedUsingTypenameDecl *D) {
    ID.AddPointer(D);
  }
};


class TypedefType : public Type {
  TypedefNameDecl *Decl;
protected:
  TypedefType(TypeClass tc, const TypedefNameDecl *D, QualType can)
    : Type(tc, can, can->isDependentType(),
           can->isInstantiationDependentType(),
           can->isVariablyModifiedType(),
           /*ContainsUnexpandedParameterPack=*/false),
      Decl(const_cast<TypedefNameDecl*>(D)) {
    assert(!isa<TypedefType>(can) && "Invalid canonical type");
  }
  friend class ASTContext;  // ASTContext creates these.
public:

  TypedefNameDecl *getDecl() const { return Decl; }

  bool isSugared() const { return true; }
  QualType desugar() const;

  static bool classof(const Type *T) { return T->getTypeClass() == Typedef; }
};

/// Represents a `typeof` (or __typeof__) expression (a GCC extension).
class TypeOfExprType : public Type {
  Expr *TOExpr;

protected:
  TypeOfExprType(Expr *E, QualType can = QualType());
  friend class ASTContext;  // ASTContext creates these.
public:
  Expr *getUnderlyingExpr() const { return TOExpr; }

  /// \brief Remove a single level of sugar.
  QualType desugar() const;

  /// \brief Returns whether this type directly provides sugar.
  bool isSugared() const;

  static bool classof(const Type *T) { return T->getTypeClass() == TypeOfExpr; }
};

/// \brief Internal representation of canonical, dependent
/// `typeof(expr)` types.
///
/// This class is used internally by the ASTContext to manage
/// canonical, dependent types, only. Clients will only see instances
/// of this class via TypeOfExprType nodes.
class DependentTypeOfExprType
  : public TypeOfExprType, public llvm::FoldingSetNode {
  const ASTContext &Context;

public:
  DependentTypeOfExprType(const ASTContext &Context, Expr *E)
    : TypeOfExprType(E), Context(Context) { }

  void Profile(llvm::FoldingSetNodeID &ID) {
    Profile(ID, Context, getUnderlyingExpr());
  }

  static void Profile(llvm::FoldingSetNodeID &ID, const ASTContext &Context,
                      Expr *E);
};

/// Represents `typeof(type)`, a GCC extension.
class TypeOfType : public Type {
  QualType TOType;
  TypeOfType(QualType T, QualType can)
    : Type(TypeOf, can, T->isDependentType(),
           T->isInstantiationDependentType(),
           T->isVariablyModifiedType(),
           T->containsUnexpandedParameterPack()),
      TOType(T) {
    assert(!isa<TypedefType>(can) && "Invalid canonical type");
  }
  friend class ASTContext;  // ASTContext creates these.
public:
  QualType getUnderlyingType() const { return TOType; }

  /// \brief Remove a single level of sugar.
  QualType desugar() const { return getUnderlyingType(); }

  /// \brief Returns whether this type directly provides sugar.
  bool isSugared() const { return true; }

  static bool classof(const Type *T) { return T->getTypeClass() == TypeOf; }
};

/// Represents the type `decltype(expr)` (C++11).
class DecltypeType : public Type {
  Expr *E;
  QualType UnderlyingType;

protected:
  DecltypeType(Expr *E, QualType underlyingType, QualType can = QualType());
  friend class ASTContext;  // ASTContext creates these.
public:
  Expr *getUnderlyingExpr() const { return E; }
  QualType getUnderlyingType() const { return UnderlyingType; }

  /// \brief Remove a single level of sugar.
  QualType desugar() const;

  /// \brief Returns whether this type directly provides sugar.
  bool isSugared() const;

  static bool classof(const Type *T) { return T->getTypeClass() == Decltype; }
};

/// \brief Internal representation of canonical, dependent
/// decltype(expr) types.
///
/// This class is used internally by the ASTContext to manage
/// canonical, dependent types, only. Clients will only see instances
/// of this class via DecltypeType nodes.
class DependentDecltypeType : public DecltypeType, public llvm::FoldingSetNode {
  const ASTContext &Context;

public:
  DependentDecltypeType(const ASTContext &Context, Expr *E);

  void Profile(llvm::FoldingSetNodeID &ID) {
    Profile(ID, Context, getUnderlyingExpr());
  }

  static void Profile(llvm::FoldingSetNodeID &ID, const ASTContext &Context,
                      Expr *E);
};

/// A unary type transform, which is a type constructed from another.
class UnaryTransformType : public Type {
public:
  enum UTTKind {
#ifdef INTEL_CUSTOMIZATION
    // CQ#369185 - support of __bases and __direct_bases intrinsics.
    BasesOfType,
    DirectBasesOfType,
#endif // INTEL_CUSTOMIZATION
    EnumUnderlyingType
  };

private:
  /// The untransformed type.
  QualType BaseType;
  /// The transformed type if not dependent, otherwise the same as BaseType.
  QualType UnderlyingType;

  UTTKind UKind;
protected:
  UnaryTransformType(QualType BaseTy, QualType UnderlyingTy, UTTKind UKind,
                     QualType CanonicalTy);
#ifdef INTEL_CUSTOMIZATION
  // CQ#369185 - support of __bases and __direct_bases intrinsics.
  UnaryTransformType(QualType BaseTy, UTTKind UKind);
#endif // INTEL_CUSTOMIZATION
  friend class ASTContext;
public:
  bool isSugared() const { return !isDependentType(); }
  QualType desugar() const { return UnderlyingType; }

  QualType getUnderlyingType() const { return UnderlyingType; }
  QualType getBaseType() const { return BaseType; }

  UTTKind getUTTKind() const { return UKind; }

#ifdef INTEL_CUSTOMIZATION
  // CQ#369185 - support of __bases and __direct_bases intrinsics.
  bool isBasesType() const {
    return UKind == BasesOfType || UKind == DirectBasesOfType;
  }

#endif // INTEL_CUSTOMIZATION
  static bool classof(const Type *T) {
    return T->getTypeClass() == UnaryTransform;
  }
};

class TagType : public Type {
  /// Stores the TagDecl associated with this type. The decl may point to any
  /// TagDecl that declares the entity.
  TagDecl * decl;

  friend class ASTReader;

protected:
  TagType(TypeClass TC, const TagDecl *D, QualType can);

public:
  TagDecl *getDecl() const;

  /// Determines whether this type is in the process of being defined.
  bool isBeingDefined() const;

  static bool classof(const Type *T) {
    return T->getTypeClass() >= TagFirst && T->getTypeClass() <= TagLast;
  }
};

/// A helper class that allows the use of isa/cast/dyncast
/// to detect TagType objects of structs/unions/classes.
class RecordType : public TagType {
protected:
  explicit RecordType(const RecordDecl *D)
    : TagType(Record, reinterpret_cast<const TagDecl*>(D), QualType()) { }
  explicit RecordType(TypeClass TC, RecordDecl *D)
    : TagType(TC, reinterpret_cast<const TagDecl*>(D), QualType()) { }
  friend class ASTContext;   // ASTContext creates these.
public:

  RecordDecl *getDecl() const {
    return reinterpret_cast<RecordDecl*>(TagType::getDecl());
  }

  // FIXME: This predicate is a helper to QualType/Type. It needs to
  // recursively check all fields for const-ness. If any field is declared
  // const, it needs to return false.
  bool hasConstFields() const { return false; }

  bool isSugared() const { return false; }
  QualType desugar() const { return QualType(this, 0); }

  static bool classof(const Type *T) { return T->getTypeClass() == Record; }
};

/// A helper class that allows the use of isa/cast/dyncast
/// to detect TagType objects of enums.
class EnumType : public TagType {
  explicit EnumType(const EnumDecl *D)
    : TagType(Enum, reinterpret_cast<const TagDecl*>(D), QualType()) { }
  friend class ASTContext;   // ASTContext creates these.
public:

  EnumDecl *getDecl() const {
    return reinterpret_cast<EnumDecl*>(TagType::getDecl());
  }

  bool isSugared() const { return false; }
  QualType desugar() const { return QualType(this, 0); }

  static bool classof(const Type *T) { return T->getTypeClass() == Enum; }
};

/// An attributed type is a type to which a type attribute has been applied.
///
/// The "modified type" is the fully-sugared type to which the attributed
/// type was applied; generally it is not canonically equivalent to the
/// attributed type. The "equivalent type" is the minimally-desugared type
/// which the type is canonically equivalent to.
///
/// For example, in the following attributed type:
///     int32_t __attribute__((vector_size(16)))
///   - the modified type is the TypedefType for int32_t
///   - the equivalent type is VectorType(16, int32_t)
///   - the canonical type is VectorType(16, int)
class AttributedType : public Type, public llvm::FoldingSetNode {
public:
  // It is really silly to have yet another attribute-kind enum, but
  // clang::attr::Kind doesn't currently cover the pure type attrs.
  enum Kind {
    // Expression operand.
    attr_address_space,
    attr_regparm,
    attr_vector_size,
    attr_neon_vector_type,
    attr_neon_polyvector_type,

    FirstExprOperandKind = attr_address_space,
    LastExprOperandKind = attr_neon_polyvector_type,

    // Enumerated operand (string or keyword).
    attr_objc_gc,
    attr_objc_ownership,
    attr_pcs,
    attr_pcs_vfp,

    FirstEnumOperandKind = attr_objc_gc,
    LastEnumOperandKind = attr_pcs_vfp,

    // No operand.
    attr_noreturn,
    attr_cdecl,
    attr_fastcall,
    attr_stdcall,
    attr_thiscall,
    attr_pascal,
    attr_vectorcall,
    attr_inteloclbicc,
    attr_ms_abi,
    attr_sysv_abi,
    attr_ptr32,
    attr_ptr64,
    attr_sptr,
    attr_uptr,
    attr_nonnull,
    attr_nullable,
    attr_null_unspecified,
<<<<<<< HEAD
#if INTEL_CUSTOMIZATION
    attr_intelregcallcc,
#endif // INTEL_CUSTOMIZATION
=======
    attr_objc_kindof,
>>>>>>> ddea3483
  };

private:
  QualType ModifiedType;
  QualType EquivalentType;

  friend class ASTContext; // creates these

  AttributedType(QualType canon, Kind attrKind,
                 QualType modified, QualType equivalent)
    : Type(Attributed, canon, canon->isDependentType(),
           canon->isInstantiationDependentType(),
           canon->isVariablyModifiedType(),
           canon->containsUnexpandedParameterPack()),
      ModifiedType(modified), EquivalentType(equivalent) {
    AttributedTypeBits.AttrKind = attrKind;
  }

public:
  Kind getAttrKind() const {
    return static_cast<Kind>(AttributedTypeBits.AttrKind);
  }

  QualType getModifiedType() const { return ModifiedType; }
  QualType getEquivalentType() const { return EquivalentType; }

  bool isSugared() const { return true; }
  QualType desugar() const { return getEquivalentType(); }

  bool isMSTypeSpec() const;

  bool isCallingConv() const;

  llvm::Optional<NullabilityKind> getImmediateNullability() const;

  /// Retrieve the attribute kind corresponding to the given
  /// nullability kind.
  static Kind getNullabilityAttrKind(NullabilityKind kind) {
    switch (kind) {
    case NullabilityKind::NonNull:
      return attr_nonnull;

    case NullabilityKind::Nullable:
      return attr_nullable;

    case NullabilityKind::Unspecified:
      return attr_null_unspecified;
    }
    llvm_unreachable("Unknown nullability kind.");
  }

  /// Strip off the top-level nullability annotation on the given
  /// type, if it's there.
  ///
  /// \param T The type to strip. If the type is exactly an
  /// AttributedType specifying nullability (without looking through
  /// type sugar), the nullability is returned and this type changed
  /// to the underlying modified type.
  ///
  /// \returns the top-level nullability, if present.
  static Optional<NullabilityKind> stripOuterNullability(QualType &T);

  void Profile(llvm::FoldingSetNodeID &ID) {
    Profile(ID, getAttrKind(), ModifiedType, EquivalentType);
  }

  static void Profile(llvm::FoldingSetNodeID &ID, Kind attrKind,
                      QualType modified, QualType equivalent) {
    ID.AddInteger(attrKind);
    ID.AddPointer(modified.getAsOpaquePtr());
    ID.AddPointer(equivalent.getAsOpaquePtr());
  }

  static bool classof(const Type *T) {
    return T->getTypeClass() == Attributed;
  }
};

class TemplateTypeParmType : public Type, public llvm::FoldingSetNode {
  // Helper data collector for canonical types.
  struct CanonicalTTPTInfo {
    unsigned Depth : 15;
    unsigned ParameterPack : 1;
    unsigned Index : 16;
  };

  union {
    // Info for the canonical type.
    CanonicalTTPTInfo CanTTPTInfo;
    // Info for the non-canonical type.
    TemplateTypeParmDecl *TTPDecl;
  };

  /// Build a non-canonical type.
  TemplateTypeParmType(TemplateTypeParmDecl *TTPDecl, QualType Canon)
    : Type(TemplateTypeParm, Canon, /*Dependent=*/true,
           /*InstantiationDependent=*/true,
           /*VariablyModified=*/false,
           Canon->containsUnexpandedParameterPack()),
      TTPDecl(TTPDecl) { }

  /// Build the canonical type.
  TemplateTypeParmType(unsigned D, unsigned I, bool PP)
    : Type(TemplateTypeParm, QualType(this, 0),
           /*Dependent=*/true,
           /*InstantiationDependent=*/true,
           /*VariablyModified=*/false, PP) {
    CanTTPTInfo.Depth = D;
    CanTTPTInfo.Index = I;
    CanTTPTInfo.ParameterPack = PP;
  }

  friend class ASTContext;  // ASTContext creates these

  const CanonicalTTPTInfo& getCanTTPTInfo() const {
    QualType Can = getCanonicalTypeInternal();
    return Can->castAs<TemplateTypeParmType>()->CanTTPTInfo;
  }

public:
  unsigned getDepth() const { return getCanTTPTInfo().Depth; }
  unsigned getIndex() const { return getCanTTPTInfo().Index; }
  bool isParameterPack() const { return getCanTTPTInfo().ParameterPack; }

  TemplateTypeParmDecl *getDecl() const {
    return isCanonicalUnqualified() ? nullptr : TTPDecl;
  }

  IdentifierInfo *getIdentifier() const;

  bool isSugared() const { return false; }
  QualType desugar() const { return QualType(this, 0); }

  void Profile(llvm::FoldingSetNodeID &ID) {
    Profile(ID, getDepth(), getIndex(), isParameterPack(), getDecl());
  }

  static void Profile(llvm::FoldingSetNodeID &ID, unsigned Depth,
                      unsigned Index, bool ParameterPack,
                      TemplateTypeParmDecl *TTPDecl) {
    ID.AddInteger(Depth);
    ID.AddInteger(Index);
    ID.AddBoolean(ParameterPack);
    ID.AddPointer(TTPDecl);
  }

  static bool classof(const Type *T) {
    return T->getTypeClass() == TemplateTypeParm;
  }
};

/// \brief Represents the result of substituting a type for a template
/// type parameter.
///
/// Within an instantiated template, all template type parameters have
/// been replaced with these.  They are used solely to record that a
/// type was originally written as a template type parameter;
/// therefore they are never canonical.
class SubstTemplateTypeParmType : public Type, public llvm::FoldingSetNode {
  // The original type parameter.
  const TemplateTypeParmType *Replaced;

  SubstTemplateTypeParmType(const TemplateTypeParmType *Param, QualType Canon)
    : Type(SubstTemplateTypeParm, Canon, Canon->isDependentType(),
           Canon->isInstantiationDependentType(),
           Canon->isVariablyModifiedType(),
           Canon->containsUnexpandedParameterPack()),
      Replaced(Param) { }

  friend class ASTContext;

public:
  /// Gets the template parameter that was substituted for.
  const TemplateTypeParmType *getReplacedParameter() const {
    return Replaced;
  }

  /// Gets the type that was substituted for the template
  /// parameter.
  QualType getReplacementType() const {
    return getCanonicalTypeInternal();
  }

  bool isSugared() const { return true; }
  QualType desugar() const { return getReplacementType(); }

  void Profile(llvm::FoldingSetNodeID &ID) {
    Profile(ID, getReplacedParameter(), getReplacementType());
  }
  static void Profile(llvm::FoldingSetNodeID &ID,
                      const TemplateTypeParmType *Replaced,
                      QualType Replacement) {
    ID.AddPointer(Replaced);
    ID.AddPointer(Replacement.getAsOpaquePtr());
  }

  static bool classof(const Type *T) {
    return T->getTypeClass() == SubstTemplateTypeParm;
  }
};

/// \brief Represents the result of substituting a set of types for a template
/// type parameter pack.
///
/// When a pack expansion in the source code contains multiple parameter packs
/// and those parameter packs correspond to different levels of template
/// parameter lists, this type node is used to represent a template type
/// parameter pack from an outer level, which has already had its argument pack
/// substituted but that still lives within a pack expansion that itself
/// could not be instantiated. When actually performing a substitution into
/// that pack expansion (e.g., when all template parameters have corresponding
/// arguments), this type will be replaced with the \c SubstTemplateTypeParmType
/// at the current pack substitution index.
class SubstTemplateTypeParmPackType : public Type, public llvm::FoldingSetNode {
  /// \brief The original type parameter.
  const TemplateTypeParmType *Replaced;

  /// \brief A pointer to the set of template arguments that this
  /// parameter pack is instantiated with.
  const TemplateArgument *Arguments;

  /// \brief The number of template arguments in \c Arguments.
  unsigned NumArguments;

  SubstTemplateTypeParmPackType(const TemplateTypeParmType *Param,
                                QualType Canon,
                                const TemplateArgument &ArgPack);

  friend class ASTContext;

public:
  IdentifierInfo *getIdentifier() const { return Replaced->getIdentifier(); }

  /// Gets the template parameter that was substituted for.
  const TemplateTypeParmType *getReplacedParameter() const {
    return Replaced;
  }

  bool isSugared() const { return false; }
  QualType desugar() const { return QualType(this, 0); }

  TemplateArgument getArgumentPack() const;

  void Profile(llvm::FoldingSetNodeID &ID);
  static void Profile(llvm::FoldingSetNodeID &ID,
                      const TemplateTypeParmType *Replaced,
                      const TemplateArgument &ArgPack);

  static bool classof(const Type *T) {
    return T->getTypeClass() == SubstTemplateTypeParmPack;
  }
};

/// \brief Represents a C++11 auto or C++14 decltype(auto) type.
///
/// These types are usually a placeholder for a deduced type. However, before
/// the initializer is attached, or if the initializer is type-dependent, there
/// is no deduced type and an auto type is canonical. In the latter case, it is
/// also a dependent type.
class AutoType : public Type, public llvm::FoldingSetNode {
  AutoType(QualType DeducedType, bool IsDecltypeAuto,
           bool IsDependent)
    : Type(Auto, DeducedType.isNull() ? QualType(this, 0) : DeducedType,
           /*Dependent=*/IsDependent, /*InstantiationDependent=*/IsDependent,
           /*VariablyModified=*/false,
           /*ContainsParameterPack=*/DeducedType.isNull()
               ? false : DeducedType->containsUnexpandedParameterPack()) {
    assert((DeducedType.isNull() || !IsDependent) &&
           "auto deduced to dependent type");
    AutoTypeBits.IsDecltypeAuto = IsDecltypeAuto;
  }

  friend class ASTContext;  // ASTContext creates these

public:
  bool isDecltypeAuto() const { return AutoTypeBits.IsDecltypeAuto; }

  bool isSugared() const { return !isCanonicalUnqualified(); }
  QualType desugar() const { return getCanonicalTypeInternal(); }

  /// \brief Get the type deduced for this auto type, or null if it's either
  /// not been deduced or was deduced to a dependent type.
  QualType getDeducedType() const {
    return !isCanonicalUnqualified() ? getCanonicalTypeInternal() : QualType();
  }
  bool isDeduced() const {
    return !isCanonicalUnqualified() || isDependentType();
  }

  void Profile(llvm::FoldingSetNodeID &ID) {
    Profile(ID, getDeducedType(), isDecltypeAuto(), 
		    isDependentType());
  }

  static void Profile(llvm::FoldingSetNodeID &ID, QualType Deduced,
                      bool IsDecltypeAuto, bool IsDependent) {
    ID.AddPointer(Deduced.getAsOpaquePtr());
    ID.AddBoolean(IsDecltypeAuto);
    ID.AddBoolean(IsDependent);
  }

  static bool classof(const Type *T) {
    return T->getTypeClass() == Auto;
  }
};

/// \brief Represents a type template specialization; the template
/// must be a class template, a type alias template, or a template
/// template parameter.  A template which cannot be resolved to one of
/// these, e.g. because it is written with a dependent scope
/// specifier, is instead represented as a
/// @c DependentTemplateSpecializationType.
///
/// A non-dependent template specialization type is always "sugar",
/// typically for a \c RecordType.  For example, a class template
/// specialization type of \c vector<int> will refer to a tag type for
/// the instantiation \c std::vector<int, std::allocator<int>>
///
/// Template specializations are dependent if either the template or
/// any of the template arguments are dependent, in which case the
/// type may also be canonical.
///
/// Instances of this type are allocated with a trailing array of
/// TemplateArguments, followed by a QualType representing the
/// non-canonical aliased type when the template is a type alias
/// template.
class LLVM_ALIGNAS(/*alignof(uint64_t)*/ 8) TemplateSpecializationType
    : public Type,
      public llvm::FoldingSetNode {
  /// The name of the template being specialized.  This is
  /// either a TemplateName::Template (in which case it is a
  /// ClassTemplateDecl*, a TemplateTemplateParmDecl*, or a
  /// TypeAliasTemplateDecl*), a
  /// TemplateName::SubstTemplateTemplateParmPack, or a
  /// TemplateName::SubstTemplateTemplateParm (in which case the
  /// replacement must, recursively, be one of these).
  TemplateName Template;

  /// The number of template arguments named in this class template
  /// specialization.
  unsigned NumArgs : 31;

  /// Whether this template specialization type is a substituted type alias.
  bool TypeAlias : 1;

  TemplateSpecializationType(TemplateName T,
                             const TemplateArgument *Args,
                             unsigned NumArgs, QualType Canon,
                             QualType Aliased);

  friend class ASTContext;  // ASTContext creates these

public:
  /// Determine whether any of the given template arguments are dependent.
  static bool anyDependentTemplateArguments(const TemplateArgumentLoc *Args,
                                            unsigned NumArgs,
                                            bool &InstantiationDependent);

  static bool anyDependentTemplateArguments(const TemplateArgumentListInfo &,
                                            bool &InstantiationDependent);

  /// \brief Print a template argument list, including the '<' and '>'
  /// enclosing the template arguments.
  static void PrintTemplateArgumentList(raw_ostream &OS,
                                        const TemplateArgument *Args,
                                        unsigned NumArgs,
                                        const PrintingPolicy &Policy,
                                        bool SkipBrackets = false);

  static void PrintTemplateArgumentList(raw_ostream &OS,
                                        const TemplateArgumentLoc *Args,
                                        unsigned NumArgs,
                                        const PrintingPolicy &Policy);

  static void PrintTemplateArgumentList(raw_ostream &OS,
                                        const TemplateArgumentListInfo &,
                                        const PrintingPolicy &Policy);

  /// True if this template specialization type matches a current
  /// instantiation in the context in which it is found.
  bool isCurrentInstantiation() const {
    return isa<InjectedClassNameType>(getCanonicalTypeInternal());
  }

  /// \brief Determine if this template specialization type is for a type alias
  /// template that has been substituted.
  ///
  /// Nearly every template specialization type whose template is an alias
  /// template will be substituted. However, this is not the case when
  /// the specialization contains a pack expansion but the template alias
  /// does not have a corresponding parameter pack, e.g.,
  ///
  /// \code
  /// template<typename T, typename U, typename V> struct S;
  /// template<typename T, typename U> using A = S<T, int, U>;
  /// template<typename... Ts> struct X {
  ///   typedef A<Ts...> type; // not a type alias
  /// };
  /// \endcode
  bool isTypeAlias() const { return TypeAlias; }

  /// Get the aliased type, if this is a specialization of a type alias
  /// template.
  QualType getAliasedType() const {
    assert(isTypeAlias() && "not a type alias template specialization");
    return *reinterpret_cast<const QualType*>(end());
  }

  typedef const TemplateArgument * iterator;

  iterator begin() const { return getArgs(); }
  iterator end() const; // defined inline in TemplateBase.h

  /// Retrieve the name of the template that we are specializing.
  TemplateName getTemplateName() const { return Template; }

  /// Retrieve the template arguments.
  const TemplateArgument *getArgs() const {
    return reinterpret_cast<const TemplateArgument *>(this + 1);
  }

  /// Retrieve the number of template arguments.
  unsigned getNumArgs() const { return NumArgs; }

  /// Retrieve a specific template argument as a type.
  /// \pre \c isArgType(Arg)
  const TemplateArgument &getArg(unsigned Idx) const; // in TemplateBase.h

  bool isSugared() const {
    return !isDependentType() || isCurrentInstantiation() || isTypeAlias();
  }
  QualType desugar() const { return getCanonicalTypeInternal(); }

  void Profile(llvm::FoldingSetNodeID &ID, const ASTContext &Ctx) {
    Profile(ID, Template, getArgs(), NumArgs, Ctx);
    if (isTypeAlias())
      getAliasedType().Profile(ID);
  }

  static void Profile(llvm::FoldingSetNodeID &ID, TemplateName T,
                      const TemplateArgument *Args,
                      unsigned NumArgs,
                      const ASTContext &Context);

  static bool classof(const Type *T) {
    return T->getTypeClass() == TemplateSpecialization;
  }
};

/// The injected class name of a C++ class template or class
/// template partial specialization.  Used to record that a type was
/// spelled with a bare identifier rather than as a template-id; the
/// equivalent for non-templated classes is just RecordType.
///
/// Injected class name types are always dependent.  Template
/// instantiation turns these into RecordTypes.
///
/// Injected class name types are always canonical.  This works
/// because it is impossible to compare an injected class name type
/// with the corresponding non-injected template type, for the same
/// reason that it is impossible to directly compare template
/// parameters from different dependent contexts: injected class name
/// types can only occur within the scope of a particular templated
/// declaration, and within that scope every template specialization
/// will canonicalize to the injected class name (when appropriate
/// according to the rules of the language).
class InjectedClassNameType : public Type {
  CXXRecordDecl *Decl;

  /// The template specialization which this type represents.
  /// For example, in
  ///   template <class T> class A { ... };
  /// this is A<T>, whereas in
  ///   template <class X, class Y> class A<B<X,Y> > { ... };
  /// this is A<B<X,Y> >.
  ///
  /// It is always unqualified, always a template specialization type,
  /// and always dependent.
  QualType InjectedType;

  friend class ASTContext; // ASTContext creates these.
  friend class ASTReader; // FIXME: ASTContext::getInjectedClassNameType is not
                          // currently suitable for AST reading, too much
                          // interdependencies.
  InjectedClassNameType(CXXRecordDecl *D, QualType TST)
    : Type(InjectedClassName, QualType(), /*Dependent=*/true,
           /*InstantiationDependent=*/true,
           /*VariablyModified=*/false,
           /*ContainsUnexpandedParameterPack=*/false),
      Decl(D), InjectedType(TST) {
    assert(isa<TemplateSpecializationType>(TST));
    assert(!TST.hasQualifiers());
    assert(TST->isDependentType());
  }

public:
  QualType getInjectedSpecializationType() const { return InjectedType; }
  const TemplateSpecializationType *getInjectedTST() const {
    return cast<TemplateSpecializationType>(InjectedType.getTypePtr());
  }

  CXXRecordDecl *getDecl() const;

  bool isSugared() const { return false; }
  QualType desugar() const { return QualType(this, 0); }

  static bool classof(const Type *T) {
    return T->getTypeClass() == InjectedClassName;
  }
};

/// \brief The kind of a tag type.
enum TagTypeKind {
  /// \brief The "struct" keyword.
  TTK_Struct,
  /// \brief The "__interface" keyword.
  TTK_Interface,
  /// \brief The "union" keyword.
  TTK_Union,
  /// \brief The "class" keyword.
  TTK_Class,
  /// \brief The "enum" keyword.
  TTK_Enum
};

/// \brief The elaboration keyword that precedes a qualified type name or
/// introduces an elaborated-type-specifier.
enum ElaboratedTypeKeyword {
  /// \brief The "struct" keyword introduces the elaborated-type-specifier.
  ETK_Struct,
  /// \brief The "__interface" keyword introduces the elaborated-type-specifier.
  ETK_Interface,
  /// \brief The "union" keyword introduces the elaborated-type-specifier.
  ETK_Union,
  /// \brief The "class" keyword introduces the elaborated-type-specifier.
  ETK_Class,
  /// \brief The "enum" keyword introduces the elaborated-type-specifier.
  ETK_Enum,
  /// \brief The "typename" keyword precedes the qualified type name, e.g.,
  /// \c typename T::type.
  ETK_Typename,
  /// \brief No keyword precedes the qualified type name.
  ETK_None
};

/// A helper class for Type nodes having an ElaboratedTypeKeyword.
/// The keyword in stored in the free bits of the base class.
/// Also provides a few static helpers for converting and printing
/// elaborated type keyword and tag type kind enumerations.
class TypeWithKeyword : public Type {
protected:
  TypeWithKeyword(ElaboratedTypeKeyword Keyword, TypeClass tc,
                  QualType Canonical, bool Dependent,
                  bool InstantiationDependent, bool VariablyModified,
                  bool ContainsUnexpandedParameterPack)
  : Type(tc, Canonical, Dependent, InstantiationDependent, VariablyModified,
         ContainsUnexpandedParameterPack) {
    TypeWithKeywordBits.Keyword = Keyword;
  }

public:
  ElaboratedTypeKeyword getKeyword() const {
    return static_cast<ElaboratedTypeKeyword>(TypeWithKeywordBits.Keyword);
  }

  /// Converts a type specifier (DeclSpec::TST) into an elaborated type keyword.
  static ElaboratedTypeKeyword getKeywordForTypeSpec(unsigned TypeSpec);

  /// Converts a type specifier (DeclSpec::TST) into a tag type kind.
  /// It is an error to provide a type specifier which *isn't* a tag kind here.
  static TagTypeKind getTagTypeKindForTypeSpec(unsigned TypeSpec);

  /// Converts a TagTypeKind into an elaborated type keyword.
  static ElaboratedTypeKeyword getKeywordForTagTypeKind(TagTypeKind Tag);

  /// Converts an elaborated type keyword into a TagTypeKind.
  /// It is an error to provide an elaborated type keyword
  /// which *isn't* a tag kind here.
  static TagTypeKind getTagTypeKindForKeyword(ElaboratedTypeKeyword Keyword);

  static bool KeywordIsTagTypeKind(ElaboratedTypeKeyword Keyword);

  static StringRef getKeywordName(ElaboratedTypeKeyword Keyword);

  static StringRef getTagTypeKindName(TagTypeKind Kind) {
    return getKeywordName(getKeywordForTagTypeKind(Kind));
  }

  class CannotCastToThisType {};
  static CannotCastToThisType classof(const Type *);
};

/// \brief Represents a type that was referred to using an elaborated type
/// keyword, e.g., struct S, or via a qualified name, e.g., N::M::type,
/// or both.
///
/// This type is used to keep track of a type name as written in the
/// source code, including tag keywords and any nested-name-specifiers.
/// The type itself is always "sugar", used to express what was written
/// in the source code but containing no additional semantic information.
class ElaboratedType : public TypeWithKeyword, public llvm::FoldingSetNode {

  /// The nested name specifier containing the qualifier.
  NestedNameSpecifier *NNS;

  /// The type that this qualified name refers to.
  QualType NamedType;

  ElaboratedType(ElaboratedTypeKeyword Keyword, NestedNameSpecifier *NNS,
                 QualType NamedType, QualType CanonType)
    : TypeWithKeyword(Keyword, Elaborated, CanonType,
                      NamedType->isDependentType(),
                      NamedType->isInstantiationDependentType(),
                      NamedType->isVariablyModifiedType(),
                      NamedType->containsUnexpandedParameterPack()),
      NNS(NNS), NamedType(NamedType) {
    assert(!(Keyword == ETK_None && NNS == nullptr) &&
           "ElaboratedType cannot have elaborated type keyword "
           "and name qualifier both null.");
  }

  friend class ASTContext;  // ASTContext creates these

public:
  ~ElaboratedType();

  /// Retrieve the qualification on this type.
  NestedNameSpecifier *getQualifier() const { return NNS; }

  /// Retrieve the type named by the qualified-id.
  QualType getNamedType() const { return NamedType; }

  /// Remove a single level of sugar.
  QualType desugar() const { return getNamedType(); }

  /// Returns whether this type directly provides sugar.
  bool isSugared() const { return true; }

  void Profile(llvm::FoldingSetNodeID &ID) {
    Profile(ID, getKeyword(), NNS, NamedType);
  }

  static void Profile(llvm::FoldingSetNodeID &ID, ElaboratedTypeKeyword Keyword,
                      NestedNameSpecifier *NNS, QualType NamedType) {
    ID.AddInteger(Keyword);
    ID.AddPointer(NNS);
    NamedType.Profile(ID);
  }

  static bool classof(const Type *T) {
    return T->getTypeClass() == Elaborated;
  }
};

/// \brief Represents a qualified type name for which the type name is
/// dependent.
///
/// DependentNameType represents a class of dependent types that involve a
/// possibly dependent nested-name-specifier (e.g., "T::") followed by a
/// name of a type. The DependentNameType may start with a "typename" (for a
/// typename-specifier), "class", "struct", "union", or "enum" (for a
/// dependent elaborated-type-specifier), or nothing (in contexts where we
/// know that we must be referring to a type, e.g., in a base class specifier).
/// Typically the nested-name-specifier is dependent, but in MSVC compatibility
/// mode, this type is used with non-dependent names to delay name lookup until
/// instantiation.
class DependentNameType : public TypeWithKeyword, public llvm::FoldingSetNode {

  /// \brief The nested name specifier containing the qualifier.
  NestedNameSpecifier *NNS;

  /// \brief The type that this typename specifier refers to.
  const IdentifierInfo *Name;

  DependentNameType(ElaboratedTypeKeyword Keyword, NestedNameSpecifier *NNS,
                    const IdentifierInfo *Name, QualType CanonType)
    : TypeWithKeyword(Keyword, DependentName, CanonType, /*Dependent=*/true,
                      /*InstantiationDependent=*/true,
                      /*VariablyModified=*/false,
                      NNS->containsUnexpandedParameterPack()),
      NNS(NNS), Name(Name) {}

  friend class ASTContext;  // ASTContext creates these

public:
  /// Retrieve the qualification on this type.
  NestedNameSpecifier *getQualifier() const { return NNS; }

  /// Retrieve the type named by the typename specifier as an identifier.
  ///
  /// This routine will return a non-NULL identifier pointer when the
  /// form of the original typename was terminated by an identifier,
  /// e.g., "typename T::type".
  const IdentifierInfo *getIdentifier() const {
    return Name;
  }

  bool isSugared() const { return false; }
  QualType desugar() const { return QualType(this, 0); }

  void Profile(llvm::FoldingSetNodeID &ID) {
    Profile(ID, getKeyword(), NNS, Name);
  }

  static void Profile(llvm::FoldingSetNodeID &ID, ElaboratedTypeKeyword Keyword,
                      NestedNameSpecifier *NNS, const IdentifierInfo *Name) {
    ID.AddInteger(Keyword);
    ID.AddPointer(NNS);
    ID.AddPointer(Name);
  }

  static bool classof(const Type *T) {
    return T->getTypeClass() == DependentName;
  }
};

/// Represents a template specialization type whose template cannot be
/// resolved, e.g.
///   A<T>::template B<T>
class LLVM_ALIGNAS(/*alignof(uint64_t)*/ 8) DependentTemplateSpecializationType
    : public TypeWithKeyword,
      public llvm::FoldingSetNode {

  /// The nested name specifier containing the qualifier.
  NestedNameSpecifier *NNS;

  /// The identifier of the template.
  const IdentifierInfo *Name;

  /// \brief The number of template arguments named in this class template
  /// specialization.
  unsigned NumArgs;

  const TemplateArgument *getArgBuffer() const {
    return reinterpret_cast<const TemplateArgument*>(this+1);
  }
  TemplateArgument *getArgBuffer() {
    return reinterpret_cast<TemplateArgument*>(this+1);
  }

  DependentTemplateSpecializationType(ElaboratedTypeKeyword Keyword,
                                      NestedNameSpecifier *NNS,
                                      const IdentifierInfo *Name,
                                      unsigned NumArgs,
                                      const TemplateArgument *Args,
                                      QualType Canon);

  friend class ASTContext;  // ASTContext creates these

public:
  NestedNameSpecifier *getQualifier() const { return NNS; }
  const IdentifierInfo *getIdentifier() const { return Name; }

  /// \brief Retrieve the template arguments.
  const TemplateArgument *getArgs() const {
    return getArgBuffer();
  }

  /// \brief Retrieve the number of template arguments.
  unsigned getNumArgs() const { return NumArgs; }

  const TemplateArgument &getArg(unsigned Idx) const; // in TemplateBase.h

  typedef const TemplateArgument * iterator;
  iterator begin() const { return getArgs(); }
  iterator end() const; // inline in TemplateBase.h

  bool isSugared() const { return false; }
  QualType desugar() const { return QualType(this, 0); }

  void Profile(llvm::FoldingSetNodeID &ID, const ASTContext &Context) {
    Profile(ID, Context, getKeyword(), NNS, Name, NumArgs, getArgs());
  }

  static void Profile(llvm::FoldingSetNodeID &ID,
                      const ASTContext &Context,
                      ElaboratedTypeKeyword Keyword,
                      NestedNameSpecifier *Qualifier,
                      const IdentifierInfo *Name,
                      unsigned NumArgs,
                      const TemplateArgument *Args);

  static bool classof(const Type *T) {
    return T->getTypeClass() == DependentTemplateSpecialization;
  }
};

/// \brief Represents a pack expansion of types.
///
/// Pack expansions are part of C++11 variadic templates. A pack
/// expansion contains a pattern, which itself contains one or more
/// "unexpanded" parameter packs. When instantiated, a pack expansion
/// produces a series of types, each instantiated from the pattern of
/// the expansion, where the Ith instantiation of the pattern uses the
/// Ith arguments bound to each of the unexpanded parameter packs. The
/// pack expansion is considered to "expand" these unexpanded
/// parameter packs.
///
/// \code
/// template<typename ...Types> struct tuple;
///
/// template<typename ...Types>
/// struct tuple_of_references {
///   typedef tuple<Types&...> type;
/// };
/// \endcode
///
/// Here, the pack expansion \c Types&... is represented via a
/// PackExpansionType whose pattern is Types&.
class PackExpansionType : public Type, public llvm::FoldingSetNode {
  /// \brief The pattern of the pack expansion.
  QualType Pattern;

  /// \brief The number of expansions that this pack expansion will
  /// generate when substituted (+1), or indicates that
  ///
  /// This field will only have a non-zero value when some of the parameter
  /// packs that occur within the pattern have been substituted but others have
  /// not.
  unsigned NumExpansions;

  PackExpansionType(QualType Pattern, QualType Canon,
                    Optional<unsigned> NumExpansions)
    : Type(PackExpansion, Canon, /*Dependent=*/Pattern->isDependentType(),
           /*InstantiationDependent=*/true,
           /*VariablyModified=*/Pattern->isVariablyModifiedType(),
           /*ContainsUnexpandedParameterPack=*/false),
      Pattern(Pattern),
      NumExpansions(NumExpansions? *NumExpansions + 1: 0) { }

  friend class ASTContext;  // ASTContext creates these

public:
  /// \brief Retrieve the pattern of this pack expansion, which is the
  /// type that will be repeatedly instantiated when instantiating the
  /// pack expansion itself.
  QualType getPattern() const { return Pattern; }

  /// \brief Retrieve the number of expansions that this pack expansion will
  /// generate, if known.
  Optional<unsigned> getNumExpansions() const {
    if (NumExpansions)
      return NumExpansions - 1;

    return None;
  }

  bool isSugared() const { return !Pattern->isDependentType(); }
  QualType desugar() const { return isSugared() ? Pattern : QualType(this, 0); }

  void Profile(llvm::FoldingSetNodeID &ID) {
    Profile(ID, getPattern(), getNumExpansions());
  }

  static void Profile(llvm::FoldingSetNodeID &ID, QualType Pattern,
                      Optional<unsigned> NumExpansions) {
    ID.AddPointer(Pattern.getAsOpaquePtr());
    ID.AddBoolean(NumExpansions.hasValue());
    if (NumExpansions)
      ID.AddInteger(*NumExpansions);
  }

  static bool classof(const Type *T) {
    return T->getTypeClass() == PackExpansion;
  }
};

/// Represents a class type in Objective C.
///
/// Every Objective C type is a combination of a base type, a set of
/// type arguments (optional, for parameterized classes) and a list of
/// protocols.
///
/// Given the following declarations:
/// \code
///   \@class C<T>;
///   \@protocol P;
/// \endcode
///
/// 'C' is an ObjCInterfaceType C.  It is sugar for an ObjCObjectType
/// with base C and no protocols.
///
/// 'C<P>' is an unspecialized ObjCObjectType with base C and protocol list [P].
/// 'C<C*>' is a specialized ObjCObjectType with type arguments 'C*' and no 
/// protocol list.
/// 'C<C*><P>' is a specialized ObjCObjectType with base C, type arguments 'C*',
/// and protocol list [P].
///
/// 'id' is a TypedefType which is sugar for an ObjCObjectPointerType whose
/// pointee is an ObjCObjectType with base BuiltinType::ObjCIdType
/// and no protocols.
///
/// 'id<P>' is an ObjCObjectPointerType whose pointee is an ObjCObjectType
/// with base BuiltinType::ObjCIdType and protocol list [P].  Eventually
/// this should get its own sugar class to better represent the source.
class ObjCObjectType : public Type {
  // ObjCObjectType.NumTypeArgs - the number of type arguments stored
  // after the ObjCObjectPointerType node.
  // ObjCObjectType.NumProtocols - the number of protocols stored
  // after the type arguments of ObjCObjectPointerType node.
  //
  // These protocols are those written directly on the type.  If
  // protocol qualifiers ever become additive, the iterators will need
  // to get kindof complicated.
  //
  // In the canonical object type, these are sorted alphabetically
  // and uniqued.

  /// Either a BuiltinType or an InterfaceType or sugar for either.
  QualType BaseType;

  /// Cached superclass type.
  mutable llvm::PointerIntPair<const ObjCObjectType *, 1, bool>
    CachedSuperClassType;

  ObjCProtocolDecl * const *getProtocolStorage() const {
    return const_cast<ObjCObjectType*>(this)->getProtocolStorage();
  }

  QualType *getTypeArgStorage();
  const QualType *getTypeArgStorage() const {
    return const_cast<ObjCObjectType *>(this)->getTypeArgStorage();
  }

  ObjCProtocolDecl **getProtocolStorage();

protected:
  ObjCObjectType(QualType Canonical, QualType Base,
                 ArrayRef<QualType> typeArgs,
                 ArrayRef<ObjCProtocolDecl *> protocols,
                 bool isKindOf);

  enum Nonce_ObjCInterface { Nonce_ObjCInterface };
  ObjCObjectType(enum Nonce_ObjCInterface)
        : Type(ObjCInterface, QualType(), false, false, false, false),
      BaseType(QualType(this_(), 0)) {
    ObjCObjectTypeBits.NumProtocols = 0;
    ObjCObjectTypeBits.NumTypeArgs = 0;
    ObjCObjectTypeBits.IsKindOf = 0;
  }

  void computeSuperClassTypeSlow() const;

public:
  /// Gets the base type of this object type.  This is always (possibly
  /// sugar for) one of:
  ///  - the 'id' builtin type (as opposed to the 'id' type visible to the
  ///    user, which is a typedef for an ObjCObjectPointerType)
  ///  - the 'Class' builtin type (same caveat)
  ///  - an ObjCObjectType (currently always an ObjCInterfaceType)
  QualType getBaseType() const { return BaseType; }

  bool isObjCId() const {
    return getBaseType()->isSpecificBuiltinType(BuiltinType::ObjCId);
  }
  bool isObjCClass() const {
    return getBaseType()->isSpecificBuiltinType(BuiltinType::ObjCClass);
  }
  bool isObjCUnqualifiedId() const { return qual_empty() && isObjCId(); }
  bool isObjCUnqualifiedClass() const { return qual_empty() && isObjCClass(); }
  bool isObjCUnqualifiedIdOrClass() const {
    if (!qual_empty()) return false;
    if (const BuiltinType *T = getBaseType()->getAs<BuiltinType>())
      return T->getKind() == BuiltinType::ObjCId ||
             T->getKind() == BuiltinType::ObjCClass;
    return false;
  }
  bool isObjCQualifiedId() const { return !qual_empty() && isObjCId(); }
  bool isObjCQualifiedClass() const { return !qual_empty() && isObjCClass(); }

  /// Gets the interface declaration for this object type, if the base type
  /// really is an interface.
  ObjCInterfaceDecl *getInterface() const;

  /// Determine whether this object type is "specialized", meaning
  /// that it has type arguments.
  bool isSpecialized() const;

  /// Determine whether this object type was written with type arguments.
  bool isSpecializedAsWritten() const {
    return ObjCObjectTypeBits.NumTypeArgs > 0;
  }

  /// Determine whether this object type is "unspecialized", meaning
  /// that it has no type arguments.
  bool isUnspecialized() const { return !isSpecialized(); }

  /// Determine whether this object type is "unspecialized" as
  /// written, meaning that it has no type arguments.
  bool isUnspecializedAsWritten() const { return !isSpecializedAsWritten(); }

  /// Retrieve the type arguments of this object type (semantically).
  ArrayRef<QualType> getTypeArgs() const;

  /// Retrieve the type arguments of this object type as they were
  /// written.
  ArrayRef<QualType> getTypeArgsAsWritten() const {
    return ArrayRef<QualType>(getTypeArgStorage(),
                              ObjCObjectTypeBits.NumTypeArgs);
  }

  typedef ObjCProtocolDecl * const *qual_iterator;
  typedef llvm::iterator_range<qual_iterator> qual_range;

  qual_range quals() const { return qual_range(qual_begin(), qual_end()); }
  qual_iterator qual_begin() const { return getProtocolStorage(); }
  qual_iterator qual_end() const { return qual_begin() + getNumProtocols(); }

  bool qual_empty() const { return getNumProtocols() == 0; }

  /// Return the number of qualifying protocols in this interface type,
  /// or 0 if there are none.
  unsigned getNumProtocols() const { return ObjCObjectTypeBits.NumProtocols; }

  /// Fetch a protocol by index.
  ObjCProtocolDecl *getProtocol(unsigned I) const {
    assert(I < getNumProtocols() && "Out-of-range protocol access");
    return qual_begin()[I];
  }

  /// Retrieve all of the protocol qualifiers.
  ArrayRef<ObjCProtocolDecl *> getProtocols() const {
    return ArrayRef<ObjCProtocolDecl *>(qual_begin(), getNumProtocols());
  }

  /// Whether this is a "__kindof" type as written.
  bool isKindOfTypeAsWritten() const { return ObjCObjectTypeBits.IsKindOf; }

  /// Whether this ia a "__kindof" type (semantically).
  bool isKindOfType() const;

  /// Retrieve the type of the superclass of this object type.
  ///
  /// This operation substitutes any type arguments into the
  /// superclass of the current class type, potentially producing a
  /// specialization of the superclass type. Produces a null type if
  /// there is no superclass.
  QualType getSuperClassType() const {
    if (!CachedSuperClassType.getInt())
      computeSuperClassTypeSlow();

    assert(CachedSuperClassType.getInt() && "Superclass not set?");
    return QualType(CachedSuperClassType.getPointer(), 0);
  }

  /// Strip off the Objective-C "kindof" type and (with it) any
  /// protocol qualifiers.
  QualType stripObjCKindOfTypeAndQuals(const ASTContext &ctx) const;

  bool isSugared() const { return false; }
  QualType desugar() const { return QualType(this, 0); }

  static bool classof(const Type *T) {
    return T->getTypeClass() == ObjCObject ||
           T->getTypeClass() == ObjCInterface;
  }
};

/// A class providing a concrete implementation
/// of ObjCObjectType, so as to not increase the footprint of
/// ObjCInterfaceType.  Code outside of ASTContext and the core type
/// system should not reference this type.
class ObjCObjectTypeImpl : public ObjCObjectType, public llvm::FoldingSetNode {
  friend class ASTContext;

  // If anyone adds fields here, ObjCObjectType::getProtocolStorage()
  // will need to be modified.

  ObjCObjectTypeImpl(QualType Canonical, QualType Base,
                     ArrayRef<QualType> typeArgs,
                     ArrayRef<ObjCProtocolDecl *> protocols,
                     bool isKindOf)
    : ObjCObjectType(Canonical, Base, typeArgs, protocols, isKindOf) {}

public:
  void Profile(llvm::FoldingSetNodeID &ID);
  static void Profile(llvm::FoldingSetNodeID &ID,
                      QualType Base,
                      ArrayRef<QualType> typeArgs,
                      ArrayRef<ObjCProtocolDecl *> protocols,
                      bool isKindOf);
};

inline QualType *ObjCObjectType::getTypeArgStorage() {
  return reinterpret_cast<QualType *>(static_cast<ObjCObjectTypeImpl*>(this)+1);
}

inline ObjCProtocolDecl **ObjCObjectType::getProtocolStorage() {
    return reinterpret_cast<ObjCProtocolDecl**>(
             getTypeArgStorage() + ObjCObjectTypeBits.NumTypeArgs);
}

/// Interfaces are the core concept in Objective-C for object oriented design.
/// They basically correspond to C++ classes.  There are two kinds of interface
/// types: normal interfaces like `NSString`, and qualified interfaces, which
/// are qualified with a protocol list like `NSString<NSCopyable, NSAmazing>`.
///
/// ObjCInterfaceType guarantees the following properties when considered
/// as a subtype of its superclass, ObjCObjectType:
///   - There are no protocol qualifiers.  To reinforce this, code which
///     tries to invoke the protocol methods via an ObjCInterfaceType will
///     fail to compile.
///   - It is its own base type.  That is, if T is an ObjCInterfaceType*,
///     T->getBaseType() == QualType(T, 0).
class ObjCInterfaceType : public ObjCObjectType {
  mutable ObjCInterfaceDecl *Decl;

  ObjCInterfaceType(const ObjCInterfaceDecl *D)
    : ObjCObjectType(Nonce_ObjCInterface),
      Decl(const_cast<ObjCInterfaceDecl*>(D)) {}
  friend class ASTContext;  // ASTContext creates these.
  friend class ASTReader;
  friend class ObjCInterfaceDecl;

public:
  /// Get the declaration of this interface.
  ObjCInterfaceDecl *getDecl() const { return Decl; }

  bool isSugared() const { return false; }
  QualType desugar() const { return QualType(this, 0); }

  static bool classof(const Type *T) {
    return T->getTypeClass() == ObjCInterface;
  }

  // Nonsense to "hide" certain members of ObjCObjectType within this
  // class.  People asking for protocols on an ObjCInterfaceType are
  // not going to get what they want: ObjCInterfaceTypes are
  // guaranteed to have no protocols.
  enum {
    qual_iterator,
    qual_begin,
    qual_end,
    getNumProtocols,
    getProtocol
  };
};

inline ObjCInterfaceDecl *ObjCObjectType::getInterface() const {
  QualType baseType = getBaseType();
  while (const ObjCObjectType *ObjT = baseType->getAs<ObjCObjectType>()) {
    if (const ObjCInterfaceType *T = dyn_cast<ObjCInterfaceType>(ObjT))
      return T->getDecl();

    baseType = ObjT->getBaseType();
  }

  return nullptr;
}

/// Represents a pointer to an Objective C object.
///
/// These are constructed from pointer declarators when the pointee type is
/// an ObjCObjectType (or sugar for one).  In addition, the 'id' and 'Class'
/// types are typedefs for these, and the protocol-qualified types 'id<P>'
/// and 'Class<P>' are translated into these.
///
/// Pointers to pointers to Objective C objects are still PointerTypes;
/// only the first level of pointer gets it own type implementation.
class ObjCObjectPointerType : public Type, public llvm::FoldingSetNode {
  QualType PointeeType;

  ObjCObjectPointerType(QualType Canonical, QualType Pointee)
    : Type(ObjCObjectPointer, Canonical,
           Pointee->isDependentType(),
           Pointee->isInstantiationDependentType(),
           Pointee->isVariablyModifiedType(),
           Pointee->containsUnexpandedParameterPack()),
      PointeeType(Pointee) {}
  friend class ASTContext;  // ASTContext creates these.

public:
  /// Gets the type pointed to by this ObjC pointer.
  /// The result will always be an ObjCObjectType or sugar thereof.
  QualType getPointeeType() const { return PointeeType; }

  /// Gets the type pointed to by this ObjC pointer.  Always returns non-null.
  ///
  /// This method is equivalent to getPointeeType() except that
  /// it discards any typedefs (or other sugar) between this
  /// type and the "outermost" object type.  So for:
  /// \code
  ///   \@class A; \@protocol P; \@protocol Q;
  ///   typedef A<P> AP;
  ///   typedef A A1;
  ///   typedef A1<P> A1P;
  ///   typedef A1P<Q> A1PQ;
  /// \endcode
  /// For 'A*', getObjectType() will return 'A'.
  /// For 'A<P>*', getObjectType() will return 'A<P>'.
  /// For 'AP*', getObjectType() will return 'A<P>'.
  /// For 'A1*', getObjectType() will return 'A'.
  /// For 'A1<P>*', getObjectType() will return 'A1<P>'.
  /// For 'A1P*', getObjectType() will return 'A1<P>'.
  /// For 'A1PQ*', getObjectType() will return 'A1<Q>', because
  ///   adding protocols to a protocol-qualified base discards the
  ///   old qualifiers (for now).  But if it didn't, getObjectType()
  ///   would return 'A1P<Q>' (and we'd have to make iterating over
  ///   qualifiers more complicated).
  const ObjCObjectType *getObjectType() const {
    return PointeeType->castAs<ObjCObjectType>();
  }

  /// If this pointer points to an Objective C
  /// \@interface type, gets the type for that interface.  Any protocol
  /// qualifiers on the interface are ignored.
  ///
  /// \return null if the base type for this pointer is 'id' or 'Class'
  const ObjCInterfaceType *getInterfaceType() const;

  /// If this pointer points to an Objective \@interface
  /// type, gets the declaration for that interface.
  ///
  /// \return null if the base type for this pointer is 'id' or 'Class'
  ObjCInterfaceDecl *getInterfaceDecl() const {
    return getObjectType()->getInterface();
  }

  /// True if this is equivalent to the 'id' type, i.e. if
  /// its object type is the primitive 'id' type with no protocols.
  bool isObjCIdType() const {
    return getObjectType()->isObjCUnqualifiedId();
  }

  /// True if this is equivalent to the 'Class' type,
  /// i.e. if its object tive is the primitive 'Class' type with no protocols.
  bool isObjCClassType() const {
    return getObjectType()->isObjCUnqualifiedClass();
  }

  /// True if this is equivalent to the 'id' or 'Class' type,
  bool isObjCIdOrClassType() const {
    return getObjectType()->isObjCUnqualifiedIdOrClass();
  }

  /// True if this is equivalent to 'id<P>' for some non-empty set of
  /// protocols.
  bool isObjCQualifiedIdType() const {
    return getObjectType()->isObjCQualifiedId();
  }

  /// True if this is equivalent to 'Class<P>' for some non-empty set of
  /// protocols.
  bool isObjCQualifiedClassType() const {
    return getObjectType()->isObjCQualifiedClass();
  }

  /// Whether this is a "__kindof" type.
  bool isKindOfType() const { return getObjectType()->isKindOfType(); }

  /// Whether this type is specialized, meaning that it has type arguments.
  bool isSpecialized() const { return getObjectType()->isSpecialized(); }

  /// Whether this type is specialized, meaning that it has type arguments.
  bool isSpecializedAsWritten() const {
    return getObjectType()->isSpecializedAsWritten();
  }

  /// Whether this type is unspecialized, meaning that is has no type arguments.
  bool isUnspecialized() const { return getObjectType()->isUnspecialized(); }

  /// Determine whether this object type is "unspecialized" as
  /// written, meaning that it has no type arguments.
  bool isUnspecializedAsWritten() const { return !isSpecializedAsWritten(); }

  /// Retrieve the type arguments for this type.
  ArrayRef<QualType> getTypeArgs() const {
    return getObjectType()->getTypeArgs();
  }

  /// Retrieve the type arguments for this type.
  ArrayRef<QualType> getTypeArgsAsWritten() const {
    return getObjectType()->getTypeArgsAsWritten();
  }

  /// An iterator over the qualifiers on the object type.  Provided
  /// for convenience.  This will always iterate over the full set of
  /// protocols on a type, not just those provided directly.
  typedef ObjCObjectType::qual_iterator qual_iterator;
  typedef llvm::iterator_range<qual_iterator> qual_range;

  qual_range quals() const { return qual_range(qual_begin(), qual_end()); }
  qual_iterator qual_begin() const {
    return getObjectType()->qual_begin();
  }
  qual_iterator qual_end() const {
    return getObjectType()->qual_end();
  }
  bool qual_empty() const { return getObjectType()->qual_empty(); }

  /// Return the number of qualifying protocols on the object type.
  unsigned getNumProtocols() const {
    return getObjectType()->getNumProtocols();
  }

  /// Retrieve a qualifying protocol by index on the object type.
  ObjCProtocolDecl *getProtocol(unsigned I) const {
    return getObjectType()->getProtocol(I);
  }

  bool isSugared() const { return false; }
  QualType desugar() const { return QualType(this, 0); }

  /// Retrieve the type of the superclass of this object pointer type.
  ///
  /// This operation substitutes any type arguments into the
  /// superclass of the current class type, potentially producing a
  /// pointer to a specialization of the superclass type. Produces a
  /// null type if there is no superclass.
  QualType getSuperClassType() const;

  /// Strip off the Objective-C "kindof" type and (with it) any
  /// protocol qualifiers.
  const ObjCObjectPointerType *stripObjCKindOfTypeAndQuals(
                                 const ASTContext &ctx) const;

  void Profile(llvm::FoldingSetNodeID &ID) {
    Profile(ID, getPointeeType());
  }
  static void Profile(llvm::FoldingSetNodeID &ID, QualType T) {
    ID.AddPointer(T.getAsOpaquePtr());
  }
  static bool classof(const Type *T) {
    return T->getTypeClass() == ObjCObjectPointer;
  }
};

class AtomicType : public Type, public llvm::FoldingSetNode {
  QualType ValueType;

  AtomicType(QualType ValTy, QualType Canonical)
    : Type(Atomic, Canonical, ValTy->isDependentType(),
           ValTy->isInstantiationDependentType(),
           ValTy->isVariablyModifiedType(),
           ValTy->containsUnexpandedParameterPack()),
      ValueType(ValTy) {}
  friend class ASTContext;  // ASTContext creates these.

  public:
  /// Gets the type contained by this atomic type, i.e.
  /// the type returned by performing an atomic load of this atomic type.
  QualType getValueType() const { return ValueType; }

  bool isSugared() const { return false; }
  QualType desugar() const { return QualType(this, 0); }

  void Profile(llvm::FoldingSetNodeID &ID) {
    Profile(ID, getValueType());
  }
  static void Profile(llvm::FoldingSetNodeID &ID, QualType T) {
    ID.AddPointer(T.getAsOpaquePtr());
  }
  static bool classof(const Type *T) {
    return T->getTypeClass() == Atomic;
  }
};

/// A qualifier set is used to build a set of qualifiers.
class QualifierCollector : public Qualifiers {
public:
  QualifierCollector(Qualifiers Qs = Qualifiers()) : Qualifiers(Qs) {}

  /// Collect any qualifiers on the given type and return an
  /// unqualified type.  The qualifiers are assumed to be consistent
  /// with those already in the type.
  const Type *strip(QualType type) {
    addFastQualifiers(type.getLocalFastQualifiers());
    if (!type.hasLocalNonFastQualifiers())
      return type.getTypePtrUnsafe();

    const ExtQuals *extQuals = type.getExtQualsUnsafe();
    addConsistentQualifiers(extQuals->getQualifiers());
    return extQuals->getBaseType();
  }

  /// Apply the collected qualifiers to the given type.
  QualType apply(const ASTContext &Context, QualType QT) const;

  /// Apply the collected qualifiers to the given type.
  QualType apply(const ASTContext &Context, const Type* T) const;
};


// Inline function definitions.

inline SplitQualType SplitQualType::getSingleStepDesugaredType() const {
  SplitQualType desugar =
    Ty->getLocallyUnqualifiedSingleStepDesugaredType().split();
  desugar.Quals.addConsistentQualifiers(Quals);
  return desugar;
}

inline const Type *QualType::getTypePtr() const {
  return getCommonPtr()->BaseType;
}

inline const Type *QualType::getTypePtrOrNull() const {
  return (isNull() ? nullptr : getCommonPtr()->BaseType);
}

inline SplitQualType QualType::split() const {
  if (!hasLocalNonFastQualifiers())
    return SplitQualType(getTypePtrUnsafe(),
                         Qualifiers::fromFastMask(getLocalFastQualifiers()));

  const ExtQuals *eq = getExtQualsUnsafe();
  Qualifiers qs = eq->getQualifiers();
  qs.addFastQualifiers(getLocalFastQualifiers());
  return SplitQualType(eq->getBaseType(), qs);
}

inline Qualifiers QualType::getLocalQualifiers() const {
  Qualifiers Quals;
  if (hasLocalNonFastQualifiers())
    Quals = getExtQualsUnsafe()->getQualifiers();
  Quals.addFastQualifiers(getLocalFastQualifiers());
  return Quals;
}

inline Qualifiers QualType::getQualifiers() const {
  Qualifiers quals = getCommonPtr()->CanonicalType.getLocalQualifiers();
  quals.addFastQualifiers(getLocalFastQualifiers());
  return quals;
}

inline unsigned QualType::getCVRQualifiers() const {
  unsigned cvr = getCommonPtr()->CanonicalType.getLocalCVRQualifiers();
  cvr |= getLocalCVRQualifiers();
  return cvr;
}

inline QualType QualType::getCanonicalType() const {
  QualType canon = getCommonPtr()->CanonicalType;
  return canon.withFastQualifiers(getLocalFastQualifiers());
}

inline bool QualType::isCanonical() const {
  return getTypePtr()->isCanonicalUnqualified();
}

inline bool QualType::isCanonicalAsParam() const {
  if (!isCanonical()) return false;
  if (hasLocalQualifiers()) return false;

  const Type *T = getTypePtr();
  if (T->isVariablyModifiedType() && T->hasSizedVLAType())
    return false;

  return !isa<FunctionType>(T) && !isa<ArrayType>(T);
}

inline bool QualType::isConstQualified() const {
  return isLocalConstQualified() ||
         getCommonPtr()->CanonicalType.isLocalConstQualified();
}

inline bool QualType::isRestrictQualified() const {
  return isLocalRestrictQualified() ||
         getCommonPtr()->CanonicalType.isLocalRestrictQualified();
}


inline bool QualType::isVolatileQualified() const {
  return isLocalVolatileQualified() ||
         getCommonPtr()->CanonicalType.isLocalVolatileQualified();
}

inline bool QualType::hasQualifiers() const {
  return hasLocalQualifiers() ||
         getCommonPtr()->CanonicalType.hasLocalQualifiers();
}

inline QualType QualType::getUnqualifiedType() const {
  if (!getTypePtr()->getCanonicalTypeInternal().hasLocalQualifiers())
    return QualType(getTypePtr(), 0);

  return QualType(getSplitUnqualifiedTypeImpl(*this).Ty, 0);
}
  
inline SplitQualType QualType::getSplitUnqualifiedType() const {
  if (!getTypePtr()->getCanonicalTypeInternal().hasLocalQualifiers())
    return split();

  return getSplitUnqualifiedTypeImpl(*this);
}

inline void QualType::removeLocalConst() {
  removeLocalFastQualifiers(Qualifiers::Const);
}

inline void QualType::removeLocalRestrict() {
  removeLocalFastQualifiers(Qualifiers::Restrict);
}

inline void QualType::removeLocalVolatile() {
  removeLocalFastQualifiers(Qualifiers::Volatile);
}

inline void QualType::removeLocalCVRQualifiers(unsigned Mask) {
  assert(!(Mask & ~Qualifiers::CVRMask) && "mask has non-CVR bits");
  assert((int)Qualifiers::CVRMask == (int)Qualifiers::FastMask);

  // Fast path: we don't need to touch the slow qualifiers.
  removeLocalFastQualifiers(Mask);
}

/// Return the address space of this type.
inline unsigned QualType::getAddressSpace() const {
  return getQualifiers().getAddressSpace();
}

/// Return the gc attribute of this type.
inline Qualifiers::GC QualType::getObjCGCAttr() const {
  return getQualifiers().getObjCGCAttr();
}

inline FunctionType::ExtInfo getFunctionExtInfo(const Type &t) {
  if (const PointerType *PT = t.getAs<PointerType>()) {
    if (const FunctionType *FT = PT->getPointeeType()->getAs<FunctionType>())
      return FT->getExtInfo();
  } else if (const FunctionType *FT = t.getAs<FunctionType>())
    return FT->getExtInfo();

  return FunctionType::ExtInfo();
}

inline FunctionType::ExtInfo getFunctionExtInfo(QualType t) {
  return getFunctionExtInfo(*t);
}

/// Determine whether this type is more
/// qualified than the Other type. For example, "const volatile int"
/// is more qualified than "const int", "volatile int", and
/// "int". However, it is not more qualified than "const volatile
/// int".
inline bool QualType::isMoreQualifiedThan(QualType other) const {
  Qualifiers myQuals = getQualifiers();
  Qualifiers otherQuals = other.getQualifiers();
  return (myQuals != otherQuals && myQuals.compatiblyIncludes(otherQuals));
}

/// Determine whether this type is at last
/// as qualified as the Other type. For example, "const volatile
/// int" is at least as qualified as "const int", "volatile int",
/// "int", and "const volatile int".
inline bool QualType::isAtLeastAsQualifiedAs(QualType other) const {
  return getQualifiers().compatiblyIncludes(other.getQualifiers());
}

/// If Type is a reference type (e.g., const
/// int&), returns the type that the reference refers to ("const
/// int"). Otherwise, returns the type itself. This routine is used
/// throughout Sema to implement C++ 5p6:
///
///   If an expression initially has the type "reference to T" (8.3.2,
///   8.5.3), the type is adjusted to "T" prior to any further
///   analysis, the expression designates the object or function
///   denoted by the reference, and the expression is an lvalue.
inline QualType QualType::getNonReferenceType() const {
  if (const ReferenceType *RefType = (*this)->getAs<ReferenceType>())
    return RefType->getPointeeType();
  else
    return *this;
}

inline bool QualType::isCForbiddenLValueType() const {
  return ((getTypePtr()->isVoidType() && !hasQualifiers()) ||
          getTypePtr()->isFunctionType());
}

/// Tests whether the type is categorized as a fundamental type.
///
/// \returns True for types specified in C++0x [basic.fundamental].
inline bool Type::isFundamentalType() const {
  return isVoidType() ||
         // FIXME: It's really annoying that we don't have an
         // 'isArithmeticType()' which agrees with the standard definition.
         (isArithmeticType() && !isEnumeralType());
}

/// Tests whether the type is categorized as a compound type.
///
/// \returns True for types specified in C++0x [basic.compound].
inline bool Type::isCompoundType() const {
  // C++0x [basic.compound]p1:
  //   Compound types can be constructed in the following ways:
  //    -- arrays of objects of a given type [...];
  return isArrayType() ||
  //    -- functions, which have parameters of given types [...];
         isFunctionType() ||
  //    -- pointers to void or objects or functions [...];
         isPointerType() ||
  //    -- references to objects or functions of a given type. [...]
         isReferenceType() ||
  //    -- classes containing a sequence of objects of various types, [...];
         isRecordType() ||
  //    -- unions, which are classes capable of containing objects of different
  //               types at different times;
         isUnionType() ||
  //    -- enumerations, which comprise a set of named constant values. [...];
         isEnumeralType() ||
  //    -- pointers to non-static class members, [...].
         isMemberPointerType();
}

inline bool Type::isFunctionType() const {
  return isa<FunctionType>(CanonicalType);
}
inline bool Type::isPointerType() const {
  return isa<PointerType>(CanonicalType);
}
inline bool Type::isAnyPointerType() const {
  return isPointerType() || isObjCObjectPointerType();
}
inline bool Type::isBlockPointerType() const {
  return isa<BlockPointerType>(CanonicalType);
}
inline bool Type::isReferenceType() const {
  return isa<ReferenceType>(CanonicalType);
}
inline bool Type::isLValueReferenceType() const {
  return isa<LValueReferenceType>(CanonicalType);
}
inline bool Type::isRValueReferenceType() const {
  return isa<RValueReferenceType>(CanonicalType);
}
inline bool Type::isFunctionPointerType() const {
  if (const PointerType *T = getAs<PointerType>())
    return T->getPointeeType()->isFunctionType();
  else
    return false;
}
inline bool Type::isMemberPointerType() const {
  return isa<MemberPointerType>(CanonicalType);
}
inline bool Type::isMemberFunctionPointerType() const {
  if (const MemberPointerType* T = getAs<MemberPointerType>())
    return T->isMemberFunctionPointer();
  else
    return false;
}
inline bool Type::isMemberDataPointerType() const {
  if (const MemberPointerType* T = getAs<MemberPointerType>())
    return T->isMemberDataPointer();
  else
    return false;
}
inline bool Type::isArrayType() const {
  return isa<ArrayType>(CanonicalType);
}
inline bool Type::isConstantArrayType() const {
  return isa<ConstantArrayType>(CanonicalType);
}
inline bool Type::isIncompleteArrayType() const {
  return isa<IncompleteArrayType>(CanonicalType);
}
inline bool Type::isVariableArrayType() const {
  return isa<VariableArrayType>(CanonicalType);
}
inline bool Type::isDependentSizedArrayType() const {
  return isa<DependentSizedArrayType>(CanonicalType);
}
inline bool Type::isBuiltinType() const {
  return isa<BuiltinType>(CanonicalType);
}
inline bool Type::isRecordType() const {
  return isa<RecordType>(CanonicalType);
}
inline bool Type::isEnumeralType() const {
  return isa<EnumType>(CanonicalType);
}
inline bool Type::isAnyComplexType() const {
  return isa<ComplexType>(CanonicalType);
}
inline bool Type::isVectorType() const {
  return isa<VectorType>(CanonicalType);
}
inline bool Type::isExtVectorType() const {
  return isa<ExtVectorType>(CanonicalType);
}
inline bool Type::isObjCObjectPointerType() const {
  return isa<ObjCObjectPointerType>(CanonicalType);
}
inline bool Type::isObjCObjectType() const {
  return isa<ObjCObjectType>(CanonicalType);
}
inline bool Type::isObjCObjectOrInterfaceType() const {
  return isa<ObjCInterfaceType>(CanonicalType) ||
    isa<ObjCObjectType>(CanonicalType);
}
inline bool Type::isAtomicType() const {
  return isa<AtomicType>(CanonicalType);
}

inline bool Type::isObjCQualifiedIdType() const {
  if (const ObjCObjectPointerType *OPT = getAs<ObjCObjectPointerType>())
    return OPT->isObjCQualifiedIdType();
  return false;
}
inline bool Type::isObjCQualifiedClassType() const {
  if (const ObjCObjectPointerType *OPT = getAs<ObjCObjectPointerType>())
    return OPT->isObjCQualifiedClassType();
  return false;
}
inline bool Type::isObjCIdType() const {
  if (const ObjCObjectPointerType *OPT = getAs<ObjCObjectPointerType>())
    return OPT->isObjCIdType();
  return false;
}
inline bool Type::isObjCClassType() const {
  if (const ObjCObjectPointerType *OPT = getAs<ObjCObjectPointerType>())
    return OPT->isObjCClassType();
  return false;
}
inline bool Type::isObjCSelType() const {
  if (const PointerType *OPT = getAs<PointerType>())
    return OPT->getPointeeType()->isSpecificBuiltinType(BuiltinType::ObjCSel);
  return false;
}
inline bool Type::isObjCBuiltinType() const {
  return isObjCIdType() || isObjCClassType() || isObjCSelType();
}

inline bool Type::isImage1dT() const {
  return isSpecificBuiltinType(BuiltinType::OCLImage1d);
}

inline bool Type::isImage1dArrayT() const {
  return isSpecificBuiltinType(BuiltinType::OCLImage1dArray);
}

inline bool Type::isImage1dBufferT() const {
  return isSpecificBuiltinType(BuiltinType::OCLImage1dBuffer);
}

inline bool Type::isImage2dT() const {
  return isSpecificBuiltinType(BuiltinType::OCLImage2d);
}

inline bool Type::isImage2dArrayT() const {
  return isSpecificBuiltinType(BuiltinType::OCLImage2dArray);
}

inline bool Type::isImage3dT() const {
  return isSpecificBuiltinType(BuiltinType::OCLImage3d);
}

inline bool Type::isSamplerT() const {
  return isSpecificBuiltinType(BuiltinType::OCLSampler);
}

inline bool Type::isEventT() const {
  return isSpecificBuiltinType(BuiltinType::OCLEvent);
}

inline bool Type::isImageType() const {
  return isImage3dT() ||
         isImage2dT() || isImage2dArrayT() ||
         isImage1dT() || isImage1dArrayT() || isImage1dBufferT();
}

inline bool Type::isOpenCLSpecificType() const {
  return isSamplerT() || isEventT() || isImageType();
}

inline bool Type::isTemplateTypeParmType() const {
  return isa<TemplateTypeParmType>(CanonicalType);
}

inline bool Type::isSpecificBuiltinType(unsigned K) const {
  if (const BuiltinType *BT = getAs<BuiltinType>())
    if (BT->getKind() == (BuiltinType::Kind) K)
      return true;
  return false;
}

inline bool Type::isPlaceholderType() const {
  if (const BuiltinType *BT = dyn_cast<BuiltinType>(this))
    return BT->isPlaceholderType();
  return false;
}

inline const BuiltinType *Type::getAsPlaceholderType() const {
  if (const BuiltinType *BT = dyn_cast<BuiltinType>(this))
    if (BT->isPlaceholderType())
      return BT;
  return nullptr;
}

inline bool Type::isSpecificPlaceholderType(unsigned K) const {
  assert(BuiltinType::isPlaceholderTypeKind((BuiltinType::Kind) K));
  if (const BuiltinType *BT = dyn_cast<BuiltinType>(this))
    return (BT->getKind() == (BuiltinType::Kind) K);
  return false;
}

inline bool Type::isNonOverloadPlaceholderType() const {
  if (const BuiltinType *BT = dyn_cast<BuiltinType>(this))
    return BT->isNonOverloadPlaceholderType();
  return false;
}

inline bool Type::isVoidType() const {
  if (const BuiltinType *BT = dyn_cast<BuiltinType>(CanonicalType))
    return BT->getKind() == BuiltinType::Void;
  return false;
}

inline bool Type::isHalfType() const {
  if (const BuiltinType *BT = dyn_cast<BuiltinType>(CanonicalType))
    return BT->getKind() == BuiltinType::Half;
  // FIXME: Should we allow complex __fp16? Probably not.
  return false;
}

inline bool Type::isNullPtrType() const {
  if (const BuiltinType *BT = getAs<BuiltinType>())
    return BT->getKind() == BuiltinType::NullPtr;
  return false;
}

extern bool IsEnumDeclComplete(EnumDecl *);
extern bool IsEnumDeclScoped(EnumDecl *);

inline bool Type::isIntegerType() const {
  if (const BuiltinType *BT = dyn_cast<BuiltinType>(CanonicalType))
    return BT->getKind() >= BuiltinType::Bool &&
           BT->getKind() <= BuiltinType::Int128;
  if (const EnumType *ET = dyn_cast<EnumType>(CanonicalType)) {
    // Incomplete enum types are not treated as integer types.
    // FIXME: In C++, enum types are never integer types.
    return IsEnumDeclComplete(ET->getDecl()) &&
      !IsEnumDeclScoped(ET->getDecl());
  }
  return false;
}

inline bool Type::isScalarType() const {
  if (const BuiltinType *BT = dyn_cast<BuiltinType>(CanonicalType))
    return BT->getKind() > BuiltinType::Void &&
           BT->getKind() <= BuiltinType::NullPtr;
  if (const EnumType *ET = dyn_cast<EnumType>(CanonicalType))
    // Enums are scalar types, but only if they are defined.  Incomplete enums
    // are not treated as scalar types.
    return IsEnumDeclComplete(ET->getDecl());
  return isa<PointerType>(CanonicalType) ||
         isa<BlockPointerType>(CanonicalType) ||
         isa<MemberPointerType>(CanonicalType) ||
         isa<ComplexType>(CanonicalType) ||
         isa<ObjCObjectPointerType>(CanonicalType);
}

inline bool Type::isIntegralOrEnumerationType() const {
  if (const BuiltinType *BT = dyn_cast<BuiltinType>(CanonicalType))
    return BT->getKind() >= BuiltinType::Bool &&
           BT->getKind() <= BuiltinType::Int128;

  // Check for a complete enum type; incomplete enum types are not properly an
  // enumeration type in the sense required here.
  if (const EnumType *ET = dyn_cast<EnumType>(CanonicalType))
    return IsEnumDeclComplete(ET->getDecl());

  return false;  
}

inline bool Type::isBooleanType() const {
  if (const BuiltinType *BT = dyn_cast<BuiltinType>(CanonicalType))
    return BT->getKind() == BuiltinType::Bool;
  return false;
}

inline bool Type::isUndeducedType() const {
  const AutoType *AT = getContainedAutoType();
  return AT && !AT->isDeduced();
}

/// \brief Determines whether this is a type for which one can define
/// an overloaded operator.
inline bool Type::isOverloadableType() const {
  return isDependentType() || isRecordType() || isEnumeralType();
}

/// \brief Determines whether this type can decay to a pointer type.
inline bool Type::canDecayToPointerType() const {
  return isFunctionType() || isArrayType();
}

inline bool Type::hasPointerRepresentation() const {
  return (isPointerType() || isReferenceType() || isBlockPointerType() ||
          isObjCObjectPointerType() || isNullPtrType());
}

inline bool Type::hasObjCPointerRepresentation() const {
  return isObjCObjectPointerType();
}

inline const Type *Type::getBaseElementTypeUnsafe() const {
  const Type *type = this;
  while (const ArrayType *arrayType = type->getAsArrayTypeUnsafe())
    type = arrayType->getElementType().getTypePtr();
  return type;
}

/// Insertion operator for diagnostics.  This allows sending QualType's into a
/// diagnostic with <<.
inline const DiagnosticBuilder &operator<<(const DiagnosticBuilder &DB,
                                           QualType T) {
  DB.AddTaggedVal(reinterpret_cast<intptr_t>(T.getAsOpaquePtr()),
                  DiagnosticsEngine::ak_qualtype);
  return DB;
}

/// Insertion operator for partial diagnostics.  This allows sending QualType's
/// into a diagnostic with <<.
inline const PartialDiagnostic &operator<<(const PartialDiagnostic &PD,
                                           QualType T) {
  PD.AddTaggedVal(reinterpret_cast<intptr_t>(T.getAsOpaquePtr()),
                  DiagnosticsEngine::ak_qualtype);
  return PD;
}

// Helper class template that is used by Type::getAs to ensure that one does
// not try to look through a qualified type to get to an array type.
template <typename T, bool isArrayType = (std::is_same<T, ArrayType>::value ||
                                          std::is_base_of<ArrayType, T>::value)>
struct ArrayType_cannot_be_used_with_getAs {};

template<typename T>
struct ArrayType_cannot_be_used_with_getAs<T, true>;

// Member-template getAs<specific type>'.
template <typename T> const T *Type::getAs() const {
  ArrayType_cannot_be_used_with_getAs<T> at;
  (void)at;

  // If this is directly a T type, return it.
  if (const T *Ty = dyn_cast<T>(this))
    return Ty;

  // If the canonical form of this type isn't the right kind, reject it.
  if (!isa<T>(CanonicalType))
    return nullptr;

  // If this is a typedef for the type, strip the typedef off without
  // losing all typedef information.
  return cast<T>(getUnqualifiedDesugaredType());
}

inline const ArrayType *Type::getAsArrayTypeUnsafe() const {
  // If this is directly an array type, return it.
  if (const ArrayType *arr = dyn_cast<ArrayType>(this))
    return arr;

  // If the canonical form of this type isn't the right kind, reject it.
  if (!isa<ArrayType>(CanonicalType))
    return nullptr;

  // If this is a typedef for the type, strip the typedef off without
  // losing all typedef information.
  return cast<ArrayType>(getUnqualifiedDesugaredType());
}

template <typename T> const T *Type::castAs() const {
  ArrayType_cannot_be_used_with_getAs<T> at;
  (void) at;

  if (const T *ty = dyn_cast<T>(this)) return ty;
  assert(isa<T>(CanonicalType));
  return cast<T>(getUnqualifiedDesugaredType());
}

inline const ArrayType *Type::castAsArrayTypeUnsafe() const {
  assert(isa<ArrayType>(CanonicalType));
  if (const ArrayType *arr = dyn_cast<ArrayType>(this)) return arr;
  return cast<ArrayType>(getUnqualifiedDesugaredType());
}

}  // end namespace clang

#endif<|MERGE_RESOLUTION|>--- conflicted
+++ resolved
@@ -3630,13 +3630,10 @@
     attr_nonnull,
     attr_nullable,
     attr_null_unspecified,
-<<<<<<< HEAD
 #if INTEL_CUSTOMIZATION
     attr_intelregcallcc,
 #endif // INTEL_CUSTOMIZATION
-=======
     attr_objc_kindof,
->>>>>>> ddea3483
   };
 
 private:
