--- conflicted
+++ resolved
@@ -2064,15 +2064,7 @@
   }
 
   bool isFloatingPoint() const {
-<<<<<<< HEAD
-#if INTEL_CUSTOMIZATION
     return getKind() >= Half && getKind() <= Float128;
-#else
-    return getKind() >= Half && getKind() <= LongDouble;
-#endif  // INTEL_CUSTOMIZATION
-=======
-    return getKind() >= Half && getKind() <= Float128;
->>>>>>> e39c8143
   }
 
   /// Determines whether the given kind corresponds to a placeholder type.
