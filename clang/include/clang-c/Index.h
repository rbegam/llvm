/*===-- clang-c/Index.h - Indexing Public C Interface -------------*- C -*-===*\
|*                                                                            *|
|*                     The LLVM Compiler Infrastructure                       *|
|*                                                                            *|
|* This file is distributed under the University of Illinois Open Source      *|
|* License. See LICENSE.TXT for details.                                      *|
|*                                                                            *|
|*===----------------------------------------------------------------------===*|
|*                                                                            *|
|* This header provides a public inferface to a Clang library for extracting  *|
|* high-level symbol information from source files without exposing the full  *|
|* Clang C++ API.                                                             *|
|*                                                                            *|
\*===----------------------------------------------------------------------===*/

#ifndef LLVM_CLANG_C_INDEX_H
#define LLVM_CLANG_C_INDEX_H

#include <time.h>

#include "clang-c/Platform.h"
#include "clang-c/CXErrorCode.h"
#include "clang-c/CXString.h"
#include "clang-c/BuildSystem.h"

/**
 * \brief The version constants for the libclang API.
 * CINDEX_VERSION_MINOR should increase when there are API additions.
 * CINDEX_VERSION_MAJOR is intended for "major" source/ABI breaking changes.
 *
 * The policy about the libclang API was always to keep it source and ABI
 * compatible, thus CINDEX_VERSION_MAJOR is expected to remain stable.
 */
#define CINDEX_VERSION_MAJOR 0
#define CINDEX_VERSION_MINOR 33

#define CINDEX_VERSION_ENCODE(major, minor) ( \
      ((major) * 10000)                       \
    + ((minor) *     1))

#define CINDEX_VERSION CINDEX_VERSION_ENCODE( \
    CINDEX_VERSION_MAJOR,                     \
    CINDEX_VERSION_MINOR )

#define CINDEX_VERSION_STRINGIZE_(major, minor)   \
    #major"."#minor
#define CINDEX_VERSION_STRINGIZE(major, minor)    \
    CINDEX_VERSION_STRINGIZE_(major, minor)

#define CINDEX_VERSION_STRING CINDEX_VERSION_STRINGIZE( \
    CINDEX_VERSION_MAJOR,                               \
    CINDEX_VERSION_MINOR)

#ifdef __cplusplus
extern "C" {
#endif

/** \defgroup CINDEX libclang: C Interface to Clang
 *
 * The C Interface to Clang provides a relatively small API that exposes
 * facilities for parsing source code into an abstract syntax tree (AST),
 * loading already-parsed ASTs, traversing the AST, associating
 * physical source locations with elements within the AST, and other
 * facilities that support Clang-based development tools.
 *
 * This C interface to Clang will never provide all of the information
 * representation stored in Clang's C++ AST, nor should it: the intent is to
 * maintain an API that is relatively stable from one release to the next,
 * providing only the basic functionality needed to support development tools.
 *
 * To avoid namespace pollution, data types are prefixed with "CX" and
 * functions are prefixed with "clang_".
 *
 * @{
 */

/**
 * \brief An "index" that consists of a set of translation units that would
 * typically be linked together into an executable or library.
 */
typedef void *CXIndex;

/**
 * \brief A single translation unit, which resides in an index.
 */
typedef struct CXTranslationUnitImpl *CXTranslationUnit;

/**
 * \brief Opaque pointer representing client data that will be passed through
 * to various callbacks and visitors.
 */
typedef void *CXClientData;

/**
 * \brief Provides the contents of a file that has not yet been saved to disk.
 *
 * Each CXUnsavedFile instance provides the name of a file on the
 * system along with the current contents of that file that have not
 * yet been saved to disk.
 */
struct CXUnsavedFile {
  /**
   * \brief The file whose contents have not yet been saved.
   *
   * This file must already exist in the file system.
   */
  const char *Filename;

  /**
   * \brief A buffer containing the unsaved contents of this file.
   */
  const char *Contents;

  /**
   * \brief The length of the unsaved contents of this buffer.
   */
  unsigned long Length;
};

/**
 * \brief Describes the availability of a particular entity, which indicates
 * whether the use of this entity will result in a warning or error due to
 * it being deprecated or unavailable.
 */
enum CXAvailabilityKind {
  /**
   * \brief The entity is available.
   */
  CXAvailability_Available,
  /**
   * \brief The entity is available, but has been deprecated (and its use is
   * not recommended).
   */
  CXAvailability_Deprecated,
  /**
   * \brief The entity is not available; any use of it will be an error.
   */
  CXAvailability_NotAvailable,
  /**
   * \brief The entity is available, but not accessible; any use of it will be
   * an error.
   */
  CXAvailability_NotAccessible
};

/**
 * \brief Describes a version number of the form major.minor.subminor.
 */
typedef struct CXVersion {
  /**
   * \brief The major version number, e.g., the '10' in '10.7.3'. A negative
   * value indicates that there is no version number at all.
   */
  int Major;
  /**
   * \brief The minor version number, e.g., the '7' in '10.7.3'. This value
   * will be negative if no minor version number was provided, e.g., for 
   * version '10'.
   */
  int Minor;
  /**
   * \brief The subminor version number, e.g., the '3' in '10.7.3'. This value
   * will be negative if no minor or subminor version number was provided,
   * e.g., in version '10' or '10.7'.
   */
  int Subminor;
} CXVersion;
  
/**
 * \brief Provides a shared context for creating translation units.
 *
 * It provides two options:
 *
 * - excludeDeclarationsFromPCH: When non-zero, allows enumeration of "local"
 * declarations (when loading any new translation units). A "local" declaration
 * is one that belongs in the translation unit itself and not in a precompiled
 * header that was used by the translation unit. If zero, all declarations
 * will be enumerated.
 *
 * Here is an example:
 *
 * \code
 *   // excludeDeclsFromPCH = 1, displayDiagnostics=1
 *   Idx = clang_createIndex(1, 1);
 *
 *   // IndexTest.pch was produced with the following command:
 *   // "clang -x c IndexTest.h -emit-ast -o IndexTest.pch"
 *   TU = clang_createTranslationUnit(Idx, "IndexTest.pch");
 *
 *   // This will load all the symbols from 'IndexTest.pch'
 *   clang_visitChildren(clang_getTranslationUnitCursor(TU),
 *                       TranslationUnitVisitor, 0);
 *   clang_disposeTranslationUnit(TU);
 *
 *   // This will load all the symbols from 'IndexTest.c', excluding symbols
 *   // from 'IndexTest.pch'.
 *   char *args[] = { "-Xclang", "-include-pch=IndexTest.pch" };
 *   TU = clang_createTranslationUnitFromSourceFile(Idx, "IndexTest.c", 2, args,
 *                                                  0, 0);
 *   clang_visitChildren(clang_getTranslationUnitCursor(TU),
 *                       TranslationUnitVisitor, 0);
 *   clang_disposeTranslationUnit(TU);
 * \endcode
 *
 * This process of creating the 'pch', loading it separately, and using it (via
 * -include-pch) allows 'excludeDeclsFromPCH' to remove redundant callbacks
 * (which gives the indexer the same performance benefit as the compiler).
 */
CINDEX_LINKAGE CXIndex clang_createIndex(int excludeDeclarationsFromPCH,
                                         int displayDiagnostics);

/**
 * \brief Destroy the given index.
 *
 * The index must not be destroyed until all of the translation units created
 * within that index have been destroyed.
 */
CINDEX_LINKAGE void clang_disposeIndex(CXIndex index);

typedef enum {
  /**
   * \brief Used to indicate that no special CXIndex options are needed.
   */
  CXGlobalOpt_None = 0x0,

  /**
   * \brief Used to indicate that threads that libclang creates for indexing
   * purposes should use background priority.
   *
   * Affects #clang_indexSourceFile, #clang_indexTranslationUnit,
   * #clang_parseTranslationUnit, #clang_saveTranslationUnit.
   */
  CXGlobalOpt_ThreadBackgroundPriorityForIndexing = 0x1,

  /**
   * \brief Used to indicate that threads that libclang creates for editing
   * purposes should use background priority.
   *
   * Affects #clang_reparseTranslationUnit, #clang_codeCompleteAt,
   * #clang_annotateTokens
   */
  CXGlobalOpt_ThreadBackgroundPriorityForEditing = 0x2,

  /**
   * \brief Used to indicate that all threads that libclang creates should use
   * background priority.
   */
  CXGlobalOpt_ThreadBackgroundPriorityForAll =
      CXGlobalOpt_ThreadBackgroundPriorityForIndexing |
      CXGlobalOpt_ThreadBackgroundPriorityForEditing

} CXGlobalOptFlags;

/**
 * \brief Sets general options associated with a CXIndex.
 *
 * For example:
 * \code
 * CXIndex idx = ...;
 * clang_CXIndex_setGlobalOptions(idx,
 *     clang_CXIndex_getGlobalOptions(idx) |
 *     CXGlobalOpt_ThreadBackgroundPriorityForIndexing);
 * \endcode
 *
 * \param options A bitmask of options, a bitwise OR of CXGlobalOpt_XXX flags.
 */
CINDEX_LINKAGE void clang_CXIndex_setGlobalOptions(CXIndex, unsigned options);

/**
 * \brief Gets the general options associated with a CXIndex.
 *
 * \returns A bitmask of options, a bitwise OR of CXGlobalOpt_XXX flags that
 * are associated with the given CXIndex object.
 */
CINDEX_LINKAGE unsigned clang_CXIndex_getGlobalOptions(CXIndex);

/**
 * \defgroup CINDEX_FILES File manipulation routines
 *
 * @{
 */

/**
 * \brief A particular source file that is part of a translation unit.
 */
typedef void *CXFile;

/**
 * \brief Retrieve the complete file and path name of the given file.
 */
CINDEX_LINKAGE CXString clang_getFileName(CXFile SFile);

/**
 * \brief Retrieve the last modification time of the given file.
 */
CINDEX_LINKAGE time_t clang_getFileTime(CXFile SFile);

/**
 * \brief Uniquely identifies a CXFile, that refers to the same underlying file,
 * across an indexing session.
 */
typedef struct {
  unsigned long long data[3];
} CXFileUniqueID;

/**
 * \brief Retrieve the unique ID for the given \c file.
 *
 * \param file the file to get the ID for.
 * \param outID stores the returned CXFileUniqueID.
 * \returns If there was a failure getting the unique ID, returns non-zero,
 * otherwise returns 0.
*/
CINDEX_LINKAGE int clang_getFileUniqueID(CXFile file, CXFileUniqueID *outID);

/**
 * \brief Determine whether the given header is guarded against
 * multiple inclusions, either with the conventional
 * \#ifndef/\#define/\#endif macro guards or with \#pragma once.
 */
CINDEX_LINKAGE unsigned 
clang_isFileMultipleIncludeGuarded(CXTranslationUnit tu, CXFile file);

/**
 * \brief Retrieve a file handle within the given translation unit.
 *
 * \param tu the translation unit
 *
 * \param file_name the name of the file.
 *
 * \returns the file handle for the named file in the translation unit \p tu,
 * or a NULL file handle if the file was not a part of this translation unit.
 */
CINDEX_LINKAGE CXFile clang_getFile(CXTranslationUnit tu,
                                    const char *file_name);

/**
 * \brief Returns non-zero if the \c file1 and \c file2 point to the same file,
 * or they are both NULL.
 */
CINDEX_LINKAGE int clang_File_isEqual(CXFile file1, CXFile file2);

/**
 * @}
 */

/**
 * \defgroup CINDEX_LOCATIONS Physical source locations
 *
 * Clang represents physical source locations in its abstract syntax tree in
 * great detail, with file, line, and column information for the majority of
 * the tokens parsed in the source code. These data types and functions are
 * used to represent source location information, either for a particular
 * point in the program or for a range of points in the program, and extract
 * specific location information from those data types.
 *
 * @{
 */

/**
 * \brief Identifies a specific source location within a translation
 * unit.
 *
 * Use clang_getExpansionLocation() or clang_getSpellingLocation()
 * to map a source location to a particular file, line, and column.
 */
typedef struct {
  const void *ptr_data[2];
  unsigned int_data;
} CXSourceLocation;

/**
 * \brief Identifies a half-open character range in the source code.
 *
 * Use clang_getRangeStart() and clang_getRangeEnd() to retrieve the
 * starting and end locations from a source range, respectively.
 */
typedef struct {
  const void *ptr_data[2];
  unsigned begin_int_data;
  unsigned end_int_data;
} CXSourceRange;

/**
 * \brief Retrieve a NULL (invalid) source location.
 */
CINDEX_LINKAGE CXSourceLocation clang_getNullLocation(void);

/**
 * \brief Determine whether two source locations, which must refer into
 * the same translation unit, refer to exactly the same point in the source
 * code.
 *
 * \returns non-zero if the source locations refer to the same location, zero
 * if they refer to different locations.
 */
CINDEX_LINKAGE unsigned clang_equalLocations(CXSourceLocation loc1,
                                             CXSourceLocation loc2);

/**
 * \brief Retrieves the source location associated with a given file/line/column
 * in a particular translation unit.
 */
CINDEX_LINKAGE CXSourceLocation clang_getLocation(CXTranslationUnit tu,
                                                  CXFile file,
                                                  unsigned line,
                                                  unsigned column);
/**
 * \brief Retrieves the source location associated with a given character offset
 * in a particular translation unit.
 */
CINDEX_LINKAGE CXSourceLocation clang_getLocationForOffset(CXTranslationUnit tu,
                                                           CXFile file,
                                                           unsigned offset);

/**
 * \brief Returns non-zero if the given source location is in a system header.
 */
CINDEX_LINKAGE int clang_Location_isInSystemHeader(CXSourceLocation location);

/**
 * \brief Returns non-zero if the given source location is in the main file of
 * the corresponding translation unit.
 */
CINDEX_LINKAGE int clang_Location_isFromMainFile(CXSourceLocation location);

/**
 * \brief Retrieve a NULL (invalid) source range.
 */
CINDEX_LINKAGE CXSourceRange clang_getNullRange(void);

/**
 * \brief Retrieve a source range given the beginning and ending source
 * locations.
 */
CINDEX_LINKAGE CXSourceRange clang_getRange(CXSourceLocation begin,
                                            CXSourceLocation end);

/**
 * \brief Determine whether two ranges are equivalent.
 *
 * \returns non-zero if the ranges are the same, zero if they differ.
 */
CINDEX_LINKAGE unsigned clang_equalRanges(CXSourceRange range1,
                                          CXSourceRange range2);

/**
 * \brief Returns non-zero if \p range is null.
 */
CINDEX_LINKAGE int clang_Range_isNull(CXSourceRange range);

/**
 * \brief Retrieve the file, line, column, and offset represented by
 * the given source location.
 *
 * If the location refers into a macro expansion, retrieves the
 * location of the macro expansion.
 *
 * \param location the location within a source file that will be decomposed
 * into its parts.
 *
 * \param file [out] if non-NULL, will be set to the file to which the given
 * source location points.
 *
 * \param line [out] if non-NULL, will be set to the line to which the given
 * source location points.
 *
 * \param column [out] if non-NULL, will be set to the column to which the given
 * source location points.
 *
 * \param offset [out] if non-NULL, will be set to the offset into the
 * buffer to which the given source location points.
 */
CINDEX_LINKAGE void clang_getExpansionLocation(CXSourceLocation location,
                                               CXFile *file,
                                               unsigned *line,
                                               unsigned *column,
                                               unsigned *offset);

/**
 * \brief Retrieve the file, line, column, and offset represented by
 * the given source location, as specified in a # line directive.
 *
 * Example: given the following source code in a file somefile.c
 *
 * \code
 * #123 "dummy.c" 1
 *
 * static int func(void)
 * {
 *     return 0;
 * }
 * \endcode
 *
 * the location information returned by this function would be
 *
 * File: dummy.c Line: 124 Column: 12
 *
 * whereas clang_getExpansionLocation would have returned
 *
 * File: somefile.c Line: 3 Column: 12
 *
 * \param location the location within a source file that will be decomposed
 * into its parts.
 *
 * \param filename [out] if non-NULL, will be set to the filename of the
 * source location. Note that filenames returned will be for "virtual" files,
 * which don't necessarily exist on the machine running clang - e.g. when
 * parsing preprocessed output obtained from a different environment. If
 * a non-NULL value is passed in, remember to dispose of the returned value
 * using \c clang_disposeString() once you've finished with it. For an invalid
 * source location, an empty string is returned.
 *
 * \param line [out] if non-NULL, will be set to the line number of the
 * source location. For an invalid source location, zero is returned.
 *
 * \param column [out] if non-NULL, will be set to the column number of the
 * source location. For an invalid source location, zero is returned.
 */
CINDEX_LINKAGE void clang_getPresumedLocation(CXSourceLocation location,
                                              CXString *filename,
                                              unsigned *line,
                                              unsigned *column);

/**
 * \brief Legacy API to retrieve the file, line, column, and offset represented
 * by the given source location.
 *
 * This interface has been replaced by the newer interface
 * #clang_getExpansionLocation(). See that interface's documentation for
 * details.
 */
CINDEX_LINKAGE void clang_getInstantiationLocation(CXSourceLocation location,
                                                   CXFile *file,
                                                   unsigned *line,
                                                   unsigned *column,
                                                   unsigned *offset);

/**
 * \brief Retrieve the file, line, column, and offset represented by
 * the given source location.
 *
 * If the location refers into a macro instantiation, return where the
 * location was originally spelled in the source file.
 *
 * \param location the location within a source file that will be decomposed
 * into its parts.
 *
 * \param file [out] if non-NULL, will be set to the file to which the given
 * source location points.
 *
 * \param line [out] if non-NULL, will be set to the line to which the given
 * source location points.
 *
 * \param column [out] if non-NULL, will be set to the column to which the given
 * source location points.
 *
 * \param offset [out] if non-NULL, will be set to the offset into the
 * buffer to which the given source location points.
 */
CINDEX_LINKAGE void clang_getSpellingLocation(CXSourceLocation location,
                                              CXFile *file,
                                              unsigned *line,
                                              unsigned *column,
                                              unsigned *offset);

/**
 * \brief Retrieve the file, line, column, and offset represented by
 * the given source location.
 *
 * If the location refers into a macro expansion, return where the macro was
 * expanded or where the macro argument was written, if the location points at
 * a macro argument.
 *
 * \param location the location within a source file that will be decomposed
 * into its parts.
 *
 * \param file [out] if non-NULL, will be set to the file to which the given
 * source location points.
 *
 * \param line [out] if non-NULL, will be set to the line to which the given
 * source location points.
 *
 * \param column [out] if non-NULL, will be set to the column to which the given
 * source location points.
 *
 * \param offset [out] if non-NULL, will be set to the offset into the
 * buffer to which the given source location points.
 */
CINDEX_LINKAGE void clang_getFileLocation(CXSourceLocation location,
                                          CXFile *file,
                                          unsigned *line,
                                          unsigned *column,
                                          unsigned *offset);

/**
 * \brief Retrieve a source location representing the first character within a
 * source range.
 */
CINDEX_LINKAGE CXSourceLocation clang_getRangeStart(CXSourceRange range);

/**
 * \brief Retrieve a source location representing the last character within a
 * source range.
 */
CINDEX_LINKAGE CXSourceLocation clang_getRangeEnd(CXSourceRange range);

/**
 * \brief Identifies an array of ranges.
 */
typedef struct {
  /** \brief The number of ranges in the \c ranges array. */
  unsigned count;
  /**
   * \brief An array of \c CXSourceRanges.
   */
  CXSourceRange *ranges;
} CXSourceRangeList;

/**
 * \brief Retrieve all ranges that were skipped by the preprocessor.
 *
 * The preprocessor will skip lines when they are surrounded by an
 * if/ifdef/ifndef directive whose condition does not evaluate to true.
 */
CINDEX_LINKAGE CXSourceRangeList *clang_getSkippedRanges(CXTranslationUnit tu,
                                                         CXFile file);

/**
 * \brief Destroy the given \c CXSourceRangeList.
 */
CINDEX_LINKAGE void clang_disposeSourceRangeList(CXSourceRangeList *ranges);

/**
 * @}
 */

/**
 * \defgroup CINDEX_DIAG Diagnostic reporting
 *
 * @{
 */

/**
 * \brief Describes the severity of a particular diagnostic.
 */
enum CXDiagnosticSeverity {
  /**
   * \brief A diagnostic that has been suppressed, e.g., by a command-line
   * option.
   */
  CXDiagnostic_Ignored = 0,

  /**
   * \brief This diagnostic is a note that should be attached to the
   * previous (non-note) diagnostic.
   */
  CXDiagnostic_Note    = 1,

  /**
   * \brief This diagnostic indicates suspicious code that may not be
   * wrong.
   */
  CXDiagnostic_Warning = 2,

  /**
   * \brief This diagnostic indicates that the code is ill-formed.
   */
  CXDiagnostic_Error   = 3,

  /**
   * \brief This diagnostic indicates that the code is ill-formed such
   * that future parser recovery is unlikely to produce useful
   * results.
   */
  CXDiagnostic_Fatal   = 4
};

/**
 * \brief A single diagnostic, containing the diagnostic's severity,
 * location, text, source ranges, and fix-it hints.
 */
typedef void *CXDiagnostic;

/**
 * \brief A group of CXDiagnostics.
 */
typedef void *CXDiagnosticSet;
  
/**
 * \brief Determine the number of diagnostics in a CXDiagnosticSet.
 */
CINDEX_LINKAGE unsigned clang_getNumDiagnosticsInSet(CXDiagnosticSet Diags);

/**
 * \brief Retrieve a diagnostic associated with the given CXDiagnosticSet.
 *
 * \param Diags the CXDiagnosticSet to query.
 * \param Index the zero-based diagnostic number to retrieve.
 *
 * \returns the requested diagnostic. This diagnostic must be freed
 * via a call to \c clang_disposeDiagnostic().
 */
CINDEX_LINKAGE CXDiagnostic clang_getDiagnosticInSet(CXDiagnosticSet Diags,
                                                     unsigned Index);  

/**
 * \brief Describes the kind of error that occurred (if any) in a call to
 * \c clang_loadDiagnostics.
 */
enum CXLoadDiag_Error {
  /**
   * \brief Indicates that no error occurred.
   */
  CXLoadDiag_None = 0,
  
  /**
   * \brief Indicates that an unknown error occurred while attempting to
   * deserialize diagnostics.
   */
  CXLoadDiag_Unknown = 1,
  
  /**
   * \brief Indicates that the file containing the serialized diagnostics
   * could not be opened.
   */
  CXLoadDiag_CannotLoad = 2,
  
  /**
   * \brief Indicates that the serialized diagnostics file is invalid or
   * corrupt.
   */
  CXLoadDiag_InvalidFile = 3
};
  
/**
 * \brief Deserialize a set of diagnostics from a Clang diagnostics bitcode
 * file.
 *
 * \param file The name of the file to deserialize.
 * \param error A pointer to a enum value recording if there was a problem
 *        deserializing the diagnostics.
 * \param errorString A pointer to a CXString for recording the error string
 *        if the file was not successfully loaded.
 *
 * \returns A loaded CXDiagnosticSet if successful, and NULL otherwise.  These
 * diagnostics should be released using clang_disposeDiagnosticSet().
 */
CINDEX_LINKAGE CXDiagnosticSet clang_loadDiagnostics(const char *file,
                                                  enum CXLoadDiag_Error *error,
                                                  CXString *errorString);

/**
 * \brief Release a CXDiagnosticSet and all of its contained diagnostics.
 */
CINDEX_LINKAGE void clang_disposeDiagnosticSet(CXDiagnosticSet Diags);

/**
 * \brief Retrieve the child diagnostics of a CXDiagnostic. 
 *
 * This CXDiagnosticSet does not need to be released by
 * clang_disposeDiagnosticSet.
 */
CINDEX_LINKAGE CXDiagnosticSet clang_getChildDiagnostics(CXDiagnostic D);

/**
 * \brief Determine the number of diagnostics produced for the given
 * translation unit.
 */
CINDEX_LINKAGE unsigned clang_getNumDiagnostics(CXTranslationUnit Unit);

/**
 * \brief Retrieve a diagnostic associated with the given translation unit.
 *
 * \param Unit the translation unit to query.
 * \param Index the zero-based diagnostic number to retrieve.
 *
 * \returns the requested diagnostic. This diagnostic must be freed
 * via a call to \c clang_disposeDiagnostic().
 */
CINDEX_LINKAGE CXDiagnostic clang_getDiagnostic(CXTranslationUnit Unit,
                                                unsigned Index);

/**
 * \brief Retrieve the complete set of diagnostics associated with a
 *        translation unit.
 *
 * \param Unit the translation unit to query.
 */
CINDEX_LINKAGE CXDiagnosticSet
  clang_getDiagnosticSetFromTU(CXTranslationUnit Unit);  

/**
 * \brief Destroy a diagnostic.
 */
CINDEX_LINKAGE void clang_disposeDiagnostic(CXDiagnostic Diagnostic);

/**
 * \brief Options to control the display of diagnostics.
 *
 * The values in this enum are meant to be combined to customize the
 * behavior of \c clang_formatDiagnostic().
 */
enum CXDiagnosticDisplayOptions {
  /**
   * \brief Display the source-location information where the
   * diagnostic was located.
   *
   * When set, diagnostics will be prefixed by the file, line, and
   * (optionally) column to which the diagnostic refers. For example,
   *
   * \code
   * test.c:28: warning: extra tokens at end of #endif directive
   * \endcode
   *
   * This option corresponds to the clang flag \c -fshow-source-location.
   */
  CXDiagnostic_DisplaySourceLocation = 0x01,

  /**
   * \brief If displaying the source-location information of the
   * diagnostic, also include the column number.
   *
   * This option corresponds to the clang flag \c -fshow-column.
   */
  CXDiagnostic_DisplayColumn = 0x02,

  /**
   * \brief If displaying the source-location information of the
   * diagnostic, also include information about source ranges in a
   * machine-parsable format.
   *
   * This option corresponds to the clang flag
   * \c -fdiagnostics-print-source-range-info.
   */
  CXDiagnostic_DisplaySourceRanges = 0x04,
  
  /**
   * \brief Display the option name associated with this diagnostic, if any.
   *
   * The option name displayed (e.g., -Wconversion) will be placed in brackets
   * after the diagnostic text. This option corresponds to the clang flag
   * \c -fdiagnostics-show-option.
   */
  CXDiagnostic_DisplayOption = 0x08,
  
  /**
   * \brief Display the category number associated with this diagnostic, if any.
   *
   * The category number is displayed within brackets after the diagnostic text.
   * This option corresponds to the clang flag 
   * \c -fdiagnostics-show-category=id.
   */
  CXDiagnostic_DisplayCategoryId = 0x10,

  /**
   * \brief Display the category name associated with this diagnostic, if any.
   *
   * The category name is displayed within brackets after the diagnostic text.
   * This option corresponds to the clang flag 
   * \c -fdiagnostics-show-category=name.
   */
  CXDiagnostic_DisplayCategoryName = 0x20
};

/**
 * \brief Format the given diagnostic in a manner that is suitable for display.
 *
 * This routine will format the given diagnostic to a string, rendering
 * the diagnostic according to the various options given. The
 * \c clang_defaultDiagnosticDisplayOptions() function returns the set of
 * options that most closely mimics the behavior of the clang compiler.
 *
 * \param Diagnostic The diagnostic to print.
 *
 * \param Options A set of options that control the diagnostic display,
 * created by combining \c CXDiagnosticDisplayOptions values.
 *
 * \returns A new string containing for formatted diagnostic.
 */
CINDEX_LINKAGE CXString clang_formatDiagnostic(CXDiagnostic Diagnostic,
                                               unsigned Options);

/**
 * \brief Retrieve the set of display options most similar to the
 * default behavior of the clang compiler.
 *
 * \returns A set of display options suitable for use with \c
 * clang_formatDiagnostic().
 */
CINDEX_LINKAGE unsigned clang_defaultDiagnosticDisplayOptions(void);

/**
 * \brief Determine the severity of the given diagnostic.
 */
CINDEX_LINKAGE enum CXDiagnosticSeverity
clang_getDiagnosticSeverity(CXDiagnostic);

/**
 * \brief Retrieve the source location of the given diagnostic.
 *
 * This location is where Clang would print the caret ('^') when
 * displaying the diagnostic on the command line.
 */
CINDEX_LINKAGE CXSourceLocation clang_getDiagnosticLocation(CXDiagnostic);

/**
 * \brief Retrieve the text of the given diagnostic.
 */
CINDEX_LINKAGE CXString clang_getDiagnosticSpelling(CXDiagnostic);

/**
 * \brief Retrieve the name of the command-line option that enabled this
 * diagnostic.
 *
 * \param Diag The diagnostic to be queried.
 *
 * \param Disable If non-NULL, will be set to the option that disables this
 * diagnostic (if any).
 *
 * \returns A string that contains the command-line option used to enable this
 * warning, such as "-Wconversion" or "-pedantic". 
 */
CINDEX_LINKAGE CXString clang_getDiagnosticOption(CXDiagnostic Diag,
                                                  CXString *Disable);

/**
 * \brief Retrieve the category number for this diagnostic.
 *
 * Diagnostics can be categorized into groups along with other, related
 * diagnostics (e.g., diagnostics under the same warning flag). This routine 
 * retrieves the category number for the given diagnostic.
 *
 * \returns The number of the category that contains this diagnostic, or zero
 * if this diagnostic is uncategorized.
 */
CINDEX_LINKAGE unsigned clang_getDiagnosticCategory(CXDiagnostic);

/**
 * \brief Retrieve the name of a particular diagnostic category.  This
 *  is now deprecated.  Use clang_getDiagnosticCategoryText()
 *  instead.
 *
 * \param Category A diagnostic category number, as returned by 
 * \c clang_getDiagnosticCategory().
 *
 * \returns The name of the given diagnostic category.
 */
CINDEX_DEPRECATED CINDEX_LINKAGE
CXString clang_getDiagnosticCategoryName(unsigned Category);

/**
 * \brief Retrieve the diagnostic category text for a given diagnostic.
 *
 * \returns The text of the given diagnostic category.
 */
CINDEX_LINKAGE CXString clang_getDiagnosticCategoryText(CXDiagnostic);
  
/**
 * \brief Determine the number of source ranges associated with the given
 * diagnostic.
 */
CINDEX_LINKAGE unsigned clang_getDiagnosticNumRanges(CXDiagnostic);

/**
 * \brief Retrieve a source range associated with the diagnostic.
 *
 * A diagnostic's source ranges highlight important elements in the source
 * code. On the command line, Clang displays source ranges by
 * underlining them with '~' characters.
 *
 * \param Diagnostic the diagnostic whose range is being extracted.
 *
 * \param Range the zero-based index specifying which range to
 *
 * \returns the requested source range.
 */
CINDEX_LINKAGE CXSourceRange clang_getDiagnosticRange(CXDiagnostic Diagnostic,
                                                      unsigned Range);

/**
 * \brief Determine the number of fix-it hints associated with the
 * given diagnostic.
 */
CINDEX_LINKAGE unsigned clang_getDiagnosticNumFixIts(CXDiagnostic Diagnostic);

/**
 * \brief Retrieve the replacement information for a given fix-it.
 *
 * Fix-its are described in terms of a source range whose contents
 * should be replaced by a string. This approach generalizes over
 * three kinds of operations: removal of source code (the range covers
 * the code to be removed and the replacement string is empty),
 * replacement of source code (the range covers the code to be
 * replaced and the replacement string provides the new code), and
 * insertion (both the start and end of the range point at the
 * insertion location, and the replacement string provides the text to
 * insert).
 *
 * \param Diagnostic The diagnostic whose fix-its are being queried.
 *
 * \param FixIt The zero-based index of the fix-it.
 *
 * \param ReplacementRange The source range whose contents will be
 * replaced with the returned replacement string. Note that source
 * ranges are half-open ranges [a, b), so the source code should be
 * replaced from a and up to (but not including) b.
 *
 * \returns A string containing text that should be replace the source
 * code indicated by the \c ReplacementRange.
 */
CINDEX_LINKAGE CXString clang_getDiagnosticFixIt(CXDiagnostic Diagnostic,
                                                 unsigned FixIt,
                                               CXSourceRange *ReplacementRange);

/**
 * @}
 */

/**
 * \defgroup CINDEX_TRANSLATION_UNIT Translation unit manipulation
 *
 * The routines in this group provide the ability to create and destroy
 * translation units from files, either by parsing the contents of the files or
 * by reading in a serialized representation of a translation unit.
 *
 * @{
 */

/**
 * \brief Get the original translation unit source file name.
 */
CINDEX_LINKAGE CXString
clang_getTranslationUnitSpelling(CXTranslationUnit CTUnit);

/**
 * \brief Return the CXTranslationUnit for a given source file and the provided
 * command line arguments one would pass to the compiler.
 *
 * Note: The 'source_filename' argument is optional.  If the caller provides a
 * NULL pointer, the name of the source file is expected to reside in the
 * specified command line arguments.
 *
 * Note: When encountered in 'clang_command_line_args', the following options
 * are ignored:
 *
 *   '-c'
 *   '-emit-ast'
 *   '-fsyntax-only'
 *   '-o \<output file>'  (both '-o' and '\<output file>' are ignored)
 *
 * \param CIdx The index object with which the translation unit will be
 * associated.
 *
 * \param source_filename The name of the source file to load, or NULL if the
 * source file is included in \p clang_command_line_args.
 *
 * \param num_clang_command_line_args The number of command-line arguments in
 * \p clang_command_line_args.
 *
 * \param clang_command_line_args The command-line arguments that would be
 * passed to the \c clang executable if it were being invoked out-of-process.
 * These command-line options will be parsed and will affect how the translation
 * unit is parsed. Note that the following options are ignored: '-c',
 * '-emit-ast', '-fsyntax-only' (which is the default), and '-o \<output file>'.
 *
 * \param num_unsaved_files the number of unsaved file entries in \p
 * unsaved_files.
 *
 * \param unsaved_files the files that have not yet been saved to disk
 * but may be required for code completion, including the contents of
 * those files.  The contents and name of these files (as specified by
 * CXUnsavedFile) are copied when necessary, so the client only needs to
 * guarantee their validity until the call to this function returns.
 */
CINDEX_LINKAGE CXTranslationUnit clang_createTranslationUnitFromSourceFile(
                                         CXIndex CIdx,
                                         const char *source_filename,
                                         int num_clang_command_line_args,
                                   const char * const *clang_command_line_args,
                                         unsigned num_unsaved_files,
                                         struct CXUnsavedFile *unsaved_files);

/**
 * \brief Same as \c clang_createTranslationUnit2, but returns
 * the \c CXTranslationUnit instead of an error code.  In case of an error this
 * routine returns a \c NULL \c CXTranslationUnit, without further detailed
 * error codes.
 */
CINDEX_LINKAGE CXTranslationUnit clang_createTranslationUnit(
    CXIndex CIdx,
    const char *ast_filename);

/**
 * \brief Create a translation unit from an AST file (\c -emit-ast).
 *
 * \param[out] out_TU A non-NULL pointer to store the created
 * \c CXTranslationUnit.
 *
 * \returns Zero on success, otherwise returns an error code.
 */
CINDEX_LINKAGE enum CXErrorCode clang_createTranslationUnit2(
    CXIndex CIdx,
    const char *ast_filename,
    CXTranslationUnit *out_TU);

/**
 * \brief Flags that control the creation of translation units.
 *
 * The enumerators in this enumeration type are meant to be bitwise
 * ORed together to specify which options should be used when
 * constructing the translation unit.
 */
enum CXTranslationUnit_Flags {
  /**
   * \brief Used to indicate that no special translation-unit options are
   * needed.
   */
  CXTranslationUnit_None = 0x0,

  /**
   * \brief Used to indicate that the parser should construct a "detailed"
   * preprocessing record, including all macro definitions and instantiations.
   *
   * Constructing a detailed preprocessing record requires more memory
   * and time to parse, since the information contained in the record
   * is usually not retained. However, it can be useful for
   * applications that require more detailed information about the
   * behavior of the preprocessor.
   */
  CXTranslationUnit_DetailedPreprocessingRecord = 0x01,

  /**
   * \brief Used to indicate that the translation unit is incomplete.
   *
   * When a translation unit is considered "incomplete", semantic
   * analysis that is typically performed at the end of the
   * translation unit will be suppressed. For example, this suppresses
   * the completion of tentative declarations in C and of
   * instantiation of implicitly-instantiation function templates in
   * C++. This option is typically used when parsing a header with the
   * intent of producing a precompiled header.
   */
  CXTranslationUnit_Incomplete = 0x02,
  
  /**
   * \brief Used to indicate that the translation unit should be built with an 
   * implicit precompiled header for the preamble.
   *
   * An implicit precompiled header is used as an optimization when a
   * particular translation unit is likely to be reparsed many times
   * when the sources aren't changing that often. In this case, an
   * implicit precompiled header will be built containing all of the
   * initial includes at the top of the main file (what we refer to as
   * the "preamble" of the file). In subsequent parses, if the
   * preamble or the files in it have not changed, \c
   * clang_reparseTranslationUnit() will re-use the implicit
   * precompiled header to improve parsing performance.
   */
  CXTranslationUnit_PrecompiledPreamble = 0x04,
  
  /**
   * \brief Used to indicate that the translation unit should cache some
   * code-completion results with each reparse of the source file.
   *
   * Caching of code-completion results is a performance optimization that
   * introduces some overhead to reparsing but improves the performance of
   * code-completion operations.
   */
  CXTranslationUnit_CacheCompletionResults = 0x08,

  /**
   * \brief Used to indicate that the translation unit will be serialized with
   * \c clang_saveTranslationUnit.
   *
   * This option is typically used when parsing a header with the intent of
   * producing a precompiled header.
   */
  CXTranslationUnit_ForSerialization = 0x10,

  /**
   * \brief DEPRECATED: Enabled chained precompiled preambles in C++.
   *
   * Note: this is a *temporary* option that is available only while
   * we are testing C++ precompiled preamble support. It is deprecated.
   */
  CXTranslationUnit_CXXChainedPCH = 0x20,

  /**
   * \brief Used to indicate that function/method bodies should be skipped while
   * parsing.
   *
   * This option can be used to search for declarations/definitions while
   * ignoring the usages.
   */
  CXTranslationUnit_SkipFunctionBodies = 0x40,

  /**
   * \brief Used to indicate that brief documentation comments should be
   * included into the set of code completions returned from this translation
   * unit.
   */
  CXTranslationUnit_IncludeBriefCommentsInCodeCompletion = 0x80,

  /**
   * \brief Used to indicate that the precompiled preamble should be created on
   * the first parse. Otherwise it will be created on the first reparse. This
   * trades runtime on the first parse (serializing the preamble takes time) for
   * reduced runtime on the second parse (can now reuse the preamble).
   */
  CXTranslationUnit_CreatePreambleOnFirstParse = 0x100
};

/**
 * \brief Returns the set of flags that is suitable for parsing a translation
 * unit that is being edited.
 *
 * The set of flags returned provide options for \c clang_parseTranslationUnit()
 * to indicate that the translation unit is likely to be reparsed many times,
 * either explicitly (via \c clang_reparseTranslationUnit()) or implicitly
 * (e.g., by code completion (\c clang_codeCompletionAt())). The returned flag
 * set contains an unspecified set of optimizations (e.g., the precompiled 
 * preamble) geared toward improving the performance of these routines. The
 * set of optimizations enabled may change from one version to the next.
 */
CINDEX_LINKAGE unsigned clang_defaultEditingTranslationUnitOptions(void);

/**
 * \brief Same as \c clang_parseTranslationUnit2, but returns
 * the \c CXTranslationUnit instead of an error code.  In case of an error this
 * routine returns a \c NULL \c CXTranslationUnit, without further detailed
 * error codes.
 */
CINDEX_LINKAGE CXTranslationUnit
clang_parseTranslationUnit(CXIndex CIdx,
                           const char *source_filename,
                           const char *const *command_line_args,
                           int num_command_line_args,
                           struct CXUnsavedFile *unsaved_files,
                           unsigned num_unsaved_files,
                           unsigned options);

/**
 * \brief Parse the given source file and the translation unit corresponding
 * to that file.
 *
 * This routine is the main entry point for the Clang C API, providing the
 * ability to parse a source file into a translation unit that can then be
 * queried by other functions in the API. This routine accepts a set of
 * command-line arguments so that the compilation can be configured in the same
 * way that the compiler is configured on the command line.
 *
 * \param CIdx The index object with which the translation unit will be 
 * associated.
 *
 * \param source_filename The name of the source file to load, or NULL if the
 * source file is included in \c command_line_args.
 *
 * \param command_line_args The command-line arguments that would be
 * passed to the \c clang executable if it were being invoked out-of-process.
 * These command-line options will be parsed and will affect how the translation
 * unit is parsed. Note that the following options are ignored: '-c', 
 * '-emit-ast', '-fsyntax-only' (which is the default), and '-o \<output file>'.
 *
 * \param num_command_line_args The number of command-line arguments in
 * \c command_line_args.
 *
 * \param unsaved_files the files that have not yet been saved to disk
 * but may be required for parsing, including the contents of
 * those files.  The contents and name of these files (as specified by
 * CXUnsavedFile) are copied when necessary, so the client only needs to
 * guarantee their validity until the call to this function returns.
 *
 * \param num_unsaved_files the number of unsaved file entries in \p
 * unsaved_files.
 *
 * \param options A bitmask of options that affects how the translation unit
 * is managed but not its compilation. This should be a bitwise OR of the
 * CXTranslationUnit_XXX flags.
 *
 * \param[out] out_TU A non-NULL pointer to store the created
 * \c CXTranslationUnit, describing the parsed code and containing any
 * diagnostics produced by the compiler.
 *
 * \returns Zero on success, otherwise returns an error code.
 */
CINDEX_LINKAGE enum CXErrorCode
clang_parseTranslationUnit2(CXIndex CIdx,
                            const char *source_filename,
                            const char *const *command_line_args,
                            int num_command_line_args,
                            struct CXUnsavedFile *unsaved_files,
                            unsigned num_unsaved_files,
                            unsigned options,
                            CXTranslationUnit *out_TU);

/**
 * \brief Same as clang_parseTranslationUnit2 but requires a full command line
 * for \c command_line_args including argv[0]. This is useful if the standard
 * library paths are relative to the binary.
 */
CINDEX_LINKAGE enum CXErrorCode clang_parseTranslationUnit2FullArgv(
    CXIndex CIdx, const char *source_filename,
    const char *const *command_line_args, int num_command_line_args,
    struct CXUnsavedFile *unsaved_files, unsigned num_unsaved_files,
    unsigned options, CXTranslationUnit *out_TU);

/**
 * \brief Flags that control how translation units are saved.
 *
 * The enumerators in this enumeration type are meant to be bitwise
 * ORed together to specify which options should be used when
 * saving the translation unit.
 */
enum CXSaveTranslationUnit_Flags {
  /**
   * \brief Used to indicate that no special saving options are needed.
   */
  CXSaveTranslationUnit_None = 0x0
};

/**
 * \brief Returns the set of flags that is suitable for saving a translation
 * unit.
 *
 * The set of flags returned provide options for
 * \c clang_saveTranslationUnit() by default. The returned flag
 * set contains an unspecified set of options that save translation units with
 * the most commonly-requested data.
 */
CINDEX_LINKAGE unsigned clang_defaultSaveOptions(CXTranslationUnit TU);

/**
 * \brief Describes the kind of error that occurred (if any) in a call to
 * \c clang_saveTranslationUnit().
 */
enum CXSaveError {
  /**
   * \brief Indicates that no error occurred while saving a translation unit.
   */
  CXSaveError_None = 0,
  
  /**
   * \brief Indicates that an unknown error occurred while attempting to save
   * the file.
   *
   * This error typically indicates that file I/O failed when attempting to 
   * write the file.
   */
  CXSaveError_Unknown = 1,
  
  /**
   * \brief Indicates that errors during translation prevented this attempt
   * to save the translation unit.
   * 
   * Errors that prevent the translation unit from being saved can be
   * extracted using \c clang_getNumDiagnostics() and \c clang_getDiagnostic().
   */
  CXSaveError_TranslationErrors = 2,
  
  /**
   * \brief Indicates that the translation unit to be saved was somehow
   * invalid (e.g., NULL).
   */
  CXSaveError_InvalidTU = 3
};
  
/**
 * \brief Saves a translation unit into a serialized representation of
 * that translation unit on disk.
 *
 * Any translation unit that was parsed without error can be saved
 * into a file. The translation unit can then be deserialized into a
 * new \c CXTranslationUnit with \c clang_createTranslationUnit() or,
 * if it is an incomplete translation unit that corresponds to a
 * header, used as a precompiled header when parsing other translation
 * units.
 *
 * \param TU The translation unit to save.
 *
 * \param FileName The file to which the translation unit will be saved.
 *
 * \param options A bitmask of options that affects how the translation unit
 * is saved. This should be a bitwise OR of the
 * CXSaveTranslationUnit_XXX flags.
 *
 * \returns A value that will match one of the enumerators of the CXSaveError
 * enumeration. Zero (CXSaveError_None) indicates that the translation unit was 
 * saved successfully, while a non-zero value indicates that a problem occurred.
 */
CINDEX_LINKAGE int clang_saveTranslationUnit(CXTranslationUnit TU,
                                             const char *FileName,
                                             unsigned options);

/**
 * \brief Destroy the specified CXTranslationUnit object.
 */
CINDEX_LINKAGE void clang_disposeTranslationUnit(CXTranslationUnit);

/**
 * \brief Flags that control the reparsing of translation units.
 *
 * The enumerators in this enumeration type are meant to be bitwise
 * ORed together to specify which options should be used when
 * reparsing the translation unit.
 */
enum CXReparse_Flags {
  /**
   * \brief Used to indicate that no special reparsing options are needed.
   */
  CXReparse_None = 0x0
};
 
/**
 * \brief Returns the set of flags that is suitable for reparsing a translation
 * unit.
 *
 * The set of flags returned provide options for
 * \c clang_reparseTranslationUnit() by default. The returned flag
 * set contains an unspecified set of optimizations geared toward common uses
 * of reparsing. The set of optimizations enabled may change from one version 
 * to the next.
 */
CINDEX_LINKAGE unsigned clang_defaultReparseOptions(CXTranslationUnit TU);

/**
 * \brief Reparse the source files that produced this translation unit.
 *
 * This routine can be used to re-parse the source files that originally
 * created the given translation unit, for example because those source files
 * have changed (either on disk or as passed via \p unsaved_files). The
 * source code will be reparsed with the same command-line options as it
 * was originally parsed. 
 *
 * Reparsing a translation unit invalidates all cursors and source locations
 * that refer into that translation unit. This makes reparsing a translation
 * unit semantically equivalent to destroying the translation unit and then
 * creating a new translation unit with the same command-line arguments.
 * However, it may be more efficient to reparse a translation 
 * unit using this routine.
 *
 * \param TU The translation unit whose contents will be re-parsed. The
 * translation unit must originally have been built with 
 * \c clang_createTranslationUnitFromSourceFile().
 *
 * \param num_unsaved_files The number of unsaved file entries in \p
 * unsaved_files.
 *
 * \param unsaved_files The files that have not yet been saved to disk
 * but may be required for parsing, including the contents of
 * those files.  The contents and name of these files (as specified by
 * CXUnsavedFile) are copied when necessary, so the client only needs to
 * guarantee their validity until the call to this function returns.
 * 
 * \param options A bitset of options composed of the flags in CXReparse_Flags.
 * The function \c clang_defaultReparseOptions() produces a default set of
 * options recommended for most uses, based on the translation unit.
 *
 * \returns 0 if the sources could be reparsed.  A non-zero error code will be
 * returned if reparsing was impossible, such that the translation unit is
 * invalid. In such cases, the only valid call for \c TU is
 * \c clang_disposeTranslationUnit(TU).  The error codes returned by this
 * routine are described by the \c CXErrorCode enum.
 */
CINDEX_LINKAGE int clang_reparseTranslationUnit(CXTranslationUnit TU,
                                                unsigned num_unsaved_files,
                                          struct CXUnsavedFile *unsaved_files,
                                                unsigned options);

/**
  * \brief Categorizes how memory is being used by a translation unit.
  */
enum CXTUResourceUsageKind {
  CXTUResourceUsage_AST = 1,
  CXTUResourceUsage_Identifiers = 2,
  CXTUResourceUsage_Selectors = 3,
  CXTUResourceUsage_GlobalCompletionResults = 4,
  CXTUResourceUsage_SourceManagerContentCache = 5,
  CXTUResourceUsage_AST_SideTables = 6,
  CXTUResourceUsage_SourceManager_Membuffer_Malloc = 7,
  CXTUResourceUsage_SourceManager_Membuffer_MMap = 8,
  CXTUResourceUsage_ExternalASTSource_Membuffer_Malloc = 9, 
  CXTUResourceUsage_ExternalASTSource_Membuffer_MMap = 10, 
  CXTUResourceUsage_Preprocessor = 11,
  CXTUResourceUsage_PreprocessingRecord = 12,
  CXTUResourceUsage_SourceManager_DataStructures = 13,
  CXTUResourceUsage_Preprocessor_HeaderSearch = 14,
  CXTUResourceUsage_MEMORY_IN_BYTES_BEGIN = CXTUResourceUsage_AST,
  CXTUResourceUsage_MEMORY_IN_BYTES_END =
    CXTUResourceUsage_Preprocessor_HeaderSearch,

  CXTUResourceUsage_First = CXTUResourceUsage_AST,
  CXTUResourceUsage_Last = CXTUResourceUsage_Preprocessor_HeaderSearch
};

/**
  * \brief Returns the human-readable null-terminated C string that represents
  *  the name of the memory category.  This string should never be freed.
  */
CINDEX_LINKAGE
const char *clang_getTUResourceUsageName(enum CXTUResourceUsageKind kind);

typedef struct CXTUResourceUsageEntry {
  /* \brief The memory usage category. */
  enum CXTUResourceUsageKind kind;  
  /* \brief Amount of resources used. 
      The units will depend on the resource kind. */
  unsigned long amount;
} CXTUResourceUsageEntry;

/**
  * \brief The memory usage of a CXTranslationUnit, broken into categories.
  */
typedef struct CXTUResourceUsage {
  /* \brief Private data member, used for queries. */
  void *data;

  /* \brief The number of entries in the 'entries' array. */
  unsigned numEntries;

  /* \brief An array of key-value pairs, representing the breakdown of memory
            usage. */
  CXTUResourceUsageEntry *entries;

} CXTUResourceUsage;

/**
  * \brief Return the memory usage of a translation unit.  This object
  *  should be released with clang_disposeCXTUResourceUsage().
  */
CINDEX_LINKAGE CXTUResourceUsage clang_getCXTUResourceUsage(CXTranslationUnit TU);

CINDEX_LINKAGE void clang_disposeCXTUResourceUsage(CXTUResourceUsage usage);

/**
 * @}
 */

/**
 * \brief Describes the kind of entity that a cursor refers to.
 */
enum CXCursorKind {
  /* Declarations */
  /**
   * \brief A declaration whose specific kind is not exposed via this
   * interface.
   *
   * Unexposed declarations have the same operations as any other kind
   * of declaration; one can extract their location information,
   * spelling, find their definitions, etc. However, the specific kind
   * of the declaration is not reported.
   */
  CXCursor_UnexposedDecl                 = 1,
  /** \brief A C or C++ struct. */
  CXCursor_StructDecl                    = 2,
  /** \brief A C or C++ union. */
  CXCursor_UnionDecl                     = 3,
  /** \brief A C++ class. */
  CXCursor_ClassDecl                     = 4,
  /** \brief An enumeration. */
  CXCursor_EnumDecl                      = 5,
  /**
   * \brief A field (in C) or non-static data member (in C++) in a
   * struct, union, or C++ class.
   */
  CXCursor_FieldDecl                     = 6,
  /** \brief An enumerator constant. */
  CXCursor_EnumConstantDecl              = 7,
  /** \brief A function. */
  CXCursor_FunctionDecl                  = 8,
  /** \brief A variable. */
  CXCursor_VarDecl                       = 9,
  /** \brief A function or method parameter. */
  CXCursor_ParmDecl                      = 10,
  /** \brief An Objective-C \@interface. */
  CXCursor_ObjCInterfaceDecl             = 11,
  /** \brief An Objective-C \@interface for a category. */
  CXCursor_ObjCCategoryDecl              = 12,
  /** \brief An Objective-C \@protocol declaration. */
  CXCursor_ObjCProtocolDecl              = 13,
  /** \brief An Objective-C \@property declaration. */
  CXCursor_ObjCPropertyDecl              = 14,
  /** \brief An Objective-C instance variable. */
  CXCursor_ObjCIvarDecl                  = 15,
  /** \brief An Objective-C instance method. */
  CXCursor_ObjCInstanceMethodDecl        = 16,
  /** \brief An Objective-C class method. */
  CXCursor_ObjCClassMethodDecl           = 17,
  /** \brief An Objective-C \@implementation. */
  CXCursor_ObjCImplementationDecl        = 18,
  /** \brief An Objective-C \@implementation for a category. */
  CXCursor_ObjCCategoryImplDecl          = 19,
  /** \brief A typedef. */
  CXCursor_TypedefDecl                   = 20,
  /** \brief A C++ class method. */
  CXCursor_CXXMethod                     = 21,
  /** \brief A C++ namespace. */
  CXCursor_Namespace                     = 22,
  /** \brief A linkage specification, e.g. 'extern "C"'. */
  CXCursor_LinkageSpec                   = 23,
  /** \brief A C++ constructor. */
  CXCursor_Constructor                   = 24,
  /** \brief A C++ destructor. */
  CXCursor_Destructor                    = 25,
  /** \brief A C++ conversion function. */
  CXCursor_ConversionFunction            = 26,
  /** \brief A C++ template type parameter. */
  CXCursor_TemplateTypeParameter         = 27,
  /** \brief A C++ non-type template parameter. */
  CXCursor_NonTypeTemplateParameter      = 28,
  /** \brief A C++ template template parameter. */
  CXCursor_TemplateTemplateParameter     = 29,
  /** \brief A C++ function template. */
  CXCursor_FunctionTemplate              = 30,
  /** \brief A C++ class template. */
  CXCursor_ClassTemplate                 = 31,
  /** \brief A C++ class template partial specialization. */
  CXCursor_ClassTemplatePartialSpecialization = 32,
  /** \brief A C++ namespace alias declaration. */
  CXCursor_NamespaceAlias                = 33,
  /** \brief A C++ using directive. */
  CXCursor_UsingDirective                = 34,
  /** \brief A C++ using declaration. */
  CXCursor_UsingDeclaration              = 35,
  /** \brief A C++ alias declaration */
  CXCursor_TypeAliasDecl                 = 36,
  /** \brief An Objective-C \@synthesize definition. */
  CXCursor_ObjCSynthesizeDecl            = 37,
  /** \brief An Objective-C \@dynamic definition. */
  CXCursor_ObjCDynamicDecl               = 38,
  /** \brief An access specifier. */
  CXCursor_CXXAccessSpecifier            = 39,

  CXCursor_FirstDecl                     = CXCursor_UnexposedDecl,
  CXCursor_LastDecl                      = CXCursor_CXXAccessSpecifier,

  /* References */
  CXCursor_FirstRef                      = 40, /* Decl references */
  CXCursor_ObjCSuperClassRef             = 40,
  CXCursor_ObjCProtocolRef               = 41,
  CXCursor_ObjCClassRef                  = 42,
  /**
   * \brief A reference to a type declaration.
   *
   * A type reference occurs anywhere where a type is named but not
   * declared. For example, given:
   *
   * \code
   * typedef unsigned size_type;
   * size_type size;
   * \endcode
   *
   * The typedef is a declaration of size_type (CXCursor_TypedefDecl),
   * while the type of the variable "size" is referenced. The cursor
   * referenced by the type of size is the typedef for size_type.
   */
  CXCursor_TypeRef                       = 43,
  CXCursor_CXXBaseSpecifier              = 44,
  /** 
   * \brief A reference to a class template, function template, template
   * template parameter, or class template partial specialization.
   */
  CXCursor_TemplateRef                   = 45,
  /**
   * \brief A reference to a namespace or namespace alias.
   */
  CXCursor_NamespaceRef                  = 46,
  /**
   * \brief A reference to a member of a struct, union, or class that occurs in 
   * some non-expression context, e.g., a designated initializer.
   */
  CXCursor_MemberRef                     = 47,
  /**
   * \brief A reference to a labeled statement.
   *
   * This cursor kind is used to describe the jump to "start_over" in the 
   * goto statement in the following example:
   *
   * \code
   *   start_over:
   *     ++counter;
   *
   *     goto start_over;
   * \endcode
   *
   * A label reference cursor refers to a label statement.
   */
  CXCursor_LabelRef                      = 48,
  
  /**
   * \brief A reference to a set of overloaded functions or function templates
   * that has not yet been resolved to a specific function or function template.
   *
   * An overloaded declaration reference cursor occurs in C++ templates where
   * a dependent name refers to a function. For example:
   *
   * \code
   * template<typename T> void swap(T&, T&);
   *
   * struct X { ... };
   * void swap(X&, X&);
   *
   * template<typename T>
   * void reverse(T* first, T* last) {
   *   while (first < last - 1) {
   *     swap(*first, *--last);
   *     ++first;
   *   }
   * }
   *
   * struct Y { };
   * void swap(Y&, Y&);
   * \endcode
   *
   * Here, the identifier "swap" is associated with an overloaded declaration
   * reference. In the template definition, "swap" refers to either of the two
   * "swap" functions declared above, so both results will be available. At
   * instantiation time, "swap" may also refer to other functions found via
   * argument-dependent lookup (e.g., the "swap" function at the end of the
   * example).
   *
   * The functions \c clang_getNumOverloadedDecls() and 
   * \c clang_getOverloadedDecl() can be used to retrieve the definitions
   * referenced by this cursor.
   */
  CXCursor_OverloadedDeclRef             = 49,
  
  /**
   * \brief A reference to a variable that occurs in some non-expression 
   * context, e.g., a C++ lambda capture list.
   */
  CXCursor_VariableRef                   = 50,
  
  CXCursor_LastRef                       = CXCursor_VariableRef,

  /* Error conditions */
  CXCursor_FirstInvalid                  = 70,
  CXCursor_InvalidFile                   = 70,
  CXCursor_NoDeclFound                   = 71,
  CXCursor_NotImplemented                = 72,
  CXCursor_InvalidCode                   = 73,
  CXCursor_LastInvalid                   = CXCursor_InvalidCode,

  /* Expressions */
  CXCursor_FirstExpr                     = 100,

  /**
   * \brief An expression whose specific kind is not exposed via this
   * interface.
   *
   * Unexposed expressions have the same operations as any other kind
   * of expression; one can extract their location information,
   * spelling, children, etc. However, the specific kind of the
   * expression is not reported.
   */
  CXCursor_UnexposedExpr                 = 100,

  /**
   * \brief An expression that refers to some value declaration, such
   * as a function, variable, or enumerator.
   */
  CXCursor_DeclRefExpr                   = 101,

  /**
   * \brief An expression that refers to a member of a struct, union,
   * class, Objective-C class, etc.
   */
  CXCursor_MemberRefExpr                 = 102,

  /** \brief An expression that calls a function. */
  CXCursor_CallExpr                      = 103,

  /** \brief An expression that sends a message to an Objective-C
   object or class. */
  CXCursor_ObjCMessageExpr               = 104,

  /** \brief An expression that represents a block literal. */
  CXCursor_BlockExpr                     = 105,

  /** \brief An integer literal.
   */
  CXCursor_IntegerLiteral                = 106,

  /** \brief A floating point number literal.
   */
  CXCursor_FloatingLiteral               = 107,

  /** \brief An imaginary number literal.
   */
  CXCursor_ImaginaryLiteral              = 108,

  /** \brief A string literal.
   */
  CXCursor_StringLiteral                 = 109,

  /** \brief A character literal.
   */
  CXCursor_CharacterLiteral              = 110,

  /** \brief A parenthesized expression, e.g. "(1)".
   *
   * This AST node is only formed if full location information is requested.
   */
  CXCursor_ParenExpr                     = 111,

  /** \brief This represents the unary-expression's (except sizeof and
   * alignof).
   */
  CXCursor_UnaryOperator                 = 112,

  /** \brief [C99 6.5.2.1] Array Subscripting.
   */
  CXCursor_ArraySubscriptExpr            = 113,

  /** \brief A builtin binary operation expression such as "x + y" or
   * "x <= y".
   */
  CXCursor_BinaryOperator                = 114,

  /** \brief Compound assignment such as "+=".
   */
  CXCursor_CompoundAssignOperator        = 115,

  /** \brief The ?: ternary operator.
   */
  CXCursor_ConditionalOperator           = 116,

  /** \brief An explicit cast in C (C99 6.5.4) or a C-style cast in C++
   * (C++ [expr.cast]), which uses the syntax (Type)expr.
   *
   * For example: (int)f.
   */
  CXCursor_CStyleCastExpr                = 117,

  /** \brief [C99 6.5.2.5]
   */
  CXCursor_CompoundLiteralExpr           = 118,

  /** \brief Describes an C or C++ initializer list.
   */
  CXCursor_InitListExpr                  = 119,

  /** \brief The GNU address of label extension, representing &&label.
   */
  CXCursor_AddrLabelExpr                 = 120,

  /** \brief This is the GNU Statement Expression extension: ({int X=4; X;})
   */
  CXCursor_StmtExpr                      = 121,

  /** \brief Represents a C11 generic selection.
   */
  CXCursor_GenericSelectionExpr          = 122,

  /** \brief Implements the GNU __null extension, which is a name for a null
   * pointer constant that has integral type (e.g., int or long) and is the same
   * size and alignment as a pointer.
   *
   * The __null extension is typically only used by system headers, which define
   * NULL as __null in C++ rather than using 0 (which is an integer that may not
   * match the size of a pointer).
   */
  CXCursor_GNUNullExpr                   = 123,

  /** \brief C++'s static_cast<> expression.
   */
  CXCursor_CXXStaticCastExpr             = 124,

  /** \brief C++'s dynamic_cast<> expression.
   */
  CXCursor_CXXDynamicCastExpr            = 125,

  /** \brief C++'s reinterpret_cast<> expression.
   */
  CXCursor_CXXReinterpretCastExpr        = 126,

  /** \brief C++'s const_cast<> expression.
   */
  CXCursor_CXXConstCastExpr              = 127,

  /** \brief Represents an explicit C++ type conversion that uses "functional"
   * notion (C++ [expr.type.conv]).
   *
   * Example:
   * \code
   *   x = int(0.5);
   * \endcode
   */
  CXCursor_CXXFunctionalCastExpr         = 128,

  /** \brief A C++ typeid expression (C++ [expr.typeid]).
   */
  CXCursor_CXXTypeidExpr                 = 129,

  /** \brief [C++ 2.13.5] C++ Boolean Literal.
   */
  CXCursor_CXXBoolLiteralExpr            = 130,

  /** \brief [C++0x 2.14.7] C++ Pointer Literal.
   */
  CXCursor_CXXNullPtrLiteralExpr         = 131,

  /** \brief Represents the "this" expression in C++
   */
  CXCursor_CXXThisExpr                   = 132,

  /** \brief [C++ 15] C++ Throw Expression.
   *
   * This handles 'throw' and 'throw' assignment-expression. When
   * assignment-expression isn't present, Op will be null.
   */
  CXCursor_CXXThrowExpr                  = 133,

  /** \brief A new expression for memory allocation and constructor calls, e.g:
   * "new CXXNewExpr(foo)".
   */
  CXCursor_CXXNewExpr                    = 134,

  /** \brief A delete expression for memory deallocation and destructor calls,
   * e.g. "delete[] pArray".
   */
  CXCursor_CXXDeleteExpr                 = 135,

  /** \brief A unary expression.
   */
  CXCursor_UnaryExpr                     = 136,

  /** \brief An Objective-C string literal i.e. @"foo".
   */
  CXCursor_ObjCStringLiteral             = 137,

  /** \brief An Objective-C \@encode expression.
   */
  CXCursor_ObjCEncodeExpr                = 138,

  /** \brief An Objective-C \@selector expression.
   */
  CXCursor_ObjCSelectorExpr              = 139,

  /** \brief An Objective-C \@protocol expression.
   */
  CXCursor_ObjCProtocolExpr              = 140,

  /** \brief An Objective-C "bridged" cast expression, which casts between
   * Objective-C pointers and C pointers, transferring ownership in the process.
   *
   * \code
   *   NSString *str = (__bridge_transfer NSString *)CFCreateString();
   * \endcode
   */
  CXCursor_ObjCBridgedCastExpr           = 141,

  /** \brief Represents a C++0x pack expansion that produces a sequence of
   * expressions.
   *
   * A pack expansion expression contains a pattern (which itself is an
   * expression) followed by an ellipsis. For example:
   *
   * \code
   * template<typename F, typename ...Types>
   * void forward(F f, Types &&...args) {
   *  f(static_cast<Types&&>(args)...);
   * }
   * \endcode
   */
  CXCursor_PackExpansionExpr             = 142,

  /** \brief Represents an expression that computes the length of a parameter
   * pack.
   *
   * \code
   * template<typename ...Types>
   * struct count {
   *   static const unsigned value = sizeof...(Types);
   * };
   * \endcode
   */
  CXCursor_SizeOfPackExpr                = 143,

  /* \brief Represents a C++ lambda expression that produces a local function
   * object.
   *
   * \code
   * void abssort(float *x, unsigned N) {
   *   std::sort(x, x + N,
   *             [](float a, float b) {
   *               return std::abs(a) < std::abs(b);
   *             });
   * }
   * \endcode
   */
  CXCursor_LambdaExpr                    = 144,
  
  /** \brief Objective-c Boolean Literal.
   */
  CXCursor_ObjCBoolLiteralExpr           = 145,

  /** \brief Represents the "self" expression in an Objective-C method.
   */
  CXCursor_ObjCSelfExpr                  = 146,

  /** \brief OpenMP 4.0 [2.4, Array Section].
   */
  CXCursor_OMPArraySectionExpr           = 147,

  CXCursor_LastExpr                      = CXCursor_OMPArraySectionExpr,

  /* Statements */
  CXCursor_FirstStmt                     = 200,
  /**
   * \brief A statement whose specific kind is not exposed via this
   * interface.
   *
   * Unexposed statements have the same operations as any other kind of
   * statement; one can extract their location information, spelling,
   * children, etc. However, the specific kind of the statement is not
   * reported.
   */
  CXCursor_UnexposedStmt                 = 200,
  
  /** \brief A labelled statement in a function. 
   *
   * This cursor kind is used to describe the "start_over:" label statement in 
   * the following example:
   *
   * \code
   *   start_over:
   *     ++counter;
   * \endcode
   *
   */
  CXCursor_LabelStmt                     = 201,

  /** \brief A group of statements like { stmt stmt }.
   *
   * This cursor kind is used to describe compound statements, e.g. function
   * bodies.
   */
  CXCursor_CompoundStmt                  = 202,

  /** \brief A case statement.
   */
  CXCursor_CaseStmt                      = 203,

  /** \brief A default statement.
   */
  CXCursor_DefaultStmt                   = 204,

  /** \brief An if statement
   */
  CXCursor_IfStmt                        = 205,

  /** \brief A switch statement.
   */
  CXCursor_SwitchStmt                    = 206,

  /** \brief A while statement.
   */
  CXCursor_WhileStmt                     = 207,

  /** \brief A do statement.
   */
  CXCursor_DoStmt                        = 208,

  /** \brief A for statement.
   */
  CXCursor_ForStmt                       = 209,

  /** \brief A goto statement.
   */
  CXCursor_GotoStmt                      = 210,

  /** \brief An indirect goto statement.
   */
  CXCursor_IndirectGotoStmt              = 211,

  /** \brief A continue statement.
   */
  CXCursor_ContinueStmt                  = 212,

  /** \brief A break statement.
   */
  CXCursor_BreakStmt                     = 213,

  /** \brief A return statement.
   */
  CXCursor_ReturnStmt                    = 214,

  /** \brief A GCC inline assembly statement extension.
   */
  CXCursor_GCCAsmStmt                    = 215,
  CXCursor_AsmStmt                       = CXCursor_GCCAsmStmt,

  /** \brief Objective-C's overall \@try-\@catch-\@finally statement.
   */
  CXCursor_ObjCAtTryStmt                 = 216,

  /** \brief Objective-C's \@catch statement.
   */
  CXCursor_ObjCAtCatchStmt               = 217,

  /** \brief Objective-C's \@finally statement.
   */
  CXCursor_ObjCAtFinallyStmt             = 218,

  /** \brief Objective-C's \@throw statement.
   */
  CXCursor_ObjCAtThrowStmt               = 219,

  /** \brief Objective-C's \@synchronized statement.
   */
  CXCursor_ObjCAtSynchronizedStmt        = 220,

  /** \brief Objective-C's autorelease pool statement.
   */
  CXCursor_ObjCAutoreleasePoolStmt       = 221,

  /** \brief Objective-C's collection statement.
   */
  CXCursor_ObjCForCollectionStmt         = 222,

  /** \brief C++'s catch statement.
   */
  CXCursor_CXXCatchStmt                  = 223,

  /** \brief C++'s try statement.
   */
  CXCursor_CXXTryStmt                    = 224,

  /** \brief C++'s for (* : *) statement.
   */
  CXCursor_CXXForRangeStmt               = 225,

  /** \brief Windows Structured Exception Handling's try statement.
   */
  CXCursor_SEHTryStmt                    = 226,

  /** \brief Windows Structured Exception Handling's except statement.
   */
  CXCursor_SEHExceptStmt                 = 227,

  /** \brief Windows Structured Exception Handling's finally statement.
   */
  CXCursor_SEHFinallyStmt                = 228,

  /** \brief A MS inline assembly statement extension.
   */
  CXCursor_MSAsmStmt                     = 229,

  /** \brief The null statement ";": C99 6.8.3p3.
   *
   * This cursor kind is used to describe the null statement.
   */
  CXCursor_NullStmt                      = 230,

  /** \brief Adaptor class for mixing declarations with statements and
   * expressions.
   */
  CXCursor_DeclStmt                      = 231,

  /** \brief OpenMP parallel directive.
   */
  CXCursor_OMPParallelDirective          = 232,

  /** \brief OpenMP SIMD directive.
   */
  CXCursor_OMPSimdDirective              = 233,

  /** \brief OpenMP for directive.
   */
  CXCursor_OMPForDirective               = 234,

  /** \brief OpenMP sections directive.
   */
  CXCursor_OMPSectionsDirective          = 235,

  /** \brief OpenMP section directive.
   */
  CXCursor_OMPSectionDirective           = 236,

  /** \brief OpenMP single directive.
   */
  CXCursor_OMPSingleDirective            = 237,

  /** \brief OpenMP parallel for directive.
   */
  CXCursor_OMPParallelForDirective       = 238,

  /** \brief OpenMP parallel sections directive.
   */
  CXCursor_OMPParallelSectionsDirective  = 239,

  /** \brief OpenMP task directive.
   */
  CXCursor_OMPTaskDirective              = 240,

  /** \brief OpenMP master directive.
   */
  CXCursor_OMPMasterDirective            = 241,

  /** \brief OpenMP critical directive.
   */
  CXCursor_OMPCriticalDirective          = 242,

  /** \brief OpenMP taskyield directive.
   */
  CXCursor_OMPTaskyieldDirective         = 243,

  /** \brief OpenMP barrier directive.
   */
  CXCursor_OMPBarrierDirective           = 244,

  /** \brief OpenMP taskwait directive.
   */
  CXCursor_OMPTaskwaitDirective          = 245,

  /** \brief OpenMP flush directive.
   */
  CXCursor_OMPFlushDirective             = 246,

  /** \brief Windows Structured Exception Handling's leave statement.
   */
  CXCursor_SEHLeaveStmt                  = 247,

  /** \brief OpenMP ordered directive.
   */
  CXCursor_OMPOrderedDirective           = 248,

  /** \brief OpenMP atomic directive.
   */
  CXCursor_OMPAtomicDirective            = 249,

  /** \brief OpenMP for SIMD directive.
   */
  CXCursor_OMPForSimdDirective           = 250,

  /** \brief OpenMP parallel for SIMD directive.
   */
  CXCursor_OMPParallelForSimdDirective   = 251,

  /** \brief OpenMP target directive.
   */
  CXCursor_OMPTargetDirective            = 252,

  /** \brief OpenMP teams directive.
   */
  CXCursor_OMPTeamsDirective             = 253,

  /** \brief OpenMP taskgroup directive.
   */
  CXCursor_OMPTaskgroupDirective         = 254,

  /** \brief OpenMP cancellation point directive.
   */
  CXCursor_OMPCancellationPointDirective = 255,

  /** \brief OpenMP cancel directive.
   */
  CXCursor_OMPCancelDirective            = 256,

  /** \brief OpenMP target data directive.
   */
  CXCursor_OMPTargetDataDirective        = 257,

  /** \brief OpenMP taskloop directive.
   */
  CXCursor_OMPTaskLoopDirective          = 258,

  /** \brief OpenMP taskloop simd directive.
   */
  CXCursor_OMPTaskLoopSimdDirective      = 259,

   /** \brief OpenMP distribute directive.
   */
  CXCursor_OMPDistributeDirective        = 260,

  /** \brief OpenMP target enter data directive.
   */
  CXCursor_OMPTargetEnterDataDirective   = 261,

  /** \brief OpenMP target exit data directive.
   */
  CXCursor_OMPTargetExitDataDirective    = 262,

<<<<<<< HEAD
#ifdef INTEL_CUSTOMIZATION
  CXCursor_CilkRankedStmt                = 263,
  CXCursor_LastStmt                      = CXCursor_CilkRankedStmt,
#else
  CXCursor_LastStmt                      = CXCursor_OMPTargetExitDataDirective,
#endif /* INTEL_CUSTOMIZATION */
=======
  /** \brief OpenMP target parallel directive.
   */
  CXCursor_OMPTargetParallelDirective    = 263,

  /** \brief OpenMP target parallel for directive.
   */
  CXCursor_OMPTargetParallelForDirective = 264,

  CXCursor_LastStmt                   = CXCursor_OMPTargetParallelForDirective,
>>>>>>> 380b2243

  /**
   * \brief Cursor that represents the translation unit itself.
   *
   * The translation unit cursor exists primarily to act as the root
   * cursor for traversing the contents of a translation unit.
   */
  CXCursor_TranslationUnit               = 300,

  /* Attributes */
  CXCursor_FirstAttr                     = 400,
  /**
   * \brief An attribute whose specific kind is not exposed via this
   * interface.
   */
  CXCursor_UnexposedAttr                 = 400,

  CXCursor_IBActionAttr                  = 401,
  CXCursor_IBOutletAttr                  = 402,
  CXCursor_IBOutletCollectionAttr        = 403,
  CXCursor_CXXFinalAttr                  = 404,
  CXCursor_CXXOverrideAttr               = 405,
  CXCursor_AnnotateAttr                  = 406,
  CXCursor_AsmLabelAttr                  = 407,
  CXCursor_PackedAttr                    = 408,
  CXCursor_PureAttr                      = 409,
  CXCursor_ConstAttr                     = 410,
  CXCursor_NoDuplicateAttr               = 411,
  CXCursor_CUDAConstantAttr              = 412,
  CXCursor_CUDADeviceAttr                = 413,
  CXCursor_CUDAGlobalAttr                = 414,
  CXCursor_CUDAHostAttr                  = 415,
  CXCursor_CUDASharedAttr                = 416,
  CXCursor_VisibilityAttr                = 417,
  CXCursor_DLLExport                     = 418,
  CXCursor_DLLImport                     = 419,
  CXCursor_LastAttr                      = CXCursor_DLLImport,

  /* Preprocessing */
  CXCursor_PreprocessingDirective        = 500,
  CXCursor_MacroDefinition               = 501,
  CXCursor_MacroExpansion                = 502,
  CXCursor_MacroInstantiation            = CXCursor_MacroExpansion,
  CXCursor_InclusionDirective            = 503,
  CXCursor_FirstPreprocessing            = CXCursor_PreprocessingDirective,
  CXCursor_LastPreprocessing             = CXCursor_InclusionDirective,

  /* Extra Declarations */
  /**
   * \brief A module import declaration.
   */
  CXCursor_ModuleImportDecl              = 600,
  CXCursor_TypeAliasTemplateDecl         = 601,
  CXCursor_FirstExtraDecl                = CXCursor_ModuleImportDecl,
  CXCursor_LastExtraDecl                 = CXCursor_TypeAliasTemplateDecl,

  /**
   * \brief A code completion overload candidate.
   */
  CXCursor_OverloadCandidate             = 700
};

/**
 * \brief A cursor representing some element in the abstract syntax tree for
 * a translation unit.
 *
 * The cursor abstraction unifies the different kinds of entities in a
 * program--declaration, statements, expressions, references to declarations,
 * etc.--under a single "cursor" abstraction with a common set of operations.
 * Common operation for a cursor include: getting the physical location in
 * a source file where the cursor points, getting the name associated with a
 * cursor, and retrieving cursors for any child nodes of a particular cursor.
 *
 * Cursors can be produced in two specific ways.
 * clang_getTranslationUnitCursor() produces a cursor for a translation unit,
 * from which one can use clang_visitChildren() to explore the rest of the
 * translation unit. clang_getCursor() maps from a physical source location
 * to the entity that resides at that location, allowing one to map from the
 * source code into the AST.
 */
typedef struct {
  enum CXCursorKind kind;
  int xdata;
  const void *data[3];
} CXCursor;

/**
 * \defgroup CINDEX_CURSOR_MANIP Cursor manipulations
 *
 * @{
 */

/**
 * \brief Retrieve the NULL cursor, which represents no entity.
 */
CINDEX_LINKAGE CXCursor clang_getNullCursor(void);

/**
 * \brief Retrieve the cursor that represents the given translation unit.
 *
 * The translation unit cursor can be used to start traversing the
 * various declarations within the given translation unit.
 */
CINDEX_LINKAGE CXCursor clang_getTranslationUnitCursor(CXTranslationUnit);

/**
 * \brief Determine whether two cursors are equivalent.
 */
CINDEX_LINKAGE unsigned clang_equalCursors(CXCursor, CXCursor);

/**
 * \brief Returns non-zero if \p cursor is null.
 */
CINDEX_LINKAGE int clang_Cursor_isNull(CXCursor cursor);

/**
 * \brief Compute a hash value for the given cursor.
 */
CINDEX_LINKAGE unsigned clang_hashCursor(CXCursor);
  
/**
 * \brief Retrieve the kind of the given cursor.
 */
CINDEX_LINKAGE enum CXCursorKind clang_getCursorKind(CXCursor);

/**
 * \brief Determine whether the given cursor kind represents a declaration.
 */
CINDEX_LINKAGE unsigned clang_isDeclaration(enum CXCursorKind);

/**
 * \brief Determine whether the given cursor kind represents a simple
 * reference.
 *
 * Note that other kinds of cursors (such as expressions) can also refer to
 * other cursors. Use clang_getCursorReferenced() to determine whether a
 * particular cursor refers to another entity.
 */
CINDEX_LINKAGE unsigned clang_isReference(enum CXCursorKind);

/**
 * \brief Determine whether the given cursor kind represents an expression.
 */
CINDEX_LINKAGE unsigned clang_isExpression(enum CXCursorKind);

/**
 * \brief Determine whether the given cursor kind represents a statement.
 */
CINDEX_LINKAGE unsigned clang_isStatement(enum CXCursorKind);

/**
 * \brief Determine whether the given cursor kind represents an attribute.
 */
CINDEX_LINKAGE unsigned clang_isAttribute(enum CXCursorKind);

/**
 * \brief Determine whether the given cursor has any attributes.
 */
CINDEX_LINKAGE unsigned clang_Cursor_hasAttrs(CXCursor C);

/**
 * \brief Determine whether the given cursor kind represents an invalid
 * cursor.
 */
CINDEX_LINKAGE unsigned clang_isInvalid(enum CXCursorKind);

/**
 * \brief Determine whether the given cursor kind represents a translation
 * unit.
 */
CINDEX_LINKAGE unsigned clang_isTranslationUnit(enum CXCursorKind);

/***
 * \brief Determine whether the given cursor represents a preprocessing
 * element, such as a preprocessor directive or macro instantiation.
 */
CINDEX_LINKAGE unsigned clang_isPreprocessing(enum CXCursorKind);
  
/***
 * \brief Determine whether the given cursor represents a currently
 *  unexposed piece of the AST (e.g., CXCursor_UnexposedStmt).
 */
CINDEX_LINKAGE unsigned clang_isUnexposed(enum CXCursorKind);

/**
 * \brief Describe the linkage of the entity referred to by a cursor.
 */
enum CXLinkageKind {
  /** \brief This value indicates that no linkage information is available
   * for a provided CXCursor. */
  CXLinkage_Invalid,
  /**
   * \brief This is the linkage for variables, parameters, and so on that
   *  have automatic storage.  This covers normal (non-extern) local variables.
   */
  CXLinkage_NoLinkage,
  /** \brief This is the linkage for static variables and static functions. */
  CXLinkage_Internal,
  /** \brief This is the linkage for entities with external linkage that live
   * in C++ anonymous namespaces.*/
  CXLinkage_UniqueExternal,
  /** \brief This is the linkage for entities with true, external linkage. */
  CXLinkage_External
};

/**
 * \brief Determine the linkage of the entity referred to by a given cursor.
 */
CINDEX_LINKAGE enum CXLinkageKind clang_getCursorLinkage(CXCursor cursor);

enum CXVisibilityKind {
  /** \brief This value indicates that no visibility information is available
   * for a provided CXCursor. */
  CXVisibility_Invalid,

  /** \brief Symbol not seen by the linker. */
  CXVisibility_Hidden,
  /** \brief Symbol seen by the linker but resolves to a symbol inside this object. */
  CXVisibility_Protected,
  /** \brief Symbol seen by the linker and acts like a normal symbol. */
  CXVisibility_Default
};

/**
 * \brief Describe the visibility of the entity referred to by a cursor.
 *
 * This returns the default visibility if not explicitly specified by
 * a visibility attribute. The default visibility may be changed by
 * commandline arguments.
 *
 * \param cursor The cursor to query.
 *
 * \returns The visibility of the cursor.
 */
CINDEX_LINKAGE enum CXVisibilityKind clang_getCursorVisibility(CXCursor cursor);

/**
 * \brief Determine the availability of the entity that this cursor refers to,
 * taking the current target platform into account.
 *
 * \param cursor The cursor to query.
 *
 * \returns The availability of the cursor.
 */
CINDEX_LINKAGE enum CXAvailabilityKind 
clang_getCursorAvailability(CXCursor cursor);

/**
 * Describes the availability of a given entity on a particular platform, e.g.,
 * a particular class might only be available on Mac OS 10.7 or newer.
 */
typedef struct CXPlatformAvailability {
  /**
   * \brief A string that describes the platform for which this structure
   * provides availability information.
   *
   * Possible values are "ios" or "macosx".
   */
  CXString Platform;
  /**
   * \brief The version number in which this entity was introduced.
   */
  CXVersion Introduced;
  /**
   * \brief The version number in which this entity was deprecated (but is
   * still available).
   */
  CXVersion Deprecated;
  /**
   * \brief The version number in which this entity was obsoleted, and therefore
   * is no longer available.
   */
  CXVersion Obsoleted;
  /**
   * \brief Whether the entity is unconditionally unavailable on this platform.
   */
  int Unavailable;
  /**
   * \brief An optional message to provide to a user of this API, e.g., to
   * suggest replacement APIs.
   */
  CXString Message;
} CXPlatformAvailability;

/**
 * \brief Determine the availability of the entity that this cursor refers to
 * on any platforms for which availability information is known.
 *
 * \param cursor The cursor to query.
 *
 * \param always_deprecated If non-NULL, will be set to indicate whether the 
 * entity is deprecated on all platforms.
 *
 * \param deprecated_message If non-NULL, will be set to the message text 
 * provided along with the unconditional deprecation of this entity. The client
 * is responsible for deallocating this string.
 *
 * \param always_unavailable If non-NULL, will be set to indicate whether the
 * entity is unavailable on all platforms.
 *
 * \param unavailable_message If non-NULL, will be set to the message text
 * provided along with the unconditional unavailability of this entity. The 
 * client is responsible for deallocating this string.
 *
 * \param availability If non-NULL, an array of CXPlatformAvailability instances
 * that will be populated with platform availability information, up to either
 * the number of platforms for which availability information is available (as
 * returned by this function) or \c availability_size, whichever is smaller.
 *
 * \param availability_size The number of elements available in the 
 * \c availability array.
 *
 * \returns The number of platforms (N) for which availability information is
 * available (which is unrelated to \c availability_size).
 *
 * Note that the client is responsible for calling 
 * \c clang_disposeCXPlatformAvailability to free each of the 
 * platform-availability structures returned. There are 
 * \c min(N, availability_size) such structures.
 */
CINDEX_LINKAGE int
clang_getCursorPlatformAvailability(CXCursor cursor,
                                    int *always_deprecated,
                                    CXString *deprecated_message,
                                    int *always_unavailable,
                                    CXString *unavailable_message,
                                    CXPlatformAvailability *availability,
                                    int availability_size);

/**
 * \brief Free the memory associated with a \c CXPlatformAvailability structure.
 */
CINDEX_LINKAGE void
clang_disposeCXPlatformAvailability(CXPlatformAvailability *availability);
  
/**
 * \brief Describe the "language" of the entity referred to by a cursor.
 */
enum CXLanguageKind {
  CXLanguage_Invalid = 0,
  CXLanguage_C,
  CXLanguage_ObjC,
  CXLanguage_CPlusPlus
};

/**
 * \brief Determine the "language" of the entity referred to by a given cursor.
 */
CINDEX_LINKAGE enum CXLanguageKind clang_getCursorLanguage(CXCursor cursor);

/**
 * \brief Returns the translation unit that a cursor originated from.
 */
CINDEX_LINKAGE CXTranslationUnit clang_Cursor_getTranslationUnit(CXCursor);

/**
 * \brief A fast container representing a set of CXCursors.
 */
typedef struct CXCursorSetImpl *CXCursorSet;

/**
 * \brief Creates an empty CXCursorSet.
 */
CINDEX_LINKAGE CXCursorSet clang_createCXCursorSet(void);

/**
 * \brief Disposes a CXCursorSet and releases its associated memory.
 */
CINDEX_LINKAGE void clang_disposeCXCursorSet(CXCursorSet cset);

/**
 * \brief Queries a CXCursorSet to see if it contains a specific CXCursor.
 *
 * \returns non-zero if the set contains the specified cursor.
*/
CINDEX_LINKAGE unsigned clang_CXCursorSet_contains(CXCursorSet cset,
                                                   CXCursor cursor);

/**
 * \brief Inserts a CXCursor into a CXCursorSet.
 *
 * \returns zero if the CXCursor was already in the set, and non-zero otherwise.
*/
CINDEX_LINKAGE unsigned clang_CXCursorSet_insert(CXCursorSet cset,
                                                 CXCursor cursor);

/**
 * \brief Determine the semantic parent of the given cursor.
 *
 * The semantic parent of a cursor is the cursor that semantically contains
 * the given \p cursor. For many declarations, the lexical and semantic parents
 * are equivalent (the lexical parent is returned by 
 * \c clang_getCursorLexicalParent()). They diverge when declarations or
 * definitions are provided out-of-line. For example:
 *
 * \code
 * class C {
 *  void f();
 * };
 *
 * void C::f() { }
 * \endcode
 *
 * In the out-of-line definition of \c C::f, the semantic parent is
 * the class \c C, of which this function is a member. The lexical parent is
 * the place where the declaration actually occurs in the source code; in this
 * case, the definition occurs in the translation unit. In general, the
 * lexical parent for a given entity can change without affecting the semantics
 * of the program, and the lexical parent of different declarations of the
 * same entity may be different. Changing the semantic parent of a declaration,
 * on the other hand, can have a major impact on semantics, and redeclarations
 * of a particular entity should all have the same semantic context.
 *
 * In the example above, both declarations of \c C::f have \c C as their
 * semantic context, while the lexical context of the first \c C::f is \c C
 * and the lexical context of the second \c C::f is the translation unit.
 *
 * For global declarations, the semantic parent is the translation unit.
 */
CINDEX_LINKAGE CXCursor clang_getCursorSemanticParent(CXCursor cursor);

/**
 * \brief Determine the lexical parent of the given cursor.
 *
 * The lexical parent of a cursor is the cursor in which the given \p cursor
 * was actually written. For many declarations, the lexical and semantic parents
 * are equivalent (the semantic parent is returned by 
 * \c clang_getCursorSemanticParent()). They diverge when declarations or
 * definitions are provided out-of-line. For example:
 *
 * \code
 * class C {
 *  void f();
 * };
 *
 * void C::f() { }
 * \endcode
 *
 * In the out-of-line definition of \c C::f, the semantic parent is
 * the class \c C, of which this function is a member. The lexical parent is
 * the place where the declaration actually occurs in the source code; in this
 * case, the definition occurs in the translation unit. In general, the
 * lexical parent for a given entity can change without affecting the semantics
 * of the program, and the lexical parent of different declarations of the
 * same entity may be different. Changing the semantic parent of a declaration,
 * on the other hand, can have a major impact on semantics, and redeclarations
 * of a particular entity should all have the same semantic context.
 *
 * In the example above, both declarations of \c C::f have \c C as their
 * semantic context, while the lexical context of the first \c C::f is \c C
 * and the lexical context of the second \c C::f is the translation unit.
 *
 * For declarations written in the global scope, the lexical parent is
 * the translation unit.
 */
CINDEX_LINKAGE CXCursor clang_getCursorLexicalParent(CXCursor cursor);

/**
 * \brief Determine the set of methods that are overridden by the given
 * method.
 *
 * In both Objective-C and C++, a method (aka virtual member function,
 * in C++) can override a virtual method in a base class. For
 * Objective-C, a method is said to override any method in the class's
 * base class, its protocols, or its categories' protocols, that has the same
 * selector and is of the same kind (class or instance).
 * If no such method exists, the search continues to the class's superclass,
 * its protocols, and its categories, and so on. A method from an Objective-C
 * implementation is considered to override the same methods as its
 * corresponding method in the interface.
 *
 * For C++, a virtual member function overrides any virtual member
 * function with the same signature that occurs in its base
 * classes. With multiple inheritance, a virtual member function can
 * override several virtual member functions coming from different
 * base classes.
 *
 * In all cases, this function determines the immediate overridden
 * method, rather than all of the overridden methods. For example, if
 * a method is originally declared in a class A, then overridden in B
 * (which in inherits from A) and also in C (which inherited from B),
 * then the only overridden method returned from this function when
 * invoked on C's method will be B's method. The client may then
 * invoke this function again, given the previously-found overridden
 * methods, to map out the complete method-override set.
 *
 * \param cursor A cursor representing an Objective-C or C++
 * method. This routine will compute the set of methods that this
 * method overrides.
 * 
 * \param overridden A pointer whose pointee will be replaced with a
 * pointer to an array of cursors, representing the set of overridden
 * methods. If there are no overridden methods, the pointee will be
 * set to NULL. The pointee must be freed via a call to 
 * \c clang_disposeOverriddenCursors().
 *
 * \param num_overridden A pointer to the number of overridden
 * functions, will be set to the number of overridden functions in the
 * array pointed to by \p overridden.
 */
CINDEX_LINKAGE void clang_getOverriddenCursors(CXCursor cursor, 
                                               CXCursor **overridden,
                                               unsigned *num_overridden);

/**
 * \brief Free the set of overridden cursors returned by \c
 * clang_getOverriddenCursors().
 */
CINDEX_LINKAGE void clang_disposeOverriddenCursors(CXCursor *overridden);

/**
 * \brief Retrieve the file that is included by the given inclusion directive
 * cursor.
 */
CINDEX_LINKAGE CXFile clang_getIncludedFile(CXCursor cursor);
  
/**
 * @}
 */

/**
 * \defgroup CINDEX_CURSOR_SOURCE Mapping between cursors and source code
 *
 * Cursors represent a location within the Abstract Syntax Tree (AST). These
 * routines help map between cursors and the physical locations where the
 * described entities occur in the source code. The mapping is provided in
 * both directions, so one can map from source code to the AST and back.
 *
 * @{
 */

/**
 * \brief Map a source location to the cursor that describes the entity at that
 * location in the source code.
 *
 * clang_getCursor() maps an arbitrary source location within a translation
 * unit down to the most specific cursor that describes the entity at that
 * location. For example, given an expression \c x + y, invoking
 * clang_getCursor() with a source location pointing to "x" will return the
 * cursor for "x"; similarly for "y". If the cursor points anywhere between
 * "x" or "y" (e.g., on the + or the whitespace around it), clang_getCursor()
 * will return a cursor referring to the "+" expression.
 *
 * \returns a cursor representing the entity at the given source location, or
 * a NULL cursor if no such entity can be found.
 */
CINDEX_LINKAGE CXCursor clang_getCursor(CXTranslationUnit, CXSourceLocation);

/**
 * \brief Retrieve the physical location of the source constructor referenced
 * by the given cursor.
 *
 * The location of a declaration is typically the location of the name of that
 * declaration, where the name of that declaration would occur if it is
 * unnamed, or some keyword that introduces that particular declaration.
 * The location of a reference is where that reference occurs within the
 * source code.
 */
CINDEX_LINKAGE CXSourceLocation clang_getCursorLocation(CXCursor);

/**
 * \brief Retrieve the physical extent of the source construct referenced by
 * the given cursor.
 *
 * The extent of a cursor starts with the file/line/column pointing at the
 * first character within the source construct that the cursor refers to and
 * ends with the last character within that source construct. For a
 * declaration, the extent covers the declaration itself. For a reference,
 * the extent covers the location of the reference (e.g., where the referenced
 * entity was actually used).
 */
CINDEX_LINKAGE CXSourceRange clang_getCursorExtent(CXCursor);

/**
 * @}
 */
    
/**
 * \defgroup CINDEX_TYPES Type information for CXCursors
 *
 * @{
 */

/**
 * \brief Describes the kind of type
 */
enum CXTypeKind {
  /**
   * \brief Represents an invalid type (e.g., where no type is available).
   */
  CXType_Invalid = 0,

  /**
   * \brief A type whose specific kind is not exposed via this
   * interface.
   */
  CXType_Unexposed = 1,

  /* Builtin types */
  CXType_Void = 2,
  CXType_Bool = 3,
  CXType_Char_U = 4,
  CXType_UChar = 5,
  CXType_Char16 = 6,
  CXType_Char32 = 7,
  CXType_UShort = 8,
  CXType_UInt = 9,
  CXType_ULong = 10,
  CXType_ULongLong = 11,
  CXType_UInt128 = 12,
  CXType_Char_S = 13,
  CXType_SChar = 14,
  CXType_WChar = 15,
  CXType_Short = 16,
  CXType_Int = 17,
  CXType_Long = 18,
  CXType_LongLong = 19,
  CXType_Int128 = 20,
  CXType_Float = 21,
  CXType_Double = 22,
  CXType_LongDouble = 23,
  CXType_NullPtr = 24,
  CXType_Overload = 25,
  CXType_Dependent = 26,
  CXType_ObjCId = 27,
  CXType_ObjCClass = 28,
  CXType_ObjCSel = 29,
  CXType_FirstBuiltin = CXType_Void,
#if INTEL_CUSTOMIZATION
  CXType_Float128 = 30,
  CXType_LastBuiltin = CXType_Float128,
#else
  CXType_LastBuiltin  = CXType_ObjCSel,
#endif  /* INTEL_CUSTOMIZATION */
  CXType_Complex = 100,
  CXType_Pointer = 101,
  CXType_BlockPointer = 102,
  CXType_LValueReference = 103,
  CXType_RValueReference = 104,
  CXType_Record = 105,
  CXType_Enum = 106,
  CXType_Typedef = 107,
  CXType_ObjCInterface = 108,
  CXType_ObjCObjectPointer = 109,
  CXType_FunctionNoProto = 110,
  CXType_FunctionProto = 111,
  CXType_ConstantArray = 112,
  CXType_Vector = 113,
  CXType_IncompleteArray = 114,
  CXType_VariableArray = 115,
  CXType_DependentSizedArray = 116,
  CXType_MemberPointer = 117,
  CXType_Auto = 118
};

/**
 * \brief Describes the calling convention of a function type
 */
enum CXCallingConv {
  CXCallingConv_Default = 0,
  CXCallingConv_C = 1,
  CXCallingConv_X86StdCall = 2,
  CXCallingConv_X86FastCall = 3,
  CXCallingConv_X86ThisCall = 4,
  CXCallingConv_X86Pascal = 5,
  CXCallingConv_AAPCS = 6,
  CXCallingConv_AAPCS_VFP = 7,
  /* Value 8 was PnaclCall, but it was never used, so it could safely be re-used. */
  CXCallingConv_IntelOclBicc = 9,
  CXCallingConv_X86_64Win64 = 10,
  CXCallingConv_X86_64SysV = 11,
  CXCallingConv_X86VectorCall = 12,
#if INTEL_CUSTOMIZATION
  CXCallingConv_X86RegCall = 20,
#endif /* INTEL_CUSTOMIZATION */
  CXCallingConv_Invalid = 100,
  CXCallingConv_Unexposed = 200
};

/**
 * \brief The type of an element in the abstract syntax tree.
 *
 */
typedef struct {
  enum CXTypeKind kind;
  void *data[2];
} CXType;

/**
 * \brief Retrieve the type of a CXCursor (if any).
 */
CINDEX_LINKAGE CXType clang_getCursorType(CXCursor C);

/**
 * \brief Pretty-print the underlying type using the rules of the
 * language of the translation unit from which it came.
 *
 * If the type is invalid, an empty string is returned.
 */
CINDEX_LINKAGE CXString clang_getTypeSpelling(CXType CT);

/**
 * \brief Retrieve the underlying type of a typedef declaration.
 *
 * If the cursor does not reference a typedef declaration, an invalid type is
 * returned.
 */
CINDEX_LINKAGE CXType clang_getTypedefDeclUnderlyingType(CXCursor C);

/**
 * \brief Retrieve the integer type of an enum declaration.
 *
 * If the cursor does not reference an enum declaration, an invalid type is
 * returned.
 */
CINDEX_LINKAGE CXType clang_getEnumDeclIntegerType(CXCursor C);

/**
 * \brief Retrieve the integer value of an enum constant declaration as a signed
 *  long long.
 *
 * If the cursor does not reference an enum constant declaration, LLONG_MIN is returned.
 * Since this is also potentially a valid constant value, the kind of the cursor
 * must be verified before calling this function.
 */
CINDEX_LINKAGE long long clang_getEnumConstantDeclValue(CXCursor C);

/**
 * \brief Retrieve the integer value of an enum constant declaration as an unsigned
 *  long long.
 *
 * If the cursor does not reference an enum constant declaration, ULLONG_MAX is returned.
 * Since this is also potentially a valid constant value, the kind of the cursor
 * must be verified before calling this function.
 */
CINDEX_LINKAGE unsigned long long clang_getEnumConstantDeclUnsignedValue(CXCursor C);

/**
 * \brief Retrieve the bit width of a bit field declaration as an integer.
 *
 * If a cursor that is not a bit field declaration is passed in, -1 is returned.
 */
CINDEX_LINKAGE int clang_getFieldDeclBitWidth(CXCursor C);

/**
 * \brief Retrieve the number of non-variadic arguments associated with a given
 * cursor.
 *
 * The number of arguments can be determined for calls as well as for
 * declarations of functions or methods. For other cursors -1 is returned.
 */
CINDEX_LINKAGE int clang_Cursor_getNumArguments(CXCursor C);

/**
 * \brief Retrieve the argument cursor of a function or method.
 *
 * The argument cursor can be determined for calls as well as for declarations
 * of functions or methods. For other cursors and for invalid indices, an
 * invalid cursor is returned.
 */
CINDEX_LINKAGE CXCursor clang_Cursor_getArgument(CXCursor C, unsigned i);

/**
 * \brief Describes the kind of a template argument.
 *
 * See the definition of llvm::clang::TemplateArgument::ArgKind for full
 * element descriptions.
 */
enum CXTemplateArgumentKind {
  CXTemplateArgumentKind_Null,
  CXTemplateArgumentKind_Type,
  CXTemplateArgumentKind_Declaration,
  CXTemplateArgumentKind_NullPtr,
  CXTemplateArgumentKind_Integral,
  CXTemplateArgumentKind_Template,
  CXTemplateArgumentKind_TemplateExpansion,
  CXTemplateArgumentKind_Expression,
  CXTemplateArgumentKind_Pack,
  /* Indicates an error case, preventing the kind from being deduced. */
  CXTemplateArgumentKind_Invalid
};

/**
 *\brief Returns the number of template args of a function decl representing a
 * template specialization.
 *
 * If the argument cursor cannot be converted into a template function
 * declaration, -1 is returned.
 *
 * For example, for the following declaration and specialization:
 *   template <typename T, int kInt, bool kBool>
 *   void foo() { ... }
 *
 *   template <>
 *   void foo<float, -7, true>();
 *
 * The value 3 would be returned from this call.
 */
CINDEX_LINKAGE int clang_Cursor_getNumTemplateArguments(CXCursor C);

/**
 * \brief Retrieve the kind of the I'th template argument of the CXCursor C.
 *
 * If the argument CXCursor does not represent a FunctionDecl, an invalid
 * template argument kind is returned.
 *
 * For example, for the following declaration and specialization:
 *   template <typename T, int kInt, bool kBool>
 *   void foo() { ... }
 *
 *   template <>
 *   void foo<float, -7, true>();
 *
 * For I = 0, 1, and 2, Type, Integral, and Integral will be returned,
 * respectively.
 */
CINDEX_LINKAGE enum CXTemplateArgumentKind clang_Cursor_getTemplateArgumentKind(
    CXCursor C, unsigned I);

/**
 * \brief Retrieve a CXType representing the type of a TemplateArgument of a
 *  function decl representing a template specialization.
 *
 * If the argument CXCursor does not represent a FunctionDecl whose I'th
 * template argument has a kind of CXTemplateArgKind_Integral, an invalid type
 * is returned.
 *
 * For example, for the following declaration and specialization:
 *   template <typename T, int kInt, bool kBool>
 *   void foo() { ... }
 *
 *   template <>
 *   void foo<float, -7, true>();
 *
 * If called with I = 0, "float", will be returned.
 * Invalid types will be returned for I == 1 or 2.
 */
CINDEX_LINKAGE CXType clang_Cursor_getTemplateArgumentType(CXCursor C,
                                                           unsigned I);

/**
 * \brief Retrieve the value of an Integral TemplateArgument (of a function
 *  decl representing a template specialization) as a signed long long.
 *
 * It is undefined to call this function on a CXCursor that does not represent a
 * FunctionDecl or whose I'th template argument is not an integral value.
 *
 * For example, for the following declaration and specialization:
 *   template <typename T, int kInt, bool kBool>
 *   void foo() { ... }
 *
 *   template <>
 *   void foo<float, -7, true>();
 *
 * If called with I = 1 or 2, -7 or true will be returned, respectively.
 * For I == 0, this function's behavior is undefined.
 */
CINDEX_LINKAGE long long clang_Cursor_getTemplateArgumentValue(CXCursor C,
                                                               unsigned I);

/**
 * \brief Retrieve the value of an Integral TemplateArgument (of a function
 *  decl representing a template specialization) as an unsigned long long.
 *
 * It is undefined to call this function on a CXCursor that does not represent a
 * FunctionDecl or whose I'th template argument is not an integral value.
 *
 * For example, for the following declaration and specialization:
 *   template <typename T, int kInt, bool kBool>
 *   void foo() { ... }
 *
 *   template <>
 *   void foo<float, 2147483649, true>();
 *
 * If called with I = 1 or 2, 2147483649 or true will be returned, respectively.
 * For I == 0, this function's behavior is undefined.
 */
CINDEX_LINKAGE unsigned long long clang_Cursor_getTemplateArgumentUnsignedValue(
    CXCursor C, unsigned I);

/**
 * \brief Determine whether two CXTypes represent the same type.
 *
 * \returns non-zero if the CXTypes represent the same type and
 *          zero otherwise.
 */
CINDEX_LINKAGE unsigned clang_equalTypes(CXType A, CXType B);

/**
 * \brief Return the canonical type for a CXType.
 *
 * Clang's type system explicitly models typedefs and all the ways
 * a specific type can be represented.  The canonical type is the underlying
 * type with all the "sugar" removed.  For example, if 'T' is a typedef
 * for 'int', the canonical type for 'T' would be 'int'.
 */
CINDEX_LINKAGE CXType clang_getCanonicalType(CXType T);

/**
 * \brief Determine whether a CXType has the "const" qualifier set,
 * without looking through typedefs that may have added "const" at a
 * different level.
 */
CINDEX_LINKAGE unsigned clang_isConstQualifiedType(CXType T);

/**
 * \brief Determine whether a  CXCursor that is a macro, is
 * function like.
 */
CINDEX_LINKAGE unsigned clang_Cursor_isMacroFunctionLike(CXCursor C);

/**
 * \brief Determine whether a  CXCursor that is a macro, is a
 * builtin one.
 */
CINDEX_LINKAGE unsigned clang_Cursor_isMacroBuiltin(CXCursor C);

/**
 * \brief Determine whether a  CXCursor that is a function declaration, is an
 * inline declaration.
 */
CINDEX_LINKAGE unsigned clang_Cursor_isFunctionInlined(CXCursor C);

/**
 * \brief Determine whether a CXType has the "volatile" qualifier set,
 * without looking through typedefs that may have added "volatile" at
 * a different level.
 */
CINDEX_LINKAGE unsigned clang_isVolatileQualifiedType(CXType T);

/**
 * \brief Determine whether a CXType has the "restrict" qualifier set,
 * without looking through typedefs that may have added "restrict" at a
 * different level.
 */
CINDEX_LINKAGE unsigned clang_isRestrictQualifiedType(CXType T);

/**
 * \brief For pointer types, returns the type of the pointee.
 */
CINDEX_LINKAGE CXType clang_getPointeeType(CXType T);

/**
 * \brief Return the cursor for the declaration of the given type.
 */
CINDEX_LINKAGE CXCursor clang_getTypeDeclaration(CXType T);

/**
 * Returns the Objective-C type encoding for the specified declaration.
 */
CINDEX_LINKAGE CXString clang_getDeclObjCTypeEncoding(CXCursor C);

/**
 * Returns the Objective-C type encoding for the specified CXType.
 */
CINDEX_LINKAGE CXString clang_Type_getObjCEncoding(CXType type); 

/**
 * \brief Retrieve the spelling of a given CXTypeKind.
 */
CINDEX_LINKAGE CXString clang_getTypeKindSpelling(enum CXTypeKind K);

/**
 * \brief Retrieve the calling convention associated with a function type.
 *
 * If a non-function type is passed in, CXCallingConv_Invalid is returned.
 */
CINDEX_LINKAGE enum CXCallingConv clang_getFunctionTypeCallingConv(CXType T);

/**
 * \brief Retrieve the return type associated with a function type.
 *
 * If a non-function type is passed in, an invalid type is returned.
 */
CINDEX_LINKAGE CXType clang_getResultType(CXType T);

/**
 * \brief Retrieve the number of non-variadic parameters associated with a
 * function type.
 *
 * If a non-function type is passed in, -1 is returned.
 */
CINDEX_LINKAGE int clang_getNumArgTypes(CXType T);

/**
 * \brief Retrieve the type of a parameter of a function type.
 *
 * If a non-function type is passed in or the function does not have enough
 * parameters, an invalid type is returned.
 */
CINDEX_LINKAGE CXType clang_getArgType(CXType T, unsigned i);

/**
 * \brief Return 1 if the CXType is a variadic function type, and 0 otherwise.
 */
CINDEX_LINKAGE unsigned clang_isFunctionTypeVariadic(CXType T);

/**
 * \brief Retrieve the return type associated with a given cursor.
 *
 * This only returns a valid type if the cursor refers to a function or method.
 */
CINDEX_LINKAGE CXType clang_getCursorResultType(CXCursor C);

/**
 * \brief Return 1 if the CXType is a POD (plain old data) type, and 0
 *  otherwise.
 */
CINDEX_LINKAGE unsigned clang_isPODType(CXType T);

/**
 * \brief Return the element type of an array, complex, or vector type.
 *
 * If a type is passed in that is not an array, complex, or vector type,
 * an invalid type is returned.
 */
CINDEX_LINKAGE CXType clang_getElementType(CXType T);

/**
 * \brief Return the number of elements of an array or vector type.
 *
 * If a type is passed in that is not an array or vector type,
 * -1 is returned.
 */
CINDEX_LINKAGE long long clang_getNumElements(CXType T);

/**
 * \brief Return the element type of an array type.
 *
 * If a non-array type is passed in, an invalid type is returned.
 */
CINDEX_LINKAGE CXType clang_getArrayElementType(CXType T);

/**
 * \brief Return the array size of a constant array.
 *
 * If a non-array type is passed in, -1 is returned.
 */
CINDEX_LINKAGE long long clang_getArraySize(CXType T);

/**
 * \brief List the possible error codes for \c clang_Type_getSizeOf,
 *   \c clang_Type_getAlignOf, \c clang_Type_getOffsetOf and
 *   \c clang_Cursor_getOffsetOf.
 *
 * A value of this enumeration type can be returned if the target type is not
 * a valid argument to sizeof, alignof or offsetof.
 */
enum CXTypeLayoutError {
  /**
   * \brief Type is of kind CXType_Invalid.
   */
  CXTypeLayoutError_Invalid = -1,
  /**
   * \brief The type is an incomplete Type.
   */
  CXTypeLayoutError_Incomplete = -2,
  /**
   * \brief The type is a dependent Type.
   */
  CXTypeLayoutError_Dependent = -3,
  /**
   * \brief The type is not a constant size type.
   */
  CXTypeLayoutError_NotConstantSize = -4,
  /**
   * \brief The Field name is not valid for this record.
   */
  CXTypeLayoutError_InvalidFieldName = -5
};

/**
 * \brief Return the alignment of a type in bytes as per C++[expr.alignof]
 *   standard.
 *
 * If the type declaration is invalid, CXTypeLayoutError_Invalid is returned.
 * If the type declaration is an incomplete type, CXTypeLayoutError_Incomplete
 *   is returned.
 * If the type declaration is a dependent type, CXTypeLayoutError_Dependent is
 *   returned.
 * If the type declaration is not a constant size type,
 *   CXTypeLayoutError_NotConstantSize is returned.
 */
CINDEX_LINKAGE long long clang_Type_getAlignOf(CXType T);

/**
 * \brief Return the class type of an member pointer type.
 *
 * If a non-member-pointer type is passed in, an invalid type is returned.
 */
CINDEX_LINKAGE CXType clang_Type_getClassType(CXType T);

/**
 * \brief Return the size of a type in bytes as per C++[expr.sizeof] standard.
 *
 * If the type declaration is invalid, CXTypeLayoutError_Invalid is returned.
 * If the type declaration is an incomplete type, CXTypeLayoutError_Incomplete
 *   is returned.
 * If the type declaration is a dependent type, CXTypeLayoutError_Dependent is
 *   returned.
 */
CINDEX_LINKAGE long long clang_Type_getSizeOf(CXType T);

/**
 * \brief Return the offset of a field named S in a record of type T in bits
 *   as it would be returned by __offsetof__ as per C++11[18.2p4]
 *
 * If the cursor is not a record field declaration, CXTypeLayoutError_Invalid
 *   is returned.
 * If the field's type declaration is an incomplete type,
 *   CXTypeLayoutError_Incomplete is returned.
 * If the field's type declaration is a dependent type,
 *   CXTypeLayoutError_Dependent is returned.
 * If the field's name S is not found,
 *   CXTypeLayoutError_InvalidFieldName is returned.
 */
CINDEX_LINKAGE long long clang_Type_getOffsetOf(CXType T, const char *S);

/**
 * \brief Return the offset of the field represented by the Cursor.
 *
 * If the cursor is not a field declaration, -1 is returned.
 * If the cursor semantic parent is not a record field declaration,
 *   CXTypeLayoutError_Invalid is returned.
 * If the field's type declaration is an incomplete type,
 *   CXTypeLayoutError_Incomplete is returned.
 * If the field's type declaration is a dependent type,
 *   CXTypeLayoutError_Dependent is returned.
 * If the field's name S is not found,
 *   CXTypeLayoutError_InvalidFieldName is returned.
 */
CINDEX_LINKAGE long long clang_Cursor_getOffsetOfField(CXCursor C);

/**
 * \brief Determine whether the given cursor represents an anonymous record
 * declaration.
 */
CINDEX_LINKAGE unsigned clang_Cursor_isAnonymous(CXCursor C);

enum CXRefQualifierKind {
  /** \brief No ref-qualifier was provided. */
  CXRefQualifier_None = 0,
  /** \brief An lvalue ref-qualifier was provided (\c &). */
  CXRefQualifier_LValue,
  /** \brief An rvalue ref-qualifier was provided (\c &&). */
  CXRefQualifier_RValue
};

/**
 * \brief Returns the number of template arguments for given class template
 * specialization, or -1 if type \c T is not a class template specialization.
 *
 * Variadic argument packs count as only one argument, and can not be inspected
 * further.
 */
CINDEX_LINKAGE int clang_Type_getNumTemplateArguments(CXType T);

/**
 * \brief Returns the type template argument of a template class specialization
 * at given index.
 *
 * This function only returns template type arguments and does not handle
 * template template arguments or variadic packs.
 */
CINDEX_LINKAGE CXType clang_Type_getTemplateArgumentAsType(CXType T, unsigned i);

/**
 * \brief Retrieve the ref-qualifier kind of a function or method.
 *
 * The ref-qualifier is returned for C++ functions or methods. For other types
 * or non-C++ declarations, CXRefQualifier_None is returned.
 */
CINDEX_LINKAGE enum CXRefQualifierKind clang_Type_getCXXRefQualifier(CXType T);

/**
 * \brief Returns non-zero if the cursor specifies a Record member that is a
 *   bitfield.
 */
CINDEX_LINKAGE unsigned clang_Cursor_isBitField(CXCursor C);

/**
 * \brief Returns 1 if the base class specified by the cursor with kind
 *   CX_CXXBaseSpecifier is virtual.
 */
CINDEX_LINKAGE unsigned clang_isVirtualBase(CXCursor);
    
/**
 * \brief Represents the C++ access control level to a base class for a
 * cursor with kind CX_CXXBaseSpecifier.
 */
enum CX_CXXAccessSpecifier {
  CX_CXXInvalidAccessSpecifier,
  CX_CXXPublic,
  CX_CXXProtected,
  CX_CXXPrivate
};

/**
 * \brief Returns the access control level for the referenced object.
 *
 * If the cursor refers to a C++ declaration, its access control level within its
 * parent scope is returned. Otherwise, if the cursor refers to a base specifier or
 * access specifier, the specifier itself is returned.
 */
CINDEX_LINKAGE enum CX_CXXAccessSpecifier clang_getCXXAccessSpecifier(CXCursor);

/**
 * \brief Represents the storage classes as declared in the source. CX_SC_Invalid
 * was added for the case that the passed cursor in not a declaration.
 */
enum CX_StorageClass {
  CX_SC_Invalid,
  CX_SC_None,
  CX_SC_Extern,
  CX_SC_Static,
  CX_SC_PrivateExtern,
  CX_SC_OpenCLWorkGroupLocal,
  CX_SC_Auto,
  CX_SC_Register
};

/**
 * \brief Returns the storage class for a function or variable declaration.
 *
 * If the passed in Cursor is not a function or variable declaration,
 * CX_SC_Invalid is returned else the storage class.
 */
CINDEX_LINKAGE enum CX_StorageClass clang_Cursor_getStorageClass(CXCursor);

/**
 * \brief Determine the number of overloaded declarations referenced by a 
 * \c CXCursor_OverloadedDeclRef cursor.
 *
 * \param cursor The cursor whose overloaded declarations are being queried.
 *
 * \returns The number of overloaded declarations referenced by \c cursor. If it
 * is not a \c CXCursor_OverloadedDeclRef cursor, returns 0.
 */
CINDEX_LINKAGE unsigned clang_getNumOverloadedDecls(CXCursor cursor);

/**
 * \brief Retrieve a cursor for one of the overloaded declarations referenced
 * by a \c CXCursor_OverloadedDeclRef cursor.
 *
 * \param cursor The cursor whose overloaded declarations are being queried.
 *
 * \param index The zero-based index into the set of overloaded declarations in
 * the cursor.
 *
 * \returns A cursor representing the declaration referenced by the given 
 * \c cursor at the specified \c index. If the cursor does not have an 
 * associated set of overloaded declarations, or if the index is out of bounds,
 * returns \c clang_getNullCursor();
 */
CINDEX_LINKAGE CXCursor clang_getOverloadedDecl(CXCursor cursor, 
                                                unsigned index);
  
/**
 * @}
 */
  
/**
 * \defgroup CINDEX_ATTRIBUTES Information for attributes
 *
 * @{
 */

/**
 * \brief For cursors representing an iboutletcollection attribute,
 *  this function returns the collection element type.
 *
 */
CINDEX_LINKAGE CXType clang_getIBOutletCollectionType(CXCursor);

/**
 * @}
 */

/**
 * \defgroup CINDEX_CURSOR_TRAVERSAL Traversing the AST with cursors
 *
 * These routines provide the ability to traverse the abstract syntax tree
 * using cursors.
 *
 * @{
 */

/**
 * \brief Describes how the traversal of the children of a particular
 * cursor should proceed after visiting a particular child cursor.
 *
 * A value of this enumeration type should be returned by each
 * \c CXCursorVisitor to indicate how clang_visitChildren() proceed.
 */
enum CXChildVisitResult {
  /**
   * \brief Terminates the cursor traversal.
   */
  CXChildVisit_Break,
  /**
   * \brief Continues the cursor traversal with the next sibling of
   * the cursor just visited, without visiting its children.
   */
  CXChildVisit_Continue,
  /**
   * \brief Recursively traverse the children of this cursor, using
   * the same visitor and client data.
   */
  CXChildVisit_Recurse
};

/**
 * \brief Visitor invoked for each cursor found by a traversal.
 *
 * This visitor function will be invoked for each cursor found by
 * clang_visitCursorChildren(). Its first argument is the cursor being
 * visited, its second argument is the parent visitor for that cursor,
 * and its third argument is the client data provided to
 * clang_visitCursorChildren().
 *
 * The visitor should return one of the \c CXChildVisitResult values
 * to direct clang_visitCursorChildren().
 */
typedef enum CXChildVisitResult (*CXCursorVisitor)(CXCursor cursor,
                                                   CXCursor parent,
                                                   CXClientData client_data);

/**
 * \brief Visit the children of a particular cursor.
 *
 * This function visits all the direct children of the given cursor,
 * invoking the given \p visitor function with the cursors of each
 * visited child. The traversal may be recursive, if the visitor returns
 * \c CXChildVisit_Recurse. The traversal may also be ended prematurely, if
 * the visitor returns \c CXChildVisit_Break.
 *
 * \param parent the cursor whose child may be visited. All kinds of
 * cursors can be visited, including invalid cursors (which, by
 * definition, have no children).
 *
 * \param visitor the visitor function that will be invoked for each
 * child of \p parent.
 *
 * \param client_data pointer data supplied by the client, which will
 * be passed to the visitor each time it is invoked.
 *
 * \returns a non-zero value if the traversal was terminated
 * prematurely by the visitor returning \c CXChildVisit_Break.
 */
CINDEX_LINKAGE unsigned clang_visitChildren(CXCursor parent,
                                            CXCursorVisitor visitor,
                                            CXClientData client_data);
#ifdef __has_feature
#  if __has_feature(blocks)
/**
 * \brief Visitor invoked for each cursor found by a traversal.
 *
 * This visitor block will be invoked for each cursor found by
 * clang_visitChildrenWithBlock(). Its first argument is the cursor being
 * visited, its second argument is the parent visitor for that cursor.
 *
 * The visitor should return one of the \c CXChildVisitResult values
 * to direct clang_visitChildrenWithBlock().
 */
typedef enum CXChildVisitResult 
     (^CXCursorVisitorBlock)(CXCursor cursor, CXCursor parent);

/**
 * Visits the children of a cursor using the specified block.  Behaves
 * identically to clang_visitChildren() in all other respects.
 */
CINDEX_LINKAGE unsigned clang_visitChildrenWithBlock(CXCursor parent,
                                                    CXCursorVisitorBlock block);
#  endif
#endif

/**
 * @}
 */

/**
 * \defgroup CINDEX_CURSOR_XREF Cross-referencing in the AST
 *
 * These routines provide the ability to determine references within and
 * across translation units, by providing the names of the entities referenced
 * by cursors, follow reference cursors to the declarations they reference,
 * and associate declarations with their definitions.
 *
 * @{
 */

/**
 * \brief Retrieve a Unified Symbol Resolution (USR) for the entity referenced
 * by the given cursor.
 *
 * A Unified Symbol Resolution (USR) is a string that identifies a particular
 * entity (function, class, variable, etc.) within a program. USRs can be
 * compared across translation units to determine, e.g., when references in
 * one translation refer to an entity defined in another translation unit.
 */
CINDEX_LINKAGE CXString clang_getCursorUSR(CXCursor);

/**
 * \brief Construct a USR for a specified Objective-C class.
 */
CINDEX_LINKAGE CXString clang_constructUSR_ObjCClass(const char *class_name);

/**
 * \brief Construct a USR for a specified Objective-C category.
 */
CINDEX_LINKAGE CXString
  clang_constructUSR_ObjCCategory(const char *class_name,
                                 const char *category_name);

/**
 * \brief Construct a USR for a specified Objective-C protocol.
 */
CINDEX_LINKAGE CXString
  clang_constructUSR_ObjCProtocol(const char *protocol_name);

/**
 * \brief Construct a USR for a specified Objective-C instance variable and
 *   the USR for its containing class.
 */
CINDEX_LINKAGE CXString clang_constructUSR_ObjCIvar(const char *name,
                                                    CXString classUSR);

/**
 * \brief Construct a USR for a specified Objective-C method and
 *   the USR for its containing class.
 */
CINDEX_LINKAGE CXString clang_constructUSR_ObjCMethod(const char *name,
                                                      unsigned isInstanceMethod,
                                                      CXString classUSR);

/**
 * \brief Construct a USR for a specified Objective-C property and the USR
 *  for its containing class.
 */
CINDEX_LINKAGE CXString clang_constructUSR_ObjCProperty(const char *property,
                                                        CXString classUSR);

/**
 * \brief Retrieve a name for the entity referenced by this cursor.
 */
CINDEX_LINKAGE CXString clang_getCursorSpelling(CXCursor);

/**
 * \brief Retrieve a range for a piece that forms the cursors spelling name.
 * Most of the times there is only one range for the complete spelling but for
 * Objective-C methods and Objective-C message expressions, there are multiple
 * pieces for each selector identifier.
 * 
 * \param pieceIndex the index of the spelling name piece. If this is greater
 * than the actual number of pieces, it will return a NULL (invalid) range.
 *  
 * \param options Reserved.
 */
CINDEX_LINKAGE CXSourceRange clang_Cursor_getSpellingNameRange(CXCursor,
                                                          unsigned pieceIndex,
                                                          unsigned options);

/**
 * \brief Retrieve the display name for the entity referenced by this cursor.
 *
 * The display name contains extra information that helps identify the cursor,
 * such as the parameters of a function or template or the arguments of a 
 * class template specialization.
 */
CINDEX_LINKAGE CXString clang_getCursorDisplayName(CXCursor);
  
/** \brief For a cursor that is a reference, retrieve a cursor representing the
 * entity that it references.
 *
 * Reference cursors refer to other entities in the AST. For example, an
 * Objective-C superclass reference cursor refers to an Objective-C class.
 * This function produces the cursor for the Objective-C class from the
 * cursor for the superclass reference. If the input cursor is a declaration or
 * definition, it returns that declaration or definition unchanged.
 * Otherwise, returns the NULL cursor.
 */
CINDEX_LINKAGE CXCursor clang_getCursorReferenced(CXCursor);

/**
 *  \brief For a cursor that is either a reference to or a declaration
 *  of some entity, retrieve a cursor that describes the definition of
 *  that entity.
 *
 *  Some entities can be declared multiple times within a translation
 *  unit, but only one of those declarations can also be a
 *  definition. For example, given:
 *
 *  \code
 *  int f(int, int);
 *  int g(int x, int y) { return f(x, y); }
 *  int f(int a, int b) { return a + b; }
 *  int f(int, int);
 *  \endcode
 *
 *  there are three declarations of the function "f", but only the
 *  second one is a definition. The clang_getCursorDefinition()
 *  function will take any cursor pointing to a declaration of "f"
 *  (the first or fourth lines of the example) or a cursor referenced
 *  that uses "f" (the call to "f' inside "g") and will return a
 *  declaration cursor pointing to the definition (the second "f"
 *  declaration).
 *
 *  If given a cursor for which there is no corresponding definition,
 *  e.g., because there is no definition of that entity within this
 *  translation unit, returns a NULL cursor.
 */
CINDEX_LINKAGE CXCursor clang_getCursorDefinition(CXCursor);

/**
 * \brief Determine whether the declaration pointed to by this cursor
 * is also a definition of that entity.
 */
CINDEX_LINKAGE unsigned clang_isCursorDefinition(CXCursor);

/**
 * \brief Retrieve the canonical cursor corresponding to the given cursor.
 *
 * In the C family of languages, many kinds of entities can be declared several
 * times within a single translation unit. For example, a structure type can
 * be forward-declared (possibly multiple times) and later defined:
 *
 * \code
 * struct X;
 * struct X;
 * struct X {
 *   int member;
 * };
 * \endcode
 *
 * The declarations and the definition of \c X are represented by three 
 * different cursors, all of which are declarations of the same underlying 
 * entity. One of these cursor is considered the "canonical" cursor, which
 * is effectively the representative for the underlying entity. One can 
 * determine if two cursors are declarations of the same underlying entity by
 * comparing their canonical cursors.
 *
 * \returns The canonical cursor for the entity referred to by the given cursor.
 */
CINDEX_LINKAGE CXCursor clang_getCanonicalCursor(CXCursor);

/**
 * \brief If the cursor points to a selector identifier in an Objective-C
 * method or message expression, this returns the selector index.
 *
 * After getting a cursor with #clang_getCursor, this can be called to
 * determine if the location points to a selector identifier.
 *
 * \returns The selector index if the cursor is an Objective-C method or message
 * expression and the cursor is pointing to a selector identifier, or -1
 * otherwise.
 */
CINDEX_LINKAGE int clang_Cursor_getObjCSelectorIndex(CXCursor);

/**
 * \brief Given a cursor pointing to a C++ method call or an Objective-C
 * message, returns non-zero if the method/message is "dynamic", meaning:
 * 
 * For a C++ method: the call is virtual.
 * For an Objective-C message: the receiver is an object instance, not 'super'
 * or a specific class.
 * 
 * If the method/message is "static" or the cursor does not point to a
 * method/message, it will return zero.
 */
CINDEX_LINKAGE int clang_Cursor_isDynamicCall(CXCursor C);

/**
 * \brief Given a cursor pointing to an Objective-C message, returns the CXType
 * of the receiver.
 */
CINDEX_LINKAGE CXType clang_Cursor_getReceiverType(CXCursor C);

/**
 * \brief Property attributes for a \c CXCursor_ObjCPropertyDecl.
 */
typedef enum {
  CXObjCPropertyAttr_noattr    = 0x00,
  CXObjCPropertyAttr_readonly  = 0x01,
  CXObjCPropertyAttr_getter    = 0x02,
  CXObjCPropertyAttr_assign    = 0x04,
  CXObjCPropertyAttr_readwrite = 0x08,
  CXObjCPropertyAttr_retain    = 0x10,
  CXObjCPropertyAttr_copy      = 0x20,
  CXObjCPropertyAttr_nonatomic = 0x40,
  CXObjCPropertyAttr_setter    = 0x80,
  CXObjCPropertyAttr_atomic    = 0x100,
  CXObjCPropertyAttr_weak      = 0x200,
  CXObjCPropertyAttr_strong    = 0x400,
  CXObjCPropertyAttr_unsafe_unretained = 0x800
} CXObjCPropertyAttrKind;

/**
 * \brief Given a cursor that represents a property declaration, return the
 * associated property attributes. The bits are formed from
 * \c CXObjCPropertyAttrKind.
 *
 * \param reserved Reserved for future use, pass 0.
 */
CINDEX_LINKAGE unsigned clang_Cursor_getObjCPropertyAttributes(CXCursor C,
                                                             unsigned reserved);

/**
 * \brief 'Qualifiers' written next to the return and parameter types in
 * Objective-C method declarations.
 */
typedef enum {
  CXObjCDeclQualifier_None = 0x0,
  CXObjCDeclQualifier_In = 0x1,
  CXObjCDeclQualifier_Inout = 0x2,
  CXObjCDeclQualifier_Out = 0x4,
  CXObjCDeclQualifier_Bycopy = 0x8,
  CXObjCDeclQualifier_Byref = 0x10,
  CXObjCDeclQualifier_Oneway = 0x20
} CXObjCDeclQualifierKind;

/**
 * \brief Given a cursor that represents an Objective-C method or parameter
 * declaration, return the associated Objective-C qualifiers for the return
 * type or the parameter respectively. The bits are formed from
 * CXObjCDeclQualifierKind.
 */
CINDEX_LINKAGE unsigned clang_Cursor_getObjCDeclQualifiers(CXCursor C);

/**
 * \brief Given a cursor that represents an Objective-C method or property
 * declaration, return non-zero if the declaration was affected by "@optional".
 * Returns zero if the cursor is not such a declaration or it is "@required".
 */
CINDEX_LINKAGE unsigned clang_Cursor_isObjCOptional(CXCursor C);

/**
 * \brief Returns non-zero if the given cursor is a variadic function or method.
 */
CINDEX_LINKAGE unsigned clang_Cursor_isVariadic(CXCursor C);

/**
 * \brief Given a cursor that represents a declaration, return the associated
 * comment's source range.  The range may include multiple consecutive comments
 * with whitespace in between.
 */
CINDEX_LINKAGE CXSourceRange clang_Cursor_getCommentRange(CXCursor C);

/**
 * \brief Given a cursor that represents a declaration, return the associated
 * comment text, including comment markers.
 */
CINDEX_LINKAGE CXString clang_Cursor_getRawCommentText(CXCursor C);

/**
 * \brief Given a cursor that represents a documentable entity (e.g.,
 * declaration), return the associated \\brief paragraph; otherwise return the
 * first paragraph.
 */
CINDEX_LINKAGE CXString clang_Cursor_getBriefCommentText(CXCursor C);

/**
 * @}
 */

/** \defgroup CINDEX_MANGLE Name Mangling API Functions
 *
 * @{
 */

/**
 * \brief Retrieve the CXString representing the mangled name of the cursor.
 */
CINDEX_LINKAGE CXString clang_Cursor_getMangling(CXCursor);

/**
 * \brief Retrieve the CXStrings representing the mangled symbols of the C++
 * constructor or destructor at the cursor.
 */
CINDEX_LINKAGE CXStringSet *clang_Cursor_getCXXManglings(CXCursor);

/**
 * @}
 */

/**
 * \defgroup CINDEX_MODULE Module introspection
 *
 * The functions in this group provide access to information about modules.
 *
 * @{
 */

typedef void *CXModule;

/**
 * \brief Given a CXCursor_ModuleImportDecl cursor, return the associated module.
 */
CINDEX_LINKAGE CXModule clang_Cursor_getModule(CXCursor C);

/**
 * \brief Given a CXFile header file, return the module that contains it, if one
 * exists.
 */
CINDEX_LINKAGE CXModule clang_getModuleForFile(CXTranslationUnit, CXFile);

/**
 * \param Module a module object.
 *
 * \returns the module file where the provided module object came from.
 */
CINDEX_LINKAGE CXFile clang_Module_getASTFile(CXModule Module);

/**
 * \param Module a module object.
 *
 * \returns the parent of a sub-module or NULL if the given module is top-level,
 * e.g. for 'std.vector' it will return the 'std' module.
 */
CINDEX_LINKAGE CXModule clang_Module_getParent(CXModule Module);

/**
 * \param Module a module object.
 *
 * \returns the name of the module, e.g. for the 'std.vector' sub-module it
 * will return "vector".
 */
CINDEX_LINKAGE CXString clang_Module_getName(CXModule Module);

/**
 * \param Module a module object.
 *
 * \returns the full name of the module, e.g. "std.vector".
 */
CINDEX_LINKAGE CXString clang_Module_getFullName(CXModule Module);

/**
 * \param Module a module object.
 *
 * \returns non-zero if the module is a system one.
 */
CINDEX_LINKAGE int clang_Module_isSystem(CXModule Module);

/**
 * \param Module a module object.
 *
 * \returns the number of top level headers associated with this module.
 */
CINDEX_LINKAGE unsigned clang_Module_getNumTopLevelHeaders(CXTranslationUnit,
                                                           CXModule Module);

/**
 * \param Module a module object.
 *
 * \param Index top level header index (zero-based).
 *
 * \returns the specified top level header associated with the module.
 */
CINDEX_LINKAGE
CXFile clang_Module_getTopLevelHeader(CXTranslationUnit,
                                      CXModule Module, unsigned Index);

/**
 * @}
 */

/**
 * \defgroup CINDEX_CPP C++ AST introspection
 *
 * The routines in this group provide access information in the ASTs specific
 * to C++ language features.
 *
 * @{
 */

/**
 * \brief Determine if a C++ field is declared 'mutable'.
 */
CINDEX_LINKAGE unsigned clang_CXXField_isMutable(CXCursor C);

/**
 * \brief Determine if a C++ member function or member function template is
 * pure virtual.
 */
CINDEX_LINKAGE unsigned clang_CXXMethod_isPureVirtual(CXCursor C);

/**
 * \brief Determine if a C++ member function or member function template is 
 * declared 'static'.
 */
CINDEX_LINKAGE unsigned clang_CXXMethod_isStatic(CXCursor C);

/**
 * \brief Determine if a C++ member function or member function template is
 * explicitly declared 'virtual' or if it overrides a virtual method from
 * one of the base classes.
 */
CINDEX_LINKAGE unsigned clang_CXXMethod_isVirtual(CXCursor C);

/**
 * \brief Determine if a C++ member function or member function template is
 * declared 'const'.
 */
CINDEX_LINKAGE unsigned clang_CXXMethod_isConst(CXCursor C);

/**
 * \brief Given a cursor that represents a template, determine
 * the cursor kind of the specializations would be generated by instantiating
 * the template.
 *
 * This routine can be used to determine what flavor of function template,
 * class template, or class template partial specialization is stored in the
 * cursor. For example, it can describe whether a class template cursor is
 * declared with "struct", "class" or "union".
 *
 * \param C The cursor to query. This cursor should represent a template
 * declaration.
 *
 * \returns The cursor kind of the specializations that would be generated
 * by instantiating the template \p C. If \p C is not a template, returns
 * \c CXCursor_NoDeclFound.
 */
CINDEX_LINKAGE enum CXCursorKind clang_getTemplateCursorKind(CXCursor C);
  
/**
 * \brief Given a cursor that may represent a specialization or instantiation
 * of a template, retrieve the cursor that represents the template that it
 * specializes or from which it was instantiated.
 *
 * This routine determines the template involved both for explicit 
 * specializations of templates and for implicit instantiations of the template,
 * both of which are referred to as "specializations". For a class template
 * specialization (e.g., \c std::vector<bool>), this routine will return 
 * either the primary template (\c std::vector) or, if the specialization was
 * instantiated from a class template partial specialization, the class template
 * partial specialization. For a class template partial specialization and a
 * function template specialization (including instantiations), this
 * this routine will return the specialized template.
 *
 * For members of a class template (e.g., member functions, member classes, or
 * static data members), returns the specialized or instantiated member. 
 * Although not strictly "templates" in the C++ language, members of class
 * templates have the same notions of specializations and instantiations that
 * templates do, so this routine treats them similarly.
 *
 * \param C A cursor that may be a specialization of a template or a member
 * of a template.
 *
 * \returns If the given cursor is a specialization or instantiation of a 
 * template or a member thereof, the template or member that it specializes or
 * from which it was instantiated. Otherwise, returns a NULL cursor.
 */
CINDEX_LINKAGE CXCursor clang_getSpecializedCursorTemplate(CXCursor C);

/**
 * \brief Given a cursor that references something else, return the source range
 * covering that reference.
 *
 * \param C A cursor pointing to a member reference, a declaration reference, or
 * an operator call.
 * \param NameFlags A bitset with three independent flags: 
 * CXNameRange_WantQualifier, CXNameRange_WantTemplateArgs, and
 * CXNameRange_WantSinglePiece.
 * \param PieceIndex For contiguous names or when passing the flag 
 * CXNameRange_WantSinglePiece, only one piece with index 0 is 
 * available. When the CXNameRange_WantSinglePiece flag is not passed for a
 * non-contiguous names, this index can be used to retrieve the individual
 * pieces of the name. See also CXNameRange_WantSinglePiece.
 *
 * \returns The piece of the name pointed to by the given cursor. If there is no
 * name, or if the PieceIndex is out-of-range, a null-cursor will be returned.
 */
CINDEX_LINKAGE CXSourceRange clang_getCursorReferenceNameRange(CXCursor C,
                                                unsigned NameFlags, 
                                                unsigned PieceIndex);

enum CXNameRefFlags {
  /**
   * \brief Include the nested-name-specifier, e.g. Foo:: in x.Foo::y, in the
   * range.
   */
  CXNameRange_WantQualifier = 0x1,
  
  /**
   * \brief Include the explicit template arguments, e.g. \<int> in x.f<int>,
   * in the range.
   */
  CXNameRange_WantTemplateArgs = 0x2,

  /**
   * \brief If the name is non-contiguous, return the full spanning range.
   *
   * Non-contiguous names occur in Objective-C when a selector with two or more
   * parameters is used, or in C++ when using an operator:
   * \code
   * [object doSomething:here withValue:there]; // Objective-C
   * return some_vector[1]; // C++
   * \endcode
   */
  CXNameRange_WantSinglePiece = 0x4
};
  
/**
 * @}
 */

/**
 * \defgroup CINDEX_LEX Token extraction and manipulation
 *
 * The routines in this group provide access to the tokens within a
 * translation unit, along with a semantic mapping of those tokens to
 * their corresponding cursors.
 *
 * @{
 */

/**
 * \brief Describes a kind of token.
 */
typedef enum CXTokenKind {
  /**
   * \brief A token that contains some kind of punctuation.
   */
  CXToken_Punctuation,

  /**
   * \brief A language keyword.
   */
  CXToken_Keyword,

  /**
   * \brief An identifier (that is not a keyword).
   */
  CXToken_Identifier,

  /**
   * \brief A numeric, string, or character literal.
   */
  CXToken_Literal,

  /**
   * \brief A comment.
   */
  CXToken_Comment
} CXTokenKind;

/**
 * \brief Describes a single preprocessing token.
 */
typedef struct {
  unsigned int_data[4];
  void *ptr_data;
} CXToken;

/**
 * \brief Determine the kind of the given token.
 */
CINDEX_LINKAGE CXTokenKind clang_getTokenKind(CXToken);

/**
 * \brief Determine the spelling of the given token.
 *
 * The spelling of a token is the textual representation of that token, e.g.,
 * the text of an identifier or keyword.
 */
CINDEX_LINKAGE CXString clang_getTokenSpelling(CXTranslationUnit, CXToken);

/**
 * \brief Retrieve the source location of the given token.
 */
CINDEX_LINKAGE CXSourceLocation clang_getTokenLocation(CXTranslationUnit,
                                                       CXToken);

/**
 * \brief Retrieve a source range that covers the given token.
 */
CINDEX_LINKAGE CXSourceRange clang_getTokenExtent(CXTranslationUnit, CXToken);

/**
 * \brief Tokenize the source code described by the given range into raw
 * lexical tokens.
 *
 * \param TU the translation unit whose text is being tokenized.
 *
 * \param Range the source range in which text should be tokenized. All of the
 * tokens produced by tokenization will fall within this source range,
 *
 * \param Tokens this pointer will be set to point to the array of tokens
 * that occur within the given source range. The returned pointer must be
 * freed with clang_disposeTokens() before the translation unit is destroyed.
 *
 * \param NumTokens will be set to the number of tokens in the \c *Tokens
 * array.
 *
 */
CINDEX_LINKAGE void clang_tokenize(CXTranslationUnit TU, CXSourceRange Range,
                                   CXToken **Tokens, unsigned *NumTokens);

/**
 * \brief Annotate the given set of tokens by providing cursors for each token
 * that can be mapped to a specific entity within the abstract syntax tree.
 *
 * This token-annotation routine is equivalent to invoking
 * clang_getCursor() for the source locations of each of the
 * tokens. The cursors provided are filtered, so that only those
 * cursors that have a direct correspondence to the token are
 * accepted. For example, given a function call \c f(x),
 * clang_getCursor() would provide the following cursors:
 *
 *   * when the cursor is over the 'f', a DeclRefExpr cursor referring to 'f'.
 *   * when the cursor is over the '(' or the ')', a CallExpr referring to 'f'.
 *   * when the cursor is over the 'x', a DeclRefExpr cursor referring to 'x'.
 *
 * Only the first and last of these cursors will occur within the
 * annotate, since the tokens "f" and "x' directly refer to a function
 * and a variable, respectively, but the parentheses are just a small
 * part of the full syntax of the function call expression, which is
 * not provided as an annotation.
 *
 * \param TU the translation unit that owns the given tokens.
 *
 * \param Tokens the set of tokens to annotate.
 *
 * \param NumTokens the number of tokens in \p Tokens.
 *
 * \param Cursors an array of \p NumTokens cursors, whose contents will be
 * replaced with the cursors corresponding to each token.
 */
CINDEX_LINKAGE void clang_annotateTokens(CXTranslationUnit TU,
                                         CXToken *Tokens, unsigned NumTokens,
                                         CXCursor *Cursors);

/**
 * \brief Free the given set of tokens.
 */
CINDEX_LINKAGE void clang_disposeTokens(CXTranslationUnit TU,
                                        CXToken *Tokens, unsigned NumTokens);

/**
 * @}
 */

/**
 * \defgroup CINDEX_DEBUG Debugging facilities
 *
 * These routines are used for testing and debugging, only, and should not
 * be relied upon.
 *
 * @{
 */

/* for debug/testing */
CINDEX_LINKAGE CXString clang_getCursorKindSpelling(enum CXCursorKind Kind);
CINDEX_LINKAGE void clang_getDefinitionSpellingAndExtent(CXCursor,
                                          const char **startBuf,
                                          const char **endBuf,
                                          unsigned *startLine,
                                          unsigned *startColumn,
                                          unsigned *endLine,
                                          unsigned *endColumn);
CINDEX_LINKAGE void clang_enableStackTraces(void);
CINDEX_LINKAGE void clang_executeOnThread(void (*fn)(void*), void *user_data,
                                          unsigned stack_size);

/**
 * @}
 */

/**
 * \defgroup CINDEX_CODE_COMPLET Code completion
 *
 * Code completion involves taking an (incomplete) source file, along with
 * knowledge of where the user is actively editing that file, and suggesting
 * syntactically- and semantically-valid constructs that the user might want to
 * use at that particular point in the source code. These data structures and
 * routines provide support for code completion.
 *
 * @{
 */

/**
 * \brief A semantic string that describes a code-completion result.
 *
 * A semantic string that describes the formatting of a code-completion
 * result as a single "template" of text that should be inserted into the
 * source buffer when a particular code-completion result is selected.
 * Each semantic string is made up of some number of "chunks", each of which
 * contains some text along with a description of what that text means, e.g.,
 * the name of the entity being referenced, whether the text chunk is part of
 * the template, or whether it is a "placeholder" that the user should replace
 * with actual code,of a specific kind. See \c CXCompletionChunkKind for a
 * description of the different kinds of chunks.
 */
typedef void *CXCompletionString;

/**
 * \brief A single result of code completion.
 */
typedef struct {
  /**
   * \brief The kind of entity that this completion refers to.
   *
   * The cursor kind will be a macro, keyword, or a declaration (one of the
   * *Decl cursor kinds), describing the entity that the completion is
   * referring to.
   *
   * \todo In the future, we would like to provide a full cursor, to allow
   * the client to extract additional information from declaration.
   */
  enum CXCursorKind CursorKind;

  /**
   * \brief The code-completion string that describes how to insert this
   * code-completion result into the editing buffer.
   */
  CXCompletionString CompletionString;
} CXCompletionResult;

/**
 * \brief Describes a single piece of text within a code-completion string.
 *
 * Each "chunk" within a code-completion string (\c CXCompletionString) is
 * either a piece of text with a specific "kind" that describes how that text
 * should be interpreted by the client or is another completion string.
 */
enum CXCompletionChunkKind {
  /**
   * \brief A code-completion string that describes "optional" text that
   * could be a part of the template (but is not required).
   *
   * The Optional chunk is the only kind of chunk that has a code-completion
   * string for its representation, which is accessible via
   * \c clang_getCompletionChunkCompletionString(). The code-completion string
   * describes an additional part of the template that is completely optional.
   * For example, optional chunks can be used to describe the placeholders for
   * arguments that match up with defaulted function parameters, e.g. given:
   *
   * \code
   * void f(int x, float y = 3.14, double z = 2.71828);
   * \endcode
   *
   * The code-completion string for this function would contain:
   *   - a TypedText chunk for "f".
   *   - a LeftParen chunk for "(".
   *   - a Placeholder chunk for "int x"
   *   - an Optional chunk containing the remaining defaulted arguments, e.g.,
   *       - a Comma chunk for ","
   *       - a Placeholder chunk for "float y"
   *       - an Optional chunk containing the last defaulted argument:
   *           - a Comma chunk for ","
   *           - a Placeholder chunk for "double z"
   *   - a RightParen chunk for ")"
   *
   * There are many ways to handle Optional chunks. Two simple approaches are:
   *   - Completely ignore optional chunks, in which case the template for the
   *     function "f" would only include the first parameter ("int x").
   *   - Fully expand all optional chunks, in which case the template for the
   *     function "f" would have all of the parameters.
   */
  CXCompletionChunk_Optional,
  /**
   * \brief Text that a user would be expected to type to get this
   * code-completion result.
   *
   * There will be exactly one "typed text" chunk in a semantic string, which
   * will typically provide the spelling of a keyword or the name of a
   * declaration that could be used at the current code point. Clients are
   * expected to filter the code-completion results based on the text in this
   * chunk.
   */
  CXCompletionChunk_TypedText,
  /**
   * \brief Text that should be inserted as part of a code-completion result.
   *
   * A "text" chunk represents text that is part of the template to be
   * inserted into user code should this particular code-completion result
   * be selected.
   */
  CXCompletionChunk_Text,
  /**
   * \brief Placeholder text that should be replaced by the user.
   *
   * A "placeholder" chunk marks a place where the user should insert text
   * into the code-completion template. For example, placeholders might mark
   * the function parameters for a function declaration, to indicate that the
   * user should provide arguments for each of those parameters. The actual
   * text in a placeholder is a suggestion for the text to display before
   * the user replaces the placeholder with real code.
   */
  CXCompletionChunk_Placeholder,
  /**
   * \brief Informative text that should be displayed but never inserted as
   * part of the template.
   *
   * An "informative" chunk contains annotations that can be displayed to
   * help the user decide whether a particular code-completion result is the
   * right option, but which is not part of the actual template to be inserted
   * by code completion.
   */
  CXCompletionChunk_Informative,
  /**
   * \brief Text that describes the current parameter when code-completion is
   * referring to function call, message send, or template specialization.
   *
   * A "current parameter" chunk occurs when code-completion is providing
   * information about a parameter corresponding to the argument at the
   * code-completion point. For example, given a function
   *
   * \code
   * int add(int x, int y);
   * \endcode
   *
   * and the source code \c add(, where the code-completion point is after the
   * "(", the code-completion string will contain a "current parameter" chunk
   * for "int x", indicating that the current argument will initialize that
   * parameter. After typing further, to \c add(17, (where the code-completion
   * point is after the ","), the code-completion string will contain a
   * "current paremeter" chunk to "int y".
   */
  CXCompletionChunk_CurrentParameter,
  /**
   * \brief A left parenthesis ('('), used to initiate a function call or
   * signal the beginning of a function parameter list.
   */
  CXCompletionChunk_LeftParen,
  /**
   * \brief A right parenthesis (')'), used to finish a function call or
   * signal the end of a function parameter list.
   */
  CXCompletionChunk_RightParen,
  /**
   * \brief A left bracket ('[').
   */
  CXCompletionChunk_LeftBracket,
  /**
   * \brief A right bracket (']').
   */
  CXCompletionChunk_RightBracket,
  /**
   * \brief A left brace ('{').
   */
  CXCompletionChunk_LeftBrace,
  /**
   * \brief A right brace ('}').
   */
  CXCompletionChunk_RightBrace,
  /**
   * \brief A left angle bracket ('<').
   */
  CXCompletionChunk_LeftAngle,
  /**
   * \brief A right angle bracket ('>').
   */
  CXCompletionChunk_RightAngle,
  /**
   * \brief A comma separator (',').
   */
  CXCompletionChunk_Comma,
  /**
   * \brief Text that specifies the result type of a given result.
   *
   * This special kind of informative chunk is not meant to be inserted into
   * the text buffer. Rather, it is meant to illustrate the type that an
   * expression using the given completion string would have.
   */
  CXCompletionChunk_ResultType,
  /**
   * \brief A colon (':').
   */
  CXCompletionChunk_Colon,
  /**
   * \brief A semicolon (';').
   */
  CXCompletionChunk_SemiColon,
  /**
   * \brief An '=' sign.
   */
  CXCompletionChunk_Equal,
  /**
   * Horizontal space (' ').
   */
  CXCompletionChunk_HorizontalSpace,
  /**
   * Vertical space ('\n'), after which it is generally a good idea to
   * perform indentation.
   */
  CXCompletionChunk_VerticalSpace
};

/**
 * \brief Determine the kind of a particular chunk within a completion string.
 *
 * \param completion_string the completion string to query.
 *
 * \param chunk_number the 0-based index of the chunk in the completion string.
 *
 * \returns the kind of the chunk at the index \c chunk_number.
 */
CINDEX_LINKAGE enum CXCompletionChunkKind
clang_getCompletionChunkKind(CXCompletionString completion_string,
                             unsigned chunk_number);

/**
 * \brief Retrieve the text associated with a particular chunk within a
 * completion string.
 *
 * \param completion_string the completion string to query.
 *
 * \param chunk_number the 0-based index of the chunk in the completion string.
 *
 * \returns the text associated with the chunk at index \c chunk_number.
 */
CINDEX_LINKAGE CXString
clang_getCompletionChunkText(CXCompletionString completion_string,
                             unsigned chunk_number);

/**
 * \brief Retrieve the completion string associated with a particular chunk
 * within a completion string.
 *
 * \param completion_string the completion string to query.
 *
 * \param chunk_number the 0-based index of the chunk in the completion string.
 *
 * \returns the completion string associated with the chunk at index
 * \c chunk_number.
 */
CINDEX_LINKAGE CXCompletionString
clang_getCompletionChunkCompletionString(CXCompletionString completion_string,
                                         unsigned chunk_number);

/**
 * \brief Retrieve the number of chunks in the given code-completion string.
 */
CINDEX_LINKAGE unsigned
clang_getNumCompletionChunks(CXCompletionString completion_string);

/**
 * \brief Determine the priority of this code completion.
 *
 * The priority of a code completion indicates how likely it is that this 
 * particular completion is the completion that the user will select. The
 * priority is selected by various internal heuristics.
 *
 * \param completion_string The completion string to query.
 *
 * \returns The priority of this completion string. Smaller values indicate
 * higher-priority (more likely) completions.
 */
CINDEX_LINKAGE unsigned
clang_getCompletionPriority(CXCompletionString completion_string);
  
/**
 * \brief Determine the availability of the entity that this code-completion
 * string refers to.
 *
 * \param completion_string The completion string to query.
 *
 * \returns The availability of the completion string.
 */
CINDEX_LINKAGE enum CXAvailabilityKind 
clang_getCompletionAvailability(CXCompletionString completion_string);

/**
 * \brief Retrieve the number of annotations associated with the given
 * completion string.
 *
 * \param completion_string the completion string to query.
 *
 * \returns the number of annotations associated with the given completion
 * string.
 */
CINDEX_LINKAGE unsigned
clang_getCompletionNumAnnotations(CXCompletionString completion_string);

/**
 * \brief Retrieve the annotation associated with the given completion string.
 *
 * \param completion_string the completion string to query.
 *
 * \param annotation_number the 0-based index of the annotation of the
 * completion string.
 *
 * \returns annotation string associated with the completion at index
 * \c annotation_number, or a NULL string if that annotation is not available.
 */
CINDEX_LINKAGE CXString
clang_getCompletionAnnotation(CXCompletionString completion_string,
                              unsigned annotation_number);

/**
 * \brief Retrieve the parent context of the given completion string.
 *
 * The parent context of a completion string is the semantic parent of 
 * the declaration (if any) that the code completion represents. For example,
 * a code completion for an Objective-C method would have the method's class
 * or protocol as its context.
 *
 * \param completion_string The code completion string whose parent is
 * being queried.
 *
 * \param kind DEPRECATED: always set to CXCursor_NotImplemented if non-NULL.
 *
 * \returns The name of the completion parent, e.g., "NSObject" if
 * the completion string represents a method in the NSObject class.
 */
CINDEX_LINKAGE CXString
clang_getCompletionParent(CXCompletionString completion_string,
                          enum CXCursorKind *kind);

/**
 * \brief Retrieve the brief documentation comment attached to the declaration
 * that corresponds to the given completion string.
 */
CINDEX_LINKAGE CXString
clang_getCompletionBriefComment(CXCompletionString completion_string);

/**
 * \brief Retrieve a completion string for an arbitrary declaration or macro
 * definition cursor.
 *
 * \param cursor The cursor to query.
 *
 * \returns A non-context-sensitive completion string for declaration and macro
 * definition cursors, or NULL for other kinds of cursors.
 */
CINDEX_LINKAGE CXCompletionString
clang_getCursorCompletionString(CXCursor cursor);
  
/**
 * \brief Contains the results of code-completion.
 *
 * This data structure contains the results of code completion, as
 * produced by \c clang_codeCompleteAt(). Its contents must be freed by
 * \c clang_disposeCodeCompleteResults.
 */
typedef struct {
  /**
   * \brief The code-completion results.
   */
  CXCompletionResult *Results;

  /**
   * \brief The number of code-completion results stored in the
   * \c Results array.
   */
  unsigned NumResults;
} CXCodeCompleteResults;

/**
 * \brief Flags that can be passed to \c clang_codeCompleteAt() to
 * modify its behavior.
 *
 * The enumerators in this enumeration can be bitwise-OR'd together to
 * provide multiple options to \c clang_codeCompleteAt().
 */
enum CXCodeComplete_Flags {
  /**
   * \brief Whether to include macros within the set of code
   * completions returned.
   */
  CXCodeComplete_IncludeMacros = 0x01,

  /**
   * \brief Whether to include code patterns for language constructs
   * within the set of code completions, e.g., for loops.
   */
  CXCodeComplete_IncludeCodePatterns = 0x02,

  /**
   * \brief Whether to include brief documentation within the set of code
   * completions returned.
   */
  CXCodeComplete_IncludeBriefComments = 0x04
};

/**
 * \brief Bits that represent the context under which completion is occurring.
 *
 * The enumerators in this enumeration may be bitwise-OR'd together if multiple
 * contexts are occurring simultaneously.
 */
enum CXCompletionContext {
  /**
   * \brief The context for completions is unexposed, as only Clang results
   * should be included. (This is equivalent to having no context bits set.)
   */
  CXCompletionContext_Unexposed = 0,
  
  /**
   * \brief Completions for any possible type should be included in the results.
   */
  CXCompletionContext_AnyType = 1 << 0,
  
  /**
   * \brief Completions for any possible value (variables, function calls, etc.)
   * should be included in the results.
   */
  CXCompletionContext_AnyValue = 1 << 1,
  /**
   * \brief Completions for values that resolve to an Objective-C object should
   * be included in the results.
   */
  CXCompletionContext_ObjCObjectValue = 1 << 2,
  /**
   * \brief Completions for values that resolve to an Objective-C selector
   * should be included in the results.
   */
  CXCompletionContext_ObjCSelectorValue = 1 << 3,
  /**
   * \brief Completions for values that resolve to a C++ class type should be
   * included in the results.
   */
  CXCompletionContext_CXXClassTypeValue = 1 << 4,
  
  /**
   * \brief Completions for fields of the member being accessed using the dot
   * operator should be included in the results.
   */
  CXCompletionContext_DotMemberAccess = 1 << 5,
  /**
   * \brief Completions for fields of the member being accessed using the arrow
   * operator should be included in the results.
   */
  CXCompletionContext_ArrowMemberAccess = 1 << 6,
  /**
   * \brief Completions for properties of the Objective-C object being accessed
   * using the dot operator should be included in the results.
   */
  CXCompletionContext_ObjCPropertyAccess = 1 << 7,
  
  /**
   * \brief Completions for enum tags should be included in the results.
   */
  CXCompletionContext_EnumTag = 1 << 8,
  /**
   * \brief Completions for union tags should be included in the results.
   */
  CXCompletionContext_UnionTag = 1 << 9,
  /**
   * \brief Completions for struct tags should be included in the results.
   */
  CXCompletionContext_StructTag = 1 << 10,
  
  /**
   * \brief Completions for C++ class names should be included in the results.
   */
  CXCompletionContext_ClassTag = 1 << 11,
  /**
   * \brief Completions for C++ namespaces and namespace aliases should be
   * included in the results.
   */
  CXCompletionContext_Namespace = 1 << 12,
  /**
   * \brief Completions for C++ nested name specifiers should be included in
   * the results.
   */
  CXCompletionContext_NestedNameSpecifier = 1 << 13,
  
  /**
   * \brief Completions for Objective-C interfaces (classes) should be included
   * in the results.
   */
  CXCompletionContext_ObjCInterface = 1 << 14,
  /**
   * \brief Completions for Objective-C protocols should be included in
   * the results.
   */
  CXCompletionContext_ObjCProtocol = 1 << 15,
  /**
   * \brief Completions for Objective-C categories should be included in
   * the results.
   */
  CXCompletionContext_ObjCCategory = 1 << 16,
  /**
   * \brief Completions for Objective-C instance messages should be included
   * in the results.
   */
  CXCompletionContext_ObjCInstanceMessage = 1 << 17,
  /**
   * \brief Completions for Objective-C class messages should be included in
   * the results.
   */
  CXCompletionContext_ObjCClassMessage = 1 << 18,
  /**
   * \brief Completions for Objective-C selector names should be included in
   * the results.
   */
  CXCompletionContext_ObjCSelectorName = 1 << 19,
  
  /**
   * \brief Completions for preprocessor macro names should be included in
   * the results.
   */
  CXCompletionContext_MacroName = 1 << 20,
  
  /**
   * \brief Natural language completions should be included in the results.
   */
  CXCompletionContext_NaturalLanguage = 1 << 21,
  
  /**
   * \brief The current context is unknown, so set all contexts.
   */
  CXCompletionContext_Unknown = ((1 << 22) - 1)
};
  
/**
 * \brief Returns a default set of code-completion options that can be
 * passed to\c clang_codeCompleteAt(). 
 */
CINDEX_LINKAGE unsigned clang_defaultCodeCompleteOptions(void);

/**
 * \brief Perform code completion at a given location in a translation unit.
 *
 * This function performs code completion at a particular file, line, and
 * column within source code, providing results that suggest potential
 * code snippets based on the context of the completion. The basic model
 * for code completion is that Clang will parse a complete source file,
 * performing syntax checking up to the location where code-completion has
 * been requested. At that point, a special code-completion token is passed
 * to the parser, which recognizes this token and determines, based on the
 * current location in the C/Objective-C/C++ grammar and the state of
 * semantic analysis, what completions to provide. These completions are
 * returned via a new \c CXCodeCompleteResults structure.
 *
 * Code completion itself is meant to be triggered by the client when the
 * user types punctuation characters or whitespace, at which point the
 * code-completion location will coincide with the cursor. For example, if \c p
 * is a pointer, code-completion might be triggered after the "-" and then
 * after the ">" in \c p->. When the code-completion location is afer the ">",
 * the completion results will provide, e.g., the members of the struct that
 * "p" points to. The client is responsible for placing the cursor at the
 * beginning of the token currently being typed, then filtering the results
 * based on the contents of the token. For example, when code-completing for
 * the expression \c p->get, the client should provide the location just after
 * the ">" (e.g., pointing at the "g") to this code-completion hook. Then, the
 * client can filter the results based on the current token text ("get"), only
 * showing those results that start with "get". The intent of this interface
 * is to separate the relatively high-latency acquisition of code-completion
 * results from the filtering of results on a per-character basis, which must
 * have a lower latency.
 *
 * \param TU The translation unit in which code-completion should
 * occur. The source files for this translation unit need not be
 * completely up-to-date (and the contents of those source files may
 * be overridden via \p unsaved_files). Cursors referring into the
 * translation unit may be invalidated by this invocation.
 *
 * \param complete_filename The name of the source file where code
 * completion should be performed. This filename may be any file
 * included in the translation unit.
 *
 * \param complete_line The line at which code-completion should occur.
 *
 * \param complete_column The column at which code-completion should occur.
 * Note that the column should point just after the syntactic construct that
 * initiated code completion, and not in the middle of a lexical token.
 *
 * \param unsaved_files the Tiles that have not yet been saved to disk
 * but may be required for parsing or code completion, including the
 * contents of those files.  The contents and name of these files (as
 * specified by CXUnsavedFile) are copied when necessary, so the
 * client only needs to guarantee their validity until the call to
 * this function returns.
 *
 * \param num_unsaved_files The number of unsaved file entries in \p
 * unsaved_files.
 *
 * \param options Extra options that control the behavior of code
 * completion, expressed as a bitwise OR of the enumerators of the
 * CXCodeComplete_Flags enumeration. The 
 * \c clang_defaultCodeCompleteOptions() function returns a default set
 * of code-completion options.
 *
 * \returns If successful, a new \c CXCodeCompleteResults structure
 * containing code-completion results, which should eventually be
 * freed with \c clang_disposeCodeCompleteResults(). If code
 * completion fails, returns NULL.
 */
CINDEX_LINKAGE
CXCodeCompleteResults *clang_codeCompleteAt(CXTranslationUnit TU,
                                            const char *complete_filename,
                                            unsigned complete_line,
                                            unsigned complete_column,
                                            struct CXUnsavedFile *unsaved_files,
                                            unsigned num_unsaved_files,
                                            unsigned options);

/**
 * \brief Sort the code-completion results in case-insensitive alphabetical 
 * order.
 *
 * \param Results The set of results to sort.
 * \param NumResults The number of results in \p Results.
 */
CINDEX_LINKAGE
void clang_sortCodeCompletionResults(CXCompletionResult *Results,
                                     unsigned NumResults);
  
/**
 * \brief Free the given set of code-completion results.
 */
CINDEX_LINKAGE
void clang_disposeCodeCompleteResults(CXCodeCompleteResults *Results);
  
/**
 * \brief Determine the number of diagnostics produced prior to the
 * location where code completion was performed.
 */
CINDEX_LINKAGE
unsigned clang_codeCompleteGetNumDiagnostics(CXCodeCompleteResults *Results);

/**
 * \brief Retrieve a diagnostic associated with the given code completion.
 *
 * \param Results the code completion results to query.
 * \param Index the zero-based diagnostic number to retrieve.
 *
 * \returns the requested diagnostic. This diagnostic must be freed
 * via a call to \c clang_disposeDiagnostic().
 */
CINDEX_LINKAGE
CXDiagnostic clang_codeCompleteGetDiagnostic(CXCodeCompleteResults *Results,
                                             unsigned Index);

/**
 * \brief Determines what completions are appropriate for the context
 * the given code completion.
 * 
 * \param Results the code completion results to query
 *
 * \returns the kinds of completions that are appropriate for use
 * along with the given code completion results.
 */
CINDEX_LINKAGE
unsigned long long clang_codeCompleteGetContexts(
                                                CXCodeCompleteResults *Results);

/**
 * \brief Returns the cursor kind for the container for the current code
 * completion context. The container is only guaranteed to be set for
 * contexts where a container exists (i.e. member accesses or Objective-C
 * message sends); if there is not a container, this function will return
 * CXCursor_InvalidCode.
 *
 * \param Results the code completion results to query
 *
 * \param IsIncomplete on return, this value will be false if Clang has complete
 * information about the container. If Clang does not have complete
 * information, this value will be true.
 *
 * \returns the container kind, or CXCursor_InvalidCode if there is not a
 * container
 */
CINDEX_LINKAGE
enum CXCursorKind clang_codeCompleteGetContainerKind(
                                                 CXCodeCompleteResults *Results,
                                                     unsigned *IsIncomplete);

/**
 * \brief Returns the USR for the container for the current code completion
 * context. If there is not a container for the current context, this
 * function will return the empty string.
 *
 * \param Results the code completion results to query
 *
 * \returns the USR for the container
 */
CINDEX_LINKAGE
CXString clang_codeCompleteGetContainerUSR(CXCodeCompleteResults *Results);

/**
 * \brief Returns the currently-entered selector for an Objective-C message
 * send, formatted like "initWithFoo:bar:". Only guaranteed to return a
 * non-empty string for CXCompletionContext_ObjCInstanceMessage and
 * CXCompletionContext_ObjCClassMessage.
 *
 * \param Results the code completion results to query
 *
 * \returns the selector (or partial selector) that has been entered thus far
 * for an Objective-C message send.
 */
CINDEX_LINKAGE
CXString clang_codeCompleteGetObjCSelector(CXCodeCompleteResults *Results);
  
/**
 * @}
 */

/**
 * \defgroup CINDEX_MISC Miscellaneous utility functions
 *
 * @{
 */

/**
 * \brief Return a version string, suitable for showing to a user, but not
 *        intended to be parsed (the format is not guaranteed to be stable).
 */
CINDEX_LINKAGE CXString clang_getClangVersion(void);

/**
 * \brief Enable/disable crash recovery.
 *
 * \param isEnabled Flag to indicate if crash recovery is enabled.  A non-zero
 *        value enables crash recovery, while 0 disables it.
 */
CINDEX_LINKAGE void clang_toggleCrashRecovery(unsigned isEnabled);
  
 /**
  * \brief Visitor invoked for each file in a translation unit
  *        (used with clang_getInclusions()).
  *
  * This visitor function will be invoked by clang_getInclusions() for each
  * file included (either at the top-level or by \#include directives) within
  * a translation unit.  The first argument is the file being included, and
  * the second and third arguments provide the inclusion stack.  The
  * array is sorted in order of immediate inclusion.  For example,
  * the first element refers to the location that included 'included_file'.
  */
typedef void (*CXInclusionVisitor)(CXFile included_file,
                                   CXSourceLocation* inclusion_stack,
                                   unsigned include_len,
                                   CXClientData client_data);

/**
 * \brief Visit the set of preprocessor inclusions in a translation unit.
 *   The visitor function is called with the provided data for every included
 *   file.  This does not include headers included by the PCH file (unless one
 *   is inspecting the inclusions in the PCH file itself).
 */
CINDEX_LINKAGE void clang_getInclusions(CXTranslationUnit tu,
                                        CXInclusionVisitor visitor,
                                        CXClientData client_data);

typedef enum {
  CXEval_Int = 1 ,
  CXEval_Float = 2,
  CXEval_ObjCStrLiteral = 3,
  CXEval_StrLiteral = 4,
  CXEval_CFStr = 5,
  CXEval_Other = 6,

  CXEval_UnExposed = 0

} CXEvalResultKind ;

/**
 * \brief Evaluation result of a cursor
 */
typedef void * CXEvalResult;

/**
 * \brief If cursor is a statement declaration tries to evaluate the 
 * statement and if its variable, tries to evaluate its initializer,
 * into its corresponding type.
 */
CINDEX_LINKAGE CXEvalResult clang_Cursor_Evaluate(CXCursor C);

/**
 * \brief Returns the kind of the evaluated result.
 */
CINDEX_LINKAGE CXEvalResultKind clang_EvalResult_getKind(CXEvalResult E);

/**
 * \brief Returns the evaluation result as integer if the
 * kind is Int.
 */
CINDEX_LINKAGE int clang_EvalResult_getAsInt(CXEvalResult E);

/**
 * \brief Returns the evaluation result as double if the
 * kind is double.
 */
CINDEX_LINKAGE double clang_EvalResult_getAsDouble(CXEvalResult E);

/**
 * \brief Returns the evaluation result as a constant string if the
 * kind is other than Int or float. User must not free this pointer,
 * instead call clang_EvalResult_dispose on the CXEvalResult returned
 * by clang_Cursor_Evaluate.
 */
CINDEX_LINKAGE const char* clang_EvalResult_getAsStr(CXEvalResult E);

/**
 * \brief Disposes the created Eval memory.
 */
CINDEX_LINKAGE void clang_EvalResult_dispose(CXEvalResult E);
/**
 * @}
 */

/** \defgroup CINDEX_REMAPPING Remapping functions
 *
 * @{
 */

/**
 * \brief A remapping of original source files and their translated files.
 */
typedef void *CXRemapping;

/**
 * \brief Retrieve a remapping.
 *
 * \param path the path that contains metadata about remappings.
 *
 * \returns the requested remapping. This remapping must be freed
 * via a call to \c clang_remap_dispose(). Can return NULL if an error occurred.
 */
CINDEX_LINKAGE CXRemapping clang_getRemappings(const char *path);

/**
 * \brief Retrieve a remapping.
 *
 * \param filePaths pointer to an array of file paths containing remapping info.
 *
 * \param numFiles number of file paths.
 *
 * \returns the requested remapping. This remapping must be freed
 * via a call to \c clang_remap_dispose(). Can return NULL if an error occurred.
 */
CINDEX_LINKAGE
CXRemapping clang_getRemappingsFromFileList(const char **filePaths,
                                            unsigned numFiles);

/**
 * \brief Determine the number of remappings.
 */
CINDEX_LINKAGE unsigned clang_remap_getNumFiles(CXRemapping);

/**
 * \brief Get the original and the associated filename from the remapping.
 * 
 * \param original If non-NULL, will be set to the original filename.
 *
 * \param transformed If non-NULL, will be set to the filename that the original
 * is associated with.
 */
CINDEX_LINKAGE void clang_remap_getFilenames(CXRemapping, unsigned index,
                                     CXString *original, CXString *transformed);

/**
 * \brief Dispose the remapping.
 */
CINDEX_LINKAGE void clang_remap_dispose(CXRemapping);

/**
 * @}
 */

/** \defgroup CINDEX_HIGH Higher level API functions
 *
 * @{
 */

enum CXVisitorResult {
  CXVisit_Break,
  CXVisit_Continue
};

typedef struct {
  void *context;
  enum CXVisitorResult (*visit)(void *context, CXCursor, CXSourceRange);
} CXCursorAndRangeVisitor;

typedef enum {
  /**
   * \brief Function returned successfully.
   */
  CXResult_Success = 0,
  /**
   * \brief One of the parameters was invalid for the function.
   */
  CXResult_Invalid = 1,
  /**
   * \brief The function was terminated by a callback (e.g. it returned
   * CXVisit_Break)
   */
  CXResult_VisitBreak = 2

} CXResult;

/**
 * \brief Find references of a declaration in a specific file.
 * 
 * \param cursor pointing to a declaration or a reference of one.
 *
 * \param file to search for references.
 *
 * \param visitor callback that will receive pairs of CXCursor/CXSourceRange for
 * each reference found.
 * The CXSourceRange will point inside the file; if the reference is inside
 * a macro (and not a macro argument) the CXSourceRange will be invalid.
 *
 * \returns one of the CXResult enumerators.
 */
CINDEX_LINKAGE CXResult clang_findReferencesInFile(CXCursor cursor, CXFile file,
                                               CXCursorAndRangeVisitor visitor);

/**
 * \brief Find #import/#include directives in a specific file.
 *
 * \param TU translation unit containing the file to query.
 *
 * \param file to search for #import/#include directives.
 *
 * \param visitor callback that will receive pairs of CXCursor/CXSourceRange for
 * each directive found.
 *
 * \returns one of the CXResult enumerators.
 */
CINDEX_LINKAGE CXResult clang_findIncludesInFile(CXTranslationUnit TU,
                                                 CXFile file,
                                              CXCursorAndRangeVisitor visitor);

#ifdef __has_feature
#  if __has_feature(blocks)

typedef enum CXVisitorResult
    (^CXCursorAndRangeVisitorBlock)(CXCursor, CXSourceRange);

CINDEX_LINKAGE
CXResult clang_findReferencesInFileWithBlock(CXCursor, CXFile,
                                             CXCursorAndRangeVisitorBlock);

CINDEX_LINKAGE
CXResult clang_findIncludesInFileWithBlock(CXTranslationUnit, CXFile,
                                           CXCursorAndRangeVisitorBlock);

#  endif
#endif

/**
 * \brief The client's data object that is associated with a CXFile.
 */
typedef void *CXIdxClientFile;

/**
 * \brief The client's data object that is associated with a semantic entity.
 */
typedef void *CXIdxClientEntity;

/**
 * \brief The client's data object that is associated with a semantic container
 * of entities.
 */
typedef void *CXIdxClientContainer;

/**
 * \brief The client's data object that is associated with an AST file (PCH
 * or module).
 */
typedef void *CXIdxClientASTFile;

/**
 * \brief Source location passed to index callbacks.
 */
typedef struct {
  void *ptr_data[2];
  unsigned int_data;
} CXIdxLoc;

/**
 * \brief Data for ppIncludedFile callback.
 */
typedef struct {
  /**
   * \brief Location of '#' in the \#include/\#import directive.
   */
  CXIdxLoc hashLoc;
  /**
   * \brief Filename as written in the \#include/\#import directive.
   */
  const char *filename;
  /**
   * \brief The actual file that the \#include/\#import directive resolved to.
   */
  CXFile file;
  int isImport;
  int isAngled;
  /**
   * \brief Non-zero if the directive was automatically turned into a module
   * import.
   */
  int isModuleImport;
} CXIdxIncludedFileInfo;

/**
 * \brief Data for IndexerCallbacks#importedASTFile.
 */
typedef struct {
  /**
   * \brief Top level AST file containing the imported PCH, module or submodule.
   */
  CXFile file;
  /**
   * \brief The imported module or NULL if the AST file is a PCH.
   */
  CXModule module;
  /**
   * \brief Location where the file is imported. Applicable only for modules.
   */
  CXIdxLoc loc;
  /**
   * \brief Non-zero if an inclusion directive was automatically turned into
   * a module import. Applicable only for modules.
   */
  int isImplicit;

} CXIdxImportedASTFileInfo;

typedef enum {
  CXIdxEntity_Unexposed     = 0,
  CXIdxEntity_Typedef       = 1,
  CXIdxEntity_Function      = 2,
  CXIdxEntity_Variable      = 3,
  CXIdxEntity_Field         = 4,
  CXIdxEntity_EnumConstant  = 5,

  CXIdxEntity_ObjCClass     = 6,
  CXIdxEntity_ObjCProtocol  = 7,
  CXIdxEntity_ObjCCategory  = 8,

  CXIdxEntity_ObjCInstanceMethod = 9,
  CXIdxEntity_ObjCClassMethod    = 10,
  CXIdxEntity_ObjCProperty  = 11,
  CXIdxEntity_ObjCIvar      = 12,

  CXIdxEntity_Enum          = 13,
  CXIdxEntity_Struct        = 14,
  CXIdxEntity_Union         = 15,

  CXIdxEntity_CXXClass              = 16,
  CXIdxEntity_CXXNamespace          = 17,
  CXIdxEntity_CXXNamespaceAlias     = 18,
  CXIdxEntity_CXXStaticVariable     = 19,
  CXIdxEntity_CXXStaticMethod       = 20,
  CXIdxEntity_CXXInstanceMethod     = 21,
  CXIdxEntity_CXXConstructor        = 22,
  CXIdxEntity_CXXDestructor         = 23,
  CXIdxEntity_CXXConversionFunction = 24,
  CXIdxEntity_CXXTypeAlias          = 25,
  CXIdxEntity_CXXInterface          = 26

} CXIdxEntityKind;

typedef enum {
  CXIdxEntityLang_None = 0,
  CXIdxEntityLang_C    = 1,
  CXIdxEntityLang_ObjC = 2,
  CXIdxEntityLang_CXX  = 3
} CXIdxEntityLanguage;

/**
 * \brief Extra C++ template information for an entity. This can apply to:
 * CXIdxEntity_Function
 * CXIdxEntity_CXXClass
 * CXIdxEntity_CXXStaticMethod
 * CXIdxEntity_CXXInstanceMethod
 * CXIdxEntity_CXXConstructor
 * CXIdxEntity_CXXConversionFunction
 * CXIdxEntity_CXXTypeAlias
 */
typedef enum {
  CXIdxEntity_NonTemplate   = 0,
  CXIdxEntity_Template      = 1,
  CXIdxEntity_TemplatePartialSpecialization = 2,
  CXIdxEntity_TemplateSpecialization = 3
} CXIdxEntityCXXTemplateKind;

typedef enum {
  CXIdxAttr_Unexposed     = 0,
  CXIdxAttr_IBAction      = 1,
  CXIdxAttr_IBOutlet      = 2,
  CXIdxAttr_IBOutletCollection = 3
} CXIdxAttrKind;

typedef struct {
  CXIdxAttrKind kind;
  CXCursor cursor;
  CXIdxLoc loc;
} CXIdxAttrInfo;

typedef struct {
  CXIdxEntityKind kind;
  CXIdxEntityCXXTemplateKind templateKind;
  CXIdxEntityLanguage lang;
  const char *name;
  const char *USR;
  CXCursor cursor;
  const CXIdxAttrInfo *const *attributes;
  unsigned numAttributes;
} CXIdxEntityInfo;

typedef struct {
  CXCursor cursor;
} CXIdxContainerInfo;

typedef struct {
  const CXIdxAttrInfo *attrInfo;
  const CXIdxEntityInfo *objcClass;
  CXCursor classCursor;
  CXIdxLoc classLoc;
} CXIdxIBOutletCollectionAttrInfo;

typedef enum {
  CXIdxDeclFlag_Skipped = 0x1
} CXIdxDeclInfoFlags;

typedef struct {
  const CXIdxEntityInfo *entityInfo;
  CXCursor cursor;
  CXIdxLoc loc;
  const CXIdxContainerInfo *semanticContainer;
  /**
   * \brief Generally same as #semanticContainer but can be different in
   * cases like out-of-line C++ member functions.
   */
  const CXIdxContainerInfo *lexicalContainer;
  int isRedeclaration;
  int isDefinition;
  int isContainer;
  const CXIdxContainerInfo *declAsContainer;
  /**
   * \brief Whether the declaration exists in code or was created implicitly
   * by the compiler, e.g. implicit Objective-C methods for properties.
   */
  int isImplicit;
  const CXIdxAttrInfo *const *attributes;
  unsigned numAttributes;

  unsigned flags;

} CXIdxDeclInfo;

typedef enum {
  CXIdxObjCContainer_ForwardRef = 0,
  CXIdxObjCContainer_Interface = 1,
  CXIdxObjCContainer_Implementation = 2
} CXIdxObjCContainerKind;

typedef struct {
  const CXIdxDeclInfo *declInfo;
  CXIdxObjCContainerKind kind;
} CXIdxObjCContainerDeclInfo;

typedef struct {
  const CXIdxEntityInfo *base;
  CXCursor cursor;
  CXIdxLoc loc;
} CXIdxBaseClassInfo;

typedef struct {
  const CXIdxEntityInfo *protocol;
  CXCursor cursor;
  CXIdxLoc loc;
} CXIdxObjCProtocolRefInfo;

typedef struct {
  const CXIdxObjCProtocolRefInfo *const *protocols;
  unsigned numProtocols;
} CXIdxObjCProtocolRefListInfo;

typedef struct {
  const CXIdxObjCContainerDeclInfo *containerInfo;
  const CXIdxBaseClassInfo *superInfo;
  const CXIdxObjCProtocolRefListInfo *protocols;
} CXIdxObjCInterfaceDeclInfo;

typedef struct {
  const CXIdxObjCContainerDeclInfo *containerInfo;
  const CXIdxEntityInfo *objcClass;
  CXCursor classCursor;
  CXIdxLoc classLoc;
  const CXIdxObjCProtocolRefListInfo *protocols;
} CXIdxObjCCategoryDeclInfo;

typedef struct {
  const CXIdxDeclInfo *declInfo;
  const CXIdxEntityInfo *getter;
  const CXIdxEntityInfo *setter;
} CXIdxObjCPropertyDeclInfo;

typedef struct {
  const CXIdxDeclInfo *declInfo;
  const CXIdxBaseClassInfo *const *bases;
  unsigned numBases;
} CXIdxCXXClassDeclInfo;

/**
 * \brief Data for IndexerCallbacks#indexEntityReference.
 */
typedef enum {
  /**
   * \brief The entity is referenced directly in user's code.
   */
  CXIdxEntityRef_Direct = 1,
  /**
   * \brief An implicit reference, e.g. a reference of an Objective-C method
   * via the dot syntax.
   */
  CXIdxEntityRef_Implicit = 2
} CXIdxEntityRefKind;

/**
 * \brief Data for IndexerCallbacks#indexEntityReference.
 */
typedef struct {
  CXIdxEntityRefKind kind;
  /**
   * \brief Reference cursor.
   */
  CXCursor cursor;
  CXIdxLoc loc;
  /**
   * \brief The entity that gets referenced.
   */
  const CXIdxEntityInfo *referencedEntity;
  /**
   * \brief Immediate "parent" of the reference. For example:
   * 
   * \code
   * Foo *var;
   * \endcode
   * 
   * The parent of reference of type 'Foo' is the variable 'var'.
   * For references inside statement bodies of functions/methods,
   * the parentEntity will be the function/method.
   */
  const CXIdxEntityInfo *parentEntity;
  /**
   * \brief Lexical container context of the reference.
   */
  const CXIdxContainerInfo *container;
} CXIdxEntityRefInfo;

/**
 * \brief A group of callbacks used by #clang_indexSourceFile and
 * #clang_indexTranslationUnit.
 */
typedef struct {
  /**
   * \brief Called periodically to check whether indexing should be aborted.
   * Should return 0 to continue, and non-zero to abort.
   */
  int (*abortQuery)(CXClientData client_data, void *reserved);

  /**
   * \brief Called at the end of indexing; passes the complete diagnostic set.
   */
  void (*diagnostic)(CXClientData client_data,
                     CXDiagnosticSet, void *reserved);

  CXIdxClientFile (*enteredMainFile)(CXClientData client_data,
                                     CXFile mainFile, void *reserved);
  
  /**
   * \brief Called when a file gets \#included/\#imported.
   */
  CXIdxClientFile (*ppIncludedFile)(CXClientData client_data,
                                    const CXIdxIncludedFileInfo *);
  
  /**
   * \brief Called when a AST file (PCH or module) gets imported.
   * 
   * AST files will not get indexed (there will not be callbacks to index all
   * the entities in an AST file). The recommended action is that, if the AST
   * file is not already indexed, to initiate a new indexing job specific to
   * the AST file.
   */
  CXIdxClientASTFile (*importedASTFile)(CXClientData client_data,
                                        const CXIdxImportedASTFileInfo *);

  /**
   * \brief Called at the beginning of indexing a translation unit.
   */
  CXIdxClientContainer (*startedTranslationUnit)(CXClientData client_data,
                                                 void *reserved);

  void (*indexDeclaration)(CXClientData client_data,
                           const CXIdxDeclInfo *);

  /**
   * \brief Called to index a reference of an entity.
   */
  void (*indexEntityReference)(CXClientData client_data,
                               const CXIdxEntityRefInfo *);

} IndexerCallbacks;

CINDEX_LINKAGE int clang_index_isEntityObjCContainerKind(CXIdxEntityKind);
CINDEX_LINKAGE const CXIdxObjCContainerDeclInfo *
clang_index_getObjCContainerDeclInfo(const CXIdxDeclInfo *);

CINDEX_LINKAGE const CXIdxObjCInterfaceDeclInfo *
clang_index_getObjCInterfaceDeclInfo(const CXIdxDeclInfo *);

CINDEX_LINKAGE
const CXIdxObjCCategoryDeclInfo *
clang_index_getObjCCategoryDeclInfo(const CXIdxDeclInfo *);

CINDEX_LINKAGE const CXIdxObjCProtocolRefListInfo *
clang_index_getObjCProtocolRefListInfo(const CXIdxDeclInfo *);

CINDEX_LINKAGE const CXIdxObjCPropertyDeclInfo *
clang_index_getObjCPropertyDeclInfo(const CXIdxDeclInfo *);

CINDEX_LINKAGE const CXIdxIBOutletCollectionAttrInfo *
clang_index_getIBOutletCollectionAttrInfo(const CXIdxAttrInfo *);

CINDEX_LINKAGE const CXIdxCXXClassDeclInfo *
clang_index_getCXXClassDeclInfo(const CXIdxDeclInfo *);

/**
 * \brief For retrieving a custom CXIdxClientContainer attached to a
 * container.
 */
CINDEX_LINKAGE CXIdxClientContainer
clang_index_getClientContainer(const CXIdxContainerInfo *);

/**
 * \brief For setting a custom CXIdxClientContainer attached to a
 * container.
 */
CINDEX_LINKAGE void
clang_index_setClientContainer(const CXIdxContainerInfo *,CXIdxClientContainer);

/**
 * \brief For retrieving a custom CXIdxClientEntity attached to an entity.
 */
CINDEX_LINKAGE CXIdxClientEntity
clang_index_getClientEntity(const CXIdxEntityInfo *);

/**
 * \brief For setting a custom CXIdxClientEntity attached to an entity.
 */
CINDEX_LINKAGE void
clang_index_setClientEntity(const CXIdxEntityInfo *, CXIdxClientEntity);

/**
 * \brief An indexing action/session, to be applied to one or multiple
 * translation units.
 */
typedef void *CXIndexAction;

/**
 * \brief An indexing action/session, to be applied to one or multiple
 * translation units.
 *
 * \param CIdx The index object with which the index action will be associated.
 */
CINDEX_LINKAGE CXIndexAction clang_IndexAction_create(CXIndex CIdx);

/**
 * \brief Destroy the given index action.
 *
 * The index action must not be destroyed until all of the translation units
 * created within that index action have been destroyed.
 */
CINDEX_LINKAGE void clang_IndexAction_dispose(CXIndexAction);

typedef enum {
  /**
   * \brief Used to indicate that no special indexing options are needed.
   */
  CXIndexOpt_None = 0x0,
  
  /**
   * \brief Used to indicate that IndexerCallbacks#indexEntityReference should
   * be invoked for only one reference of an entity per source file that does
   * not also include a declaration/definition of the entity.
   */
  CXIndexOpt_SuppressRedundantRefs = 0x1,

  /**
   * \brief Function-local symbols should be indexed. If this is not set
   * function-local symbols will be ignored.
   */
  CXIndexOpt_IndexFunctionLocalSymbols = 0x2,

  /**
   * \brief Implicit function/class template instantiations should be indexed.
   * If this is not set, implicit instantiations will be ignored.
   */
  CXIndexOpt_IndexImplicitTemplateInstantiations = 0x4,

  /**
   * \brief Suppress all compiler warnings when parsing for indexing.
   */
  CXIndexOpt_SuppressWarnings = 0x8,

  /**
   * \brief Skip a function/method body that was already parsed during an
   * indexing session associated with a \c CXIndexAction object.
   * Bodies in system headers are always skipped.
   */
  CXIndexOpt_SkipParsedBodiesInSession = 0x10

} CXIndexOptFlags;

/**
 * \brief Index the given source file and the translation unit corresponding
 * to that file via callbacks implemented through #IndexerCallbacks.
 *
 * \param client_data pointer data supplied by the client, which will
 * be passed to the invoked callbacks.
 *
 * \param index_callbacks Pointer to indexing callbacks that the client
 * implements.
 *
 * \param index_callbacks_size Size of #IndexerCallbacks structure that gets
 * passed in index_callbacks.
 *
 * \param index_options A bitmask of options that affects how indexing is
 * performed. This should be a bitwise OR of the CXIndexOpt_XXX flags.
 *
 * \param[out] out_TU pointer to store a \c CXTranslationUnit that can be
 * reused after indexing is finished. Set to \c NULL if you do not require it.
 *
 * \returns 0 on success or if there were errors from which the compiler could
 * recover.  If there is a failure from which there is no recovery, returns
 * a non-zero \c CXErrorCode.
 *
 * The rest of the parameters are the same as #clang_parseTranslationUnit.
 */
CINDEX_LINKAGE int clang_indexSourceFile(CXIndexAction,
                                         CXClientData client_data,
                                         IndexerCallbacks *index_callbacks,
                                         unsigned index_callbacks_size,
                                         unsigned index_options,
                                         const char *source_filename,
                                         const char * const *command_line_args,
                                         int num_command_line_args,
                                         struct CXUnsavedFile *unsaved_files,
                                         unsigned num_unsaved_files,
                                         CXTranslationUnit *out_TU,
                                         unsigned TU_options);

/**
 * \brief Same as clang_indexSourceFile but requires a full command line
 * for \c command_line_args including argv[0]. This is useful if the standard
 * library paths are relative to the binary.
 */
CINDEX_LINKAGE int clang_indexSourceFileFullArgv(
    CXIndexAction, CXClientData client_data, IndexerCallbacks *index_callbacks,
    unsigned index_callbacks_size, unsigned index_options,
    const char *source_filename, const char *const *command_line_args,
    int num_command_line_args, struct CXUnsavedFile *unsaved_files,
    unsigned num_unsaved_files, CXTranslationUnit *out_TU, unsigned TU_options);

/**
 * \brief Index the given translation unit via callbacks implemented through
 * #IndexerCallbacks.
 * 
 * The order of callback invocations is not guaranteed to be the same as
 * when indexing a source file. The high level order will be:
 * 
 *   -Preprocessor callbacks invocations
 *   -Declaration/reference callbacks invocations
 *   -Diagnostic callback invocations
 *
 * The parameters are the same as #clang_indexSourceFile.
 * 
 * \returns If there is a failure from which there is no recovery, returns
 * non-zero, otherwise returns 0.
 */
CINDEX_LINKAGE int clang_indexTranslationUnit(CXIndexAction,
                                              CXClientData client_data,
                                              IndexerCallbacks *index_callbacks,
                                              unsigned index_callbacks_size,
                                              unsigned index_options,
                                              CXTranslationUnit);

/**
 * \brief Retrieve the CXIdxFile, file, line, column, and offset represented by
 * the given CXIdxLoc.
 *
 * If the location refers into a macro expansion, retrieves the
 * location of the macro expansion and if it refers into a macro argument
 * retrieves the location of the argument.
 */
CINDEX_LINKAGE void clang_indexLoc_getFileLocation(CXIdxLoc loc,
                                                   CXIdxClientFile *indexFile,
                                                   CXFile *file,
                                                   unsigned *line,
                                                   unsigned *column,
                                                   unsigned *offset);

/**
 * \brief Retrieve the CXSourceLocation represented by the given CXIdxLoc.
 */
CINDEX_LINKAGE
CXSourceLocation clang_indexLoc_getCXSourceLocation(CXIdxLoc loc);

/**
 * \brief Visitor invoked for each field found by a traversal.
 *
 * This visitor function will be invoked for each field found by
 * \c clang_Type_visitFields. Its first argument is the cursor being
 * visited, its second argument is the client data provided to
 * \c clang_Type_visitFields.
 *
 * The visitor should return one of the \c CXVisitorResult values
 * to direct \c clang_Type_visitFields.
 */
typedef enum CXVisitorResult (*CXFieldVisitor)(CXCursor C,
                                               CXClientData client_data);

/**
 * \brief Visit the fields of a particular type.
 *
 * This function visits all the direct fields of the given cursor,
 * invoking the given \p visitor function with the cursors of each
 * visited field. The traversal may be ended prematurely, if
 * the visitor returns \c CXFieldVisit_Break.
 *
 * \param T the record type whose field may be visited.
 *
 * \param visitor the visitor function that will be invoked for each
 * field of \p T.
 *
 * \param client_data pointer data supplied by the client, which will
 * be passed to the visitor each time it is invoked.
 *
 * \returns a non-zero value if the traversal was terminated
 * prematurely by the visitor returning \c CXFieldVisit_Break.
 */
CINDEX_LINKAGE unsigned clang_Type_visitFields(CXType T,
                                               CXFieldVisitor visitor,
                                               CXClientData client_data);

/**
 * @}
 */

/**
 * @}
 */

#ifdef __cplusplus
}
#endif
#endif<|MERGE_RESOLUTION|>--- conflicted
+++ resolved
@@ -2282,24 +2282,18 @@
    */
   CXCursor_OMPTargetExitDataDirective    = 262,
 
-<<<<<<< HEAD
+  /** \brief OpenMP target parallel directive.
+   */
+  CXCursor_OMPTargetParallelDirective    = 263,
+
+  /** \brief OpenMP target parallel for directive.
+   */
+  CXCursor_OMPTargetParallelForDirective = 264,
+
 #ifdef INTEL_CUSTOMIZATION
-  CXCursor_CilkRankedStmt                = 263,
+  CXCursor_CilkRankedStmt                = 265,
   CXCursor_LastStmt                      = CXCursor_CilkRankedStmt,
-#else
-  CXCursor_LastStmt                      = CXCursor_OMPTargetExitDataDirective,
 #endif /* INTEL_CUSTOMIZATION */
-=======
-  /** \brief OpenMP target parallel directive.
-   */
-  CXCursor_OMPTargetParallelDirective    = 263,
-
-  /** \brief OpenMP target parallel for directive.
-   */
-  CXCursor_OMPTargetParallelForDirective = 264,
-
-  CXCursor_LastStmt                   = CXCursor_OMPTargetParallelForDirective,
->>>>>>> 380b2243
 
   /**
    * \brief Cursor that represents the translation unit itself.
