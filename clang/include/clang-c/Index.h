--- conflicted
+++ resolved
@@ -2977,14 +2977,11 @@
   CXCallingConv_X86_64Win64 = 10,
   CXCallingConv_X86_64SysV = 11,
   CXCallingConv_X86VectorCall = 12,
-<<<<<<< HEAD
+  CXCallingConv_Swift = 13,
 #if INTEL_CUSTOMIZATION
   CXCallingConv_X86RegCall = 20,
 #endif /* INTEL_CUSTOMIZATION */
-=======
-  CXCallingConv_Swift = 13,
-
->>>>>>> 94a96fce
+
   CXCallingConv_Invalid = 100,
   CXCallingConv_Unexposed = 200
 };
