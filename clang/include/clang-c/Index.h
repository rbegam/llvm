/*===-- clang-c/Index.h - Indexing Public C Interface -------------*- C -*-===*\
|*                                                                            *|
|*                     The LLVM Compiler Infrastructure                       *|
|*                                                                            *|
|* This file is distributed under the University of Illinois Open Source      *|
|* License. See LICENSE.TXT for details.                                      *|
|*                                                                            *|
|*===----------------------------------------------------------------------===*|
|*                                                                            *|
|* This header provides a public inferface to a Clang library for extracting  *|
|* high-level symbol information from source files without exposing the full  *|
|* Clang C++ API.                                                             *|
|*                                                                            *|
\*===----------------------------------------------------------------------===*/

#ifndef LLVM_CLANG_C_INDEX_H
#define LLVM_CLANG_C_INDEX_H

#include <time.h>

#include "clang-c/Platform.h"
#include "clang-c/CXErrorCode.h"
#include "clang-c/CXString.h"
#include "clang-c/BuildSystem.h"

/**
 * \brief The version constants for the libclang API.
 * CINDEX_VERSION_MINOR should increase when there are API additions.
 * CINDEX_VERSION_MAJOR is intended for "major" source/ABI breaking changes.
 *
 * The policy about the libclang API was always to keep it source and ABI
 * compatible, thus CINDEX_VERSION_MAJOR is expected to remain stable.
 */
#define CINDEX_VERSION_MAJOR 0
#define CINDEX_VERSION_MINOR 35

#define CINDEX_VERSION_ENCODE(major, minor) ( \
      ((major) * 10000)                       \
    + ((minor) *     1))

#define CINDEX_VERSION CINDEX_VERSION_ENCODE( \
    CINDEX_VERSION_MAJOR,                     \
    CINDEX_VERSION_MINOR )

#define CINDEX_VERSION_STRINGIZE_(major, minor)   \
    #major"."#minor
#define CINDEX_VERSION_STRINGIZE(major, minor)    \
    CINDEX_VERSION_STRINGIZE_(major, minor)

#define CINDEX_VERSION_STRING CINDEX_VERSION_STRINGIZE( \
    CINDEX_VERSION_MAJOR,                               \
    CINDEX_VERSION_MINOR)

#ifdef __cplusplus
extern "C" {
#endif

/** \defgroup CINDEX libclang: C Interface to Clang
 *
 * The C Interface to Clang provides a relatively small API that exposes
 * facilities for parsing source code into an abstract syntax tree (AST),
 * loading already-parsed ASTs, traversing the AST, associating
 * physical source locations with elements within the AST, and other
 * facilities that support Clang-based development tools.
 *
 * This C interface to Clang will never provide all of the information
 * representation stored in Clang's C++ AST, nor should it: the intent is to
 * maintain an API that is relatively stable from one release to the next,
 * providing only the basic functionality needed to support development tools.
 *
 * To avoid namespace pollution, data types are prefixed with "CX" and
 * functions are prefixed with "clang_".
 *
 * @{
 */

/**
 * \brief An "index" that consists of a set of translation units that would
 * typically be linked together into an executable or library.
 */
typedef void *CXIndex;

/**
 * \brief A single translation unit, which resides in an index.
 */
typedef struct CXTranslationUnitImpl *CXTranslationUnit;

/**
 * \brief Opaque pointer representing client data that will be passed through
 * to various callbacks and visitors.
 */
typedef void *CXClientData;

/**
 * \brief Provides the contents of a file that has not yet been saved to disk.
 *
 * Each CXUnsavedFile instance provides the name of a file on the
 * system along with the current contents of that file that have not
 * yet been saved to disk.
 */
struct CXUnsavedFile {
  /**
   * \brief The file whose contents have not yet been saved.
   *
   * This file must already exist in the file system.
   */
  const char *Filename;

  /**
   * \brief A buffer containing the unsaved contents of this file.
   */
  const char *Contents;

  /**
   * \brief The length of the unsaved contents of this buffer.
   */
  unsigned long Length;
};

/**
 * \brief Describes the availability of a particular entity, which indicates
 * whether the use of this entity will result in a warning or error due to
 * it being deprecated or unavailable.
 */
enum CXAvailabilityKind {
  /**
   * \brief The entity is available.
   */
  CXAvailability_Available,
  /**
   * \brief The entity is available, but has been deprecated (and its use is
   * not recommended).
   */
  CXAvailability_Deprecated,
  /**
   * \brief The entity is not available; any use of it will be an error.
   */
  CXAvailability_NotAvailable,
  /**
   * \brief The entity is available, but not accessible; any use of it will be
   * an error.
   */
  CXAvailability_NotAccessible
};

/**
 * \brief Describes a version number of the form major.minor.subminor.
 */
typedef struct CXVersion {
  /**
   * \brief The major version number, e.g., the '10' in '10.7.3'. A negative
   * value indicates that there is no version number at all.
   */
  int Major;
  /**
   * \brief The minor version number, e.g., the '7' in '10.7.3'. This value
   * will be negative if no minor version number was provided, e.g., for 
   * version '10'.
   */
  int Minor;
  /**
   * \brief The subminor version number, e.g., the '3' in '10.7.3'. This value
   * will be negative if no minor or subminor version number was provided,
   * e.g., in version '10' or '10.7'.
   */
  int Subminor;
} CXVersion;
  
/**
 * \brief Provides a shared context for creating translation units.
 *
 * It provides two options:
 *
 * - excludeDeclarationsFromPCH: When non-zero, allows enumeration of "local"
 * declarations (when loading any new translation units). A "local" declaration
 * is one that belongs in the translation unit itself and not in a precompiled
 * header that was used by the translation unit. If zero, all declarations
 * will be enumerated.
 *
 * Here is an example:
 *
 * \code
 *   // excludeDeclsFromPCH = 1, displayDiagnostics=1
 *   Idx = clang_createIndex(1, 1);
 *
 *   // IndexTest.pch was produced with the following command:
 *   // "clang -x c IndexTest.h -emit-ast -o IndexTest.pch"
 *   TU = clang_createTranslationUnit(Idx, "IndexTest.pch");
 *
 *   // This will load all the symbols from 'IndexTest.pch'
 *   clang_visitChildren(clang_getTranslationUnitCursor(TU),
 *                       TranslationUnitVisitor, 0);
 *   clang_disposeTranslationUnit(TU);
 *
 *   // This will load all the symbols from 'IndexTest.c', excluding symbols
 *   // from 'IndexTest.pch'.
 *   char *args[] = { "-Xclang", "-include-pch=IndexTest.pch" };
 *   TU = clang_createTranslationUnitFromSourceFile(Idx, "IndexTest.c", 2, args,
 *                                                  0, 0);
 *   clang_visitChildren(clang_getTranslationUnitCursor(TU),
 *                       TranslationUnitVisitor, 0);
 *   clang_disposeTranslationUnit(TU);
 * \endcode
 *
 * This process of creating the 'pch', loading it separately, and using it (via
 * -include-pch) allows 'excludeDeclsFromPCH' to remove redundant callbacks
 * (which gives the indexer the same performance benefit as the compiler).
 */
CINDEX_LINKAGE CXIndex clang_createIndex(int excludeDeclarationsFromPCH,
                                         int displayDiagnostics);

/**
 * \brief Destroy the given index.
 *
 * The index must not be destroyed until all of the translation units created
 * within that index have been destroyed.
 */
CINDEX_LINKAGE void clang_disposeIndex(CXIndex index);

typedef enum {
  /**
   * \brief Used to indicate that no special CXIndex options are needed.
   */
  CXGlobalOpt_None = 0x0,

  /**
   * \brief Used to indicate that threads that libclang creates for indexing
   * purposes should use background priority.
   *
   * Affects #clang_indexSourceFile, #clang_indexTranslationUnit,
   * #clang_parseTranslationUnit, #clang_saveTranslationUnit.
   */
  CXGlobalOpt_ThreadBackgroundPriorityForIndexing = 0x1,

  /**
   * \brief Used to indicate that threads that libclang creates for editing
   * purposes should use background priority.
   *
   * Affects #clang_reparseTranslationUnit, #clang_codeCompleteAt,
   * #clang_annotateTokens
   */
  CXGlobalOpt_ThreadBackgroundPriorityForEditing = 0x2,

  /**
   * \brief Used to indicate that all threads that libclang creates should use
   * background priority.
   */
  CXGlobalOpt_ThreadBackgroundPriorityForAll =
      CXGlobalOpt_ThreadBackgroundPriorityForIndexing |
      CXGlobalOpt_ThreadBackgroundPriorityForEditing

} CXGlobalOptFlags;

/**
 * \brief Sets general options associated with a CXIndex.
 *
 * For example:
 * \code
 * CXIndex idx = ...;
 * clang_CXIndex_setGlobalOptions(idx,
 *     clang_CXIndex_getGlobalOptions(idx) |
 *     CXGlobalOpt_ThreadBackgroundPriorityForIndexing);
 * \endcode
 *
 * \param options A bitmask of options, a bitwise OR of CXGlobalOpt_XXX flags.
 */
CINDEX_LINKAGE void clang_CXIndex_setGlobalOptions(CXIndex, unsigned options);

/**
 * \brief Gets the general options associated with a CXIndex.
 *
 * \returns A bitmask of options, a bitwise OR of CXGlobalOpt_XXX flags that
 * are associated with the given CXIndex object.
 */
CINDEX_LINKAGE unsigned clang_CXIndex_getGlobalOptions(CXIndex);

/**
 * \defgroup CINDEX_FILES File manipulation routines
 *
 * @{
 */

/**
 * \brief A particular source file that is part of a translation unit.
 */
typedef void *CXFile;

/**
 * \brief Retrieve the complete file and path name of the given file.
 */
CINDEX_LINKAGE CXString clang_getFileName(CXFile SFile);

/**
 * \brief Retrieve the last modification time of the given file.
 */
CINDEX_LINKAGE time_t clang_getFileTime(CXFile SFile);

/**
 * \brief Uniquely identifies a CXFile, that refers to the same underlying file,
 * across an indexing session.
 */
typedef struct {
  unsigned long long data[3];
} CXFileUniqueID;

/**
 * \brief Retrieve the unique ID for the given \c file.
 *
 * \param file the file to get the ID for.
 * \param outID stores the returned CXFileUniqueID.
 * \returns If there was a failure getting the unique ID, returns non-zero,
 * otherwise returns 0.
*/
CINDEX_LINKAGE int clang_getFileUniqueID(CXFile file, CXFileUniqueID *outID);

/**
 * \brief Determine whether the given header is guarded against
 * multiple inclusions, either with the conventional
 * \#ifndef/\#define/\#endif macro guards or with \#pragma once.
 */
CINDEX_LINKAGE unsigned 
clang_isFileMultipleIncludeGuarded(CXTranslationUnit tu, CXFile file);

/**
 * \brief Retrieve a file handle within the given translation unit.
 *
 * \param tu the translation unit
 *
* \param file_name the name of the file.
 *
 * \returns the file handle for the named file in the translation unit \p tu,
 * or a NULL file handle if the file was not a part of this translation unit.
 */
CINDEX_LINKAGE CXFile clang_getFile(CXTranslationUnit tu,
                                    const char *file_name);

/**
 * \brief Returns non-zero if the \c file1 and \c file2 point to the same file,
 * or they are both NULL.
 */
CINDEX_LINKAGE int clang_File_isEqual(CXFile file1, CXFile file2);

/**
 * @}
 */

/**
 * \defgroup CINDEX_LOCATIONS Physical source locations
 *
 * Clang represents physical source locations in its abstract syntax tree in
 * great detail, with file, line, and column information for the majority of
 * the tokens parsed in the source code. These data types and functions are
 * used to represent source location information, either for a particular
 * point in the program or for a range of points in the program, and extract
 * specific location information from those data types.
 *
 * @{
 */

/**
 * \brief Identifies a specific source location within a translation
 * unit.
 *
 * Use clang_getExpansionLocation() or clang_getSpellingLocation()
 * to map a source location to a particular file, line, and column.
 */
typedef struct {
  const void *ptr_data[2];
  unsigned int_data;
} CXSourceLocation;

/**
 * \brief Identifies a half-open character range in the source code.
 *
 * Use clang_getRangeStart() and clang_getRangeEnd() to retrieve the
 * starting and end locations from a source range, respectively.
 */
typedef struct {
  const void *ptr_data[2];
  unsigned begin_int_data;
  unsigned end_int_data;
} CXSourceRange;

/**
 * \brief Retrieve a NULL (invalid) source location.
 */
CINDEX_LINKAGE CXSourceLocation clang_getNullLocation(void);

/**
 * \brief Determine whether two source locations, which must refer into
 * the same translation unit, refer to exactly the same point in the source
 * code.
 *
 * \returns non-zero if the source locations refer to the same location, zero
 * if they refer to different locations.
 */
CINDEX_LINKAGE unsigned clang_equalLocations(CXSourceLocation loc1,
                                             CXSourceLocation loc2);

/**
 * \brief Retrieves the source location associated with a given file/line/column
 * in a particular translation unit.
 */
CINDEX_LINKAGE CXSourceLocation clang_getLocation(CXTranslationUnit tu,
                                                  CXFile file,
                                                  unsigned line,
                                                  unsigned column);
/**
 * \brief Retrieves the source location associated with a given character offset
 * in a particular translation unit.
 */
CINDEX_LINKAGE CXSourceLocation clang_getLocationForOffset(CXTranslationUnit tu,
                                                           CXFile file,
                                                           unsigned offset);

/**
 * \brief Returns non-zero if the given source location is in a system header.
 */
CINDEX_LINKAGE int clang_Location_isInSystemHeader(CXSourceLocation location);

/**
 * \brief Returns non-zero if the given source location is in the main file of
 * the corresponding translation unit.
 */
CINDEX_LINKAGE int clang_Location_isFromMainFile(CXSourceLocation location);

/**
 * \brief Retrieve a NULL (invalid) source range.
 */
CINDEX_LINKAGE CXSourceRange clang_getNullRange(void);

/**
 * \brief Retrieve a source range given the beginning and ending source
 * locations.
 */
CINDEX_LINKAGE CXSourceRange clang_getRange(CXSourceLocation begin,
                                            CXSourceLocation end);

/**
 * \brief Determine whether two ranges are equivalent.
 *
 * \returns non-zero if the ranges are the same, zero if they differ.
 */
CINDEX_LINKAGE unsigned clang_equalRanges(CXSourceRange range1,
                                          CXSourceRange range2);

/**
 * \brief Returns non-zero if \p range is null.
 */
CINDEX_LINKAGE int clang_Range_isNull(CXSourceRange range);

/**
 * \brief Retrieve the file, line, column, and offset represented by
 * the given source location.
 *
 * If the location refers into a macro expansion, retrieves the
 * location of the macro expansion.
 *
 * \param location the location within a source file that will be decomposed
 * into its parts.
 *
 * \param file [out] if non-NULL, will be set to the file to which the given
 * source location points.
 *
 * \param line [out] if non-NULL, will be set to the line to which the given
 * source location points.
 *
 * \param column [out] if non-NULL, will be set to the column to which the given
 * source location points.
 *
 * \param offset [out] if non-NULL, will be set to the offset into the
 * buffer to which the given source location points.
 */
CINDEX_LINKAGE void clang_getExpansionLocation(CXSourceLocation location,
                                               CXFile *file,
                                               unsigned *line,
                                               unsigned *column,
                                               unsigned *offset);

/**
 * \brief Retrieve the file, line, column, and offset represented by
 * the given source location, as specified in a # line directive.
 *
 * Example: given the following source code in a file somefile.c
 *
 * \code
 * #123 "dummy.c" 1
 *
 * static int func(void)
 * {
 *     return 0;
 * }
 * \endcode
 *
 * the location information returned by this function would be
 *
 * File: dummy.c Line: 124 Column: 12
 *
 * whereas clang_getExpansionLocation would have returned
 *
 * File: somefile.c Line: 3 Column: 12
 *
 * \param location the location within a source file that will be decomposed
 * into its parts.
 *
 * \param filename [out] if non-NULL, will be set to the filename of the
 * source location. Note that filenames returned will be for "virtual" files,
 * which don't necessarily exist on the machine running clang - e.g. when
 * parsing preprocessed output obtained from a different environment. If
 * a non-NULL value is passed in, remember to dispose of the returned value
 * using \c clang_disposeString() once you've finished with it. For an invalid
 * source location, an empty string is returned.
 *
 * \param line [out] if non-NULL, will be set to the line number of the
 * source location. For an invalid source location, zero is returned.
 *
 * \param column [out] if non-NULL, will be set to the column number of the
 * source location. For an invalid source location, zero is returned.
 */
CINDEX_LINKAGE void clang_getPresumedLocation(CXSourceLocation location,
                                              CXString *filename,
                                              unsigned *line,
                                              unsigned *column);

/**
 * \brief Legacy API to retrieve the file, line, column, and offset represented
 * by the given source location.
 *
 * This interface has been replaced by the newer interface
 * #clang_getExpansionLocation(). See that interface's documentation for
 * details.
 */
CINDEX_LINKAGE void clang_getInstantiationLocation(CXSourceLocation location,
                                                   CXFile *file,
                                                   unsigned *line,
                                                   unsigned *column,
                                                   unsigned *offset);

/**
 * \brief Retrieve the file, line, column, and offset represented by
 * the given source location.
 *
 * If the location refers into a macro instantiation, return where the
 * location was originally spelled in the source file.
 *
 * \param location the location within a source file that will be decomposed
 * into its parts.
 *
 * \param file [out] if non-NULL, will be set to the file to which the given
 * source location points.
 *
 * \param line [out] if non-NULL, will be set to the line to which the given
 * source location points.
 *
 * \param column [out] if non-NULL, will be set to the column to which the given
 * source location points.
 *
 * \param offset [out] if non-NULL, will be set to the offset into the
 * buffer to which the given source location points.
 */
CINDEX_LINKAGE void clang_getSpellingLocation(CXSourceLocation location,
                                              CXFile *file,
                                              unsigned *line,
                                              unsigned *column,
                                              unsigned *offset);

/**
 * \brief Retrieve the file, line, column, and offset represented by
 * the given source location.
 *
 * If the location refers into a macro expansion, return where the macro was
 * expanded or where the macro argument was written, if the location points at
 * a macro argument.
 *
 * \param location the location within a source file that will be decomposed
 * into its parts.
 *
 * \param file [out] if non-NULL, will be set to the file to which the given
 * source location points.
 *
 * \param line [out] if non-NULL, will be set to the line to which the given
 * source location points.
 *
 * \param column [out] if non-NULL, will be set to the column to which the given
 * source location points.
 *
 * \param offset [out] if non-NULL, will be set to the offset into the
 * buffer to which the given source location points.
 */
CINDEX_LINKAGE void clang_getFileLocation(CXSourceLocation location,
                                          CXFile *file,
                                          unsigned *line,
                                          unsigned *column,
                                          unsigned *offset);

/**
 * \brief Retrieve a source location representing the first character within a
 * source range.
 */
CINDEX_LINKAGE CXSourceLocation clang_getRangeStart(CXSourceRange range);

/**
 * \brief Retrieve a source location representing the last character within a
 * source range.
 */
CINDEX_LINKAGE CXSourceLocation clang_getRangeEnd(CXSourceRange range);

/**
 * \brief Identifies an array of ranges.
 */
typedef struct {
  /** \brief The number of ranges in the \c ranges array. */
  unsigned count;
  /**
   * \brief An array of \c CXSourceRanges.
   */
  CXSourceRange *ranges;
} CXSourceRangeList;

/**
 * \brief Retrieve all ranges that were skipped by the preprocessor.
 *
 * The preprocessor will skip lines when they are surrounded by an
 * if/ifdef/ifndef directive whose condition does not evaluate to true.
 */
CINDEX_LINKAGE CXSourceRangeList *clang_getSkippedRanges(CXTranslationUnit tu,
                                                         CXFile file);

/**
 * \brief Retrieve all ranges from all files that were skipped by the
 * preprocessor.
 *
 * The preprocessor will skip lines when they are surrounded by an
 * if/ifdef/ifndef directive whose condition does not evaluate to true.
 */
CINDEX_LINKAGE CXSourceRangeList *clang_getAllSkippedRanges(CXTranslationUnit tu);

/**
 * \brief Destroy the given \c CXSourceRangeList.
 */
CINDEX_LINKAGE void clang_disposeSourceRangeList(CXSourceRangeList *ranges);

/**
 * @}
 */

/**
 * \defgroup CINDEX_DIAG Diagnostic reporting
 *
 * @{
 */

/**
 * \brief Describes the severity of a particular diagnostic.
 */
enum CXDiagnosticSeverity {
  /**
   * \brief A diagnostic that has been suppressed, e.g., by a command-line
   * option.
   */
  CXDiagnostic_Ignored = 0,

  /**
   * \brief This diagnostic is a note that should be attached to the
   * previous (non-note) diagnostic.
   */
  CXDiagnostic_Note    = 1,

  /**
   * \brief This diagnostic indicates suspicious code that may not be
   * wrong.
   */
  CXDiagnostic_Warning = 2,

  /**
   * \brief This diagnostic indicates that the code is ill-formed.
   */
  CXDiagnostic_Error   = 3,

  /**
   * \brief This diagnostic indicates that the code is ill-formed such
   * that future parser recovery is unlikely to produce useful
   * results.
   */
  CXDiagnostic_Fatal   = 4
};

/**
 * \brief A single diagnostic, containing the diagnostic's severity,
 * location, text, source ranges, and fix-it hints.
 */
typedef void *CXDiagnostic;

/**
 * \brief A group of CXDiagnostics.
 */
typedef void *CXDiagnosticSet;
  
/**
 * \brief Determine the number of diagnostics in a CXDiagnosticSet.
 */
CINDEX_LINKAGE unsigned clang_getNumDiagnosticsInSet(CXDiagnosticSet Diags);

/**
 * \brief Retrieve a diagnostic associated with the given CXDiagnosticSet.
 *
 * \param Diags the CXDiagnosticSet to query.
 * \param Index the zero-based diagnostic number to retrieve.
 *
 * \returns the requested diagnostic. This diagnostic must be freed
 * via a call to \c clang_disposeDiagnostic().
 */
CINDEX_LINKAGE CXDiagnostic clang_getDiagnosticInSet(CXDiagnosticSet Diags,
                                                     unsigned Index);  

/**
 * \brief Describes the kind of error that occurred (if any) in a call to
 * \c clang_loadDiagnostics.
 */
enum CXLoadDiag_Error {
  /**
   * \brief Indicates that no error occurred.
   */
  CXLoadDiag_None = 0,
  
  /**
   * \brief Indicates that an unknown error occurred while attempting to
   * deserialize diagnostics.
   */
  CXLoadDiag_Unknown = 1,
  
  /**
   * \brief Indicates that the file containing the serialized diagnostics
   * could not be opened.
   */
  CXLoadDiag_CannotLoad = 2,
  
  /**
   * \brief Indicates that the serialized diagnostics file is invalid or
   * corrupt.
   */
  CXLoadDiag_InvalidFile = 3
};
  
/**
 * \brief Deserialize a set of diagnostics from a Clang diagnostics bitcode
 * file.
 *
 * \param file The name of the file to deserialize.
 * \param error A pointer to a enum value recording if there was a problem
 *        deserializing the diagnostics.
 * \param errorString A pointer to a CXString for recording the error string
 *        if the file was not successfully loaded.
 *
 * \returns A loaded CXDiagnosticSet if successful, and NULL otherwise.  These
 * diagnostics should be released using clang_disposeDiagnosticSet().
 */
CINDEX_LINKAGE CXDiagnosticSet clang_loadDiagnostics(const char *file,
                                                  enum CXLoadDiag_Error *error,
                                                  CXString *errorString);

/**
 * \brief Release a CXDiagnosticSet and all of its contained diagnostics.
 */
CINDEX_LINKAGE void clang_disposeDiagnosticSet(CXDiagnosticSet Diags);

/**
 * \brief Retrieve the child diagnostics of a CXDiagnostic. 
 *
 * This CXDiagnosticSet does not need to be released by
 * clang_disposeDiagnosticSet.
 */
CINDEX_LINKAGE CXDiagnosticSet clang_getChildDiagnostics(CXDiagnostic D);

/**
 * \brief Determine the number of diagnostics produced for the given
 * translation unit.
 */
CINDEX_LINKAGE unsigned clang_getNumDiagnostics(CXTranslationUnit Unit);

/**
 * \brief Retrieve a diagnostic associated with the given translation unit.
 *
 * \param Unit the translation unit to query.
 * \param Index the zero-based diagnostic number to retrieve.
 *
 * \returns the requested diagnostic. This diagnostic must be freed
 * via a call to \c clang_disposeDiagnostic().
 */
CINDEX_LINKAGE CXDiagnostic clang_getDiagnostic(CXTranslationUnit Unit,
                                                unsigned Index);

/**
 * \brief Retrieve the complete set of diagnostics associated with a
 *        translation unit.
 *
 * \param Unit the translation unit to query.
 */
CINDEX_LINKAGE CXDiagnosticSet
  clang_getDiagnosticSetFromTU(CXTranslationUnit Unit);  

/**
 * \brief Destroy a diagnostic.
 */
CINDEX_LINKAGE void clang_disposeDiagnostic(CXDiagnostic Diagnostic);

/**
 * \brief Options to control the display of diagnostics.
 *
 * The values in this enum are meant to be combined to customize the
 * behavior of \c clang_formatDiagnostic().
 */
enum CXDiagnosticDisplayOptions {
  /**
   * \brief Display the source-location information where the
   * diagnostic was located.
   *
   * When set, diagnostics will be prefixed by the file, line, and
   * (optionally) column to which the diagnostic refers. For example,
   *
   * \code
   * test.c:28: warning: extra tokens at end of #endif directive
   * \endcode
   *
   * This option corresponds to the clang flag \c -fshow-source-location.
   */
  CXDiagnostic_DisplaySourceLocation = 0x01,

  /**
   * \brief If displaying the source-location information of the
   * diagnostic, also include the column number.
   *
   * This option corresponds to the clang flag \c -fshow-column.
   */
  CXDiagnostic_DisplayColumn = 0x02,

  /**
   * \brief If displaying the source-location information of the
   * diagnostic, also include information about source ranges in a
   * machine-parsable format.
   *
   * This option corresponds to the clang flag
   * \c -fdiagnostics-print-source-range-info.
   */
  CXDiagnostic_DisplaySourceRanges = 0x04,
  
  /**
   * \brief Display the option name associated with this diagnostic, if any.
   *
   * The option name displayed (e.g., -Wconversion) will be placed in brackets
   * after the diagnostic text. This option corresponds to the clang flag
   * \c -fdiagnostics-show-option.
   */
  CXDiagnostic_DisplayOption = 0x08,
  
  /**
   * \brief Display the category number associated with this diagnostic, if any.
   *
   * The category number is displayed within brackets after the diagnostic text.
   * This option corresponds to the clang flag 
   * \c -fdiagnostics-show-category=id.
   */
  CXDiagnostic_DisplayCategoryId = 0x10,

  /**
   * \brief Display the category name associated with this diagnostic, if any.
   *
   * The category name is displayed within brackets after the diagnostic text.
   * This option corresponds to the clang flag 
   * \c -fdiagnostics-show-category=name.
   */
  CXDiagnostic_DisplayCategoryName = 0x20
};

/**
 * \brief Format the given diagnostic in a manner that is suitable for display.
 *
 * This routine will format the given diagnostic to a string, rendering
 * the diagnostic according to the various options given. The
 * \c clang_defaultDiagnosticDisplayOptions() function returns the set of
 * options that most closely mimics the behavior of the clang compiler.
 *
 * \param Diagnostic The diagnostic to print.
 *
 * \param Options A set of options that control the diagnostic display,
 * created by combining \c CXDiagnosticDisplayOptions values.
 *
 * \returns A new string containing for formatted diagnostic.
 */
CINDEX_LINKAGE CXString clang_formatDiagnostic(CXDiagnostic Diagnostic,
                                               unsigned Options);

/**
 * \brief Retrieve the set of display options most similar to the
 * default behavior of the clang compiler.
 *
 * \returns A set of display options suitable for use with \c
 * clang_formatDiagnostic().
 */
CINDEX_LINKAGE unsigned clang_defaultDiagnosticDisplayOptions(void);

/**
 * \brief Determine the severity of the given diagnostic.
 */
CINDEX_LINKAGE enum CXDiagnosticSeverity
clang_getDiagnosticSeverity(CXDiagnostic);

/**
 * \brief Retrieve the source location of the given diagnostic.
 *
 * This location is where Clang would print the caret ('^') when
 * displaying the diagnostic on the command line.
 */
CINDEX_LINKAGE CXSourceLocation clang_getDiagnosticLocation(CXDiagnostic);

/**
 * \brief Retrieve the text of the given diagnostic.
 */
CINDEX_LINKAGE CXString clang_getDiagnosticSpelling(CXDiagnostic);

/**
 * \brief Retrieve the name of the command-line option that enabled this
 * diagnostic.
 *
 * \param Diag The diagnostic to be queried.
 *
 * \param Disable If non-NULL, will be set to the option that disables this
 * diagnostic (if any).
 *
 * \returns A string that contains the command-line option used to enable this
 * warning, such as "-Wconversion" or "-pedantic". 
 */
CINDEX_LINKAGE CXString clang_getDiagnosticOption(CXDiagnostic Diag,
                                                  CXString *Disable);

/**
 * \brief Retrieve the category number for this diagnostic.
 *
 * Diagnostics can be categorized into groups along with other, related
 * diagnostics (e.g., diagnostics under the same warning flag). This routine 
 * retrieves the category number for the given diagnostic.
 *
 * \returns The number of the category that contains this diagnostic, or zero
 * if this diagnostic is uncategorized.
 */
CINDEX_LINKAGE unsigned clang_getDiagnosticCategory(CXDiagnostic);

/**
 * \brief Retrieve the name of a particular diagnostic category.  This
 *  is now deprecated.  Use clang_getDiagnosticCategoryText()
 *  instead.
 *
 * \param Category A diagnostic category number, as returned by 
 * \c clang_getDiagnosticCategory().
 *
 * \returns The name of the given diagnostic category.
 */
CINDEX_DEPRECATED CINDEX_LINKAGE
CXString clang_getDiagnosticCategoryName(unsigned Category);

/**
 * \brief Retrieve the diagnostic category text for a given diagnostic.
 *
 * \returns The text of the given diagnostic category.
 */
CINDEX_LINKAGE CXString clang_getDiagnosticCategoryText(CXDiagnostic);
  
/**
 * \brief Determine the number of source ranges associated with the given
 * diagnostic.
 */
CINDEX_LINKAGE unsigned clang_getDiagnosticNumRanges(CXDiagnostic);

/**
 * \brief Retrieve a source range associated with the diagnostic.
 *
 * A diagnostic's source ranges highlight important elements in the source
 * code. On the command line, Clang displays source ranges by
 * underlining them with '~' characters.
 *
 * \param Diagnostic the diagnostic whose range is being extracted.
 *
 * \param Range the zero-based index specifying which range to
 *
 * \returns the requested source range.
 */
CINDEX_LINKAGE CXSourceRange clang_getDiagnosticRange(CXDiagnostic Diagnostic,
                                                      unsigned Range);

/**
 * \brief Determine the number of fix-it hints associated with the
 * given diagnostic.
 */
CINDEX_LINKAGE unsigned clang_getDiagnosticNumFixIts(CXDiagnostic Diagnostic);

/**
 * \brief Retrieve the replacement information for a given fix-it.
 *
 * Fix-its are described in terms of a source range whose contents
 * should be replaced by a string. This approach generalizes over
 * three kinds of operations: removal of source code (the range covers
 * the code to be removed and the replacement string is empty),
 * replacement of source code (the range covers the code to be
 * replaced and the replacement string provides the new code), and
 * insertion (both the start and end of the range point at the
 * insertion location, and the replacement string provides the text to
 * insert).
 *
 * \param Diagnostic The diagnostic whose fix-its are being queried.
 *
 * \param FixIt The zero-based index of the fix-it.
 *
 * \param ReplacementRange The source range whose contents will be
 * replaced with the returned replacement string. Note that source
 * ranges are half-open ranges [a, b), so the source code should be
 * replaced from a and up to (but not including) b.
 *
 * \returns A string containing text that should be replace the source
 * code indicated by the \c ReplacementRange.
 */
CINDEX_LINKAGE CXString clang_getDiagnosticFixIt(CXDiagnostic Diagnostic,
                                                 unsigned FixIt,
                                               CXSourceRange *ReplacementRange);

/**
 * @}
 */

/**
 * \defgroup CINDEX_TRANSLATION_UNIT Translation unit manipulation
 *
 * The routines in this group provide the ability to create and destroy
 * translation units from files, either by parsing the contents of the files or
 * by reading in a serialized representation of a translation unit.
 *
 * @{
 */

/**
 * \brief Get the original translation unit source file name.
 */
CINDEX_LINKAGE CXString
clang_getTranslationUnitSpelling(CXTranslationUnit CTUnit);

/**
 * \brief Return the CXTranslationUnit for a given source file and the provided
 * command line arguments one would pass to the compiler.
 *
 * Note: The 'source_filename' argument is optional.  If the caller provides a
 * NULL pointer, the name of the source file is expected to reside in the
 * specified command line arguments.
 *
 * Note: When encountered in 'clang_command_line_args', the following options
 * are ignored:
 *
 *   '-c'
 *   '-emit-ast'
 *   '-fsyntax-only'
 *   '-o \<output file>'  (both '-o' and '\<output file>' are ignored)
 *
 * \param CIdx The index object with which the translation unit will be
 * associated.
 *
 * \param source_filename The name of the source file to load, or NULL if the
 * source file is included in \p clang_command_line_args.
 *
 * \param num_clang_command_line_args The number of command-line arguments in
 * \p clang_command_line_args.
 *
 * \param clang_command_line_args The command-line arguments that would be
 * passed to the \c clang executable if it were being invoked out-of-process.
 * These command-line options will be parsed and will affect how the translation
 * unit is parsed. Note that the following options are ignored: '-c',
 * '-emit-ast', '-fsyntax-only' (which is the default), and '-o \<output file>'.
 *
 * \param num_unsaved_files the number of unsaved file entries in \p
 * unsaved_files.
 *
 * \param unsaved_files the files that have not yet been saved to disk
 * but may be required for code completion, including the contents of
 * those files.  The contents and name of these files (as specified by
 * CXUnsavedFile) are copied when necessary, so the client only needs to
 * guarantee their validity until the call to this function returns.
 */
CINDEX_LINKAGE CXTranslationUnit clang_createTranslationUnitFromSourceFile(
                                         CXIndex CIdx,
                                         const char *source_filename,
                                         int num_clang_command_line_args,
                                   const char * const *clang_command_line_args,
                                         unsigned num_unsaved_files,
                                         struct CXUnsavedFile *unsaved_files);

/**
 * \brief Same as \c clang_createTranslationUnit2, but returns
 * the \c CXTranslationUnit instead of an error code.  In case of an error this
 * routine returns a \c NULL \c CXTranslationUnit, without further detailed
 * error codes.
 */
CINDEX_LINKAGE CXTranslationUnit clang_createTranslationUnit(
    CXIndex CIdx,
    const char *ast_filename);

/**
 * \brief Create a translation unit from an AST file (\c -emit-ast).
 *
 * \param[out] out_TU A non-NULL pointer to store the created
 * \c CXTranslationUnit.
 *
 * \returns Zero on success, otherwise returns an error code.
 */
CINDEX_LINKAGE enum CXErrorCode clang_createTranslationUnit2(
    CXIndex CIdx,
    const char *ast_filename,
    CXTranslationUnit *out_TU);

/**
 * \brief Flags that control the creation of translation units.
 *
 * The enumerators in this enumeration type are meant to be bitwise
 * ORed together to specify which options should be used when
 * constructing the translation unit.
 */
enum CXTranslationUnit_Flags {
  /**
   * \brief Used to indicate that no special translation-unit options are
   * needed.
   */
  CXTranslationUnit_None = 0x0,

  /**
   * \brief Used to indicate that the parser should construct a "detailed"
   * preprocessing record, including all macro definitions and instantiations.
   *
   * Constructing a detailed preprocessing record requires more memory
   * and time to parse, since the information contained in the record
   * is usually not retained. However, it can be useful for
   * applications that require more detailed information about the
   * behavior of the preprocessor.
   */
  CXTranslationUnit_DetailedPreprocessingRecord = 0x01,

  /**
   * \brief Used to indicate that the translation unit is incomplete.
   *
   * When a translation unit is considered "incomplete", semantic
   * analysis that is typically performed at the end of the
   * translation unit will be suppressed. For example, this suppresses
   * the completion of tentative declarations in C and of
   * instantiation of implicitly-instantiation function templates in
   * C++. This option is typically used when parsing a header with the
   * intent of producing a precompiled header.
   */
  CXTranslationUnit_Incomplete = 0x02,
  
  /**
   * \brief Used to indicate that the translation unit should be built with an 
   * implicit precompiled header for the preamble.
   *
   * An implicit precompiled header is used as an optimization when a
   * particular translation unit is likely to be reparsed many times
   * when the sources aren't changing that often. In this case, an
   * implicit precompiled header will be built containing all of the
   * initial includes at the top of the main file (what we refer to as
   * the "preamble" of the file). In subsequent parses, if the
   * preamble or the files in it have not changed, \c
   * clang_reparseTranslationUnit() will re-use the implicit
   * precompiled header to improve parsing performance.
   */
  CXTranslationUnit_PrecompiledPreamble = 0x04,
  
  /**
   * \brief Used to indicate that the translation unit should cache some
   * code-completion results with each reparse of the source file.
   *
   * Caching of code-completion results is a performance optimization that
   * introduces some overhead to reparsing but improves the performance of
   * code-completion operations.
   */
  CXTranslationUnit_CacheCompletionResults = 0x08,

  /**
   * \brief Used to indicate that the translation unit will be serialized with
   * \c clang_saveTranslationUnit.
   *
   * This option is typically used when parsing a header with the intent of
   * producing a precompiled header.
   */
  CXTranslationUnit_ForSerialization = 0x10,

  /**
   * \brief DEPRECATED: Enabled chained precompiled preambles in C++.
   *
   * Note: this is a *temporary* option that is available only while
   * we are testing C++ precompiled preamble support. It is deprecated.
   */
  CXTranslationUnit_CXXChainedPCH = 0x20,

  /**
   * \brief Used to indicate that function/method bodies should be skipped while
   * parsing.
   *
   * This option can be used to search for declarations/definitions while
   * ignoring the usages.
   */
  CXTranslationUnit_SkipFunctionBodies = 0x40,

  /**
   * \brief Used to indicate that brief documentation comments should be
   * included into the set of code completions returned from this translation
   * unit.
   */
  CXTranslationUnit_IncludeBriefCommentsInCodeCompletion = 0x80,

  /**
   * \brief Used to indicate that the precompiled preamble should be created on
   * the first parse. Otherwise it will be created on the first reparse. This
   * trades runtime on the first parse (serializing the preamble takes time) for
   * reduced runtime on the second parse (can now reuse the preamble).
   */
  CXTranslationUnit_CreatePreambleOnFirstParse = 0x100,

  /**
   * \brief Do not stop processing when fatal errors are encountered.
   *
   * When fatal errors are encountered while parsing a translation unit,
   * semantic analysis is typically stopped early when compiling code. A common
   * source for fatal errors are unresolvable include files. For the
   * purposes of an IDE, this is undesirable behavior and as much information
   * as possible should be reported. Use this flag to enable this behavior.
   */
  CXTranslationUnit_KeepGoing = 0x200
};

/**
 * \brief Returns the set of flags that is suitable for parsing a translation
 * unit that is being edited.
 *
 * The set of flags returned provide options for \c clang_parseTranslationUnit()
 * to indicate that the translation unit is likely to be reparsed many times,
 * either explicitly (via \c clang_reparseTranslationUnit()) or implicitly
 * (e.g., by code completion (\c clang_codeCompletionAt())). The returned flag
 * set contains an unspecified set of optimizations (e.g., the precompiled 
 * preamble) geared toward improving the performance of these routines. The
 * set of optimizations enabled may change from one version to the next.
 */
CINDEX_LINKAGE unsigned clang_defaultEditingTranslationUnitOptions(void);

/**
 * \brief Same as \c clang_parseTranslationUnit2, but returns
 * the \c CXTranslationUnit instead of an error code.  In case of an error this
 * routine returns a \c NULL \c CXTranslationUnit, without further detailed
 * error codes.
 */
CINDEX_LINKAGE CXTranslationUnit
clang_parseTranslationUnit(CXIndex CIdx,
                           const char *source_filename,
                           const char *const *command_line_args,
                           int num_command_line_args,
                           struct CXUnsavedFile *unsaved_files,
                           unsigned num_unsaved_files,
                           unsigned options);

/**
 * \brief Parse the given source file and the translation unit corresponding
 * to that file.
 *
 * This routine is the main entry point for the Clang C API, providing the
 * ability to parse a source file into a translation unit that can then be
 * queried by other functions in the API. This routine accepts a set of
 * command-line arguments so that the compilation can be configured in the same
 * way that the compiler is configured on the command line.
 *
 * \param CIdx The index object with which the translation unit will be 
 * associated.
 *
 * \param source_filename The name of the source file to load, or NULL if the
 * source file is included in \c command_line_args.
 *
 * \param command_line_args The command-line arguments that would be
 * passed to the \c clang executable if it were being invoked out-of-process.
 * These command-line options will be parsed and will affect how the translation
 * unit is parsed. Note that the following options are ignored: '-c', 
 * '-emit-ast', '-fsyntax-only' (which is the default), and '-o \<output file>'.
 *
 * \param num_command_line_args The number of command-line arguments in
 * \c command_line_args.
 *
 * \param unsaved_files the files that have not yet been saved to disk
 * but may be required for parsing, including the contents of
 * those files.  The contents and name of these files (as specified by
 * CXUnsavedFile) are copied when necessary, so the client only needs to
 * guarantee their validity until the call to this function returns.
 *
 * \param num_unsaved_files the number of unsaved file entries in \p
 * unsaved_files.
 *
 * \param options A bitmask of options that affects how the translation unit
 * is managed but not its compilation. This should be a bitwise OR of the
 * CXTranslationUnit_XXX flags.
 *
 * \param[out] out_TU A non-NULL pointer to store the created
 * \c CXTranslationUnit, describing the parsed code and containing any
 * diagnostics produced by the compiler.
 *
 * \returns Zero on success, otherwise returns an error code.
 */
CINDEX_LINKAGE enum CXErrorCode
clang_parseTranslationUnit2(CXIndex CIdx,
                            const char *source_filename,
                            const char *const *command_line_args,
                            int num_command_line_args,
                            struct CXUnsavedFile *unsaved_files,
                            unsigned num_unsaved_files,
                            unsigned options,
                            CXTranslationUnit *out_TU);

/**
 * \brief Same as clang_parseTranslationUnit2 but requires a full command line
 * for \c command_line_args including argv[0]. This is useful if the standard
 * library paths are relative to the binary.
 */
CINDEX_LINKAGE enum CXErrorCode clang_parseTranslationUnit2FullArgv(
    CXIndex CIdx, const char *source_filename,
    const char *const *command_line_args, int num_command_line_args,
    struct CXUnsavedFile *unsaved_files, unsigned num_unsaved_files,
    unsigned options, CXTranslationUnit *out_TU);

/**
 * \brief Flags that control how translation units are saved.
 *
 * The enumerators in this enumeration type are meant to be bitwise
 * ORed together to specify which options should be used when
 * saving the translation unit.
 */
enum CXSaveTranslationUnit_Flags {
  /**
   * \brief Used to indicate that no special saving options are needed.
   */
  CXSaveTranslationUnit_None = 0x0
};

/**
 * \brief Returns the set of flags that is suitable for saving a translation
 * unit.
 *
 * The set of flags returned provide options for
 * \c clang_saveTranslationUnit() by default. The returned flag
 * set contains an unspecified set of options that save translation units with
 * the most commonly-requested data.
 */
CINDEX_LINKAGE unsigned clang_defaultSaveOptions(CXTranslationUnit TU);

/**
 * \brief Describes the kind of error that occurred (if any) in a call to
 * \c clang_saveTranslationUnit().
 */
enum CXSaveError {
  /**
   * \brief Indicates that no error occurred while saving a translation unit.
   */
  CXSaveError_None = 0,
  
  /**
   * \brief Indicates that an unknown error occurred while attempting to save
   * the file.
   *
   * This error typically indicates that file I/O failed when attempting to 
   * write the file.
   */
  CXSaveError_Unknown = 1,
  
  /**
   * \brief Indicates that errors during translation prevented this attempt
   * to save the translation unit.
   * 
   * Errors that prevent the translation unit from being saved can be
   * extracted using \c clang_getNumDiagnostics() and \c clang_getDiagnostic().
   */
  CXSaveError_TranslationErrors = 2,
  
  /**
   * \brief Indicates that the translation unit to be saved was somehow
   * invalid (e.g., NULL).
   */
  CXSaveError_InvalidTU = 3
};
  
/**
 * \brief Saves a translation unit into a serialized representation of
 * that translation unit on disk.
 *
 * Any translation unit that was parsed without error can be saved
 * into a file. The translation unit can then be deserialized into a
 * new \c CXTranslationUnit with \c clang_createTranslationUnit() or,
 * if it is an incomplete translation unit that corresponds to a
 * header, used as a precompiled header when parsing other translation
 * units.
 *
 * \param TU The translation unit to save.
 *
 * \param FileName The file to which the translation unit will be saved.
 *
 * \param options A bitmask of options that affects how the translation unit
 * is saved. This should be a bitwise OR of the
 * CXSaveTranslationUnit_XXX flags.
 *
 * \returns A value that will match one of the enumerators of the CXSaveError
 * enumeration. Zero (CXSaveError_None) indicates that the translation unit was 
 * saved successfully, while a non-zero value indicates that a problem occurred.
 */
CINDEX_LINKAGE int clang_saveTranslationUnit(CXTranslationUnit TU,
                                             const char *FileName,
                                             unsigned options);

/**
 * \brief Destroy the specified CXTranslationUnit object.
 */
CINDEX_LINKAGE void clang_disposeTranslationUnit(CXTranslationUnit);

/**
 * \brief Flags that control the reparsing of translation units.
 *
 * The enumerators in this enumeration type are meant to be bitwise
 * ORed together to specify which options should be used when
 * reparsing the translation unit.
 */
enum CXReparse_Flags {
  /**
   * \brief Used to indicate that no special reparsing options are needed.
   */
  CXReparse_None = 0x0
};
 
/**
 * \brief Returns the set of flags that is suitable for reparsing a translation
 * unit.
 *
 * The set of flags returned provide options for
 * \c clang_reparseTranslationUnit() by default. The returned flag
 * set contains an unspecified set of optimizations geared toward common uses
 * of reparsing. The set of optimizations enabled may change from one version 
 * to the next.
 */
CINDEX_LINKAGE unsigned clang_defaultReparseOptions(CXTranslationUnit TU);

/**
 * \brief Reparse the source files that produced this translation unit.
 *
 * This routine can be used to re-parse the source files that originally
 * created the given translation unit, for example because those source files
 * have changed (either on disk or as passed via \p unsaved_files). The
 * source code will be reparsed with the same command-line options as it
 * was originally parsed. 
 *
 * Reparsing a translation unit invalidates all cursors and source locations
 * that refer into that translation unit. This makes reparsing a translation
 * unit semantically equivalent to destroying the translation unit and then
 * creating a new translation unit with the same command-line arguments.
 * However, it may be more efficient to reparse a translation 
 * unit using this routine.
 *
 * \param TU The translation unit whose contents will be re-parsed. The
 * translation unit must originally have been built with 
 * \c clang_createTranslationUnitFromSourceFile().
 *
 * \param num_unsaved_files The number of unsaved file entries in \p
 * unsaved_files.
 *
 * \param unsaved_files The files that have not yet been saved to disk
 * but may be required for parsing, including the contents of
 * those files.  The contents and name of these files (as specified by
 * CXUnsavedFile) are copied when necessary, so the client only needs to
 * guarantee their validity until the call to this function returns.
 * 
 * \param options A bitset of options composed of the flags in CXReparse_Flags.
 * The function \c clang_defaultReparseOptions() produces a default set of
 * options recommended for most uses, based on the translation unit.
 *
 * \returns 0 if the sources could be reparsed.  A non-zero error code will be
 * returned if reparsing was impossible, such that the translation unit is
 * invalid. In such cases, the only valid call for \c TU is
 * \c clang_disposeTranslationUnit(TU).  The error codes returned by this
 * routine are described by the \c CXErrorCode enum.
 */
CINDEX_LINKAGE int clang_reparseTranslationUnit(CXTranslationUnit TU,
                                                unsigned num_unsaved_files,
                                          struct CXUnsavedFile *unsaved_files,
                                                unsigned options);

/**
  * \brief Categorizes how memory is being used by a translation unit.
  */
enum CXTUResourceUsageKind {
  CXTUResourceUsage_AST = 1,
  CXTUResourceUsage_Identifiers = 2,
  CXTUResourceUsage_Selectors = 3,
  CXTUResourceUsage_GlobalCompletionResults = 4,
  CXTUResourceUsage_SourceManagerContentCache = 5,
  CXTUResourceUsage_AST_SideTables = 6,
  CXTUResourceUsage_SourceManager_Membuffer_Malloc = 7,
  CXTUResourceUsage_SourceManager_Membuffer_MMap = 8,
  CXTUResourceUsage_ExternalASTSource_Membuffer_Malloc = 9, 
  CXTUResourceUsage_ExternalASTSource_Membuffer_MMap = 10, 
  CXTUResourceUsage_Preprocessor = 11,
  CXTUResourceUsage_PreprocessingRecord = 12,
  CXTUResourceUsage_SourceManager_DataStructures = 13,
  CXTUResourceUsage_Preprocessor_HeaderSearch = 14,
  CXTUResourceUsage_MEMORY_IN_BYTES_BEGIN = CXTUResourceUsage_AST,
  CXTUResourceUsage_MEMORY_IN_BYTES_END =
    CXTUResourceUsage_Preprocessor_HeaderSearch,

  CXTUResourceUsage_First = CXTUResourceUsage_AST,
  CXTUResourceUsage_Last = CXTUResourceUsage_Preprocessor_HeaderSearch
};

/**
  * \brief Returns the human-readable null-terminated C string that represents
  *  the name of the memory category.  This string should never be freed.
  */
CINDEX_LINKAGE
const char *clang_getTUResourceUsageName(enum CXTUResourceUsageKind kind);

typedef struct CXTUResourceUsageEntry {
  /* \brief The memory usage category. */
  enum CXTUResourceUsageKind kind;  
  /* \brief Amount of resources used. 
      The units will depend on the resource kind. */
  unsigned long amount;
} CXTUResourceUsageEntry;

/**
  * \brief The memory usage of a CXTranslationUnit, broken into categories.
  */
typedef struct CXTUResourceUsage {
  /* \brief Private data member, used for queries. */
  void *data;

  /* \brief The number of entries in the 'entries' array. */
  unsigned numEntries;

  /* \brief An array of key-value pairs, representing the breakdown of memory
            usage. */
  CXTUResourceUsageEntry *entries;

} CXTUResourceUsage;

/**
  * \brief Return the memory usage of a translation unit.  This object
  *  should be released with clang_disposeCXTUResourceUsage().
  */
CINDEX_LINKAGE CXTUResourceUsage clang_getCXTUResourceUsage(CXTranslationUnit TU);

CINDEX_LINKAGE void clang_disposeCXTUResourceUsage(CXTUResourceUsage usage);

/**
 * @}
 */

/**
 * \brief Describes the kind of entity that a cursor refers to.
 */
enum CXCursorKind {
  /* Declarations */
  /**
   * \brief A declaration whose specific kind is not exposed via this
   * interface.
   *
   * Unexposed declarations have the same operations as any other kind
   * of declaration; one can extract their location information,
   * spelling, find their definitions, etc. However, the specific kind
   * of the declaration is not reported.
   */
  CXCursor_UnexposedDecl                 = 1,
  /** \brief A C or C++ struct. */
  CXCursor_StructDecl                    = 2,
  /** \brief A C or C++ union. */
  CXCursor_UnionDecl                     = 3,
  /** \brief A C++ class. */
  CXCursor_ClassDecl                     = 4,
  /** \brief An enumeration. */
  CXCursor_EnumDecl                      = 5,
  /**
   * \brief A field (in C) or non-static data member (in C++) in a
   * struct, union, or C++ class.
   */
  CXCursor_FieldDecl                     = 6,
  /** \brief An enumerator constant. */
  CXCursor_EnumConstantDecl              = 7,
  /** \brief A function. */
  CXCursor_FunctionDecl                  = 8,
  /** \brief A variable. */
  CXCursor_VarDecl                       = 9,
  /** \brief A function or method parameter. */
  CXCursor_ParmDecl                      = 10,
  /** \brief An Objective-C \@interface. */
  CXCursor_ObjCInterfaceDecl             = 11,
  /** \brief An Objective-C \@interface for a category. */
  CXCursor_ObjCCategoryDecl              = 12,
  /** \brief An Objective-C \@protocol declaration. */
  CXCursor_ObjCProtocolDecl              = 13,
  /** \brief An Objective-C \@property declaration. */
  CXCursor_ObjCPropertyDecl              = 14,
  /** \brief An Objective-C instance variable. */
  CXCursor_ObjCIvarDecl                  = 15,
  /** \brief An Objective-C instance method. */
  CXCursor_ObjCInstanceMethodDecl        = 16,
  /** \brief An Objective-C class method. */
  CXCursor_ObjCClassMethodDecl           = 17,
  /** \brief An Objective-C \@implementation. */
  CXCursor_ObjCImplementationDecl        = 18,
  /** \brief An Objective-C \@implementation for a category. */
  CXCursor_ObjCCategoryImplDecl          = 19,
  /** \brief A typedef. */
  CXCursor_TypedefDecl                   = 20,
  /** \brief A C++ class method. */
  CXCursor_CXXMethod                     = 21,
  /** \brief A C++ namespace. */
  CXCursor_Namespace                     = 22,
  /** \brief A linkage specification, e.g. 'extern "C"'. */
  CXCursor_LinkageSpec                   = 23,
  /** \brief A C++ constructor. */
  CXCursor_Constructor                   = 24,
  /** \brief A C++ destructor. */
  CXCursor_Destructor                    = 25,
  /** \brief A C++ conversion function. */
  CXCursor_ConversionFunction            = 26,
  /** \brief A C++ template type parameter. */
  CXCursor_TemplateTypeParameter         = 27,
  /** \brief A C++ non-type template parameter. */
  CXCursor_NonTypeTemplateParameter      = 28,
  /** \brief A C++ template template parameter. */
  CXCursor_TemplateTemplateParameter     = 29,
  /** \brief A C++ function template. */
  CXCursor_FunctionTemplate              = 30,
  /** \brief A C++ class template. */
  CXCursor_ClassTemplate                 = 31,
  /** \brief A C++ class template partial specialization. */
  CXCursor_ClassTemplatePartialSpecialization = 32,
  /** \brief A C++ namespace alias declaration. */
  CXCursor_NamespaceAlias                = 33,
  /** \brief A C++ using directive. */
  CXCursor_UsingDirective                = 34,
  /** \brief A C++ using declaration. */
  CXCursor_UsingDeclaration              = 35,
  /** \brief A C++ alias declaration */
  CXCursor_TypeAliasDecl                 = 36,
  /** \brief An Objective-C \@synthesize definition. */
  CXCursor_ObjCSynthesizeDecl            = 37,
  /** \brief An Objective-C \@dynamic definition. */
  CXCursor_ObjCDynamicDecl               = 38,
  /** \brief An access specifier. */
  CXCursor_CXXAccessSpecifier            = 39,

  CXCursor_FirstDecl                     = CXCursor_UnexposedDecl,
  CXCursor_LastDecl                      = CXCursor_CXXAccessSpecifier,

  /* References */
  CXCursor_FirstRef                      = 40, /* Decl references */
  CXCursor_ObjCSuperClassRef             = 40,
  CXCursor_ObjCProtocolRef               = 41,
  CXCursor_ObjCClassRef                  = 42,
  /**
   * \brief A reference to a type declaration.
   *
   * A type reference occurs anywhere where a type is named but not
   * declared. For example, given:
   *
   * \code
   * typedef unsigned size_type;
   * size_type size;
   * \endcode
   *
   * The typedef is a declaration of size_type (CXCursor_TypedefDecl),
   * while the type of the variable "size" is referenced. The cursor
   * referenced by the type of size is the typedef for size_type.
   */
  CXCursor_TypeRef                       = 43,
  CXCursor_CXXBaseSpecifier              = 44,
  /** 
   * \brief A reference to a class template, function template, template
   * template parameter, or class template partial specialization.
   */
  CXCursor_TemplateRef                   = 45,
  /**
   * \brief A reference to a namespace or namespace alias.
   */
  CXCursor_NamespaceRef                  = 46,
  /**
   * \brief A reference to a member of a struct, union, or class that occurs in 
   * some non-expression context, e.g., a designated initializer.
   */
  CXCursor_MemberRef                     = 47,
  /**
   * \brief A reference to a labeled statement.
   *
   * This cursor kind is used to describe the jump to "start_over" in the 
   * goto statement in the following example:
   *
   * \code
   *   start_over:
   *     ++counter;
   *
   *     goto start_over;
   * \endcode
   *
   * A label reference cursor refers to a label statement.
   */
  CXCursor_LabelRef                      = 48,
  
  /**
   * \brief A reference to a set of overloaded functions or function templates
   * that has not yet been resolved to a specific function or function template.
   *
   * An overloaded declaration reference cursor occurs in C++ templates where
   * a dependent name refers to a function. For example:
   *
   * \code
   * template<typename T> void swap(T&, T&);
   *
   * struct X { ... };
   * void swap(X&, X&);
   *
   * template<typename T>
   * void reverse(T* first, T* last) {
   *   while (first < last - 1) {
   *     swap(*first, *--last);
   *     ++first;
   *   }
   * }
   *
   * struct Y { };
   * void swap(Y&, Y&);
   * \endcode
   *
   * Here, the identifier "swap" is associated with an overloaded declaration
   * reference. In the template definition, "swap" refers to either of the two
   * "swap" functions declared above, so both results will be available. At
   * instantiation time, "swap" may also refer to other functions found via
   * argument-dependent lookup (e.g., the "swap" function at the end of the
   * example).
   *
   * The functions \c clang_getNumOverloadedDecls() and 
   * \c clang_getOverloadedDecl() can be used to retrieve the definitions
   * referenced by this cursor.
   */
  CXCursor_OverloadedDeclRef             = 49,
  
  /**
   * \brief A reference to a variable that occurs in some non-expression 
   * context, e.g., a C++ lambda capture list.
   */
  CXCursor_VariableRef                   = 50,
  
  CXCursor_LastRef                       = CXCursor_VariableRef,

  /* Error conditions */
  CXCursor_FirstInvalid                  = 70,
  CXCursor_InvalidFile                   = 70,
  CXCursor_NoDeclFound                   = 71,
  CXCursor_NotImplemented                = 72,
  CXCursor_InvalidCode                   = 73,
  CXCursor_LastInvalid                   = CXCursor_InvalidCode,

  /* Expressions */
  CXCursor_FirstExpr                     = 100,

  /**
   * \brief An expression whose specific kind is not exposed via this
   * interface.
   *
   * Unexposed expressions have the same operations as any other kind
   * of expression; one can extract their location information,
   * spelling, children, etc. However, the specific kind of the
   * expression is not reported.
   */
  CXCursor_UnexposedExpr                 = 100,

  /**
   * \brief An expression that refers to some value declaration, such
   * as a function, variable, or enumerator.
   */
  CXCursor_DeclRefExpr                   = 101,

  /**
   * \brief An expression that refers to a member of a struct, union,
   * class, Objective-C class, etc.
   */
  CXCursor_MemberRefExpr                 = 102,

  /** \brief An expression that calls a function. */
  CXCursor_CallExpr                      = 103,

  /** \brief An expression that sends a message to an Objective-C
   object or class. */
  CXCursor_ObjCMessageExpr               = 104,

  /** \brief An expression that represents a block literal. */
  CXCursor_BlockExpr                     = 105,

  /** \brief An integer literal.
   */
  CXCursor_IntegerLiteral                = 106,

  /** \brief A floating point number literal.
   */
  CXCursor_FloatingLiteral               = 107,

  /** \brief An imaginary number literal.
   */
  CXCursor_ImaginaryLiteral              = 108,

  /** \brief A string literal.
   */
  CXCursor_StringLiteral                 = 109,

  /** \brief A character literal.
   */
  CXCursor_CharacterLiteral              = 110,

  /** \brief A parenthesized expression, e.g. "(1)".
   *
   * This AST node is only formed if full location information is requested.
   */
  CXCursor_ParenExpr                     = 111,

  /** \brief This represents the unary-expression's (except sizeof and
   * alignof).
   */
  CXCursor_UnaryOperator                 = 112,

  /** \brief [C99 6.5.2.1] Array Subscripting.
   */
  CXCursor_ArraySubscriptExpr            = 113,

  /** \brief A builtin binary operation expression such as "x + y" or
   * "x <= y".
   */
  CXCursor_BinaryOperator                = 114,

  /** \brief Compound assignment such as "+=".
   */
  CXCursor_CompoundAssignOperator        = 115,

  /** \brief The ?: ternary operator.
   */
  CXCursor_ConditionalOperator           = 116,

  /** \brief An explicit cast in C (C99 6.5.4) or a C-style cast in C++
   * (C++ [expr.cast]), which uses the syntax (Type)expr.
   *
   * For example: (int)f.
   */
  CXCursor_CStyleCastExpr                = 117,

  /** \brief [C99 6.5.2.5]
   */
  CXCursor_CompoundLiteralExpr           = 118,

  /** \brief Describes an C or C++ initializer list.
   */
  CXCursor_InitListExpr                  = 119,

  /** \brief The GNU address of label extension, representing &&label.
   */
  CXCursor_AddrLabelExpr                 = 120,

  /** \brief This is the GNU Statement Expression extension: ({int X=4; X;})
   */
  CXCursor_StmtExpr                      = 121,

  /** \brief Represents a C11 generic selection.
   */
  CXCursor_GenericSelectionExpr          = 122,

  /** \brief Implements the GNU __null extension, which is a name for a null
   * pointer constant that has integral type (e.g., int or long) and is the same
   * size and alignment as a pointer.
   *
   * The __null extension is typically only used by system headers, which define
   * NULL as __null in C++ rather than using 0 (which is an integer that may not
   * match the size of a pointer).
   */
  CXCursor_GNUNullExpr                   = 123,

  /** \brief C++'s static_cast<> expression.
   */
  CXCursor_CXXStaticCastExpr             = 124,

  /** \brief C++'s dynamic_cast<> expression.
   */
  CXCursor_CXXDynamicCastExpr            = 125,

  /** \brief C++'s reinterpret_cast<> expression.
   */
  CXCursor_CXXReinterpretCastExpr        = 126,

  /** \brief C++'s const_cast<> expression.
   */
  CXCursor_CXXConstCastExpr              = 127,

  /** \brief Represents an explicit C++ type conversion that uses "functional"
   * notion (C++ [expr.type.conv]).
   *
   * Example:
   * \code
   *   x = int(0.5);
   * \endcode
   */
  CXCursor_CXXFunctionalCastExpr         = 128,

  /** \brief A C++ typeid expression (C++ [expr.typeid]).
   */
  CXCursor_CXXTypeidExpr                 = 129,

  /** \brief [C++ 2.13.5] C++ Boolean Literal.
   */
  CXCursor_CXXBoolLiteralExpr            = 130,

  /** \brief [C++0x 2.14.7] C++ Pointer Literal.
   */
  CXCursor_CXXNullPtrLiteralExpr         = 131,

  /** \brief Represents the "this" expression in C++
   */
  CXCursor_CXXThisExpr                   = 132,

  /** \brief [C++ 15] C++ Throw Expression.
   *
   * This handles 'throw' and 'throw' assignment-expression. When
   * assignment-expression isn't present, Op will be null.
   */
  CXCursor_CXXThrowExpr                  = 133,

  /** \brief A new expression for memory allocation and constructor calls, e.g:
   * "new CXXNewExpr(foo)".
   */
  CXCursor_CXXNewExpr                    = 134,

  /** \brief A delete expression for memory deallocation and destructor calls,
   * e.g. "delete[] pArray".
   */
  CXCursor_CXXDeleteExpr                 = 135,

  /** \brief A unary expression. (noexcept, sizeof, or other traits)
   */
  CXCursor_UnaryExpr                     = 136,

  /** \brief An Objective-C string literal i.e. @"foo".
   */
  CXCursor_ObjCStringLiteral             = 137,

  /** \brief An Objective-C \@encode expression.
   */
  CXCursor_ObjCEncodeExpr                = 138,

  /** \brief An Objective-C \@selector expression.
   */
  CXCursor_ObjCSelectorExpr              = 139,

  /** \brief An Objective-C \@protocol expression.
   */
  CXCursor_ObjCProtocolExpr              = 140,

  /** \brief An Objective-C "bridged" cast expression, which casts between
   * Objective-C pointers and C pointers, transferring ownership in the process.
   *
   * \code
   *   NSString *str = (__bridge_transfer NSString *)CFCreateString();
   * \endcode
   */
  CXCursor_ObjCBridgedCastExpr           = 141,

  /** \brief Represents a C++0x pack expansion that produces a sequence of
   * expressions.
   *
   * A pack expansion expression contains a pattern (which itself is an
   * expression) followed by an ellipsis. For example:
   *
   * \code
   * template<typename F, typename ...Types>
   * void forward(F f, Types &&...args) {
   *  f(static_cast<Types&&>(args)...);
   * }
   * \endcode
   */
  CXCursor_PackExpansionExpr             = 142,

  /** \brief Represents an expression that computes the length of a parameter
   * pack.
   *
   * \code
   * template<typename ...Types>
   * struct count {
   *   static const unsigned value = sizeof...(Types);
   * };
   * \endcode
   */
  CXCursor_SizeOfPackExpr                = 143,

  /* \brief Represents a C++ lambda expression that produces a local function
   * object.
   *
   * \code
   * void abssort(float *x, unsigned N) {
   *   std::sort(x, x + N,
   *             [](float a, float b) {
   *               return std::abs(a) < std::abs(b);
   *             });
   * }
   * \endcode
   */
  CXCursor_LambdaExpr                    = 144,
  
  /** \brief Objective-c Boolean Literal.
   */
  CXCursor_ObjCBoolLiteralExpr           = 145,

  /** \brief Represents the "self" expression in an Objective-C method.
   */
  CXCursor_ObjCSelfExpr                  = 146,

  /** \brief OpenMP 4.0 [2.4, Array Section].
   */
  CXCursor_OMPArraySectionExpr           = 147,

  /** \brief Represents an @available(...) check.
   */
  CXCursor_ObjCAvailabilityCheckExpr     = 148,

  CXCursor_LastExpr                      = CXCursor_ObjCAvailabilityCheckExpr,

  /* Statements */
  CXCursor_FirstStmt                     = 200,
  /**
   * \brief A statement whose specific kind is not exposed via this
   * interface.
   *
   * Unexposed statements have the same operations as any other kind of
   * statement; one can extract their location information, spelling,
   * children, etc. However, the specific kind of the statement is not
   * reported.
   */
  CXCursor_UnexposedStmt                 = 200,
  
  /** \brief A labelled statement in a function. 
   *
   * This cursor kind is used to describe the "start_over:" label statement in 
   * the following example:
   *
   * \code
   *   start_over:
   *     ++counter;
   * \endcode
   *
   */
  CXCursor_LabelStmt                     = 201,

  /** \brief A group of statements like { stmt stmt }.
   *
   * This cursor kind is used to describe compound statements, e.g. function
   * bodies.
   */
  CXCursor_CompoundStmt                  = 202,

  /** \brief A case statement.
   */
  CXCursor_CaseStmt                      = 203,

  /** \brief A default statement.
   */
  CXCursor_DefaultStmt                   = 204,

  /** \brief An if statement
   */
  CXCursor_IfStmt                        = 205,

  /** \brief A switch statement.
   */
  CXCursor_SwitchStmt                    = 206,

  /** \brief A while statement.
   */
  CXCursor_WhileStmt                     = 207,

  /** \brief A do statement.
   */
  CXCursor_DoStmt                        = 208,

  /** \brief A for statement.
   */
  CXCursor_ForStmt                       = 209,

  /** \brief A goto statement.
   */
  CXCursor_GotoStmt                      = 210,

  /** \brief An indirect goto statement.
   */
  CXCursor_IndirectGotoStmt              = 211,

  /** \brief A continue statement.
   */
  CXCursor_ContinueStmt                  = 212,

  /** \brief A break statement.
   */
  CXCursor_BreakStmt                     = 213,

  /** \brief A return statement.
   */
  CXCursor_ReturnStmt                    = 214,

  /** \brief A GCC inline assembly statement extension.
   */
  CXCursor_GCCAsmStmt                    = 215,
  CXCursor_AsmStmt                       = CXCursor_GCCAsmStmt,

  /** \brief Objective-C's overall \@try-\@catch-\@finally statement.
   */
  CXCursor_ObjCAtTryStmt                 = 216,

  /** \brief Objective-C's \@catch statement.
   */
  CXCursor_ObjCAtCatchStmt               = 217,

  /** \brief Objective-C's \@finally statement.
   */
  CXCursor_ObjCAtFinallyStmt             = 218,

  /** \brief Objective-C's \@throw statement.
   */
  CXCursor_ObjCAtThrowStmt               = 219,

  /** \brief Objective-C's \@synchronized statement.
   */
  CXCursor_ObjCAtSynchronizedStmt        = 220,

  /** \brief Objective-C's autorelease pool statement.
   */
  CXCursor_ObjCAutoreleasePoolStmt       = 221,

  /** \brief Objective-C's collection statement.
   */
  CXCursor_ObjCForCollectionStmt         = 222,

  /** \brief C++'s catch statement.
   */
  CXCursor_CXXCatchStmt                  = 223,

  /** \brief C++'s try statement.
   */
  CXCursor_CXXTryStmt                    = 224,

  /** \brief C++'s for (* : *) statement.
   */
  CXCursor_CXXForRangeStmt               = 225,

  /** \brief Windows Structured Exception Handling's try statement.
   */
  CXCursor_SEHTryStmt                    = 226,

  /** \brief Windows Structured Exception Handling's except statement.
   */
  CXCursor_SEHExceptStmt                 = 227,

  /** \brief Windows Structured Exception Handling's finally statement.
   */
  CXCursor_SEHFinallyStmt                = 228,

  /** \brief A MS inline assembly statement extension.
   */
  CXCursor_MSAsmStmt                     = 229,

  /** \brief The null statement ";": C99 6.8.3p3.
   *
   * This cursor kind is used to describe the null statement.
   */
  CXCursor_NullStmt                      = 230,

  /** \brief Adaptor class for mixing declarations with statements and
   * expressions.
   */
  CXCursor_DeclStmt                      = 231,

  /** \brief OpenMP parallel directive.
   */
  CXCursor_OMPParallelDirective          = 232,

  /** \brief OpenMP SIMD directive.
   */
  CXCursor_OMPSimdDirective              = 233,

  /** \brief OpenMP for directive.
   */
  CXCursor_OMPForDirective               = 234,

  /** \brief OpenMP sections directive.
   */
  CXCursor_OMPSectionsDirective          = 235,

  /** \brief OpenMP section directive.
   */
  CXCursor_OMPSectionDirective           = 236,

  /** \brief OpenMP single directive.
   */
  CXCursor_OMPSingleDirective            = 237,

  /** \brief OpenMP parallel for directive.
   */
  CXCursor_OMPParallelForDirective       = 238,

  /** \brief OpenMP parallel sections directive.
   */
  CXCursor_OMPParallelSectionsDirective  = 239,

  /** \brief OpenMP task directive.
   */
  CXCursor_OMPTaskDirective              = 240,

  /** \brief OpenMP master directive.
   */
  CXCursor_OMPMasterDirective            = 241,

  /** \brief OpenMP critical directive.
   */
  CXCursor_OMPCriticalDirective          = 242,

  /** \brief OpenMP taskyield directive.
   */
  CXCursor_OMPTaskyieldDirective         = 243,

  /** \brief OpenMP barrier directive.
   */
  CXCursor_OMPBarrierDirective           = 244,

  /** \brief OpenMP taskwait directive.
   */
  CXCursor_OMPTaskwaitDirective          = 245,

  /** \brief OpenMP flush directive.
   */
  CXCursor_OMPFlushDirective             = 246,

  /** \brief Windows Structured Exception Handling's leave statement.
   */
  CXCursor_SEHLeaveStmt                  = 247,

  /** \brief OpenMP ordered directive.
   */
  CXCursor_OMPOrderedDirective           = 248,

  /** \brief OpenMP atomic directive.
   */
  CXCursor_OMPAtomicDirective            = 249,

  /** \brief OpenMP for SIMD directive.
   */
  CXCursor_OMPForSimdDirective           = 250,

  /** \brief OpenMP parallel for SIMD directive.
   */
  CXCursor_OMPParallelForSimdDirective   = 251,

  /** \brief OpenMP target directive.
   */
  CXCursor_OMPTargetDirective            = 252,

  /** \brief OpenMP teams directive.
   */
  CXCursor_OMPTeamsDirective             = 253,

  /** \brief OpenMP taskgroup directive.
   */
  CXCursor_OMPTaskgroupDirective         = 254,

  /** \brief OpenMP cancellation point directive.
   */
  CXCursor_OMPCancellationPointDirective = 255,

  /** \brief OpenMP cancel directive.
   */
  CXCursor_OMPCancelDirective            = 256,

  /** \brief OpenMP target data directive.
   */
  CXCursor_OMPTargetDataDirective        = 257,

  /** \brief OpenMP taskloop directive.
   */
  CXCursor_OMPTaskLoopDirective          = 258,

  /** \brief OpenMP taskloop simd directive.
   */
  CXCursor_OMPTaskLoopSimdDirective      = 259,

  /** \brief OpenMP distribute directive.
   */
  CXCursor_OMPDistributeDirective        = 260,

  /** \brief OpenMP target enter data directive.
   */
  CXCursor_OMPTargetEnterDataDirective   = 261,

  /** \brief OpenMP target exit data directive.
   */
  CXCursor_OMPTargetExitDataDirective    = 262,

  /** \brief OpenMP target parallel directive.
   */
  CXCursor_OMPTargetParallelDirective    = 263,

  /** \brief OpenMP target parallel for directive.
   */
  CXCursor_OMPTargetParallelForDirective = 264,

  /** \brief OpenMP target update directive.
   */
  CXCursor_OMPTargetUpdateDirective      = 265,

  /** \brief OpenMP distribute parallel for directive.
   */
  CXCursor_OMPDistributeParallelForDirective = 266,

  /** \brief OpenMP distribute parallel for simd directive.
   */
  CXCursor_OMPDistributeParallelForSimdDirective = 267,

  /** \brief OpenMP distribute simd directive.
   */
  CXCursor_OMPDistributeSimdDirective = 268,

  /** \brief OpenMP target parallel for simd directive.
   */
  CXCursor_OMPTargetParallelForSimdDirective = 269,

  /** \brief OpenMP target simd directive.
   */
  CXCursor_OMPTargetSimdDirective = 270,

<<<<<<< HEAD
#ifdef INTEL_CUSTOMIZATION
  CXCursor_CilkRankedStmt                = 271,
  CXCursor_LastStmt                      = CXCursor_CilkRankedStmt,
#endif /* INTEL_CUSTOMIZATION */
=======
  /** \brief OpenMP teams distribute directive.
   */
  CXCursor_OMPTeamsDistributeDirective = 271,

  CXCursor_LastStmt = CXCursor_OMPTeamsDistributeDirective,
>>>>>>> 61c0b0c3

  /**
   * \brief Cursor that represents the translation unit itself.
   *
   * The translation unit cursor exists primarily to act as the root
   * cursor for traversing the contents of a translation unit.
   */
  CXCursor_TranslationUnit               = 300,

  /* Attributes */
  CXCursor_FirstAttr                     = 400,
  /**
   * \brief An attribute whose specific kind is not exposed via this
   * interface.
   */
  CXCursor_UnexposedAttr                 = 400,

  CXCursor_IBActionAttr                  = 401,
  CXCursor_IBOutletAttr                  = 402,
  CXCursor_IBOutletCollectionAttr        = 403,
  CXCursor_CXXFinalAttr                  = 404,
  CXCursor_CXXOverrideAttr               = 405,
  CXCursor_AnnotateAttr                  = 406,
  CXCursor_AsmLabelAttr                  = 407,
  CXCursor_PackedAttr                    = 408,
  CXCursor_PureAttr                      = 409,
  CXCursor_ConstAttr                     = 410,
  CXCursor_NoDuplicateAttr               = 411,
  CXCursor_CUDAConstantAttr              = 412,
  CXCursor_CUDADeviceAttr                = 413,
  CXCursor_CUDAGlobalAttr                = 414,
  CXCursor_CUDAHostAttr                  = 415,
  CXCursor_CUDASharedAttr                = 416,
  CXCursor_VisibilityAttr                = 417,
  CXCursor_DLLExport                     = 418,
  CXCursor_DLLImport                     = 419,
  CXCursor_LastAttr                      = CXCursor_DLLImport,

  /* Preprocessing */
  CXCursor_PreprocessingDirective        = 500,
  CXCursor_MacroDefinition               = 501,
  CXCursor_MacroExpansion                = 502,
  CXCursor_MacroInstantiation            = CXCursor_MacroExpansion,
  CXCursor_InclusionDirective            = 503,
  CXCursor_FirstPreprocessing            = CXCursor_PreprocessingDirective,
  CXCursor_LastPreprocessing             = CXCursor_InclusionDirective,

  /* Extra Declarations */
  /**
   * \brief A module import declaration.
   */
  CXCursor_ModuleImportDecl              = 600,
  CXCursor_TypeAliasTemplateDecl         = 601,
  /**
   * \brief A static_assert or _Static_assert node
   */
  CXCursor_StaticAssert                  = 602,
  CXCursor_FirstExtraDecl                = CXCursor_ModuleImportDecl,
  CXCursor_LastExtraDecl                 = CXCursor_StaticAssert,

  /**
   * \brief A code completion overload candidate.
   */
  CXCursor_OverloadCandidate             = 700
};

/**
 * \brief A cursor representing some element in the abstract syntax tree for
 * a translation unit.
 *
 * The cursor abstraction unifies the different kinds of entities in a
 * program--declaration, statements, expressions, references to declarations,
 * etc.--under a single "cursor" abstraction with a common set of operations.
 * Common operation for a cursor include: getting the physical location in
 * a source file where the cursor points, getting the name associated with a
 * cursor, and retrieving cursors for any child nodes of a particular cursor.
 *
 * Cursors can be produced in two specific ways.
 * clang_getTranslationUnitCursor() produces a cursor for a translation unit,
 * from which one can use clang_visitChildren() to explore the rest of the
 * translation unit. clang_getCursor() maps from a physical source location
 * to the entity that resides at that location, allowing one to map from the
 * source code into the AST.
 */
typedef struct {
  enum CXCursorKind kind;
  int xdata;
  const void *data[3];
} CXCursor;

/**
 * \defgroup CINDEX_CURSOR_MANIP Cursor manipulations
 *
 * @{
 */

/**
 * \brief Retrieve the NULL cursor, which represents no entity.
 */
CINDEX_LINKAGE CXCursor clang_getNullCursor(void);

/**
 * \brief Retrieve the cursor that represents the given translation unit.
 *
 * The translation unit cursor can be used to start traversing the
 * various declarations within the given translation unit.
 */
CINDEX_LINKAGE CXCursor clang_getTranslationUnitCursor(CXTranslationUnit);

/**
 * \brief Determine whether two cursors are equivalent.
 */
CINDEX_LINKAGE unsigned clang_equalCursors(CXCursor, CXCursor);

/**
 * \brief Returns non-zero if \p cursor is null.
 */
CINDEX_LINKAGE int clang_Cursor_isNull(CXCursor cursor);

/**
 * \brief Compute a hash value for the given cursor.
 */
CINDEX_LINKAGE unsigned clang_hashCursor(CXCursor);
  
/**
 * \brief Retrieve the kind of the given cursor.
 */
CINDEX_LINKAGE enum CXCursorKind clang_getCursorKind(CXCursor);

/**
 * \brief Determine whether the given cursor kind represents a declaration.
 */
CINDEX_LINKAGE unsigned clang_isDeclaration(enum CXCursorKind);

/**
 * \brief Determine whether the given cursor kind represents a simple
 * reference.
 *
 * Note that other kinds of cursors (such as expressions) can also refer to
 * other cursors. Use clang_getCursorReferenced() to determine whether a
 * particular cursor refers to another entity.
 */
CINDEX_LINKAGE unsigned clang_isReference(enum CXCursorKind);

/**
 * \brief Determine whether the given cursor kind represents an expression.
 */
CINDEX_LINKAGE unsigned clang_isExpression(enum CXCursorKind);

/**
 * \brief Determine whether the given cursor kind represents a statement.
 */
CINDEX_LINKAGE unsigned clang_isStatement(enum CXCursorKind);

/**
 * \brief Determine whether the given cursor kind represents an attribute.
 */
CINDEX_LINKAGE unsigned clang_isAttribute(enum CXCursorKind);

/**
 * \brief Determine whether the given cursor has any attributes.
 */
CINDEX_LINKAGE unsigned clang_Cursor_hasAttrs(CXCursor C);

/**
 * \brief Determine whether the given cursor kind represents an invalid
 * cursor.
 */
CINDEX_LINKAGE unsigned clang_isInvalid(enum CXCursorKind);

/**
 * \brief Determine whether the given cursor kind represents a translation
 * unit.
 */
CINDEX_LINKAGE unsigned clang_isTranslationUnit(enum CXCursorKind);

/***
 * \brief Determine whether the given cursor represents a preprocessing
 * element, such as a preprocessor directive or macro instantiation.
 */
CINDEX_LINKAGE unsigned clang_isPreprocessing(enum CXCursorKind);
  
/***
 * \brief Determine whether the given cursor represents a currently
 *  unexposed piece of the AST (e.g., CXCursor_UnexposedStmt).
 */
CINDEX_LINKAGE unsigned clang_isUnexposed(enum CXCursorKind);

/**
 * \brief Describe the linkage of the entity referred to by a cursor.
 */
enum CXLinkageKind {
  /** \brief This value indicates that no linkage information is available
   * for a provided CXCursor. */
  CXLinkage_Invalid,
  /**
   * \brief This is the linkage for variables, parameters, and so on that
   *  have automatic storage.  This covers normal (non-extern) local variables.
   */
  CXLinkage_NoLinkage,
  /** \brief This is the linkage for static variables and static functions. */
  CXLinkage_Internal,
  /** \brief This is the linkage for entities with external linkage that live
   * in C++ anonymous namespaces.*/
  CXLinkage_UniqueExternal,
  /** \brief This is the linkage for entities with true, external linkage. */
  CXLinkage_External
};

/**
 * \brief Determine the linkage of the entity referred to by a given cursor.
 */
CINDEX_LINKAGE enum CXLinkageKind clang_getCursorLinkage(CXCursor cursor);

enum CXVisibilityKind {
  /** \brief This value indicates that no visibility information is available
   * for a provided CXCursor. */
  CXVisibility_Invalid,

  /** \brief Symbol not seen by the linker. */
  CXVisibility_Hidden,
  /** \brief Symbol seen by the linker but resolves to a symbol inside this object. */
  CXVisibility_Protected,
  /** \brief Symbol seen by the linker and acts like a normal symbol. */
  CXVisibility_Default
};

/**
 * \brief Describe the visibility of the entity referred to by a cursor.
 *
 * This returns the default visibility if not explicitly specified by
 * a visibility attribute. The default visibility may be changed by
 * commandline arguments.
 *
 * \param cursor The cursor to query.
 *
 * \returns The visibility of the cursor.
 */
CINDEX_LINKAGE enum CXVisibilityKind clang_getCursorVisibility(CXCursor cursor);

/**
 * \brief Determine the availability of the entity that this cursor refers to,
 * taking the current target platform into account.
 *
 * \param cursor The cursor to query.
 *
 * \returns The availability of the cursor.
 */
CINDEX_LINKAGE enum CXAvailabilityKind 
clang_getCursorAvailability(CXCursor cursor);

/**
 * Describes the availability of a given entity on a particular platform, e.g.,
 * a particular class might only be available on Mac OS 10.7 or newer.
 */
typedef struct CXPlatformAvailability {
  /**
   * \brief A string that describes the platform for which this structure
   * provides availability information.
   *
   * Possible values are "ios" or "macos".
   */
  CXString Platform;
  /**
   * \brief The version number in which this entity was introduced.
   */
  CXVersion Introduced;
  /**
   * \brief The version number in which this entity was deprecated (but is
   * still available).
   */
  CXVersion Deprecated;
  /**
   * \brief The version number in which this entity was obsoleted, and therefore
   * is no longer available.
   */
  CXVersion Obsoleted;
  /**
   * \brief Whether the entity is unconditionally unavailable on this platform.
   */
  int Unavailable;
  /**
   * \brief An optional message to provide to a user of this API, e.g., to
   * suggest replacement APIs.
   */
  CXString Message;
} CXPlatformAvailability;

/**
 * \brief Determine the availability of the entity that this cursor refers to
 * on any platforms for which availability information is known.
 *
 * \param cursor The cursor to query.
 *
 * \param always_deprecated If non-NULL, will be set to indicate whether the 
 * entity is deprecated on all platforms.
 *
 * \param deprecated_message If non-NULL, will be set to the message text 
 * provided along with the unconditional deprecation of this entity. The client
 * is responsible for deallocating this string.
 *
 * \param always_unavailable If non-NULL, will be set to indicate whether the
 * entity is unavailable on all platforms.
 *
 * \param unavailable_message If non-NULL, will be set to the message text
 * provided along with the unconditional unavailability of this entity. The 
 * client is responsible for deallocating this string.
 *
 * \param availability If non-NULL, an array of CXPlatformAvailability instances
 * that will be populated with platform availability information, up to either
 * the number of platforms for which availability information is available (as
 * returned by this function) or \c availability_size, whichever is smaller.
 *
 * \param availability_size The number of elements available in the 
 * \c availability array.
 *
 * \returns The number of platforms (N) for which availability information is
 * available (which is unrelated to \c availability_size).
 *
 * Note that the client is responsible for calling 
 * \c clang_disposeCXPlatformAvailability to free each of the 
 * platform-availability structures returned. There are 
 * \c min(N, availability_size) such structures.
 */
CINDEX_LINKAGE int
clang_getCursorPlatformAvailability(CXCursor cursor,
                                    int *always_deprecated,
                                    CXString *deprecated_message,
                                    int *always_unavailable,
                                    CXString *unavailable_message,
                                    CXPlatformAvailability *availability,
                                    int availability_size);

/**
 * \brief Free the memory associated with a \c CXPlatformAvailability structure.
 */
CINDEX_LINKAGE void
clang_disposeCXPlatformAvailability(CXPlatformAvailability *availability);
  
/**
 * \brief Describe the "language" of the entity referred to by a cursor.
 */
enum CXLanguageKind {
  CXLanguage_Invalid = 0,
  CXLanguage_C,
  CXLanguage_ObjC,
  CXLanguage_CPlusPlus
};

/**
 * \brief Determine the "language" of the entity referred to by a given cursor.
 */
CINDEX_LINKAGE enum CXLanguageKind clang_getCursorLanguage(CXCursor cursor);

/**
 * \brief Returns the translation unit that a cursor originated from.
 */
CINDEX_LINKAGE CXTranslationUnit clang_Cursor_getTranslationUnit(CXCursor);

/**
 * \brief A fast container representing a set of CXCursors.
 */
typedef struct CXCursorSetImpl *CXCursorSet;

/**
 * \brief Creates an empty CXCursorSet.
 */
CINDEX_LINKAGE CXCursorSet clang_createCXCursorSet(void);

/**
 * \brief Disposes a CXCursorSet and releases its associated memory.
 */
CINDEX_LINKAGE void clang_disposeCXCursorSet(CXCursorSet cset);

/**
 * \brief Queries a CXCursorSet to see if it contains a specific CXCursor.
 *
 * \returns non-zero if the set contains the specified cursor.
*/
CINDEX_LINKAGE unsigned clang_CXCursorSet_contains(CXCursorSet cset,
                                                   CXCursor cursor);

/**
 * \brief Inserts a CXCursor into a CXCursorSet.
 *
 * \returns zero if the CXCursor was already in the set, and non-zero otherwise.
*/
CINDEX_LINKAGE unsigned clang_CXCursorSet_insert(CXCursorSet cset,
                                                 CXCursor cursor);

/**
 * \brief Determine the semantic parent of the given cursor.
 *
 * The semantic parent of a cursor is the cursor that semantically contains
 * the given \p cursor. For many declarations, the lexical and semantic parents
 * are equivalent (the lexical parent is returned by 
 * \c clang_getCursorLexicalParent()). They diverge when declarations or
 * definitions are provided out-of-line. For example:
 *
 * \code
 * class C {
 *  void f();
 * };
 *
 * void C::f() { }
 * \endcode
 *
 * In the out-of-line definition of \c C::f, the semantic parent is
 * the class \c C, of which this function is a member. The lexical parent is
 * the place where the declaration actually occurs in the source code; in this
 * case, the definition occurs in the translation unit. In general, the
 * lexical parent for a given entity can change without affecting the semantics
 * of the program, and the lexical parent of different declarations of the
 * same entity may be different. Changing the semantic parent of a declaration,
 * on the other hand, can have a major impact on semantics, and redeclarations
 * of a particular entity should all have the same semantic context.
 *
 * In the example above, both declarations of \c C::f have \c C as their
 * semantic context, while the lexical context of the first \c C::f is \c C
 * and the lexical context of the second \c C::f is the translation unit.
 *
 * For global declarations, the semantic parent is the translation unit.
 */
CINDEX_LINKAGE CXCursor clang_getCursorSemanticParent(CXCursor cursor);

/**
 * \brief Determine the lexical parent of the given cursor.
 *
 * The lexical parent of a cursor is the cursor in which the given \p cursor
 * was actually written. For many declarations, the lexical and semantic parents
 * are equivalent (the semantic parent is returned by 
 * \c clang_getCursorSemanticParent()). They diverge when declarations or
 * definitions are provided out-of-line. For example:
 *
 * \code
 * class C {
 *  void f();
 * };
 *
 * void C::f() { }
 * \endcode
 *
 * In the out-of-line definition of \c C::f, the semantic parent is
 * the class \c C, of which this function is a member. The lexical parent is
 * the place where the declaration actually occurs in the source code; in this
 * case, the definition occurs in the translation unit. In general, the
 * lexical parent for a given entity can change without affecting the semantics
 * of the program, and the lexical parent of different declarations of the
 * same entity may be different. Changing the semantic parent of a declaration,
 * on the other hand, can have a major impact on semantics, and redeclarations
 * of a particular entity should all have the same semantic context.
 *
 * In the example above, both declarations of \c C::f have \c C as their
 * semantic context, while the lexical context of the first \c C::f is \c C
 * and the lexical context of the second \c C::f is the translation unit.
 *
 * For declarations written in the global scope, the lexical parent is
 * the translation unit.
 */
CINDEX_LINKAGE CXCursor clang_getCursorLexicalParent(CXCursor cursor);

/**
 * \brief Determine the set of methods that are overridden by the given
 * method.
 *
 * In both Objective-C and C++, a method (aka virtual member function,
 * in C++) can override a virtual method in a base class. For
 * Objective-C, a method is said to override any method in the class's
 * base class, its protocols, or its categories' protocols, that has the same
 * selector and is of the same kind (class or instance).
 * If no such method exists, the search continues to the class's superclass,
 * its protocols, and its categories, and so on. A method from an Objective-C
 * implementation is considered to override the same methods as its
 * corresponding method in the interface.
 *
 * For C++, a virtual member function overrides any virtual member
 * function with the same signature that occurs in its base
 * classes. With multiple inheritance, a virtual member function can
 * override several virtual member functions coming from different
 * base classes.
 *
 * In all cases, this function determines the immediate overridden
 * method, rather than all of the overridden methods. For example, if
 * a method is originally declared in a class A, then overridden in B
 * (which in inherits from A) and also in C (which inherited from B),
 * then the only overridden method returned from this function when
 * invoked on C's method will be B's method. The client may then
 * invoke this function again, given the previously-found overridden
 * methods, to map out the complete method-override set.
 *
 * \param cursor A cursor representing an Objective-C or C++
 * method. This routine will compute the set of methods that this
 * method overrides.
 * 
 * \param overridden A pointer whose pointee will be replaced with a
 * pointer to an array of cursors, representing the set of overridden
 * methods. If there are no overridden methods, the pointee will be
 * set to NULL. The pointee must be freed via a call to 
 * \c clang_disposeOverriddenCursors().
 *
 * \param num_overridden A pointer to the number of overridden
 * functions, will be set to the number of overridden functions in the
 * array pointed to by \p overridden.
 */
CINDEX_LINKAGE void clang_getOverriddenCursors(CXCursor cursor, 
                                               CXCursor **overridden,
                                               unsigned *num_overridden);

/**
 * \brief Free the set of overridden cursors returned by \c
 * clang_getOverriddenCursors().
 */
CINDEX_LINKAGE void clang_disposeOverriddenCursors(CXCursor *overridden);

/**
 * \brief Retrieve the file that is included by the given inclusion directive
 * cursor.
 */
CINDEX_LINKAGE CXFile clang_getIncludedFile(CXCursor cursor);
  
/**
 * @}
 */

/**
 * \defgroup CINDEX_CURSOR_SOURCE Mapping between cursors and source code
 *
 * Cursors represent a location within the Abstract Syntax Tree (AST). These
 * routines help map between cursors and the physical locations where the
 * described entities occur in the source code. The mapping is provided in
 * both directions, so one can map from source code to the AST and back.
 *
 * @{
 */

/**
 * \brief Map a source location to the cursor that describes the entity at that
 * location in the source code.
 *
 * clang_getCursor() maps an arbitrary source location within a translation
 * unit down to the most specific cursor that describes the entity at that
 * location. For example, given an expression \c x + y, invoking
 * clang_getCursor() with a source location pointing to "x" will return the
 * cursor for "x"; similarly for "y". If the cursor points anywhere between
 * "x" or "y" (e.g., on the + or the whitespace around it), clang_getCursor()
 * will return a cursor referring to the "+" expression.
 *
 * \returns a cursor representing the entity at the given source location, or
 * a NULL cursor if no such entity can be found.
 */
CINDEX_LINKAGE CXCursor clang_getCursor(CXTranslationUnit, CXSourceLocation);

/**
 * \brief Retrieve the physical location of the source constructor referenced
 * by the given cursor.
 *
 * The location of a declaration is typically the location of the name of that
 * declaration, where the name of that declaration would occur if it is
 * unnamed, or some keyword that introduces that particular declaration.
 * The location of a reference is where that reference occurs within the
 * source code.
 */
CINDEX_LINKAGE CXSourceLocation clang_getCursorLocation(CXCursor);

/**
 * \brief Retrieve the physical extent of the source construct referenced by
 * the given cursor.
 *
 * The extent of a cursor starts with the file/line/column pointing at the
 * first character within the source construct that the cursor refers to and
 * ends with the last character within that source construct. For a
 * declaration, the extent covers the declaration itself. For a reference,
 * the extent covers the location of the reference (e.g., where the referenced
 * entity was actually used).
 */
CINDEX_LINKAGE CXSourceRange clang_getCursorExtent(CXCursor);

/**
 * @}
 */
    
/**
 * \defgroup CINDEX_TYPES Type information for CXCursors
 *
 * @{
 */

/**
 * \brief Describes the kind of type
 */
enum CXTypeKind {
  /**
   * \brief Represents an invalid type (e.g., where no type is available).
   */
  CXType_Invalid = 0,

  /**
   * \brief A type whose specific kind is not exposed via this
   * interface.
   */
  CXType_Unexposed = 1,

  /* Builtin types */
  CXType_Void = 2,
  CXType_Bool = 3,
  CXType_Char_U = 4,
  CXType_UChar = 5,
  CXType_Char16 = 6,
  CXType_Char32 = 7,
  CXType_UShort = 8,
  CXType_UInt = 9,
  CXType_ULong = 10,
  CXType_ULongLong = 11,
  CXType_UInt128 = 12,
  CXType_Char_S = 13,
  CXType_SChar = 14,
  CXType_WChar = 15,
  CXType_Short = 16,
  CXType_Int = 17,
  CXType_Long = 18,
  CXType_LongLong = 19,
  CXType_Int128 = 20,
  CXType_Float = 21,
  CXType_Double = 22,
  CXType_LongDouble = 23,
  CXType_NullPtr = 24,
  CXType_Overload = 25,
  CXType_Dependent = 26,
  CXType_ObjCId = 27,
  CXType_ObjCClass = 28,
  CXType_ObjCSel = 29,
  CXType_Float128 = 30,
  CXType_FirstBuiltin = CXType_Void,
  CXType_LastBuiltin = CXType_Float128,
  CXType_Complex = 100,
  CXType_Pointer = 101,
  CXType_BlockPointer = 102,
  CXType_LValueReference = 103,
  CXType_RValueReference = 104,
  CXType_Record = 105,
  CXType_Enum = 106,
  CXType_Typedef = 107,
  CXType_ObjCInterface = 108,
  CXType_ObjCObjectPointer = 109,
  CXType_FunctionNoProto = 110,
  CXType_FunctionProto = 111,
  CXType_ConstantArray = 112,
  CXType_Vector = 113,
  CXType_IncompleteArray = 114,
  CXType_VariableArray = 115,
  CXType_DependentSizedArray = 116,
  CXType_MemberPointer = 117,
  CXType_Auto = 118,

  /**
   * \brief Represents a type that was referred to using an elaborated type keyword.
   *
   * E.g., struct S, or via a qualified name, e.g., N::M::type, or both.
   */
  CXType_Elaborated = 119
};

/**
 * \brief Describes the calling convention of a function type
 */
enum CXCallingConv {
  CXCallingConv_Default = 0,
  CXCallingConv_C = 1,
  CXCallingConv_X86StdCall = 2,
  CXCallingConv_X86FastCall = 3,
  CXCallingConv_X86ThisCall = 4,
  CXCallingConv_X86Pascal = 5,
  CXCallingConv_AAPCS = 6,
  CXCallingConv_AAPCS_VFP = 7,
  /* Value 8 was PnaclCall, but it was never used, so it could safely be re-used. */
  CXCallingConv_IntelOclBicc = 9,
  CXCallingConv_X86_64Win64 = 10,
  CXCallingConv_X86_64SysV = 11,
  CXCallingConv_X86VectorCall = 12,
  CXCallingConv_Swift = 13,
  CXCallingConv_PreserveMost = 14,
  CXCallingConv_PreserveAll = 15,
#if INTEL_CUSTOMIZATION
  CXCallingConv_X86RegCall = 20,
#endif /* INTEL_CUSTOMIZATION */

  CXCallingConv_Invalid = 100,
  CXCallingConv_Unexposed = 200
};

/**
 * \brief The type of an element in the abstract syntax tree.
 *
 */
typedef struct {
  enum CXTypeKind kind;
  void *data[2];
} CXType;

/**
 * \brief Retrieve the type of a CXCursor (if any).
 */
CINDEX_LINKAGE CXType clang_getCursorType(CXCursor C);

/**
 * \brief Pretty-print the underlying type using the rules of the
 * language of the translation unit from which it came.
 *
 * If the type is invalid, an empty string is returned.
 */
CINDEX_LINKAGE CXString clang_getTypeSpelling(CXType CT);

/**
 * \brief Retrieve the underlying type of a typedef declaration.
 *
 * If the cursor does not reference a typedef declaration, an invalid type is
 * returned.
 */
CINDEX_LINKAGE CXType clang_getTypedefDeclUnderlyingType(CXCursor C);

/**
 * \brief Retrieve the integer type of an enum declaration.
 *
 * If the cursor does not reference an enum declaration, an invalid type is
 * returned.
 */
CINDEX_LINKAGE CXType clang_getEnumDeclIntegerType(CXCursor C);

/**
 * \brief Retrieve the integer value of an enum constant declaration as a signed
 *  long long.
 *
 * If the cursor does not reference an enum constant declaration, LLONG_MIN is returned.
 * Since this is also potentially a valid constant value, the kind of the cursor
 * must be verified before calling this function.
 */
CINDEX_LINKAGE long long clang_getEnumConstantDeclValue(CXCursor C);

/**
 * \brief Retrieve the integer value of an enum constant declaration as an unsigned
 *  long long.
 *
 * If the cursor does not reference an enum constant declaration, ULLONG_MAX is returned.
 * Since this is also potentially a valid constant value, the kind of the cursor
 * must be verified before calling this function.
 */
CINDEX_LINKAGE unsigned long long clang_getEnumConstantDeclUnsignedValue(CXCursor C);

/**
 * \brief Retrieve the bit width of a bit field declaration as an integer.
 *
 * If a cursor that is not a bit field declaration is passed in, -1 is returned.
 */
CINDEX_LINKAGE int clang_getFieldDeclBitWidth(CXCursor C);

/**
 * \brief Retrieve the number of non-variadic arguments associated with a given
 * cursor.
 *
 * The number of arguments can be determined for calls as well as for
 * declarations of functions or methods. For other cursors -1 is returned.
 */
CINDEX_LINKAGE int clang_Cursor_getNumArguments(CXCursor C);

/**
 * \brief Retrieve the argument cursor of a function or method.
 *
 * The argument cursor can be determined for calls as well as for declarations
 * of functions or methods. For other cursors and for invalid indices, an
 * invalid cursor is returned.
 */
CINDEX_LINKAGE CXCursor clang_Cursor_getArgument(CXCursor C, unsigned i);

/**
 * \brief Describes the kind of a template argument.
 *
 * See the definition of llvm::clang::TemplateArgument::ArgKind for full
 * element descriptions.
 */
enum CXTemplateArgumentKind {
  CXTemplateArgumentKind_Null,
  CXTemplateArgumentKind_Type,
  CXTemplateArgumentKind_Declaration,
  CXTemplateArgumentKind_NullPtr,
  CXTemplateArgumentKind_Integral,
  CXTemplateArgumentKind_Template,
  CXTemplateArgumentKind_TemplateExpansion,
  CXTemplateArgumentKind_Expression,
  CXTemplateArgumentKind_Pack,
  /* Indicates an error case, preventing the kind from being deduced. */
  CXTemplateArgumentKind_Invalid
};

/**
 *\brief Returns the number of template args of a function decl representing a
 * template specialization.
 *
 * If the argument cursor cannot be converted into a template function
 * declaration, -1 is returned.
 *
 * For example, for the following declaration and specialization:
 *   template <typename T, int kInt, bool kBool>
 *   void foo() { ... }
 *
 *   template <>
 *   void foo<float, -7, true>();
 *
 * The value 3 would be returned from this call.
 */
CINDEX_LINKAGE int clang_Cursor_getNumTemplateArguments(CXCursor C);

/**
 * \brief Retrieve the kind of the I'th template argument of the CXCursor C.
 *
 * If the argument CXCursor does not represent a FunctionDecl, an invalid
 * template argument kind is returned.
 *
 * For example, for the following declaration and specialization:
 *   template <typename T, int kInt, bool kBool>
 *   void foo() { ... }
 *
 *   template <>
 *   void foo<float, -7, true>();
 *
 * For I = 0, 1, and 2, Type, Integral, and Integral will be returned,
 * respectively.
 */
CINDEX_LINKAGE enum CXTemplateArgumentKind clang_Cursor_getTemplateArgumentKind(
    CXCursor C, unsigned I);

/**
 * \brief Retrieve a CXType representing the type of a TemplateArgument of a
 *  function decl representing a template specialization.
 *
 * If the argument CXCursor does not represent a FunctionDecl whose I'th
 * template argument has a kind of CXTemplateArgKind_Integral, an invalid type
 * is returned.
 *
 * For example, for the following declaration and specialization:
 *   template <typename T, int kInt, bool kBool>
 *   void foo() { ... }
 *
 *   template <>
 *   void foo<float, -7, true>();
 *
 * If called with I = 0, "float", will be returned.
 * Invalid types will be returned for I == 1 or 2.
 */
CINDEX_LINKAGE CXType clang_Cursor_getTemplateArgumentType(CXCursor C,
                                                           unsigned I);

/**
 * \brief Retrieve the value of an Integral TemplateArgument (of a function
 *  decl representing a template specialization) as a signed long long.
 *
 * It is undefined to call this function on a CXCursor that does not represent a
 * FunctionDecl or whose I'th template argument is not an integral value.
 *
 * For example, for the following declaration and specialization:
 *   template <typename T, int kInt, bool kBool>
 *   void foo() { ... }
 *
 *   template <>
 *   void foo<float, -7, true>();
 *
 * If called with I = 1 or 2, -7 or true will be returned, respectively.
 * For I == 0, this function's behavior is undefined.
 */
CINDEX_LINKAGE long long clang_Cursor_getTemplateArgumentValue(CXCursor C,
                                                               unsigned I);

/**
 * \brief Retrieve the value of an Integral TemplateArgument (of a function
 *  decl representing a template specialization) as an unsigned long long.
 *
 * It is undefined to call this function on a CXCursor that does not represent a
 * FunctionDecl or whose I'th template argument is not an integral value.
 *
 * For example, for the following declaration and specialization:
 *   template <typename T, int kInt, bool kBool>
 *   void foo() { ... }
 *
 *   template <>
 *   void foo<float, 2147483649, true>();
 *
 * If called with I = 1 or 2, 2147483649 or true will be returned, respectively.
 * For I == 0, this function's behavior is undefined.
 */
CINDEX_LINKAGE unsigned long long clang_Cursor_getTemplateArgumentUnsignedValue(
    CXCursor C, unsigned I);

/**
 * \brief Determine whether two CXTypes represent the same type.
 *
 * \returns non-zero if the CXTypes represent the same type and
 *          zero otherwise.
 */
CINDEX_LINKAGE unsigned clang_equalTypes(CXType A, CXType B);

/**
 * \brief Return the canonical type for a CXType.
 *
 * Clang's type system explicitly models typedefs and all the ways
 * a specific type can be represented.  The canonical type is the underlying
 * type with all the "sugar" removed.  For example, if 'T' is a typedef
 * for 'int', the canonical type for 'T' would be 'int'.
 */
CINDEX_LINKAGE CXType clang_getCanonicalType(CXType T);

/**
 * \brief Determine whether a CXType has the "const" qualifier set,
 * without looking through typedefs that may have added "const" at a
 * different level.
 */
CINDEX_LINKAGE unsigned clang_isConstQualifiedType(CXType T);

/**
 * \brief Determine whether a  CXCursor that is a macro, is
 * function like.
 */
CINDEX_LINKAGE unsigned clang_Cursor_isMacroFunctionLike(CXCursor C);

/**
 * \brief Determine whether a  CXCursor that is a macro, is a
 * builtin one.
 */
CINDEX_LINKAGE unsigned clang_Cursor_isMacroBuiltin(CXCursor C);

/**
 * \brief Determine whether a  CXCursor that is a function declaration, is an
 * inline declaration.
 */
CINDEX_LINKAGE unsigned clang_Cursor_isFunctionInlined(CXCursor C);

/**
 * \brief Determine whether a CXType has the "volatile" qualifier set,
 * without looking through typedefs that may have added "volatile" at
 * a different level.
 */
CINDEX_LINKAGE unsigned clang_isVolatileQualifiedType(CXType T);

/**
 * \brief Determine whether a CXType has the "restrict" qualifier set,
 * without looking through typedefs that may have added "restrict" at a
 * different level.
 */
CINDEX_LINKAGE unsigned clang_isRestrictQualifiedType(CXType T);

/**
 * \brief For pointer types, returns the type of the pointee.
 */
CINDEX_LINKAGE CXType clang_getPointeeType(CXType T);

/**
 * \brief Return the cursor for the declaration of the given type.
 */
CINDEX_LINKAGE CXCursor clang_getTypeDeclaration(CXType T);

/**
 * Returns the Objective-C type encoding for the specified declaration.
 */
CINDEX_LINKAGE CXString clang_getDeclObjCTypeEncoding(CXCursor C);

/**
 * Returns the Objective-C type encoding for the specified CXType.
 */
CINDEX_LINKAGE CXString clang_Type_getObjCEncoding(CXType type); 

/**
 * \brief Retrieve the spelling of a given CXTypeKind.
 */
CINDEX_LINKAGE CXString clang_getTypeKindSpelling(enum CXTypeKind K);

/**
 * \brief Retrieve the calling convention associated with a function type.
 *
 * If a non-function type is passed in, CXCallingConv_Invalid is returned.
 */
CINDEX_LINKAGE enum CXCallingConv clang_getFunctionTypeCallingConv(CXType T);

/**
 * \brief Retrieve the return type associated with a function type.
 *
 * If a non-function type is passed in, an invalid type is returned.
 */
CINDEX_LINKAGE CXType clang_getResultType(CXType T);

/**
 * \brief Retrieve the number of non-variadic parameters associated with a
 * function type.
 *
 * If a non-function type is passed in, -1 is returned.
 */
CINDEX_LINKAGE int clang_getNumArgTypes(CXType T);

/**
 * \brief Retrieve the type of a parameter of a function type.
 *
 * If a non-function type is passed in or the function does not have enough
 * parameters, an invalid type is returned.
 */
CINDEX_LINKAGE CXType clang_getArgType(CXType T, unsigned i);

/**
 * \brief Return 1 if the CXType is a variadic function type, and 0 otherwise.
 */
CINDEX_LINKAGE unsigned clang_isFunctionTypeVariadic(CXType T);

/**
 * \brief Retrieve the return type associated with a given cursor.
 *
 * This only returns a valid type if the cursor refers to a function or method.
 */
CINDEX_LINKAGE CXType clang_getCursorResultType(CXCursor C);

/**
 * \brief Return 1 if the CXType is a POD (plain old data) type, and 0
 *  otherwise.
 */
CINDEX_LINKAGE unsigned clang_isPODType(CXType T);

/**
 * \brief Return the element type of an array, complex, or vector type.
 *
 * If a type is passed in that is not an array, complex, or vector type,
 * an invalid type is returned.
 */
CINDEX_LINKAGE CXType clang_getElementType(CXType T);

/**
 * \brief Return the number of elements of an array or vector type.
 *
 * If a type is passed in that is not an array or vector type,
 * -1 is returned.
 */
CINDEX_LINKAGE long long clang_getNumElements(CXType T);

/**
 * \brief Return the element type of an array type.
 *
 * If a non-array type is passed in, an invalid type is returned.
 */
CINDEX_LINKAGE CXType clang_getArrayElementType(CXType T);

/**
 * \brief Return the array size of a constant array.
 *
 * If a non-array type is passed in, -1 is returned.
 */
CINDEX_LINKAGE long long clang_getArraySize(CXType T);

/**
 * \brief Retrieve the type named by the qualified-id.
 *
 * If a non-elaborated type is passed in, an invalid type is returned.
 */
CINDEX_LINKAGE CXType clang_Type_getNamedType(CXType T);

/**
 * \brief List the possible error codes for \c clang_Type_getSizeOf,
 *   \c clang_Type_getAlignOf, \c clang_Type_getOffsetOf and
 *   \c clang_Cursor_getOffsetOf.
 *
 * A value of this enumeration type can be returned if the target type is not
 * a valid argument to sizeof, alignof or offsetof.
 */
enum CXTypeLayoutError {
  /**
   * \brief Type is of kind CXType_Invalid.
   */
  CXTypeLayoutError_Invalid = -1,
  /**
   * \brief The type is an incomplete Type.
   */
  CXTypeLayoutError_Incomplete = -2,
  /**
   * \brief The type is a dependent Type.
   */
  CXTypeLayoutError_Dependent = -3,
  /**
   * \brief The type is not a constant size type.
   */
  CXTypeLayoutError_NotConstantSize = -4,
  /**
   * \brief The Field name is not valid for this record.
   */
  CXTypeLayoutError_InvalidFieldName = -5
};

/**
 * \brief Return the alignment of a type in bytes as per C++[expr.alignof]
 *   standard.
 *
 * If the type declaration is invalid, CXTypeLayoutError_Invalid is returned.
 * If the type declaration is an incomplete type, CXTypeLayoutError_Incomplete
 *   is returned.
 * If the type declaration is a dependent type, CXTypeLayoutError_Dependent is
 *   returned.
 * If the type declaration is not a constant size type,
 *   CXTypeLayoutError_NotConstantSize is returned.
 */
CINDEX_LINKAGE long long clang_Type_getAlignOf(CXType T);

/**
 * \brief Return the class type of an member pointer type.
 *
 * If a non-member-pointer type is passed in, an invalid type is returned.
 */
CINDEX_LINKAGE CXType clang_Type_getClassType(CXType T);

/**
 * \brief Return the size of a type in bytes as per C++[expr.sizeof] standard.
 *
 * If the type declaration is invalid, CXTypeLayoutError_Invalid is returned.
 * If the type declaration is an incomplete type, CXTypeLayoutError_Incomplete
 *   is returned.
 * If the type declaration is a dependent type, CXTypeLayoutError_Dependent is
 *   returned.
 */
CINDEX_LINKAGE long long clang_Type_getSizeOf(CXType T);

/**
 * \brief Return the offset of a field named S in a record of type T in bits
 *   as it would be returned by __offsetof__ as per C++11[18.2p4]
 *
 * If the cursor is not a record field declaration, CXTypeLayoutError_Invalid
 *   is returned.
 * If the field's type declaration is an incomplete type,
 *   CXTypeLayoutError_Incomplete is returned.
 * If the field's type declaration is a dependent type,
 *   CXTypeLayoutError_Dependent is returned.
 * If the field's name S is not found,
 *   CXTypeLayoutError_InvalidFieldName is returned.
 */
CINDEX_LINKAGE long long clang_Type_getOffsetOf(CXType T, const char *S);

/**
 * \brief Return the offset of the field represented by the Cursor.
 *
 * If the cursor is not a field declaration, -1 is returned.
 * If the cursor semantic parent is not a record field declaration,
 *   CXTypeLayoutError_Invalid is returned.
 * If the field's type declaration is an incomplete type,
 *   CXTypeLayoutError_Incomplete is returned.
 * If the field's type declaration is a dependent type,
 *   CXTypeLayoutError_Dependent is returned.
 * If the field's name S is not found,
 *   CXTypeLayoutError_InvalidFieldName is returned.
 */
CINDEX_LINKAGE long long clang_Cursor_getOffsetOfField(CXCursor C);

/**
 * \brief Determine whether the given cursor represents an anonymous record
 * declaration.
 */
CINDEX_LINKAGE unsigned clang_Cursor_isAnonymous(CXCursor C);

enum CXRefQualifierKind {
  /** \brief No ref-qualifier was provided. */
  CXRefQualifier_None = 0,
  /** \brief An lvalue ref-qualifier was provided (\c &). */
  CXRefQualifier_LValue,
  /** \brief An rvalue ref-qualifier was provided (\c &&). */
  CXRefQualifier_RValue
};

/**
 * \brief Returns the number of template arguments for given class template
 * specialization, or -1 if type \c T is not a class template specialization.
 *
 * Variadic argument packs count as only one argument, and can not be inspected
 * further.
 */
CINDEX_LINKAGE int clang_Type_getNumTemplateArguments(CXType T);

/**
 * \brief Returns the type template argument of a template class specialization
 * at given index.
 *
 * This function only returns template type arguments and does not handle
 * template template arguments or variadic packs.
 */
CINDEX_LINKAGE CXType clang_Type_getTemplateArgumentAsType(CXType T, unsigned i);

/**
 * \brief Retrieve the ref-qualifier kind of a function or method.
 *
 * The ref-qualifier is returned for C++ functions or methods. For other types
 * or non-C++ declarations, CXRefQualifier_None is returned.
 */
CINDEX_LINKAGE enum CXRefQualifierKind clang_Type_getCXXRefQualifier(CXType T);

/**
 * \brief Returns non-zero if the cursor specifies a Record member that is a
 *   bitfield.
 */
CINDEX_LINKAGE unsigned clang_Cursor_isBitField(CXCursor C);

/**
 * \brief Returns 1 if the base class specified by the cursor with kind
 *   CX_CXXBaseSpecifier is virtual.
 */
CINDEX_LINKAGE unsigned clang_isVirtualBase(CXCursor);
    
/**
 * \brief Represents the C++ access control level to a base class for a
 * cursor with kind CX_CXXBaseSpecifier.
 */
enum CX_CXXAccessSpecifier {
  CX_CXXInvalidAccessSpecifier,
  CX_CXXPublic,
  CX_CXXProtected,
  CX_CXXPrivate
};

/**
 * \brief Returns the access control level for the referenced object.
 *
 * If the cursor refers to a C++ declaration, its access control level within its
 * parent scope is returned. Otherwise, if the cursor refers to a base specifier or
 * access specifier, the specifier itself is returned.
 */
CINDEX_LINKAGE enum CX_CXXAccessSpecifier clang_getCXXAccessSpecifier(CXCursor);

/**
 * \brief Represents the storage classes as declared in the source. CX_SC_Invalid
 * was added for the case that the passed cursor in not a declaration.
 */
enum CX_StorageClass {
  CX_SC_Invalid,
  CX_SC_None,
  CX_SC_Extern,
  CX_SC_Static,
  CX_SC_PrivateExtern,
  CX_SC_OpenCLWorkGroupLocal,
  CX_SC_Auto,
  CX_SC_Register
};

/**
 * \brief Returns the storage class for a function or variable declaration.
 *
 * If the passed in Cursor is not a function or variable declaration,
 * CX_SC_Invalid is returned else the storage class.
 */
CINDEX_LINKAGE enum CX_StorageClass clang_Cursor_getStorageClass(CXCursor);

/**
 * \brief Determine the number of overloaded declarations referenced by a 
 * \c CXCursor_OverloadedDeclRef cursor.
 *
 * \param cursor The cursor whose overloaded declarations are being queried.
 *
 * \returns The number of overloaded declarations referenced by \c cursor. If it
 * is not a \c CXCursor_OverloadedDeclRef cursor, returns 0.
 */
CINDEX_LINKAGE unsigned clang_getNumOverloadedDecls(CXCursor cursor);

/**
 * \brief Retrieve a cursor for one of the overloaded declarations referenced
 * by a \c CXCursor_OverloadedDeclRef cursor.
 *
 * \param cursor The cursor whose overloaded declarations are being queried.
 *
 * \param index The zero-based index into the set of overloaded declarations in
 * the cursor.
 *
 * \returns A cursor representing the declaration referenced by the given 
 * \c cursor at the specified \c index. If the cursor does not have an 
 * associated set of overloaded declarations, or if the index is out of bounds,
 * returns \c clang_getNullCursor();
 */
CINDEX_LINKAGE CXCursor clang_getOverloadedDecl(CXCursor cursor, 
                                                unsigned index);
  
/**
 * @}
 */
  
/**
 * \defgroup CINDEX_ATTRIBUTES Information for attributes
 *
 * @{
 */

/**
 * \brief For cursors representing an iboutletcollection attribute,
 *  this function returns the collection element type.
 *
 */
CINDEX_LINKAGE CXType clang_getIBOutletCollectionType(CXCursor);

/**
 * @}
 */

/**
 * \defgroup CINDEX_CURSOR_TRAVERSAL Traversing the AST with cursors
 *
 * These routines provide the ability to traverse the abstract syntax tree
 * using cursors.
 *
 * @{
 */

/**
 * \brief Describes how the traversal of the children of a particular
 * cursor should proceed after visiting a particular child cursor.
 *
 * A value of this enumeration type should be returned by each
 * \c CXCursorVisitor to indicate how clang_visitChildren() proceed.
 */
enum CXChildVisitResult {
  /**
   * \brief Terminates the cursor traversal.
   */
  CXChildVisit_Break,
  /**
   * \brief Continues the cursor traversal with the next sibling of
   * the cursor just visited, without visiting its children.
   */
  CXChildVisit_Continue,
  /**
   * \brief Recursively traverse the children of this cursor, using
   * the same visitor and client data.
   */
  CXChildVisit_Recurse
};

/**
 * \brief Visitor invoked for each cursor found by a traversal.
 *
 * This visitor function will be invoked for each cursor found by
 * clang_visitCursorChildren(). Its first argument is the cursor being
 * visited, its second argument is the parent visitor for that cursor,
 * and its third argument is the client data provided to
 * clang_visitCursorChildren().
 *
 * The visitor should return one of the \c CXChildVisitResult values
 * to direct clang_visitCursorChildren().
 */
typedef enum CXChildVisitResult (*CXCursorVisitor)(CXCursor cursor,
                                                   CXCursor parent,
                                                   CXClientData client_data);

/**
 * \brief Visit the children of a particular cursor.
 *
 * This function visits all the direct children of the given cursor,
 * invoking the given \p visitor function with the cursors of each
 * visited child. The traversal may be recursive, if the visitor returns
 * \c CXChildVisit_Recurse. The traversal may also be ended prematurely, if
 * the visitor returns \c CXChildVisit_Break.
 *
 * \param parent the cursor whose child may be visited. All kinds of
 * cursors can be visited, including invalid cursors (which, by
 * definition, have no children).
 *
 * \param visitor the visitor function that will be invoked for each
 * child of \p parent.
 *
 * \param client_data pointer data supplied by the client, which will
 * be passed to the visitor each time it is invoked.
 *
 * \returns a non-zero value if the traversal was terminated
 * prematurely by the visitor returning \c CXChildVisit_Break.
 */
CINDEX_LINKAGE unsigned clang_visitChildren(CXCursor parent,
                                            CXCursorVisitor visitor,
                                            CXClientData client_data);
#ifdef __has_feature
#  if __has_feature(blocks)
/**
 * \brief Visitor invoked for each cursor found by a traversal.
 *
 * This visitor block will be invoked for each cursor found by
 * clang_visitChildrenWithBlock(). Its first argument is the cursor being
 * visited, its second argument is the parent visitor for that cursor.
 *
 * The visitor should return one of the \c CXChildVisitResult values
 * to direct clang_visitChildrenWithBlock().
 */
typedef enum CXChildVisitResult 
     (^CXCursorVisitorBlock)(CXCursor cursor, CXCursor parent);

/**
 * Visits the children of a cursor using the specified block.  Behaves
 * identically to clang_visitChildren() in all other respects.
 */
CINDEX_LINKAGE unsigned clang_visitChildrenWithBlock(CXCursor parent,
                                                    CXCursorVisitorBlock block);
#  endif
#endif

/**
 * @}
 */

/**
 * \defgroup CINDEX_CURSOR_XREF Cross-referencing in the AST
 *
 * These routines provide the ability to determine references within and
 * across translation units, by providing the names of the entities referenced
 * by cursors, follow reference cursors to the declarations they reference,
 * and associate declarations with their definitions.
 *
 * @{
 */

/**
 * \brief Retrieve a Unified Symbol Resolution (USR) for the entity referenced
 * by the given cursor.
 *
 * A Unified Symbol Resolution (USR) is a string that identifies a particular
 * entity (function, class, variable, etc.) within a program. USRs can be
 * compared across translation units to determine, e.g., when references in
 * one translation refer to an entity defined in another translation unit.
 */
CINDEX_LINKAGE CXString clang_getCursorUSR(CXCursor);

/**
 * \brief Construct a USR for a specified Objective-C class.
 */
CINDEX_LINKAGE CXString clang_constructUSR_ObjCClass(const char *class_name);

/**
 * \brief Construct a USR for a specified Objective-C category.
 */
CINDEX_LINKAGE CXString
  clang_constructUSR_ObjCCategory(const char *class_name,
                                 const char *category_name);

/**
 * \brief Construct a USR for a specified Objective-C protocol.
 */
CINDEX_LINKAGE CXString
  clang_constructUSR_ObjCProtocol(const char *protocol_name);

/**
 * \brief Construct a USR for a specified Objective-C instance variable and
 *   the USR for its containing class.
 */
CINDEX_LINKAGE CXString clang_constructUSR_ObjCIvar(const char *name,
                                                    CXString classUSR);

/**
 * \brief Construct a USR for a specified Objective-C method and
 *   the USR for its containing class.
 */
CINDEX_LINKAGE CXString clang_constructUSR_ObjCMethod(const char *name,
                                                      unsigned isInstanceMethod,
                                                      CXString classUSR);

/**
 * \brief Construct a USR for a specified Objective-C property and the USR
 *  for its containing class.
 */
CINDEX_LINKAGE CXString clang_constructUSR_ObjCProperty(const char *property,
                                                        CXString classUSR);

/**
 * \brief Retrieve a name for the entity referenced by this cursor.
 */
CINDEX_LINKAGE CXString clang_getCursorSpelling(CXCursor);

/**
 * \brief Retrieve a range for a piece that forms the cursors spelling name.
 * Most of the times there is only one range for the complete spelling but for
 * Objective-C methods and Objective-C message expressions, there are multiple
 * pieces for each selector identifier.
 * 
 * \param pieceIndex the index of the spelling name piece. If this is greater
 * than the actual number of pieces, it will return a NULL (invalid) range.
 *  
 * \param options Reserved.
 */
CINDEX_LINKAGE CXSourceRange clang_Cursor_getSpellingNameRange(CXCursor,
                                                          unsigned pieceIndex,
                                                          unsigned options);

/**
 * \brief Retrieve the display name for the entity referenced by this cursor.
 *
 * The display name contains extra information that helps identify the cursor,
 * such as the parameters of a function or template or the arguments of a 
 * class template specialization.
 */
CINDEX_LINKAGE CXString clang_getCursorDisplayName(CXCursor);
  
/** \brief For a cursor that is a reference, retrieve a cursor representing the
 * entity that it references.
 *
 * Reference cursors refer to other entities in the AST. For example, an
 * Objective-C superclass reference cursor refers to an Objective-C class.
 * This function produces the cursor for the Objective-C class from the
 * cursor for the superclass reference. If the input cursor is a declaration or
 * definition, it returns that declaration or definition unchanged.
 * Otherwise, returns the NULL cursor.
 */
CINDEX_LINKAGE CXCursor clang_getCursorReferenced(CXCursor);

/**
 *  \brief For a cursor that is either a reference to or a declaration
 *  of some entity, retrieve a cursor that describes the definition of
 *  that entity.
 *
 *  Some entities can be declared multiple times within a translation
 *  unit, but only one of those declarations can also be a
 *  definition. For example, given:
 *
 *  \code
 *  int f(int, int);
 *  int g(int x, int y) { return f(x, y); }
 *  int f(int a, int b) { return a + b; }
 *  int f(int, int);
 *  \endcode
 *
 *  there are three declarations of the function "f", but only the
 *  second one is a definition. The clang_getCursorDefinition()
 *  function will take any cursor pointing to a declaration of "f"
 *  (the first or fourth lines of the example) or a cursor referenced
 *  that uses "f" (the call to "f' inside "g") and will return a
 *  declaration cursor pointing to the definition (the second "f"
 *  declaration).
 *
 *  If given a cursor for which there is no corresponding definition,
 *  e.g., because there is no definition of that entity within this
 *  translation unit, returns a NULL cursor.
 */
CINDEX_LINKAGE CXCursor clang_getCursorDefinition(CXCursor);

/**
 * \brief Determine whether the declaration pointed to by this cursor
 * is also a definition of that entity.
 */
CINDEX_LINKAGE unsigned clang_isCursorDefinition(CXCursor);

/**
 * \brief Retrieve the canonical cursor corresponding to the given cursor.
 *
 * In the C family of languages, many kinds of entities can be declared several
 * times within a single translation unit. For example, a structure type can
 * be forward-declared (possibly multiple times) and later defined:
 *
 * \code
 * struct X;
 * struct X;
 * struct X {
 *   int member;
 * };
 * \endcode
 *
 * The declarations and the definition of \c X are represented by three 
 * different cursors, all of which are declarations of the same underlying 
 * entity. One of these cursor is considered the "canonical" cursor, which
 * is effectively the representative for the underlying entity. One can 
 * determine if two cursors are declarations of the same underlying entity by
 * comparing their canonical cursors.
 *
 * \returns The canonical cursor for the entity referred to by the given cursor.
 */
CINDEX_LINKAGE CXCursor clang_getCanonicalCursor(CXCursor);

/**
 * \brief If the cursor points to a selector identifier in an Objective-C
 * method or message expression, this returns the selector index.
 *
 * After getting a cursor with #clang_getCursor, this can be called to
 * determine if the location points to a selector identifier.
 *
 * \returns The selector index if the cursor is an Objective-C method or message
 * expression and the cursor is pointing to a selector identifier, or -1
 * otherwise.
 */
CINDEX_LINKAGE int clang_Cursor_getObjCSelectorIndex(CXCursor);

/**
 * \brief Given a cursor pointing to a C++ method call or an Objective-C
 * message, returns non-zero if the method/message is "dynamic", meaning:
 * 
 * For a C++ method: the call is virtual.
 * For an Objective-C message: the receiver is an object instance, not 'super'
 * or a specific class.
 * 
 * If the method/message is "static" or the cursor does not point to a
 * method/message, it will return zero.
 */
CINDEX_LINKAGE int clang_Cursor_isDynamicCall(CXCursor C);

/**
 * \brief Given a cursor pointing to an Objective-C message, returns the CXType
 * of the receiver.
 */
CINDEX_LINKAGE CXType clang_Cursor_getReceiverType(CXCursor C);

/**
 * \brief Property attributes for a \c CXCursor_ObjCPropertyDecl.
 */
typedef enum {
  CXObjCPropertyAttr_noattr    = 0x00,
  CXObjCPropertyAttr_readonly  = 0x01,
  CXObjCPropertyAttr_getter    = 0x02,
  CXObjCPropertyAttr_assign    = 0x04,
  CXObjCPropertyAttr_readwrite = 0x08,
  CXObjCPropertyAttr_retain    = 0x10,
  CXObjCPropertyAttr_copy      = 0x20,
  CXObjCPropertyAttr_nonatomic = 0x40,
  CXObjCPropertyAttr_setter    = 0x80,
  CXObjCPropertyAttr_atomic    = 0x100,
  CXObjCPropertyAttr_weak      = 0x200,
  CXObjCPropertyAttr_strong    = 0x400,
  CXObjCPropertyAttr_unsafe_unretained = 0x800,
  CXObjCPropertyAttr_class = 0x1000
} CXObjCPropertyAttrKind;

/**
 * \brief Given a cursor that represents a property declaration, return the
 * associated property attributes. The bits are formed from
 * \c CXObjCPropertyAttrKind.
 *
 * \param reserved Reserved for future use, pass 0.
 */
CINDEX_LINKAGE unsigned clang_Cursor_getObjCPropertyAttributes(CXCursor C,
                                                             unsigned reserved);

/**
 * \brief 'Qualifiers' written next to the return and parameter types in
 * Objective-C method declarations.
 */
typedef enum {
  CXObjCDeclQualifier_None = 0x0,
  CXObjCDeclQualifier_In = 0x1,
  CXObjCDeclQualifier_Inout = 0x2,
  CXObjCDeclQualifier_Out = 0x4,
  CXObjCDeclQualifier_Bycopy = 0x8,
  CXObjCDeclQualifier_Byref = 0x10,
  CXObjCDeclQualifier_Oneway = 0x20
} CXObjCDeclQualifierKind;

/**
 * \brief Given a cursor that represents an Objective-C method or parameter
 * declaration, return the associated Objective-C qualifiers for the return
 * type or the parameter respectively. The bits are formed from
 * CXObjCDeclQualifierKind.
 */
CINDEX_LINKAGE unsigned clang_Cursor_getObjCDeclQualifiers(CXCursor C);

/**
 * \brief Given a cursor that represents an Objective-C method or property
 * declaration, return non-zero if the declaration was affected by "@optional".
 * Returns zero if the cursor is not such a declaration or it is "@required".
 */
CINDEX_LINKAGE unsigned clang_Cursor_isObjCOptional(CXCursor C);

/**
 * \brief Returns non-zero if the given cursor is a variadic function or method.
 */
CINDEX_LINKAGE unsigned clang_Cursor_isVariadic(CXCursor C);

/**
 * \brief Given a cursor that represents a declaration, return the associated
 * comment's source range.  The range may include multiple consecutive comments
 * with whitespace in between.
 */
CINDEX_LINKAGE CXSourceRange clang_Cursor_getCommentRange(CXCursor C);

/**
 * \brief Given a cursor that represents a declaration, return the associated
 * comment text, including comment markers.
 */
CINDEX_LINKAGE CXString clang_Cursor_getRawCommentText(CXCursor C);

/**
 * \brief Given a cursor that represents a documentable entity (e.g.,
 * declaration), return the associated \\brief paragraph; otherwise return the
 * first paragraph.
 */
CINDEX_LINKAGE CXString clang_Cursor_getBriefCommentText(CXCursor C);

/**
 * @}
 */

/** \defgroup CINDEX_MANGLE Name Mangling API Functions
 *
 * @{
 */

/**
 * \brief Retrieve the CXString representing the mangled name of the cursor.
 */
CINDEX_LINKAGE CXString clang_Cursor_getMangling(CXCursor);

/**
 * \brief Retrieve the CXStrings representing the mangled symbols of the C++
 * constructor or destructor at the cursor.
 */
CINDEX_LINKAGE CXStringSet *clang_Cursor_getCXXManglings(CXCursor);

/**
 * @}
 */

/**
 * \defgroup CINDEX_MODULE Module introspection
 *
 * The functions in this group provide access to information about modules.
 *
 * @{
 */

typedef void *CXModule;

/**
 * \brief Given a CXCursor_ModuleImportDecl cursor, return the associated module.
 */
CINDEX_LINKAGE CXModule clang_Cursor_getModule(CXCursor C);

/**
 * \brief Given a CXFile header file, return the module that contains it, if one
 * exists.
 */
CINDEX_LINKAGE CXModule clang_getModuleForFile(CXTranslationUnit, CXFile);

/**
 * \param Module a module object.
 *
 * \returns the module file where the provided module object came from.
 */
CINDEX_LINKAGE CXFile clang_Module_getASTFile(CXModule Module);

/**
 * \param Module a module object.
 *
 * \returns the parent of a sub-module or NULL if the given module is top-level,
 * e.g. for 'std.vector' it will return the 'std' module.
 */
CINDEX_LINKAGE CXModule clang_Module_getParent(CXModule Module);

/**
 * \param Module a module object.
 *
 * \returns the name of the module, e.g. for the 'std.vector' sub-module it
 * will return "vector".
 */
CINDEX_LINKAGE CXString clang_Module_getName(CXModule Module);

/**
 * \param Module a module object.
 *
 * \returns the full name of the module, e.g. "std.vector".
 */
CINDEX_LINKAGE CXString clang_Module_getFullName(CXModule Module);

/**
 * \param Module a module object.
 *
 * \returns non-zero if the module is a system one.
 */
CINDEX_LINKAGE int clang_Module_isSystem(CXModule Module);

/**
 * \param Module a module object.
 *
 * \returns the number of top level headers associated with this module.
 */
CINDEX_LINKAGE unsigned clang_Module_getNumTopLevelHeaders(CXTranslationUnit,
                                                           CXModule Module);

/**
 * \param Module a module object.
 *
 * \param Index top level header index (zero-based).
 *
 * \returns the specified top level header associated with the module.
 */
CINDEX_LINKAGE
CXFile clang_Module_getTopLevelHeader(CXTranslationUnit,
                                      CXModule Module, unsigned Index);

/**
 * @}
 */

/**
 * \defgroup CINDEX_CPP C++ AST introspection
 *
 * The routines in this group provide access information in the ASTs specific
 * to C++ language features.
 *
 * @{
 */

/**
 * \brief Determine if a C++ constructor is a converting constructor.
 */
CINDEX_LINKAGE unsigned clang_CXXConstructor_isConvertingConstructor(CXCursor C);

/**
 * \brief Determine if a C++ constructor is a copy constructor.
 */
CINDEX_LINKAGE unsigned clang_CXXConstructor_isCopyConstructor(CXCursor C);

/**
 * \brief Determine if a C++ constructor is the default constructor.
 */
CINDEX_LINKAGE unsigned clang_CXXConstructor_isDefaultConstructor(CXCursor C);

/**
 * \brief Determine if a C++ constructor is a move constructor.
 */
CINDEX_LINKAGE unsigned clang_CXXConstructor_isMoveConstructor(CXCursor C);

/**
 * \brief Determine if a C++ field is declared 'mutable'.
 */
CINDEX_LINKAGE unsigned clang_CXXField_isMutable(CXCursor C);

/**
 * \brief Determine if a C++ method is declared '= default'.
 */
CINDEX_LINKAGE unsigned clang_CXXMethod_isDefaulted(CXCursor C);

/**
 * \brief Determine if a C++ member function or member function template is
 * pure virtual.
 */
CINDEX_LINKAGE unsigned clang_CXXMethod_isPureVirtual(CXCursor C);

/**
 * \brief Determine if a C++ member function or member function template is 
 * declared 'static'.
 */
CINDEX_LINKAGE unsigned clang_CXXMethod_isStatic(CXCursor C);

/**
 * \brief Determine if a C++ member function or member function template is
 * explicitly declared 'virtual' or if it overrides a virtual method from
 * one of the base classes.
 */
CINDEX_LINKAGE unsigned clang_CXXMethod_isVirtual(CXCursor C);

/**
 * \brief Determine if a C++ member function or member function template is
 * declared 'const'.
 */
CINDEX_LINKAGE unsigned clang_CXXMethod_isConst(CXCursor C);

/**
 * \brief Given a cursor that represents a template, determine
 * the cursor kind of the specializations would be generated by instantiating
 * the template.
 *
 * This routine can be used to determine what flavor of function template,
 * class template, or class template partial specialization is stored in the
 * cursor. For example, it can describe whether a class template cursor is
 * declared with "struct", "class" or "union".
 *
 * \param C The cursor to query. This cursor should represent a template
 * declaration.
 *
 * \returns The cursor kind of the specializations that would be generated
 * by instantiating the template \p C. If \p C is not a template, returns
 * \c CXCursor_NoDeclFound.
 */
CINDEX_LINKAGE enum CXCursorKind clang_getTemplateCursorKind(CXCursor C);
  
/**
 * \brief Given a cursor that may represent a specialization or instantiation
 * of a template, retrieve the cursor that represents the template that it
 * specializes or from which it was instantiated.
 *
 * This routine determines the template involved both for explicit 
 * specializations of templates and for implicit instantiations of the template,
 * both of which are referred to as "specializations". For a class template
 * specialization (e.g., \c std::vector<bool>), this routine will return 
 * either the primary template (\c std::vector) or, if the specialization was
 * instantiated from a class template partial specialization, the class template
 * partial specialization. For a class template partial specialization and a
 * function template specialization (including instantiations), this
 * this routine will return the specialized template.
 *
 * For members of a class template (e.g., member functions, member classes, or
 * static data members), returns the specialized or instantiated member. 
 * Although not strictly "templates" in the C++ language, members of class
 * templates have the same notions of specializations and instantiations that
 * templates do, so this routine treats them similarly.
 *
 * \param C A cursor that may be a specialization of a template or a member
 * of a template.
 *
 * \returns If the given cursor is a specialization or instantiation of a 
 * template or a member thereof, the template or member that it specializes or
 * from which it was instantiated. Otherwise, returns a NULL cursor.
 */
CINDEX_LINKAGE CXCursor clang_getSpecializedCursorTemplate(CXCursor C);

/**
 * \brief Given a cursor that references something else, return the source range
 * covering that reference.
 *
 * \param C A cursor pointing to a member reference, a declaration reference, or
 * an operator call.
 * \param NameFlags A bitset with three independent flags: 
 * CXNameRange_WantQualifier, CXNameRange_WantTemplateArgs, and
 * CXNameRange_WantSinglePiece.
 * \param PieceIndex For contiguous names or when passing the flag 
 * CXNameRange_WantSinglePiece, only one piece with index 0 is 
 * available. When the CXNameRange_WantSinglePiece flag is not passed for a
 * non-contiguous names, this index can be used to retrieve the individual
 * pieces of the name. See also CXNameRange_WantSinglePiece.
 *
 * \returns The piece of the name pointed to by the given cursor. If there is no
 * name, or if the PieceIndex is out-of-range, a null-cursor will be returned.
 */
CINDEX_LINKAGE CXSourceRange clang_getCursorReferenceNameRange(CXCursor C,
                                                unsigned NameFlags, 
                                                unsigned PieceIndex);

enum CXNameRefFlags {
  /**
   * \brief Include the nested-name-specifier, e.g. Foo:: in x.Foo::y, in the
   * range.
   */
  CXNameRange_WantQualifier = 0x1,
  
  /**
   * \brief Include the explicit template arguments, e.g. \<int> in x.f<int>,
   * in the range.
   */
  CXNameRange_WantTemplateArgs = 0x2,

  /**
   * \brief If the name is non-contiguous, return the full spanning range.
   *
   * Non-contiguous names occur in Objective-C when a selector with two or more
   * parameters is used, or in C++ when using an operator:
   * \code
   * [object doSomething:here withValue:there]; // Objective-C
   * return some_vector[1]; // C++
   * \endcode
   */
  CXNameRange_WantSinglePiece = 0x4
};
  
/**
 * @}
 */

/**
 * \defgroup CINDEX_LEX Token extraction and manipulation
 *
 * The routines in this group provide access to the tokens within a
 * translation unit, along with a semantic mapping of those tokens to
 * their corresponding cursors.
 *
 * @{
 */

/**
 * \brief Describes a kind of token.
 */
typedef enum CXTokenKind {
  /**
   * \brief A token that contains some kind of punctuation.
   */
  CXToken_Punctuation,

  /**
   * \brief A language keyword.
   */
  CXToken_Keyword,

  /**
   * \brief An identifier (that is not a keyword).
   */
  CXToken_Identifier,

  /**
   * \brief A numeric, string, or character literal.
   */
  CXToken_Literal,

  /**
   * \brief A comment.
   */
  CXToken_Comment
} CXTokenKind;

/**
 * \brief Describes a single preprocessing token.
 */
typedef struct {
  unsigned int_data[4];
  void *ptr_data;
} CXToken;

/**
 * \brief Determine the kind of the given token.
 */
CINDEX_LINKAGE CXTokenKind clang_getTokenKind(CXToken);

/**
 * \brief Determine the spelling of the given token.
 *
 * The spelling of a token is the textual representation of that token, e.g.,
 * the text of an identifier or keyword.
 */
CINDEX_LINKAGE CXString clang_getTokenSpelling(CXTranslationUnit, CXToken);

/**
 * \brief Retrieve the source location of the given token.
 */
CINDEX_LINKAGE CXSourceLocation clang_getTokenLocation(CXTranslationUnit,
                                                       CXToken);

/**
 * \brief Retrieve a source range that covers the given token.
 */
CINDEX_LINKAGE CXSourceRange clang_getTokenExtent(CXTranslationUnit, CXToken);

/**
 * \brief Tokenize the source code described by the given range into raw
 * lexical tokens.
 *
 * \param TU the translation unit whose text is being tokenized.
 *
 * \param Range the source range in which text should be tokenized. All of the
 * tokens produced by tokenization will fall within this source range,
 *
 * \param Tokens this pointer will be set to point to the array of tokens
 * that occur within the given source range. The returned pointer must be
 * freed with clang_disposeTokens() before the translation unit is destroyed.
 *
 * \param NumTokens will be set to the number of tokens in the \c *Tokens
 * array.
 *
 */
CINDEX_LINKAGE void clang_tokenize(CXTranslationUnit TU, CXSourceRange Range,
                                   CXToken **Tokens, unsigned *NumTokens);

/**
 * \brief Annotate the given set of tokens by providing cursors for each token
 * that can be mapped to a specific entity within the abstract syntax tree.
 *
 * This token-annotation routine is equivalent to invoking
 * clang_getCursor() for the source locations of each of the
 * tokens. The cursors provided are filtered, so that only those
 * cursors that have a direct correspondence to the token are
 * accepted. For example, given a function call \c f(x),
 * clang_getCursor() would provide the following cursors:
 *
 *   * when the cursor is over the 'f', a DeclRefExpr cursor referring to 'f'.
 *   * when the cursor is over the '(' or the ')', a CallExpr referring to 'f'.
 *   * when the cursor is over the 'x', a DeclRefExpr cursor referring to 'x'.
 *
 * Only the first and last of these cursors will occur within the
 * annotate, since the tokens "f" and "x' directly refer to a function
 * and a variable, respectively, but the parentheses are just a small
 * part of the full syntax of the function call expression, which is
 * not provided as an annotation.
 *
 * \param TU the translation unit that owns the given tokens.
 *
 * \param Tokens the set of tokens to annotate.
 *
 * \param NumTokens the number of tokens in \p Tokens.
 *
 * \param Cursors an array of \p NumTokens cursors, whose contents will be
 * replaced with the cursors corresponding to each token.
 */
CINDEX_LINKAGE void clang_annotateTokens(CXTranslationUnit TU,
                                         CXToken *Tokens, unsigned NumTokens,
                                         CXCursor *Cursors);

/**
 * \brief Free the given set of tokens.
 */
CINDEX_LINKAGE void clang_disposeTokens(CXTranslationUnit TU,
                                        CXToken *Tokens, unsigned NumTokens);

/**
 * @}
 */

/**
 * \defgroup CINDEX_DEBUG Debugging facilities
 *
 * These routines are used for testing and debugging, only, and should not
 * be relied upon.
 *
 * @{
 */

/* for debug/testing */
CINDEX_LINKAGE CXString clang_getCursorKindSpelling(enum CXCursorKind Kind);
CINDEX_LINKAGE void clang_getDefinitionSpellingAndExtent(CXCursor,
                                          const char **startBuf,
                                          const char **endBuf,
                                          unsigned *startLine,
                                          unsigned *startColumn,
                                          unsigned *endLine,
                                          unsigned *endColumn);
CINDEX_LINKAGE void clang_enableStackTraces(void);
CINDEX_LINKAGE void clang_executeOnThread(void (*fn)(void*), void *user_data,
                                          unsigned stack_size);

/**
 * @}
 */

/**
 * \defgroup CINDEX_CODE_COMPLET Code completion
 *
 * Code completion involves taking an (incomplete) source file, along with
 * knowledge of where the user is actively editing that file, and suggesting
 * syntactically- and semantically-valid constructs that the user might want to
 * use at that particular point in the source code. These data structures and
 * routines provide support for code completion.
 *
 * @{
 */

/**
 * \brief A semantic string that describes a code-completion result.
 *
 * A semantic string that describes the formatting of a code-completion
 * result as a single "template" of text that should be inserted into the
 * source buffer when a particular code-completion result is selected.
 * Each semantic string is made up of some number of "chunks", each of which
 * contains some text along with a description of what that text means, e.g.,
 * the name of the entity being referenced, whether the text chunk is part of
 * the template, or whether it is a "placeholder" that the user should replace
 * with actual code,of a specific kind. See \c CXCompletionChunkKind for a
 * description of the different kinds of chunks.
 */
typedef void *CXCompletionString;

/**
 * \brief A single result of code completion.
 */
typedef struct {
  /**
   * \brief The kind of entity that this completion refers to.
   *
   * The cursor kind will be a macro, keyword, or a declaration (one of the
   * *Decl cursor kinds), describing the entity that the completion is
   * referring to.
   *
   * \todo In the future, we would like to provide a full cursor, to allow
   * the client to extract additional information from declaration.
   */
  enum CXCursorKind CursorKind;

  /**
   * \brief The code-completion string that describes how to insert this
   * code-completion result into the editing buffer.
   */
  CXCompletionString CompletionString;
} CXCompletionResult;

/**
 * \brief Describes a single piece of text within a code-completion string.
 *
 * Each "chunk" within a code-completion string (\c CXCompletionString) is
 * either a piece of text with a specific "kind" that describes how that text
 * should be interpreted by the client or is another completion string.
 */
enum CXCompletionChunkKind {
  /**
   * \brief A code-completion string that describes "optional" text that
   * could be a part of the template (but is not required).
   *
   * The Optional chunk is the only kind of chunk that has a code-completion
   * string for its representation, which is accessible via
   * \c clang_getCompletionChunkCompletionString(). The code-completion string
   * describes an additional part of the template that is completely optional.
   * For example, optional chunks can be used to describe the placeholders for
   * arguments that match up with defaulted function parameters, e.g. given:
   *
   * \code
   * void f(int x, float y = 3.14, double z = 2.71828);
   * \endcode
   *
   * The code-completion string for this function would contain:
   *   - a TypedText chunk for "f".
   *   - a LeftParen chunk for "(".
   *   - a Placeholder chunk for "int x"
   *   - an Optional chunk containing the remaining defaulted arguments, e.g.,
   *       - a Comma chunk for ","
   *       - a Placeholder chunk for "float y"
   *       - an Optional chunk containing the last defaulted argument:
   *           - a Comma chunk for ","
   *           - a Placeholder chunk for "double z"
   *   - a RightParen chunk for ")"
   *
   * There are many ways to handle Optional chunks. Two simple approaches are:
   *   - Completely ignore optional chunks, in which case the template for the
   *     function "f" would only include the first parameter ("int x").
   *   - Fully expand all optional chunks, in which case the template for the
   *     function "f" would have all of the parameters.
   */
  CXCompletionChunk_Optional,
  /**
   * \brief Text that a user would be expected to type to get this
   * code-completion result.
   *
   * There will be exactly one "typed text" chunk in a semantic string, which
   * will typically provide the spelling of a keyword or the name of a
   * declaration that could be used at the current code point. Clients are
   * expected to filter the code-completion results based on the text in this
   * chunk.
   */
  CXCompletionChunk_TypedText,
  /**
   * \brief Text that should be inserted as part of a code-completion result.
   *
   * A "text" chunk represents text that is part of the template to be
   * inserted into user code should this particular code-completion result
   * be selected.
   */
  CXCompletionChunk_Text,
  /**
   * \brief Placeholder text that should be replaced by the user.
   *
   * A "placeholder" chunk marks a place where the user should insert text
   * into the code-completion template. For example, placeholders might mark
   * the function parameters for a function declaration, to indicate that the
   * user should provide arguments for each of those parameters. The actual
   * text in a placeholder is a suggestion for the text to display before
   * the user replaces the placeholder with real code.
   */
  CXCompletionChunk_Placeholder,
  /**
   * \brief Informative text that should be displayed but never inserted as
   * part of the template.
   *
   * An "informative" chunk contains annotations that can be displayed to
   * help the user decide whether a particular code-completion result is the
   * right option, but which is not part of the actual template to be inserted
   * by code completion.
   */
  CXCompletionChunk_Informative,
  /**
   * \brief Text that describes the current parameter when code-completion is
   * referring to function call, message send, or template specialization.
   *
   * A "current parameter" chunk occurs when code-completion is providing
   * information about a parameter corresponding to the argument at the
   * code-completion point. For example, given a function
   *
   * \code
   * int add(int x, int y);
   * \endcode
   *
   * and the source code \c add(, where the code-completion point is after the
   * "(", the code-completion string will contain a "current parameter" chunk
   * for "int x", indicating that the current argument will initialize that
   * parameter. After typing further, to \c add(17, (where the code-completion
   * point is after the ","), the code-completion string will contain a
   * "current paremeter" chunk to "int y".
   */
  CXCompletionChunk_CurrentParameter,
  /**
   * \brief A left parenthesis ('('), used to initiate a function call or
   * signal the beginning of a function parameter list.
   */
  CXCompletionChunk_LeftParen,
  /**
   * \brief A right parenthesis (')'), used to finish a function call or
   * signal the end of a function parameter list.
   */
  CXCompletionChunk_RightParen,
  /**
   * \brief A left bracket ('[').
   */
  CXCompletionChunk_LeftBracket,
  /**
   * \brief A right bracket (']').
   */
  CXCompletionChunk_RightBracket,
  /**
   * \brief A left brace ('{').
   */
  CXCompletionChunk_LeftBrace,
  /**
   * \brief A right brace ('}').
   */
  CXCompletionChunk_RightBrace,
  /**
   * \brief A left angle bracket ('<').
   */
  CXCompletionChunk_LeftAngle,
  /**
   * \brief A right angle bracket ('>').
   */
  CXCompletionChunk_RightAngle,
  /**
   * \brief A comma separator (',').
   */
  CXCompletionChunk_Comma,
  /**
   * \brief Text that specifies the result type of a given result.
   *
   * This special kind of informative chunk is not meant to be inserted into
   * the text buffer. Rather, it is meant to illustrate the type that an
   * expression using the given completion string would have.
   */
  CXCompletionChunk_ResultType,
  /**
   * \brief A colon (':').
   */
  CXCompletionChunk_Colon,
  /**
   * \brief A semicolon (';').
   */
  CXCompletionChunk_SemiColon,
  /**
   * \brief An '=' sign.
   */
  CXCompletionChunk_Equal,
  /**
   * Horizontal space (' ').
   */
  CXCompletionChunk_HorizontalSpace,
  /**
   * Vertical space ('\n'), after which it is generally a good idea to
   * perform indentation.
   */
  CXCompletionChunk_VerticalSpace
};

/**
 * \brief Determine the kind of a particular chunk within a completion string.
 *
 * \param completion_string the completion string to query.
 *
 * \param chunk_number the 0-based index of the chunk in the completion string.
 *
 * \returns the kind of the chunk at the index \c chunk_number.
 */
CINDEX_LINKAGE enum CXCompletionChunkKind
clang_getCompletionChunkKind(CXCompletionString completion_string,
                             unsigned chunk_number);

/**
 * \brief Retrieve the text associated with a particular chunk within a
 * completion string.
 *
 * \param completion_string the completion string to query.
 *
 * \param chunk_number the 0-based index of the chunk in the completion string.
 *
 * \returns the text associated with the chunk at index \c chunk_number.
 */
CINDEX_LINKAGE CXString
clang_getCompletionChunkText(CXCompletionString completion_string,
                             unsigned chunk_number);

/**
 * \brief Retrieve the completion string associated with a particular chunk
 * within a completion string.
 *
 * \param completion_string the completion string to query.
 *
 * \param chunk_number the 0-based index of the chunk in the completion string.
 *
 * \returns the completion string associated with the chunk at index
 * \c chunk_number.
 */
CINDEX_LINKAGE CXCompletionString
clang_getCompletionChunkCompletionString(CXCompletionString completion_string,
                                         unsigned chunk_number);

/**
 * \brief Retrieve the number of chunks in the given code-completion string.
 */
CINDEX_LINKAGE unsigned
clang_getNumCompletionChunks(CXCompletionString completion_string);

/**
 * \brief Determine the priority of this code completion.
 *
 * The priority of a code completion indicates how likely it is that this 
 * particular completion is the completion that the user will select. The
 * priority is selected by various internal heuristics.
 *
 * \param completion_string The completion string to query.
 *
 * \returns The priority of this completion string. Smaller values indicate
 * higher-priority (more likely) completions.
 */
CINDEX_LINKAGE unsigned
clang_getCompletionPriority(CXCompletionString completion_string);
  
/**
 * \brief Determine the availability of the entity that this code-completion
 * string refers to.
 *
 * \param completion_string The completion string to query.
 *
 * \returns The availability of the completion string.
 */
CINDEX_LINKAGE enum CXAvailabilityKind 
clang_getCompletionAvailability(CXCompletionString completion_string);

/**
 * \brief Retrieve the number of annotations associated with the given
 * completion string.
 *
 * \param completion_string the completion string to query.
 *
 * \returns the number of annotations associated with the given completion
 * string.
 */
CINDEX_LINKAGE unsigned
clang_getCompletionNumAnnotations(CXCompletionString completion_string);

/**
 * \brief Retrieve the annotation associated with the given completion string.
 *
 * \param completion_string the completion string to query.
 *
 * \param annotation_number the 0-based index of the annotation of the
 * completion string.
 *
 * \returns annotation string associated with the completion at index
 * \c annotation_number, or a NULL string if that annotation is not available.
 */
CINDEX_LINKAGE CXString
clang_getCompletionAnnotation(CXCompletionString completion_string,
                              unsigned annotation_number);

/**
 * \brief Retrieve the parent context of the given completion string.
 *
 * The parent context of a completion string is the semantic parent of 
 * the declaration (if any) that the code completion represents. For example,
 * a code completion for an Objective-C method would have the method's class
 * or protocol as its context.
 *
 * \param completion_string The code completion string whose parent is
 * being queried.
 *
 * \param kind DEPRECATED: always set to CXCursor_NotImplemented if non-NULL.
 *
 * \returns The name of the completion parent, e.g., "NSObject" if
 * the completion string represents a method in the NSObject class.
 */
CINDEX_LINKAGE CXString
clang_getCompletionParent(CXCompletionString completion_string,
                          enum CXCursorKind *kind);

/**
 * \brief Retrieve the brief documentation comment attached to the declaration
 * that corresponds to the given completion string.
 */
CINDEX_LINKAGE CXString
clang_getCompletionBriefComment(CXCompletionString completion_string);

/**
 * \brief Retrieve a completion string for an arbitrary declaration or macro
 * definition cursor.
 *
 * \param cursor The cursor to query.
 *
 * \returns A non-context-sensitive completion string for declaration and macro
 * definition cursors, or NULL for other kinds of cursors.
 */
CINDEX_LINKAGE CXCompletionString
clang_getCursorCompletionString(CXCursor cursor);
  
/**
 * \brief Contains the results of code-completion.
 *
 * This data structure contains the results of code completion, as
 * produced by \c clang_codeCompleteAt(). Its contents must be freed by
 * \c clang_disposeCodeCompleteResults.
 */
typedef struct {
  /**
   * \brief The code-completion results.
   */
  CXCompletionResult *Results;

  /**
   * \brief The number of code-completion results stored in the
   * \c Results array.
   */
  unsigned NumResults;
} CXCodeCompleteResults;

/**
 * \brief Flags that can be passed to \c clang_codeCompleteAt() to
 * modify its behavior.
 *
 * The enumerators in this enumeration can be bitwise-OR'd together to
 * provide multiple options to \c clang_codeCompleteAt().
 */
enum CXCodeComplete_Flags {
  /**
   * \brief Whether to include macros within the set of code
   * completions returned.
   */
  CXCodeComplete_IncludeMacros = 0x01,

  /**
   * \brief Whether to include code patterns for language constructs
   * within the set of code completions, e.g., for loops.
   */
  CXCodeComplete_IncludeCodePatterns = 0x02,

  /**
   * \brief Whether to include brief documentation within the set of code
   * completions returned.
   */
  CXCodeComplete_IncludeBriefComments = 0x04
};

/**
 * \brief Bits that represent the context under which completion is occurring.
 *
 * The enumerators in this enumeration may be bitwise-OR'd together if multiple
 * contexts are occurring simultaneously.
 */
enum CXCompletionContext {
  /**
   * \brief The context for completions is unexposed, as only Clang results
   * should be included. (This is equivalent to having no context bits set.)
   */
  CXCompletionContext_Unexposed = 0,
  
  /**
   * \brief Completions for any possible type should be included in the results.
   */
  CXCompletionContext_AnyType = 1 << 0,
  
  /**
   * \brief Completions for any possible value (variables, function calls, etc.)
   * should be included in the results.
   */
  CXCompletionContext_AnyValue = 1 << 1,
  /**
   * \brief Completions for values that resolve to an Objective-C object should
   * be included in the results.
   */
  CXCompletionContext_ObjCObjectValue = 1 << 2,
  /**
   * \brief Completions for values that resolve to an Objective-C selector
   * should be included in the results.
   */
  CXCompletionContext_ObjCSelectorValue = 1 << 3,
  /**
   * \brief Completions for values that resolve to a C++ class type should be
   * included in the results.
   */
  CXCompletionContext_CXXClassTypeValue = 1 << 4,
  
  /**
   * \brief Completions for fields of the member being accessed using the dot
   * operator should be included in the results.
   */
  CXCompletionContext_DotMemberAccess = 1 << 5,
  /**
   * \brief Completions for fields of the member being accessed using the arrow
   * operator should be included in the results.
   */
  CXCompletionContext_ArrowMemberAccess = 1 << 6,
  /**
   * \brief Completions for properties of the Objective-C object being accessed
   * using the dot operator should be included in the results.
   */
  CXCompletionContext_ObjCPropertyAccess = 1 << 7,
  
  /**
   * \brief Completions for enum tags should be included in the results.
   */
  CXCompletionContext_EnumTag = 1 << 8,
  /**
   * \brief Completions for union tags should be included in the results.
   */
  CXCompletionContext_UnionTag = 1 << 9,
  /**
   * \brief Completions for struct tags should be included in the results.
   */
  CXCompletionContext_StructTag = 1 << 10,
  
  /**
   * \brief Completions for C++ class names should be included in the results.
   */
  CXCompletionContext_ClassTag = 1 << 11,
  /**
   * \brief Completions for C++ namespaces and namespace aliases should be
   * included in the results.
   */
  CXCompletionContext_Namespace = 1 << 12,
  /**
   * \brief Completions for C++ nested name specifiers should be included in
   * the results.
   */
  CXCompletionContext_NestedNameSpecifier = 1 << 13,
  
  /**
   * \brief Completions for Objective-C interfaces (classes) should be included
   * in the results.
   */
  CXCompletionContext_ObjCInterface = 1 << 14,
  /**
   * \brief Completions for Objective-C protocols should be included in
   * the results.
   */
  CXCompletionContext_ObjCProtocol = 1 << 15,
  /**
   * \brief Completions for Objective-C categories should be included in
   * the results.
   */
  CXCompletionContext_ObjCCategory = 1 << 16,
  /**
   * \brief Completions for Objective-C instance messages should be included
   * in the results.
   */
  CXCompletionContext_ObjCInstanceMessage = 1 << 17,
  /**
   * \brief Completions for Objective-C class messages should be included in
   * the results.
   */
  CXCompletionContext_ObjCClassMessage = 1 << 18,
  /**
   * \brief Completions for Objective-C selector names should be included in
   * the results.
   */
  CXCompletionContext_ObjCSelectorName = 1 << 19,
  
  /**
   * \brief Completions for preprocessor macro names should be included in
   * the results.
   */
  CXCompletionContext_MacroName = 1 << 20,
  
  /**
   * \brief Natural language completions should be included in the results.
   */
  CXCompletionContext_NaturalLanguage = 1 << 21,
  
  /**
   * \brief The current context is unknown, so set all contexts.
   */
  CXCompletionContext_Unknown = ((1 << 22) - 1)
};
  
/**
 * \brief Returns a default set of code-completion options that can be
 * passed to\c clang_codeCompleteAt(). 
 */
CINDEX_LINKAGE unsigned clang_defaultCodeCompleteOptions(void);

/**
 * \brief Perform code completion at a given location in a translation unit.
 *
 * This function performs code completion at a particular file, line, and
 * column within source code, providing results that suggest potential
 * code snippets based on the context of the completion. The basic model
 * for code completion is that Clang will parse a complete source file,
 * performing syntax checking up to the location where code-completion has
 * been requested. At that point, a special code-completion token is passed
 * to the parser, which recognizes this token and determines, based on the
 * current location in the C/Objective-C/C++ grammar and the state of
 * semantic analysis, what completions to provide. These completions are
 * returned via a new \c CXCodeCompleteResults structure.
 *
 * Code completion itself is meant to be triggered by the client when the
 * user types punctuation characters or whitespace, at which point the
 * code-completion location will coincide with the cursor. For example, if \c p
 * is a pointer, code-completion might be triggered after the "-" and then
 * after the ">" in \c p->. When the code-completion location is afer the ">",
 * the completion results will provide, e.g., the members of the struct that
 * "p" points to. The client is responsible for placing the cursor at the
 * beginning of the token currently being typed, then filtering the results
 * based on the contents of the token. For example, when code-completing for
 * the expression \c p->get, the client should provide the location just after
 * the ">" (e.g., pointing at the "g") to this code-completion hook. Then, the
 * client can filter the results based on the current token text ("get"), only
 * showing those results that start with "get". The intent of this interface
 * is to separate the relatively high-latency acquisition of code-completion
 * results from the filtering of results on a per-character basis, which must
 * have a lower latency.
 *
 * \param TU The translation unit in which code-completion should
 * occur. The source files for this translation unit need not be
 * completely up-to-date (and the contents of those source files may
 * be overridden via \p unsaved_files). Cursors referring into the
 * translation unit may be invalidated by this invocation.
 *
 * \param complete_filename The name of the source file where code
 * completion should be performed. This filename may be any file
 * included in the translation unit.
 *
 * \param complete_line The line at which code-completion should occur.
 *
 * \param complete_column The column at which code-completion should occur.
 * Note that the column should point just after the syntactic construct that
 * initiated code completion, and not in the middle of a lexical token.
 *
 * \param unsaved_files the Files that have not yet been saved to disk
 * but may be required for parsing or code completion, including the
 * contents of those files.  The contents and name of these files (as
 * specified by CXUnsavedFile) are copied when necessary, so the
 * client only needs to guarantee their validity until the call to
 * this function returns.
 *
 * \param num_unsaved_files The number of unsaved file entries in \p
 * unsaved_files.
 *
 * \param options Extra options that control the behavior of code
 * completion, expressed as a bitwise OR of the enumerators of the
 * CXCodeComplete_Flags enumeration. The 
 * \c clang_defaultCodeCompleteOptions() function returns a default set
 * of code-completion options.
 *
 * \returns If successful, a new \c CXCodeCompleteResults structure
 * containing code-completion results, which should eventually be
 * freed with \c clang_disposeCodeCompleteResults(). If code
 * completion fails, returns NULL.
 */
CINDEX_LINKAGE
CXCodeCompleteResults *clang_codeCompleteAt(CXTranslationUnit TU,
                                            const char *complete_filename,
                                            unsigned complete_line,
                                            unsigned complete_column,
                                            struct CXUnsavedFile *unsaved_files,
                                            unsigned num_unsaved_files,
                                            unsigned options);

/**
 * \brief Sort the code-completion results in case-insensitive alphabetical 
 * order.
 *
 * \param Results The set of results to sort.
 * \param NumResults The number of results in \p Results.
 */
CINDEX_LINKAGE
void clang_sortCodeCompletionResults(CXCompletionResult *Results,
                                     unsigned NumResults);
  
/**
 * \brief Free the given set of code-completion results.
 */
CINDEX_LINKAGE
void clang_disposeCodeCompleteResults(CXCodeCompleteResults *Results);
  
/**
 * \brief Determine the number of diagnostics produced prior to the
 * location where code completion was performed.
 */
CINDEX_LINKAGE
unsigned clang_codeCompleteGetNumDiagnostics(CXCodeCompleteResults *Results);

/**
 * \brief Retrieve a diagnostic associated with the given code completion.
 *
 * \param Results the code completion results to query.
 * \param Index the zero-based diagnostic number to retrieve.
 *
 * \returns the requested diagnostic. This diagnostic must be freed
 * via a call to \c clang_disposeDiagnostic().
 */
CINDEX_LINKAGE
CXDiagnostic clang_codeCompleteGetDiagnostic(CXCodeCompleteResults *Results,
                                             unsigned Index);

/**
 * \brief Determines what completions are appropriate for the context
 * the given code completion.
 * 
 * \param Results the code completion results to query
 *
 * \returns the kinds of completions that are appropriate for use
 * along with the given code completion results.
 */
CINDEX_LINKAGE
unsigned long long clang_codeCompleteGetContexts(
                                                CXCodeCompleteResults *Results);

/**
 * \brief Returns the cursor kind for the container for the current code
 * completion context. The container is only guaranteed to be set for
 * contexts where a container exists (i.e. member accesses or Objective-C
 * message sends); if there is not a container, this function will return
 * CXCursor_InvalidCode.
 *
 * \param Results the code completion results to query
 *
 * \param IsIncomplete on return, this value will be false if Clang has complete
 * information about the container. If Clang does not have complete
 * information, this value will be true.
 *
 * \returns the container kind, or CXCursor_InvalidCode if there is not a
 * container
 */
CINDEX_LINKAGE
enum CXCursorKind clang_codeCompleteGetContainerKind(
                                                 CXCodeCompleteResults *Results,
                                                     unsigned *IsIncomplete);

/**
 * \brief Returns the USR for the container for the current code completion
 * context. If there is not a container for the current context, this
 * function will return the empty string.
 *
 * \param Results the code completion results to query
 *
 * \returns the USR for the container
 */
CINDEX_LINKAGE
CXString clang_codeCompleteGetContainerUSR(CXCodeCompleteResults *Results);

/**
 * \brief Returns the currently-entered selector for an Objective-C message
 * send, formatted like "initWithFoo:bar:". Only guaranteed to return a
 * non-empty string for CXCompletionContext_ObjCInstanceMessage and
 * CXCompletionContext_ObjCClassMessage.
 *
 * \param Results the code completion results to query
 *
 * \returns the selector (or partial selector) that has been entered thus far
 * for an Objective-C message send.
 */
CINDEX_LINKAGE
CXString clang_codeCompleteGetObjCSelector(CXCodeCompleteResults *Results);
  
/**
 * @}
 */

/**
 * \defgroup CINDEX_MISC Miscellaneous utility functions
 *
 * @{
 */

/**
 * \brief Return a version string, suitable for showing to a user, but not
 *        intended to be parsed (the format is not guaranteed to be stable).
 */
CINDEX_LINKAGE CXString clang_getClangVersion(void);

/**
 * \brief Enable/disable crash recovery.
 *
 * \param isEnabled Flag to indicate if crash recovery is enabled.  A non-zero
 *        value enables crash recovery, while 0 disables it.
 */
CINDEX_LINKAGE void clang_toggleCrashRecovery(unsigned isEnabled);
  
 /**
  * \brief Visitor invoked for each file in a translation unit
  *        (used with clang_getInclusions()).
  *
  * This visitor function will be invoked by clang_getInclusions() for each
  * file included (either at the top-level or by \#include directives) within
  * a translation unit.  The first argument is the file being included, and
  * the second and third arguments provide the inclusion stack.  The
  * array is sorted in order of immediate inclusion.  For example,
  * the first element refers to the location that included 'included_file'.
  */
typedef void (*CXInclusionVisitor)(CXFile included_file,
                                   CXSourceLocation* inclusion_stack,
                                   unsigned include_len,
                                   CXClientData client_data);

/**
 * \brief Visit the set of preprocessor inclusions in a translation unit.
 *   The visitor function is called with the provided data for every included
 *   file.  This does not include headers included by the PCH file (unless one
 *   is inspecting the inclusions in the PCH file itself).
 */
CINDEX_LINKAGE void clang_getInclusions(CXTranslationUnit tu,
                                        CXInclusionVisitor visitor,
                                        CXClientData client_data);

typedef enum {
  CXEval_Int = 1 ,
  CXEval_Float = 2,
  CXEval_ObjCStrLiteral = 3,
  CXEval_StrLiteral = 4,
  CXEval_CFStr = 5,
  CXEval_Other = 6,

  CXEval_UnExposed = 0

} CXEvalResultKind ;

/**
 * \brief Evaluation result of a cursor
 */
typedef void * CXEvalResult;

/**
 * \brief If cursor is a statement declaration tries to evaluate the 
 * statement and if its variable, tries to evaluate its initializer,
 * into its corresponding type.
 */
CINDEX_LINKAGE CXEvalResult clang_Cursor_Evaluate(CXCursor C);

/**
 * \brief Returns the kind of the evaluated result.
 */
CINDEX_LINKAGE CXEvalResultKind clang_EvalResult_getKind(CXEvalResult E);

/**
 * \brief Returns the evaluation result as integer if the
 * kind is Int.
 */
CINDEX_LINKAGE int clang_EvalResult_getAsInt(CXEvalResult E);

/**
 * \brief Returns the evaluation result as double if the
 * kind is double.
 */
CINDEX_LINKAGE double clang_EvalResult_getAsDouble(CXEvalResult E);

/**
 * \brief Returns the evaluation result as a constant string if the
 * kind is other than Int or float. User must not free this pointer,
 * instead call clang_EvalResult_dispose on the CXEvalResult returned
 * by clang_Cursor_Evaluate.
 */
CINDEX_LINKAGE const char* clang_EvalResult_getAsStr(CXEvalResult E);

/**
 * \brief Disposes the created Eval memory.
 */
CINDEX_LINKAGE void clang_EvalResult_dispose(CXEvalResult E);
/**
 * @}
 */

/** \defgroup CINDEX_REMAPPING Remapping functions
 *
 * @{
 */

/**
 * \brief A remapping of original source files and their translated files.
 */
typedef void *CXRemapping;

/**
 * \brief Retrieve a remapping.
 *
 * \param path the path that contains metadata about remappings.
 *
 * \returns the requested remapping. This remapping must be freed
 * via a call to \c clang_remap_dispose(). Can return NULL if an error occurred.
 */
CINDEX_LINKAGE CXRemapping clang_getRemappings(const char *path);

/**
 * \brief Retrieve a remapping.
 *
 * \param filePaths pointer to an array of file paths containing remapping info.
 *
 * \param numFiles number of file paths.
 *
 * \returns the requested remapping. This remapping must be freed
 * via a call to \c clang_remap_dispose(). Can return NULL if an error occurred.
 */
CINDEX_LINKAGE
CXRemapping clang_getRemappingsFromFileList(const char **filePaths,
                                            unsigned numFiles);

/**
 * \brief Determine the number of remappings.
 */
CINDEX_LINKAGE unsigned clang_remap_getNumFiles(CXRemapping);

/**
 * \brief Get the original and the associated filename from the remapping.
 * 
 * \param original If non-NULL, will be set to the original filename.
 *
 * \param transformed If non-NULL, will be set to the filename that the original
 * is associated with.
 */
CINDEX_LINKAGE void clang_remap_getFilenames(CXRemapping, unsigned index,
                                     CXString *original, CXString *transformed);

/**
 * \brief Dispose the remapping.
 */
CINDEX_LINKAGE void clang_remap_dispose(CXRemapping);

/**
 * @}
 */

/** \defgroup CINDEX_HIGH Higher level API functions
 *
 * @{
 */

enum CXVisitorResult {
  CXVisit_Break,
  CXVisit_Continue
};

typedef struct CXCursorAndRangeVisitor {
  void *context;
  enum CXVisitorResult (*visit)(void *context, CXCursor, CXSourceRange);
} CXCursorAndRangeVisitor;

typedef enum {
  /**
   * \brief Function returned successfully.
   */
  CXResult_Success = 0,
  /**
   * \brief One of the parameters was invalid for the function.
   */
  CXResult_Invalid = 1,
  /**
   * \brief The function was terminated by a callback (e.g. it returned
   * CXVisit_Break)
   */
  CXResult_VisitBreak = 2

} CXResult;

/**
 * \brief Find references of a declaration in a specific file.
 * 
 * \param cursor pointing to a declaration or a reference of one.
 *
 * \param file to search for references.
 *
 * \param visitor callback that will receive pairs of CXCursor/CXSourceRange for
 * each reference found.
 * The CXSourceRange will point inside the file; if the reference is inside
 * a macro (and not a macro argument) the CXSourceRange will be invalid.
 *
 * \returns one of the CXResult enumerators.
 */
CINDEX_LINKAGE CXResult clang_findReferencesInFile(CXCursor cursor, CXFile file,
                                               CXCursorAndRangeVisitor visitor);

/**
 * \brief Find #import/#include directives in a specific file.
 *
 * \param TU translation unit containing the file to query.
 *
 * \param file to search for #import/#include directives.
 *
 * \param visitor callback that will receive pairs of CXCursor/CXSourceRange for
 * each directive found.
 *
 * \returns one of the CXResult enumerators.
 */
CINDEX_LINKAGE CXResult clang_findIncludesInFile(CXTranslationUnit TU,
                                                 CXFile file,
                                              CXCursorAndRangeVisitor visitor);

#ifdef __has_feature
#  if __has_feature(blocks)

typedef enum CXVisitorResult
    (^CXCursorAndRangeVisitorBlock)(CXCursor, CXSourceRange);

CINDEX_LINKAGE
CXResult clang_findReferencesInFileWithBlock(CXCursor, CXFile,
                                             CXCursorAndRangeVisitorBlock);

CINDEX_LINKAGE
CXResult clang_findIncludesInFileWithBlock(CXTranslationUnit, CXFile,
                                           CXCursorAndRangeVisitorBlock);

#  endif
#endif

/**
 * \brief The client's data object that is associated with a CXFile.
 */
typedef void *CXIdxClientFile;

/**
 * \brief The client's data object that is associated with a semantic entity.
 */
typedef void *CXIdxClientEntity;

/**
 * \brief The client's data object that is associated with a semantic container
 * of entities.
 */
typedef void *CXIdxClientContainer;

/**
 * \brief The client's data object that is associated with an AST file (PCH
 * or module).
 */
typedef void *CXIdxClientASTFile;

/**
 * \brief Source location passed to index callbacks.
 */
typedef struct {
  void *ptr_data[2];
  unsigned int_data;
} CXIdxLoc;

/**
 * \brief Data for ppIncludedFile callback.
 */
typedef struct {
  /**
   * \brief Location of '#' in the \#include/\#import directive.
   */
  CXIdxLoc hashLoc;
  /**
   * \brief Filename as written in the \#include/\#import directive.
   */
  const char *filename;
  /**
   * \brief The actual file that the \#include/\#import directive resolved to.
   */
  CXFile file;
  int isImport;
  int isAngled;
  /**
   * \brief Non-zero if the directive was automatically turned into a module
   * import.
   */
  int isModuleImport;
} CXIdxIncludedFileInfo;

/**
 * \brief Data for IndexerCallbacks#importedASTFile.
 */
typedef struct {
  /**
   * \brief Top level AST file containing the imported PCH, module or submodule.
   */
  CXFile file;
  /**
   * \brief The imported module or NULL if the AST file is a PCH.
   */
  CXModule module;
  /**
   * \brief Location where the file is imported. Applicable only for modules.
   */
  CXIdxLoc loc;
  /**
   * \brief Non-zero if an inclusion directive was automatically turned into
   * a module import. Applicable only for modules.
   */
  int isImplicit;

} CXIdxImportedASTFileInfo;

typedef enum {
  CXIdxEntity_Unexposed     = 0,
  CXIdxEntity_Typedef       = 1,
  CXIdxEntity_Function      = 2,
  CXIdxEntity_Variable      = 3,
  CXIdxEntity_Field         = 4,
  CXIdxEntity_EnumConstant  = 5,

  CXIdxEntity_ObjCClass     = 6,
  CXIdxEntity_ObjCProtocol  = 7,
  CXIdxEntity_ObjCCategory  = 8,

  CXIdxEntity_ObjCInstanceMethod = 9,
  CXIdxEntity_ObjCClassMethod    = 10,
  CXIdxEntity_ObjCProperty  = 11,
  CXIdxEntity_ObjCIvar      = 12,

  CXIdxEntity_Enum          = 13,
  CXIdxEntity_Struct        = 14,
  CXIdxEntity_Union         = 15,

  CXIdxEntity_CXXClass              = 16,
  CXIdxEntity_CXXNamespace          = 17,
  CXIdxEntity_CXXNamespaceAlias     = 18,
  CXIdxEntity_CXXStaticVariable     = 19,
  CXIdxEntity_CXXStaticMethod       = 20,
  CXIdxEntity_CXXInstanceMethod     = 21,
  CXIdxEntity_CXXConstructor        = 22,
  CXIdxEntity_CXXDestructor         = 23,
  CXIdxEntity_CXXConversionFunction = 24,
  CXIdxEntity_CXXTypeAlias          = 25,
  CXIdxEntity_CXXInterface          = 26

} CXIdxEntityKind;

typedef enum {
  CXIdxEntityLang_None = 0,
  CXIdxEntityLang_C    = 1,
  CXIdxEntityLang_ObjC = 2,
  CXIdxEntityLang_CXX  = 3
} CXIdxEntityLanguage;

/**
 * \brief Extra C++ template information for an entity. This can apply to:
 * CXIdxEntity_Function
 * CXIdxEntity_CXXClass
 * CXIdxEntity_CXXStaticMethod
 * CXIdxEntity_CXXInstanceMethod
 * CXIdxEntity_CXXConstructor
 * CXIdxEntity_CXXConversionFunction
 * CXIdxEntity_CXXTypeAlias
 */
typedef enum {
  CXIdxEntity_NonTemplate   = 0,
  CXIdxEntity_Template      = 1,
  CXIdxEntity_TemplatePartialSpecialization = 2,
  CXIdxEntity_TemplateSpecialization = 3
} CXIdxEntityCXXTemplateKind;

typedef enum {
  CXIdxAttr_Unexposed     = 0,
  CXIdxAttr_IBAction      = 1,
  CXIdxAttr_IBOutlet      = 2,
  CXIdxAttr_IBOutletCollection = 3
} CXIdxAttrKind;

typedef struct {
  CXIdxAttrKind kind;
  CXCursor cursor;
  CXIdxLoc loc;
} CXIdxAttrInfo;

typedef struct {
  CXIdxEntityKind kind;
  CXIdxEntityCXXTemplateKind templateKind;
  CXIdxEntityLanguage lang;
  const char *name;
  const char *USR;
  CXCursor cursor;
  const CXIdxAttrInfo *const *attributes;
  unsigned numAttributes;
} CXIdxEntityInfo;

typedef struct {
  CXCursor cursor;
} CXIdxContainerInfo;

typedef struct {
  const CXIdxAttrInfo *attrInfo;
  const CXIdxEntityInfo *objcClass;
  CXCursor classCursor;
  CXIdxLoc classLoc;
} CXIdxIBOutletCollectionAttrInfo;

typedef enum {
  CXIdxDeclFlag_Skipped = 0x1
} CXIdxDeclInfoFlags;

typedef struct {
  const CXIdxEntityInfo *entityInfo;
  CXCursor cursor;
  CXIdxLoc loc;
  const CXIdxContainerInfo *semanticContainer;
  /**
   * \brief Generally same as #semanticContainer but can be different in
   * cases like out-of-line C++ member functions.
   */
  const CXIdxContainerInfo *lexicalContainer;
  int isRedeclaration;
  int isDefinition;
  int isContainer;
  const CXIdxContainerInfo *declAsContainer;
  /**
   * \brief Whether the declaration exists in code or was created implicitly
   * by the compiler, e.g. implicit Objective-C methods for properties.
   */
  int isImplicit;
  const CXIdxAttrInfo *const *attributes;
  unsigned numAttributes;

  unsigned flags;

} CXIdxDeclInfo;

typedef enum {
  CXIdxObjCContainer_ForwardRef = 0,
  CXIdxObjCContainer_Interface = 1,
  CXIdxObjCContainer_Implementation = 2
} CXIdxObjCContainerKind;

typedef struct {
  const CXIdxDeclInfo *declInfo;
  CXIdxObjCContainerKind kind;
} CXIdxObjCContainerDeclInfo;

typedef struct {
  const CXIdxEntityInfo *base;
  CXCursor cursor;
  CXIdxLoc loc;
} CXIdxBaseClassInfo;

typedef struct {
  const CXIdxEntityInfo *protocol;
  CXCursor cursor;
  CXIdxLoc loc;
} CXIdxObjCProtocolRefInfo;

typedef struct {
  const CXIdxObjCProtocolRefInfo *const *protocols;
  unsigned numProtocols;
} CXIdxObjCProtocolRefListInfo;

typedef struct {
  const CXIdxObjCContainerDeclInfo *containerInfo;
  const CXIdxBaseClassInfo *superInfo;
  const CXIdxObjCProtocolRefListInfo *protocols;
} CXIdxObjCInterfaceDeclInfo;

typedef struct {
  const CXIdxObjCContainerDeclInfo *containerInfo;
  const CXIdxEntityInfo *objcClass;
  CXCursor classCursor;
  CXIdxLoc classLoc;
  const CXIdxObjCProtocolRefListInfo *protocols;
} CXIdxObjCCategoryDeclInfo;

typedef struct {
  const CXIdxDeclInfo *declInfo;
  const CXIdxEntityInfo *getter;
  const CXIdxEntityInfo *setter;
} CXIdxObjCPropertyDeclInfo;

typedef struct {
  const CXIdxDeclInfo *declInfo;
  const CXIdxBaseClassInfo *const *bases;
  unsigned numBases;
} CXIdxCXXClassDeclInfo;

/**
 * \brief Data for IndexerCallbacks#indexEntityReference.
 */
typedef enum {
  /**
   * \brief The entity is referenced directly in user's code.
   */
  CXIdxEntityRef_Direct = 1,
  /**
   * \brief An implicit reference, e.g. a reference of an Objective-C method
   * via the dot syntax.
   */
  CXIdxEntityRef_Implicit = 2
} CXIdxEntityRefKind;

/**
 * \brief Data for IndexerCallbacks#indexEntityReference.
 */
typedef struct {
  CXIdxEntityRefKind kind;
  /**
   * \brief Reference cursor.
   */
  CXCursor cursor;
  CXIdxLoc loc;
  /**
   * \brief The entity that gets referenced.
   */
  const CXIdxEntityInfo *referencedEntity;
  /**
   * \brief Immediate "parent" of the reference. For example:
   * 
   * \code
   * Foo *var;
   * \endcode
   * 
   * The parent of reference of type 'Foo' is the variable 'var'.
   * For references inside statement bodies of functions/methods,
   * the parentEntity will be the function/method.
   */
  const CXIdxEntityInfo *parentEntity;
  /**
   * \brief Lexical container context of the reference.
   */
  const CXIdxContainerInfo *container;
} CXIdxEntityRefInfo;

/**
 * \brief A group of callbacks used by #clang_indexSourceFile and
 * #clang_indexTranslationUnit.
 */
typedef struct {
  /**
   * \brief Called periodically to check whether indexing should be aborted.
   * Should return 0 to continue, and non-zero to abort.
   */
  int (*abortQuery)(CXClientData client_data, void *reserved);

  /**
   * \brief Called at the end of indexing; passes the complete diagnostic set.
   */
  void (*diagnostic)(CXClientData client_data,
                     CXDiagnosticSet, void *reserved);

  CXIdxClientFile (*enteredMainFile)(CXClientData client_data,
                                     CXFile mainFile, void *reserved);
  
  /**
   * \brief Called when a file gets \#included/\#imported.
   */
  CXIdxClientFile (*ppIncludedFile)(CXClientData client_data,
                                    const CXIdxIncludedFileInfo *);
  
  /**
   * \brief Called when a AST file (PCH or module) gets imported.
   * 
   * AST files will not get indexed (there will not be callbacks to index all
   * the entities in an AST file). The recommended action is that, if the AST
   * file is not already indexed, to initiate a new indexing job specific to
   * the AST file.
   */
  CXIdxClientASTFile (*importedASTFile)(CXClientData client_data,
                                        const CXIdxImportedASTFileInfo *);

  /**
   * \brief Called at the beginning of indexing a translation unit.
   */
  CXIdxClientContainer (*startedTranslationUnit)(CXClientData client_data,
                                                 void *reserved);

  void (*indexDeclaration)(CXClientData client_data,
                           const CXIdxDeclInfo *);

  /**
   * \brief Called to index a reference of an entity.
   */
  void (*indexEntityReference)(CXClientData client_data,
                               const CXIdxEntityRefInfo *);

} IndexerCallbacks;

CINDEX_LINKAGE int clang_index_isEntityObjCContainerKind(CXIdxEntityKind);
CINDEX_LINKAGE const CXIdxObjCContainerDeclInfo *
clang_index_getObjCContainerDeclInfo(const CXIdxDeclInfo *);

CINDEX_LINKAGE const CXIdxObjCInterfaceDeclInfo *
clang_index_getObjCInterfaceDeclInfo(const CXIdxDeclInfo *);

CINDEX_LINKAGE
const CXIdxObjCCategoryDeclInfo *
clang_index_getObjCCategoryDeclInfo(const CXIdxDeclInfo *);

CINDEX_LINKAGE const CXIdxObjCProtocolRefListInfo *
clang_index_getObjCProtocolRefListInfo(const CXIdxDeclInfo *);

CINDEX_LINKAGE const CXIdxObjCPropertyDeclInfo *
clang_index_getObjCPropertyDeclInfo(const CXIdxDeclInfo *);

CINDEX_LINKAGE const CXIdxIBOutletCollectionAttrInfo *
clang_index_getIBOutletCollectionAttrInfo(const CXIdxAttrInfo *);

CINDEX_LINKAGE const CXIdxCXXClassDeclInfo *
clang_index_getCXXClassDeclInfo(const CXIdxDeclInfo *);

/**
 * \brief For retrieving a custom CXIdxClientContainer attached to a
 * container.
 */
CINDEX_LINKAGE CXIdxClientContainer
clang_index_getClientContainer(const CXIdxContainerInfo *);

/**
 * \brief For setting a custom CXIdxClientContainer attached to a
 * container.
 */
CINDEX_LINKAGE void
clang_index_setClientContainer(const CXIdxContainerInfo *,CXIdxClientContainer);

/**
 * \brief For retrieving a custom CXIdxClientEntity attached to an entity.
 */
CINDEX_LINKAGE CXIdxClientEntity
clang_index_getClientEntity(const CXIdxEntityInfo *);

/**
 * \brief For setting a custom CXIdxClientEntity attached to an entity.
 */
CINDEX_LINKAGE void
clang_index_setClientEntity(const CXIdxEntityInfo *, CXIdxClientEntity);

/**
 * \brief An indexing action/session, to be applied to one or multiple
 * translation units.
 */
typedef void *CXIndexAction;

/**
 * \brief An indexing action/session, to be applied to one or multiple
 * translation units.
 *
 * \param CIdx The index object with which the index action will be associated.
 */
CINDEX_LINKAGE CXIndexAction clang_IndexAction_create(CXIndex CIdx);

/**
 * \brief Destroy the given index action.
 *
 * The index action must not be destroyed until all of the translation units
 * created within that index action have been destroyed.
 */
CINDEX_LINKAGE void clang_IndexAction_dispose(CXIndexAction);

typedef enum {
  /**
   * \brief Used to indicate that no special indexing options are needed.
   */
  CXIndexOpt_None = 0x0,
  
  /**
   * \brief Used to indicate that IndexerCallbacks#indexEntityReference should
   * be invoked for only one reference of an entity per source file that does
   * not also include a declaration/definition of the entity.
   */
  CXIndexOpt_SuppressRedundantRefs = 0x1,

  /**
   * \brief Function-local symbols should be indexed. If this is not set
   * function-local symbols will be ignored.
   */
  CXIndexOpt_IndexFunctionLocalSymbols = 0x2,

  /**
   * \brief Implicit function/class template instantiations should be indexed.
   * If this is not set, implicit instantiations will be ignored.
   */
  CXIndexOpt_IndexImplicitTemplateInstantiations = 0x4,

  /**
   * \brief Suppress all compiler warnings when parsing for indexing.
   */
  CXIndexOpt_SuppressWarnings = 0x8,

  /**
   * \brief Skip a function/method body that was already parsed during an
   * indexing session associated with a \c CXIndexAction object.
   * Bodies in system headers are always skipped.
   */
  CXIndexOpt_SkipParsedBodiesInSession = 0x10

} CXIndexOptFlags;

/**
 * \brief Index the given source file and the translation unit corresponding
 * to that file via callbacks implemented through #IndexerCallbacks.
 *
 * \param client_data pointer data supplied by the client, which will
 * be passed to the invoked callbacks.
 *
 * \param index_callbacks Pointer to indexing callbacks that the client
 * implements.
 *
 * \param index_callbacks_size Size of #IndexerCallbacks structure that gets
 * passed in index_callbacks.
 *
 * \param index_options A bitmask of options that affects how indexing is
 * performed. This should be a bitwise OR of the CXIndexOpt_XXX flags.
 *
 * \param[out] out_TU pointer to store a \c CXTranslationUnit that can be
 * reused after indexing is finished. Set to \c NULL if you do not require it.
 *
 * \returns 0 on success or if there were errors from which the compiler could
 * recover.  If there is a failure from which there is no recovery, returns
 * a non-zero \c CXErrorCode.
 *
 * The rest of the parameters are the same as #clang_parseTranslationUnit.
 */
CINDEX_LINKAGE int clang_indexSourceFile(CXIndexAction,
                                         CXClientData client_data,
                                         IndexerCallbacks *index_callbacks,
                                         unsigned index_callbacks_size,
                                         unsigned index_options,
                                         const char *source_filename,
                                         const char * const *command_line_args,
                                         int num_command_line_args,
                                         struct CXUnsavedFile *unsaved_files,
                                         unsigned num_unsaved_files,
                                         CXTranslationUnit *out_TU,
                                         unsigned TU_options);

/**
 * \brief Same as clang_indexSourceFile but requires a full command line
 * for \c command_line_args including argv[0]. This is useful if the standard
 * library paths are relative to the binary.
 */
CINDEX_LINKAGE int clang_indexSourceFileFullArgv(
    CXIndexAction, CXClientData client_data, IndexerCallbacks *index_callbacks,
    unsigned index_callbacks_size, unsigned index_options,
    const char *source_filename, const char *const *command_line_args,
    int num_command_line_args, struct CXUnsavedFile *unsaved_files,
    unsigned num_unsaved_files, CXTranslationUnit *out_TU, unsigned TU_options);

/**
 * \brief Index the given translation unit via callbacks implemented through
 * #IndexerCallbacks.
 * 
 * The order of callback invocations is not guaranteed to be the same as
 * when indexing a source file. The high level order will be:
 * 
 *   -Preprocessor callbacks invocations
 *   -Declaration/reference callbacks invocations
 *   -Diagnostic callback invocations
 *
 * The parameters are the same as #clang_indexSourceFile.
 * 
 * \returns If there is a failure from which there is no recovery, returns
 * non-zero, otherwise returns 0.
 */
CINDEX_LINKAGE int clang_indexTranslationUnit(CXIndexAction,
                                              CXClientData client_data,
                                              IndexerCallbacks *index_callbacks,
                                              unsigned index_callbacks_size,
                                              unsigned index_options,
                                              CXTranslationUnit);

/**
 * \brief Retrieve the CXIdxFile, file, line, column, and offset represented by
 * the given CXIdxLoc.
 *
 * If the location refers into a macro expansion, retrieves the
 * location of the macro expansion and if it refers into a macro argument
 * retrieves the location of the argument.
 */
CINDEX_LINKAGE void clang_indexLoc_getFileLocation(CXIdxLoc loc,
                                                   CXIdxClientFile *indexFile,
                                                   CXFile *file,
                                                   unsigned *line,
                                                   unsigned *column,
                                                   unsigned *offset);

/**
 * \brief Retrieve the CXSourceLocation represented by the given CXIdxLoc.
 */
CINDEX_LINKAGE
CXSourceLocation clang_indexLoc_getCXSourceLocation(CXIdxLoc loc);

/**
 * \brief Visitor invoked for each field found by a traversal.
 *
 * This visitor function will be invoked for each field found by
 * \c clang_Type_visitFields. Its first argument is the cursor being
 * visited, its second argument is the client data provided to
 * \c clang_Type_visitFields.
 *
 * The visitor should return one of the \c CXVisitorResult values
 * to direct \c clang_Type_visitFields.
 */
typedef enum CXVisitorResult (*CXFieldVisitor)(CXCursor C,
                                               CXClientData client_data);

/**
 * \brief Visit the fields of a particular type.
 *
 * This function visits all the direct fields of the given cursor,
 * invoking the given \p visitor function with the cursors of each
 * visited field. The traversal may be ended prematurely, if
 * the visitor returns \c CXFieldVisit_Break.
 *
 * \param T the record type whose field may be visited.
 *
 * \param visitor the visitor function that will be invoked for each
 * field of \p T.
 *
 * \param client_data pointer data supplied by the client, which will
 * be passed to the visitor each time it is invoked.
 *
 * \returns a non-zero value if the traversal was terminated
 * prematurely by the visitor returning \c CXFieldVisit_Break.
 */
CINDEX_LINKAGE unsigned clang_Type_visitFields(CXType T,
                                               CXFieldVisitor visitor,
                                               CXClientData client_data);

/**
 * @}
 */

/**
 * @}
 */

#ifdef __cplusplus
}
#endif
#endif<|MERGE_RESOLUTION|>--- conflicted
+++ resolved
@@ -2338,18 +2338,14 @@
    */
   CXCursor_OMPTargetSimdDirective = 270,
 
-<<<<<<< HEAD
+  /** \brief OpenMP teams distribute directive.
+   */
+  CXCursor_OMPTeamsDistributeDirective = 271,
+
 #ifdef INTEL_CUSTOMIZATION
-  CXCursor_CilkRankedStmt                = 271,
+  CXCursor_CilkRankedStmt                = 272,
   CXCursor_LastStmt                      = CXCursor_CilkRankedStmt,
 #endif /* INTEL_CUSTOMIZATION */
-=======
-  /** \brief OpenMP teams distribute directive.
-   */
-  CXCursor_OMPTeamsDistributeDirective = 271,
-
-  CXCursor_LastStmt = CXCursor_OMPTeamsDistributeDirective,
->>>>>>> 61c0b0c3
 
   /**
    * \brief Cursor that represents the translation unit itself.
