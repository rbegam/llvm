/*===-- clang-c/Index.h - Indexing Public C Interface -------------*- C -*-===*\
|*                                                                            *|
|*                     The LLVM Compiler Infrastructure                       *|
|*                                                                            *|
|* This file is distributed under the University of Illinois Open Source      *|
|* License. See LICENSE.TXT for details.                                      *|
|*                                                                            *|
|*===----------------------------------------------------------------------===*|
|*                                                                            *|
|* This header provides a public inferface to a Clang library for extracting  *|
|* high-level symbol information from source files without exposing the full  *|
|* Clang C++ API.                                                             *|
|*                                                                            *|
\*===----------------------------------------------------------------------===*/

#ifndef LLVM_CLANG_C_INDEX_H
#define LLVM_CLANG_C_INDEX_H

#include <time.h>

#include "clang-c/Platform.h"
#include "clang-c/CXErrorCode.h"
#include "clang-c/CXString.h"
#include "clang-c/BuildSystem.h"

/**
 * \brief The version constants for the libclang API.
 * CINDEX_VERSION_MINOR should increase when there are API additions.
 * CINDEX_VERSION_MAJOR is intended for "major" source/ABI breaking changes.
 *
 * The policy about the libclang API was always to keep it source and ABI
 * compatible, thus CINDEX_VERSION_MAJOR is expected to remain stable.
 */
#define CINDEX_VERSION_MAJOR 0
#define CINDEX_VERSION_MINOR 34

#define CINDEX_VERSION_ENCODE(major, minor) ( \
      ((major) * 10000)                       \
    + ((minor) *     1))

#define CINDEX_VERSION CINDEX_VERSION_ENCODE( \
    CINDEX_VERSION_MAJOR,                     \
    CINDEX_VERSION_MINOR )

#define CINDEX_VERSION_STRINGIZE_(major, minor)   \
    #major"."#minor
#define CINDEX_VERSION_STRINGIZE(major, minor)    \
    CINDEX_VERSION_STRINGIZE_(major, minor)

#define CINDEX_VERSION_STRING CINDEX_VERSION_STRINGIZE( \
    CINDEX_VERSION_MAJOR,                               \
    CINDEX_VERSION_MINOR)

#ifdef __cplusplus
extern "C" {
#endif

/** \defgroup CINDEX libclang: C Interface to Clang
 *
 * The C Interface to Clang provides a relatively small API that exposes
 * facilities for parsing source code into an abstract syntax tree (AST),
 * loading already-parsed ASTs, traversing the AST, associating
 * physical source locations with elements within the AST, and other
 * facilities that support Clang-based development tools.
 *
 * This C interface to Clang will never provide all of the information
 * representation stored in Clang's C++ AST, nor should it: the intent is to
 * maintain an API that is relatively stable from one release to the next,
 * providing only the basic functionality needed to support development tools.
 *
 * To avoid namespace pollution, data types are prefixed with "CX" and
 * functions are prefixed with "clang_".
 *
 * @{
 */

/**
 * \brief An "index" that consists of a set of translation units that would
 * typically be linked together into an executable or library.
 */
typedef void *CXIndex;

/**
 * \brief A single translation unit, which resides in an index.
 */
typedef struct CXTranslationUnitImpl *CXTranslationUnit;

/**
 * \brief Opaque pointer representing client data that will be passed through
 * to various callbacks and visitors.
 */
typedef void *CXClientData;

/**
 * \brief Provides the contents of a file that has not yet been saved to disk.
 *
 * Each CXUnsavedFile instance provides the name of a file on the
 * system along with the current contents of that file that have not
 * yet been saved to disk.
 */
struct CXUnsavedFile {
  /**
   * \brief The file whose contents have not yet been saved.
   *
   * This file must already exist in the file system.
   */
  const char *Filename;

  /**
   * \brief A buffer containing the unsaved contents of this file.
   */
  const char *Contents;

  /**
   * \brief The length of the unsaved contents of this buffer.
   */
  unsigned long Length;
};

/**
 * \brief Describes the availability of a particular entity, which indicates
 * whether the use of this entity will result in a warning or error due to
 * it being deprecated or unavailable.
 */
enum CXAvailabilityKind {
  /**
   * \brief The entity is available.
   */
  CXAvailability_Available,
  /**
   * \brief The entity is available, but has been deprecated (and its use is
   * not recommended).
   */
  CXAvailability_Deprecated,
  /**
   * \brief The entity is not available; any use of it will be an error.
   */
  CXAvailability_NotAvailable,
  /**
   * \brief The entity is available, but not accessible; any use of it will be
   * an error.
   */
  CXAvailability_NotAccessible
};

/**
 * \brief Describes a version number of the form major.minor.subminor.
 */
typedef struct CXVersion {
  /**
   * \brief The major version number, e.g., the '10' in '10.7.3'. A negative
   * value indicates that there is no version number at all.
   */
  int Major;
  /**
   * \brief The minor version number, e.g., the '7' in '10.7.3'. This value
   * will be negative if no minor version number was provided, e.g., for 
   * version '10'.
   */
  int Minor;
  /**
   * \brief The subminor version number, e.g., the '3' in '10.7.3'. This value
   * will be negative if no minor or subminor version number was provided,
   * e.g., in version '10' or '10.7'.
   */
  int Subminor;
} CXVersion;
  
/**
 * \brief Provides a shared context for creating translation units.
 *
 * It provides two options:
 *
 * - excludeDeclarationsFromPCH: When non-zero, allows enumeration of "local"
 * declarations (when loading any new translation units). A "local" declaration
 * is one that belongs in the translation unit itself and not in a precompiled
 * header that was used by the translation unit. If zero, all declarations
 * will be enumerated.
 *
 * Here is an example:
 *
 * \code
 *   // excludeDeclsFromPCH = 1, displayDiagnostics=1
 *   Idx = clang_createIndex(1, 1);
 *
 *   // IndexTest.pch was produced with the following command:
 *   // "clang -x c IndexTest.h -emit-ast -o IndexTest.pch"
 *   TU = clang_createTranslationUnit(Idx, "IndexTest.pch");
 *
 *   // This will load all the symbols from 'IndexTest.pch'
 *   clang_visitChildren(clang_getTranslationUnitCursor(TU),
 *                       TranslationUnitVisitor, 0);
 *   clang_disposeTranslationUnit(TU);
 *
 *   // This will load all the symbols from 'IndexTest.c', excluding symbols
 *   // from 'IndexTest.pch'.
 *   char *args[] = { "-Xclang", "-include-pch=IndexTest.pch" };
 *   TU = clang_createTranslationUnitFromSourceFile(Idx, "IndexTest.c", 2, args,
 *                                                  0, 0);
 *   clang_visitChildren(clang_getTranslationUnitCursor(TU),
 *                       TranslationUnitVisitor, 0);
 *   clang_disposeTranslationUnit(TU);
 * \endcode
 *
 * This process of creating the 'pch', loading it separately, and using it (via
 * -include-pch) allows 'excludeDeclsFromPCH' to remove redundant callbacks
 * (which gives the indexer the same performance benefit as the compiler).
 */
CINDEX_LINKAGE CXIndex clang_createIndex(int excludeDeclarationsFromPCH,
                                         int displayDiagnostics);

/**
 * \brief Destroy the given index.
 *
 * The index must not be destroyed until all of the translation units created
 * within that index have been destroyed.
 */
CINDEX_LINKAGE void clang_disposeIndex(CXIndex index);

typedef enum {
  /**
   * \brief Used to indicate that no special CXIndex options are needed.
   */
  CXGlobalOpt_None = 0x0,

  /**
   * \brief Used to indicate that threads that libclang creates for indexing
   * purposes should use background priority.
   *
   * Affects #clang_indexSourceFile, #clang_indexTranslationUnit,
   * #clang_parseTranslationUnit, #clang_saveTranslationUnit.
   */
  CXGlobalOpt_ThreadBackgroundPriorityForIndexing = 0x1,

  /**
   * \brief Used to indicate that threads that libclang creates for editing
   * purposes should use background priority.
   *
   * Affects #clang_reparseTranslationUnit, #clang_codeCompleteAt,
   * #clang_annotateTokens
   */
  CXGlobalOpt_ThreadBackgroundPriorityForEditing = 0x2,

  /**
   * \brief Used to indicate that all threads that libclang creates should use
   * background priority.
   */
  CXGlobalOpt_ThreadBackgroundPriorityForAll =
      CXGlobalOpt_ThreadBackgroundPriorityForIndexing |
      CXGlobalOpt_ThreadBackgroundPriorityForEditing

} CXGlobalOptFlags;

/**
 * \brief Sets general options associated with a CXIndex.
 *
 * For example:
 * \code
 * CXIndex idx = ...;
 * clang_CXIndex_setGlobalOptions(idx,
 *     clang_CXIndex_getGlobalOptions(idx) |
 *     CXGlobalOpt_ThreadBackgroundPriorityForIndexing);
 * \endcode
 *
 * \param options A bitmask of options, a bitwise OR of CXGlobalOpt_XXX flags.
 */
CINDEX_LINKAGE void clang_CXIndex_setGlobalOptions(CXIndex, unsigned options);

/**
 * \brief Gets the general options associated with a CXIndex.
 *
 * \returns A bitmask of options, a bitwise OR of CXGlobalOpt_XXX flags that
 * are associated with the given CXIndex object.
 */
CINDEX_LINKAGE unsigned clang_CXIndex_getGlobalOptions(CXIndex);

/**
 * \defgroup CINDEX_FILES File manipulation routines
 *
 * @{
 */

/**
 * \brief A particular source file that is part of a translation unit.
 */
typedef void *CXFile;

/**
 * \brief Retrieve the complete file and path name of the given file.
 */
CINDEX_LINKAGE CXString clang_getFileName(CXFile SFile);

/**
 * \brief Retrieve the last modification time of the given file.
 */
CINDEX_LINKAGE time_t clang_getFileTime(CXFile SFile);

/**
 * \brief Uniquely identifies a CXFile, that refers to the same underlying file,
 * across an indexing session.
 */
typedef struct {
  unsigned long long data[3];
} CXFileUniqueID;

/**
 * \brief Retrieve the unique ID for the given \c file.
 *
 * \param file the file to get the ID for.
 * \param outID stores the returned CXFileUniqueID.
 * \returns If there was a failure getting the unique ID, returns non-zero,
 * otherwise returns 0.
*/
CINDEX_LINKAGE int clang_getFileUniqueID(CXFile file, CXFileUniqueID *outID);

/**
 * \brief Determine whether the given header is guarded against
 * multiple inclusions, either with the conventional
 * \#ifndef/\#define/\#endif macro guards or with \#pragma once.
 */
CINDEX_LINKAGE unsigned 
clang_isFileMultipleIncludeGuarded(CXTranslationUnit tu, CXFile file);

/**
 * \brief Retrieve a file handle within the given translation unit.
 *
 * \param tu the translation unit
 *
 * \param file_name the name of the file.
 *
 * \returns the file handle for the named file in the translation unit \p tu,
 * or a NULL file handle if the file was not a part of this translation unit.
 */
CINDEX_LINKAGE CXFile clang_getFile(CXTranslationUnit tu,
                                    const char *file_name);

/**
 * \brief Returns non-zero if the \c file1 and \c file2 point to the same file,
 * or they are both NULL.
 */
CINDEX_LINKAGE int clang_File_isEqual(CXFile file1, CXFile file2);

/**
 * @}
 */

/**
 * \defgroup CINDEX_LOCATIONS Physical source locations
 *
 * Clang represents physical source locations in its abstract syntax tree in
 * great detail, with file, line, and column information for the majority of
 * the tokens parsed in the source code. These data types and functions are
 * used to represent source location information, either for a particular
 * point in the program or for a range of points in the program, and extract
 * specific location information from those data types.
 *
 * @{
 */

/**
 * \brief Identifies a specific source location within a translation
 * unit.
 *
 * Use clang_getExpansionLocation() or clang_getSpellingLocation()
 * to map a source location to a particular file, line, and column.
 */
typedef struct {
  const void *ptr_data[2];
  unsigned int_data;
} CXSourceLocation;

/**
 * \brief Identifies a half-open character range in the source code.
 *
 * Use clang_getRangeStart() and clang_getRangeEnd() to retrieve the
 * starting and end locations from a source range, respectively.
 */
typedef struct {
  const void *ptr_data[2];
  unsigned begin_int_data;
  unsigned end_int_data;
} CXSourceRange;

/**
 * \brief Retrieve a NULL (invalid) source location.
 */
CINDEX_LINKAGE CXSourceLocation clang_getNullLocation(void);

/**
 * \brief Determine whether two source locations, which must refer into
 * the same translation unit, refer to exactly the same point in the source
 * code.
 *
 * \returns non-zero if the source locations refer to the same location, zero
 * if they refer to different locations.
 */
CINDEX_LINKAGE unsigned clang_equalLocations(CXSourceLocation loc1,
                                             CXSourceLocation loc2);

/**
 * \brief Retrieves the source location associated with a given file/line/column
 * in a particular translation unit.
 */
CINDEX_LINKAGE CXSourceLocation clang_getLocation(CXTranslationUnit tu,
                                                  CXFile file,
                                                  unsigned line,
                                                  unsigned column);
/**
 * \brief Retrieves the source location associated with a given character offset
 * in a particular translation unit.
 */
CINDEX_LINKAGE CXSourceLocation clang_getLocationForOffset(CXTranslationUnit tu,
                                                           CXFile file,
                                                           unsigned offset);

/**
 * \brief Returns non-zero if the given source location is in a system header.
 */
CINDEX_LINKAGE int clang_Location_isInSystemHeader(CXSourceLocation location);

/**
 * \brief Returns non-zero if the given source location is in the main file of
 * the corresponding translation unit.
 */
CINDEX_LINKAGE int clang_Location_isFromMainFile(CXSourceLocation location);

/**
 * \brief Retrieve a NULL (invalid) source range.
 */
CINDEX_LINKAGE CXSourceRange clang_getNullRange(void);

/**
 * \brief Retrieve a source range given the beginning and ending source
 * locations.
 */
CINDEX_LINKAGE CXSourceRange clang_getRange(CXSourceLocation begin,
                                            CXSourceLocation end);

/**
 * \brief Determine whether two ranges are equivalent.
 *
 * \returns non-zero if the ranges are the same, zero if they differ.
 */
CINDEX_LINKAGE unsigned clang_equalRanges(CXSourceRange range1,
                                          CXSourceRange range2);

/**
 * \brief Returns non-zero if \p range is null.
 */
CINDEX_LINKAGE int clang_Range_isNull(CXSourceRange range);

/**
 * \brief Retrieve the file, line, column, and offset represented by
 * the given source location.
 *
 * If the location refers into a macro expansion, retrieves the
 * location of the macro expansion.
 *
 * \param location the location within a source file that will be decomposed
 * into its parts.
 *
 * \param file [out] if non-NULL, will be set to the file to which the given
 * source location points.
 *
 * \param line [out] if non-NULL, will be set to the line to which the given
 * source location points.
 *
 * \param column [out] if non-NULL, will be set to the column to which the given
 * source location points.
 *
 * \param offset [out] if non-NULL, will be set to the offset into the
 * buffer to which the given source location points.
 */
CINDEX_LINKAGE void clang_getExpansionLocation(CXSourceLocation location,
                                               CXFile *file,
                                               unsigned *line,
                                               unsigned *column,
                                               unsigned *offset);

/**
 * \brief Retrieve the file, line, column, and offset represented by
 * the given source location, as specified in a # line directive.
 *
 * Example: given the following source code in a file somefile.c
 *
 * \code
 * #123 "dummy.c" 1
 *
 * static int func(void)
 * {
 *     return 0;
 * }
 * \endcode
 *
 * the location information returned by this function would be
 *
 * File: dummy.c Line: 124 Column: 12
 *
 * whereas clang_getExpansionLocation would have returned
 *
 * File: somefile.c Line: 3 Column: 12
 *
 * \param location the location within a source file that will be decomposed
 * into its parts.
 *
 * \param filename [out] if non-NULL, will be set to the filename of the
 * source location. Note that filenames returned will be for "virtual" files,
 * which don't necessarily exist on the machine running clang - e.g. when
 * parsing preprocessed output obtained from a different environment. If
 * a non-NULL value is passed in, remember to dispose of the returned value
 * using \c clang_disposeString() once you've finished with it. For an invalid
 * source location, an empty string is returned.
 *
 * \param line [out] if non-NULL, will be set to the line number of the
 * source location. For an invalid source location, zero is returned.
 *
 * \param column [out] if non-NULL, will be set to the column number of the
 * source location. For an invalid source location, zero is returned.
 */
CINDEX_LINKAGE void clang_getPresumedLocation(CXSourceLocation location,
                                              CXString *filename,
                                              unsigned *line,
                                              unsigned *column);

/**
 * \brief Legacy API to retrieve the file, line, column, and offset represented
 * by the given source location.
 *
 * This interface has been replaced by the newer interface
 * #clang_getExpansionLocation(). See that interface's documentation for
 * details.
 */
CINDEX_LINKAGE void clang_getInstantiationLocation(CXSourceLocation location,
                                                   CXFile *file,
                                                   unsigned *line,
                                                   unsigned *column,
                                                   unsigned *offset);

/**
 * \brief Retrieve the file, line, column, and offset represented by
 * the given source location.
 *
 * If the location refers into a macro instantiation, return where the
 * location was originally spelled in the source file.
 *
 * \param location the location within a source file that will be decomposed
 * into its parts.
 *
 * \param file [out] if non-NULL, will be set to the file to which the given
 * source location points.
 *
 * \param line [out] if non-NULL, will be set to the line to which the given
 * source location points.
 *
 * \param column [out] if non-NULL, will be set to the column to which the given
 * source location points.
 *
 * \param offset [out] if non-NULL, will be set to the offset into the
 * buffer to which the given source location points.
 */
CINDEX_LINKAGE void clang_getSpellingLocation(CXSourceLocation location,
                                              CXFile *file,
                                              unsigned *line,
                                              unsigned *column,
                                              unsigned *offset);

/**
 * \brief Retrieve the file, line, column, and offset represented by
 * the given source location.
 *
 * If the location refers into a macro expansion, return where the macro was
 * expanded or where the macro argument was written, if the location points at
 * a macro argument.
 *
 * \param location the location within a source file that will be decomposed
 * into its parts.
 *
 * \param file [out] if non-NULL, will be set to the file to which the given
 * source location points.
 *
 * \param line [out] if non-NULL, will be set to the line to which the given
 * source location points.
 *
 * \param column [out] if non-NULL, will be set to the column to which the given
 * source location points.
 *
 * \param offset [out] if non-NULL, will be set to the offset into the
 * buffer to which the given source location points.
 */
CINDEX_LINKAGE void clang_getFileLocation(CXSourceLocation location,
                                          CXFile *file,
                                          unsigned *line,
                                          unsigned *column,
                                          unsigned *offset);

/**
 * \brief Retrieve a source location representing the first character within a
 * source range.
 */
CINDEX_LINKAGE CXSourceLocation clang_getRangeStart(CXSourceRange range);

/**
 * \brief Retrieve a source location representing the last character within a
 * source range.
 */
CINDEX_LINKAGE CXSourceLocation clang_getRangeEnd(CXSourceRange range);

/**
 * \brief Identifies an array of ranges.
 */
typedef struct {
  /** \brief The number of ranges in the \c ranges array. */
  unsigned count;
  /**
   * \brief An array of \c CXSourceRanges.
   */
  CXSourceRange *ranges;
} CXSourceRangeList;

/**
 * \brief Retrieve all ranges that were skipped by the preprocessor.
 *
 * The preprocessor will skip lines when they are surrounded by an
 * if/ifdef/ifndef directive whose condition does not evaluate to true.
 */
CINDEX_LINKAGE CXSourceRangeList *clang_getSkippedRanges(CXTranslationUnit tu,
                                                         CXFile file);

/**
 * \brief Destroy the given \c CXSourceRangeList.
 */
CINDEX_LINKAGE void clang_disposeSourceRangeList(CXSourceRangeList *ranges);

/**
 * @}
 */

/**
 * \defgroup CINDEX_DIAG Diagnostic reporting
 *
 * @{
 */

/**
 * \brief Describes the severity of a particular diagnostic.
 */
enum CXDiagnosticSeverity {
  /**
   * \brief A diagnostic that has been suppressed, e.g., by a command-line
   * option.
   */
  CXDiagnostic_Ignored = 0,

  /**
   * \brief This diagnostic is a note that should be attached to the
   * previous (non-note) diagnostic.
   */
  CXDiagnostic_Note    = 1,

  /**
   * \brief This diagnostic indicates suspicious code that may not be
   * wrong.
   */
  CXDiagnostic_Warning = 2,

  /**
   * \brief This diagnostic indicates that the code is ill-formed.
   */
  CXDiagnostic_Error   = 3,

  /**
   * \brief This diagnostic indicates that the code is ill-formed such
   * that future parser recovery is unlikely to produce useful
   * results.
   */
  CXDiagnostic_Fatal   = 4
};

/**
 * \brief A single diagnostic, containing the diagnostic's severity,
 * location, text, source ranges, and fix-it hints.
 */
typedef void *CXDiagnostic;

/**
 * \brief A group of CXDiagnostics.
 */
typedef void *CXDiagnosticSet;
  
/**
 * \brief Determine the number of diagnostics in a CXDiagnosticSet.
 */
CINDEX_LINKAGE unsigned clang_getNumDiagnosticsInSet(CXDiagnosticSet Diags);

/**
 * \brief Retrieve a diagnostic associated with the given CXDiagnosticSet.
 *
 * \param Diags the CXDiagnosticSet to query.
 * \param Index the zero-based diagnostic number to retrieve.
 *
 * \returns the requested diagnostic. This diagnostic must be freed
 * via a call to \c clang_disposeDiagnostic().
 */
CINDEX_LINKAGE CXDiagnostic clang_getDiagnosticInSet(CXDiagnosticSet Diags,
                                                     unsigned Index);  

/**
 * \brief Describes the kind of error that occurred (if any) in a call to
 * \c clang_loadDiagnostics.
 */
enum CXLoadDiag_Error {
  /**
   * \brief Indicates that no error occurred.
   */
  CXLoadDiag_None = 0,
  
  /**
   * \brief Indicates that an unknown error occurred while attempting to
   * deserialize diagnostics.
   */
  CXLoadDiag_Unknown = 1,
  
  /**
   * \brief Indicates that the file containing the serialized diagnostics
   * could not be opened.
   */
  CXLoadDiag_CannotLoad = 2,
  
  /**
   * \brief Indicates that the serialized diagnostics file is invalid or
   * corrupt.
   */
  CXLoadDiag_InvalidFile = 3
};
  
/**
 * \brief Deserialize a set of diagnostics from a Clang diagnostics bitcode
 * file.
 *
 * \param file The name of the file to deserialize.
 * \param error A pointer to a enum value recording if there was a problem
 *        deserializing the diagnostics.
 * \param errorString A pointer to a CXString for recording the error string
 *        if the file was not successfully loaded.
 *
 * \returns A loaded CXDiagnosticSet if successful, and NULL otherwise.  These
 * diagnostics should be released using clang_disposeDiagnosticSet().
 */
CINDEX_LINKAGE CXDiagnosticSet clang_loadDiagnostics(const char *file,
                                                  enum CXLoadDiag_Error *error,
                                                  CXString *errorString);

/**
 * \brief Release a CXDiagnosticSet and all of its contained diagnostics.
 */
CINDEX_LINKAGE void clang_disposeDiagnosticSet(CXDiagnosticSet Diags);

/**
 * \brief Retrieve the child diagnostics of a CXDiagnostic. 
 *
 * This CXDiagnosticSet does not need to be released by
 * clang_disposeDiagnosticSet.
 */
CINDEX_LINKAGE CXDiagnosticSet clang_getChildDiagnostics(CXDiagnostic D);

/**
 * \brief Determine the number of diagnostics produced for the given
 * translation unit.
 */
CINDEX_LINKAGE unsigned clang_getNumDiagnostics(CXTranslationUnit Unit);

/**
 * \brief Retrieve a diagnostic associated with the given translation unit.
 *
 * \param Unit the translation unit to query.
 * \param Index the zero-based diagnostic number to retrieve.
 *
 * \returns the requested diagnostic. This diagnostic must be freed
 * via a call to \c clang_disposeDiagnostic().
 */
CINDEX_LINKAGE CXDiagnostic clang_getDiagnostic(CXTranslationUnit Unit,
                                                unsigned Index);

/**
 * \brief Retrieve the complete set of diagnostics associated with a
 *        translation unit.
 *
 * \param Unit the translation unit to query.
 */
CINDEX_LINKAGE CXDiagnosticSet
  clang_getDiagnosticSetFromTU(CXTranslationUnit Unit);  

/**
 * \brief Destroy a diagnostic.
 */
CINDEX_LINKAGE void clang_disposeDiagnostic(CXDiagnostic Diagnostic);

/**
 * \brief Options to control the display of diagnostics.
 *
 * The values in this enum are meant to be combined to customize the
 * behavior of \c clang_formatDiagnostic().
 */
enum CXDiagnosticDisplayOptions {
  /**
   * \brief Display the source-location information where the
   * diagnostic was located.
   *
   * When set, diagnostics will be prefixed by the file, line, and
   * (optionally) column to which the diagnostic refers. For example,
   *
   * \code
   * test.c:28: warning: extra tokens at end of #endif directive
   * \endcode
   *
   * This option corresponds to the clang flag \c -fshow-source-location.
   */
  CXDiagnostic_DisplaySourceLocation = 0x01,

  /**
   * \brief If displaying the source-location information of the
   * diagnostic, also include the column number.
   *
   * This option corresponds to the clang flag \c -fshow-column.
   */
  CXDiagnostic_DisplayColumn = 0x02,

  /**
   * \brief If displaying the source-location information of the
   * diagnostic, also include information about source ranges in a
   * machine-parsable format.
   *
   * This option corresponds to the clang flag
   * \c -fdiagnostics-print-source-range-info.
   */
  CXDiagnostic_DisplaySourceRanges = 0x04,
  
  /**
   * \brief Display the option name associated with this diagnostic, if any.
   *
   * The option name displayed (e.g., -Wconversion) will be placed in brackets
   * after the diagnostic text. This option corresponds to the clang flag
   * \c -fdiagnostics-show-option.
   */
  CXDiagnostic_DisplayOption = 0x08,
  
  /**
   * \brief Display the category number associated with this diagnostic, if any.
   *
   * The category number is displayed within brackets after the diagnostic text.
   * This option corresponds to the clang flag 
   * \c -fdiagnostics-show-category=id.
   */
  CXDiagnostic_DisplayCategoryId = 0x10,

  /**
   * \brief Display the category name associated with this diagnostic, if any.
   *
   * The category name is displayed within brackets after the diagnostic text.
   * This option corresponds to the clang flag 
   * \c -fdiagnostics-show-category=name.
   */
  CXDiagnostic_DisplayCategoryName = 0x20
};

/**
 * \brief Format the given diagnostic in a manner that is suitable for display.
 *
 * This routine will format the given diagnostic to a string, rendering
 * the diagnostic according to the various options given. The
 * \c clang_defaultDiagnosticDisplayOptions() function returns the set of
 * options that most closely mimics the behavior of the clang compiler.
 *
 * \param Diagnostic The diagnostic to print.
 *
 * \param Options A set of options that control the diagnostic display,
 * created by combining \c CXDiagnosticDisplayOptions values.
 *
 * \returns A new string containing for formatted diagnostic.
 */
CINDEX_LINKAGE CXString clang_formatDiagnostic(CXDiagnostic Diagnostic,
                                               unsigned Options);

/**
 * \brief Retrieve the set of display options most similar to the
 * default behavior of the clang compiler.
 *
 * \returns A set of display options suitable for use with \c
 * clang_formatDiagnostic().
 */
CINDEX_LINKAGE unsigned clang_defaultDiagnosticDisplayOptions(void);

/**
 * \brief Determine the severity of the given diagnostic.
 */
CINDEX_LINKAGE enum CXDiagnosticSeverity
clang_getDiagnosticSeverity(CXDiagnostic);

/**
 * \brief Retrieve the source location of the given diagnostic.
 *
 * This location is where Clang would print the caret ('^') when
 * displaying the diagnostic on the command line.
 */
CINDEX_LINKAGE CXSourceLocation clang_getDiagnosticLocation(CXDiagnostic);

/**
 * \brief Retrieve the text of the given diagnostic.
 */
CINDEX_LINKAGE CXString clang_getDiagnosticSpelling(CXDiagnostic);

/**
 * \brief Retrieve the name of the command-line option that enabled this
 * diagnostic.
 *
 * \param Diag The diagnostic to be queried.
 *
 * \param Disable If non-NULL, will be set to the option that disables this
 * diagnostic (if any).
 *
 * \returns A string that contains the command-line option used to enable this
 * warning, such as "-Wconversion" or "-pedantic". 
 */
CINDEX_LINKAGE CXString clang_getDiagnosticOption(CXDiagnostic Diag,
                                                  CXString *Disable);

/**
 * \brief Retrieve the category number for this diagnostic.
 *
 * Diagnostics can be categorized into groups along with other, related
 * diagnostics (e.g., diagnostics under the same warning flag). This routine 
 * retrieves the category number for the given diagnostic.
 *
 * \returns The number of the category that contains this diagnostic, or zero
 * if this diagnostic is uncategorized.
 */
CINDEX_LINKAGE unsigned clang_getDiagnosticCategory(CXDiagnostic);

/**
 * \brief Retrieve the name of a particular diagnostic category.  This
 *  is now deprecated.  Use clang_getDiagnosticCategoryText()
 *  instead.
 *
 * \param Category A diagnostic category number, as returned by 
 * \c clang_getDiagnosticCategory().
 *
 * \returns The name of the given diagnostic category.
 */
CINDEX_DEPRECATED CINDEX_LINKAGE
CXString clang_getDiagnosticCategoryName(unsigned Category);

/**
 * \brief Retrieve the diagnostic category text for a given diagnostic.
 *
 * \returns The text of the given diagnostic category.
 */
CINDEX_LINKAGE CXString clang_getDiagnosticCategoryText(CXDiagnostic);
  
/**
 * \brief Determine the number of source ranges associated with the given
 * diagnostic.
 */
CINDEX_LINKAGE unsigned clang_getDiagnosticNumRanges(CXDiagnostic);

/**
 * \brief Retrieve a source range associated with the diagnostic.
 *
 * A diagnostic's source ranges highlight important elements in the source
 * code. On the command line, Clang displays source ranges by
 * underlining them with '~' characters.
 *
 * \param Diagnostic the diagnostic whose range is being extracted.
 *
 * \param Range the zero-based index specifying which range to
 *
 * \returns the requested source range.
 */
CINDEX_LINKAGE CXSourceRange clang_getDiagnosticRange(CXDiagnostic Diagnostic,
                                                      unsigned Range);

/**
 * \brief Determine the number of fix-it hints associated with the
 * given diagnostic.
 */
CINDEX_LINKAGE unsigned clang_getDiagnosticNumFixIts(CXDiagnostic Diagnostic);

/**
 * \brief Retrieve the replacement information for a given fix-it.
 *
 * Fix-its are described in terms of a source range whose contents
 * should be replaced by a string. This approach generalizes over
 * three kinds of operations: removal of source code (the range covers
 * the code to be removed and the replacement string is empty),
 * replacement of source code (the range covers the code to be
 * replaced and the replacement string provides the new code), and
 * insertion (both the start and end of the range point at the
 * insertion location, and the replacement string provides the text to
 * insert).
 *
 * \param Diagnostic The diagnostic whose fix-its are being queried.
 *
 * \param FixIt The zero-based index of the fix-it.
 *
 * \param ReplacementRange The source range whose contents will be
 * replaced with the returned replacement string. Note that source
 * ranges are half-open ranges [a, b), so the source code should be
 * replaced from a and up to (but not including) b.
 *
 * \returns A string containing text that should be replace the source
 * code indicated by the \c ReplacementRange.
 */
CINDEX_LINKAGE CXString clang_getDiagnosticFixIt(CXDiagnostic Diagnostic,
                                                 unsigned FixIt,
                                               CXSourceRange *ReplacementRange);

/**
 * @}
 */

/**
 * \defgroup CINDEX_TRANSLATION_UNIT Translation unit manipulation
 *
 * The routines in this group provide the ability to create and destroy
 * translation units from files, either by parsing the contents of the files or
 * by reading in a serialized representation of a translation unit.
 *
 * @{
 */

/**
 * \brief Get the original translation unit source file name.
 */
CINDEX_LINKAGE CXString
clang_getTranslationUnitSpelling(CXTranslationUnit CTUnit);

/**
 * \brief Return the CXTranslationUnit for a given source file and the provided
 * command line arguments one would pass to the compiler.
 *
 * Note: The 'source_filename' argument is optional.  If the caller provides a
 * NULL pointer, the name of the source file is expected to reside in the
 * specified command line arguments.
 *
 * Note: When encountered in 'clang_command_line_args', the following options
 * are ignored:
 *
 *   '-c'
 *   '-emit-ast'
 *   '-fsyntax-only'
 *   '-o \<output file>'  (both '-o' and '\<output file>' are ignored)
 *
 * \param CIdx The index object with which the translation unit will be
 * associated.
 *
 * \param source_filename The name of the source file to load, or NULL if the
 * source file is included in \p clang_command_line_args.
 *
 * \param num_clang_command_line_args The number of command-line arguments in
 * \p clang_command_line_args.
 *
 * \param clang_command_line_args The command-line arguments that would be
 * passed to the \c clang executable if it were being invoked out-of-process.
 * These command-line options will be parsed and will affect how the translation
 * unit is parsed. Note that the following options are ignored: '-c',
 * '-emit-ast', '-fsyntax-only' (which is the default), and '-o \<output file>'.
 *
 * \param num_unsaved_files the number of unsaved file entries in \p
 * unsaved_files.
 *
 * \param unsaved_files the files that have not yet been saved to disk
 * but may be required for code completion, including the contents of
 * those files.  The contents and name of these files (as specified by
 * CXUnsavedFile) are copied when necessary, so the client only needs to
 * guarantee their validity until the call to this function returns.
 */
CINDEX_LINKAGE CXTranslationUnit clang_createTranslationUnitFromSourceFile(
                                         CXIndex CIdx,
                                         const char *source_filename,
                                         int num_clang_command_line_args,
                                   const char * const *clang_command_line_args,
                                         unsigned num_unsaved_files,
                                         struct CXUnsavedFile *unsaved_files);

/**
 * \brief Same as \c clang_createTranslationUnit2, but returns
 * the \c CXTranslationUnit instead of an error code.  In case of an error this
 * routine returns a \c NULL \c CXTranslationUnit, without further detailed
 * error codes.
 */
CINDEX_LINKAGE CXTranslationUnit clang_createTranslationUnit(
    CXIndex CIdx,
    const char *ast_filename);

/**
 * \brief Create a translation unit from an AST file (\c -emit-ast).
 *
 * \param[out] out_TU A non-NULL pointer to store the created
 * \c CXTranslationUnit.
 *
 * \returns Zero on success, otherwise returns an error code.
 */
CINDEX_LINKAGE enum CXErrorCode clang_createTranslationUnit2(
    CXIndex CIdx,
    const char *ast_filename,
    CXTranslationUnit *out_TU);

/**
 * \brief Flags that control the creation of translation units.
 *
 * The enumerators in this enumeration type are meant to be bitwise
 * ORed together to specify which options should be used when
 * constructing the translation unit.
 */
enum CXTranslationUnit_Flags {
  /**
   * \brief Used to indicate that no special translation-unit options are
   * needed.
   */
  CXTranslationUnit_None = 0x0,

  /**
   * \brief Used to indicate that the parser should construct a "detailed"
   * preprocessing record, including all macro definitions and instantiations.
   *
   * Constructing a detailed preprocessing record requires more memory
   * and time to parse, since the information contained in the record
   * is usually not retained. However, it can be useful for
   * applications that require more detailed information about the
   * behavior of the preprocessor.
   */
  CXTranslationUnit_DetailedPreprocessingRecord = 0x01,

  /**
   * \brief Used to indicate that the translation unit is incomplete.
   *
   * When a translation unit is considered "incomplete", semantic
   * analysis that is typically performed at the end of the
   * translation unit will be suppressed. For example, this suppresses
   * the completion of tentative declarations in C and of
   * instantiation of implicitly-instantiation function templates in
   * C++. This option is typically used when parsing a header with the
   * intent of producing a precompiled header.
   */
  CXTranslationUnit_Incomplete = 0x02,
  
  /**
   * \brief Used to indicate that the translation unit should be built with an 
   * implicit precompiled header for the preamble.
   *
   * An implicit precompiled header is used as an optimization when a
   * particular translation unit is likely to be reparsed many times
   * when the sources aren't changing that often. In this case, an
   * implicit precompiled header will be built containing all of the
   * initial includes at the top of the main file (what we refer to as
   * the "preamble" of the file). In subsequent parses, if the
   * preamble or the files in it have not changed, \c
   * clang_reparseTranslationUnit() will re-use the implicit
   * precompiled header to improve parsing performance.
   */
  CXTranslationUnit_PrecompiledPreamble = 0x04,
  
  /**
   * \brief Used to indicate that the translation unit should cache some
   * code-completion results with each reparse of the source file.
   *
   * Caching of code-completion results is a performance optimization that
   * introduces some overhead to reparsing but improves the performance of
   * code-completion operations.
   */
  CXTranslationUnit_CacheCompletionResults = 0x08,

  /**
   * \brief Used to indicate that the translation unit will be serialized with
   * \c clang_saveTranslationUnit.
   *
   * This option is typically used when parsing a header with the intent of
   * producing a precompiled header.
   */
  CXTranslationUnit_ForSerialization = 0x10,

  /**
   * \brief DEPRECATED: Enabled chained precompiled preambles in C++.
   *
   * Note: this is a *temporary* option that is available only while
   * we are testing C++ precompiled preamble support. It is deprecated.
   */
  CXTranslationUnit_CXXChainedPCH = 0x20,

  /**
   * \brief Used to indicate that function/method bodies should be skipped while
   * parsing.
   *
   * This option can be used to search for declarations/definitions while
   * ignoring the usages.
   */
  CXTranslationUnit_SkipFunctionBodies = 0x40,

  /**
   * \brief Used to indicate that brief documentation comments should be
   * included into the set of code completions returned from this translation
   * unit.
   */
  CXTranslationUnit_IncludeBriefCommentsInCodeCompletion = 0x80,

  /**
   * \brief Used to indicate that the precompiled preamble should be created on
   * the first parse. Otherwise it will be created on the first reparse. This
   * trades runtime on the first parse (serializing the preamble takes time) for
   * reduced runtime on the second parse (can now reuse the preamble).
   */
  CXTranslationUnit_CreatePreambleOnFirstParse = 0x100,

  /**
   * \brief Do not stop processing when fatal errors are encountered.
   *
   * When fatal errors are encountered while parsing a translation unit,
   * semantic analysis is typically stopped early when compiling code. A common
   * source for fatal errors are unresolvable include files. For the
   * purposes of an IDE, this is undesirable behavior and as much information
   * as possible should be reported. Use this flag to enable this behavior.
   */
  CXTranslationUnit_KeepGoing = 0x200
};

/**
 * \brief Returns the set of flags that is suitable for parsing a translation
 * unit that is being edited.
 *
 * The set of flags returned provide options for \c clang_parseTranslationUnit()
 * to indicate that the translation unit is likely to be reparsed many times,
 * either explicitly (via \c clang_reparseTranslationUnit()) or implicitly
 * (e.g., by code completion (\c clang_codeCompletionAt())). The returned flag
 * set contains an unspecified set of optimizations (e.g., the precompiled 
 * preamble) geared toward improving the performance of these routines. The
 * set of optimizations enabled may change from one version to the next.
 */
CINDEX_LINKAGE unsigned clang_defaultEditingTranslationUnitOptions(void);

/**
 * \brief Same as \c clang_parseTranslationUnit2, but returns
 * the \c CXTranslationUnit instead of an error code.  In case of an error this
 * routine returns a \c NULL \c CXTranslationUnit, without further detailed
 * error codes.
 */
CINDEX_LINKAGE CXTranslationUnit
clang_parseTranslationUnit(CXIndex CIdx,
                           const char *source_filename,
                           const char *const *command_line_args,
                           int num_command_line_args,
                           struct CXUnsavedFile *unsaved_files,
                           unsigned num_unsaved_files,
                           unsigned options);

/**
 * \brief Parse the given source file and the translation unit corresponding
 * to that file.
 *
 * This routine is the main entry point for the Clang C API, providing the
 * ability to parse a source file into a translation unit that can then be
 * queried by other functions in the API. This routine accepts a set of
 * command-line arguments so that the compilation can be configured in the same
 * way that the compiler is configured on the command line.
 *
 * \param CIdx The index object with which the translation unit will be 
 * associated.
 *
 * \param source_filename The name of the source file to load, or NULL if the
 * source file is included in \c command_line_args.
 *
 * \param command_line_args The command-line arguments that would be
 * passed to the \c clang executable if it were being invoked out-of-process.
 * These command-line options will be parsed and will affect how the translation
 * unit is parsed. Note that the following options are ignored: '-c', 
 * '-emit-ast', '-fsyntax-only' (which is the default), and '-o \<output file>'.
 *
 * \param num_command_line_args The number of command-line arguments in
 * \c command_line_args.
 *
 * \param unsaved_files the files that have not yet been saved to disk
 * but may be required for parsing, including the contents of
 * those files.  The contents and name of these files (as specified by
 * CXUnsavedFile) are copied when necessary, so the client only needs to
 * guarantee their validity until the call to this function returns.
 *
 * \param num_unsaved_files the number of unsaved file entries in \p
 * unsaved_files.
 *
 * \param options A bitmask of options that affects how the translation unit
 * is managed but not its compilation. This should be a bitwise OR of the
 * CXTranslationUnit_XXX flags.
 *
 * \param[out] out_TU A non-NULL pointer to store the created
 * \c CXTranslationUnit, describing the parsed code and containing any
 * diagnostics produced by the compiler.
 *
 * \returns Zero on success, otherwise returns an error code.
 */
CINDEX_LINKAGE enum CXErrorCode
clang_parseTranslationUnit2(CXIndex CIdx,
                            const char *source_filename,
                            const char *const *command_line_args,
                            int num_command_line_args,
                            struct CXUnsavedFile *unsaved_files,
                            unsigned num_unsaved_files,
                            unsigned options,
                            CXTranslationUnit *out_TU);

/**
 * \brief Same as clang_parseTranslationUnit2 but requires a full command line
 * for \c command_line_args including argv[0]. This is useful if the standard
 * library paths are relative to the binary.
 */
CINDEX_LINKAGE enum CXErrorCode clang_parseTranslationUnit2FullArgv(
    CXIndex CIdx, const char *source_filename,
    const char *const *command_line_args, int num_command_line_args,
    struct CXUnsavedFile *unsaved_files, unsigned num_unsaved_files,
    unsigned options, CXTranslationUnit *out_TU);

/**
 * \brief Flags that control how translation units are saved.
 *
 * The enumerators in this enumeration type are meant to be bitwise
 * ORed together to specify which options should be used when
 * saving the translation unit.
 */
enum CXSaveTranslationUnit_Flags {
  /**
   * \brief Used to indicate that no special saving options are needed.
   */
  CXSaveTranslationUnit_None = 0x0
};

/**
 * \brief Returns the set of flags that is suitable for saving a translation
 * unit.
 *
 * The set of flags returned provide options for
 * \c clang_saveTranslationUnit() by default. The returned flag
 * set contains an unspecified set of options that save translation units with
 * the most commonly-requested data.
 */
CINDEX_LINKAGE unsigned clang_defaultSaveOptions(CXTranslationUnit TU);

/**
 * \brief Describes the kind of error that occurred (if any) in a call to
 * \c clang_saveTranslationUnit().
 */
enum CXSaveError {
  /**
   * \brief Indicates that no error occurred while saving a translation unit.
   */
  CXSaveError_None = 0,
  
  /**
   * \brief Indicates that an unknown error occurred while attempting to save
   * the file.
   *
   * This error typically indicates that file I/O failed when attempting to 
   * write the file.
   */
  CXSaveError_Unknown = 1,
  
  /**
   * \brief Indicates that errors during translation prevented this attempt
   * to save the translation unit.
   * 
   * Errors that prevent the translation unit from being saved can be
   * extracted using \c clang_getNumDiagnostics() and \c clang_getDiagnostic().
   */
  CXSaveError_TranslationErrors = 2,
  
  /**
   * \brief Indicates that the translation unit to be saved was somehow
   * invalid (e.g., NULL).
   */
  CXSaveError_InvalidTU = 3
};
  
/**
 * \brief Saves a translation unit into a serialized representation of
 * that translation unit on disk.
 *
 * Any translation unit that was parsed without error can be saved
 * into a file. The translation unit can then be deserialized into a
 * new \c CXTranslationUnit with \c clang_createTranslationUnit() or,
 * if it is an incomplete translation unit that corresponds to a
 * header, used as a precompiled header when parsing other translation
 * units.
 *
 * \param TU The translation unit to save.
 *
 * \param FileName The file to which the translation unit will be saved.
 *
 * \param options A bitmask of options that affects how the translation unit
 * is saved. This should be a bitwise OR of the
 * CXSaveTranslationUnit_XXX flags.
 *
 * \returns A value that will match one of the enumerators of the CXSaveError
 * enumeration. Zero (CXSaveError_None) indicates that the translation unit was 
 * saved successfully, while a non-zero value indicates that a problem occurred.
 */
CINDEX_LINKAGE int clang_saveTranslationUnit(CXTranslationUnit TU,
                                             const char *FileName,
                                             unsigned options);

/**
 * \brief Destroy the specified CXTranslationUnit object.
 */
CINDEX_LINKAGE void clang_disposeTranslationUnit(CXTranslationUnit);

/**
 * \brief Flags that control the reparsing of translation units.
 *
 * The enumerators in this enumeration type are meant to be bitwise
 * ORed together to specify which options should be used when
 * reparsing the translation unit.
 */
enum CXReparse_Flags {
  /**
   * \brief Used to indicate that no special reparsing options are needed.
   */
  CXReparse_None = 0x0
};
 
/**
 * \brief Returns the set of flags that is suitable for reparsing a translation
 * unit.
 *
 * The set of flags returned provide options for
 * \c clang_reparseTranslationUnit() by default. The returned flag
 * set contains an unspecified set of optimizations geared toward common uses
 * of reparsing. The set of optimizations enabled may change from one version 
 * to the next.
 */
CINDEX_LINKAGE unsigned clang_defaultReparseOptions(CXTranslationUnit TU);

/**
 * \brief Reparse the source files that produced this translation unit.
 *
 * This routine can be used to re-parse the source files that originally
 * created the given translation unit, for example because those source files
 * have changed (either on disk or as passed via \p unsaved_files). The
 * source code will be reparsed with the same command-line options as it
 * was originally parsed. 
 *
 * Reparsing a translation unit invalidates all cursors and source locations
 * that refer into that translation unit. This makes reparsing a translation
 * unit semantically equivalent to destroying the translation unit and then
 * creating a new translation unit with the same command-line arguments.
 * However, it may be more efficient to reparse a translation 
 * unit using this routine.
 *
 * \param TU The translation unit whose contents will be re-parsed. The
 * translation unit must originally have been built with 
 * \c clang_createTranslationUnitFromSourceFile().
 *
 * \param num_unsaved_files The number of unsaved file entries in \p
 * unsaved_files.
 *
 * \param unsaved_files The files that have not yet been saved to disk
 * but may be required for parsing, including the contents of
 * those files.  The contents and name of these files (as specified by
 * CXUnsavedFile) are copied when necessary, so the client only needs to
 * guarantee their validity until the call to this function returns.
 * 
 * \param options A bitset of options composed of the flags in CXReparse_Flags.
 * The function \c clang_defaultReparseOptions() produces a default set of
 * options recommended for most uses, based on the translation unit.
 *
 * \returns 0 if the sources could be reparsed.  A non-zero error code will be
 * returned if reparsing was impossible, such that the translation unit is
 * invalid. In such cases, the only valid call for \c TU is
 * \c clang_disposeTranslationUnit(TU).  The error codes returned by this
 * routine are described by the \c CXErrorCode enum.
 */
CINDEX_LINKAGE int clang_reparseTranslationUnit(CXTranslationUnit TU,
                                                unsigned num_unsaved_files,
                                          struct CXUnsavedFile *unsaved_files,
                                                unsigned options);

/**
  * \brief Categorizes how memory is being used by a translation unit.
  */
enum CXTUResourceUsageKind {
  CXTUResourceUsage_AST = 1,
  CXTUResourceUsage_Identifiers = 2,
  CXTUResourceUsage_Selectors = 3,
  CXTUResourceUsage_GlobalCompletionResults = 4,
  CXTUResourceUsage_SourceManagerContentCache = 5,
  CXTUResourceUsage_AST_SideTables = 6,
  CXTUResourceUsage_SourceManager_Membuffer_Malloc = 7,
  CXTUResourceUsage_SourceManager_Membuffer_MMap = 8,
  CXTUResourceUsage_ExternalASTSource_Membuffer_Malloc = 9, 
  CXTUResourceUsage_ExternalASTSource_Membuffer_MMap = 10, 
  CXTUResourceUsage_Preprocessor = 11,
  CXTUResourceUsage_PreprocessingRecord = 12,
  CXTUResourceUsage_SourceManager_DataStructures = 13,
  CXTUResourceUsage_Preprocessor_HeaderSearch = 14,
  CXTUResourceUsage_MEMORY_IN_BYTES_BEGIN = CXTUResourceUsage_AST,
  CXTUResourceUsage_MEMORY_IN_BYTES_END =
    CXTUResourceUsage_Preprocessor_HeaderSearch,

  CXTUResourceUsage_First = CXTUResourceUsage_AST,
  CXTUResourceUsage_Last = CXTUResourceUsage_Preprocessor_HeaderSearch
};

/**
  * \brief Returns the human-readable null-terminated C string that represents
  *  the name of the memory category.  This string should never be freed.
  */
CINDEX_LINKAGE
const char *clang_getTUResourceUsageName(enum CXTUResourceUsageKind kind);

typedef struct CXTUResourceUsageEntry {
  /* \brief The memory usage category. */
  enum CXTUResourceUsageKind kind;  
  /* \brief Amount of resources used. 
      The units will depend on the resource kind. */
  unsigned long amount;
} CXTUResourceUsageEntry;

/**
  * \brief The memory usage of a CXTranslationUnit, broken into categories.
  */
typedef struct CXTUResourceUsage {
  /* \brief Private data member, used for queries. */
  void *data;

  /* \brief The number of entries in the 'entries' array. */
  unsigned numEntries;

  /* \brief An array of key-value pairs, representing the breakdown of memory
            usage. */
  CXTUResourceUsageEntry *entries;

} CXTUResourceUsage;

/**
  * \brief Return the memory usage of a translation unit.  This object
  *  should be released with clang_disposeCXTUResourceUsage().
  */
CINDEX_LINKAGE CXTUResourceUsage clang_getCXTUResourceUsage(CXTranslationUnit TU);

CINDEX_LINKAGE void clang_disposeCXTUResourceUsage(CXTUResourceUsage usage);

/**
 * @}
 */

/**
 * \brief Describes the kind of entity that a cursor refers to.
 */
enum CXCursorKind {
  /* Declarations */
  /**
   * \brief A declaration whose specific kind is not exposed via this
   * interface.
   *
   * Unexposed declarations have the same operations as any other kind
   * of declaration; one can extract their location information,
   * spelling, find their definitions, etc. However, the specific kind
   * of the declaration is not reported.
   */
  CXCursor_UnexposedDecl                 = 1,
  /** \brief A C or C++ struct. */
  CXCursor_StructDecl                    = 2,
  /** \brief A C or C++ union. */
  CXCursor_UnionDecl                     = 3,
  /** \brief A C++ class. */
  CXCursor_ClassDecl                     = 4,
  /** \brief An enumeration. */
  CXCursor_EnumDecl                      = 5,
  /**
   * \brief A field (in C) or non-static data member (in C++) in a
   * struct, union, or C++ class.
   */
  CXCursor_FieldDecl                     = 6,
  /** \brief An enumerator constant. */
  CXCursor_EnumConstantDecl              = 7,
  /** \brief A function. */
  CXCursor_FunctionDecl                  = 8,
  /** \brief A variable. */
  CXCursor_VarDecl                       = 9,
  /** \brief A function or method parameter. */
  CXCursor_ParmDecl                      = 10,
  /** \brief An Objective-C \@interface. */
  CXCursor_ObjCInterfaceDecl             = 11,
  /** \brief An Objective-C \@interface for a category. */
  CXCursor_ObjCCategoryDecl              = 12,
  /** \brief An Objective-C \@protocol declaration. */
  CXCursor_ObjCProtocolDecl              = 13,
  /** \brief An Objective-C \@property declaration. */
  CXCursor_ObjCPropertyDecl              = 14,
  /** \brief An Objective-C instance variable. */
  CXCursor_ObjCIvarDecl                  = 15,
  /** \brief An Objective-C instance method. */
  CXCursor_ObjCInstanceMethodDecl        = 16,
  /** \brief An Objective-C class method. */
  CXCursor_ObjCClassMethodDecl           = 17,
  /** \brief An Objective-C \@implementation. */
  CXCursor_ObjCImplementationDecl        = 18,
  /** \brief An Objective-C \@implementation for a category. */
  CXCursor_ObjCCategoryImplDecl          = 19,
  /** \brief A typedef. */
  CXCursor_TypedefDecl                   = 20,
  /** \brief A C++ class method. */
  CXCursor_CXXMethod                     = 21,
  /** \brief A C++ namespace. */
  CXCursor_Namespace                     = 22,
  /** \brief A linkage specification, e.g. 'extern "C"'. */
  CXCursor_LinkageSpec                   = 23,
  /** \brief A C++ constructor. */
  CXCursor_Constructor                   = 24,
  /** \brief A C++ destructor. */
  CXCursor_Destructor                    = 25,
  /** \brief A C++ conversion function. */
  CXCursor_ConversionFunction            = 26,
  /** \brief A C++ template type parameter. */
  CXCursor_TemplateTypeParameter         = 27,
  /** \brief A C++ non-type template parameter. */
  CXCursor_NonTypeTemplateParameter      = 28,
  /** \brief A C++ template template parameter. */
  CXCursor_TemplateTemplateParameter     = 29,
  /** \brief A C++ function template. */
  CXCursor_FunctionTemplate              = 30,
  /** \brief A C++ class template. */
  CXCursor_ClassTemplate                 = 31,
  /** \brief A C++ class template partial specialization. */
  CXCursor_ClassTemplatePartialSpecialization = 32,
  /** \brief A C++ namespace alias declaration. */
  CXCursor_NamespaceAlias                = 33,
  /** \brief A C++ using directive. */
  CXCursor_UsingDirective                = 34,
  /** \brief A C++ using declaration. */
  CXCursor_UsingDeclaration              = 35,
  /** \brief A C++ alias declaration */
  CXCursor_TypeAliasDecl                 = 36,
  /** \brief An Objective-C \@synthesize definition. */
  CXCursor_ObjCSynthesizeDecl            = 37,
  /** \brief An Objective-C \@dynamic definition. */
  CXCursor_ObjCDynamicDecl               = 38,
  /** \brief An access specifier. */
  CXCursor_CXXAccessSpecifier            = 39,

  CXCursor_FirstDecl                     = CXCursor_UnexposedDecl,
  CXCursor_LastDecl                      = CXCursor_CXXAccessSpecifier,

  /* References */
  CXCursor_FirstRef                      = 40, /* Decl references */
  CXCursor_ObjCSuperClassRef             = 40,
  CXCursor_ObjCProtocolRef               = 41,
  CXCursor_ObjCClassRef                  = 42,
  /**
   * \brief A reference to a type declaration.
   *
   * A type reference occurs anywhere where a type is named but not
   * declared. For example, given:
   *
   * \code
   * typedef unsigned size_type;
   * size_type size;
   * \endcode
   *
   * The typedef is a declaration of size_type (CXCursor_TypedefDecl),
   * while the type of the variable "size" is referenced. The cursor
   * referenced by the type of size is the typedef for size_type.
   */
  CXCursor_TypeRef                       = 43,
  CXCursor_CXXBaseSpecifier              = 44,
  /** 
   * \brief A reference to a class template, function template, template
   * template parameter, or class template partial specialization.
   */
  CXCursor_TemplateRef                   = 45,
  /**
   * \brief A reference to a namespace or namespace alias.
   */
  CXCursor_NamespaceRef                  = 46,
  /**
   * \brief A reference to a member of a struct, union, or class that occurs in 
   * some non-expression context, e.g., a designated initializer.
   */
  CXCursor_MemberRef                     = 47,
  /**
   * \brief A reference to a labeled statement.
   *
   * This cursor kind is used to describe the jump to "start_over" in the 
   * goto statement in the following example:
   *
   * \code
   *   start_over:
   *     ++counter;
   *
   *     goto start_over;
   * \endcode
   *
   * A label reference cursor refers to a label statement.
   */
  CXCursor_LabelRef                      = 48,
  
  /**
   * \brief A reference to a set of overloaded functions or function templates
   * that has not yet been resolved to a specific function or function template.
   *
   * An overloaded declaration reference cursor occurs in C++ templates where
   * a dependent name refers to a function. For example:
   *
   * \code
   * template<typename T> void swap(T&, T&);
   *
   * struct X { ... };
   * void swap(X&, X&);
   *
   * template<typename T>
   * void reverse(T* first, T* last) {
   *   while (first < last - 1) {
   *     swap(*first, *--last);
   *     ++first;
   *   }
   * }
   *
   * struct Y { };
   * void swap(Y&, Y&);
   * \endcode
   *
   * Here, the identifier "swap" is associated with an overloaded declaration
   * reference. In the template definition, "swap" refers to either of the two
   * "swap" functions declared above, so both results will be available. At
   * instantiation time, "swap" may also refer to other functions found via
   * argument-dependent lookup (e.g., the "swap" function at the end of the
   * example).
   *
   * The functions \c clang_getNumOverloadedDecls() and 
   * \c clang_getOverloadedDecl() can be used to retrieve the definitions
   * referenced by this cursor.
   */
  CXCursor_OverloadedDeclRef             = 49,
  
  /**
   * \brief A reference to a variable that occurs in some non-expression 
   * context, e.g., a C++ lambda capture list.
   */
  CXCursor_VariableRef                   = 50,
  
  CXCursor_LastRef                       = CXCursor_VariableRef,

  /* Error conditions */
  CXCursor_FirstInvalid                  = 70,
  CXCursor_InvalidFile                   = 70,
  CXCursor_NoDeclFound                   = 71,
  CXCursor_NotImplemented                = 72,
  CXCursor_InvalidCode                   = 73,
  CXCursor_LastInvalid                   = CXCursor_InvalidCode,

  /* Expressions */
  CXCursor_FirstExpr                     = 100,

  /**
   * \brief An expression whose specific kind is not exposed via this
   * interface.
   *
   * Unexposed expressions have the same operations as any other kind
   * of expression; one can extract their location information,
   * spelling, children, etc. However, the specific kind of the
   * expression is not reported.
   */
  CXCursor_UnexposedExpr                 = 100,

  /**
   * \brief An expression that refers to some value declaration, such
   * as a function, variable, or enumerator.
   */
  CXCursor_DeclRefExpr                   = 101,

  /**
   * \brief An expression that refers to a member of a struct, union,
   * class, Objective-C class, etc.
   */
  CXCursor_MemberRefExpr                 = 102,

  /** \brief An expression that calls a function. */
  CXCursor_CallExpr                      = 103,

  /** \brief An expression that sends a message to an Objective-C
   object or class. */
  CXCursor_ObjCMessageExpr               = 104,

  /** \brief An expression that represents a block literal. */
  CXCursor_BlockExpr                     = 105,

  /** \brief An integer literal.
   */
  CXCursor_IntegerLiteral                = 106,

  /** \brief A floating point number literal.
   */
  CXCursor_FloatingLiteral               = 107,

  /** \brief An imaginary number literal.
   */
  CXCursor_ImaginaryLiteral              = 108,

  /** \brief A string literal.
   */
  CXCursor_StringLiteral                 = 109,

  /** \brief A character literal.
   */
  CXCursor_CharacterLiteral              = 110,

  /** \brief A parenthesized expression, e.g. "(1)".
   *
   * This AST node is only formed if full location information is requested.
   */
  CXCursor_ParenExpr                     = 111,

  /** \brief This represents the unary-expression's (except sizeof and
   * alignof).
   */
  CXCursor_UnaryOperator                 = 112,

  /** \brief [C99 6.5.2.1] Array Subscripting.
   */
  CXCursor_ArraySubscriptExpr            = 113,

  /** \brief A builtin binary operation expression such as "x + y" or
   * "x <= y".
   */
  CXCursor_BinaryOperator                = 114,

  /** \brief Compound assignment such as "+=".
   */
  CXCursor_CompoundAssignOperator        = 115,

  /** \brief The ?: ternary operator.
   */
  CXCursor_ConditionalOperator           = 116,

  /** \brief An explicit cast in C (C99 6.5.4) or a C-style cast in C++
   * (C++ [expr.cast]), which uses the syntax (Type)expr.
   *
   * For example: (int)f.
   */
  CXCursor_CStyleCastExpr                = 117,

  /** \brief [C99 6.5.2.5]
   */
  CXCursor_CompoundLiteralExpr           = 118,

  /** \brief Describes an C or C++ initializer list.
   */
  CXCursor_InitListExpr                  = 119,

  /** \brief The GNU address of label extension, representing &&label.
   */
  CXCursor_AddrLabelExpr                 = 120,

  /** \brief This is the GNU Statement Expression extension: ({int X=4; X;})
   */
  CXCursor_StmtExpr                      = 121,

  /** \brief Represents a C11 generic selection.
   */
  CXCursor_GenericSelectionExpr          = 122,

  /** \brief Implements the GNU __null extension, which is a name for a null
   * pointer constant that has integral type (e.g., int or long) and is the same
   * size and alignment as a pointer.
   *
   * The __null extension is typically only used by system headers, which define
   * NULL as __null in C++ rather than using 0 (which is an integer that may not
   * match the size of a pointer).
   */
  CXCursor_GNUNullExpr                   = 123,

  /** \brief C++'s static_cast<> expression.
   */
  CXCursor_CXXStaticCastExpr             = 124,

  /** \brief C++'s dynamic_cast<> expression.
   */
  CXCursor_CXXDynamicCastExpr            = 125,

  /** \brief C++'s reinterpret_cast<> expression.
   */
  CXCursor_CXXReinterpretCastExpr        = 126,

  /** \brief C++'s const_cast<> expression.
   */
  CXCursor_CXXConstCastExpr              = 127,

  /** \brief Represents an explicit C++ type conversion that uses "functional"
   * notion (C++ [expr.type.conv]).
   *
   * Example:
   * \code
   *   x = int(0.5);
   * \endcode
   */
  CXCursor_CXXFunctionalCastExpr         = 128,

  /** \brief A C++ typeid expression (C++ [expr.typeid]).
   */
  CXCursor_CXXTypeidExpr                 = 129,

  /** \brief [C++ 2.13.5] C++ Boolean Literal.
   */
  CXCursor_CXXBoolLiteralExpr            = 130,

  /** \brief [C++0x 2.14.7] C++ Pointer Literal.
   */
  CXCursor_CXXNullPtrLiteralExpr         = 131,

  /** \brief Represents the "this" expression in C++
   */
  CXCursor_CXXThisExpr                   = 132,

  /** \brief [C++ 15] C++ Throw Expression.
   *
   * This handles 'throw' and 'throw' assignment-expression. When
   * assignment-expression isn't present, Op will be null.
   */
  CXCursor_CXXThrowExpr                  = 133,

  /** \brief A new expression for memory allocation and constructor calls, e.g:
   * "new CXXNewExpr(foo)".
   */
  CXCursor_CXXNewExpr                    = 134,

  /** \brief A delete expression for memory deallocation and destructor calls,
   * e.g. "delete[] pArray".
   */
  CXCursor_CXXDeleteExpr                 = 135,

  /** \brief A unary expression.
   */
  CXCursor_UnaryExpr                     = 136,

  /** \brief An Objective-C string literal i.e. @"foo".
   */
  CXCursor_ObjCStringLiteral             = 137,

  /** \brief An Objective-C \@encode expression.
   */
  CXCursor_ObjCEncodeExpr                = 138,

  /** \brief An Objective-C \@selector expression.
   */
  CXCursor_ObjCSelectorExpr              = 139,

  /** \brief An Objective-C \@protocol expression.
   */
  CXCursor_ObjCProtocolExpr              = 140,

  /** \brief An Objective-C "bridged" cast expression, which casts between
   * Objective-C pointers and C pointers, transferring ownership in the process.
   *
   * \code
   *   NSString *str = (__bridge_transfer NSString *)CFCreateString();
   * \endcode
   */
  CXCursor_ObjCBridgedCastExpr           = 141,

  /** \brief Represents a C++0x pack expansion that produces a sequence of
   * expressions.
   *
   * A pack expansion expression contains a pattern (which itself is an
   * expression) followed by an ellipsis. For example:
   *
   * \code
   * template<typename F, typename ...Types>
   * void forward(F f, Types &&...args) {
   *  f(static_cast<Types&&>(args)...);
   * }
   * \endcode
   */
  CXCursor_PackExpansionExpr             = 142,

  /** \brief Represents an expression that computes the length of a parameter
   * pack.
   *
   * \code
   * template<typename ...Types>
   * struct count {
   *   static const unsigned value = sizeof...(Types);
   * };
   * \endcode
   */
  CXCursor_SizeOfPackExpr                = 143,

  /* \brief Represents a C++ lambda expression that produces a local function
   * object.
   *
   * \code
   * void abssort(float *x, unsigned N) {
   *   std::sort(x, x + N,
   *             [](float a, float b) {
   *               return std::abs(a) < std::abs(b);
   *             });
   * }
   * \endcode
   */
  CXCursor_LambdaExpr                    = 144,
  
  /** \brief Objective-c Boolean Literal.
   */
  CXCursor_ObjCBoolLiteralExpr           = 145,

  /** \brief Represents the "self" expression in an Objective-C method.
   */
  CXCursor_ObjCSelfExpr                  = 146,

  /** \brief OpenMP 4.0 [2.4, Array Section].
   */
  CXCursor_OMPArraySectionExpr           = 147,

  CXCursor_LastExpr                      = CXCursor_OMPArraySectionExpr,

  /* Statements */
  CXCursor_FirstStmt                     = 200,
  /**
   * \brief A statement whose specific kind is not exposed via this
   * interface.
   *
   * Unexposed statements have the same operations as any other kind of
   * statement; one can extract their location information, spelling,
   * children, etc. However, the specific kind of the statement is not
   * reported.
   */
  CXCursor_UnexposedStmt                 = 200,
  
  /** \brief A labelled statement in a function. 
   *
   * This cursor kind is used to describe the "start_over:" label statement in 
   * the following example:
   *
   * \code
   *   start_over:
   *     ++counter;
   * \endcode
   *
   */
  CXCursor_LabelStmt                     = 201,

  /** \brief A group of statements like { stmt stmt }.
   *
   * This cursor kind is used to describe compound statements, e.g. function
   * bodies.
   */
  CXCursor_CompoundStmt                  = 202,

  /** \brief A case statement.
   */
  CXCursor_CaseStmt                      = 203,

  /** \brief A default statement.
   */
  CXCursor_DefaultStmt                   = 204,

  /** \brief An if statement
   */
  CXCursor_IfStmt                        = 205,

  /** \brief A switch statement.
   */
  CXCursor_SwitchStmt                    = 206,

  /** \brief A while statement.
   */
  CXCursor_WhileStmt                     = 207,

  /** \brief A do statement.
   */
  CXCursor_DoStmt                        = 208,

  /** \brief A for statement.
   */
  CXCursor_ForStmt                       = 209,

  /** \brief A goto statement.
   */
  CXCursor_GotoStmt                      = 210,

  /** \brief An indirect goto statement.
   */
  CXCursor_IndirectGotoStmt              = 211,

  /** \brief A continue statement.
   */
  CXCursor_ContinueStmt                  = 212,

  /** \brief A break statement.
   */
  CXCursor_BreakStmt                     = 213,

  /** \brief A return statement.
   */
  CXCursor_ReturnStmt                    = 214,

  /** \brief A GCC inline assembly statement extension.
   */
  CXCursor_GCCAsmStmt                    = 215,
  CXCursor_AsmStmt                       = CXCursor_GCCAsmStmt,

  /** \brief Objective-C's overall \@try-\@catch-\@finally statement.
   */
  CXCursor_ObjCAtTryStmt                 = 216,

  /** \brief Objective-C's \@catch statement.
   */
  CXCursor_ObjCAtCatchStmt               = 217,

  /** \brief Objective-C's \@finally statement.
   */
  CXCursor_ObjCAtFinallyStmt             = 218,

  /** \brief Objective-C's \@throw statement.
   */
  CXCursor_ObjCAtThrowStmt               = 219,

  /** \brief Objective-C's \@synchronized statement.
   */
  CXCursor_ObjCAtSynchronizedStmt        = 220,

  /** \brief Objective-C's autorelease pool statement.
   */
  CXCursor_ObjCAutoreleasePoolStmt       = 221,

  /** \brief Objective-C's collection statement.
   */
  CXCursor_ObjCForCollectionStmt         = 222,

  /** \brief C++'s catch statement.
   */
  CXCursor_CXXCatchStmt                  = 223,

  /** \brief C++'s try statement.
   */
  CXCursor_CXXTryStmt                    = 224,

  /** \brief C++'s for (* : *) statement.
   */
  CXCursor_CXXForRangeStmt               = 225,

  /** \brief Windows Structured Exception Handling's try statement.
   */
  CXCursor_SEHTryStmt                    = 226,

  /** \brief Windows Structured Exception Handling's except statement.
   */
  CXCursor_SEHExceptStmt                 = 227,

  /** \brief Windows Structured Exception Handling's finally statement.
   */
  CXCursor_SEHFinallyStmt                = 228,

  /** \brief A MS inline assembly statement extension.
   */
  CXCursor_MSAsmStmt                     = 229,

  /** \brief The null statement ";": C99 6.8.3p3.
   *
   * This cursor kind is used to describe the null statement.
   */
  CXCursor_NullStmt                      = 230,

  /** \brief Adaptor class for mixing declarations with statements and
   * expressions.
   */
  CXCursor_DeclStmt                      = 231,

  /** \brief OpenMP parallel directive.
   */
  CXCursor_OMPParallelDirective          = 232,

  /** \brief OpenMP SIMD directive.
   */
  CXCursor_OMPSimdDirective              = 233,

  /** \brief OpenMP for directive.
   */
  CXCursor_OMPForDirective               = 234,

  /** \brief OpenMP sections directive.
   */
  CXCursor_OMPSectionsDirective          = 235,

  /** \brief OpenMP section directive.
   */
  CXCursor_OMPSectionDirective           = 236,

  /** \brief OpenMP single directive.
   */
  CXCursor_OMPSingleDirective            = 237,

  /** \brief OpenMP parallel for directive.
   */
  CXCursor_OMPParallelForDirective       = 238,

  /** \brief OpenMP parallel sections directive.
   */
  CXCursor_OMPParallelSectionsDirective  = 239,

  /** \brief OpenMP task directive.
   */
  CXCursor_OMPTaskDirective              = 240,

  /** \brief OpenMP master directive.
   */
  CXCursor_OMPMasterDirective            = 241,

  /** \brief OpenMP critical directive.
   */
  CXCursor_OMPCriticalDirective          = 242,

  /** \brief OpenMP taskyield directive.
   */
  CXCursor_OMPTaskyieldDirective         = 243,

  /** \brief OpenMP barrier directive.
   */
  CXCursor_OMPBarrierDirective           = 244,

  /** \brief OpenMP taskwait directive.
   */
  CXCursor_OMPTaskwaitDirective          = 245,

  /** \brief OpenMP flush directive.
   */
  CXCursor_OMPFlushDirective             = 246,

  /** \brief Windows Structured Exception Handling's leave statement.
   */
  CXCursor_SEHLeaveStmt                  = 247,

  /** \brief OpenMP ordered directive.
   */
  CXCursor_OMPOrderedDirective           = 248,

  /** \brief OpenMP atomic directive.
   */
  CXCursor_OMPAtomicDirective            = 249,

  /** \brief OpenMP for SIMD directive.
   */
  CXCursor_OMPForSimdDirective           = 250,

  /** \brief OpenMP parallel for SIMD directive.
   */
  CXCursor_OMPParallelForSimdDirective   = 251,

  /** \brief OpenMP target directive.
   */
  CXCursor_OMPTargetDirective            = 252,

  /** \brief OpenMP teams directive.
   */
  CXCursor_OMPTeamsDirective             = 253,

  /** \brief OpenMP taskgroup directive.
   */
  CXCursor_OMPTaskgroupDirective         = 254,

  /** \brief OpenMP cancellation point directive.
   */
  CXCursor_OMPCancellationPointDirective = 255,

  /** \brief OpenMP cancel directive.
   */
  CXCursor_OMPCancelDirective            = 256,

  /** \brief OpenMP target data directive.
   */
  CXCursor_OMPTargetDataDirective        = 257,

  /** \brief OpenMP taskloop directive.
   */
  CXCursor_OMPTaskLoopDirective          = 258,

  /** \brief OpenMP taskloop simd directive.
   */
  CXCursor_OMPTaskLoopSimdDirective      = 259,

   /** \brief OpenMP distribute directive.
   */
  CXCursor_OMPDistributeDirective        = 260,

  /** \brief OpenMP target enter data directive.
   */
  CXCursor_OMPTargetEnterDataDirective   = 261,

  /** \brief OpenMP target exit data directive.
   */
  CXCursor_OMPTargetExitDataDirective    = 262,

  /** \brief OpenMP target parallel directive.
   */
  CXCursor_OMPTargetParallelDirective    = 263,

  /** \brief OpenMP target parallel for directive.
   */
  CXCursor_OMPTargetParallelForDirective = 264,

#ifdef INTEL_CUSTOMIZATION
  CXCursor_CilkRankedStmt                = 265,
  CXCursor_LastStmt                      = CXCursor_CilkRankedStmt,
#endif /* INTEL_CUSTOMIZATION */

  /**
   * \brief Cursor that represents the translation unit itself.
   *
   * The translation unit cursor exists primarily to act as the root
   * cursor for traversing the contents of a translation unit.
   */
  CXCursor_TranslationUnit               = 300,

  /* Attributes */
  CXCursor_FirstAttr                     = 400,
  /**
   * \brief An attribute whose specific kind is not exposed via this
   * interface.
   */
  CXCursor_UnexposedAttr                 = 400,

  CXCursor_IBActionAttr                  = 401,
  CXCursor_IBOutletAttr                  = 402,
  CXCursor_IBOutletCollectionAttr        = 403,
  CXCursor_CXXFinalAttr                  = 404,
  CXCursor_CXXOverrideAttr               = 405,
  CXCursor_AnnotateAttr                  = 406,
  CXCursor_AsmLabelAttr                  = 407,
  CXCursor_PackedAttr                    = 408,
  CXCursor_PureAttr                      = 409,
  CXCursor_ConstAttr                     = 410,
  CXCursor_NoDuplicateAttr               = 411,
  CXCursor_CUDAConstantAttr              = 412,
  CXCursor_CUDADeviceAttr                = 413,
  CXCursor_CUDAGlobalAttr                = 414,
  CXCursor_CUDAHostAttr                  = 415,
  CXCursor_CUDASharedAttr                = 416,
  CXCursor_VisibilityAttr                = 417,
  CXCursor_DLLExport                     = 418,
  CXCursor_DLLImport                     = 419,
  CXCursor_LastAttr                      = CXCursor_DLLImport,

  /* Preprocessing */
  CXCursor_PreprocessingDirective        = 500,
  CXCursor_MacroDefinition               = 501,
  CXCursor_MacroExpansion                = 502,
  CXCursor_MacroInstantiation            = CXCursor_MacroExpansion,
  CXCursor_InclusionDirective            = 503,
  CXCursor_FirstPreprocessing            = CXCursor_PreprocessingDirective,
  CXCursor_LastPreprocessing             = CXCursor_InclusionDirective,

  /* Extra Declarations */
  /**
   * \brief A module import declaration.
   */
  CXCursor_ModuleImportDecl              = 600,
  CXCursor_TypeAliasTemplateDecl         = 601,
  CXCursor_FirstExtraDecl                = CXCursor_ModuleImportDecl,
  CXCursor_LastExtraDecl                 = CXCursor_TypeAliasTemplateDecl,

  /**
   * \brief A code completion overload candidate.
   */
  CXCursor_OverloadCandidate             = 700
};

/**
 * \brief A cursor representing some element in the abstract syntax tree for
 * a translation unit.
 *
 * The cursor abstraction unifies the different kinds of entities in a
 * program--declaration, statements, expressions, references to declarations,
 * etc.--under a single "cursor" abstraction with a common set of operations.
 * Common operation for a cursor include: getting the physical location in
 * a source file where the cursor points, getting the name associated with a
 * cursor, and retrieving cursors for any child nodes of a particular cursor.
 *
 * Cursors can be produced in two specific ways.
 * clang_getTranslationUnitCursor() produces a cursor for a translation unit,
 * from which one can use clang_visitChildren() to explore the rest of the
 * translation unit. clang_getCursor() maps from a physical source location
 * to the entity that resides at that location, allowing one to map from the
 * source code into the AST.
 */
typedef struct {
  enum CXCursorKind kind;
  int xdata;
  const void *data[3];
} CXCursor;

/**
 * \defgroup CINDEX_CURSOR_MANIP Cursor manipulations
 *
 * @{
 */

/**
 * \brief Retrieve the NULL cursor, which represents no entity.
 */
CINDEX_LINKAGE CXCursor clang_getNullCursor(void);

/**
 * \brief Retrieve the cursor that represents the given translation unit.
 *
 * The translation unit cursor can be used to start traversing the
 * various declarations within the given translation unit.
 */
CINDEX_LINKAGE CXCursor clang_getTranslationUnitCursor(CXTranslationUnit);

/**
 * \brief Determine whether two cursors are equivalent.
 */
CINDEX_LINKAGE unsigned clang_equalCursors(CXCursor, CXCursor);

/**
 * \brief Returns non-zero if \p cursor is null.
 */
CINDEX_LINKAGE int clang_Cursor_isNull(CXCursor cursor);

/**
 * \brief Compute a hash value for the given cursor.
 */
CINDEX_LINKAGE unsigned clang_hashCursor(CXCursor);
  
/**
 * \brief Retrieve the kind of the given cursor.
 */
CINDEX_LINKAGE enum CXCursorKind clang_getCursorKind(CXCursor);

/**
 * \brief Determine whether the given cursor kind represents a declaration.
 */
CINDEX_LINKAGE unsigned clang_isDeclaration(enum CXCursorKind);

/**
 * \brief Determine whether the given cursor kind represents a simple
 * reference.
 *
 * Note that other kinds of cursors (such as expressions) can also refer to
 * other cursors. Use clang_getCursorReferenced() to determine whether a
 * particular cursor refers to another entity.
 */
CINDEX_LINKAGE unsigned clang_isReference(enum CXCursorKind);

/**
 * \brief Determine whether the given cursor kind represents an expression.
 */
CINDEX_LINKAGE unsigned clang_isExpression(enum CXCursorKind);

/**
 * \brief Determine whether the given cursor kind represents a statement.
 */
CINDEX_LINKAGE unsigned clang_isStatement(enum CXCursorKind);

/**
 * \brief Determine whether the given cursor kind represents an attribute.
 */
CINDEX_LINKAGE unsigned clang_isAttribute(enum CXCursorKind);

/**
 * \brief Determine whether the given cursor has any attributes.
 */
CINDEX_LINKAGE unsigned clang_Cursor_hasAttrs(CXCursor C);

/**
 * \brief Determine whether the given cursor kind represents an invalid
 * cursor.
 */
CINDEX_LINKAGE unsigned clang_isInvalid(enum CXCursorKind);

/**
 * \brief Determine whether the given cursor kind represents a translation
 * unit.
 */
CINDEX_LINKAGE unsigned clang_isTranslationUnit(enum CXCursorKind);

/***
 * \brief Determine whether the given cursor represents a preprocessing
 * element, such as a preprocessor directive or macro instantiation.
 */
CINDEX_LINKAGE unsigned clang_isPreprocessing(enum CXCursorKind);
  
/***
 * \brief Determine whether the given cursor represents a currently
 *  unexposed piece of the AST (e.g., CXCursor_UnexposedStmt).
 */
CINDEX_LINKAGE unsigned clang_isUnexposed(enum CXCursorKind);

/**
 * \brief Describe the linkage of the entity referred to by a cursor.
 */
enum CXLinkageKind {
  /** \brief This value indicates that no linkage information is available
   * for a provided CXCursor. */
  CXLinkage_Invalid,
  /**
   * \brief This is the linkage for variables, parameters, and so on that
   *  have automatic storage.  This covers normal (non-extern) local variables.
   */
  CXLinkage_NoLinkage,
  /** \brief This is the linkage for static variables and static functions. */
  CXLinkage_Internal,
  /** \brief This is the linkage for entities with external linkage that live
   * in C++ anonymous namespaces.*/
  CXLinkage_UniqueExternal,
  /** \brief This is the linkage for entities with true, external linkage. */
  CXLinkage_External
};

/**
 * \brief Determine the linkage of the entity referred to by a given cursor.
 */
CINDEX_LINKAGE enum CXLinkageKind clang_getCursorLinkage(CXCursor cursor);

enum CXVisibilityKind {
  /** \brief This value indicates that no visibility information is available
   * for a provided CXCursor. */
  CXVisibility_Invalid,

  /** \brief Symbol not seen by the linker. */
  CXVisibility_Hidden,
  /** \brief Symbol seen by the linker but resolves to a symbol inside this object. */
  CXVisibility_Protected,
  /** \brief Symbol seen by the linker and acts like a normal symbol. */
  CXVisibility_Default
};

/**
 * \brief Describe the visibility of the entity referred to by a cursor.
 *
 * This returns the default visibility if not explicitly specified by
 * a visibility attribute. The default visibility may be changed by
 * commandline arguments.
 *
 * \param cursor The cursor to query.
 *
 * \returns The visibility of the cursor.
 */
CINDEX_LINKAGE enum CXVisibilityKind clang_getCursorVisibility(CXCursor cursor);

/**
 * \brief Determine the availability of the entity that this cursor refers to,
 * taking the current target platform into account.
 *
 * \param cursor The cursor to query.
 *
 * \returns The availability of the cursor.
 */
CINDEX_LINKAGE enum CXAvailabilityKind 
clang_getCursorAvailability(CXCursor cursor);

/**
 * Describes the availability of a given entity on a particular platform, e.g.,
 * a particular class might only be available on Mac OS 10.7 or newer.
 */
typedef struct CXPlatformAvailability {
  /**
   * \brief A string that describes the platform for which this structure
   * provides availability information.
   *
   * Possible values are "ios" or "macosx".
   */
  CXString Platform;
  /**
   * \brief The version number in which this entity was introduced.
   */
  CXVersion Introduced;
  /**
   * \brief The version number in which this entity was deprecated (but is
   * still available).
   */
  CXVersion Deprecated;
  /**
   * \brief The version number in which this entity was obsoleted, and therefore
   * is no longer available.
   */
  CXVersion Obsoleted;
  /**
   * \brief Whether the entity is unconditionally unavailable on this platform.
   */
  int Unavailable;
  /**
   * \brief An optional message to provide to a user of this API, e.g., to
   * suggest replacement APIs.
   */
  CXString Message;
} CXPlatformAvailability;

/**
 * \brief Determine the availability of the entity that this cursor refers to
 * on any platforms for which availability information is known.
 *
 * \param cursor The cursor to query.
 *
 * \param always_deprecated If non-NULL, will be set to indicate whether the 
 * entity is deprecated on all platforms.
 *
 * \param deprecated_message If non-NULL, will be set to the message text 
 * provided along with the unconditional deprecation of this entity. The client
 * is responsible for deallocating this string.
 *
 * \param always_unavailable If non-NULL, will be set to indicate whether the
 * entity is unavailable on all platforms.
 *
 * \param unavailable_message If non-NULL, will be set to the message text
 * provided along with the unconditional unavailability of this entity. The 
 * client is responsible for deallocating this string.
 *
 * \param availability If non-NULL, an array of CXPlatformAvailability instances
 * that will be populated with platform availability information, up to either
 * the number of platforms for which availability information is available (as
 * returned by this function) or \c availability_size, whichever is smaller.
 *
 * \param availability_size The number of elements available in the 
 * \c availability array.
 *
 * \returns The number of platforms (N) for which availability information is
 * available (which is unrelated to \c availability_size).
 *
 * Note that the client is responsible for calling 
 * \c clang_disposeCXPlatformAvailability to free each of the 
 * platform-availability structures returned. There are 
 * \c min(N, availability_size) such structures.
 */
CINDEX_LINKAGE int
clang_getCursorPlatformAvailability(CXCursor cursor,
                                    int *always_deprecated,
                                    CXString *deprecated_message,
                                    int *always_unavailable,
                                    CXString *unavailable_message,
                                    CXPlatformAvailability *availability,
                                    int availability_size);

/**
 * \brief Free the memory associated with a \c CXPlatformAvailability structure.
 */
CINDEX_LINKAGE void
clang_disposeCXPlatformAvailability(CXPlatformAvailability *availability);
  
/**
 * \brief Describe the "language" of the entity referred to by a cursor.
 */
enum CXLanguageKind {
  CXLanguage_Invalid = 0,
  CXLanguage_C,
  CXLanguage_ObjC,
  CXLanguage_CPlusPlus
};

/**
 * \brief Determine the "language" of the entity referred to by a given cursor.
 */
CINDEX_LINKAGE enum CXLanguageKind clang_getCursorLanguage(CXCursor cursor);

/**
 * \brief Returns the translation unit that a cursor originated from.
 */
CINDEX_LINKAGE CXTranslationUnit clang_Cursor_getTranslationUnit(CXCursor);

/**
 * \brief A fast container representing a set of CXCursors.
 */
typedef struct CXCursorSetImpl *CXCursorSet;

/**
 * \brief Creates an empty CXCursorSet.
 */
CINDEX_LINKAGE CXCursorSet clang_createCXCursorSet(void);

/**
 * \brief Disposes a CXCursorSet and releases its associated memory.
 */
CINDEX_LINKAGE void clang_disposeCXCursorSet(CXCursorSet cset);

/**
 * \brief Queries a CXCursorSet to see if it contains a specific CXCursor.
 *
 * \returns non-zero if the set contains the specified cursor.
*/
CINDEX_LINKAGE unsigned clang_CXCursorSet_contains(CXCursorSet cset,
                                                   CXCursor cursor);

/**
 * \brief Inserts a CXCursor into a CXCursorSet.
 *
 * \returns zero if the CXCursor was already in the set, and non-zero otherwise.
*/
CINDEX_LINKAGE unsigned clang_CXCursorSet_insert(CXCursorSet cset,
                                                 CXCursor cursor);

/**
 * \brief Determine the semantic parent of the given cursor.
 *
 * The semantic parent of a cursor is the cursor that semantically contains
 * the given \p cursor. For many declarations, the lexical and semantic parents
 * are equivalent (the lexical parent is returned by 
 * \c clang_getCursorLexicalParent()). They diverge when declarations or
 * definitions are provided out-of-line. For example:
 *
 * \code
 * class C {
 *  void f();
 * };
 *
 * void C::f() { }
 * \endcode
 *
 * In the out-of-line definition of \c C::f, the semantic parent is
 * the class \c C, of which this function is a member. The lexical parent is
 * the place where the declaration actually occurs in the source code; in this
 * case, the definition occurs in the translation unit. In general, the
 * lexical parent for a given entity can change without affecting the semantics
 * of the program, and the lexical parent of different declarations of the
 * same entity may be different. Changing the semantic parent of a declaration,
 * on the other hand, can have a major impact on semantics, and redeclarations
 * of a particular entity should all have the same semantic context.
 *
 * In the example above, both declarations of \c C::f have \c C as their
 * semantic context, while the lexical context of the first \c C::f is \c C
 * and the lexical context of the second \c C::f is the translation unit.
 *
 * For global declarations, the semantic parent is the translation unit.
 */
CINDEX_LINKAGE CXCursor clang_getCursorSemanticParent(CXCursor cursor);

/**
 * \brief Determine the lexical parent of the given cursor.
 *
 * The lexical parent of a cursor is the cursor in which the given \p cursor
 * was actually written. For many declarations, the lexical and semantic parents
 * are equivalent (the semantic parent is returned by 
 * \c clang_getCursorSemanticParent()). They diverge when declarations or
 * definitions are provided out-of-line. For example:
 *
 * \code
 * class C {
 *  void f();
 * };
 *
 * void C::f() { }
 * \endcode
 *
 * In the out-of-line definition of \c C::f, the semantic parent is
 * the class \c C, of which this function is a member. The lexical parent is
 * the place where the declaration actually occurs in the source code; in this
 * case, the definition occurs in the translation unit. In general, the
 * lexical parent for a given entity can change without affecting the semantics
 * of the program, and the lexical parent of different declarations of the
 * same entity may be different. Changing the semantic parent of a declaration,
 * on the other hand, can have a major impact on semantics, and redeclarations
 * of a particular entity should all have the same semantic context.
 *
 * In the example above, both declarations of \c C::f have \c C as their
 * semantic context, while the lexical context of the first \c C::f is \c C
 * and the lexical context of the second \c C::f is the translation unit.
 *
 * For declarations written in the global scope, the lexical parent is
 * the translation unit.
 */
CINDEX_LINKAGE CXCursor clang_getCursorLexicalParent(CXCursor cursor);

/**
 * \brief Determine the set of methods that are overridden by the given
 * method.
 *
 * In both Objective-C and C++, a method (aka virtual member function,
 * in C++) can override a virtual method in a base class. For
 * Objective-C, a method is said to override any method in the class's
 * base class, its protocols, or its categories' protocols, that has the same
 * selector and is of the same kind (class or instance).
 * If no such method exists, the search continues to the class's superclass,
 * its protocols, and its categories, and so on. A method from an Objective-C
 * implementation is considered to override the same methods as its
 * corresponding method in the interface.
 *
 * For C++, a virtual member function overrides any virtual member
 * function with the same signature that occurs in its base
 * classes. With multiple inheritance, a virtual member function can
 * override several virtual member functions coming from different
 * base classes.
 *
 * In all cases, this function determines the immediate overridden
 * method, rather than all of the overridden methods. For example, if
 * a method is originally declared in a class A, then overridden in B
 * (which in inherits from A) and also in C (which inherited from B),
 * then the only overridden method returned from this function when
 * invoked on C's method will be B's method. The client may then
 * invoke this function again, given the previously-found overridden
 * methods, to map out the complete method-override set.
 *
 * \param cursor A cursor representing an Objective-C or C++
 * method. This routine will compute the set of methods that this
 * method overrides.
 * 
 * \param overridden A pointer whose pointee will be replaced with a
 * pointer to an array of cursors, representing the set of overridden
 * methods. If there are no overridden methods, the pointee will be
 * set to NULL. The pointee must be freed via a call to 
 * \c clang_disposeOverriddenCursors().
 *
 * \param num_overridden A pointer to the number of overridden
 * functions, will be set to the number of overridden functions in the
 * array pointed to by \p overridden.
 */
CINDEX_LINKAGE void clang_getOverriddenCursors(CXCursor cursor, 
                                               CXCursor **overridden,
                                               unsigned *num_overridden);

/**
 * \brief Free the set of overridden cursors returned by \c
 * clang_getOverriddenCursors().
 */
CINDEX_LINKAGE void clang_disposeOverriddenCursors(CXCursor *overridden);

/**
 * \brief Retrieve the file that is included by the given inclusion directive
 * cursor.
 */
CINDEX_LINKAGE CXFile clang_getIncludedFile(CXCursor cursor);
  
/**
 * @}
 */

/**
 * \defgroup CINDEX_CURSOR_SOURCE Mapping between cursors and source code
 *
 * Cursors represent a location within the Abstract Syntax Tree (AST). These
 * routines help map between cursors and the physical locations where the
 * described entities occur in the source code. The mapping is provided in
 * both directions, so one can map from source code to the AST and back.
 *
 * @{
 */

/**
 * \brief Map a source location to the cursor that describes the entity at that
 * location in the source code.
 *
 * clang_getCursor() maps an arbitrary source location within a translation
 * unit down to the most specific cursor that describes the entity at that
 * location. For example, given an expression \c x + y, invoking
 * clang_getCursor() with a source location pointing to "x" will return the
 * cursor for "x"; similarly for "y". If the cursor points anywhere between
 * "x" or "y" (e.g., on the + or the whitespace around it), clang_getCursor()
 * will return a cursor referring to the "+" expression.
 *
 * \returns a cursor representing the entity at the given source location, or
 * a NULL cursor if no such entity can be found.
 */
CINDEX_LINKAGE CXCursor clang_getCursor(CXTranslationUnit, CXSourceLocation);

/**
 * \brief Retrieve the physical location of the source constructor referenced
 * by the given cursor.
 *
 * The location of a declaration is typically the location of the name of that
 * declaration, where the name of that declaration would occur if it is
 * unnamed, or some keyword that introduces that particular declaration.
 * The location of a reference is where that reference occurs within the
 * source code.
 */
CINDEX_LINKAGE CXSourceLocation clang_getCursorLocation(CXCursor);

/**
 * \brief Retrieve the physical extent of the source construct referenced by
 * the given cursor.
 *
 * The extent of a cursor starts with the file/line/column pointing at the
 * first character within the source construct that the cursor refers to and
 * ends with the last character within that source construct. For a
 * declaration, the extent covers the declaration itself. For a reference,
 * the extent covers the location of the reference (e.g., where the referenced
 * entity was actually used).
 */
CINDEX_LINKAGE CXSourceRange clang_getCursorExtent(CXCursor);

/**
 * @}
 */
    
/**
 * \defgroup CINDEX_TYPES Type information for CXCursors
 *
 * @{
 */

/**
 * \brief Describes the kind of type
 */
enum CXTypeKind {
  /**
   * \brief Represents an invalid type (e.g., where no type is available).
   */
  CXType_Invalid = 0,

  /**
   * \brief A type whose specific kind is not exposed via this
   * interface.
   */
  CXType_Unexposed = 1,

  /* Builtin types */
  CXType_Void = 2,
  CXType_Bool = 3,
  CXType_Char_U = 4,
  CXType_UChar = 5,
  CXType_Char16 = 6,
  CXType_Char32 = 7,
  CXType_UShort = 8,
  CXType_UInt = 9,
  CXType_ULong = 10,
  CXType_ULongLong = 11,
  CXType_UInt128 = 12,
  CXType_Char_S = 13,
  CXType_SChar = 14,
  CXType_WChar = 15,
  CXType_Short = 16,
  CXType_Int = 17,
  CXType_Long = 18,
  CXType_LongLong = 19,
  CXType_Int128 = 20,
  CXType_Float = 21,
  CXType_Double = 22,
  CXType_LongDouble = 23,
  CXType_NullPtr = 24,
  CXType_Overload = 25,
  CXType_Dependent = 26,
  CXType_ObjCId = 27,
  CXType_ObjCClass = 28,
  CXType_ObjCSel = 29,
  CXType_FirstBuiltin = CXType_Void,
#if INTEL_CUSTOMIZATION
  CXType_Float128 = 30,
  CXType_LastBuiltin = CXType_Float128,
#else
  CXType_LastBuiltin  = CXType_ObjCSel,
#endif  /* INTEL_CUSTOMIZATION */
  CXType_Complex = 100,
  CXType_Pointer = 101,
  CXType_BlockPointer = 102,
  CXType_LValueReference = 103,
  CXType_RValueReference = 104,
  CXType_Record = 105,
  CXType_Enum = 106,
  CXType_Typedef = 107,
  CXType_ObjCInterface = 108,
  CXType_ObjCObjectPointer = 109,
  CXType_FunctionNoProto = 110,
  CXType_FunctionProto = 111,
  CXType_ConstantArray = 112,
  CXType_Vector = 113,
  CXType_IncompleteArray = 114,
  CXType_VariableArray = 115,
  CXType_DependentSizedArray = 116,
  CXType_MemberPointer = 117,
  CXType_Auto = 118
};

/**
 * \brief Describes the calling convention of a function type
 */
enum CXCallingConv {
  CXCallingConv_Default = 0,
  CXCallingConv_C = 1,
  CXCallingConv_X86StdCall = 2,
  CXCallingConv_X86FastCall = 3,
  CXCallingConv_X86ThisCall = 4,
  CXCallingConv_X86Pascal = 5,
  CXCallingConv_AAPCS = 6,
  CXCallingConv_AAPCS_VFP = 7,
  /* Value 8 was PnaclCall, but it was never used, so it could safely be re-used. */
  CXCallingConv_IntelOclBicc = 9,
  CXCallingConv_X86_64Win64 = 10,
  CXCallingConv_X86_64SysV = 11,
  CXCallingConv_X86VectorCall = 12,
  CXCallingConv_Swift = 13,
<<<<<<< HEAD
#if INTEL_CUSTOMIZATION
  CXCallingConv_X86RegCall = 20,
#endif /* INTEL_CUSTOMIZATION */
=======
  CXCallingConv_PreserveMost = 14,
  CXCallingConv_PreserveAll = 15,
>>>>>>> 6f8cfccb

  CXCallingConv_Invalid = 100,
  CXCallingConv_Unexposed = 200
};

/**
 * \brief The type of an element in the abstract syntax tree.
 *
 */
typedef struct {
  enum CXTypeKind kind;
  void *data[2];
} CXType;

/**
 * \brief Retrieve the type of a CXCursor (if any).
 */
CINDEX_LINKAGE CXType clang_getCursorType(CXCursor C);

/**
 * \brief Pretty-print the underlying type using the rules of the
 * language of the translation unit from which it came.
 *
 * If the type is invalid, an empty string is returned.
 */
CINDEX_LINKAGE CXString clang_getTypeSpelling(CXType CT);

/**
 * \brief Retrieve the underlying type of a typedef declaration.
 *
 * If the cursor does not reference a typedef declaration, an invalid type is
 * returned.
 */
CINDEX_LINKAGE CXType clang_getTypedefDeclUnderlyingType(CXCursor C);

/**
 * \brief Retrieve the integer type of an enum declaration.
 *
 * If the cursor does not reference an enum declaration, an invalid type is
 * returned.
 */
CINDEX_LINKAGE CXType clang_getEnumDeclIntegerType(CXCursor C);

/**
 * \brief Retrieve the integer value of an enum constant declaration as a signed
 *  long long.
 *
 * If the cursor does not reference an enum constant declaration, LLONG_MIN is returned.
 * Since this is also potentially a valid constant value, the kind of the cursor
 * must be verified before calling this function.
 */
CINDEX_LINKAGE long long clang_getEnumConstantDeclValue(CXCursor C);

/**
 * \brief Retrieve the integer value of an enum constant declaration as an unsigned
 *  long long.
 *
 * If the cursor does not reference an enum constant declaration, ULLONG_MAX is returned.
 * Since this is also potentially a valid constant value, the kind of the cursor
 * must be verified before calling this function.
 */
CINDEX_LINKAGE unsigned long long clang_getEnumConstantDeclUnsignedValue(CXCursor C);

/**
 * \brief Retrieve the bit width of a bit field declaration as an integer.
 *
 * If a cursor that is not a bit field declaration is passed in, -1 is returned.
 */
CINDEX_LINKAGE int clang_getFieldDeclBitWidth(CXCursor C);

/**
 * \brief Retrieve the number of non-variadic arguments associated with a given
 * cursor.
 *
 * The number of arguments can be determined for calls as well as for
 * declarations of functions or methods. For other cursors -1 is returned.
 */
CINDEX_LINKAGE int clang_Cursor_getNumArguments(CXCursor C);

/**
 * \brief Retrieve the argument cursor of a function or method.
 *
 * The argument cursor can be determined for calls as well as for declarations
 * of functions or methods. For other cursors and for invalid indices, an
 * invalid cursor is returned.
 */
CINDEX_LINKAGE CXCursor clang_Cursor_getArgument(CXCursor C, unsigned i);

/**
 * \brief Describes the kind of a template argument.
 *
 * See the definition of llvm::clang::TemplateArgument::ArgKind for full
 * element descriptions.
 */
enum CXTemplateArgumentKind {
  CXTemplateArgumentKind_Null,
  CXTemplateArgumentKind_Type,
  CXTemplateArgumentKind_Declaration,
  CXTemplateArgumentKind_NullPtr,
  CXTemplateArgumentKind_Integral,
  CXTemplateArgumentKind_Template,
  CXTemplateArgumentKind_TemplateExpansion,
  CXTemplateArgumentKind_Expression,
  CXTemplateArgumentKind_Pack,
  /* Indicates an error case, preventing the kind from being deduced. */
  CXTemplateArgumentKind_Invalid
};

/**
 *\brief Returns the number of template args of a function decl representing a
 * template specialization.
 *
 * If the argument cursor cannot be converted into a template function
 * declaration, -1 is returned.
 *
 * For example, for the following declaration and specialization:
 *   template <typename T, int kInt, bool kBool>
 *   void foo() { ... }
 *
 *   template <>
 *   void foo<float, -7, true>();
 *
 * The value 3 would be returned from this call.
 */
CINDEX_LINKAGE int clang_Cursor_getNumTemplateArguments(CXCursor C);

/**
 * \brief Retrieve the kind of the I'th template argument of the CXCursor C.
 *
 * If the argument CXCursor does not represent a FunctionDecl, an invalid
 * template argument kind is returned.
 *
 * For example, for the following declaration and specialization:
 *   template <typename T, int kInt, bool kBool>
 *   void foo() { ... }
 *
 *   template <>
 *   void foo<float, -7, true>();
 *
 * For I = 0, 1, and 2, Type, Integral, and Integral will be returned,
 * respectively.
 */
CINDEX_LINKAGE enum CXTemplateArgumentKind clang_Cursor_getTemplateArgumentKind(
    CXCursor C, unsigned I);

/**
 * \brief Retrieve a CXType representing the type of a TemplateArgument of a
 *  function decl representing a template specialization.
 *
 * If the argument CXCursor does not represent a FunctionDecl whose I'th
 * template argument has a kind of CXTemplateArgKind_Integral, an invalid type
 * is returned.
 *
 * For example, for the following declaration and specialization:
 *   template <typename T, int kInt, bool kBool>
 *   void foo() { ... }
 *
 *   template <>
 *   void foo<float, -7, true>();
 *
 * If called with I = 0, "float", will be returned.
 * Invalid types will be returned for I == 1 or 2.
 */
CINDEX_LINKAGE CXType clang_Cursor_getTemplateArgumentType(CXCursor C,
                                                           unsigned I);

/**
 * \brief Retrieve the value of an Integral TemplateArgument (of a function
 *  decl representing a template specialization) as a signed long long.
 *
 * It is undefined to call this function on a CXCursor that does not represent a
 * FunctionDecl or whose I'th template argument is not an integral value.
 *
 * For example, for the following declaration and specialization:
 *   template <typename T, int kInt, bool kBool>
 *   void foo() { ... }
 *
 *   template <>
 *   void foo<float, -7, true>();
 *
 * If called with I = 1 or 2, -7 or true will be returned, respectively.
 * For I == 0, this function's behavior is undefined.
 */
CINDEX_LINKAGE long long clang_Cursor_getTemplateArgumentValue(CXCursor C,
                                                               unsigned I);

/**
 * \brief Retrieve the value of an Integral TemplateArgument (of a function
 *  decl representing a template specialization) as an unsigned long long.
 *
 * It is undefined to call this function on a CXCursor that does not represent a
 * FunctionDecl or whose I'th template argument is not an integral value.
 *
 * For example, for the following declaration and specialization:
 *   template <typename T, int kInt, bool kBool>
 *   void foo() { ... }
 *
 *   template <>
 *   void foo<float, 2147483649, true>();
 *
 * If called with I = 1 or 2, 2147483649 or true will be returned, respectively.
 * For I == 0, this function's behavior is undefined.
 */
CINDEX_LINKAGE unsigned long long clang_Cursor_getTemplateArgumentUnsignedValue(
    CXCursor C, unsigned I);

/**
 * \brief Determine whether two CXTypes represent the same type.
 *
 * \returns non-zero if the CXTypes represent the same type and
 *          zero otherwise.
 */
CINDEX_LINKAGE unsigned clang_equalTypes(CXType A, CXType B);

/**
 * \brief Return the canonical type for a CXType.
 *
 * Clang's type system explicitly models typedefs and all the ways
 * a specific type can be represented.  The canonical type is the underlying
 * type with all the "sugar" removed.  For example, if 'T' is a typedef
 * for 'int', the canonical type for 'T' would be 'int'.
 */
CINDEX_LINKAGE CXType clang_getCanonicalType(CXType T);

/**
 * \brief Determine whether a CXType has the "const" qualifier set,
 * without looking through typedefs that may have added "const" at a
 * different level.
 */
CINDEX_LINKAGE unsigned clang_isConstQualifiedType(CXType T);

/**
 * \brief Determine whether a  CXCursor that is a macro, is
 * function like.
 */
CINDEX_LINKAGE unsigned clang_Cursor_isMacroFunctionLike(CXCursor C);

/**
 * \brief Determine whether a  CXCursor that is a macro, is a
 * builtin one.
 */
CINDEX_LINKAGE unsigned clang_Cursor_isMacroBuiltin(CXCursor C);

/**
 * \brief Determine whether a  CXCursor that is a function declaration, is an
 * inline declaration.
 */
CINDEX_LINKAGE unsigned clang_Cursor_isFunctionInlined(CXCursor C);

/**
 * \brief Determine whether a CXType has the "volatile" qualifier set,
 * without looking through typedefs that may have added "volatile" at
 * a different level.
 */
CINDEX_LINKAGE unsigned clang_isVolatileQualifiedType(CXType T);

/**
 * \brief Determine whether a CXType has the "restrict" qualifier set,
 * without looking through typedefs that may have added "restrict" at a
 * different level.
 */
CINDEX_LINKAGE unsigned clang_isRestrictQualifiedType(CXType T);

/**
 * \brief For pointer types, returns the type of the pointee.
 */
CINDEX_LINKAGE CXType clang_getPointeeType(CXType T);

/**
 * \brief Return the cursor for the declaration of the given type.
 */
CINDEX_LINKAGE CXCursor clang_getTypeDeclaration(CXType T);

/**
 * Returns the Objective-C type encoding for the specified declaration.
 */
CINDEX_LINKAGE CXString clang_getDeclObjCTypeEncoding(CXCursor C);

/**
 * Returns the Objective-C type encoding for the specified CXType.
 */
CINDEX_LINKAGE CXString clang_Type_getObjCEncoding(CXType type); 

/**
 * \brief Retrieve the spelling of a given CXTypeKind.
 */
CINDEX_LINKAGE CXString clang_getTypeKindSpelling(enum CXTypeKind K);

/**
 * \brief Retrieve the calling convention associated with a function type.
 *
 * If a non-function type is passed in, CXCallingConv_Invalid is returned.
 */
CINDEX_LINKAGE enum CXCallingConv clang_getFunctionTypeCallingConv(CXType T);

/**
 * \brief Retrieve the return type associated with a function type.
 *
 * If a non-function type is passed in, an invalid type is returned.
 */
CINDEX_LINKAGE CXType clang_getResultType(CXType T);

/**
 * \brief Retrieve the number of non-variadic parameters associated with a
 * function type.
 *
 * If a non-function type is passed in, -1 is returned.
 */
CINDEX_LINKAGE int clang_getNumArgTypes(CXType T);

/**
 * \brief Retrieve the type of a parameter of a function type.
 *
 * If a non-function type is passed in or the function does not have enough
 * parameters, an invalid type is returned.
 */
CINDEX_LINKAGE CXType clang_getArgType(CXType T, unsigned i);

/**
 * \brief Return 1 if the CXType is a variadic function type, and 0 otherwise.
 */
CINDEX_LINKAGE unsigned clang_isFunctionTypeVariadic(CXType T);

/**
 * \brief Retrieve the return type associated with a given cursor.
 *
 * This only returns a valid type if the cursor refers to a function or method.
 */
CINDEX_LINKAGE CXType clang_getCursorResultType(CXCursor C);

/**
 * \brief Return 1 if the CXType is a POD (plain old data) type, and 0
 *  otherwise.
 */
CINDEX_LINKAGE unsigned clang_isPODType(CXType T);

/**
 * \brief Return the element type of an array, complex, or vector type.
 *
 * If a type is passed in that is not an array, complex, or vector type,
 * an invalid type is returned.
 */
CINDEX_LINKAGE CXType clang_getElementType(CXType T);

/**
 * \brief Return the number of elements of an array or vector type.
 *
 * If a type is passed in that is not an array or vector type,
 * -1 is returned.
 */
CINDEX_LINKAGE long long clang_getNumElements(CXType T);

/**
 * \brief Return the element type of an array type.
 *
 * If a non-array type is passed in, an invalid type is returned.
 */
CINDEX_LINKAGE CXType clang_getArrayElementType(CXType T);

/**
 * \brief Return the array size of a constant array.
 *
 * If a non-array type is passed in, -1 is returned.
 */
CINDEX_LINKAGE long long clang_getArraySize(CXType T);

/**
 * \brief List the possible error codes for \c clang_Type_getSizeOf,
 *   \c clang_Type_getAlignOf, \c clang_Type_getOffsetOf and
 *   \c clang_Cursor_getOffsetOf.
 *
 * A value of this enumeration type can be returned if the target type is not
 * a valid argument to sizeof, alignof or offsetof.
 */
enum CXTypeLayoutError {
  /**
   * \brief Type is of kind CXType_Invalid.
   */
  CXTypeLayoutError_Invalid = -1,
  /**
   * \brief The type is an incomplete Type.
   */
  CXTypeLayoutError_Incomplete = -2,
  /**
   * \brief The type is a dependent Type.
   */
  CXTypeLayoutError_Dependent = -3,
  /**
   * \brief The type is not a constant size type.
   */
  CXTypeLayoutError_NotConstantSize = -4,
  /**
   * \brief The Field name is not valid for this record.
   */
  CXTypeLayoutError_InvalidFieldName = -5
};

/**
 * \brief Return the alignment of a type in bytes as per C++[expr.alignof]
 *   standard.
 *
 * If the type declaration is invalid, CXTypeLayoutError_Invalid is returned.
 * If the type declaration is an incomplete type, CXTypeLayoutError_Incomplete
 *   is returned.
 * If the type declaration is a dependent type, CXTypeLayoutError_Dependent is
 *   returned.
 * If the type declaration is not a constant size type,
 *   CXTypeLayoutError_NotConstantSize is returned.
 */
CINDEX_LINKAGE long long clang_Type_getAlignOf(CXType T);

/**
 * \brief Return the class type of an member pointer type.
 *
 * If a non-member-pointer type is passed in, an invalid type is returned.
 */
CINDEX_LINKAGE CXType clang_Type_getClassType(CXType T);

/**
 * \brief Return the size of a type in bytes as per C++[expr.sizeof] standard.
 *
 * If the type declaration is invalid, CXTypeLayoutError_Invalid is returned.
 * If the type declaration is an incomplete type, CXTypeLayoutError_Incomplete
 *   is returned.
 * If the type declaration is a dependent type, CXTypeLayoutError_Dependent is
 *   returned.
 */
CINDEX_LINKAGE long long clang_Type_getSizeOf(CXType T);

/**
 * \brief Return the offset of a field named S in a record of type T in bits
 *   as it would be returned by __offsetof__ as per C++11[18.2p4]
 *
 * If the cursor is not a record field declaration, CXTypeLayoutError_Invalid
 *   is returned.
 * If the field's type declaration is an incomplete type,
 *   CXTypeLayoutError_Incomplete is returned.
 * If the field's type declaration is a dependent type,
 *   CXTypeLayoutError_Dependent is returned.
 * If the field's name S is not found,
 *   CXTypeLayoutError_InvalidFieldName is returned.
 */
CINDEX_LINKAGE long long clang_Type_getOffsetOf(CXType T, const char *S);

/**
 * \brief Return the offset of the field represented by the Cursor.
 *
 * If the cursor is not a field declaration, -1 is returned.
 * If the cursor semantic parent is not a record field declaration,
 *   CXTypeLayoutError_Invalid is returned.
 * If the field's type declaration is an incomplete type,
 *   CXTypeLayoutError_Incomplete is returned.
 * If the field's type declaration is a dependent type,
 *   CXTypeLayoutError_Dependent is returned.
 * If the field's name S is not found,
 *   CXTypeLayoutError_InvalidFieldName is returned.
 */
CINDEX_LINKAGE long long clang_Cursor_getOffsetOfField(CXCursor C);

/**
 * \brief Determine whether the given cursor represents an anonymous record
 * declaration.
 */
CINDEX_LINKAGE unsigned clang_Cursor_isAnonymous(CXCursor C);

enum CXRefQualifierKind {
  /** \brief No ref-qualifier was provided. */
  CXRefQualifier_None = 0,
  /** \brief An lvalue ref-qualifier was provided (\c &). */
  CXRefQualifier_LValue,
  /** \brief An rvalue ref-qualifier was provided (\c &&). */
  CXRefQualifier_RValue
};

/**
 * \brief Returns the number of template arguments for given class template
 * specialization, or -1 if type \c T is not a class template specialization.
 *
 * Variadic argument packs count as only one argument, and can not be inspected
 * further.
 */
CINDEX_LINKAGE int clang_Type_getNumTemplateArguments(CXType T);

/**
 * \brief Returns the type template argument of a template class specialization
 * at given index.
 *
 * This function only returns template type arguments and does not handle
 * template template arguments or variadic packs.
 */
CINDEX_LINKAGE CXType clang_Type_getTemplateArgumentAsType(CXType T, unsigned i);

/**
 * \brief Retrieve the ref-qualifier kind of a function or method.
 *
 * The ref-qualifier is returned for C++ functions or methods. For other types
 * or non-C++ declarations, CXRefQualifier_None is returned.
 */
CINDEX_LINKAGE enum CXRefQualifierKind clang_Type_getCXXRefQualifier(CXType T);

/**
 * \brief Returns non-zero if the cursor specifies a Record member that is a
 *   bitfield.
 */
CINDEX_LINKAGE unsigned clang_Cursor_isBitField(CXCursor C);

/**
 * \brief Returns 1 if the base class specified by the cursor with kind
 *   CX_CXXBaseSpecifier is virtual.
 */
CINDEX_LINKAGE unsigned clang_isVirtualBase(CXCursor);
    
/**
 * \brief Represents the C++ access control level to a base class for a
 * cursor with kind CX_CXXBaseSpecifier.
 */
enum CX_CXXAccessSpecifier {
  CX_CXXInvalidAccessSpecifier,
  CX_CXXPublic,
  CX_CXXProtected,
  CX_CXXPrivate
};

/**
 * \brief Returns the access control level for the referenced object.
 *
 * If the cursor refers to a C++ declaration, its access control level within its
 * parent scope is returned. Otherwise, if the cursor refers to a base specifier or
 * access specifier, the specifier itself is returned.
 */
CINDEX_LINKAGE enum CX_CXXAccessSpecifier clang_getCXXAccessSpecifier(CXCursor);

/**
 * \brief Represents the storage classes as declared in the source. CX_SC_Invalid
 * was added for the case that the passed cursor in not a declaration.
 */
enum CX_StorageClass {
  CX_SC_Invalid,
  CX_SC_None,
  CX_SC_Extern,
  CX_SC_Static,
  CX_SC_PrivateExtern,
  CX_SC_OpenCLWorkGroupLocal,
  CX_SC_Auto,
  CX_SC_Register
};

/**
 * \brief Returns the storage class for a function or variable declaration.
 *
 * If the passed in Cursor is not a function or variable declaration,
 * CX_SC_Invalid is returned else the storage class.
 */
CINDEX_LINKAGE enum CX_StorageClass clang_Cursor_getStorageClass(CXCursor);

/**
 * \brief Determine the number of overloaded declarations referenced by a 
 * \c CXCursor_OverloadedDeclRef cursor.
 *
 * \param cursor The cursor whose overloaded declarations are being queried.
 *
 * \returns The number of overloaded declarations referenced by \c cursor. If it
 * is not a \c CXCursor_OverloadedDeclRef cursor, returns 0.
 */
CINDEX_LINKAGE unsigned clang_getNumOverloadedDecls(CXCursor cursor);

/**
 * \brief Retrieve a cursor for one of the overloaded declarations referenced
 * by a \c CXCursor_OverloadedDeclRef cursor.
 *
 * \param cursor The cursor whose overloaded declarations are being queried.
 *
 * \param index The zero-based index into the set of overloaded declarations in
 * the cursor.
 *
 * \returns A cursor representing the declaration referenced by the given 
 * \c cursor at the specified \c index. If the cursor does not have an 
 * associated set of overloaded declarations, or if the index is out of bounds,
 * returns \c clang_getNullCursor();
 */
CINDEX_LINKAGE CXCursor clang_getOverloadedDecl(CXCursor cursor, 
                                                unsigned index);
  
/**
 * @}
 */
  
/**
 * \defgroup CINDEX_ATTRIBUTES Information for attributes
 *
 * @{
 */

/**
 * \brief For cursors representing an iboutletcollection attribute,
 *  this function returns the collection element type.
 *
 */
CINDEX_LINKAGE CXType clang_getIBOutletCollectionType(CXCursor);

/**
 * @}
 */

/**
 * \defgroup CINDEX_CURSOR_TRAVERSAL Traversing the AST with cursors
 *
 * These routines provide the ability to traverse the abstract syntax tree
 * using cursors.
 *
 * @{
 */

/**
 * \brief Describes how the traversal of the children of a particular
 * cursor should proceed after visiting a particular child cursor.
 *
 * A value of this enumeration type should be returned by each
 * \c CXCursorVisitor to indicate how clang_visitChildren() proceed.
 */
enum CXChildVisitResult {
  /**
   * \brief Terminates the cursor traversal.
   */
  CXChildVisit_Break,
  /**
   * \brief Continues the cursor traversal with the next sibling of
   * the cursor just visited, without visiting its children.
   */
  CXChildVisit_Continue,
  /**
   * \brief Recursively traverse the children of this cursor, using
   * the same visitor and client data.
   */
  CXChildVisit_Recurse
};

/**
 * \brief Visitor invoked for each cursor found by a traversal.
 *
 * This visitor function will be invoked for each cursor found by
 * clang_visitCursorChildren(). Its first argument is the cursor being
 * visited, its second argument is the parent visitor for that cursor,
 * and its third argument is the client data provided to
 * clang_visitCursorChildren().
 *
 * The visitor should return one of the \c CXChildVisitResult values
 * to direct clang_visitCursorChildren().
 */
typedef enum CXChildVisitResult (*CXCursorVisitor)(CXCursor cursor,
                                                   CXCursor parent,
                                                   CXClientData client_data);

/**
 * \brief Visit the children of a particular cursor.
 *
 * This function visits all the direct children of the given cursor,
 * invoking the given \p visitor function with the cursors of each
 * visited child. The traversal may be recursive, if the visitor returns
 * \c CXChildVisit_Recurse. The traversal may also be ended prematurely, if
 * the visitor returns \c CXChildVisit_Break.
 *
 * \param parent the cursor whose child may be visited. All kinds of
 * cursors can be visited, including invalid cursors (which, by
 * definition, have no children).
 *
 * \param visitor the visitor function that will be invoked for each
 * child of \p parent.
 *
 * \param client_data pointer data supplied by the client, which will
 * be passed to the visitor each time it is invoked.
 *
 * \returns a non-zero value if the traversal was terminated
 * prematurely by the visitor returning \c CXChildVisit_Break.
 */
CINDEX_LINKAGE unsigned clang_visitChildren(CXCursor parent,
                                            CXCursorVisitor visitor,
                                            CXClientData client_data);
#ifdef __has_feature
#  if __has_feature(blocks)
/**
 * \brief Visitor invoked for each cursor found by a traversal.
 *
 * This visitor block will be invoked for each cursor found by
 * clang_visitChildrenWithBlock(). Its first argument is the cursor being
 * visited, its second argument is the parent visitor for that cursor.
 *
 * The visitor should return one of the \c CXChildVisitResult values
 * to direct clang_visitChildrenWithBlock().
 */
typedef enum CXChildVisitResult 
     (^CXCursorVisitorBlock)(CXCursor cursor, CXCursor parent);

/**
 * Visits the children of a cursor using the specified block.  Behaves
 * identically to clang_visitChildren() in all other respects.
 */
CINDEX_LINKAGE unsigned clang_visitChildrenWithBlock(CXCursor parent,
                                                    CXCursorVisitorBlock block);
#  endif
#endif

/**
 * @}
 */

/**
 * \defgroup CINDEX_CURSOR_XREF Cross-referencing in the AST
 *
 * These routines provide the ability to determine references within and
 * across translation units, by providing the names of the entities referenced
 * by cursors, follow reference cursors to the declarations they reference,
 * and associate declarations with their definitions.
 *
 * @{
 */

/**
 * \brief Retrieve a Unified Symbol Resolution (USR) for the entity referenced
 * by the given cursor.
 *
 * A Unified Symbol Resolution (USR) is a string that identifies a particular
 * entity (function, class, variable, etc.) within a program. USRs can be
 * compared across translation units to determine, e.g., when references in
 * one translation refer to an entity defined in another translation unit.
 */
CINDEX_LINKAGE CXString clang_getCursorUSR(CXCursor);

/**
 * \brief Construct a USR for a specified Objective-C class.
 */
CINDEX_LINKAGE CXString clang_constructUSR_ObjCClass(const char *class_name);

/**
 * \brief Construct a USR for a specified Objective-C category.
 */
CINDEX_LINKAGE CXString
  clang_constructUSR_ObjCCategory(const char *class_name,
                                 const char *category_name);

/**
 * \brief Construct a USR for a specified Objective-C protocol.
 */
CINDEX_LINKAGE CXString
  clang_constructUSR_ObjCProtocol(const char *protocol_name);

/**
 * \brief Construct a USR for a specified Objective-C instance variable and
 *   the USR for its containing class.
 */
CINDEX_LINKAGE CXString clang_constructUSR_ObjCIvar(const char *name,
                                                    CXString classUSR);

/**
 * \brief Construct a USR for a specified Objective-C method and
 *   the USR for its containing class.
 */
CINDEX_LINKAGE CXString clang_constructUSR_ObjCMethod(const char *name,
                                                      unsigned isInstanceMethod,
                                                      CXString classUSR);

/**
 * \brief Construct a USR for a specified Objective-C property and the USR
 *  for its containing class.
 */
CINDEX_LINKAGE CXString clang_constructUSR_ObjCProperty(const char *property,
                                                        CXString classUSR);

/**
 * \brief Retrieve a name for the entity referenced by this cursor.
 */
CINDEX_LINKAGE CXString clang_getCursorSpelling(CXCursor);

/**
 * \brief Retrieve a range for a piece that forms the cursors spelling name.
 * Most of the times there is only one range for the complete spelling but for
 * Objective-C methods and Objective-C message expressions, there are multiple
 * pieces for each selector identifier.
 * 
 * \param pieceIndex the index of the spelling name piece. If this is greater
 * than the actual number of pieces, it will return a NULL (invalid) range.
 *  
 * \param options Reserved.
 */
CINDEX_LINKAGE CXSourceRange clang_Cursor_getSpellingNameRange(CXCursor,
                                                          unsigned pieceIndex,
                                                          unsigned options);

/**
 * \brief Retrieve the display name for the entity referenced by this cursor.
 *
 * The display name contains extra information that helps identify the cursor,
 * such as the parameters of a function or template or the arguments of a 
 * class template specialization.
 */
CINDEX_LINKAGE CXString clang_getCursorDisplayName(CXCursor);
  
/** \brief For a cursor that is a reference, retrieve a cursor representing the
 * entity that it references.
 *
 * Reference cursors refer to other entities in the AST. For example, an
 * Objective-C superclass reference cursor refers to an Objective-C class.
 * This function produces the cursor for the Objective-C class from the
 * cursor for the superclass reference. If the input cursor is a declaration or
 * definition, it returns that declaration or definition unchanged.
 * Otherwise, returns the NULL cursor.
 */
CINDEX_LINKAGE CXCursor clang_getCursorReferenced(CXCursor);

/**
 *  \brief For a cursor that is either a reference to or a declaration
 *  of some entity, retrieve a cursor that describes the definition of
 *  that entity.
 *
 *  Some entities can be declared multiple times within a translation
 *  unit, but only one of those declarations can also be a
 *  definition. For example, given:
 *
 *  \code
 *  int f(int, int);
 *  int g(int x, int y) { return f(x, y); }
 *  int f(int a, int b) { return a + b; }
 *  int f(int, int);
 *  \endcode
 *
 *  there are three declarations of the function "f", but only the
 *  second one is a definition. The clang_getCursorDefinition()
 *  function will take any cursor pointing to a declaration of "f"
 *  (the first or fourth lines of the example) or a cursor referenced
 *  that uses "f" (the call to "f' inside "g") and will return a
 *  declaration cursor pointing to the definition (the second "f"
 *  declaration).
 *
 *  If given a cursor for which there is no corresponding definition,
 *  e.g., because there is no definition of that entity within this
 *  translation unit, returns a NULL cursor.
 */
CINDEX_LINKAGE CXCursor clang_getCursorDefinition(CXCursor);

/**
 * \brief Determine whether the declaration pointed to by this cursor
 * is also a definition of that entity.
 */
CINDEX_LINKAGE unsigned clang_isCursorDefinition(CXCursor);

/**
 * \brief Retrieve the canonical cursor corresponding to the given cursor.
 *
 * In the C family of languages, many kinds of entities can be declared several
 * times within a single translation unit. For example, a structure type can
 * be forward-declared (possibly multiple times) and later defined:
 *
 * \code
 * struct X;
 * struct X;
 * struct X {
 *   int member;
 * };
 * \endcode
 *
 * The declarations and the definition of \c X are represented by three 
 * different cursors, all of which are declarations of the same underlying 
 * entity. One of these cursor is considered the "canonical" cursor, which
 * is effectively the representative for the underlying entity. One can 
 * determine if two cursors are declarations of the same underlying entity by
 * comparing their canonical cursors.
 *
 * \returns The canonical cursor for the entity referred to by the given cursor.
 */
CINDEX_LINKAGE CXCursor clang_getCanonicalCursor(CXCursor);

/**
 * \brief If the cursor points to a selector identifier in an Objective-C
 * method or message expression, this returns the selector index.
 *
 * After getting a cursor with #clang_getCursor, this can be called to
 * determine if the location points to a selector identifier.
 *
 * \returns The selector index if the cursor is an Objective-C method or message
 * expression and the cursor is pointing to a selector identifier, or -1
 * otherwise.
 */
CINDEX_LINKAGE int clang_Cursor_getObjCSelectorIndex(CXCursor);

/**
 * \brief Given a cursor pointing to a C++ method call or an Objective-C
 * message, returns non-zero if the method/message is "dynamic", meaning:
 * 
 * For a C++ method: the call is virtual.
 * For an Objective-C message: the receiver is an object instance, not 'super'
 * or a specific class.
 * 
 * If the method/message is "static" or the cursor does not point to a
 * method/message, it will return zero.
 */
CINDEX_LINKAGE int clang_Cursor_isDynamicCall(CXCursor C);

/**
 * \brief Given a cursor pointing to an Objective-C message, returns the CXType
 * of the receiver.
 */
CINDEX_LINKAGE CXType clang_Cursor_getReceiverType(CXCursor C);

/**
 * \brief Property attributes for a \c CXCursor_ObjCPropertyDecl.
 */
typedef enum {
  CXObjCPropertyAttr_noattr    = 0x00,
  CXObjCPropertyAttr_readonly  = 0x01,
  CXObjCPropertyAttr_getter    = 0x02,
  CXObjCPropertyAttr_assign    = 0x04,
  CXObjCPropertyAttr_readwrite = 0x08,
  CXObjCPropertyAttr_retain    = 0x10,
  CXObjCPropertyAttr_copy      = 0x20,
  CXObjCPropertyAttr_nonatomic = 0x40,
  CXObjCPropertyAttr_setter    = 0x80,
  CXObjCPropertyAttr_atomic    = 0x100,
  CXObjCPropertyAttr_weak      = 0x200,
  CXObjCPropertyAttr_strong    = 0x400,
  CXObjCPropertyAttr_unsafe_unretained = 0x800
} CXObjCPropertyAttrKind;

/**
 * \brief Given a cursor that represents a property declaration, return the
 * associated property attributes. The bits are formed from
 * \c CXObjCPropertyAttrKind.
 *
 * \param reserved Reserved for future use, pass 0.
 */
CINDEX_LINKAGE unsigned clang_Cursor_getObjCPropertyAttributes(CXCursor C,
                                                             unsigned reserved);

/**
 * \brief 'Qualifiers' written next to the return and parameter types in
 * Objective-C method declarations.
 */
typedef enum {
  CXObjCDeclQualifier_None = 0x0,
  CXObjCDeclQualifier_In = 0x1,
  CXObjCDeclQualifier_Inout = 0x2,
  CXObjCDeclQualifier_Out = 0x4,
  CXObjCDeclQualifier_Bycopy = 0x8,
  CXObjCDeclQualifier_Byref = 0x10,
  CXObjCDeclQualifier_Oneway = 0x20
} CXObjCDeclQualifierKind;

/**
 * \brief Given a cursor that represents an Objective-C method or parameter
 * declaration, return the associated Objective-C qualifiers for the return
 * type or the parameter respectively. The bits are formed from
 * CXObjCDeclQualifierKind.
 */
CINDEX_LINKAGE unsigned clang_Cursor_getObjCDeclQualifiers(CXCursor C);

/**
 * \brief Given a cursor that represents an Objective-C method or property
 * declaration, return non-zero if the declaration was affected by "@optional".
 * Returns zero if the cursor is not such a declaration or it is "@required".
 */
CINDEX_LINKAGE unsigned clang_Cursor_isObjCOptional(CXCursor C);

/**
 * \brief Returns non-zero if the given cursor is a variadic function or method.
 */
CINDEX_LINKAGE unsigned clang_Cursor_isVariadic(CXCursor C);

/**
 * \brief Given a cursor that represents a declaration, return the associated
 * comment's source range.  The range may include multiple consecutive comments
 * with whitespace in between.
 */
CINDEX_LINKAGE CXSourceRange clang_Cursor_getCommentRange(CXCursor C);

/**
 * \brief Given a cursor that represents a declaration, return the associated
 * comment text, including comment markers.
 */
CINDEX_LINKAGE CXString clang_Cursor_getRawCommentText(CXCursor C);

/**
 * \brief Given a cursor that represents a documentable entity (e.g.,
 * declaration), return the associated \\brief paragraph; otherwise return the
 * first paragraph.
 */
CINDEX_LINKAGE CXString clang_Cursor_getBriefCommentText(CXCursor C);

/**
 * @}
 */

/** \defgroup CINDEX_MANGLE Name Mangling API Functions
 *
 * @{
 */

/**
 * \brief Retrieve the CXString representing the mangled name of the cursor.
 */
CINDEX_LINKAGE CXString clang_Cursor_getMangling(CXCursor);

/**
 * \brief Retrieve the CXStrings representing the mangled symbols of the C++
 * constructor or destructor at the cursor.
 */
CINDEX_LINKAGE CXStringSet *clang_Cursor_getCXXManglings(CXCursor);

/**
 * @}
 */

/**
 * \defgroup CINDEX_MODULE Module introspection
 *
 * The functions in this group provide access to information about modules.
 *
 * @{
 */

typedef void *CXModule;

/**
 * \brief Given a CXCursor_ModuleImportDecl cursor, return the associated module.
 */
CINDEX_LINKAGE CXModule clang_Cursor_getModule(CXCursor C);

/**
 * \brief Given a CXFile header file, return the module that contains it, if one
 * exists.
 */
CINDEX_LINKAGE CXModule clang_getModuleForFile(CXTranslationUnit, CXFile);

/**
 * \param Module a module object.
 *
 * \returns the module file where the provided module object came from.
 */
CINDEX_LINKAGE CXFile clang_Module_getASTFile(CXModule Module);

/**
 * \param Module a module object.
 *
 * \returns the parent of a sub-module or NULL if the given module is top-level,
 * e.g. for 'std.vector' it will return the 'std' module.
 */
CINDEX_LINKAGE CXModule clang_Module_getParent(CXModule Module);

/**
 * \param Module a module object.
 *
 * \returns the name of the module, e.g. for the 'std.vector' sub-module it
 * will return "vector".
 */
CINDEX_LINKAGE CXString clang_Module_getName(CXModule Module);

/**
 * \param Module a module object.
 *
 * \returns the full name of the module, e.g. "std.vector".
 */
CINDEX_LINKAGE CXString clang_Module_getFullName(CXModule Module);

/**
 * \param Module a module object.
 *
 * \returns non-zero if the module is a system one.
 */
CINDEX_LINKAGE int clang_Module_isSystem(CXModule Module);

/**
 * \param Module a module object.
 *
 * \returns the number of top level headers associated with this module.
 */
CINDEX_LINKAGE unsigned clang_Module_getNumTopLevelHeaders(CXTranslationUnit,
                                                           CXModule Module);

/**
 * \param Module a module object.
 *
 * \param Index top level header index (zero-based).
 *
 * \returns the specified top level header associated with the module.
 */
CINDEX_LINKAGE
CXFile clang_Module_getTopLevelHeader(CXTranslationUnit,
                                      CXModule Module, unsigned Index);

/**
 * @}
 */

/**
 * \defgroup CINDEX_CPP C++ AST introspection
 *
 * The routines in this group provide access information in the ASTs specific
 * to C++ language features.
 *
 * @{
 */

/**
 * \brief Determine if a C++ field is declared 'mutable'.
 */
CINDEX_LINKAGE unsigned clang_CXXField_isMutable(CXCursor C);

/**
 * \brief Determine if a C++ member function or member function template is
 * pure virtual.
 */
CINDEX_LINKAGE unsigned clang_CXXMethod_isPureVirtual(CXCursor C);

/**
 * \brief Determine if a C++ member function or member function template is 
 * declared 'static'.
 */
CINDEX_LINKAGE unsigned clang_CXXMethod_isStatic(CXCursor C);

/**
 * \brief Determine if a C++ member function or member function template is
 * explicitly declared 'virtual' or if it overrides a virtual method from
 * one of the base classes.
 */
CINDEX_LINKAGE unsigned clang_CXXMethod_isVirtual(CXCursor C);

/**
 * \brief Determine if a C++ member function or member function template is
 * declared 'const'.
 */
CINDEX_LINKAGE unsigned clang_CXXMethod_isConst(CXCursor C);

/**
 * \brief Given a cursor that represents a template, determine
 * the cursor kind of the specializations would be generated by instantiating
 * the template.
 *
 * This routine can be used to determine what flavor of function template,
 * class template, or class template partial specialization is stored in the
 * cursor. For example, it can describe whether a class template cursor is
 * declared with "struct", "class" or "union".
 *
 * \param C The cursor to query. This cursor should represent a template
 * declaration.
 *
 * \returns The cursor kind of the specializations that would be generated
 * by instantiating the template \p C. If \p C is not a template, returns
 * \c CXCursor_NoDeclFound.
 */
CINDEX_LINKAGE enum CXCursorKind clang_getTemplateCursorKind(CXCursor C);
  
/**
 * \brief Given a cursor that may represent a specialization or instantiation
 * of a template, retrieve the cursor that represents the template that it
 * specializes or from which it was instantiated.
 *
 * This routine determines the template involved both for explicit 
 * specializations of templates and for implicit instantiations of the template,
 * both of which are referred to as "specializations". For a class template
 * specialization (e.g., \c std::vector<bool>), this routine will return 
 * either the primary template (\c std::vector) or, if the specialization was
 * instantiated from a class template partial specialization, the class template
 * partial specialization. For a class template partial specialization and a
 * function template specialization (including instantiations), this
 * this routine will return the specialized template.
 *
 * For members of a class template (e.g., member functions, member classes, or
 * static data members), returns the specialized or instantiated member. 
 * Although not strictly "templates" in the C++ language, members of class
 * templates have the same notions of specializations and instantiations that
 * templates do, so this routine treats them similarly.
 *
 * \param C A cursor that may be a specialization of a template or a member
 * of a template.
 *
 * \returns If the given cursor is a specialization or instantiation of a 
 * template or a member thereof, the template or member that it specializes or
 * from which it was instantiated. Otherwise, returns a NULL cursor.
 */
CINDEX_LINKAGE CXCursor clang_getSpecializedCursorTemplate(CXCursor C);

/**
 * \brief Given a cursor that references something else, return the source range
 * covering that reference.
 *
 * \param C A cursor pointing to a member reference, a declaration reference, or
 * an operator call.
 * \param NameFlags A bitset with three independent flags: 
 * CXNameRange_WantQualifier, CXNameRange_WantTemplateArgs, and
 * CXNameRange_WantSinglePiece.
 * \param PieceIndex For contiguous names or when passing the flag 
 * CXNameRange_WantSinglePiece, only one piece with index 0 is 
 * available. When the CXNameRange_WantSinglePiece flag is not passed for a
 * non-contiguous names, this index can be used to retrieve the individual
 * pieces of the name. See also CXNameRange_WantSinglePiece.
 *
 * \returns The piece of the name pointed to by the given cursor. If there is no
 * name, or if the PieceIndex is out-of-range, a null-cursor will be returned.
 */
CINDEX_LINKAGE CXSourceRange clang_getCursorReferenceNameRange(CXCursor C,
                                                unsigned NameFlags, 
                                                unsigned PieceIndex);

enum CXNameRefFlags {
  /**
   * \brief Include the nested-name-specifier, e.g. Foo:: in x.Foo::y, in the
   * range.
   */
  CXNameRange_WantQualifier = 0x1,
  
  /**
   * \brief Include the explicit template arguments, e.g. \<int> in x.f<int>,
   * in the range.
   */
  CXNameRange_WantTemplateArgs = 0x2,

  /**
   * \brief If the name is non-contiguous, return the full spanning range.
   *
   * Non-contiguous names occur in Objective-C when a selector with two or more
   * parameters is used, or in C++ when using an operator:
   * \code
   * [object doSomething:here withValue:there]; // Objective-C
   * return some_vector[1]; // C++
   * \endcode
   */
  CXNameRange_WantSinglePiece = 0x4
};
  
/**
 * @}
 */

/**
 * \defgroup CINDEX_LEX Token extraction and manipulation
 *
 * The routines in this group provide access to the tokens within a
 * translation unit, along with a semantic mapping of those tokens to
 * their corresponding cursors.
 *
 * @{
 */

/**
 * \brief Describes a kind of token.
 */
typedef enum CXTokenKind {
  /**
   * \brief A token that contains some kind of punctuation.
   */
  CXToken_Punctuation,

  /**
   * \brief A language keyword.
   */
  CXToken_Keyword,

  /**
   * \brief An identifier (that is not a keyword).
   */
  CXToken_Identifier,

  /**
   * \brief A numeric, string, or character literal.
   */
  CXToken_Literal,

  /**
   * \brief A comment.
   */
  CXToken_Comment
} CXTokenKind;

/**
 * \brief Describes a single preprocessing token.
 */
typedef struct {
  unsigned int_data[4];
  void *ptr_data;
} CXToken;

/**
 * \brief Determine the kind of the given token.
 */
CINDEX_LINKAGE CXTokenKind clang_getTokenKind(CXToken);

/**
 * \brief Determine the spelling of the given token.
 *
 * The spelling of a token is the textual representation of that token, e.g.,
 * the text of an identifier or keyword.
 */
CINDEX_LINKAGE CXString clang_getTokenSpelling(CXTranslationUnit, CXToken);

/**
 * \brief Retrieve the source location of the given token.
 */
CINDEX_LINKAGE CXSourceLocation clang_getTokenLocation(CXTranslationUnit,
                                                       CXToken);

/**
 * \brief Retrieve a source range that covers the given token.
 */
CINDEX_LINKAGE CXSourceRange clang_getTokenExtent(CXTranslationUnit, CXToken);

/**
 * \brief Tokenize the source code described by the given range into raw
 * lexical tokens.
 *
 * \param TU the translation unit whose text is being tokenized.
 *
 * \param Range the source range in which text should be tokenized. All of the
 * tokens produced by tokenization will fall within this source range,
 *
 * \param Tokens this pointer will be set to point to the array of tokens
 * that occur within the given source range. The returned pointer must be
 * freed with clang_disposeTokens() before the translation unit is destroyed.
 *
 * \param NumTokens will be set to the number of tokens in the \c *Tokens
 * array.
 *
 */
CINDEX_LINKAGE void clang_tokenize(CXTranslationUnit TU, CXSourceRange Range,
                                   CXToken **Tokens, unsigned *NumTokens);

/**
 * \brief Annotate the given set of tokens by providing cursors for each token
 * that can be mapped to a specific entity within the abstract syntax tree.
 *
 * This token-annotation routine is equivalent to invoking
 * clang_getCursor() for the source locations of each of the
 * tokens. The cursors provided are filtered, so that only those
 * cursors that have a direct correspondence to the token are
 * accepted. For example, given a function call \c f(x),
 * clang_getCursor() would provide the following cursors:
 *
 *   * when the cursor is over the 'f', a DeclRefExpr cursor referring to 'f'.
 *   * when the cursor is over the '(' or the ')', a CallExpr referring to 'f'.
 *   * when the cursor is over the 'x', a DeclRefExpr cursor referring to 'x'.
 *
 * Only the first and last of these cursors will occur within the
 * annotate, since the tokens "f" and "x' directly refer to a function
 * and a variable, respectively, but the parentheses are just a small
 * part of the full syntax of the function call expression, which is
 * not provided as an annotation.
 *
 * \param TU the translation unit that owns the given tokens.
 *
 * \param Tokens the set of tokens to annotate.
 *
 * \param NumTokens the number of tokens in \p Tokens.
 *
 * \param Cursors an array of \p NumTokens cursors, whose contents will be
 * replaced with the cursors corresponding to each token.
 */
CINDEX_LINKAGE void clang_annotateTokens(CXTranslationUnit TU,
                                         CXToken *Tokens, unsigned NumTokens,
                                         CXCursor *Cursors);

/**
 * \brief Free the given set of tokens.
 */
CINDEX_LINKAGE void clang_disposeTokens(CXTranslationUnit TU,
                                        CXToken *Tokens, unsigned NumTokens);

/**
 * @}
 */

/**
 * \defgroup CINDEX_DEBUG Debugging facilities
 *
 * These routines are used for testing and debugging, only, and should not
 * be relied upon.
 *
 * @{
 */

/* for debug/testing */
CINDEX_LINKAGE CXString clang_getCursorKindSpelling(enum CXCursorKind Kind);
CINDEX_LINKAGE void clang_getDefinitionSpellingAndExtent(CXCursor,
                                          const char **startBuf,
                                          const char **endBuf,
                                          unsigned *startLine,
                                          unsigned *startColumn,
                                          unsigned *endLine,
                                          unsigned *endColumn);
CINDEX_LINKAGE void clang_enableStackTraces(void);
CINDEX_LINKAGE void clang_executeOnThread(void (*fn)(void*), void *user_data,
                                          unsigned stack_size);

/**
 * @}
 */

/**
 * \defgroup CINDEX_CODE_COMPLET Code completion
 *
 * Code completion involves taking an (incomplete) source file, along with
 * knowledge of where the user is actively editing that file, and suggesting
 * syntactically- and semantically-valid constructs that the user might want to
 * use at that particular point in the source code. These data structures and
 * routines provide support for code completion.
 *
 * @{
 */

/**
 * \brief A semantic string that describes a code-completion result.
 *
 * A semantic string that describes the formatting of a code-completion
 * result as a single "template" of text that should be inserted into the
 * source buffer when a particular code-completion result is selected.
 * Each semantic string is made up of some number of "chunks", each of which
 * contains some text along with a description of what that text means, e.g.,
 * the name of the entity being referenced, whether the text chunk is part of
 * the template, or whether it is a "placeholder" that the user should replace
 * with actual code,of a specific kind. See \c CXCompletionChunkKind for a
 * description of the different kinds of chunks.
 */
typedef void *CXCompletionString;

/**
 * \brief A single result of code completion.
 */
typedef struct {
  /**
   * \brief The kind of entity that this completion refers to.
   *
   * The cursor kind will be a macro, keyword, or a declaration (one of the
   * *Decl cursor kinds), describing the entity that the completion is
   * referring to.
   *
   * \todo In the future, we would like to provide a full cursor, to allow
   * the client to extract additional information from declaration.
   */
  enum CXCursorKind CursorKind;

  /**
   * \brief The code-completion string that describes how to insert this
   * code-completion result into the editing buffer.
   */
  CXCompletionString CompletionString;
} CXCompletionResult;

/**
 * \brief Describes a single piece of text within a code-completion string.
 *
 * Each "chunk" within a code-completion string (\c CXCompletionString) is
 * either a piece of text with a specific "kind" that describes how that text
 * should be interpreted by the client or is another completion string.
 */
enum CXCompletionChunkKind {
  /**
   * \brief A code-completion string that describes "optional" text that
   * could be a part of the template (but is not required).
   *
   * The Optional chunk is the only kind of chunk that has a code-completion
   * string for its representation, which is accessible via
   * \c clang_getCompletionChunkCompletionString(). The code-completion string
   * describes an additional part of the template that is completely optional.
   * For example, optional chunks can be used to describe the placeholders for
   * arguments that match up with defaulted function parameters, e.g. given:
   *
   * \code
   * void f(int x, float y = 3.14, double z = 2.71828);
   * \endcode
   *
   * The code-completion string for this function would contain:
   *   - a TypedText chunk for "f".
   *   - a LeftParen chunk for "(".
   *   - a Placeholder chunk for "int x"
   *   - an Optional chunk containing the remaining defaulted arguments, e.g.,
   *       - a Comma chunk for ","
   *       - a Placeholder chunk for "float y"
   *       - an Optional chunk containing the last defaulted argument:
   *           - a Comma chunk for ","
   *           - a Placeholder chunk for "double z"
   *   - a RightParen chunk for ")"
   *
   * There are many ways to handle Optional chunks. Two simple approaches are:
   *   - Completely ignore optional chunks, in which case the template for the
   *     function "f" would only include the first parameter ("int x").
   *   - Fully expand all optional chunks, in which case the template for the
   *     function "f" would have all of the parameters.
   */
  CXCompletionChunk_Optional,
  /**
   * \brief Text that a user would be expected to type to get this
   * code-completion result.
   *
   * There will be exactly one "typed text" chunk in a semantic string, which
   * will typically provide the spelling of a keyword or the name of a
   * declaration that could be used at the current code point. Clients are
   * expected to filter the code-completion results based on the text in this
   * chunk.
   */
  CXCompletionChunk_TypedText,
  /**
   * \brief Text that should be inserted as part of a code-completion result.
   *
   * A "text" chunk represents text that is part of the template to be
   * inserted into user code should this particular code-completion result
   * be selected.
   */
  CXCompletionChunk_Text,
  /**
   * \brief Placeholder text that should be replaced by the user.
   *
   * A "placeholder" chunk marks a place where the user should insert text
   * into the code-completion template. For example, placeholders might mark
   * the function parameters for a function declaration, to indicate that the
   * user should provide arguments for each of those parameters. The actual
   * text in a placeholder is a suggestion for the text to display before
   * the user replaces the placeholder with real code.
   */
  CXCompletionChunk_Placeholder,
  /**
   * \brief Informative text that should be displayed but never inserted as
   * part of the template.
   *
   * An "informative" chunk contains annotations that can be displayed to
   * help the user decide whether a particular code-completion result is the
   * right option, but which is not part of the actual template to be inserted
   * by code completion.
   */
  CXCompletionChunk_Informative,
  /**
   * \brief Text that describes the current parameter when code-completion is
   * referring to function call, message send, or template specialization.
   *
   * A "current parameter" chunk occurs when code-completion is providing
   * information about a parameter corresponding to the argument at the
   * code-completion point. For example, given a function
   *
   * \code
   * int add(int x, int y);
   * \endcode
   *
   * and the source code \c add(, where the code-completion point is after the
   * "(", the code-completion string will contain a "current parameter" chunk
   * for "int x", indicating that the current argument will initialize that
   * parameter. After typing further, to \c add(17, (where the code-completion
   * point is after the ","), the code-completion string will contain a
   * "current paremeter" chunk to "int y".
   */
  CXCompletionChunk_CurrentParameter,
  /**
   * \brief A left parenthesis ('('), used to initiate a function call or
   * signal the beginning of a function parameter list.
   */
  CXCompletionChunk_LeftParen,
  /**
   * \brief A right parenthesis (')'), used to finish a function call or
   * signal the end of a function parameter list.
   */
  CXCompletionChunk_RightParen,
  /**
   * \brief A left bracket ('[').
   */
  CXCompletionChunk_LeftBracket,
  /**
   * \brief A right bracket (']').
   */
  CXCompletionChunk_RightBracket,
  /**
   * \brief A left brace ('{').
   */
  CXCompletionChunk_LeftBrace,
  /**
   * \brief A right brace ('}').
   */
  CXCompletionChunk_RightBrace,
  /**
   * \brief A left angle bracket ('<').
   */
  CXCompletionChunk_LeftAngle,
  /**
   * \brief A right angle bracket ('>').
   */
  CXCompletionChunk_RightAngle,
  /**
   * \brief A comma separator (',').
   */
  CXCompletionChunk_Comma,
  /**
   * \brief Text that specifies the result type of a given result.
   *
   * This special kind of informative chunk is not meant to be inserted into
   * the text buffer. Rather, it is meant to illustrate the type that an
   * expression using the given completion string would have.
   */
  CXCompletionChunk_ResultType,
  /**
   * \brief A colon (':').
   */
  CXCompletionChunk_Colon,
  /**
   * \brief A semicolon (';').
   */
  CXCompletionChunk_SemiColon,
  /**
   * \brief An '=' sign.
   */
  CXCompletionChunk_Equal,
  /**
   * Horizontal space (' ').
   */
  CXCompletionChunk_HorizontalSpace,
  /**
   * Vertical space ('\n'), after which it is generally a good idea to
   * perform indentation.
   */
  CXCompletionChunk_VerticalSpace
};

/**
 * \brief Determine the kind of a particular chunk within a completion string.
 *
 * \param completion_string the completion string to query.
 *
 * \param chunk_number the 0-based index of the chunk in the completion string.
 *
 * \returns the kind of the chunk at the index \c chunk_number.
 */
CINDEX_LINKAGE enum CXCompletionChunkKind
clang_getCompletionChunkKind(CXCompletionString completion_string,
                             unsigned chunk_number);

/**
 * \brief Retrieve the text associated with a particular chunk within a
 * completion string.
 *
 * \param completion_string the completion string to query.
 *
 * \param chunk_number the 0-based index of the chunk in the completion string.
 *
 * \returns the text associated with the chunk at index \c chunk_number.
 */
CINDEX_LINKAGE CXString
clang_getCompletionChunkText(CXCompletionString completion_string,
                             unsigned chunk_number);

/**
 * \brief Retrieve the completion string associated with a particular chunk
 * within a completion string.
 *
 * \param completion_string the completion string to query.
 *
 * \param chunk_number the 0-based index of the chunk in the completion string.
 *
 * \returns the completion string associated with the chunk at index
 * \c chunk_number.
 */
CINDEX_LINKAGE CXCompletionString
clang_getCompletionChunkCompletionString(CXCompletionString completion_string,
                                         unsigned chunk_number);

/**
 * \brief Retrieve the number of chunks in the given code-completion string.
 */
CINDEX_LINKAGE unsigned
clang_getNumCompletionChunks(CXCompletionString completion_string);

/**
 * \brief Determine the priority of this code completion.
 *
 * The priority of a code completion indicates how likely it is that this 
 * particular completion is the completion that the user will select. The
 * priority is selected by various internal heuristics.
 *
 * \param completion_string The completion string to query.
 *
 * \returns The priority of this completion string. Smaller values indicate
 * higher-priority (more likely) completions.
 */
CINDEX_LINKAGE unsigned
clang_getCompletionPriority(CXCompletionString completion_string);
  
/**
 * \brief Determine the availability of the entity that this code-completion
 * string refers to.
 *
 * \param completion_string The completion string to query.
 *
 * \returns The availability of the completion string.
 */
CINDEX_LINKAGE enum CXAvailabilityKind 
clang_getCompletionAvailability(CXCompletionString completion_string);

/**
 * \brief Retrieve the number of annotations associated with the given
 * completion string.
 *
 * \param completion_string the completion string to query.
 *
 * \returns the number of annotations associated with the given completion
 * string.
 */
CINDEX_LINKAGE unsigned
clang_getCompletionNumAnnotations(CXCompletionString completion_string);

/**
 * \brief Retrieve the annotation associated with the given completion string.
 *
 * \param completion_string the completion string to query.
 *
 * \param annotation_number the 0-based index of the annotation of the
 * completion string.
 *
 * \returns annotation string associated with the completion at index
 * \c annotation_number, or a NULL string if that annotation is not available.
 */
CINDEX_LINKAGE CXString
clang_getCompletionAnnotation(CXCompletionString completion_string,
                              unsigned annotation_number);

/**
 * \brief Retrieve the parent context of the given completion string.
 *
 * The parent context of a completion string is the semantic parent of 
 * the declaration (if any) that the code completion represents. For example,
 * a code completion for an Objective-C method would have the method's class
 * or protocol as its context.
 *
 * \param completion_string The code completion string whose parent is
 * being queried.
 *
 * \param kind DEPRECATED: always set to CXCursor_NotImplemented if non-NULL.
 *
 * \returns The name of the completion parent, e.g., "NSObject" if
 * the completion string represents a method in the NSObject class.
 */
CINDEX_LINKAGE CXString
clang_getCompletionParent(CXCompletionString completion_string,
                          enum CXCursorKind *kind);

/**
 * \brief Retrieve the brief documentation comment attached to the declaration
 * that corresponds to the given completion string.
 */
CINDEX_LINKAGE CXString
clang_getCompletionBriefComment(CXCompletionString completion_string);

/**
 * \brief Retrieve a completion string for an arbitrary declaration or macro
 * definition cursor.
 *
 * \param cursor The cursor to query.
 *
 * \returns A non-context-sensitive completion string for declaration and macro
 * definition cursors, or NULL for other kinds of cursors.
 */
CINDEX_LINKAGE CXCompletionString
clang_getCursorCompletionString(CXCursor cursor);
  
/**
 * \brief Contains the results of code-completion.
 *
 * This data structure contains the results of code completion, as
 * produced by \c clang_codeCompleteAt(). Its contents must be freed by
 * \c clang_disposeCodeCompleteResults.
 */
typedef struct {
  /**
   * \brief The code-completion results.
   */
  CXCompletionResult *Results;

  /**
   * \brief The number of code-completion results stored in the
   * \c Results array.
   */
  unsigned NumResults;
} CXCodeCompleteResults;

/**
 * \brief Flags that can be passed to \c clang_codeCompleteAt() to
 * modify its behavior.
 *
 * The enumerators in this enumeration can be bitwise-OR'd together to
 * provide multiple options to \c clang_codeCompleteAt().
 */
enum CXCodeComplete_Flags {
  /**
   * \brief Whether to include macros within the set of code
   * completions returned.
   */
  CXCodeComplete_IncludeMacros = 0x01,

  /**
   * \brief Whether to include code patterns for language constructs
   * within the set of code completions, e.g., for loops.
   */
  CXCodeComplete_IncludeCodePatterns = 0x02,

  /**
   * \brief Whether to include brief documentation within the set of code
   * completions returned.
   */
  CXCodeComplete_IncludeBriefComments = 0x04
};

/**
 * \brief Bits that represent the context under which completion is occurring.
 *
 * The enumerators in this enumeration may be bitwise-OR'd together if multiple
 * contexts are occurring simultaneously.
 */
enum CXCompletionContext {
  /**
   * \brief The context for completions is unexposed, as only Clang results
   * should be included. (This is equivalent to having no context bits set.)
   */
  CXCompletionContext_Unexposed = 0,
  
  /**
   * \brief Completions for any possible type should be included in the results.
   */
  CXCompletionContext_AnyType = 1 << 0,
  
  /**
   * \brief Completions for any possible value (variables, function calls, etc.)
   * should be included in the results.
   */
  CXCompletionContext_AnyValue = 1 << 1,
  /**
   * \brief Completions for values that resolve to an Objective-C object should
   * be included in the results.
   */
  CXCompletionContext_ObjCObjectValue = 1 << 2,
  /**
   * \brief Completions for values that resolve to an Objective-C selector
   * should be included in the results.
   */
  CXCompletionContext_ObjCSelectorValue = 1 << 3,
  /**
   * \brief Completions for values that resolve to a C++ class type should be
   * included in the results.
   */
  CXCompletionContext_CXXClassTypeValue = 1 << 4,
  
  /**
   * \brief Completions for fields of the member being accessed using the dot
   * operator should be included in the results.
   */
  CXCompletionContext_DotMemberAccess = 1 << 5,
  /**
   * \brief Completions for fields of the member being accessed using the arrow
   * operator should be included in the results.
   */
  CXCompletionContext_ArrowMemberAccess = 1 << 6,
  /**
   * \brief Completions for properties of the Objective-C object being accessed
   * using the dot operator should be included in the results.
   */
  CXCompletionContext_ObjCPropertyAccess = 1 << 7,
  
  /**
   * \brief Completions for enum tags should be included in the results.
   */
  CXCompletionContext_EnumTag = 1 << 8,
  /**
   * \brief Completions for union tags should be included in the results.
   */
  CXCompletionContext_UnionTag = 1 << 9,
  /**
   * \brief Completions for struct tags should be included in the results.
   */
  CXCompletionContext_StructTag = 1 << 10,
  
  /**
   * \brief Completions for C++ class names should be included in the results.
   */
  CXCompletionContext_ClassTag = 1 << 11,
  /**
   * \brief Completions for C++ namespaces and namespace aliases should be
   * included in the results.
   */
  CXCompletionContext_Namespace = 1 << 12,
  /**
   * \brief Completions for C++ nested name specifiers should be included in
   * the results.
   */
  CXCompletionContext_NestedNameSpecifier = 1 << 13,
  
  /**
   * \brief Completions for Objective-C interfaces (classes) should be included
   * in the results.
   */
  CXCompletionContext_ObjCInterface = 1 << 14,
  /**
   * \brief Completions for Objective-C protocols should be included in
   * the results.
   */
  CXCompletionContext_ObjCProtocol = 1 << 15,
  /**
   * \brief Completions for Objective-C categories should be included in
   * the results.
   */
  CXCompletionContext_ObjCCategory = 1 << 16,
  /**
   * \brief Completions for Objective-C instance messages should be included
   * in the results.
   */
  CXCompletionContext_ObjCInstanceMessage = 1 << 17,
  /**
   * \brief Completions for Objective-C class messages should be included in
   * the results.
   */
  CXCompletionContext_ObjCClassMessage = 1 << 18,
  /**
   * \brief Completions for Objective-C selector names should be included in
   * the results.
   */
  CXCompletionContext_ObjCSelectorName = 1 << 19,
  
  /**
   * \brief Completions for preprocessor macro names should be included in
   * the results.
   */
  CXCompletionContext_MacroName = 1 << 20,
  
  /**
   * \brief Natural language completions should be included in the results.
   */
  CXCompletionContext_NaturalLanguage = 1 << 21,
  
  /**
   * \brief The current context is unknown, so set all contexts.
   */
  CXCompletionContext_Unknown = ((1 << 22) - 1)
};
  
/**
 * \brief Returns a default set of code-completion options that can be
 * passed to\c clang_codeCompleteAt(). 
 */
CINDEX_LINKAGE unsigned clang_defaultCodeCompleteOptions(void);

/**
 * \brief Perform code completion at a given location in a translation unit.
 *
 * This function performs code completion at a particular file, line, and
 * column within source code, providing results that suggest potential
 * code snippets based on the context of the completion. The basic model
 * for code completion is that Clang will parse a complete source file,
 * performing syntax checking up to the location where code-completion has
 * been requested. At that point, a special code-completion token is passed
 * to the parser, which recognizes this token and determines, based on the
 * current location in the C/Objective-C/C++ grammar and the state of
 * semantic analysis, what completions to provide. These completions are
 * returned via a new \c CXCodeCompleteResults structure.
 *
 * Code completion itself is meant to be triggered by the client when the
 * user types punctuation characters or whitespace, at which point the
 * code-completion location will coincide with the cursor. For example, if \c p
 * is a pointer, code-completion might be triggered after the "-" and then
 * after the ">" in \c p->. When the code-completion location is afer the ">",
 * the completion results will provide, e.g., the members of the struct that
 * "p" points to. The client is responsible for placing the cursor at the
 * beginning of the token currently being typed, then filtering the results
 * based on the contents of the token. For example, when code-completing for
 * the expression \c p->get, the client should provide the location just after
 * the ">" (e.g., pointing at the "g") to this code-completion hook. Then, the
 * client can filter the results based on the current token text ("get"), only
 * showing those results that start with "get". The intent of this interface
 * is to separate the relatively high-latency acquisition of code-completion
 * results from the filtering of results on a per-character basis, which must
 * have a lower latency.
 *
 * \param TU The translation unit in which code-completion should
 * occur. The source files for this translation unit need not be
 * completely up-to-date (and the contents of those source files may
 * be overridden via \p unsaved_files). Cursors referring into the
 * translation unit may be invalidated by this invocation.
 *
 * \param complete_filename The name of the source file where code
 * completion should be performed. This filename may be any file
 * included in the translation unit.
 *
 * \param complete_line The line at which code-completion should occur.
 *
 * \param complete_column The column at which code-completion should occur.
 * Note that the column should point just after the syntactic construct that
 * initiated code completion, and not in the middle of a lexical token.
 *
 * \param unsaved_files the Files that have not yet been saved to disk
 * but may be required for parsing or code completion, including the
 * contents of those files.  The contents and name of these files (as
 * specified by CXUnsavedFile) are copied when necessary, so the
 * client only needs to guarantee their validity until the call to
 * this function returns.
 *
 * \param num_unsaved_files The number of unsaved file entries in \p
 * unsaved_files.
 *
 * \param options Extra options that control the behavior of code
 * completion, expressed as a bitwise OR of the enumerators of the
 * CXCodeComplete_Flags enumeration. The 
 * \c clang_defaultCodeCompleteOptions() function returns a default set
 * of code-completion options.
 *
 * \returns If successful, a new \c CXCodeCompleteResults structure
 * containing code-completion results, which should eventually be
 * freed with \c clang_disposeCodeCompleteResults(). If code
 * completion fails, returns NULL.
 */
CINDEX_LINKAGE
CXCodeCompleteResults *clang_codeCompleteAt(CXTranslationUnit TU,
                                            const char *complete_filename,
                                            unsigned complete_line,
                                            unsigned complete_column,
                                            struct CXUnsavedFile *unsaved_files,
                                            unsigned num_unsaved_files,
                                            unsigned options);

/**
 * \brief Sort the code-completion results in case-insensitive alphabetical 
 * order.
 *
 * \param Results The set of results to sort.
 * \param NumResults The number of results in \p Results.
 */
CINDEX_LINKAGE
void clang_sortCodeCompletionResults(CXCompletionResult *Results,
                                     unsigned NumResults);
  
/**
 * \brief Free the given set of code-completion results.
 */
CINDEX_LINKAGE
void clang_disposeCodeCompleteResults(CXCodeCompleteResults *Results);
  
/**
 * \brief Determine the number of diagnostics produced prior to the
 * location where code completion was performed.
 */
CINDEX_LINKAGE
unsigned clang_codeCompleteGetNumDiagnostics(CXCodeCompleteResults *Results);

/**
 * \brief Retrieve a diagnostic associated with the given code completion.
 *
 * \param Results the code completion results to query.
 * \param Index the zero-based diagnostic number to retrieve.
 *
 * \returns the requested diagnostic. This diagnostic must be freed
 * via a call to \c clang_disposeDiagnostic().
 */
CINDEX_LINKAGE
CXDiagnostic clang_codeCompleteGetDiagnostic(CXCodeCompleteResults *Results,
                                             unsigned Index);

/**
 * \brief Determines what completions are appropriate for the context
 * the given code completion.
 * 
 * \param Results the code completion results to query
 *
 * \returns the kinds of completions that are appropriate for use
 * along with the given code completion results.
 */
CINDEX_LINKAGE
unsigned long long clang_codeCompleteGetContexts(
                                                CXCodeCompleteResults *Results);

/**
 * \brief Returns the cursor kind for the container for the current code
 * completion context. The container is only guaranteed to be set for
 * contexts where a container exists (i.e. member accesses or Objective-C
 * message sends); if there is not a container, this function will return
 * CXCursor_InvalidCode.
 *
 * \param Results the code completion results to query
 *
 * \param IsIncomplete on return, this value will be false if Clang has complete
 * information about the container. If Clang does not have complete
 * information, this value will be true.
 *
 * \returns the container kind, or CXCursor_InvalidCode if there is not a
 * container
 */
CINDEX_LINKAGE
enum CXCursorKind clang_codeCompleteGetContainerKind(
                                                 CXCodeCompleteResults *Results,
                                                     unsigned *IsIncomplete);

/**
 * \brief Returns the USR for the container for the current code completion
 * context. If there is not a container for the current context, this
 * function will return the empty string.
 *
 * \param Results the code completion results to query
 *
 * \returns the USR for the container
 */
CINDEX_LINKAGE
CXString clang_codeCompleteGetContainerUSR(CXCodeCompleteResults *Results);

/**
 * \brief Returns the currently-entered selector for an Objective-C message
 * send, formatted like "initWithFoo:bar:". Only guaranteed to return a
 * non-empty string for CXCompletionContext_ObjCInstanceMessage and
 * CXCompletionContext_ObjCClassMessage.
 *
 * \param Results the code completion results to query
 *
 * \returns the selector (or partial selector) that has been entered thus far
 * for an Objective-C message send.
 */
CINDEX_LINKAGE
CXString clang_codeCompleteGetObjCSelector(CXCodeCompleteResults *Results);
  
/**
 * @}
 */

/**
 * \defgroup CINDEX_MISC Miscellaneous utility functions
 *
 * @{
 */

/**
 * \brief Return a version string, suitable for showing to a user, but not
 *        intended to be parsed (the format is not guaranteed to be stable).
 */
CINDEX_LINKAGE CXString clang_getClangVersion(void);

/**
 * \brief Enable/disable crash recovery.
 *
 * \param isEnabled Flag to indicate if crash recovery is enabled.  A non-zero
 *        value enables crash recovery, while 0 disables it.
 */
CINDEX_LINKAGE void clang_toggleCrashRecovery(unsigned isEnabled);
  
 /**
  * \brief Visitor invoked for each file in a translation unit
  *        (used with clang_getInclusions()).
  *
  * This visitor function will be invoked by clang_getInclusions() for each
  * file included (either at the top-level or by \#include directives) within
  * a translation unit.  The first argument is the file being included, and
  * the second and third arguments provide the inclusion stack.  The
  * array is sorted in order of immediate inclusion.  For example,
  * the first element refers to the location that included 'included_file'.
  */
typedef void (*CXInclusionVisitor)(CXFile included_file,
                                   CXSourceLocation* inclusion_stack,
                                   unsigned include_len,
                                   CXClientData client_data);

/**
 * \brief Visit the set of preprocessor inclusions in a translation unit.
 *   The visitor function is called with the provided data for every included
 *   file.  This does not include headers included by the PCH file (unless one
 *   is inspecting the inclusions in the PCH file itself).
 */
CINDEX_LINKAGE void clang_getInclusions(CXTranslationUnit tu,
                                        CXInclusionVisitor visitor,
                                        CXClientData client_data);

typedef enum {
  CXEval_Int = 1 ,
  CXEval_Float = 2,
  CXEval_ObjCStrLiteral = 3,
  CXEval_StrLiteral = 4,
  CXEval_CFStr = 5,
  CXEval_Other = 6,

  CXEval_UnExposed = 0

} CXEvalResultKind ;

/**
 * \brief Evaluation result of a cursor
 */
typedef void * CXEvalResult;

/**
 * \brief If cursor is a statement declaration tries to evaluate the 
 * statement and if its variable, tries to evaluate its initializer,
 * into its corresponding type.
 */
CINDEX_LINKAGE CXEvalResult clang_Cursor_Evaluate(CXCursor C);

/**
 * \brief Returns the kind of the evaluated result.
 */
CINDEX_LINKAGE CXEvalResultKind clang_EvalResult_getKind(CXEvalResult E);

/**
 * \brief Returns the evaluation result as integer if the
 * kind is Int.
 */
CINDEX_LINKAGE int clang_EvalResult_getAsInt(CXEvalResult E);

/**
 * \brief Returns the evaluation result as double if the
 * kind is double.
 */
CINDEX_LINKAGE double clang_EvalResult_getAsDouble(CXEvalResult E);

/**
 * \brief Returns the evaluation result as a constant string if the
 * kind is other than Int or float. User must not free this pointer,
 * instead call clang_EvalResult_dispose on the CXEvalResult returned
 * by clang_Cursor_Evaluate.
 */
CINDEX_LINKAGE const char* clang_EvalResult_getAsStr(CXEvalResult E);

/**
 * \brief Disposes the created Eval memory.
 */
CINDEX_LINKAGE void clang_EvalResult_dispose(CXEvalResult E);
/**
 * @}
 */

/** \defgroup CINDEX_REMAPPING Remapping functions
 *
 * @{
 */

/**
 * \brief A remapping of original source files and their translated files.
 */
typedef void *CXRemapping;

/**
 * \brief Retrieve a remapping.
 *
 * \param path the path that contains metadata about remappings.
 *
 * \returns the requested remapping. This remapping must be freed
 * via a call to \c clang_remap_dispose(). Can return NULL if an error occurred.
 */
CINDEX_LINKAGE CXRemapping clang_getRemappings(const char *path);

/**
 * \brief Retrieve a remapping.
 *
 * \param filePaths pointer to an array of file paths containing remapping info.
 *
 * \param numFiles number of file paths.
 *
 * \returns the requested remapping. This remapping must be freed
 * via a call to \c clang_remap_dispose(). Can return NULL if an error occurred.
 */
CINDEX_LINKAGE
CXRemapping clang_getRemappingsFromFileList(const char **filePaths,
                                            unsigned numFiles);

/**
 * \brief Determine the number of remappings.
 */
CINDEX_LINKAGE unsigned clang_remap_getNumFiles(CXRemapping);

/**
 * \brief Get the original and the associated filename from the remapping.
 * 
 * \param original If non-NULL, will be set to the original filename.
 *
 * \param transformed If non-NULL, will be set to the filename that the original
 * is associated with.
 */
CINDEX_LINKAGE void clang_remap_getFilenames(CXRemapping, unsigned index,
                                     CXString *original, CXString *transformed);

/**
 * \brief Dispose the remapping.
 */
CINDEX_LINKAGE void clang_remap_dispose(CXRemapping);

/**
 * @}
 */

/** \defgroup CINDEX_HIGH Higher level API functions
 *
 * @{
 */

enum CXVisitorResult {
  CXVisit_Break,
  CXVisit_Continue
};

typedef struct {
  void *context;
  enum CXVisitorResult (*visit)(void *context, CXCursor, CXSourceRange);
} CXCursorAndRangeVisitor;

typedef enum {
  /**
   * \brief Function returned successfully.
   */
  CXResult_Success = 0,
  /**
   * \brief One of the parameters was invalid for the function.
   */
  CXResult_Invalid = 1,
  /**
   * \brief The function was terminated by a callback (e.g. it returned
   * CXVisit_Break)
   */
  CXResult_VisitBreak = 2

} CXResult;

/**
 * \brief Find references of a declaration in a specific file.
 * 
 * \param cursor pointing to a declaration or a reference of one.
 *
 * \param file to search for references.
 *
 * \param visitor callback that will receive pairs of CXCursor/CXSourceRange for
 * each reference found.
 * The CXSourceRange will point inside the file; if the reference is inside
 * a macro (and not a macro argument) the CXSourceRange will be invalid.
 *
 * \returns one of the CXResult enumerators.
 */
CINDEX_LINKAGE CXResult clang_findReferencesInFile(CXCursor cursor, CXFile file,
                                               CXCursorAndRangeVisitor visitor);

/**
 * \brief Find #import/#include directives in a specific file.
 *
 * \param TU translation unit containing the file to query.
 *
 * \param file to search for #import/#include directives.
 *
 * \param visitor callback that will receive pairs of CXCursor/CXSourceRange for
 * each directive found.
 *
 * \returns one of the CXResult enumerators.
 */
CINDEX_LINKAGE CXResult clang_findIncludesInFile(CXTranslationUnit TU,
                                                 CXFile file,
                                              CXCursorAndRangeVisitor visitor);

#ifdef __has_feature
#  if __has_feature(blocks)

typedef enum CXVisitorResult
    (^CXCursorAndRangeVisitorBlock)(CXCursor, CXSourceRange);

CINDEX_LINKAGE
CXResult clang_findReferencesInFileWithBlock(CXCursor, CXFile,
                                             CXCursorAndRangeVisitorBlock);

CINDEX_LINKAGE
CXResult clang_findIncludesInFileWithBlock(CXTranslationUnit, CXFile,
                                           CXCursorAndRangeVisitorBlock);

#  endif
#endif

/**
 * \brief The client's data object that is associated with a CXFile.
 */
typedef void *CXIdxClientFile;

/**
 * \brief The client's data object that is associated with a semantic entity.
 */
typedef void *CXIdxClientEntity;

/**
 * \brief The client's data object that is associated with a semantic container
 * of entities.
 */
typedef void *CXIdxClientContainer;

/**
 * \brief The client's data object that is associated with an AST file (PCH
 * or module).
 */
typedef void *CXIdxClientASTFile;

/**
 * \brief Source location passed to index callbacks.
 */
typedef struct {
  void *ptr_data[2];
  unsigned int_data;
} CXIdxLoc;

/**
 * \brief Data for ppIncludedFile callback.
 */
typedef struct {
  /**
   * \brief Location of '#' in the \#include/\#import directive.
   */
  CXIdxLoc hashLoc;
  /**
   * \brief Filename as written in the \#include/\#import directive.
   */
  const char *filename;
  /**
   * \brief The actual file that the \#include/\#import directive resolved to.
   */
  CXFile file;
  int isImport;
  int isAngled;
  /**
   * \brief Non-zero if the directive was automatically turned into a module
   * import.
   */
  int isModuleImport;
} CXIdxIncludedFileInfo;

/**
 * \brief Data for IndexerCallbacks#importedASTFile.
 */
typedef struct {
  /**
   * \brief Top level AST file containing the imported PCH, module or submodule.
   */
  CXFile file;
  /**
   * \brief The imported module or NULL if the AST file is a PCH.
   */
  CXModule module;
  /**
   * \brief Location where the file is imported. Applicable only for modules.
   */
  CXIdxLoc loc;
  /**
   * \brief Non-zero if an inclusion directive was automatically turned into
   * a module import. Applicable only for modules.
   */
  int isImplicit;

} CXIdxImportedASTFileInfo;

typedef enum {
  CXIdxEntity_Unexposed     = 0,
  CXIdxEntity_Typedef       = 1,
  CXIdxEntity_Function      = 2,
  CXIdxEntity_Variable      = 3,
  CXIdxEntity_Field         = 4,
  CXIdxEntity_EnumConstant  = 5,

  CXIdxEntity_ObjCClass     = 6,
  CXIdxEntity_ObjCProtocol  = 7,
  CXIdxEntity_ObjCCategory  = 8,

  CXIdxEntity_ObjCInstanceMethod = 9,
  CXIdxEntity_ObjCClassMethod    = 10,
  CXIdxEntity_ObjCProperty  = 11,
  CXIdxEntity_ObjCIvar      = 12,

  CXIdxEntity_Enum          = 13,
  CXIdxEntity_Struct        = 14,
  CXIdxEntity_Union         = 15,

  CXIdxEntity_CXXClass              = 16,
  CXIdxEntity_CXXNamespace          = 17,
  CXIdxEntity_CXXNamespaceAlias     = 18,
  CXIdxEntity_CXXStaticVariable     = 19,
  CXIdxEntity_CXXStaticMethod       = 20,
  CXIdxEntity_CXXInstanceMethod     = 21,
  CXIdxEntity_CXXConstructor        = 22,
  CXIdxEntity_CXXDestructor         = 23,
  CXIdxEntity_CXXConversionFunction = 24,
  CXIdxEntity_CXXTypeAlias          = 25,
  CXIdxEntity_CXXInterface          = 26

} CXIdxEntityKind;

typedef enum {
  CXIdxEntityLang_None = 0,
  CXIdxEntityLang_C    = 1,
  CXIdxEntityLang_ObjC = 2,
  CXIdxEntityLang_CXX  = 3
} CXIdxEntityLanguage;

/**
 * \brief Extra C++ template information for an entity. This can apply to:
 * CXIdxEntity_Function
 * CXIdxEntity_CXXClass
 * CXIdxEntity_CXXStaticMethod
 * CXIdxEntity_CXXInstanceMethod
 * CXIdxEntity_CXXConstructor
 * CXIdxEntity_CXXConversionFunction
 * CXIdxEntity_CXXTypeAlias
 */
typedef enum {
  CXIdxEntity_NonTemplate   = 0,
  CXIdxEntity_Template      = 1,
  CXIdxEntity_TemplatePartialSpecialization = 2,
  CXIdxEntity_TemplateSpecialization = 3
} CXIdxEntityCXXTemplateKind;

typedef enum {
  CXIdxAttr_Unexposed     = 0,
  CXIdxAttr_IBAction      = 1,
  CXIdxAttr_IBOutlet      = 2,
  CXIdxAttr_IBOutletCollection = 3
} CXIdxAttrKind;

typedef struct {
  CXIdxAttrKind kind;
  CXCursor cursor;
  CXIdxLoc loc;
} CXIdxAttrInfo;

typedef struct {
  CXIdxEntityKind kind;
  CXIdxEntityCXXTemplateKind templateKind;
  CXIdxEntityLanguage lang;
  const char *name;
  const char *USR;
  CXCursor cursor;
  const CXIdxAttrInfo *const *attributes;
  unsigned numAttributes;
} CXIdxEntityInfo;

typedef struct {
  CXCursor cursor;
} CXIdxContainerInfo;

typedef struct {
  const CXIdxAttrInfo *attrInfo;
  const CXIdxEntityInfo *objcClass;
  CXCursor classCursor;
  CXIdxLoc classLoc;
} CXIdxIBOutletCollectionAttrInfo;

typedef enum {
  CXIdxDeclFlag_Skipped = 0x1
} CXIdxDeclInfoFlags;

typedef struct {
  const CXIdxEntityInfo *entityInfo;
  CXCursor cursor;
  CXIdxLoc loc;
  const CXIdxContainerInfo *semanticContainer;
  /**
   * \brief Generally same as #semanticContainer but can be different in
   * cases like out-of-line C++ member functions.
   */
  const CXIdxContainerInfo *lexicalContainer;
  int isRedeclaration;
  int isDefinition;
  int isContainer;
  const CXIdxContainerInfo *declAsContainer;
  /**
   * \brief Whether the declaration exists in code or was created implicitly
   * by the compiler, e.g. implicit Objective-C methods for properties.
   */
  int isImplicit;
  const CXIdxAttrInfo *const *attributes;
  unsigned numAttributes;

  unsigned flags;

} CXIdxDeclInfo;

typedef enum {
  CXIdxObjCContainer_ForwardRef = 0,
  CXIdxObjCContainer_Interface = 1,
  CXIdxObjCContainer_Implementation = 2
} CXIdxObjCContainerKind;

typedef struct {
  const CXIdxDeclInfo *declInfo;
  CXIdxObjCContainerKind kind;
} CXIdxObjCContainerDeclInfo;

typedef struct {
  const CXIdxEntityInfo *base;
  CXCursor cursor;
  CXIdxLoc loc;
} CXIdxBaseClassInfo;

typedef struct {
  const CXIdxEntityInfo *protocol;
  CXCursor cursor;
  CXIdxLoc loc;
} CXIdxObjCProtocolRefInfo;

typedef struct {
  const CXIdxObjCProtocolRefInfo *const *protocols;
  unsigned numProtocols;
} CXIdxObjCProtocolRefListInfo;

typedef struct {
  const CXIdxObjCContainerDeclInfo *containerInfo;
  const CXIdxBaseClassInfo *superInfo;
  const CXIdxObjCProtocolRefListInfo *protocols;
} CXIdxObjCInterfaceDeclInfo;

typedef struct {
  const CXIdxObjCContainerDeclInfo *containerInfo;
  const CXIdxEntityInfo *objcClass;
  CXCursor classCursor;
  CXIdxLoc classLoc;
  const CXIdxObjCProtocolRefListInfo *protocols;
} CXIdxObjCCategoryDeclInfo;

typedef struct {
  const CXIdxDeclInfo *declInfo;
  const CXIdxEntityInfo *getter;
  const CXIdxEntityInfo *setter;
} CXIdxObjCPropertyDeclInfo;

typedef struct {
  const CXIdxDeclInfo *declInfo;
  const CXIdxBaseClassInfo *const *bases;
  unsigned numBases;
} CXIdxCXXClassDeclInfo;

/**
 * \brief Data for IndexerCallbacks#indexEntityReference.
 */
typedef enum {
  /**
   * \brief The entity is referenced directly in user's code.
   */
  CXIdxEntityRef_Direct = 1,
  /**
   * \brief An implicit reference, e.g. a reference of an Objective-C method
   * via the dot syntax.
   */
  CXIdxEntityRef_Implicit = 2
} CXIdxEntityRefKind;

/**
 * \brief Data for IndexerCallbacks#indexEntityReference.
 */
typedef struct {
  CXIdxEntityRefKind kind;
  /**
   * \brief Reference cursor.
   */
  CXCursor cursor;
  CXIdxLoc loc;
  /**
   * \brief The entity that gets referenced.
   */
  const CXIdxEntityInfo *referencedEntity;
  /**
   * \brief Immediate "parent" of the reference. For example:
   * 
   * \code
   * Foo *var;
   * \endcode
   * 
   * The parent of reference of type 'Foo' is the variable 'var'.
   * For references inside statement bodies of functions/methods,
   * the parentEntity will be the function/method.
   */
  const CXIdxEntityInfo *parentEntity;
  /**
   * \brief Lexical container context of the reference.
   */
  const CXIdxContainerInfo *container;
} CXIdxEntityRefInfo;

/**
 * \brief A group of callbacks used by #clang_indexSourceFile and
 * #clang_indexTranslationUnit.
 */
typedef struct {
  /**
   * \brief Called periodically to check whether indexing should be aborted.
   * Should return 0 to continue, and non-zero to abort.
   */
  int (*abortQuery)(CXClientData client_data, void *reserved);

  /**
   * \brief Called at the end of indexing; passes the complete diagnostic set.
   */
  void (*diagnostic)(CXClientData client_data,
                     CXDiagnosticSet, void *reserved);

  CXIdxClientFile (*enteredMainFile)(CXClientData client_data,
                                     CXFile mainFile, void *reserved);
  
  /**
   * \brief Called when a file gets \#included/\#imported.
   */
  CXIdxClientFile (*ppIncludedFile)(CXClientData client_data,
                                    const CXIdxIncludedFileInfo *);
  
  /**
   * \brief Called when a AST file (PCH or module) gets imported.
   * 
   * AST files will not get indexed (there will not be callbacks to index all
   * the entities in an AST file). The recommended action is that, if the AST
   * file is not already indexed, to initiate a new indexing job specific to
   * the AST file.
   */
  CXIdxClientASTFile (*importedASTFile)(CXClientData client_data,
                                        const CXIdxImportedASTFileInfo *);

  /**
   * \brief Called at the beginning of indexing a translation unit.
   */
  CXIdxClientContainer (*startedTranslationUnit)(CXClientData client_data,
                                                 void *reserved);

  void (*indexDeclaration)(CXClientData client_data,
                           const CXIdxDeclInfo *);

  /**
   * \brief Called to index a reference of an entity.
   */
  void (*indexEntityReference)(CXClientData client_data,
                               const CXIdxEntityRefInfo *);

} IndexerCallbacks;

CINDEX_LINKAGE int clang_index_isEntityObjCContainerKind(CXIdxEntityKind);
CINDEX_LINKAGE const CXIdxObjCContainerDeclInfo *
clang_index_getObjCContainerDeclInfo(const CXIdxDeclInfo *);

CINDEX_LINKAGE const CXIdxObjCInterfaceDeclInfo *
clang_index_getObjCInterfaceDeclInfo(const CXIdxDeclInfo *);

CINDEX_LINKAGE
const CXIdxObjCCategoryDeclInfo *
clang_index_getObjCCategoryDeclInfo(const CXIdxDeclInfo *);

CINDEX_LINKAGE const CXIdxObjCProtocolRefListInfo *
clang_index_getObjCProtocolRefListInfo(const CXIdxDeclInfo *);

CINDEX_LINKAGE const CXIdxObjCPropertyDeclInfo *
clang_index_getObjCPropertyDeclInfo(const CXIdxDeclInfo *);

CINDEX_LINKAGE const CXIdxIBOutletCollectionAttrInfo *
clang_index_getIBOutletCollectionAttrInfo(const CXIdxAttrInfo *);

CINDEX_LINKAGE const CXIdxCXXClassDeclInfo *
clang_index_getCXXClassDeclInfo(const CXIdxDeclInfo *);

/**
 * \brief For retrieving a custom CXIdxClientContainer attached to a
 * container.
 */
CINDEX_LINKAGE CXIdxClientContainer
clang_index_getClientContainer(const CXIdxContainerInfo *);

/**
 * \brief For setting a custom CXIdxClientContainer attached to a
 * container.
 */
CINDEX_LINKAGE void
clang_index_setClientContainer(const CXIdxContainerInfo *,CXIdxClientContainer);

/**
 * \brief For retrieving a custom CXIdxClientEntity attached to an entity.
 */
CINDEX_LINKAGE CXIdxClientEntity
clang_index_getClientEntity(const CXIdxEntityInfo *);

/**
 * \brief For setting a custom CXIdxClientEntity attached to an entity.
 */
CINDEX_LINKAGE void
clang_index_setClientEntity(const CXIdxEntityInfo *, CXIdxClientEntity);

/**
 * \brief An indexing action/session, to be applied to one or multiple
 * translation units.
 */
typedef void *CXIndexAction;

/**
 * \brief An indexing action/session, to be applied to one or multiple
 * translation units.
 *
 * \param CIdx The index object with which the index action will be associated.
 */
CINDEX_LINKAGE CXIndexAction clang_IndexAction_create(CXIndex CIdx);

/**
 * \brief Destroy the given index action.
 *
 * The index action must not be destroyed until all of the translation units
 * created within that index action have been destroyed.
 */
CINDEX_LINKAGE void clang_IndexAction_dispose(CXIndexAction);

typedef enum {
  /**
   * \brief Used to indicate that no special indexing options are needed.
   */
  CXIndexOpt_None = 0x0,
  
  /**
   * \brief Used to indicate that IndexerCallbacks#indexEntityReference should
   * be invoked for only one reference of an entity per source file that does
   * not also include a declaration/definition of the entity.
   */
  CXIndexOpt_SuppressRedundantRefs = 0x1,

  /**
   * \brief Function-local symbols should be indexed. If this is not set
   * function-local symbols will be ignored.
   */
  CXIndexOpt_IndexFunctionLocalSymbols = 0x2,

  /**
   * \brief Implicit function/class template instantiations should be indexed.
   * If this is not set, implicit instantiations will be ignored.
   */
  CXIndexOpt_IndexImplicitTemplateInstantiations = 0x4,

  /**
   * \brief Suppress all compiler warnings when parsing for indexing.
   */
  CXIndexOpt_SuppressWarnings = 0x8,

  /**
   * \brief Skip a function/method body that was already parsed during an
   * indexing session associated with a \c CXIndexAction object.
   * Bodies in system headers are always skipped.
   */
  CXIndexOpt_SkipParsedBodiesInSession = 0x10

} CXIndexOptFlags;

/**
 * \brief Index the given source file and the translation unit corresponding
 * to that file via callbacks implemented through #IndexerCallbacks.
 *
 * \param client_data pointer data supplied by the client, which will
 * be passed to the invoked callbacks.
 *
 * \param index_callbacks Pointer to indexing callbacks that the client
 * implements.
 *
 * \param index_callbacks_size Size of #IndexerCallbacks structure that gets
 * passed in index_callbacks.
 *
 * \param index_options A bitmask of options that affects how indexing is
 * performed. This should be a bitwise OR of the CXIndexOpt_XXX flags.
 *
 * \param[out] out_TU pointer to store a \c CXTranslationUnit that can be
 * reused after indexing is finished. Set to \c NULL if you do not require it.
 *
 * \returns 0 on success or if there were errors from which the compiler could
 * recover.  If there is a failure from which there is no recovery, returns
 * a non-zero \c CXErrorCode.
 *
 * The rest of the parameters are the same as #clang_parseTranslationUnit.
 */
CINDEX_LINKAGE int clang_indexSourceFile(CXIndexAction,
                                         CXClientData client_data,
                                         IndexerCallbacks *index_callbacks,
                                         unsigned index_callbacks_size,
                                         unsigned index_options,
                                         const char *source_filename,
                                         const char * const *command_line_args,
                                         int num_command_line_args,
                                         struct CXUnsavedFile *unsaved_files,
                                         unsigned num_unsaved_files,
                                         CXTranslationUnit *out_TU,
                                         unsigned TU_options);

/**
 * \brief Same as clang_indexSourceFile but requires a full command line
 * for \c command_line_args including argv[0]. This is useful if the standard
 * library paths are relative to the binary.
 */
CINDEX_LINKAGE int clang_indexSourceFileFullArgv(
    CXIndexAction, CXClientData client_data, IndexerCallbacks *index_callbacks,
    unsigned index_callbacks_size, unsigned index_options,
    const char *source_filename, const char *const *command_line_args,
    int num_command_line_args, struct CXUnsavedFile *unsaved_files,
    unsigned num_unsaved_files, CXTranslationUnit *out_TU, unsigned TU_options);

/**
 * \brief Index the given translation unit via callbacks implemented through
 * #IndexerCallbacks.
 * 
 * The order of callback invocations is not guaranteed to be the same as
 * when indexing a source file. The high level order will be:
 * 
 *   -Preprocessor callbacks invocations
 *   -Declaration/reference callbacks invocations
 *   -Diagnostic callback invocations
 *
 * The parameters are the same as #clang_indexSourceFile.
 * 
 * \returns If there is a failure from which there is no recovery, returns
 * non-zero, otherwise returns 0.
 */
CINDEX_LINKAGE int clang_indexTranslationUnit(CXIndexAction,
                                              CXClientData client_data,
                                              IndexerCallbacks *index_callbacks,
                                              unsigned index_callbacks_size,
                                              unsigned index_options,
                                              CXTranslationUnit);

/**
 * \brief Retrieve the CXIdxFile, file, line, column, and offset represented by
 * the given CXIdxLoc.
 *
 * If the location refers into a macro expansion, retrieves the
 * location of the macro expansion and if it refers into a macro argument
 * retrieves the location of the argument.
 */
CINDEX_LINKAGE void clang_indexLoc_getFileLocation(CXIdxLoc loc,
                                                   CXIdxClientFile *indexFile,
                                                   CXFile *file,
                                                   unsigned *line,
                                                   unsigned *column,
                                                   unsigned *offset);

/**
 * \brief Retrieve the CXSourceLocation represented by the given CXIdxLoc.
 */
CINDEX_LINKAGE
CXSourceLocation clang_indexLoc_getCXSourceLocation(CXIdxLoc loc);

/**
 * \brief Visitor invoked for each field found by a traversal.
 *
 * This visitor function will be invoked for each field found by
 * \c clang_Type_visitFields. Its first argument is the cursor being
 * visited, its second argument is the client data provided to
 * \c clang_Type_visitFields.
 *
 * The visitor should return one of the \c CXVisitorResult values
 * to direct \c clang_Type_visitFields.
 */
typedef enum CXVisitorResult (*CXFieldVisitor)(CXCursor C,
                                               CXClientData client_data);

/**
 * \brief Visit the fields of a particular type.
 *
 * This function visits all the direct fields of the given cursor,
 * invoking the given \p visitor function with the cursors of each
 * visited field. The traversal may be ended prematurely, if
 * the visitor returns \c CXFieldVisit_Break.
 *
 * \param T the record type whose field may be visited.
 *
 * \param visitor the visitor function that will be invoked for each
 * field of \p T.
 *
 * \param client_data pointer data supplied by the client, which will
 * be passed to the visitor each time it is invoked.
 *
 * \returns a non-zero value if the traversal was terminated
 * prematurely by the visitor returning \c CXFieldVisit_Break.
 */
CINDEX_LINKAGE unsigned clang_Type_visitFields(CXType T,
                                               CXFieldVisitor visitor,
                                               CXClientData client_data);

/**
 * @}
 */

/**
 * @}
 */

#ifdef __cplusplus
}
#endif
#endif<|MERGE_RESOLUTION|>--- conflicted
+++ resolved
@@ -2978,14 +2978,11 @@
   CXCallingConv_X86_64SysV = 11,
   CXCallingConv_X86VectorCall = 12,
   CXCallingConv_Swift = 13,
-<<<<<<< HEAD
+  CXCallingConv_PreserveMost = 14,
+  CXCallingConv_PreserveAll = 15,
 #if INTEL_CUSTOMIZATION
   CXCallingConv_X86RegCall = 20,
 #endif /* INTEL_CUSTOMIZATION */
-=======
-  CXCallingConv_PreserveMost = 14,
-  CXCallingConv_PreserveAll = 15,
->>>>>>> 6f8cfccb
 
   CXCallingConv_Invalid = 100,
   CXCallingConv_Unexposed = 200
