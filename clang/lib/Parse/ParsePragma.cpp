--- conflicted
+++ resolved
@@ -3034,9 +3034,8 @@
                       /*DisableMacroExpansion=*/false);
 }
 
-<<<<<<< HEAD
 #if INTEL_CUSTOMIZATION
-/// \brief Handle the loop_coalesce pragma.
+/// Handle the loop_coalesce pragma.
 ///  #pragma loop_coalesce [(]hint-val[)]
 ///
 ///  hint-val:
@@ -3083,7 +3082,7 @@
                       /*DisableMacroExpansion=*/false);
 }
 
-/// \brief Handle the ii pragma.
+/// Handle the ii pragma.
 ///  #pragma ii [(]hint-val[)]
 ///
 ///  hint-val:
@@ -3130,7 +3129,7 @@
                       /*DisableMacroExpansion=*/false);
 }
 
-/// \brief Handle the max_concurrency pragma.
+/// Handle the max_concurrency pragma.
 ///  #pragma max_concurrency [(]hint-val[)]
 ///
 ///  hint-val:
@@ -3181,7 +3180,7 @@
                       /*DisableMacroExpansion=*/false);
 }
 
-/// \brief Handle the ivdep pragma.
+/// Handle the ivdep pragma.
 ///  #pragma ivdep [safelen(hint-val)] [array(<array-name>)]
 ///
 ///  hint-val:
@@ -3356,10 +3355,7 @@
 }
 #endif // INTEL_CUSTOMIZATION
 
-/// \brief Handle the Microsoft \#pragma intrinsic extension.
-=======
 /// Handle the Microsoft \#pragma intrinsic extension.
->>>>>>> 2ca6ba10
 ///
 /// The syntax is:
 /// \code
