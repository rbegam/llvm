//===--- ParsePragma.cpp - Language specific pragma parsing ---------------===//
//
//                     The LLVM Compiler Infrastructure
//
// This file is distributed under the University of Illinois Open Source
// License. See LICENSE.TXT for details.
//
//===----------------------------------------------------------------------===//
//
// This file implements the language specific #pragma handlers.
//
//===----------------------------------------------------------------------===//

#include "clang/AST/ASTContext.h"
#include "clang/Basic/PragmaKinds.h"
#include "clang/Basic/TargetInfo.h"
#include "clang/Lex/Preprocessor.h"
#include "clang/Parse/ParseDiagnostic.h"
#include "clang/Parse/Parser.h"
#include "clang/Parse/RAIIObjectsForParser.h"
#include "clang/Sema/LoopHint.h"
#include "clang/Sema/Scope.h"
#include "llvm/ADT/StringSwitch.h"
using namespace clang;

namespace {

struct PragmaAlignHandler : public PragmaHandler {
  explicit PragmaAlignHandler() : PragmaHandler("align") {}
  void HandlePragma(Preprocessor &PP, PragmaIntroducerKind Introducer,
                    Token &FirstToken) override;
};

struct PragmaGCCVisibilityHandler : public PragmaHandler {
  explicit PragmaGCCVisibilityHandler() : PragmaHandler("visibility") {}
  void HandlePragma(Preprocessor &PP, PragmaIntroducerKind Introducer,
                    Token &FirstToken) override;
};

struct PragmaOptionsHandler : public PragmaHandler {
  explicit PragmaOptionsHandler() : PragmaHandler("options") {}
  void HandlePragma(Preprocessor &PP, PragmaIntroducerKind Introducer,
                    Token &FirstToken) override;
};

struct PragmaPackHandler : public PragmaHandler {
  explicit PragmaPackHandler() : PragmaHandler("pack") {}
  void HandlePragma(Preprocessor &PP, PragmaIntroducerKind Introducer,
                    Token &FirstToken) override;
};

struct PragmaClangSectionHandler : public PragmaHandler {
  explicit PragmaClangSectionHandler(Sema &S)
             : PragmaHandler("section"), Actions(S) {}
  void HandlePragma(Preprocessor &PP, PragmaIntroducerKind Introducer,
                    Token &FirstToken) override;
private:
  Sema &Actions;
};

struct PragmaMSStructHandler : public PragmaHandler {
  explicit PragmaMSStructHandler() : PragmaHandler("ms_struct") {}
  void HandlePragma(Preprocessor &PP, PragmaIntroducerKind Introducer,
                    Token &FirstToken) override;
};

struct PragmaUnusedHandler : public PragmaHandler {
  PragmaUnusedHandler() : PragmaHandler("unused") {}
  void HandlePragma(Preprocessor &PP, PragmaIntroducerKind Introducer,
                    Token &FirstToken) override;
};

struct PragmaWeakHandler : public PragmaHandler {
  explicit PragmaWeakHandler() : PragmaHandler("weak") {}
  void HandlePragma(Preprocessor &PP, PragmaIntroducerKind Introducer,
                    Token &FirstToken) override;
};

struct PragmaRedefineExtnameHandler : public PragmaHandler {
  explicit PragmaRedefineExtnameHandler() : PragmaHandler("redefine_extname") {}
  void HandlePragma(Preprocessor &PP, PragmaIntroducerKind Introducer,
                    Token &FirstToken) override;
};

struct PragmaOpenCLExtensionHandler : public PragmaHandler {
  PragmaOpenCLExtensionHandler() : PragmaHandler("EXTENSION") {}
  void HandlePragma(Preprocessor &PP, PragmaIntroducerKind Introducer,
                    Token &FirstToken) override;
};


struct PragmaFPContractHandler : public PragmaHandler {
  PragmaFPContractHandler() : PragmaHandler("FP_CONTRACT") {}
  void HandlePragma(Preprocessor &PP, PragmaIntroducerKind Introducer,
                    Token &FirstToken) override;
};

// Pragma STDC implementations.

/// PragmaSTDC_FENV_ACCESSHandler - "\#pragma STDC FENV_ACCESS ...".
struct PragmaSTDC_FENV_ACCESSHandler : public PragmaHandler {
  PragmaSTDC_FENV_ACCESSHandler() : PragmaHandler("FENV_ACCESS") {}

  void HandlePragma(Preprocessor &PP, PragmaIntroducerKind Introducer,
                    Token &Tok) override {
    tok::OnOffSwitch OOS;
    if (PP.LexOnOffSwitch(OOS))
     return;
    if (OOS == tok::OOS_ON) {
      PP.Diag(Tok, diag::warn_stdc_fenv_access_not_supported);
    }

    MutableArrayRef<Token> Toks(PP.getPreprocessorAllocator().Allocate<Token>(1),
                                1);
    Toks[0].startToken();
    Toks[0].setKind(tok::annot_pragma_fenv_access);
    Toks[0].setLocation(Tok.getLocation());
    Toks[0].setAnnotationEndLoc(Tok.getLocation());
    Toks[0].setAnnotationValue(reinterpret_cast<void*>(
                               static_cast<uintptr_t>(OOS)));
    PP.EnterTokenStream(Toks, /*DisableMacroExpansion=*/true);
  }
};

/// PragmaSTDC_CX_LIMITED_RANGEHandler - "\#pragma STDC CX_LIMITED_RANGE ...".
struct PragmaSTDC_CX_LIMITED_RANGEHandler : public PragmaHandler {
  PragmaSTDC_CX_LIMITED_RANGEHandler() : PragmaHandler("CX_LIMITED_RANGE") {}

  void HandlePragma(Preprocessor &PP, PragmaIntroducerKind Introducer,
                    Token &Tok) override {
    tok::OnOffSwitch OOS;
    PP.LexOnOffSwitch(OOS);
  }
};

/// PragmaSTDC_UnknownHandler - "\#pragma STDC ...".
struct PragmaSTDC_UnknownHandler : public PragmaHandler {
  PragmaSTDC_UnknownHandler() = default;

  void HandlePragma(Preprocessor &PP, PragmaIntroducerKind Introducer,
                    Token &UnknownTok) override {
    // C99 6.10.6p2, unknown forms are not allowed.
    PP.Diag(UnknownTok, diag::ext_stdc_pragma_ignored);
  }
};

struct PragmaFPHandler : public PragmaHandler {
  PragmaFPHandler() : PragmaHandler("fp") {}
  void HandlePragma(Preprocessor &PP, PragmaIntroducerKind Introducer,
                    Token &FirstToken) override;
};

struct PragmaNoOpenMPHandler : public PragmaHandler {
  PragmaNoOpenMPHandler() : PragmaHandler("omp") { }
  void HandlePragma(Preprocessor &PP, PragmaIntroducerKind Introducer,
                    Token &FirstToken) override;
};

struct PragmaOpenMPHandler : public PragmaHandler {
  PragmaOpenMPHandler() : PragmaHandler("omp") { }
  void HandlePragma(Preprocessor &PP, PragmaIntroducerKind Introducer,
                    Token &FirstToken) override;
};

/// PragmaCommentHandler - "\#pragma comment ...".
struct PragmaCommentHandler : public PragmaHandler {
  PragmaCommentHandler(Sema &Actions)
    : PragmaHandler("comment"), Actions(Actions) {}
  void HandlePragma(Preprocessor &PP, PragmaIntroducerKind Introducer,
                    Token &FirstToken) override;
private:
  Sema &Actions;
};

struct PragmaDetectMismatchHandler : public PragmaHandler {
  PragmaDetectMismatchHandler(Sema &Actions)
    : PragmaHandler("detect_mismatch"), Actions(Actions) {}
  void HandlePragma(Preprocessor &PP, PragmaIntroducerKind Introducer,
                    Token &FirstToken) override;
private:
  Sema &Actions;
};

struct PragmaMSPointersToMembers : public PragmaHandler {
  explicit PragmaMSPointersToMembers() : PragmaHandler("pointers_to_members") {}
  void HandlePragma(Preprocessor &PP, PragmaIntroducerKind Introducer,
                    Token &FirstToken) override;
};

struct PragmaMSVtorDisp : public PragmaHandler {
  explicit PragmaMSVtorDisp() : PragmaHandler("vtordisp") {}
  void HandlePragma(Preprocessor &PP, PragmaIntroducerKind Introducer,
                    Token &FirstToken) override;
};

struct PragmaMSPragma : public PragmaHandler {
  explicit PragmaMSPragma(const char *name) : PragmaHandler(name) {}
  void HandlePragma(Preprocessor &PP, PragmaIntroducerKind Introducer,
                    Token &FirstToken) override;
};

/// PragmaOptimizeHandler - "\#pragma clang optimize on/off".
struct PragmaOptimizeHandler : public PragmaHandler {
  PragmaOptimizeHandler(Sema &S)
    : PragmaHandler("optimize"), Actions(S) {}
  void HandlePragma(Preprocessor &PP, PragmaIntroducerKind Introducer,
                    Token &FirstToken) override;
private:
  Sema &Actions;
};

struct PragmaLoopHintHandler : public PragmaHandler {
  PragmaLoopHintHandler() : PragmaHandler("loop") {}
  void HandlePragma(Preprocessor &PP, PragmaIntroducerKind Introducer,
                    Token &FirstToken) override;
};

struct PragmaUnrollHintHandler : public PragmaHandler {
  PragmaUnrollHintHandler(const char *name) : PragmaHandler(name) {}
  void HandlePragma(Preprocessor &PP, PragmaIntroducerKind Introducer,
                    Token &FirstToken) override;
};

#if INTEL_CUSTOMIZATION
struct PragmaLoopCoalesceHandler : public PragmaHandler {
  PragmaLoopCoalesceHandler(const char *name) : PragmaHandler(name) {}
  void HandlePragma(Preprocessor &PP, PragmaIntroducerKind Introducer,
                    Token &Tok);
};
struct PragmaIIHandler : public PragmaHandler {
  PragmaIIHandler(const char *name) : PragmaHandler(name) {}
  void HandlePragma(Preprocessor &PP, PragmaIntroducerKind Introducer,
                    Token &Tok);
};
struct PragmaMaxConcurrencyHandler : public PragmaHandler {
  PragmaMaxConcurrencyHandler(const char *name) : PragmaHandler(name) {}
  void HandlePragma(Preprocessor &PP, PragmaIntroducerKind Introducer,
                    Token &Tok);
};
struct PragmaIVDepHandler : public PragmaHandler {
  PragmaIVDepHandler(const char *name) : PragmaHandler(name) {}
  void HandlePragma(Preprocessor &PP, PragmaIntroducerKind Introducer,
                    Token &Tok);
};
struct PragmaHLSConstArgHandler : public PragmaHandler {
  PragmaHLSConstArgHandler(const char *name) : PragmaHandler(name) {}
  void HandlePragma(Preprocessor &PP, PragmaIntroducerKind Introducer,
                    Token &Tok);
};
struct PragmaHLSNoArgHandler : public PragmaHandler {
  PragmaHLSNoArgHandler(const char *name) : PragmaHandler(name) {}
  void HandlePragma(Preprocessor &PP, PragmaIntroducerKind Introducer,
                    Token &Tok);
};
struct PragmaDistributePointHandler : public PragmaHandler {
  PragmaDistributePointHandler(const char *name) : PragmaHandler(name) {}
  void HandlePragma(Preprocessor &PP, PragmaIntroducerKind Introducer,
                    Token &Tok);
};
struct PragmaNoFusionHandler : public PragmaHandler {
  PragmaNoFusionHandler(const char *name) : PragmaHandler(name) {}
  void HandlePragma(Preprocessor &PP, PragmaIntroducerKind Introducer,
                    Token &Tok);
};
struct PragmaFusionHandler : public PragmaHandler {
  PragmaFusionHandler(const char *name) : PragmaHandler(name) {}
  void HandlePragma(Preprocessor &PP, PragmaIntroducerKind Introducer,
                    Token &Tok);
};
struct PragmaNoVectorHandler : public PragmaHandler {
  PragmaNoVectorHandler(const char *name) : PragmaHandler(name) {}
  void HandlePragma(Preprocessor &PP, PragmaIntroducerKind Introducer,
                    Token &Tok);
};
struct PragmaVectorHandler : public PragmaHandler {
  PragmaVectorHandler(const char *name) : PragmaHandler(name) {}
  void HandlePragma(Preprocessor &PP, PragmaIntroducerKind Introducer,
                    Token &Tok);
};
struct PragmaLoopCountHandler : public PragmaHandler {
  PragmaLoopCountHandler(const char *name) : PragmaHandler(name) {}
  void HandlePragma(Preprocessor &PP, PragmaIntroducerKind Introducer,
                    Token &Tok);
};
#endif // INTEL_CUSTOMIZATION

struct PragmaMSRuntimeChecksHandler : public EmptyPragmaHandler {
  PragmaMSRuntimeChecksHandler() : EmptyPragmaHandler("runtime_checks") {}
};

struct PragmaMSIntrinsicHandler : public PragmaHandler {
  PragmaMSIntrinsicHandler() : PragmaHandler("intrinsic") {}
  void HandlePragma(Preprocessor &PP, PragmaIntroducerKind Introducer,
                    Token &FirstToken) override;
};

struct PragmaMSOptimizeHandler : public PragmaHandler {
  PragmaMSOptimizeHandler() : PragmaHandler("optimize") {}
  void HandlePragma(Preprocessor &PP, PragmaIntroducerKind Introducer,
                    Token &FirstToken) override;
};

struct PragmaForceCUDAHostDeviceHandler : public PragmaHandler {
  PragmaForceCUDAHostDeviceHandler(Sema &Actions)
      : PragmaHandler("force_cuda_host_device"), Actions(Actions) {}
  void HandlePragma(Preprocessor &PP, PragmaIntroducerKind Introducer,
                    Token &FirstToken) override;

private:
  Sema &Actions;
};

/// PragmaAttributeHandler - "\#pragma clang attribute ...".
struct PragmaAttributeHandler : public PragmaHandler {
  PragmaAttributeHandler(AttributeFactory &AttrFactory)
      : PragmaHandler("attribute"), AttributesForPragmaAttribute(AttrFactory) {}
  void HandlePragma(Preprocessor &PP, PragmaIntroducerKind Introducer,
                    Token &FirstToken) override;

  /// A pool of attributes that were parsed in \#pragma clang attribute.
  ParsedAttributes AttributesForPragmaAttribute;
};

}  // end namespace

void Parser::initializePragmaHandlers() {
  AlignHandler = llvm::make_unique<PragmaAlignHandler>();
  PP.AddPragmaHandler(AlignHandler.get());

  GCCVisibilityHandler = llvm::make_unique<PragmaGCCVisibilityHandler>();
  PP.AddPragmaHandler("GCC", GCCVisibilityHandler.get());

  OptionsHandler = llvm::make_unique<PragmaOptionsHandler>();
  PP.AddPragmaHandler(OptionsHandler.get());

  PackHandler = llvm::make_unique<PragmaPackHandler>();
  PP.AddPragmaHandler(PackHandler.get());

  MSStructHandler = llvm::make_unique<PragmaMSStructHandler>();
  PP.AddPragmaHandler(MSStructHandler.get());

  UnusedHandler = llvm::make_unique<PragmaUnusedHandler>();
  PP.AddPragmaHandler(UnusedHandler.get());

  WeakHandler = llvm::make_unique<PragmaWeakHandler>();
  PP.AddPragmaHandler(WeakHandler.get());

  RedefineExtnameHandler = llvm::make_unique<PragmaRedefineExtnameHandler>();
  PP.AddPragmaHandler(RedefineExtnameHandler.get());

  FPContractHandler = llvm::make_unique<PragmaFPContractHandler>();
  PP.AddPragmaHandler("STDC", FPContractHandler.get());

  STDCFENVHandler = llvm::make_unique<PragmaSTDC_FENV_ACCESSHandler>();
  PP.AddPragmaHandler("STDC", STDCFENVHandler.get());

  STDCCXLIMITHandler = llvm::make_unique<PragmaSTDC_CX_LIMITED_RANGEHandler>();
  PP.AddPragmaHandler("STDC", STDCCXLIMITHandler.get());

  STDCUnknownHandler = llvm::make_unique<PragmaSTDC_UnknownHandler>();
  PP.AddPragmaHandler("STDC", STDCUnknownHandler.get());

  PCSectionHandler = llvm::make_unique<PragmaClangSectionHandler>(Actions);
  PP.AddPragmaHandler("clang", PCSectionHandler.get());

  if (getLangOpts().OpenCL) {
    OpenCLExtensionHandler = llvm::make_unique<PragmaOpenCLExtensionHandler>();
    PP.AddPragmaHandler("OPENCL", OpenCLExtensionHandler.get());

    PP.AddPragmaHandler("OPENCL", FPContractHandler.get());
  }
  if (getLangOpts().OpenMP)
    OpenMPHandler = llvm::make_unique<PragmaOpenMPHandler>();
  else
    OpenMPHandler = llvm::make_unique<PragmaNoOpenMPHandler>();
  PP.AddPragmaHandler(OpenMPHandler.get());

  if (getLangOpts().MicrosoftExt ||
      getTargetInfo().getTriple().isOSBinFormatELF()) {
    MSCommentHandler = llvm::make_unique<PragmaCommentHandler>(Actions);
    PP.AddPragmaHandler(MSCommentHandler.get());
  }

  if (getLangOpts().MicrosoftExt) {
    MSDetectMismatchHandler =
        llvm::make_unique<PragmaDetectMismatchHandler>(Actions);
    PP.AddPragmaHandler(MSDetectMismatchHandler.get());
    MSPointersToMembers = llvm::make_unique<PragmaMSPointersToMembers>();
    PP.AddPragmaHandler(MSPointersToMembers.get());
    MSVtorDisp = llvm::make_unique<PragmaMSVtorDisp>();
    PP.AddPragmaHandler(MSVtorDisp.get());
    MSInitSeg = llvm::make_unique<PragmaMSPragma>("init_seg");
    PP.AddPragmaHandler(MSInitSeg.get());
    MSDataSeg = llvm::make_unique<PragmaMSPragma>("data_seg");
    PP.AddPragmaHandler(MSDataSeg.get());
    MSBSSSeg = llvm::make_unique<PragmaMSPragma>("bss_seg");
    PP.AddPragmaHandler(MSBSSSeg.get());
    MSConstSeg = llvm::make_unique<PragmaMSPragma>("const_seg");
    PP.AddPragmaHandler(MSConstSeg.get());
    MSCodeSeg = llvm::make_unique<PragmaMSPragma>("code_seg");
    PP.AddPragmaHandler(MSCodeSeg.get());
    MSSection = llvm::make_unique<PragmaMSPragma>("section");
    PP.AddPragmaHandler(MSSection.get());
    MSRuntimeChecks = llvm::make_unique<PragmaMSRuntimeChecksHandler>();
    PP.AddPragmaHandler(MSRuntimeChecks.get());
    MSIntrinsic = llvm::make_unique<PragmaMSIntrinsicHandler>();
    PP.AddPragmaHandler(MSIntrinsic.get());
    MSOptimize = llvm::make_unique<PragmaMSOptimizeHandler>();
    PP.AddPragmaHandler(MSOptimize.get());
  }

  if (getLangOpts().CUDA) {
    CUDAForceHostDeviceHandler =
        llvm::make_unique<PragmaForceCUDAHostDeviceHandler>(Actions);
    PP.AddPragmaHandler("clang", CUDAForceHostDeviceHandler.get());
  }
<<<<<<< HEAD
  OptimizeHandler.reset(new PragmaOptimizeHandler(Actions));
=======

  OptimizeHandler = llvm::make_unique<PragmaOptimizeHandler>(Actions);
>>>>>>> a8d2217a
  PP.AddPragmaHandler("clang", OptimizeHandler.get());

  LoopHintHandler = llvm::make_unique<PragmaLoopHintHandler>();
  PP.AddPragmaHandler("clang", LoopHintHandler.get());

<<<<<<< HEAD
#if INTEL_CUSTOMIZATION
  initializeIntelPragmaHandlers ();
  bool HLSCompat = getLangOpts().HLS ||
                   (getLangOpts().OpenCL &&
                    getTargetInfo().getTriple().isINTELFPGAEnvironment());
  if (HLSCompat) {
    LoopCoalesceHandler.reset(new PragmaLoopCoalesceHandler("loop_coalesce"));
    PP.AddPragmaHandler(LoopCoalesceHandler.get());
    IIHandler.reset(new PragmaIIHandler("ii"));
    PP.AddPragmaHandler(IIHandler.get());
    MaxConcurrencyHandler.reset(
        new PragmaMaxConcurrencyHandler("max_concurrency"));
    PP.AddPragmaHandler(MaxConcurrencyHandler.get());
    IIAtMostHandler.reset(new PragmaHLSConstArgHandler("ii_at_most"));
    PP.AddPragmaHandler(IIAtMostHandler.get());
    IIAtLeastHandler.reset(new PragmaHLSConstArgHandler("ii_at_least"));
    PP.AddPragmaHandler(IIAtLeastHandler.get());
    MinIIAtTargetFmaxHandler.reset(
             new PragmaHLSNoArgHandler("min_ii_at_target_fmax"));
    PP.AddPragmaHandler(MinIIAtTargetFmaxHandler.get());
    SpeculatedIterationsHandler.reset(
                new PragmaHLSConstArgHandler("speculated_iterations"));
    PP.AddPragmaHandler(SpeculatedIterationsHandler.get());
    DisableLoopPipeliningHandler.reset(
                new PragmaHLSNoArgHandler("disable_loop_pipelining"));
    PP.AddPragmaHandler(DisableLoopPipeliningHandler.get());
    ForceHyperoptHandler.reset(
                new PragmaHLSNoArgHandler("force_hyperopt"));
    PP.AddPragmaHandler(ForceHyperoptHandler.get());
    ForceNoHyperoptHandler.reset(
                new PragmaHLSNoArgHandler("force_no_hyperopt"));
    PP.AddPragmaHandler(ForceNoHyperoptHandler.get());
  }
  bool IntelCompat = getLangOpts().IntelCompat;
  if (IntelCompat) {
    DistributePointHandler.reset(
        new PragmaDistributePointHandler("distribute_point"));
    PP.AddPragmaHandler(DistributePointHandler.get());
    NoFusionHandler.reset(new PragmaNoFusionHandler("nofusion"));
    PP.AddPragmaHandler(NoFusionHandler.get());
    FusionHandler.reset(new PragmaFusionHandler("fusion"));
    PP.AddPragmaHandler(FusionHandler.get());
  }
  if (getLangOpts().isIntelCompat(LangOptions::PragmaNoVector)) {
    NoVectorHandler.reset(new PragmaNoVectorHandler("novector"));
    PP.AddPragmaHandler(NoVectorHandler.get());
  }
  if (HLSCompat || IntelCompat) {
    IVDepHandler.reset(new PragmaIVDepHandler("ivdep"));
    PP.AddPragmaHandler(IVDepHandler.get());
  }
  if (getLangOpts().isIntelCompat(LangOptions::PragmaVector)) {
    VectorHandler.reset(new PragmaVectorHandler("vector"));
    PP.AddPragmaHandler(VectorHandler.get());
  }
  if (getLangOpts().isIntelCompat(LangOptions::PragmaLoopCount)) {
    LoopCountHandler.reset(new PragmaLoopCountHandler("loop_count"));
    PP.AddPragmaHandler(LoopCountHandler.get());
  }
#endif // INTEL_CUSTOMIZATION
  UnrollHintHandler.reset(new PragmaUnrollHintHandler("unroll"));
=======
  UnrollHintHandler = llvm::make_unique<PragmaUnrollHintHandler>("unroll");
>>>>>>> a8d2217a
  PP.AddPragmaHandler(UnrollHintHandler.get());

  NoUnrollHintHandler = llvm::make_unique<PragmaUnrollHintHandler>("nounroll");
  PP.AddPragmaHandler(NoUnrollHintHandler.get());

  UnrollAndJamHintHandler =
      llvm::make_unique<PragmaUnrollHintHandler>("unroll_and_jam");
  PP.AddPragmaHandler(UnrollAndJamHintHandler.get());

  NoUnrollAndJamHintHandler =
      llvm::make_unique<PragmaUnrollHintHandler>("nounroll_and_jam");
  PP.AddPragmaHandler(NoUnrollAndJamHintHandler.get());

  FPHandler = llvm::make_unique<PragmaFPHandler>();
  PP.AddPragmaHandler("clang", FPHandler.get());

  AttributePragmaHandler =
      llvm::make_unique<PragmaAttributeHandler>(AttrFactory);
  PP.AddPragmaHandler("clang", AttributePragmaHandler.get());
}

void Parser::resetPragmaHandlers() {
  // Remove the pragma handlers we installed.
  PP.RemovePragmaHandler(AlignHandler.get());
  AlignHandler.reset();
  PP.RemovePragmaHandler("GCC", GCCVisibilityHandler.get());
  GCCVisibilityHandler.reset();
  PP.RemovePragmaHandler(OptionsHandler.get());
  OptionsHandler.reset();
  PP.RemovePragmaHandler(PackHandler.get());
  PackHandler.reset();
  PP.RemovePragmaHandler(MSStructHandler.get());
  MSStructHandler.reset();
  PP.RemovePragmaHandler(UnusedHandler.get());
  UnusedHandler.reset();
  PP.RemovePragmaHandler(WeakHandler.get());
  WeakHandler.reset();
  PP.RemovePragmaHandler(RedefineExtnameHandler.get());
  RedefineExtnameHandler.reset();

  if (getLangOpts().OpenCL) {
    PP.RemovePragmaHandler("OPENCL", OpenCLExtensionHandler.get());
    OpenCLExtensionHandler.reset();
    PP.RemovePragmaHandler("OPENCL", FPContractHandler.get());
  }
  PP.RemovePragmaHandler(OpenMPHandler.get());
  OpenMPHandler.reset();

  if (getLangOpts().MicrosoftExt ||
      getTargetInfo().getTriple().isOSBinFormatELF()) {
    PP.RemovePragmaHandler(MSCommentHandler.get());
    MSCommentHandler.reset();
  }

  PP.RemovePragmaHandler("clang", PCSectionHandler.get());
  PCSectionHandler.reset();

  if (getLangOpts().MicrosoftExt) {
    PP.RemovePragmaHandler(MSDetectMismatchHandler.get());
    MSDetectMismatchHandler.reset();
    PP.RemovePragmaHandler(MSPointersToMembers.get());
    MSPointersToMembers.reset();
    PP.RemovePragmaHandler(MSVtorDisp.get());
    MSVtorDisp.reset();
    PP.RemovePragmaHandler(MSInitSeg.get());
    MSInitSeg.reset();
    PP.RemovePragmaHandler(MSDataSeg.get());
    MSDataSeg.reset();
    PP.RemovePragmaHandler(MSBSSSeg.get());
    MSBSSSeg.reset();
    PP.RemovePragmaHandler(MSConstSeg.get());
    MSConstSeg.reset();
    PP.RemovePragmaHandler(MSCodeSeg.get());
    MSCodeSeg.reset();
    PP.RemovePragmaHandler(MSSection.get());
    MSSection.reset();
    PP.RemovePragmaHandler(MSRuntimeChecks.get());
    MSRuntimeChecks.reset();
    PP.RemovePragmaHandler(MSIntrinsic.get());
    MSIntrinsic.reset();
    PP.RemovePragmaHandler(MSOptimize.get());
    MSOptimize.reset();
  }

  if (getLangOpts().CUDA) {
    PP.RemovePragmaHandler("clang", CUDAForceHostDeviceHandler.get());
    CUDAForceHostDeviceHandler.reset();
  }

  PP.RemovePragmaHandler("STDC", FPContractHandler.get());
  FPContractHandler.reset();

  PP.RemovePragmaHandler("STDC", STDCFENVHandler.get());
  STDCFENVHandler.reset();

  PP.RemovePragmaHandler("STDC", STDCCXLIMITHandler.get());
  STDCCXLIMITHandler.reset();

  PP.RemovePragmaHandler("STDC", STDCUnknownHandler.get());
  STDCUnknownHandler.reset();

  PP.RemovePragmaHandler("clang", OptimizeHandler.get());
  OptimizeHandler.reset();

  PP.RemovePragmaHandler("clang", LoopHintHandler.get());
  LoopHintHandler.reset();

#if INTEL_CUSTOMIZATION
  resetIntelPragmaHandlers();
  bool HLSCompat = getLangOpts().HLS ||
                   (getLangOpts().OpenCL &&
                    getTargetInfo().getTriple().isINTELFPGAEnvironment());
  if (HLSCompat) {
    PP.RemovePragmaHandler(LoopCoalesceHandler.get());
    LoopCoalesceHandler.reset();
    PP.RemovePragmaHandler(IIHandler.get());
    IIHandler.reset();
    PP.RemovePragmaHandler(MaxConcurrencyHandler.get());
    MaxConcurrencyHandler.reset();
    PP.RemovePragmaHandler(IIAtMostHandler.get());
    IIAtMostHandler.reset();
    PP.RemovePragmaHandler(IIAtLeastHandler.get());
    IIAtLeastHandler.reset();
    PP.RemovePragmaHandler(MinIIAtTargetFmaxHandler.get());
    MinIIAtTargetFmaxHandler.reset();
    PP.RemovePragmaHandler(SpeculatedIterationsHandler.get());
    SpeculatedIterationsHandler.reset();
    PP.RemovePragmaHandler(DisableLoopPipeliningHandler.get());
    DisableLoopPipeliningHandler.reset();
    PP.RemovePragmaHandler(ForceHyperoptHandler.get());
    ForceHyperoptHandler.reset();
    PP.RemovePragmaHandler(ForceNoHyperoptHandler.get());
    ForceNoHyperoptHandler.reset();
  }
  bool IntelCompat = getLangOpts().IntelCompat;
  if (IntelCompat) {
    PP.RemovePragmaHandler(DistributePointHandler.get());
    DistributePointHandler.reset();
    PP.RemovePragmaHandler(NoFusionHandler.get());
    NoFusionHandler.reset();
    PP.RemovePragmaHandler(FusionHandler.get());
    FusionHandler.reset();
  }
  if (getLangOpts().isIntelCompat(LangOptions::PragmaNoVector)) {
    PP.RemovePragmaHandler(NoVectorHandler.get());
    NoVectorHandler.reset();
  }
  if (HLSCompat || IntelCompat) {
    PP.RemovePragmaHandler(IVDepHandler.get());
    IVDepHandler.reset();
  }
  if (getLangOpts().isIntelCompat(LangOptions::PragmaVector)) {
    PP.RemovePragmaHandler(VectorHandler.get());
    VectorHandler.reset();
  }
  if (getLangOpts().isIntelCompat(LangOptions::PragmaLoopCount)) {
    PP.RemovePragmaHandler(LoopCountHandler.get());
    LoopCountHandler.reset();
  }
#endif // INTEL_CUSTOMIZATION
  PP.RemovePragmaHandler(UnrollHintHandler.get());
  UnrollHintHandler.reset();

  PP.RemovePragmaHandler(NoUnrollHintHandler.get());
  NoUnrollHintHandler.reset();

  PP.RemovePragmaHandler(UnrollAndJamHintHandler.get());
  UnrollAndJamHintHandler.reset();

  PP.RemovePragmaHandler(NoUnrollAndJamHintHandler.get());
  NoUnrollAndJamHintHandler.reset();

  PP.RemovePragmaHandler("clang", FPHandler.get());
  FPHandler.reset();

  PP.RemovePragmaHandler("clang", AttributePragmaHandler.get());
  AttributePragmaHandler.reset();
}

/// Handle the annotation token produced for #pragma unused(...)
///
/// Each annot_pragma_unused is followed by the argument token so e.g.
/// "#pragma unused(x,y)" becomes:
/// annot_pragma_unused 'x' annot_pragma_unused 'y'
void Parser::HandlePragmaUnused() {
  assert(Tok.is(tok::annot_pragma_unused));
  SourceLocation UnusedLoc = ConsumeAnnotationToken();
  Actions.ActOnPragmaUnused(Tok, getCurScope(), UnusedLoc);
  ConsumeToken(); // The argument token.
}

void Parser::HandlePragmaVisibility() {
  assert(Tok.is(tok::annot_pragma_vis));
  const IdentifierInfo *VisType =
    static_cast<IdentifierInfo *>(Tok.getAnnotationValue());
  SourceLocation VisLoc = ConsumeAnnotationToken();
  Actions.ActOnPragmaVisibility(VisType, VisLoc);
}

namespace {
struct PragmaPackInfo {
  Sema::PragmaMsStackAction Action;
  StringRef SlotLabel;
  Token Alignment;
};
} // end anonymous namespace

void Parser::HandlePragmaPack() {
  assert(Tok.is(tok::annot_pragma_pack));
  PragmaPackInfo *Info =
    static_cast<PragmaPackInfo *>(Tok.getAnnotationValue());
  SourceLocation PragmaLoc = Tok.getLocation();
  ExprResult Alignment;
  if (Info->Alignment.is(tok::numeric_constant)) {
    Alignment = Actions.ActOnNumericConstant(Info->Alignment);
    if (Alignment.isInvalid()) {
      ConsumeAnnotationToken();
      return;
    }
  }
  Actions.ActOnPragmaPack(PragmaLoc, Info->Action, Info->SlotLabel,
                          Alignment.get());
  // Consume the token after processing the pragma to enable pragma-specific
  // #include warnings.
  ConsumeAnnotationToken();
}

void Parser::HandlePragmaMSStruct() {
  assert(Tok.is(tok::annot_pragma_msstruct));
  PragmaMSStructKind Kind = static_cast<PragmaMSStructKind>(
      reinterpret_cast<uintptr_t>(Tok.getAnnotationValue()));
  Actions.ActOnPragmaMSStruct(Kind);
  ConsumeAnnotationToken();
}

void Parser::HandlePragmaAlign() {
  assert(Tok.is(tok::annot_pragma_align));
  Sema::PragmaOptionsAlignKind Kind =
    static_cast<Sema::PragmaOptionsAlignKind>(
    reinterpret_cast<uintptr_t>(Tok.getAnnotationValue()));
  Actions.ActOnPragmaOptionsAlign(Kind, Tok.getLocation());
  // Consume the token after processing the pragma to enable pragma-specific
  // #include warnings.
  ConsumeAnnotationToken();
}

void Parser::HandlePragmaDump() {
  assert(Tok.is(tok::annot_pragma_dump));
  IdentifierInfo *II =
      reinterpret_cast<IdentifierInfo *>(Tok.getAnnotationValue());
  Actions.ActOnPragmaDump(getCurScope(), Tok.getLocation(), II);
  ConsumeAnnotationToken();
}

void Parser::HandlePragmaWeak() {
  assert(Tok.is(tok::annot_pragma_weak));
  SourceLocation PragmaLoc = ConsumeAnnotationToken();
  Actions.ActOnPragmaWeakID(Tok.getIdentifierInfo(), PragmaLoc,
                            Tok.getLocation());
  ConsumeToken(); // The weak name.
}

void Parser::HandlePragmaWeakAlias() {
  assert(Tok.is(tok::annot_pragma_weakalias));
  SourceLocation PragmaLoc = ConsumeAnnotationToken();
  IdentifierInfo *WeakName = Tok.getIdentifierInfo();
  SourceLocation WeakNameLoc = Tok.getLocation();
  ConsumeToken();
  IdentifierInfo *AliasName = Tok.getIdentifierInfo();
  SourceLocation AliasNameLoc = Tok.getLocation();
  ConsumeToken();
  Actions.ActOnPragmaWeakAlias(WeakName, AliasName, PragmaLoc,
                               WeakNameLoc, AliasNameLoc);

}

void Parser::HandlePragmaRedefineExtname() {
  assert(Tok.is(tok::annot_pragma_redefine_extname));
  SourceLocation RedefLoc = ConsumeAnnotationToken();
  IdentifierInfo *RedefName = Tok.getIdentifierInfo();
  SourceLocation RedefNameLoc = Tok.getLocation();
  ConsumeToken();
  IdentifierInfo *AliasName = Tok.getIdentifierInfo();
  SourceLocation AliasNameLoc = Tok.getLocation();
  ConsumeToken();
  Actions.ActOnPragmaRedefineExtname(RedefName, AliasName, RedefLoc,
                                     RedefNameLoc, AliasNameLoc);
}

void Parser::HandlePragmaFPContract() {
  assert(Tok.is(tok::annot_pragma_fp_contract));
  tok::OnOffSwitch OOS =
    static_cast<tok::OnOffSwitch>(
    reinterpret_cast<uintptr_t>(Tok.getAnnotationValue()));

  LangOptions::FPContractModeKind FPC;
  switch (OOS) {
  case tok::OOS_ON:
    FPC = LangOptions::FPC_On;
    break;
  case tok::OOS_OFF:
    FPC = LangOptions::FPC_Off;
    break;
  case tok::OOS_DEFAULT:
    FPC = getLangOpts().getDefaultFPContractMode();
    break;
  }

  Actions.ActOnPragmaFPContract(FPC);
  ConsumeAnnotationToken();
}

void Parser::HandlePragmaFEnvAccess() {
  assert(Tok.is(tok::annot_pragma_fenv_access));
  tok::OnOffSwitch OOS =
    static_cast<tok::OnOffSwitch>(
    reinterpret_cast<uintptr_t>(Tok.getAnnotationValue()));

  LangOptions::FEnvAccessModeKind FPC;
  switch (OOS) {
  case tok::OOS_ON:
    FPC = LangOptions::FEA_On;
    break;
  case tok::OOS_OFF:
    FPC = LangOptions::FEA_Off;
    break;
  case tok::OOS_DEFAULT: // FIXME: Add this cli option when it makes sense.
    FPC = LangOptions::FEA_Off;
    break;
  }

  Actions.ActOnPragmaFEnvAccess(FPC);
  ConsumeAnnotationToken();
}


StmtResult Parser::HandlePragmaCaptured()
{
  assert(Tok.is(tok::annot_pragma_captured));
  ConsumeAnnotationToken();

  if (Tok.isNot(tok::l_brace)) {
    PP.Diag(Tok, diag::err_expected) << tok::l_brace;
    return StmtError();
  }

  SourceLocation Loc = Tok.getLocation();

  ParseScope CapturedRegionScope(this, Scope::FnScope | Scope::DeclScope |
                                           Scope::CompoundStmtScope);
  Actions.ActOnCapturedRegionStart(Loc, getCurScope(), CR_Default,
                                   /*NumParams=*/1);

  StmtResult R = ParseCompoundStatement();
  CapturedRegionScope.Exit();

  if (R.isInvalid()) {
    Actions.ActOnCapturedRegionError();
    return StmtError();
  }

  return Actions.ActOnCapturedRegionEnd(R.get());
}

namespace {
  enum OpenCLExtState : char {
    Disable, Enable, Begin, End
  };
  typedef std::pair<const IdentifierInfo *, OpenCLExtState> OpenCLExtData;
}

void Parser::HandlePragmaOpenCLExtension() {
  assert(Tok.is(tok::annot_pragma_opencl_extension));
  OpenCLExtData *Data = static_cast<OpenCLExtData*>(Tok.getAnnotationValue());
  auto State = Data->second;
  auto Ident = Data->first;
  SourceLocation NameLoc = Tok.getLocation();
  ConsumeAnnotationToken();

  auto &Opt = Actions.getOpenCLOptions();
  auto Name = Ident->getName();
  // OpenCL 1.1 9.1: "The all variant sets the behavior for all extensions,
  // overriding all previously issued extension directives, but only if the
  // behavior is set to disable."
  if (Name == "all") {
    if (State == Disable) {
      Opt.disableAll();
      Opt.enableSupportedCore(getLangOpts().OpenCLVersion);
    } else {
      PP.Diag(NameLoc, diag::warn_pragma_expected_predicate) << 1;
    }
  } else if (State == Begin) {
    if (!Opt.isKnown(Name) ||
        !Opt.isSupported(Name, getLangOpts().OpenCLVersion)) {
      Opt.support(Name);
    }
    Actions.setCurrentOpenCLExtension(Name);
  } else if (State == End) {
    if (Name != Actions.getCurrentOpenCLExtension())
      PP.Diag(NameLoc, diag::warn_pragma_begin_end_mismatch);
    Actions.setCurrentOpenCLExtension("");
  } else if (!Opt.isKnown(Name))
    PP.Diag(NameLoc, diag::warn_pragma_unknown_extension) << Ident;
  else if (Opt.isSupportedExtension(Name, getLangOpts().OpenCLVersion))
    Opt.enable(Name, State == Enable);
  else if (Opt.isSupportedCore(Name, getLangOpts().OpenCLVersion))
    PP.Diag(NameLoc, diag::warn_pragma_extension_is_core) << Ident;
  else
    PP.Diag(NameLoc, diag::warn_pragma_unsupported_extension) << Ident;
}

void Parser::HandlePragmaMSPointersToMembers() {
  assert(Tok.is(tok::annot_pragma_ms_pointers_to_members));
  LangOptions::PragmaMSPointersToMembersKind RepresentationMethod =
      static_cast<LangOptions::PragmaMSPointersToMembersKind>(
          reinterpret_cast<uintptr_t>(Tok.getAnnotationValue()));
  SourceLocation PragmaLoc = ConsumeAnnotationToken();
  Actions.ActOnPragmaMSPointersToMembers(RepresentationMethod, PragmaLoc);
}

void Parser::HandlePragmaMSVtorDisp() {
  assert(Tok.is(tok::annot_pragma_ms_vtordisp));
  uintptr_t Value = reinterpret_cast<uintptr_t>(Tok.getAnnotationValue());
  Sema::PragmaMsStackAction Action =
      static_cast<Sema::PragmaMsStackAction>((Value >> 16) & 0xFFFF);
  MSVtorDispAttr::Mode Mode = MSVtorDispAttr::Mode(Value & 0xFFFF);
  SourceLocation PragmaLoc = ConsumeAnnotationToken();
  Actions.ActOnPragmaMSVtorDisp(Action, PragmaLoc, Mode);
}

void Parser::HandlePragmaMSPragma() {
  assert(Tok.is(tok::annot_pragma_ms_pragma));
  // Grab the tokens out of the annotation and enter them into the stream.
  auto TheTokens =
      (std::pair<std::unique_ptr<Token[]>, size_t> *)Tok.getAnnotationValue();
  PP.EnterTokenStream(std::move(TheTokens->first), TheTokens->second, true);
  SourceLocation PragmaLocation = ConsumeAnnotationToken();
  assert(Tok.isAnyIdentifier());
  StringRef PragmaName = Tok.getIdentifierInfo()->getName();
  PP.Lex(Tok); // pragma kind

  // Figure out which #pragma we're dealing with.  The switch has no default
  // because lex shouldn't emit the annotation token for unrecognized pragmas.
  typedef bool (Parser::*PragmaHandler)(StringRef, SourceLocation);
  PragmaHandler Handler = llvm::StringSwitch<PragmaHandler>(PragmaName)
    .Case("data_seg", &Parser::HandlePragmaMSSegment)
    .Case("bss_seg", &Parser::HandlePragmaMSSegment)
    .Case("const_seg", &Parser::HandlePragmaMSSegment)
    .Case("code_seg", &Parser::HandlePragmaMSSegment)
    .Case("section", &Parser::HandlePragmaMSSection)
    .Case("init_seg", &Parser::HandlePragmaMSInitSeg);

  if (!(this->*Handler)(PragmaName, PragmaLocation)) {
    // Pragma handling failed, and has been diagnosed.  Slurp up the tokens
    // until eof (really end of line) to prevent follow-on errors.
    while (Tok.isNot(tok::eof))
      PP.Lex(Tok);
    PP.Lex(Tok);
  }
}

bool Parser::HandlePragmaMSSection(StringRef PragmaName,
                                   SourceLocation PragmaLocation) {
  if (Tok.isNot(tok::l_paren)) {
    PP.Diag(PragmaLocation, diag::warn_pragma_expected_lparen) << PragmaName;
    return false;
  }
  PP.Lex(Tok); // (
  // Parsing code for pragma section
  if (Tok.isNot(tok::string_literal)) {
    PP.Diag(PragmaLocation, diag::warn_pragma_expected_section_name)
        << PragmaName;
    return false;
  }
  ExprResult StringResult = ParseStringLiteralExpression();
  if (StringResult.isInvalid())
    return false; // Already diagnosed.
  StringLiteral *SegmentName = cast<StringLiteral>(StringResult.get());
  if (SegmentName->getCharByteWidth() != 1) {
    PP.Diag(PragmaLocation, diag::warn_pragma_expected_non_wide_string)
        << PragmaName;
    return false;
  }
  int SectionFlags = ASTContext::PSF_Read;
  bool SectionFlagsAreDefault = true;
  while (Tok.is(tok::comma)) {
    PP.Lex(Tok); // ,
    // Ignore "long" and "short".
    // They are undocumented, but widely used, section attributes which appear
    // to do nothing.
    if (Tok.is(tok::kw_long) || Tok.is(tok::kw_short)) {
      PP.Lex(Tok); // long/short
      continue;
    }

    if (!Tok.isAnyIdentifier()) {
      PP.Diag(PragmaLocation, diag::warn_pragma_expected_action_or_r_paren)
          << PragmaName;
      return false;
    }
    ASTContext::PragmaSectionFlag Flag =
      llvm::StringSwitch<ASTContext::PragmaSectionFlag>(
      Tok.getIdentifierInfo()->getName())
      .Case("read", ASTContext::PSF_Read)
      .Case("write", ASTContext::PSF_Write)
      .Case("execute", ASTContext::PSF_Execute)
      .Case("shared", ASTContext::PSF_Invalid)
      .Case("nopage", ASTContext::PSF_Invalid)
      .Case("nocache", ASTContext::PSF_Invalid)
      .Case("discard", ASTContext::PSF_Invalid)
      .Case("remove", ASTContext::PSF_Invalid)
      .Default(ASTContext::PSF_None);
    if (Flag == ASTContext::PSF_None || Flag == ASTContext::PSF_Invalid) {
      PP.Diag(PragmaLocation, Flag == ASTContext::PSF_None
                                  ? diag::warn_pragma_invalid_specific_action
                                  : diag::warn_pragma_unsupported_action)
          << PragmaName << Tok.getIdentifierInfo()->getName();
      return false;
    }
    SectionFlags |= Flag;
    SectionFlagsAreDefault = false;
    PP.Lex(Tok); // Identifier
  }
  // If no section attributes are specified, the section will be marked as
  // read/write.
  if (SectionFlagsAreDefault)
    SectionFlags |= ASTContext::PSF_Write;
  if (Tok.isNot(tok::r_paren)) {
    PP.Diag(PragmaLocation, diag::warn_pragma_expected_rparen) << PragmaName;
    return false;
  }
  PP.Lex(Tok); // )
  if (Tok.isNot(tok::eof)) {
    PP.Diag(PragmaLocation, diag::warn_pragma_extra_tokens_at_eol)
        << PragmaName;
    return false;
  }
  PP.Lex(Tok); // eof
  Actions.ActOnPragmaMSSection(PragmaLocation, SectionFlags, SegmentName);
  return true;
}

bool Parser::HandlePragmaMSSegment(StringRef PragmaName,
                                   SourceLocation PragmaLocation) {
  if (Tok.isNot(tok::l_paren)) {
    PP.Diag(PragmaLocation, diag::warn_pragma_expected_lparen) << PragmaName;
    return false;
  }
  PP.Lex(Tok); // (
  Sema::PragmaMsStackAction Action = Sema::PSK_Reset;
  StringRef SlotLabel;
  if (Tok.isAnyIdentifier()) {
    StringRef PushPop = Tok.getIdentifierInfo()->getName();
    if (PushPop == "push")
      Action = Sema::PSK_Push;
    else if (PushPop == "pop")
      Action = Sema::PSK_Pop;
    else {
      PP.Diag(PragmaLocation,
              diag::warn_pragma_expected_section_push_pop_or_name)
          << PragmaName;
      return false;
    }
    if (Action != Sema::PSK_Reset) {
      PP.Lex(Tok); // push | pop
      if (Tok.is(tok::comma)) {
        PP.Lex(Tok); // ,
        // If we've got a comma, we either need a label or a string.
        if (Tok.isAnyIdentifier()) {
          SlotLabel = Tok.getIdentifierInfo()->getName();
          PP.Lex(Tok); // identifier
          if (Tok.is(tok::comma))
            PP.Lex(Tok);
          else if (Tok.isNot(tok::r_paren)) {
            PP.Diag(PragmaLocation, diag::warn_pragma_expected_punc)
                << PragmaName;
            return false;
          }
        }
      } else if (Tok.isNot(tok::r_paren)) {
        PP.Diag(PragmaLocation, diag::warn_pragma_expected_punc) << PragmaName;
        return false;
      }
    }
  }
  // Grab the string literal for our section name.
  StringLiteral *SegmentName = nullptr;
  if (Tok.isNot(tok::r_paren)) {
    if (Tok.isNot(tok::string_literal)) {
      unsigned DiagID = Action != Sema::PSK_Reset ? !SlotLabel.empty() ?
          diag::warn_pragma_expected_section_name :
          diag::warn_pragma_expected_section_label_or_name :
          diag::warn_pragma_expected_section_push_pop_or_name;
      PP.Diag(PragmaLocation, DiagID) << PragmaName;
      return false;
    }
    ExprResult StringResult = ParseStringLiteralExpression();
    if (StringResult.isInvalid())
      return false; // Already diagnosed.
    SegmentName = cast<StringLiteral>(StringResult.get());
    if (SegmentName->getCharByteWidth() != 1) {
      PP.Diag(PragmaLocation, diag::warn_pragma_expected_non_wide_string)
          << PragmaName;
      return false;
    }
    // Setting section "" has no effect
    if (SegmentName->getLength())
      Action = (Sema::PragmaMsStackAction)(Action | Sema::PSK_Set);
  }
  if (Tok.isNot(tok::r_paren)) {
    PP.Diag(PragmaLocation, diag::warn_pragma_expected_rparen) << PragmaName;
    return false;
  }
  PP.Lex(Tok); // )
  if (Tok.isNot(tok::eof)) {
    PP.Diag(PragmaLocation, diag::warn_pragma_extra_tokens_at_eol)
        << PragmaName;
    return false;
  }
  PP.Lex(Tok); // eof
  Actions.ActOnPragmaMSSeg(PragmaLocation, Action, SlotLabel,
                           SegmentName, PragmaName);
  return true;
}

// #pragma init_seg({ compiler | lib | user | "section-name" [, func-name]} )
bool Parser::HandlePragmaMSInitSeg(StringRef PragmaName,
                                   SourceLocation PragmaLocation) {
  if (getTargetInfo().getTriple().getEnvironment() != llvm::Triple::MSVC) {
    PP.Diag(PragmaLocation, diag::warn_pragma_init_seg_unsupported_target);
    return false;
  }

  if (ExpectAndConsume(tok::l_paren, diag::warn_pragma_expected_lparen,
                       PragmaName))
    return false;

  // Parse either the known section names or the string section name.
  StringLiteral *SegmentName = nullptr;
  if (Tok.isAnyIdentifier()) {
    auto *II = Tok.getIdentifierInfo();
    StringRef Section = llvm::StringSwitch<StringRef>(II->getName())
                            .Case("compiler", "\".CRT$XCC\"")
                            .Case("lib", "\".CRT$XCL\"")
                            .Case("user", "\".CRT$XCU\"")
                            .Default("");

    if (!Section.empty()) {
      // Pretend the user wrote the appropriate string literal here.
      Token Toks[1];
      Toks[0].startToken();
      Toks[0].setKind(tok::string_literal);
      Toks[0].setLocation(Tok.getLocation());
      Toks[0].setLiteralData(Section.data());
      Toks[0].setLength(Section.size());
      SegmentName =
          cast<StringLiteral>(Actions.ActOnStringLiteral(Toks, nullptr).get());
      PP.Lex(Tok);
    }
  } else if (Tok.is(tok::string_literal)) {
    ExprResult StringResult = ParseStringLiteralExpression();
    if (StringResult.isInvalid())
      return false;
    SegmentName = cast<StringLiteral>(StringResult.get());
    if (SegmentName->getCharByteWidth() != 1) {
      PP.Diag(PragmaLocation, diag::warn_pragma_expected_non_wide_string)
          << PragmaName;
      return false;
    }
    // FIXME: Add support for the '[, func-name]' part of the pragma.
  }

  if (!SegmentName) {
    PP.Diag(PragmaLocation, diag::warn_pragma_expected_init_seg) << PragmaName;
    return false;
  }

  if (ExpectAndConsume(tok::r_paren, diag::warn_pragma_expected_rparen,
                       PragmaName) ||
      ExpectAndConsume(tok::eof, diag::warn_pragma_extra_tokens_at_eol,
                       PragmaName))
    return false;

  Actions.ActOnPragmaMSInitSeg(PragmaLocation, SegmentName);
  return true;
}

namespace {
struct PragmaLoopHintInfo {
  Token PragmaName;
  Token Option;
  ArrayRef<Token> Toks;
  ArrayRef<Token> ArrayToks; // INTEL
};
} // end anonymous namespace

static std::string PragmaLoopHintString(Token PragmaName, Token Option) {
  std::string PragmaString;
  if (PragmaName.getIdentifierInfo()->getName() == "loop") {
    PragmaString = "clang loop ";
    PragmaString += Option.getIdentifierInfo()->getName();
  } else if (PragmaName.getIdentifierInfo()->getName() == "unroll_and_jam") {
    PragmaString = "unroll_and_jam";
  } else {
    assert(PragmaName.getIdentifierInfo()->getName() == "unroll" &&
           "Unexpected pragma name");
    PragmaString = "unroll";
  }
  return PragmaString;
}

bool Parser::HandlePragmaLoopHint(LoopHint &Hint) {
  assert(Tok.is(tok::annot_pragma_loop_hint));
  PragmaLoopHintInfo *Info =
      static_cast<PragmaLoopHintInfo *>(Tok.getAnnotationValue());

  IdentifierInfo *PragmaNameInfo = Info->PragmaName.getIdentifierInfo();
  Hint.PragmaNameLoc = IdentifierLoc::create(
      Actions.Context, Info->PragmaName.getLocation(), PragmaNameInfo);

  // It is possible that the loop hint has no option identifier, such as
  // #pragma unroll(4).
  IdentifierInfo *OptionInfo = Info->Option.is(tok::identifier)
                                   ? Info->Option.getIdentifierInfo()
                                   : nullptr;
  Hint.OptionLoc = IdentifierLoc::create(
      Actions.Context, Info->Option.getLocation(), OptionInfo);

  llvm::ArrayRef<Token> Toks = Info->Toks;

  // Return a valid hint if pragma unroll or nounroll were specified
  // without an argument.
#if INTEL_CUSTOMIZATION
  bool PragmaLoopCoalesce = PragmaNameInfo->getName() == "loop_coalesce";
  bool PragmaIVDep = PragmaNameInfo->getName() == "ivdep";
  bool PragmaMinIIAtTargetFmax =
        PragmaNameInfo->getName() == "min_ii_at_target_fmax";
  bool PragmaDisableLoopPipelining =
          PragmaNameInfo->getName() == "disable_loop_pipelining";
  bool PragmaSpeculatedIterations=
          PragmaNameInfo->getName() == "speculated_iterations";
  bool PragmaForceHyperopt =
          PragmaNameInfo->getName() == "force_hyperopt";
  bool PragmaForceNoHyperopt =
          PragmaNameInfo->getName() == "force_no_hyperopt";
  bool PragmaDistributePoint = PragmaNameInfo->getName() == "distribute_point";
  bool PragmaNoFusion = PragmaNameInfo->getName() == "nofusion";
  bool PragmaFusion = PragmaNameInfo->getName() == "fusion";
  bool PragmaNoVector = PragmaNameInfo->getName() == "novector";
  bool PragmaVector = PragmaNameInfo->getName() == "vector";
  bool PragmaLoopCount = PragmaNameInfo->getName() == "loop_count";
#endif // INTEL_CUSTOMIZATION
  bool PragmaUnroll = PragmaNameInfo->getName() == "unroll";
  bool PragmaNoUnroll = PragmaNameInfo->getName() == "nounroll";
  bool PragmaUnrollAndJam = PragmaNameInfo->getName() == "unroll_and_jam";
  bool PragmaNoUnrollAndJam = PragmaNameInfo->getName() == "nounroll_and_jam";
#if INTEL_CUSTOMIZATION
  if (Toks.empty() && Info->ArrayToks.empty() &&
                      (PragmaUnroll || PragmaNoUnroll || PragmaUnrollAndJam ||
                       PragmaLoopCoalesce || PragmaIVDep ||
                       PragmaDisableLoopPipelining || PragmaMinIIAtTargetFmax ||
                       PragmaForceHyperopt || PragmaForceNoHyperopt ||
                       PragmaDistributePoint || PragmaNoFusion ||
                       PragmaFusion || PragmaNoVector || PragmaVector ||
                       PragmaLoopCount ||
#endif // INTEL_CUSTOMIZATION
                       PragmaNoUnrollAndJam)) {
    ConsumeAnnotationToken();
    Hint.Range = Info->PragmaName.getLocation();
    return true;
  }

#if INTEL_CUSTOMIZATION
  if (!Info->ArrayToks.empty()) {
    PP.EnterTokenStream(Info->ArrayToks, /*DisableMacroExpansion=*/false);
    ConsumeAnnotationToken();
    ExprResult VarExpr =
        Actions.CorrectDelayedTyposInExpr(ParseAssignmentExpression());
    if (VarExpr.isUsable())
      Hint.ArrayExpr = VarExpr.get();
  }
  if (Toks.empty()) {
    ConsumeToken();  // The terminator eof.
    Hint.Range = SourceRange(Info->PragmaName.getLocation(),
                             Info->ArrayToks.back().getLocation());
    return true;
  }
#endif // INTEL_CUSTOMIZATION

  // The constant expression is always followed by an eof token, which increases
  // the TokSize by 1.
  assert(!Toks.empty() &&
         "PragmaLoopHintInfo::Toks must contain at least one token.");

  // If no option is specified the argument is assumed to be a constant expr.
  bool OptionUnroll = false;
  bool OptionUnrollAndJam = false;
  bool OptionDistribute = false;
  bool StateOption = false;
  if (OptionInfo) { // Pragma Unroll does not specify an option.
    OptionUnroll = OptionInfo->isStr("unroll");
    OptionUnrollAndJam = OptionInfo->isStr("unroll_and_jam");
    OptionDistribute = OptionInfo->isStr("distribute");
    StateOption = llvm::StringSwitch<bool>(OptionInfo->getName())
                      .Case("vectorize", true)
                      .Case("interleave", true)
                      .Default(false) ||
                  OptionUnroll || OptionUnrollAndJam || OptionDistribute;
  }

  bool AssumeSafetyArg =
      !OptionUnroll && !OptionUnrollAndJam && !OptionDistribute;
  // Verify loop hint has an argument.
  if (Toks[0].is(tok::eof)) {
    ConsumeAnnotationToken();
    Diag(Toks[0].getLocation(), diag::err_pragma_loop_missing_argument)
        << /*StateArgument=*/StateOption
        << /*FullKeyword=*/(OptionUnroll || OptionUnrollAndJam)
        << /*AssumeSafetyKeyword=*/AssumeSafetyArg;
    return false;
  }

  // Validate the argument.
  if (StateOption) {
    ConsumeAnnotationToken();
    SourceLocation StateLoc = Toks[0].getLocation();
    IdentifierInfo *StateInfo = Toks[0].getIdentifierInfo();

    bool Valid =
        StateInfo && llvm::StringSwitch<bool>(StateInfo->getName())
                         .Cases("enable", "disable", true)
                         .Case("full", OptionUnroll || OptionUnrollAndJam)
                         .Case("assume_safety", AssumeSafetyArg)
                         .Default(false);
    if (!Valid) {
      Diag(Toks[0].getLocation(), diag::err_pragma_invalid_keyword)
          << /*FullKeyword=*/(OptionUnroll || OptionUnrollAndJam)
          << /*AssumeSafetyKeyword=*/AssumeSafetyArg;
      return false;
    }
    if (Toks.size() > 2)
      Diag(Tok.getLocation(), diag::warn_pragma_extra_tokens_at_eol)
          << PragmaLoopHintString(Info->PragmaName, Info->Option);
    Hint.StateLoc = IdentifierLoc::create(Actions.Context, StateLoc, StateInfo);
  } else {
    // Enter constant expression including eof terminator into token stream.
    PP.EnterTokenStream(Toks, /*DisableMacroExpansion=*/false);
#if INTEL_CUSTOMIZATION
    if (!Info->ArrayToks.empty())
      ConsumeToken();  // The terminator eof.
    else
#endif // INTEL_CUSTOMIZATION
    ConsumeAnnotationToken();

    ExprResult R = ParseConstantExpression();

    // Tokens following an error in an ill-formed constant expression will
    // remain in the token stream and must be removed.
    if (Tok.isNot(tok::eof)) {
      Diag(Tok.getLocation(), diag::warn_pragma_extra_tokens_at_eol)
          << PragmaLoopHintString(Info->PragmaName, Info->Option);
      while (Tok.isNot(tok::eof))
        ConsumeAnyToken();
    }

    ConsumeToken(); // Consume the constant expression eof terminator.

    if (R.isInvalid() ||
#if INTEL_CUSTOMIZATION
        // CQ#366562 - allow pragma unroll value in IntelCompat mode be out of
        // strictly positive 32-bit integer range.
        Actions.CheckLoopHintExpr(R.get(), Toks[0].getLocation(),
                                  /*IsCheckRange=*/
                                  !getLangOpts().IntelCompat ||
                                  !(PragmaUnroll || PragmaUnrollAndJam),
                                  /* AllowNonNegativeValue */
                                  PragmaSpeculatedIterations))
#endif // INTEL_CUSTOMIZATION
      return false;

    // Argument is a constant expression with an integer type.
    Hint.ValueExpr = R.get();
  }

  Hint.Range = SourceRange(Info->PragmaName.getLocation(),
                           Info->Toks.back().getLocation());
  return true;
}

namespace {
struct PragmaAttributeInfo {
  enum ActionType { Push, Pop, Attribute };
  ParsedAttributes &Attributes;
  ActionType Action;
  ArrayRef<Token> Tokens;

  PragmaAttributeInfo(ParsedAttributes &Attributes) : Attributes(Attributes) {}
};

#include "clang/Parse/AttrSubMatchRulesParserStringSwitches.inc"

} // end anonymous namespace

static StringRef getIdentifier(const Token &Tok) {
  if (Tok.is(tok::identifier))
    return Tok.getIdentifierInfo()->getName();
  const char *S = tok::getKeywordSpelling(Tok.getKind());
  if (!S)
    return "";
  return S;
}

static bool isAbstractAttrMatcherRule(attr::SubjectMatchRule Rule) {
  using namespace attr;
  switch (Rule) {
#define ATTR_MATCH_RULE(Value, Spelling, IsAbstract)                           \
  case Value:                                                                  \
    return IsAbstract;
#include "clang/Basic/AttrSubMatchRulesList.inc"
  }
  llvm_unreachable("Invalid attribute subject match rule");
  return false;
}

static void diagnoseExpectedAttributeSubjectSubRule(
    Parser &PRef, attr::SubjectMatchRule PrimaryRule, StringRef PrimaryRuleName,
    SourceLocation SubRuleLoc) {
  auto Diagnostic =
      PRef.Diag(SubRuleLoc,
                diag::err_pragma_attribute_expected_subject_sub_identifier)
      << PrimaryRuleName;
  if (const char *SubRules = validAttributeSubjectMatchSubRules(PrimaryRule))
    Diagnostic << /*SubRulesSupported=*/1 << SubRules;
  else
    Diagnostic << /*SubRulesSupported=*/0;
}

static void diagnoseUnknownAttributeSubjectSubRule(
    Parser &PRef, attr::SubjectMatchRule PrimaryRule, StringRef PrimaryRuleName,
    StringRef SubRuleName, SourceLocation SubRuleLoc) {

  auto Diagnostic =
      PRef.Diag(SubRuleLoc, diag::err_pragma_attribute_unknown_subject_sub_rule)
      << SubRuleName << PrimaryRuleName;
  if (const char *SubRules = validAttributeSubjectMatchSubRules(PrimaryRule))
    Diagnostic << /*SubRulesSupported=*/1 << SubRules;
  else
    Diagnostic << /*SubRulesSupported=*/0;
}

bool Parser::ParsePragmaAttributeSubjectMatchRuleSet(
    attr::ParsedSubjectMatchRuleSet &SubjectMatchRules, SourceLocation &AnyLoc,
    SourceLocation &LastMatchRuleEndLoc) {
  bool IsAny = false;
  BalancedDelimiterTracker AnyParens(*this, tok::l_paren);
  if (getIdentifier(Tok) == "any") {
    AnyLoc = ConsumeToken();
    IsAny = true;
    if (AnyParens.expectAndConsume())
      return true;
  }

  do {
    // Parse the subject matcher rule.
    StringRef Name = getIdentifier(Tok);
    if (Name.empty()) {
      Diag(Tok, diag::err_pragma_attribute_expected_subject_identifier);
      return true;
    }
    std::pair<Optional<attr::SubjectMatchRule>,
              Optional<attr::SubjectMatchRule> (*)(StringRef, bool)>
        Rule = isAttributeSubjectMatchRule(Name);
    if (!Rule.first) {
      Diag(Tok, diag::err_pragma_attribute_unknown_subject_rule) << Name;
      return true;
    }
    attr::SubjectMatchRule PrimaryRule = *Rule.first;
    SourceLocation RuleLoc = ConsumeToken();

    BalancedDelimiterTracker Parens(*this, tok::l_paren);
    if (isAbstractAttrMatcherRule(PrimaryRule)) {
      if (Parens.expectAndConsume())
        return true;
    } else if (Parens.consumeOpen()) {
      if (!SubjectMatchRules
               .insert(
                   std::make_pair(PrimaryRule, SourceRange(RuleLoc, RuleLoc)))
               .second)
        Diag(RuleLoc, diag::err_pragma_attribute_duplicate_subject)
            << Name
            << FixItHint::CreateRemoval(SourceRange(
                   RuleLoc, Tok.is(tok::comma) ? Tok.getLocation() : RuleLoc));
      LastMatchRuleEndLoc = RuleLoc;
      continue;
    }

    // Parse the sub-rules.
    StringRef SubRuleName = getIdentifier(Tok);
    if (SubRuleName.empty()) {
      diagnoseExpectedAttributeSubjectSubRule(*this, PrimaryRule, Name,
                                              Tok.getLocation());
      return true;
    }
    attr::SubjectMatchRule SubRule;
    if (SubRuleName == "unless") {
      SourceLocation SubRuleLoc = ConsumeToken();
      BalancedDelimiterTracker Parens(*this, tok::l_paren);
      if (Parens.expectAndConsume())
        return true;
      SubRuleName = getIdentifier(Tok);
      if (SubRuleName.empty()) {
        diagnoseExpectedAttributeSubjectSubRule(*this, PrimaryRule, Name,
                                                SubRuleLoc);
        return true;
      }
      auto SubRuleOrNone = Rule.second(SubRuleName, /*IsUnless=*/true);
      if (!SubRuleOrNone) {
        std::string SubRuleUnlessName = "unless(" + SubRuleName.str() + ")";
        diagnoseUnknownAttributeSubjectSubRule(*this, PrimaryRule, Name,
                                               SubRuleUnlessName, SubRuleLoc);
        return true;
      }
      SubRule = *SubRuleOrNone;
      ConsumeToken();
      if (Parens.consumeClose())
        return true;
    } else {
      auto SubRuleOrNone = Rule.second(SubRuleName, /*IsUnless=*/false);
      if (!SubRuleOrNone) {
        diagnoseUnknownAttributeSubjectSubRule(*this, PrimaryRule, Name,
                                               SubRuleName, Tok.getLocation());
        return true;
      }
      SubRule = *SubRuleOrNone;
      ConsumeToken();
    }
    SourceLocation RuleEndLoc = Tok.getLocation();
    LastMatchRuleEndLoc = RuleEndLoc;
    if (Parens.consumeClose())
      return true;
    if (!SubjectMatchRules
             .insert(std::make_pair(SubRule, SourceRange(RuleLoc, RuleEndLoc)))
             .second) {
      Diag(RuleLoc, diag::err_pragma_attribute_duplicate_subject)
          << attr::getSubjectMatchRuleSpelling(SubRule)
          << FixItHint::CreateRemoval(SourceRange(
                 RuleLoc, Tok.is(tok::comma) ? Tok.getLocation() : RuleEndLoc));
      continue;
    }
  } while (IsAny && TryConsumeToken(tok::comma));

  if (IsAny)
    if (AnyParens.consumeClose())
      return true;

  return false;
}

namespace {

/// Describes the stage at which attribute subject rule parsing was interrupted.
enum class MissingAttributeSubjectRulesRecoveryPoint {
  Comma,
  ApplyTo,
  Equals,
  Any,
  None,
};

MissingAttributeSubjectRulesRecoveryPoint
getAttributeSubjectRulesRecoveryPointForToken(const Token &Tok) {
  if (const auto *II = Tok.getIdentifierInfo()) {
    if (II->isStr("apply_to"))
      return MissingAttributeSubjectRulesRecoveryPoint::ApplyTo;
    if (II->isStr("any"))
      return MissingAttributeSubjectRulesRecoveryPoint::Any;
  }
  if (Tok.is(tok::equal))
    return MissingAttributeSubjectRulesRecoveryPoint::Equals;
  return MissingAttributeSubjectRulesRecoveryPoint::None;
}

/// Creates a diagnostic for the attribute subject rule parsing diagnostic that
/// suggests the possible attribute subject rules in a fix-it together with
/// any other missing tokens.
DiagnosticBuilder createExpectedAttributeSubjectRulesTokenDiagnostic(
    unsigned DiagID, ParsedAttr &Attribute,
    MissingAttributeSubjectRulesRecoveryPoint Point, Parser &PRef) {
  SourceLocation Loc = PRef.getEndOfPreviousToken();
  if (Loc.isInvalid())
    Loc = PRef.getCurToken().getLocation();
  auto Diagnostic = PRef.Diag(Loc, DiagID);
  std::string FixIt;
  MissingAttributeSubjectRulesRecoveryPoint EndPoint =
      getAttributeSubjectRulesRecoveryPointForToken(PRef.getCurToken());
  if (Point == MissingAttributeSubjectRulesRecoveryPoint::Comma)
    FixIt = ", ";
  if (Point <= MissingAttributeSubjectRulesRecoveryPoint::ApplyTo &&
      EndPoint > MissingAttributeSubjectRulesRecoveryPoint::ApplyTo)
    FixIt += "apply_to";
  if (Point <= MissingAttributeSubjectRulesRecoveryPoint::Equals &&
      EndPoint > MissingAttributeSubjectRulesRecoveryPoint::Equals)
    FixIt += " = ";
  SourceRange FixItRange(Loc);
  if (EndPoint == MissingAttributeSubjectRulesRecoveryPoint::None) {
    // Gather the subject match rules that are supported by the attribute.
    SmallVector<std::pair<attr::SubjectMatchRule, bool>, 4> SubjectMatchRuleSet;
    Attribute.getMatchRules(PRef.getLangOpts(), SubjectMatchRuleSet);
    if (SubjectMatchRuleSet.empty()) {
      // FIXME: We can emit a "fix-it" with a subject list placeholder when
      // placeholders will be supported by the fix-its.
      return Diagnostic;
    }
    FixIt += "any(";
    bool NeedsComma = false;
    for (const auto &I : SubjectMatchRuleSet) {
      // Ensure that the missing rule is reported in the fix-it only when it's
      // supported in the current language mode.
      if (!I.second)
        continue;
      if (NeedsComma)
        FixIt += ", ";
      else
        NeedsComma = true;
      FixIt += attr::getSubjectMatchRuleSpelling(I.first);
    }
    FixIt += ")";
    // Check if we need to remove the range
    PRef.SkipUntil(tok::eof, Parser::StopBeforeMatch);
    FixItRange.setEnd(PRef.getCurToken().getLocation());
  }
  if (FixItRange.getBegin() == FixItRange.getEnd())
    Diagnostic << FixItHint::CreateInsertion(FixItRange.getBegin(), FixIt);
  else
    Diagnostic << FixItHint::CreateReplacement(
        CharSourceRange::getCharRange(FixItRange), FixIt);
  return Diagnostic;
}

} // end anonymous namespace

void Parser::HandlePragmaAttribute() {
  assert(Tok.is(tok::annot_pragma_attribute) &&
         "Expected #pragma attribute annotation token");
  SourceLocation PragmaLoc = Tok.getLocation();
  auto *Info = static_cast<PragmaAttributeInfo *>(Tok.getAnnotationValue());
  if (Info->Action == PragmaAttributeInfo::Pop) {
    ConsumeAnnotationToken();
    Actions.ActOnPragmaAttributePop(PragmaLoc);
    return;
  }
  // Parse the actual attribute with its arguments.
  assert((Info->Action == PragmaAttributeInfo::Push ||
          Info->Action == PragmaAttributeInfo::Attribute) &&
         "Unexpected #pragma attribute command");

  if (Info->Action == PragmaAttributeInfo::Push && Info->Tokens.empty()) {
    ConsumeAnnotationToken();
    Actions.ActOnPragmaAttributeEmptyPush(PragmaLoc);
    return;
  }

  PP.EnterTokenStream(Info->Tokens, /*DisableMacroExpansion=*/false);
  ConsumeAnnotationToken();

  ParsedAttributes &Attrs = Info->Attributes;
  Attrs.clearListOnly();

  auto SkipToEnd = [this]() {
    SkipUntil(tok::eof, StopBeforeMatch);
    ConsumeToken();
  };

  if (Tok.is(tok::l_square) && NextToken().is(tok::l_square)) {
    // Parse the CXX11 style attribute.
    ParseCXX11AttributeSpecifier(Attrs);
  } else if (Tok.is(tok::kw___attribute)) {
    ConsumeToken();
    if (ExpectAndConsume(tok::l_paren, diag::err_expected_lparen_after,
                         "attribute"))
      return SkipToEnd();
    if (ExpectAndConsume(tok::l_paren, diag::err_expected_lparen_after, "("))
      return SkipToEnd();

    if (Tok.isNot(tok::identifier)) {
      Diag(Tok, diag::err_pragma_attribute_expected_attribute_name);
      SkipToEnd();
      return;
    }
    IdentifierInfo *AttrName = Tok.getIdentifierInfo();
    SourceLocation AttrNameLoc = ConsumeToken();

    if (Tok.isNot(tok::l_paren))
      Attrs.addNew(AttrName, AttrNameLoc, nullptr, AttrNameLoc, nullptr, 0,
                   ParsedAttr::AS_GNU);
    else
      ParseGNUAttributeArgs(AttrName, AttrNameLoc, Attrs, /*EndLoc=*/nullptr,
                            /*ScopeName=*/nullptr,
                            /*ScopeLoc=*/SourceLocation(), ParsedAttr::AS_GNU,
                            /*Declarator=*/nullptr);

    if (ExpectAndConsume(tok::r_paren))
      return SkipToEnd();
    if (ExpectAndConsume(tok::r_paren))
      return SkipToEnd();
  } else if (Tok.is(tok::kw___declspec)) {
    ParseMicrosoftDeclSpecs(Attrs);
  } else {
    Diag(Tok, diag::err_pragma_attribute_expected_attribute_syntax);
    if (Tok.getIdentifierInfo()) {
      // If we suspect that this is an attribute suggest the use of
      // '__attribute__'.
      if (ParsedAttr::getKind(Tok.getIdentifierInfo(), /*ScopeName=*/nullptr,
                              ParsedAttr::AS_GNU) !=
          ParsedAttr::UnknownAttribute) {
        SourceLocation InsertStartLoc = Tok.getLocation();
        ConsumeToken();
        if (Tok.is(tok::l_paren)) {
          ConsumeAnyToken();
          SkipUntil(tok::r_paren, StopBeforeMatch);
          if (Tok.isNot(tok::r_paren))
            return SkipToEnd();
        }
        Diag(Tok, diag::note_pragma_attribute_use_attribute_kw)
            << FixItHint::CreateInsertion(InsertStartLoc, "__attribute__((")
            << FixItHint::CreateInsertion(Tok.getEndLoc(), "))");
      }
    }
    SkipToEnd();
    return;
  }

  if (Attrs.empty() || Attrs.begin()->isInvalid()) {
    SkipToEnd();
    return;
  }

  // Ensure that we don't have more than one attribute.
  if (Attrs.size() > 1) {
    SourceLocation Loc = Attrs[1].getLoc();
    Diag(Loc, diag::err_pragma_attribute_multiple_attributes);
    SkipToEnd();
    return;
  }

  ParsedAttr &Attribute = *Attrs.begin();
  if (!Attribute.isSupportedByPragmaAttribute()) {
    Diag(PragmaLoc, diag::err_pragma_attribute_unsupported_attribute)
        << Attribute.getName();
    SkipToEnd();
    return;
  }

  // Parse the subject-list.
  if (!TryConsumeToken(tok::comma)) {
    createExpectedAttributeSubjectRulesTokenDiagnostic(
        diag::err_expected, Attribute,
        MissingAttributeSubjectRulesRecoveryPoint::Comma, *this)
        << tok::comma;
    SkipToEnd();
    return;
  }

  if (Tok.isNot(tok::identifier)) {
    createExpectedAttributeSubjectRulesTokenDiagnostic(
        diag::err_pragma_attribute_invalid_subject_set_specifier, Attribute,
        MissingAttributeSubjectRulesRecoveryPoint::ApplyTo, *this);
    SkipToEnd();
    return;
  }
  const IdentifierInfo *II = Tok.getIdentifierInfo();
  if (!II->isStr("apply_to")) {
    createExpectedAttributeSubjectRulesTokenDiagnostic(
        diag::err_pragma_attribute_invalid_subject_set_specifier, Attribute,
        MissingAttributeSubjectRulesRecoveryPoint::ApplyTo, *this);
    SkipToEnd();
    return;
  }
  ConsumeToken();

  if (!TryConsumeToken(tok::equal)) {
    createExpectedAttributeSubjectRulesTokenDiagnostic(
        diag::err_expected, Attribute,
        MissingAttributeSubjectRulesRecoveryPoint::Equals, *this)
        << tok::equal;
    SkipToEnd();
    return;
  }

  attr::ParsedSubjectMatchRuleSet SubjectMatchRules;
  SourceLocation AnyLoc, LastMatchRuleEndLoc;
  if (ParsePragmaAttributeSubjectMatchRuleSet(SubjectMatchRules, AnyLoc,
                                              LastMatchRuleEndLoc)) {
    SkipToEnd();
    return;
  }

  // Tokens following an ill-formed attribute will remain in the token stream
  // and must be removed.
  if (Tok.isNot(tok::eof)) {
    Diag(Tok, diag::err_pragma_attribute_extra_tokens_after_attribute);
    SkipToEnd();
    return;
  }

  // Consume the eof terminator token.
  ConsumeToken();

  // Handle a mixed push/attribute by desurging to a push, then an attribute.
  if (Info->Action == PragmaAttributeInfo::Push)
    Actions.ActOnPragmaAttributeEmptyPush(PragmaLoc);

  Actions.ActOnPragmaAttributeAttribute(Attribute, PragmaLoc,
                                        std::move(SubjectMatchRules));
}

// #pragma GCC visibility comes in two variants:
//   'push' '(' [visibility] ')'
//   'pop'
void PragmaGCCVisibilityHandler::HandlePragma(Preprocessor &PP,
                                              PragmaIntroducerKind Introducer,
                                              Token &VisTok) {
  SourceLocation VisLoc = VisTok.getLocation();

  Token Tok;
  PP.LexUnexpandedToken(Tok);

  const IdentifierInfo *PushPop = Tok.getIdentifierInfo();

  const IdentifierInfo *VisType;
  if (PushPop && PushPop->isStr("pop")) {
    VisType = nullptr;
  } else if (PushPop && PushPop->isStr("push")) {
    PP.LexUnexpandedToken(Tok);
    if (Tok.isNot(tok::l_paren)) {
      PP.Diag(Tok.getLocation(), diag::warn_pragma_expected_lparen)
        << "visibility";
      return;
    }
    PP.LexUnexpandedToken(Tok);
    VisType = Tok.getIdentifierInfo();
    if (!VisType) {
      PP.Diag(Tok.getLocation(), diag::warn_pragma_expected_identifier)
        << "visibility";
      return;
    }
    PP.LexUnexpandedToken(Tok);
    if (Tok.isNot(tok::r_paren)) {
      PP.Diag(Tok.getLocation(), diag::warn_pragma_expected_rparen)
        << "visibility";
      return;
    }
  } else {
    PP.Diag(Tok.getLocation(), diag::warn_pragma_expected_identifier)
      << "visibility";
    return;
  }
  SourceLocation EndLoc = Tok.getLocation();
  PP.LexUnexpandedToken(Tok);
  if (Tok.isNot(tok::eod)) {
    PP.Diag(Tok.getLocation(), diag::warn_pragma_extra_tokens_at_eol)
      << "visibility";
    return;
  }

  auto Toks = llvm::make_unique<Token[]>(1);
  Toks[0].startToken();
  Toks[0].setKind(tok::annot_pragma_vis);
  Toks[0].setLocation(VisLoc);
  Toks[0].setAnnotationEndLoc(EndLoc);
  Toks[0].setAnnotationValue(
                          const_cast<void*>(static_cast<const void*>(VisType)));
  PP.EnterTokenStream(std::move(Toks), 1, /*DisableMacroExpansion=*/true);
}

// #pragma pack(...) comes in the following delicious flavors:
//   pack '(' [integer] ')'
//   pack '(' 'show' ')'
//   pack '(' ('push' | 'pop') [',' identifier] [, integer] ')'
void PragmaPackHandler::HandlePragma(Preprocessor &PP,
                                     PragmaIntroducerKind Introducer,
                                     Token &PackTok) {
  SourceLocation PackLoc = PackTok.getLocation();

  Token Tok;
  PP.Lex(Tok);
  if (Tok.isNot(tok::l_paren)) {
    PP.Diag(Tok.getLocation(), diag::warn_pragma_expected_lparen) << "pack";
    return;
  }

  Sema::PragmaMsStackAction Action = Sema::PSK_Reset;
  StringRef SlotLabel;
  Token Alignment;
  Alignment.startToken();
  PP.Lex(Tok);
  if (Tok.is(tok::numeric_constant)) {
    Alignment = Tok;

    PP.Lex(Tok);

    // In MSVC/gcc, #pragma pack(4) sets the alignment without affecting
    // the push/pop stack.
    // In Apple gcc, #pragma pack(4) is equivalent to #pragma pack(push, 4)
    Action =
        PP.getLangOpts().ApplePragmaPack ? Sema::PSK_Push_Set : Sema::PSK_Set;
  } else if (Tok.is(tok::identifier)) {
    const IdentifierInfo *II = Tok.getIdentifierInfo();
    if (II->isStr("show")) {
      Action = Sema::PSK_Show;
      PP.Lex(Tok);
    } else {
      if (II->isStr("push")) {
        Action = Sema::PSK_Push;
      } else if (II->isStr("pop")) {
        Action = Sema::PSK_Pop;
      } else {
        PP.Diag(Tok.getLocation(), diag::warn_pragma_invalid_action) << "pack";
        return;
      }
      PP.Lex(Tok);

      if (Tok.is(tok::comma)) {
        PP.Lex(Tok);

        if (Tok.is(tok::numeric_constant)) {
          Action = (Sema::PragmaMsStackAction)(Action | Sema::PSK_Set);
          Alignment = Tok;

          PP.Lex(Tok);
        } else if (Tok.is(tok::identifier)) {
          SlotLabel = Tok.getIdentifierInfo()->getName();
          PP.Lex(Tok);

          if (Tok.is(tok::comma)) {
            PP.Lex(Tok);

            if (Tok.isNot(tok::numeric_constant)) {
              PP.Diag(Tok.getLocation(), diag::warn_pragma_pack_malformed);
              return;
            }

            Action = (Sema::PragmaMsStackAction)(Action | Sema::PSK_Set);
            Alignment = Tok;

            PP.Lex(Tok);
          }
        } else {
          PP.Diag(Tok.getLocation(), diag::warn_pragma_pack_malformed);
          return;
        }
      }
    }
  } else if (PP.getLangOpts().ApplePragmaPack) {
    // In MSVC/gcc, #pragma pack() resets the alignment without affecting
    // the push/pop stack.
    // In Apple gcc #pragma pack() is equivalent to #pragma pack(pop).
    Action = Sema::PSK_Pop;
  }

  if (Tok.isNot(tok::r_paren)) {
    PP.Diag(Tok.getLocation(), diag::warn_pragma_expected_rparen) << "pack";
    return;
  }

  SourceLocation RParenLoc = Tok.getLocation();
  PP.Lex(Tok);
  if (Tok.isNot(tok::eod)) {
    PP.Diag(Tok.getLocation(), diag::warn_pragma_extra_tokens_at_eol) << "pack";
    return;
  }

  PragmaPackInfo *Info =
      PP.getPreprocessorAllocator().Allocate<PragmaPackInfo>(1);
  Info->Action = Action;
  Info->SlotLabel = SlotLabel;
  Info->Alignment = Alignment;

  MutableArrayRef<Token> Toks(PP.getPreprocessorAllocator().Allocate<Token>(1),
                              1);
  Toks[0].startToken();
  Toks[0].setKind(tok::annot_pragma_pack);
  Toks[0].setLocation(PackLoc);
  Toks[0].setAnnotationEndLoc(RParenLoc);
  Toks[0].setAnnotationValue(static_cast<void*>(Info));
  PP.EnterTokenStream(Toks, /*DisableMacroExpansion=*/true);
}

// #pragma ms_struct on
// #pragma ms_struct off
void PragmaMSStructHandler::HandlePragma(Preprocessor &PP,
                                         PragmaIntroducerKind Introducer,
                                         Token &MSStructTok) {
  PragmaMSStructKind Kind = PMSST_OFF;

  Token Tok;
  PP.Lex(Tok);
  if (Tok.isNot(tok::identifier)) {
    PP.Diag(Tok.getLocation(), diag::warn_pragma_ms_struct);
    return;
  }
  SourceLocation EndLoc = Tok.getLocation();
  const IdentifierInfo *II = Tok.getIdentifierInfo();
  if (II->isStr("on")) {
    Kind = PMSST_ON;
    PP.Lex(Tok);
  }
  else if (II->isStr("off") || II->isStr("reset"))
    PP.Lex(Tok);
  else {
    PP.Diag(Tok.getLocation(), diag::warn_pragma_ms_struct);
    return;
  }

  if (Tok.isNot(tok::eod)) {
    PP.Diag(Tok.getLocation(), diag::warn_pragma_extra_tokens_at_eol)
      << "ms_struct";
    return;
  }

  MutableArrayRef<Token> Toks(PP.getPreprocessorAllocator().Allocate<Token>(1),
                              1);
  Toks[0].startToken();
  Toks[0].setKind(tok::annot_pragma_msstruct);
  Toks[0].setLocation(MSStructTok.getLocation());
  Toks[0].setAnnotationEndLoc(EndLoc);
  Toks[0].setAnnotationValue(reinterpret_cast<void*>(
                             static_cast<uintptr_t>(Kind)));
  PP.EnterTokenStream(Toks, /*DisableMacroExpansion=*/true);
}

// #pragma clang section bss="abc" data="" rodata="def" text=""
void PragmaClangSectionHandler::HandlePragma(Preprocessor &PP,
             PragmaIntroducerKind Introducer, Token &FirstToken) {

  Token Tok;
  auto SecKind = Sema::PragmaClangSectionKind::PCSK_Invalid;

  PP.Lex(Tok); // eat 'section'
  while (Tok.isNot(tok::eod)) {
    if (Tok.isNot(tok::identifier)) {
      PP.Diag(Tok.getLocation(), diag::err_pragma_expected_clang_section_name) << "clang section";
      return;
    }

    const IdentifierInfo *SecType = Tok.getIdentifierInfo();
    if (SecType->isStr("bss"))
      SecKind = Sema::PragmaClangSectionKind::PCSK_BSS;
    else if (SecType->isStr("data"))
      SecKind = Sema::PragmaClangSectionKind::PCSK_Data;
    else if (SecType->isStr("rodata"))
      SecKind = Sema::PragmaClangSectionKind::PCSK_Rodata;
    else if (SecType->isStr("text"))
      SecKind = Sema::PragmaClangSectionKind::PCSK_Text;
    else {
      PP.Diag(Tok.getLocation(), diag::err_pragma_expected_clang_section_name) << "clang section";
      return;
    }

    PP.Lex(Tok); // eat ['bss'|'data'|'rodata'|'text']
    if (Tok.isNot(tok::equal)) {
      PP.Diag(Tok.getLocation(), diag::err_pragma_clang_section_expected_equal) << SecKind;
      return;
    }

    std::string SecName;
    if (!PP.LexStringLiteral(Tok, SecName, "pragma clang section", false))
      return;

    Actions.ActOnPragmaClangSection(Tok.getLocation(),
      (SecName.size()? Sema::PragmaClangSectionAction::PCSA_Set :
                       Sema::PragmaClangSectionAction::PCSA_Clear),
       SecKind, SecName);
  }
}

// #pragma 'align' '=' {'native','natural','mac68k','power','reset'}
// #pragma 'options 'align' '=' {'native','natural','mac68k','power','reset'}
static void ParseAlignPragma(Preprocessor &PP, Token &FirstTok,
                             bool IsOptions) {
  Token Tok;

  if (IsOptions) {
    PP.Lex(Tok);
    if (Tok.isNot(tok::identifier) ||
        !Tok.getIdentifierInfo()->isStr("align")) {
      PP.Diag(Tok.getLocation(), diag::warn_pragma_options_expected_align);
      return;
    }
  }

  PP.Lex(Tok);
  if (Tok.isNot(tok::equal)) {
    PP.Diag(Tok.getLocation(), diag::warn_pragma_align_expected_equal)
      << IsOptions;
    return;
  }

  PP.Lex(Tok);
  if (Tok.isNot(tok::identifier)) {
    PP.Diag(Tok.getLocation(), diag::warn_pragma_expected_identifier)
      << (IsOptions ? "options" : "align");
    return;
  }

  Sema::PragmaOptionsAlignKind Kind = Sema::POAK_Natural;
  const IdentifierInfo *II = Tok.getIdentifierInfo();
  if (II->isStr("native"))
    Kind = Sema::POAK_Native;
  else if (II->isStr("natural"))
    Kind = Sema::POAK_Natural;
  else if (II->isStr("packed"))
    Kind = Sema::POAK_Packed;
  else if (II->isStr("power"))
    Kind = Sema::POAK_Power;
  else if (II->isStr("mac68k"))
    Kind = Sema::POAK_Mac68k;
  else if (II->isStr("reset"))
    Kind = Sema::POAK_Reset;
  else {
    PP.Diag(Tok.getLocation(), diag::warn_pragma_align_invalid_option)
      << IsOptions;
    return;
  }

  SourceLocation EndLoc = Tok.getLocation();
  PP.Lex(Tok);
  if (Tok.isNot(tok::eod)) {
    PP.Diag(Tok.getLocation(), diag::warn_pragma_extra_tokens_at_eol)
      << (IsOptions ? "options" : "align");
    return;
  }

  MutableArrayRef<Token> Toks(PP.getPreprocessorAllocator().Allocate<Token>(1),
                              1);
  Toks[0].startToken();
  Toks[0].setKind(tok::annot_pragma_align);
  Toks[0].setLocation(FirstTok.getLocation());
  Toks[0].setAnnotationEndLoc(EndLoc);
  Toks[0].setAnnotationValue(reinterpret_cast<void*>(
                             static_cast<uintptr_t>(Kind)));
  PP.EnterTokenStream(Toks, /*DisableMacroExpansion=*/true);
}

void PragmaAlignHandler::HandlePragma(Preprocessor &PP,
                                      PragmaIntroducerKind Introducer,
                                      Token &AlignTok) {
  ParseAlignPragma(PP, AlignTok, /*IsOptions=*/false);
}

void PragmaOptionsHandler::HandlePragma(Preprocessor &PP,
                                        PragmaIntroducerKind Introducer,
                                        Token &OptionsTok) {
  ParseAlignPragma(PP, OptionsTok, /*IsOptions=*/true);
}

// #pragma unused(identifier)
void PragmaUnusedHandler::HandlePragma(Preprocessor &PP,
                                       PragmaIntroducerKind Introducer,
                                       Token &UnusedTok) {
  // FIXME: Should we be expanding macros here? My guess is no.
  SourceLocation UnusedLoc = UnusedTok.getLocation();

  // Lex the left '('.
  Token Tok;
  PP.Lex(Tok);
  if (Tok.isNot(tok::l_paren)) {
    PP.Diag(Tok.getLocation(), diag::warn_pragma_expected_lparen) << "unused";
    return;
  }

  // Lex the declaration reference(s).
  SmallVector<Token, 5> Identifiers;
  SourceLocation RParenLoc;
  bool LexID = true;

  while (true) {
    PP.Lex(Tok);

    if (LexID) {
      if (Tok.is(tok::identifier)) {
        Identifiers.push_back(Tok);
        LexID = false;
        continue;
      }

      // Illegal token!
      PP.Diag(Tok.getLocation(), diag::warn_pragma_unused_expected_var);
      return;
    }

    // We are execting a ')' or a ','.
    if (Tok.is(tok::comma)) {
      LexID = true;
      continue;
    }

    if (Tok.is(tok::r_paren)) {
      RParenLoc = Tok.getLocation();
      break;
    }

    // Illegal token!
    PP.Diag(Tok.getLocation(), diag::warn_pragma_expected_punc) << "unused";
    return;
  }

  PP.Lex(Tok);
  if (Tok.isNot(tok::eod)) {
    PP.Diag(Tok.getLocation(), diag::warn_pragma_extra_tokens_at_eol) <<
        "unused";
    return;
  }

  // Verify that we have a location for the right parenthesis.
  assert(RParenLoc.isValid() && "Valid '#pragma unused' must have ')'");
  assert(!Identifiers.empty() && "Valid '#pragma unused' must have arguments");

  // For each identifier token, insert into the token stream a
  // annot_pragma_unused token followed by the identifier token.
  // This allows us to cache a "#pragma unused" that occurs inside an inline
  // C++ member function.

  MutableArrayRef<Token> Toks(
      PP.getPreprocessorAllocator().Allocate<Token>(2 * Identifiers.size()),
      2 * Identifiers.size());
  for (unsigned i=0; i != Identifiers.size(); i++) {
    Token &pragmaUnusedTok = Toks[2*i], &idTok = Toks[2*i+1];
    pragmaUnusedTok.startToken();
    pragmaUnusedTok.setKind(tok::annot_pragma_unused);
    pragmaUnusedTok.setLocation(UnusedLoc);
    idTok = Identifiers[i];
  }
  PP.EnterTokenStream(Toks, /*DisableMacroExpansion=*/true);
}

// #pragma weak identifier
// #pragma weak identifier '=' identifier
void PragmaWeakHandler::HandlePragma(Preprocessor &PP,
                                     PragmaIntroducerKind Introducer,
                                     Token &WeakTok) {
  SourceLocation WeakLoc = WeakTok.getLocation();

  Token Tok;
  PP.Lex(Tok);
  if (Tok.isNot(tok::identifier)) {
    PP.Diag(Tok.getLocation(), diag::warn_pragma_expected_identifier) << "weak";
    return;
  }

  Token WeakName = Tok;
  bool HasAlias = false;
  Token AliasName;

  PP.Lex(Tok);
  if (Tok.is(tok::equal)) {
    HasAlias = true;
    PP.Lex(Tok);
    if (Tok.isNot(tok::identifier)) {
      PP.Diag(Tok.getLocation(), diag::warn_pragma_expected_identifier)
          << "weak";
      return;
    }
    AliasName = Tok;
    PP.Lex(Tok);
  }

  if (Tok.isNot(tok::eod)) {
    PP.Diag(Tok.getLocation(), diag::warn_pragma_extra_tokens_at_eol) << "weak";
    return;
  }

  if (HasAlias) {
    MutableArrayRef<Token> Toks(
        PP.getPreprocessorAllocator().Allocate<Token>(3), 3);
    Token &pragmaUnusedTok = Toks[0];
    pragmaUnusedTok.startToken();
    pragmaUnusedTok.setKind(tok::annot_pragma_weakalias);
    pragmaUnusedTok.setLocation(WeakLoc);
    pragmaUnusedTok.setAnnotationEndLoc(AliasName.getLocation());
    Toks[1] = WeakName;
    Toks[2] = AliasName;
    PP.EnterTokenStream(Toks, /*DisableMacroExpansion=*/true);
  } else {
    MutableArrayRef<Token> Toks(
        PP.getPreprocessorAllocator().Allocate<Token>(2), 2);
    Token &pragmaUnusedTok = Toks[0];
    pragmaUnusedTok.startToken();
    pragmaUnusedTok.setKind(tok::annot_pragma_weak);
    pragmaUnusedTok.setLocation(WeakLoc);
    pragmaUnusedTok.setAnnotationEndLoc(WeakLoc);
    Toks[1] = WeakName;
    PP.EnterTokenStream(Toks, /*DisableMacroExpansion=*/true);
  }
}

// #pragma redefine_extname identifier identifier
void PragmaRedefineExtnameHandler::HandlePragma(Preprocessor &PP,
                                               PragmaIntroducerKind Introducer,
                                                Token &RedefToken) {
  SourceLocation RedefLoc = RedefToken.getLocation();

  Token Tok;
  PP.Lex(Tok);
  if (Tok.isNot(tok::identifier)) {
    PP.Diag(Tok.getLocation(), diag::warn_pragma_expected_identifier) <<
      "redefine_extname";
    return;
  }

  Token RedefName = Tok;
  PP.Lex(Tok);

  if (Tok.isNot(tok::identifier)) {
    PP.Diag(Tok.getLocation(), diag::warn_pragma_expected_identifier)
        << "redefine_extname";
    return;
  }

  Token AliasName = Tok;
  PP.Lex(Tok);

  if (Tok.isNot(tok::eod)) {
    PP.Diag(Tok.getLocation(), diag::warn_pragma_extra_tokens_at_eol) <<
      "redefine_extname";
    return;
  }

  MutableArrayRef<Token> Toks(PP.getPreprocessorAllocator().Allocate<Token>(3),
                              3);
  Token &pragmaRedefTok = Toks[0];
  pragmaRedefTok.startToken();
  pragmaRedefTok.setKind(tok::annot_pragma_redefine_extname);
  pragmaRedefTok.setLocation(RedefLoc);
  pragmaRedefTok.setAnnotationEndLoc(AliasName.getLocation());
  Toks[1] = RedefName;
  Toks[2] = AliasName;
  PP.EnterTokenStream(Toks, /*DisableMacroExpansion=*/true);
}


void
PragmaFPContractHandler::HandlePragma(Preprocessor &PP,
                                      PragmaIntroducerKind Introducer,
                                      Token &Tok) {
  tok::OnOffSwitch OOS;
  if (PP.LexOnOffSwitch(OOS))
    return;

  MutableArrayRef<Token> Toks(PP.getPreprocessorAllocator().Allocate<Token>(1),
                              1);
  Toks[0].startToken();
  Toks[0].setKind(tok::annot_pragma_fp_contract);
  Toks[0].setLocation(Tok.getLocation());
  Toks[0].setAnnotationEndLoc(Tok.getLocation());
  Toks[0].setAnnotationValue(reinterpret_cast<void*>(
                             static_cast<uintptr_t>(OOS)));
  PP.EnterTokenStream(Toks, /*DisableMacroExpansion=*/true);
}

void
PragmaOpenCLExtensionHandler::HandlePragma(Preprocessor &PP,
                                           PragmaIntroducerKind Introducer,
                                           Token &Tok) {
  PP.LexUnexpandedToken(Tok);
  if (Tok.isNot(tok::identifier)) {
    PP.Diag(Tok.getLocation(), diag::warn_pragma_expected_identifier) <<
      "OPENCL";
    return;
  }
  IdentifierInfo *Ext = Tok.getIdentifierInfo();
  SourceLocation NameLoc = Tok.getLocation();

  PP.Lex(Tok);
  if (Tok.isNot(tok::colon)) {
    PP.Diag(Tok.getLocation(), diag::warn_pragma_expected_colon) << Ext;
    return;
  }

  PP.Lex(Tok);
  if (Tok.isNot(tok::identifier)) {
    PP.Diag(Tok.getLocation(), diag::warn_pragma_expected_predicate) << 0;
    return;
  }
  IdentifierInfo *Pred = Tok.getIdentifierInfo();

  OpenCLExtState State;
  if (Pred->isStr("enable")) {
    State = Enable;
  } else if (Pred->isStr("disable")) {
    State = Disable;
  } else if (Pred->isStr("begin"))
    State = Begin;
  else if (Pred->isStr("end"))
    State = End;
  else {
    PP.Diag(Tok.getLocation(), diag::warn_pragma_expected_predicate)
      << Ext->isStr("all");
    return;
  }
  SourceLocation StateLoc = Tok.getLocation();

  PP.Lex(Tok);
  if (Tok.isNot(tok::eod)) {
    PP.Diag(Tok.getLocation(), diag::warn_pragma_extra_tokens_at_eol) <<
      "OPENCL EXTENSION";
    return;
  }

  auto Info = PP.getPreprocessorAllocator().Allocate<OpenCLExtData>(1);
  Info->first = Ext;
  Info->second = State;
  MutableArrayRef<Token> Toks(PP.getPreprocessorAllocator().Allocate<Token>(1),
                              1);
  Toks[0].startToken();
  Toks[0].setKind(tok::annot_pragma_opencl_extension);
  Toks[0].setLocation(NameLoc);
  Toks[0].setAnnotationValue(static_cast<void*>(Info));
  Toks[0].setAnnotationEndLoc(StateLoc);
  PP.EnterTokenStream(Toks, /*DisableMacroExpansion=*/true);

  if (PP.getPPCallbacks())
    PP.getPPCallbacks()->PragmaOpenCLExtension(NameLoc, Ext,
                                               StateLoc, State);
}

/// Handle '#pragma omp ...' when OpenMP is disabled.
///
void
PragmaNoOpenMPHandler::HandlePragma(Preprocessor &PP,
                                    PragmaIntroducerKind Introducer,
                                    Token &FirstTok) {
  if (!PP.getDiagnostics().isIgnored(diag::warn_pragma_omp_ignored,
                                     FirstTok.getLocation())) {
    PP.Diag(FirstTok, diag::warn_pragma_omp_ignored);
    PP.getDiagnostics().setSeverity(diag::warn_pragma_omp_ignored,
                                    diag::Severity::Ignored, SourceLocation());
  }
  PP.DiscardUntilEndOfDirective();
}

/// Handle '#pragma omp ...' when OpenMP is enabled.
///
void
PragmaOpenMPHandler::HandlePragma(Preprocessor &PP,
                                  PragmaIntroducerKind Introducer,
                                  Token &FirstTok) {
  SmallVector<Token, 16> Pragma;
  Token Tok;
  Tok.startToken();
  Tok.setKind(tok::annot_pragma_openmp);
  Tok.setLocation(FirstTok.getLocation());

  while (Tok.isNot(tok::eod) && Tok.isNot(tok::eof)) {
    Pragma.push_back(Tok);
    PP.Lex(Tok);
    if (Tok.is(tok::annot_pragma_openmp)) {
      PP.Diag(Tok, diag::err_omp_unexpected_directive) << 0;
      unsigned InnerPragmaCnt = 1;
      while (InnerPragmaCnt != 0) {
        PP.Lex(Tok);
        if (Tok.is(tok::annot_pragma_openmp))
          ++InnerPragmaCnt;
        else if (Tok.is(tok::annot_pragma_openmp_end))
          --InnerPragmaCnt;
      }
      PP.Lex(Tok);
    }
  }
  SourceLocation EodLoc = Tok.getLocation();
  Tok.startToken();
  Tok.setKind(tok::annot_pragma_openmp_end);
  Tok.setLocation(EodLoc);
  Pragma.push_back(Tok);

  auto Toks = llvm::make_unique<Token[]>(Pragma.size());
  std::copy(Pragma.begin(), Pragma.end(), Toks.get());
  PP.EnterTokenStream(std::move(Toks), Pragma.size(),
                      /*DisableMacroExpansion=*/false);
}

/// Handle '#pragma pointers_to_members'
// The grammar for this pragma is as follows:
//
// <inheritance model> ::= ('single' | 'multiple' | 'virtual') '_inheritance'
//
// #pragma pointers_to_members '(' 'best_case' ')'
// #pragma pointers_to_members '(' 'full_generality' [',' inheritance-model] ')'
// #pragma pointers_to_members '(' inheritance-model ')'
void PragmaMSPointersToMembers::HandlePragma(Preprocessor &PP,
                                             PragmaIntroducerKind Introducer,
                                             Token &Tok) {
  SourceLocation PointersToMembersLoc = Tok.getLocation();
  PP.Lex(Tok);
  if (Tok.isNot(tok::l_paren)) {
    PP.Diag(PointersToMembersLoc, diag::warn_pragma_expected_lparen)
      << "pointers_to_members";
    return;
  }
  PP.Lex(Tok);
  const IdentifierInfo *Arg = Tok.getIdentifierInfo();
  if (!Arg) {
    PP.Diag(Tok.getLocation(), diag::warn_pragma_expected_identifier)
      << "pointers_to_members";
    return;
  }
  PP.Lex(Tok);

  LangOptions::PragmaMSPointersToMembersKind RepresentationMethod;
  if (Arg->isStr("best_case")) {
    RepresentationMethod = LangOptions::PPTMK_BestCase;
  } else {
    if (Arg->isStr("full_generality")) {
      if (Tok.is(tok::comma)) {
        PP.Lex(Tok);

        Arg = Tok.getIdentifierInfo();
        if (!Arg) {
          PP.Diag(Tok.getLocation(),
                  diag::err_pragma_pointers_to_members_unknown_kind)
              << Tok.getKind() << /*OnlyInheritanceModels*/ 0;
          return;
        }
        PP.Lex(Tok);
      } else if (Tok.is(tok::r_paren)) {
        // #pragma pointers_to_members(full_generality) implicitly specifies
        // virtual_inheritance.
        Arg = nullptr;
        RepresentationMethod = LangOptions::PPTMK_FullGeneralityVirtualInheritance;
      } else {
        PP.Diag(Tok.getLocation(), diag::err_expected_punc)
            << "full_generality";
        return;
      }
    }

    if (Arg) {
      if (Arg->isStr("single_inheritance")) {
        RepresentationMethod =
            LangOptions::PPTMK_FullGeneralitySingleInheritance;
      } else if (Arg->isStr("multiple_inheritance")) {
        RepresentationMethod =
            LangOptions::PPTMK_FullGeneralityMultipleInheritance;
      } else if (Arg->isStr("virtual_inheritance")) {
        RepresentationMethod =
            LangOptions::PPTMK_FullGeneralityVirtualInheritance;
      } else {
        PP.Diag(Tok.getLocation(),
                diag::err_pragma_pointers_to_members_unknown_kind)
            << Arg << /*HasPointerDeclaration*/ 1;
        return;
      }
    }
  }

  if (Tok.isNot(tok::r_paren)) {
    PP.Diag(Tok.getLocation(), diag::err_expected_rparen_after)
        << (Arg ? Arg->getName() : "full_generality");
    return;
  }

  SourceLocation EndLoc = Tok.getLocation();
  PP.Lex(Tok);
  if (Tok.isNot(tok::eod)) {
    PP.Diag(Tok.getLocation(), diag::warn_pragma_extra_tokens_at_eol)
      << "pointers_to_members";
    return;
  }

  Token AnnotTok;
  AnnotTok.startToken();
  AnnotTok.setKind(tok::annot_pragma_ms_pointers_to_members);
  AnnotTok.setLocation(PointersToMembersLoc);
  AnnotTok.setAnnotationEndLoc(EndLoc);
  AnnotTok.setAnnotationValue(
      reinterpret_cast<void *>(static_cast<uintptr_t>(RepresentationMethod)));
  PP.EnterToken(AnnotTok);
}

/// Handle '#pragma vtordisp'
// The grammar for this pragma is as follows:
//
// <vtordisp-mode> ::= ('off' | 'on' | '0' | '1' | '2' )
//
// #pragma vtordisp '(' ['push' ','] vtordisp-mode ')'
// #pragma vtordisp '(' 'pop' ')'
// #pragma vtordisp '(' ')'
void PragmaMSVtorDisp::HandlePragma(Preprocessor &PP,
                                    PragmaIntroducerKind Introducer,
                                    Token &Tok) {
  SourceLocation VtorDispLoc = Tok.getLocation();
  PP.Lex(Tok);
  if (Tok.isNot(tok::l_paren)) {
    PP.Diag(VtorDispLoc, diag::warn_pragma_expected_lparen) << "vtordisp";
    return;
  }
  PP.Lex(Tok);

  Sema::PragmaMsStackAction Action = Sema::PSK_Set;
  const IdentifierInfo *II = Tok.getIdentifierInfo();
  if (II) {
    if (II->isStr("push")) {
      // #pragma vtordisp(push, mode)
      PP.Lex(Tok);
      if (Tok.isNot(tok::comma)) {
        PP.Diag(VtorDispLoc, diag::warn_pragma_expected_punc) << "vtordisp";
        return;
      }
      PP.Lex(Tok);
      Action = Sema::PSK_Push_Set;
      // not push, could be on/off
    } else if (II->isStr("pop")) {
      // #pragma vtordisp(pop)
      PP.Lex(Tok);
      Action = Sema::PSK_Pop;
    }
    // not push or pop, could be on/off
  } else {
    if (Tok.is(tok::r_paren)) {
      // #pragma vtordisp()
      Action = Sema::PSK_Reset;
    }
  }


  uint64_t Value = 0;
  if (Action & Sema::PSK_Push || Action & Sema::PSK_Set) {
    const IdentifierInfo *II = Tok.getIdentifierInfo();
    if (II && II->isStr("off")) {
      PP.Lex(Tok);
      Value = 0;
    } else if (II && II->isStr("on")) {
      PP.Lex(Tok);
      Value = 1;
    } else if (Tok.is(tok::numeric_constant) &&
               PP.parseSimpleIntegerLiteral(Tok, Value)) {
      if (Value > 2) {
        PP.Diag(Tok.getLocation(), diag::warn_pragma_expected_integer)
            << 0 << 2 << "vtordisp";
        return;
      }
    } else {
      PP.Diag(Tok.getLocation(), diag::warn_pragma_invalid_action)
          << "vtordisp";
      return;
    }
  }

  // Finish the pragma: ')' $
  if (Tok.isNot(tok::r_paren)) {
    PP.Diag(VtorDispLoc, diag::warn_pragma_expected_rparen) << "vtordisp";
    return;
  }
  SourceLocation EndLoc = Tok.getLocation();
  PP.Lex(Tok);
  if (Tok.isNot(tok::eod)) {
    PP.Diag(Tok.getLocation(), diag::warn_pragma_extra_tokens_at_eol)
        << "vtordisp";
    return;
  }

  // Enter the annotation.
  Token AnnotTok;
  AnnotTok.startToken();
  AnnotTok.setKind(tok::annot_pragma_ms_vtordisp);
  AnnotTok.setLocation(VtorDispLoc);
  AnnotTok.setAnnotationEndLoc(EndLoc);
  AnnotTok.setAnnotationValue(reinterpret_cast<void *>(
      static_cast<uintptr_t>((Action << 16) | (Value & 0xFFFF))));
  PP.EnterToken(AnnotTok);
}

/// Handle all MS pragmas.  Simply forwards the tokens after inserting
/// an annotation token.
void PragmaMSPragma::HandlePragma(Preprocessor &PP,
                                  PragmaIntroducerKind Introducer,
                                  Token &Tok) {
  Token EoF, AnnotTok;
  EoF.startToken();
  EoF.setKind(tok::eof);
  AnnotTok.startToken();
  AnnotTok.setKind(tok::annot_pragma_ms_pragma);
  AnnotTok.setLocation(Tok.getLocation());
  AnnotTok.setAnnotationEndLoc(Tok.getLocation());
  SmallVector<Token, 8> TokenVector;
  // Suck up all of the tokens before the eod.
  for (; Tok.isNot(tok::eod); PP.Lex(Tok)) {
    TokenVector.push_back(Tok);
    AnnotTok.setAnnotationEndLoc(Tok.getLocation());
  }
  // Add a sentinel EoF token to the end of the list.
  TokenVector.push_back(EoF);
  // We must allocate this array with new because EnterTokenStream is going to
  // delete it later.
  auto TokenArray = llvm::make_unique<Token[]>(TokenVector.size());
  std::copy(TokenVector.begin(), TokenVector.end(), TokenArray.get());
  auto Value = new (PP.getPreprocessorAllocator())
      std::pair<std::unique_ptr<Token[]>, size_t>(std::move(TokenArray),
                                                  TokenVector.size());
  AnnotTok.setAnnotationValue(Value);
  PP.EnterToken(AnnotTok);
}

/// Handle the Microsoft \#pragma detect_mismatch extension.
///
/// The syntax is:
/// \code
///   #pragma detect_mismatch("name", "value")
/// \endcode
/// Where 'name' and 'value' are quoted strings.  The values are embedded in
/// the object file and passed along to the linker.  If the linker detects a
/// mismatch in the object file's values for the given name, a LNK2038 error
/// is emitted.  See MSDN for more details.
void PragmaDetectMismatchHandler::HandlePragma(Preprocessor &PP,
                                               PragmaIntroducerKind Introducer,
                                               Token &Tok) {
  SourceLocation DetectMismatchLoc = Tok.getLocation();
  PP.Lex(Tok);
  if (Tok.isNot(tok::l_paren)) {
    PP.Diag(DetectMismatchLoc, diag::err_expected) << tok::l_paren;
    return;
  }

  // Read the name to embed, which must be a string literal.
  std::string NameString;
  if (!PP.LexStringLiteral(Tok, NameString,
                           "pragma detect_mismatch",
                           /*MacroExpansion=*/true))
    return;

  // Read the comma followed by a second string literal.
  std::string ValueString;
  if (Tok.isNot(tok::comma)) {
    PP.Diag(Tok.getLocation(), diag::err_pragma_detect_mismatch_malformed);
    return;
  }

  if (!PP.LexStringLiteral(Tok, ValueString, "pragma detect_mismatch",
                           /*MacroExpansion=*/true))
    return;

  if (Tok.isNot(tok::r_paren)) {
    PP.Diag(Tok.getLocation(), diag::err_expected) << tok::r_paren;
    return;
  }
  PP.Lex(Tok);  // Eat the r_paren.

  if (Tok.isNot(tok::eod)) {
    PP.Diag(Tok.getLocation(), diag::err_pragma_detect_mismatch_malformed);
    return;
  }

  // If the pragma is lexically sound, notify any interested PPCallbacks.
  if (PP.getPPCallbacks())
    PP.getPPCallbacks()->PragmaDetectMismatch(DetectMismatchLoc, NameString,
                                              ValueString);

  Actions.ActOnPragmaDetectMismatch(DetectMismatchLoc, NameString, ValueString);
}

/// Handle the microsoft \#pragma comment extension.
///
/// The syntax is:
/// \code
///   #pragma comment(linker, "foo")
/// \endcode
/// 'linker' is one of five identifiers: compiler, exestr, lib, linker, user.
/// "foo" is a string, which is fully macro expanded, and permits string
/// concatenation, embedded escape characters etc.  See MSDN for more details.
void PragmaCommentHandler::HandlePragma(Preprocessor &PP,
                                        PragmaIntroducerKind Introducer,
                                        Token &Tok) {
  SourceLocation CommentLoc = Tok.getLocation();
  PP.Lex(Tok);
  if (Tok.isNot(tok::l_paren)) {
    PP.Diag(CommentLoc, diag::err_pragma_comment_malformed);
    return;
  }

  // Read the identifier.
  PP.Lex(Tok);
  if (Tok.isNot(tok::identifier)) {
    PP.Diag(CommentLoc, diag::err_pragma_comment_malformed);
    return;
  }

  // Verify that this is one of the 5 whitelisted options.
  IdentifierInfo *II = Tok.getIdentifierInfo();
  PragmaMSCommentKind Kind =
    llvm::StringSwitch<PragmaMSCommentKind>(II->getName())
    .Case("linker",   PCK_Linker)
    .Case("lib",      PCK_Lib)
    .Case("compiler", PCK_Compiler)
    .Case("exestr",   PCK_ExeStr)
    .Case("user",     PCK_User)
    .Default(PCK_Unknown);
  if (Kind == PCK_Unknown) {
    PP.Diag(Tok.getLocation(), diag::err_pragma_comment_unknown_kind);
    return;
  }

  if (PP.getTargetInfo().getTriple().isOSBinFormatELF() && Kind != PCK_Lib) {
    PP.Diag(Tok.getLocation(), diag::warn_pragma_comment_ignored)
        << II->getName();
    return;
  }

  // On PS4, issue a warning about any pragma comments other than
  // #pragma comment lib.
  if (PP.getTargetInfo().getTriple().isPS4() && Kind != PCK_Lib) {
    PP.Diag(Tok.getLocation(), diag::warn_pragma_comment_ignored)
      << II->getName();
    return;
  }

  // Read the optional string if present.
  PP.Lex(Tok);
  std::string ArgumentString;
  if (Tok.is(tok::comma) && !PP.LexStringLiteral(Tok, ArgumentString,
                                                 "pragma comment",
                                                 /*MacroExpansion=*/true))
    return;

  // FIXME: warn that 'exestr' is deprecated.
  // FIXME: If the kind is "compiler" warn if the string is present (it is
  // ignored).
  // The MSDN docs say that "lib" and "linker" require a string and have a short
  // whitelist of linker options they support, but in practice MSVC doesn't
  // issue a diagnostic.  Therefore neither does clang.

  if (Tok.isNot(tok::r_paren)) {
    PP.Diag(Tok.getLocation(), diag::err_pragma_comment_malformed);
    return;
  }
  PP.Lex(Tok);  // eat the r_paren.

  if (Tok.isNot(tok::eod)) {
    PP.Diag(Tok.getLocation(), diag::err_pragma_comment_malformed);
    return;
  }

  // If the pragma is lexically sound, notify any interested PPCallbacks.
  if (PP.getPPCallbacks())
    PP.getPPCallbacks()->PragmaComment(CommentLoc, II, ArgumentString);

  Actions.ActOnPragmaMSComment(CommentLoc, Kind, ArgumentString);
}

// #pragma clang optimize off
// #pragma clang optimize on
void PragmaOptimizeHandler::HandlePragma(Preprocessor &PP,
                                        PragmaIntroducerKind Introducer,
                                        Token &FirstToken) {
  Token Tok;
  PP.Lex(Tok);
  if (Tok.is(tok::eod)) {
    PP.Diag(Tok.getLocation(), diag::err_pragma_missing_argument)
        << "clang optimize" << /*Expected=*/true << "'on' or 'off'";
    return;
  }
  if (Tok.isNot(tok::identifier)) {
    PP.Diag(Tok.getLocation(), diag::err_pragma_optimize_invalid_argument)
      << PP.getSpelling(Tok);
    return;
  }
  const IdentifierInfo *II = Tok.getIdentifierInfo();
  // The only accepted values are 'on' or 'off'.
  bool IsOn = false;
  if (II->isStr("on")) {
    IsOn = true;
  } else if (!II->isStr("off")) {
    PP.Diag(Tok.getLocation(), diag::err_pragma_optimize_invalid_argument)
      << PP.getSpelling(Tok);
    return;
  }
  PP.Lex(Tok);

  if (Tok.isNot(tok::eod)) {
    PP.Diag(Tok.getLocation(), diag::err_pragma_optimize_extra_argument)
      << PP.getSpelling(Tok);
    return;
  }

  Actions.ActOnPragmaOptimize(IsOn, FirstToken.getLocation());
}

namespace {
/// Used as the annotation value for tok::annot_pragma_fp.
struct TokFPAnnotValue {
  enum FlagKinds { Contract };
  enum FlagValues { On, Off, Fast };

  FlagKinds FlagKind;
  FlagValues FlagValue;
};
} // end anonymous namespace

void PragmaFPHandler::HandlePragma(Preprocessor &PP,
                                   PragmaIntroducerKind Introducer,
                                   Token &Tok) {
  // fp
  Token PragmaName = Tok;
  SmallVector<Token, 1> TokenList;

  PP.Lex(Tok);
  if (Tok.isNot(tok::identifier)) {
    PP.Diag(Tok.getLocation(), diag::err_pragma_fp_invalid_option)
        << /*MissingOption=*/true << "";
    return;
  }

  while (Tok.is(tok::identifier)) {
    IdentifierInfo *OptionInfo = Tok.getIdentifierInfo();

    auto FlagKind =
        llvm::StringSwitch<llvm::Optional<TokFPAnnotValue::FlagKinds>>(
            OptionInfo->getName())
            .Case("contract", TokFPAnnotValue::Contract)
            .Default(None);
    if (!FlagKind) {
      PP.Diag(Tok.getLocation(), diag::err_pragma_fp_invalid_option)
          << /*MissingOption=*/false << OptionInfo;
      return;
    }
    PP.Lex(Tok);

    // Read '('
    if (Tok.isNot(tok::l_paren)) {
      PP.Diag(Tok.getLocation(), diag::err_expected) << tok::l_paren;
      return;
    }
    PP.Lex(Tok);

    if (Tok.isNot(tok::identifier)) {
      PP.Diag(Tok.getLocation(), diag::err_pragma_fp_invalid_argument)
          << PP.getSpelling(Tok) << OptionInfo->getName();
      return;
    }
    const IdentifierInfo *II = Tok.getIdentifierInfo();

    auto FlagValue =
        llvm::StringSwitch<llvm::Optional<TokFPAnnotValue::FlagValues>>(
            II->getName())
            .Case("on", TokFPAnnotValue::On)
            .Case("off", TokFPAnnotValue::Off)
            .Case("fast", TokFPAnnotValue::Fast)
            .Default(llvm::None);

    if (!FlagValue) {
      PP.Diag(Tok.getLocation(), diag::err_pragma_fp_invalid_argument)
          << PP.getSpelling(Tok) << OptionInfo->getName();
      return;
    }
    PP.Lex(Tok);

    // Read ')'
    if (Tok.isNot(tok::r_paren)) {
      PP.Diag(Tok.getLocation(), diag::err_expected) << tok::r_paren;
      return;
    }
    PP.Lex(Tok);

    auto *AnnotValue = new (PP.getPreprocessorAllocator())
        TokFPAnnotValue{*FlagKind, *FlagValue};
    // Generate the loop hint token.
    Token FPTok;
    FPTok.startToken();
    FPTok.setKind(tok::annot_pragma_fp);
    FPTok.setLocation(PragmaName.getLocation());
    FPTok.setAnnotationEndLoc(PragmaName.getLocation());
    FPTok.setAnnotationValue(reinterpret_cast<void *>(AnnotValue));
    TokenList.push_back(FPTok);
  }

  if (Tok.isNot(tok::eod)) {
    PP.Diag(Tok.getLocation(), diag::warn_pragma_extra_tokens_at_eol)
        << "clang fp";
    return;
  }

  auto TokenArray = llvm::make_unique<Token[]>(TokenList.size());
  std::copy(TokenList.begin(), TokenList.end(), TokenArray.get());

  PP.EnterTokenStream(std::move(TokenArray), TokenList.size(),
                      /*DisableMacroExpansion=*/false);
}

void Parser::HandlePragmaFP() {
  assert(Tok.is(tok::annot_pragma_fp));
  auto *AnnotValue =
      reinterpret_cast<TokFPAnnotValue *>(Tok.getAnnotationValue());

  LangOptions::FPContractModeKind FPC;
  switch (AnnotValue->FlagValue) {
  case TokFPAnnotValue::On:
    FPC = LangOptions::FPC_On;
    break;
  case TokFPAnnotValue::Fast:
    FPC = LangOptions::FPC_Fast;
    break;
  case TokFPAnnotValue::Off:
    FPC = LangOptions::FPC_Off;
    break;
  }

  Actions.ActOnPragmaFPContract(FPC);
  ConsumeAnnotationToken();
}

/// Parses loop or unroll pragma hint value and fills in Info.
static bool ParseLoopHintValue(Preprocessor &PP, Token &Tok, Token PragmaName,
                               Token Option, bool ValueInParens,
                               PragmaLoopHintInfo &Info) {
  SmallVector<Token, 1> ValueList;
  int OpenParens = ValueInParens ? 1 : 0;
  // Read constant expression.
  while (Tok.isNot(tok::eod)) {
    if (Tok.is(tok::l_paren))
      OpenParens++;
    else if (Tok.is(tok::r_paren)) {
      OpenParens--;
      if (OpenParens == 0 && ValueInParens)
        break;
    }

    ValueList.push_back(Tok);
    PP.Lex(Tok);
  }

  if (ValueInParens) {
    // Read ')'
    if (Tok.isNot(tok::r_paren)) {
      PP.Diag(Tok.getLocation(), diag::err_expected) << tok::r_paren;
      return true;
    }
    PP.Lex(Tok);
  }

  Token EOFTok;
  EOFTok.startToken();
  EOFTok.setKind(tok::eof);
  EOFTok.setLocation(Tok.getLocation());
  ValueList.push_back(EOFTok); // Terminates expression for parsing.

  Info.Toks = llvm::makeArrayRef(ValueList).copy(PP.getPreprocessorAllocator());

  Info.PragmaName = PragmaName;
  Info.Option = Option;
  return false;
}

/// Handle the \#pragma clang loop directive.
///  #pragma clang 'loop' loop-hints
///
///  loop-hints:
///    loop-hint loop-hints[opt]
///
///  loop-hint:
///    'vectorize' '(' loop-hint-keyword ')'
///    'interleave' '(' loop-hint-keyword ')'
///    'unroll' '(' unroll-hint-keyword ')'
///    'vectorize_width' '(' loop-hint-value ')'
///    'interleave_count' '(' loop-hint-value ')'
///    'unroll_count' '(' loop-hint-value ')'
///
///  loop-hint-keyword:
///    'enable'
///    'disable'
///    'assume_safety'
///
///  unroll-hint-keyword:
///    'enable'
///    'disable'
///    'full'
///
///  loop-hint-value:
///    constant-expression
///
/// Specifying vectorize(enable) or vectorize_width(_value_) instructs llvm to
/// try vectorizing the instructions of the loop it precedes. Specifying
/// interleave(enable) or interleave_count(_value_) instructs llvm to try
/// interleaving multiple iterations of the loop it precedes. The width of the
/// vector instructions is specified by vectorize_width() and the number of
/// interleaved loop iterations is specified by interleave_count(). Specifying a
/// value of 1 effectively disables vectorization/interleaving, even if it is
/// possible and profitable, and 0 is invalid. The loop vectorizer currently
/// only works on inner loops.
///
/// The unroll and unroll_count directives control the concatenation
/// unroller. Specifying unroll(enable) instructs llvm to unroll the loop
/// completely if the trip count is known at compile time and unroll partially
/// if the trip count is not known.  Specifying unroll(full) is similar to
/// unroll(enable) but will unroll the loop only if the trip count is known at
/// compile time.  Specifying unroll(disable) disables unrolling for the
/// loop. Specifying unroll_count(_value_) instructs llvm to try to unroll the
/// loop the number of times indicated by the value.
void PragmaLoopHintHandler::HandlePragma(Preprocessor &PP,
                                         PragmaIntroducerKind Introducer,
                                         Token &Tok) {
  // Incoming token is "loop" from "#pragma clang loop".
  Token PragmaName = Tok;
  SmallVector<Token, 1> TokenList;

  // Lex the optimization option and verify it is an identifier.
  PP.Lex(Tok);
  if (Tok.isNot(tok::identifier)) {
    PP.Diag(Tok.getLocation(), diag::err_pragma_loop_invalid_option)
        << /*MissingOption=*/true << "";
    return;
  }

  while (Tok.is(tok::identifier)) {
    Token Option = Tok;
    IdentifierInfo *OptionInfo = Tok.getIdentifierInfo();

    bool OptionValid = llvm::StringSwitch<bool>(OptionInfo->getName())
                           .Case("vectorize", true)
                           .Case("interleave", true)
                           .Case("unroll", true)
                           .Case("distribute", true)
                           .Case("vectorize_width", true)
                           .Case("interleave_count", true)
                           .Case("unroll_count", true)
                           .Default(false);
    if (!OptionValid) {
      PP.Diag(Tok.getLocation(), diag::err_pragma_loop_invalid_option)
          << /*MissingOption=*/false << OptionInfo;
      return;
    }
    PP.Lex(Tok);

    // Read '('
    if (Tok.isNot(tok::l_paren)) {
      PP.Diag(Tok.getLocation(), diag::err_expected) << tok::l_paren;
      return;
    }
    PP.Lex(Tok);

    auto *Info = new (PP.getPreprocessorAllocator()) PragmaLoopHintInfo;
    if (ParseLoopHintValue(PP, Tok, PragmaName, Option, /*ValueInParens=*/true,
                           *Info))
      return;

    // Generate the loop hint token.
    Token LoopHintTok;
    LoopHintTok.startToken();
    LoopHintTok.setKind(tok::annot_pragma_loop_hint);
    LoopHintTok.setLocation(PragmaName.getLocation());
    LoopHintTok.setAnnotationEndLoc(PragmaName.getLocation());
    LoopHintTok.setAnnotationValue(static_cast<void *>(Info));
    TokenList.push_back(LoopHintTok);
  }

  if (Tok.isNot(tok::eod)) {
    PP.Diag(Tok.getLocation(), diag::warn_pragma_extra_tokens_at_eol)
        << "clang loop";
    return;
  }

  auto TokenArray = llvm::make_unique<Token[]>(TokenList.size());
  std::copy(TokenList.begin(), TokenList.end(), TokenArray.get());

  PP.EnterTokenStream(std::move(TokenArray), TokenList.size(),
                      /*DisableMacroExpansion=*/false);
}

/// Handle the loop unroll optimization pragmas.
///  #pragma unroll
///  #pragma unroll unroll-hint-value
///  #pragma unroll '(' unroll-hint-value ')'
#if INTEL_CUSTOMIZATION
///  #pragma unroll '=' unroll-hint-value
#endif // INTEL_CUSTOMIZATION
///  #pragma nounroll
///  #pragma unroll_and_jam
///  #pragma unroll_and_jam unroll-hint-value
///  #pragma unroll_and_jam '(' unroll-hint-value ')'
///  #pragma nounroll_and_jam
///
///  unroll-hint-value:
///    constant-expression
///
/// Loop unrolling hints can be specified with '#pragma unroll' or
/// '#pragma nounroll'. '#pragma unroll' can take a numeric argument optionally
/// contained in parentheses. With no argument the directive instructs llvm to
/// try to unroll the loop completely. A positive integer argument can be
/// specified to indicate the number of times the loop should be unrolled.  To
/// maximize compatibility with other compilers the unroll count argument can be
/// specified with or without parentheses.  Specifying, '#pragma nounroll'
/// disables unrolling of the loop.
void PragmaUnrollHintHandler::HandlePragma(Preprocessor &PP,
                                           PragmaIntroducerKind Introducer,
                                           Token &Tok) {
  // Incoming token is "unroll" for "#pragma unroll", or "nounroll" for
  // "#pragma nounroll".
  Token PragmaName = Tok;
  PP.Lex(Tok);
  auto *Info = new (PP.getPreprocessorAllocator()) PragmaLoopHintInfo;
  if (Tok.is(tok::eod)) {
    // nounroll or unroll pragma without an argument.
    Info->PragmaName = PragmaName;
    Info->Option.startToken();
  } else if (PragmaName.getIdentifierInfo()->getName() == "nounroll" ||
             PragmaName.getIdentifierInfo()->getName() == "nounroll_and_jam") {
    PP.Diag(Tok.getLocation(), diag::warn_pragma_extra_tokens_at_eol)
        << PragmaName.getIdentifierInfo()->getName();
    return;
  } else {
    // Unroll pragma with an argument: "#pragma unroll N" or
    // "#pragma unroll(N)".
    // Read '(' if it exists.
    bool ValueInParens = Tok.is(tok::l_paren);
#if INTEL_CUSTOMIZATION
    // CQ#374273 - allow '#pragma unroll = N' spelling.
    bool ValueWithEqual = PP.getLangOpts().IntelCompat && Tok.is(tok::equal);
    if (ValueInParens || ValueWithEqual)
#else
    if (ValueInParens)
#endif // INTEL_CUSTOMIZATION
      PP.Lex(Tok);

    Token Option;
    Option.startToken();
    if (ParseLoopHintValue(PP, Tok, PragmaName, Option, ValueInParens, *Info))
      return;

    // In CUDA, the argument to '#pragma unroll' should not be contained in
    // parentheses.
    if (PP.getLangOpts().CUDA && ValueInParens)
      PP.Diag(Info->Toks[0].getLocation(),
              diag::warn_pragma_unroll_cuda_value_in_parens);

    if (Tok.isNot(tok::eod)) {
      PP.Diag(Tok.getLocation(), diag::warn_pragma_extra_tokens_at_eol)
          << "unroll";
      return;
    }
  }

  // Generate the hint token.
  auto TokenArray = llvm::make_unique<Token[]>(1);
  TokenArray[0].startToken();
  TokenArray[0].setKind(tok::annot_pragma_loop_hint);
  TokenArray[0].setLocation(PragmaName.getLocation());
  TokenArray[0].setAnnotationEndLoc(PragmaName.getLocation());
  TokenArray[0].setAnnotationValue(static_cast<void *>(Info));
  PP.EnterTokenStream(std::move(TokenArray), 1,
                      /*DisableMacroExpansion=*/false);
}

#if INTEL_CUSTOMIZATION
/// Handle the loop_coalesce pragma.
///  #pragma loop_coalesce [(]hint-val[)]
///
///  hint-val:
///    constant-expression
///
/// This pragma specifies the number of loops to coalesce into a single loop.
///
void PragmaLoopCoalesceHandler::HandlePragma(Preprocessor &PP,
                                             PragmaIntroducerKind Introducer,
                                             Token &Tok) {
  Token PragmaName = Tok;
  PP.Lex(Tok);
  auto *Info = new (PP.getPreprocessorAllocator()) PragmaLoopHintInfo;
  if (Tok.is(tok::eod)) {
    Info->PragmaName = PragmaName;
    Info->Option.startToken();
  } else {
    // #pragma loop_coalesce (N)
    // Read '(' if it exists.
    bool ValueInParens = Tok.is(tok::l_paren);
    if (ValueInParens)
      PP.Lex(Tok);

    Token Option;
    Option.startToken();
    if (ParseLoopHintValue(PP, Tok, PragmaName, Option, ValueInParens, *Info))
      return;

    if (Tok.isNot(tok::eod)) {
      PP.Diag(Tok.getLocation(), diag::warn_pragma_extra_tokens_at_eol)
          << "loop_coalesce";
      return;
    }
  }

  // Generate the hint token.
  auto TokenArray = llvm::make_unique<Token[]>(1);
  TokenArray[0].startToken();
  TokenArray[0].setKind(tok::annot_pragma_loop_hint);
  TokenArray[0].setLocation(PragmaName.getLocation());
  TokenArray[0].setAnnotationEndLoc(PragmaName.getLocation());
  TokenArray[0].setAnnotationValue(static_cast<void *>(Info));
  PP.EnterTokenStream(std::move(TokenArray), 1,
                      /*DisableMacroExpansion=*/false);
}

/// Handle the ii pragma.
///  #pragma ii [(]hint-val[)]
///
///  hint-val:
///    constant-expression
///
/// This pragma sets the loop initiation interval (II) for the loop.
///
void PragmaIIHandler::HandlePragma(Preprocessor &PP,
                                             PragmaIntroducerKind Introducer,
                                             Token &Tok) {
  Token PragmaName = Tok;
  PP.Lex(Tok);

  if (Tok.is(tok::eod)) {
    PP.Diag(Tok.getLocation(), diag::warn_pragma_expected_value) << "ii";
    return;
  }

  // #pragma ii <N>
  // Read '(' if it exists.
  bool ValueInParens = Tok.is(tok::l_paren);
  if (ValueInParens)
    PP.Lex(Tok);

  auto *Info = new (PP.getPreprocessorAllocator()) PragmaLoopHintInfo;
  Token Option;
  Option.startToken();
  if (ParseLoopHintValue(PP, Tok, PragmaName, Option, ValueInParens, *Info))
    return;

  if (Tok.isNot(tok::eod)) {
    PP.Diag(Tok.getLocation(), diag::warn_pragma_extra_tokens_at_eol) << "ii";
    return;
  }

  // Generate the hint token.
  auto TokenArray = llvm::make_unique<Token[]>(1);
  TokenArray[0].startToken();
  TokenArray[0].setKind(tok::annot_pragma_loop_hint);
  TokenArray[0].setLocation(PragmaName.getLocation());
  TokenArray[0].setAnnotationEndLoc(PragmaName.getLocation());
  TokenArray[0].setAnnotationValue(static_cast<void *>(Info));
  PP.EnterTokenStream(std::move(TokenArray), 1,
                      /*DisableMacroExpansion=*/false);
}

/// Handle the max_concurrency pragma.
///  #pragma max_concurrency [(]hint-val[)]
///
///  hint-val:
///    constant-expression
///
/// This pragma is used to increase or limit the concurrency of a loop in a
/// component. The concurrency of a loop is the number of iterations that can
/// be in progress at one time.
///
void PragmaMaxConcurrencyHandler::HandlePragma(Preprocessor &PP,
                                               PragmaIntroducerKind Introducer,
                                               Token &Tok) {
  Token PragmaName = Tok;
  PP.Lex(Tok);

  if (Tok.is(tok::eod)) {
    PP.Diag(Tok.getLocation(), diag::warn_pragma_expected_value)
        << "max_concurrency";
    return;
  }

  // #pragma max_concurrency <N>
  // Read '(' if it exists.
  bool ValueInParens = Tok.is(tok::l_paren);
  if (ValueInParens)
    PP.Lex(Tok);

  auto *Info = new (PP.getPreprocessorAllocator()) PragmaLoopHintInfo;
  Token Option;
  Option.startToken();
  if (ParseLoopHintValue(PP, Tok, PragmaName, Option, ValueInParens, *Info))
    return;

  if (Tok.isNot(tok::eod)) {
    PP.Diag(Tok.getLocation(), diag::warn_pragma_extra_tokens_at_eol)
        << "max_concurrency";
    return;
  }

  // Generate the hint token.
  auto TokenArray = llvm::make_unique<Token[]>(1);
  TokenArray[0].startToken();
  TokenArray[0].setKind(tok::annot_pragma_loop_hint);
  TokenArray[0].setLocation(PragmaName.getLocation());
  TokenArray[0].setAnnotationEndLoc(PragmaName.getLocation());
  TokenArray[0].setAnnotationValue(static_cast<void *>(Info));
  PP.EnterTokenStream(std::move(TokenArray), 1,
                      /*DisableMacroExpansion=*/false);
}

/// Handle the ivdep pragma.
///  #pragma ivdep [safelen(hint-val)] [array(<array-name>)]
///
///  hint-val:
///    constant-expression
///
/// This pragma is used to specify guarantees for dependencies across loop
/// iterations.
///
/// #pragma ivdep
/// No loop-carried dependencies.
///
/// #pragma ivdep safelen(4)
/// No loop-carried dependencies within 4 consecutive loop iterations.
///
/// #pragma ivdep array(arr1)
/// Access to arr1 does not cause loop-carried dependencies.
///
/// A single safelen clause and a single array clauses is allowed in any order.
///
void PragmaIVDepHandler::HandlePragma(Preprocessor &PP,
                                      PragmaIntroducerKind Introducer,
                                      Token &Tok) {
  SmallVector<Token, 4> ArrayValueList;
  bool HasSafelen = false;
  bool HasArray = false;
  bool HasLoop = false;
  bool HasBack = false;
  Token PragmaName = Tok;
  PP.Lex(Tok);
  auto *Info = new (PP.getPreprocessorAllocator()) PragmaLoopHintInfo;
  Info->PragmaName = PragmaName;
  if (Tok.is(tok::eod)) {
    Info->PragmaName = PragmaName;
    Info->Option.startToken();
  } else {
    bool isHLSCompat =
        (PP.getLangOpts().HLS ||
         (PP.getLangOpts().OpenCL &&
          PP.getTargetInfo().getTriple().isINTELFPGAEnvironment()));
    bool isIntelCompat = PP.getLangOpts().IntelCompat;
    while (Tok.isNot(tok::eod)) {
      if (Tok.isNot(tok::identifier)) {
        if (isHLSCompat)
          PP.Diag(Tok.getLocation(),
                  diag::warn_pragma_expected_safelen_array_ivdep_clause);
        else
          PP.Diag(Tok.getLocation(),
                  diag::warn_pragma_expected_loop_back_ivdep_clause);
        return;
      }
      IdentifierInfo *II = Tok.getIdentifierInfo();
      if (isHLSCompat && II->isStr("safelen")) {
        if (HasSafelen) {
          PP.Diag(Tok.getLocation(), diag::warn_multiple_ivdep_clause) << 0;
          return;
        }
        HasSafelen = true;
        PP.Lex(Tok);
        if (Tok.isNot(tok::l_paren)) {
          PP.Diag(Tok.getLocation(), diag::warn_pragma_expected_lparen)
              << "ivdep";
          return;
        }
        PP.Lex(Tok);
        Token Option;
        Option.startToken();
        if (ParseLoopHintValue(PP, Tok, PragmaName, Option, true, *Info))
          return;
      } else if (isHLSCompat && II->isStr("array")) {
        if (HasArray) {
          PP.Diag(Tok.getLocation(), diag::warn_multiple_ivdep_clause) << 1;
          return;
        }
        HasArray = true;
        unsigned ParenCount = 0;
        PP.Lex(Tok);
        if (Tok.isNot(tok::l_paren)) {
          PP.Diag(Tok.getLocation(), diag::warn_pragma_expected_lparen)
              << "ivdep";
          return;
        }
        ParenCount++;
        PP.Lex(Tok);
        while (ParenCount != 0) {
          if (Tok.is(tok::eod)) {
            PP.Diag(Tok.getLocation(), diag::warn_pragma_expected_rparen)
              << "ivdep";
            return;
          }
          if (Tok.is(tok::l_paren))
            ParenCount++;
          else if (Tok.is(tok::r_paren))
            ParenCount--;
          if (ParenCount)
            ArrayValueList.push_back(Tok);
          PP.Lex(Tok);
        }
      } else if (isIntelCompat && II->isStr("loop")) {
        if (HasLoop) {
          PP.Diag(Tok.getLocation(), diag::warn_multiple_ivdep_clause) << 2;
          return;
        }
        if (HasBack) {
          PP.Diag(Tok.getLocation(), diag::warn_invalid_ivdep_combination) << 0;
          return;
        }
        HasLoop = true;
        Info->Option = Tok;
        PP.Lex(Tok);
      } else if (isIntelCompat && II->isStr("back")) {
        if (HasBack) {
          PP.Diag(Tok.getLocation(), diag::warn_multiple_ivdep_clause) << 3;
          return;
        }
        if (HasLoop) {
          PP.Diag(Tok.getLocation(), diag::warn_invalid_ivdep_combination) << 1;
          return;
        }
        HasBack = true;
        Info->Option = Tok;
        PP.Lex(Tok);
      } else {
        if (isHLSCompat)
          PP.Diag(Tok.getLocation(),
                  diag::warn_pragma_expected_safelen_array_ivdep_clause);
        else
          PP.Diag(Tok.getLocation(),
                  diag::warn_pragma_expected_loop_back_ivdep_clause);
        return;
      }
    }
  }

  if (Tok.isNot(tok::eod)) {
    PP.Diag(Tok.getLocation(), diag::warn_pragma_extra_tokens_at_eol)
        << "ivdep";
    return;
  }

  if (!ArrayValueList.empty()) {
    Token EOFTok;
    EOFTok.startToken();
    EOFTok.setKind(tok::eof);
    EOFTok.setLocation(Tok.getLocation());
    ArrayValueList.push_back(EOFTok); // Terminates expression list.
    Info->ArrayToks =
        llvm::makeArrayRef(ArrayValueList).copy(PP.getPreprocessorAllocator());
  }

  // Generate the hint token.
  auto TokenArray = llvm::make_unique<Token[]>(1);
  TokenArray[0].startToken();
  TokenArray[0].setKind(tok::annot_pragma_loop_hint);
  TokenArray[0].setLocation(PragmaName.getLocation());
  TokenArray[0].setAnnotationEndLoc(PragmaName.getLocation());
  TokenArray[0].setAnnotationValue(static_cast<void *>(Info));
  PP.EnterTokenStream(std::move(TokenArray), 1,
                      /*DisableMacroExpansion=*/false);
}

void PragmaHLSConstArgHandler::HandlePragma(
    Preprocessor &PP, PragmaIntroducerKind Introducer, Token &Tok) {

  Token PragmaName = Tok;
  PP.Lex(Tok);
  if (Tok.is(tok::eod)) {
    PP.Diag(Tok.getLocation(), diag::warn_pragma_expected_value)
        << PragmaName.getIdentifierInfo()->getName();
    return;
  }

  bool ValueInParens = Tok.is(tok::l_paren);
  if (ValueInParens)
    PP.Lex(Tok);

  auto *Info = new (PP.getPreprocessorAllocator()) PragmaLoopHintInfo;
  Token Option;
  Option.startToken();
  if (ParseLoopHintValue(PP, Tok, PragmaName, Option, ValueInParens, *Info))
    return;

  if (Tok.isNot(tok::eod)) {
    PP.Diag(Tok.getLocation(), diag::warn_pragma_extra_tokens_at_eol)
        << PragmaName.getIdentifierInfo()->getName();
    return;
  }

  // Generate the hint token.
  auto TokenArray = llvm::make_unique<Token[]>(1);
  TokenArray[0].startToken();
  TokenArray[0].setKind(tok::annot_pragma_loop_hint);
  TokenArray[0].setLocation(PragmaName.getLocation());
  TokenArray[0].setAnnotationEndLoc(PragmaName.getLocation());
  TokenArray[0].setAnnotationValue(static_cast<void *>(Info));
  PP.EnterTokenStream(std::move(TokenArray), 1,
                      /*DisableMacroExpansion=*/false);
}

void PragmaHLSNoArgHandler::HandlePragma(Preprocessor &PP,
                                                PragmaIntroducerKind Introducer,
                                                Token &Tok) {
  Token PragmaName = Tok;
  PP.Lex(Tok);
  if (Tok.isNot(tok::eod)) {
    PP.Diag(Tok.getLocation(), diag::warn_pragma_extra_tokens_at_eol)
        << PragmaName.getIdentifierInfo()->getName();
    return;
  }

  // Generate the hint token.
  PragmaLoopHintInfo *Info = new (PP.getPreprocessorAllocator())
                                 PragmaLoopHintInfo;
  Info->PragmaName = PragmaName;
  Info->Option.startToken();
  auto TokenArray = llvm::make_unique<Token[]>(1);
  TokenArray[0].startToken();
  TokenArray[0].setKind(tok::annot_pragma_loop_hint);
  TokenArray[0].setLocation(PragmaName.getLocation());
  TokenArray[0].setAnnotationEndLoc(PragmaName.getLocation());
  TokenArray[0].setAnnotationValue(static_cast<void *>(Info));
  PP.EnterTokenStream(std::move(TokenArray), 1,
                      /*DisableMacroExpansion=*/false);
}

void PragmaDistributePointHandler::HandlePragma(Preprocessor &PP,
                                                PragmaIntroducerKind Introducer,
                                                Token &Tok) {
  // Incoming token is "distribute_point" for "#pragma distribute_point"
  Token PragmaName = Tok;
  PP.Lex(Tok);
  if (Tok.isNot(tok::eod)) {
    PP.Diag(Tok.getLocation(), diag::warn_pragma_extra_tokens_at_eol)
        << "distribute_point";
    return;
  }

  // Generate the hint token.
  PragmaLoopHintInfo *Info = new (PP.getPreprocessorAllocator())
                                 PragmaLoopHintInfo;
  Info->PragmaName = PragmaName;
  Info->Option.startToken();
  auto TokenArray = llvm::make_unique<Token[]>(1);
  TokenArray[0].startToken();
  TokenArray[0].setKind(tok::annot_pragma_loop_hint);
  TokenArray[0].setLocation(PragmaName.getLocation());
  TokenArray[0].setAnnotationEndLoc(PragmaName.getLocation());
  TokenArray[0].setAnnotationValue(static_cast<void *>(Info));
  PP.EnterTokenStream(std::move(TokenArray), 1,
                      /*DisableMacroExpansion=*/false);
}

void PragmaNoFusionHandler::HandlePragma(Preprocessor &PP,
                                         PragmaIntroducerKind Introducer,
                                         Token &Tok) {
  // Incoming token is "nofusion" for "#pragma nofusion"
  Token PragmaName = Tok;
  PP.Lex(Tok);
  if (Tok.isNot(tok::eod)) {
    PP.Diag(Tok.getLocation(), diag::warn_pragma_extra_tokens_at_eol)
        << "nofusion";
    return;
  }

  // Generate the hint token.
  PragmaLoopHintInfo *Info =
      new (PP.getPreprocessorAllocator()) PragmaLoopHintInfo;
  Info->PragmaName = PragmaName;
  Info->Option.startToken();
  auto TokenArray = llvm::make_unique<Token[]>(1);
  TokenArray[0].startToken();
  TokenArray[0].setKind(tok::annot_pragma_loop_hint);
  TokenArray[0].setLocation(PragmaName.getLocation());
  TokenArray[0].setAnnotationEndLoc(PragmaName.getLocation());
  TokenArray[0].setAnnotationValue(static_cast<void *>(Info));
  PP.EnterTokenStream(std::move(TokenArray), 1,
                      /*DisableMacroExpansion=*/false);
}

void PragmaFusionHandler::HandlePragma(Preprocessor &PP,
                                         PragmaIntroducerKind Introducer,
                                         Token &Tok) {
  // Incoming token is "fusion" for "#pragma fusion"
  Token PragmaName = Tok;
  PP.Lex(Tok);
  if (Tok.isNot(tok::eod)) {
    PP.Diag(Tok.getLocation(), diag::warn_pragma_extra_tokens_at_eol)
        << "fusion";
    return;
  }

  // Generate the hint token.
  PragmaLoopHintInfo *Info =
      new (PP.getPreprocessorAllocator()) PragmaLoopHintInfo;
  Info->PragmaName = PragmaName;
  Info->Option.startToken();
  auto TokenArray = llvm::make_unique<Token[]>(1);
  TokenArray[0].startToken();
  TokenArray[0].setKind(tok::annot_pragma_loop_hint);
  TokenArray[0].setLocation(PragmaName.getLocation());
  TokenArray[0].setAnnotationEndLoc(PragmaName.getLocation());
  TokenArray[0].setAnnotationValue(static_cast<void *>(Info));
  PP.EnterTokenStream(std::move(TokenArray), 1,
                      /*DisableMacroExpansion=*/false);
}


/// Parses loop_count value and fills in Info.
static void ParseLoopCountValue(Preprocessor &PP, Token &Tok, Token PragmaName,
                                Token Option, PragmaLoopHintInfo &Info) {
  SmallVector<Token, 1> ValueList;

  while (Tok.isNot(tok::eod) && Tok.isNot(tok::r_paren) &&
         Tok.isNot(tok::l_paren) && Tok.isNot(tok::comma)) {
    // Read constant expression.
    if (Tok.is(tok::identifier)) {
      IdentifierInfo *Id = Tok.getIdentifierInfo();
      if (Id->isStr("loop_count") || Id->isStr("min") || Id->isStr("max") ||
          Id->isStr("avg"))
        break;
    }
    ValueList.push_back(Tok);
    PP.Lex(Tok);
  }

  Token EOFTok;
  EOFTok.startToken();
  EOFTok.setKind(tok::eof);
  EOFTok.setLocation(Tok.getLocation());
  ValueList.push_back(EOFTok); // Terminates expression for parsing.

  Info.Toks = llvm::makeArrayRef(ValueList).copy(PP.getPreprocessorAllocator());

  Info.PragmaName = PragmaName;
  Info.Option = Option;
}

static void GenLoopHintToken(SmallVector<Token, 4> &TokenList, Token PragmaName,
                             Token Option, PragmaLoopHintInfo &Info) {
  Info.PragmaName = PragmaName;
  Info.Option = Option;
  Token LoopHintTok;
  LoopHintTok.startToken();
  LoopHintTok.setKind(tok::annot_pragma_loop_hint);
  LoopHintTok.setLocation(PragmaName.getLocation());
  LoopHintTok.setAnnotationEndLoc(PragmaName.getLocation());
  LoopHintTok.setAnnotationValue(static_cast<void *>(&Info));
  TokenList.push_back(LoopHintTok);
}

/// Handle the \#pragma loop_count directive.
///  #pragma loop_count loopcount_component [loopcount_component]
///
///   loopcount_component := nlist | minmod | maxmod | avgmod
///     nlist := (n1[,n2].) | = n1[,n2].
///     minmod := min(x) | min=x
///     maxmod := max(x) | max=x
///     avgmid := avg(x) | avg=x
///
void PragmaLoopCountHandler::HandlePragma(Preprocessor &PP,
                                          PragmaIntroducerKind Introducer,
                                          Token &Tok) {
  // Incoming token is "loop_count" for "#pragma loop_count"
  Token PragmaName = Tok;
  SmallVector<Token, 4> TokenList;

  bool HasLoopCount = false;
  bool HasMax = false;
  bool HasMin = false;
  bool HasAvg = false;

  do {
    Token Option = Tok;
    IdentifierInfo *OptionInfo = Tok.getIdentifierInfo();

    bool OptionValid = llvm::StringSwitch<bool>(OptionInfo->getName())
                           .Case("loop_count", true)
                           .Case("min", true)
                           .Case("max", true)
                           .Case("avg", true)
                           .Default(false);
    if (!OptionValid) {
      PP.Diag(Tok.getLocation(), diag::warn_pragma_loop_count_invalid_option);
      return;
    }
    if (OptionInfo->isStr("loop_count")) {
      if (HasLoopCount) {
        PP.Diag(Tok.getLocation(), diag::warn_multiple_loop_count_clause) << 0;
        return;
      }
      HasLoopCount = true;
    }
    if (OptionInfo->isStr("min")) {
      if (HasMin) {
        PP.Diag(Tok.getLocation(), diag::warn_multiple_loop_count_clause) << 1;
        return;
      }
      HasMin = true;
    }
    if (OptionInfo->isStr("max")) {
      if (HasMax) {
        PP.Diag(Tok.getLocation(), diag::warn_multiple_loop_count_clause) << 2;
        return;
      }
      HasMax = true;
    }
    if (OptionInfo->isStr("avg")) {
      if (HasAvg) {
        PP.Diag(Tok.getLocation(), diag::warn_multiple_loop_count_clause) << 3;
        return;
      }
      HasAvg = true;
    }
    // Read identifier
    PP.Lex(Tok);
    if (Tok.is(tok::identifier) && OptionInfo->isStr("loop_count"))
      continue;
    if (Tok.isNot(tok::l_paren) && Tok.isNot(tok::equal)) {
      //invalid loop_count
      PP.Diag(Tok.getLocation(), diag::warn_pragma_loop_count_invalid_option);
      return;
    }
    PragmaLoopHintInfo *Info = nullptr;
    bool ValueInParens = Tok.is(tok::l_paren);
    // Read "(" or "="
    PP.Lex(Tok);
    if (OptionInfo->isStr("loop_count")) {
      do {
        if (Tok.is(tok::comma))
          PP.Lex(Tok);
        Info = new (PP.getPreprocessorAllocator()) PragmaLoopHintInfo;
        ParseLoopCountValue(PP, Tok, PragmaName, Option, *Info);
        GenLoopHintToken(TokenList, PragmaName, Option, *Info);
      } while (Tok.is(tok::comma));
      if (ValueInParens && Tok.isNot(tok::r_paren)) {
         PP.Diag(Tok.getLocation(), diag::err_expected) << tok::r_paren;
         return;
      }
    } else {
      Info = new (PP.getPreprocessorAllocator()) PragmaLoopHintInfo;
      ParseLoopCountValue(PP, Tok, PragmaName, Option, *Info);
      if (ValueInParens && Tok.isNot(tok::r_paren)) {
         PP.Diag(Tok.getLocation(), diag::err_expected) << tok::r_paren;
         return;
      }
      // Generate the loop hint token.
      GenLoopHintToken(TokenList, PragmaName, Option, *Info);
    }
    if (ValueInParens && Tok.is(tok::r_paren))
      PP.Lex(Tok);
  } while (Tok.is(tok::identifier));

  if (Tok.isNot(tok::eod)) {
    PP.Diag(Tok.getLocation(), diag::warn_pragma_extra_tokens_at_eol)
        << "loop_count";
    return;
  }

  auto TokenArray = llvm::make_unique<Token[]>(TokenList.size());
  std::copy(TokenList.begin(), TokenList.end(), TokenArray.get());

  PP.EnterTokenStream(std::move(TokenArray), TokenList.size(),
                      /*DisableMacroExpansion=*/false);
}

void PragmaNoVectorHandler::HandlePragma(Preprocessor &PP,
                                         PragmaIntroducerKind Introducer,
                                         Token &Tok) {
  // Incoming token is "novector" for "#pragma novector"
  Token PragmaName = Tok;
  PP.Lex(Tok);
  if (Tok.isNot(tok::eod)) {
    PP.Diag(Tok.getLocation(), diag::warn_pragma_extra_tokens_at_eol)
        << "novector";
    return;
  }

  // Generate the hint token.
  PragmaLoopHintInfo *Info =
      new (PP.getPreprocessorAllocator()) PragmaLoopHintInfo;
  Info->PragmaName = PragmaName;
  Info->Option.startToken();
  auto TokenArray = llvm::make_unique<Token[]>(1);
  TokenArray[0].startToken();
  TokenArray[0].setKind(tok::annot_pragma_loop_hint);
  TokenArray[0].setLocation(PragmaName.getLocation());
  TokenArray[0].setAnnotationEndLoc(PragmaName.getLocation());
  TokenArray[0].setAnnotationValue(Info);
  PP.EnterTokenStream(std::move(TokenArray), 1,
                      /*DisableMacroExpansion=*/false);
}

void PragmaVectorHandler::HandlePragma(Preprocessor &PP,
                                         PragmaIntroducerKind Introducer,
                                         Token &Tok) {
  // Incoming token is "vector" for
  // "#pragma vector {always[assert]|aligned|unaligned|
  //  temporal|nontemporal|[no]vecremainder|[no]mask_readwrite}"
  Token PragmaName = Tok;
  SmallVector<Token, 2> TokenList;

  if (Tok.isNot(tok::identifier) && Tok.isNot(tok::eod)) {
    PP.Diag(Tok.getLocation(), diag::err_pragma_loop_invalid_option)
        << "vector";
    return;
  }
  do {
    Token Option = Tok;
    IdentifierInfo *OptionInfo = Tok.getIdentifierInfo();
    bool OptionValid = llvm::StringSwitch<bool>(OptionInfo->getName())
                           .Case("vector", true)
                           .Case("always", true)
                           .Default(false);
    if (!OptionValid) {
      PP.Diag(Tok.getLocation(), diag::warn_pragma_vector_invalid_option)
          << /*MissingOption=*/false << OptionInfo;
      return;
    }
    auto *Info = new (PP.getPreprocessorAllocator()) PragmaLoopHintInfo;
    Info->PragmaName = PragmaName;
    Info->Option = Option;
    PP.Lex(Tok);
    // Generate the loop hint token.
    Token LoopHintTok;
    LoopHintTok.startToken();
    LoopHintTok.setKind(tok::annot_pragma_loop_hint);
    LoopHintTok.setLocation(PragmaName.getLocation());
    LoopHintTok.setAnnotationEndLoc(PragmaName.getLocation());
    LoopHintTok.setAnnotationValue(static_cast<void *>(Info));
    TokenList.push_back(LoopHintTok);
  } while (Tok.is(tok::identifier) &&
           Tok.getIdentifierInfo()->getName() != "vector");

  if (Tok.isNot(tok::eod)) {
    PP.Diag(Tok.getLocation(), diag::warn_pragma_extra_tokens_at_eol)
        << "vector";
    return;
  }
  auto TokenArray = llvm::make_unique<Token[]>(TokenList.size());
  std::copy(TokenList.begin(), TokenList.end(), TokenArray.get());

  PP.EnterTokenStream(std::move(TokenArray), TokenList.size(),
                      /*DisableMacroExpansion=*/false);
}

#endif // INTEL_CUSTOMIZATION

/// Handle the Microsoft \#pragma intrinsic extension.
///
/// The syntax is:
/// \code
///  #pragma intrinsic(memset)
///  #pragma intrinsic(strlen, memcpy)
/// \endcode
///
/// Pragma intrisic tells the compiler to use a builtin version of the
/// function. Clang does it anyway, so the pragma doesn't really do anything.
/// Anyway, we emit a warning if the function specified in \#pragma intrinsic
/// isn't an intrinsic in clang and suggest to include intrin.h.
void PragmaMSIntrinsicHandler::HandlePragma(Preprocessor &PP,
                                            PragmaIntroducerKind Introducer,
                                            Token &Tok) {
  PP.Lex(Tok);

  if (Tok.isNot(tok::l_paren)) {
    PP.Diag(Tok.getLocation(), diag::warn_pragma_expected_lparen)
        << "intrinsic";
    return;
  }
  PP.Lex(Tok);

  bool SuggestIntrinH = !PP.isMacroDefined("__INTRIN_H");

  while (Tok.is(tok::identifier)) {
    IdentifierInfo *II = Tok.getIdentifierInfo();
    if (!II->getBuiltinID())
      PP.Diag(Tok.getLocation(), diag::warn_pragma_intrinsic_builtin)
          << II << SuggestIntrinH;

    PP.Lex(Tok);
    if (Tok.isNot(tok::comma))
      break;
    PP.Lex(Tok);
  }

  if (Tok.isNot(tok::r_paren)) {
    PP.Diag(Tok.getLocation(), diag::warn_pragma_expected_rparen)
        << "intrinsic";
    return;
  }
  PP.Lex(Tok);

  if (Tok.isNot(tok::eod))
    PP.Diag(Tok.getLocation(), diag::warn_pragma_extra_tokens_at_eol)
        << "intrinsic";
}

// #pragma optimize("gsty", on|off)
void PragmaMSOptimizeHandler::HandlePragma(Preprocessor &PP,
                                           PragmaIntroducerKind Introducer,
                                           Token &Tok) {
  SourceLocation StartLoc = Tok.getLocation();
  PP.Lex(Tok);

  if (Tok.isNot(tok::l_paren)) {
    PP.Diag(Tok.getLocation(), diag::warn_pragma_expected_lparen) << "optimize";
    return;
  }
  PP.Lex(Tok);

  if (Tok.isNot(tok::string_literal)) {
    PP.Diag(Tok.getLocation(), diag::warn_pragma_expected_string) << "optimize";
    return;
  }
  // We could syntax check the string but it's probably not worth the effort.
  PP.Lex(Tok);

  if (Tok.isNot(tok::comma)) {
    PP.Diag(Tok.getLocation(), diag::warn_pragma_expected_comma) << "optimize";
    return;
  }
  PP.Lex(Tok);

  if (Tok.is(tok::eod) || Tok.is(tok::r_paren)) {
    PP.Diag(Tok.getLocation(), diag::warn_pragma_missing_argument)
        << "optimize" << /*Expected=*/true << "'on' or 'off'";
    return;
  }
  IdentifierInfo *II = Tok.getIdentifierInfo();
  if (!II || (!II->isStr("on") && !II->isStr("off"))) {
    PP.Diag(Tok.getLocation(), diag::warn_pragma_invalid_argument)
        << PP.getSpelling(Tok) << "optimize" << /*Expected=*/true
        << "'on' or 'off'";
    return;
  }
  PP.Lex(Tok);

  if (Tok.isNot(tok::r_paren)) {
    PP.Diag(Tok.getLocation(), diag::warn_pragma_expected_rparen) << "optimize";
    return;
  }
  PP.Lex(Tok);

  if (Tok.isNot(tok::eod)) {
    PP.Diag(Tok.getLocation(), diag::warn_pragma_extra_tokens_at_eol)
        << "optimize";
    return;
  }
  PP.Diag(StartLoc, diag::warn_pragma_optimize);
}

void PragmaForceCUDAHostDeviceHandler::HandlePragma(
    Preprocessor &PP, PragmaIntroducerKind Introducer, Token &Tok) {
  Token FirstTok = Tok;

  PP.Lex(Tok);
  IdentifierInfo *Info = Tok.getIdentifierInfo();
  if (!Info || (!Info->isStr("begin") && !Info->isStr("end"))) {
    PP.Diag(FirstTok.getLocation(),
            diag::warn_pragma_force_cuda_host_device_bad_arg);
    return;
  }

  if (Info->isStr("begin"))
    Actions.PushForceCUDAHostDevice();
  else if (!Actions.PopForceCUDAHostDevice())
    PP.Diag(FirstTok.getLocation(),
            diag::err_pragma_cannot_end_force_cuda_host_device);

  PP.Lex(Tok);
  if (!Tok.is(tok::eod))
    PP.Diag(FirstTok.getLocation(),
            diag::warn_pragma_force_cuda_host_device_bad_arg);
}

/// Handle the #pragma clang attribute directive.
///
/// The syntax is:
/// \code
///  #pragma clang attribute push(attribute, subject-set)
///  #pragma clang attribute push
///  #pragma clang attribute (attribute, subject-set)
///  #pragma clang attribute pop
/// \endcode
///
/// The subject-set clause defines the set of declarations which receive the
/// attribute. Its exact syntax is described in the LanguageExtensions document
/// in Clang's documentation.
///
/// This directive instructs the compiler to begin/finish applying the specified
/// attribute to the set of attribute-specific declarations in the active range
/// of the pragma.
void PragmaAttributeHandler::HandlePragma(Preprocessor &PP,
                                          PragmaIntroducerKind Introducer,
                                          Token &FirstToken) {
  Token Tok;
  PP.Lex(Tok);
  auto *Info = new (PP.getPreprocessorAllocator())
      PragmaAttributeInfo(AttributesForPragmaAttribute);

  if (!Tok.isOneOf(tok::identifier, tok::l_paren)) {
    PP.Diag(Tok.getLocation(),
            diag::err_pragma_attribute_expected_push_pop_paren);
    return;
  }

  // Determine what action this pragma clang attribute represents.
  if (Tok.is(tok::l_paren))
    Info->Action = PragmaAttributeInfo::Attribute;
  else {
    const IdentifierInfo *II = Tok.getIdentifierInfo();
    if (II->isStr("push"))
      Info->Action = PragmaAttributeInfo::Push;
    else if (II->isStr("pop"))
      Info->Action = PragmaAttributeInfo::Pop;
    else {
      PP.Diag(Tok.getLocation(), diag::err_pragma_attribute_invalid_argument)
          << PP.getSpelling(Tok);
      return;
    }

    PP.Lex(Tok);
  }

  // Parse the actual attribute.
  if ((Info->Action == PragmaAttributeInfo::Push && Tok.isNot(tok::eod)) ||
      Info->Action == PragmaAttributeInfo::Attribute) {
    if (Tok.isNot(tok::l_paren)) {
      PP.Diag(Tok.getLocation(), diag::err_expected) << tok::l_paren;
      return;
    }
    PP.Lex(Tok);

    // Lex the attribute tokens.
    SmallVector<Token, 16> AttributeTokens;
    int OpenParens = 1;
    while (Tok.isNot(tok::eod)) {
      if (Tok.is(tok::l_paren))
        OpenParens++;
      else if (Tok.is(tok::r_paren)) {
        OpenParens--;
        if (OpenParens == 0)
          break;
      }

      AttributeTokens.push_back(Tok);
      PP.Lex(Tok);
    }

    if (AttributeTokens.empty()) {
      PP.Diag(Tok.getLocation(), diag::err_pragma_attribute_expected_attribute);
      return;
    }
    if (Tok.isNot(tok::r_paren)) {
      PP.Diag(Tok.getLocation(), diag::err_expected) << tok::r_paren;
      return;
    }
    SourceLocation EndLoc = Tok.getLocation();
    PP.Lex(Tok);

    // Terminate the attribute for parsing.
    Token EOFTok;
    EOFTok.startToken();
    EOFTok.setKind(tok::eof);
    EOFTok.setLocation(EndLoc);
    AttributeTokens.push_back(EOFTok);

    Info->Tokens =
        llvm::makeArrayRef(AttributeTokens).copy(PP.getPreprocessorAllocator());
  }

  if (Tok.isNot(tok::eod))
    PP.Diag(Tok.getLocation(), diag::warn_pragma_extra_tokens_at_eol)
        << "clang attribute";

  // Generate the annotated pragma token.
  auto TokenArray = llvm::make_unique<Token[]>(1);
  TokenArray[0].startToken();
  TokenArray[0].setKind(tok::annot_pragma_attribute);
  TokenArray[0].setLocation(FirstToken.getLocation());
  TokenArray[0].setAnnotationEndLoc(FirstToken.getLocation());
  TokenArray[0].setAnnotationValue(static_cast<void *>(Info));
  PP.EnterTokenStream(std::move(TokenArray), 1,
                      /*DisableMacroExpansion=*/false);
}<|MERGE_RESOLUTION|>--- conflicted
+++ resolved
@@ -414,82 +414,75 @@
         llvm::make_unique<PragmaForceCUDAHostDeviceHandler>(Actions);
     PP.AddPragmaHandler("clang", CUDAForceHostDeviceHandler.get());
   }
-<<<<<<< HEAD
-  OptimizeHandler.reset(new PragmaOptimizeHandler(Actions));
-=======
-
   OptimizeHandler = llvm::make_unique<PragmaOptimizeHandler>(Actions);
->>>>>>> a8d2217a
   PP.AddPragmaHandler("clang", OptimizeHandler.get());
 
   LoopHintHandler = llvm::make_unique<PragmaLoopHintHandler>();
   PP.AddPragmaHandler("clang", LoopHintHandler.get());
 
-<<<<<<< HEAD
 #if INTEL_CUSTOMIZATION
   initializeIntelPragmaHandlers ();
   bool HLSCompat = getLangOpts().HLS ||
                    (getLangOpts().OpenCL &&
                     getTargetInfo().getTriple().isINTELFPGAEnvironment());
   if (HLSCompat) {
-    LoopCoalesceHandler.reset(new PragmaLoopCoalesceHandler("loop_coalesce"));
+    LoopCoalesceHandler =
+        llvm::make_unique<PragmaLoopCoalesceHandler>("loop_coalesce");
     PP.AddPragmaHandler(LoopCoalesceHandler.get());
-    IIHandler.reset(new PragmaIIHandler("ii"));
+    IIHandler = llvm::make_unique<PragmaIIHandler>("ii");
     PP.AddPragmaHandler(IIHandler.get());
-    MaxConcurrencyHandler.reset(
-        new PragmaMaxConcurrencyHandler("max_concurrency"));
+    MaxConcurrencyHandler =
+        llvm::make_unique<PragmaMaxConcurrencyHandler>("max_concurrency");
     PP.AddPragmaHandler(MaxConcurrencyHandler.get());
-    IIAtMostHandler.reset(new PragmaHLSConstArgHandler("ii_at_most"));
+    IIAtMostHandler = llvm::make_unique<PragmaHLSConstArgHandler>("ii_at_most");
     PP.AddPragmaHandler(IIAtMostHandler.get());
-    IIAtLeastHandler.reset(new PragmaHLSConstArgHandler("ii_at_least"));
+    IIAtLeastHandler =
+        llvm::make_unique<PragmaHLSConstArgHandler>("ii_at_least");
     PP.AddPragmaHandler(IIAtLeastHandler.get());
-    MinIIAtTargetFmaxHandler.reset(
-             new PragmaHLSNoArgHandler("min_ii_at_target_fmax"));
+    MinIIAtTargetFmaxHandler =
+        llvm::make_unique<PragmaHLSNoArgHandler>("min_ii_at_target_fmax");
     PP.AddPragmaHandler(MinIIAtTargetFmaxHandler.get());
-    SpeculatedIterationsHandler.reset(
-                new PragmaHLSConstArgHandler("speculated_iterations"));
+    SpeculatedIterationsHandler =
+        llvm::make_unique<PragmaHLSConstArgHandler>("speculated_iterations");
     PP.AddPragmaHandler(SpeculatedIterationsHandler.get());
-    DisableLoopPipeliningHandler.reset(
-                new PragmaHLSNoArgHandler("disable_loop_pipelining"));
+    DisableLoopPipeliningHandler =
+        llvm::make_unique<PragmaHLSNoArgHandler>("disable_loop_pipelining");
     PP.AddPragmaHandler(DisableLoopPipeliningHandler.get());
-    ForceHyperoptHandler.reset(
-                new PragmaHLSNoArgHandler("force_hyperopt"));
+    ForceHyperoptHandler =
+        llvm::make_unique<PragmaHLSNoArgHandler>("force_hyperopt");
     PP.AddPragmaHandler(ForceHyperoptHandler.get());
-    ForceNoHyperoptHandler.reset(
-                new PragmaHLSNoArgHandler("force_no_hyperopt"));
+    ForceNoHyperoptHandler =
+        llvm::make_unique<PragmaHLSNoArgHandler>("force_no_hyperopt");
     PP.AddPragmaHandler(ForceNoHyperoptHandler.get());
   }
   bool IntelCompat = getLangOpts().IntelCompat;
   if (IntelCompat) {
-    DistributePointHandler.reset(
-        new PragmaDistributePointHandler("distribute_point"));
+    DistributePointHandler =
+        llvm::make_unique<PragmaDistributePointHandler>("distribute_point");
     PP.AddPragmaHandler(DistributePointHandler.get());
-    NoFusionHandler.reset(new PragmaNoFusionHandler("nofusion"));
+    NoFusionHandler = llvm::make_unique<PragmaNoFusionHandler>("nofusion");
     PP.AddPragmaHandler(NoFusionHandler.get());
-    FusionHandler.reset(new PragmaFusionHandler("fusion"));
+    FusionHandler = llvm::make_unique<PragmaFusionHandler>("fusion");
     PP.AddPragmaHandler(FusionHandler.get());
   }
   if (getLangOpts().isIntelCompat(LangOptions::PragmaNoVector)) {
-    NoVectorHandler.reset(new PragmaNoVectorHandler("novector"));
+    NoVectorHandler = llvm::make_unique<PragmaNoVectorHandler>("novector");
     PP.AddPragmaHandler(NoVectorHandler.get());
   }
   if (HLSCompat || IntelCompat) {
-    IVDepHandler.reset(new PragmaIVDepHandler("ivdep"));
+    IVDepHandler = llvm::make_unique<PragmaIVDepHandler>("ivdep");
     PP.AddPragmaHandler(IVDepHandler.get());
   }
   if (getLangOpts().isIntelCompat(LangOptions::PragmaVector)) {
-    VectorHandler.reset(new PragmaVectorHandler("vector"));
+    VectorHandler = llvm::make_unique<PragmaVectorHandler>("vector");
     PP.AddPragmaHandler(VectorHandler.get());
   }
   if (getLangOpts().isIntelCompat(LangOptions::PragmaLoopCount)) {
-    LoopCountHandler.reset(new PragmaLoopCountHandler("loop_count"));
+    LoopCountHandler = llvm::make_unique<PragmaLoopCountHandler>("loop_count");
     PP.AddPragmaHandler(LoopCountHandler.get());
   }
 #endif // INTEL_CUSTOMIZATION
-  UnrollHintHandler.reset(new PragmaUnrollHintHandler("unroll"));
-=======
   UnrollHintHandler = llvm::make_unique<PragmaUnrollHintHandler>("unroll");
->>>>>>> a8d2217a
   PP.AddPragmaHandler(UnrollHintHandler.get());
 
   NoUnrollHintHandler = llvm::make_unique<PragmaUnrollHintHandler>("nounroll");
