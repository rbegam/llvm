--- conflicted
+++ resolved
@@ -2387,17 +2387,11 @@
     return nullptr;
   OMPVarListLocTy Locs(Loc, LOpen, Data.RLoc);
   return Actions.ActOnOpenMPVarListClause(
-<<<<<<< HEAD
-      Kind, Vars, Data.TailExpr, Loc, LOpen, Data.ColonLoc, Data.RLoc,
-      Data.ReductionIdScopeSpec, Data.ReductionId, Data.DepKind, Data.LinKind,
-      Data.MapTypeModifiers, Data.MapTypeModifiersLoc, Data.MapType,
-#if INTEL_CUSTOMIZATION
-      Data.IsMapTypeImplicit, Data.IsLastprivateConditional, Data.DepLinMapLoc);
-#endif // INTEL_CUSTOMIZATION
-=======
       Kind, Vars, Data.TailExpr, Locs, Data.ColonLoc,
       Data.ReductionOrMapperIdScopeSpec, Data.ReductionOrMapperId, Data.DepKind,
       Data.LinKind, Data.MapTypeModifiers, Data.MapTypeModifiersLoc,
-      Data.MapType, Data.IsMapTypeImplicit, Data.DepLinMapLoc);
->>>>>>> b26fa705
-}
+#if INTEL_CUSTOMIZATION
+      Data.MapType, Data.IsMapTypeImplicit,
+      Data.IsLastprivateConditional, Data.DepLinMapLoc);
+#endif // INTEL_CUSTOMIZATION
+}
