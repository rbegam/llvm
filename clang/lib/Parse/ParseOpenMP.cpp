//===--- ParseOpenMP.cpp - OpenMP directives parsing ----------------------===//
//
//                     The LLVM Compiler Infrastructure
//
// This file is distributed under the University of Illinois Open Source
// License. See LICENSE.TXT for details.
//
//===----------------------------------------------------------------------===//
/// \file
/// \brief This file implements parsing of all OpenMP directives and clauses.
///
//===----------------------------------------------------------------------===//

#include "clang/AST/ASTContext.h"
#include "clang/AST/StmtOpenMP.h"
#include "clang/Parse/ParseDiagnostic.h"
#include "clang/Parse/Parser.h"
#include "clang/Parse/RAIIObjectsForParser.h"
#include "clang/Sema/Scope.h"
#include "llvm/ADT/PointerIntPair.h"

using namespace clang;

//===----------------------------------------------------------------------===//
// OpenMP declarative directives.
//===----------------------------------------------------------------------===//

namespace {
enum OpenMPDirectiveKindEx {
  OMPD_cancellation = OMPD_unknown + 1,
  OMPD_data,
  OMPD_declare,
  OMPD_end,
  OMPD_end_declare,
  OMPD_enter,
  OMPD_exit,
  OMPD_point,
  OMPD_reduction,
  OMPD_target_enter,
  OMPD_target_exit,
  OMPD_update,
  OMPD_distribute_parallel,
  OMPD_teams_distribute_parallel,
  OMPD_target_teams_distribute_parallel
};

class ThreadprivateListParserHelper final {
  SmallVector<Expr *, 4> Identifiers;
  Parser *P;

public:
  ThreadprivateListParserHelper(Parser *P) : P(P) {}
  void operator()(CXXScopeSpec &SS, DeclarationNameInfo NameInfo) {
    ExprResult Res =
        P->getActions().ActOnOpenMPIdExpression(P->getCurScope(), SS, NameInfo);
    if (Res.isUsable())
      Identifiers.push_back(Res.get());
  }
  llvm::ArrayRef<Expr *> getIdentifiers() const { return Identifiers; }
};
} // namespace

// Map token string to extended OMP token kind that are
// OpenMPDirectiveKind + OpenMPDirectiveKindEx.
static unsigned getOpenMPDirectiveKindEx(StringRef S) {
  auto DKind = getOpenMPDirectiveKind(S);
  if (DKind != OMPD_unknown)
    return DKind;

  return llvm::StringSwitch<unsigned>(S)
      .Case("cancellation", OMPD_cancellation)
      .Case("data", OMPD_data)
      .Case("declare", OMPD_declare)
      .Case("end", OMPD_end)
      .Case("enter", OMPD_enter)
      .Case("exit", OMPD_exit)
      .Case("point", OMPD_point)
      .Case("reduction", OMPD_reduction)
      .Case("update", OMPD_update)
      .Default(OMPD_unknown);
}

static OpenMPDirectiveKind parseOpenMPDirectiveKind(Parser &P) {
  // Array of foldings: F[i][0] F[i][1] ===> F[i][2].
  // E.g.: OMPD_for OMPD_simd ===> OMPD_for_simd
  // TODO: add other combined directives in topological order.
  static const unsigned F[][3] = {
      {OMPD_cancellation, OMPD_point, OMPD_cancellation_point},
      {OMPD_declare, OMPD_reduction, OMPD_declare_reduction},
      {OMPD_declare, OMPD_simd, OMPD_declare_simd},
      {OMPD_declare, OMPD_target, OMPD_declare_target},
      {OMPD_distribute, OMPD_parallel, OMPD_distribute_parallel},
      {OMPD_distribute_parallel, OMPD_for, OMPD_distribute_parallel_for},
      {OMPD_distribute_parallel_for, OMPD_simd,
       OMPD_distribute_parallel_for_simd},
      {OMPD_distribute, OMPD_simd, OMPD_distribute_simd},
      {OMPD_end, OMPD_declare, OMPD_end_declare},
      {OMPD_end_declare, OMPD_target, OMPD_end_declare_target},
      {OMPD_target, OMPD_data, OMPD_target_data},
      {OMPD_target, OMPD_enter, OMPD_target_enter},
      {OMPD_target, OMPD_exit, OMPD_target_exit},
      {OMPD_target, OMPD_update, OMPD_target_update},
      {OMPD_target_enter, OMPD_data, OMPD_target_enter_data},
      {OMPD_target_exit, OMPD_data, OMPD_target_exit_data},
      {OMPD_for, OMPD_simd, OMPD_for_simd},
      {OMPD_parallel, OMPD_for, OMPD_parallel_for},
      {OMPD_parallel_for, OMPD_simd, OMPD_parallel_for_simd},
      {OMPD_parallel, OMPD_sections, OMPD_parallel_sections},
      {OMPD_taskloop, OMPD_simd, OMPD_taskloop_simd},
      {OMPD_target, OMPD_parallel, OMPD_target_parallel},
      {OMPD_target, OMPD_simd, OMPD_target_simd},
      {OMPD_target_parallel, OMPD_for, OMPD_target_parallel_for},
      {OMPD_target_parallel_for, OMPD_simd, OMPD_target_parallel_for_simd},
      {OMPD_teams, OMPD_distribute, OMPD_teams_distribute},
      {OMPD_teams_distribute, OMPD_simd, OMPD_teams_distribute_simd},
      {OMPD_teams_distribute, OMPD_parallel, OMPD_teams_distribute_parallel},
      {OMPD_teams_distribute_parallel, OMPD_for,
       OMPD_teams_distribute_parallel_for},
      {OMPD_teams_distribute_parallel_for, OMPD_simd,
       OMPD_teams_distribute_parallel_for_simd},
      {OMPD_target, OMPD_teams, OMPD_target_teams},
      {OMPD_target_teams, OMPD_distribute, OMPD_target_teams_distribute},
      {OMPD_target_teams_distribute, OMPD_parallel,
       OMPD_target_teams_distribute_parallel},
      {OMPD_target_teams_distribute, OMPD_simd,
       OMPD_target_teams_distribute_simd},
      {OMPD_target_teams_distribute_parallel, OMPD_for,
       OMPD_target_teams_distribute_parallel_for},
      {OMPD_target_teams_distribute_parallel_for, OMPD_simd,
       OMPD_target_teams_distribute_parallel_for_simd}};
  enum { CancellationPoint = 0, DeclareReduction = 1, TargetData = 2 };
  Token Tok = P.getCurToken();
  unsigned DKind =
      Tok.isAnnotation()
          ? static_cast<unsigned>(OMPD_unknown)
          : getOpenMPDirectiveKindEx(P.getPreprocessor().getSpelling(Tok));
  if (DKind == OMPD_unknown)
    return OMPD_unknown;

  for (unsigned I = 0; I < llvm::array_lengthof(F); ++I) {
    if (DKind != F[I][0])
      continue;

    Tok = P.getPreprocessor().LookAhead(0);
    unsigned SDKind =
        Tok.isAnnotation()
            ? static_cast<unsigned>(OMPD_unknown)
            : getOpenMPDirectiveKindEx(P.getPreprocessor().getSpelling(Tok));
    if (SDKind == OMPD_unknown)
      continue;

    if (SDKind == F[I][1]) {
      P.ConsumeToken();
      DKind = F[I][2];
    }
  }
  return DKind < OMPD_unknown ? static_cast<OpenMPDirectiveKind>(DKind)
                              : OMPD_unknown;
}

static DeclarationName parseOpenMPReductionId(Parser &P) {
  Token Tok = P.getCurToken();
  Sema &Actions = P.getActions();
  OverloadedOperatorKind OOK = OO_None;
  // Allow to use 'operator' keyword for C++ operators
  bool WithOperator = false;
  if (Tok.is(tok::kw_operator)) {
    P.ConsumeToken();
    Tok = P.getCurToken();
    WithOperator = true;
  }
  switch (Tok.getKind()) {
  case tok::plus: // '+'
    OOK = OO_Plus;
    break;
  case tok::minus: // '-'
    OOK = OO_Minus;
    break;
  case tok::star: // '*'
    OOK = OO_Star;
    break;
  case tok::amp: // '&'
    OOK = OO_Amp;
    break;
  case tok::pipe: // '|'
    OOK = OO_Pipe;
    break;
  case tok::caret: // '^'
    OOK = OO_Caret;
    break;
  case tok::ampamp: // '&&'
    OOK = OO_AmpAmp;
    break;
  case tok::pipepipe: // '||'
    OOK = OO_PipePipe;
    break;
  case tok::identifier: // identifier
    if (!WithOperator)
      break;
    LLVM_FALLTHROUGH;
  default:
    P.Diag(Tok.getLocation(), diag::err_omp_expected_reduction_identifier);
    P.SkipUntil(tok::colon, tok::r_paren, tok::annot_pragma_openmp_end,
                Parser::StopBeforeMatch);
    return DeclarationName();
  }
  P.ConsumeToken();
  auto &DeclNames = Actions.getASTContext().DeclarationNames;
  return OOK == OO_None ? DeclNames.getIdentifier(Tok.getIdentifierInfo())
                        : DeclNames.getCXXOperatorName(OOK);
}

/// \brief Parse 'omp declare reduction' construct.
///
///       declare-reduction-directive:
///        annot_pragma_openmp 'declare' 'reduction'
///        '(' <reduction_id> ':' <type> {',' <type>} ':' <expression> ')'
///        ['initializer' '(' ('omp_priv' '=' <expression>)|<function_call> ')']
///        annot_pragma_openmp_end
/// <reduction_id> is either a base language identifier or one of the following
/// operators: '+', '-', '*', '&', '|', '^', '&&' and '||'.
///
Parser::DeclGroupPtrTy
Parser::ParseOpenMPDeclareReductionDirective(AccessSpecifier AS) {
  // Parse '('.
  BalancedDelimiterTracker T(*this, tok::l_paren, tok::annot_pragma_openmp_end);
  if (T.expectAndConsume(diag::err_expected_lparen_after,
                         getOpenMPDirectiveName(OMPD_declare_reduction))) {
    SkipUntil(tok::annot_pragma_openmp_end, StopBeforeMatch);
    return DeclGroupPtrTy();
  }

  DeclarationName Name = parseOpenMPReductionId(*this);
  if (Name.isEmpty() && Tok.is(tok::annot_pragma_openmp_end))
    return DeclGroupPtrTy();

  // Consume ':'.
  bool IsCorrect = !ExpectAndConsume(tok::colon);

  if (!IsCorrect && Tok.is(tok::annot_pragma_openmp_end))
    return DeclGroupPtrTy();

  IsCorrect = IsCorrect && !Name.isEmpty();

  if (Tok.is(tok::colon) || Tok.is(tok::annot_pragma_openmp_end)) {
    Diag(Tok.getLocation(), diag::err_expected_type);
    IsCorrect = false;
  }

  if (!IsCorrect && Tok.is(tok::annot_pragma_openmp_end))
    return DeclGroupPtrTy();

  SmallVector<std::pair<QualType, SourceLocation>, 8> ReductionTypes;
  // Parse list of types until ':' token.
  do {
    ColonProtectionRAIIObject ColonRAII(*this);
    SourceRange Range;
    TypeResult TR =
        ParseTypeName(&Range, DeclaratorContext::PrototypeContext, AS);
    if (TR.isUsable()) {
      QualType ReductionType =
          Actions.ActOnOpenMPDeclareReductionType(Range.getBegin(), TR);
      if (!ReductionType.isNull()) {
        ReductionTypes.push_back(
            std::make_pair(ReductionType, Range.getBegin()));
      }
    } else {
      SkipUntil(tok::comma, tok::colon, tok::annot_pragma_openmp_end,
                StopBeforeMatch);
    }

    if (Tok.is(tok::colon) || Tok.is(tok::annot_pragma_openmp_end))
      break;

    // Consume ','.
    if (ExpectAndConsume(tok::comma)) {
      IsCorrect = false;
      if (Tok.is(tok::annot_pragma_openmp_end)) {
        Diag(Tok.getLocation(), diag::err_expected_type);
        return DeclGroupPtrTy();
      }
    }
  } while (Tok.isNot(tok::annot_pragma_openmp_end));

  if (ReductionTypes.empty()) {
    SkipUntil(tok::annot_pragma_openmp_end, StopBeforeMatch);
    return DeclGroupPtrTy();
  }

  if (!IsCorrect && Tok.is(tok::annot_pragma_openmp_end))
    return DeclGroupPtrTy();

  // Consume ':'.
  if (ExpectAndConsume(tok::colon))
    IsCorrect = false;

  if (Tok.is(tok::annot_pragma_openmp_end)) {
    Diag(Tok.getLocation(), diag::err_expected_expression);
    return DeclGroupPtrTy();
  }

  DeclGroupPtrTy DRD = Actions.ActOnOpenMPDeclareReductionDirectiveStart(
      getCurScope(), Actions.getCurLexicalContext(), Name, ReductionTypes, AS);

  // Parse <combiner> expression and then parse initializer if any for each
  // correct type.
  unsigned I = 0, E = ReductionTypes.size();
  for (Decl *D : DRD.get()) {
    TentativeParsingAction TPA(*this);
    ParseScope OMPDRScope(this, Scope::FnScope | Scope::DeclScope |
                                    Scope::CompoundStmtScope |
                                    Scope::OpenMPDirectiveScope);
    // Parse <combiner> expression.
    Actions.ActOnOpenMPDeclareReductionCombinerStart(getCurScope(), D);
    ExprResult CombinerResult =
        Actions.ActOnFinishFullExpr(ParseAssignmentExpression().get(),
                                    D->getLocation(), /*DiscardedValue=*/true);
    Actions.ActOnOpenMPDeclareReductionCombinerEnd(D, CombinerResult.get());

    if (CombinerResult.isInvalid() && Tok.isNot(tok::r_paren) &&
        Tok.isNot(tok::annot_pragma_openmp_end)) {
      TPA.Commit();
      IsCorrect = false;
      break;
    }
    IsCorrect = !T.consumeClose() && IsCorrect && CombinerResult.isUsable();
    ExprResult InitializerResult;
    if (Tok.isNot(tok::annot_pragma_openmp_end)) {
      // Parse <initializer> expression.
      if (Tok.is(tok::identifier) &&
          Tok.getIdentifierInfo()->isStr("initializer")) {
        ConsumeToken();
      } else {
        Diag(Tok.getLocation(), diag::err_expected) << "'initializer'";
        TPA.Commit();
        IsCorrect = false;
        break;
      }
      // Parse '('.
      BalancedDelimiterTracker T(*this, tok::l_paren,
                                 tok::annot_pragma_openmp_end);
      IsCorrect =
          !T.expectAndConsume(diag::err_expected_lparen_after, "initializer") &&
          IsCorrect;
      if (Tok.isNot(tok::annot_pragma_openmp_end)) {
        ParseScope OMPDRScope(this, Scope::FnScope | Scope::DeclScope |
                                        Scope::CompoundStmtScope |
                                        Scope::OpenMPDirectiveScope);
        // Parse expression.
        VarDecl *OmpPrivParm =
            Actions.ActOnOpenMPDeclareReductionInitializerStart(getCurScope(),
                                                                D);
        // Check if initializer is omp_priv <init_expr> or something else.
        if (Tok.is(tok::identifier) &&
            Tok.getIdentifierInfo()->isStr("omp_priv")) {
          ConsumeToken();
          ParseOpenMPReductionInitializerForDecl(OmpPrivParm);
        } else {
          InitializerResult = Actions.ActOnFinishFullExpr(
              ParseAssignmentExpression().get(), D->getLocation(),
              /*DiscardedValue=*/true);
        }
        Actions.ActOnOpenMPDeclareReductionInitializerEnd(
            D, InitializerResult.get(), OmpPrivParm);
        if (InitializerResult.isInvalid() && Tok.isNot(tok::r_paren) &&
            Tok.isNot(tok::annot_pragma_openmp_end)) {
          TPA.Commit();
          IsCorrect = false;
          break;
        }
        IsCorrect =
            !T.consumeClose() && IsCorrect && !InitializerResult.isInvalid();
      }
    }

    ++I;
    // Revert parsing if not the last type, otherwise accept it, we're done with
    // parsing.
    if (I != E)
      TPA.Revert();
    else
      TPA.Commit();
  }
  return Actions.ActOnOpenMPDeclareReductionDirectiveEnd(getCurScope(), DRD,
                                                         IsCorrect);
}

void Parser::ParseOpenMPReductionInitializerForDecl(VarDecl *OmpPrivParm) {
  // Parse declarator '=' initializer.
  // If a '==' or '+=' is found, suggest a fixit to '='.
  if (isTokenEqualOrEqualTypo()) {
    ConsumeToken();

    if (Tok.is(tok::code_completion)) {
      Actions.CodeCompleteInitializer(getCurScope(), OmpPrivParm);
      Actions.FinalizeDeclaration(OmpPrivParm);
      cutOffParsing();
      return;
    }

    ExprResult Init(ParseInitializer());

    if (Init.isInvalid()) {
      SkipUntil(tok::r_paren, tok::annot_pragma_openmp_end, StopBeforeMatch);
      Actions.ActOnInitializerError(OmpPrivParm);
    } else {
      Actions.AddInitializerToDecl(OmpPrivParm, Init.get(),
                                   /*DirectInit=*/false);
    }
  } else if (Tok.is(tok::l_paren)) {
    // Parse C++ direct initializer: '(' expression-list ')'
    BalancedDelimiterTracker T(*this, tok::l_paren);
    T.consumeOpen();

    ExprVector Exprs;
    CommaLocsTy CommaLocs;

    if (ParseExpressionList(Exprs, CommaLocs, [this, OmpPrivParm, &Exprs] {
          Actions.CodeCompleteConstructor(
              getCurScope(), OmpPrivParm->getType()->getCanonicalTypeInternal(),
              OmpPrivParm->getLocation(), Exprs);
        })) {
      Actions.ActOnInitializerError(OmpPrivParm);
      SkipUntil(tok::r_paren, tok::annot_pragma_openmp_end, StopBeforeMatch);
    } else {
      // Match the ')'.
      T.consumeClose();

      assert(!Exprs.empty() && Exprs.size() - 1 == CommaLocs.size() &&
             "Unexpected number of commas!");

      ExprResult Initializer = Actions.ActOnParenListExpr(
          T.getOpenLocation(), T.getCloseLocation(), Exprs);
      Actions.AddInitializerToDecl(OmpPrivParm, Initializer.get(),
                                   /*DirectInit=*/true);
    }
  } else if (getLangOpts().CPlusPlus11 && Tok.is(tok::l_brace)) {
    // Parse C++0x braced-init-list.
    Diag(Tok, diag::warn_cxx98_compat_generalized_initializer_lists);

    ExprResult Init(ParseBraceInitializer());

    if (Init.isInvalid()) {
      Actions.ActOnInitializerError(OmpPrivParm);
    } else {
      Actions.AddInitializerToDecl(OmpPrivParm, Init.get(),
                                   /*DirectInit=*/true);
    }
  } else {
    Actions.ActOnUninitializedDecl(OmpPrivParm);
  }
}

namespace {
/// RAII that recreates function context for correct parsing of clauses of
/// 'declare simd' construct.
/// OpenMP, 2.8.2 declare simd Construct
/// The expressions appearing in the clauses of this directive are evaluated in
/// the scope of the arguments of the function declaration or definition.
class FNContextRAII final {
  Parser &P;
  Sema::CXXThisScopeRAII *ThisScope;
  Parser::ParseScope *TempScope;
  Parser::ParseScope *FnScope;
  bool HasTemplateScope = false;
  bool HasFunScope = false;
  FNContextRAII() = delete;
  FNContextRAII(const FNContextRAII &) = delete;
  FNContextRAII &operator=(const FNContextRAII &) = delete;

public:
  FNContextRAII(Parser &P, Parser::DeclGroupPtrTy Ptr) : P(P) {
    Decl *D = *Ptr.get().begin();
    NamedDecl *ND = dyn_cast<NamedDecl>(D);
    RecordDecl *RD = dyn_cast_or_null<RecordDecl>(D->getDeclContext());
    Sema &Actions = P.getActions();

    // Allow 'this' within late-parsed attributes.
    ThisScope = new Sema::CXXThisScopeRAII(Actions, RD, /*TypeQuals=*/0,
                                           ND && ND->isCXXInstanceMember());

    // If the Decl is templatized, add template parameters to scope.
    HasTemplateScope = D->isTemplateDecl();
    TempScope =
        new Parser::ParseScope(&P, Scope::TemplateParamScope, HasTemplateScope);
    if (HasTemplateScope)
      Actions.ActOnReenterTemplateScope(Actions.getCurScope(), D);

    // If the Decl is on a function, add function parameters to the scope.
    HasFunScope = D->isFunctionOrFunctionTemplate();
    FnScope = new Parser::ParseScope(
        &P, Scope::FnScope | Scope::DeclScope | Scope::CompoundStmtScope,
        HasFunScope);
    if (HasFunScope)
      Actions.ActOnReenterFunctionContext(Actions.getCurScope(), D);
  }
  ~FNContextRAII() {
    if (HasFunScope) {
      P.getActions().ActOnExitFunctionContext();
      FnScope->Exit(); // Pop scope, and remove Decls from IdResolver
    }
    if (HasTemplateScope)
      TempScope->Exit();
    delete FnScope;
    delete TempScope;
    delete ThisScope;
  }
};
} // namespace

/// Parses clauses for 'declare simd' directive.
///    clause:
///      'inbranch' | 'notinbranch'
///      'simdlen' '(' <expr> ')'
///      { 'uniform' '(' <argument_list> ')' }
///      { 'aligned '(' <argument_list> [ ':' <alignment> ] ')' }
///      { 'linear '(' <argument_list> [ ':' <step> ] ')' }
static bool parseDeclareSimdClauses(
    Parser &P, OMPDeclareSimdDeclAttr::BranchStateTy &BS, ExprResult &SimdLen,
    SmallVectorImpl<Expr *> &Uniforms, SmallVectorImpl<Expr *> &Aligneds,
    SmallVectorImpl<Expr *> &Alignments, SmallVectorImpl<Expr *> &Linears,
    SmallVectorImpl<unsigned> &LinModifiers, SmallVectorImpl<Expr *> &Steps) {
  SourceRange BSRange;
  const Token &Tok = P.getCurToken();
  bool IsError = false;
  while (Tok.isNot(tok::annot_pragma_openmp_end)) {
    if (Tok.isNot(tok::identifier))
      break;
    OMPDeclareSimdDeclAttr::BranchStateTy Out;
    IdentifierInfo *II = Tok.getIdentifierInfo();
    StringRef ClauseName = II->getName();
    // Parse 'inranch|notinbranch' clauses.
    if (OMPDeclareSimdDeclAttr::ConvertStrToBranchStateTy(ClauseName, Out)) {
      if (BS != OMPDeclareSimdDeclAttr::BS_Undefined && BS != Out) {
        P.Diag(Tok, diag::err_omp_declare_simd_inbranch_notinbranch)
            << ClauseName
            << OMPDeclareSimdDeclAttr::ConvertBranchStateTyToStr(BS) << BSRange;
        IsError = true;
      }
      BS = Out;
      BSRange = SourceRange(Tok.getLocation(), Tok.getEndLoc());
      P.ConsumeToken();
    } else if (ClauseName.equals("simdlen")) {
      if (SimdLen.isUsable()) {
        P.Diag(Tok, diag::err_omp_more_one_clause)
            << getOpenMPDirectiveName(OMPD_declare_simd) << ClauseName << 0;
        IsError = true;
      }
      P.ConsumeToken();
      SourceLocation RLoc;
      SimdLen = P.ParseOpenMPParensExpr(ClauseName, RLoc);
      if (SimdLen.isInvalid())
        IsError = true;
    } else {
      OpenMPClauseKind CKind = getOpenMPClauseKind(ClauseName);
      if (CKind == OMPC_uniform || CKind == OMPC_aligned ||
          CKind == OMPC_linear) {
        Parser::OpenMPVarListDataTy Data;
        SmallVectorImpl<Expr *> *Vars = &Uniforms;
        if (CKind == OMPC_aligned)
          Vars = &Aligneds;
        else if (CKind == OMPC_linear)
          Vars = &Linears;

        P.ConsumeToken();
        if (P.ParseOpenMPVarList(OMPD_declare_simd,
                                 getOpenMPClauseKind(ClauseName), *Vars, Data))
          IsError = true;
        if (CKind == OMPC_aligned) {
          Alignments.append(Aligneds.size() - Alignments.size(), Data.TailExpr);
        } else if (CKind == OMPC_linear) {
          if (P.getActions().CheckOpenMPLinearModifier(Data.LinKind,
                                                       Data.DepLinMapLoc))
            Data.LinKind = OMPC_LINEAR_val;
          LinModifiers.append(Linears.size() - LinModifiers.size(),
                              Data.LinKind);
          Steps.append(Linears.size() - Steps.size(), Data.TailExpr);
        }
      } else
        // TODO: add parsing of other clauses.
        break;
    }
    // Skip ',' if any.
    if (Tok.is(tok::comma))
      P.ConsumeToken();
  }
  return IsError;
}

/// Parse clauses for '#pragma omp declare simd'.
Parser::DeclGroupPtrTy
Parser::ParseOMPDeclareSimdClauses(Parser::DeclGroupPtrTy Ptr,
                                   CachedTokens &Toks, SourceLocation Loc) {
  PP.EnterToken(Tok);
  PP.EnterTokenStream(Toks, /*DisableMacroExpansion=*/true);
  // Consume the previously pushed token.
  ConsumeAnyToken(/*ConsumeCodeCompletionTok=*/true);

  FNContextRAII FnContext(*this, Ptr);
  OMPDeclareSimdDeclAttr::BranchStateTy BS =
      OMPDeclareSimdDeclAttr::BS_Undefined;
  ExprResult Simdlen;
  SmallVector<Expr *, 4> Uniforms;
  SmallVector<Expr *, 4> Aligneds;
  SmallVector<Expr *, 4> Alignments;
  SmallVector<Expr *, 4> Linears;
  SmallVector<unsigned, 4> LinModifiers;
  SmallVector<Expr *, 4> Steps;
  bool IsError =
      parseDeclareSimdClauses(*this, BS, Simdlen, Uniforms, Aligneds,
                              Alignments, Linears, LinModifiers, Steps);
  // Need to check for extra tokens.
  if (Tok.isNot(tok::annot_pragma_openmp_end)) {
    Diag(Tok, diag::warn_omp_extra_tokens_at_eol)
        << getOpenMPDirectiveName(OMPD_declare_simd);
    while (Tok.isNot(tok::annot_pragma_openmp_end))
      ConsumeAnyToken();
  }
  // Skip the last annot_pragma_openmp_end.
  SourceLocation EndLoc = ConsumeAnnotationToken();
  if (IsError)
    return Ptr;
  return Actions.ActOnOpenMPDeclareSimdDirective(
      Ptr, BS, Simdlen.get(), Uniforms, Aligneds, Alignments, Linears,
      LinModifiers, Steps, SourceRange(Loc, EndLoc));
}

/// \brief Parsing of declarative OpenMP directives.
///
///       threadprivate-directive:
///         annot_pragma_openmp 'threadprivate' simple-variable-list
///         annot_pragma_openmp_end
///
///       declare-reduction-directive:
///        annot_pragma_openmp 'declare' 'reduction' [...]
///        annot_pragma_openmp_end
///
///       declare-simd-directive:
///         annot_pragma_openmp 'declare simd' {<clause> [,]}
///         annot_pragma_openmp_end
///         <function declaration/definition>
///
Parser::DeclGroupPtrTy Parser::ParseOpenMPDeclarativeDirectiveWithExtDecl(
    AccessSpecifier &AS, ParsedAttributesWithRange &Attrs,
    DeclSpec::TST TagType, Decl *Tag) {
  assert(Tok.is(tok::annot_pragma_openmp) && "Not an OpenMP directive!");
  ParenBraceBracketBalancer BalancerRAIIObj(*this);

  SourceLocation Loc = ConsumeAnnotationToken();
  OpenMPDirectiveKind DKind = parseOpenMPDirectiveKind(*this);

  switch (DKind) {
  case OMPD_threadprivate: {
    ConsumeToken();
    ThreadprivateListParserHelper Helper(this);
    if (!ParseOpenMPSimpleVarList(OMPD_threadprivate, Helper, true)) {
      // The last seen token is annot_pragma_openmp_end - need to check for
      // extra tokens.
      if (Tok.isNot(tok::annot_pragma_openmp_end)) {
        Diag(Tok, diag::warn_omp_extra_tokens_at_eol)
            << getOpenMPDirectiveName(OMPD_threadprivate);
        SkipUntil(tok::annot_pragma_openmp_end, StopBeforeMatch);
      }
      // Skip the last annot_pragma_openmp_end.
      ConsumeAnnotationToken();
      return Actions.ActOnOpenMPThreadprivateDirective(Loc,
                                                       Helper.getIdentifiers());
    }
    break;
  }
  case OMPD_declare_reduction:
    ConsumeToken();
    if (DeclGroupPtrTy Res = ParseOpenMPDeclareReductionDirective(AS)) {
      // The last seen token is annot_pragma_openmp_end - need to check for
      // extra tokens.
      if (Tok.isNot(tok::annot_pragma_openmp_end)) {
        Diag(Tok, diag::warn_omp_extra_tokens_at_eol)
            << getOpenMPDirectiveName(OMPD_declare_reduction);
        while (Tok.isNot(tok::annot_pragma_openmp_end))
          ConsumeAnyToken();
      }
      // Skip the last annot_pragma_openmp_end.
      ConsumeAnnotationToken();
      return Res;
    }
    break;
  case OMPD_declare_simd: {
    // The syntax is:
    // { #pragma omp declare simd }
    // <function-declaration-or-definition>
    //
    ConsumeToken();
    CachedTokens Toks;
    while(Tok.isNot(tok::annot_pragma_openmp_end)) {
      Toks.push_back(Tok);
      ConsumeAnyToken();
    }
    Toks.push_back(Tok);
    ConsumeAnyToken();

    DeclGroupPtrTy Ptr;
    if (Tok.is(tok::annot_pragma_openmp)) {
      Ptr = ParseOpenMPDeclarativeDirectiveWithExtDecl(AS, Attrs, TagType, Tag);
    } else if (Tok.isNot(tok::r_brace) && !isEofOrEom()) {
      // Here we expect to see some function declaration.
      if (AS == AS_none) {
        assert(TagType == DeclSpec::TST_unspecified);
        MaybeParseCXX11Attributes(Attrs);
        ParsingDeclSpec PDS(*this);
        Ptr = ParseExternalDeclaration(Attrs, &PDS);
      } else {
        Ptr =
            ParseCXXClassMemberDeclarationWithPragmas(AS, Attrs, TagType, Tag);
      }
    }
    if (!Ptr) {
      Diag(Loc, diag::err_omp_decl_in_declare_simd);
      return DeclGroupPtrTy();
    }
    return ParseOMPDeclareSimdClauses(Ptr, Toks, Loc);
  }
  case OMPD_declare_target: {
    SourceLocation DTLoc = ConsumeAnyToken();
    if (Tok.isNot(tok::annot_pragma_openmp_end)) {
      // OpenMP 4.5 syntax with list of entities.
      Sema::NamedDeclSetType SameDirectiveDecls;
      while (Tok.isNot(tok::annot_pragma_openmp_end)) {
        OMPDeclareTargetDeclAttr::MapTypeTy MT =
            OMPDeclareTargetDeclAttr::MT_To;
        if (Tok.is(tok::identifier)) {
          IdentifierInfo *II = Tok.getIdentifierInfo();
          StringRef ClauseName = II->getName();
          // Parse 'to|link' clauses.
          if (!OMPDeclareTargetDeclAttr::ConvertStrToMapTypeTy(ClauseName,
                                                               MT)) {
            Diag(Tok, diag::err_omp_declare_target_unexpected_clause)
                << ClauseName;
            break;
          }
          ConsumeToken();
        }
        auto &&Callback = [this, MT, &SameDirectiveDecls](
                              CXXScopeSpec &SS, DeclarationNameInfo NameInfo) {
          Actions.ActOnOpenMPDeclareTargetName(getCurScope(), SS, NameInfo, MT,
                                               SameDirectiveDecls);
        };
        if (ParseOpenMPSimpleVarList(OMPD_declare_target, Callback,
                                     /*AllowScopeSpecifier=*/true))
          break;

        // Consume optional ','.
        if (Tok.is(tok::comma))
          ConsumeToken();
      }
      SkipUntil(tok::annot_pragma_openmp_end, StopBeforeMatch);
      ConsumeAnyToken();
      SmallVector<Decl *, 4> Decls(SameDirectiveDecls.begin(),
                                   SameDirectiveDecls.end());
      if (Decls.empty())
        return DeclGroupPtrTy();
      return Actions.BuildDeclaratorGroup(Decls);
    }

    // Skip the last annot_pragma_openmp_end.
    ConsumeAnyToken();

    if (!Actions.ActOnStartOpenMPDeclareTargetDirective(DTLoc))
      return DeclGroupPtrTy();

<<<<<<< HEAD
#if INTEL_CUSTOMIZATION // Under community review: D38798
    SmallVector<Decl *, 32> Decls;
#endif // INTEL_CUSTOMIZATION
    DKind = ParseOpenMPDirectiveKind(*this);
=======
    llvm::SmallVector<Decl *, 4>  Decls;
    DKind = parseOpenMPDirectiveKind(*this);
>>>>>>> 9c105704
    while (DKind != OMPD_end_declare_target && DKind != OMPD_declare_target &&
           Tok.isNot(tok::eof) && Tok.isNot(tok::r_brace)) {
      DeclGroupPtrTy Ptr;
      // Here we expect to see some function declaration.
      if (AS == AS_none) {
        assert(TagType == DeclSpec::TST_unspecified);
        MaybeParseCXX11Attributes(Attrs);
        ParsingDeclSpec PDS(*this);
        Ptr = ParseExternalDeclaration(Attrs, &PDS);
      } else {
        Ptr =
            ParseCXXClassMemberDeclarationWithPragmas(AS, Attrs, TagType, Tag);
      }
      if (Ptr) {
        DeclGroupRef Ref = Ptr.get();
        Decls.append(Ref.begin(), Ref.end());
      }
      if (Tok.isAnnotation() && Tok.is(tok::annot_pragma_openmp)) {
        TentativeParsingAction TPA(*this);
        ConsumeAnnotationToken();
        DKind = parseOpenMPDirectiveKind(*this);
        if (DKind != OMPD_end_declare_target)
          TPA.Revert();
        else
          TPA.Commit();
      }
#if INTEL_CUSTOMIZATION // Under community review: D38798

      // Save the declarations so that we can create the declare target group
      // later on.
      if (Ptr)
        for (auto *V : Ptr.get())
          Decls.push_back(V);
#endif // INTEL_CUSTOMIZATION
    }

    if (DKind == OMPD_end_declare_target) {
      ConsumeAnyToken();
      if (Tok.isNot(tok::annot_pragma_openmp_end)) {
        Diag(Tok, diag::warn_omp_extra_tokens_at_eol)
            << getOpenMPDirectiveName(OMPD_end_declare_target);
        SkipUntil(tok::annot_pragma_openmp_end, StopBeforeMatch);
      }
      // Skip the last annot_pragma_openmp_end.
      ConsumeAnyToken();
    } else {
      Diag(Tok, diag::err_expected_end_declare_target);
      Diag(DTLoc, diag::note_matching) << "'#pragma omp declare target'";
#if INTEL_CUSTOMIZATION // Under community review: D38798
      // We have an error, so we don't have to attempt to generate code for the
      // declarations.
      Decls.clear();
#endif // INTEL_CUSTOMIZATION
    }
    Actions.ActOnFinishOpenMPDeclareTargetDirective();
<<<<<<< HEAD
#if INTEL_CUSTOMIZATION // Under community review: D38798

    // If we have decls generate the group so that code can be generated for it
    // later on.
    if (!Decls.empty())
      return Actions.BuildDeclaratorGroup(Decls);

#endif // INTEL_CUSTOMIZATION
    return DeclGroupPtrTy();
=======
    return Actions.BuildDeclaratorGroup(Decls);
>>>>>>> 9c105704
  }
  case OMPD_unknown:
    Diag(Tok, diag::err_omp_unknown_directive);
    break;
  case OMPD_parallel:
  case OMPD_simd:
  case OMPD_task:
  case OMPD_taskyield:
  case OMPD_barrier:
  case OMPD_taskwait:
  case OMPD_taskgroup:
  case OMPD_flush:
  case OMPD_for:
  case OMPD_for_simd:
  case OMPD_sections:
  case OMPD_section:
  case OMPD_single:
  case OMPD_master:
  case OMPD_ordered:
  case OMPD_critical:
  case OMPD_parallel_for:
  case OMPD_parallel_for_simd:
  case OMPD_parallel_sections:
  case OMPD_atomic:
  case OMPD_target:
  case OMPD_teams:
  case OMPD_cancellation_point:
  case OMPD_cancel:
  case OMPD_target_data:
  case OMPD_target_enter_data:
  case OMPD_target_exit_data:
  case OMPD_target_parallel:
  case OMPD_target_parallel_for:
  case OMPD_taskloop:
  case OMPD_taskloop_simd:
  case OMPD_distribute:
  case OMPD_end_declare_target:
  case OMPD_target_update:
  case OMPD_distribute_parallel_for:
  case OMPD_distribute_parallel_for_simd:
  case OMPD_distribute_simd:
  case OMPD_target_parallel_for_simd:
  case OMPD_target_simd:
  case OMPD_teams_distribute:
  case OMPD_teams_distribute_simd:
  case OMPD_teams_distribute_parallel_for_simd:
  case OMPD_teams_distribute_parallel_for:
  case OMPD_target_teams:
  case OMPD_target_teams_distribute:
  case OMPD_target_teams_distribute_parallel_for:
  case OMPD_target_teams_distribute_parallel_for_simd:
  case OMPD_target_teams_distribute_simd:
    Diag(Tok, diag::err_omp_unexpected_directive)
        << 1 << getOpenMPDirectiveName(DKind);
    break;
  }
  while (Tok.isNot(tok::annot_pragma_openmp_end))
    ConsumeAnyToken();
  ConsumeAnyToken();
  return nullptr;
}

/// \brief Parsing of declarative or executable OpenMP directives.
///
///       threadprivate-directive:
///         annot_pragma_openmp 'threadprivate' simple-variable-list
///         annot_pragma_openmp_end
///
///       declare-reduction-directive:
///         annot_pragma_openmp 'declare' 'reduction' '(' <reduction_id> ':'
///         <type> {',' <type>} ':' <expression> ')' ['initializer' '('
///         ('omp_priv' '=' <expression>|<function_call>) ')']
///         annot_pragma_openmp_end
///
///       executable-directive:
///         annot_pragma_openmp 'parallel' | 'simd' | 'for' | 'sections' |
///         'section' | 'single' | 'master' | 'critical' [ '(' <name> ')' ] |
///         'parallel for' | 'parallel sections' | 'task' | 'taskyield' |
///         'barrier' | 'taskwait' | 'flush' | 'ordered' | 'atomic' |
///         'for simd' | 'parallel for simd' | 'target' | 'target data' |
///         'taskgroup' | 'teams' | 'taskloop' | 'taskloop simd' |
///         'distribute' | 'target enter data' | 'target exit data' |
///         'target parallel' | 'target parallel for' |
///         'target update' | 'distribute parallel for' |
///         'distribute paralle for simd' | 'distribute simd' |
///         'target parallel for simd' | 'target simd' |
///         'teams distribute' | 'teams distribute simd' |
///         'teams distribute parallel for simd' |
///         'teams distribute parallel for' | 'target teams' |
///         'target teams distribute' |
///         'target teams distribute parallel for' |
///         'target teams distribute parallel for simd' |
///         'target teams distribute simd' {clause}
///         annot_pragma_openmp_end
///
StmtResult Parser::ParseOpenMPDeclarativeOrExecutableDirective(
    AllowedConstructsKind Allowed) {
  assert(Tok.is(tok::annot_pragma_openmp) && "Not an OpenMP directive!");
  ParenBraceBracketBalancer BalancerRAIIObj(*this);
  SmallVector<OMPClause *, 5> Clauses;
  SmallVector<llvm::PointerIntPair<OMPClause *, 1, bool>, OMPC_unknown + 1>
  FirstClauses(OMPC_unknown + 1);
  unsigned ScopeFlags = Scope::FnScope | Scope::DeclScope |
                        Scope::CompoundStmtScope | Scope::OpenMPDirectiveScope;
  SourceLocation Loc = ConsumeAnnotationToken(), EndLoc;
  OpenMPDirectiveKind DKind = parseOpenMPDirectiveKind(*this);
  OpenMPDirectiveKind CancelRegion = OMPD_unknown;
  // Name of critical directive.
  DeclarationNameInfo DirName;
  StmtResult Directive = StmtError();
  bool HasAssociatedStatement = true;
  bool FlushHasClause = false;

#if INTEL_CUSTOMIZATION
  bool DisallowedDirective = false;
  auto InSimdSubset = isAllowedInSimdSubset(DKind);
  auto InTBBSubset = isAllowedInTBBSubset(DKind);
  if (getLangOpts().OpenMPSimdOnly || getLangOpts().OpenMPTBBOnly) {
    // If any subset flags are used the directive must be covered here  
    if (getLangOpts().OpenMPSimdOnly && InSimdSubset) {
      // SIMD subset
    } else if (getLangOpts().OpenMPTBBOnly && InTBBSubset) {
      // TBB subset
    } else {
      // Not in any of the subsets
      DisallowedDirective = true;
    }
  }
  if ((InSimdSubset && getLangOpts().OpenMPSimdDisabled) ||
      (InTBBSubset && getLangOpts().OpenMPTBBDisabled)) {
    DisallowedDirective = true;
  }
  if (DisallowedDirective) {
    if (!Diags.isIgnored(diag::warn_pragma_omp_ignored, Loc)) {
      Diag(Tok, diag::warn_pragma_omp_ignored);
      Diags.setSeverity(diag::warn_pragma_omp_ignored,
                        diag::Severity::Ignored, SourceLocation());
    }
    SkipUntil(tok::annot_pragma_openmp_end);
    return Directive;
  }
#endif // INTEL_CUSTOMIZATION

  switch (DKind) {
  case OMPD_threadprivate: {
    if (Allowed != ACK_Any) {
      Diag(Tok, diag::err_omp_immediate_directive)
          << getOpenMPDirectiveName(DKind) << 0;
    }
    ConsumeToken();
    ThreadprivateListParserHelper Helper(this);
    if (!ParseOpenMPSimpleVarList(OMPD_threadprivate, Helper, false)) {
      // The last seen token is annot_pragma_openmp_end - need to check for
      // extra tokens.
      if (Tok.isNot(tok::annot_pragma_openmp_end)) {
        Diag(Tok, diag::warn_omp_extra_tokens_at_eol)
            << getOpenMPDirectiveName(OMPD_threadprivate);
        SkipUntil(tok::annot_pragma_openmp_end, StopBeforeMatch);
      }
      DeclGroupPtrTy Res = Actions.ActOnOpenMPThreadprivateDirective(
          Loc, Helper.getIdentifiers());
      Directive = Actions.ActOnDeclStmt(Res, Loc, Tok.getLocation());
    }
    SkipUntil(tok::annot_pragma_openmp_end);
    break;
  }
  case OMPD_declare_reduction:
    ConsumeToken();
    if (DeclGroupPtrTy Res =
            ParseOpenMPDeclareReductionDirective(/*AS=*/AS_none)) {
      // The last seen token is annot_pragma_openmp_end - need to check for
      // extra tokens.
      if (Tok.isNot(tok::annot_pragma_openmp_end)) {
        Diag(Tok, diag::warn_omp_extra_tokens_at_eol)
            << getOpenMPDirectiveName(OMPD_declare_reduction);
        while (Tok.isNot(tok::annot_pragma_openmp_end))
          ConsumeAnyToken();
      }
      ConsumeAnyToken();
      Directive = Actions.ActOnDeclStmt(Res, Loc, Tok.getLocation());
    } else {
      SkipUntil(tok::annot_pragma_openmp_end);
    }
    break;
  case OMPD_flush:
    if (PP.LookAhead(0).is(tok::l_paren)) {
      FlushHasClause = true;
      // Push copy of the current token back to stream to properly parse
      // pseudo-clause OMPFlushClause.
      PP.EnterToken(Tok);
    }
    LLVM_FALLTHROUGH;
  case OMPD_taskyield:
  case OMPD_barrier:
  case OMPD_taskwait:
  case OMPD_cancellation_point:
  case OMPD_cancel:
  case OMPD_target_enter_data:
  case OMPD_target_exit_data:
  case OMPD_target_update:
    if (Allowed == ACK_StatementsOpenMPNonStandalone) {
      Diag(Tok, diag::err_omp_immediate_directive)
          << getOpenMPDirectiveName(DKind) << 0;
    }
    HasAssociatedStatement = false;
    // Fall through for further analysis.
    LLVM_FALLTHROUGH;
  case OMPD_parallel:
  case OMPD_simd:
  case OMPD_for:
  case OMPD_for_simd:
  case OMPD_sections:
  case OMPD_single:
  case OMPD_section:
  case OMPD_master:
  case OMPD_critical:
  case OMPD_parallel_for:
  case OMPD_parallel_for_simd:
  case OMPD_parallel_sections:
  case OMPD_task:
  case OMPD_ordered:
  case OMPD_atomic:
  case OMPD_target:
  case OMPD_teams:
  case OMPD_taskgroup:
  case OMPD_target_data:
  case OMPD_target_parallel:
  case OMPD_target_parallel_for:
  case OMPD_taskloop:
  case OMPD_taskloop_simd:
  case OMPD_distribute:
  case OMPD_distribute_parallel_for:
  case OMPD_distribute_parallel_for_simd:
  case OMPD_distribute_simd:
  case OMPD_target_parallel_for_simd:
  case OMPD_target_simd:
  case OMPD_teams_distribute:
  case OMPD_teams_distribute_simd:
  case OMPD_teams_distribute_parallel_for_simd:
  case OMPD_teams_distribute_parallel_for:
  case OMPD_target_teams:
  case OMPD_target_teams_distribute:
  case OMPD_target_teams_distribute_parallel_for:
  case OMPD_target_teams_distribute_parallel_for_simd:
  case OMPD_target_teams_distribute_simd: {
    ConsumeToken();
    // Parse directive name of the 'critical' directive if any.
    if (DKind == OMPD_critical) {
      BalancedDelimiterTracker T(*this, tok::l_paren,
                                 tok::annot_pragma_openmp_end);
      if (!T.consumeOpen()) {
        if (Tok.isAnyIdentifier()) {
          DirName =
              DeclarationNameInfo(Tok.getIdentifierInfo(), Tok.getLocation());
          ConsumeAnyToken();
        } else {
          Diag(Tok, diag::err_omp_expected_identifier_for_critical);
        }
        T.consumeClose();
      }
    } else if (DKind == OMPD_cancellation_point || DKind == OMPD_cancel) {
      CancelRegion = parseOpenMPDirectiveKind(*this);
      if (Tok.isNot(tok::annot_pragma_openmp_end))
        ConsumeToken();
    }

    if (isOpenMPLoopDirective(DKind))
      ScopeFlags |= Scope::OpenMPLoopDirectiveScope;
    if (isOpenMPSimdDirective(DKind))
      ScopeFlags |= Scope::OpenMPSimdDirectiveScope;
    ParseScope OMPDirectiveScope(this, ScopeFlags);
    Actions.StartOpenMPDSABlock(DKind, DirName, Actions.getCurScope(), Loc);

    while (Tok.isNot(tok::annot_pragma_openmp_end)) {
      OpenMPClauseKind CKind =
          Tok.isAnnotation()
              ? OMPC_unknown
              : FlushHasClause ? OMPC_flush
                               : getOpenMPClauseKind(PP.getSpelling(Tok));
      Actions.StartOpenMPClause(CKind);
      FlushHasClause = false;
      OMPClause *Clause =
          ParseOpenMPClause(DKind, CKind, !FirstClauses[CKind].getInt());
      FirstClauses[CKind].setInt(true);
      if (Clause) {
        FirstClauses[CKind].setPointer(Clause);
        Clauses.push_back(Clause);
      }

      // Skip ',' if any.
      if (Tok.is(tok::comma))
        ConsumeToken();
      Actions.EndOpenMPClause();
    }
    // End location of the directive.
    EndLoc = Tok.getLocation();
    // Consume final annot_pragma_openmp_end.
    ConsumeAnnotationToken();

    // OpenMP [2.13.8, ordered Construct, Syntax]
    // If the depend clause is specified, the ordered construct is a stand-alone
    // directive.
    if (DKind == OMPD_ordered && FirstClauses[OMPC_depend].getInt()) {
      if (Allowed == ACK_StatementsOpenMPNonStandalone) {
        Diag(Loc, diag::err_omp_immediate_directive)
            << getOpenMPDirectiveName(DKind) << 1
            << getOpenMPClauseName(OMPC_depend);
      }
      HasAssociatedStatement = false;
    }

    StmtResult AssociatedStmt;
    if (HasAssociatedStatement) {
      // The body is a block scope like in Lambdas and Blocks.
      Actions.ActOnOpenMPRegionStart(DKind, getCurScope());
      // FIXME: We create a bogus CompoundStmt scope to hold the contents of
      // the captured region. Code elsewhere assumes that any FunctionScopeInfo
      // should have at least one compound statement scope within it.
      AssociatedStmt = (Sema::CompoundScopeRAII(Actions), ParseStatement());
      AssociatedStmt = Actions.ActOnOpenMPRegionEnd(AssociatedStmt, Clauses);
    } else if (DKind == OMPD_target_update || DKind == OMPD_target_enter_data ||
               DKind == OMPD_target_exit_data) {
      Actions.ActOnOpenMPRegionStart(DKind, getCurScope());
      AssociatedStmt = (Sema::CompoundScopeRAII(Actions),
                        Actions.ActOnCompoundStmt(Loc, Loc, llvm::None,
                                                  /*isStmtExpr=*/false));
      AssociatedStmt = Actions.ActOnOpenMPRegionEnd(AssociatedStmt, Clauses);
    }
    Directive = Actions.ActOnOpenMPExecutableDirective(
        DKind, DirName, CancelRegion, Clauses, AssociatedStmt.get(), Loc,
        EndLoc);

    // Exit scope.
    Actions.EndOpenMPDSABlock(Directive.get());
    OMPDirectiveScope.Exit();
    break;
  }
#if INTEL_CUSTOMIZATION
  // CQ#410305 ignore declare target directive inside function.
  case OMPD_declare_target:
  case OMPD_end_declare_target:
    if (getLangOpts().IntelCompat) {
      Diag(Tok, diag::warn_omp_ignore_unexpected_directive)
        << 1 << getOpenMPDirectiveName(DKind);
      SkipUntil(tok::annot_pragma_openmp_end);
      break;
    }
    LLVM_FALLTHROUGH;
#endif // INTEL_CUSTOMIZATION
  case OMPD_declare_simd:
    Diag(Tok, diag::err_omp_unexpected_directive)
        << 1 << getOpenMPDirectiveName(DKind);
    SkipUntil(tok::annot_pragma_openmp_end);
    break;
  case OMPD_unknown:
    Diag(Tok, diag::err_omp_unknown_directive);
    SkipUntil(tok::annot_pragma_openmp_end);
    break;
  }
  return Directive;
}

// Parses simple list:
//   simple-variable-list:
//         '(' id-expression {, id-expression} ')'
//
bool Parser::ParseOpenMPSimpleVarList(
    OpenMPDirectiveKind Kind,
    const llvm::function_ref<void(CXXScopeSpec &, DeclarationNameInfo)> &
        Callback,
    bool AllowScopeSpecifier) {
  // Parse '('.
  BalancedDelimiterTracker T(*this, tok::l_paren, tok::annot_pragma_openmp_end);
  if (T.expectAndConsume(diag::err_expected_lparen_after,
                         getOpenMPDirectiveName(Kind)))
    return true;
  bool IsCorrect = true;
  bool NoIdentIsFound = true;

  // Read tokens while ')' or annot_pragma_openmp_end is not found.
  while (Tok.isNot(tok::r_paren) && Tok.isNot(tok::annot_pragma_openmp_end)) {
    CXXScopeSpec SS;
    SourceLocation TemplateKWLoc;
    UnqualifiedId Name;
    // Read var name.
    Token PrevTok = Tok;
    NoIdentIsFound = false;

    if (AllowScopeSpecifier && getLangOpts().CPlusPlus &&
        ParseOptionalCXXScopeSpecifier(SS, nullptr, false)) {
      IsCorrect = false;
      SkipUntil(tok::comma, tok::r_paren, tok::annot_pragma_openmp_end,
                StopBeforeMatch);
    } else if (ParseUnqualifiedId(SS, false, false, false, false, nullptr,
                                  TemplateKWLoc, Name)) {
      IsCorrect = false;
      SkipUntil(tok::comma, tok::r_paren, tok::annot_pragma_openmp_end,
                StopBeforeMatch);
    } else if (Tok.isNot(tok::comma) && Tok.isNot(tok::r_paren) &&
               Tok.isNot(tok::annot_pragma_openmp_end)) {
      IsCorrect = false;
      SkipUntil(tok::comma, tok::r_paren, tok::annot_pragma_openmp_end,
                StopBeforeMatch);
      Diag(PrevTok.getLocation(), diag::err_expected)
          << tok::identifier
          << SourceRange(PrevTok.getLocation(), PrevTokLocation);
    } else {
      Callback(SS, Actions.GetNameFromUnqualifiedId(Name));
    }
    // Consume ','.
    if (Tok.is(tok::comma)) {
      ConsumeToken();
    }
  }

  if (NoIdentIsFound) {
    Diag(Tok, diag::err_expected) << tok::identifier;
    IsCorrect = false;
  }

  // Parse ')'.
  IsCorrect = !T.consumeClose() && IsCorrect;

  return !IsCorrect;
}

/// \brief Parsing of OpenMP clauses.
///
///    clause:
///       if-clause | final-clause | num_threads-clause | safelen-clause |
///       default-clause | private-clause | firstprivate-clause | shared-clause
///       | linear-clause | aligned-clause | collapse-clause |
///       lastprivate-clause | reduction-clause | proc_bind-clause |
///       schedule-clause | copyin-clause | copyprivate-clause | untied-clause |
///       mergeable-clause | flush-clause | read-clause | write-clause |
///       update-clause | capture-clause | seq_cst-clause | device-clause |
///       simdlen-clause | threads-clause | simd-clause | num_teams-clause |
///       thread_limit-clause | priority-clause | grainsize-clause |
///       nogroup-clause | num_tasks-clause | hint-clause | to-clause |
///       from-clause | is_device_ptr-clause | task_reduction-clause |
///       in_reduction-clause
///
OMPClause *Parser::ParseOpenMPClause(OpenMPDirectiveKind DKind,
                                     OpenMPClauseKind CKind, bool FirstClause) {
  OMPClause *Clause = nullptr;
  bool ErrorFound = false;
  bool WrongDirective = false;
  // Check if clause is allowed for the given directive.
  if (CKind != OMPC_unknown && !isAllowedClauseForDirective(DKind, CKind)) {
    Diag(Tok, diag::err_omp_unexpected_clause) << getOpenMPClauseName(CKind)
                                               << getOpenMPDirectiveName(DKind);
    ErrorFound = true;
    WrongDirective = true;
  }

  switch (CKind) {
  case OMPC_final:
  case OMPC_num_threads:
  case OMPC_safelen:
  case OMPC_simdlen:
  case OMPC_collapse:
  case OMPC_ordered:
  case OMPC_device:
  case OMPC_num_teams:
  case OMPC_thread_limit:
  case OMPC_priority:
  case OMPC_grainsize:
  case OMPC_num_tasks:
  case OMPC_hint:
    // OpenMP [2.5, Restrictions]
    //  At most one num_threads clause can appear on the directive.
    // OpenMP [2.8.1, simd construct, Restrictions]
    //  Only one safelen  clause can appear on a simd directive.
    //  Only one simdlen  clause can appear on a simd directive.
    //  Only one collapse clause can appear on a simd directive.
    // OpenMP [2.9.1, target data construct, Restrictions]
    //  At most one device clause can appear on the directive.
    // OpenMP [2.11.1, task Construct, Restrictions]
    //  At most one if clause can appear on the directive.
    //  At most one final clause can appear on the directive.
    // OpenMP [teams Construct, Restrictions]
    //  At most one num_teams clause can appear on the directive.
    //  At most one thread_limit clause can appear on the directive.
    // OpenMP [2.9.1, task Construct, Restrictions]
    // At most one priority clause can appear on the directive.
    // OpenMP [2.9.2, taskloop Construct, Restrictions]
    // At most one grainsize clause can appear on the directive.
    // OpenMP [2.9.2, taskloop Construct, Restrictions]
    // At most one num_tasks clause can appear on the directive.
    if (!FirstClause) {
      Diag(Tok, diag::err_omp_more_one_clause)
          << getOpenMPDirectiveName(DKind) << getOpenMPClauseName(CKind) << 0;
      ErrorFound = true;
    }

    if (CKind == OMPC_ordered && PP.LookAhead(/*N=*/0).isNot(tok::l_paren))
      Clause = ParseOpenMPClause(CKind, WrongDirective);
    else
      Clause = ParseOpenMPSingleExprClause(CKind, WrongDirective);
    break;
  case OMPC_default:
  case OMPC_proc_bind:
    // OpenMP [2.14.3.1, Restrictions]
    //  Only a single default clause may be specified on a parallel, task or
    //  teams directive.
    // OpenMP [2.5, parallel Construct, Restrictions]
    //  At most one proc_bind clause can appear on the directive.
    if (!FirstClause) {
      Diag(Tok, diag::err_omp_more_one_clause)
          << getOpenMPDirectiveName(DKind) << getOpenMPClauseName(CKind) << 0;
      ErrorFound = true;
    }

    Clause = ParseOpenMPSimpleClause(CKind, WrongDirective);
    break;
  case OMPC_schedule:
  case OMPC_dist_schedule:
  case OMPC_defaultmap:
    // OpenMP [2.7.1, Restrictions, p. 3]
    //  Only one schedule clause can appear on a loop directive.
    // OpenMP [2.10.4, Restrictions, p. 106]
    //  At most one defaultmap clause can appear on the directive.
    if (!FirstClause) {
      Diag(Tok, diag::err_omp_more_one_clause)
          << getOpenMPDirectiveName(DKind) << getOpenMPClauseName(CKind) << 0;
      ErrorFound = true;
    }
    LLVM_FALLTHROUGH;

  case OMPC_if:
    Clause = ParseOpenMPSingleExprWithArgClause(CKind, WrongDirective);
    break;
  case OMPC_nowait:
  case OMPC_untied:
  case OMPC_mergeable:
  case OMPC_read:
  case OMPC_write:
  case OMPC_update:
  case OMPC_capture:
  case OMPC_seq_cst:
  case OMPC_threads:
  case OMPC_simd:
  case OMPC_nogroup:
    // OpenMP [2.7.1, Restrictions, p. 9]
    //  Only one ordered clause can appear on a loop directive.
    // OpenMP [2.7.1, Restrictions, C/C++, p. 4]
    //  Only one nowait clause can appear on a for directive.
    if (!FirstClause) {
      Diag(Tok, diag::err_omp_more_one_clause)
          << getOpenMPDirectiveName(DKind) << getOpenMPClauseName(CKind) << 0;
      ErrorFound = true;
    }

    Clause = ParseOpenMPClause(CKind, WrongDirective);
    break;
  case OMPC_private:
  case OMPC_firstprivate:
  case OMPC_lastprivate:
  case OMPC_shared:
  case OMPC_reduction:
  case OMPC_task_reduction:
  case OMPC_in_reduction:
  case OMPC_linear:
  case OMPC_aligned:
  case OMPC_copyin:
  case OMPC_copyprivate:
  case OMPC_flush:
  case OMPC_depend:
  case OMPC_map:
  case OMPC_to:
  case OMPC_from:
  case OMPC_use_device_ptr:
  case OMPC_is_device_ptr:
    Clause = ParseOpenMPVarListClause(DKind, CKind, WrongDirective);
    break;
  case OMPC_unknown:
    Diag(Tok, diag::warn_omp_extra_tokens_at_eol)
        << getOpenMPDirectiveName(DKind);
    SkipUntil(tok::annot_pragma_openmp_end, StopBeforeMatch);
    break;
  case OMPC_threadprivate:
  case OMPC_uniform:
    if (!WrongDirective)
      Diag(Tok, diag::err_omp_unexpected_clause)
          << getOpenMPClauseName(CKind) << getOpenMPDirectiveName(DKind);
    SkipUntil(tok::comma, tok::annot_pragma_openmp_end, StopBeforeMatch);
    break;
  }
  return ErrorFound ? nullptr : Clause;
}

/// Parses simple expression in parens for single-expression clauses of OpenMP
/// constructs.
/// \param RLoc Returned location of right paren.
ExprResult Parser::ParseOpenMPParensExpr(StringRef ClauseName,
                                         SourceLocation &RLoc) {
  BalancedDelimiterTracker T(*this, tok::l_paren, tok::annot_pragma_openmp_end);
  if (T.expectAndConsume(diag::err_expected_lparen_after, ClauseName.data()))
    return ExprError();

  SourceLocation ELoc = Tok.getLocation();
  ExprResult LHS(ParseCastExpression(
      /*isUnaryExpression=*/false, /*isAddressOfOperand=*/false, NotTypeCast));
  ExprResult Val(ParseRHSOfBinaryExpression(LHS, prec::Conditional));
  Val = Actions.ActOnFinishFullExpr(Val.get(), ELoc);

  // Parse ')'.
  T.consumeClose();

  RLoc = T.getCloseLocation();
  return Val;
}

/// \brief Parsing of OpenMP clauses with single expressions like 'final',
/// 'collapse', 'safelen', 'num_threads', 'simdlen', 'num_teams',
/// 'thread_limit', 'simdlen', 'priority', 'grainsize', 'num_tasks' or 'hint'.
///
///    final-clause:
///      'final' '(' expression ')'
///
///    num_threads-clause:
///      'num_threads' '(' expression ')'
///
///    safelen-clause:
///      'safelen' '(' expression ')'
///
///    simdlen-clause:
///      'simdlen' '(' expression ')'
///
///    collapse-clause:
///      'collapse' '(' expression ')'
///
///    priority-clause:
///      'priority' '(' expression ')'
///
///    grainsize-clause:
///      'grainsize' '(' expression ')'
///
///    num_tasks-clause:
///      'num_tasks' '(' expression ')'
///
///    hint-clause:
///      'hint' '(' expression ')'
///
OMPClause *Parser::ParseOpenMPSingleExprClause(OpenMPClauseKind Kind,
                                               bool ParseOnly) {
  SourceLocation Loc = ConsumeToken();
  SourceLocation LLoc = Tok.getLocation();
  SourceLocation RLoc;

  ExprResult Val = ParseOpenMPParensExpr(getOpenMPClauseName(Kind), RLoc);

  if (Val.isInvalid())
    return nullptr;

  if (ParseOnly)
    return nullptr;
  return Actions.ActOnOpenMPSingleExprClause(Kind, Val.get(), Loc, LLoc, RLoc);
}

/// \brief Parsing of simple OpenMP clauses like 'default' or 'proc_bind'.
///
///    default-clause:
///         'default' '(' 'none' | 'shared' ')
///
///    proc_bind-clause:
///         'proc_bind' '(' 'master' | 'close' | 'spread' ')
///
OMPClause *Parser::ParseOpenMPSimpleClause(OpenMPClauseKind Kind,
                                           bool ParseOnly) {
  SourceLocation Loc = Tok.getLocation();
  SourceLocation LOpen = ConsumeToken();
  // Parse '('.
  BalancedDelimiterTracker T(*this, tok::l_paren, tok::annot_pragma_openmp_end);
  if (T.expectAndConsume(diag::err_expected_lparen_after,
                         getOpenMPClauseName(Kind)))
    return nullptr;

  unsigned Type = getOpenMPSimpleClauseType(
      Kind, Tok.isAnnotation() ? "" : PP.getSpelling(Tok));
  SourceLocation TypeLoc = Tok.getLocation();
  if (Tok.isNot(tok::r_paren) && Tok.isNot(tok::comma) &&
      Tok.isNot(tok::annot_pragma_openmp_end))
    ConsumeAnyToken();

  // Parse ')'.
  T.consumeClose();

  if (ParseOnly)
    return nullptr;
  return Actions.ActOnOpenMPSimpleClause(Kind, Type, TypeLoc, LOpen, Loc,
                                         Tok.getLocation());
}

/// \brief Parsing of OpenMP clauses like 'ordered'.
///
///    ordered-clause:
///         'ordered'
///
///    nowait-clause:
///         'nowait'
///
///    untied-clause:
///         'untied'
///
///    mergeable-clause:
///         'mergeable'
///
///    read-clause:
///         'read'
///
///    threads-clause:
///         'threads'
///
///    simd-clause:
///         'simd'
///
///    nogroup-clause:
///         'nogroup'
///
OMPClause *Parser::ParseOpenMPClause(OpenMPClauseKind Kind, bool ParseOnly) {
  SourceLocation Loc = Tok.getLocation();
  ConsumeAnyToken();

  if (ParseOnly)
    return nullptr;
  return Actions.ActOnOpenMPClause(Kind, Loc, Tok.getLocation());
}


/// \brief Parsing of OpenMP clauses with single expressions and some additional
/// argument like 'schedule' or 'dist_schedule'.
///
///    schedule-clause:
///      'schedule' '(' [ modifier [ ',' modifier ] ':' ] kind [',' expression ]
///      ')'
///
///    if-clause:
///      'if' '(' [ directive-name-modifier ':' ] expression ')'
///
///    defaultmap:
///      'defaultmap' '(' modifier ':' kind ')'
///
OMPClause *Parser::ParseOpenMPSingleExprWithArgClause(OpenMPClauseKind Kind,
                                                      bool ParseOnly) {
  SourceLocation Loc = ConsumeToken();
  SourceLocation DelimLoc;
  // Parse '('.
  BalancedDelimiterTracker T(*this, tok::l_paren, tok::annot_pragma_openmp_end);
  if (T.expectAndConsume(diag::err_expected_lparen_after,
                         getOpenMPClauseName(Kind)))
    return nullptr;

  ExprResult Val;
  SmallVector<unsigned, 4> Arg;
  SmallVector<SourceLocation, 4> KLoc;
  if (Kind == OMPC_schedule) {
    enum { Modifier1, Modifier2, ScheduleKind, NumberOfElements };
    Arg.resize(NumberOfElements);
    KLoc.resize(NumberOfElements);
    Arg[Modifier1] = OMPC_SCHEDULE_MODIFIER_unknown;
    Arg[Modifier2] = OMPC_SCHEDULE_MODIFIER_unknown;
    Arg[ScheduleKind] = OMPC_SCHEDULE_unknown;
    unsigned KindModifier = getOpenMPSimpleClauseType(
        Kind, Tok.isAnnotation() ? "" : PP.getSpelling(Tok));
    if (KindModifier > OMPC_SCHEDULE_unknown) {
      // Parse 'modifier'
      Arg[Modifier1] = KindModifier;
      KLoc[Modifier1] = Tok.getLocation();
      if (Tok.isNot(tok::r_paren) && Tok.isNot(tok::comma) &&
          Tok.isNot(tok::annot_pragma_openmp_end))
        ConsumeAnyToken();
      if (Tok.is(tok::comma)) {
        // Parse ',' 'modifier'
        ConsumeAnyToken();
        KindModifier = getOpenMPSimpleClauseType(
            Kind, Tok.isAnnotation() ? "" : PP.getSpelling(Tok));
        Arg[Modifier2] = KindModifier > OMPC_SCHEDULE_unknown
                             ? KindModifier
                             : (unsigned)OMPC_SCHEDULE_unknown;
        KLoc[Modifier2] = Tok.getLocation();
        if (Tok.isNot(tok::r_paren) && Tok.isNot(tok::comma) &&
            Tok.isNot(tok::annot_pragma_openmp_end))
          ConsumeAnyToken();
      }
      // Parse ':'
      if (Tok.is(tok::colon))
        ConsumeAnyToken();
      else
        Diag(Tok, diag::warn_pragma_expected_colon) << "schedule modifier";
      KindModifier = getOpenMPSimpleClauseType(
          Kind, Tok.isAnnotation() ? "" : PP.getSpelling(Tok));
    }
    Arg[ScheduleKind] = KindModifier;
    KLoc[ScheduleKind] = Tok.getLocation();
    if (Tok.isNot(tok::r_paren) && Tok.isNot(tok::comma) &&
        Tok.isNot(tok::annot_pragma_openmp_end))
      ConsumeAnyToken();
    if ((Arg[ScheduleKind] == OMPC_SCHEDULE_static ||
         Arg[ScheduleKind] == OMPC_SCHEDULE_dynamic ||
         Arg[ScheduleKind] == OMPC_SCHEDULE_guided) &&
        Tok.is(tok::comma))
      DelimLoc = ConsumeAnyToken();
  } else if (Kind == OMPC_dist_schedule) {
    Arg.push_back(getOpenMPSimpleClauseType(
        Kind, Tok.isAnnotation() ? "" : PP.getSpelling(Tok)));
    KLoc.push_back(Tok.getLocation());
    if (Tok.isNot(tok::r_paren) && Tok.isNot(tok::comma) &&
        Tok.isNot(tok::annot_pragma_openmp_end))
      ConsumeAnyToken();
    if (Arg.back() == OMPC_DIST_SCHEDULE_static && Tok.is(tok::comma))
      DelimLoc = ConsumeAnyToken();
  } else if (Kind == OMPC_defaultmap) {
    // Get a defaultmap modifier
    Arg.push_back(getOpenMPSimpleClauseType(
        Kind, Tok.isAnnotation() ? "" : PP.getSpelling(Tok)));
    KLoc.push_back(Tok.getLocation());
    if (Tok.isNot(tok::r_paren) && Tok.isNot(tok::comma) &&
        Tok.isNot(tok::annot_pragma_openmp_end))
      ConsumeAnyToken();
    // Parse ':'
    if (Tok.is(tok::colon))
      ConsumeAnyToken();
    else if (Arg.back() != OMPC_DEFAULTMAP_MODIFIER_unknown)
      Diag(Tok, diag::warn_pragma_expected_colon) << "defaultmap modifier";
    // Get a defaultmap kind
    Arg.push_back(getOpenMPSimpleClauseType(
        Kind, Tok.isAnnotation() ? "" : PP.getSpelling(Tok)));
    KLoc.push_back(Tok.getLocation());
    if (Tok.isNot(tok::r_paren) && Tok.isNot(tok::comma) &&
        Tok.isNot(tok::annot_pragma_openmp_end))
      ConsumeAnyToken();
  } else {
    assert(Kind == OMPC_if);
    KLoc.push_back(Tok.getLocation());
    TentativeParsingAction TPA(*this);
    Arg.push_back(parseOpenMPDirectiveKind(*this));
    if (Arg.back() != OMPD_unknown) {
      ConsumeToken();
      if (Tok.is(tok::colon) && getLangOpts().OpenMP > 40) {
        TPA.Commit();
        DelimLoc = ConsumeToken();
      } else {
        TPA.Revert();
        Arg.back() = OMPD_unknown;
      }
    } else {
      TPA.Revert();
    }
  }

  bool NeedAnExpression = (Kind == OMPC_schedule && DelimLoc.isValid()) ||
                          (Kind == OMPC_dist_schedule && DelimLoc.isValid()) ||
                          Kind == OMPC_if;
  if (NeedAnExpression) {
    SourceLocation ELoc = Tok.getLocation();
    ExprResult LHS(ParseCastExpression(false, false, NotTypeCast));
    Val = ParseRHSOfBinaryExpression(LHS, prec::Conditional);
    Val = Actions.ActOnFinishFullExpr(Val.get(), ELoc);
  }

  // Parse ')'.
  T.consumeClose();

  if (NeedAnExpression && Val.isInvalid())
    return nullptr;

  if (ParseOnly)
    return nullptr;
  return Actions.ActOnOpenMPSingleExprWithArgClause(
      Kind, Arg, Val.get(), Loc, T.getOpenLocation(), KLoc, DelimLoc,
      T.getCloseLocation());
}

static bool ParseReductionId(Parser &P, CXXScopeSpec &ReductionIdScopeSpec,
                             UnqualifiedId &ReductionId) {
  SourceLocation TemplateKWLoc;
  if (ReductionIdScopeSpec.isEmpty()) {
    auto OOK = OO_None;
    switch (P.getCurToken().getKind()) {
    case tok::plus:
      OOK = OO_Plus;
      break;
    case tok::minus:
      OOK = OO_Minus;
      break;
    case tok::star:
      OOK = OO_Star;
      break;
    case tok::amp:
      OOK = OO_Amp;
      break;
    case tok::pipe:
      OOK = OO_Pipe;
      break;
    case tok::caret:
      OOK = OO_Caret;
      break;
    case tok::ampamp:
      OOK = OO_AmpAmp;
      break;
    case tok::pipepipe:
      OOK = OO_PipePipe;
      break;
    default:
      break;
    }
    if (OOK != OO_None) {
      SourceLocation OpLoc = P.ConsumeToken();
      SourceLocation SymbolLocations[] = {OpLoc, OpLoc, SourceLocation()};
      ReductionId.setOperatorFunctionId(OpLoc, OOK, SymbolLocations);
      return false;
    }
  }
  return P.ParseUnqualifiedId(ReductionIdScopeSpec, /*EnteringContext*/ false,
                              /*AllowDestructorName*/ false,
                              /*AllowConstructorName*/ false,
                              /*AllowDeductionGuide*/ false,
                              nullptr, TemplateKWLoc, ReductionId);
}

/// Parses clauses with list.
bool Parser::ParseOpenMPVarList(OpenMPDirectiveKind DKind,
                                OpenMPClauseKind Kind,
                                SmallVectorImpl<Expr *> &Vars,
                                OpenMPVarListDataTy &Data) {
  UnqualifiedId UnqualifiedReductionId;
  bool InvalidReductionId = false;
  bool MapTypeModifierSpecified = false;

  // Parse '('.
  BalancedDelimiterTracker T(*this, tok::l_paren, tok::annot_pragma_openmp_end);
  if (T.expectAndConsume(diag::err_expected_lparen_after,
                         getOpenMPClauseName(Kind)))
    return true;

  bool NeedRParenForLinear = false;
  BalancedDelimiterTracker LinearT(*this, tok::l_paren,
                                  tok::annot_pragma_openmp_end);
  // Handle reduction-identifier for reduction clause.
  if (Kind == OMPC_reduction || Kind == OMPC_task_reduction ||
      Kind == OMPC_in_reduction) {
    ColonProtectionRAIIObject ColonRAII(*this);
    if (getLangOpts().CPlusPlus)
      ParseOptionalCXXScopeSpecifier(Data.ReductionIdScopeSpec,
                                     /*ObjectType=*/nullptr,
                                     /*EnteringContext=*/false);
    InvalidReductionId = ParseReductionId(*this, Data.ReductionIdScopeSpec,
                                          UnqualifiedReductionId);
    if (InvalidReductionId) {
      SkipUntil(tok::colon, tok::r_paren, tok::annot_pragma_openmp_end,
                StopBeforeMatch);
    }
    if (Tok.is(tok::colon))
      Data.ColonLoc = ConsumeToken();
    else
      Diag(Tok, diag::warn_pragma_expected_colon) << "reduction identifier";
    if (!InvalidReductionId)
      Data.ReductionId =
          Actions.GetNameFromUnqualifiedId(UnqualifiedReductionId);
  } else if (Kind == OMPC_depend) {
  // Handle dependency type for depend clause.
    ColonProtectionRAIIObject ColonRAII(*this);
    Data.DepKind =
        static_cast<OpenMPDependClauseKind>(getOpenMPSimpleClauseType(
            Kind, Tok.is(tok::identifier) ? PP.getSpelling(Tok) : ""));
    Data.DepLinMapLoc = Tok.getLocation();

    if (Data.DepKind == OMPC_DEPEND_unknown) {
      SkipUntil(tok::colon, tok::r_paren, tok::annot_pragma_openmp_end,
                StopBeforeMatch);
    } else {
      ConsumeToken();
      // Special processing for depend(source) clause.
      if (DKind == OMPD_ordered && Data.DepKind == OMPC_DEPEND_source) {
        // Parse ')'.
        T.consumeClose();
        return false;
      }
    }
    if (Tok.is(tok::colon)) {
      Data.ColonLoc = ConsumeToken();
    } else {
      Diag(Tok, DKind == OMPD_ordered ? diag::warn_pragma_expected_colon_r_paren
                                      : diag::warn_pragma_expected_colon)
          << "dependency type";
    }
  } else if (Kind == OMPC_linear) {
    // Try to parse modifier if any.
    if (Tok.is(tok::identifier) && PP.LookAhead(0).is(tok::l_paren)) {
      Data.LinKind = static_cast<OpenMPLinearClauseKind>(
          getOpenMPSimpleClauseType(Kind, PP.getSpelling(Tok)));
      Data.DepLinMapLoc = ConsumeToken();
      LinearT.consumeOpen();
      NeedRParenForLinear = true;
    }
  } else if (Kind == OMPC_map) {
    // Handle map type for map clause.
    ColonProtectionRAIIObject ColonRAII(*this);

    /// The map clause modifier token can be either a identifier or the C++
    /// delete keyword.
    auto &&IsMapClauseModifierToken = [](const Token &Tok) -> bool {
      return Tok.isOneOf(tok::identifier, tok::kw_delete);
    };

    // The first identifier may be a list item, a map-type or a
    // map-type-modifier. The map modifier can also be delete which has the same
    // spelling of the C++ delete keyword.
    Data.MapType =
        IsMapClauseModifierToken(Tok)
            ? static_cast<OpenMPMapClauseKind>(
                  getOpenMPSimpleClauseType(Kind, PP.getSpelling(Tok)))
            : OMPC_MAP_unknown;
    Data.DepLinMapLoc = Tok.getLocation();
    bool ColonExpected = false;

    if (IsMapClauseModifierToken(Tok)) {
      if (PP.LookAhead(0).is(tok::colon)) {
        if (Data.MapType == OMPC_MAP_unknown)
          Diag(Tok, diag::err_omp_unknown_map_type);
        else if (Data.MapType == OMPC_MAP_always)
          Diag(Tok, diag::err_omp_map_type_missing);
        ConsumeToken();
      } else if (PP.LookAhead(0).is(tok::comma)) {
        if (IsMapClauseModifierToken(PP.LookAhead(1)) &&
            PP.LookAhead(2).is(tok::colon)) {
          Data.MapTypeModifier = Data.MapType;
          if (Data.MapTypeModifier != OMPC_MAP_always) {
            Diag(Tok, diag::err_omp_unknown_map_type_modifier);
            Data.MapTypeModifier = OMPC_MAP_unknown;
          } else {
            MapTypeModifierSpecified = true;
          }

          ConsumeToken();
          ConsumeToken();

          Data.MapType =
              IsMapClauseModifierToken(Tok)
                  ? static_cast<OpenMPMapClauseKind>(
                        getOpenMPSimpleClauseType(Kind, PP.getSpelling(Tok)))
                  : OMPC_MAP_unknown;
          if (Data.MapType == OMPC_MAP_unknown ||
              Data.MapType == OMPC_MAP_always)
            Diag(Tok, diag::err_omp_unknown_map_type);
          ConsumeToken();
        } else {
          Data.MapType = OMPC_MAP_tofrom;
          Data.IsMapTypeImplicit = true;
        }
      } else if (IsMapClauseModifierToken(PP.LookAhead(0))) {
        if (PP.LookAhead(1).is(tok::colon)) {
          Data.MapTypeModifier = Data.MapType;
          if (Data.MapTypeModifier != OMPC_MAP_always) {
            Diag(Tok, diag::err_omp_unknown_map_type_modifier);
            Data.MapTypeModifier = OMPC_MAP_unknown;
          } else {
            MapTypeModifierSpecified = true;
          }

          ConsumeToken();

          Data.MapType =
              IsMapClauseModifierToken(Tok)
                  ? static_cast<OpenMPMapClauseKind>(
                        getOpenMPSimpleClauseType(Kind, PP.getSpelling(Tok)))
                  : OMPC_MAP_unknown;
          if (Data.MapType == OMPC_MAP_unknown ||
              Data.MapType == OMPC_MAP_always)
            Diag(Tok, diag::err_omp_unknown_map_type);
          ConsumeToken();
        } else {
          Data.MapType = OMPC_MAP_tofrom;
          Data.IsMapTypeImplicit = true;
        }
      } else {
        Data.MapType = OMPC_MAP_tofrom;
        Data.IsMapTypeImplicit = true;
      }
    } else {
      Data.MapType = OMPC_MAP_tofrom;
      Data.IsMapTypeImplicit = true;
    }

    if (Tok.is(tok::colon))
      Data.ColonLoc = ConsumeToken();
    else if (ColonExpected)
      Diag(Tok, diag::warn_pragma_expected_colon) << "map type";
#if INTEL_CUSTOMIZATION
  } else if (Kind == OMPC_lastprivate) {
    // Handle the lastprivate modifier.
    ColonProtectionRAIIObject ColonRAII(*this);
    if (Tok.is(tok::identifier) && PP.LookAhead(0).is(tok::colon)) {
      if (PP.getSpelling(Tok) == "conditional")
        Data.IsLastprivateConditional = true;
      else
        Diag(Tok, diag::err_omp_unknown_lastprivate_modifier);
      ConsumeToken();
      ConsumeToken();
    }
#endif // INTEL_CUSTOMIZATION
  }

  bool IsComma =
      (Kind != OMPC_reduction && Kind != OMPC_task_reduction &&
       Kind != OMPC_in_reduction && Kind != OMPC_depend && Kind != OMPC_map) ||
      (Kind == OMPC_reduction && !InvalidReductionId) ||
      (Kind == OMPC_map && Data.MapType != OMPC_MAP_unknown &&
       (!MapTypeModifierSpecified ||
        Data.MapTypeModifier == OMPC_MAP_always)) ||
      (Kind == OMPC_depend && Data.DepKind != OMPC_DEPEND_unknown);
  const bool MayHaveTail = (Kind == OMPC_linear || Kind == OMPC_aligned);
  while (IsComma || (Tok.isNot(tok::r_paren) && Tok.isNot(tok::colon) &&
                     Tok.isNot(tok::annot_pragma_openmp_end))) {
    ColonProtectionRAIIObject ColonRAII(*this, MayHaveTail);
    // Parse variable
    ExprResult VarExpr =
        Actions.CorrectDelayedTyposInExpr(ParseAssignmentExpression());
    if (VarExpr.isUsable()) {
      Vars.push_back(VarExpr.get());
    } else {
      SkipUntil(tok::comma, tok::r_paren, tok::annot_pragma_openmp_end,
                StopBeforeMatch);
    }
    // Skip ',' if any
    IsComma = Tok.is(tok::comma);
    if (IsComma)
      ConsumeToken();
    else if (Tok.isNot(tok::r_paren) &&
             Tok.isNot(tok::annot_pragma_openmp_end) &&
             (!MayHaveTail || Tok.isNot(tok::colon)))
      Diag(Tok, diag::err_omp_expected_punc)
          << ((Kind == OMPC_flush) ? getOpenMPDirectiveName(OMPD_flush)
                                   : getOpenMPClauseName(Kind))
          << (Kind == OMPC_flush);
#if INTEL_CUSTOMIZATION
    // Fix for CQ408991: Allow to use comma as separator only and allow to not
    // specify expression after comma in list clauses.
    if (getLangOpts().IntelCompat)
      IsComma = false;
#endif // INTEL_CUSTOMIZATION
  }

  // Parse ')' for linear clause with modifier.
  if (NeedRParenForLinear)
    LinearT.consumeClose();

  // Parse ':' linear-step (or ':' alignment).
  const bool MustHaveTail = MayHaveTail && Tok.is(tok::colon);
  if (MustHaveTail) {
    Data.ColonLoc = Tok.getLocation();
    SourceLocation ELoc = ConsumeToken();
    ExprResult Tail = ParseAssignmentExpression();
    Tail = Actions.ActOnFinishFullExpr(Tail.get(), ELoc);
    if (Tail.isUsable())
      Data.TailExpr = Tail.get();
    else
      SkipUntil(tok::comma, tok::r_paren, tok::annot_pragma_openmp_end,
                StopBeforeMatch);
  }

  // Parse ')'.
  T.consumeClose();
  return (Kind == OMPC_depend && Data.DepKind != OMPC_DEPEND_unknown &&
          Vars.empty()) ||
         (Kind != OMPC_depend && Kind != OMPC_map && Vars.empty()) ||
         (MustHaveTail && !Data.TailExpr) || InvalidReductionId;
}

/// \brief Parsing of OpenMP clause 'private', 'firstprivate', 'lastprivate',
/// 'shared', 'copyin', 'copyprivate', 'flush', 'reduction', 'task_reduction' or
/// 'in_reduction'.
///
///    private-clause:
///       'private' '(' list ')'
///    firstprivate-clause:
///       'firstprivate' '(' list ')'
///    lastprivate-clause:
#if INTEL_CUSTOMIZATION
///       'lastprivate' '(' [ conditional ':' ] list ')'
#endif // INTEL_CUSTOMIZATION
///    shared-clause:
///       'shared' '(' list ')'
///    linear-clause:
///       'linear' '(' linear-list [ ':' linear-step ] ')'
///    aligned-clause:
///       'aligned' '(' list [ ':' alignment ] ')'
///    reduction-clause:
///       'reduction' '(' reduction-identifier ':' list ')'
///    task_reduction-clause:
///       'task_reduction' '(' reduction-identifier ':' list ')'
///    in_reduction-clause:
///       'in_reduction' '(' reduction-identifier ':' list ')'
///    copyprivate-clause:
///       'copyprivate' '(' list ')'
///    flush-clause:
///       'flush' '(' list ')'
///    depend-clause:
///       'depend' '(' in | out | inout : list | source ')'
///    map-clause:
///       'map' '(' [ [ always , ]
///          to | from | tofrom | alloc | release | delete ':' ] list ')';
///    to-clause:
///       'to' '(' list ')'
///    from-clause:
///       'from' '(' list ')'
///    use_device_ptr-clause:
///       'use_device_ptr' '(' list ')'
///    is_device_ptr-clause:
///       'is_device_ptr' '(' list ')'
///
/// For 'linear' clause linear-list may have the following forms:
///  list
///  modifier(list)
/// where modifier is 'val' (C) or 'ref', 'val' or 'uval'(C++).
OMPClause *Parser::ParseOpenMPVarListClause(OpenMPDirectiveKind DKind,
                                            OpenMPClauseKind Kind,
                                            bool ParseOnly) {
  SourceLocation Loc = Tok.getLocation();
  SourceLocation LOpen = ConsumeToken();
  SmallVector<Expr *, 4> Vars;
  OpenMPVarListDataTy Data;

  if (ParseOpenMPVarList(DKind, Kind, Vars, Data))
    return nullptr;

  if (ParseOnly)
    return nullptr;
  return Actions.ActOnOpenMPVarListClause(
      Kind, Vars, Data.TailExpr, Loc, LOpen, Data.ColonLoc, Tok.getLocation(),
      Data.ReductionIdScopeSpec, Data.ReductionId, Data.DepKind, Data.LinKind,
      Data.MapTypeModifier, Data.MapType, Data.IsMapTypeImplicit,
#if INTEL_CUSTOMIZATION
      Data.IsLastprivateConditional, Data.DepLinMapLoc);
#endif // INTEL_CUSTOMIZATION
}
<|MERGE_RESOLUTION|>--- conflicted
+++ resolved
@@ -767,15 +767,8 @@
     if (!Actions.ActOnStartOpenMPDeclareTargetDirective(DTLoc))
       return DeclGroupPtrTy();
 
-<<<<<<< HEAD
-#if INTEL_CUSTOMIZATION // Under community review: D38798
-    SmallVector<Decl *, 32> Decls;
-#endif // INTEL_CUSTOMIZATION
-    DKind = ParseOpenMPDirectiveKind(*this);
-=======
     llvm::SmallVector<Decl *, 4>  Decls;
     DKind = parseOpenMPDirectiveKind(*this);
->>>>>>> 9c105704
     while (DKind != OMPD_end_declare_target && DKind != OMPD_declare_target &&
            Tok.isNot(tok::eof) && Tok.isNot(tok::r_brace)) {
       DeclGroupPtrTy Ptr;
@@ -831,19 +824,7 @@
 #endif // INTEL_CUSTOMIZATION
     }
     Actions.ActOnFinishOpenMPDeclareTargetDirective();
-<<<<<<< HEAD
-#if INTEL_CUSTOMIZATION // Under community review: D38798
-
-    // If we have decls generate the group so that code can be generated for it
-    // later on.
-    if (!Decls.empty())
-      return Actions.BuildDeclaratorGroup(Decls);
-
-#endif // INTEL_CUSTOMIZATION
-    return DeclGroupPtrTy();
-=======
     return Actions.BuildDeclaratorGroup(Decls);
->>>>>>> 9c105704
   }
   case OMPD_unknown:
     Diag(Tok, diag::err_omp_unknown_directive);
