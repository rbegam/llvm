//===--- ParseOpenMP.cpp - OpenMP directives parsing ----------------------===//
//
//                     The LLVM Compiler Infrastructure
//
// This file is distributed under the University of Illinois Open Source
// License. See LICENSE.TXT for details.
//
//===----------------------------------------------------------------------===//
/// \file
/// \brief This file implements parsing of all OpenMP directives and clauses.
///
//===----------------------------------------------------------------------===//

#include "clang/AST/ASTContext.h"
#include "clang/AST/StmtOpenMP.h"
#include "clang/Parse/ParseDiagnostic.h"
#include "clang/Parse/Parser.h"
#include "clang/Parse/RAIIObjectsForParser.h"
#include "clang/Sema/Scope.h"
#include "llvm/ADT/PointerIntPair.h"

using namespace clang;

//===----------------------------------------------------------------------===//
// OpenMP declarative directives.
//===----------------------------------------------------------------------===//

namespace {
enum OpenMPDirectiveKindEx {
  OMPD_cancellation = OMPD_unknown + 1,
  OMPD_data,
  OMPD_declare,
  OMPD_end,
  OMPD_end_declare,
  OMPD_enter,
  OMPD_exit,
  OMPD_point,
  OMPD_reduction,
  OMPD_target_enter,
  OMPD_target_exit,
  OMPD_update,
  OMPD_distribute_parallel,
  OMPD_teams_distribute_parallel,
  OMPD_target_teams_distribute_parallel
};

class ThreadprivateListParserHelper final {
  SmallVector<Expr *, 4> Identifiers;
  Parser *P;

public:
  ThreadprivateListParserHelper(Parser *P) : P(P) {}
  void operator()(CXXScopeSpec &SS, DeclarationNameInfo NameInfo) {
    ExprResult Res =
        P->getActions().ActOnOpenMPIdExpression(P->getCurScope(), SS, NameInfo);
    if (Res.isUsable())
      Identifiers.push_back(Res.get());
  }
  llvm::ArrayRef<Expr *> getIdentifiers() const { return Identifiers; }
};
} // namespace

// Map token string to extended OMP token kind that are
// OpenMPDirectiveKind + OpenMPDirectiveKindEx.
static unsigned getOpenMPDirectiveKindEx(StringRef S) {
  auto DKind = getOpenMPDirectiveKind(S);
  if (DKind != OMPD_unknown)
    return DKind;

  return llvm::StringSwitch<unsigned>(S)
      .Case("cancellation", OMPD_cancellation)
      .Case("data", OMPD_data)
      .Case("declare", OMPD_declare)
      .Case("end", OMPD_end)
      .Case("enter", OMPD_enter)
      .Case("exit", OMPD_exit)
      .Case("point", OMPD_point)
      .Case("reduction", OMPD_reduction)
      .Case("update", OMPD_update)
      .Default(OMPD_unknown);
}

static OpenMPDirectiveKind parseOpenMPDirectiveKind(Parser &P) {
  // Array of foldings: F[i][0] F[i][1] ===> F[i][2].
  // E.g.: OMPD_for OMPD_simd ===> OMPD_for_simd
  // TODO: add other combined directives in topological order.
  static const unsigned F[][3] = {
      {OMPD_cancellation, OMPD_point, OMPD_cancellation_point},
      {OMPD_declare, OMPD_reduction, OMPD_declare_reduction},
      {OMPD_declare, OMPD_simd, OMPD_declare_simd},
      {OMPD_declare, OMPD_target, OMPD_declare_target},
      {OMPD_distribute, OMPD_parallel, OMPD_distribute_parallel},
      {OMPD_distribute_parallel, OMPD_for, OMPD_distribute_parallel_for},
      {OMPD_distribute_parallel_for, OMPD_simd,
       OMPD_distribute_parallel_for_simd},
      {OMPD_distribute, OMPD_simd, OMPD_distribute_simd},
      {OMPD_end, OMPD_declare, OMPD_end_declare},
      {OMPD_end_declare, OMPD_target, OMPD_end_declare_target},
      {OMPD_target, OMPD_data, OMPD_target_data},
      {OMPD_target, OMPD_enter, OMPD_target_enter},
      {OMPD_target, OMPD_exit, OMPD_target_exit},
      {OMPD_target, OMPD_update, OMPD_target_update},
      {OMPD_target_enter, OMPD_data, OMPD_target_enter_data},
      {OMPD_target_exit, OMPD_data, OMPD_target_exit_data},
      {OMPD_for, OMPD_simd, OMPD_for_simd},
      {OMPD_parallel, OMPD_for, OMPD_parallel_for},
      {OMPD_parallel_for, OMPD_simd, OMPD_parallel_for_simd},
      {OMPD_parallel, OMPD_sections, OMPD_parallel_sections},
      {OMPD_taskloop, OMPD_simd, OMPD_taskloop_simd},
      {OMPD_target, OMPD_parallel, OMPD_target_parallel},
      {OMPD_target, OMPD_simd, OMPD_target_simd},
      {OMPD_target_parallel, OMPD_for, OMPD_target_parallel_for},
      {OMPD_target_parallel_for, OMPD_simd, OMPD_target_parallel_for_simd},
      {OMPD_teams, OMPD_distribute, OMPD_teams_distribute},
      {OMPD_teams_distribute, OMPD_simd, OMPD_teams_distribute_simd},
      {OMPD_teams_distribute, OMPD_parallel, OMPD_teams_distribute_parallel},
      {OMPD_teams_distribute_parallel, OMPD_for,
       OMPD_teams_distribute_parallel_for},
      {OMPD_teams_distribute_parallel_for, OMPD_simd,
       OMPD_teams_distribute_parallel_for_simd},
      {OMPD_target, OMPD_teams, OMPD_target_teams},
      {OMPD_target_teams, OMPD_distribute, OMPD_target_teams_distribute},
      {OMPD_target_teams_distribute, OMPD_parallel,
       OMPD_target_teams_distribute_parallel},
      {OMPD_target_teams_distribute, OMPD_simd,
       OMPD_target_teams_distribute_simd},
      {OMPD_target_teams_distribute_parallel, OMPD_for,
       OMPD_target_teams_distribute_parallel_for},
      {OMPD_target_teams_distribute_parallel_for, OMPD_simd,
       OMPD_target_teams_distribute_parallel_for_simd}};
  enum { CancellationPoint = 0, DeclareReduction = 1, TargetData = 2 };
  Token Tok = P.getCurToken();
  unsigned DKind =
      Tok.isAnnotation()
          ? static_cast<unsigned>(OMPD_unknown)
          : getOpenMPDirectiveKindEx(P.getPreprocessor().getSpelling(Tok));
  if (DKind == OMPD_unknown)
    return OMPD_unknown;

  for (unsigned I = 0; I < llvm::array_lengthof(F); ++I) {
    if (DKind != F[I][0])
      continue;

    Tok = P.getPreprocessor().LookAhead(0);
    unsigned SDKind =
        Tok.isAnnotation()
            ? static_cast<unsigned>(OMPD_unknown)
            : getOpenMPDirectiveKindEx(P.getPreprocessor().getSpelling(Tok));
    if (SDKind == OMPD_unknown)
      continue;

    if (SDKind == F[I][1]) {
      P.ConsumeToken();
      DKind = F[I][2];
    }
  }
  return DKind < OMPD_unknown ? static_cast<OpenMPDirectiveKind>(DKind)
                              : OMPD_unknown;
}

static DeclarationName parseOpenMPReductionId(Parser &P) {
  Token Tok = P.getCurToken();
  Sema &Actions = P.getActions();
  OverloadedOperatorKind OOK = OO_None;
  // Allow to use 'operator' keyword for C++ operators
  bool WithOperator = false;
  if (Tok.is(tok::kw_operator)) {
    P.ConsumeToken();
    Tok = P.getCurToken();
    WithOperator = true;
  }
  switch (Tok.getKind()) {
  case tok::plus: // '+'
    OOK = OO_Plus;
    break;
  case tok::minus: // '-'
    OOK = OO_Minus;
    break;
  case tok::star: // '*'
    OOK = OO_Star;
    break;
  case tok::amp: // '&'
    OOK = OO_Amp;
    break;
  case tok::pipe: // '|'
    OOK = OO_Pipe;
    break;
  case tok::caret: // '^'
    OOK = OO_Caret;
    break;
  case tok::ampamp: // '&&'
    OOK = OO_AmpAmp;
    break;
  case tok::pipepipe: // '||'
    OOK = OO_PipePipe;
    break;
  case tok::identifier: // identifier
    if (!WithOperator)
      break;
    LLVM_FALLTHROUGH;
  default:
    P.Diag(Tok.getLocation(), diag::err_omp_expected_reduction_identifier);
    P.SkipUntil(tok::colon, tok::r_paren, tok::annot_pragma_openmp_end,
                Parser::StopBeforeMatch);
    return DeclarationName();
  }
  P.ConsumeToken();
  auto &DeclNames = Actions.getASTContext().DeclarationNames;
  return OOK == OO_None ? DeclNames.getIdentifier(Tok.getIdentifierInfo())
                        : DeclNames.getCXXOperatorName(OOK);
}

/// \brief Parse 'omp declare reduction' construct.
///
///       declare-reduction-directive:
///        annot_pragma_openmp 'declare' 'reduction'
///        '(' <reduction_id> ':' <type> {',' <type>} ':' <expression> ')'
///        ['initializer' '(' ('omp_priv' '=' <expression>)|<function_call> ')']
///        annot_pragma_openmp_end
/// <reduction_id> is either a base language identifier or one of the following
/// operators: '+', '-', '*', '&', '|', '^', '&&' and '||'.
///
Parser::DeclGroupPtrTy
Parser::ParseOpenMPDeclareReductionDirective(AccessSpecifier AS) {
  // Parse '('.
  BalancedDelimiterTracker T(*this, tok::l_paren, tok::annot_pragma_openmp_end);
  if (T.expectAndConsume(diag::err_expected_lparen_after,
                         getOpenMPDirectiveName(OMPD_declare_reduction))) {
    SkipUntil(tok::annot_pragma_openmp_end, StopBeforeMatch);
    return DeclGroupPtrTy();
  }

  DeclarationName Name = parseOpenMPReductionId(*this);
  if (Name.isEmpty() && Tok.is(tok::annot_pragma_openmp_end))
    return DeclGroupPtrTy();

  // Consume ':'.
  bool IsCorrect = !ExpectAndConsume(tok::colon);

  if (!IsCorrect && Tok.is(tok::annot_pragma_openmp_end))
    return DeclGroupPtrTy();

  IsCorrect = IsCorrect && !Name.isEmpty();

  if (Tok.is(tok::colon) || Tok.is(tok::annot_pragma_openmp_end)) {
    Diag(Tok.getLocation(), diag::err_expected_type);
    IsCorrect = false;
  }

  if (!IsCorrect && Tok.is(tok::annot_pragma_openmp_end))
    return DeclGroupPtrTy();

  SmallVector<std::pair<QualType, SourceLocation>, 8> ReductionTypes;
  // Parse list of types until ':' token.
  do {
    ColonProtectionRAIIObject ColonRAII(*this);
    SourceRange Range;
    TypeResult TR =
        ParseTypeName(&Range, DeclaratorContext::PrototypeContext, AS);
    if (TR.isUsable()) {
      QualType ReductionType =
          Actions.ActOnOpenMPDeclareReductionType(Range.getBegin(), TR);
      if (!ReductionType.isNull()) {
        ReductionTypes.push_back(
            std::make_pair(ReductionType, Range.getBegin()));
      }
    } else {
      SkipUntil(tok::comma, tok::colon, tok::annot_pragma_openmp_end,
                StopBeforeMatch);
    }

    if (Tok.is(tok::colon) || Tok.is(tok::annot_pragma_openmp_end))
      break;

    // Consume ','.
    if (ExpectAndConsume(tok::comma)) {
      IsCorrect = false;
      if (Tok.is(tok::annot_pragma_openmp_end)) {
        Diag(Tok.getLocation(), diag::err_expected_type);
        return DeclGroupPtrTy();
      }
    }
  } while (Tok.isNot(tok::annot_pragma_openmp_end));

  if (ReductionTypes.empty()) {
    SkipUntil(tok::annot_pragma_openmp_end, StopBeforeMatch);
    return DeclGroupPtrTy();
  }

  if (!IsCorrect && Tok.is(tok::annot_pragma_openmp_end))
    return DeclGroupPtrTy();

  // Consume ':'.
  if (ExpectAndConsume(tok::colon))
    IsCorrect = false;

  if (Tok.is(tok::annot_pragma_openmp_end)) {
    Diag(Tok.getLocation(), diag::err_expected_expression);
    return DeclGroupPtrTy();
  }

  DeclGroupPtrTy DRD = Actions.ActOnOpenMPDeclareReductionDirectiveStart(
      getCurScope(), Actions.getCurLexicalContext(), Name, ReductionTypes, AS);

  // Parse <combiner> expression and then parse initializer if any for each
  // correct type.
  unsigned I = 0, E = ReductionTypes.size();
  for (Decl *D : DRD.get()) {
    TentativeParsingAction TPA(*this);
    ParseScope OMPDRScope(this, Scope::FnScope | Scope::DeclScope |
                                    Scope::CompoundStmtScope |
                                    Scope::OpenMPDirectiveScope);
    // Parse <combiner> expression.
    Actions.ActOnOpenMPDeclareReductionCombinerStart(getCurScope(), D);
    ExprResult CombinerResult =
        Actions.ActOnFinishFullExpr(ParseAssignmentExpression().get(),
                                    D->getLocation(), /*DiscardedValue=*/true);
    Actions.ActOnOpenMPDeclareReductionCombinerEnd(D, CombinerResult.get());

    if (CombinerResult.isInvalid() && Tok.isNot(tok::r_paren) &&
        Tok.isNot(tok::annot_pragma_openmp_end)) {
      TPA.Commit();
      IsCorrect = false;
      break;
    }
    IsCorrect = !T.consumeClose() && IsCorrect && CombinerResult.isUsable();
    ExprResult InitializerResult;
    if (Tok.isNot(tok::annot_pragma_openmp_end)) {
      // Parse <initializer> expression.
      if (Tok.is(tok::identifier) &&
          Tok.getIdentifierInfo()->isStr("initializer")) {
        ConsumeToken();
      } else {
        Diag(Tok.getLocation(), diag::err_expected) << "'initializer'";
        TPA.Commit();
        IsCorrect = false;
        break;
      }
      // Parse '('.
      BalancedDelimiterTracker T(*this, tok::l_paren,
                                 tok::annot_pragma_openmp_end);
      IsCorrect =
          !T.expectAndConsume(diag::err_expected_lparen_after, "initializer") &&
          IsCorrect;
      if (Tok.isNot(tok::annot_pragma_openmp_end)) {
        ParseScope OMPDRScope(this, Scope::FnScope | Scope::DeclScope |
                                        Scope::CompoundStmtScope |
                                        Scope::OpenMPDirectiveScope);
        // Parse expression.
        VarDecl *OmpPrivParm =
            Actions.ActOnOpenMPDeclareReductionInitializerStart(getCurScope(),
                                                                D);
        // Check if initializer is omp_priv <init_expr> or something else.
        if (Tok.is(tok::identifier) &&
            Tok.getIdentifierInfo()->isStr("omp_priv")) {
          ConsumeToken();
          ParseOpenMPReductionInitializerForDecl(OmpPrivParm);
        } else {
          InitializerResult = Actions.ActOnFinishFullExpr(
              ParseAssignmentExpression().get(), D->getLocation(),
              /*DiscardedValue=*/true);
        }
        Actions.ActOnOpenMPDeclareReductionInitializerEnd(
            D, InitializerResult.get(), OmpPrivParm);
        if (InitializerResult.isInvalid() && Tok.isNot(tok::r_paren) &&
            Tok.isNot(tok::annot_pragma_openmp_end)) {
          TPA.Commit();
          IsCorrect = false;
          break;
        }
        IsCorrect =
            !T.consumeClose() && IsCorrect && !InitializerResult.isInvalid();
      }
    }

    ++I;
    // Revert parsing if not the last type, otherwise accept it, we're done with
    // parsing.
    if (I != E)
      TPA.Revert();
    else
      TPA.Commit();
  }
  return Actions.ActOnOpenMPDeclareReductionDirectiveEnd(getCurScope(), DRD,
                                                         IsCorrect);
}

void Parser::ParseOpenMPReductionInitializerForDecl(VarDecl *OmpPrivParm) {
  // Parse declarator '=' initializer.
  // If a '==' or '+=' is found, suggest a fixit to '='.
  if (isTokenEqualOrEqualTypo()) {
    ConsumeToken();

    if (Tok.is(tok::code_completion)) {
      Actions.CodeCompleteInitializer(getCurScope(), OmpPrivParm);
      Actions.FinalizeDeclaration(OmpPrivParm);
      cutOffParsing();
      return;
    }

    ExprResult Init(ParseInitializer());

    if (Init.isInvalid()) {
      SkipUntil(tok::r_paren, tok::annot_pragma_openmp_end, StopBeforeMatch);
      Actions.ActOnInitializerError(OmpPrivParm);
    } else {
      Actions.AddInitializerToDecl(OmpPrivParm, Init.get(),
                                   /*DirectInit=*/false);
    }
  } else if (Tok.is(tok::l_paren)) {
    // Parse C++ direct initializer: '(' expression-list ')'
    BalancedDelimiterTracker T(*this, tok::l_paren);
    T.consumeOpen();

    ExprVector Exprs;
    CommaLocsTy CommaLocs;

    if (ParseExpressionList(Exprs, CommaLocs, [this, OmpPrivParm, &Exprs] {
          Actions.CodeCompleteConstructor(
              getCurScope(), OmpPrivParm->getType()->getCanonicalTypeInternal(),
              OmpPrivParm->getLocation(), Exprs);
        })) {
      Actions.ActOnInitializerError(OmpPrivParm);
      SkipUntil(tok::r_paren, tok::annot_pragma_openmp_end, StopBeforeMatch);
    } else {
      // Match the ')'.
      T.consumeClose();

      assert(!Exprs.empty() && Exprs.size() - 1 == CommaLocs.size() &&
             "Unexpected number of commas!");

      ExprResult Initializer = Actions.ActOnParenListExpr(
          T.getOpenLocation(), T.getCloseLocation(), Exprs);
      Actions.AddInitializerToDecl(OmpPrivParm, Initializer.get(),
                                   /*DirectInit=*/true);
    }
  } else if (getLangOpts().CPlusPlus11 && Tok.is(tok::l_brace)) {
    // Parse C++0x braced-init-list.
    Diag(Tok, diag::warn_cxx98_compat_generalized_initializer_lists);

    ExprResult Init(ParseBraceInitializer());

    if (Init.isInvalid()) {
      Actions.ActOnInitializerError(OmpPrivParm);
    } else {
      Actions.AddInitializerToDecl(OmpPrivParm, Init.get(),
                                   /*DirectInit=*/true);
    }
  } else {
    Actions.ActOnUninitializedDecl(OmpPrivParm);
  }
}

namespace {
/// RAII that recreates function context for correct parsing of clauses of
/// 'declare simd' construct.
/// OpenMP, 2.8.2 declare simd Construct
/// The expressions appearing in the clauses of this directive are evaluated in
/// the scope of the arguments of the function declaration or definition.
class FNContextRAII final {
  Parser &P;
  Sema::CXXThisScopeRAII *ThisScope;
  Parser::ParseScope *TempScope;
  Parser::ParseScope *FnScope;
  bool HasTemplateScope = false;
  bool HasFunScope = false;
  FNContextRAII() = delete;
  FNContextRAII(const FNContextRAII &) = delete;
  FNContextRAII &operator=(const FNContextRAII &) = delete;

public:
  FNContextRAII(Parser &P, Parser::DeclGroupPtrTy Ptr) : P(P) {
    Decl *D = *Ptr.get().begin();
    NamedDecl *ND = dyn_cast<NamedDecl>(D);
    RecordDecl *RD = dyn_cast_or_null<RecordDecl>(D->getDeclContext());
    Sema &Actions = P.getActions();

    // Allow 'this' within late-parsed attributes.
    ThisScope = new Sema::CXXThisScopeRAII(Actions, RD, /*TypeQuals=*/0,
                                           ND && ND->isCXXInstanceMember());

    // If the Decl is templatized, add template parameters to scope.
    HasTemplateScope = D->isTemplateDecl();
    TempScope =
        new Parser::ParseScope(&P, Scope::TemplateParamScope, HasTemplateScope);
    if (HasTemplateScope)
      Actions.ActOnReenterTemplateScope(Actions.getCurScope(), D);

    // If the Decl is on a function, add function parameters to the scope.
    HasFunScope = D->isFunctionOrFunctionTemplate();
    FnScope = new Parser::ParseScope(
        &P, Scope::FnScope | Scope::DeclScope | Scope::CompoundStmtScope,
        HasFunScope);
    if (HasFunScope)
      Actions.ActOnReenterFunctionContext(Actions.getCurScope(), D);
  }
  ~FNContextRAII() {
    if (HasFunScope) {
      P.getActions().ActOnExitFunctionContext();
      FnScope->Exit(); // Pop scope, and remove Decls from IdResolver
    }
    if (HasTemplateScope)
      TempScope->Exit();
    delete FnScope;
    delete TempScope;
    delete ThisScope;
  }
};
} // namespace

/// Parses clauses for 'declare simd' directive.
///    clause:
///      'inbranch' | 'notinbranch'
///      'simdlen' '(' <expr> ')'
///      { 'uniform' '(' <argument_list> ')' }
///      { 'aligned '(' <argument_list> [ ':' <alignment> ] ')' }
///      { 'linear '(' <argument_list> [ ':' <step> ] ')' }
static bool parseDeclareSimdClauses(
    Parser &P, OMPDeclareSimdDeclAttr::BranchStateTy &BS, ExprResult &SimdLen,
    SmallVectorImpl<Expr *> &Uniforms, SmallVectorImpl<Expr *> &Aligneds,
    SmallVectorImpl<Expr *> &Alignments, SmallVectorImpl<Expr *> &Linears,
    SmallVectorImpl<unsigned> &LinModifiers, SmallVectorImpl<Expr *> &Steps) {
  SourceRange BSRange;
  const Token &Tok = P.getCurToken();
  bool IsError = false;
  while (Tok.isNot(tok::annot_pragma_openmp_end)) {
    if (Tok.isNot(tok::identifier))
      break;
    OMPDeclareSimdDeclAttr::BranchStateTy Out;
    IdentifierInfo *II = Tok.getIdentifierInfo();
    StringRef ClauseName = II->getName();
    // Parse 'inranch|notinbranch' clauses.
    if (OMPDeclareSimdDeclAttr::ConvertStrToBranchStateTy(ClauseName, Out)) {
      if (BS != OMPDeclareSimdDeclAttr::BS_Undefined && BS != Out) {
        P.Diag(Tok, diag::err_omp_declare_simd_inbranch_notinbranch)
            << ClauseName
            << OMPDeclareSimdDeclAttr::ConvertBranchStateTyToStr(BS) << BSRange;
        IsError = true;
      }
      BS = Out;
      BSRange = SourceRange(Tok.getLocation(), Tok.getEndLoc());
      P.ConsumeToken();
    } else if (ClauseName.equals("simdlen")) {
      if (SimdLen.isUsable()) {
        P.Diag(Tok, diag::err_omp_more_one_clause)
            << getOpenMPDirectiveName(OMPD_declare_simd) << ClauseName << 0;
        IsError = true;
      }
      P.ConsumeToken();
      SourceLocation RLoc;
      SimdLen = P.ParseOpenMPParensExpr(ClauseName, RLoc);
      if (SimdLen.isInvalid())
        IsError = true;
    } else {
      OpenMPClauseKind CKind = getOpenMPClauseKind(ClauseName);
      if (CKind == OMPC_uniform || CKind == OMPC_aligned ||
          CKind == OMPC_linear) {
        Parser::OpenMPVarListDataTy Data;
        SmallVectorImpl<Expr *> *Vars = &Uniforms;
        if (CKind == OMPC_aligned)
          Vars = &Aligneds;
        else if (CKind == OMPC_linear)
          Vars = &Linears;

        P.ConsumeToken();
        if (P.ParseOpenMPVarList(OMPD_declare_simd,
                                 getOpenMPClauseKind(ClauseName), *Vars, Data))
          IsError = true;
        if (CKind == OMPC_aligned) {
          Alignments.append(Aligneds.size() - Alignments.size(), Data.TailExpr);
        } else if (CKind == OMPC_linear) {
          if (P.getActions().CheckOpenMPLinearModifier(Data.LinKind,
                                                       Data.DepLinMapLoc))
            Data.LinKind = OMPC_LINEAR_val;
          LinModifiers.append(Linears.size() - LinModifiers.size(),
                              Data.LinKind);
          Steps.append(Linears.size() - Steps.size(), Data.TailExpr);
        }
      } else
        // TODO: add parsing of other clauses.
        break;
    }
    // Skip ',' if any.
    if (Tok.is(tok::comma))
      P.ConsumeToken();
  }
  return IsError;
}

/// Parse clauses for '#pragma omp declare simd'.
Parser::DeclGroupPtrTy
Parser::ParseOMPDeclareSimdClauses(Parser::DeclGroupPtrTy Ptr,
                                   CachedTokens &Toks, SourceLocation Loc) {
  PP.EnterToken(Tok);
  PP.EnterTokenStream(Toks, /*DisableMacroExpansion=*/true);
  // Consume the previously pushed token.
  ConsumeAnyToken(/*ConsumeCodeCompletionTok=*/true);

  FNContextRAII FnContext(*this, Ptr);
  OMPDeclareSimdDeclAttr::BranchStateTy BS =
      OMPDeclareSimdDeclAttr::BS_Undefined;
  ExprResult Simdlen;
  SmallVector<Expr *, 4> Uniforms;
  SmallVector<Expr *, 4> Aligneds;
  SmallVector<Expr *, 4> Alignments;
  SmallVector<Expr *, 4> Linears;
  SmallVector<unsigned, 4> LinModifiers;
  SmallVector<Expr *, 4> Steps;
  bool IsError =
      parseDeclareSimdClauses(*this, BS, Simdlen, Uniforms, Aligneds,
                              Alignments, Linears, LinModifiers, Steps);
  // Need to check for extra tokens.
  if (Tok.isNot(tok::annot_pragma_openmp_end)) {
    Diag(Tok, diag::warn_omp_extra_tokens_at_eol)
        << getOpenMPDirectiveName(OMPD_declare_simd);
    while (Tok.isNot(tok::annot_pragma_openmp_end))
      ConsumeAnyToken();
  }
  // Skip the last annot_pragma_openmp_end.
  SourceLocation EndLoc = ConsumeAnnotationToken();
  if (IsError)
    return Ptr;
  return Actions.ActOnOpenMPDeclareSimdDirective(
      Ptr, BS, Simdlen.get(), Uniforms, Aligneds, Alignments, Linears,
      LinModifiers, Steps, SourceRange(Loc, EndLoc));
}

/// \brief Parsing of declarative OpenMP directives.
///
///       threadprivate-directive:
///         annot_pragma_openmp 'threadprivate' simple-variable-list
///         annot_pragma_openmp_end
///
///       declare-reduction-directive:
///        annot_pragma_openmp 'declare' 'reduction' [...]
///        annot_pragma_openmp_end
///
///       declare-simd-directive:
///         annot_pragma_openmp 'declare simd' {<clause> [,]}
///         annot_pragma_openmp_end
///         <function declaration/definition>
///
Parser::DeclGroupPtrTy Parser::ParseOpenMPDeclarativeDirectiveWithExtDecl(
    AccessSpecifier &AS, ParsedAttributesWithRange &Attrs,
    DeclSpec::TST TagType, Decl *Tag) {
  assert(Tok.is(tok::annot_pragma_openmp) && "Not an OpenMP directive!");
  ParenBraceBracketBalancer BalancerRAIIObj(*this);

  SourceLocation Loc = ConsumeAnnotationToken();
  OpenMPDirectiveKind DKind = parseOpenMPDirectiveKind(*this);

  switch (DKind) {
  case OMPD_threadprivate: {
    ConsumeToken();
    ThreadprivateListParserHelper Helper(this);
    if (!ParseOpenMPSimpleVarList(OMPD_threadprivate, Helper, true)) {
      // The last seen token is annot_pragma_openmp_end - need to check for
      // extra tokens.
      if (Tok.isNot(tok::annot_pragma_openmp_end)) {
        Diag(Tok, diag::warn_omp_extra_tokens_at_eol)
            << getOpenMPDirectiveName(OMPD_threadprivate);
        SkipUntil(tok::annot_pragma_openmp_end, StopBeforeMatch);
      }
      // Skip the last annot_pragma_openmp_end.
      ConsumeAnnotationToken();
      return Actions.ActOnOpenMPThreadprivateDirective(Loc,
                                                       Helper.getIdentifiers());
    }
    break;
  }
  case OMPD_declare_reduction:
    ConsumeToken();
    if (DeclGroupPtrTy Res = ParseOpenMPDeclareReductionDirective(AS)) {
      // The last seen token is annot_pragma_openmp_end - need to check for
      // extra tokens.
      if (Tok.isNot(tok::annot_pragma_openmp_end)) {
        Diag(Tok, diag::warn_omp_extra_tokens_at_eol)
            << getOpenMPDirectiveName(OMPD_declare_reduction);
        while (Tok.isNot(tok::annot_pragma_openmp_end))
          ConsumeAnyToken();
      }
      // Skip the last annot_pragma_openmp_end.
      ConsumeAnnotationToken();
      return Res;
    }
    break;
  case OMPD_declare_simd: {
    // The syntax is:
    // { #pragma omp declare simd }
    // <function-declaration-or-definition>
    //
    ConsumeToken();
    CachedTokens Toks;
    while(Tok.isNot(tok::annot_pragma_openmp_end)) {
      Toks.push_back(Tok);
      ConsumeAnyToken();
    }
    Toks.push_back(Tok);
    ConsumeAnyToken();

    DeclGroupPtrTy Ptr;
    if (Tok.is(tok::annot_pragma_openmp)) {
      Ptr = ParseOpenMPDeclarativeDirectiveWithExtDecl(AS, Attrs, TagType, Tag);
    } else if (Tok.isNot(tok::r_brace) && !isEofOrEom()) {
      // Here we expect to see some function declaration.
      if (AS == AS_none) {
        assert(TagType == DeclSpec::TST_unspecified);
        MaybeParseCXX11Attributes(Attrs);
        ParsingDeclSpec PDS(*this);
        Ptr = ParseExternalDeclaration(Attrs, &PDS);
      } else {
        Ptr =
            ParseCXXClassMemberDeclarationWithPragmas(AS, Attrs, TagType, Tag);
      }
    }
    if (!Ptr) {
      Diag(Loc, diag::err_omp_decl_in_declare_simd);
      return DeclGroupPtrTy();
    }
    return ParseOMPDeclareSimdClauses(Ptr, Toks, Loc);
  }
  case OMPD_declare_target: {
    SourceLocation DTLoc = ConsumeAnyToken();
    if (Tok.isNot(tok::annot_pragma_openmp_end)) {
      // OpenMP 4.5 syntax with list of entities.
      Sema::NamedDeclSetType SameDirectiveDecls;
      while (Tok.isNot(tok::annot_pragma_openmp_end)) {
        OMPDeclareTargetDeclAttr::MapTypeTy MT =
            OMPDeclareTargetDeclAttr::MT_To;
        if (Tok.is(tok::identifier)) {
          IdentifierInfo *II = Tok.getIdentifierInfo();
          StringRef ClauseName = II->getName();
          // Parse 'to|link' clauses.
          if (!OMPDeclareTargetDeclAttr::ConvertStrToMapTypeTy(ClauseName,
                                                               MT)) {
            Diag(Tok, diag::err_omp_declare_target_unexpected_clause)
                << ClauseName;
            break;
          }
          ConsumeToken();
        }
        auto &&Callback = [this, MT, &SameDirectiveDecls](
                              CXXScopeSpec &SS, DeclarationNameInfo NameInfo) {
          Actions.ActOnOpenMPDeclareTargetName(getCurScope(), SS, NameInfo, MT,
                                               SameDirectiveDecls);
        };
        if (ParseOpenMPSimpleVarList(OMPD_declare_target, Callback,
                                     /*AllowScopeSpecifier=*/true))
          break;

        // Consume optional ','.
        if (Tok.is(tok::comma))
          ConsumeToken();
      }
      SkipUntil(tok::annot_pragma_openmp_end, StopBeforeMatch);
      ConsumeAnyToken();
      SmallVector<Decl *, 4> Decls(SameDirectiveDecls.begin(),
                                   SameDirectiveDecls.end());
      if (Decls.empty())
        return DeclGroupPtrTy();
      return Actions.BuildDeclaratorGroup(Decls);
    }

    // Skip the last annot_pragma_openmp_end.
    ConsumeAnyToken();

    if (!Actions.ActOnStartOpenMPDeclareTargetDirective(DTLoc))
      return DeclGroupPtrTy();

    llvm::SmallVector<Decl *, 4>  Decls;
    DKind = parseOpenMPDirectiveKind(*this);
    while (DKind != OMPD_end_declare_target && DKind != OMPD_declare_target &&
           Tok.isNot(tok::eof) && Tok.isNot(tok::r_brace)) {
      DeclGroupPtrTy Ptr;
      // Here we expect to see some function declaration.
      if (AS == AS_none) {
        assert(TagType == DeclSpec::TST_unspecified);
        MaybeParseCXX11Attributes(Attrs);
        ParsingDeclSpec PDS(*this);
        Ptr = ParseExternalDeclaration(Attrs, &PDS);
      } else {
        Ptr =
            ParseCXXClassMemberDeclarationWithPragmas(AS, Attrs, TagType, Tag);
      }
      if (Ptr) {
        DeclGroupRef Ref = Ptr.get();
        Decls.append(Ref.begin(), Ref.end());
      }
      if (Tok.isAnnotation() && Tok.is(tok::annot_pragma_openmp)) {
        TentativeParsingAction TPA(*this);
        ConsumeAnnotationToken();
        DKind = parseOpenMPDirectiveKind(*this);
        if (DKind != OMPD_end_declare_target)
          TPA.Revert();
        else
          TPA.Commit();
      }
    }

    if (DKind == OMPD_end_declare_target) {
      ConsumeAnyToken();
      if (Tok.isNot(tok::annot_pragma_openmp_end)) {
        Diag(Tok, diag::warn_omp_extra_tokens_at_eol)
            << getOpenMPDirectiveName(OMPD_end_declare_target);
        SkipUntil(tok::annot_pragma_openmp_end, StopBeforeMatch);
      }
      // Skip the last annot_pragma_openmp_end.
      ConsumeAnyToken();
    } else {
      Diag(Tok, diag::err_expected_end_declare_target);
      Diag(DTLoc, diag::note_matching) << "'#pragma omp declare target'";
    }
    Actions.ActOnFinishOpenMPDeclareTargetDirective();
    return Actions.BuildDeclaratorGroup(Decls);
  }
  case OMPD_unknown:
    Diag(Tok, diag::err_omp_unknown_directive);
    break;
  case OMPD_parallel:
  case OMPD_simd:
  case OMPD_task:
  case OMPD_taskyield:
  case OMPD_barrier:
  case OMPD_taskwait:
  case OMPD_taskgroup:
  case OMPD_flush:
  case OMPD_for:
  case OMPD_for_simd:
  case OMPD_sections:
  case OMPD_section:
  case OMPD_single:
  case OMPD_master:
  case OMPD_ordered:
  case OMPD_critical:
  case OMPD_parallel_for:
  case OMPD_parallel_for_simd:
  case OMPD_parallel_sections:
  case OMPD_atomic:
  case OMPD_target:
  case OMPD_teams:
  case OMPD_cancellation_point:
  case OMPD_cancel:
  case OMPD_target_data:
  case OMPD_target_enter_data:
  case OMPD_target_exit_data:
  case OMPD_target_parallel:
  case OMPD_target_parallel_for:
  case OMPD_taskloop:
  case OMPD_taskloop_simd:
  case OMPD_distribute:
  case OMPD_end_declare_target:
  case OMPD_target_update:
  case OMPD_distribute_parallel_for:
  case OMPD_distribute_parallel_for_simd:
  case OMPD_distribute_simd:
  case OMPD_target_parallel_for_simd:
  case OMPD_target_simd:
  case OMPD_teams_distribute:
  case OMPD_teams_distribute_simd:
  case OMPD_teams_distribute_parallel_for_simd:
  case OMPD_teams_distribute_parallel_for:
  case OMPD_target_teams:
  case OMPD_target_teams_distribute:
  case OMPD_target_teams_distribute_parallel_for:
  case OMPD_target_teams_distribute_parallel_for_simd:
  case OMPD_target_teams_distribute_simd:
    Diag(Tok, diag::err_omp_unexpected_directive)
        << 1 << getOpenMPDirectiveName(DKind);
    break;
  }
  while (Tok.isNot(tok::annot_pragma_openmp_end))
    ConsumeAnyToken();
  ConsumeAnyToken();
  return nullptr;
}

/// \brief Parsing of declarative or executable OpenMP directives.
///
///       threadprivate-directive:
///         annot_pragma_openmp 'threadprivate' simple-variable-list
///         annot_pragma_openmp_end
///
///       declare-reduction-directive:
///         annot_pragma_openmp 'declare' 'reduction' '(' <reduction_id> ':'
///         <type> {',' <type>} ':' <expression> ')' ['initializer' '('
///         ('omp_priv' '=' <expression>|<function_call>) ')']
///         annot_pragma_openmp_end
///
///       executable-directive:
///         annot_pragma_openmp 'parallel' | 'simd' | 'for' | 'sections' |
///         'section' | 'single' | 'master' | 'critical' [ '(' <name> ')' ] |
///         'parallel for' | 'parallel sections' | 'task' | 'taskyield' |
///         'barrier' | 'taskwait' | 'flush' | 'ordered' | 'atomic' |
///         'for simd' | 'parallel for simd' | 'target' | 'target data' |
///         'taskgroup' | 'teams' | 'taskloop' | 'taskloop simd' |
///         'distribute' | 'target enter data' | 'target exit data' |
///         'target parallel' | 'target parallel for' |
///         'target update' | 'distribute parallel for' |
///         'distribute paralle for simd' | 'distribute simd' |
///         'target parallel for simd' | 'target simd' |
///         'teams distribute' | 'teams distribute simd' |
///         'teams distribute parallel for simd' |
///         'teams distribute parallel for' | 'target teams' |
///         'target teams distribute' |
///         'target teams distribute parallel for' |
///         'target teams distribute parallel for simd' |
///         'target teams distribute simd' {clause}
///         annot_pragma_openmp_end
///
StmtResult Parser::ParseOpenMPDeclarativeOrExecutableDirective(
    AllowedConstructsKind Allowed) {
  assert(Tok.is(tok::annot_pragma_openmp) && "Not an OpenMP directive!");
  ParenBraceBracketBalancer BalancerRAIIObj(*this);
  SmallVector<OMPClause *, 5> Clauses;
  SmallVector<llvm::PointerIntPair<OMPClause *, 1, bool>, OMPC_unknown + 1>
  FirstClauses(OMPC_unknown + 1);
  unsigned ScopeFlags = Scope::FnScope | Scope::DeclScope |
                        Scope::CompoundStmtScope | Scope::OpenMPDirectiveScope;
  SourceLocation Loc = ConsumeAnnotationToken(), EndLoc;
  OpenMPDirectiveKind DKind = parseOpenMPDirectiveKind(*this);
  OpenMPDirectiveKind CancelRegion = OMPD_unknown;
  // Name of critical directive.
  DeclarationNameInfo DirName;
  StmtResult Directive = StmtError();
  bool HasAssociatedStatement = true;
  bool FlushHasClause = false;

#if INTEL_CUSTOMIZATION
  bool DisallowedDirective = false;
  auto InSimdSubset = isAllowedInSimdSubset(DKind);
  auto InTBBSubset = isAllowedInTBBSubset(DKind);
  if (getLangOpts().OpenMPSimdOnly || getLangOpts().OpenMPTBBOnly) {
    // If any subset flags are used the directive must be covered here  
    if (getLangOpts().OpenMPSimdOnly && InSimdSubset) {
      // SIMD subset
    } else if (getLangOpts().OpenMPTBBOnly && InTBBSubset) {
      // TBB subset
    } else {
      // Not in any of the subsets
      DisallowedDirective = true;
    }
  }
  if ((InSimdSubset && getLangOpts().OpenMPSimdDisabled) ||
      (InTBBSubset && getLangOpts().OpenMPTBBDisabled)) {
    DisallowedDirective = true;
  }
  if (DisallowedDirective) {
    if (!Diags.isIgnored(diag::warn_pragma_omp_ignored, Loc)) {
      Diag(Tok, diag::warn_pragma_omp_ignored);
      Diags.setSeverity(diag::warn_pragma_omp_ignored,
                        diag::Severity::Ignored, SourceLocation());
    }
    SkipUntil(tok::annot_pragma_openmp_end);
    return Directive;
  }
#endif // INTEL_CUSTOMIZATION

  switch (DKind) {
  case OMPD_threadprivate: {
    if (Allowed != ACK_Any) {
      Diag(Tok, diag::err_omp_immediate_directive)
          << getOpenMPDirectiveName(DKind) << 0;
    }
    ConsumeToken();
    ThreadprivateListParserHelper Helper(this);
    if (!ParseOpenMPSimpleVarList(OMPD_threadprivate, Helper, false)) {
      // The last seen token is annot_pragma_openmp_end - need to check for
      // extra tokens.
      if (Tok.isNot(tok::annot_pragma_openmp_end)) {
        Diag(Tok, diag::warn_omp_extra_tokens_at_eol)
            << getOpenMPDirectiveName(OMPD_threadprivate);
        SkipUntil(tok::annot_pragma_openmp_end, StopBeforeMatch);
      }
      DeclGroupPtrTy Res = Actions.ActOnOpenMPThreadprivateDirective(
          Loc, Helper.getIdentifiers());
      Directive = Actions.ActOnDeclStmt(Res, Loc, Tok.getLocation());
    }
    SkipUntil(tok::annot_pragma_openmp_end);
    break;
  }
  case OMPD_declare_reduction:
    ConsumeToken();
    if (DeclGroupPtrTy Res =
            ParseOpenMPDeclareReductionDirective(/*AS=*/AS_none)) {
      // The last seen token is annot_pragma_openmp_end - need to check for
      // extra tokens.
      if (Tok.isNot(tok::annot_pragma_openmp_end)) {
        Diag(Tok, diag::warn_omp_extra_tokens_at_eol)
            << getOpenMPDirectiveName(OMPD_declare_reduction);
        while (Tok.isNot(tok::annot_pragma_openmp_end))
          ConsumeAnyToken();
      }
      ConsumeAnyToken();
      Directive = Actions.ActOnDeclStmt(Res, Loc, Tok.getLocation());
    } else {
      SkipUntil(tok::annot_pragma_openmp_end);
    }
    break;
  case OMPD_flush:
    if (PP.LookAhead(0).is(tok::l_paren)) {
      FlushHasClause = true;
      // Push copy of the current token back to stream to properly parse
      // pseudo-clause OMPFlushClause.
      PP.EnterToken(Tok);
    }
    LLVM_FALLTHROUGH;
  case OMPD_taskyield:
  case OMPD_barrier:
  case OMPD_taskwait:
  case OMPD_cancellation_point:
  case OMPD_cancel:
  case OMPD_target_enter_data:
  case OMPD_target_exit_data:
  case OMPD_target_update:
    if (Allowed == ACK_StatementsOpenMPNonStandalone) {
      Diag(Tok, diag::err_omp_immediate_directive)
          << getOpenMPDirectiveName(DKind) << 0;
    }
    HasAssociatedStatement = false;
    // Fall through for further analysis.
    LLVM_FALLTHROUGH;
  case OMPD_parallel:
  case OMPD_simd:
  case OMPD_for:
  case OMPD_for_simd:
  case OMPD_sections:
  case OMPD_single:
  case OMPD_section:
  case OMPD_master:
  case OMPD_critical:
  case OMPD_parallel_for:
  case OMPD_parallel_for_simd:
  case OMPD_parallel_sections:
  case OMPD_task:
  case OMPD_ordered:
  case OMPD_atomic:
  case OMPD_target:
  case OMPD_teams:
  case OMPD_taskgroup:
  case OMPD_target_data:
  case OMPD_target_parallel:
  case OMPD_target_parallel_for:
  case OMPD_taskloop:
  case OMPD_taskloop_simd:
  case OMPD_distribute:
  case OMPD_distribute_parallel_for:
  case OMPD_distribute_parallel_for_simd:
  case OMPD_distribute_simd:
  case OMPD_target_parallel_for_simd:
  case OMPD_target_simd:
  case OMPD_teams_distribute:
  case OMPD_teams_distribute_simd:
  case OMPD_teams_distribute_parallel_for_simd:
  case OMPD_teams_distribute_parallel_for:
  case OMPD_target_teams:
  case OMPD_target_teams_distribute:
  case OMPD_target_teams_distribute_parallel_for:
  case OMPD_target_teams_distribute_parallel_for_simd:
  case OMPD_target_teams_distribute_simd: {
    ConsumeToken();
    // Parse directive name of the 'critical' directive if any.
    if (DKind == OMPD_critical) {
      BalancedDelimiterTracker T(*this, tok::l_paren,
                                 tok::annot_pragma_openmp_end);
      if (!T.consumeOpen()) {
        if (Tok.isAnyIdentifier()) {
          DirName =
              DeclarationNameInfo(Tok.getIdentifierInfo(), Tok.getLocation());
          ConsumeAnyToken();
        } else {
          Diag(Tok, diag::err_omp_expected_identifier_for_critical);
        }
        T.consumeClose();
      }
    } else if (DKind == OMPD_cancellation_point || DKind == OMPD_cancel) {
      CancelRegion = parseOpenMPDirectiveKind(*this);
      if (Tok.isNot(tok::annot_pragma_openmp_end))
        ConsumeToken();
    }

    if (isOpenMPLoopDirective(DKind))
      ScopeFlags |= Scope::OpenMPLoopDirectiveScope;
    if (isOpenMPSimdDirective(DKind))
      ScopeFlags |= Scope::OpenMPSimdDirectiveScope;
    ParseScope OMPDirectiveScope(this, ScopeFlags);
    Actions.StartOpenMPDSABlock(DKind, DirName, Actions.getCurScope(), Loc);

    while (Tok.isNot(tok::annot_pragma_openmp_end)) {
      OpenMPClauseKind CKind =
          Tok.isAnnotation()
              ? OMPC_unknown
              : FlushHasClause ? OMPC_flush
                               : getOpenMPClauseKind(PP.getSpelling(Tok));
      Actions.StartOpenMPClause(CKind);
      FlushHasClause = false;
      OMPClause *Clause =
          ParseOpenMPClause(DKind, CKind, !FirstClauses[CKind].getInt());
      FirstClauses[CKind].setInt(true);
      if (Clause) {
        FirstClauses[CKind].setPointer(Clause);
        Clauses.push_back(Clause);
      }

      // Skip ',' if any.
      if (Tok.is(tok::comma))
        ConsumeToken();
      Actions.EndOpenMPClause();
    }
    // End location of the directive.
    EndLoc = Tok.getLocation();
    // Consume final annot_pragma_openmp_end.
    ConsumeAnnotationToken();

    // OpenMP [2.13.8, ordered Construct, Syntax]
    // If the depend clause is specified, the ordered construct is a stand-alone
    // directive.
    if (DKind == OMPD_ordered && FirstClauses[OMPC_depend].getInt()) {
      if (Allowed == ACK_StatementsOpenMPNonStandalone) {
        Diag(Loc, diag::err_omp_immediate_directive)
            << getOpenMPDirectiveName(DKind) << 1
            << getOpenMPClauseName(OMPC_depend);
      }
      HasAssociatedStatement = false;
    }

    StmtResult AssociatedStmt;
    if (HasAssociatedStatement) {
      // The body is a block scope like in Lambdas and Blocks.
      Actions.ActOnOpenMPRegionStart(DKind, getCurScope());
      // FIXME: We create a bogus CompoundStmt scope to hold the contents of
      // the captured region. Code elsewhere assumes that any FunctionScopeInfo
      // should have at least one compound statement scope within it.
      AssociatedStmt = (Sema::CompoundScopeRAII(Actions), ParseStatement());
      AssociatedStmt = Actions.ActOnOpenMPRegionEnd(AssociatedStmt, Clauses);
    } else if (DKind == OMPD_target_update || DKind == OMPD_target_enter_data ||
               DKind == OMPD_target_exit_data) {
      Actions.ActOnOpenMPRegionStart(DKind, getCurScope());
      AssociatedStmt = (Sema::CompoundScopeRAII(Actions),
                        Actions.ActOnCompoundStmt(Loc, Loc, llvm::None,
                                                  /*isStmtExpr=*/false));
      AssociatedStmt = Actions.ActOnOpenMPRegionEnd(AssociatedStmt, Clauses);
    }
    Directive = Actions.ActOnOpenMPExecutableDirective(
        DKind, DirName, CancelRegion, Clauses, AssociatedStmt.get(), Loc,
        EndLoc);

    // Exit scope.
    Actions.EndOpenMPDSABlock(Directive.get());
    OMPDirectiveScope.Exit();
    break;
  }
#if INTEL_CUSTOMIZATION
  // CQ#410305 ignore declare target directive inside function.
  case OMPD_declare_target:
  case OMPD_end_declare_target:
    if (getLangOpts().IntelCompat) {
      Diag(Tok, diag::warn_omp_ignore_unexpected_directive)
        << 1 << getOpenMPDirectiveName(DKind);
      SkipUntil(tok::annot_pragma_openmp_end);
      break;
    }
    LLVM_FALLTHROUGH;
#endif // INTEL_CUSTOMIZATION
  case OMPD_declare_simd:
    Diag(Tok, diag::err_omp_unexpected_directive)
        << 1 << getOpenMPDirectiveName(DKind);
    SkipUntil(tok::annot_pragma_openmp_end);
    break;
  case OMPD_unknown:
    Diag(Tok, diag::err_omp_unknown_directive);
    SkipUntil(tok::annot_pragma_openmp_end);
    break;
  }
  return Directive;
}

// Parses simple list:
//   simple-variable-list:
//         '(' id-expression {, id-expression} ')'
//
bool Parser::ParseOpenMPSimpleVarList(
    OpenMPDirectiveKind Kind,
    const llvm::function_ref<void(CXXScopeSpec &, DeclarationNameInfo)> &
        Callback,
    bool AllowScopeSpecifier) {
  // Parse '('.
  BalancedDelimiterTracker T(*this, tok::l_paren, tok::annot_pragma_openmp_end);
  if (T.expectAndConsume(diag::err_expected_lparen_after,
                         getOpenMPDirectiveName(Kind)))
    return true;
  bool IsCorrect = true;
  bool NoIdentIsFound = true;

  // Read tokens while ')' or annot_pragma_openmp_end is not found.
  while (Tok.isNot(tok::r_paren) && Tok.isNot(tok::annot_pragma_openmp_end)) {
    CXXScopeSpec SS;
    SourceLocation TemplateKWLoc;
    UnqualifiedId Name;
    // Read var name.
    Token PrevTok = Tok;
    NoIdentIsFound = false;

    if (AllowScopeSpecifier && getLangOpts().CPlusPlus &&
        ParseOptionalCXXScopeSpecifier(SS, nullptr, false)) {
      IsCorrect = false;
      SkipUntil(tok::comma, tok::r_paren, tok::annot_pragma_openmp_end,
                StopBeforeMatch);
    } else if (ParseUnqualifiedId(SS, false, false, false, false, nullptr,
                                  TemplateKWLoc, Name)) {
      IsCorrect = false;
      SkipUntil(tok::comma, tok::r_paren, tok::annot_pragma_openmp_end,
                StopBeforeMatch);
    } else if (Tok.isNot(tok::comma) && Tok.isNot(tok::r_paren) &&
               Tok.isNot(tok::annot_pragma_openmp_end)) {
      IsCorrect = false;
      SkipUntil(tok::comma, tok::r_paren, tok::annot_pragma_openmp_end,
                StopBeforeMatch);
      Diag(PrevTok.getLocation(), diag::err_expected)
          << tok::identifier
          << SourceRange(PrevTok.getLocation(), PrevTokLocation);
    } else {
      Callback(SS, Actions.GetNameFromUnqualifiedId(Name));
    }
    // Consume ','.
    if (Tok.is(tok::comma)) {
      ConsumeToken();
    }
  }

  if (NoIdentIsFound) {
    Diag(Tok, diag::err_expected) << tok::identifier;
    IsCorrect = false;
  }

  // Parse ')'.
  IsCorrect = !T.consumeClose() && IsCorrect;

  return !IsCorrect;
}

/// \brief Parsing of OpenMP clauses.
///
///    clause:
///       if-clause | final-clause | num_threads-clause | safelen-clause |
///       default-clause | private-clause | firstprivate-clause | shared-clause
///       | linear-clause | aligned-clause | collapse-clause |
///       lastprivate-clause | reduction-clause | proc_bind-clause |
///       schedule-clause | copyin-clause | copyprivate-clause | untied-clause |
///       mergeable-clause | flush-clause | read-clause | write-clause |
///       update-clause | capture-clause | seq_cst-clause | device-clause |
///       simdlen-clause | threads-clause | simd-clause | num_teams-clause |
///       thread_limit-clause | priority-clause | grainsize-clause |
///       nogroup-clause | num_tasks-clause | hint-clause | to-clause |
///       from-clause | is_device_ptr-clause | task_reduction-clause |
///       in_reduction-clause
///
OMPClause *Parser::ParseOpenMPClause(OpenMPDirectiveKind DKind,
                                     OpenMPClauseKind CKind, bool FirstClause) {
  OMPClause *Clause = nullptr;
  bool ErrorFound = false;
  bool WrongDirective = false;
  // Check if clause is allowed for the given directive.
  if (CKind != OMPC_unknown && !isAllowedClauseForDirective(DKind, CKind)) {
    Diag(Tok, diag::err_omp_unexpected_clause) << getOpenMPClauseName(CKind)
                                               << getOpenMPDirectiveName(DKind);
    ErrorFound = true;
    WrongDirective = true;
  }

  switch (CKind) {
  case OMPC_final:
  case OMPC_num_threads:
  case OMPC_safelen:
  case OMPC_simdlen:
  case OMPC_collapse:
  case OMPC_ordered:
  case OMPC_device:
  case OMPC_num_teams:
  case OMPC_thread_limit:
  case OMPC_priority:
  case OMPC_grainsize:
  case OMPC_num_tasks:
  case OMPC_hint:
    // OpenMP [2.5, Restrictions]
    //  At most one num_threads clause can appear on the directive.
    // OpenMP [2.8.1, simd construct, Restrictions]
    //  Only one safelen  clause can appear on a simd directive.
    //  Only one simdlen  clause can appear on a simd directive.
    //  Only one collapse clause can appear on a simd directive.
    // OpenMP [2.9.1, target data construct, Restrictions]
    //  At most one device clause can appear on the directive.
    // OpenMP [2.11.1, task Construct, Restrictions]
    //  At most one if clause can appear on the directive.
    //  At most one final clause can appear on the directive.
    // OpenMP [teams Construct, Restrictions]
    //  At most one num_teams clause can appear on the directive.
    //  At most one thread_limit clause can appear on the directive.
    // OpenMP [2.9.1, task Construct, Restrictions]
    // At most one priority clause can appear on the directive.
    // OpenMP [2.9.2, taskloop Construct, Restrictions]
    // At most one grainsize clause can appear on the directive.
    // OpenMP [2.9.2, taskloop Construct, Restrictions]
    // At most one num_tasks clause can appear on the directive.
    if (!FirstClause) {
      Diag(Tok, diag::err_omp_more_one_clause)
          << getOpenMPDirectiveName(DKind) << getOpenMPClauseName(CKind) << 0;
      ErrorFound = true;
    }

    if (CKind == OMPC_ordered && PP.LookAhead(/*N=*/0).isNot(tok::l_paren))
      Clause = ParseOpenMPClause(CKind, WrongDirective);
    else
      Clause = ParseOpenMPSingleExprClause(CKind, WrongDirective);
    break;
  case OMPC_default:
  case OMPC_proc_bind:
    // OpenMP [2.14.3.1, Restrictions]
    //  Only a single default clause may be specified on a parallel, task or
    //  teams directive.
    // OpenMP [2.5, parallel Construct, Restrictions]
    //  At most one proc_bind clause can appear on the directive.
    if (!FirstClause) {
      Diag(Tok, diag::err_omp_more_one_clause)
          << getOpenMPDirectiveName(DKind) << getOpenMPClauseName(CKind) << 0;
      ErrorFound = true;
    }

    Clause = ParseOpenMPSimpleClause(CKind, WrongDirective);
    break;
  case OMPC_schedule:
  case OMPC_dist_schedule:
  case OMPC_defaultmap:
    // OpenMP [2.7.1, Restrictions, p. 3]
    //  Only one schedule clause can appear on a loop directive.
    // OpenMP [2.10.4, Restrictions, p. 106]
    //  At most one defaultmap clause can appear on the directive.
    if (!FirstClause) {
      Diag(Tok, diag::err_omp_more_one_clause)
          << getOpenMPDirectiveName(DKind) << getOpenMPClauseName(CKind) << 0;
      ErrorFound = true;
    }
    LLVM_FALLTHROUGH;

  case OMPC_if:
    Clause = ParseOpenMPSingleExprWithArgClause(CKind, WrongDirective);
    break;
  case OMPC_nowait:
  case OMPC_untied:
  case OMPC_mergeable:
  case OMPC_read:
  case OMPC_write:
  case OMPC_update:
  case OMPC_capture:
  case OMPC_seq_cst:
  case OMPC_threads:
  case OMPC_simd:
  case OMPC_nogroup:
    // OpenMP [2.7.1, Restrictions, p. 9]
    //  Only one ordered clause can appear on a loop directive.
    // OpenMP [2.7.1, Restrictions, C/C++, p. 4]
    //  Only one nowait clause can appear on a for directive.
    if (!FirstClause) {
      Diag(Tok, diag::err_omp_more_one_clause)
          << getOpenMPDirectiveName(DKind) << getOpenMPClauseName(CKind) << 0;
      ErrorFound = true;
    }

    Clause = ParseOpenMPClause(CKind, WrongDirective);
    break;
  case OMPC_private:
  case OMPC_firstprivate:
  case OMPC_lastprivate:
  case OMPC_shared:
  case OMPC_reduction:
  case OMPC_task_reduction:
  case OMPC_in_reduction:
  case OMPC_linear:
  case OMPC_aligned:
  case OMPC_copyin:
  case OMPC_copyprivate:
  case OMPC_flush:
  case OMPC_depend:
  case OMPC_map:
  case OMPC_to:
  case OMPC_from:
  case OMPC_use_device_ptr:
  case OMPC_is_device_ptr:
    Clause = ParseOpenMPVarListClause(DKind, CKind, WrongDirective);
    break;
  case OMPC_unknown:
    Diag(Tok, diag::warn_omp_extra_tokens_at_eol)
        << getOpenMPDirectiveName(DKind);
    SkipUntil(tok::annot_pragma_openmp_end, StopBeforeMatch);
    break;
  case OMPC_threadprivate:
  case OMPC_uniform:
    if (!WrongDirective)
      Diag(Tok, diag::err_omp_unexpected_clause)
          << getOpenMPClauseName(CKind) << getOpenMPDirectiveName(DKind);
    SkipUntil(tok::comma, tok::annot_pragma_openmp_end, StopBeforeMatch);
    break;
  }
  return ErrorFound ? nullptr : Clause;
}

/// Parses simple expression in parens for single-expression clauses of OpenMP
/// constructs.
/// \param RLoc Returned location of right paren.
ExprResult Parser::ParseOpenMPParensExpr(StringRef ClauseName,
                                         SourceLocation &RLoc) {
  BalancedDelimiterTracker T(*this, tok::l_paren, tok::annot_pragma_openmp_end);
  if (T.expectAndConsume(diag::err_expected_lparen_after, ClauseName.data()))
    return ExprError();

  SourceLocation ELoc = Tok.getLocation();
  ExprResult LHS(ParseCastExpression(
      /*isUnaryExpression=*/false, /*isAddressOfOperand=*/false, NotTypeCast));
  ExprResult Val(ParseRHSOfBinaryExpression(LHS, prec::Conditional));
  Val = Actions.ActOnFinishFullExpr(Val.get(), ELoc);

  // Parse ')'.
  T.consumeClose();

  RLoc = T.getCloseLocation();
  return Val;
}

/// \brief Parsing of OpenMP clauses with single expressions like 'final',
/// 'collapse', 'safelen', 'num_threads', 'simdlen', 'num_teams',
/// 'thread_limit', 'simdlen', 'priority', 'grainsize', 'num_tasks' or 'hint'.
///
///    final-clause:
///      'final' '(' expression ')'
///
///    num_threads-clause:
///      'num_threads' '(' expression ')'
///
///    safelen-clause:
///      'safelen' '(' expression ')'
///
///    simdlen-clause:
///      'simdlen' '(' expression ')'
///
///    collapse-clause:
///      'collapse' '(' expression ')'
///
///    priority-clause:
///      'priority' '(' expression ')'
///
///    grainsize-clause:
///      'grainsize' '(' expression ')'
///
///    num_tasks-clause:
///      'num_tasks' '(' expression ')'
///
///    hint-clause:
///      'hint' '(' expression ')'
///
OMPClause *Parser::ParseOpenMPSingleExprClause(OpenMPClauseKind Kind,
                                               bool ParseOnly) {
  SourceLocation Loc = ConsumeToken();
  SourceLocation LLoc = Tok.getLocation();
  SourceLocation RLoc;

  ExprResult Val = ParseOpenMPParensExpr(getOpenMPClauseName(Kind), RLoc);

  if (Val.isInvalid())
    return nullptr;

  if (ParseOnly)
    return nullptr;
  return Actions.ActOnOpenMPSingleExprClause(Kind, Val.get(), Loc, LLoc, RLoc);
}

/// \brief Parsing of simple OpenMP clauses like 'default' or 'proc_bind'.
///
///    default-clause:
///         'default' '(' 'none' | 'shared' ')
///
///    proc_bind-clause:
///         'proc_bind' '(' 'master' | 'close' | 'spread' ')
///
OMPClause *Parser::ParseOpenMPSimpleClause(OpenMPClauseKind Kind,
                                           bool ParseOnly) {
  SourceLocation Loc = Tok.getLocation();
  SourceLocation LOpen = ConsumeToken();
  // Parse '('.
  BalancedDelimiterTracker T(*this, tok::l_paren, tok::annot_pragma_openmp_end);
  if (T.expectAndConsume(diag::err_expected_lparen_after,
                         getOpenMPClauseName(Kind)))
    return nullptr;

  unsigned Type = getOpenMPSimpleClauseType(
      Kind, Tok.isAnnotation() ? "" : PP.getSpelling(Tok));
  SourceLocation TypeLoc = Tok.getLocation();
  if (Tok.isNot(tok::r_paren) && Tok.isNot(tok::comma) &&
      Tok.isNot(tok::annot_pragma_openmp_end))
    ConsumeAnyToken();

  // Parse ')'.
  T.consumeClose();

  if (ParseOnly)
    return nullptr;
  return Actions.ActOnOpenMPSimpleClause(Kind, Type, TypeLoc, LOpen, Loc,
                                         Tok.getLocation());
}

/// \brief Parsing of OpenMP clauses like 'ordered'.
///
///    ordered-clause:
///         'ordered'
///
///    nowait-clause:
///         'nowait'
///
///    untied-clause:
///         'untied'
///
///    mergeable-clause:
///         'mergeable'
///
///    read-clause:
///         'read'
///
///    threads-clause:
///         'threads'
///
///    simd-clause:
///         'simd'
///
///    nogroup-clause:
///         'nogroup'
///
OMPClause *Parser::ParseOpenMPClause(OpenMPClauseKind Kind, bool ParseOnly) {
  SourceLocation Loc = Tok.getLocation();
  ConsumeAnyToken();

  if (ParseOnly)
    return nullptr;
  return Actions.ActOnOpenMPClause(Kind, Loc, Tok.getLocation());
}


/// \brief Parsing of OpenMP clauses with single expressions and some additional
/// argument like 'schedule' or 'dist_schedule'.
///
///    schedule-clause:
///      'schedule' '(' [ modifier [ ',' modifier ] ':' ] kind [',' expression ]
///      ')'
///
///    if-clause:
///      'if' '(' [ directive-name-modifier ':' ] expression ')'
///
///    defaultmap:
///      'defaultmap' '(' modifier ':' kind ')'
///
OMPClause *Parser::ParseOpenMPSingleExprWithArgClause(OpenMPClauseKind Kind,
                                                      bool ParseOnly) {
  SourceLocation Loc = ConsumeToken();
  SourceLocation DelimLoc;
  // Parse '('.
  BalancedDelimiterTracker T(*this, tok::l_paren, tok::annot_pragma_openmp_end);
  if (T.expectAndConsume(diag::err_expected_lparen_after,
                         getOpenMPClauseName(Kind)))
    return nullptr;

  ExprResult Val;
  SmallVector<unsigned, 4> Arg;
  SmallVector<SourceLocation, 4> KLoc;
  if (Kind == OMPC_schedule) {
    enum { Modifier1, Modifier2, ScheduleKind, NumberOfElements };
    Arg.resize(NumberOfElements);
    KLoc.resize(NumberOfElements);
    Arg[Modifier1] = OMPC_SCHEDULE_MODIFIER_unknown;
    Arg[Modifier2] = OMPC_SCHEDULE_MODIFIER_unknown;
    Arg[ScheduleKind] = OMPC_SCHEDULE_unknown;
    unsigned KindModifier = getOpenMPSimpleClauseType(
        Kind, Tok.isAnnotation() ? "" : PP.getSpelling(Tok));
    if (KindModifier > OMPC_SCHEDULE_unknown) {
      // Parse 'modifier'
      Arg[Modifier1] = KindModifier;
      KLoc[Modifier1] = Tok.getLocation();
      if (Tok.isNot(tok::r_paren) && Tok.isNot(tok::comma) &&
          Tok.isNot(tok::annot_pragma_openmp_end))
        ConsumeAnyToken();
      if (Tok.is(tok::comma)) {
        // Parse ',' 'modifier'
        ConsumeAnyToken();
        KindModifier = getOpenMPSimpleClauseType(
            Kind, Tok.isAnnotation() ? "" : PP.getSpelling(Tok));
        Arg[Modifier2] = KindModifier > OMPC_SCHEDULE_unknown
                             ? KindModifier
                             : (unsigned)OMPC_SCHEDULE_unknown;
        KLoc[Modifier2] = Tok.getLocation();
        if (Tok.isNot(tok::r_paren) && Tok.isNot(tok::comma) &&
            Tok.isNot(tok::annot_pragma_openmp_end))
          ConsumeAnyToken();
      }
      // Parse ':'
      if (Tok.is(tok::colon))
        ConsumeAnyToken();
      else
        Diag(Tok, diag::warn_pragma_expected_colon) << "schedule modifier";
      KindModifier = getOpenMPSimpleClauseType(
          Kind, Tok.isAnnotation() ? "" : PP.getSpelling(Tok));
    }
    Arg[ScheduleKind] = KindModifier;
    KLoc[ScheduleKind] = Tok.getLocation();
    if (Tok.isNot(tok::r_paren) && Tok.isNot(tok::comma) &&
        Tok.isNot(tok::annot_pragma_openmp_end))
      ConsumeAnyToken();
    if ((Arg[ScheduleKind] == OMPC_SCHEDULE_static ||
         Arg[ScheduleKind] == OMPC_SCHEDULE_dynamic ||
         Arg[ScheduleKind] == OMPC_SCHEDULE_guided) &&
        Tok.is(tok::comma))
      DelimLoc = ConsumeAnyToken();
  } else if (Kind == OMPC_dist_schedule) {
    Arg.push_back(getOpenMPSimpleClauseType(
        Kind, Tok.isAnnotation() ? "" : PP.getSpelling(Tok)));
    KLoc.push_back(Tok.getLocation());
    if (Tok.isNot(tok::r_paren) && Tok.isNot(tok::comma) &&
        Tok.isNot(tok::annot_pragma_openmp_end))
      ConsumeAnyToken();
    if (Arg.back() == OMPC_DIST_SCHEDULE_static && Tok.is(tok::comma))
      DelimLoc = ConsumeAnyToken();
  } else if (Kind == OMPC_defaultmap) {
    // Get a defaultmap modifier
    Arg.push_back(getOpenMPSimpleClauseType(
        Kind, Tok.isAnnotation() ? "" : PP.getSpelling(Tok)));
    KLoc.push_back(Tok.getLocation());
    if (Tok.isNot(tok::r_paren) && Tok.isNot(tok::comma) &&
        Tok.isNot(tok::annot_pragma_openmp_end))
      ConsumeAnyToken();
    // Parse ':'
    if (Tok.is(tok::colon))
      ConsumeAnyToken();
    else if (Arg.back() != OMPC_DEFAULTMAP_MODIFIER_unknown)
      Diag(Tok, diag::warn_pragma_expected_colon) << "defaultmap modifier";
    // Get a defaultmap kind
    Arg.push_back(getOpenMPSimpleClauseType(
        Kind, Tok.isAnnotation() ? "" : PP.getSpelling(Tok)));
    KLoc.push_back(Tok.getLocation());
    if (Tok.isNot(tok::r_paren) && Tok.isNot(tok::comma) &&
        Tok.isNot(tok::annot_pragma_openmp_end))
      ConsumeAnyToken();
  } else {
    assert(Kind == OMPC_if);
    KLoc.push_back(Tok.getLocation());
    TentativeParsingAction TPA(*this);
    Arg.push_back(parseOpenMPDirectiveKind(*this));
    if (Arg.back() != OMPD_unknown) {
      ConsumeToken();
      if (Tok.is(tok::colon) && getLangOpts().OpenMP > 40) {
        TPA.Commit();
        DelimLoc = ConsumeToken();
      } else {
        TPA.Revert();
        Arg.back() = OMPD_unknown;
      }
    } else {
      TPA.Revert();
    }
  }

  bool NeedAnExpression = (Kind == OMPC_schedule && DelimLoc.isValid()) ||
                          (Kind == OMPC_dist_schedule && DelimLoc.isValid()) ||
                          Kind == OMPC_if;
  if (NeedAnExpression) {
    SourceLocation ELoc = Tok.getLocation();
    ExprResult LHS(ParseCastExpression(false, false, NotTypeCast));
    Val = ParseRHSOfBinaryExpression(LHS, prec::Conditional);
    Val = Actions.ActOnFinishFullExpr(Val.get(), ELoc);
  }

  // Parse ')'.
  T.consumeClose();

  if (NeedAnExpression && Val.isInvalid())
    return nullptr;

  if (ParseOnly)
    return nullptr;
  return Actions.ActOnOpenMPSingleExprWithArgClause(
      Kind, Arg, Val.get(), Loc, T.getOpenLocation(), KLoc, DelimLoc,
      T.getCloseLocation());
}

static bool ParseReductionId(Parser &P, CXXScopeSpec &ReductionIdScopeSpec,
                             UnqualifiedId &ReductionId) {
  SourceLocation TemplateKWLoc;
  if (ReductionIdScopeSpec.isEmpty()) {
    auto OOK = OO_None;
    switch (P.getCurToken().getKind()) {
    case tok::plus:
      OOK = OO_Plus;
      break;
    case tok::minus:
      OOK = OO_Minus;
      break;
    case tok::star:
      OOK = OO_Star;
      break;
    case tok::amp:
      OOK = OO_Amp;
      break;
    case tok::pipe:
      OOK = OO_Pipe;
      break;
    case tok::caret:
      OOK = OO_Caret;
      break;
    case tok::ampamp:
      OOK = OO_AmpAmp;
      break;
    case tok::pipepipe:
      OOK = OO_PipePipe;
      break;
    default:
      break;
    }
    if (OOK != OO_None) {
      SourceLocation OpLoc = P.ConsumeToken();
      SourceLocation SymbolLocations[] = {OpLoc, OpLoc, SourceLocation()};
      ReductionId.setOperatorFunctionId(OpLoc, OOK, SymbolLocations);
      return false;
    }
  }
  return P.ParseUnqualifiedId(ReductionIdScopeSpec, /*EnteringContext*/ false,
                              /*AllowDestructorName*/ false,
                              /*AllowConstructorName*/ false,
                              /*AllowDeductionGuide*/ false,
                              nullptr, TemplateKWLoc, ReductionId);
}

/// Parses clauses with list.
bool Parser::ParseOpenMPVarList(OpenMPDirectiveKind DKind,
                                OpenMPClauseKind Kind,
                                SmallVectorImpl<Expr *> &Vars,
                                OpenMPVarListDataTy &Data) {
  UnqualifiedId UnqualifiedReductionId;
  bool InvalidReductionId = false;
  bool MapTypeModifierSpecified = false;

  // Parse '('.
  BalancedDelimiterTracker T(*this, tok::l_paren, tok::annot_pragma_openmp_end);
  if (T.expectAndConsume(diag::err_expected_lparen_after,
                         getOpenMPClauseName(Kind)))
    return true;

  bool NeedRParenForLinear = false;
  BalancedDelimiterTracker LinearT(*this, tok::l_paren,
                                  tok::annot_pragma_openmp_end);
  // Handle reduction-identifier for reduction clause.
  if (Kind == OMPC_reduction || Kind == OMPC_task_reduction ||
      Kind == OMPC_in_reduction) {
    ColonProtectionRAIIObject ColonRAII(*this);
    if (getLangOpts().CPlusPlus)
      ParseOptionalCXXScopeSpecifier(Data.ReductionIdScopeSpec,
                                     /*ObjectType=*/nullptr,
                                     /*EnteringContext=*/false);
    InvalidReductionId = ParseReductionId(*this, Data.ReductionIdScopeSpec,
                                          UnqualifiedReductionId);
    if (InvalidReductionId) {
      SkipUntil(tok::colon, tok::r_paren, tok::annot_pragma_openmp_end,
                StopBeforeMatch);
    }
    if (Tok.is(tok::colon))
      Data.ColonLoc = ConsumeToken();
    else
      Diag(Tok, diag::warn_pragma_expected_colon) << "reduction identifier";
    if (!InvalidReductionId)
      Data.ReductionId =
          Actions.GetNameFromUnqualifiedId(UnqualifiedReductionId);
  } else if (Kind == OMPC_depend) {
  // Handle dependency type for depend clause.
    ColonProtectionRAIIObject ColonRAII(*this);
    Data.DepKind =
        static_cast<OpenMPDependClauseKind>(getOpenMPSimpleClauseType(
            Kind, Tok.is(tok::identifier) ? PP.getSpelling(Tok) : ""));
    Data.DepLinMapLoc = Tok.getLocation();

    if (Data.DepKind == OMPC_DEPEND_unknown) {
      SkipUntil(tok::colon, tok::r_paren, tok::annot_pragma_openmp_end,
                StopBeforeMatch);
    } else {
      ConsumeToken();
      // Special processing for depend(source) clause.
      if (DKind == OMPD_ordered && Data.DepKind == OMPC_DEPEND_source) {
        // Parse ')'.
        T.consumeClose();
        return false;
      }
    }
    if (Tok.is(tok::colon)) {
      Data.ColonLoc = ConsumeToken();
    } else {
      Diag(Tok, DKind == OMPD_ordered ? diag::warn_pragma_expected_colon_r_paren
                                      : diag::warn_pragma_expected_colon)
          << "dependency type";
    }
  } else if (Kind == OMPC_linear) {
    // Try to parse modifier if any.
    if (Tok.is(tok::identifier) && PP.LookAhead(0).is(tok::l_paren)) {
      Data.LinKind = static_cast<OpenMPLinearClauseKind>(
          getOpenMPSimpleClauseType(Kind, PP.getSpelling(Tok)));
      Data.DepLinMapLoc = ConsumeToken();
      LinearT.consumeOpen();
      NeedRParenForLinear = true;
    }
  } else if (Kind == OMPC_map) {
    // Handle map type for map clause.
    ColonProtectionRAIIObject ColonRAII(*this);

    /// The map clause modifier token can be either a identifier or the C++
    /// delete keyword.
    auto &&IsMapClauseModifierToken = [](const Token &Tok) -> bool {
      return Tok.isOneOf(tok::identifier, tok::kw_delete);
    };

    // The first identifier may be a list item, a map-type or a
    // map-type-modifier. The map modifier can also be delete which has the same
    // spelling of the C++ delete keyword.
    Data.MapType =
        IsMapClauseModifierToken(Tok)
            ? static_cast<OpenMPMapClauseKind>(
                  getOpenMPSimpleClauseType(Kind, PP.getSpelling(Tok)))
            : OMPC_MAP_unknown;
    Data.DepLinMapLoc = Tok.getLocation();
    bool ColonExpected = false;

    if (IsMapClauseModifierToken(Tok)) {
      if (PP.LookAhead(0).is(tok::colon)) {
        if (Data.MapType == OMPC_MAP_unknown)
          Diag(Tok, diag::err_omp_unknown_map_type);
        else if (Data.MapType == OMPC_MAP_always)
          Diag(Tok, diag::err_omp_map_type_missing);
        ConsumeToken();
      } else if (PP.LookAhead(0).is(tok::comma)) {
        if (IsMapClauseModifierToken(PP.LookAhead(1)) &&
            PP.LookAhead(2).is(tok::colon)) {
          Data.MapTypeModifier = Data.MapType;
          if (Data.MapTypeModifier != OMPC_MAP_always) {
            Diag(Tok, diag::err_omp_unknown_map_type_modifier);
            Data.MapTypeModifier = OMPC_MAP_unknown;
          } else {
            MapTypeModifierSpecified = true;
          }

          ConsumeToken();
          ConsumeToken();

          Data.MapType =
              IsMapClauseModifierToken(Tok)
                  ? static_cast<OpenMPMapClauseKind>(
                        getOpenMPSimpleClauseType(Kind, PP.getSpelling(Tok)))
                  : OMPC_MAP_unknown;
          if (Data.MapType == OMPC_MAP_unknown ||
              Data.MapType == OMPC_MAP_always)
            Diag(Tok, diag::err_omp_unknown_map_type);
          ConsumeToken();
        } else {
          Data.MapType = OMPC_MAP_tofrom;
          Data.IsMapTypeImplicit = true;
        }
      } else if (IsMapClauseModifierToken(PP.LookAhead(0))) {
        if (PP.LookAhead(1).is(tok::colon)) {
          Data.MapTypeModifier = Data.MapType;
          if (Data.MapTypeModifier != OMPC_MAP_always) {
            Diag(Tok, diag::err_omp_unknown_map_type_modifier);
            Data.MapTypeModifier = OMPC_MAP_unknown;
          } else {
            MapTypeModifierSpecified = true;
          }

          ConsumeToken();

          Data.MapType =
              IsMapClauseModifierToken(Tok)
                  ? static_cast<OpenMPMapClauseKind>(
                        getOpenMPSimpleClauseType(Kind, PP.getSpelling(Tok)))
                  : OMPC_MAP_unknown;
          if (Data.MapType == OMPC_MAP_unknown ||
              Data.MapType == OMPC_MAP_always)
            Diag(Tok, diag::err_omp_unknown_map_type);
          ConsumeToken();
        } else {
          Data.MapType = OMPC_MAP_tofrom;
          Data.IsMapTypeImplicit = true;
        }
      } else {
        Data.MapType = OMPC_MAP_tofrom;
        Data.IsMapTypeImplicit = true;
      }
    } else {
      Data.MapType = OMPC_MAP_tofrom;
      Data.IsMapTypeImplicit = true;
    }

    if (Tok.is(tok::colon))
      Data.ColonLoc = ConsumeToken();
    else if (ColonExpected)
      Diag(Tok, diag::warn_pragma_expected_colon) << "map type";
#if INTEL_CUSTOMIZATION
  } else if (Kind == OMPC_lastprivate) {
    // Handle the lastprivate modifier.
    ColonProtectionRAIIObject ColonRAII(*this);
    if (Tok.is(tok::identifier) && PP.LookAhead(0).is(tok::colon)) {
      if (PP.getSpelling(Tok) == "conditional")
        Data.IsLastprivateConditional = true;
      else
        Diag(Tok, diag::err_omp_unknown_lastprivate_modifier);
      ConsumeToken();
      ConsumeToken();
    }
#endif // INTEL_CUSTOMIZATION
  }

  bool IsComma =
      (Kind != OMPC_reduction && Kind != OMPC_task_reduction &&
       Kind != OMPC_in_reduction && Kind != OMPC_depend && Kind != OMPC_map) ||
      (Kind == OMPC_reduction && !InvalidReductionId) ||
      (Kind == OMPC_map && Data.MapType != OMPC_MAP_unknown &&
       (!MapTypeModifierSpecified ||
        Data.MapTypeModifier == OMPC_MAP_always)) ||
      (Kind == OMPC_depend && Data.DepKind != OMPC_DEPEND_unknown);
  const bool MayHaveTail = (Kind == OMPC_linear || Kind == OMPC_aligned);
  while (IsComma || (Tok.isNot(tok::r_paren) && Tok.isNot(tok::colon) &&
                     Tok.isNot(tok::annot_pragma_openmp_end))) {
    ColonProtectionRAIIObject ColonRAII(*this, MayHaveTail);
    // Parse variable
    ExprResult VarExpr =
        Actions.CorrectDelayedTyposInExpr(ParseAssignmentExpression());
<<<<<<< HEAD

    if (VarExpr.isUsable())
=======
    if (VarExpr.isUsable()) {
>>>>>>> c2575a37
      Vars.push_back(VarExpr.get());
    } else {
      SkipUntil(tok::comma, tok::r_paren, tok::annot_pragma_openmp_end,
                StopBeforeMatch);
    }
    // Skip ',' if any
    IsComma = Tok.is(tok::comma);
    if (IsComma)
      ConsumeToken();
    else if (Tok.isNot(tok::r_paren) &&
             Tok.isNot(tok::annot_pragma_openmp_end) &&
             (!MayHaveTail || Tok.isNot(tok::colon)))
      Diag(Tok, diag::err_omp_expected_punc)
          << ((Kind == OMPC_flush) ? getOpenMPDirectiveName(OMPD_flush)
                                   : getOpenMPClauseName(Kind))
          << (Kind == OMPC_flush);
#if INTEL_CUSTOMIZATION
    // Fix for CQ408991: Allow to use comma as separator only and allow to not
    // specify expression after comma in list clauses.
    if (getLangOpts().IntelCompat)
      IsComma = false;
#endif // INTEL_CUSTOMIZATION
  }

  // Parse ')' for linear clause with modifier.
  if (NeedRParenForLinear)
    LinearT.consumeClose();

  // Parse ':' linear-step (or ':' alignment).
  const bool MustHaveTail = MayHaveTail && Tok.is(tok::colon);
  if (MustHaveTail) {
    Data.ColonLoc = Tok.getLocation();
    SourceLocation ELoc = ConsumeToken();
    ExprResult Tail = ParseAssignmentExpression();
    Tail = Actions.ActOnFinishFullExpr(Tail.get(), ELoc);
    if (Tail.isUsable())
      Data.TailExpr = Tail.get();
    else
      SkipUntil(tok::comma, tok::r_paren, tok::annot_pragma_openmp_end,
                StopBeforeMatch);
  }

  // Parse ')'.
  T.consumeClose();
  return (Kind == OMPC_depend && Data.DepKind != OMPC_DEPEND_unknown &&
          Vars.empty()) ||
         (Kind != OMPC_depend && Kind != OMPC_map && Vars.empty()) ||
         (MustHaveTail && !Data.TailExpr) || InvalidReductionId;
}

/// \brief Parsing of OpenMP clause 'private', 'firstprivate', 'lastprivate',
/// 'shared', 'copyin', 'copyprivate', 'flush', 'reduction', 'task_reduction' or
/// 'in_reduction'.
///
///    private-clause:
///       'private' '(' list ')'
///    firstprivate-clause:
///       'firstprivate' '(' list ')'
///    lastprivate-clause:
#if INTEL_CUSTOMIZATION
///       'lastprivate' '(' [ conditional ':' ] list ')'
#endif // INTEL_CUSTOMIZATION
///    shared-clause:
///       'shared' '(' list ')'
///    linear-clause:
///       'linear' '(' linear-list [ ':' linear-step ] ')'
///    aligned-clause:
///       'aligned' '(' list [ ':' alignment ] ')'
///    reduction-clause:
///       'reduction' '(' reduction-identifier ':' list ')'
///    task_reduction-clause:
///       'task_reduction' '(' reduction-identifier ':' list ')'
///    in_reduction-clause:
///       'in_reduction' '(' reduction-identifier ':' list ')'
///    copyprivate-clause:
///       'copyprivate' '(' list ')'
///    flush-clause:
///       'flush' '(' list ')'
///    depend-clause:
///       'depend' '(' in | out | inout : list | source ')'
///    map-clause:
///       'map' '(' [ [ always , ]
///          to | from | tofrom | alloc | release | delete ':' ] list ')';
///    to-clause:
///       'to' '(' list ')'
///    from-clause:
///       'from' '(' list ')'
///    use_device_ptr-clause:
///       'use_device_ptr' '(' list ')'
///    is_device_ptr-clause:
///       'is_device_ptr' '(' list ')'
///
/// For 'linear' clause linear-list may have the following forms:
///  list
///  modifier(list)
/// where modifier is 'val' (C) or 'ref', 'val' or 'uval'(C++).
OMPClause *Parser::ParseOpenMPVarListClause(OpenMPDirectiveKind DKind,
                                            OpenMPClauseKind Kind,
                                            bool ParseOnly) {
  SourceLocation Loc = Tok.getLocation();
  SourceLocation LOpen = ConsumeToken();
  SmallVector<Expr *, 4> Vars;
  OpenMPVarListDataTy Data;

  if (ParseOpenMPVarList(DKind, Kind, Vars, Data))
    return nullptr;

  if (ParseOnly)
    return nullptr;
  return Actions.ActOnOpenMPVarListClause(
      Kind, Vars, Data.TailExpr, Loc, LOpen, Data.ColonLoc, Tok.getLocation(),
      Data.ReductionIdScopeSpec, Data.ReductionId, Data.DepKind, Data.LinKind,
      Data.MapTypeModifier, Data.MapType, Data.IsMapTypeImplicit,
#if INTEL_CUSTOMIZATION
      Data.IsLastprivateConditional, Data.DepLinMapLoc);
#endif // INTEL_CUSTOMIZATION
}
<|MERGE_RESOLUTION|>--- conflicted
+++ resolved
@@ -1931,12 +1931,7 @@
     // Parse variable
     ExprResult VarExpr =
         Actions.CorrectDelayedTyposInExpr(ParseAssignmentExpression());
-<<<<<<< HEAD
-
-    if (VarExpr.isUsable())
-=======
     if (VarExpr.isUsable()) {
->>>>>>> c2575a37
       Vars.push_back(VarExpr.get());
     } else {
       SkipUntil(tok::comma, tok::r_paren, tok::annot_pragma_openmp_end,
