//===--- ParseDecl.cpp - Declaration Parsing --------------------*- C++ -*-===//
//
//                     The LLVM Compiler Infrastructure
//
// This file is distributed under the University of Illinois Open Source
// License. See LICENSE.TXT for details.
//
//===----------------------------------------------------------------------===//
//
//  This file implements the Declaration portions of the Parser interfaces.
//
//===----------------------------------------------------------------------===//

#include "clang/Parse/Parser.h"
#include "RAIIObjectsForParser.h"
#include "clang/AST/ASTContext.h"
#include "clang/AST/DeclTemplate.h"
#include "clang/Basic/AddressSpaces.h"
#include "clang/Basic/Attributes.h"
#include "clang/Basic/CharInfo.h"
#include "clang/Basic/TargetInfo.h"
#include "clang/Parse/ParseDiagnostic.h"
#include "clang/Sema/Lookup.h"
#include "clang/Sema/ParsedTemplate.h"
#include "clang/Sema/PrettyDeclStackTrace.h"
#include "clang/Sema/Scope.h"
#include "clang/Sema/SemaDiagnostic.h"
#include "llvm/ADT/SmallSet.h"
#include "llvm/ADT/SmallString.h"
#include "llvm/ADT/StringSwitch.h"
#include "llvm/Support/ScopedPrinter.h"

using namespace clang;

//===----------------------------------------------------------------------===//
// C99 6.7: Declarations.
//===----------------------------------------------------------------------===//

/// ParseTypeName
///       type-name: [C99 6.7.6]
///         specifier-qualifier-list abstract-declarator[opt]
///
/// Called type-id in C++.
TypeResult Parser::ParseTypeName(SourceRange *Range,
                                 Declarator::TheContext Context,
                                 AccessSpecifier AS,
                                 Decl **OwnedType,
                                 ParsedAttributes *Attrs) {
  DeclSpecContext DSC = getDeclSpecContextFromDeclaratorContext(Context);
  if (DSC == DSC_normal)
    DSC = DSC_type_specifier;

  // Parse the common declaration-specifiers piece.
  DeclSpec DS(AttrFactory);
  if (Attrs)
    DS.addAttributes(Attrs->getList());
  ParseSpecifierQualifierList(DS, AS, DSC);
  if (OwnedType)
    *OwnedType = DS.isTypeSpecOwned() ? DS.getRepAsDecl() : nullptr;

  // Parse the abstract-declarator, if present.
  Declarator DeclaratorInfo(DS, Context);
  ParseDeclarator(DeclaratorInfo);
  if (Range)
    *Range = DeclaratorInfo.getSourceRange();

  if (DeclaratorInfo.isInvalidType())
    return true;

  return Actions.ActOnTypeName(getCurScope(), DeclaratorInfo);
}

/// isAttributeLateParsed - Return true if the attribute has arguments that
/// require late parsing.
static bool isAttributeLateParsed(const IdentifierInfo &II) {
#define CLANG_ATTR_LATE_PARSED_LIST
    return llvm::StringSwitch<bool>(II.getName())
#include "clang/Parse/AttrParserStringSwitches.inc"
        .Default(false);
#undef CLANG_ATTR_LATE_PARSED_LIST
}

/// ParseGNUAttributes - Parse a non-empty attributes list.
///
/// [GNU] attributes:
///         attribute
///         attributes attribute
///
/// [GNU]  attribute:
///          '__attribute__' '(' '(' attribute-list ')' ')'
///
/// [GNU]  attribute-list:
///          attrib
///          attribute_list ',' attrib
///
/// [GNU]  attrib:
///          empty
///          attrib-name
///          attrib-name '(' identifier ')'
///          attrib-name '(' identifier ',' nonempty-expr-list ')'
///          attrib-name '(' argument-expression-list [C99 6.5.2] ')'
///
/// [GNU]  attrib-name:
///          identifier
///          typespec
///          typequal
///          storageclass
///
/// Whether an attribute takes an 'identifier' is determined by the
/// attrib-name. GCC's behavior here is not worth imitating:
///
///  * In C mode, if the attribute argument list starts with an identifier
///    followed by a ',' or an ')', and the identifier doesn't resolve to
///    a type, it is parsed as an identifier. If the attribute actually
///    wanted an expression, it's out of luck (but it turns out that no
///    attributes work that way, because C constant expressions are very
///    limited).
///  * In C++ mode, if the attribute argument list starts with an identifier,
///    and the attribute *wants* an identifier, it is parsed as an identifier.
///    At block scope, any additional tokens between the identifier and the
///    ',' or ')' are ignored, otherwise they produce a parse error.
///
/// We follow the C++ model, but don't allow junk after the identifier.
void Parser::ParseGNUAttributes(ParsedAttributes &attrs,
                                SourceLocation *endLoc,
                                LateParsedAttrList *LateAttrs,
                                Declarator *D) {
  assert(Tok.is(tok::kw___attribute) && "Not a GNU attribute list!");

  while (Tok.is(tok::kw___attribute)) {
    ConsumeToken();
    if (ExpectAndConsume(tok::l_paren, diag::err_expected_lparen_after,
                         "attribute")) {
      SkipUntil(tok::r_paren, StopAtSemi); // skip until ) or ;
      return;
    }
    if (ExpectAndConsume(tok::l_paren, diag::err_expected_lparen_after, "(")) {
      SkipUntil(tok::r_paren, StopAtSemi); // skip until ) or ;
      return;
    }
    // Parse the attribute-list. e.g. __attribute__(( weak, alias("__f") ))
    while (true) {
      // Allow empty/non-empty attributes. ((__vector_size__(16),,,,))
      if (TryConsumeToken(tok::comma))
        continue;

      // Expect an identifier or declaration specifier (const, int, etc.)
      if (Tok.isAnnotation())
        break;
      IdentifierInfo *AttrName = Tok.getIdentifierInfo();
      if (!AttrName)
        break;

      SourceLocation AttrNameLoc = ConsumeToken();

      if (Tok.isNot(tok::l_paren)) {
#if INTEL_SPECIFIC_CILKPLUS
        if (AttrName->isStr("vector") && !getLangOpts().CilkPlus) {
          Diag(Tok, diag::err_cilkplus_disable);
          SkipUntil(tok::r_paren, StopAtSemi | StopBeforeMatch);
        }
#endif // INTEL_SPECIFIC_CILKPLUS
        attrs.addNew(AttrName, AttrNameLoc, nullptr, AttrNameLoc, nullptr, 0,
                     AttributeList::AS_GNU);
        continue;
      }

      // Handle "parameterized" attributes
      if (!LateAttrs || !isAttributeLateParsed(*AttrName)) {
        ParseGNUAttributeArgs(AttrName, AttrNameLoc, attrs, endLoc, nullptr,
                              SourceLocation(), AttributeList::AS_GNU, D);
        continue;
      }

      // Handle attributes with arguments that require late parsing.
      LateParsedAttribute *LA =
          new LateParsedAttribute(this, *AttrName, AttrNameLoc);
      LateAttrs->push_back(LA);

      // Attributes in a class are parsed at the end of the class, along
      // with other late-parsed declarations.
      if (!ClassStack.empty() && !LateAttrs->parseSoon())
        getCurrentClass().LateParsedDeclarations.push_back(LA);

      // consume everything up to and including the matching right parens
      ConsumeAndStoreUntil(tok::r_paren, LA->Toks, true, false);

      Token Eof;
      Eof.startToken();
      Eof.setLocation(Tok.getLocation());
      LA->Toks.push_back(Eof);
    }

    if (ExpectAndConsume(tok::r_paren))
      SkipUntil(tok::r_paren, StopAtSemi);
    SourceLocation Loc = Tok.getLocation();
    if (ExpectAndConsume(tok::r_paren))
      SkipUntil(tok::r_paren, StopAtSemi);
    if (endLoc)
      *endLoc = Loc;
  }
}

/// \brief Normalizes an attribute name by dropping prefixed and suffixed __.
static StringRef normalizeAttrName(StringRef Name) {
  if (Name.size() >= 4 && Name.startswith("__") && Name.endswith("__"))
    Name = Name.drop_front(2).drop_back(2);
  return Name;
}

#if INTEL_CUSTOMIZATION
/// \brief Build full attribute name based in its Syntax, Scope and ID
static void fillAttrFullName(const IdentifierInfo &II,
                             AttributeList::Syntax Syntax,
                             IdentifierInfo *ScopeName, std::string &Result) {
  std::string Variety, Scope;
  switch (Syntax) {
  case AttributeList::Syntax::AS_GNU:
    Variety = "GNU";
    break;
  case AttributeList::Syntax::AS_CXX11:
    Variety = "CXX11";
    if (ScopeName)
      Scope = ScopeName->getName();
    break;
  case AttributeList::Syntax::AS_Declspec:
    Variety = "Declspec";
    break;
  case AttributeList::Syntax::AS_Keyword:
    // FIXME:  add AS_ContextSensitiveKeyword
    Variety = "Keyword";
    break;
#if INTEL_SPECIFIC_CILKPLUS
  case AttributeList::Syntax::AS_CilkKeyword:
    Variety = "CilkKeyword";
    break;
#endif // INTEL_SPECIFIC_CILKPLUS
  default:
    Variety = "GNU";
  }
  Result = Variety + "::" + (Scope.length() > 0 ? Scope + "::" : "") +
           normalizeAttrName(II.getName()).str();
}

/// \brief Determine whether the given attribute has an identifier argument.
static bool attributeHasIdentifierArg(const IdentifierInfo &II,
                                      AttributeList::Syntax Syntax,
                                      IdentifierInfo *ScopeName) {
  std::string FullName;
  fillAttrFullName(II, Syntax, ScopeName, FullName);
#define CLANG_ATTR_IDENTIFIER_ARG_LIST
  return llvm::StringSwitch<bool>(FullName)
#include "clang/Parse/AttrParserStringSwitches.inc"
      .Default(false);
#undef CLANG_ATTR_IDENTIFIER_ARG_LIST
}
#else
/// \brief Determine whether the given attribute has an identifier argument.
static bool attributeHasIdentifierArg(const IdentifierInfo &II) {
#define CLANG_ATTR_IDENTIFIER_ARG_LIST
  return llvm::StringSwitch<bool>(normalizeAttrName(II.getName()))
#include "clang/Parse/AttrParserStringSwitches.inc"
           .Default(false);
#undef CLANG_ATTR_IDENTIFIER_ARG_LIST
}
#endif // INTEL_CUSTOMIZATION

/// \brief Determine whether the given attribute parses a type argument.
static bool attributeIsTypeArgAttr(const IdentifierInfo &II) {
#define CLANG_ATTR_TYPE_ARG_LIST
  return llvm::StringSwitch<bool>(normalizeAttrName(II.getName()))
#include "clang/Parse/AttrParserStringSwitches.inc"
           .Default(false);
#undef CLANG_ATTR_TYPE_ARG_LIST
}

/// \brief Determine whether the given attribute requires parsing its arguments
/// in an unevaluated context or not.
static bool attributeParsedArgsUnevaluated(const IdentifierInfo &II) {
#define CLANG_ATTR_ARG_CONTEXT_LIST
  return llvm::StringSwitch<bool>(normalizeAttrName(II.getName()))
#include "clang/Parse/AttrParserStringSwitches.inc"
           .Default(false);
#undef CLANG_ATTR_ARG_CONTEXT_LIST
}

IdentifierLoc *Parser::ParseIdentifierLoc() {
  assert(Tok.is(tok::identifier) && "expected an identifier");
  IdentifierLoc *IL = IdentifierLoc::create(Actions.Context,
                                            Tok.getLocation(),
                                            Tok.getIdentifierInfo());
  ConsumeToken();
  return IL;
}

void Parser::ParseAttributeWithTypeArg(IdentifierInfo &AttrName,
                                       SourceLocation AttrNameLoc,
                                       ParsedAttributes &Attrs,
                                       SourceLocation *EndLoc,
                                       IdentifierInfo *ScopeName,
                                       SourceLocation ScopeLoc,
                                       AttributeList::Syntax Syntax) {
  BalancedDelimiterTracker Parens(*this, tok::l_paren);
  Parens.consumeOpen();

  TypeResult T;
  if (Tok.isNot(tok::r_paren))
    T = ParseTypeName();

  if (Parens.consumeClose())
    return;

  if (T.isInvalid())
    return;

  if (T.isUsable())
    Attrs.addNewTypeAttr(&AttrName,
                         SourceRange(AttrNameLoc, Parens.getCloseLocation()),
                         ScopeName, ScopeLoc, T.get(), Syntax);
  else
    Attrs.addNew(&AttrName, SourceRange(AttrNameLoc, Parens.getCloseLocation()),
                 ScopeName, ScopeLoc, nullptr, 0, Syntax);
}

unsigned Parser::ParseAttributeArgsCommon(
    IdentifierInfo *AttrName, SourceLocation AttrNameLoc,
    ParsedAttributes &Attrs, SourceLocation *EndLoc, IdentifierInfo *ScopeName,
    SourceLocation ScopeLoc, AttributeList::Syntax Syntax) {
  // Ignore the left paren location for now.
  ConsumeParen();

  ArgsVector ArgExprs;
  if (Tok.is(tok::identifier)) {
    // If this attribute wants an 'identifier' argument, make it so.
#if INTEL_CUSTOMIZATION
    bool IsIdentifierArg =
        attributeHasIdentifierArg(*AttrName, Syntax, ScopeName);
#else
    bool IsIdentifierArg = attributeHasIdentifierArg(*AttrName);
#endif // INTEL_CUSTOMIZATION
    AttributeList::Kind AttrKind =
        AttributeList::getKind(AttrName, ScopeName, Syntax);

    // If we don't know how to parse this attribute, but this is the only
    // token in this argument, assume it's meant to be an identifier.
    if (AttrKind == AttributeList::UnknownAttribute ||
        AttrKind == AttributeList::IgnoredAttribute) {
      const Token &Next = NextToken();
      IsIdentifierArg = Next.isOneOf(tok::r_paren, tok::comma);
    }

    if (IsIdentifierArg)
      ArgExprs.push_back(ParseIdentifierLoc());
  }

  if (!ArgExprs.empty() ? Tok.is(tok::comma) : Tok.isNot(tok::r_paren)) {
    // Eat the comma.
    if (!ArgExprs.empty())
      ConsumeToken();

    // Parse the non-empty comma-separated list of expressions.
    do {
      std::unique_ptr<EnterExpressionEvaluationContext> Unevaluated;
      if (attributeParsedArgsUnevaluated(*AttrName))
        Unevaluated.reset(
            new EnterExpressionEvaluationContext(Actions, Sema::Unevaluated));

      ExprResult ArgExpr(
          Actions.CorrectDelayedTyposInExpr(ParseAssignmentExpression()));
      if (ArgExpr.isInvalid()) {
        SkipUntil(tok::r_paren, StopAtSemi);
        return 0;
      }
      ArgExprs.push_back(ArgExpr.get());
      // Eat the comma, move to the next argument
    } while (TryConsumeToken(tok::comma));
  }

  SourceLocation RParen = Tok.getLocation();
  if (!ExpectAndConsume(tok::r_paren)) {
    SourceLocation AttrLoc = ScopeLoc.isValid() ? ScopeLoc : AttrNameLoc;
    Attrs.addNew(AttrName, SourceRange(AttrLoc, RParen), ScopeName, ScopeLoc,
                 ArgExprs.data(), ArgExprs.size(), Syntax);
  }

  if (EndLoc)
    *EndLoc = RParen;

  return static_cast<unsigned>(ArgExprs.size());
}

/// Parse the arguments to a parameterized GNU attribute or
/// a C++11 attribute in "gnu" namespace.
void Parser::ParseGNUAttributeArgs(IdentifierInfo *AttrName,
                                   SourceLocation AttrNameLoc,
                                   ParsedAttributes &Attrs,
                                   SourceLocation *EndLoc,
                                   IdentifierInfo *ScopeName,
                                   SourceLocation ScopeLoc,
                                   AttributeList::Syntax Syntax,
                                   Declarator *D) {

  assert(Tok.is(tok::l_paren) && "Attribute arg list not starting with '('");

  AttributeList::Kind AttrKind =
      AttributeList::getKind(AttrName, ScopeName, Syntax);
#if INTEL_SPECIFIC_CILKPLUS
  if (AttrName->isStr("vector")) {
    // Cilk Plus elemental function attributes have their own grammar.
    if (!getLangOpts().CilkPlus) {
      Diag(Tok, diag::err_cilkplus_disable);
      SkipUntil(tok::r_paren, StopAtSemi | StopBeforeMatch);
      return;
    }
    ParseCilkPlusElementalAttribute(*AttrName, AttrNameLoc, Attrs, EndLoc,
                                    Syntax);
    return;
  } else
#endif // INTEL_SPECIFIC_CILKPLUS
      if (AttrKind == AttributeList::AT_Availability) {
    ParseAvailabilityAttribute(*AttrName, AttrNameLoc, Attrs, EndLoc, ScopeName,
                               ScopeLoc, Syntax);
    return;
  } else if (AttrKind == AttributeList::AT_ObjCBridgeRelated) {
    ParseObjCBridgeRelatedAttribute(*AttrName, AttrNameLoc, Attrs, EndLoc,
                                    ScopeName, ScopeLoc, Syntax);
    return;
  } else if (AttrKind == AttributeList::AT_TypeTagForDatatype) {
    ParseTypeTagForDatatypeAttribute(*AttrName, AttrNameLoc, Attrs, EndLoc,
                                     ScopeName, ScopeLoc, Syntax);
    return;
  } else if (attributeIsTypeArgAttr(*AttrName)) {
    ParseAttributeWithTypeArg(*AttrName, AttrNameLoc, Attrs, EndLoc, ScopeName,
                              ScopeLoc, Syntax);
    return;
  }

  // These may refer to the function arguments, but need to be parsed early to
  // participate in determining whether it's a redeclaration.
  std::unique_ptr<ParseScope> PrototypeScope;
  if (normalizeAttrName(AttrName->getName()) == "enable_if" &&
      D && D->isFunctionDeclarator()) {
    DeclaratorChunk::FunctionTypeInfo FTI = D->getFunctionTypeInfo();
    PrototypeScope.reset(new ParseScope(this, Scope::FunctionPrototypeScope |
                                        Scope::FunctionDeclarationScope |
                                        Scope::DeclScope));
    for (unsigned i = 0; i != FTI.NumParams; ++i) {
      ParmVarDecl *Param = cast<ParmVarDecl>(FTI.Params[i].Param);
      Actions.ActOnReenterCXXMethodParameter(getCurScope(), Param);
    }
  }

  ParseAttributeArgsCommon(AttrName, AttrNameLoc, Attrs, EndLoc, ScopeName,
                           ScopeLoc, Syntax);
}

bool Parser::ParseMicrosoftDeclSpecArgs(IdentifierInfo *AttrName,
                                        SourceLocation AttrNameLoc,
                                        ParsedAttributes &Attrs) {
  // If the attribute isn't known, we will not attempt to parse any
  // arguments.
  if (!hasAttribute(AttrSyntax::Declspec, nullptr, AttrName,
                    getTargetInfo(), getLangOpts())) {
    // Eat the left paren, then skip to the ending right paren.
    ConsumeParen();
    SkipUntil(tok::r_paren);
    return false;
  }

  SourceLocation OpenParenLoc = Tok.getLocation();

  if (AttrName->getName() == "property") {
    // The property declspec is more complex in that it can take one or two
    // assignment expressions as a parameter, but the lhs of the assignment
    // must be named get or put.

    BalancedDelimiterTracker T(*this, tok::l_paren);
    T.expectAndConsume(diag::err_expected_lparen_after,
                       AttrName->getNameStart(), tok::r_paren);

    enum AccessorKind {
      AK_Invalid = -1,
      AK_Put = 0,
      AK_Get = 1 // indices into AccessorNames
    };
    IdentifierInfo *AccessorNames[] = {nullptr, nullptr};
    bool HasInvalidAccessor = false;

    // Parse the accessor specifications.
    while (true) {
      // Stop if this doesn't look like an accessor spec.
      if (!Tok.is(tok::identifier)) {
        // If the user wrote a completely empty list, use a special diagnostic.
        if (Tok.is(tok::r_paren) && !HasInvalidAccessor &&
            AccessorNames[AK_Put] == nullptr &&
            AccessorNames[AK_Get] == nullptr) {
          Diag(AttrNameLoc, diag::err_ms_property_no_getter_or_putter);
          break;
        }

        Diag(Tok.getLocation(), diag::err_ms_property_unknown_accessor);
        break;
      }

      AccessorKind Kind;
      SourceLocation KindLoc = Tok.getLocation();
      StringRef KindStr = Tok.getIdentifierInfo()->getName();
      if (KindStr == "get") {
        Kind = AK_Get;
      } else if (KindStr == "put") {
        Kind = AK_Put;

        // Recover from the common mistake of using 'set' instead of 'put'.
      } else if (KindStr == "set") {
        Diag(KindLoc, diag::err_ms_property_has_set_accessor)
            << FixItHint::CreateReplacement(KindLoc, "put");
        Kind = AK_Put;

        // Handle the mistake of forgetting the accessor kind by skipping
        // this accessor.
      } else if (NextToken().is(tok::comma) || NextToken().is(tok::r_paren)) {
        Diag(KindLoc, diag::err_ms_property_missing_accessor_kind);
        ConsumeToken();
        HasInvalidAccessor = true;
        goto next_property_accessor;

        // Otherwise, complain about the unknown accessor kind.
      } else {
        Diag(KindLoc, diag::err_ms_property_unknown_accessor);
        HasInvalidAccessor = true;
        Kind = AK_Invalid;

        // Try to keep parsing unless it doesn't look like an accessor spec.
        if (!NextToken().is(tok::equal))
          break;
      }

      // Consume the identifier.
      ConsumeToken();

      // Consume the '='.
      if (!TryConsumeToken(tok::equal)) {
        Diag(Tok.getLocation(), diag::err_ms_property_expected_equal)
            << KindStr;
        break;
      }

      // Expect the method name.
      if (!Tok.is(tok::identifier)) {
        Diag(Tok.getLocation(), diag::err_ms_property_expected_accessor_name);
        break;
      }

      if (Kind == AK_Invalid) {
        // Just drop invalid accessors.
      } else if (AccessorNames[Kind] != nullptr) {
        // Complain about the repeated accessor, ignore it, and keep parsing.
        Diag(KindLoc, diag::err_ms_property_duplicate_accessor) << KindStr;
      } else {
        AccessorNames[Kind] = Tok.getIdentifierInfo();
      }
      ConsumeToken();

    next_property_accessor:
      // Keep processing accessors until we run out.
      if (TryConsumeToken(tok::comma))
        continue;

      // If we run into the ')', stop without consuming it.
      if (Tok.is(tok::r_paren))
        break;

      Diag(Tok.getLocation(), diag::err_ms_property_expected_comma_or_rparen);
      break;
    }

    // Only add the property attribute if it was well-formed.
    if (!HasInvalidAccessor)
      Attrs.addNewPropertyAttr(AttrName, AttrNameLoc, nullptr, SourceLocation(),
                               AccessorNames[AK_Get], AccessorNames[AK_Put],
                               AttributeList::AS_Declspec);
    T.skipToEnd();
    return !HasInvalidAccessor;
#if INTEL_SPECIFIC_CILKPLUS
  } else if (AttrName->isStr("vector")) {
    // The vector declspec may have optional argument clauses. Check for a l-paren
    // to decide wether we should parse argument clauses or not.
    if (Tok.getKind() == tok::l_paren)
      ParseCilkPlusElementalAttribute(*AttrName, AttrNameLoc, Attrs, 0,
                                      AttributeList::AS_Declspec);
    else
      Attrs.addNew(AttrName, AttrNameLoc, 0, AttrNameLoc, 0, 0,
                   AttributeList::AS_Declspec);
    return true;
#endif // INTEL_SPECIFIC_CILKPLUS
  }

  unsigned NumArgs =
      ParseAttributeArgsCommon(AttrName, AttrNameLoc, Attrs, nullptr, nullptr,
                               SourceLocation(), AttributeList::AS_Declspec);

  // If this attribute's args were parsed, and it was expected to have
  // arguments but none were provided, emit a diagnostic.
  const AttributeList *Attr = Attrs.getList();
  if (Attr && Attr->getMaxArgs() && !NumArgs) {
    Diag(OpenParenLoc, diag::err_attribute_requires_arguments) << AttrName;
    return false;
  }
  return true;
}

/// [MS] decl-specifier:
///             __declspec ( extended-decl-modifier-seq )
///
/// [MS] extended-decl-modifier-seq:
///             extended-decl-modifier[opt]
///             extended-decl-modifier extended-decl-modifier-seq
void Parser::ParseMicrosoftDeclSpecs(ParsedAttributes &Attrs,
                                     SourceLocation *End) {
  assert(getLangOpts().DeclSpecKeyword && "__declspec keyword is not enabled");
  assert(Tok.is(tok::kw___declspec) && "Not a declspec!");

  while (Tok.is(tok::kw___declspec)) {
    ConsumeToken();
    BalancedDelimiterTracker T(*this, tok::l_paren);
    if (T.expectAndConsume(diag::err_expected_lparen_after, "__declspec",
                           tok::r_paren))
      return;

    // An empty declspec is perfectly legal and should not warn.  Additionally,
    // you can specify multiple attributes per declspec.
    while (Tok.isNot(tok::r_paren)) {
      // Attribute not present.
      if (TryConsumeToken(tok::comma))
        continue;

      // We expect either a well-known identifier or a generic string.  Anything
      // else is a malformed declspec.
      bool IsString = Tok.getKind() == tok::string_literal;
      if (!IsString && Tok.getKind() != tok::identifier &&
          Tok.getKind() != tok::kw_restrict) {
        Diag(Tok, diag::err_ms_declspec_type);
        T.skipToEnd();
        return;
      }

      IdentifierInfo *AttrName;
      SourceLocation AttrNameLoc;
      if (IsString) {
        SmallString<8> StrBuffer;
        bool Invalid = false;
        StringRef Str = PP.getSpelling(Tok, StrBuffer, &Invalid);
        if (Invalid) {
          T.skipToEnd();
          return;
        }
        AttrName = PP.getIdentifierInfo(Str);
        AttrNameLoc = ConsumeStringToken();
      } else {
        AttrName = Tok.getIdentifierInfo();
        AttrNameLoc = ConsumeToken();
      }

      bool AttrHandled = false;

      // Parse attribute arguments.
      if (Tok.is(tok::l_paren))
        AttrHandled = ParseMicrosoftDeclSpecArgs(AttrName, AttrNameLoc, Attrs);
      else if (AttrName->getName() == "property")
        // The property attribute must have an argument list.
        Diag(Tok.getLocation(), diag::err_expected_lparen_after)
            << AttrName->getName();

      if (!AttrHandled)
        Attrs.addNew(AttrName, AttrNameLoc, nullptr, AttrNameLoc, nullptr, 0,
                     AttributeList::AS_Declspec);
    }
    T.consumeClose();
    if (End)
      *End = T.getCloseLocation();
  }
}

void Parser::ParseMicrosoftTypeAttributes(ParsedAttributes &attrs) {
  // Treat these like attributes
  while (true) {
    switch (Tok.getKind()) {
    case tok::kw___fastcall:
    case tok::kw___regcall: // INTEL
    case tok::kw__regcall:  // INTEL
    case tok::kw___stdcall:
    case tok::kw___thiscall:
    case tok::kw___cdecl:
    case tok::kw___vectorcall:
    case tok::kw___ptr64:
    case tok::kw___w64:
    case tok::kw___ptr32:
    case tok::kw___sptr:
    case tok::kw___uptr: {
      IdentifierInfo *AttrName = Tok.getIdentifierInfo();
      SourceLocation AttrNameLoc = ConsumeToken();
      attrs.addNew(AttrName, AttrNameLoc, nullptr, AttrNameLoc, nullptr, 0,
                   AttributeList::AS_Keyword);
      break;
    }
    default:
      return;
    }
  }
}

void Parser::DiagnoseAndSkipExtendedMicrosoftTypeAttributes() {
  SourceLocation StartLoc = Tok.getLocation();
  SourceLocation EndLoc = SkipExtendedMicrosoftTypeAttributes();

  if (EndLoc.isValid()) {
    SourceRange Range(StartLoc, EndLoc);
    Diag(StartLoc, diag::warn_microsoft_qualifiers_ignored) << Range;
  }
}

SourceLocation Parser::SkipExtendedMicrosoftTypeAttributes() {
  SourceLocation EndLoc;

  while (true) {
    switch (Tok.getKind()) {
    case tok::kw_const:
    case tok::kw_volatile:
    case tok::kw___fastcall:
    case tok::kw___stdcall:
    case tok::kw___thiscall:
    case tok::kw___cdecl:
    case tok::kw___vectorcall:
    case tok::kw___ptr32:
    case tok::kw___ptr64:
    case tok::kw___w64:
    case tok::kw___unaligned:
    case tok::kw___sptr:
    case tok::kw___uptr:
      EndLoc = ConsumeToken();
      break;
    default:
      return EndLoc;
    }
  }
}

void Parser::ParseBorlandTypeAttributes(ParsedAttributes &attrs) {
  // Treat these like attributes
  while (Tok.is(tok::kw___pascal)) {
    IdentifierInfo *AttrName = Tok.getIdentifierInfo();
    SourceLocation AttrNameLoc = ConsumeToken();
    attrs.addNew(AttrName, AttrNameLoc, nullptr, AttrNameLoc, nullptr, 0,
                 AttributeList::AS_Keyword);
  }
}

void Parser::ParseOpenCLKernelAttributes(ParsedAttributes &attrs) {
  // Treat these like attributes
  while (Tok.is(tok::kw___kernel)) {
    IdentifierInfo *AttrName = Tok.getIdentifierInfo();
    SourceLocation AttrNameLoc = ConsumeToken();
    attrs.addNew(AttrName, AttrNameLoc, nullptr, AttrNameLoc, nullptr, 0,
                 AttributeList::AS_Keyword);
  }
}

void Parser::ParseOpenCLQualifiers(ParsedAttributes &Attrs) {
  IdentifierInfo *AttrName = Tok.getIdentifierInfo();
  SourceLocation AttrNameLoc = Tok.getLocation();
  Attrs.addNew(AttrName, AttrNameLoc, nullptr, AttrNameLoc, nullptr, 0,
               AttributeList::AS_Keyword);
}

void Parser::ParseNullabilityTypeSpecifiers(ParsedAttributes &attrs) {
  // Treat these like attributes, even though they're type specifiers.
  while (true) {
    switch (Tok.getKind()) {
    case tok::kw__Nonnull:
    case tok::kw__Nullable:
    case tok::kw__Null_unspecified: {
      IdentifierInfo *AttrName = Tok.getIdentifierInfo();
      SourceLocation AttrNameLoc = ConsumeToken();
      if (!getLangOpts().ObjC1)
        Diag(AttrNameLoc, diag::ext_nullability)
          << AttrName;
      attrs.addNew(AttrName, AttrNameLoc, nullptr, AttrNameLoc, nullptr, 0, 
                   AttributeList::AS_Keyword);
      break;
    }
    default:
      return;
    }
  }
}

static bool VersionNumberSeparator(const char Separator) {
  return (Separator == '.' || Separator == '_');
}

/// \brief Parse a version number.
///
/// version:
///   simple-integer
///   simple-integer ',' simple-integer
///   simple-integer ',' simple-integer ',' simple-integer
VersionTuple Parser::ParseVersionTuple(SourceRange &Range) {
  Range = SourceRange(Tok.getLocation(), Tok.getEndLoc());

  if (!Tok.is(tok::numeric_constant)) {
    Diag(Tok, diag::err_expected_version);
    SkipUntil(tok::comma, tok::r_paren,
              StopAtSemi | StopBeforeMatch | StopAtCodeCompletion);
    return VersionTuple();
  }

  // Parse the major (and possibly minor and subminor) versions, which
  // are stored in the numeric constant. We utilize a quirk of the
  // lexer, which is that it handles something like 1.2.3 as a single
  // numeric constant, rather than two separate tokens.
  SmallString<512> Buffer;
  Buffer.resize(Tok.getLength()+1);
  const char *ThisTokBegin = &Buffer[0];

  // Get the spelling of the token, which eliminates trigraphs, etc.
  bool Invalid = false;
  unsigned ActualLength = PP.getSpelling(Tok, ThisTokBegin, &Invalid);
  if (Invalid)
    return VersionTuple();

  // Parse the major version.
  unsigned AfterMajor = 0;
  unsigned Major = 0;
  while (AfterMajor < ActualLength && isDigit(ThisTokBegin[AfterMajor])) {
    Major = Major * 10 + ThisTokBegin[AfterMajor] - '0';
    ++AfterMajor;
  }

  if (AfterMajor == 0) {
    Diag(Tok, diag::err_expected_version);
    SkipUntil(tok::comma, tok::r_paren,
              StopAtSemi | StopBeforeMatch | StopAtCodeCompletion);
    return VersionTuple();
  }

  if (AfterMajor == ActualLength) {
    ConsumeToken();

    // We only had a single version component.
    if (Major == 0) {
      Diag(Tok, diag::err_zero_version);
      return VersionTuple();
    }

    return VersionTuple(Major);
  }

  const char AfterMajorSeparator = ThisTokBegin[AfterMajor];
  if (!VersionNumberSeparator(AfterMajorSeparator)
      || (AfterMajor + 1 == ActualLength)) {
    Diag(Tok, diag::err_expected_version);
    SkipUntil(tok::comma, tok::r_paren,
              StopAtSemi | StopBeforeMatch | StopAtCodeCompletion);
    return VersionTuple();
  }

  // Parse the minor version.
  unsigned AfterMinor = AfterMajor + 1;
  unsigned Minor = 0;
  while (AfterMinor < ActualLength && isDigit(ThisTokBegin[AfterMinor])) {
    Minor = Minor * 10 + ThisTokBegin[AfterMinor] - '0';
    ++AfterMinor;
  }

  if (AfterMinor == ActualLength) {
    ConsumeToken();

    // We had major.minor.
    if (Major == 0 && Minor == 0) {
      Diag(Tok, diag::err_zero_version);
      return VersionTuple();
    }

    return VersionTuple(Major, Minor, (AfterMajorSeparator == '_'));
  }

  const char AfterMinorSeparator = ThisTokBegin[AfterMinor];
  // If what follows is not a '.' or '_', we have a problem.
  if (!VersionNumberSeparator(AfterMinorSeparator)) {
    Diag(Tok, diag::err_expected_version);
    SkipUntil(tok::comma, tok::r_paren,
              StopAtSemi | StopBeforeMatch | StopAtCodeCompletion);
    return VersionTuple();
  }
  
  // Warn if separators, be it '.' or '_', do not match.
  if (AfterMajorSeparator != AfterMinorSeparator)
    Diag(Tok, diag::warn_expected_consistent_version_separator);

  // Parse the subminor version.
  unsigned AfterSubminor = AfterMinor + 1;
  unsigned Subminor = 0;
  while (AfterSubminor < ActualLength && isDigit(ThisTokBegin[AfterSubminor])) {
    Subminor = Subminor * 10 + ThisTokBegin[AfterSubminor] - '0';
    ++AfterSubminor;
  }

  if (AfterSubminor != ActualLength) {
    Diag(Tok, diag::err_expected_version);
    SkipUntil(tok::comma, tok::r_paren,
              StopAtSemi | StopBeforeMatch | StopAtCodeCompletion);
    return VersionTuple();
  }
  ConsumeToken();
  return VersionTuple(Major, Minor, Subminor, (AfterMajorSeparator == '_'));
}

/// \brief Parse the contents of the "availability" attribute.
///
/// availability-attribute:
///   'availability' '(' platform ',' opt-strict version-arg-list,
///                      opt-replacement, opt-message')'
///
/// platform:
///   identifier
///
/// opt-strict:
///   'strict' ','
///
/// version-arg-list:
///   version-arg
///   version-arg ',' version-arg-list
///
/// version-arg:
///   'introduced' '=' version
///   'deprecated' '=' version
///   'obsoleted' = version
///   'unavailable'
/// opt-replacement:
///   'replacement' '=' <string>
/// opt-message:
///   'message' '=' <string>
void Parser::ParseAvailabilityAttribute(IdentifierInfo &Availability,
                                        SourceLocation AvailabilityLoc,
                                        ParsedAttributes &attrs,
                                        SourceLocation *endLoc,
                                        IdentifierInfo *ScopeName,
                                        SourceLocation ScopeLoc,
                                        AttributeList::Syntax Syntax) {
  enum { Introduced, Deprecated, Obsoleted, Unknown };
  AvailabilityChange Changes[Unknown];
  ExprResult MessageExpr, ReplacementExpr;

  // Opening '('.
  BalancedDelimiterTracker T(*this, tok::l_paren);
  if (T.consumeOpen()) {
    Diag(Tok, diag::err_expected) << tok::l_paren;
    return;
  }

  // Parse the platform name.
  if (Tok.isNot(tok::identifier)) {
    Diag(Tok, diag::err_availability_expected_platform);
    SkipUntil(tok::r_paren, StopAtSemi);
    return;
  }
  IdentifierLoc *Platform = ParseIdentifierLoc();
  // Canonicalize platform name from "macosx" to "macos".
  if (Platform->Ident && Platform->Ident->getName() == "macosx")
    Platform->Ident = PP.getIdentifierInfo("macos");
  // Canonicalize platform name from "macosx_app_extension" to
  // "macos_app_extension".
  if (Platform->Ident && Platform->Ident->getName() == "macosx_app_extension")
    Platform->Ident = PP.getIdentifierInfo("macos_app_extension");

  // Parse the ',' following the platform name.
  if (ExpectAndConsume(tok::comma)) {
    SkipUntil(tok::r_paren, StopAtSemi);
    return;
  }

  // If we haven't grabbed the pointers for the identifiers
  // "introduced", "deprecated", and "obsoleted", do so now.
  if (!Ident_introduced) {
    Ident_introduced = PP.getIdentifierInfo("introduced");
    Ident_deprecated = PP.getIdentifierInfo("deprecated");
    Ident_obsoleted = PP.getIdentifierInfo("obsoleted");
    Ident_unavailable = PP.getIdentifierInfo("unavailable");
    Ident_message = PP.getIdentifierInfo("message");
    Ident_strict = PP.getIdentifierInfo("strict");
    Ident_replacement = PP.getIdentifierInfo("replacement");
  }

  // Parse the optional "strict", the optional "replacement" and the set of
  // introductions/deprecations/removals.
  SourceLocation UnavailableLoc, StrictLoc;
  do {
    if (Tok.isNot(tok::identifier)) {
      Diag(Tok, diag::err_availability_expected_change);
      SkipUntil(tok::r_paren, StopAtSemi);
      return;
    }
    IdentifierInfo *Keyword = Tok.getIdentifierInfo();
    SourceLocation KeywordLoc = ConsumeToken();

    if (Keyword == Ident_strict) {
      if (StrictLoc.isValid()) {
        Diag(KeywordLoc, diag::err_availability_redundant)
          << Keyword << SourceRange(StrictLoc);
      }
      StrictLoc = KeywordLoc;
      continue;
    }

    if (Keyword == Ident_unavailable) {
      if (UnavailableLoc.isValid()) {
        Diag(KeywordLoc, diag::err_availability_redundant)
          << Keyword << SourceRange(UnavailableLoc);
      }
      UnavailableLoc = KeywordLoc;
      continue;
    }

    if (Tok.isNot(tok::equal)) {
      Diag(Tok, diag::err_expected_after) << Keyword << tok::equal;
      SkipUntil(tok::r_paren, StopAtSemi);
      return;
    }
    ConsumeToken();
    if (Keyword == Ident_message || Keyword == Ident_replacement) {
      if (Tok.isNot(tok::string_literal)) {
        Diag(Tok, diag::err_expected_string_literal)
          << /*Source='availability attribute'*/2;
        SkipUntil(tok::r_paren, StopAtSemi);
        return;
      }
      if (Keyword == Ident_message)
        MessageExpr = ParseStringLiteralExpression();
      else
        ReplacementExpr = ParseStringLiteralExpression();
      // Also reject wide string literals.
      if (StringLiteral *MessageStringLiteral =
              cast_or_null<StringLiteral>(MessageExpr.get())) {
        if (MessageStringLiteral->getCharByteWidth() != 1) {
          Diag(MessageStringLiteral->getSourceRange().getBegin(),
               diag::err_expected_string_literal)
            << /*Source='availability attribute'*/ 2;
          SkipUntil(tok::r_paren, StopAtSemi);
          return;
        }
      }
      if (Keyword == Ident_message)
        break;
      else
        continue;
    }

    // Special handling of 'NA' only when applied to introduced or
    // deprecated.
    if ((Keyword == Ident_introduced || Keyword == Ident_deprecated) &&
        Tok.is(tok::identifier)) {
      IdentifierInfo *NA = Tok.getIdentifierInfo();
      if (NA->getName() == "NA") {
        ConsumeToken();
        if (Keyword == Ident_introduced)
          UnavailableLoc = KeywordLoc;
        continue;
      }
    }
    
    SourceRange VersionRange;
    VersionTuple Version = ParseVersionTuple(VersionRange);

    if (Version.empty()) {
      SkipUntil(tok::r_paren, StopAtSemi);
      return;
    }

    unsigned Index;
    if (Keyword == Ident_introduced)
      Index = Introduced;
    else if (Keyword == Ident_deprecated)
      Index = Deprecated;
    else if (Keyword == Ident_obsoleted)
      Index = Obsoleted;
    else
      Index = Unknown;

    if (Index < Unknown) {
      if (!Changes[Index].KeywordLoc.isInvalid()) {
        Diag(KeywordLoc, diag::err_availability_redundant)
          << Keyword
          << SourceRange(Changes[Index].KeywordLoc,
                         Changes[Index].VersionRange.getEnd());
      }

      Changes[Index].KeywordLoc = KeywordLoc;
      Changes[Index].Version = Version;
      Changes[Index].VersionRange = VersionRange;
    } else {
      Diag(KeywordLoc, diag::err_availability_unknown_change)
        << Keyword << VersionRange;
    }

  } while (TryConsumeToken(tok::comma));

  // Closing ')'.
  if (T.consumeClose())
    return;

  if (endLoc)
    *endLoc = T.getCloseLocation();

  // The 'unavailable' availability cannot be combined with any other
  // availability changes. Make sure that hasn't happened.
  if (UnavailableLoc.isValid()) {
    bool Complained = false;
    for (unsigned Index = Introduced; Index != Unknown; ++Index) {
      if (Changes[Index].KeywordLoc.isValid()) {
        if (!Complained) {
          Diag(UnavailableLoc, diag::warn_availability_and_unavailable)
            << SourceRange(Changes[Index].KeywordLoc,
                           Changes[Index].VersionRange.getEnd());
          Complained = true;
        }

        // Clear out the availability.
        Changes[Index] = AvailabilityChange();
      }
    }
  }

  // Record this attribute
  attrs.addNew(&Availability,
               SourceRange(AvailabilityLoc, T.getCloseLocation()),
               ScopeName, ScopeLoc,
               Platform,
               Changes[Introduced],
               Changes[Deprecated],
               Changes[Obsoleted],
               UnavailableLoc, MessageExpr.get(),
               Syntax, StrictLoc, ReplacementExpr.get());
}

/// \brief Parse the contents of the "objc_bridge_related" attribute.
/// objc_bridge_related '(' related_class ',' opt-class_method ',' opt-instance_method ')'
/// related_class:
///     Identifier
///
/// opt-class_method:
///     Identifier: | <empty>
///
/// opt-instance_method:
///     Identifier | <empty>
///
void Parser::ParseObjCBridgeRelatedAttribute(IdentifierInfo &ObjCBridgeRelated,
                                SourceLocation ObjCBridgeRelatedLoc,
                                ParsedAttributes &attrs,
                                SourceLocation *endLoc,
                                IdentifierInfo *ScopeName,
                                SourceLocation ScopeLoc,
                                AttributeList::Syntax Syntax) {
  // Opening '('.
  BalancedDelimiterTracker T(*this, tok::l_paren);
  if (T.consumeOpen()) {
    Diag(Tok, diag::err_expected) << tok::l_paren;
    return;
  }
  
  // Parse the related class name.
  if (Tok.isNot(tok::identifier)) {
    Diag(Tok, diag::err_objcbridge_related_expected_related_class);
    SkipUntil(tok::r_paren, StopAtSemi);
    return;
  }
  IdentifierLoc *RelatedClass = ParseIdentifierLoc();
  if (ExpectAndConsume(tok::comma)) {
    SkipUntil(tok::r_paren, StopAtSemi);
    return;
  }

  // Parse optional class method name.
  IdentifierLoc *ClassMethod = nullptr;
  if (Tok.is(tok::identifier)) {
    ClassMethod = ParseIdentifierLoc();
    if (!TryConsumeToken(tok::colon)) {
      Diag(Tok, diag::err_objcbridge_related_selector_name);
      SkipUntil(tok::r_paren, StopAtSemi);
      return;
    }
  }
  if (!TryConsumeToken(tok::comma)) {
    if (Tok.is(tok::colon))
      Diag(Tok, diag::err_objcbridge_related_selector_name);
    else
      Diag(Tok, diag::err_expected) << tok::comma;
    SkipUntil(tok::r_paren, StopAtSemi);
    return;
  }
  
  // Parse optional instance method name.
  IdentifierLoc *InstanceMethod = nullptr;
  if (Tok.is(tok::identifier))
    InstanceMethod = ParseIdentifierLoc();
  else if (Tok.isNot(tok::r_paren)) {
    Diag(Tok, diag::err_expected) << tok::r_paren;
    SkipUntil(tok::r_paren, StopAtSemi);
    return;
  }
  
  // Closing ')'.
  if (T.consumeClose())
    return;
  
  if (endLoc)
    *endLoc = T.getCloseLocation();
  
  // Record this attribute
  attrs.addNew(&ObjCBridgeRelated,
               SourceRange(ObjCBridgeRelatedLoc, T.getCloseLocation()),
               ScopeName, ScopeLoc,
               RelatedClass,
               ClassMethod,
               InstanceMethod,
               Syntax);
}

// Late Parsed Attributes:
// See other examples of late parsing in lib/Parse/ParseCXXInlineMethods

void Parser::LateParsedDeclaration::ParseLexedAttributes() {}

void Parser::LateParsedClass::ParseLexedAttributes() {
  Self->ParseLexedAttributes(*Class);
}

void Parser::LateParsedAttribute::ParseLexedAttributes() {
  Self->ParseLexedAttribute(*this, true, false);
}

/// Wrapper class which calls ParseLexedAttribute, after setting up the
/// scope appropriately.
void Parser::ParseLexedAttributes(ParsingClass &Class) {
  // Deal with templates
  // FIXME: Test cases to make sure this does the right thing for templates.
  bool HasTemplateScope = !Class.TopLevelClass && Class.TemplateScope;
  ParseScope ClassTemplateScope(this, Scope::TemplateParamScope,
                                HasTemplateScope);
  if (HasTemplateScope)
    Actions.ActOnReenterTemplateScope(getCurScope(), Class.TagOrTemplate);

  // Set or update the scope flags.
  bool AlreadyHasClassScope = Class.TopLevelClass;
  unsigned ScopeFlags = Scope::ClassScope|Scope::DeclScope;
  ParseScope ClassScope(this, ScopeFlags, !AlreadyHasClassScope);
  ParseScopeFlags ClassScopeFlags(this, ScopeFlags, AlreadyHasClassScope);

  // Enter the scope of nested classes
  if (!AlreadyHasClassScope)
    Actions.ActOnStartDelayedMemberDeclarations(getCurScope(),
                                                Class.TagOrTemplate);
  if (!Class.LateParsedDeclarations.empty()) {
    for (unsigned i = 0, ni = Class.LateParsedDeclarations.size(); i < ni; ++i){
      Class.LateParsedDeclarations[i]->ParseLexedAttributes();
    }
  }

  if (!AlreadyHasClassScope)
    Actions.ActOnFinishDelayedMemberDeclarations(getCurScope(),
                                                 Class.TagOrTemplate);
}

/// \brief Parse all attributes in LAs, and attach them to Decl D.
void Parser::ParseLexedAttributeList(LateParsedAttrList &LAs, Decl *D,
                                     bool EnterScope, bool OnDefinition) {
  assert(LAs.parseSoon() &&
         "Attribute list should be marked for immediate parsing.");
  for (unsigned i = 0, ni = LAs.size(); i < ni; ++i) {
    if (D)
      LAs[i]->addDecl(D);
    ParseLexedAttribute(*LAs[i], EnterScope, OnDefinition);
    delete LAs[i];
  }
  LAs.clear();
}

/// \brief Finish parsing an attribute for which parsing was delayed.
/// This will be called at the end of parsing a class declaration
/// for each LateParsedAttribute. We consume the saved tokens and
/// create an attribute with the arguments filled in. We add this
/// to the Attribute list for the decl.
void Parser::ParseLexedAttribute(LateParsedAttribute &LA,
                                 bool EnterScope, bool OnDefinition) {
  // Create a fake EOF so that attribute parsing won't go off the end of the
  // attribute.
  Token AttrEnd;
  AttrEnd.startToken();
  AttrEnd.setKind(tok::eof);
  AttrEnd.setLocation(Tok.getLocation());
  AttrEnd.setEofData(LA.Toks.data());
  LA.Toks.push_back(AttrEnd);

  // Append the current token at the end of the new token stream so that it
  // doesn't get lost.
  LA.Toks.push_back(Tok);
  PP.EnterTokenStream(LA.Toks, true);
  // Consume the previously pushed token.
  ConsumeAnyToken(/*ConsumeCodeCompletionTok=*/true);

  ParsedAttributes Attrs(AttrFactory);
  SourceLocation endLoc;

  if (LA.Decls.size() > 0) {
    Decl *D = LA.Decls[0];
    NamedDecl *ND  = dyn_cast<NamedDecl>(D);
    RecordDecl *RD = dyn_cast_or_null<RecordDecl>(D->getDeclContext());

    // Allow 'this' within late-parsed attributes.
    Sema::CXXThisScopeRAII ThisScope(Actions, RD, /*TypeQuals=*/0,
                                     ND && ND->isCXXInstanceMember());

    if (LA.Decls.size() == 1) {
      // If the Decl is templatized, add template parameters to scope.
      bool HasTemplateScope = EnterScope && D->isTemplateDecl();
      ParseScope TempScope(this, Scope::TemplateParamScope, HasTemplateScope);
      if (HasTemplateScope)
        Actions.ActOnReenterTemplateScope(Actions.CurScope, D);

      // If the Decl is on a function, add function parameters to the scope.
      bool HasFunScope = EnterScope && D->isFunctionOrFunctionTemplate();
      ParseScope FnScope(this, Scope::FnScope|Scope::DeclScope, HasFunScope);
      if (HasFunScope)
        Actions.ActOnReenterFunctionContext(Actions.CurScope, D);

      ParseGNUAttributeArgs(&LA.AttrName, LA.AttrNameLoc, Attrs, &endLoc,
                            nullptr, SourceLocation(), AttributeList::AS_GNU,
                            nullptr);

      if (HasFunScope) {
        Actions.ActOnExitFunctionContext();
        FnScope.Exit();  // Pop scope, and remove Decls from IdResolver
      }
      if (HasTemplateScope) {
        TempScope.Exit();
      }
    } else {
      // If there are multiple decls, then the decl cannot be within the
      // function scope.
      ParseGNUAttributeArgs(&LA.AttrName, LA.AttrNameLoc, Attrs, &endLoc,
                            nullptr, SourceLocation(), AttributeList::AS_GNU,
                            nullptr);
    }
  } else {
    Diag(Tok, diag::warn_attribute_no_decl) << LA.AttrName.getName();
  }

  const AttributeList *AL = Attrs.getList();
  if (OnDefinition && AL && !AL->isCXX11Attribute() &&
      AL->isKnownToGCC())
    Diag(Tok, diag::warn_attribute_on_function_definition)
      << &LA.AttrName;

  for (unsigned i = 0, ni = LA.Decls.size(); i < ni; ++i)
    Actions.ActOnFinishDelayedAttribute(getCurScope(), LA.Decls[i], Attrs);

  // Due to a parsing error, we either went over the cached tokens or
  // there are still cached tokens left, so we skip the leftover tokens.
  while (Tok.isNot(tok::eof))
    ConsumeAnyToken();

  if (Tok.is(tok::eof) && Tok.getEofData() == AttrEnd.getEofData())
    ConsumeAnyToken();
}

void Parser::ParseTypeTagForDatatypeAttribute(IdentifierInfo &AttrName,
                                              SourceLocation AttrNameLoc,
                                              ParsedAttributes &Attrs,
                                              SourceLocation *EndLoc,
                                              IdentifierInfo *ScopeName,
                                              SourceLocation ScopeLoc,
                                              AttributeList::Syntax Syntax) {
  assert(Tok.is(tok::l_paren) && "Attribute arg list not starting with '('");

  BalancedDelimiterTracker T(*this, tok::l_paren);
  T.consumeOpen();

  if (Tok.isNot(tok::identifier)) {
    Diag(Tok, diag::err_expected) << tok::identifier;
    T.skipToEnd();
    return;
  }
  IdentifierLoc *ArgumentKind = ParseIdentifierLoc();

  if (ExpectAndConsume(tok::comma)) {
    T.skipToEnd();
    return;
  }

  SourceRange MatchingCTypeRange;
  TypeResult MatchingCType = ParseTypeName(&MatchingCTypeRange);
  if (MatchingCType.isInvalid()) {
    T.skipToEnd();
    return;
  }

  bool LayoutCompatible = false;
  bool MustBeNull = false;
  while (TryConsumeToken(tok::comma)) {
    if (Tok.isNot(tok::identifier)) {
      Diag(Tok, diag::err_expected) << tok::identifier;
      T.skipToEnd();
      return;
    }
    IdentifierInfo *Flag = Tok.getIdentifierInfo();
    if (Flag->isStr("layout_compatible"))
      LayoutCompatible = true;
    else if (Flag->isStr("must_be_null"))
      MustBeNull = true;
    else {
      Diag(Tok, diag::err_type_safety_unknown_flag) << Flag;
      T.skipToEnd();
      return;
    }
    ConsumeToken(); // consume flag
  }

  if (!T.consumeClose()) {
    Attrs.addNewTypeTagForDatatype(&AttrName, AttrNameLoc, ScopeName, ScopeLoc,
                                   ArgumentKind, MatchingCType.get(),
                                   LayoutCompatible, MustBeNull, Syntax);
  }

  if (EndLoc)
    *EndLoc = T.getCloseLocation();
}

/// DiagnoseProhibitedCXX11Attribute - We have found the opening square brackets
/// of a C++11 attribute-specifier in a location where an attribute is not
/// permitted. By C++11 [dcl.attr.grammar]p6, this is ill-formed. Diagnose this
/// situation.
///
/// \return \c true if we skipped an attribute-like chunk of tokens, \c false if
/// this doesn't appear to actually be an attribute-specifier, and the caller
/// should try to parse it.
bool Parser::DiagnoseProhibitedCXX11Attribute() {
  assert(Tok.is(tok::l_square) && NextToken().is(tok::l_square));

  switch (isCXX11AttributeSpecifier(/*Disambiguate*/true)) {
  case CAK_NotAttributeSpecifier:
    // No diagnostic: we're in Obj-C++11 and this is not actually an attribute.
    return false;

  case CAK_InvalidAttributeSpecifier:
    Diag(Tok.getLocation(), diag::err_l_square_l_square_not_attribute);
    return false;

  case CAK_AttributeSpecifier:
    // Parse and discard the attributes.
    SourceLocation BeginLoc = ConsumeBracket();
    ConsumeBracket();
    SkipUntil(tok::r_square);
    assert(Tok.is(tok::r_square) && "isCXX11AttributeSpecifier lied");
    SourceLocation EndLoc = ConsumeBracket();
#if INTEL_CUSTOMIZATION
    // CQ#370092 - warn_attributes_not_allowed is used in IntelCompat mode
    if (getLangOpts().IntelCompat)
      Diag(BeginLoc, diag::warn_attributes_not_allowed)
        << SourceRange(BeginLoc, EndLoc);
    else
#endif // INTEL_CUSTOMIZATION
    Diag(BeginLoc, diag::err_attributes_not_allowed)
      << SourceRange(BeginLoc, EndLoc);
    return true;
  }
  llvm_unreachable("All cases handled above.");
}

/// \brief We have found the opening square brackets of a C++11
/// attribute-specifier in a location where an attribute is not permitted, but
/// we know where the attributes ought to be written. Parse them anyway, and
/// provide a fixit moving them to the right place.
void Parser::DiagnoseMisplacedCXX11Attribute(ParsedAttributesWithRange &Attrs,
                                             SourceLocation CorrectLocation) {
  assert((Tok.is(tok::l_square) && NextToken().is(tok::l_square)) ||
         Tok.is(tok::kw_alignas));

  // Consume the attributes.
  SourceLocation Loc = Tok.getLocation();
  ParseCXX11Attributes(Attrs);
  CharSourceRange AttrRange(SourceRange(Loc, Attrs.Range.getEnd()), true);

#if INTEL_CUSTOMIZATION
    // CQ#370092 - warn_attributes_not_allowed is used in IntelCompat mode
    if (getLangOpts().IntelCompat)
      Diag(Loc, diag::warn_attributes_not_allowed)
        << FixItHint::CreateInsertionFromRange(CorrectLocation, AttrRange)
        << FixItHint::CreateRemoval(AttrRange);
    else
#endif // INTEL_CUSTOMIZATION
  Diag(Loc, diag::err_attributes_not_allowed)
    << FixItHint::CreateInsertionFromRange(CorrectLocation, AttrRange)
    << FixItHint::CreateRemoval(AttrRange);
}

void Parser::DiagnoseProhibitedAttributes(ParsedAttributesWithRange &attrs) {
#if INTEL_CUSTOMIZATION
    // CQ#370092 - warn_attributes_not_allowed is used in IntelCompat mode
    if (getLangOpts().IntelCompat)
      Diag(attrs.Range.getBegin(), diag::warn_attributes_not_allowed)
        << attrs.Range;
    else
#endif // INTEL_CUSTOMIZATION
  Diag(attrs.Range.getBegin(), diag::err_attributes_not_allowed)
    << attrs.Range;
}

<<<<<<< HEAD
void Parser::ProhibitCXX11Attributes(ParsedAttributesWithRange &attrs) {
  AttributeList *AttrList = attrs.getList();
  while (AttrList) {
    if (AttrList->isCXX11Attribute()) {
#if INTEL_CUSTOMIZATION
      // CQ#370092 - emit a warning, not error in IntelCompat mode
      if (getLangOpts().IntelCompat)
        Diag(AttrList->getLoc(), diag::warn_attribute_not_type_attr) 
          << AttrList->getName();
      else
#endif // INTEL_CUSTOMIZATION
      Diag(AttrList->getLoc(), diag::err_attribute_not_type_attr) 
        << AttrList->getName();
      AttrList->setInvalid();
=======
void Parser::ProhibitCXX11Attributes(ParsedAttributesWithRange &Attrs,
                                     unsigned DiagID) {
  for (AttributeList *Attr = Attrs.getList(); Attr; Attr = Attr->getNext()) {
    if (!Attr->isCXX11Attribute())
      continue;
    if (Attr->getKind() == AttributeList::UnknownAttribute)
      Diag(Attr->getLoc(), diag::warn_unknown_attribute_ignored)
          << Attr->getName();
    else {
      Diag(Attr->getLoc(), DiagID)
        << Attr->getName();
      Attr->setInvalid();
>>>>>>> 61c0b0c3
    }
  }
}

// As an exception to the rule, __declspec(align(...)) before the
// class-key affects the type instead of the variable.
void Parser::handleDeclspecAlignBeforeClassKey(ParsedAttributesWithRange &Attrs,
                                               DeclSpec &DS,
                                               Sema::TagUseKind TUK) {
  if (TUK == Sema::TUK_Reference)
    return;

  ParsedAttributes &PA = DS.getAttributes();
  AttributeList *AL = PA.getList();
  AttributeList *Prev = nullptr;
  while (AL) {
    AttributeList *Next = AL->getNext();

    // We only consider attributes using the appropriate '__declspec' spelling.
    // This behavior doesn't extend to any other spellings.
    if (AL->getKind() == AttributeList::AT_Aligned &&
        AL->isDeclspecAttribute()) {
      // Stitch the attribute into the tag's attribute list.
      AL->setNext(nullptr);
      Attrs.add(AL);

      // Remove the attribute from the variable's attribute list.
      if (Prev) {
        // Set the last variable attribute's next attribute to be the attribute
        // after the current one.
        Prev->setNext(Next);
      } else {
        // Removing the head of the list requires us to reset the head to the
        // next attribute.
        PA.set(Next);
      }
    } else {
      Prev = AL;
    }

    AL = Next;
  }
}

/// ParseDeclaration - Parse a full 'declaration', which consists of
/// declaration-specifiers, some number of declarators, and a semicolon.
/// 'Context' should be a Declarator::TheContext value.  This returns the
/// location of the semicolon in DeclEnd.
///
///       declaration: [C99 6.7]
///         block-declaration ->
///           simple-declaration
///           others                   [FIXME]
/// [C++]   template-declaration
/// [C++]   namespace-definition
/// [C++]   using-directive
/// [C++]   using-declaration
/// [C++11/C11] static_assert-declaration
///         others... [FIXME]
///
Parser::DeclGroupPtrTy Parser::ParseDeclaration(unsigned Context,
                                                SourceLocation &DeclEnd,
                                          ParsedAttributesWithRange &attrs) {
  ParenBraceBracketBalancer BalancerRAIIObj(*this);
  // Must temporarily exit the objective-c container scope for
  // parsing c none objective-c decls.
  ObjCDeclContextSwitch ObjCDC(*this);

  Decl *SingleDecl = nullptr;
  Decl *OwnedType = nullptr;
  switch (Tok.getKind()) {
  case tok::kw_template:
  case tok::kw_export:
    ProhibitAttributes(attrs);
    SingleDecl = ParseDeclarationStartingWithTemplate(Context, DeclEnd);
    break;
  case tok::kw_inline:
    // Could be the start of an inline namespace. Allowed as an ext in C++03.
    if (getLangOpts().CPlusPlus && NextToken().is(tok::kw_namespace)) {
      ProhibitAttributes(attrs);
      SourceLocation InlineLoc = ConsumeToken();
      return ParseNamespace(Context, DeclEnd, InlineLoc);
    }
    return ParseSimpleDeclaration(Context, DeclEnd, attrs,
                                  true);
  case tok::kw_namespace:
    ProhibitAttributes(attrs);
    return ParseNamespace(Context, DeclEnd);
  case tok::kw_using:
    SingleDecl = ParseUsingDirectiveOrDeclaration(Context, ParsedTemplateInfo(),
                                                  DeclEnd, attrs, &OwnedType);
    break;
  case tok::kw_static_assert:
  case tok::kw__Static_assert:
    ProhibitAttributes(attrs);
    SingleDecl = ParseStaticAssertDeclaration(DeclEnd);
    break;
  default:
    return ParseSimpleDeclaration(Context, DeclEnd, attrs, true);
  }

  // This routine returns a DeclGroup, if the thing we parsed only contains a
  // single decl, convert it now. Alias declarations can also declare a type;
  // include that too if it is present.
  return Actions.ConvertDeclToDeclGroup(SingleDecl, OwnedType);
}

///       simple-declaration: [C99 6.7: declaration] [C++ 7p1: dcl.dcl]
///         declaration-specifiers init-declarator-list[opt] ';'
/// [C++11] attribute-specifier-seq decl-specifier-seq[opt]
///             init-declarator-list ';'
///[C90/C++]init-declarator-list ';'                             [TODO]
/// [OMP]   threadprivate-directive                              [TODO]
///
///       for-range-declaration: [C++11 6.5p1: stmt.ranged]
///         attribute-specifier-seq[opt] type-specifier-seq declarator
///
/// If RequireSemi is false, this does not check for a ';' at the end of the
/// declaration.  If it is true, it checks for and eats it.
///
/// If FRI is non-null, we might be parsing a for-range-declaration instead
/// of a simple-declaration. If we find that we are, we also parse the
/// for-range-initializer, and place it here.
Parser::DeclGroupPtrTy
Parser::ParseSimpleDeclaration(unsigned Context,
                               SourceLocation &DeclEnd,
                               ParsedAttributesWithRange &Attrs,
                               bool RequireSemi, ForRangeInit *FRI) {
  // Parse the common declaration-specifiers piece.
  ParsingDeclSpec DS(*this);

  DeclSpecContext DSContext = getDeclSpecContextFromDeclaratorContext(Context);
  ParseDeclarationSpecifiers(DS, ParsedTemplateInfo(), AS_none, DSContext);

  // If we had a free-standing type definition with a missing semicolon, we
  // may get this far before the problem becomes obvious.
  if (DS.hasTagDefinition() &&
      DiagnoseMissingSemiAfterTagDefinition(DS, AS_none, DSContext))
    return nullptr;

  // C99 6.7.2.3p6: Handle "struct-or-union identifier;", "enum { X };"
  // declaration-specifiers init-declarator-list[opt] ';'
  if (Tok.is(tok::semi)) {
    ProhibitAttributes(Attrs);
    DeclEnd = Tok.getLocation();
    if (RequireSemi) ConsumeToken();
    RecordDecl *AnonRecord = nullptr;
    Decl *TheDecl = Actions.ParsedFreeStandingDeclSpec(getCurScope(), AS_none,
                                                       DS, AnonRecord);
    DS.complete(TheDecl);
    if (AnonRecord) {
      Decl* decls[] = {AnonRecord, TheDecl};
      return Actions.BuildDeclaratorGroup(decls, /*TypeMayContainAuto=*/false);
    }
    return Actions.ConvertDeclToDeclGroup(TheDecl);
  }

  DS.takeAttributesFrom(Attrs);
  return ParseDeclGroup(DS, Context, &DeclEnd, FRI);
}

/// Returns true if this might be the start of a declarator, or a common typo
/// for a declarator.
bool Parser::MightBeDeclarator(unsigned Context) {
  switch (Tok.getKind()) {
  case tok::annot_cxxscope:
  case tok::annot_template_id:
  case tok::caret:
  case tok::code_completion:
  case tok::coloncolon:
  case tok::ellipsis:
  case tok::kw___attribute:
  case tok::kw_operator:
  case tok::l_paren:
  case tok::star:
    return true;

  case tok::amp:
  case tok::ampamp:
    return getLangOpts().CPlusPlus;

  case tok::l_square: // Might be an attribute on an unnamed bit-field.
    return Context == Declarator::MemberContext && getLangOpts().CPlusPlus11 &&
           NextToken().is(tok::l_square);

  case tok::colon: // Might be a typo for '::' or an unnamed bit-field.
    return Context == Declarator::MemberContext || getLangOpts().CPlusPlus;

  case tok::identifier:
    switch (NextToken().getKind()) {
    case tok::code_completion:
    case tok::coloncolon:
    case tok::comma:
    case tok::equal:
    case tok::equalequal: // Might be a typo for '='.
    case tok::kw_alignas:
    case tok::kw_asm:
    case tok::kw___attribute:
    case tok::l_brace:
    case tok::l_paren:
    case tok::l_square:
    case tok::less:
    case tok::r_brace:
    case tok::r_paren:
    case tok::r_square:
    case tok::semi:
      return true;

    case tok::colon:
      // At namespace scope, 'identifier:' is probably a typo for 'identifier::'
      // and in block scope it's probably a label. Inside a class definition,
      // this is a bit-field.
      return Context == Declarator::MemberContext ||
             (getLangOpts().CPlusPlus && Context == Declarator::FileContext);

    case tok::identifier: // Possible virt-specifier.
      return getLangOpts().CPlusPlus11 && isCXX11VirtSpecifier(NextToken());

    default:
      return false;
    }

  default:
    return false;
  }
}

/// Skip until we reach something which seems like a sensible place to pick
/// up parsing after a malformed declaration. This will sometimes stop sooner
/// than SkipUntil(tok::r_brace) would, but will never stop later.
void Parser::SkipMalformedDecl() {
  while (true) {
    switch (Tok.getKind()) {
    case tok::l_brace:
      // Skip until matching }, then stop. We've probably skipped over
      // a malformed class or function definition or similar.
      ConsumeBrace();
      SkipUntil(tok::r_brace);
      if (Tok.isOneOf(tok::comma, tok::l_brace, tok::kw_try)) {
        // This declaration isn't over yet. Keep skipping.
        continue;
      }
      TryConsumeToken(tok::semi);
      return;

    case tok::l_square:
      ConsumeBracket();
      SkipUntil(tok::r_square);
      continue;

    case tok::l_paren:
      ConsumeParen();
      SkipUntil(tok::r_paren);
      continue;

    case tok::r_brace:
      return;

    case tok::semi:
      ConsumeToken();
      return;

    case tok::kw_inline:
      // 'inline namespace' at the start of a line is almost certainly
      // a good place to pick back up parsing, except in an Objective-C
      // @interface context.
      if (Tok.isAtStartOfLine() && NextToken().is(tok::kw_namespace) &&
          (!ParsingInObjCContainer || CurParsedObjCImpl))
        return;
      break;

    case tok::kw_namespace:
      // 'namespace' at the start of a line is almost certainly a good
      // place to pick back up parsing, except in an Objective-C
      // @interface context.
      if (Tok.isAtStartOfLine() &&
          (!ParsingInObjCContainer || CurParsedObjCImpl))
        return;
      break;

    case tok::at:
      // @end is very much like } in Objective-C contexts.
      if (NextToken().isObjCAtKeyword(tok::objc_end) &&
          ParsingInObjCContainer)
        return;
      break;

    case tok::minus:
    case tok::plus:
      // - and + probably start new method declarations in Objective-C contexts.
      if (Tok.isAtStartOfLine() && ParsingInObjCContainer)
        return;
      break;

    case tok::eof:
    case tok::annot_module_begin:
    case tok::annot_module_end:
    case tok::annot_module_include:
      return;

    default:
      break;
    }

    ConsumeAnyToken();
  }
}

/// ParseDeclGroup - Having concluded that this is either a function
/// definition or a group of object declarations, actually parse the
/// result.
Parser::DeclGroupPtrTy Parser::ParseDeclGroup(ParsingDeclSpec &DS,
                                              unsigned Context,
                                              SourceLocation *DeclEnd,
                                              ForRangeInit *FRI) {
  // Parse the first declarator.
  ParsingDeclarator D(*this, DS, static_cast<Declarator::TheContext>(Context));
  ParseDeclarator(D);

  // Bail out if the first declarator didn't seem well-formed.
  if (!D.hasName() && !D.mayOmitIdentifier()) {
    SkipMalformedDecl();
    return nullptr;
  }

  // Save late-parsed attributes for now; they need to be parsed in the
  // appropriate function scope after the function Decl has been constructed.
  // These will be parsed in ParseFunctionDefinition or ParseLexedAttrList.
  LateParsedAttrList LateParsedAttrs(true);
  if (D.isFunctionDeclarator()) {
    MaybeParseGNUAttributes(D, &LateParsedAttrs);

    // The _Noreturn keyword can't appear here, unlike the GNU noreturn
    // attribute. If we find the keyword here, tell the user to put it
    // at the start instead.
    if (Tok.is(tok::kw__Noreturn)) {
      SourceLocation Loc = ConsumeToken();
      const char *PrevSpec;
      unsigned DiagID;

      // We can offer a fixit if it's valid to mark this function as _Noreturn
      // and we don't have any other declarators in this declaration.
      bool Fixit = !DS.setFunctionSpecNoreturn(Loc, PrevSpec, DiagID);
      MaybeParseGNUAttributes(D, &LateParsedAttrs);
      Fixit &= Tok.isOneOf(tok::semi, tok::l_brace, tok::kw_try);

      Diag(Loc, diag::err_c11_noreturn_misplaced)
          << (Fixit ? FixItHint::CreateRemoval(Loc) : FixItHint())
          << (Fixit ? FixItHint::CreateInsertion(D.getLocStart(), "_Noreturn ")
                    : FixItHint());
    }
  }

  // Check to see if we have a function *definition* which must have a body.
  if (D.isFunctionDeclarator() &&
      // Look at the next token to make sure that this isn't a function
      // declaration.  We have to check this because __attribute__ might be the
      // start of a function definition in GCC-extended K&R C.
      !isDeclarationAfterDeclarator()) {

    // Function definitions are only allowed at file scope and in C++ classes.
    // The C++ inline method definition case is handled elsewhere, so we only
    // need to handle the file scope definition case.
    if (Context == Declarator::FileContext) {
      if (isStartOfFunctionDefinition(D)) {
        if (DS.getStorageClassSpec() == DeclSpec::SCS_typedef) {
          Diag(Tok, diag::err_function_declared_typedef);

          // Recover by treating the 'typedef' as spurious.
          DS.ClearStorageClassSpecs();
        }

        Decl *TheDecl =
          ParseFunctionDefinition(D, ParsedTemplateInfo(), &LateParsedAttrs);
#ifdef INTEL_SPECIFIC_IL0_BACKEND
        Actions.ActOnVarFunctionDeclForSections(TheDecl);
#endif  // INTEL_SPECIFIC_IL0_BACKEND
        return Actions.ConvertDeclToDeclGroup(TheDecl);
      }

      if (isDeclarationSpecifier()) {
        // If there is an invalid declaration specifier right after the
        // function prototype, then we must be in a missing semicolon case
        // where this isn't actually a body.  Just fall through into the code
        // that handles it as a prototype, and let the top-level code handle
        // the erroneous declspec where it would otherwise expect a comma or
        // semicolon.
      } else {
        Diag(Tok, diag::err_expected_fn_body);
        SkipUntil(tok::semi);
        return nullptr;
      }
    } else {
      if (Tok.is(tok::l_brace)) {
        Diag(Tok, diag::err_function_definition_not_allowed);
        SkipMalformedDecl();
        return nullptr;
      }
    }
  }

  if (ParseAsmAttributesAfterDeclarator(D))
    return nullptr;

  // C++0x [stmt.iter]p1: Check if we have a for-range-declarator. If so, we
  // must parse and analyze the for-range-initializer before the declaration is
  // analyzed.
  //
  // Handle the Objective-C for-in loop variable similarly, although we
  // don't need to parse the container in advance.
  if (FRI && (Tok.is(tok::colon) || isTokIdentifier_in())) {
    bool IsForRangeLoop = false;
    if (TryConsumeToken(tok::colon, FRI->ColonLoc)) {
      IsForRangeLoop = true;
      if (Tok.is(tok::l_brace))
        FRI->RangeExpr = ParseBraceInitializer();
      else
        FRI->RangeExpr = ParseExpression();
    }

    Decl *ThisDecl = Actions.ActOnDeclarator(getCurScope(), D);
    if (IsForRangeLoop)
      Actions.ActOnCXXForRangeDecl(ThisDecl);
    Actions.FinalizeDeclaration(ThisDecl);
    D.complete(ThisDecl);
    return Actions.FinalizeDeclaratorGroup(getCurScope(), DS, ThisDecl);
  }

  SmallVector<Decl *, 8> DeclsInGroup;
  Decl *FirstDecl = ParseDeclarationAfterDeclaratorAndAttributes(
      D, ParsedTemplateInfo(), FRI);
  if (LateParsedAttrs.size() > 0)
    ParseLexedAttributeList(LateParsedAttrs, FirstDecl, true, false);
  D.complete(FirstDecl);
  if (FirstDecl)
    DeclsInGroup.push_back(FirstDecl);

  bool ExpectSemi = Context != Declarator::ForContext;
  
  // If we don't have a comma, it is either the end of the list (a ';') or an
  // error, bail out.
  SourceLocation CommaLoc;
  while (TryConsumeToken(tok::comma, CommaLoc)) {
    if (Tok.isAtStartOfLine() && ExpectSemi && !MightBeDeclarator(Context)) {
      // This comma was followed by a line-break and something which can't be
      // the start of a declarator. The comma was probably a typo for a
      // semicolon.
      Diag(CommaLoc, diag::err_expected_semi_declaration)
        << FixItHint::CreateReplacement(CommaLoc, ";");
      ExpectSemi = false;
      break;
    }

    // Parse the next declarator.
    D.clear();
    D.setCommaLoc(CommaLoc);

    // Accept attributes in an init-declarator.  In the first declarator in a
    // declaration, these would be part of the declspec.  In subsequent
    // declarators, they become part of the declarator itself, so that they
    // don't apply to declarators after *this* one.  Examples:
    //    short __attribute__((common)) var;    -> declspec
    //    short var __attribute__((common));    -> declarator
    //    short x, __attribute__((common)) var;    -> declarator
    MaybeParseGNUAttributes(D);

    // MSVC parses but ignores qualifiers after the comma as an extension.
    if (getLangOpts().MicrosoftExt)
      DiagnoseAndSkipExtendedMicrosoftTypeAttributes();

    ParseDeclarator(D);
    if (!D.isInvalidType()) {
      Decl *ThisDecl = ParseDeclarationAfterDeclarator(D);
      D.complete(ThisDecl);
      if (ThisDecl)
        DeclsInGroup.push_back(ThisDecl);
    }
  }

  if (DeclEnd)
    *DeclEnd = Tok.getLocation();

  if (ExpectSemi &&
      ExpectAndConsumeSemi(Context == Declarator::FileContext
                           ? diag::err_invalid_token_after_toplevel_declarator
                           : diag::err_expected_semi_declaration)) {
    // Okay, there was no semicolon and one was expected.  If we see a
    // declaration specifier, just assume it was missing and continue parsing.
    // Otherwise things are very confused and we skip to recover.
    if (!isDeclarationSpecifier()) {
      SkipUntil(tok::r_brace, StopAtSemi | StopBeforeMatch);
      TryConsumeToken(tok::semi);
    }
  }

  return Actions.FinalizeDeclaratorGroup(getCurScope(), DS, DeclsInGroup);
}

/// Parse an optional simple-asm-expr and attributes, and attach them to a
/// declarator. Returns true on an error.
bool Parser::ParseAsmAttributesAfterDeclarator(Declarator &D) {
  // If a simple-asm-expr is present, parse it.
  if (Tok.is(tok::kw_asm)) {
    SourceLocation Loc;
    ExprResult AsmLabel(ParseSimpleAsm(&Loc));
    if (AsmLabel.isInvalid()) {
      SkipUntil(tok::semi, StopBeforeMatch);
      return true;
    }

    D.setAsmLabel(AsmLabel.get());
    D.SetRangeEnd(Loc);
  }

  MaybeParseGNUAttributes(D);
  return false;
}

/// \brief Parse 'declaration' after parsing 'declaration-specifiers
/// declarator'. This method parses the remainder of the declaration
/// (including any attributes or initializer, among other things) and
/// finalizes the declaration.
///
///       init-declarator: [C99 6.7]
///         declarator
///         declarator '=' initializer
/// [GNU]   declarator simple-asm-expr[opt] attributes[opt]
/// [GNU]   declarator simple-asm-expr[opt] attributes[opt] '=' initializer
/// [C++]   declarator initializer[opt]
///
/// [C++] initializer:
/// [C++]   '=' initializer-clause
/// [C++]   '(' expression-list ')'
/// [C++0x] '=' 'default'                                                [TODO]
/// [C++0x] '=' 'delete'
/// [C++0x] braced-init-list
///
/// According to the standard grammar, =default and =delete are function
/// definitions, but that definitely doesn't fit with the parser here.
///
Decl *Parser::ParseDeclarationAfterDeclarator(
    Declarator &D, const ParsedTemplateInfo &TemplateInfo) {
  if (ParseAsmAttributesAfterDeclarator(D))
    return nullptr;

  return ParseDeclarationAfterDeclaratorAndAttributes(D, TemplateInfo);
}

Decl *Parser::ParseDeclarationAfterDeclaratorAndAttributes(
    Declarator &D, const ParsedTemplateInfo &TemplateInfo, ForRangeInit *FRI) {
  // Inform the current actions module that we just parsed this declarator.
  Decl *ThisDecl = nullptr;
  switch (TemplateInfo.Kind) {
  case ParsedTemplateInfo::NonTemplate:
    ThisDecl = Actions.ActOnDeclarator(getCurScope(), D);
    break;

  case ParsedTemplateInfo::Template:
  case ParsedTemplateInfo::ExplicitSpecialization: {
    ThisDecl = Actions.ActOnTemplateDeclarator(getCurScope(),
                                               *TemplateInfo.TemplateParams,
                                               D);
    if (VarTemplateDecl *VT = dyn_cast_or_null<VarTemplateDecl>(ThisDecl))
      // Re-direct this decl to refer to the templated decl so that we can
      // initialize it.
      ThisDecl = VT->getTemplatedDecl();
    break;
  }
  case ParsedTemplateInfo::ExplicitInstantiation: {
    if (Tok.is(tok::semi)) {
      DeclResult ThisRes = Actions.ActOnExplicitInstantiation(
          getCurScope(), TemplateInfo.ExternLoc, TemplateInfo.TemplateLoc, D);
      if (ThisRes.isInvalid()) {
        SkipUntil(tok::semi, StopBeforeMatch);
        return nullptr;
      }
      ThisDecl = ThisRes.get();
    } else {
      // FIXME: This check should be for a variable template instantiation only.

      // Check that this is a valid instantiation
      if (D.getName().getKind() != UnqualifiedId::IK_TemplateId) {
        // If the declarator-id is not a template-id, issue a diagnostic and
        // recover by ignoring the 'template' keyword.
        Diag(Tok, diag::err_template_defn_explicit_instantiation)
            << 2 << FixItHint::CreateRemoval(TemplateInfo.TemplateLoc);
        ThisDecl = Actions.ActOnDeclarator(getCurScope(), D);
      } else {
        SourceLocation LAngleLoc =
            PP.getLocForEndOfToken(TemplateInfo.TemplateLoc);
        Diag(D.getIdentifierLoc(),
             diag::err_explicit_instantiation_with_definition)
            << SourceRange(TemplateInfo.TemplateLoc)
            << FixItHint::CreateInsertion(LAngleLoc, "<>");

        // Recover as if it were an explicit specialization.
        TemplateParameterLists FakedParamLists;
        FakedParamLists.push_back(Actions.ActOnTemplateParameterList(
            0, SourceLocation(), TemplateInfo.TemplateLoc, LAngleLoc, None,
            LAngleLoc, nullptr));

        ThisDecl =
            Actions.ActOnTemplateDeclarator(getCurScope(), FakedParamLists, D);
      }
    }
    break;
    }
  }

  bool TypeContainsAuto = D.getDeclSpec().containsPlaceholderType();
#if INTEL_SPECIFIC_CILKPLUS
  bool IsCilkSpawnReceiver = false;
#endif // INTEL_SPECIFIC_CILKPLUS
  // Parse declarator '=' initializer.
  // If a '==' or '+=' is found, suggest a fixit to '='.
  if (isTokenEqualOrEqualTypo()) {
    SourceLocation EqualLoc = ConsumeToken();

    if (Tok.is(tok::kw_delete)) {
      if (D.isFunctionDeclarator())
        Diag(ConsumeToken(), diag::err_default_delete_in_multiple_declaration)
          << 1 /* delete */;
      else
        Diag(ConsumeToken(), diag::err_deleted_non_function);
    } else if (Tok.is(tok::kw_default)) {
      if (D.isFunctionDeclarator())
        Diag(ConsumeToken(), diag::err_default_delete_in_multiple_declaration)
          << 0 /* default */;
      else
        Diag(ConsumeToken(), diag::err_default_special_members);
    } else {
      if (getLangOpts().CPlusPlus && D.getCXXScopeSpec().isSet()) {
        EnterScope(0);
        Actions.ActOnCXXEnterDeclInitializer(getCurScope(), ThisDecl);
      }

      if (Tok.is(tok::code_completion)) {
        Actions.CodeCompleteInitializer(getCurScope(), ThisDecl);
        Actions.FinalizeDeclaration(ThisDecl);
        cutOffParsing();
        return nullptr;
      }

      ExprResult Init(ParseInitializer());

      // If this is the only decl in (possibly) range based for statement,
      // our best guess is that the user meant ':' instead of '='.
      if (Tok.is(tok::r_paren) && FRI && D.isFirstDeclarator()) {
        Diag(EqualLoc, diag::err_single_decl_assign_in_for_range)
            << FixItHint::CreateReplacement(EqualLoc, ":");
        // We are trying to stop parser from looking for ';' in this for
        // statement, therefore preventing spurious errors to be issued.
        FRI->ColonLoc = EqualLoc;
        Init = ExprError();
        FRI->RangeExpr = Init;
      }

      if (getLangOpts().CPlusPlus && D.getCXXScopeSpec().isSet()) {
        Actions.ActOnCXXExitDeclInitializer(getCurScope(), ThisDecl);
        ExitScope();
      }

      if (Init.isInvalid()) {
        SmallVector<tok::TokenKind, 2> StopTokens;
        StopTokens.push_back(tok::comma);
        if (D.getContext() == Declarator::ForContext ||
            D.getContext() == Declarator::InitStmtContext)
          StopTokens.push_back(tok::r_paren);
        SkipUntil(StopTokens, StopAtSemi | StopBeforeMatch);
        Actions.ActOnInitializerError(ThisDecl);
      } else
        Actions.AddInitializerToDecl(ThisDecl, Init.get(),
                                     /*DirectInit=*/false, TypeContainsAuto
#if INTEL_SPECIFIC_CILKPLUS
                                     ,
                                     IsCilkSpawnReceiver
#endif // INTEL_SPECIFIC_CILKPLUS
                                    );
    }
  } else if (Tok.is(tok::l_paren)) {
    // Parse C++ direct initializer: '(' expression-list ')'
    BalancedDelimiterTracker T(*this, tok::l_paren);
    T.consumeOpen();

    ExprVector Exprs;
    CommaLocsTy CommaLocs;

    if (getLangOpts().CPlusPlus && D.getCXXScopeSpec().isSet()) {
      EnterScope(0);
      Actions.ActOnCXXEnterDeclInitializer(getCurScope(), ThisDecl);
    }

    if (ParseExpressionList(Exprs, CommaLocs, [&] {
          Actions.CodeCompleteConstructor(getCurScope(),
                 cast<VarDecl>(ThisDecl)->getType()->getCanonicalTypeInternal(),
                                          ThisDecl->getLocation(), Exprs);
       })) {
      Actions.ActOnInitializerError(ThisDecl);
      SkipUntil(tok::r_paren, StopAtSemi);

      if (getLangOpts().CPlusPlus && D.getCXXScopeSpec().isSet()) {
        Actions.ActOnCXXExitDeclInitializer(getCurScope(), ThisDecl);
        ExitScope();
      }
    } else {
      // Match the ')'.
      T.consumeClose();

      assert(!Exprs.empty() && Exprs.size()-1 == CommaLocs.size() &&
             "Unexpected number of commas!");

      if (getLangOpts().CPlusPlus && D.getCXXScopeSpec().isSet()) {
        Actions.ActOnCXXExitDeclInitializer(getCurScope(), ThisDecl);
        ExitScope();
      }

      ExprResult Initializer = Actions.ActOnParenListExpr(T.getOpenLocation(),
                                                          T.getCloseLocation(),
                                                          Exprs);
      Actions.AddInitializerToDecl(ThisDecl, Initializer.get(),
                                   /*DirectInit=*/true, TypeContainsAuto
#if INTEL_SPECIFIC_CILKPLUS
                                   ,
                                   IsCilkSpawnReceiver
#endif // INTEL_SPECIFIC_CILKPLUS
                                   );
    }
#if INTEL_CUSTOMIZATION
// Fix for CQ376508: attributes must be ignored after parenthesized initializer.
    if (getLangOpts().IntelCompat && !getLangOpts().IntelMSCompat &&
        Tok.is(tok::kw___attribute)) {
      ParsedAttributes Attrs(AttrFactory);
      ParseGNUAttributes(Attrs);
      Diag(Tok.getLocation(), diag::warn_attributes_ignored_after_init);
    }
#endif // INTEL_CUSTOMIZATION
  } else if ((getLangOpts().CPlusPlus11 ||                          // INTEL
              getLangOpts().IntelCompat) && Tok.is(tok::l_brace) && // INTEL
             (!CurParsedObjCImpl || !D.isFunctionDeclarator())) {
    // Parse C++0x braced-init-list.
#if INTEL_CUSTOMIZATION
    // CQ374879
    if (!getLangOpts().CPlusPlus11 && getLangOpts().IntelCompat)
      Diag(Tok, diag::ext_generalized_initializer_lists);
    else
#endif // INTEL_CUSTOMIZATION
    Diag(Tok, diag::warn_cxx98_compat_generalized_initializer_lists);

    if (D.getCXXScopeSpec().isSet()) {
      EnterScope(0);
      Actions.ActOnCXXEnterDeclInitializer(getCurScope(), ThisDecl);
    }

    ExprResult Init(ParseBraceInitializer());

    if (D.getCXXScopeSpec().isSet()) {
      Actions.ActOnCXXExitDeclInitializer(getCurScope(), ThisDecl);
      ExitScope();
    }

    if (Init.isInvalid()) {
      Actions.ActOnInitializerError(ThisDecl);
    } else
      Actions.AddInitializerToDecl(ThisDecl, Init.get(),
                                   /*DirectInit=*/true, TypeContainsAuto
#if INTEL_SPECIFIC_CILKPLUS
                                   ,
                                   IsCilkSpawnReceiver
#endif // INTEL_SPECIFIC_CILKPLUS
                                  );

  } else {
    Actions.ActOnUninitializedDecl(ThisDecl, TypeContainsAuto);
  }

  Actions.FinalizeDeclaration(ThisDecl);
#if INTEL_SPECIFIC_CILKPLUS
  Actions.DiscardCleanupsInEvaluationContext();

  if (getLangOpts().CilkPlus && IsCilkSpawnReceiver && isa<VarDecl>(ThisDecl))
    return Actions.BuildCilkSpawnDecl(ThisDecl);
#ifdef INTEL_SPECIFIC_IL0_BACKEND
  Actions.ActOnVarFunctionDeclForSections(ThisDecl);
#endif // INTEL_SPECIFIC_IL0_BACKEND
#endif // INTEL_SPECIFIC_CILKPLUS
  return ThisDecl;
}

/// ParseSpecifierQualifierList
///        specifier-qualifier-list:
///          type-specifier specifier-qualifier-list[opt]
///          type-qualifier specifier-qualifier-list[opt]
/// [GNU]    attributes     specifier-qualifier-list[opt]
///
void Parser::ParseSpecifierQualifierList(DeclSpec &DS, AccessSpecifier AS,
                                         DeclSpecContext DSC) {
  /// specifier-qualifier-list is a subset of declaration-specifiers.  Just
  /// parse declaration-specifiers and complain about extra stuff.
  /// TODO: diagnose attribute-specifiers and alignment-specifiers.
  ParseDeclarationSpecifiers(DS, ParsedTemplateInfo(), AS, DSC);

  // Validate declspec for type-name.
  unsigned Specs = DS.getParsedSpecifiers();
  if (isTypeSpecifier(DSC) && !DS.hasTypeSpecifier()) {
    Diag(Tok, diag::err_expected_type);
    DS.SetTypeSpecError();
  } else if (Specs == DeclSpec::PQ_None && !DS.hasAttributes()) {
    Diag(Tok, diag::err_typename_requires_specqual);
    if (!DS.hasTypeSpecifier())
      DS.SetTypeSpecError();
  }

  // Issue diagnostic and remove storage class if present.
  if (Specs & DeclSpec::PQ_StorageClassSpecifier) {
    if (DS.getStorageClassSpecLoc().isValid())
      Diag(DS.getStorageClassSpecLoc(),diag::err_typename_invalid_storageclass);
    else
      Diag(DS.getThreadStorageClassSpecLoc(),
           diag::err_typename_invalid_storageclass);
    DS.ClearStorageClassSpecs();
  }

  // Issue diagnostic and remove function specifier if present.
  if (Specs & DeclSpec::PQ_FunctionSpecifier) {
    if (DS.isInlineSpecified())
      Diag(DS.getInlineSpecLoc(), diag::err_typename_invalid_functionspec);
    if (DS.isVirtualSpecified())
      Diag(DS.getVirtualSpecLoc(), diag::err_typename_invalid_functionspec);
    if (DS.isExplicitSpecified())
      Diag(DS.getExplicitSpecLoc(), diag::err_typename_invalid_functionspec);
    DS.ClearFunctionSpecs();
  }

  // Issue diagnostic and remove constexpr specfier if present.
  if (DS.isConstexprSpecified() && DSC != DSC_condition) {
    Diag(DS.getConstexprSpecLoc(), diag::err_typename_invalid_constexpr);
    DS.ClearConstexprSpec();
  }
}

/// isValidAfterIdentifierInDeclaratorAfterDeclSpec - Return true if the
/// specified token is valid after the identifier in a declarator which
/// immediately follows the declspec.  For example, these things are valid:
///
///      int x   [             4];         // direct-declarator
///      int x   (             int y);     // direct-declarator
///  int(int x   )                         // direct-declarator
///      int x   ;                         // simple-declaration
///      int x   =             17;         // init-declarator-list
///      int x   ,             y;          // init-declarator-list
///      int x   __asm__       ("foo");    // init-declarator-list
///      int x   :             4;          // struct-declarator
///      int x   {             5};         // C++'0x unified initializers
///
/// This is not, because 'x' does not immediately follow the declspec (though
/// ')' happens to be valid anyway).
///    int (x)
///
static bool isValidAfterIdentifierInDeclarator(const Token &T) {
  return T.isOneOf(tok::l_square, tok::l_paren, tok::r_paren, tok::semi,
                   tok::comma, tok::equal, tok::kw_asm, tok::l_brace,
                   tok::colon);
}

/// ParseImplicitInt - This method is called when we have an non-typename
/// identifier in a declspec (which normally terminates the decl spec) when
/// the declspec has no type specifier.  In this case, the declspec is either
/// malformed or is "implicit int" (in K&R and C89).
///
/// This method handles diagnosing this prettily and returns false if the
/// declspec is done being processed.  If it recovers and thinks there may be
/// other pieces of declspec after it, it returns true.
///
bool Parser::ParseImplicitInt(DeclSpec &DS, CXXScopeSpec *SS,
                              const ParsedTemplateInfo &TemplateInfo,
                              AccessSpecifier AS, DeclSpecContext DSC,
                              ParsedAttributesWithRange &Attrs) {
  assert(Tok.is(tok::identifier) && "should have identifier");

  SourceLocation Loc = Tok.getLocation();
  // If we see an identifier that is not a type name, we normally would
  // parse it as the identifer being declared.  However, when a typename
  // is typo'd or the definition is not included, this will incorrectly
  // parse the typename as the identifier name and fall over misparsing
  // later parts of the diagnostic.
  //
  // As such, we try to do some look-ahead in cases where this would
  // otherwise be an "implicit-int" case to see if this is invalid.  For
  // example: "static foo_t x = 4;"  In this case, if we parsed foo_t as
  // an identifier with implicit int, we'd get a parse error because the
  // next token is obviously invalid for a type.  Parse these as a case
  // with an invalid type specifier.
  assert(!DS.hasTypeSpecifier() && "Type specifier checked above");

  // Since we know that this either implicit int (which is rare) or an
  // error, do lookahead to try to do better recovery. This never applies
  // within a type specifier. Outside of C++, we allow this even if the
  // language doesn't "officially" support implicit int -- we support
  // implicit int as an extension in C99 and C11.
  if (!isTypeSpecifier(DSC) && !getLangOpts().CPlusPlus &&
      isValidAfterIdentifierInDeclarator(NextToken())) {
    // If this token is valid for implicit int, e.g. "static x = 4", then
    // we just avoid eating the identifier, so it will be parsed as the
    // identifier in the declarator.
    return false;
  }

  if (getLangOpts().CPlusPlus &&
      DS.getStorageClassSpec() == DeclSpec::SCS_auto) {
    // Don't require a type specifier if we have the 'auto' storage class
    // specifier in C++98 -- we'll promote it to a type specifier.
    if (SS)
      AnnotateScopeToken(*SS, /*IsNewAnnotation*/false);
    return false;
  }

  if (getLangOpts().CPlusPlus && (!SS || SS->isEmpty()) &&
      getLangOpts().MSVCCompat) {
    // Lookup of an unqualified type name has failed in MSVC compatibility mode.
    // Give Sema a chance to recover if we are in a template with dependent base
    // classes.
    if (ParsedType T = Actions.ActOnMSVCUnknownTypeName(
            *Tok.getIdentifierInfo(), Tok.getLocation(),
            DSC == DSC_template_type_arg)) {
      const char *PrevSpec;
      unsigned DiagID;
      DS.SetTypeSpecType(DeclSpec::TST_typename, Loc, PrevSpec, DiagID, T,
                         Actions.getASTContext().getPrintingPolicy());
      DS.SetRangeEnd(Tok.getLocation());
      ConsumeToken();
      return false;
    }
  }

  // Otherwise, if we don't consume this token, we are going to emit an
  // error anyway.  Try to recover from various common problems.  Check
  // to see if this was a reference to a tag name without a tag specified.
  // This is a common problem in C (saying 'foo' instead of 'struct foo').
  //
  // C++ doesn't need this, and isTagName doesn't take SS.
  if (SS == nullptr) {
    const char *TagName = nullptr, *FixitTagName = nullptr;
    tok::TokenKind TagKind = tok::unknown;

    switch (Actions.isTagName(*Tok.getIdentifierInfo(), getCurScope())) {
      default: break;
      case DeclSpec::TST_enum:
        TagName="enum"  ; FixitTagName = "enum "  ; TagKind=tok::kw_enum ;break;
      case DeclSpec::TST_union:
        TagName="union" ; FixitTagName = "union " ;TagKind=tok::kw_union ;break;
      case DeclSpec::TST_struct:
        TagName="struct"; FixitTagName = "struct ";TagKind=tok::kw_struct;break;
      case DeclSpec::TST_interface:
        TagName="__interface"; FixitTagName = "__interface ";
        TagKind=tok::kw___interface;break;
      case DeclSpec::TST_class:
        TagName="class" ; FixitTagName = "class " ;TagKind=tok::kw_class ;break;
    }

    if (TagName) {
      IdentifierInfo *TokenName = Tok.getIdentifierInfo();
      LookupResult R(Actions, TokenName, SourceLocation(),
                     Sema::LookupOrdinaryName);

      Diag(Loc, diag::err_use_of_tag_name_without_tag)
        << TokenName << TagName << getLangOpts().CPlusPlus
        << FixItHint::CreateInsertion(Tok.getLocation(), FixitTagName);

      if (Actions.LookupParsedName(R, getCurScope(), SS)) {
        for (LookupResult::iterator I = R.begin(), IEnd = R.end();
             I != IEnd; ++I)
          Diag((*I)->getLocation(), diag::note_decl_hiding_tag_type)
            << TokenName << TagName;
      }

      // Parse this as a tag as if the missing tag were present.
      if (TagKind == tok::kw_enum)
        ParseEnumSpecifier(Loc, DS, TemplateInfo, AS, DSC_normal);
      else
        ParseClassSpecifier(TagKind, Loc, DS, TemplateInfo, AS,
                            /*EnteringContext*/ false, DSC_normal, Attrs);
      return true;
    }
  }

  // Determine whether this identifier could plausibly be the name of something
  // being declared (with a missing type).
  if (!isTypeSpecifier(DSC) &&
      (!SS || DSC == DSC_top_level || DSC == DSC_class)) {
    // Look ahead to the next token to try to figure out what this declaration
    // was supposed to be.
    switch (NextToken().getKind()) {
    case tok::l_paren: {
      // static x(4); // 'x' is not a type
      // x(int n);    // 'x' is not a type
      // x (*p)[];    // 'x' is a type
      //
      // Since we're in an error case, we can afford to perform a tentative
      // parse to determine which case we're in.
      TentativeParsingAction PA(*this);
      ConsumeToken();
      TPResult TPR = TryParseDeclarator(/*mayBeAbstract*/false);
      PA.Revert();

      if (TPR != TPResult::False) {
        // The identifier is followed by a parenthesized declarator.
        // It's supposed to be a type.
        break;
      }

      // If we're in a context where we could be declaring a constructor,
      // check whether this is a constructor declaration with a bogus name.
      if (DSC == DSC_class || (DSC == DSC_top_level && SS)) {
        IdentifierInfo *II = Tok.getIdentifierInfo();
        if (Actions.isCurrentClassNameTypo(II, SS)) {
          Diag(Loc, diag::err_constructor_bad_name)
            << Tok.getIdentifierInfo() << II
            << FixItHint::CreateReplacement(Tok.getLocation(), II->getName());
          Tok.setIdentifierInfo(II);
        }
      }
      // Fall through.
    }
    case tok::comma:
    case tok::equal:
    case tok::kw_asm:
    case tok::l_brace:
    case tok::l_square:
    case tok::semi:
      // This looks like a variable or function declaration. The type is
      // probably missing. We're done parsing decl-specifiers.
      if (SS)
        AnnotateScopeToken(*SS, /*IsNewAnnotation*/false);
      return false;

    default:
      // This is probably supposed to be a type. This includes cases like:
      //   int f(itn);
      //   struct S { unsinged : 4; };
      break;
    }
  }

  // This is almost certainly an invalid type name. Let Sema emit a diagnostic
  // and attempt to recover.
  ParsedType T;
  IdentifierInfo *II = Tok.getIdentifierInfo();
  Actions.DiagnoseUnknownTypeName(II, Loc, getCurScope(), SS, T,
                                  getLangOpts().CPlusPlus &&
                                      NextToken().is(tok::less));
  if (T) {
    // The action has suggested that the type T could be used. Set that as
    // the type in the declaration specifiers, consume the would-be type
    // name token, and we're done.
    const char *PrevSpec;
    unsigned DiagID;
    DS.SetTypeSpecType(DeclSpec::TST_typename, Loc, PrevSpec, DiagID, T,
                       Actions.getASTContext().getPrintingPolicy());
    DS.SetRangeEnd(Tok.getLocation());
    ConsumeToken();
    // There may be other declaration specifiers after this.
    return true;
  } else if (II != Tok.getIdentifierInfo()) {
    // If no type was suggested, the correction is to a keyword
    Tok.setKind(II->getTokenID());
    // There may be other declaration specifiers after this.
    return true;
  }

  // Otherwise, the action had no suggestion for us.  Mark this as an error.
  DS.SetTypeSpecError();
  DS.SetRangeEnd(Tok.getLocation());
  ConsumeToken();

  // TODO: Could inject an invalid typedef decl in an enclosing scope to
  // avoid rippling error messages on subsequent uses of the same type,
  // could be useful if #include was forgotten.
  return false;
}

/// \brief Determine the declaration specifier context from the declarator
/// context.
///
/// \param Context the declarator context, which is one of the
/// Declarator::TheContext enumerator values.
Parser::DeclSpecContext
Parser::getDeclSpecContextFromDeclaratorContext(unsigned Context) {
  if (Context == Declarator::MemberContext)
    return DSC_class;
  if (Context == Declarator::FileContext)
    return DSC_top_level;
  if (Context == Declarator::TemplateTypeArgContext)
    return DSC_template_type_arg;
  if (Context == Declarator::TrailingReturnContext)
    return DSC_trailing;
  if (Context == Declarator::AliasDeclContext ||
      Context == Declarator::AliasTemplateContext)
    return DSC_alias_declaration;
  return DSC_normal;
}

/// ParseAlignArgument - Parse the argument to an alignment-specifier.
///
/// FIXME: Simply returns an alignof() expression if the argument is a
/// type. Ideally, the type should be propagated directly into Sema.
///
/// [C11]   type-id
/// [C11]   constant-expression
/// [C++0x] type-id ...[opt]
/// [C++0x] assignment-expression ...[opt]
ExprResult Parser::ParseAlignArgument(SourceLocation Start,
                                      SourceLocation &EllipsisLoc) {
  ExprResult ER;
  if (isTypeIdInParens()) {
    SourceLocation TypeLoc = Tok.getLocation();
    ParsedType Ty = ParseTypeName().get();
    SourceRange TypeRange(Start, Tok.getLocation());
    ER = Actions.ActOnUnaryExprOrTypeTraitExpr(TypeLoc, UETT_AlignOf, true,
                                               Ty.getAsOpaquePtr(), TypeRange);
  } else
    ER = ParseConstantExpression();

  if (getLangOpts().CPlusPlus11)
    TryConsumeToken(tok::ellipsis, EllipsisLoc);

  return ER;
}

/// ParseAlignmentSpecifier - Parse an alignment-specifier, and add the
/// attribute to Attrs.
///
/// alignment-specifier:
/// [C11]   '_Alignas' '(' type-id ')'
/// [C11]   '_Alignas' '(' constant-expression ')'
/// [C++11] 'alignas' '(' type-id ...[opt] ')'
/// [C++11] 'alignas' '(' assignment-expression ...[opt] ')'
void Parser::ParseAlignmentSpecifier(ParsedAttributes &Attrs,
                                     SourceLocation *EndLoc) {
  assert(Tok.isOneOf(tok::kw_alignas, tok::kw__Alignas) &&
         "Not an alignment-specifier!");

  IdentifierInfo *KWName = Tok.getIdentifierInfo();
  SourceLocation KWLoc = ConsumeToken();

  BalancedDelimiterTracker T(*this, tok::l_paren);
  if (T.expectAndConsume())
    return;

  SourceLocation EllipsisLoc;
  ExprResult ArgExpr = ParseAlignArgument(T.getOpenLocation(), EllipsisLoc);
  if (ArgExpr.isInvalid()) {
    T.skipToEnd();
    return;
  }

  T.consumeClose();
  if (EndLoc)
    *EndLoc = T.getCloseLocation();

  ArgsVector ArgExprs;
  ArgExprs.push_back(ArgExpr.get());
  Attrs.addNew(KWName, KWLoc, nullptr, KWLoc, ArgExprs.data(), 1,
               AttributeList::AS_Keyword, EllipsisLoc);
}

/// Determine whether we're looking at something that might be a declarator
/// in a simple-declaration. If it can't possibly be a declarator, maybe
/// diagnose a missing semicolon after a prior tag definition in the decl
/// specifier.
///
/// \return \c true if an error occurred and this can't be any kind of
/// declaration.
bool
Parser::DiagnoseMissingSemiAfterTagDefinition(DeclSpec &DS, AccessSpecifier AS,
                                              DeclSpecContext DSContext,
                                              LateParsedAttrList *LateAttrs) {
  assert(DS.hasTagDefinition() && "shouldn't call this");

  bool EnteringContext = (DSContext == DSC_class || DSContext == DSC_top_level);

  if (getLangOpts().CPlusPlus &&
      Tok.isOneOf(tok::identifier, tok::coloncolon, tok::kw_decltype,
                  tok::annot_template_id) &&
      TryAnnotateCXXScopeToken(EnteringContext)) {
    SkipMalformedDecl();
    return true;
  }

  bool HasScope = Tok.is(tok::annot_cxxscope);
  // Make a copy in case GetLookAheadToken invalidates the result of NextToken.
  Token AfterScope = HasScope ? NextToken() : Tok;

  // Determine whether the following tokens could possibly be a
  // declarator.
  bool MightBeDeclarator = true;
  if (Tok.isOneOf(tok::kw_typename, tok::annot_typename)) {
    // A declarator-id can't start with 'typename'.
    MightBeDeclarator = false;
  } else if (AfterScope.is(tok::annot_template_id)) {
    // If we have a type expressed as a template-id, this cannot be a
    // declarator-id (such a type cannot be redeclared in a simple-declaration).
    TemplateIdAnnotation *Annot =
        static_cast<TemplateIdAnnotation *>(AfterScope.getAnnotationValue());
    if (Annot->Kind == TNK_Type_template)
      MightBeDeclarator = false;
  } else if (AfterScope.is(tok::identifier)) {
    const Token &Next = HasScope ? GetLookAheadToken(2) : NextToken();

    // These tokens cannot come after the declarator-id in a
    // simple-declaration, and are likely to come after a type-specifier.
    if (Next.isOneOf(tok::star, tok::amp, tok::ampamp, tok::identifier,
                     tok::annot_cxxscope, tok::coloncolon)) {
      // Missing a semicolon.
      MightBeDeclarator = false;
    } else if (HasScope) {
      // If the declarator-id has a scope specifier, it must redeclare a
      // previously-declared entity. If that's a type (and this is not a
      // typedef), that's an error.
      CXXScopeSpec SS;
      Actions.RestoreNestedNameSpecifierAnnotation(
          Tok.getAnnotationValue(), Tok.getAnnotationRange(), SS);
      IdentifierInfo *Name = AfterScope.getIdentifierInfo();
      Sema::NameClassification Classification = Actions.ClassifyName(
          getCurScope(), SS, Name, AfterScope.getLocation(), Next,
          /*IsAddressOfOperand*/false);
      switch (Classification.getKind()) {
      case Sema::NC_Error:
        SkipMalformedDecl();
        return true;

      case Sema::NC_Keyword:
      case Sema::NC_NestedNameSpecifier:
        llvm_unreachable("typo correction and nested name specifiers not "
                         "possible here");

      case Sema::NC_Type:
      case Sema::NC_TypeTemplate:
        // Not a previously-declared non-type entity.
        MightBeDeclarator = false;
        break;

      case Sema::NC_Unknown:
      case Sema::NC_Expression:
      case Sema::NC_VarTemplate:
      case Sema::NC_FunctionTemplate:
        // Might be a redeclaration of a prior entity.
        break;
      }
    }
  }

  if (MightBeDeclarator)
    return false;

  const PrintingPolicy &PPol = Actions.getASTContext().getPrintingPolicy();
  Diag(PP.getLocForEndOfToken(DS.getRepAsDecl()->getLocEnd()),
       diag::err_expected_after)
      << DeclSpec::getSpecifierName(DS.getTypeSpecType(), PPol) << tok::semi;

  // Try to recover from the typo, by dropping the tag definition and parsing
  // the problematic tokens as a type.
  //
  // FIXME: Split the DeclSpec into pieces for the standalone
  // declaration and pieces for the following declaration, instead
  // of assuming that all the other pieces attach to new declaration,
  // and call ParsedFreeStandingDeclSpec as appropriate.
  DS.ClearTypeSpecType();
  ParsedTemplateInfo NotATemplate;
  ParseDeclarationSpecifiers(DS, NotATemplate, AS, DSContext, LateAttrs);
  return false;
}

/// ParseDeclarationSpecifiers
///       declaration-specifiers: [C99 6.7]
///         storage-class-specifier declaration-specifiers[opt]
///         type-specifier declaration-specifiers[opt]
/// [C99]   function-specifier declaration-specifiers[opt]
/// [C11]   alignment-specifier declaration-specifiers[opt]
/// [GNU]   attributes declaration-specifiers[opt]
/// [Clang] '__module_private__' declaration-specifiers[opt]
/// [ObjC1] '__kindof' declaration-specifiers[opt]
///
///       storage-class-specifier: [C99 6.7.1]
///         'typedef'
///         'extern'
///         'static'
///         'auto'
///         'register'
/// [C++]   'mutable'
/// [C++11] 'thread_local'
/// [C11]   '_Thread_local'
/// [GNU]   '__thread'
///       function-specifier: [C99 6.7.4]
/// [C99]   'inline'
/// [C++]   'virtual'
/// [C++]   'explicit'
/// [OpenCL] '__kernel'
///       'friend': [C++ dcl.friend]
///       'constexpr': [C++0x dcl.constexpr]
void Parser::ParseDeclarationSpecifiers(DeclSpec &DS,
                                        const ParsedTemplateInfo &TemplateInfo,
                                        AccessSpecifier AS,
                                        DeclSpecContext DSContext,
                                        LateParsedAttrList *LateAttrs) {
  if (DS.getSourceRange().isInvalid()) {
    // Start the range at the current token but make the end of the range
    // invalid.  This will make the entire range invalid unless we successfully
    // consume a token.
    DS.SetRangeStart(Tok.getLocation());
    DS.SetRangeEnd(SourceLocation());
  }

  bool EnteringContext = (DSContext == DSC_class || DSContext == DSC_top_level);
  bool AttrsLastTime = false;
  ParsedAttributesWithRange attrs(AttrFactory);
  // We use Sema's policy to get bool macros right.
  PrintingPolicy Policy = Actions.getPrintingPolicy();
  while (1) {
    bool isInvalid = false;
    bool isStorageClass = false;
    const char *PrevSpec = nullptr;
    unsigned DiagID = 0;

    // HACK: MSVC doesn't consider _Atomic to be a keyword and its STL
    // implementation for VS2013 uses _Atomic as an identifier for one of the
    // classes in <atomic>.
    //
    // A typedef declaration containing _Atomic<...> is among the places where
    // the class is used.  If we are currently parsing such a declaration, treat
    // the token as an identifier.
    if (getLangOpts().MSVCCompat && Tok.is(tok::kw__Atomic) &&
        DS.getStorageClassSpec() == clang::DeclSpec::SCS_typedef &&
        !DS.hasTypeSpecifier() && GetLookAheadToken(1).is(tok::less))
      Tok.setKind(tok::identifier);

    SourceLocation Loc = Tok.getLocation();

    switch (Tok.getKind()) {
    default:
    DoneWithDeclSpec:
      if (!AttrsLastTime)
        ProhibitAttributes(attrs);
      else {
        // Reject C++11 attributes that appertain to decl specifiers as
        // we don't support any C++11 attributes that appertain to decl
        // specifiers. This also conforms to what g++ 4.8 is doing.
        ProhibitCXX11Attributes(attrs, diag::err_attribute_not_type_attr);

        DS.takeAttributesFrom(attrs);
      }

      // If this is not a declaration specifier token, we're done reading decl
      // specifiers.  First verify that DeclSpec's are consistent.
      DS.Finish(Actions, Policy);
      return;

    case tok::l_square:
    case tok::kw_alignas:
      if (!getLangOpts().CPlusPlus11 || !isCXX11AttributeSpecifier())
        goto DoneWithDeclSpec;

      ProhibitAttributes(attrs);
      // FIXME: It would be good to recover by accepting the attributes,
      //        but attempting to do that now would cause serious
      //        madness in terms of diagnostics.
      attrs.clear();
      attrs.Range = SourceRange();

      ParseCXX11Attributes(attrs);
      AttrsLastTime = true;
      continue;

    case tok::code_completion: {
      Sema::ParserCompletionContext CCC = Sema::PCC_Namespace;
      if (DS.hasTypeSpecifier()) {
        bool AllowNonIdentifiers
          = (getCurScope()->getFlags() & (Scope::ControlScope |
                                          Scope::BlockScope |
                                          Scope::TemplateParamScope |
                                          Scope::FunctionPrototypeScope |
                                          Scope::AtCatchScope)) == 0;
        bool AllowNestedNameSpecifiers
          = DSContext == DSC_top_level ||
            (DSContext == DSC_class && DS.isFriendSpecified());

        Actions.CodeCompleteDeclSpec(getCurScope(), DS,
                                     AllowNonIdentifiers,
                                     AllowNestedNameSpecifiers);
        return cutOffParsing();
      }

      if (getCurScope()->getFnParent() || getCurScope()->getBlockParent())
        CCC = Sema::PCC_LocalDeclarationSpecifiers;
      else if (TemplateInfo.Kind != ParsedTemplateInfo::NonTemplate)
        CCC = DSContext == DSC_class? Sema::PCC_MemberTemplate
                                    : Sema::PCC_Template;
      else if (DSContext == DSC_class)
        CCC = Sema::PCC_Class;
      else if (CurParsedObjCImpl)
        CCC = Sema::PCC_ObjCImplementation;

      Actions.CodeCompleteOrdinaryName(getCurScope(), CCC);
      return cutOffParsing();
    }

    case tok::coloncolon: // ::foo::bar
      // C++ scope specifier.  Annotate and loop, or bail out on error.
      if (TryAnnotateCXXScopeToken(EnteringContext)) {
        if (!DS.hasTypeSpecifier())
          DS.SetTypeSpecError();
        goto DoneWithDeclSpec;
      }
      if (Tok.is(tok::coloncolon)) // ::new or ::delete
        goto DoneWithDeclSpec;
      continue;

    case tok::annot_cxxscope: {
      if (DS.hasTypeSpecifier() || DS.isTypeAltiVecVector())
        goto DoneWithDeclSpec;

      CXXScopeSpec SS;
      Actions.RestoreNestedNameSpecifierAnnotation(Tok.getAnnotationValue(),
                                                   Tok.getAnnotationRange(),
                                                   SS);

      // We are looking for a qualified typename.
      Token Next = NextToken();
      if (Next.is(tok::annot_template_id) &&
          static_cast<TemplateIdAnnotation *>(Next.getAnnotationValue())
            ->Kind == TNK_Type_template) {
        // We have a qualified template-id, e.g., N::A<int>

        // C++ [class.qual]p2:
        //   In a lookup in which the constructor is an acceptable lookup
        //   result and the nested-name-specifier nominates a class C:
        //
        //     - if the name specified after the
        //       nested-name-specifier, when looked up in C, is the
        //       injected-class-name of C (Clause 9), or
        //
        //     - if the name specified after the nested-name-specifier
        //       is the same as the identifier or the
        //       simple-template-id's template-name in the last
        //       component of the nested-name-specifier,
        //
        //   the name is instead considered to name the constructor of
        //   class C.
        //
        // Thus, if the template-name is actually the constructor
        // name, then the code is ill-formed; this interpretation is
        // reinforced by the NAD status of core issue 635.
        TemplateIdAnnotation *TemplateId = takeTemplateIdAnnotation(Next);
        if ((DSContext == DSC_top_level || DSContext == DSC_class) &&
            TemplateId->Name &&
            Actions.isCurrentClassName(*TemplateId->Name, getCurScope(), &SS)) {
          if (isConstructorDeclarator(/*Unqualified*/false)) {
            // The user meant this to be an out-of-line constructor
            // definition, but template arguments are not allowed
            // there.  Just allow this as a constructor; we'll
            // complain about it later.
            goto DoneWithDeclSpec;
          }

          // The user meant this to name a type, but it actually names
          // a constructor with some extraneous template
          // arguments. Complain, then parse it as a type as the user
          // intended.
          Diag(TemplateId->TemplateNameLoc,
               diag::err_out_of_line_template_id_type_names_constructor)
            << TemplateId->Name << 0 /* template name */;
        }

        DS.getTypeSpecScope() = SS;
        ConsumeToken(); // The C++ scope.
        assert(Tok.is(tok::annot_template_id) &&
               "ParseOptionalCXXScopeSpecifier not working");
        AnnotateTemplateIdTokenAsType();
        continue;
      }

      if (Next.is(tok::annot_typename)) {
        DS.getTypeSpecScope() = SS;
        ConsumeToken(); // The C++ scope.
        if (Tok.getAnnotationValue()) {
          ParsedType T = getTypeAnnotation(Tok);
          isInvalid = DS.SetTypeSpecType(DeclSpec::TST_typename,
                                         Tok.getAnnotationEndLoc(),
                                         PrevSpec, DiagID, T, Policy);
          if (isInvalid)
            break;
        }
        else
          DS.SetTypeSpecError();
        DS.SetRangeEnd(Tok.getAnnotationEndLoc());
        ConsumeToken(); // The typename
      }

      if (Next.isNot(tok::identifier))
        goto DoneWithDeclSpec;

      // If we're in a context where the identifier could be a class name,
      // check whether this is a constructor declaration.
      if ((DSContext == DSC_top_level || DSContext == DSC_class) &&
          Actions.isCurrentClassName(*Next.getIdentifierInfo(), getCurScope(),
                                     &SS)) {
        if (isConstructorDeclarator(/*Unqualified*/false))
          goto DoneWithDeclSpec;

        // As noted in C++ [class.qual]p2 (cited above), when the name
        // of the class is qualified in a context where it could name
        // a constructor, its a constructor name. However, we've
        // looked at the declarator, and the user probably meant this
        // to be a type. Complain that it isn't supposed to be treated
        // as a type, then proceed to parse it as a type.
        Diag(Next.getLocation(),
             diag::err_out_of_line_template_id_type_names_constructor)
          << Next.getIdentifierInfo() << 1 /* type */;
      }

      ParsedType TypeRep =
          Actions.getTypeName(*Next.getIdentifierInfo(), Next.getLocation(),
                              getCurScope(), &SS, false, false, nullptr,
                              /*IsCtorOrDtorName=*/false,
                              /*NonTrivialSourceInfo=*/true);

      // If the referenced identifier is not a type, then this declspec is
      // erroneous: We already checked about that it has no type specifier, and
      // C++ doesn't have implicit int.  Diagnose it as a typo w.r.t. to the
      // typename.
      if (!TypeRep) {
        ConsumeToken();   // Eat the scope spec so the identifier is current.
        ParsedAttributesWithRange Attrs(AttrFactory);
        if (ParseImplicitInt(DS, &SS, TemplateInfo, AS, DSContext, Attrs)) {
          if (!Attrs.empty()) {
            AttrsLastTime = true;
            attrs.takeAllFrom(Attrs);
          }
          continue;
        }
        goto DoneWithDeclSpec;
      }

      DS.getTypeSpecScope() = SS;
      ConsumeToken(); // The C++ scope.

      isInvalid = DS.SetTypeSpecType(DeclSpec::TST_typename, Loc, PrevSpec,
                                     DiagID, TypeRep, Policy);
      if (isInvalid)
        break;

      DS.SetRangeEnd(Tok.getLocation());
      ConsumeToken(); // The typename.

      continue;
    }

    case tok::annot_typename: {
      // If we've previously seen a tag definition, we were almost surely
      // missing a semicolon after it.
      if (DS.hasTypeSpecifier() && DS.hasTagDefinition())
        goto DoneWithDeclSpec;

      if (Tok.getAnnotationValue()) {
        ParsedType T = getTypeAnnotation(Tok);
        isInvalid = DS.SetTypeSpecType(DeclSpec::TST_typename, Loc, PrevSpec,
                                       DiagID, T, Policy);
      } else
        DS.SetTypeSpecError();

      if (isInvalid)
        break;

      DS.SetRangeEnd(Tok.getAnnotationEndLoc());
      ConsumeToken(); // The typename

      continue;
    }

    case tok::kw___is_signed:
      // GNU libstdc++ 4.4 uses __is_signed as an identifier, but Clang
      // typically treats it as a trait. If we see __is_signed as it appears
      // in libstdc++, e.g.,
      //
      //   static const bool __is_signed;
      //
      // then treat __is_signed as an identifier rather than as a keyword.
      if (DS.getTypeSpecType() == TST_bool &&
          DS.getTypeQualifiers() == DeclSpec::TQ_const &&
          DS.getStorageClassSpec() == DeclSpec::SCS_static)
        TryKeywordIdentFallback(true);

      // We're done with the declaration-specifiers.
      goto DoneWithDeclSpec;

      // typedef-name
    case tok::kw___super:
    case tok::kw_decltype:
    case tok::identifier: {
      // This identifier can only be a typedef name if we haven't already seen
      // a type-specifier.  Without this check we misparse:
      //  typedef int X; struct Y { short X; };  as 'short int'.
      if (DS.hasTypeSpecifier())
        goto DoneWithDeclSpec;

      // In C++, check to see if this is a scope specifier like foo::bar::, if
      // so handle it as such.  This is important for ctor parsing.
      if (getLangOpts().CPlusPlus) {
        if (TryAnnotateCXXScopeToken(EnteringContext)) {
          DS.SetTypeSpecError();
          goto DoneWithDeclSpec;
        }
        if (!Tok.is(tok::identifier))
          continue;
      }

      // Check for need to substitute AltiVec keyword tokens.
      if (TryAltiVecToken(DS, Loc, PrevSpec, DiagID, isInvalid))
        break;

      // [AltiVec] 2.2: [If the 'vector' specifier is used] The syntax does not
      //                allow the use of a typedef name as a type specifier.
      if (DS.isTypeAltiVecVector())
        goto DoneWithDeclSpec;

      if (DSContext == DSC_objc_method_result && isObjCInstancetype()) {
        ParsedType TypeRep = Actions.ActOnObjCInstanceType(Loc);
        assert(TypeRep);
        isInvalid = DS.SetTypeSpecType(DeclSpec::TST_typename, Loc, PrevSpec,
                                       DiagID, TypeRep, Policy);
        if (isInvalid)
          break;

        DS.SetRangeEnd(Loc);
        ConsumeToken();
        continue;
      }

      ParsedType TypeRep =
        Actions.getTypeName(*Tok.getIdentifierInfo(),
                            Tok.getLocation(), getCurScope());

      // If this is not a typedef name, don't parse it as part of the declspec,
      // it must be an implicit int or an error.
      if (!TypeRep) {
        ParsedAttributesWithRange Attrs(AttrFactory);
        if (ParseImplicitInt(DS, nullptr, TemplateInfo, AS, DSContext, Attrs)) {
          if (!Attrs.empty()) {
            AttrsLastTime = true;
            attrs.takeAllFrom(Attrs);
          }
          continue;
        }
        goto DoneWithDeclSpec;
      }

      // If we're in a context where the identifier could be a class name,
      // check whether this is a constructor declaration.
      if (getLangOpts().CPlusPlus && DSContext == DSC_class &&
          Actions.isCurrentClassName(*Tok.getIdentifierInfo(), getCurScope()) &&
          isConstructorDeclarator(/*Unqualified*/true))
        goto DoneWithDeclSpec;

      isInvalid = DS.SetTypeSpecType(DeclSpec::TST_typename, Loc, PrevSpec,
                                     DiagID, TypeRep, Policy);
      if (isInvalid)
        break;

      DS.SetRangeEnd(Tok.getLocation());
      ConsumeToken(); // The identifier

      // Objective-C supports type arguments and protocol references
      // following an Objective-C object or object pointer
      // type. Handle either one of them.
      if (Tok.is(tok::less) && getLangOpts().ObjC1) {
        SourceLocation NewEndLoc;
        TypeResult NewTypeRep = parseObjCTypeArgsAndProtocolQualifiers(
                                  Loc, TypeRep, /*consumeLastToken=*/true,
                                  NewEndLoc);
        if (NewTypeRep.isUsable()) {
          DS.UpdateTypeRep(NewTypeRep.get());
          DS.SetRangeEnd(NewEndLoc);
        }
      }

      // Need to support trailing type qualifiers (e.g. "id<p> const").
      // If a type specifier follows, it will be diagnosed elsewhere.
      continue;
    }

      // type-name
    case tok::annot_template_id: {
      TemplateIdAnnotation *TemplateId = takeTemplateIdAnnotation(Tok);
      if (TemplateId->Kind != TNK_Type_template) {
        // This template-id does not refer to a type name, so we're
        // done with the type-specifiers.
        goto DoneWithDeclSpec;
      }

      // If we're in a context where the template-id could be a
      // constructor name or specialization, check whether this is a
      // constructor declaration.
      if (getLangOpts().CPlusPlus && DSContext == DSC_class &&
          Actions.isCurrentClassName(*TemplateId->Name, getCurScope()) &&
          isConstructorDeclarator(TemplateId->SS.isEmpty()))
        goto DoneWithDeclSpec;

      // Turn the template-id annotation token into a type annotation
      // token, then try again to parse it as a type-specifier.
      AnnotateTemplateIdTokenAsType();
      continue;
    }

    // GNU attributes support.
    case tok::kw___attribute:
      ParseGNUAttributes(DS.getAttributes(), nullptr, LateAttrs);
      continue;

    // Microsoft declspec support.
    case tok::kw___declspec:
      ParseMicrosoftDeclSpecs(DS.getAttributes());
      continue;

    // Microsoft single token adornments.
    case tok::kw___forceinline: {
      isInvalid = DS.setFunctionSpecForceInline(Loc, PrevSpec, DiagID);
      IdentifierInfo *AttrName = Tok.getIdentifierInfo();
      SourceLocation AttrNameLoc = Tok.getLocation();
      DS.getAttributes().addNew(AttrName, AttrNameLoc, nullptr, AttrNameLoc,
                                nullptr, 0, AttributeList::AS_Keyword);
      break;
    }

    case tok::kw___unaligned:
      isInvalid = DS.SetTypeQual(DeclSpec::TQ_unaligned, Loc, PrevSpec, DiagID,
                                 getLangOpts());
      break;

    case tok::kw___sptr:
    case tok::kw___uptr:
    case tok::kw___ptr64:
    case tok::kw___ptr32:
    case tok::kw___w64:
    case tok::kw___cdecl:
    case tok::kw___stdcall:
    case tok::kw___fastcall:
    case tok::kw___regcall: // INTEL
    case tok::kw__regcall:  // INTEL
    case tok::kw___thiscall:
    case tok::kw___vectorcall:
      ParseMicrosoftTypeAttributes(DS.getAttributes());
      continue;

    // Borland single token adornments.
    case tok::kw___pascal:
      ParseBorlandTypeAttributes(DS.getAttributes());
      continue;

    // OpenCL single token adornments.
    case tok::kw___kernel:
      ParseOpenCLKernelAttributes(DS.getAttributes());
      continue;

    // Nullability type specifiers.
    case tok::kw__Nonnull:
    case tok::kw__Nullable:
    case tok::kw__Null_unspecified:
      ParseNullabilityTypeSpecifiers(DS.getAttributes());
      continue;

    // Objective-C 'kindof' types.
    case tok::kw___kindof:
      DS.getAttributes().addNew(Tok.getIdentifierInfo(), Loc, nullptr, Loc,
                                nullptr, 0, AttributeList::AS_Keyword);
      (void)ConsumeToken();
      continue;

    // storage-class-specifier
    case tok::kw_typedef:
      isInvalid = DS.SetStorageClassSpec(Actions, DeclSpec::SCS_typedef, Loc,
                                         PrevSpec, DiagID, Policy);
      isStorageClass = true;
      break;
    case tok::kw_extern:
      if (DS.getThreadStorageClassSpec() == DeclSpec::TSCS___thread)
        Diag(Tok, diag::ext_thread_before) << "extern";
      isInvalid = DS.SetStorageClassSpec(Actions, DeclSpec::SCS_extern, Loc,
                                         PrevSpec, DiagID, Policy);
      isStorageClass = true;
      break;
    case tok::kw___private_extern__:
      isInvalid = DS.SetStorageClassSpec(Actions, DeclSpec::SCS_private_extern,
                                         Loc, PrevSpec, DiagID, Policy);
      isStorageClass = true;
      break;
    case tok::kw_static:
      if (DS.getThreadStorageClassSpec() == DeclSpec::TSCS___thread)
        Diag(Tok, diag::ext_thread_before) << "static";
      isInvalid = DS.SetStorageClassSpec(Actions, DeclSpec::SCS_static, Loc,
                                         PrevSpec, DiagID, Policy);
      isStorageClass = true;
      break;
    case tok::kw_auto:
      if (getLangOpts().CPlusPlus11) {
        if (isKnownToBeTypeSpecifier(GetLookAheadToken(1))) {
          isInvalid = DS.SetStorageClassSpec(Actions, DeclSpec::SCS_auto, Loc,
                                             PrevSpec, DiagID, Policy);
          if (!isInvalid)
            Diag(Tok, diag::ext_auto_storage_class)
              << FixItHint::CreateRemoval(DS.getStorageClassSpecLoc());
        } else
          isInvalid = DS.SetTypeSpecType(DeclSpec::TST_auto, Loc, PrevSpec,
                                         DiagID, Policy);
      } else
        isInvalid = DS.SetStorageClassSpec(Actions, DeclSpec::SCS_auto, Loc,
                                           PrevSpec, DiagID, Policy);
      isStorageClass = true;
      break;
    case tok::kw___auto_type:
      Diag(Tok, diag::ext_auto_type);
      isInvalid = DS.SetTypeSpecType(DeclSpec::TST_auto_type, Loc, PrevSpec,
                                     DiagID, Policy);
      break;
    case tok::kw_register:
      isInvalid = DS.SetStorageClassSpec(Actions, DeclSpec::SCS_register, Loc,
                                         PrevSpec, DiagID, Policy);
      isStorageClass = true;
      break;
    case tok::kw_mutable:
      isInvalid = DS.SetStorageClassSpec(Actions, DeclSpec::SCS_mutable, Loc,
                                         PrevSpec, DiagID, Policy);
      isStorageClass = true;
      break;
    case tok::kw___thread:
      isInvalid = DS.SetStorageClassSpecThread(DeclSpec::TSCS___thread, Loc,
                                               PrevSpec, DiagID);
      isStorageClass = true;
      break;
    case tok::kw_thread_local:
      isInvalid = DS.SetStorageClassSpecThread(DeclSpec::TSCS_thread_local, Loc,
                                               PrevSpec, DiagID);
      break;
    case tok::kw__Thread_local:
      isInvalid = DS.SetStorageClassSpecThread(DeclSpec::TSCS__Thread_local,
                                               Loc, PrevSpec, DiagID);
      isStorageClass = true;
      break;

    // function-specifier
    case tok::kw_inline:
      isInvalid = DS.setFunctionSpecInline(Loc, PrevSpec, DiagID);
      break;
    case tok::kw_virtual:
      isInvalid = DS.setFunctionSpecVirtual(Loc, PrevSpec, DiagID);
      break;
    case tok::kw_explicit:
      isInvalid = DS.setFunctionSpecExplicit(Loc, PrevSpec, DiagID);
      break;
    case tok::kw__Noreturn:
      if (!getLangOpts().C11)
        Diag(Loc, diag::ext_c11_noreturn);
      isInvalid = DS.setFunctionSpecNoreturn(Loc, PrevSpec, DiagID);
      break;

    // alignment-specifier
    case tok::kw__Alignas:
      if (!getLangOpts().C11)
        Diag(Tok, diag::ext_c11_alignment) << Tok.getName();
      ParseAlignmentSpecifier(DS.getAttributes());
      continue;

    // friend
    case tok::kw_friend:
      if (DSContext == DSC_class)
        isInvalid = DS.SetFriendSpec(Loc, PrevSpec, DiagID);
      else {
        PrevSpec = ""; // not actually used by the diagnostic
        DiagID = diag::err_friend_invalid_in_context;
        isInvalid = true;
      }
      break;

    // Modules
    case tok::kw___module_private__:
      isInvalid = DS.setModulePrivateSpec(Loc, PrevSpec, DiagID);
      break;

    // constexpr
    case tok::kw_constexpr:
      isInvalid = DS.SetConstexprSpec(Loc, PrevSpec, DiagID);
      break;

    // concept
    case tok::kw_concept:
      isInvalid = DS.SetConceptSpec(Loc, PrevSpec, DiagID);
      break;

    // type-specifier
    case tok::kw_short:
      isInvalid = DS.SetTypeSpecWidth(DeclSpec::TSW_short, Loc, PrevSpec,
                                      DiagID, Policy);
      break;
    case tok::kw_long:
      if (DS.getTypeSpecWidth() != DeclSpec::TSW_long)
        isInvalid = DS.SetTypeSpecWidth(DeclSpec::TSW_long, Loc, PrevSpec,
                                        DiagID, Policy);
      else
        isInvalid = DS.SetTypeSpecWidth(DeclSpec::TSW_longlong, Loc, PrevSpec,
                                        DiagID, Policy);
      break;
    case tok::kw___int64:
#if INTEL_CUSTOMIZATION
      // CQ#374966 - cmake application failed with error: redefinition with a
      // different type. Bind '__int64' to 'long' builtin type if its width is
      // suitable for this on target platform.
      if (getLangOpts().IntelCompat && getTargetInfo().getLongWidth() == 64)
        isInvalid = DS.SetTypeSpecWidth(DeclSpec::TSW_long, Loc, PrevSpec,
                                        DiagID, Policy);
      else
#endif // INTEL_CUSTOMIZATION
        isInvalid = DS.SetTypeSpecWidth(DeclSpec::TSW_longlong, Loc, PrevSpec,
                                        DiagID, Policy);
      break;
    case tok::kw_signed:
      isInvalid = DS.SetTypeSpecSign(DeclSpec::TSS_signed, Loc, PrevSpec,
                                     DiagID);
      break;
    case tok::kw_unsigned:
      isInvalid = DS.SetTypeSpecSign(DeclSpec::TSS_unsigned, Loc, PrevSpec,
                                     DiagID);
      break;
    case tok::kw__Complex:
      isInvalid = DS.SetTypeSpecComplex(DeclSpec::TSC_complex, Loc, PrevSpec,
                                        DiagID);
      break;
    case tok::kw__Imaginary:
      isInvalid = DS.SetTypeSpecComplex(DeclSpec::TSC_imaginary, Loc, PrevSpec,
                                        DiagID);
      break;
    case tok::kw_void:
      isInvalid = DS.SetTypeSpecType(DeclSpec::TST_void, Loc, PrevSpec,
                                     DiagID, Policy);
      break;
    case tok::kw_char:
      isInvalid = DS.SetTypeSpecType(DeclSpec::TST_char, Loc, PrevSpec,
                                     DiagID, Policy);
      break;
    case tok::kw_int:
      isInvalid = DS.SetTypeSpecType(DeclSpec::TST_int, Loc, PrevSpec,
                                     DiagID, Policy);
      break;
    case tok::kw___int128:
      isInvalid = DS.SetTypeSpecType(DeclSpec::TST_int128, Loc, PrevSpec,
                                     DiagID, Policy);
      break;
    case tok::kw_half:
      isInvalid = DS.SetTypeSpecType(DeclSpec::TST_half, Loc, PrevSpec,
                                     DiagID, Policy);
      break;
    case tok::kw_float:
      isInvalid = DS.SetTypeSpecType(DeclSpec::TST_float, Loc, PrevSpec,
                                     DiagID, Policy);
      break;
    case tok::kw_double:
      isInvalid = DS.SetTypeSpecType(DeclSpec::TST_double, Loc, PrevSpec,
                                     DiagID, Policy);
      break;
    case tok::kw___float128:
      isInvalid = DS.SetTypeSpecType(DeclSpec::TST_float128, Loc, PrevSpec,
                                     DiagID, Policy);
      break;
    case tok::kw_wchar_t:
      isInvalid = DS.SetTypeSpecType(DeclSpec::TST_wchar, Loc, PrevSpec,
                                     DiagID, Policy);
      break;
    case tok::kw_char16_t:
      isInvalid = DS.SetTypeSpecType(DeclSpec::TST_char16, Loc, PrevSpec,
                                     DiagID, Policy);
      break;
    case tok::kw_char32_t:
      isInvalid = DS.SetTypeSpecType(DeclSpec::TST_char32, Loc, PrevSpec,
                                     DiagID, Policy);
      break;
    case tok::kw_bool:
    case tok::kw__Bool:
      if (Tok.is(tok::kw_bool) &&
          DS.getTypeSpecType() != DeclSpec::TST_unspecified &&
          DS.getStorageClassSpec() == DeclSpec::SCS_typedef) {
        PrevSpec = ""; // Not used by the diagnostic.
#if INTEL_CUSTOMIZATION
        // CQ#376357: Allow bool redeclaration.
        if (getLangOpts().IntelCompat && getLangOpts().GnuPermissive)
          DiagID = diag::warn_bool_redeclaration;
        else
#endif  // INTEL_CUSTOMIZATION
        DiagID = diag::err_bool_redeclaration;
        // For better error recovery.
        Tok.setKind(tok::identifier);
        isInvalid = true;
      } else {
        isInvalid = DS.SetTypeSpecType(DeclSpec::TST_bool, Loc, PrevSpec,
                                       DiagID, Policy);
      }
      break;
    case tok::kw__Decimal32:
      isInvalid = DS.SetTypeSpecType(DeclSpec::TST_decimal32, Loc, PrevSpec,
                                     DiagID, Policy);
      break;
    case tok::kw__Decimal64:
      isInvalid = DS.SetTypeSpecType(DeclSpec::TST_decimal64, Loc, PrevSpec,
                                     DiagID, Policy);
      break;
    case tok::kw__Decimal128:
      isInvalid = DS.SetTypeSpecType(DeclSpec::TST_decimal128, Loc, PrevSpec,
                                     DiagID, Policy);
      break;
    case tok::kw___vector:
      isInvalid = DS.SetTypeAltiVecVector(true, Loc, PrevSpec, DiagID, Policy);
      break;
    case tok::kw___pixel:
      isInvalid = DS.SetTypeAltiVecPixel(true, Loc, PrevSpec, DiagID, Policy);
      break;
    case tok::kw___bool:
      isInvalid = DS.SetTypeAltiVecBool(true, Loc, PrevSpec, DiagID, Policy);
      break;
    case tok::kw_pipe:
      if (!getLangOpts().OpenCL || (getLangOpts().OpenCLVersion < 200)) {
        // OpenCL 2.0 defined this keyword. OpenCL 1.2 and earlier should
        // support the "pipe" word as identifier.
        Tok.getIdentifierInfo()->revertTokenIDToIdentifier();
        goto DoneWithDeclSpec;
      }
      isInvalid = DS.SetTypePipe(true, Loc, PrevSpec, DiagID, Policy);
      break;
#define GENERIC_IMAGE_TYPE(ImgType, Id) \
  case tok::kw_##ImgType##_t: \
    isInvalid = DS.SetTypeSpecType(DeclSpec::TST_##ImgType##_t, Loc, PrevSpec, \
                                   DiagID, Policy); \
    break;
#include "clang/Basic/OpenCLImageTypes.def"
    case tok::kw___unknown_anytype:
      isInvalid = DS.SetTypeSpecType(TST_unknown_anytype, Loc,
                                     PrevSpec, DiagID, Policy);
      break;

    // class-specifier:
    case tok::kw_class:
    case tok::kw_struct:
    case tok::kw___interface:
    case tok::kw_union: {
      tok::TokenKind Kind = Tok.getKind();
      ConsumeToken();

      // These are attributes following class specifiers.
      // To produce better diagnostic, we parse them when
      // parsing class specifier.
      ParsedAttributesWithRange Attributes(AttrFactory);
      ParseClassSpecifier(Kind, Loc, DS, TemplateInfo, AS,
                          EnteringContext, DSContext, Attributes);

      // If there are attributes following class specifier,
      // take them over and handle them here.
      if (!Attributes.empty()) {
        AttrsLastTime = true;
        attrs.takeAllFrom(Attributes);
      }
      continue;
    }

    // enum-specifier:
    case tok::kw_enum:
      ConsumeToken();
      ParseEnumSpecifier(Loc, DS, TemplateInfo, AS, DSContext);
      continue;

    // cv-qualifier:
    case tok::kw_const:
      isInvalid = DS.SetTypeQual(DeclSpec::TQ_const, Loc, PrevSpec, DiagID,
                                 getLangOpts());
      break;
    case tok::kw_volatile:
      isInvalid = DS.SetTypeQual(DeclSpec::TQ_volatile, Loc, PrevSpec, DiagID,
                                 getLangOpts());
      break;
    case tok::kw_restrict:
      isInvalid = DS.SetTypeQual(DeclSpec::TQ_restrict, Loc, PrevSpec, DiagID,
                                 getLangOpts());
      break;

    // C++ typename-specifier:
    case tok::kw_typename:
      if (TryAnnotateTypeOrScopeToken()) {
        DS.SetTypeSpecError();
        goto DoneWithDeclSpec;
      }
      if (!Tok.is(tok::kw_typename))
        continue;
      break;

    // GNU typeof support.
    case tok::kw_typeof:
      ParseTypeofSpecifier(DS);
      continue;

    case tok::annot_decltype:
      ParseDecltypeSpecifier(DS);
      continue;

    case tok::annot_pragma_pack:
      HandlePragmaPack();
      continue;

    case tok::annot_pragma_ms_pragma:
      HandlePragmaMSPragma();
      continue;

    case tok::annot_pragma_ms_vtordisp:
      HandlePragmaMSVtorDisp();
      continue;

    case tok::annot_pragma_ms_pointers_to_members:
      HandlePragmaMSPointersToMembers();
      continue;

    case tok::kw___underlying_type:
      ParseUnderlyingTypeSpecifier(DS);
      continue;

#if INTEL_CUSTOMIZATION
    // CQ#369185 - support of __bases and __direct_bases intrinsics.
    case tok::kw___bases:
    case tok::kw___direct_bases:
      ParseBasesSpecifier(DS);
      continue;

#endif // INTEL_CUSTOMIZATION
    case tok::kw__Atomic:
      // C11 6.7.2.4/4:
      //   If the _Atomic keyword is immediately followed by a left parenthesis,
      //   it is interpreted as a type specifier (with a type name), not as a
      //   type qualifier.
      if (NextToken().is(tok::l_paren)) {
        ParseAtomicSpecifier(DS);
        continue;
      }
      isInvalid = DS.SetTypeQual(DeclSpec::TQ_atomic, Loc, PrevSpec, DiagID,
                                 getLangOpts());
      break;

    // OpenCL qualifiers:
    case tok::kw___generic:
#if INTEL_CUSTOMIZATION
      // CQ381345: OpenCL is not supported in Intel compatibility mode.
      if (!Actions.getLangOpts().IntelCompat)
#endif // INTEL_CUSTOMIZATION
      // generic address space is introduced only in OpenCL v2.0
      // see OpenCL C Spec v2.0 s6.5.5
      if (Actions.getLangOpts().OpenCLVersion < 200) {
        DiagID = diag::err_opencl_unknown_type_specifier;
        PrevSpec = Tok.getIdentifierInfo()->getNameStart();
        isInvalid = true;
        break;
      };
    case tok::kw___private:
    case tok::kw___global:
    case tok::kw___local:
    case tok::kw___constant:
    case tok::kw___read_only:
    case tok::kw___write_only:
    case tok::kw___read_write:
      ParseOpenCLQualifiers(DS.getAttributes());
      break;

    case tok::less:
      // GCC ObjC supports types like "<SomeProtocol>" as a synonym for
      // "id<SomeProtocol>".  This is hopelessly old fashioned and dangerous,
      // but we support it.
      if (DS.hasTypeSpecifier() || !getLangOpts().ObjC1)
        goto DoneWithDeclSpec;

      SourceLocation StartLoc = Tok.getLocation();
      SourceLocation EndLoc;
      TypeResult Type = parseObjCProtocolQualifierType(EndLoc);
      if (Type.isUsable()) {
        if (DS.SetTypeSpecType(DeclSpec::TST_typename, StartLoc, StartLoc,
                               PrevSpec, DiagID, Type.get(),
                               Actions.getASTContext().getPrintingPolicy()))
          Diag(StartLoc, DiagID) << PrevSpec;
        
        DS.SetRangeEnd(EndLoc);
      } else {
        DS.SetTypeSpecError();
      }

      // Need to support trailing type qualifiers (e.g. "id<p> const").
      // If a type specifier follows, it will be diagnosed elsewhere.
      continue;
    }
    // If the specifier wasn't legal, issue a diagnostic.
    if (isInvalid) {
      assert(PrevSpec && "Method did not return previous specifier!");
      assert(DiagID);

      if (DiagID == diag::ext_duplicate_declspec)
        Diag(Tok, DiagID)
          << PrevSpec << FixItHint::CreateRemoval(Tok.getLocation());
      else if (DiagID == diag::err_opencl_unknown_type_specifier) {
        const int OpenCLVer = getLangOpts().OpenCLVersion;
        std::string VerSpec = llvm::to_string(OpenCLVer / 100) +
                              std::string (".") +
                              llvm::to_string((OpenCLVer % 100) / 10);
        Diag(Tok, DiagID) << VerSpec << PrevSpec << isStorageClass;
      } else
        Diag(Tok, DiagID) << PrevSpec;
    }

    DS.SetRangeEnd(Tok.getLocation());
#if INTEL_CUSTOMIZATION
    // CQ#376357: Allow bool redeclaration.
    if (DiagID != diag::err_bool_redeclaration &&
        DiagID != diag::warn_bool_redeclaration)
#endif // INTEL_CUSTOMIZATION
      ConsumeToken();

    AttrsLastTime = false;
  }
}

/// ParseStructDeclaration - Parse a struct declaration without the terminating
/// semicolon.
///
///       struct-declaration:
///         specifier-qualifier-list struct-declarator-list
/// [GNU]   __extension__ struct-declaration
/// [GNU]   specifier-qualifier-list
///       struct-declarator-list:
///         struct-declarator
///         struct-declarator-list ',' struct-declarator
/// [GNU]   struct-declarator-list ',' attributes[opt] struct-declarator
///       struct-declarator:
///         declarator
/// [GNU]   declarator attributes[opt]
///         declarator[opt] ':' constant-expression
/// [GNU]   declarator[opt] ':' constant-expression attributes[opt]
///
void Parser::ParseStructDeclaration(
    ParsingDeclSpec &DS,
    llvm::function_ref<void(ParsingFieldDeclarator &)> FieldsCallback) {

  if (Tok.is(tok::kw___extension__)) {
    // __extension__ silences extension warnings in the subexpression.
    ExtensionRAIIObject O(Diags);  // Use RAII to do this.
    ConsumeToken();
    return ParseStructDeclaration(DS, FieldsCallback);
  }

  // Parse the common specifier-qualifiers-list piece.
  ParseSpecifierQualifierList(DS);

  // If there are no declarators, this is a free-standing declaration
  // specifier. Let the actions module cope with it.
  if (Tok.is(tok::semi)) {
    RecordDecl *AnonRecord = nullptr;
    Decl *TheDecl = Actions.ParsedFreeStandingDeclSpec(getCurScope(), AS_none,
                                                       DS, AnonRecord);
    assert(!AnonRecord && "Did not expect anonymous struct or union here");
    DS.complete(TheDecl);
    return;
  }

  // Read struct-declarators until we find the semicolon.
  bool FirstDeclarator = true;
  SourceLocation CommaLoc;
  while (1) {
    ParsingFieldDeclarator DeclaratorInfo(*this, DS);
    DeclaratorInfo.D.setCommaLoc(CommaLoc);

    // Attributes are only allowed here on successive declarators.
    if (!FirstDeclarator)
      MaybeParseGNUAttributes(DeclaratorInfo.D);

    /// struct-declarator: declarator
    /// struct-declarator: declarator[opt] ':' constant-expression
    if (Tok.isNot(tok::colon)) {
      // Don't parse FOO:BAR as if it were a typo for FOO::BAR.
      ColonProtectionRAIIObject X(*this);
      ParseDeclarator(DeclaratorInfo.D);
    } else
      DeclaratorInfo.D.SetIdentifier(nullptr, Tok.getLocation());

    if (TryConsumeToken(tok::colon)) {
      ExprResult Res(ParseConstantExpression());
      if (Res.isInvalid())
        SkipUntil(tok::semi, StopBeforeMatch);
      else
        DeclaratorInfo.BitfieldSize = Res.get();
    }

    // If attributes exist after the declarator, parse them.
    MaybeParseGNUAttributes(DeclaratorInfo.D);

    // We're done with this declarator;  invoke the callback.
    FieldsCallback(DeclaratorInfo);

    // If we don't have a comma, it is either the end of the list (a ';')
    // or an error, bail out.
    if (!TryConsumeToken(tok::comma, CommaLoc))
      return;

    FirstDeclarator = false;
  }
}

/// ParseStructUnionBody
///       struct-contents:
///         struct-declaration-list
/// [EXT]   empty
/// [GNU]   "struct-declaration-list" without terminatoring ';'
///       struct-declaration-list:
///         struct-declaration
///         struct-declaration-list struct-declaration
/// [OBC]   '@' 'defs' '(' class-name ')'
///
void Parser::ParseStructUnionBody(SourceLocation RecordLoc,
                                  unsigned TagType, Decl *TagDecl) {
  PrettyDeclStackTraceEntry CrashInfo(Actions, TagDecl, RecordLoc,
                                      "parsing struct/union body");
  assert(!getLangOpts().CPlusPlus && "C++ declarations not supported");

  BalancedDelimiterTracker T(*this, tok::l_brace);
  if (T.consumeOpen())
    return;

  ParseScope StructScope(this, Scope::ClassScope|Scope::DeclScope);
  Actions.ActOnTagStartDefinition(getCurScope(), TagDecl);

  SmallVector<Decl *, 32> FieldDecls;

  // While we still have something to read, read the declarations in the struct.
  while (!tryParseMisplacedModuleImport() && Tok.isNot(tok::r_brace) &&
         Tok.isNot(tok::eof)) {
    // Each iteration of this loop reads one struct-declaration.

    // Check for extraneous top-level semicolon.
    if (Tok.is(tok::semi)) {
      ConsumeExtraSemi(InsideStruct, TagType);
      continue;
    }

    // Parse _Static_assert declaration.
    if (Tok.is(tok::kw__Static_assert)) {
      SourceLocation DeclEnd;
      ParseStaticAssertDeclaration(DeclEnd);
      continue;
    }

    if (Tok.is(tok::annot_pragma_pack)) {
      HandlePragmaPack();
      continue;
    }

    if (Tok.is(tok::annot_pragma_align)) {
      HandlePragmaAlign();
      continue;
    }

    if (Tok.is(tok::annot_pragma_openmp)) {
      // Result can be ignored, because it must be always empty.
      AccessSpecifier AS = AS_none;
      ParsedAttributesWithRange Attrs(AttrFactory);
      (void)ParseOpenMPDeclarativeDirectiveWithExtDecl(AS, Attrs);
      continue;
    }

    if (!Tok.is(tok::at)) {
      auto CFieldCallback = [&](ParsingFieldDeclarator &FD) {
        // Install the declarator into the current TagDecl.
        Decl *Field =
            Actions.ActOnField(getCurScope(), TagDecl,
                               FD.D.getDeclSpec().getSourceRange().getBegin(),
                               FD.D, FD.BitfieldSize);
        FieldDecls.push_back(Field);
        FD.complete(Field);
      };

      // Parse all the comma separated declarators.
      ParsingDeclSpec DS(*this);
      ParseStructDeclaration(DS, CFieldCallback);
    } else { // Handle @defs
      ConsumeToken();
      if (!Tok.isObjCAtKeyword(tok::objc_defs)) {
        Diag(Tok, diag::err_unexpected_at);
        SkipUntil(tok::semi);
        continue;
      }
      ConsumeToken();
      ExpectAndConsume(tok::l_paren);
      if (!Tok.is(tok::identifier)) {
        Diag(Tok, diag::err_expected) << tok::identifier;
        SkipUntil(tok::semi);
        continue;
      }
      SmallVector<Decl *, 16> Fields;
      Actions.ActOnDefs(getCurScope(), TagDecl, Tok.getLocation(),
                        Tok.getIdentifierInfo(), Fields);
      FieldDecls.insert(FieldDecls.end(), Fields.begin(), Fields.end());
      ConsumeToken();
      ExpectAndConsume(tok::r_paren);
    }

    if (TryConsumeToken(tok::semi))
      continue;

    if (Tok.is(tok::r_brace)) {
      ExpectAndConsume(tok::semi, diag::ext_expected_semi_decl_list);
      break;
    }

    ExpectAndConsume(tok::semi, diag::err_expected_semi_decl_list);
    // Skip to end of block or statement to avoid ext-warning on extra ';'.
    SkipUntil(tok::r_brace, StopAtSemi | StopBeforeMatch);
    // If we stopped at a ';', eat it.
    TryConsumeToken(tok::semi);
  }

  T.consumeClose();

  ParsedAttributes attrs(AttrFactory);
  // If attributes exist after struct contents, parse them.
  MaybeParseGNUAttributes(attrs);

  Actions.ActOnFields(getCurScope(),
                      RecordLoc, TagDecl, FieldDecls,
                      T.getOpenLocation(), T.getCloseLocation(),
                      attrs.getList());
  StructScope.Exit();
  Actions.ActOnTagFinishDefinition(getCurScope(), TagDecl, T.getRange());
}

/// ParseEnumSpecifier
///       enum-specifier: [C99 6.7.2.2]
///         'enum' identifier[opt] '{' enumerator-list '}'
///[C99/C++]'enum' identifier[opt] '{' enumerator-list ',' '}'
/// [GNU]   'enum' attributes[opt] identifier[opt] '{' enumerator-list ',' [opt]
///                                                 '}' attributes[opt]
/// [MS]    'enum' __declspec[opt] identifier[opt] '{' enumerator-list ',' [opt]
///                                                 '}'
///         'enum' identifier
/// [GNU]   'enum' attributes[opt] identifier
///
/// [C++11] enum-head '{' enumerator-list[opt] '}'
/// [C++11] enum-head '{' enumerator-list ','  '}'
///
///       enum-head: [C++11]
///         enum-key attribute-specifier-seq[opt] identifier[opt] enum-base[opt]
///         enum-key attribute-specifier-seq[opt] nested-name-specifier
///             identifier enum-base[opt]
///
///       enum-key: [C++11]
///         'enum'
///         'enum' 'class'
///         'enum' 'struct'
///
///       enum-base: [C++11]
///         ':' type-specifier-seq
///
/// [C++] elaborated-type-specifier:
/// [C++]   'enum' '::'[opt] nested-name-specifier[opt] identifier
///
void Parser::ParseEnumSpecifier(SourceLocation StartLoc, DeclSpec &DS,
                                const ParsedTemplateInfo &TemplateInfo,
                                AccessSpecifier AS, DeclSpecContext DSC) {
  // Parse the tag portion of this.
  if (Tok.is(tok::code_completion)) {
    // Code completion for an enum name.
    Actions.CodeCompleteTag(getCurScope(), DeclSpec::TST_enum);
    return cutOffParsing();
  }

  // If attributes exist after tag, parse them.
  ParsedAttributesWithRange attrs(AttrFactory);
  MaybeParseGNUAttributes(attrs);
  MaybeParseCXX11Attributes(attrs);
  MaybeParseMicrosoftDeclSpecs(attrs);

  SourceLocation ScopedEnumKWLoc;
  bool IsScopedUsingClassTag = false;

  // In C++11, recognize 'enum class' and 'enum struct'.
  if (Tok.isOneOf(tok::kw_class, tok::kw_struct)) {
    Diag(Tok, getLangOpts().CPlusPlus11 ? diag::warn_cxx98_compat_scoped_enum
                                        : diag::ext_scoped_enum);
    IsScopedUsingClassTag = Tok.is(tok::kw_class);
    ScopedEnumKWLoc = ConsumeToken();

    // Attributes are not allowed between these keywords.  Diagnose,
    // but then just treat them like they appeared in the right place.
    ProhibitAttributes(attrs);

    // They are allowed afterwards, though.
    MaybeParseGNUAttributes(attrs);
    MaybeParseCXX11Attributes(attrs);
    MaybeParseMicrosoftDeclSpecs(attrs);
  }

  // C++11 [temp.explicit]p12:
  //   The usual access controls do not apply to names used to specify
  //   explicit instantiations.
  // We extend this to also cover explicit specializations.  Note that
  // we don't suppress if this turns out to be an elaborated type
  // specifier.
  bool shouldDelayDiagsInTag =
    (TemplateInfo.Kind == ParsedTemplateInfo::ExplicitInstantiation ||
     TemplateInfo.Kind == ParsedTemplateInfo::ExplicitSpecialization);
  SuppressAccessChecks diagsFromTag(*this, shouldDelayDiagsInTag);

  // Enum definitions should not be parsed in a trailing-return-type.
  bool AllowDeclaration = DSC != DSC_trailing;

  bool AllowFixedUnderlyingType = AllowDeclaration &&
    (getLangOpts().CPlusPlus11 || getLangOpts().MicrosoftExt ||
     getLangOpts().ObjC2);

  CXXScopeSpec &SS = DS.getTypeSpecScope();
  if (getLangOpts().CPlusPlus) {
    // "enum foo : bar;" is not a potential typo for "enum foo::bar;"
    // if a fixed underlying type is allowed.
    ColonProtectionRAIIObject X(*this, AllowFixedUnderlyingType);

    CXXScopeSpec Spec;
    if (ParseOptionalCXXScopeSpecifier(Spec, nullptr,
                                       /*EnteringContext=*/true))
      return;

    if (Spec.isSet() && Tok.isNot(tok::identifier)) {
      Diag(Tok, diag::err_expected) << tok::identifier;
      if (Tok.isNot(tok::l_brace)) {
        // Has no name and is not a definition.
        // Skip the rest of this declarator, up until the comma or semicolon.
        SkipUntil(tok::comma, StopAtSemi);
        return;
      }
    }

    SS = Spec;
  }

  // Must have either 'enum name' or 'enum {...}'.
  if (Tok.isNot(tok::identifier) && Tok.isNot(tok::l_brace) &&
      !(AllowFixedUnderlyingType && Tok.is(tok::colon))) {
    Diag(Tok, diag::err_expected_either) << tok::identifier << tok::l_brace;

    // Skip the rest of this declarator, up until the comma or semicolon.
    SkipUntil(tok::comma, StopAtSemi);
    return;
  }

  // If an identifier is present, consume and remember it.
  IdentifierInfo *Name = nullptr;
  SourceLocation NameLoc;
  if (Tok.is(tok::identifier)) {
    Name = Tok.getIdentifierInfo();
    NameLoc = ConsumeToken();
  }

  if (!Name && ScopedEnumKWLoc.isValid()) {
    // C++0x 7.2p2: The optional identifier shall not be omitted in the
    // declaration of a scoped enumeration.
    Diag(Tok, diag::err_scoped_enum_missing_identifier);
    ScopedEnumKWLoc = SourceLocation();
    IsScopedUsingClassTag = false;
  }

  // Okay, end the suppression area.  We'll decide whether to emit the
  // diagnostics in a second.
  if (shouldDelayDiagsInTag)
    diagsFromTag.done();

  TypeResult BaseType;

  // Parse the fixed underlying type.
  bool CanBeBitfield = getCurScope()->getFlags() & Scope::ClassScope;
  if (AllowFixedUnderlyingType && Tok.is(tok::colon)) {
    bool PossibleBitfield = false;
    if (CanBeBitfield) {
      // If we're in class scope, this can either be an enum declaration with
      // an underlying type, or a declaration of a bitfield member. We try to
      // use a simple disambiguation scheme first to catch the common cases
      // (integer literal, sizeof); if it's still ambiguous, we then consider
      // anything that's a simple-type-specifier followed by '(' as an
      // expression. This suffices because function types are not valid
      // underlying types anyway.
      EnterExpressionEvaluationContext Unevaluated(Actions,
                                                   Sema::ConstantEvaluated);
      TPResult TPR = isExpressionOrTypeSpecifierSimple(NextToken().getKind());
      // If the next token starts an expression, we know we're parsing a
      // bit-field. This is the common case.
      if (TPR == TPResult::True)
        PossibleBitfield = true;
      // If the next token starts a type-specifier-seq, it may be either a
      // a fixed underlying type or the start of a function-style cast in C++;
      // lookahead one more token to see if it's obvious that we have a
      // fixed underlying type.
      else if (TPR == TPResult::False &&
               GetLookAheadToken(2).getKind() == tok::semi) {
        // Consume the ':'.
        ConsumeToken();
      } else {
        // We have the start of a type-specifier-seq, so we have to perform
        // tentative parsing to determine whether we have an expression or a
        // type.
        TentativeParsingAction TPA(*this);

        // Consume the ':'.
        ConsumeToken();

        // If we see a type specifier followed by an open-brace, we have an
        // ambiguity between an underlying type and a C++11 braced
        // function-style cast. Resolve this by always treating it as an
        // underlying type.
        // FIXME: The standard is not entirely clear on how to disambiguate in
        // this case.
        if ((getLangOpts().CPlusPlus &&
             isCXXDeclarationSpecifier(TPResult::True) != TPResult::True) ||
            (!getLangOpts().CPlusPlus && !isDeclarationSpecifier(true))) {
          // We'll parse this as a bitfield later.
          PossibleBitfield = true;
          TPA.Revert();
        } else {
          // We have a type-specifier-seq.
          TPA.Commit();
        }
      }
    } else {
      // Consume the ':'.
      ConsumeToken();
    }

    if (!PossibleBitfield) {
      SourceRange Range;
      BaseType = ParseTypeName(&Range);

      if (getLangOpts().CPlusPlus11) {
        Diag(StartLoc, diag::warn_cxx98_compat_enum_fixed_underlying_type);
      } else if (!getLangOpts().ObjC2) {
        if (getLangOpts().CPlusPlus)
          Diag(StartLoc, diag::ext_cxx11_enum_fixed_underlying_type) << Range;
        else
          Diag(StartLoc, diag::ext_c_enum_fixed_underlying_type) << Range;
      }
    }
  }

  // There are four options here.  If we have 'friend enum foo;' then this is a
  // friend declaration, and cannot have an accompanying definition. If we have
  // 'enum foo;', then this is a forward declaration.  If we have
  // 'enum foo {...' then this is a definition. Otherwise we have something
  // like 'enum foo xyz', a reference.
  //
  // This is needed to handle stuff like this right (C99 6.7.2.3p11):
  // enum foo {..};  void bar() { enum foo; }    <- new foo in bar.
  // enum foo {..};  void bar() { enum foo x; }  <- use of old foo.
  //
  Sema::TagUseKind TUK;
  if (!AllowDeclaration) {
    TUK = Sema::TUK_Reference;
  } else if (Tok.is(tok::l_brace)) {
    if (DS.isFriendSpecified()) {
      Diag(Tok.getLocation(), diag::err_friend_decl_defines_type)
        << SourceRange(DS.getFriendSpecLoc());
      ConsumeBrace();
      SkipUntil(tok::r_brace, StopAtSemi);
      TUK = Sema::TUK_Friend;
    } else {
      TUK = Sema::TUK_Definition;
    }
  } else if (!isTypeSpecifier(DSC) &&
             (Tok.is(tok::semi) ||
              (Tok.isAtStartOfLine() &&
               !isValidAfterTypeSpecifier(CanBeBitfield)))) {
    TUK = DS.isFriendSpecified() ? Sema::TUK_Friend : Sema::TUK_Declaration;
    if (Tok.isNot(tok::semi)) {
      // A semicolon was missing after this declaration. Diagnose and recover.
      ExpectAndConsume(tok::semi, diag::err_expected_after, "enum");
      PP.EnterToken(Tok);
      Tok.setKind(tok::semi);
    }
  } else {
    TUK = Sema::TUK_Reference;
  }

  // If this is an elaborated type specifier, and we delayed
  // diagnostics before, just merge them into the current pool.
  if (TUK == Sema::TUK_Reference && shouldDelayDiagsInTag) {
    diagsFromTag.redelay();
  }

  MultiTemplateParamsArg TParams;
  if (TemplateInfo.Kind != ParsedTemplateInfo::NonTemplate &&
      TUK != Sema::TUK_Reference) {
    if (!getLangOpts().CPlusPlus11 || !SS.isSet()) {
      // Skip the rest of this declarator, up until the comma or semicolon.
      Diag(Tok, diag::err_enum_template);
      SkipUntil(tok::comma, StopAtSemi);
      return;
    }

    if (TemplateInfo.Kind == ParsedTemplateInfo::ExplicitInstantiation) {
      // Enumerations can't be explicitly instantiated.
      DS.SetTypeSpecError();
      Diag(StartLoc, diag::err_explicit_instantiation_enum);
      return;
    }

    assert(TemplateInfo.TemplateParams && "no template parameters");
    TParams = MultiTemplateParamsArg(TemplateInfo.TemplateParams->data(),
                                     TemplateInfo.TemplateParams->size());
  }

  if (TUK == Sema::TUK_Reference)
    ProhibitAttributes(attrs);

  if (!Name && TUK != Sema::TUK_Definition) {
    Diag(Tok, diag::err_enumerator_unnamed_no_def);

    // Skip the rest of this declarator, up until the comma or semicolon.
    SkipUntil(tok::comma, StopAtSemi);
    return;
  }

  handleDeclspecAlignBeforeClassKey(attrs, DS, TUK);

  Sema::SkipBodyInfo SkipBody;
  if (!Name && TUK == Sema::TUK_Definition && Tok.is(tok::l_brace) &&
      NextToken().is(tok::identifier))
    SkipBody = Actions.shouldSkipAnonEnumBody(getCurScope(),
                                              NextToken().getIdentifierInfo(),
                                              NextToken().getLocation());

  bool Owned = false;
  bool IsDependent = false;
  const char *PrevSpec = nullptr;
  unsigned DiagID;
  Decl *TagDecl = Actions.ActOnTag(getCurScope(), DeclSpec::TST_enum, TUK,
                                   StartLoc, SS, Name, NameLoc, attrs.getList(),
                                   AS, DS.getModulePrivateSpecLoc(), TParams,
                                   Owned, IsDependent, ScopedEnumKWLoc,
                                   IsScopedUsingClassTag, BaseType,
                                   DSC == DSC_type_specifier, &SkipBody);

  if (SkipBody.ShouldSkip) {
    assert(TUK == Sema::TUK_Definition && "can only skip a definition");

    BalancedDelimiterTracker T(*this, tok::l_brace);
    T.consumeOpen();
    T.skipToEnd();

    if (DS.SetTypeSpecType(DeclSpec::TST_enum, StartLoc,
                           NameLoc.isValid() ? NameLoc : StartLoc,
                           PrevSpec, DiagID, TagDecl, Owned,
                           Actions.getASTContext().getPrintingPolicy()))
      Diag(StartLoc, DiagID) << PrevSpec;
    return;
  }

  if (IsDependent) {
    // This enum has a dependent nested-name-specifier. Handle it as a
    // dependent tag.
    if (!Name) {
      DS.SetTypeSpecError();
      Diag(Tok, diag::err_expected_type_name_after_typename);
      return;
    }

    TypeResult Type = Actions.ActOnDependentTag(
        getCurScope(), DeclSpec::TST_enum, TUK, SS, Name, StartLoc, NameLoc);
    if (Type.isInvalid()) {
      DS.SetTypeSpecError();
      return;
    }

    if (DS.SetTypeSpecType(DeclSpec::TST_typename, StartLoc,
                           NameLoc.isValid() ? NameLoc : StartLoc,
                           PrevSpec, DiagID, Type.get(),
                           Actions.getASTContext().getPrintingPolicy()))
      Diag(StartLoc, DiagID) << PrevSpec;

    return;
  }

  if (!TagDecl) {
    // The action failed to produce an enumeration tag. If this is a
    // definition, consume the entire definition.
    if (Tok.is(tok::l_brace) && TUK != Sema::TUK_Reference) {
      ConsumeBrace();
      SkipUntil(tok::r_brace, StopAtSemi);
    }

    DS.SetTypeSpecError();
    return;
  }

  if (Tok.is(tok::l_brace) && TUK != Sema::TUK_Reference)
    ParseEnumBody(StartLoc, TagDecl);

  if (DS.SetTypeSpecType(DeclSpec::TST_enum, StartLoc,
                         NameLoc.isValid() ? NameLoc : StartLoc,
                         PrevSpec, DiagID, TagDecl, Owned,
                         Actions.getASTContext().getPrintingPolicy()))
    Diag(StartLoc, DiagID) << PrevSpec;
}

/// ParseEnumBody - Parse a {} enclosed enumerator-list.
///       enumerator-list:
///         enumerator
///         enumerator-list ',' enumerator
///       enumerator:
///         enumeration-constant attributes[opt]
///         enumeration-constant attributes[opt] '=' constant-expression
///       enumeration-constant:
///         identifier
///
void Parser::ParseEnumBody(SourceLocation StartLoc, Decl *EnumDecl) {
  // Enter the scope of the enum body and start the definition.
  ParseScope EnumScope(this, Scope::DeclScope | Scope::EnumScope);
  Actions.ActOnTagStartDefinition(getCurScope(), EnumDecl);

  BalancedDelimiterTracker T(*this, tok::l_brace);
  T.consumeOpen();

  // C does not allow an empty enumerator-list, C++ does [dcl.enum].
  if (Tok.is(tok::r_brace) && !getLangOpts().CPlusPlus)
#if INTEL_CUSTOMIZATION
  {
    // CQ#364426 - emit a warning in IntelCompat mode
    if (getLangOpts().IntelCompat)
      Diag(Tok, diag::warn_empty_enum);
    else
#endif  // INTEL_CUSTOMIZATION
      Diag(Tok, diag::error_empty_enum);
#if INTEL_CUSTOMIZATION
  }
#endif // INTEL_CUSTOMIZATION

  SmallVector<Decl *, 32> EnumConstantDecls;
  SmallVector<SuppressAccessChecks, 32> EnumAvailabilityDiags;

  Decl *LastEnumConstDecl = nullptr;

  // Parse the enumerator-list.
  while (Tok.isNot(tok::r_brace)) {
    // Parse enumerator. If failed, try skipping till the start of the next
    // enumerator definition.
    if (Tok.isNot(tok::identifier)) {
      Diag(Tok.getLocation(), diag::err_expected) << tok::identifier;
      if (SkipUntil(tok::comma, tok::r_brace, StopBeforeMatch) &&
          TryConsumeToken(tok::comma))
        continue;
      break;
    }
    IdentifierInfo *Ident = Tok.getIdentifierInfo();
    SourceLocation IdentLoc = ConsumeToken();

    // If attributes exist after the enumerator, parse them.
    ParsedAttributesWithRange attrs(AttrFactory);
    MaybeParseGNUAttributes(attrs);
    ProhibitAttributes(attrs); // GNU-style attributes are prohibited.
    if (getLangOpts().CPlusPlus11 && isCXX11AttributeSpecifier()) {
      if (!getLangOpts().CPlusPlus1z)
        Diag(Tok.getLocation(), diag::warn_cxx14_compat_attribute)
            << 1 /*enumerator*/;
      ParseCXX11Attributes(attrs);
    }

    SourceLocation EqualLoc;
    ExprResult AssignedVal;
    EnumAvailabilityDiags.emplace_back(*this);

    if (TryConsumeToken(tok::equal, EqualLoc)) {
      AssignedVal = ParseConstantExpression();
      if (AssignedVal.isInvalid())
        SkipUntil(tok::comma, tok::r_brace, StopBeforeMatch);
    }

    // Install the enumerator constant into EnumDecl.
    Decl *EnumConstDecl = Actions.ActOnEnumConstant(getCurScope(), EnumDecl,
                                                    LastEnumConstDecl,
                                                    IdentLoc, Ident,
                                                    attrs.getList(), EqualLoc,
                                                    AssignedVal.get());
    EnumAvailabilityDiags.back().done();

    EnumConstantDecls.push_back(EnumConstDecl);
    LastEnumConstDecl = EnumConstDecl;

    if (Tok.is(tok::identifier)) {
      // We're missing a comma between enumerators.
      SourceLocation Loc = getEndOfPreviousToken();
      Diag(Loc, diag::err_enumerator_list_missing_comma)
        << FixItHint::CreateInsertion(Loc, ", ");
      continue;
    }

    // Emumerator definition must be finished, only comma or r_brace are
    // allowed here.
    SourceLocation CommaLoc;
    if (Tok.isNot(tok::r_brace) && !TryConsumeToken(tok::comma, CommaLoc)) {
      if (EqualLoc.isValid())
        Diag(Tok.getLocation(), diag::err_expected_either) << tok::r_brace
                                                           << tok::comma;
      else
        Diag(Tok.getLocation(), diag::err_expected_end_of_enumerator);
      if (SkipUntil(tok::comma, tok::r_brace, StopBeforeMatch)) {
        if (TryConsumeToken(tok::comma, CommaLoc))
          continue;
      } else {
        break;
      }
    }

    // If comma is followed by r_brace, emit appropriate warning.
    if (Tok.is(tok::r_brace) && CommaLoc.isValid()) {
      if (!getLangOpts().C99 && !getLangOpts().CPlusPlus11)
        Diag(CommaLoc, getLangOpts().CPlusPlus ?
               diag::ext_enumerator_list_comma_cxx :
               diag::ext_enumerator_list_comma_c)
          << FixItHint::CreateRemoval(CommaLoc);
      else if (getLangOpts().CPlusPlus11)
        Diag(CommaLoc, diag::warn_cxx98_compat_enumerator_list_comma)
          << FixItHint::CreateRemoval(CommaLoc);
      break;
    }
  }

  // Eat the }.
  T.consumeClose();

  // If attributes exist after the identifier list, parse them.
  ParsedAttributes attrs(AttrFactory);
  MaybeParseGNUAttributes(attrs);

  Actions.ActOnEnumBody(StartLoc, T.getRange(),
                        EnumDecl, EnumConstantDecls,
                        getCurScope(),
                        attrs.getList());

  // Now handle enum constant availability diagnostics.
  assert(EnumConstantDecls.size() == EnumAvailabilityDiags.size());
  for (size_t i = 0, e = EnumConstantDecls.size(); i != e; ++i) {
    ParsingDeclRAIIObject PD(*this, ParsingDeclRAIIObject::NoParent);
    EnumAvailabilityDiags[i].redelay();
    PD.complete(EnumConstantDecls[i]);
  }

  EnumScope.Exit();
  Actions.ActOnTagFinishDefinition(getCurScope(), EnumDecl, T.getRange());

  // The next token must be valid after an enum definition. If not, a ';'
  // was probably forgotten.
  bool CanBeBitfield = getCurScope()->getFlags() & Scope::ClassScope;
  if (!isValidAfterTypeSpecifier(CanBeBitfield)) {
    ExpectAndConsume(tok::semi, diag::err_expected_after, "enum");
    // Push this token back into the preprocessor and change our current token
    // to ';' so that the rest of the code recovers as though there were an
    // ';' after the definition.
    PP.EnterToken(Tok);
    Tok.setKind(tok::semi);
  }
}

/// isKnownToBeTypeSpecifier - Return true if we know that the specified token
/// is definitely a type-specifier.  Return false if it isn't part of a type
/// specifier or if we're not sure.
bool Parser::isKnownToBeTypeSpecifier(const Token &Tok) const {
  switch (Tok.getKind()) {
  default: return false;
    // type-specifiers
  case tok::kw_short:
  case tok::kw_long:
  case tok::kw___int64:
  case tok::kw___int128:
  case tok::kw_signed:
  case tok::kw_unsigned:
  case tok::kw__Complex:
  case tok::kw__Imaginary:
  case tok::kw_void:
  case tok::kw_char:
  case tok::kw_wchar_t:
  case tok::kw_char16_t:
  case tok::kw_char32_t:
  case tok::kw_int:
  case tok::kw_half:
  case tok::kw_float:
  case tok::kw_double:
  case tok::kw___float128:
  case tok::kw_bool:
  case tok::kw__Bool:
  case tok::kw__Decimal32:
  case tok::kw__Decimal64:
  case tok::kw__Decimal128:
  case tok::kw___vector:
#define GENERIC_IMAGE_TYPE(ImgType, Id) case tok::kw_##ImgType##_t:
#include "clang/Basic/OpenCLImageTypes.def"

    // struct-or-union-specifier (C99) or class-specifier (C++)
  case tok::kw_class:
  case tok::kw_struct:
  case tok::kw___interface:
  case tok::kw_union:
    // enum-specifier
  case tok::kw_enum:

    // typedef-name
  case tok::annot_typename:
    return true;
  }
}

/// isTypeSpecifierQualifier - Return true if the current token could be the
/// start of a specifier-qualifier-list.
bool Parser::isTypeSpecifierQualifier() {
  switch (Tok.getKind()) {
  default: return false;

  case tok::identifier:   // foo::bar
    if (TryAltiVecVectorToken())
      return true;
    // Fall through.
  case tok::kw_typename:  // typename T::type
    // Annotate typenames and C++ scope specifiers.  If we get one, just
    // recurse to handle whatever we get.
    if (TryAnnotateTypeOrScopeToken())
      return true;
    if (Tok.is(tok::identifier))
      return false;
    return isTypeSpecifierQualifier();

  case tok::coloncolon:   // ::foo::bar
    if (NextToken().is(tok::kw_new) ||    // ::new
        NextToken().is(tok::kw_delete))   // ::delete
      return false;

    if (TryAnnotateTypeOrScopeToken())
      return true;
    return isTypeSpecifierQualifier();

    // GNU attributes support.
  case tok::kw___attribute:
    // GNU typeof support.
  case tok::kw_typeof:

    // type-specifiers
  case tok::kw_short:
  case tok::kw_long:
  case tok::kw___int64:
  case tok::kw___int128:
  case tok::kw_signed:
  case tok::kw_unsigned:
  case tok::kw__Complex:
  case tok::kw__Imaginary:
  case tok::kw_void:
  case tok::kw_char:
  case tok::kw_wchar_t:
  case tok::kw_char16_t:
  case tok::kw_char32_t:
  case tok::kw_int:
  case tok::kw_half:
  case tok::kw_float:
  case tok::kw_double:
  case tok::kw___float128:
#if INTEL_CUSTOMIZATION
  case tok::kw___regcall:
  case tok::kw__regcall:
#endif  // INTEL_CUSTOMIZATION
  case tok::kw_bool:
  case tok::kw__Bool:
  case tok::kw__Decimal32:
  case tok::kw__Decimal64:
  case tok::kw__Decimal128:
  case tok::kw___vector:
#define GENERIC_IMAGE_TYPE(ImgType, Id) case tok::kw_##ImgType##_t:
#include "clang/Basic/OpenCLImageTypes.def"

    // struct-or-union-specifier (C99) or class-specifier (C++)
  case tok::kw_class:
  case tok::kw_struct:
  case tok::kw___interface:
  case tok::kw_union:
    // enum-specifier
  case tok::kw_enum:

    // type-qualifier
  case tok::kw_const:
  case tok::kw_volatile:
  case tok::kw_restrict:

    // Debugger support.
  case tok::kw___unknown_anytype:

    // typedef-name
  case tok::annot_typename:
    return true;

    // GNU ObjC bizarre protocol extension: <proto1,proto2> with implicit 'id'.
  case tok::less:
    return getLangOpts().ObjC1;

#if INTEL_CUSTOMIZATION
    // CQ381345: OpenCL is not supported in Intel compatibility mode.
  case tok::kw___generic:
    return !getLangOpts().IntelCompat;
#endif // INTEL_CUSTOMIZATION
  case tok::kw___cdecl:
  case tok::kw___stdcall:
  case tok::kw___fastcall:
  case tok::kw___thiscall:
  case tok::kw___vectorcall:
  case tok::kw___w64:
  case tok::kw___ptr64:
  case tok::kw___ptr32:
  case tok::kw___pascal:
  case tok::kw___unaligned:

  case tok::kw__Nonnull:
  case tok::kw__Nullable:
  case tok::kw__Null_unspecified:

  case tok::kw___kindof:

  case tok::kw___private:
  case tok::kw___local:
  case tok::kw___global:
  case tok::kw___constant:
  case tok::kw___read_only:
  case tok::kw___read_write:
  case tok::kw___write_only:

    return true;

  // C11 _Atomic
  case tok::kw__Atomic:
    return true;
  }
}

/// isDeclarationSpecifier() - Return true if the current token is part of a
/// declaration specifier.
///
/// \param DisambiguatingWithExpression True to indicate that the purpose of
/// this check is to disambiguate between an expression and a declaration.
bool Parser::isDeclarationSpecifier(bool DisambiguatingWithExpression) {
  switch (Tok.getKind()) {
  default: return false;

  case tok::kw_pipe:
    return getLangOpts().OpenCL && (getLangOpts().OpenCLVersion >= 200);

  case tok::identifier:   // foo::bar
    // Unfortunate hack to support "Class.factoryMethod" notation.
    if (getLangOpts().ObjC1 && NextToken().is(tok::period))
      return false;
    if (TryAltiVecVectorToken())
      return true;
    // Fall through.
  case tok::kw_decltype: // decltype(T())::type
  case tok::kw_typename: // typename T::type
    // Annotate typenames and C++ scope specifiers.  If we get one, just
    // recurse to handle whatever we get.
    if (TryAnnotateTypeOrScopeToken())
      return true;
    if (Tok.is(tok::identifier))
      return false;

    // If we're in Objective-C and we have an Objective-C class type followed
    // by an identifier and then either ':' or ']', in a place where an
    // expression is permitted, then this is probably a class message send
    // missing the initial '['. In this case, we won't consider this to be
    // the start of a declaration.
    if (DisambiguatingWithExpression &&
        isStartOfObjCClassMessageMissingOpenBracket())
      return false;

    return isDeclarationSpecifier();

  case tok::coloncolon:   // ::foo::bar
    if (NextToken().is(tok::kw_new) ||    // ::new
        NextToken().is(tok::kw_delete))   // ::delete
      return false;

    // Annotate typenames and C++ scope specifiers.  If we get one, just
    // recurse to handle whatever we get.
    if (TryAnnotateTypeOrScopeToken())
      return true;
    return isDeclarationSpecifier();

    // storage-class-specifier
  case tok::kw_typedef:
  case tok::kw_extern:
  case tok::kw___private_extern__:
  case tok::kw_static:
  case tok::kw_auto:
  case tok::kw___auto_type:
  case tok::kw_register:
  case tok::kw___thread:
  case tok::kw_thread_local:
  case tok::kw__Thread_local:

    // Modules
  case tok::kw___module_private__:

    // Debugger support
  case tok::kw___unknown_anytype:

    // type-specifiers
  case tok::kw_short:
  case tok::kw_long:
  case tok::kw___int64:
  case tok::kw___int128:
  case tok::kw_signed:
  case tok::kw_unsigned:
  case tok::kw__Complex:
  case tok::kw__Imaginary:
  case tok::kw_void:
  case tok::kw_char:
  case tok::kw_wchar_t:
  case tok::kw_char16_t:
  case tok::kw_char32_t:

  case tok::kw_int:
  case tok::kw_half:
  case tok::kw_float:
  case tok::kw_double:
  case tok::kw___float128:
  case tok::kw_bool:
  case tok::kw__Bool:
  case tok::kw__Decimal32:
  case tok::kw__Decimal64:
  case tok::kw__Decimal128:
  case tok::kw___vector:

    // struct-or-union-specifier (C99) or class-specifier (C++)
  case tok::kw_class:
  case tok::kw_struct:
  case tok::kw_union:
  case tok::kw___interface:
    // enum-specifier
  case tok::kw_enum:

    // type-qualifier
  case tok::kw_const:
  case tok::kw_volatile:
  case tok::kw_restrict:

    // function-specifier
  case tok::kw_inline:
  case tok::kw_virtual:
  case tok::kw_explicit:
  case tok::kw__Noreturn:

    // alignment-specifier
  case tok::kw__Alignas:

    // friend keyword.
  case tok::kw_friend:

    // static_assert-declaration
  case tok::kw__Static_assert:

    // GNU typeof support.
  case tok::kw_typeof:

    // GNU attributes.
  case tok::kw___attribute:

    // C++11 decltype and constexpr.
  case tok::annot_decltype:
  case tok::kw_constexpr:

    // C++ Concepts TS - concept
  case tok::kw_concept:

    // C11 _Atomic
  case tok::kw__Atomic:
    return true;

    // GNU ObjC bizarre protocol extension: <proto1,proto2> with implicit 'id'.
  case tok::less:
    return getLangOpts().ObjC1;

    // typedef-name
  case tok::annot_typename:
    return !DisambiguatingWithExpression ||
           !isStartOfObjCClassMessageMissingOpenBracket();

#if INTEL_CUSTOMIZATION
    // CQ381345: OpenCL is not supported in Intel compatibility mode.
  case tok::kw___generic:
    return !getLangOpts().IntelCompat;
#endif // INTEL_CUSTOMIZATION
  case tok::kw___declspec:
  case tok::kw___cdecl:
  case tok::kw___stdcall:
  case tok::kw___fastcall:
  case tok::kw___regcall: // INTEL
  case tok::kw__regcall:  // INTEL
  case tok::kw___thiscall:
  case tok::kw___vectorcall:
  case tok::kw___w64:
  case tok::kw___sptr:
  case tok::kw___uptr:
  case tok::kw___ptr64:
  case tok::kw___ptr32:
  case tok::kw___forceinline:
  case tok::kw___pascal:
  case tok::kw___unaligned:

  case tok::kw__Nonnull:
  case tok::kw__Nullable:
  case tok::kw__Null_unspecified:

  case tok::kw___kindof:

  case tok::kw___private:
  case tok::kw___local:
  case tok::kw___global:
  case tok::kw___constant:
  case tok::kw___read_only:
  case tok::kw___read_write:
  case tok::kw___write_only:
#define GENERIC_IMAGE_TYPE(ImgType, Id) case tok::kw_##ImgType##_t:
#include "clang/Basic/OpenCLImageTypes.def"

    return true;
  }
}

bool Parser::isConstructorDeclarator(bool IsUnqualified) {
  TentativeParsingAction TPA(*this);

  // Parse the C++ scope specifier.
  CXXScopeSpec SS;
  if (ParseOptionalCXXScopeSpecifier(SS, nullptr,
                                     /*EnteringContext=*/true)) {
    TPA.Revert();
    return false;
  }

  // Parse the constructor name.
  if (Tok.isOneOf(tok::identifier, tok::annot_template_id)) {
    // We already know that we have a constructor name; just consume
    // the token.
    ConsumeToken();
  } else {
    TPA.Revert();
    return false;
  }

  // Current class name must be followed by a left parenthesis.
  if (Tok.isNot(tok::l_paren)) {
    TPA.Revert();
    return false;
  }
  ConsumeParen();

  // A right parenthesis, or ellipsis followed by a right parenthesis signals
  // that we have a constructor.
  if (Tok.is(tok::r_paren) ||
      (Tok.is(tok::ellipsis) && NextToken().is(tok::r_paren))) {
    TPA.Revert();
    return true;
  }

  // A C++11 attribute here signals that we have a constructor, and is an
  // attribute on the first constructor parameter.
  if (getLangOpts().CPlusPlus11 &&
      isCXX11AttributeSpecifier(/*Disambiguate*/ false,
                                /*OuterMightBeMessageSend*/ true)) {
    TPA.Revert();
    return true;
  }

  // If we need to, enter the specified scope.
  DeclaratorScopeObj DeclScopeObj(*this, SS);
  if (SS.isSet() && Actions.ShouldEnterDeclaratorScope(getCurScope(), SS))
    DeclScopeObj.EnterDeclaratorScope();

  // Optionally skip Microsoft attributes.
  ParsedAttributes Attrs(AttrFactory);
  MaybeParseMicrosoftAttributes(Attrs);

  // Check whether the next token(s) are part of a declaration
  // specifier, in which case we have the start of a parameter and,
  // therefore, we know that this is a constructor.
  bool IsConstructor = false;
  if (isDeclarationSpecifier())
    IsConstructor = true;
  else if (Tok.is(tok::identifier) ||
           (Tok.is(tok::annot_cxxscope) && NextToken().is(tok::identifier))) {
    // We've seen "C ( X" or "C ( X::Y", but "X" / "X::Y" is not a type.
    // This might be a parenthesized member name, but is more likely to
    // be a constructor declaration with an invalid argument type. Keep
    // looking.
    if (Tok.is(tok::annot_cxxscope))
      ConsumeToken();
    ConsumeToken();

    // If this is not a constructor, we must be parsing a declarator,
    // which must have one of the following syntactic forms (see the
    // grammar extract at the start of ParseDirectDeclarator):
    switch (Tok.getKind()) {
    case tok::l_paren:
      // C(X   (   int));
    case tok::l_square:
      // C(X   [   5]);
      // C(X   [   [attribute]]);
    case tok::coloncolon:
      // C(X   ::   Y);
      // C(X   ::   *p);
      // Assume this isn't a constructor, rather than assuming it's a
      // constructor with an unnamed parameter of an ill-formed type.
      break;

    case tok::r_paren:
      // C(X   )
      if (NextToken().is(tok::colon) || NextToken().is(tok::kw_try)) {
        // Assume these were meant to be constructors:
        //   C(X)   :    (the name of a bit-field cannot be parenthesized).
        //   C(X)   try  (this is otherwise ill-formed).
        IsConstructor = true;
      }
      if (NextToken().is(tok::semi) || NextToken().is(tok::l_brace)) {
        // If we have a constructor name within the class definition,
        // assume these were meant to be constructors:
        //   C(X)   {
        //   C(X)   ;
        // ... because otherwise we would be declaring a non-static data
        // member that is ill-formed because it's of the same type as its
        // surrounding class.
        //
        // FIXME: We can actually do this whether or not the name is qualified,
        // because if it is qualified in this context it must be being used as
        // a constructor name. However, we do not implement that rule correctly
        // currently, so we're somewhat conservative here.
        IsConstructor = IsUnqualified;
      }
      break;

    default:
      IsConstructor = true;
      break;
    }
  }

  TPA.Revert();
  return IsConstructor;
}

/// ParseTypeQualifierListOpt
///          type-qualifier-list: [C99 6.7.5]
///            type-qualifier
/// [vendor]   attributes
///              [ only if AttrReqs & AR_VendorAttributesParsed ]
///            type-qualifier-list type-qualifier
/// [vendor]   type-qualifier-list attributes
///              [ only if AttrReqs & AR_VendorAttributesParsed ]
/// [C++0x]    attribute-specifier[opt] is allowed before cv-qualifier-seq
///              [ only if AttReqs & AR_CXX11AttributesParsed ]
/// Note: vendor can be GNU, MS, etc and can be explicitly controlled via
/// AttrRequirements bitmask values.
void Parser::ParseTypeQualifierListOpt(DeclSpec &DS, unsigned AttrReqs,
                                       bool AtomicAllowed,
                                       bool IdentifierRequired) {
  if (getLangOpts().CPlusPlus11 && (AttrReqs & AR_CXX11AttributesParsed) &&
      isCXX11AttributeSpecifier()) {
    ParsedAttributesWithRange attrs(AttrFactory);
    ParseCXX11Attributes(attrs);
    DS.takeAttributesFrom(attrs);
  }

  SourceLocation EndLoc;

  while (1) {
    bool isInvalid = false;
    const char *PrevSpec = nullptr;
    unsigned DiagID = 0;
    SourceLocation Loc = Tok.getLocation();

    switch (Tok.getKind()) {
    case tok::code_completion:
      Actions.CodeCompleteTypeQualifiers(DS);
      return cutOffParsing();

    case tok::kw_const:
      isInvalid = DS.SetTypeQual(DeclSpec::TQ_const   , Loc, PrevSpec, DiagID,
                                 getLangOpts());
      break;
    case tok::kw_volatile:
      isInvalid = DS.SetTypeQual(DeclSpec::TQ_volatile, Loc, PrevSpec, DiagID,
                                 getLangOpts());
      break;
    case tok::kw_restrict:
      isInvalid = DS.SetTypeQual(DeclSpec::TQ_restrict, Loc, PrevSpec, DiagID,
                                 getLangOpts());
      break;
    case tok::kw__Atomic:
      if (!AtomicAllowed)
        goto DoneWithTypeQuals;
      isInvalid = DS.SetTypeQual(DeclSpec::TQ_atomic, Loc, PrevSpec, DiagID,
                                 getLangOpts());
      break;

    // OpenCL qualifiers:
#if INTEL_CUSTOMIZATION
    case tok::kw___generic:
      // CQ381345: OpenCL is not supported in Intel compatibility mode.
      assert (!getLangOpts().IntelCompat &&
              "OpenCL is not supported in Intel compatibility mode.");
#endif // INTEL_CUSTOMIZATION 
    case tok::kw___private:
    case tok::kw___global:
    case tok::kw___local:
    case tok::kw___constant:
    case tok::kw___read_only:
    case tok::kw___write_only:
    case tok::kw___read_write:
      ParseOpenCLQualifiers(DS.getAttributes());
      break;

    case tok::kw___unaligned:
      isInvalid = DS.SetTypeQual(DeclSpec::TQ_unaligned, Loc, PrevSpec, DiagID,
                                 getLangOpts());
      break;
    case tok::kw___uptr:
      // GNU libc headers in C mode use '__uptr' as an identifer which conflicts
      // with the MS modifier keyword.
      if ((AttrReqs & AR_DeclspecAttributesParsed) && !getLangOpts().CPlusPlus &&
          IdentifierRequired && DS.isEmpty() && NextToken().is(tok::semi)) {
        if (TryKeywordIdentFallback(false))
          continue;
      }
    case tok::kw___sptr:
    case tok::kw___w64:
    case tok::kw___ptr64:
    case tok::kw___ptr32:
    case tok::kw___cdecl:
    case tok::kw___stdcall:
    case tok::kw___fastcall:
    case tok::kw___regcall: // INTEL
    case tok::kw__regcall:  // INTEL
    case tok::kw___thiscall:
    case tok::kw___vectorcall:
      if (AttrReqs & AR_DeclspecAttributesParsed) {
        ParseMicrosoftTypeAttributes(DS.getAttributes());
        continue;
      }
#if INTEL_CUSTOMIZATION
      // CQ367651: allow '__unalinged' (MS Extention) on Linux as well
      if (getLangOpts().IntelCompat && (Tok.getKind() == tok::kw___unaligned)) {
        ParseMicrosoftTypeAttributes(DS.getAttributes());
        continue;
      }
#endif // INTEL_CUSTOMIZATION
      goto DoneWithTypeQuals;
    case tok::kw___pascal:
      if (AttrReqs & AR_VendorAttributesParsed) {
        ParseBorlandTypeAttributes(DS.getAttributes());
        continue;
      }
      goto DoneWithTypeQuals;

    // Nullability type specifiers.
    case tok::kw__Nonnull:
    case tok::kw__Nullable:
    case tok::kw__Null_unspecified:
      ParseNullabilityTypeSpecifiers(DS.getAttributes());
      continue;

    // Objective-C 'kindof' types.
    case tok::kw___kindof:
      DS.getAttributes().addNew(Tok.getIdentifierInfo(), Loc, nullptr, Loc,
                                nullptr, 0, AttributeList::AS_Keyword);
      (void)ConsumeToken();
      continue;

    case tok::kw___attribute:
      if (AttrReqs & AR_GNUAttributesParsedAndRejected)
#if INTEL_CUSTOMIZATION
      // This brace is necessary to suppress a warning suggesting brace
      // insertion to avoid ambiguouse 'else'.
      {
#endif // INTEL_CUSTOMIZATION
        // When GNU attributes are expressly forbidden, diagnose their usage.
#if INTEL_CUSTOMIZATION
        // CQ#370092 - warn_attributes_not_allowed is used in IntelCompat mode
        if (getLangOpts().IntelCompat)
          Diag(Tok, diag::warn_attributes_not_allowed);
        else
#endif // INTEL_CUSTOMIZATION
        Diag(Tok, diag::err_attributes_not_allowed);
#if INTEL_CUSTOMIZATION
      }
#endif // INTEL_CUSTOMIZATION

      // Parse the attributes even if they are rejected to ensure that error
      // recovery is graceful.
      if (AttrReqs & AR_GNUAttributesParsed ||
          AttrReqs & AR_GNUAttributesParsedAndRejected) {
        ParseGNUAttributes(DS.getAttributes());
        continue; // do *not* consume the next token!
      }
      // otherwise, FALL THROUGH!
    default:
      DoneWithTypeQuals:
      // If this is not a type-qualifier token, we're done reading type
      // qualifiers.  First verify that DeclSpec's are consistent.
      DS.Finish(Actions, Actions.getASTContext().getPrintingPolicy());
      if (EndLoc.isValid())
        DS.SetRangeEnd(EndLoc);
      return;
    }

    // If the specifier combination wasn't legal, issue a diagnostic.
    if (isInvalid) {
      assert(PrevSpec && "Method did not return previous specifier!");
      Diag(Tok, DiagID) << PrevSpec;
    }
    EndLoc = ConsumeToken();
  }
}

/// ParseDeclarator - Parse and verify a newly-initialized declarator.
///
void Parser::ParseDeclarator(Declarator &D) {
  /// This implements the 'declarator' production in the C grammar, then checks
  /// for well-formedness and issues diagnostics.
  ParseDeclaratorInternal(D, &Parser::ParseDirectDeclarator);
}

static bool isPtrOperatorToken(tok::TokenKind Kind, const LangOptions &Lang,
                               unsigned TheContext) {
  if (Kind == tok::star || Kind == tok::caret)
    return true;

  if ((Kind == tok::kw_pipe) && Lang.OpenCL && (Lang.OpenCLVersion >= 200))
    return true;

  if (!Lang.CPlusPlus)
    return false;

  if (Kind == tok::amp)
    return true;

  // We parse rvalue refs in C++03, because otherwise the errors are scary.
  // But we must not parse them in conversion-type-ids and new-type-ids, since
  // those can be legitimately followed by a && operator.
  // (The same thing can in theory happen after a trailing-return-type, but
  // since those are a C++11 feature, there is no rejects-valid issue there.)
  if (Kind == tok::ampamp)
    return Lang.CPlusPlus11 || (TheContext != Declarator::ConversionIdContext &&
                                TheContext != Declarator::CXXNewContext);

  return false;
}

// Indicates whether the given declarator is a pipe declarator.
static bool isPipeDeclerator(const Declarator &D) {
  const unsigned NumTypes = D.getNumTypeObjects();

  for (unsigned Idx = 0; Idx != NumTypes; ++Idx)
    if (DeclaratorChunk::Pipe == D.getTypeObject(Idx).Kind)
      return true;

  return false;
}

/// ParseDeclaratorInternal - Parse a C or C++ declarator. The direct-declarator
/// is parsed by the function passed to it. Pass null, and the direct-declarator
/// isn't parsed at all, making this function effectively parse the C++
/// ptr-operator production.
///
/// If the grammar of this construct is extended, matching changes must also be
/// made to TryParseDeclarator and MightBeDeclarator, and possibly to
/// isConstructorDeclarator.
///
///       declarator: [C99 6.7.5] [C++ 8p4, dcl.decl]
/// [C]     pointer[opt] direct-declarator
/// [C++]   direct-declarator
/// [C++]   ptr-operator declarator
///
///       pointer: [C99 6.7.5]
///         '*' type-qualifier-list[opt]
///         '*' type-qualifier-list[opt] pointer
///
///       ptr-operator:
///         '*' cv-qualifier-seq[opt]
///         '&'
/// [C++0x] '&&'
/// [GNU]   '&' restrict[opt] attributes[opt]
/// [GNU?]  '&&' restrict[opt] attributes[opt]
///         '::'[opt] nested-name-specifier '*' cv-qualifier-seq[opt]
void Parser::ParseDeclaratorInternal(Declarator &D,
                                     DirectDeclParseFunction DirectDeclParser) {
  if (Diags.hasAllExtensionsSilenced())
    D.setExtension();

  // C++ member pointers start with a '::' or a nested-name.
  // Member pointers get special handling, since there's no place for the
  // scope spec in the generic path below.
  if (getLangOpts().CPlusPlus &&
      (Tok.is(tok::coloncolon) || Tok.is(tok::kw_decltype) ||
       (Tok.is(tok::identifier) &&
        (NextToken().is(tok::coloncolon) || NextToken().is(tok::less))) ||
       Tok.is(tok::annot_cxxscope))) {
    bool EnteringContext = D.getContext() == Declarator::FileContext ||
                           D.getContext() == Declarator::MemberContext;
    CXXScopeSpec SS;
    ParseOptionalCXXScopeSpecifier(SS, nullptr, EnteringContext);

    if (SS.isNotEmpty()) {
      if (Tok.isNot(tok::star)) {
        // The scope spec really belongs to the direct-declarator.
        if (D.mayHaveIdentifier())
          D.getCXXScopeSpec() = SS;
        else
          AnnotateScopeToken(SS, true);

        if (DirectDeclParser)
          (this->*DirectDeclParser)(D);
        return;
      }

      SourceLocation Loc = ConsumeToken();
      D.SetRangeEnd(Loc);
      DeclSpec DS(AttrFactory);
      ParseTypeQualifierListOpt(DS);
      D.ExtendWithDeclSpec(DS);

      // Recurse to parse whatever is left.
      ParseDeclaratorInternal(D, DirectDeclParser);

      // Sema will have to catch (syntactically invalid) pointers into global
      // scope. It has to catch pointers into namespace scope anyway.
      D.AddTypeInfo(DeclaratorChunk::getMemberPointer(SS,DS.getTypeQualifiers(),
                                                      DS.getLocEnd()),
                    DS.getAttributes(),
                    /* Don't replace range end. */SourceLocation());
      return;
    }
  }

  tok::TokenKind Kind = Tok.getKind();

  if (D.getDeclSpec().isTypeSpecPipe() && !isPipeDeclerator(D)) {
    DeclSpec DS(AttrFactory);
    ParseTypeQualifierListOpt(DS);

    D.AddTypeInfo(
        DeclaratorChunk::getPipe(DS.getTypeQualifiers(), DS.getPipeLoc()),
        DS.getAttributes(), SourceLocation());
  }

  // Not a pointer, C++ reference, or block.
  if (!isPtrOperatorToken(Kind, getLangOpts(), D.getContext())) {
    if (DirectDeclParser)
      (this->*DirectDeclParser)(D);
    return;
  }

  // Otherwise, '*' -> pointer, '^' -> block, '&' -> lvalue reference,
  // '&&' -> rvalue reference
  SourceLocation Loc = ConsumeToken();  // Eat the *, ^, & or &&.
  D.SetRangeEnd(Loc);

  if (Kind == tok::star || Kind == tok::caret) {
    // Is a pointer.
    DeclSpec DS(AttrFactory);

    // GNU attributes are not allowed here in a new-type-id, but Declspec and
    // C++11 attributes are allowed.
    unsigned Reqs = AR_CXX11AttributesParsed | AR_DeclspecAttributesParsed |
                            ((D.getContext() != Declarator::CXXNewContext)
                                 ? AR_GNUAttributesParsed
                                 : AR_GNUAttributesParsedAndRejected);
    ParseTypeQualifierListOpt(DS, Reqs, true, !D.mayOmitIdentifier());
    D.ExtendWithDeclSpec(DS);

    // Recursively parse the declarator.
    ParseDeclaratorInternal(D, DirectDeclParser);
    if (Kind == tok::star)
      // Remember that we parsed a pointer type, and remember the type-quals.
      D.AddTypeInfo(DeclaratorChunk::getPointer(DS.getTypeQualifiers(), Loc,
                                                DS.getConstSpecLoc(),
                                                DS.getVolatileSpecLoc(),
                                                DS.getRestrictSpecLoc(),
                                                DS.getAtomicSpecLoc(),
                                                DS.getUnalignedSpecLoc()),
                    DS.getAttributes(),
                    SourceLocation());
    else
      // Remember that we parsed a Block type, and remember the type-quals.
      D.AddTypeInfo(DeclaratorChunk::getBlockPointer(DS.getTypeQualifiers(),
                                                     Loc),
                    DS.getAttributes(),
                    SourceLocation());
  } else {
    // Is a reference
    DeclSpec DS(AttrFactory);

    // Complain about rvalue references in C++03, but then go on and build
    // the declarator.
    if (Kind == tok::ampamp)
      Diag(Loc, getLangOpts().CPlusPlus11 ?
           diag::warn_cxx98_compat_rvalue_reference :
           diag::ext_rvalue_reference);

    // GNU-style and C++11 attributes are allowed here, as is restrict.
    ParseTypeQualifierListOpt(DS);
    D.ExtendWithDeclSpec(DS);

    // C++ 8.3.2p1: cv-qualified references are ill-formed except when the
    // cv-qualifiers are introduced through the use of a typedef or of a
    // template type argument, in which case the cv-qualifiers are ignored.
    if (DS.getTypeQualifiers() != DeclSpec::TQ_unspecified) {
      if (DS.getTypeQualifiers() & DeclSpec::TQ_const)
        Diag(DS.getConstSpecLoc(),
             diag::err_invalid_reference_qualifier_application) << "const";
      if (DS.getTypeQualifiers() & DeclSpec::TQ_volatile)
        Diag(DS.getVolatileSpecLoc(),
             diag::err_invalid_reference_qualifier_application) << "volatile";
      // 'restrict' is permitted as an extension.
      if (DS.getTypeQualifiers() & DeclSpec::TQ_atomic)
        Diag(DS.getAtomicSpecLoc(),
             diag::err_invalid_reference_qualifier_application) << "_Atomic";
    }

    // Recursively parse the declarator.
    ParseDeclaratorInternal(D, DirectDeclParser);

    if (D.getNumTypeObjects() > 0) {
      // C++ [dcl.ref]p4: There shall be no references to references.
      DeclaratorChunk& InnerChunk = D.getTypeObject(D.getNumTypeObjects() - 1);
      if (InnerChunk.Kind == DeclaratorChunk::Reference) {
        if (const IdentifierInfo *II = D.getIdentifier())
          Diag(InnerChunk.Loc, diag::err_illegal_decl_reference_to_reference)
           << II;
        else
          Diag(InnerChunk.Loc, diag::err_illegal_decl_reference_to_reference)
            << "type name";

        // Once we've complained about the reference-to-reference, we
        // can go ahead and build the (technically ill-formed)
        // declarator: reference collapsing will take care of it.
      }
    }

    // Remember that we parsed a reference type.
    D.AddTypeInfo(DeclaratorChunk::getReference(DS.getTypeQualifiers(), Loc,
                                                Kind == tok::amp),
                  DS.getAttributes(),
                  SourceLocation());
  }
}

// When correcting from misplaced brackets before the identifier, the location
// is saved inside the declarator so that other diagnostic messages can use
// them.  This extracts and returns that location, or returns the provided
// location if a stored location does not exist.
static SourceLocation getMissingDeclaratorIdLoc(Declarator &D,
                                                SourceLocation Loc) {
  if (D.getName().StartLocation.isInvalid() &&
      D.getName().EndLocation.isValid())
    return D.getName().EndLocation;

  return Loc;
}

/// ParseDirectDeclarator
///       direct-declarator: [C99 6.7.5]
/// [C99]   identifier
///         '(' declarator ')'
/// [GNU]   '(' attributes declarator ')'
/// [C90]   direct-declarator '[' constant-expression[opt] ']'
/// [C99]   direct-declarator '[' type-qual-list[opt] assignment-expr[opt] ']'
/// [C99]   direct-declarator '[' 'static' type-qual-list[opt] assign-expr ']'
/// [C99]   direct-declarator '[' type-qual-list 'static' assignment-expr ']'
/// [C99]   direct-declarator '[' type-qual-list[opt] '*' ']'
/// [C++11] direct-declarator '[' constant-expression[opt] ']'
///                    attribute-specifier-seq[opt]
///         direct-declarator '(' parameter-type-list ')'
///         direct-declarator '(' identifier-list[opt] ')'
/// [GNU]   direct-declarator '(' parameter-forward-declarations
///                    parameter-type-list[opt] ')'
/// [C++]   direct-declarator '(' parameter-declaration-clause ')'
///                    cv-qualifier-seq[opt] exception-specification[opt]
/// [C++11] direct-declarator '(' parameter-declaration-clause ')'
///                    attribute-specifier-seq[opt] cv-qualifier-seq[opt]
///                    ref-qualifier[opt] exception-specification[opt]
/// [C++]   declarator-id
/// [C++11] declarator-id attribute-specifier-seq[opt]
///
///       declarator-id: [C++ 8]
///         '...'[opt] id-expression
///         '::'[opt] nested-name-specifier[opt] type-name
///
///       id-expression: [C++ 5.1]
///         unqualified-id
///         qualified-id
///
///       unqualified-id: [C++ 5.1]
///         identifier
///         operator-function-id
///         conversion-function-id
///          '~' class-name
///         template-id
///
/// C++17 adds the following, which we also handle here:
///
///       simple-declaration:
///         <decl-spec> '[' identifier-list ']' brace-or-equal-initializer ';'
///
/// Note, any additional constructs added here may need corresponding changes
/// in isConstructorDeclarator.
void Parser::ParseDirectDeclarator(Declarator &D) {
  DeclaratorScopeObj DeclScopeObj(*this, D.getCXXScopeSpec());

  if (getLangOpts().CPlusPlus && D.mayHaveIdentifier()) {
    // This might be a C++17 structured binding.
    if (Tok.is(tok::l_square) && !D.mayOmitIdentifier() &&
        D.getCXXScopeSpec().isEmpty())
      return ParseDecompositionDeclarator(D);

    // Don't parse FOO:BAR as if it were a typo for FOO::BAR inside a class, in
    // this context it is a bitfield. Also in range-based for statement colon
    // may delimit for-range-declaration.
    ColonProtectionRAIIObject X(*this,
                                D.getContext() == Declarator::MemberContext ||
                                    (D.getContext() == Declarator::ForContext &&
                                     getLangOpts().CPlusPlus11));

    // ParseDeclaratorInternal might already have parsed the scope.
    if (D.getCXXScopeSpec().isEmpty()) {
      bool EnteringContext = D.getContext() == Declarator::FileContext ||
                             D.getContext() == Declarator::MemberContext;
      ParseOptionalCXXScopeSpecifier(D.getCXXScopeSpec(), nullptr,
                                     EnteringContext);
    }

    if (D.getCXXScopeSpec().isValid()) {
      if (Actions.ShouldEnterDeclaratorScope(getCurScope(),
                                             D.getCXXScopeSpec()))
        // Change the declaration context for name lookup, until this function
        // is exited (and the declarator has been parsed).
        DeclScopeObj.EnterDeclaratorScope();
    }

    // C++0x [dcl.fct]p14:
    //   There is a syntactic ambiguity when an ellipsis occurs at the end of a
    //   parameter-declaration-clause without a preceding comma. In this case,
    //   the ellipsis is parsed as part of the abstract-declarator if the type
    //   of the parameter either names a template parameter pack that has not
    //   been expanded or contains auto; otherwise, it is parsed as part of the
    //   parameter-declaration-clause.
    if (Tok.is(tok::ellipsis) && D.getCXXScopeSpec().isEmpty() &&
        !((D.getContext() == Declarator::PrototypeContext ||
           D.getContext() == Declarator::LambdaExprParameterContext ||
           D.getContext() == Declarator::BlockLiteralContext) &&
          NextToken().is(tok::r_paren) &&
          !D.hasGroupingParens() &&
          !Actions.containsUnexpandedParameterPacks(D) &&
          D.getDeclSpec().getTypeSpecType() != TST_auto)) {
      SourceLocation EllipsisLoc = ConsumeToken();
      if (isPtrOperatorToken(Tok.getKind(), getLangOpts(), D.getContext())) {
        // The ellipsis was put in the wrong place. Recover, and explain to
        // the user what they should have done.
        ParseDeclarator(D);
        if (EllipsisLoc.isValid())
          DiagnoseMisplacedEllipsisInDeclarator(EllipsisLoc, D);
        return;
      } else
        D.setEllipsisLoc(EllipsisLoc);

      // The ellipsis can't be followed by a parenthesized declarator. We
      // check for that in ParseParenDeclarator, after we have disambiguated
      // the l_paren token.
    }

    if (Tok.isOneOf(tok::identifier, tok::kw_operator, tok::annot_template_id,
                    tok::tilde)) {
      // We found something that indicates the start of an unqualified-id.
      // Parse that unqualified-id.
      bool AllowConstructorName;
      if (D.getDeclSpec().hasTypeSpecifier())
        AllowConstructorName = false;
      else if (D.getCXXScopeSpec().isSet())
        AllowConstructorName =
          (D.getContext() == Declarator::FileContext ||
           D.getContext() == Declarator::MemberContext);
      else
        AllowConstructorName = (D.getContext() == Declarator::MemberContext);

      SourceLocation TemplateKWLoc;
      bool HadScope = D.getCXXScopeSpec().isValid();
      if (ParseUnqualifiedId(D.getCXXScopeSpec(),
                             /*EnteringContext=*/true,
                             /*AllowDestructorName=*/true, AllowConstructorName,
                             nullptr, TemplateKWLoc, D.getName()) ||
          // Once we're past the identifier, if the scope was bad, mark the
          // whole declarator bad.
          D.getCXXScopeSpec().isInvalid()) {
        D.SetIdentifier(nullptr, Tok.getLocation());
        D.setInvalidType(true);
      } else {
        // ParseUnqualifiedId might have parsed a scope specifier during error
        // recovery. If it did so, enter that scope.
        if (!HadScope && D.getCXXScopeSpec().isValid() &&
            Actions.ShouldEnterDeclaratorScope(getCurScope(),
                                               D.getCXXScopeSpec()))
          DeclScopeObj.EnterDeclaratorScope();

        // Parsed the unqualified-id; update range information and move along.
        if (D.getSourceRange().getBegin().isInvalid())
          D.SetRangeBegin(D.getName().getSourceRange().getBegin());
        D.SetRangeEnd(D.getName().getSourceRange().getEnd());
      }
      goto PastIdentifier;
    }

    if (D.getCXXScopeSpec().isNotEmpty()) {
      // We have a scope specifier but no following unqualified-id.
      Diag(PP.getLocForEndOfToken(D.getCXXScopeSpec().getEndLoc()),
           diag::err_expected_unqualified_id)
          << /*C++*/1;
      D.SetIdentifier(nullptr, Tok.getLocation());
      goto PastIdentifier;
    }
  } else if (Tok.is(tok::identifier) && D.mayHaveIdentifier()) {
    assert(!getLangOpts().CPlusPlus &&
           "There's a C++-specific check for tok::identifier above");
    assert(Tok.getIdentifierInfo() && "Not an identifier?");
    D.SetIdentifier(Tok.getIdentifierInfo(), Tok.getLocation());
    D.SetRangeEnd(Tok.getLocation());
    ConsumeToken();
    goto PastIdentifier;
  } else if (Tok.is(tok::identifier) && D.diagnoseIdentifier()) {
    // A virt-specifier isn't treated as an identifier if it appears after a
    // trailing-return-type.
    if (D.getContext() != Declarator::TrailingReturnContext ||
        !isCXX11VirtSpecifier(Tok)) {
      Diag(Tok.getLocation(), diag::err_unexpected_unqualified_id)
        << FixItHint::CreateRemoval(Tok.getLocation());
      D.SetIdentifier(nullptr, Tok.getLocation());
      ConsumeToken();
      goto PastIdentifier;
    }
  }

  if (Tok.is(tok::l_paren)) {
    // direct-declarator: '(' declarator ')'
    // direct-declarator: '(' attributes declarator ')'
    // Example: 'char (*X)'   or 'int (*XX)(void)'
    ParseParenDeclarator(D);

    // If the declarator was parenthesized, we entered the declarator
    // scope when parsing the parenthesized declarator, then exited
    // the scope already. Re-enter the scope, if we need to.
    if (D.getCXXScopeSpec().isSet()) {
      // If there was an error parsing parenthesized declarator, declarator
      // scope may have been entered before. Don't do it again.
      if (!D.isInvalidType() &&
          Actions.ShouldEnterDeclaratorScope(getCurScope(),
                                             D.getCXXScopeSpec()))
        // Change the declaration context for name lookup, until this function
        // is exited (and the declarator has been parsed).
        DeclScopeObj.EnterDeclaratorScope();
    }
  } else if (D.mayOmitIdentifier()) {
    // This could be something simple like "int" (in which case the declarator
    // portion is empty), if an abstract-declarator is allowed.
    D.SetIdentifier(nullptr, Tok.getLocation());

    // The grammar for abstract-pack-declarator does not allow grouping parens.
    // FIXME: Revisit this once core issue 1488 is resolved.
    if (D.hasEllipsis() && D.hasGroupingParens())
      Diag(PP.getLocForEndOfToken(D.getEllipsisLoc()),
           diag::ext_abstract_pack_declarator_parens);
  } else {
    if (Tok.getKind() == tok::annot_pragma_parser_crash)
      LLVM_BUILTIN_TRAP;
    if (Tok.is(tok::l_square))
      return ParseMisplacedBracketDeclarator(D);
    if (D.getContext() == Declarator::MemberContext) {
      Diag(getMissingDeclaratorIdLoc(D, Tok.getLocation()),
           diag::err_expected_member_name_or_semi)
          << (D.getDeclSpec().isEmpty() ? SourceRange()
                                        : D.getDeclSpec().getSourceRange());
    } else if (getLangOpts().CPlusPlus) {
      if (Tok.isOneOf(tok::period, tok::arrow))
        Diag(Tok, diag::err_invalid_operator_on_type) << Tok.is(tok::arrow);
      else {
        SourceLocation Loc = D.getCXXScopeSpec().getEndLoc();
        if (Tok.isAtStartOfLine() && Loc.isValid())
          Diag(PP.getLocForEndOfToken(Loc), diag::err_expected_unqualified_id)
              << getLangOpts().CPlusPlus;
#if INTEL_CUSTOMIZATION
        // In IntelCompat mode issue a warning, not an error, on usage of
        // "inline" keyword here. CQ#364737.
        else if (getLangOpts().IntelCompat &&
            Tok.getKind() == tok::kw_inline) {
          Diag(Tok.getLocation(), diag::warn_inline_not_allowed);
          D.SetIdentifier(nullptr, Tok.getLocation());
          ConsumeToken();
        }
#endif // INTEL_CUSTOMIZATION
        else
          Diag(getMissingDeclaratorIdLoc(D, Tok.getLocation()),
               diag::err_expected_unqualified_id)
              << getLangOpts().CPlusPlus;
      }
    } else {
      Diag(getMissingDeclaratorIdLoc(D, Tok.getLocation()),
           diag::err_expected_either)
          << tok::identifier << tok::l_paren;
    }
    D.SetIdentifier(nullptr, Tok.getLocation());
    D.setInvalidType(true);
  }

 PastIdentifier:
  assert(D.isPastIdentifier() &&
         "Haven't past the location of the identifier yet?");

  // Don't parse attributes unless we have parsed an unparenthesized name.
  if (D.hasName() && !D.getNumTypeObjects())
    MaybeParseCXX11Attributes(D);

  while (1) {
    if (Tok.is(tok::l_paren)) {
      // Enter function-declaration scope, limiting any declarators to the
      // function prototype scope, including parameter declarators.
      ParseScope PrototypeScope(this,
                                Scope::FunctionPrototypeScope|Scope::DeclScope|
                                (D.isFunctionDeclaratorAFunctionDeclaration()
                                   ? Scope::FunctionDeclarationScope : 0));

      // The paren may be part of a C++ direct initializer, eg. "int x(1);".
      // In such a case, check if we actually have a function declarator; if it
      // is not, the declarator has been fully parsed.
      bool IsAmbiguous = false;
      if (getLangOpts().CPlusPlus && D.mayBeFollowedByCXXDirectInit()) {
        // The name of the declarator, if any, is tentatively declared within
        // a possible direct initializer.
        TentativelyDeclaredIdentifiers.push_back(D.getIdentifier());
        bool IsFunctionDecl = isCXXFunctionDeclarator(&IsAmbiguous);
        TentativelyDeclaredIdentifiers.pop_back();
        if (!IsFunctionDecl)
          break;
      }
      ParsedAttributes attrs(AttrFactory);
      BalancedDelimiterTracker T(*this, tok::l_paren);
      T.consumeOpen();
      ParseFunctionDeclarator(D, attrs, T, IsAmbiguous);
      PrototypeScope.Exit();
    } else if (Tok.is(tok::l_square)) {
      ParseBracketDeclarator(D);
    } else {
      break;
    }
  }
}

void Parser::ParseDecompositionDeclarator(Declarator &D) {
  assert(Tok.is(tok::l_square));

  // If this doesn't look like a structured binding, maybe it's a misplaced
  // array declarator.
  // FIXME: Consume the l_square first so we don't need extra lookahead for
  // this.
  if (!(NextToken().is(tok::identifier) &&
        GetLookAheadToken(2).isOneOf(tok::comma, tok::r_square)) &&
      !(NextToken().is(tok::r_square) &&
        GetLookAheadToken(2).isOneOf(tok::equal, tok::l_brace)))
    return ParseMisplacedBracketDeclarator(D);

  BalancedDelimiterTracker T(*this, tok::l_square);
  T.consumeOpen();

  SmallVector<DecompositionDeclarator::Binding, 32> Bindings;
  while (Tok.isNot(tok::r_square)) {
    if (!Bindings.empty()) {
      if (Tok.is(tok::comma))
        ConsumeToken();
      else {
        if (Tok.is(tok::identifier)) {
          SourceLocation EndLoc = getEndOfPreviousToken();
          Diag(EndLoc, diag::err_expected)
              << tok::comma << FixItHint::CreateInsertion(EndLoc, ",");
        } else {
          Diag(Tok, diag::err_expected_comma_or_rsquare);
        }

        SkipUntil(tok::r_square, tok::comma, tok::identifier,
                  StopAtSemi | StopBeforeMatch);
        if (Tok.is(tok::comma))
          ConsumeToken();
        else if (Tok.isNot(tok::identifier))
          break;
      }
    }

    if (Tok.isNot(tok::identifier)) {
      Diag(Tok, diag::err_expected) << tok::identifier;
      break;
    }

    Bindings.push_back({Tok.getIdentifierInfo(), Tok.getLocation()});
    ConsumeToken();
  }

  if (Tok.isNot(tok::r_square))
    // We've already diagnosed a problem here.
    T.skipToEnd();
  else {
    // C++17 does not allow the identifier-list in a structured binding
    // to be empty.
    if (Bindings.empty())
      Diag(Tok.getLocation(), diag::ext_decomp_decl_empty);

    T.consumeClose();
  }

  return D.setDecompositionBindings(T.getOpenLocation(), Bindings,
                                    T.getCloseLocation());
}

/// ParseParenDeclarator - We parsed the declarator D up to a paren.  This is
/// only called before the identifier, so these are most likely just grouping
/// parens for precedence.  If we find that these are actually function
/// parameter parens in an abstract-declarator, we call ParseFunctionDeclarator.
///
///       direct-declarator:
///         '(' declarator ')'
/// [GNU]   '(' attributes declarator ')'
///         direct-declarator '(' parameter-type-list ')'
///         direct-declarator '(' identifier-list[opt] ')'
/// [GNU]   direct-declarator '(' parameter-forward-declarations
///                    parameter-type-list[opt] ')'
///
void Parser::ParseParenDeclarator(Declarator &D) {
  BalancedDelimiterTracker T(*this, tok::l_paren);
  T.consumeOpen();

  assert(!D.isPastIdentifier() && "Should be called before passing identifier");

  // Eat any attributes before we look at whether this is a grouping or function
  // declarator paren.  If this is a grouping paren, the attribute applies to
  // the type being built up, for example:
  //     int (__attribute__(()) *x)(long y)
  // If this ends up not being a grouping paren, the attribute applies to the
  // first argument, for example:
  //     int (__attribute__(()) int x)
  // In either case, we need to eat any attributes to be able to determine what
  // sort of paren this is.
  //
  ParsedAttributes attrs(AttrFactory);
  bool RequiresArg = false;
  if (Tok.is(tok::kw___attribute)) {
    ParseGNUAttributes(attrs);

    // We require that the argument list (if this is a non-grouping paren) be
    // present even if the attribute list was empty.
    RequiresArg = true;
  }

  // Eat any Microsoft extensions.
  ParseMicrosoftTypeAttributes(attrs);

  // Eat any Borland extensions.
  if  (Tok.is(tok::kw___pascal))
    ParseBorlandTypeAttributes(attrs);

  // If we haven't past the identifier yet (or where the identifier would be
  // stored, if this is an abstract declarator), then this is probably just
  // grouping parens. However, if this could be an abstract-declarator, then
  // this could also be the start of function arguments (consider 'void()').
  bool isGrouping;

  if (!D.mayOmitIdentifier()) {
    // If this can't be an abstract-declarator, this *must* be a grouping
    // paren, because we haven't seen the identifier yet.
    isGrouping = true;
  } else if (Tok.is(tok::r_paren) ||           // 'int()' is a function.
             (getLangOpts().CPlusPlus && Tok.is(tok::ellipsis) &&
              NextToken().is(tok::r_paren)) || // C++ int(...)
             isDeclarationSpecifier() ||       // 'int(int)' is a function.
             isCXX11AttributeSpecifier()) {    // 'int([[]]int)' is a function.
    // This handles C99 6.7.5.3p11: in "typedef int X; void foo(X)", X is
    // considered to be a type, not a K&R identifier-list.
    isGrouping = false;
  } else {
    // Otherwise, this is a grouping paren, e.g. 'int (*X)' or 'int(X)'.
    isGrouping = true;
  }

  // If this is a grouping paren, handle:
  // direct-declarator: '(' declarator ')'
  // direct-declarator: '(' attributes declarator ')'
  if (isGrouping) {
    SourceLocation EllipsisLoc = D.getEllipsisLoc();
    D.setEllipsisLoc(SourceLocation());

    bool hadGroupingParens = D.hasGroupingParens();
    D.setGroupingParens(true);
    ParseDeclaratorInternal(D, &Parser::ParseDirectDeclarator);
    // Match the ')'.
    T.consumeClose();
    D.AddTypeInfo(DeclaratorChunk::getParen(T.getOpenLocation(),
                                            T.getCloseLocation()),
                  attrs, T.getCloseLocation());

    D.setGroupingParens(hadGroupingParens);

    // An ellipsis cannot be placed outside parentheses.
    if (EllipsisLoc.isValid())
      DiagnoseMisplacedEllipsisInDeclarator(EllipsisLoc, D);

    return;
  }

  // Okay, if this wasn't a grouping paren, it must be the start of a function
  // argument list.  Recognize that this declarator will never have an
  // identifier (and remember where it would have been), then call into
  // ParseFunctionDeclarator to handle of argument list.
  D.SetIdentifier(nullptr, Tok.getLocation());

  // Enter function-declaration scope, limiting any declarators to the
  // function prototype scope, including parameter declarators.
  ParseScope PrototypeScope(this,
                            Scope::FunctionPrototypeScope | Scope::DeclScope |
                            (D.isFunctionDeclaratorAFunctionDeclaration()
                               ? Scope::FunctionDeclarationScope : 0));
  ParseFunctionDeclarator(D, attrs, T, false, RequiresArg);
  PrototypeScope.Exit();
}

/// ParseFunctionDeclarator - We are after the identifier and have parsed the
/// declarator D up to a paren, which indicates that we are parsing function
/// arguments.
///
/// If FirstArgAttrs is non-null, then the caller parsed those arguments
/// immediately after the open paren - they should be considered to be the
/// first argument of a parameter.
///
/// If RequiresArg is true, then the first argument of the function is required
/// to be present and required to not be an identifier list.
///
/// For C++, after the parameter-list, it also parses the cv-qualifier-seq[opt],
/// (C++11) ref-qualifier[opt], exception-specification[opt],
/// (C++11) attribute-specifier-seq[opt], and (C++11) trailing-return-type[opt].
///
/// [C++11] exception-specification:
///           dynamic-exception-specification
///           noexcept-specification
///
void Parser::ParseFunctionDeclarator(Declarator &D,
                                     ParsedAttributes &FirstArgAttrs,
                                     BalancedDelimiterTracker &Tracker,
                                     bool IsAmbiguous,
                                     bool RequiresArg) {
  assert(getCurScope()->isFunctionPrototypeScope() &&
         "Should call from a Function scope");
  // lparen is already consumed!
  assert(D.isPastIdentifier() && "Should not call before identifier!");

  // This should be true when the function has typed arguments.
  // Otherwise, it is treated as a K&R-style function.
  bool HasProto = false;
  // Build up an array of information about the parsed arguments.
  SmallVector<DeclaratorChunk::ParamInfo, 16> ParamInfo;
  // Remember where we see an ellipsis, if any.
  SourceLocation EllipsisLoc;

  DeclSpec DS(AttrFactory);
  bool RefQualifierIsLValueRef = true;
  SourceLocation RefQualifierLoc;
  SourceLocation ConstQualifierLoc;
  SourceLocation VolatileQualifierLoc;
  SourceLocation RestrictQualifierLoc;
  ExceptionSpecificationType ESpecType = EST_None;
  SourceRange ESpecRange;
  SmallVector<ParsedType, 2> DynamicExceptions;
  SmallVector<SourceRange, 2> DynamicExceptionRanges;
  ExprResult NoexceptExpr;
  CachedTokens *ExceptionSpecTokens = nullptr;
  ParsedAttributes FnAttrs(AttrFactory);
  TypeResult TrailingReturnType;

  /* LocalEndLoc is the end location for the local FunctionTypeLoc.
     EndLoc is the end location for the function declarator.
     They differ for trailing return types. */
  SourceLocation StartLoc, LocalEndLoc, EndLoc;
  SourceLocation LParenLoc, RParenLoc;
  LParenLoc = Tracker.getOpenLocation();
  StartLoc = LParenLoc;

  if (isFunctionDeclaratorIdentifierList()) {
    if (RequiresArg)
      Diag(Tok, diag::err_argument_required_after_attribute);

    ParseFunctionDeclaratorIdentifierList(D, ParamInfo);

    Tracker.consumeClose();
    RParenLoc = Tracker.getCloseLocation();
    LocalEndLoc = RParenLoc;
    EndLoc = RParenLoc;
  } else {
    if (Tok.isNot(tok::r_paren))
      ParseParameterDeclarationClause(D, FirstArgAttrs, ParamInfo, 
                                      EllipsisLoc);
    else if (RequiresArg)
      Diag(Tok, diag::err_argument_required_after_attribute);

    HasProto = ParamInfo.size() || getLangOpts().CPlusPlus;

    // If we have the closing ')', eat it.
    Tracker.consumeClose();
    RParenLoc = Tracker.getCloseLocation();
    LocalEndLoc = RParenLoc;
    EndLoc = RParenLoc;

    if (getLangOpts().CPlusPlus) {
      // FIXME: Accept these components in any order, and produce fixits to
      // correct the order if the user gets it wrong. Ideally we should deal
      // with the pure-specifier in the same way.

      // Parse cv-qualifier-seq[opt].
      ParseTypeQualifierListOpt(DS, AR_NoAttributesParsed,
                                /*AtomicAllowed*/ false);
      if (!DS.getSourceRange().getEnd().isInvalid()) {
        EndLoc = DS.getSourceRange().getEnd();
        ConstQualifierLoc = DS.getConstSpecLoc();
        VolatileQualifierLoc = DS.getVolatileSpecLoc();
        RestrictQualifierLoc = DS.getRestrictSpecLoc();
      }

      // Parse ref-qualifier[opt].
      if (ParseRefQualifier(RefQualifierIsLValueRef, RefQualifierLoc))
        EndLoc = RefQualifierLoc;

      // C++11 [expr.prim.general]p3:
      //   If a declaration declares a member function or member function
      //   template of a class X, the expression this is a prvalue of type
      //   "pointer to cv-qualifier-seq X" between the optional cv-qualifer-seq
      //   and the end of the function-definition, member-declarator, or
      //   declarator.
      // FIXME: currently, "static" case isn't handled correctly.
      bool IsCXX11MemberFunction =
        getLangOpts().CPlusPlus11 &&
        D.getDeclSpec().getStorageClassSpec() != DeclSpec::SCS_typedef &&
        (D.getContext() == Declarator::MemberContext
         ? !D.getDeclSpec().isFriendSpecified()
         : D.getContext() == Declarator::FileContext &&
           D.getCXXScopeSpec().isValid() &&
           Actions.CurContext->isRecord());
      Sema::CXXThisScopeRAII ThisScope(Actions,
                               dyn_cast<CXXRecordDecl>(Actions.CurContext),
                               DS.getTypeQualifiers() |
                               (D.getDeclSpec().isConstexprSpecified() &&
                                !getLangOpts().CPlusPlus14
                                  ? Qualifiers::Const : 0),
                               IsCXX11MemberFunction);

      // Parse exception-specification[opt].
      bool Delayed = D.isFirstDeclarationOfMember() &&
                     D.isFunctionDeclaratorAFunctionDeclaration();
      if (Delayed && Actions.isLibstdcxxEagerExceptionSpecHack(D) &&
          GetLookAheadToken(0).is(tok::kw_noexcept) &&
          GetLookAheadToken(1).is(tok::l_paren) &&
          GetLookAheadToken(2).is(tok::kw_noexcept) &&
          GetLookAheadToken(3).is(tok::l_paren) &&
          GetLookAheadToken(4).is(tok::identifier) &&
          GetLookAheadToken(4).getIdentifierInfo()->isStr("swap")) {
        // HACK: We've got an exception-specification
        //   noexcept(noexcept(swap(...)))
        // or
        //   noexcept(noexcept(swap(...)) && noexcept(swap(...)))
        // on a 'swap' member function. This is a libstdc++ bug; the lookup
        // for 'swap' will only find the function we're currently declaring,
        // whereas it expects to find a non-member swap through ADL. Turn off
        // delayed parsing to give it a chance to find what it expects.
        Delayed = false;
      }
      ESpecType = tryParseExceptionSpecification(Delayed,
                                                 ESpecRange,
                                                 DynamicExceptions,
                                                 DynamicExceptionRanges,
                                                 NoexceptExpr,
                                                 ExceptionSpecTokens);
      if (ESpecType != EST_None)
        EndLoc = ESpecRange.getEnd();

      // Parse attribute-specifier-seq[opt]. Per DR 979 and DR 1297, this goes
      // after the exception-specification.
      MaybeParseCXX11Attributes(FnAttrs);

      // Parse trailing-return-type[opt].
      LocalEndLoc = EndLoc;
      if (getLangOpts().CPlusPlus11 && Tok.is(tok::arrow)) {
        Diag(Tok, diag::warn_cxx98_compat_trailing_return_type);
        if (D.getDeclSpec().getTypeSpecType() == TST_auto)
          StartLoc = D.getDeclSpec().getTypeSpecTypeLoc();
        LocalEndLoc = Tok.getLocation();
        SourceRange Range;
        TrailingReturnType = ParseTrailingReturnType(Range);
        EndLoc = Range.getEnd();
      }
    }
  }

  // Remember that we parsed a function type, and remember the attributes.
  D.AddTypeInfo(DeclaratorChunk::getFunction(HasProto,
                                             IsAmbiguous,
                                             LParenLoc,
                                             ParamInfo.data(), ParamInfo.size(),
                                             EllipsisLoc, RParenLoc,
                                             DS.getTypeQualifiers(),
                                             RefQualifierIsLValueRef,
                                             RefQualifierLoc, ConstQualifierLoc,
                                             VolatileQualifierLoc,
                                             RestrictQualifierLoc,
                                             /*MutableLoc=*/SourceLocation(),
                                             ESpecType, ESpecRange,
                                             DynamicExceptions.data(),
                                             DynamicExceptionRanges.data(),
                                             DynamicExceptions.size(),
                                             NoexceptExpr.isUsable() ?
                                               NoexceptExpr.get() : nullptr,
                                             ExceptionSpecTokens,
                                             StartLoc, LocalEndLoc, D,
                                             TrailingReturnType),
                FnAttrs, EndLoc);
}

/// ParseRefQualifier - Parses a member function ref-qualifier. Returns
/// true if a ref-qualifier is found.
bool Parser::ParseRefQualifier(bool &RefQualifierIsLValueRef,
                               SourceLocation &RefQualifierLoc) {
  if (Tok.isOneOf(tok::amp, tok::ampamp)) {
    Diag(Tok, getLangOpts().CPlusPlus11 ?
         diag::warn_cxx98_compat_ref_qualifier :
         diag::ext_ref_qualifier);

    RefQualifierIsLValueRef = Tok.is(tok::amp);
    RefQualifierLoc = ConsumeToken();
    return true;
  }
  return false;
}

/// isFunctionDeclaratorIdentifierList - This parameter list may have an
/// identifier list form for a K&R-style function:  void foo(a,b,c)
///
/// Note that identifier-lists are only allowed for normal declarators, not for
/// abstract-declarators.
bool Parser::isFunctionDeclaratorIdentifierList() {
  return !getLangOpts().CPlusPlus
         && Tok.is(tok::identifier)
         && !TryAltiVecVectorToken()
         // K&R identifier lists can't have typedefs as identifiers, per C99
         // 6.7.5.3p11.
         && (TryAnnotateTypeOrScopeToken() || !Tok.is(tok::annot_typename))
         // Identifier lists follow a really simple grammar: the identifiers can
         // be followed *only* by a ", identifier" or ")".  However, K&R
         // identifier lists are really rare in the brave new modern world, and
         // it is very common for someone to typo a type in a non-K&R style
         // list.  If we are presented with something like: "void foo(intptr x,
         // float y)", we don't want to start parsing the function declarator as
         // though it is a K&R style declarator just because intptr is an
         // invalid type.
         //
         // To handle this, we check to see if the token after the first
         // identifier is a "," or ")".  Only then do we parse it as an
         // identifier list.
         && (NextToken().is(tok::comma) || NextToken().is(tok::r_paren));
}

/// ParseFunctionDeclaratorIdentifierList - While parsing a function declarator
/// we found a K&R-style identifier list instead of a typed parameter list.
///
/// After returning, ParamInfo will hold the parsed parameters.
///
///       identifier-list: [C99 6.7.5]
///         identifier
///         identifier-list ',' identifier
///
void Parser::ParseFunctionDeclaratorIdentifierList(
       Declarator &D,
       SmallVectorImpl<DeclaratorChunk::ParamInfo> &ParamInfo) {
  // If there was no identifier specified for the declarator, either we are in
  // an abstract-declarator, or we are in a parameter declarator which was found
  // to be abstract.  In abstract-declarators, identifier lists are not valid:
  // diagnose this.
  if (!D.getIdentifier())
    Diag(Tok, diag::ext_ident_list_in_param);

  // Maintain an efficient lookup of params we have seen so far.
  llvm::SmallSet<const IdentifierInfo*, 16> ParamsSoFar;

  do {
    // If this isn't an identifier, report the error and skip until ')'.
    if (Tok.isNot(tok::identifier)) {
      Diag(Tok, diag::err_expected) << tok::identifier;
      SkipUntil(tok::r_paren, StopAtSemi | StopBeforeMatch);
      // Forget we parsed anything.
      ParamInfo.clear();
      return;
    }

    IdentifierInfo *ParmII = Tok.getIdentifierInfo();

    // Reject 'typedef int y; int test(x, y)', but continue parsing.
    if (Actions.getTypeName(*ParmII, Tok.getLocation(), getCurScope()))
      Diag(Tok, diag::err_unexpected_typedef_ident) << ParmII;

    // Verify that the argument identifier has not already been mentioned.
    if (!ParamsSoFar.insert(ParmII).second) {
      Diag(Tok, diag::err_param_redefinition) << ParmII;
    } else {
      // Remember this identifier in ParamInfo.
      ParamInfo.push_back(DeclaratorChunk::ParamInfo(ParmII,
                                                     Tok.getLocation(),
                                                     nullptr));
    }

    // Eat the identifier.
    ConsumeToken();
    // The list continues if we see a comma.
  } while (TryConsumeToken(tok::comma));
}

/// ParseParameterDeclarationClause - Parse a (possibly empty) parameter-list
/// after the opening parenthesis. This function will not parse a K&R-style
/// identifier list.
///
/// D is the declarator being parsed.  If FirstArgAttrs is non-null, then the
/// caller parsed those arguments immediately after the open paren - they should
/// be considered to be part of the first parameter.
///
/// After returning, ParamInfo will hold the parsed parameters. EllipsisLoc will
/// be the location of the ellipsis, if any was parsed.
///
///       parameter-type-list: [C99 6.7.5]
///         parameter-list
///         parameter-list ',' '...'
/// [C++]   parameter-list '...'
///
///       parameter-list: [C99 6.7.5]
///         parameter-declaration
///         parameter-list ',' parameter-declaration
///
///       parameter-declaration: [C99 6.7.5]
///         declaration-specifiers declarator
/// [C++]   declaration-specifiers declarator '=' assignment-expression
/// [C++11]                                       initializer-clause
/// [GNU]   declaration-specifiers declarator attributes
///         declaration-specifiers abstract-declarator[opt]
/// [C++]   declaration-specifiers abstract-declarator[opt]
///           '=' assignment-expression
/// [GNU]   declaration-specifiers abstract-declarator[opt] attributes
/// [C++11] attribute-specifier-seq parameter-declaration
///
void Parser::ParseParameterDeclarationClause(
       Declarator &D,
       ParsedAttributes &FirstArgAttrs,
       SmallVectorImpl<DeclaratorChunk::ParamInfo> &ParamInfo,
       SourceLocation &EllipsisLoc) {
  do {
    // FIXME: Issue a diagnostic if we parsed an attribute-specifier-seq
    // before deciding this was a parameter-declaration-clause.
    if (TryConsumeToken(tok::ellipsis, EllipsisLoc))
      break;

    // Parse the declaration-specifiers.
    // Just use the ParsingDeclaration "scope" of the declarator.
    DeclSpec DS(AttrFactory);

    // Parse any C++11 attributes.
    MaybeParseCXX11Attributes(DS.getAttributes());

    // Skip any Microsoft attributes before a param.
    MaybeParseMicrosoftAttributes(DS.getAttributes());

    SourceLocation DSStart = Tok.getLocation();

    // If the caller parsed attributes for the first argument, add them now.
    // Take them so that we only apply the attributes to the first parameter.
    // FIXME: If we can leave the attributes in the token stream somehow, we can
    // get rid of a parameter (FirstArgAttrs) and this statement. It might be
    // too much hassle.
    DS.takeAttributesFrom(FirstArgAttrs);

    ParseDeclarationSpecifiers(DS);


    // Parse the declarator.  This is "PrototypeContext" or 
    // "LambdaExprParameterContext", because we must accept either 
    // 'declarator' or 'abstract-declarator' here.
    Declarator ParmDeclarator(DS, 
              D.getContext() == Declarator::LambdaExprContext ?
                                  Declarator::LambdaExprParameterContext : 
                                                Declarator::PrototypeContext);
    ParseDeclarator(ParmDeclarator);

    // Parse GNU attributes, if present.
    MaybeParseGNUAttributes(ParmDeclarator);

    // Remember this parsed parameter in ParamInfo.
    IdentifierInfo *ParmII = ParmDeclarator.getIdentifier();

    // DefArgToks is used when the parsing of default arguments needs
    // to be delayed.
    CachedTokens *DefArgToks = nullptr;

    // If no parameter was specified, verify that *something* was specified,
    // otherwise we have a missing type and identifier.
    if (DS.isEmpty() && ParmDeclarator.getIdentifier() == nullptr &&
        ParmDeclarator.getNumTypeObjects() == 0) {
      // Completely missing, emit error.
      Diag(DSStart, diag::err_missing_param);
    } else {
      // Otherwise, we have something.  Add it and let semantic analysis try
      // to grok it and add the result to the ParamInfo we are building.

      // Last chance to recover from a misplaced ellipsis in an attempted
      // parameter pack declaration.
      if (Tok.is(tok::ellipsis) &&
          (NextToken().isNot(tok::r_paren) ||
           (!ParmDeclarator.getEllipsisLoc().isValid() &&
            !Actions.isUnexpandedParameterPackPermitted())) &&
          Actions.containsUnexpandedParameterPacks(ParmDeclarator))
        DiagnoseMisplacedEllipsisInDeclarator(ConsumeToken(), ParmDeclarator);

      // Inform the actions module about the parameter declarator, so it gets
      // added to the current scope.
      Decl *Param = Actions.ActOnParamDeclarator(getCurScope(), ParmDeclarator);
      // Parse the default argument, if any. We parse the default
      // arguments in all dialects; the semantic analysis in
      // ActOnParamDefaultArgument will reject the default argument in
      // C.
      if (Tok.is(tok::equal)) {
        SourceLocation EqualLoc = Tok.getLocation();

        // Parse the default argument
        if (D.getContext() == Declarator::MemberContext) {
          // If we're inside a class definition, cache the tokens
          // corresponding to the default argument. We'll actually parse
          // them when we see the end of the class definition.
          // FIXME: Can we use a smart pointer for Toks?
          DefArgToks = new CachedTokens;

          SourceLocation ArgStartLoc = NextToken().getLocation();
          if (!ConsumeAndStoreInitializer(*DefArgToks, CIK_DefaultArgument)) {
            delete DefArgToks;
            DefArgToks = nullptr;
            Actions.ActOnParamDefaultArgumentError(Param, EqualLoc);
          } else {
            Actions.ActOnParamUnparsedDefaultArgument(Param, EqualLoc,
                                                      ArgStartLoc);
          }
        } else {
          // Consume the '='.
          ConsumeToken();

          // The argument isn't actually potentially evaluated unless it is
          // used.
          EnterExpressionEvaluationContext Eval(Actions,
                                              Sema::PotentiallyEvaluatedIfUsed,
                                                Param);

          ExprResult DefArgResult;
          if (getLangOpts().CPlusPlus11 && Tok.is(tok::l_brace)) {
            Diag(Tok, diag::warn_cxx98_compat_generalized_initializer_lists);
            DefArgResult = ParseBraceInitializer();
          } else
            DefArgResult = ParseAssignmentExpression();
          DefArgResult = Actions.CorrectDelayedTyposInExpr(DefArgResult);
          if (DefArgResult.isInvalid()) {
            Actions.ActOnParamDefaultArgumentError(Param, EqualLoc);
            SkipUntil(tok::comma, tok::r_paren, StopAtSemi | StopBeforeMatch);
          } else {
            // Inform the actions module about the default argument
            Actions.ActOnParamDefaultArgument(Param, EqualLoc,
                                              DefArgResult.get());
          }
        }
      }

      ParamInfo.push_back(DeclaratorChunk::ParamInfo(ParmII,
                                          ParmDeclarator.getIdentifierLoc(), 
                                          Param, DefArgToks));
    }

    if (TryConsumeToken(tok::ellipsis, EllipsisLoc)) {
      if (!getLangOpts().CPlusPlus) {
        // We have ellipsis without a preceding ',', which is ill-formed
        // in C. Complain and provide the fix.
        Diag(EllipsisLoc, diag::err_missing_comma_before_ellipsis)
            << FixItHint::CreateInsertion(EllipsisLoc, ", ");
      } else if (ParmDeclarator.getEllipsisLoc().isValid() ||
                 Actions.containsUnexpandedParameterPacks(ParmDeclarator)) {
        // It looks like this was supposed to be a parameter pack. Warn and
        // point out where the ellipsis should have gone.
        SourceLocation ParmEllipsis = ParmDeclarator.getEllipsisLoc();
        Diag(EllipsisLoc, diag::warn_misplaced_ellipsis_vararg)
          << ParmEllipsis.isValid() << ParmEllipsis;
        if (ParmEllipsis.isValid()) {
          Diag(ParmEllipsis,
               diag::note_misplaced_ellipsis_vararg_existing_ellipsis);
        } else {
          Diag(ParmDeclarator.getIdentifierLoc(),
               diag::note_misplaced_ellipsis_vararg_add_ellipsis)
            << FixItHint::CreateInsertion(ParmDeclarator.getIdentifierLoc(),
                                          "...")
            << !ParmDeclarator.hasName();
        }
        Diag(EllipsisLoc, diag::note_misplaced_ellipsis_vararg_add_comma)
          << FixItHint::CreateInsertion(EllipsisLoc, ", ");
      }

      // We can't have any more parameters after an ellipsis.
      break;
    }

    // If the next token is a comma, consume it and keep reading arguments.
  } while (TryConsumeToken(tok::comma));
}

/// [C90]   direct-declarator '[' constant-expression[opt] ']'
/// [C99]   direct-declarator '[' type-qual-list[opt] assignment-expr[opt] ']'
/// [C99]   direct-declarator '[' 'static' type-qual-list[opt] assign-expr ']'
/// [C99]   direct-declarator '[' type-qual-list 'static' assignment-expr ']'
/// [C99]   direct-declarator '[' type-qual-list[opt] '*' ']'
/// [C++11] direct-declarator '[' constant-expression[opt] ']'
///                           attribute-specifier-seq[opt]
void Parser::ParseBracketDeclarator(Declarator &D) {
  if (CheckProhibitedCXX11Attribute())
    return;

  BalancedDelimiterTracker T(*this, tok::l_square);
  T.consumeOpen();

  // C array syntax has many features, but by-far the most common is [] and [4].
  // This code does a fast path to handle some of the most obvious cases.
  if (Tok.getKind() == tok::r_square) {
    T.consumeClose();
    ParsedAttributes attrs(AttrFactory);
    MaybeParseCXX11Attributes(attrs);

    // Remember that we parsed the empty array type.
    D.AddTypeInfo(DeclaratorChunk::getArray(0, false, false, nullptr,
                                            T.getOpenLocation(),
                                            T.getCloseLocation()),
                  attrs, T.getCloseLocation());
    return;
  } else if (Tok.getKind() == tok::numeric_constant &&
             GetLookAheadToken(1).is(tok::r_square)) {
    // [4] is very common.  Parse the numeric constant expression.
    ExprResult ExprRes(Actions.ActOnNumericConstant(Tok, getCurScope()));
    ConsumeToken();

    T.consumeClose();
    ParsedAttributes attrs(AttrFactory);
    MaybeParseCXX11Attributes(attrs);

    // Remember that we parsed a array type, and remember its features.
    D.AddTypeInfo(DeclaratorChunk::getArray(0, false, false,
                                            ExprRes.get(),
                                            T.getOpenLocation(),
                                            T.getCloseLocation()),
                  attrs, T.getCloseLocation());
    return;
  } else if (Tok.getKind() == tok::code_completion) {
    Actions.CodeCompleteBracketDeclarator(getCurScope());
    return cutOffParsing();
  }

  // If valid, this location is the position where we read the 'static' keyword.
  SourceLocation StaticLoc;
  TryConsumeToken(tok::kw_static, StaticLoc);

  // If there is a type-qualifier-list, read it now.
  // Type qualifiers in an array subscript are a C99 feature.
  DeclSpec DS(AttrFactory);
  ParseTypeQualifierListOpt(DS, AR_CXX11AttributesParsed);

  // If we haven't already read 'static', check to see if there is one after the
  // type-qualifier-list.
  if (!StaticLoc.isValid())
    TryConsumeToken(tok::kw_static, StaticLoc);

  // Handle "direct-declarator [ type-qual-list[opt] * ]".
  bool isStar = false;
  ExprResult NumElements;

  // Handle the case where we have '[*]' as the array size.  However, a leading
  // star could be the start of an expression, for example 'X[*p + 4]'.  Verify
  // the token after the star is a ']'.  Since stars in arrays are
  // infrequent, use of lookahead is not costly here.
  if (Tok.is(tok::star) && GetLookAheadToken(1).is(tok::r_square)) {
    ConsumeToken();  // Eat the '*'.

    if (StaticLoc.isValid()) {
      Diag(StaticLoc, diag::err_unspecified_vla_size_with_static);
      StaticLoc = SourceLocation();  // Drop the static.
    }
    isStar = true;
  } else if (Tok.isNot(tok::r_square)) {
    // Note, in C89, this production uses the constant-expr production instead
    // of assignment-expr.  The only difference is that assignment-expr allows
    // things like '=' and '*='.  Sema rejects these in C89 mode because they
    // are not i-c-e's, so we don't need to distinguish between the two here.

    // Parse the constant-expression or assignment-expression now (depending
    // on dialect).
    if (getLangOpts().CPlusPlus) {
      NumElements = ParseConstantExpression();
    } else {
      EnterExpressionEvaluationContext Unevaluated(Actions,
                                                   Sema::ConstantEvaluated);
      NumElements =
          Actions.CorrectDelayedTyposInExpr(ParseAssignmentExpression());
    }
  } else {
    if (StaticLoc.isValid()) {
      Diag(StaticLoc, diag::err_unspecified_size_with_static);
      StaticLoc = SourceLocation();  // Drop the static.
    }
  }

  // If there was an error parsing the assignment-expression, recover.
  if (NumElements.isInvalid()) {
    D.setInvalidType(true);
    // If the expression was invalid, skip it.
    SkipUntil(tok::r_square, StopAtSemi);
    return;
  }

  T.consumeClose();

  ParsedAttributes attrs(AttrFactory);
  MaybeParseCXX11Attributes(attrs);

  // Remember that we parsed a array type, and remember its features.
  D.AddTypeInfo(DeclaratorChunk::getArray(DS.getTypeQualifiers(),
                                          StaticLoc.isValid(), isStar,
                                          NumElements.get(),
                                          T.getOpenLocation(),
                                          T.getCloseLocation()),
                attrs, T.getCloseLocation());
}

/// Diagnose brackets before an identifier.
void Parser::ParseMisplacedBracketDeclarator(Declarator &D) {
  assert(Tok.is(tok::l_square) && "Missing opening bracket");
  assert(!D.mayOmitIdentifier() && "Declarator cannot omit identifier");

  SourceLocation StartBracketLoc = Tok.getLocation();
  Declarator TempDeclarator(D.getDeclSpec(), D.getContext());

  while (Tok.is(tok::l_square)) {
    ParseBracketDeclarator(TempDeclarator);
  }

  // Stuff the location of the start of the brackets into the Declarator.
  // The diagnostics from ParseDirectDeclarator will make more sense if
  // they use this location instead.
  if (Tok.is(tok::semi))
    D.getName().EndLocation = StartBracketLoc;

  SourceLocation SuggestParenLoc = Tok.getLocation();

  // Now that the brackets are removed, try parsing the declarator again.
  ParseDeclaratorInternal(D, &Parser::ParseDirectDeclarator);

  // Something went wrong parsing the brackets, in which case,
  // ParseBracketDeclarator has emitted an error, and we don't need to emit
  // one here.
  if (TempDeclarator.getNumTypeObjects() == 0)
    return;

  // Determine if parens will need to be suggested in the diagnostic.
  bool NeedParens = false;
  if (D.getNumTypeObjects() != 0) {
    switch (D.getTypeObject(D.getNumTypeObjects() - 1).Kind) {
    case DeclaratorChunk::Pointer:
    case DeclaratorChunk::Reference:
    case DeclaratorChunk::BlockPointer:
    case DeclaratorChunk::MemberPointer:
    case DeclaratorChunk::Pipe:
      NeedParens = true;
      break;
    case DeclaratorChunk::Array:
    case DeclaratorChunk::Function:
    case DeclaratorChunk::Paren:
      break;
    }
  }

  if (NeedParens) {
    // Create a DeclaratorChunk for the inserted parens.
    ParsedAttributes attrs(AttrFactory);
    SourceLocation EndLoc = PP.getLocForEndOfToken(D.getLocEnd());
    D.AddTypeInfo(DeclaratorChunk::getParen(SuggestParenLoc, EndLoc), attrs,
                  SourceLocation());
  }

  // Adding back the bracket info to the end of the Declarator.
  for (unsigned i = 0, e = TempDeclarator.getNumTypeObjects(); i < e; ++i) {
    const DeclaratorChunk &Chunk = TempDeclarator.getTypeObject(i);
    ParsedAttributes attrs(AttrFactory);
    attrs.set(Chunk.Common.AttrList);
    D.AddTypeInfo(Chunk, attrs, SourceLocation());
  }

  // The missing identifier would have been diagnosed in ParseDirectDeclarator.
  // If parentheses are required, always suggest them.
  if (!D.getIdentifier() && !NeedParens)
    return;

  SourceLocation EndBracketLoc = TempDeclarator.getLocEnd();

  // Generate the move bracket error message.
  SourceRange BracketRange(StartBracketLoc, EndBracketLoc);
  SourceLocation EndLoc = PP.getLocForEndOfToken(D.getLocEnd());

  if (NeedParens) {
    Diag(EndLoc, diag::err_brackets_go_after_unqualified_id)
        << getLangOpts().CPlusPlus
        << FixItHint::CreateInsertion(SuggestParenLoc, "(")
        << FixItHint::CreateInsertion(EndLoc, ")")
        << FixItHint::CreateInsertionFromRange(
               EndLoc, CharSourceRange(BracketRange, true))
        << FixItHint::CreateRemoval(BracketRange);
  } else {
    Diag(EndLoc, diag::err_brackets_go_after_unqualified_id)
        << getLangOpts().CPlusPlus
        << FixItHint::CreateInsertionFromRange(
               EndLoc, CharSourceRange(BracketRange, true))
        << FixItHint::CreateRemoval(BracketRange);
  }
}

/// [GNU]   typeof-specifier:
///           typeof ( expressions )
///           typeof ( type-name )
/// [GNU/C++] typeof unary-expression
///
void Parser::ParseTypeofSpecifier(DeclSpec &DS) {
  assert(Tok.is(tok::kw_typeof) && "Not a typeof specifier");
  Token OpTok = Tok;
  SourceLocation StartLoc = ConsumeToken();

  const bool hasParens = Tok.is(tok::l_paren);

  EnterExpressionEvaluationContext Unevaluated(Actions, Sema::Unevaluated,
                                               Sema::ReuseLambdaContextDecl);

  bool isCastExpr;
  ParsedType CastTy;
  SourceRange CastRange;
  ExprResult Operand = Actions.CorrectDelayedTyposInExpr(
      ParseExprAfterUnaryExprOrTypeTrait(OpTok, isCastExpr, CastTy, CastRange));
  if (hasParens)
    DS.setTypeofParensRange(CastRange);

  if (CastRange.getEnd().isInvalid())
    // FIXME: Not accurate, the range gets one token more than it should.
    DS.SetRangeEnd(Tok.getLocation());
  else
    DS.SetRangeEnd(CastRange.getEnd());

  if (isCastExpr) {
    if (!CastTy) {
      DS.SetTypeSpecError();
      return;
    }

    const char *PrevSpec = nullptr;
    unsigned DiagID;
    // Check for duplicate type specifiers (e.g. "int typeof(int)").
    if (DS.SetTypeSpecType(DeclSpec::TST_typeofType, StartLoc, PrevSpec,
                           DiagID, CastTy,
                           Actions.getASTContext().getPrintingPolicy()))
      Diag(StartLoc, DiagID) << PrevSpec;
    return;
  }

  // If we get here, the operand to the typeof was an expresion.
  if (Operand.isInvalid()) {
    DS.SetTypeSpecError();
    return;
  }

  // We might need to transform the operand if it is potentially evaluated.
  Operand = Actions.HandleExprEvaluationContextForTypeof(Operand.get());
  if (Operand.isInvalid()) {
    DS.SetTypeSpecError();
    return;
  }

  const char *PrevSpec = nullptr;
  unsigned DiagID;
  // Check for duplicate type specifiers (e.g. "int typeof(int)").
  if (DS.SetTypeSpecType(DeclSpec::TST_typeofExpr, StartLoc, PrevSpec,
                         DiagID, Operand.get(),
                         Actions.getASTContext().getPrintingPolicy()))
    Diag(StartLoc, DiagID) << PrevSpec;
}

/// [C11]   atomic-specifier:
///           _Atomic ( type-name )
///
void Parser::ParseAtomicSpecifier(DeclSpec &DS) {
  assert(Tok.is(tok::kw__Atomic) && NextToken().is(tok::l_paren) &&
         "Not an atomic specifier");

  SourceLocation StartLoc = ConsumeToken();
  BalancedDelimiterTracker T(*this, tok::l_paren);
  if (T.consumeOpen())
    return;

  TypeResult Result = ParseTypeName();
  if (Result.isInvalid()) {
    SkipUntil(tok::r_paren, StopAtSemi);
    return;
  }

  // Match the ')'
  T.consumeClose();

  if (T.getCloseLocation().isInvalid())
    return;

  DS.setTypeofParensRange(T.getRange());
  DS.SetRangeEnd(T.getCloseLocation());

  const char *PrevSpec = nullptr;
  unsigned DiagID;
  if (DS.SetTypeSpecType(DeclSpec::TST_atomic, StartLoc, PrevSpec,
                         DiagID, Result.get(),
                         Actions.getASTContext().getPrintingPolicy()))
    Diag(StartLoc, DiagID) << PrevSpec;
}

/// TryAltiVecVectorTokenOutOfLine - Out of line body that should only be called
/// from TryAltiVecVectorToken.
bool Parser::TryAltiVecVectorTokenOutOfLine() {
  Token Next = NextToken();
  switch (Next.getKind()) {
  default: return false;
  case tok::kw_short:
  case tok::kw_long:
  case tok::kw_signed:
  case tok::kw_unsigned:
  case tok::kw_void:
  case tok::kw_char:
  case tok::kw_int:
  case tok::kw_float:
  case tok::kw_double:
  case tok::kw_bool:
  case tok::kw___bool:
  case tok::kw___pixel:
    Tok.setKind(tok::kw___vector);
    return true;
  case tok::identifier:
    if (Next.getIdentifierInfo() == Ident_pixel) {
      Tok.setKind(tok::kw___vector);
      return true;
    }
    if (Next.getIdentifierInfo() == Ident_bool) {
      Tok.setKind(tok::kw___vector);
      return true;
    }
    return false;
  }
}

bool Parser::TryAltiVecTokenOutOfLine(DeclSpec &DS, SourceLocation Loc,
                                      const char *&PrevSpec, unsigned &DiagID,
                                      bool &isInvalid) {
  const PrintingPolicy &Policy = Actions.getASTContext().getPrintingPolicy();
  if (Tok.getIdentifierInfo() == Ident_vector) {
    Token Next = NextToken();
    switch (Next.getKind()) {
    case tok::kw_short:
    case tok::kw_long:
    case tok::kw_signed:
    case tok::kw_unsigned:
    case tok::kw_void:
    case tok::kw_char:
    case tok::kw_int:
    case tok::kw_float:
    case tok::kw_double:
    case tok::kw_bool:
    case tok::kw___bool:
    case tok::kw___pixel:
      isInvalid = DS.SetTypeAltiVecVector(true, Loc, PrevSpec, DiagID, Policy);
      return true;
    case tok::identifier:
      if (Next.getIdentifierInfo() == Ident_pixel) {
        isInvalid = DS.SetTypeAltiVecVector(true, Loc, PrevSpec, DiagID,Policy);
        return true;
      }
      if (Next.getIdentifierInfo() == Ident_bool) {
        isInvalid = DS.SetTypeAltiVecVector(true, Loc, PrevSpec, DiagID,Policy);
        return true;
      }
      break;
    default:
      break;
    }
  } else if ((Tok.getIdentifierInfo() == Ident_pixel) &&
             DS.isTypeAltiVecVector()) {
    isInvalid = DS.SetTypeAltiVecPixel(true, Loc, PrevSpec, DiagID, Policy);
    return true;
  } else if ((Tok.getIdentifierInfo() == Ident_bool) &&
             DS.isTypeAltiVecVector()) {
    isInvalid = DS.SetTypeAltiVecBool(true, Loc, PrevSpec, DiagID, Policy);
    return true;
  }
  return false;
}<|MERGE_RESOLUTION|>--- conflicted
+++ resolved
@@ -1514,22 +1514,6 @@
     << attrs.Range;
 }
 
-<<<<<<< HEAD
-void Parser::ProhibitCXX11Attributes(ParsedAttributesWithRange &attrs) {
-  AttributeList *AttrList = attrs.getList();
-  while (AttrList) {
-    if (AttrList->isCXX11Attribute()) {
-#if INTEL_CUSTOMIZATION
-      // CQ#370092 - emit a warning, not error in IntelCompat mode
-      if (getLangOpts().IntelCompat)
-        Diag(AttrList->getLoc(), diag::warn_attribute_not_type_attr) 
-          << AttrList->getName();
-      else
-#endif // INTEL_CUSTOMIZATION
-      Diag(AttrList->getLoc(), diag::err_attribute_not_type_attr) 
-        << AttrList->getName();
-      AttrList->setInvalid();
-=======
 void Parser::ProhibitCXX11Attributes(ParsedAttributesWithRange &Attrs,
                                      unsigned DiagID) {
   for (AttributeList *Attr = Attrs.getList(); Attr; Attr = Attr->getNext()) {
@@ -1542,7 +1526,6 @@
       Diag(Attr->getLoc(), DiagID)
         << Attr->getName();
       Attr->setInvalid();
->>>>>>> 61c0b0c3
     }
   }
 }
@@ -2889,7 +2872,12 @@
         // Reject C++11 attributes that appertain to decl specifiers as
         // we don't support any C++11 attributes that appertain to decl
         // specifiers. This also conforms to what g++ 4.8 is doing.
-        ProhibitCXX11Attributes(attrs, diag::err_attribute_not_type_attr);
+#if INTEL_CUSTOMIZATION
+        // CQ#370092 - emit a warning, not error in IntelCompat mode
+        ProhibitCXX11Attributes(attrs, getLangOpts().IntelCompat ?
+                                diag::warn_attribute_not_type_attr :
+                                diag::err_attribute_not_type_attr);
+#endif // INTEL_CUSTOMIZATION
 
         DS.takeAttributesFrom(attrs);
       }
