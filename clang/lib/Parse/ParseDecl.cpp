//===--- ParseDecl.cpp - Declaration Parsing --------------------*- C++ -*-===//
//
// Part of the LLVM Project, under the Apache License v2.0 with LLVM Exceptions.
// See https://llvm.org/LICENSE.txt for license information.
// SPDX-License-Identifier: Apache-2.0 WITH LLVM-exception
//
//===----------------------------------------------------------------------===//
//
//  This file implements the Declaration portions of the Parser interfaces.
//
//===----------------------------------------------------------------------===//

#include "clang/Parse/Parser.h"
#include "clang/Parse/RAIIObjectsForParser.h"
#include "clang/AST/ASTContext.h"
#include "clang/AST/DeclTemplate.h"
#include "clang/AST/PrettyDeclStackTrace.h"
#include "clang/Basic/AddressSpaces.h"
#include "clang/Basic/Attributes.h"
#include "clang/Basic/CharInfo.h"
#include "clang/Basic/TargetInfo.h"
#include "clang/Parse/ParseDiagnostic.h"
#include "clang/Sema/Lookup.h"
#include "clang/Sema/ParsedTemplate.h"
#include "clang/Sema/Scope.h"
#include "llvm/ADT/Optional.h"
#include "llvm/ADT/SmallSet.h"
#include "llvm/ADT/SmallString.h"
#include "llvm/ADT/StringSwitch.h"

using namespace clang;

//===----------------------------------------------------------------------===//
// C99 6.7: Declarations.
//===----------------------------------------------------------------------===//

/// ParseTypeName
///       type-name: [C99 6.7.6]
///         specifier-qualifier-list abstract-declarator[opt]
///
/// Called type-id in C++.
TypeResult Parser::ParseTypeName(SourceRange *Range,
                                 DeclaratorContext Context,
                                 AccessSpecifier AS,
                                 Decl **OwnedType,
                                 ParsedAttributes *Attrs) {
  DeclSpecContext DSC = getDeclSpecContextFromDeclaratorContext(Context);
  if (DSC == DeclSpecContext::DSC_normal)
    DSC = DeclSpecContext::DSC_type_specifier;

  // Parse the common declaration-specifiers piece.
  DeclSpec DS(AttrFactory);
  if (Attrs)
    DS.addAttributes(*Attrs);
  ParseSpecifierQualifierList(DS, AS, DSC);
  if (OwnedType)
    *OwnedType = DS.isTypeSpecOwned() ? DS.getRepAsDecl() : nullptr;

  // Parse the abstract-declarator, if present.
  Declarator DeclaratorInfo(DS, Context);
  ParseDeclarator(DeclaratorInfo);
  if (Range)
    *Range = DeclaratorInfo.getSourceRange();

  if (DeclaratorInfo.isInvalidType())
    return true;

  return Actions.ActOnTypeName(getCurScope(), DeclaratorInfo);
}

/// Normalizes an attribute name by dropping prefixed and suffixed __.
static StringRef normalizeAttrName(StringRef Name) {
  if (Name.size() >= 4 && Name.startswith("__") && Name.endswith("__"))
    return Name.drop_front(2).drop_back(2);
  return Name;
}

/// isAttributeLateParsed - Return true if the attribute has arguments that
/// require late parsing.
static bool isAttributeLateParsed(const IdentifierInfo &II) {
#define CLANG_ATTR_LATE_PARSED_LIST
    return llvm::StringSwitch<bool>(normalizeAttrName(II.getName()))
#include "clang/Parse/AttrParserStringSwitches.inc"
        .Default(false);
#undef CLANG_ATTR_LATE_PARSED_LIST
}

/// Check if the a start and end source location expand to the same macro.
bool FindLocsWithCommonFileID(Preprocessor &PP, SourceLocation StartLoc,
                              SourceLocation EndLoc) {
  if (!StartLoc.isMacroID() || !EndLoc.isMacroID())
    return false;

  SourceManager &SM = PP.getSourceManager();
  if (SM.getFileID(StartLoc) != SM.getFileID(EndLoc))
    return false;

  bool AttrStartIsInMacro =
      Lexer::isAtStartOfMacroExpansion(StartLoc, SM, PP.getLangOpts());
  bool AttrEndIsInMacro =
      Lexer::isAtEndOfMacroExpansion(EndLoc, SM, PP.getLangOpts());
  return AttrStartIsInMacro && AttrEndIsInMacro;
}

/// ParseGNUAttributes - Parse a non-empty attributes list.
///
/// [GNU] attributes:
///         attribute
///         attributes attribute
///
/// [GNU]  attribute:
///          '__attribute__' '(' '(' attribute-list ')' ')'
///
/// [GNU]  attribute-list:
///          attrib
///          attribute_list ',' attrib
///
/// [GNU]  attrib:
///          empty
///          attrib-name
///          attrib-name '(' identifier ')'
///          attrib-name '(' identifier ',' nonempty-expr-list ')'
///          attrib-name '(' argument-expression-list [C99 6.5.2] ')'
///
/// [GNU]  attrib-name:
///          identifier
///          typespec
///          typequal
///          storageclass
///
/// Whether an attribute takes an 'identifier' is determined by the
/// attrib-name. GCC's behavior here is not worth imitating:
///
///  * In C mode, if the attribute argument list starts with an identifier
///    followed by a ',' or an ')', and the identifier doesn't resolve to
///    a type, it is parsed as an identifier. If the attribute actually
///    wanted an expression, it's out of luck (but it turns out that no
///    attributes work that way, because C constant expressions are very
///    limited).
///  * In C++ mode, if the attribute argument list starts with an identifier,
///    and the attribute *wants* an identifier, it is parsed as an identifier.
///    At block scope, any additional tokens between the identifier and the
///    ',' or ')' are ignored, otherwise they produce a parse error.
///
/// We follow the C++ model, but don't allow junk after the identifier.
void Parser::ParseGNUAttributes(ParsedAttributes &attrs,
                                SourceLocation *endLoc,
                                LateParsedAttrList *LateAttrs,
                                Declarator *D) {
  assert(Tok.is(tok::kw___attribute) && "Not a GNU attribute list!");

  while (Tok.is(tok::kw___attribute)) {
    SourceLocation AttrTokLoc = ConsumeToken();
    unsigned OldNumAttrs = attrs.size();
    unsigned OldNumLateAttrs = LateAttrs ? LateAttrs->size() : 0;

    if (ExpectAndConsume(tok::l_paren, diag::err_expected_lparen_after,
                         "attribute")) {
      SkipUntil(tok::r_paren, StopAtSemi); // skip until ) or ;
      return;
    }
    if (ExpectAndConsume(tok::l_paren, diag::err_expected_lparen_after, "(")) {
      SkipUntil(tok::r_paren, StopAtSemi); // skip until ) or ;
      return;
    }
    // Parse the attribute-list. e.g. __attribute__(( weak, alias("__f") ))
    do {
      // Eat preceeding commas to allow __attribute__((,,,foo))
      while (TryConsumeToken(tok::comma))
        ;

      // Expect an identifier or declaration specifier (const, int, etc.)
      if (Tok.isAnnotation())
        break;
      IdentifierInfo *AttrName = Tok.getIdentifierInfo();
      if (!AttrName)
        break;

      SourceLocation AttrNameLoc = ConsumeToken();

      if (Tok.isNot(tok::l_paren)) {
        attrs.addNew(AttrName, AttrNameLoc, nullptr, AttrNameLoc, nullptr, 0,
                     ParsedAttr::AS_GNU);
        continue;
      }

      // Handle "parameterized" attributes
      if (!LateAttrs || !isAttributeLateParsed(*AttrName)) {
        ParseGNUAttributeArgs(AttrName, AttrNameLoc, attrs, endLoc, nullptr,
                              SourceLocation(), ParsedAttr::AS_GNU, D);
        continue;
      }

      // Handle attributes with arguments that require late parsing.
      LateParsedAttribute *LA =
          new LateParsedAttribute(this, *AttrName, AttrNameLoc);
      LateAttrs->push_back(LA);

      // Attributes in a class are parsed at the end of the class, along
      // with other late-parsed declarations.
      if (!ClassStack.empty() && !LateAttrs->parseSoon())
        getCurrentClass().LateParsedDeclarations.push_back(LA);

      // Be sure ConsumeAndStoreUntil doesn't see the start l_paren, since it
      // recursively consumes balanced parens.
      LA->Toks.push_back(Tok);
      ConsumeParen();
      // Consume everything up to and including the matching right parens.
      ConsumeAndStoreUntil(tok::r_paren, LA->Toks, /*StopAtSemi=*/true);

      Token Eof;
      Eof.startToken();
      Eof.setLocation(Tok.getLocation());
      LA->Toks.push_back(Eof);
    } while (Tok.is(tok::comma));

    if (ExpectAndConsume(tok::r_paren))
      SkipUntil(tok::r_paren, StopAtSemi);
    SourceLocation Loc = Tok.getLocation();
    if (ExpectAndConsume(tok::r_paren))
      SkipUntil(tok::r_paren, StopAtSemi);
    if (endLoc)
      *endLoc = Loc;

    // If this was declared in a macro, attach the macro IdentifierInfo to the
    // parsed attribute.
    auto &SM = PP.getSourceManager();
    if (!SM.isWrittenInBuiltinFile(SM.getSpellingLoc(AttrTokLoc)) &&
        FindLocsWithCommonFileID(PP, AttrTokLoc, Loc)) {
      CharSourceRange ExpansionRange = SM.getExpansionRange(AttrTokLoc);
      StringRef FoundName =
          Lexer::getSourceText(ExpansionRange, SM, PP.getLangOpts());
      IdentifierInfo *MacroII = PP.getIdentifierInfo(FoundName);

      for (unsigned i = OldNumAttrs; i < attrs.size(); ++i)
        attrs[i].setMacroIdentifier(MacroII, ExpansionRange.getBegin());

      if (LateAttrs) {
        for (unsigned i = OldNumLateAttrs; i < LateAttrs->size(); ++i)
          (*LateAttrs)[i]->MacroII = MacroII;
      }
    }
  }
}

#if INTEL_CUSTOMIZATION
/// Build full attribute name based in its Syntax, Scope and ID
static void fillAttrFullName(const IdentifierInfo &II,
                             ParsedAttr::Syntax Syntax,
                             IdentifierInfo *ScopeName, std::string &Result) {
  std::string Variety, Scope;
  switch (Syntax) {
  case ParsedAttr::Syntax::AS_GNU:
    Variety = "GNU";
    break;
  case ParsedAttr::Syntax::AS_CXX11:
    Variety = "CXX11";
    if (ScopeName)
      Scope = ScopeName->getName();
    break;
  case ParsedAttr::Syntax::AS_Declspec:
    Variety = "Declspec";
    break;
  case ParsedAttr::Syntax::AS_Keyword:
    // FIXME:  add AS_ContextSensitiveKeyword
    Variety = "Keyword";
    break;
  default:
    Variety = "GNU";
  }
  Result = Variety + "::" + (Scope.length() > 0 ? Scope + "::" : "") +
           normalizeAttrName(II.getName()).str();
}

/// Determine whether the given attribute has an identifier argument.
static bool attributeHasIdentifierArg(const IdentifierInfo &II,
                                      ParsedAttr::Syntax Syntax,
                                      IdentifierInfo *ScopeName) {
  std::string FullName;
  fillAttrFullName(II, Syntax, ScopeName, FullName);
#define CLANG_ATTR_IDENTIFIER_ARG_LIST
  return llvm::StringSwitch<bool>(FullName)
#include "clang/Parse/AttrParserStringSwitches.inc"
      .Default(false);
#undef CLANG_ATTR_IDENTIFIER_ARG_LIST
}

/// Determine whether the given attribute has a variadic identifier argument.
static bool attributeHasVariadicIdentifierArg(const IdentifierInfo &II) {
#define CLANG_ATTR_VARIADIC_IDENTIFIER_ARG_LIST
  return llvm::StringSwitch<bool>(normalizeAttrName(II.getName()))
#include "clang/Parse/AttrParserStringSwitches.inc"
           .Default(false);
#undef CLANG_ATTR_VARIADIC_IDENTIFIER_ARG_LIST
}

/// Determine whether the given attribute parses a type argument.
static bool attributeIsTypeArgAttr(const IdentifierInfo &II,
                                      ParsedAttr::Syntax Syntax,
                                      IdentifierInfo *ScopeName) {
  std::string FullName;
  fillAttrFullName(II, Syntax, ScopeName, FullName);
#define CLANG_ATTR_TYPE_ARG_LIST
  return llvm::StringSwitch<bool>(FullName)
#include "clang/Parse/AttrParserStringSwitches.inc"
           .Default(false);
#undef CLANG_ATTR_TYPE_ARG_LIST
}

/// Determine whether the given attribute requires parsing its arguments
/// in an unevaluated context or not.
static bool attributeParsedArgsUnevaluated(const IdentifierInfo &II,
                                      ParsedAttr::Syntax Syntax,
                                      IdentifierInfo *ScopeName) {
  std::string FullName;
  fillAttrFullName(II, Syntax, ScopeName, FullName);
#define CLANG_ATTR_ARG_CONTEXT_LIST
  return llvm::StringSwitch<bool>(FullName)
#include "clang/Parse/AttrParserStringSwitches.inc"
           .Default(false);
#undef CLANG_ATTR_ARG_CONTEXT_LIST
}
#else
/// Determine whether the given attribute has an identifier argument.
static bool attributeHasIdentifierArg(const IdentifierInfo &II) {
#define CLANG_ATTR_IDENTIFIER_ARG_LIST
  return llvm::StringSwitch<bool>(normalizeAttrName(II.getName()))
#include "clang/Parse/AttrParserStringSwitches.inc"
           .Default(false);
#undef CLANG_ATTR_IDENTIFIER_ARG_LIST
}

/// Determine whether the given attribute has a variadic identifier argument.
static bool attributeHasVariadicIdentifierArg(const IdentifierInfo &II) {
#define CLANG_ATTR_VARIADIC_IDENTIFIER_ARG_LIST
  return llvm::StringSwitch<bool>(normalizeAttrName(II.getName()))
#include "clang/Parse/AttrParserStringSwitches.inc"
           .Default(false);
#undef CLANG_ATTR_VARIADIC_IDENTIFIER_ARG_LIST
}

/// Determine whether the given attribute parses a type argument.
static bool attributeIsTypeArgAttr(const IdentifierInfo &II) {
#define CLANG_ATTR_TYPE_ARG_LIST
  return llvm::StringSwitch<bool>(normalizeAttrName(II.getName()))
#include "clang/Parse/AttrParserStringSwitches.inc"
           .Default(false);
#undef CLANG_ATTR_TYPE_ARG_LIST
}

/// Determine whether the given attribute requires parsing its arguments
/// in an unevaluated context or not.
static bool attributeParsedArgsUnevaluated(const IdentifierInfo &II) {
#define CLANG_ATTR_ARG_CONTEXT_LIST
  return llvm::StringSwitch<bool>(normalizeAttrName(II.getName()))
#include "clang/Parse/AttrParserStringSwitches.inc"
           .Default(false);
#undef CLANG_ATTR_ARG_CONTEXT_LIST
}
#endif // INTEL_CUSTOMIZATION

/// Determine whether the given attribute treats kw_this as an identifier.
static bool attributeTreatsKeywordThisAsIdentifier(const IdentifierInfo &II) {
#define CLANG_ATTR_THIS_ISA_IDENTIFIER_ARG_LIST
  return llvm::StringSwitch<bool>(normalizeAttrName(II.getName()))
#include "clang/Parse/AttrParserStringSwitches.inc"
           .Default(false);
#undef CLANG_ATTR_THIS_ISA_IDENTIFIER_ARG_LIST
}

IdentifierLoc *Parser::ParseIdentifierLoc() {
  assert(Tok.is(tok::identifier) && "expected an identifier");
  IdentifierLoc *IL = IdentifierLoc::create(Actions.Context,
                                            Tok.getLocation(),
                                            Tok.getIdentifierInfo());
  ConsumeToken();
  return IL;
}

void Parser::ParseAttributeWithTypeArg(IdentifierInfo &AttrName,
                                       SourceLocation AttrNameLoc,
                                       ParsedAttributes &Attrs,
                                       SourceLocation *EndLoc,
                                       IdentifierInfo *ScopeName,
                                       SourceLocation ScopeLoc,
                                       ParsedAttr::Syntax Syntax) {
  BalancedDelimiterTracker Parens(*this, tok::l_paren);
  Parens.consumeOpen();

  TypeResult T;
  if (Tok.isNot(tok::r_paren))
    T = ParseTypeName();

  if (Parens.consumeClose())
    return;

  if (T.isInvalid())
    return;

  if (T.isUsable())
    Attrs.addNewTypeAttr(&AttrName,
                         SourceRange(AttrNameLoc, Parens.getCloseLocation()),
                         ScopeName, ScopeLoc, T.get(), Syntax);
  else
    Attrs.addNew(&AttrName, SourceRange(AttrNameLoc, Parens.getCloseLocation()),
                 ScopeName, ScopeLoc, nullptr, 0, Syntax);
}

unsigned Parser::ParseAttributeArgsCommon(
    IdentifierInfo *AttrName, SourceLocation AttrNameLoc,
    ParsedAttributes &Attrs, SourceLocation *EndLoc, IdentifierInfo *ScopeName,
    SourceLocation ScopeLoc, ParsedAttr::Syntax Syntax) {
  // Ignore the left paren location for now.
  ConsumeParen();

  bool ChangeKWThisToIdent = attributeTreatsKeywordThisAsIdentifier(*AttrName);

  // Interpret "kw_this" as an identifier if the attributed requests it.
  if (ChangeKWThisToIdent && Tok.is(tok::kw_this))
    Tok.setKind(tok::identifier);

  ArgsVector ArgExprs;
  if (Tok.is(tok::identifier)) {
    // If this attribute wants an 'identifier' argument, make it so.
#if INTEL_CUSTOMIZATION
    bool IsIdentifierArg =
        attributeHasIdentifierArg(*AttrName, Syntax, ScopeName) ||
                           attributeHasVariadicIdentifierArg(*AttrName);
#endif // INTEL_CUSTOMIZATION
    ParsedAttr::Kind AttrKind =
        ParsedAttr::getKind(AttrName, ScopeName, Syntax);

    // If we don't know how to parse this attribute, but this is the only
    // token in this argument, assume it's meant to be an identifier.
    if (AttrKind == ParsedAttr::UnknownAttribute ||
        AttrKind == ParsedAttr::IgnoredAttribute) {
      const Token &Next = NextToken();
      IsIdentifierArg = Next.isOneOf(tok::r_paren, tok::comma);
    }

    if (IsIdentifierArg)
      ArgExprs.push_back(ParseIdentifierLoc());
  }

  if (!ArgExprs.empty() ? Tok.is(tok::comma) : Tok.isNot(tok::r_paren)) {
    // Eat the comma.
    if (!ArgExprs.empty())
      ConsumeToken();

    // Parse the non-empty comma-separated list of expressions.
    do {
      // Interpret "kw_this" as an identifier if the attributed requests it.
      if (ChangeKWThisToIdent && Tok.is(tok::kw_this))
        Tok.setKind(tok::identifier);

      ExprResult ArgExpr;
      if (Tok.is(tok::identifier) &&
#if INTEL_CUSTOMIZATION
          attributeHasVariadicIdentifierArg(*AttrName)) {
#endif // INTEL_CUSTOMIZATION
        ArgExprs.push_back(ParseIdentifierLoc());
      } else {
#if INTEL_CUSTOMIZATION
        bool Uneval = attributeParsedArgsUnevaluated(*AttrName, Syntax,
                                                   ScopeName);
#endif // INTEL_CUSTOMIZATION
        EnterExpressionEvaluationContext Unevaluated(
            Actions,
            Uneval ? Sema::ExpressionEvaluationContext::Unevaluated
                   : Sema::ExpressionEvaluationContext::ConstantEvaluated);

        ExprResult ArgExpr(
            Actions.CorrectDelayedTyposInExpr(ParseAssignmentExpression()));
        if (ArgExpr.isInvalid()) {
          SkipUntil(tok::r_paren, StopAtSemi);
          return 0;
        }
        ArgExprs.push_back(ArgExpr.get());
      }
      // Eat the comma, move to the next argument
    } while (TryConsumeToken(tok::comma));
  }

  SourceLocation RParen = Tok.getLocation();
  if (!ExpectAndConsume(tok::r_paren)) {
    SourceLocation AttrLoc = ScopeLoc.isValid() ? ScopeLoc : AttrNameLoc;
    Attrs.addNew(AttrName, SourceRange(AttrLoc, RParen), ScopeName, ScopeLoc,
                 ArgExprs.data(), ArgExprs.size(), Syntax);
  }

  if (EndLoc)
    *EndLoc = RParen;

  return static_cast<unsigned>(ArgExprs.size());
}

/// Parse the arguments to a parameterized GNU attribute or
/// a C++11 attribute in "gnu" namespace.
void Parser::ParseGNUAttributeArgs(IdentifierInfo *AttrName,
                                   SourceLocation AttrNameLoc,
                                   ParsedAttributes &Attrs,
                                   SourceLocation *EndLoc,
                                   IdentifierInfo *ScopeName,
                                   SourceLocation ScopeLoc,
                                   ParsedAttr::Syntax Syntax,
                                   Declarator *D) {

  assert(Tok.is(tok::l_paren) && "Attribute arg list not starting with '('");

  ParsedAttr::Kind AttrKind =
      ParsedAttr::getKind(AttrName, ScopeName, Syntax);

  if (AttrKind == ParsedAttr::AT_Availability) {
    ParseAvailabilityAttribute(*AttrName, AttrNameLoc, Attrs, EndLoc, ScopeName,
                               ScopeLoc, Syntax);
    return;
  } else if (AttrKind == ParsedAttr::AT_ExternalSourceSymbol) {
    ParseExternalSourceSymbolAttribute(*AttrName, AttrNameLoc, Attrs, EndLoc,
                                       ScopeName, ScopeLoc, Syntax);
    return;
  } else if (AttrKind == ParsedAttr::AT_ObjCBridgeRelated) {
    ParseObjCBridgeRelatedAttribute(*AttrName, AttrNameLoc, Attrs, EndLoc,
                                    ScopeName, ScopeLoc, Syntax);
    return;
  } else if (AttrKind == ParsedAttr::AT_TypeTagForDatatype) {
    ParseTypeTagForDatatypeAttribute(*AttrName, AttrNameLoc, Attrs, EndLoc,
                                     ScopeName, ScopeLoc, Syntax);
    return;
#if INTEL_CUSTOMIZATION
  } else if (attributeIsTypeArgAttr(*AttrName, Syntax, ScopeName)) {
#endif // INTEL_CUSTOMIZATION
    ParseAttributeWithTypeArg(*AttrName, AttrNameLoc, Attrs, EndLoc, ScopeName,
                              ScopeLoc, Syntax);
    return;
  }

  // These may refer to the function arguments, but need to be parsed early to
  // participate in determining whether it's a redeclaration.
  llvm::Optional<ParseScope> PrototypeScope;
  if (normalizeAttrName(AttrName->getName()) == "enable_if" &&
      D && D->isFunctionDeclarator()) {
    DeclaratorChunk::FunctionTypeInfo FTI = D->getFunctionTypeInfo();
    PrototypeScope.emplace(this, Scope::FunctionPrototypeScope |
                                     Scope::FunctionDeclarationScope |
                                     Scope::DeclScope);
    for (unsigned i = 0; i != FTI.NumParams; ++i) {
      ParmVarDecl *Param = cast<ParmVarDecl>(FTI.Params[i].Param);
      Actions.ActOnReenterCXXMethodParameter(getCurScope(), Param);
    }
  }

  ParseAttributeArgsCommon(AttrName, AttrNameLoc, Attrs, EndLoc, ScopeName,
                           ScopeLoc, Syntax);
}

unsigned Parser::ParseClangAttributeArgs(
    IdentifierInfo *AttrName, SourceLocation AttrNameLoc,
    ParsedAttributes &Attrs, SourceLocation *EndLoc, IdentifierInfo *ScopeName,
    SourceLocation ScopeLoc, ParsedAttr::Syntax Syntax) {
  assert(Tok.is(tok::l_paren) && "Attribute arg list not starting with '('");

  ParsedAttr::Kind AttrKind =
      ParsedAttr::getKind(AttrName, ScopeName, Syntax);

  switch (AttrKind) {
  default:
    return ParseAttributeArgsCommon(AttrName, AttrNameLoc, Attrs, EndLoc,
                                    ScopeName, ScopeLoc, Syntax);
  case ParsedAttr::AT_ExternalSourceSymbol:
    ParseExternalSourceSymbolAttribute(*AttrName, AttrNameLoc, Attrs, EndLoc,
                                       ScopeName, ScopeLoc, Syntax);
    break;
  case ParsedAttr::AT_Availability:
    ParseAvailabilityAttribute(*AttrName, AttrNameLoc, Attrs, EndLoc, ScopeName,
                               ScopeLoc, Syntax);
    break;
  case ParsedAttr::AT_ObjCBridgeRelated:
    ParseObjCBridgeRelatedAttribute(*AttrName, AttrNameLoc, Attrs, EndLoc,
                                    ScopeName, ScopeLoc, Syntax);
    break;
  case ParsedAttr::AT_TypeTagForDatatype:
    ParseTypeTagForDatatypeAttribute(*AttrName, AttrNameLoc, Attrs, EndLoc,
                                     ScopeName, ScopeLoc, Syntax);
    break;
  }
  return !Attrs.empty() ? Attrs.begin()->getNumArgs() : 0;
}

bool Parser::ParseMicrosoftDeclSpecArgs(IdentifierInfo *AttrName,
                                        SourceLocation AttrNameLoc,
                                        ParsedAttributes &Attrs) {
  // If the attribute isn't known, we will not attempt to parse any
  // arguments.
  if (!hasAttribute(AttrSyntax::Declspec, nullptr, AttrName,
                    getTargetInfo(), getLangOpts())) {
    // Eat the left paren, then skip to the ending right paren.
    ConsumeParen();
    SkipUntil(tok::r_paren);
    return false;
  }

  SourceLocation OpenParenLoc = Tok.getLocation();

  if (AttrName->getName() == "property") {
    // The property declspec is more complex in that it can take one or two
    // assignment expressions as a parameter, but the lhs of the assignment
    // must be named get or put.

    BalancedDelimiterTracker T(*this, tok::l_paren);
    T.expectAndConsume(diag::err_expected_lparen_after,
                       AttrName->getNameStart(), tok::r_paren);

    enum AccessorKind {
      AK_Invalid = -1,
      AK_Put = 0,
      AK_Get = 1 // indices into AccessorNames
    };
    IdentifierInfo *AccessorNames[] = {nullptr, nullptr};
    bool HasInvalidAccessor = false;

    // Parse the accessor specifications.
    while (true) {
      // Stop if this doesn't look like an accessor spec.
      if (!Tok.is(tok::identifier)) {
        // If the user wrote a completely empty list, use a special diagnostic.
        if (Tok.is(tok::r_paren) && !HasInvalidAccessor &&
            AccessorNames[AK_Put] == nullptr &&
            AccessorNames[AK_Get] == nullptr) {
          Diag(AttrNameLoc, diag::err_ms_property_no_getter_or_putter);
          break;
        }

        Diag(Tok.getLocation(), diag::err_ms_property_unknown_accessor);
        break;
      }

      AccessorKind Kind;
      SourceLocation KindLoc = Tok.getLocation();
      StringRef KindStr = Tok.getIdentifierInfo()->getName();
      if (KindStr == "get") {
        Kind = AK_Get;
      } else if (KindStr == "put") {
        Kind = AK_Put;

        // Recover from the common mistake of using 'set' instead of 'put'.
      } else if (KindStr == "set") {
        Diag(KindLoc, diag::err_ms_property_has_set_accessor)
            << FixItHint::CreateReplacement(KindLoc, "put");
        Kind = AK_Put;

        // Handle the mistake of forgetting the accessor kind by skipping
        // this accessor.
      } else if (NextToken().is(tok::comma) || NextToken().is(tok::r_paren)) {
        Diag(KindLoc, diag::err_ms_property_missing_accessor_kind);
        ConsumeToken();
        HasInvalidAccessor = true;
        goto next_property_accessor;

        // Otherwise, complain about the unknown accessor kind.
      } else {
        Diag(KindLoc, diag::err_ms_property_unknown_accessor);
        HasInvalidAccessor = true;
        Kind = AK_Invalid;

        // Try to keep parsing unless it doesn't look like an accessor spec.
        if (!NextToken().is(tok::equal))
          break;
      }

      // Consume the identifier.
      ConsumeToken();

      // Consume the '='.
      if (!TryConsumeToken(tok::equal)) {
        Diag(Tok.getLocation(), diag::err_ms_property_expected_equal)
            << KindStr;
        break;
      }

      // Expect the method name.
      if (!Tok.is(tok::identifier)) {
        Diag(Tok.getLocation(), diag::err_ms_property_expected_accessor_name);
        break;
      }

      if (Kind == AK_Invalid) {
        // Just drop invalid accessors.
      } else if (AccessorNames[Kind] != nullptr) {
        // Complain about the repeated accessor, ignore it, and keep parsing.
        Diag(KindLoc, diag::err_ms_property_duplicate_accessor) << KindStr;
      } else {
        AccessorNames[Kind] = Tok.getIdentifierInfo();
      }
      ConsumeToken();

    next_property_accessor:
      // Keep processing accessors until we run out.
      if (TryConsumeToken(tok::comma))
        continue;

      // If we run into the ')', stop without consuming it.
      if (Tok.is(tok::r_paren))
        break;

      Diag(Tok.getLocation(), diag::err_ms_property_expected_comma_or_rparen);
      break;
    }

    // Only add the property attribute if it was well-formed.
    if (!HasInvalidAccessor)
      Attrs.addNewPropertyAttr(AttrName, AttrNameLoc, nullptr, SourceLocation(),
                               AccessorNames[AK_Get], AccessorNames[AK_Put],
                               ParsedAttr::AS_Declspec);
    T.skipToEnd();
    return !HasInvalidAccessor;
  }

  unsigned NumArgs =
      ParseAttributeArgsCommon(AttrName, AttrNameLoc, Attrs, nullptr, nullptr,
                               SourceLocation(), ParsedAttr::AS_Declspec);

  // If this attribute's args were parsed, and it was expected to have
  // arguments but none were provided, emit a diagnostic.
  if (!Attrs.empty() && Attrs.begin()->getMaxArgs() && !NumArgs) {
    Diag(OpenParenLoc, diag::err_attribute_requires_arguments) << AttrName;
    return false;
  }
  return true;
}

/// [MS] decl-specifier:
///             __declspec ( extended-decl-modifier-seq )
///
/// [MS] extended-decl-modifier-seq:
///             extended-decl-modifier[opt]
///             extended-decl-modifier extended-decl-modifier-seq
void Parser::ParseMicrosoftDeclSpecs(ParsedAttributes &Attrs,
                                     SourceLocation *End) {
  assert(getLangOpts().DeclSpecKeyword && "__declspec keyword is not enabled");
  assert(Tok.is(tok::kw___declspec) && "Not a declspec!");

  while (Tok.is(tok::kw___declspec)) {
    ConsumeToken();
    BalancedDelimiterTracker T(*this, tok::l_paren);
    if (T.expectAndConsume(diag::err_expected_lparen_after, "__declspec",
                           tok::r_paren))
      return;

    // An empty declspec is perfectly legal and should not warn.  Additionally,
    // you can specify multiple attributes per declspec.
    while (Tok.isNot(tok::r_paren)) {
      // Attribute not present.
      if (TryConsumeToken(tok::comma))
        continue;

      // We expect either a well-known identifier or a generic string.  Anything
      // else is a malformed declspec.
      bool IsString = Tok.getKind() == tok::string_literal;
      if (!IsString && Tok.getKind() != tok::identifier &&
          Tok.getKind() != tok::kw_restrict) {
        Diag(Tok, diag::err_ms_declspec_type);
        T.skipToEnd();
        return;
      }

      IdentifierInfo *AttrName;
      SourceLocation AttrNameLoc;
      if (IsString) {
        SmallString<8> StrBuffer;
        bool Invalid = false;
        StringRef Str = PP.getSpelling(Tok, StrBuffer, &Invalid);
        if (Invalid) {
          T.skipToEnd();
          return;
        }
        AttrName = PP.getIdentifierInfo(Str);
        AttrNameLoc = ConsumeStringToken();
      } else {
        AttrName = Tok.getIdentifierInfo();
        AttrNameLoc = ConsumeToken();
      }

      bool AttrHandled = false;

      // Parse attribute arguments.
      if (Tok.is(tok::l_paren))
        AttrHandled = ParseMicrosoftDeclSpecArgs(AttrName, AttrNameLoc, Attrs);
      else if (AttrName->getName() == "property")
        // The property attribute must have an argument list.
        Diag(Tok.getLocation(), diag::err_expected_lparen_after)
            << AttrName->getName();

      if (!AttrHandled)
        Attrs.addNew(AttrName, AttrNameLoc, nullptr, AttrNameLoc, nullptr, 0,
                     ParsedAttr::AS_Declspec);
    }
    T.consumeClose();
    if (End)
      *End = T.getCloseLocation();
  }
}

void Parser::ParseMicrosoftTypeAttributes(ParsedAttributes &attrs) {
  // Treat these like attributes
  while (true) {
    switch (Tok.getKind()) {
    case tok::kw___fastcall:
    case tok::kw__regcall:  // INTEL
    case tok::kw___stdcall:
    case tok::kw___thiscall:
    case tok::kw___regcall:
    case tok::kw___cdecl:
    case tok::kw___vectorcall:
    case tok::kw___ptr64:
    case tok::kw___w64:
    case tok::kw___ptr32:
    case tok::kw___sptr:
    case tok::kw___uptr: {
      IdentifierInfo *AttrName = Tok.getIdentifierInfo();
      SourceLocation AttrNameLoc = ConsumeToken();
      attrs.addNew(AttrName, AttrNameLoc, nullptr, AttrNameLoc, nullptr, 0,
                   ParsedAttr::AS_Keyword);
      break;
    }
    default:
      return;
    }
  }
}

void Parser::DiagnoseAndSkipExtendedMicrosoftTypeAttributes() {
  SourceLocation StartLoc = Tok.getLocation();
  SourceLocation EndLoc = SkipExtendedMicrosoftTypeAttributes();

  if (EndLoc.isValid()) {
    SourceRange Range(StartLoc, EndLoc);
    Diag(StartLoc, diag::warn_microsoft_qualifiers_ignored) << Range;
  }
}

SourceLocation Parser::SkipExtendedMicrosoftTypeAttributes() {
  SourceLocation EndLoc;

  while (true) {
    switch (Tok.getKind()) {
    case tok::kw_const:
    case tok::kw_volatile:
    case tok::kw___fastcall:
    case tok::kw___stdcall:
    case tok::kw___thiscall:
    case tok::kw___cdecl:
    case tok::kw___vectorcall:
    case tok::kw___ptr32:
    case tok::kw___ptr64:
    case tok::kw___w64:
    case tok::kw___unaligned:
    case tok::kw___sptr:
    case tok::kw___uptr:
      EndLoc = ConsumeToken();
      break;
    default:
      return EndLoc;
    }
  }
}

void Parser::ParseBorlandTypeAttributes(ParsedAttributes &attrs) {
  // Treat these like attributes
  while (Tok.is(tok::kw___pascal)) {
    IdentifierInfo *AttrName = Tok.getIdentifierInfo();
    SourceLocation AttrNameLoc = ConsumeToken();
    attrs.addNew(AttrName, AttrNameLoc, nullptr, AttrNameLoc, nullptr, 0,
                 ParsedAttr::AS_Keyword);
  }
}

void Parser::ParseOpenCLKernelAttributes(ParsedAttributes &attrs) {
  // Treat these like attributes
  while (Tok.is(tok::kw___kernel)) {
    IdentifierInfo *AttrName = Tok.getIdentifierInfo();
    SourceLocation AttrNameLoc = ConsumeToken();
    attrs.addNew(AttrName, AttrNameLoc, nullptr, AttrNameLoc, nullptr, 0,
                 ParsedAttr::AS_Keyword);
  }
}

void Parser::ParseOpenCLQualifiers(ParsedAttributes &Attrs) {
  IdentifierInfo *AttrName = Tok.getIdentifierInfo();
  SourceLocation AttrNameLoc = Tok.getLocation();
  Attrs.addNew(AttrName, AttrNameLoc, nullptr, AttrNameLoc, nullptr, 0,
               ParsedAttr::AS_Keyword);
}

void Parser::ParseNullabilityTypeSpecifiers(ParsedAttributes &attrs) {
  // Treat these like attributes, even though they're type specifiers.
  while (true) {
    switch (Tok.getKind()) {
    case tok::kw__Nonnull:
    case tok::kw__Nullable:
    case tok::kw__Null_unspecified: {
      IdentifierInfo *AttrName = Tok.getIdentifierInfo();
      SourceLocation AttrNameLoc = ConsumeToken();
      if (!getLangOpts().ObjC)
        Diag(AttrNameLoc, diag::ext_nullability)
          << AttrName;
      attrs.addNew(AttrName, AttrNameLoc, nullptr, AttrNameLoc, nullptr, 0,
                   ParsedAttr::AS_Keyword);
      break;
    }
    default:
      return;
    }
  }
}

static bool VersionNumberSeparator(const char Separator) {
  return (Separator == '.' || Separator == '_');
}

/// Parse a version number.
///
/// version:
///   simple-integer
///   simple-integer '.' simple-integer
///   simple-integer '_' simple-integer
///   simple-integer '.' simple-integer '.' simple-integer
///   simple-integer '_' simple-integer '_' simple-integer
VersionTuple Parser::ParseVersionTuple(SourceRange &Range) {
  Range = SourceRange(Tok.getLocation(), Tok.getEndLoc());

  if (!Tok.is(tok::numeric_constant)) {
    Diag(Tok, diag::err_expected_version);
    SkipUntil(tok::comma, tok::r_paren,
              StopAtSemi | StopBeforeMatch | StopAtCodeCompletion);
    return VersionTuple();
  }

  // Parse the major (and possibly minor and subminor) versions, which
  // are stored in the numeric constant. We utilize a quirk of the
  // lexer, which is that it handles something like 1.2.3 as a single
  // numeric constant, rather than two separate tokens.
  SmallString<512> Buffer;
  Buffer.resize(Tok.getLength()+1);
  const char *ThisTokBegin = &Buffer[0];

  // Get the spelling of the token, which eliminates trigraphs, etc.
  bool Invalid = false;
  unsigned ActualLength = PP.getSpelling(Tok, ThisTokBegin, &Invalid);
  if (Invalid)
    return VersionTuple();

  // Parse the major version.
  unsigned AfterMajor = 0;
  unsigned Major = 0;
  while (AfterMajor < ActualLength && isDigit(ThisTokBegin[AfterMajor])) {
    Major = Major * 10 + ThisTokBegin[AfterMajor] - '0';
    ++AfterMajor;
  }

  if (AfterMajor == 0) {
    Diag(Tok, diag::err_expected_version);
    SkipUntil(tok::comma, tok::r_paren,
              StopAtSemi | StopBeforeMatch | StopAtCodeCompletion);
    return VersionTuple();
  }

  if (AfterMajor == ActualLength) {
    ConsumeToken();

    // We only had a single version component.
    if (Major == 0) {
      Diag(Tok, diag::err_zero_version);
      return VersionTuple();
    }

    return VersionTuple(Major);
  }

  const char AfterMajorSeparator = ThisTokBegin[AfterMajor];
  if (!VersionNumberSeparator(AfterMajorSeparator)
      || (AfterMajor + 1 == ActualLength)) {
    Diag(Tok, diag::err_expected_version);
    SkipUntil(tok::comma, tok::r_paren,
              StopAtSemi | StopBeforeMatch | StopAtCodeCompletion);
    return VersionTuple();
  }

  // Parse the minor version.
  unsigned AfterMinor = AfterMajor + 1;
  unsigned Minor = 0;
  while (AfterMinor < ActualLength && isDigit(ThisTokBegin[AfterMinor])) {
    Minor = Minor * 10 + ThisTokBegin[AfterMinor] - '0';
    ++AfterMinor;
  }

  if (AfterMinor == ActualLength) {
    ConsumeToken();

    // We had major.minor.
    if (Major == 0 && Minor == 0) {
      Diag(Tok, diag::err_zero_version);
      return VersionTuple();
    }

    return VersionTuple(Major, Minor);
  }

  const char AfterMinorSeparator = ThisTokBegin[AfterMinor];
  // If what follows is not a '.' or '_', we have a problem.
  if (!VersionNumberSeparator(AfterMinorSeparator)) {
    Diag(Tok, diag::err_expected_version);
    SkipUntil(tok::comma, tok::r_paren,
              StopAtSemi | StopBeforeMatch | StopAtCodeCompletion);
    return VersionTuple();
  }

  // Warn if separators, be it '.' or '_', do not match.
  if (AfterMajorSeparator != AfterMinorSeparator)
    Diag(Tok, diag::warn_expected_consistent_version_separator);

  // Parse the subminor version.
  unsigned AfterSubminor = AfterMinor + 1;
  unsigned Subminor = 0;
  while (AfterSubminor < ActualLength && isDigit(ThisTokBegin[AfterSubminor])) {
    Subminor = Subminor * 10 + ThisTokBegin[AfterSubminor] - '0';
    ++AfterSubminor;
  }

  if (AfterSubminor != ActualLength) {
    Diag(Tok, diag::err_expected_version);
    SkipUntil(tok::comma, tok::r_paren,
              StopAtSemi | StopBeforeMatch | StopAtCodeCompletion);
    return VersionTuple();
  }
  ConsumeToken();
  return VersionTuple(Major, Minor, Subminor);
}

/// Parse the contents of the "availability" attribute.
///
/// availability-attribute:
///   'availability' '(' platform ',' opt-strict version-arg-list,
///                      opt-replacement, opt-message')'
///
/// platform:
///   identifier
///
/// opt-strict:
///   'strict' ','
///
/// version-arg-list:
///   version-arg
///   version-arg ',' version-arg-list
///
/// version-arg:
///   'introduced' '=' version
///   'deprecated' '=' version
///   'obsoleted' = version
///   'unavailable'
/// opt-replacement:
///   'replacement' '=' <string>
/// opt-message:
///   'message' '=' <string>
void Parser::ParseAvailabilityAttribute(IdentifierInfo &Availability,
                                        SourceLocation AvailabilityLoc,
                                        ParsedAttributes &attrs,
                                        SourceLocation *endLoc,
                                        IdentifierInfo *ScopeName,
                                        SourceLocation ScopeLoc,
                                        ParsedAttr::Syntax Syntax) {
  enum { Introduced, Deprecated, Obsoleted, Unknown };
  AvailabilityChange Changes[Unknown];
  ExprResult MessageExpr, ReplacementExpr;

  // Opening '('.
  BalancedDelimiterTracker T(*this, tok::l_paren);
  if (T.consumeOpen()) {
    Diag(Tok, diag::err_expected) << tok::l_paren;
    return;
  }

  // Parse the platform name.
  if (Tok.isNot(tok::identifier)) {
    Diag(Tok, diag::err_availability_expected_platform);
    SkipUntil(tok::r_paren, StopAtSemi);
    return;
  }
  IdentifierLoc *Platform = ParseIdentifierLoc();
  if (const IdentifierInfo *const Ident = Platform->Ident) {
    // Canonicalize platform name from "macosx" to "macos".
    if (Ident->getName() == "macosx")
      Platform->Ident = PP.getIdentifierInfo("macos");
    // Canonicalize platform name from "macosx_app_extension" to
    // "macos_app_extension".
    else if (Ident->getName() == "macosx_app_extension")
      Platform->Ident = PP.getIdentifierInfo("macos_app_extension");
    else
      Platform->Ident = PP.getIdentifierInfo(
          AvailabilityAttr::canonicalizePlatformName(Ident->getName()));
  }

  // Parse the ',' following the platform name.
  if (ExpectAndConsume(tok::comma)) {
    SkipUntil(tok::r_paren, StopAtSemi);
    return;
  }

  // If we haven't grabbed the pointers for the identifiers
  // "introduced", "deprecated", and "obsoleted", do so now.
  if (!Ident_introduced) {
    Ident_introduced = PP.getIdentifierInfo("introduced");
    Ident_deprecated = PP.getIdentifierInfo("deprecated");
    Ident_obsoleted = PP.getIdentifierInfo("obsoleted");
    Ident_unavailable = PP.getIdentifierInfo("unavailable");
    Ident_message = PP.getIdentifierInfo("message");
    Ident_strict = PP.getIdentifierInfo("strict");
    Ident_replacement = PP.getIdentifierInfo("replacement");
  }

  // Parse the optional "strict", the optional "replacement" and the set of
  // introductions/deprecations/removals.
  SourceLocation UnavailableLoc, StrictLoc;
  do {
    if (Tok.isNot(tok::identifier)) {
      Diag(Tok, diag::err_availability_expected_change);
      SkipUntil(tok::r_paren, StopAtSemi);
      return;
    }
    IdentifierInfo *Keyword = Tok.getIdentifierInfo();
    SourceLocation KeywordLoc = ConsumeToken();

    if (Keyword == Ident_strict) {
      if (StrictLoc.isValid()) {
        Diag(KeywordLoc, diag::err_availability_redundant)
          << Keyword << SourceRange(StrictLoc);
      }
      StrictLoc = KeywordLoc;
      continue;
    }

    if (Keyword == Ident_unavailable) {
      if (UnavailableLoc.isValid()) {
        Diag(KeywordLoc, diag::err_availability_redundant)
          << Keyword << SourceRange(UnavailableLoc);
      }
      UnavailableLoc = KeywordLoc;
      continue;
    }

    if (Keyword == Ident_deprecated && Platform->Ident &&
        Platform->Ident->isStr("swift")) {
      // For swift, we deprecate for all versions.
      if (Changes[Deprecated].KeywordLoc.isValid()) {
        Diag(KeywordLoc, diag::err_availability_redundant)
          << Keyword
          << SourceRange(Changes[Deprecated].KeywordLoc);
      }

      Changes[Deprecated].KeywordLoc = KeywordLoc;
      // Use a fake version here.
      Changes[Deprecated].Version = VersionTuple(1);
      continue;
    }

    if (Tok.isNot(tok::equal)) {
      Diag(Tok, diag::err_expected_after) << Keyword << tok::equal;
      SkipUntil(tok::r_paren, StopAtSemi);
      return;
    }
    ConsumeToken();
    if (Keyword == Ident_message || Keyword == Ident_replacement) {
      if (Tok.isNot(tok::string_literal)) {
        Diag(Tok, diag::err_expected_string_literal)
          << /*Source='availability attribute'*/2;
        SkipUntil(tok::r_paren, StopAtSemi);
        return;
      }
      if (Keyword == Ident_message)
        MessageExpr = ParseStringLiteralExpression();
      else
        ReplacementExpr = ParseStringLiteralExpression();
      // Also reject wide string literals.
      if (StringLiteral *MessageStringLiteral =
              cast_or_null<StringLiteral>(MessageExpr.get())) {
        if (MessageStringLiteral->getCharByteWidth() != 1) {
          Diag(MessageStringLiteral->getSourceRange().getBegin(),
               diag::err_expected_string_literal)
            << /*Source='availability attribute'*/ 2;
          SkipUntil(tok::r_paren, StopAtSemi);
          return;
        }
      }
      if (Keyword == Ident_message)
        break;
      else
        continue;
    }

    // Special handling of 'NA' only when applied to introduced or
    // deprecated.
    if ((Keyword == Ident_introduced || Keyword == Ident_deprecated) &&
        Tok.is(tok::identifier)) {
      IdentifierInfo *NA = Tok.getIdentifierInfo();
      if (NA->getName() == "NA") {
        ConsumeToken();
        if (Keyword == Ident_introduced)
          UnavailableLoc = KeywordLoc;
        continue;
      }
    }

    SourceRange VersionRange;
    VersionTuple Version = ParseVersionTuple(VersionRange);

    if (Version.empty()) {
      SkipUntil(tok::r_paren, StopAtSemi);
      return;
    }

    unsigned Index;
    if (Keyword == Ident_introduced)
      Index = Introduced;
    else if (Keyword == Ident_deprecated)
      Index = Deprecated;
    else if (Keyword == Ident_obsoleted)
      Index = Obsoleted;
    else
      Index = Unknown;

    if (Index < Unknown) {
      if (!Changes[Index].KeywordLoc.isInvalid()) {
        Diag(KeywordLoc, diag::err_availability_redundant)
          << Keyword
          << SourceRange(Changes[Index].KeywordLoc,
                         Changes[Index].VersionRange.getEnd());
      }

      Changes[Index].KeywordLoc = KeywordLoc;
      Changes[Index].Version = Version;
      Changes[Index].VersionRange = VersionRange;
    } else {
      Diag(KeywordLoc, diag::err_availability_unknown_change)
        << Keyword << VersionRange;
    }

  } while (TryConsumeToken(tok::comma));

  // Closing ')'.
  if (T.consumeClose())
    return;

  if (endLoc)
    *endLoc = T.getCloseLocation();

  // The 'unavailable' availability cannot be combined with any other
  // availability changes. Make sure that hasn't happened.
  if (UnavailableLoc.isValid()) {
    bool Complained = false;
    for (unsigned Index = Introduced; Index != Unknown; ++Index) {
      if (Changes[Index].KeywordLoc.isValid()) {
        if (!Complained) {
          Diag(UnavailableLoc, diag::warn_availability_and_unavailable)
            << SourceRange(Changes[Index].KeywordLoc,
                           Changes[Index].VersionRange.getEnd());
          Complained = true;
        }

        // Clear out the availability.
        Changes[Index] = AvailabilityChange();
      }
    }
  }

  // Record this attribute
  attrs.addNew(&Availability,
               SourceRange(AvailabilityLoc, T.getCloseLocation()),
               ScopeName, ScopeLoc,
               Platform,
               Changes[Introduced],
               Changes[Deprecated],
               Changes[Obsoleted],
               UnavailableLoc, MessageExpr.get(),
               Syntax, StrictLoc, ReplacementExpr.get());
}

/// Parse the contents of the "external_source_symbol" attribute.
///
/// external-source-symbol-attribute:
///   'external_source_symbol' '(' keyword-arg-list ')'
///
/// keyword-arg-list:
///   keyword-arg
///   keyword-arg ',' keyword-arg-list
///
/// keyword-arg:
///   'language' '=' <string>
///   'defined_in' '=' <string>
///   'generated_declaration'
void Parser::ParseExternalSourceSymbolAttribute(
    IdentifierInfo &ExternalSourceSymbol, SourceLocation Loc,
    ParsedAttributes &Attrs, SourceLocation *EndLoc, IdentifierInfo *ScopeName,
    SourceLocation ScopeLoc, ParsedAttr::Syntax Syntax) {
  // Opening '('.
  BalancedDelimiterTracker T(*this, tok::l_paren);
  if (T.expectAndConsume())
    return;

  // Initialize the pointers for the keyword identifiers when required.
  if (!Ident_language) {
    Ident_language = PP.getIdentifierInfo("language");
    Ident_defined_in = PP.getIdentifierInfo("defined_in");
    Ident_generated_declaration = PP.getIdentifierInfo("generated_declaration");
  }

  ExprResult Language;
  bool HasLanguage = false;
  ExprResult DefinedInExpr;
  bool HasDefinedIn = false;
  IdentifierLoc *GeneratedDeclaration = nullptr;

  // Parse the language/defined_in/generated_declaration keywords
  do {
    if (Tok.isNot(tok::identifier)) {
      Diag(Tok, diag::err_external_source_symbol_expected_keyword);
      SkipUntil(tok::r_paren, StopAtSemi);
      return;
    }

    SourceLocation KeywordLoc = Tok.getLocation();
    IdentifierInfo *Keyword = Tok.getIdentifierInfo();
    if (Keyword == Ident_generated_declaration) {
      if (GeneratedDeclaration) {
        Diag(Tok, diag::err_external_source_symbol_duplicate_clause) << Keyword;
        SkipUntil(tok::r_paren, StopAtSemi);
        return;
      }
      GeneratedDeclaration = ParseIdentifierLoc();
      continue;
    }

    if (Keyword != Ident_language && Keyword != Ident_defined_in) {
      Diag(Tok, diag::err_external_source_symbol_expected_keyword);
      SkipUntil(tok::r_paren, StopAtSemi);
      return;
    }

    ConsumeToken();
    if (ExpectAndConsume(tok::equal, diag::err_expected_after,
                         Keyword->getName())) {
      SkipUntil(tok::r_paren, StopAtSemi);
      return;
    }

    bool HadLanguage = HasLanguage, HadDefinedIn = HasDefinedIn;
    if (Keyword == Ident_language)
      HasLanguage = true;
    else
      HasDefinedIn = true;

    if (Tok.isNot(tok::string_literal)) {
      Diag(Tok, diag::err_expected_string_literal)
          << /*Source='external_source_symbol attribute'*/ 3
          << /*language | source container*/ (Keyword != Ident_language);
      SkipUntil(tok::comma, tok::r_paren, StopAtSemi | StopBeforeMatch);
      continue;
    }
    if (Keyword == Ident_language) {
      if (HadLanguage) {
        Diag(KeywordLoc, diag::err_external_source_symbol_duplicate_clause)
            << Keyword;
        ParseStringLiteralExpression();
        continue;
      }
      Language = ParseStringLiteralExpression();
    } else {
      assert(Keyword == Ident_defined_in && "Invalid clause keyword!");
      if (HadDefinedIn) {
        Diag(KeywordLoc, diag::err_external_source_symbol_duplicate_clause)
            << Keyword;
        ParseStringLiteralExpression();
        continue;
      }
      DefinedInExpr = ParseStringLiteralExpression();
    }
  } while (TryConsumeToken(tok::comma));

  // Closing ')'.
  if (T.consumeClose())
    return;
  if (EndLoc)
    *EndLoc = T.getCloseLocation();

  ArgsUnion Args[] = {Language.get(), DefinedInExpr.get(),
                      GeneratedDeclaration};
  Attrs.addNew(&ExternalSourceSymbol, SourceRange(Loc, T.getCloseLocation()),
               ScopeName, ScopeLoc, Args, llvm::array_lengthof(Args), Syntax);
}

/// Parse the contents of the "objc_bridge_related" attribute.
/// objc_bridge_related '(' related_class ',' opt-class_method ',' opt-instance_method ')'
/// related_class:
///     Identifier
///
/// opt-class_method:
///     Identifier: | <empty>
///
/// opt-instance_method:
///     Identifier | <empty>
///
void Parser::ParseObjCBridgeRelatedAttribute(IdentifierInfo &ObjCBridgeRelated,
                                SourceLocation ObjCBridgeRelatedLoc,
                                ParsedAttributes &attrs,
                                SourceLocation *endLoc,
                                IdentifierInfo *ScopeName,
                                SourceLocation ScopeLoc,
                                ParsedAttr::Syntax Syntax) {
  // Opening '('.
  BalancedDelimiterTracker T(*this, tok::l_paren);
  if (T.consumeOpen()) {
    Diag(Tok, diag::err_expected) << tok::l_paren;
    return;
  }

  // Parse the related class name.
  if (Tok.isNot(tok::identifier)) {
    Diag(Tok, diag::err_objcbridge_related_expected_related_class);
    SkipUntil(tok::r_paren, StopAtSemi);
    return;
  }
  IdentifierLoc *RelatedClass = ParseIdentifierLoc();
  if (ExpectAndConsume(tok::comma)) {
    SkipUntil(tok::r_paren, StopAtSemi);
    return;
  }

  // Parse class method name.  It's non-optional in the sense that a trailing
  // comma is required, but it can be the empty string, and then we record a
  // nullptr.
  IdentifierLoc *ClassMethod = nullptr;
  if (Tok.is(tok::identifier)) {
    ClassMethod = ParseIdentifierLoc();
    if (!TryConsumeToken(tok::colon)) {
      Diag(Tok, diag::err_objcbridge_related_selector_name);
      SkipUntil(tok::r_paren, StopAtSemi);
      return;
    }
  }
  if (!TryConsumeToken(tok::comma)) {
    if (Tok.is(tok::colon))
      Diag(Tok, diag::err_objcbridge_related_selector_name);
    else
      Diag(Tok, diag::err_expected) << tok::comma;
    SkipUntil(tok::r_paren, StopAtSemi);
    return;
  }

  // Parse instance method name.  Also non-optional but empty string is
  // permitted.
  IdentifierLoc *InstanceMethod = nullptr;
  if (Tok.is(tok::identifier))
    InstanceMethod = ParseIdentifierLoc();
  else if (Tok.isNot(tok::r_paren)) {
    Diag(Tok, diag::err_expected) << tok::r_paren;
    SkipUntil(tok::r_paren, StopAtSemi);
    return;
  }

  // Closing ')'.
  if (T.consumeClose())
    return;

  if (endLoc)
    *endLoc = T.getCloseLocation();

  // Record this attribute
  attrs.addNew(&ObjCBridgeRelated,
               SourceRange(ObjCBridgeRelatedLoc, T.getCloseLocation()),
               ScopeName, ScopeLoc,
               RelatedClass,
               ClassMethod,
               InstanceMethod,
               Syntax);
}

// Late Parsed Attributes:
// See other examples of late parsing in lib/Parse/ParseCXXInlineMethods

void Parser::LateParsedDeclaration::ParseLexedAttributes() {}

void Parser::LateParsedClass::ParseLexedAttributes() {
  Self->ParseLexedAttributes(*Class);
}

void Parser::LateParsedAttribute::ParseLexedAttributes() {
  Self->ParseLexedAttribute(*this, true, false);
}

/// Wrapper class which calls ParseLexedAttribute, after setting up the
/// scope appropriately.
void Parser::ParseLexedAttributes(ParsingClass &Class) {
  // Deal with templates
  // FIXME: Test cases to make sure this does the right thing for templates.
  bool HasTemplateScope = !Class.TopLevelClass && Class.TemplateScope;
  ParseScope ClassTemplateScope(this, Scope::TemplateParamScope,
                                HasTemplateScope);
  if (HasTemplateScope)
    Actions.ActOnReenterTemplateScope(getCurScope(), Class.TagOrTemplate);

  // Set or update the scope flags.
  bool AlreadyHasClassScope = Class.TopLevelClass;
  unsigned ScopeFlags = Scope::ClassScope|Scope::DeclScope;
  ParseScope ClassScope(this, ScopeFlags, !AlreadyHasClassScope);
  ParseScopeFlags ClassScopeFlags(this, ScopeFlags, AlreadyHasClassScope);

  // Enter the scope of nested classes
  if (!AlreadyHasClassScope)
    Actions.ActOnStartDelayedMemberDeclarations(getCurScope(),
                                                Class.TagOrTemplate);
  if (!Class.LateParsedDeclarations.empty()) {
    for (unsigned i = 0, ni = Class.LateParsedDeclarations.size(); i < ni; ++i){
      Class.LateParsedDeclarations[i]->ParseLexedAttributes();
    }
  }

  if (!AlreadyHasClassScope)
    Actions.ActOnFinishDelayedMemberDeclarations(getCurScope(),
                                                 Class.TagOrTemplate);
}

/// Parse all attributes in LAs, and attach them to Decl D.
void Parser::ParseLexedAttributeList(LateParsedAttrList &LAs, Decl *D,
                                     bool EnterScope, bool OnDefinition) {
  assert(LAs.parseSoon() &&
         "Attribute list should be marked for immediate parsing.");
  for (unsigned i = 0, ni = LAs.size(); i < ni; ++i) {
    if (D)
      LAs[i]->addDecl(D);
    ParseLexedAttribute(*LAs[i], EnterScope, OnDefinition);
    delete LAs[i];
  }
  LAs.clear();
}

/// Finish parsing an attribute for which parsing was delayed.
/// This will be called at the end of parsing a class declaration
/// for each LateParsedAttribute. We consume the saved tokens and
/// create an attribute with the arguments filled in. We add this
/// to the Attribute list for the decl.
void Parser::ParseLexedAttribute(LateParsedAttribute &LA,
                                 bool EnterScope, bool OnDefinition) {
  // Create a fake EOF so that attribute parsing won't go off the end of the
  // attribute.
  Token AttrEnd;
  AttrEnd.startToken();
  AttrEnd.setKind(tok::eof);
  AttrEnd.setLocation(Tok.getLocation());
  AttrEnd.setEofData(LA.Toks.data());
  LA.Toks.push_back(AttrEnd);

  // Append the current token at the end of the new token stream so that it
  // doesn't get lost.
  LA.Toks.push_back(Tok);
  PP.EnterTokenStream(LA.Toks, true, /*IsReinject=*/true);
  // Consume the previously pushed token.
  ConsumeAnyToken(/*ConsumeCodeCompletionTok=*/true);

  ParsedAttributes Attrs(AttrFactory);
  SourceLocation endLoc;

  if (LA.Decls.size() > 0) {
    Decl *D = LA.Decls[0];
    NamedDecl *ND  = dyn_cast<NamedDecl>(D);
    RecordDecl *RD = dyn_cast_or_null<RecordDecl>(D->getDeclContext());

    // Allow 'this' within late-parsed attributes.
    Sema::CXXThisScopeRAII ThisScope(Actions, RD, Qualifiers(),
                                     ND && ND->isCXXInstanceMember());

    if (LA.Decls.size() == 1) {
      // If the Decl is templatized, add template parameters to scope.
      bool HasTemplateScope = EnterScope && D->isTemplateDecl();
      ParseScope TempScope(this, Scope::TemplateParamScope, HasTemplateScope);
      if (HasTemplateScope)
        Actions.ActOnReenterTemplateScope(Actions.CurScope, D);

      // If the Decl is on a function, add function parameters to the scope.
      bool HasFunScope = EnterScope && D->isFunctionOrFunctionTemplate();
      ParseScope FnScope(
          this, Scope::FnScope | Scope::DeclScope | Scope::CompoundStmtScope,
          HasFunScope);
      if (HasFunScope)
        Actions.ActOnReenterFunctionContext(Actions.CurScope, D);

      ParseGNUAttributeArgs(&LA.AttrName, LA.AttrNameLoc, Attrs, &endLoc,
                            nullptr, SourceLocation(), ParsedAttr::AS_GNU,
                            nullptr);

      if (HasFunScope) {
        Actions.ActOnExitFunctionContext();
        FnScope.Exit();  // Pop scope, and remove Decls from IdResolver
      }
      if (HasTemplateScope) {
        TempScope.Exit();
      }
    } else {
      // If there are multiple decls, then the decl cannot be within the
      // function scope.
      ParseGNUAttributeArgs(&LA.AttrName, LA.AttrNameLoc, Attrs, &endLoc,
                            nullptr, SourceLocation(), ParsedAttr::AS_GNU,
                            nullptr);
    }
  } else {
    Diag(Tok, diag::warn_attribute_no_decl) << LA.AttrName.getName();
  }

  if (OnDefinition && !Attrs.empty() && !Attrs.begin()->isCXX11Attribute() &&
      Attrs.begin()->isKnownToGCC())
    Diag(Tok, diag::warn_attribute_on_function_definition)
      << &LA.AttrName;

  for (unsigned i = 0, ni = LA.Decls.size(); i < ni; ++i)
    Actions.ActOnFinishDelayedAttribute(getCurScope(), LA.Decls[i], Attrs);

  // Due to a parsing error, we either went over the cached tokens or
  // there are still cached tokens left, so we skip the leftover tokens.
  while (Tok.isNot(tok::eof))
    ConsumeAnyToken();

  if (Tok.is(tok::eof) && Tok.getEofData() == AttrEnd.getEofData())
    ConsumeAnyToken();
}

void Parser::ParseTypeTagForDatatypeAttribute(IdentifierInfo &AttrName,
                                              SourceLocation AttrNameLoc,
                                              ParsedAttributes &Attrs,
                                              SourceLocation *EndLoc,
                                              IdentifierInfo *ScopeName,
                                              SourceLocation ScopeLoc,
                                              ParsedAttr::Syntax Syntax) {
  assert(Tok.is(tok::l_paren) && "Attribute arg list not starting with '('");

  BalancedDelimiterTracker T(*this, tok::l_paren);
  T.consumeOpen();

  if (Tok.isNot(tok::identifier)) {
    Diag(Tok, diag::err_expected) << tok::identifier;
    T.skipToEnd();
    return;
  }
  IdentifierLoc *ArgumentKind = ParseIdentifierLoc();

  if (ExpectAndConsume(tok::comma)) {
    T.skipToEnd();
    return;
  }

  SourceRange MatchingCTypeRange;
  TypeResult MatchingCType = ParseTypeName(&MatchingCTypeRange);
  if (MatchingCType.isInvalid()) {
    T.skipToEnd();
    return;
  }

  bool LayoutCompatible = false;
  bool MustBeNull = false;
  while (TryConsumeToken(tok::comma)) {
    if (Tok.isNot(tok::identifier)) {
      Diag(Tok, diag::err_expected) << tok::identifier;
      T.skipToEnd();
      return;
    }
    IdentifierInfo *Flag = Tok.getIdentifierInfo();
    if (Flag->isStr("layout_compatible"))
      LayoutCompatible = true;
    else if (Flag->isStr("must_be_null"))
      MustBeNull = true;
    else {
      Diag(Tok, diag::err_type_safety_unknown_flag) << Flag;
      T.skipToEnd();
      return;
    }
    ConsumeToken(); // consume flag
  }

  if (!T.consumeClose()) {
    Attrs.addNewTypeTagForDatatype(&AttrName, AttrNameLoc, ScopeName, ScopeLoc,
                                   ArgumentKind, MatchingCType.get(),
                                   LayoutCompatible, MustBeNull, Syntax);
  }

  if (EndLoc)
    *EndLoc = T.getCloseLocation();
}

/// DiagnoseProhibitedCXX11Attribute - We have found the opening square brackets
/// of a C++11 attribute-specifier in a location where an attribute is not
/// permitted. By C++11 [dcl.attr.grammar]p6, this is ill-formed. Diagnose this
/// situation.
///
/// \return \c true if we skipped an attribute-like chunk of tokens, \c false if
/// this doesn't appear to actually be an attribute-specifier, and the caller
/// should try to parse it.
bool Parser::DiagnoseProhibitedCXX11Attribute() {
  assert(Tok.is(tok::l_square) && NextToken().is(tok::l_square));

  switch (isCXX11AttributeSpecifier(/*Disambiguate*/true)) {
  case CAK_NotAttributeSpecifier:
    // No diagnostic: we're in Obj-C++11 and this is not actually an attribute.
    return false;

  case CAK_InvalidAttributeSpecifier:
    Diag(Tok.getLocation(), diag::err_l_square_l_square_not_attribute);
    return false;

  case CAK_AttributeSpecifier:
    // Parse and discard the attributes.
    SourceLocation BeginLoc = ConsumeBracket();
    ConsumeBracket();
    SkipUntil(tok::r_square);
    assert(Tok.is(tok::r_square) && "isCXX11AttributeSpecifier lied");
    SourceLocation EndLoc = ConsumeBracket();
    Diag(BeginLoc, diag::err_attributes_not_allowed)
      << SourceRange(BeginLoc, EndLoc);
    return true;
  }
  llvm_unreachable("All cases handled above.");
}

/// We have found the opening square brackets of a C++11
/// attribute-specifier in a location where an attribute is not permitted, but
/// we know where the attributes ought to be written. Parse them anyway, and
/// provide a fixit moving them to the right place.
void Parser::DiagnoseMisplacedCXX11Attribute(ParsedAttributesWithRange &Attrs,
                                             SourceLocation CorrectLocation) {
  assert((Tok.is(tok::l_square) && NextToken().is(tok::l_square)) ||
         Tok.is(tok::kw_alignas));

  // Consume the attributes.
  SourceLocation Loc = Tok.getLocation();
  ParseCXX11Attributes(Attrs);
  CharSourceRange AttrRange(SourceRange(Loc, Attrs.Range.getEnd()), true);

  // FIXME: use err_attributes_misplaced
  Diag(Loc, diag::err_attributes_not_allowed)
    << FixItHint::CreateInsertionFromRange(CorrectLocation, AttrRange)
    << FixItHint::CreateRemoval(AttrRange);
}

void Parser::DiagnoseProhibitedAttributes(
    const SourceRange &Range, const SourceLocation CorrectLocation) {
  if (CorrectLocation.isValid()) {
    CharSourceRange AttrRange(Range, true);
    Diag(CorrectLocation, diag::err_attributes_misplaced)
        << FixItHint::CreateInsertionFromRange(CorrectLocation, AttrRange)
        << FixItHint::CreateRemoval(AttrRange);
  } else
    Diag(Range.getBegin(), diag::err_attributes_not_allowed) << Range;
}

void Parser::ProhibitCXX11Attributes(ParsedAttributesWithRange &Attrs,
                                     unsigned DiagID) {
  for (const ParsedAttr &AL : Attrs) {
    if (!AL.isCXX11Attribute() && !AL.isC2xAttribute())
      continue;
    if (AL.getKind() == ParsedAttr::UnknownAttribute)
      Diag(AL.getLoc(), diag::warn_unknown_attribute_ignored) << AL.getName();
    else {
      Diag(AL.getLoc(), DiagID) << AL.getName();
      AL.setInvalid();
    }
  }
}

// Usually, `__attribute__((attrib)) class Foo {} var` means that attribute
// applies to var, not the type Foo.
// As an exception to the rule, __declspec(align(...)) before the
// class-key affects the type instead of the variable.
// Also, Microsoft-style [attributes] seem to affect the type instead of the
// variable.
// This function moves attributes that should apply to the type off DS to Attrs.
void Parser::stripTypeAttributesOffDeclSpec(ParsedAttributesWithRange &Attrs,
                                            DeclSpec &DS,
                                            Sema::TagUseKind TUK) {
  if (TUK == Sema::TUK_Reference)
    return;

  llvm::SmallVector<ParsedAttr *, 1> ToBeMoved;

  for (ParsedAttr &AL : DS.getAttributes()) {
    if ((AL.getKind() == ParsedAttr::AT_Aligned &&
         AL.isDeclspecAttribute()) ||
        AL.isMicrosoftAttribute())
      ToBeMoved.push_back(&AL);
  }

  for (ParsedAttr *AL : ToBeMoved) {
    DS.getAttributes().remove(AL);
    Attrs.addAtEnd(AL);
  }
}

/// ParseDeclaration - Parse a full 'declaration', which consists of
/// declaration-specifiers, some number of declarators, and a semicolon.
/// 'Context' should be a DeclaratorContext value.  This returns the
/// location of the semicolon in DeclEnd.
///
///       declaration: [C99 6.7]
///         block-declaration ->
///           simple-declaration
///           others                   [FIXME]
/// [C++]   template-declaration
/// [C++]   namespace-definition
/// [C++]   using-directive
/// [C++]   using-declaration
/// [C++11/C11] static_assert-declaration
///         others... [FIXME]
///
Parser::DeclGroupPtrTy Parser::ParseDeclaration(DeclaratorContext Context,
                                                SourceLocation &DeclEnd,
                                          ParsedAttributesWithRange &attrs) {
  ParenBraceBracketBalancer BalancerRAIIObj(*this);
  // Must temporarily exit the objective-c container scope for
  // parsing c none objective-c decls.
  ObjCDeclContextSwitch ObjCDC(*this);

  Decl *SingleDecl = nullptr;
  switch (Tok.getKind()) {
  case tok::kw_template:
  case tok::kw_export:
    ProhibitAttributes(attrs);
    SingleDecl = ParseDeclarationStartingWithTemplate(Context, DeclEnd, attrs);
    break;
  case tok::kw_inline:
    // Could be the start of an inline namespace. Allowed as an ext in C++03.
    if (getLangOpts().CPlusPlus && NextToken().is(tok::kw_namespace)) {
      ProhibitAttributes(attrs);
      SourceLocation InlineLoc = ConsumeToken();
      return ParseNamespace(Context, DeclEnd, InlineLoc);
    }
    return ParseSimpleDeclaration(Context, DeclEnd, attrs,
                                  true);
  case tok::kw_namespace:
    ProhibitAttributes(attrs);
    return ParseNamespace(Context, DeclEnd);
  case tok::kw_using:
    return ParseUsingDirectiveOrDeclaration(Context, ParsedTemplateInfo(),
                                            DeclEnd, attrs);
  case tok::kw_static_assert:
  case tok::kw__Static_assert:
    ProhibitAttributes(attrs);
    SingleDecl = ParseStaticAssertDeclaration(DeclEnd);
    break;
  default:
    return ParseSimpleDeclaration(Context, DeclEnd, attrs, true);
  }

  // This routine returns a DeclGroup, if the thing we parsed only contains a
  // single decl, convert it now.
  return Actions.ConvertDeclToDeclGroup(SingleDecl);
}

///       simple-declaration: [C99 6.7: declaration] [C++ 7p1: dcl.dcl]
///         declaration-specifiers init-declarator-list[opt] ';'
/// [C++11] attribute-specifier-seq decl-specifier-seq[opt]
///             init-declarator-list ';'
///[C90/C++]init-declarator-list ';'                             [TODO]
/// [OMP]   threadprivate-directive
/// [OMP]   allocate-directive                                   [TODO]
///
///       for-range-declaration: [C++11 6.5p1: stmt.ranged]
///         attribute-specifier-seq[opt] type-specifier-seq declarator
///
/// If RequireSemi is false, this does not check for a ';' at the end of the
/// declaration.  If it is true, it checks for and eats it.
///
/// If FRI is non-null, we might be parsing a for-range-declaration instead
/// of a simple-declaration. If we find that we are, we also parse the
/// for-range-initializer, and place it here.
Parser::DeclGroupPtrTy
Parser::ParseSimpleDeclaration(DeclaratorContext Context,
                               SourceLocation &DeclEnd,
                               ParsedAttributesWithRange &Attrs,
                               bool RequireSemi, ForRangeInit *FRI) {
  // Parse the common declaration-specifiers piece.
  ParsingDeclSpec DS(*this);

  DeclSpecContext DSContext = getDeclSpecContextFromDeclaratorContext(Context);
  ParseDeclarationSpecifiers(DS, ParsedTemplateInfo(), AS_none, DSContext);

  // If we had a free-standing type definition with a missing semicolon, we
  // may get this far before the problem becomes obvious.
  if (DS.hasTagDefinition() &&
      DiagnoseMissingSemiAfterTagDefinition(DS, AS_none, DSContext))
    return nullptr;

  // C99 6.7.2.3p6: Handle "struct-or-union identifier;", "enum { X };"
  // declaration-specifiers init-declarator-list[opt] ';'
  if (Tok.is(tok::semi)) {
    ProhibitAttributes(Attrs);
    DeclEnd = Tok.getLocation();
    if (RequireSemi) ConsumeToken();
    RecordDecl *AnonRecord = nullptr;
    Decl *TheDecl = Actions.ParsedFreeStandingDeclSpec(getCurScope(), AS_none,
                                                       DS, AnonRecord);
    DS.complete(TheDecl);
    if (AnonRecord) {
      Decl* decls[] = {AnonRecord, TheDecl};
      return Actions.BuildDeclaratorGroup(decls);
    }
    return Actions.ConvertDeclToDeclGroup(TheDecl);
  }

  DS.takeAttributesFrom(Attrs);
  return ParseDeclGroup(DS, Context, &DeclEnd, FRI);
}

/// Returns true if this might be the start of a declarator, or a common typo
/// for a declarator.
bool Parser::MightBeDeclarator(DeclaratorContext Context) {
  switch (Tok.getKind()) {
  case tok::annot_cxxscope:
  case tok::annot_template_id:
  case tok::caret:
  case tok::code_completion:
  case tok::coloncolon:
  case tok::ellipsis:
  case tok::kw___attribute:
  case tok::kw_operator:
  case tok::l_paren:
  case tok::star:
    return true;

  case tok::amp:
  case tok::ampamp:
    return getLangOpts().CPlusPlus;

  case tok::l_square: // Might be an attribute on an unnamed bit-field.
    return Context == DeclaratorContext::MemberContext &&
           getLangOpts().CPlusPlus11 && NextToken().is(tok::l_square);

  case tok::colon: // Might be a typo for '::' or an unnamed bit-field.
    return Context == DeclaratorContext::MemberContext ||
           getLangOpts().CPlusPlus;

  case tok::identifier:
    switch (NextToken().getKind()) {
    case tok::code_completion:
    case tok::coloncolon:
    case tok::comma:
    case tok::equal:
    case tok::equalequal: // Might be a typo for '='.
    case tok::kw_alignas:
    case tok::kw_asm:
    case tok::kw___attribute:
    case tok::l_brace:
    case tok::l_paren:
    case tok::l_square:
    case tok::less:
    case tok::r_brace:
    case tok::r_paren:
    case tok::r_square:
    case tok::semi:
      return true;

    case tok::colon:
      // At namespace scope, 'identifier:' is probably a typo for 'identifier::'
      // and in block scope it's probably a label. Inside a class definition,
      // this is a bit-field.
      return Context == DeclaratorContext::MemberContext ||
             (getLangOpts().CPlusPlus &&
              Context == DeclaratorContext::FileContext);

    case tok::identifier: // Possible virt-specifier.
      return getLangOpts().CPlusPlus11 && isCXX11VirtSpecifier(NextToken());

    default:
      return false;
    }

  default:
    return false;
  }
}

/// Skip until we reach something which seems like a sensible place to pick
/// up parsing after a malformed declaration. This will sometimes stop sooner
/// than SkipUntil(tok::r_brace) would, but will never stop later.
void Parser::SkipMalformedDecl() {
  while (true) {
    switch (Tok.getKind()) {
    case tok::l_brace:
      // Skip until matching }, then stop. We've probably skipped over
      // a malformed class or function definition or similar.
      ConsumeBrace();
      SkipUntil(tok::r_brace);
      if (Tok.isOneOf(tok::comma, tok::l_brace, tok::kw_try)) {
        // This declaration isn't over yet. Keep skipping.
        continue;
      }
      TryConsumeToken(tok::semi);
      return;

    case tok::l_square:
      ConsumeBracket();
      SkipUntil(tok::r_square);
      continue;

    case tok::l_paren:
      ConsumeParen();
      SkipUntil(tok::r_paren);
      continue;

    case tok::r_brace:
      return;

    case tok::semi:
      ConsumeToken();
      return;

    case tok::kw_inline:
      // 'inline namespace' at the start of a line is almost certainly
      // a good place to pick back up parsing, except in an Objective-C
      // @interface context.
      if (Tok.isAtStartOfLine() && NextToken().is(tok::kw_namespace) &&
          (!ParsingInObjCContainer || CurParsedObjCImpl))
        return;
      break;

    case tok::kw_namespace:
      // 'namespace' at the start of a line is almost certainly a good
      // place to pick back up parsing, except in an Objective-C
      // @interface context.
      if (Tok.isAtStartOfLine() &&
          (!ParsingInObjCContainer || CurParsedObjCImpl))
        return;
      break;

    case tok::at:
      // @end is very much like } in Objective-C contexts.
      if (NextToken().isObjCAtKeyword(tok::objc_end) &&
          ParsingInObjCContainer)
        return;
      break;

    case tok::minus:
    case tok::plus:
      // - and + probably start new method declarations in Objective-C contexts.
      if (Tok.isAtStartOfLine() && ParsingInObjCContainer)
        return;
      break;

    case tok::eof:
    case tok::annot_module_begin:
    case tok::annot_module_end:
    case tok::annot_module_include:
      return;

    default:
      break;
    }

    ConsumeAnyToken();
  }
}

/// ParseDeclGroup - Having concluded that this is either a function
/// definition or a group of object declarations, actually parse the
/// result.
Parser::DeclGroupPtrTy Parser::ParseDeclGroup(ParsingDeclSpec &DS,
                                              DeclaratorContext Context,
                                              SourceLocation *DeclEnd,
                                              ForRangeInit *FRI) {
  // Parse the first declarator.
  ParsingDeclarator D(*this, DS, Context);
  ParseDeclarator(D);

  // Bail out if the first declarator didn't seem well-formed.
  if (!D.hasName() && !D.mayOmitIdentifier()) {
    SkipMalformedDecl();
    return nullptr;
  }

  // Save late-parsed attributes for now; they need to be parsed in the
  // appropriate function scope after the function Decl has been constructed.
  // These will be parsed in ParseFunctionDefinition or ParseLexedAttrList.
  LateParsedAttrList LateParsedAttrs(true);
  if (D.isFunctionDeclarator()) {
    MaybeParseGNUAttributes(D, &LateParsedAttrs);

    // The _Noreturn keyword can't appear here, unlike the GNU noreturn
    // attribute. If we find the keyword here, tell the user to put it
    // at the start instead.
    if (Tok.is(tok::kw__Noreturn)) {
      SourceLocation Loc = ConsumeToken();
      const char *PrevSpec;
      unsigned DiagID;

      // We can offer a fixit if it's valid to mark this function as _Noreturn
      // and we don't have any other declarators in this declaration.
      bool Fixit = !DS.setFunctionSpecNoreturn(Loc, PrevSpec, DiagID);
      MaybeParseGNUAttributes(D, &LateParsedAttrs);
      Fixit &= Tok.isOneOf(tok::semi, tok::l_brace, tok::kw_try);

      Diag(Loc, diag::err_c11_noreturn_misplaced)
          << (Fixit ? FixItHint::CreateRemoval(Loc) : FixItHint())
          << (Fixit ? FixItHint::CreateInsertion(D.getBeginLoc(), "_Noreturn ")
                    : FixItHint());
    }
  }

  // Check to see if we have a function *definition* which must have a body.
  if (D.isFunctionDeclarator() &&
      // Look at the next token to make sure that this isn't a function
      // declaration.  We have to check this because __attribute__ might be the
      // start of a function definition in GCC-extended K&R C.
      !isDeclarationAfterDeclarator()) {

    // Function definitions are only allowed at file scope and in C++ classes.
    // The C++ inline method definition case is handled elsewhere, so we only
    // need to handle the file scope definition case.
    if (Context == DeclaratorContext::FileContext) {
      if (isStartOfFunctionDefinition(D)) {
        if (DS.getStorageClassSpec() == DeclSpec::SCS_typedef) {
          Diag(Tok, diag::err_function_declared_typedef);

          // Recover by treating the 'typedef' as spurious.
          DS.ClearStorageClassSpecs();
        }

        Decl *TheDecl =
          ParseFunctionDefinition(D, ParsedTemplateInfo(), &LateParsedAttrs);
        return Actions.ConvertDeclToDeclGroup(TheDecl);
      }

      if (isDeclarationSpecifier()) {
        // If there is an invalid declaration specifier right after the
        // function prototype, then we must be in a missing semicolon case
        // where this isn't actually a body.  Just fall through into the code
        // that handles it as a prototype, and let the top-level code handle
        // the erroneous declspec where it would otherwise expect a comma or
        // semicolon.
      } else {
        Diag(Tok, diag::err_expected_fn_body);
        SkipUntil(tok::semi);
        return nullptr;
      }
    } else {
      if (Tok.is(tok::l_brace)) {
        Diag(Tok, diag::err_function_definition_not_allowed);
        SkipMalformedDecl();
        return nullptr;
      }
    }
  }

  if (ParseAsmAttributesAfterDeclarator(D))
    return nullptr;

  // C++0x [stmt.iter]p1: Check if we have a for-range-declarator. If so, we
  // must parse and analyze the for-range-initializer before the declaration is
  // analyzed.
  //
  // Handle the Objective-C for-in loop variable similarly, although we
  // don't need to parse the container in advance.
  if (FRI && (Tok.is(tok::colon) || isTokIdentifier_in())) {
    bool IsForRangeLoop = false;
    if (TryConsumeToken(tok::colon, FRI->ColonLoc)) {
      IsForRangeLoop = true;
      if (Tok.is(tok::l_brace))
        FRI->RangeExpr = ParseBraceInitializer();
      else
        FRI->RangeExpr = ParseExpression();
    }

    Decl *ThisDecl = Actions.ActOnDeclarator(getCurScope(), D);
    if (IsForRangeLoop) {
      Actions.ActOnCXXForRangeDecl(ThisDecl);
    } else {
      // Obj-C for loop
      if (auto *VD = dyn_cast_or_null<VarDecl>(ThisDecl))
        VD->setObjCForDecl(true);
    }
    Actions.FinalizeDeclaration(ThisDecl);
    D.complete(ThisDecl);
    return Actions.FinalizeDeclaratorGroup(getCurScope(), DS, ThisDecl);
  }

  SmallVector<Decl *, 8> DeclsInGroup;
  Decl *FirstDecl = ParseDeclarationAfterDeclaratorAndAttributes(
      D, ParsedTemplateInfo(), FRI);
  if (LateParsedAttrs.size() > 0)
    ParseLexedAttributeList(LateParsedAttrs, FirstDecl, true, false);
  D.complete(FirstDecl);
  if (FirstDecl)
    DeclsInGroup.push_back(FirstDecl);

  bool ExpectSemi = Context != DeclaratorContext::ForContext;

  // If we don't have a comma, it is either the end of the list (a ';') or an
  // error, bail out.
  SourceLocation CommaLoc;
  while (TryConsumeToken(tok::comma, CommaLoc)) {
    if (Tok.isAtStartOfLine() && ExpectSemi && !MightBeDeclarator(Context)) {
      // This comma was followed by a line-break and something which can't be
      // the start of a declarator. The comma was probably a typo for a
      // semicolon.
      Diag(CommaLoc, diag::err_expected_semi_declaration)
        << FixItHint::CreateReplacement(CommaLoc, ";");
      ExpectSemi = false;
      break;
    }

    // Parse the next declarator.
    D.clear();
    D.setCommaLoc(CommaLoc);

    // Accept attributes in an init-declarator.  In the first declarator in a
    // declaration, these would be part of the declspec.  In subsequent
    // declarators, they become part of the declarator itself, so that they
    // don't apply to declarators after *this* one.  Examples:
    //    short __attribute__((common)) var;    -> declspec
    //    short var __attribute__((common));    -> declarator
    //    short x, __attribute__((common)) var;    -> declarator
    MaybeParseGNUAttributes(D);

    // MSVC parses but ignores qualifiers after the comma as an extension.
    if (getLangOpts().MicrosoftExt)
      DiagnoseAndSkipExtendedMicrosoftTypeAttributes();

    ParseDeclarator(D);
    if (!D.isInvalidType()) {
      Decl *ThisDecl = ParseDeclarationAfterDeclarator(D);
      D.complete(ThisDecl);
      if (ThisDecl)
        DeclsInGroup.push_back(ThisDecl);
    }
  }

  if (DeclEnd)
    *DeclEnd = Tok.getLocation();

  if (ExpectSemi &&
      ExpectAndConsumeSemi(Context == DeclaratorContext::FileContext
                           ? diag::err_invalid_token_after_toplevel_declarator
                           : diag::err_expected_semi_declaration)) {
    // Okay, there was no semicolon and one was expected.  If we see a
    // declaration specifier, just assume it was missing and continue parsing.
    // Otherwise things are very confused and we skip to recover.
    if (!isDeclarationSpecifier()) {
      SkipUntil(tok::r_brace, StopAtSemi | StopBeforeMatch);
      TryConsumeToken(tok::semi);
    }
  }

  return Actions.FinalizeDeclaratorGroup(getCurScope(), DS, DeclsInGroup);
}

/// Parse an optional simple-asm-expr and attributes, and attach them to a
/// declarator. Returns true on an error.
bool Parser::ParseAsmAttributesAfterDeclarator(Declarator &D) {
  // If a simple-asm-expr is present, parse it.
  if (Tok.is(tok::kw_asm)) {
    SourceLocation Loc;
    ExprResult AsmLabel(ParseSimpleAsm(&Loc));
    if (AsmLabel.isInvalid()) {
      SkipUntil(tok::semi, StopBeforeMatch);
      return true;
    }

    D.setAsmLabel(AsmLabel.get());
    D.SetRangeEnd(Loc);
  }

  MaybeParseGNUAttributes(D);
  return false;
}

/// Parse 'declaration' after parsing 'declaration-specifiers
/// declarator'. This method parses the remainder of the declaration
/// (including any attributes or initializer, among other things) and
/// finalizes the declaration.
///
///       init-declarator: [C99 6.7]
///         declarator
///         declarator '=' initializer
/// [GNU]   declarator simple-asm-expr[opt] attributes[opt]
/// [GNU]   declarator simple-asm-expr[opt] attributes[opt] '=' initializer
/// [C++]   declarator initializer[opt]
///
/// [C++] initializer:
/// [C++]   '=' initializer-clause
/// [C++]   '(' expression-list ')'
/// [C++0x] '=' 'default'                                                [TODO]
/// [C++0x] '=' 'delete'
/// [C++0x] braced-init-list
///
/// According to the standard grammar, =default and =delete are function
/// definitions, but that definitely doesn't fit with the parser here.
///
Decl *Parser::ParseDeclarationAfterDeclarator(
    Declarator &D, const ParsedTemplateInfo &TemplateInfo) {
  if (ParseAsmAttributesAfterDeclarator(D))
    return nullptr;

  return ParseDeclarationAfterDeclaratorAndAttributes(D, TemplateInfo);
}

Decl *Parser::ParseDeclarationAfterDeclaratorAndAttributes(
    Declarator &D, const ParsedTemplateInfo &TemplateInfo, ForRangeInit *FRI) {
  // RAII type used to track whether we're inside an initializer.
  struct InitializerScopeRAII {
    Parser &P;
    Declarator &D;
    Decl *ThisDecl;

    InitializerScopeRAII(Parser &P, Declarator &D, Decl *ThisDecl)
        : P(P), D(D), ThisDecl(ThisDecl) {
      if (ThisDecl && P.getLangOpts().CPlusPlus) {
        Scope *S = nullptr;
        if (D.getCXXScopeSpec().isSet()) {
          P.EnterScope(0);
          S = P.getCurScope();
        }
        P.Actions.ActOnCXXEnterDeclInitializer(S, ThisDecl);
      }
    }
    ~InitializerScopeRAII() { pop(); }
    void pop() {
      if (ThisDecl && P.getLangOpts().CPlusPlus) {
        Scope *S = nullptr;
        if (D.getCXXScopeSpec().isSet())
          S = P.getCurScope();
        P.Actions.ActOnCXXExitDeclInitializer(S, ThisDecl);
        if (S)
          P.ExitScope();
      }
      ThisDecl = nullptr;
    }
  };

  // Inform the current actions module that we just parsed this declarator.
  Decl *ThisDecl = nullptr;
  switch (TemplateInfo.Kind) {
  case ParsedTemplateInfo::NonTemplate:
    ThisDecl = Actions.ActOnDeclarator(getCurScope(), D);
    break;

  case ParsedTemplateInfo::Template:
  case ParsedTemplateInfo::ExplicitSpecialization: {
    ThisDecl = Actions.ActOnTemplateDeclarator(getCurScope(),
                                               *TemplateInfo.TemplateParams,
                                               D);
    if (VarTemplateDecl *VT = dyn_cast_or_null<VarTemplateDecl>(ThisDecl))
      // Re-direct this decl to refer to the templated decl so that we can
      // initialize it.
      ThisDecl = VT->getTemplatedDecl();
    break;
  }
  case ParsedTemplateInfo::ExplicitInstantiation: {
    if (Tok.is(tok::semi)) {
      DeclResult ThisRes = Actions.ActOnExplicitInstantiation(
          getCurScope(), TemplateInfo.ExternLoc, TemplateInfo.TemplateLoc, D);
      if (ThisRes.isInvalid()) {
        SkipUntil(tok::semi, StopBeforeMatch);
        return nullptr;
      }
      ThisDecl = ThisRes.get();
    } else {
      // FIXME: This check should be for a variable template instantiation only.

      // Check that this is a valid instantiation
      if (D.getName().getKind() != UnqualifiedIdKind::IK_TemplateId) {
        // If the declarator-id is not a template-id, issue a diagnostic and
        // recover by ignoring the 'template' keyword.
        Diag(Tok, diag::err_template_defn_explicit_instantiation)
            << 2 << FixItHint::CreateRemoval(TemplateInfo.TemplateLoc);
        ThisDecl = Actions.ActOnDeclarator(getCurScope(), D);
      } else {
        SourceLocation LAngleLoc =
            PP.getLocForEndOfToken(TemplateInfo.TemplateLoc);
        Diag(D.getIdentifierLoc(),
             diag::err_explicit_instantiation_with_definition)
            << SourceRange(TemplateInfo.TemplateLoc)
            << FixItHint::CreateInsertion(LAngleLoc, "<>");

        // Recover as if it were an explicit specialization.
        TemplateParameterLists FakedParamLists;
        FakedParamLists.push_back(Actions.ActOnTemplateParameterList(
            0, SourceLocation(), TemplateInfo.TemplateLoc, LAngleLoc, None,
            LAngleLoc, nullptr));

        ThisDecl =
            Actions.ActOnTemplateDeclarator(getCurScope(), FakedParamLists, D);
      }
    }
    break;
    }
  }

  // Parse declarator '=' initializer.
  // If a '==' or '+=' is found, suggest a fixit to '='.
  if (isTokenEqualOrEqualTypo()) {
    SourceLocation EqualLoc = ConsumeToken();

    if (Tok.is(tok::kw_delete)) {
      if (D.isFunctionDeclarator())
        Diag(ConsumeToken(), diag::err_default_delete_in_multiple_declaration)
          << 1 /* delete */;
      else
        Diag(ConsumeToken(), diag::err_deleted_non_function);
    } else if (Tok.is(tok::kw_default)) {
      if (D.isFunctionDeclarator())
        Diag(ConsumeToken(), diag::err_default_delete_in_multiple_declaration)
          << 0 /* default */;
      else
        Diag(ConsumeToken(), diag::err_default_special_members);
    } else {
      InitializerScopeRAII InitScope(*this, D, ThisDecl);

      if (Tok.is(tok::code_completion)) {
        Actions.CodeCompleteInitializer(getCurScope(), ThisDecl);
        Actions.FinalizeDeclaration(ThisDecl);
        cutOffParsing();
        return nullptr;
      }

      PreferredType.enterVariableInit(Tok.getLocation(), ThisDecl);
      ExprResult Init = ParseInitializer();

      // If this is the only decl in (possibly) range based for statement,
      // our best guess is that the user meant ':' instead of '='.
      if (Tok.is(tok::r_paren) && FRI && D.isFirstDeclarator()) {
        Diag(EqualLoc, diag::err_single_decl_assign_in_for_range)
            << FixItHint::CreateReplacement(EqualLoc, ":");
        // We are trying to stop parser from looking for ';' in this for
        // statement, therefore preventing spurious errors to be issued.
        FRI->ColonLoc = EqualLoc;
        Init = ExprError();
        FRI->RangeExpr = Init;
      }

      InitScope.pop();

      if (Init.isInvalid()) {
        SmallVector<tok::TokenKind, 2> StopTokens;
        StopTokens.push_back(tok::comma);
        if (D.getContext() == DeclaratorContext::ForContext ||
            D.getContext() == DeclaratorContext::InitStmtContext)
          StopTokens.push_back(tok::r_paren);
        SkipUntil(StopTokens, StopAtSemi | StopBeforeMatch);
        Actions.ActOnInitializerError(ThisDecl);
      } else
        Actions.AddInitializerToDecl(ThisDecl, Init.get(),
                                     /*DirectInit=*/false);
    }
  } else if (Tok.is(tok::l_paren)) {
    // Parse C++ direct initializer: '(' expression-list ')'
    BalancedDelimiterTracker T(*this, tok::l_paren);
    T.consumeOpen();

    ExprVector Exprs;
    CommaLocsTy CommaLocs;

    InitializerScopeRAII InitScope(*this, D, ThisDecl);

    auto ThisVarDecl = dyn_cast_or_null<VarDecl>(ThisDecl);
    auto RunSignatureHelp = [&]() {
      QualType PreferredType = Actions.ProduceConstructorSignatureHelp(
          getCurScope(), ThisVarDecl->getType()->getCanonicalTypeInternal(),
          ThisDecl->getLocation(), Exprs, T.getOpenLocation());
      CalledSignatureHelp = true;
      return PreferredType;
    };
    auto SetPreferredType = [&] {
      PreferredType.enterFunctionArgument(Tok.getLocation(), RunSignatureHelp);
    };

    llvm::function_ref<void()> ExpressionStarts;
    if (ThisVarDecl) {
      // ParseExpressionList can sometimes succeed even when ThisDecl is not
      // VarDecl. This is an error and it is reported in a call to
      // Actions.ActOnInitializerError(). However, we call
      // ProduceConstructorSignatureHelp only on VarDecls.
      ExpressionStarts = SetPreferredType;
    }
    if (ParseExpressionList(Exprs, CommaLocs, ExpressionStarts)) {
      if (ThisVarDecl && PP.isCodeCompletionReached() && !CalledSignatureHelp) {
        Actions.ProduceConstructorSignatureHelp(
            getCurScope(), ThisVarDecl->getType()->getCanonicalTypeInternal(),
            ThisDecl->getLocation(), Exprs, T.getOpenLocation());
        CalledSignatureHelp = true;
      }
      Actions.ActOnInitializerError(ThisDecl);
      SkipUntil(tok::r_paren, StopAtSemi);
    } else {
      // Match the ')'.
      T.consumeClose();

      assert(!Exprs.empty() && Exprs.size()-1 == CommaLocs.size() &&
             "Unexpected number of commas!");

      InitScope.pop();

      ExprResult Initializer = Actions.ActOnParenListExpr(T.getOpenLocation(),
                                                          T.getCloseLocation(),
                                                          Exprs);
      Actions.AddInitializerToDecl(ThisDecl, Initializer.get(),
                                   /*DirectInit=*/true);
    }
#if INTEL_CUSTOMIZATION
// Fix for CQ376508: attributes must be ignored after parenthesized initializer.
    if (getLangOpts().IntelCompat && !getLangOpts().IntelMSCompat &&
        Tok.is(tok::kw___attribute)) {
      ParsedAttributes Attrs(AttrFactory);
      ParseGNUAttributes(Attrs);
      Diag(Tok.getLocation(), diag::warn_attributes_ignored_after_init);
    }
#endif // INTEL_CUSTOMIZATION
  } else if (getLangOpts().CPlusPlus11 && Tok.is(tok::l_brace) &&
             (!CurParsedObjCImpl || !D.isFunctionDeclarator())) {
    // Parse C++0x braced-init-list.
    Diag(Tok, diag::warn_cxx98_compat_generalized_initializer_lists);

    InitializerScopeRAII InitScope(*this, D, ThisDecl);

    ExprResult Init(ParseBraceInitializer());

    InitScope.pop();

    if (Init.isInvalid()) {
      Actions.ActOnInitializerError(ThisDecl);
    } else
      Actions.AddInitializerToDecl(ThisDecl, Init.get(), /*DirectInit=*/true);
  } else {
    Actions.ActOnUninitializedDecl(ThisDecl);
  }

  Actions.FinalizeDeclaration(ThisDecl);

  return ThisDecl;
}

/// ParseSpecifierQualifierList
///        specifier-qualifier-list:
///          type-specifier specifier-qualifier-list[opt]
///          type-qualifier specifier-qualifier-list[opt]
/// [GNU]    attributes     specifier-qualifier-list[opt]
///
void Parser::ParseSpecifierQualifierList(DeclSpec &DS, AccessSpecifier AS,
                                         DeclSpecContext DSC) {
  /// specifier-qualifier-list is a subset of declaration-specifiers.  Just
  /// parse declaration-specifiers and complain about extra stuff.
  /// TODO: diagnose attribute-specifiers and alignment-specifiers.
  ParseDeclarationSpecifiers(DS, ParsedTemplateInfo(), AS, DSC);

  // Validate declspec for type-name.
  unsigned Specs = DS.getParsedSpecifiers();
  if (isTypeSpecifier(DSC) && !DS.hasTypeSpecifier()) {
    Diag(Tok, diag::err_expected_type);
    DS.SetTypeSpecError();
  } else if (Specs == DeclSpec::PQ_None && !DS.hasAttributes()) {
    Diag(Tok, diag::err_typename_requires_specqual);
    if (!DS.hasTypeSpecifier())
      DS.SetTypeSpecError();
  }

  // Issue diagnostic and remove storage class if present.
  if (Specs & DeclSpec::PQ_StorageClassSpecifier) {
    if (DS.getStorageClassSpecLoc().isValid())
      Diag(DS.getStorageClassSpecLoc(),diag::err_typename_invalid_storageclass);
    else
      Diag(DS.getThreadStorageClassSpecLoc(),
           diag::err_typename_invalid_storageclass);
    DS.ClearStorageClassSpecs();
  }

  // Issue diagnostic and remove function specifier if present.
  if (Specs & DeclSpec::PQ_FunctionSpecifier) {
    if (DS.isInlineSpecified())
      Diag(DS.getInlineSpecLoc(), diag::err_typename_invalid_functionspec);
    if (DS.isVirtualSpecified())
      Diag(DS.getVirtualSpecLoc(), diag::err_typename_invalid_functionspec);
    if (DS.hasExplicitSpecifier())
      Diag(DS.getExplicitSpecLoc(), diag::err_typename_invalid_functionspec);
    DS.ClearFunctionSpecs();
  }

  // Issue diagnostic and remove constexpr specifier if present.
  if (DS.hasConstexprSpecifier() && DSC != DeclSpecContext::DSC_condition) {
    Diag(DS.getConstexprSpecLoc(), diag::err_typename_invalid_constexpr)
        << (DS.getConstexprSpecifier() == CSK_consteval);
    DS.ClearConstexprSpec();
  }
}

/// isValidAfterIdentifierInDeclaratorAfterDeclSpec - Return true if the
/// specified token is valid after the identifier in a declarator which
/// immediately follows the declspec.  For example, these things are valid:
///
///      int x   [             4];         // direct-declarator
///      int x   (             int y);     // direct-declarator
///  int(int x   )                         // direct-declarator
///      int x   ;                         // simple-declaration
///      int x   =             17;         // init-declarator-list
///      int x   ,             y;          // init-declarator-list
///      int x   __asm__       ("foo");    // init-declarator-list
///      int x   :             4;          // struct-declarator
///      int x   {             5};         // C++'0x unified initializers
///
/// This is not, because 'x' does not immediately follow the declspec (though
/// ')' happens to be valid anyway).
///    int (x)
///
static bool isValidAfterIdentifierInDeclarator(const Token &T) {
  return T.isOneOf(tok::l_square, tok::l_paren, tok::r_paren, tok::semi,
                   tok::comma, tok::equal, tok::kw_asm, tok::l_brace,
                   tok::colon);
}

/// ParseImplicitInt - This method is called when we have an non-typename
/// identifier in a declspec (which normally terminates the decl spec) when
/// the declspec has no type specifier.  In this case, the declspec is either
/// malformed or is "implicit int" (in K&R and C89).
///
/// This method handles diagnosing this prettily and returns false if the
/// declspec is done being processed.  If it recovers and thinks there may be
/// other pieces of declspec after it, it returns true.
///
bool Parser::ParseImplicitInt(DeclSpec &DS, CXXScopeSpec *SS,
                              const ParsedTemplateInfo &TemplateInfo,
                              AccessSpecifier AS, DeclSpecContext DSC,
                              ParsedAttributesWithRange &Attrs) {
  assert(Tok.is(tok::identifier) && "should have identifier");

  SourceLocation Loc = Tok.getLocation();
  // If we see an identifier that is not a type name, we normally would
  // parse it as the identifier being declared.  However, when a typename
  // is typo'd or the definition is not included, this will incorrectly
  // parse the typename as the identifier name and fall over misparsing
  // later parts of the diagnostic.
  //
  // As such, we try to do some look-ahead in cases where this would
  // otherwise be an "implicit-int" case to see if this is invalid.  For
  // example: "static foo_t x = 4;"  In this case, if we parsed foo_t as
  // an identifier with implicit int, we'd get a parse error because the
  // next token is obviously invalid for a type.  Parse these as a case
  // with an invalid type specifier.
  assert(!DS.hasTypeSpecifier() && "Type specifier checked above");

  // Since we know that this either implicit int (which is rare) or an
  // error, do lookahead to try to do better recovery. This never applies
  // within a type specifier. Outside of C++, we allow this even if the
  // language doesn't "officially" support implicit int -- we support
  // implicit int as an extension in C99 and C11.
  if (!isTypeSpecifier(DSC) && !getLangOpts().CPlusPlus &&
      isValidAfterIdentifierInDeclarator(NextToken())) {
    // If this token is valid for implicit int, e.g. "static x = 4", then
    // we just avoid eating the identifier, so it will be parsed as the
    // identifier in the declarator.
    return false;
  }

  // Early exit as Sema has a dedicated missing_actual_pipe_type diagnostic
  // for incomplete declarations such as `pipe p`.
  if ((getLangOpts().OpenCLCPlusPlus || getLangOpts().SYCLIsDevice) &&
      DS.isTypeSpecPipe())
    return false;

  if (getLangOpts().CPlusPlus &&
      DS.getStorageClassSpec() == DeclSpec::SCS_auto) {
    // Don't require a type specifier if we have the 'auto' storage class
    // specifier in C++98 -- we'll promote it to a type specifier.
    if (SS)
      AnnotateScopeToken(*SS, /*IsNewAnnotation*/false);
    return false;
  }

  if (getLangOpts().CPlusPlus && (!SS || SS->isEmpty()) &&
      getLangOpts().MSVCCompat) {
    // Lookup of an unqualified type name has failed in MSVC compatibility mode.
    // Give Sema a chance to recover if we are in a template with dependent base
    // classes.
    if (ParsedType T = Actions.ActOnMSVCUnknownTypeName(
            *Tok.getIdentifierInfo(), Tok.getLocation(),
            DSC == DeclSpecContext::DSC_template_type_arg)) {
      const char *PrevSpec;
      unsigned DiagID;
      DS.SetTypeSpecType(DeclSpec::TST_typename, Loc, PrevSpec, DiagID, T,
                         Actions.getASTContext().getPrintingPolicy());
      DS.SetRangeEnd(Tok.getLocation());
      ConsumeToken();
      return false;
    }
  }

  // Otherwise, if we don't consume this token, we are going to emit an
  // error anyway.  Try to recover from various common problems.  Check
  // to see if this was a reference to a tag name without a tag specified.
  // This is a common problem in C (saying 'foo' instead of 'struct foo').
  //
  // C++ doesn't need this, and isTagName doesn't take SS.
  if (SS == nullptr) {
    const char *TagName = nullptr, *FixitTagName = nullptr;
    tok::TokenKind TagKind = tok::unknown;

    switch (Actions.isTagName(*Tok.getIdentifierInfo(), getCurScope())) {
      default: break;
      case DeclSpec::TST_enum:
        TagName="enum"  ; FixitTagName = "enum "  ; TagKind=tok::kw_enum ;break;
      case DeclSpec::TST_union:
        TagName="union" ; FixitTagName = "union " ;TagKind=tok::kw_union ;break;
      case DeclSpec::TST_struct:
        TagName="struct"; FixitTagName = "struct ";TagKind=tok::kw_struct;break;
      case DeclSpec::TST_interface:
        TagName="__interface"; FixitTagName = "__interface ";
        TagKind=tok::kw___interface;break;
      case DeclSpec::TST_class:
        TagName="class" ; FixitTagName = "class " ;TagKind=tok::kw_class ;break;
    }

    if (TagName) {
      IdentifierInfo *TokenName = Tok.getIdentifierInfo();
      LookupResult R(Actions, TokenName, SourceLocation(),
                     Sema::LookupOrdinaryName);

      Diag(Loc, diag::err_use_of_tag_name_without_tag)
        << TokenName << TagName << getLangOpts().CPlusPlus
        << FixItHint::CreateInsertion(Tok.getLocation(), FixitTagName);

      if (Actions.LookupParsedName(R, getCurScope(), SS)) {
        for (LookupResult::iterator I = R.begin(), IEnd = R.end();
             I != IEnd; ++I)
          Diag((*I)->getLocation(), diag::note_decl_hiding_tag_type)
            << TokenName << TagName;
      }

      // Parse this as a tag as if the missing tag were present.
      if (TagKind == tok::kw_enum)
        ParseEnumSpecifier(Loc, DS, TemplateInfo, AS,
                           DeclSpecContext::DSC_normal);
      else
        ParseClassSpecifier(TagKind, Loc, DS, TemplateInfo, AS,
                            /*EnteringContext*/ false,
                            DeclSpecContext::DSC_normal, Attrs);
      return true;
    }
  }

  // Determine whether this identifier could plausibly be the name of something
  // being declared (with a missing type).
  if (!isTypeSpecifier(DSC) && (!SS || DSC == DeclSpecContext::DSC_top_level ||
                                DSC == DeclSpecContext::DSC_class)) {
    // Look ahead to the next token to try to figure out what this declaration
    // was supposed to be.
    switch (NextToken().getKind()) {
    case tok::l_paren: {
      // static x(4); // 'x' is not a type
      // x(int n);    // 'x' is not a type
      // x (*p)[];    // 'x' is a type
      //
      // Since we're in an error case, we can afford to perform a tentative
      // parse to determine which case we're in.
      TentativeParsingAction PA(*this);
      ConsumeToken();
      TPResult TPR = TryParseDeclarator(/*mayBeAbstract*/false);
      PA.Revert();

      if (TPR != TPResult::False) {
        // The identifier is followed by a parenthesized declarator.
        // It's supposed to be a type.
        break;
      }

      // If we're in a context where we could be declaring a constructor,
      // check whether this is a constructor declaration with a bogus name.
      if (DSC == DeclSpecContext::DSC_class ||
          (DSC == DeclSpecContext::DSC_top_level && SS)) {
        IdentifierInfo *II = Tok.getIdentifierInfo();
        if (Actions.isCurrentClassNameTypo(II, SS)) {
          Diag(Loc, diag::err_constructor_bad_name)
            << Tok.getIdentifierInfo() << II
            << FixItHint::CreateReplacement(Tok.getLocation(), II->getName());
          Tok.setIdentifierInfo(II);
        }
      }
      // Fall through.
      LLVM_FALLTHROUGH;
    }
    case tok::comma:
    case tok::equal:
    case tok::kw_asm:
    case tok::l_brace:
    case tok::l_square:
    case tok::semi:
      // This looks like a variable or function declaration. The type is
      // probably missing. We're done parsing decl-specifiers.
      // But only if we are not in a function prototype scope.
      if (getCurScope()->isFunctionPrototypeScope())
        break;
      if (SS)
        AnnotateScopeToken(*SS, /*IsNewAnnotation*/false);
      return false;

    default:
      // This is probably supposed to be a type. This includes cases like:
      //   int f(itn);
      //   struct S { unsinged : 4; };
      break;
    }
  }

  // This is almost certainly an invalid type name. Let Sema emit a diagnostic
  // and attempt to recover.
  ParsedType T;
  IdentifierInfo *II = Tok.getIdentifierInfo();
  bool IsTemplateName = getLangOpts().CPlusPlus && NextToken().is(tok::less);
  Actions.DiagnoseUnknownTypeName(II, Loc, getCurScope(), SS, T,
                                  IsTemplateName);
  if (T) {
    // The action has suggested that the type T could be used. Set that as
    // the type in the declaration specifiers, consume the would-be type
    // name token, and we're done.
    const char *PrevSpec;
    unsigned DiagID;
    DS.SetTypeSpecType(DeclSpec::TST_typename, Loc, PrevSpec, DiagID, T,
                       Actions.getASTContext().getPrintingPolicy());
    DS.SetRangeEnd(Tok.getLocation());
    ConsumeToken();
    // There may be other declaration specifiers after this.
    return true;
  } else if (II != Tok.getIdentifierInfo()) {
    // If no type was suggested, the correction is to a keyword
    Tok.setKind(II->getTokenID());
    // There may be other declaration specifiers after this.
    return true;
  }

  // Otherwise, the action had no suggestion for us.  Mark this as an error.
  DS.SetTypeSpecError();
  DS.SetRangeEnd(Tok.getLocation());
  ConsumeToken();

  // Eat any following template arguments.
  if (IsTemplateName) {
    SourceLocation LAngle, RAngle;
    TemplateArgList Args;
    ParseTemplateIdAfterTemplateName(true, LAngle, Args, RAngle);
  }

  // TODO: Could inject an invalid typedef decl in an enclosing scope to
  // avoid rippling error messages on subsequent uses of the same type,
  // could be useful if #include was forgotten.
  return true;
}

/// Determine the declaration specifier context from the declarator
/// context.
///
/// \param Context the declarator context, which is one of the
/// DeclaratorContext enumerator values.
Parser::DeclSpecContext
Parser::getDeclSpecContextFromDeclaratorContext(DeclaratorContext Context) {
  if (Context == DeclaratorContext::MemberContext)
    return DeclSpecContext::DSC_class;
  if (Context == DeclaratorContext::FileContext)
    return DeclSpecContext::DSC_top_level;
  if (Context == DeclaratorContext::TemplateParamContext)
    return DeclSpecContext::DSC_template_param;
  if (Context == DeclaratorContext::TemplateArgContext ||
      Context == DeclaratorContext::TemplateTypeArgContext)
    return DeclSpecContext::DSC_template_type_arg;
  if (Context == DeclaratorContext::TrailingReturnContext ||
      Context == DeclaratorContext::TrailingReturnVarContext)
    return DeclSpecContext::DSC_trailing;
  if (Context == DeclaratorContext::AliasDeclContext ||
      Context == DeclaratorContext::AliasTemplateContext)
    return DeclSpecContext::DSC_alias_declaration;
  return DeclSpecContext::DSC_normal;
}

/// ParseAlignArgument - Parse the argument to an alignment-specifier.
///
/// FIXME: Simply returns an alignof() expression if the argument is a
/// type. Ideally, the type should be propagated directly into Sema.
///
/// [C11]   type-id
/// [C11]   constant-expression
/// [C++0x] type-id ...[opt]
/// [C++0x] assignment-expression ...[opt]
ExprResult Parser::ParseAlignArgument(SourceLocation Start,
                                      SourceLocation &EllipsisLoc) {
  ExprResult ER;
  if (isTypeIdInParens()) {
    SourceLocation TypeLoc = Tok.getLocation();
    ParsedType Ty = ParseTypeName().get();
    SourceRange TypeRange(Start, Tok.getLocation());
    ER = Actions.ActOnUnaryExprOrTypeTraitExpr(TypeLoc, UETT_AlignOf, true,
                                               Ty.getAsOpaquePtr(), TypeRange);
  } else
    ER = ParseConstantExpression();

  if (getLangOpts().CPlusPlus11)
    TryConsumeToken(tok::ellipsis, EllipsisLoc);

  return ER;
}

/// ParseAlignmentSpecifier - Parse an alignment-specifier, and add the
/// attribute to Attrs.
///
/// alignment-specifier:
/// [C11]   '_Alignas' '(' type-id ')'
/// [C11]   '_Alignas' '(' constant-expression ')'
/// [C++11] 'alignas' '(' type-id ...[opt] ')'
/// [C++11] 'alignas' '(' assignment-expression ...[opt] ')'
void Parser::ParseAlignmentSpecifier(ParsedAttributes &Attrs,
                                     SourceLocation *EndLoc) {
  assert(Tok.isOneOf(tok::kw_alignas, tok::kw__Alignas) &&
         "Not an alignment-specifier!");

  IdentifierInfo *KWName = Tok.getIdentifierInfo();
  SourceLocation KWLoc = ConsumeToken();

  BalancedDelimiterTracker T(*this, tok::l_paren);
  if (T.expectAndConsume())
    return;

  SourceLocation EllipsisLoc;
  ExprResult ArgExpr = ParseAlignArgument(T.getOpenLocation(), EllipsisLoc);
  if (ArgExpr.isInvalid()) {
    T.skipToEnd();
    return;
  }

  T.consumeClose();
  if (EndLoc)
    *EndLoc = T.getCloseLocation();

  ArgsVector ArgExprs;
  ArgExprs.push_back(ArgExpr.get());
  Attrs.addNew(KWName, KWLoc, nullptr, KWLoc, ArgExprs.data(), 1,
               ParsedAttr::AS_Keyword, EllipsisLoc);
}

/// Determine whether we're looking at something that might be a declarator
/// in a simple-declaration. If it can't possibly be a declarator, maybe
/// diagnose a missing semicolon after a prior tag definition in the decl
/// specifier.
///
/// \return \c true if an error occurred and this can't be any kind of
/// declaration.
bool
Parser::DiagnoseMissingSemiAfterTagDefinition(DeclSpec &DS, AccessSpecifier AS,
                                              DeclSpecContext DSContext,
                                              LateParsedAttrList *LateAttrs) {
  assert(DS.hasTagDefinition() && "shouldn't call this");

  bool EnteringContext = (DSContext == DeclSpecContext::DSC_class ||
                          DSContext == DeclSpecContext::DSC_top_level);

  if (getLangOpts().CPlusPlus &&
      Tok.isOneOf(tok::identifier, tok::coloncolon, tok::kw_decltype,
                  tok::annot_template_id) &&
      TryAnnotateCXXScopeToken(EnteringContext)) {
    SkipMalformedDecl();
    return true;
  }

  bool HasScope = Tok.is(tok::annot_cxxscope);
  // Make a copy in case GetLookAheadToken invalidates the result of NextToken.
  Token AfterScope = HasScope ? NextToken() : Tok;

  // Determine whether the following tokens could possibly be a
  // declarator.
  bool MightBeDeclarator = true;
  if (Tok.isOneOf(tok::kw_typename, tok::annot_typename)) {
    // A declarator-id can't start with 'typename'.
    MightBeDeclarator = false;
  } else if (AfterScope.is(tok::annot_template_id)) {
    // If we have a type expressed as a template-id, this cannot be a
    // declarator-id (such a type cannot be redeclared in a simple-declaration).
    TemplateIdAnnotation *Annot =
        static_cast<TemplateIdAnnotation *>(AfterScope.getAnnotationValue());
    if (Annot->Kind == TNK_Type_template)
      MightBeDeclarator = false;
  } else if (AfterScope.is(tok::identifier)) {
    const Token &Next = HasScope ? GetLookAheadToken(2) : NextToken();

    // These tokens cannot come after the declarator-id in a
    // simple-declaration, and are likely to come after a type-specifier.
    if (Next.isOneOf(tok::star, tok::amp, tok::ampamp, tok::identifier,
                     tok::annot_cxxscope, tok::coloncolon)) {
      // Missing a semicolon.
      MightBeDeclarator = false;
    } else if (HasScope) {
      // If the declarator-id has a scope specifier, it must redeclare a
      // previously-declared entity. If that's a type (and this is not a
      // typedef), that's an error.
      CXXScopeSpec SS;
      Actions.RestoreNestedNameSpecifierAnnotation(
          Tok.getAnnotationValue(), Tok.getAnnotationRange(), SS);
      IdentifierInfo *Name = AfterScope.getIdentifierInfo();
      Sema::NameClassification Classification = Actions.ClassifyName(
          getCurScope(), SS, Name, AfterScope.getLocation(), Next,
          /*IsAddressOfOperand=*/false, /*CCC=*/nullptr);
      switch (Classification.getKind()) {
      case Sema::NC_Error:
        SkipMalformedDecl();
        return true;

      case Sema::NC_Keyword:
      case Sema::NC_NestedNameSpecifier:
        llvm_unreachable("typo correction and nested name specifiers not "
                         "possible here");

      case Sema::NC_Type:
      case Sema::NC_TypeTemplate:
        // Not a previously-declared non-type entity.
        MightBeDeclarator = false;
        break;

      case Sema::NC_Unknown:
      case Sema::NC_Expression:
      case Sema::NC_VarTemplate:
      case Sema::NC_FunctionTemplate:
      case Sema::NC_UndeclaredTemplate:
        // Might be a redeclaration of a prior entity.
        break;
      }
    }
  }

  if (MightBeDeclarator)
    return false;

  const PrintingPolicy &PPol = Actions.getASTContext().getPrintingPolicy();
  Diag(PP.getLocForEndOfToken(DS.getRepAsDecl()->getEndLoc()),
       diag::err_expected_after)
      << DeclSpec::getSpecifierName(DS.getTypeSpecType(), PPol) << tok::semi;

  // Try to recover from the typo, by dropping the tag definition and parsing
  // the problematic tokens as a type.
  //
  // FIXME: Split the DeclSpec into pieces for the standalone
  // declaration and pieces for the following declaration, instead
  // of assuming that all the other pieces attach to new declaration,
  // and call ParsedFreeStandingDeclSpec as appropriate.
  DS.ClearTypeSpecType();
  ParsedTemplateInfo NotATemplate;
  ParseDeclarationSpecifiers(DS, NotATemplate, AS, DSContext, LateAttrs);
  return false;
}

// Choose the apprpriate diagnostic error for why fixed point types are
// disabled, set the previous specifier, and mark as invalid.
static void SetupFixedPointError(const LangOptions &LangOpts,
                                 const char *&PrevSpec, unsigned &DiagID,
                                 bool &isInvalid) {
  assert(!LangOpts.FixedPoint);
  DiagID = diag::err_fixed_point_not_enabled;
  PrevSpec = "";  // Not used by diagnostic
  isInvalid = true;
}

/// ParseDeclarationSpecifiers
///       declaration-specifiers: [C99 6.7]
///         storage-class-specifier declaration-specifiers[opt]
///         type-specifier declaration-specifiers[opt]
/// [C99]   function-specifier declaration-specifiers[opt]
/// [C11]   alignment-specifier declaration-specifiers[opt]
/// [GNU]   attributes declaration-specifiers[opt]
/// [Clang] '__module_private__' declaration-specifiers[opt]
/// [ObjC1] '__kindof' declaration-specifiers[opt]
///
///       storage-class-specifier: [C99 6.7.1]
///         'typedef'
///         'extern'
///         'static'
///         'auto'
///         'register'
/// [C++]   'mutable'
/// [C++11] 'thread_local'
/// [C11]   '_Thread_local'
/// [GNU]   '__thread'
///       function-specifier: [C99 6.7.4]
/// [C99]   'inline'
/// [C++]   'virtual'
/// [C++]   'explicit'
/// [OpenCL] '__kernel'
///       'friend': [C++ dcl.friend]
///       'constexpr': [C++0x dcl.constexpr]
void Parser::ParseDeclarationSpecifiers(DeclSpec &DS,
                                        const ParsedTemplateInfo &TemplateInfo,
                                        AccessSpecifier AS,
                                        DeclSpecContext DSContext,
                                        LateParsedAttrList *LateAttrs) {
  if (DS.getSourceRange().isInvalid()) {
    // Start the range at the current token but make the end of the range
    // invalid.  This will make the entire range invalid unless we successfully
    // consume a token.
    DS.SetRangeStart(Tok.getLocation());
    DS.SetRangeEnd(SourceLocation());
  }

  bool EnteringContext = (DSContext == DeclSpecContext::DSC_class ||
                          DSContext == DeclSpecContext::DSC_top_level);
  bool AttrsLastTime = false;
  ParsedAttributesWithRange attrs(AttrFactory);
  // We use Sema's policy to get bool macros right.
  PrintingPolicy Policy = Actions.getPrintingPolicy();
  while (1) {
    bool isInvalid = false;
    bool isStorageClass = false;
    const char *PrevSpec = nullptr;
    unsigned DiagID = 0;

    // This value needs to be set to the location of the last token if the last
    // token of the specifier is already consumed.
    SourceLocation ConsumedEnd;

    // HACK: MSVC doesn't consider _Atomic to be a keyword and its STL
    // implementation for VS2013 uses _Atomic as an identifier for one of the
    // classes in <atomic>.
    //
    // A typedef declaration containing _Atomic<...> is among the places where
    // the class is used.  If we are currently parsing such a declaration, treat
    // the token as an identifier.
    if (getLangOpts().MSVCCompat && Tok.is(tok::kw__Atomic) &&
        DS.getStorageClassSpec() == clang::DeclSpec::SCS_typedef &&
        !DS.hasTypeSpecifier() && GetLookAheadToken(1).is(tok::less))
      Tok.setKind(tok::identifier);

    SourceLocation Loc = Tok.getLocation();

    switch (Tok.getKind()) {
    default:
    DoneWithDeclSpec:
      if (!AttrsLastTime)
        ProhibitAttributes(attrs);
      else {
        // Reject C++11 attributes that appertain to decl specifiers as
        // we don't support any C++11 attributes that appertain to decl
        // specifiers. This also conforms to what g++ 4.8 is doing.
	ProhibitCXX11Attributes(attrs, diag::err_attribute_not_type_attr);
        DS.takeAttributesFrom(attrs);
      }

      // If this is not a declaration specifier token, we're done reading decl
      // specifiers.  First verify that DeclSpec's are consistent.
      DS.Finish(Actions, Policy);
      return;

    case tok::l_square:
    case tok::kw_alignas:
      if (!standardAttributesAllowed() || !isCXX11AttributeSpecifier())
        goto DoneWithDeclSpec;

      ProhibitAttributes(attrs);
      // FIXME: It would be good to recover by accepting the attributes,
      //        but attempting to do that now would cause serious
      //        madness in terms of diagnostics.
      attrs.clear();
      attrs.Range = SourceRange();

      ParseCXX11Attributes(attrs);
      AttrsLastTime = true;
      continue;

    case tok::code_completion: {
      Sema::ParserCompletionContext CCC = Sema::PCC_Namespace;
      if (DS.hasTypeSpecifier()) {
        bool AllowNonIdentifiers
          = (getCurScope()->getFlags() & (Scope::ControlScope |
                                          Scope::BlockScope |
                                          Scope::TemplateParamScope |
                                          Scope::FunctionPrototypeScope |
                                          Scope::AtCatchScope)) == 0;
        bool AllowNestedNameSpecifiers
          = DSContext == DeclSpecContext::DSC_top_level ||
            (DSContext == DeclSpecContext::DSC_class && DS.isFriendSpecified());

        Actions.CodeCompleteDeclSpec(getCurScope(), DS,
                                     AllowNonIdentifiers,
                                     AllowNestedNameSpecifiers);
        return cutOffParsing();
      }

      if (getCurScope()->getFnParent() || getCurScope()->getBlockParent())
        CCC = Sema::PCC_LocalDeclarationSpecifiers;
      else if (TemplateInfo.Kind != ParsedTemplateInfo::NonTemplate)
        CCC = DSContext == DeclSpecContext::DSC_class ? Sema::PCC_MemberTemplate
                                                      : Sema::PCC_Template;
      else if (DSContext == DeclSpecContext::DSC_class)
        CCC = Sema::PCC_Class;
      else if (CurParsedObjCImpl)
        CCC = Sema::PCC_ObjCImplementation;

      Actions.CodeCompleteOrdinaryName(getCurScope(), CCC);
      return cutOffParsing();
    }

    case tok::coloncolon: // ::foo::bar
      // C++ scope specifier.  Annotate and loop, or bail out on error.
      if (TryAnnotateCXXScopeToken(EnteringContext)) {
        if (!DS.hasTypeSpecifier())
          DS.SetTypeSpecError();
        goto DoneWithDeclSpec;
      }
      if (Tok.is(tok::coloncolon)) // ::new or ::delete
        goto DoneWithDeclSpec;
      continue;

    case tok::annot_cxxscope: {
      if (DS.hasTypeSpecifier() || DS.isTypeAltiVecVector())
        goto DoneWithDeclSpec;

      CXXScopeSpec SS;
      Actions.RestoreNestedNameSpecifierAnnotation(Tok.getAnnotationValue(),
                                                   Tok.getAnnotationRange(),
                                                   SS);

      // We are looking for a qualified typename.
      Token Next = NextToken();
      if (Next.is(tok::annot_template_id) &&
          static_cast<TemplateIdAnnotation *>(Next.getAnnotationValue())
            ->Kind == TNK_Type_template) {
        // We have a qualified template-id, e.g., N::A<int>

        // If this would be a valid constructor declaration with template
        // arguments, we will reject the attempt to form an invalid type-id
        // referring to the injected-class-name when we annotate the token,
        // per C++ [class.qual]p2.
        //
        // To improve diagnostics for this case, parse the declaration as a
        // constructor (and reject the extra template arguments later).
        TemplateIdAnnotation *TemplateId = takeTemplateIdAnnotation(Next);
        if ((DSContext == DeclSpecContext::DSC_top_level ||
             DSContext == DeclSpecContext::DSC_class) &&
            TemplateId->Name &&
            Actions.isCurrentClassName(*TemplateId->Name, getCurScope(), &SS) &&
            isConstructorDeclarator(/*Unqualified*/ false)) {
          // The user meant this to be an out-of-line constructor
          // definition, but template arguments are not allowed
          // there.  Just allow this as a constructor; we'll
          // complain about it later.
          goto DoneWithDeclSpec;
        }

        DS.getTypeSpecScope() = SS;
        ConsumeAnnotationToken(); // The C++ scope.
        assert(Tok.is(tok::annot_template_id) &&
               "ParseOptionalCXXScopeSpecifier not working");
        AnnotateTemplateIdTokenAsType();
        continue;
      }

      if (Next.is(tok::annot_typename)) {
        DS.getTypeSpecScope() = SS;
        ConsumeAnnotationToken(); // The C++ scope.
        if (Tok.getAnnotationValue()) {
          ParsedType T = getTypeAnnotation(Tok);
          isInvalid = DS.SetTypeSpecType(DeclSpec::TST_typename,
                                         Tok.getAnnotationEndLoc(),
                                         PrevSpec, DiagID, T, Policy);
          if (isInvalid)
            break;
        }
        else
          DS.SetTypeSpecError();
        DS.SetRangeEnd(Tok.getAnnotationEndLoc());
        ConsumeAnnotationToken(); // The typename
      }

      if (Next.isNot(tok::identifier))
        goto DoneWithDeclSpec;

      // Check whether this is a constructor declaration. If we're in a
      // context where the identifier could be a class name, and it has the
      // shape of a constructor declaration, process it as one.
      if ((DSContext == DeclSpecContext::DSC_top_level ||
           DSContext == DeclSpecContext::DSC_class) &&
          Actions.isCurrentClassName(*Next.getIdentifierInfo(), getCurScope(),
                                     &SS) &&
          isConstructorDeclarator(/*Unqualified*/ false))
        goto DoneWithDeclSpec;

      ParsedType TypeRep =
          Actions.getTypeName(*Next.getIdentifierInfo(), Next.getLocation(),
                              getCurScope(), &SS, false, false, nullptr,
                              /*IsCtorOrDtorName=*/false,
                              /*WantNontrivialTypeSourceInfo=*/true,
                              isClassTemplateDeductionContext(DSContext));

      // If the referenced identifier is not a type, then this declspec is
      // erroneous: We already checked about that it has no type specifier, and
      // C++ doesn't have implicit int.  Diagnose it as a typo w.r.t. to the
      // typename.
      if (!TypeRep) {
        // Eat the scope spec so the identifier is current.
        ConsumeAnnotationToken();
        ParsedAttributesWithRange Attrs(AttrFactory);
        if (ParseImplicitInt(DS, &SS, TemplateInfo, AS, DSContext, Attrs)) {
          if (!Attrs.empty()) {
            AttrsLastTime = true;
            attrs.takeAllFrom(Attrs);
          }
          continue;
        }
        goto DoneWithDeclSpec;
      }

      DS.getTypeSpecScope() = SS;
      ConsumeAnnotationToken(); // The C++ scope.

      isInvalid = DS.SetTypeSpecType(DeclSpec::TST_typename, Loc, PrevSpec,
                                     DiagID, TypeRep, Policy);
      if (isInvalid)
        break;

      DS.SetRangeEnd(Tok.getLocation());
      ConsumeToken(); // The typename.

      continue;
    }

    case tok::annot_typename: {
      // If we've previously seen a tag definition, we were almost surely
      // missing a semicolon after it.
      if (DS.hasTypeSpecifier() && DS.hasTagDefinition())
        goto DoneWithDeclSpec;

      if (Tok.getAnnotationValue()) {
        ParsedType T = getTypeAnnotation(Tok);
        isInvalid = DS.SetTypeSpecType(DeclSpec::TST_typename, Loc, PrevSpec,
                                       DiagID, T, Policy);
      } else
        DS.SetTypeSpecError();

      if (isInvalid)
        break;

      DS.SetRangeEnd(Tok.getAnnotationEndLoc());
      ConsumeAnnotationToken(); // The typename

      continue;
    }

    case tok::kw___is_signed:
      // GNU libstdc++ 4.4 uses __is_signed as an identifier, but Clang
      // typically treats it as a trait. If we see __is_signed as it appears
      // in libstdc++, e.g.,
      //
      //   static const bool __is_signed;
      //
      // then treat __is_signed as an identifier rather than as a keyword.
      if ((DS.getTypeSpecType() == TST_bool ||  // INTEL
      // CQ414772: ensure __is_signed is still an identifier in libstdc++
      // even if the return type is hidden by a typedef.
           (DS.getTypeSpecType() == TST_typename && // INTEL
            DS.isTypeRep() &&// INTEL
            DS.getRepAsType().get().getTypePtr()->isBooleanType()) // INTEL
          ) &&
          DS.getTypeQualifiers() == DeclSpec::TQ_const &&
          DS.getStorageClassSpec() == DeclSpec::SCS_static)
        TryKeywordIdentFallback(true);

      // We're done with the declaration-specifiers.
      goto DoneWithDeclSpec;

      // typedef-name
    case tok::kw___super:
    case tok::kw_decltype:
    case tok::identifier: {
      // This identifier can only be a typedef name if we haven't already seen
      // a type-specifier.  Without this check we misparse:
      //  typedef int X; struct Y { short X; };  as 'short int'.
      if (DS.hasTypeSpecifier())
        goto DoneWithDeclSpec;

      // If the token is an identifier named "__declspec" and Microsoft
      // extensions are not enabled, it is likely that there will be cascading
      // parse errors if this really is a __declspec attribute. Attempt to
      // recognize that scenario and recover gracefully.
      if (!getLangOpts().DeclSpecKeyword && Tok.is(tok::identifier) &&
          Tok.getIdentifierInfo()->getName().equals("__declspec")) {
        Diag(Loc, diag::err_ms_attributes_not_enabled);

        // The next token should be an open paren. If it is, eat the entire
        // attribute declaration and continue.
        if (NextToken().is(tok::l_paren)) {
          // Consume the __declspec identifier.
          ConsumeToken();

          // Eat the parens and everything between them.
          BalancedDelimiterTracker T(*this, tok::l_paren);
          if (T.consumeOpen()) {
            assert(false && "Not a left paren?");
            return;
          }
          T.skipToEnd();
          continue;
        }
      }

      // In C++, check to see if this is a scope specifier like foo::bar::, if
      // so handle it as such.  This is important for ctor parsing.
      if (getLangOpts().CPlusPlus) {
        if (TryAnnotateCXXScopeToken(EnteringContext)) {
          DS.SetTypeSpecError();
          goto DoneWithDeclSpec;
        }
        if (!Tok.is(tok::identifier))
          continue;
      }

      // Check for need to substitute AltiVec keyword tokens.
      if (TryAltiVecToken(DS, Loc, PrevSpec, DiagID, isInvalid))
        break;

      // [AltiVec] 2.2: [If the 'vector' specifier is used] The syntax does not
      //                allow the use of a typedef name as a type specifier.
      if (DS.isTypeAltiVecVector())
        goto DoneWithDeclSpec;

      if (DSContext == DeclSpecContext::DSC_objc_method_result &&
          isObjCInstancetype()) {
        ParsedType TypeRep = Actions.ActOnObjCInstanceType(Loc);
        assert(TypeRep);
        isInvalid = DS.SetTypeSpecType(DeclSpec::TST_typename, Loc, PrevSpec,
                                       DiagID, TypeRep, Policy);
        if (isInvalid)
          break;

        DS.SetRangeEnd(Loc);
        ConsumeToken();
        continue;
      }

      // If we're in a context where the identifier could be a class name,
      // check whether this is a constructor declaration.
      if (getLangOpts().CPlusPlus && DSContext == DeclSpecContext::DSC_class &&
          Actions.isCurrentClassName(*Tok.getIdentifierInfo(), getCurScope()) &&
          isConstructorDeclarator(/*Unqualified*/true))
        goto DoneWithDeclSpec;

      ParsedType TypeRep = Actions.getTypeName(
          *Tok.getIdentifierInfo(), Tok.getLocation(), getCurScope(), nullptr,
          false, false, nullptr, false, false,
          isClassTemplateDeductionContext(DSContext));

      // If this is not a typedef name, don't parse it as part of the declspec,
      // it must be an implicit int or an error.
      if (!TypeRep) {
        ParsedAttributesWithRange Attrs(AttrFactory);
        if (ParseImplicitInt(DS, nullptr, TemplateInfo, AS, DSContext, Attrs)) {
          if (!Attrs.empty()) {
            AttrsLastTime = true;
            attrs.takeAllFrom(Attrs);
          }
          continue;
        }
        goto DoneWithDeclSpec;
      }

      // Likewise, if this is a context where the identifier could be a template
      // name, check whether this is a deduction guide declaration.
      if (getLangOpts().CPlusPlus17 &&
          (DSContext == DeclSpecContext::DSC_class ||
           DSContext == DeclSpecContext::DSC_top_level) &&
          Actions.isDeductionGuideName(getCurScope(), *Tok.getIdentifierInfo(),
                                       Tok.getLocation()) &&
          isConstructorDeclarator(/*Unqualified*/ true,
                                  /*DeductionGuide*/ true))
        goto DoneWithDeclSpec;

      isInvalid = DS.SetTypeSpecType(DeclSpec::TST_typename, Loc, PrevSpec,
                                     DiagID, TypeRep, Policy);
      if (isInvalid)
        break;

      DS.SetRangeEnd(Tok.getLocation());
      ConsumeToken(); // The identifier

      // Objective-C supports type arguments and protocol references
      // following an Objective-C object or object pointer
      // type. Handle either one of them.
      if (Tok.is(tok::less) && getLangOpts().ObjC) {
        SourceLocation NewEndLoc;
        TypeResult NewTypeRep = parseObjCTypeArgsAndProtocolQualifiers(
                                  Loc, TypeRep, /*consumeLastToken=*/true,
                                  NewEndLoc);
        if (NewTypeRep.isUsable()) {
          DS.UpdateTypeRep(NewTypeRep.get());
          DS.SetRangeEnd(NewEndLoc);
        }
      }

      // Need to support trailing type qualifiers (e.g. "id<p> const").
      // If a type specifier follows, it will be diagnosed elsewhere.
      continue;
    }

      // type-name
    case tok::annot_template_id: {
      TemplateIdAnnotation *TemplateId = takeTemplateIdAnnotation(Tok);
      if (TemplateId->Kind != TNK_Type_template &&
          TemplateId->Kind != TNK_Undeclared_template) {
        // This template-id does not refer to a type name, so we're
        // done with the type-specifiers.
        goto DoneWithDeclSpec;
      }

      // If we're in a context where the template-id could be a
      // constructor name or specialization, check whether this is a
      // constructor declaration.
      if (getLangOpts().CPlusPlus && DSContext == DeclSpecContext::DSC_class &&
          Actions.isCurrentClassName(*TemplateId->Name, getCurScope()) &&
          isConstructorDeclarator(TemplateId->SS.isEmpty()))
        goto DoneWithDeclSpec;

      // Turn the template-id annotation token into a type annotation
      // token, then try again to parse it as a type-specifier.
      AnnotateTemplateIdTokenAsType();
      continue;
    }

    // GNU attributes support.
    case tok::kw___attribute:
      ParseGNUAttributes(DS.getAttributes(), nullptr, LateAttrs);
      continue;

    // Microsoft declspec support.
    case tok::kw___declspec:
      ParseMicrosoftDeclSpecs(DS.getAttributes());
      continue;

    // Microsoft single token adornments.
    case tok::kw___forceinline: {
      isInvalid = DS.setFunctionSpecForceInline(Loc, PrevSpec, DiagID);
      IdentifierInfo *AttrName = Tok.getIdentifierInfo();
      SourceLocation AttrNameLoc = Tok.getLocation();
      DS.getAttributes().addNew(AttrName, AttrNameLoc, nullptr, AttrNameLoc,
                                nullptr, 0, ParsedAttr::AS_Keyword);
      break;
    }

    case tok::kw___unaligned:
      isInvalid = DS.SetTypeQual(DeclSpec::TQ_unaligned, Loc, PrevSpec, DiagID,
                                 getLangOpts());
      break;

    case tok::kw___sptr:
    case tok::kw___uptr:
    case tok::kw___ptr64:
    case tok::kw___ptr32:
    case tok::kw___w64:
    case tok::kw___cdecl:
    case tok::kw___stdcall:
    case tok::kw___fastcall:
    case tok::kw__regcall:  // INTEL
    case tok::kw___thiscall:
    case tok::kw___regcall:
    case tok::kw___vectorcall:
      ParseMicrosoftTypeAttributes(DS.getAttributes());
      continue;

    // Borland single token adornments.
    case tok::kw___pascal:
      ParseBorlandTypeAttributes(DS.getAttributes());
      continue;

    // OpenCL single token adornments.
    case tok::kw___kernel:
      ParseOpenCLKernelAttributes(DS.getAttributes());
      continue;

    // Nullability type specifiers.
    case tok::kw__Nonnull:
    case tok::kw__Nullable:
    case tok::kw__Null_unspecified:
      ParseNullabilityTypeSpecifiers(DS.getAttributes());
      continue;

    // Objective-C 'kindof' types.
    case tok::kw___kindof:
      DS.getAttributes().addNew(Tok.getIdentifierInfo(), Loc, nullptr, Loc,
                                nullptr, 0, ParsedAttr::AS_Keyword);
      (void)ConsumeToken();
      continue;

    // storage-class-specifier
    case tok::kw_typedef:
      isInvalid = DS.SetStorageClassSpec(Actions, DeclSpec::SCS_typedef, Loc,
                                         PrevSpec, DiagID, Policy);
      isStorageClass = true;
      break;
    case tok::kw_extern:
      if (DS.getThreadStorageClassSpec() == DeclSpec::TSCS___thread)
        Diag(Tok, diag::ext_thread_before) << "extern";
      isInvalid = DS.SetStorageClassSpec(Actions, DeclSpec::SCS_extern, Loc,
                                         PrevSpec, DiagID, Policy);
      isStorageClass = true;
      break;
    case tok::kw___private_extern__:
      isInvalid = DS.SetStorageClassSpec(Actions, DeclSpec::SCS_private_extern,
                                         Loc, PrevSpec, DiagID, Policy);
      isStorageClass = true;
      break;
    case tok::kw_static:
      if (DS.getThreadStorageClassSpec() == DeclSpec::TSCS___thread)
        Diag(Tok, diag::ext_thread_before) << "static";
      isInvalid = DS.SetStorageClassSpec(Actions, DeclSpec::SCS_static, Loc,
                                         PrevSpec, DiagID, Policy);
      isStorageClass = true;
      break;
    case tok::kw_auto:
      if (getLangOpts().CPlusPlus11) {
        if (isKnownToBeTypeSpecifier(GetLookAheadToken(1))) {
          isInvalid = DS.SetStorageClassSpec(Actions, DeclSpec::SCS_auto, Loc,
                                             PrevSpec, DiagID, Policy);
          if (!isInvalid)
            Diag(Tok, diag::ext_auto_storage_class)
              << FixItHint::CreateRemoval(DS.getStorageClassSpecLoc());
        } else
          isInvalid = DS.SetTypeSpecType(DeclSpec::TST_auto, Loc, PrevSpec,
                                         DiagID, Policy);
      } else
        isInvalid = DS.SetStorageClassSpec(Actions, DeclSpec::SCS_auto, Loc,
                                           PrevSpec, DiagID, Policy);
      isStorageClass = true;
      break;
    case tok::kw___auto_type:
      Diag(Tok, diag::ext_auto_type);
      isInvalid = DS.SetTypeSpecType(DeclSpec::TST_auto_type, Loc, PrevSpec,
                                     DiagID, Policy);
      break;
    case tok::kw_register:
      isInvalid = DS.SetStorageClassSpec(Actions, DeclSpec::SCS_register, Loc,
                                         PrevSpec, DiagID, Policy);
      isStorageClass = true;
      break;
    case tok::kw_mutable:
      isInvalid = DS.SetStorageClassSpec(Actions, DeclSpec::SCS_mutable, Loc,
                                         PrevSpec, DiagID, Policy);
      isStorageClass = true;
      break;
    case tok::kw___thread:
      isInvalid = DS.SetStorageClassSpecThread(DeclSpec::TSCS___thread, Loc,
                                               PrevSpec, DiagID);
      isStorageClass = true;
      break;
    case tok::kw_thread_local:
      isInvalid = DS.SetStorageClassSpecThread(DeclSpec::TSCS_thread_local, Loc,
                                               PrevSpec, DiagID);
      isStorageClass = true;
      break;
    case tok::kw__Thread_local:
      isInvalid = DS.SetStorageClassSpecThread(DeclSpec::TSCS__Thread_local,
                                               Loc, PrevSpec, DiagID);
      isStorageClass = true;
      break;

    // function-specifier
    case tok::kw_inline:
      isInvalid = DS.setFunctionSpecInline(Loc, PrevSpec, DiagID);
      break;
    case tok::kw_virtual:
      // C++ for OpenCL does not allow virtual function qualifier, to avoid
      // function pointers restricted in OpenCL v2.0 s6.9.a.
      if (getLangOpts().OpenCLCPlusPlus) {
        DiagID = diag::err_openclcxx_virtual_function;
        PrevSpec = Tok.getIdentifierInfo()->getNameStart();
        isInvalid = true;
      }
      else {
        isInvalid = DS.setFunctionSpecVirtual(Loc, PrevSpec, DiagID);
      }
      break;
    case tok::kw_explicit: {
      SourceLocation ExplicitLoc = Loc;
      SourceLocation CloseParenLoc;
      ExplicitSpecifier ExplicitSpec(nullptr, ExplicitSpecKind::ResolvedTrue);
      ConsumedEnd = ExplicitLoc;
      ConsumeToken(); // kw_explicit
      if (Tok.is(tok::l_paren)) {
        if (getLangOpts().CPlusPlus2a) {
          ExprResult ExplicitExpr(static_cast<Expr *>(nullptr));
          BalancedDelimiterTracker Tracker(*this, tok::l_paren);
          Tracker.consumeOpen();
          ExplicitExpr = ParseConstantExpression();
          ConsumedEnd = Tok.getLocation();
          if (ExplicitExpr.isUsable()) {
            CloseParenLoc = Tok.getLocation();
            Tracker.consumeClose();
            ExplicitSpec =
                Actions.ActOnExplicitBoolSpecifier(ExplicitExpr.get());
          } else
            Tracker.skipToEnd();
        } else
          Diag(Tok.getLocation(), diag::warn_cxx2a_compat_explicit_bool);
      }
      isInvalid = DS.setFunctionSpecExplicit(ExplicitLoc, PrevSpec, DiagID,
                                             ExplicitSpec, CloseParenLoc);
      break;
    }
    case tok::kw__Noreturn:
      if (!getLangOpts().C11)
        Diag(Loc, diag::ext_c11_noreturn);
      isInvalid = DS.setFunctionSpecNoreturn(Loc, PrevSpec, DiagID);
      break;

    // alignment-specifier
    case tok::kw__Alignas:
      if (!getLangOpts().C11)
        Diag(Tok, diag::ext_c11_alignment) << Tok.getName();
      ParseAlignmentSpecifier(DS.getAttributes());
      continue;

    // friend
    case tok::kw_friend:
      if (DSContext == DeclSpecContext::DSC_class)
        isInvalid = DS.SetFriendSpec(Loc, PrevSpec, DiagID);
      else {
        PrevSpec = ""; // not actually used by the diagnostic
        DiagID = diag::err_friend_invalid_in_context;
        isInvalid = true;
      }
      break;

    // Modules
    case tok::kw___module_private__:
      isInvalid = DS.setModulePrivateSpec(Loc, PrevSpec, DiagID);
      break;

    // constexpr
    case tok::kw_constexpr:
      isInvalid = DS.SetConstexprSpec(CSK_constexpr, Loc, PrevSpec, DiagID);
      break;

    // consteval
    case tok::kw_consteval:
      isInvalid = DS.SetConstexprSpec(CSK_consteval, Loc, PrevSpec, DiagID);
      break;

    // type-specifier
    case tok::kw_short:
      isInvalid = DS.SetTypeSpecWidth(DeclSpec::TSW_short, Loc, PrevSpec,
                                      DiagID, Policy);
      break;
    case tok::kw_long:
      if (DS.getTypeSpecWidth() != DeclSpec::TSW_long)
        isInvalid = DS.SetTypeSpecWidth(DeclSpec::TSW_long, Loc, PrevSpec,
                                        DiagID, Policy);
      else
        isInvalid = DS.SetTypeSpecWidth(DeclSpec::TSW_longlong, Loc, PrevSpec,
                                        DiagID, Policy);
      break;
    case tok::kw___int64:
        isInvalid = DS.SetTypeSpecWidth(DeclSpec::TSW_longlong, Loc, PrevSpec,
                                        DiagID, Policy);
      break;
    case tok::kw_signed:
      isInvalid = DS.SetTypeSpecSign(DeclSpec::TSS_signed, Loc, PrevSpec,
                                     DiagID);
      break;
    case tok::kw_unsigned:
      isInvalid = DS.SetTypeSpecSign(DeclSpec::TSS_unsigned, Loc, PrevSpec,
                                     DiagID);
      break;
    case tok::kw__Complex:
      isInvalid = DS.SetTypeSpecComplex(DeclSpec::TSC_complex, Loc, PrevSpec,
                                        DiagID);
      break;
    case tok::kw__Imaginary:
      isInvalid = DS.SetTypeSpecComplex(DeclSpec::TSC_imaginary, Loc, PrevSpec,
                                        DiagID);
      break;
    case tok::kw_void:
      isInvalid = DS.SetTypeSpecType(DeclSpec::TST_void, Loc, PrevSpec,
                                     DiagID, Policy);
      break;
    case tok::kw_char:
      isInvalid = DS.SetTypeSpecType(DeclSpec::TST_char, Loc, PrevSpec,
                                     DiagID, Policy);
      break;
    case tok::kw_int:
      isInvalid = DS.SetTypeSpecType(DeclSpec::TST_int, Loc, PrevSpec,
                                     DiagID, Policy);
      break;
    case tok::kw___int128:
      isInvalid = DS.SetTypeSpecType(DeclSpec::TST_int128, Loc, PrevSpec,
                                     DiagID, Policy);
      break;
    case tok::kw_half:
      isInvalid = DS.SetTypeSpecType(DeclSpec::TST_half, Loc, PrevSpec,
                                     DiagID, Policy);
      break;
    case tok::kw_float:
      isInvalid = DS.SetTypeSpecType(DeclSpec::TST_float, Loc, PrevSpec,
                                     DiagID, Policy);
      break;
    case tok::kw_double:
      isInvalid = DS.SetTypeSpecType(DeclSpec::TST_double, Loc, PrevSpec,
                                     DiagID, Policy);
      break;
    case tok::kw__Float16:
      isInvalid = DS.SetTypeSpecType(DeclSpec::TST_float16, Loc, PrevSpec,
                                     DiagID, Policy);
      break;
    case tok::kw__Accum:
      if (!getLangOpts().FixedPoint) {
        SetupFixedPointError(getLangOpts(), PrevSpec, DiagID, isInvalid);
      } else {
        isInvalid = DS.SetTypeSpecType(DeclSpec::TST_accum, Loc, PrevSpec,
                                       DiagID, Policy);
      }
      break;
    case tok::kw__Fract:
      if (!getLangOpts().FixedPoint) {
        SetupFixedPointError(getLangOpts(), PrevSpec, DiagID, isInvalid);
      } else {
        isInvalid = DS.SetTypeSpecType(DeclSpec::TST_fract, Loc, PrevSpec,
                                       DiagID, Policy);
      }
      break;
    case tok::kw__Sat:
      if (!getLangOpts().FixedPoint) {
        SetupFixedPointError(getLangOpts(), PrevSpec, DiagID, isInvalid);
      } else {
        isInvalid = DS.SetTypeSpecSat(Loc, PrevSpec, DiagID);
      }
      break;
    case tok::kw___float128:
      isInvalid = DS.SetTypeSpecType(DeclSpec::TST_float128, Loc, PrevSpec,
                                     DiagID, Policy);
      break;
    case tok::kw_wchar_t:
      isInvalid = DS.SetTypeSpecType(DeclSpec::TST_wchar, Loc, PrevSpec,
                                     DiagID, Policy);
      break;
    case tok::kw_char8_t:
      isInvalid = DS.SetTypeSpecType(DeclSpec::TST_char8, Loc, PrevSpec,
                                     DiagID, Policy);
      break;
    case tok::kw_char16_t:
      isInvalid = DS.SetTypeSpecType(DeclSpec::TST_char16, Loc, PrevSpec,
                                     DiagID, Policy);
      break;
    case tok::kw_char32_t:
      isInvalid = DS.SetTypeSpecType(DeclSpec::TST_char32, Loc, PrevSpec,
                                     DiagID, Policy);
      break;
    case tok::kw_bool:
    case tok::kw__Bool:
      if (Tok.is(tok::kw_bool) &&
          DS.getTypeSpecType() != DeclSpec::TST_unspecified &&
          DS.getStorageClassSpec() == DeclSpec::SCS_typedef) {
        PrevSpec = ""; // Not used by the diagnostic.
#if INTEL_CUSTOMIZATION
        // CQ#376357: Allow bool redeclaration.
        if (getLangOpts().IntelCompat && getLangOpts().GnuPermissive)
          DiagID = diag::warn_bool_redeclaration;
        else
#endif  // INTEL_CUSTOMIZATION
        DiagID = diag::err_bool_redeclaration;
        // For better error recovery.
        Tok.setKind(tok::identifier);
        isInvalid = true;
      } else {
        isInvalid = DS.SetTypeSpecType(DeclSpec::TST_bool, Loc, PrevSpec,
                                       DiagID, Policy);
      }
      break;
    case tok::kw__Decimal32:
      isInvalid = DS.SetTypeSpecType(DeclSpec::TST_decimal32, Loc, PrevSpec,
                                     DiagID, Policy);
      break;
    case tok::kw__Decimal64:
      isInvalid = DS.SetTypeSpecType(DeclSpec::TST_decimal64, Loc, PrevSpec,
                                     DiagID, Policy);
      break;
    case tok::kw__Decimal128:
      isInvalid = DS.SetTypeSpecType(DeclSpec::TST_decimal128, Loc, PrevSpec,
                                     DiagID, Policy);
      break;
    case tok::kw___vector:
      isInvalid = DS.SetTypeAltiVecVector(true, Loc, PrevSpec, DiagID, Policy);
      break;
    case tok::kw___pixel:
      isInvalid = DS.SetTypeAltiVecPixel(true, Loc, PrevSpec, DiagID, Policy);
      break;
    case tok::kw___bool:
      isInvalid = DS.SetTypeAltiVecBool(true, Loc, PrevSpec, DiagID, Policy);
      break;
    case tok::kw_pipe:
#if INTEL_CUSTOMIZATION
      if (!getLangOpts().OpenCL || (getLangOpts().OpenCLVersion < 200 &&
                                    !getLangOpts().OpenCLCPlusPlus &&
          !getTargetInfo().getTriple().isINTELFPGAEnvironment())) {
#endif // INTEL_CUSTOMIZATION
        // OpenCL 2.0 defined this keyword. OpenCL 1.2 and earlier should
        // support the "pipe" word as identifier.
        Tok.getIdentifierInfo()->revertTokenIDToIdentifier();
        goto DoneWithDeclSpec;
      }
      isInvalid = DS.SetTypePipe(true, Loc, PrevSpec, DiagID, Policy);
      break;
<<<<<<< HEAD
#if INTEL_CUSTOMIZATION
    case tok::kw_channel:
      isInvalid = DS.SetTypeChannel(true, Loc, PrevSpec, DiagID, Policy);
      break;
#endif // INTEL_CUSTOMIZATION
=======
    case tok::kw___pipe:
      if (getLangOpts().SYCLIsDevice)
        // __pipe keyword is defined only for SYCL kernel language
        isInvalid = DS.SetTypePipe(true, Loc, PrevSpec, DiagID, Policy);
      break;
>>>>>>> 97b6396c
#define GENERIC_IMAGE_TYPE(ImgType, Id) \
  case tok::kw_##ImgType##_t: \
    isInvalid = DS.SetTypeSpecType(DeclSpec::TST_##ImgType##_t, Loc, PrevSpec, \
                                   DiagID, Policy); \
    break;
#include "clang/Basic/OpenCLImageTypes.def"
    case tok::kw___unknown_anytype:
      isInvalid = DS.SetTypeSpecType(TST_unknown_anytype, Loc,
                                     PrevSpec, DiagID, Policy);
      break;

    // class-specifier:
    case tok::kw_class:
    case tok::kw_struct:
    case tok::kw___interface:
    case tok::kw_union: {
      tok::TokenKind Kind = Tok.getKind();
      ConsumeToken();

      // These are attributes following class specifiers.
      // To produce better diagnostic, we parse them when
      // parsing class specifier.
      ParsedAttributesWithRange Attributes(AttrFactory);
      ParseClassSpecifier(Kind, Loc, DS, TemplateInfo, AS,
                          EnteringContext, DSContext, Attributes);

      // If there are attributes following class specifier,
      // take them over and handle them here.
      if (!Attributes.empty()) {
        AttrsLastTime = true;
        attrs.takeAllFrom(Attributes);
      }
      continue;
    }

    // enum-specifier:
    case tok::kw_enum:
      ConsumeToken();
      ParseEnumSpecifier(Loc, DS, TemplateInfo, AS, DSContext);
      continue;

    // cv-qualifier:
    case tok::kw_const:
      isInvalid = DS.SetTypeQual(DeclSpec::TQ_const, Loc, PrevSpec, DiagID,
                                 getLangOpts());
      break;
    case tok::kw_volatile:
      isInvalid = DS.SetTypeQual(DeclSpec::TQ_volatile, Loc, PrevSpec, DiagID,
                                 getLangOpts());
      break;
    case tok::kw_restrict:
      isInvalid = DS.SetTypeQual(DeclSpec::TQ_restrict, Loc, PrevSpec, DiagID,
                                 getLangOpts());
      break;

    // C++ typename-specifier:
    case tok::kw_typename:
      if (TryAnnotateTypeOrScopeToken()) {
        DS.SetTypeSpecError();
        goto DoneWithDeclSpec;
      }
      if (!Tok.is(tok::kw_typename))
        continue;
      break;

    // GNU typeof support.
    case tok::kw_typeof:
      ParseTypeofSpecifier(DS);
      continue;

    case tok::annot_decltype:
      ParseDecltypeSpecifier(DS);
      continue;

    case tok::annot_pragma_pack:
      HandlePragmaPack();
      continue;

    case tok::annot_pragma_ms_pragma:
      HandlePragmaMSPragma();
      continue;

    case tok::annot_pragma_ms_vtordisp:
      HandlePragmaMSVtorDisp();
      continue;

    case tok::annot_pragma_ms_pointers_to_members:
      HandlePragmaMSPointersToMembers();
      continue;

    case tok::kw___underlying_type:
      ParseUnderlyingTypeSpecifier(DS);
      continue;

    case tok::kw__Atomic:
      // C11 6.7.2.4/4:
      //   If the _Atomic keyword is immediately followed by a left parenthesis,
      //   it is interpreted as a type specifier (with a type name), not as a
      //   type qualifier.
      if (NextToken().is(tok::l_paren)) {
        ParseAtomicSpecifier(DS);
        continue;
      }
      isInvalid = DS.SetTypeQual(DeclSpec::TQ_atomic, Loc, PrevSpec, DiagID,
                                 getLangOpts());
      break;

    // OpenCL address space qualifiers:
    case tok::kw___generic:
#if INTEL_CUSTOMIZATION
      // CQ381345: OpenCL is not supported in Intel compatibility mode.
      if (!Actions.getLangOpts().IntelCompat)
#endif // INTEL_CUSTOMIZATION
      // generic address space is introduced only in OpenCL v2.0
      // see OpenCL C Spec v2.0 s6.5.5
      if (Actions.getLangOpts().OpenCLVersion < 200 &&
          !Actions.getLangOpts().OpenCLCPlusPlus) {
        DiagID = diag::err_opencl_unknown_type_specifier;
        PrevSpec = Tok.getIdentifierInfo()->getNameStart();
        isInvalid = true;
        break;
      };
      LLVM_FALLTHROUGH;
    case tok::kw_private:
    case tok::kw___private:
    case tok::kw___global:
    case tok::kw___local:
    case tok::kw___constant:
    // OpenCL access qualifiers:
    case tok::kw___read_only:
    case tok::kw___write_only:
    case tok::kw___read_write:
      ParseOpenCLQualifiers(DS.getAttributes());
      break;

    case tok::less:
      // GCC ObjC supports types like "<SomeProtocol>" as a synonym for
      // "id<SomeProtocol>".  This is hopelessly old fashioned and dangerous,
      // but we support it.
      if (DS.hasTypeSpecifier() || !getLangOpts().ObjC)
        goto DoneWithDeclSpec;

      SourceLocation StartLoc = Tok.getLocation();
      SourceLocation EndLoc;
      TypeResult Type = parseObjCProtocolQualifierType(EndLoc);
      if (Type.isUsable()) {
        if (DS.SetTypeSpecType(DeclSpec::TST_typename, StartLoc, StartLoc,
                               PrevSpec, DiagID, Type.get(),
                               Actions.getASTContext().getPrintingPolicy()))
          Diag(StartLoc, DiagID) << PrevSpec;

        DS.SetRangeEnd(EndLoc);
      } else {
        DS.SetTypeSpecError();
      }

      // Need to support trailing type qualifiers (e.g. "id<p> const").
      // If a type specifier follows, it will be diagnosed elsewhere.
      continue;
    }

    DS.SetRangeEnd(ConsumedEnd.isValid() ? ConsumedEnd : Tok.getLocation());

    // If the specifier wasn't legal, issue a diagnostic.
    if (isInvalid) {
      assert(PrevSpec && "Method did not return previous specifier!");
      assert(DiagID);

      if (DiagID == diag::ext_duplicate_declspec ||
          DiagID == diag::ext_warn_duplicate_declspec ||
          DiagID == diag::err_duplicate_declspec)
        Diag(Loc, DiagID) << PrevSpec
                          << FixItHint::CreateRemoval(
                                 SourceRange(Loc, DS.getEndLoc()));
      else if (DiagID == diag::err_opencl_unknown_type_specifier) {
        Diag(Loc, DiagID) << getLangOpts().OpenCLCPlusPlus
                          << getLangOpts().getOpenCLVersionTuple().getAsString()
                          << PrevSpec << isStorageClass;
      } else
        Diag(Loc, DiagID) << PrevSpec;
    }

#if INTEL_CUSTOMIZATION
    // CQ#376357: Allow bool redeclaration.
    if (DiagID != diag::err_bool_redeclaration &&
        DiagID != diag::warn_bool_redeclaration && ConsumedEnd.isInvalid())
#endif // INTEL_CUSTOMIZATION
      // After an error the next token can be an annotation token.
      ConsumeAnyToken();

    AttrsLastTime = false;
  }
}

/// ParseStructDeclaration - Parse a struct declaration without the terminating
/// semicolon.
///
/// Note that a struct declaration refers to a declaration in a struct,
/// not to the declaration of a struct.
///
///       struct-declaration:
/// [C2x]   attributes-specifier-seq[opt]
///           specifier-qualifier-list struct-declarator-list
/// [GNU]   __extension__ struct-declaration
/// [GNU]   specifier-qualifier-list
///       struct-declarator-list:
///         struct-declarator
///         struct-declarator-list ',' struct-declarator
/// [GNU]   struct-declarator-list ',' attributes[opt] struct-declarator
///       struct-declarator:
///         declarator
/// [GNU]   declarator attributes[opt]
///         declarator[opt] ':' constant-expression
/// [GNU]   declarator[opt] ':' constant-expression attributes[opt]
///
void Parser::ParseStructDeclaration(
    ParsingDeclSpec &DS,
    llvm::function_ref<void(ParsingFieldDeclarator &)> FieldsCallback) {

  if (Tok.is(tok::kw___extension__)) {
    // __extension__ silences extension warnings in the subexpression.
    ExtensionRAIIObject O(Diags);  // Use RAII to do this.
    ConsumeToken();
    return ParseStructDeclaration(DS, FieldsCallback);
  }

  // Parse leading attributes.
  ParsedAttributesWithRange Attrs(AttrFactory);
  MaybeParseCXX11Attributes(Attrs);
  DS.takeAttributesFrom(Attrs);

  // Parse the common specifier-qualifiers-list piece.
  ParseSpecifierQualifierList(DS);

  // If there are no declarators, this is a free-standing declaration
  // specifier. Let the actions module cope with it.
  if (Tok.is(tok::semi)) {
    RecordDecl *AnonRecord = nullptr;
    Decl *TheDecl = Actions.ParsedFreeStandingDeclSpec(getCurScope(), AS_none,
                                                       DS, AnonRecord);
    assert(!AnonRecord && "Did not expect anonymous struct or union here");
    DS.complete(TheDecl);
    return;
  }

  // Read struct-declarators until we find the semicolon.
  bool FirstDeclarator = true;
  SourceLocation CommaLoc;
  while (1) {
    ParsingFieldDeclarator DeclaratorInfo(*this, DS);
    DeclaratorInfo.D.setCommaLoc(CommaLoc);

    // Attributes are only allowed here on successive declarators.
    if (!FirstDeclarator)
      MaybeParseGNUAttributes(DeclaratorInfo.D);

    /// struct-declarator: declarator
    /// struct-declarator: declarator[opt] ':' constant-expression
    if (Tok.isNot(tok::colon)) {
      // Don't parse FOO:BAR as if it were a typo for FOO::BAR.
      ColonProtectionRAIIObject X(*this);
      ParseDeclarator(DeclaratorInfo.D);
    } else
      DeclaratorInfo.D.SetIdentifier(nullptr, Tok.getLocation());

    if (TryConsumeToken(tok::colon)) {
      ExprResult Res(ParseConstantExpression());
      if (Res.isInvalid())
        SkipUntil(tok::semi, StopBeforeMatch);
      else
        DeclaratorInfo.BitfieldSize = Res.get();
    }

    // If attributes exist after the declarator, parse them.
    MaybeParseGNUAttributes(DeclaratorInfo.D);

    // We're done with this declarator;  invoke the callback.
    FieldsCallback(DeclaratorInfo);

    // If we don't have a comma, it is either the end of the list (a ';')
    // or an error, bail out.
    if (!TryConsumeToken(tok::comma, CommaLoc))
      return;

    FirstDeclarator = false;
  }
}

/// ParseStructUnionBody
///       struct-contents:
///         struct-declaration-list
/// [EXT]   empty
/// [GNU]   "struct-declaration-list" without terminatoring ';'
///       struct-declaration-list:
///         struct-declaration
///         struct-declaration-list struct-declaration
/// [OBC]   '@' 'defs' '(' class-name ')'
///
void Parser::ParseStructUnionBody(SourceLocation RecordLoc,
                                  unsigned TagType, Decl *TagDecl) {
  PrettyDeclStackTraceEntry CrashInfo(Actions.Context, TagDecl, RecordLoc,
                                      "parsing struct/union body");
  assert(!getLangOpts().CPlusPlus && "C++ declarations not supported");

  BalancedDelimiterTracker T(*this, tok::l_brace);
  if (T.consumeOpen())
    return;

  ParseScope StructScope(this, Scope::ClassScope|Scope::DeclScope);
  Actions.ActOnTagStartDefinition(getCurScope(), TagDecl);

  SmallVector<Decl *, 32> FieldDecls;

  // While we still have something to read, read the declarations in the struct.
  while (!tryParseMisplacedModuleImport() && Tok.isNot(tok::r_brace) &&
         Tok.isNot(tok::eof)) {
    // Each iteration of this loop reads one struct-declaration.

    // Check for extraneous top-level semicolon.
    if (Tok.is(tok::semi)) {
      ConsumeExtraSemi(InsideStruct, TagType);
      continue;
    }

    // Parse _Static_assert declaration.
    if (Tok.is(tok::kw__Static_assert)) {
      SourceLocation DeclEnd;
      ParseStaticAssertDeclaration(DeclEnd);
      continue;
    }

    if (Tok.is(tok::annot_pragma_pack)) {
      HandlePragmaPack();
      continue;
    }

    if (Tok.is(tok::annot_pragma_align)) {
      HandlePragmaAlign();
      continue;
    }

    if (Tok.is(tok::annot_pragma_openmp)) {
      // Result can be ignored, because it must be always empty.
      AccessSpecifier AS = AS_none;
      ParsedAttributesWithRange Attrs(AttrFactory);
      (void)ParseOpenMPDeclarativeDirectiveWithExtDecl(AS, Attrs);
      continue;
    }

    if (!Tok.is(tok::at)) {
      auto CFieldCallback = [&](ParsingFieldDeclarator &FD) {
        // Install the declarator into the current TagDecl.
        Decl *Field =
            Actions.ActOnField(getCurScope(), TagDecl,
                               FD.D.getDeclSpec().getSourceRange().getBegin(),
                               FD.D, FD.BitfieldSize);
        FieldDecls.push_back(Field);
        FD.complete(Field);
      };

      // Parse all the comma separated declarators.
      ParsingDeclSpec DS(*this);
      ParseStructDeclaration(DS, CFieldCallback);
    } else { // Handle @defs
      ConsumeToken();
      if (!Tok.isObjCAtKeyword(tok::objc_defs)) {
        Diag(Tok, diag::err_unexpected_at);
        SkipUntil(tok::semi);
        continue;
      }
      ConsumeToken();
      ExpectAndConsume(tok::l_paren);
      if (!Tok.is(tok::identifier)) {
        Diag(Tok, diag::err_expected) << tok::identifier;
        SkipUntil(tok::semi);
        continue;
      }
      SmallVector<Decl *, 16> Fields;
      Actions.ActOnDefs(getCurScope(), TagDecl, Tok.getLocation(),
                        Tok.getIdentifierInfo(), Fields);
      FieldDecls.insert(FieldDecls.end(), Fields.begin(), Fields.end());
      ConsumeToken();
      ExpectAndConsume(tok::r_paren);
    }

    if (TryConsumeToken(tok::semi))
      continue;

    if (Tok.is(tok::r_brace)) {
      ExpectAndConsume(tok::semi, diag::ext_expected_semi_decl_list);
      break;
    }

    ExpectAndConsume(tok::semi, diag::err_expected_semi_decl_list);
    // Skip to end of block or statement to avoid ext-warning on extra ';'.
    SkipUntil(tok::r_brace, StopAtSemi | StopBeforeMatch);
    // If we stopped at a ';', eat it.
    TryConsumeToken(tok::semi);
  }

  T.consumeClose();

  ParsedAttributes attrs(AttrFactory);
  // If attributes exist after struct contents, parse them.
  MaybeParseGNUAttributes(attrs);

  Actions.ActOnFields(getCurScope(), RecordLoc, TagDecl, FieldDecls,
                      T.getOpenLocation(), T.getCloseLocation(), attrs);
  StructScope.Exit();
  Actions.ActOnTagFinishDefinition(getCurScope(), TagDecl, T.getRange());
}

/// ParseEnumSpecifier
///       enum-specifier: [C99 6.7.2.2]
///         'enum' identifier[opt] '{' enumerator-list '}'
///[C99/C++]'enum' identifier[opt] '{' enumerator-list ',' '}'
/// [GNU]   'enum' attributes[opt] identifier[opt] '{' enumerator-list ',' [opt]
///                                                 '}' attributes[opt]
/// [MS]    'enum' __declspec[opt] identifier[opt] '{' enumerator-list ',' [opt]
///                                                 '}'
///         'enum' identifier
/// [GNU]   'enum' attributes[opt] identifier
///
/// [C++11] enum-head '{' enumerator-list[opt] '}'
/// [C++11] enum-head '{' enumerator-list ','  '}'
///
///       enum-head: [C++11]
///         enum-key attribute-specifier-seq[opt] identifier[opt] enum-base[opt]
///         enum-key attribute-specifier-seq[opt] nested-name-specifier
///             identifier enum-base[opt]
///
///       enum-key: [C++11]
///         'enum'
///         'enum' 'class'
///         'enum' 'struct'
///
///       enum-base: [C++11]
///         ':' type-specifier-seq
///
/// [C++] elaborated-type-specifier:
/// [C++]   'enum' '::'[opt] nested-name-specifier[opt] identifier
///
void Parser::ParseEnumSpecifier(SourceLocation StartLoc, DeclSpec &DS,
                                const ParsedTemplateInfo &TemplateInfo,
                                AccessSpecifier AS, DeclSpecContext DSC) {
  // Parse the tag portion of this.
  if (Tok.is(tok::code_completion)) {
    // Code completion for an enum name.
    Actions.CodeCompleteTag(getCurScope(), DeclSpec::TST_enum);
    return cutOffParsing();
  }

  // If attributes exist after tag, parse them.
  ParsedAttributesWithRange attrs(AttrFactory);
  MaybeParseGNUAttributes(attrs);
  MaybeParseCXX11Attributes(attrs);
  MaybeParseMicrosoftDeclSpecs(attrs);

  SourceLocation ScopedEnumKWLoc;
  bool IsScopedUsingClassTag = false;

  // In C++11, recognize 'enum class' and 'enum struct'.
  if (Tok.isOneOf(tok::kw_class, tok::kw_struct)) {
    Diag(Tok, getLangOpts().CPlusPlus11 ? diag::warn_cxx98_compat_scoped_enum
                                        : diag::ext_scoped_enum);
    IsScopedUsingClassTag = Tok.is(tok::kw_class);
    ScopedEnumKWLoc = ConsumeToken();

    // Attributes are not allowed between these keywords.  Diagnose,
    // but then just treat them like they appeared in the right place.
    ProhibitAttributes(attrs);

    // They are allowed afterwards, though.
    MaybeParseGNUAttributes(attrs);
    MaybeParseCXX11Attributes(attrs);
    MaybeParseMicrosoftDeclSpecs(attrs);
  }

  // C++11 [temp.explicit]p12:
  //   The usual access controls do not apply to names used to specify
  //   explicit instantiations.
  // We extend this to also cover explicit specializations.  Note that
  // we don't suppress if this turns out to be an elaborated type
  // specifier.
  bool shouldDelayDiagsInTag =
    (TemplateInfo.Kind == ParsedTemplateInfo::ExplicitInstantiation ||
     TemplateInfo.Kind == ParsedTemplateInfo::ExplicitSpecialization);
  SuppressAccessChecks diagsFromTag(*this, shouldDelayDiagsInTag);

  // Enum definitions should not be parsed in a trailing-return-type.
  bool AllowDeclaration = DSC != DeclSpecContext::DSC_trailing;

  CXXScopeSpec &SS = DS.getTypeSpecScope();
  if (getLangOpts().CPlusPlus) {
    // "enum foo : bar;" is not a potential typo for "enum foo::bar;"
    // if a fixed underlying type is allowed.
    ColonProtectionRAIIObject X(*this, AllowDeclaration);

    CXXScopeSpec Spec;
    if (ParseOptionalCXXScopeSpecifier(Spec, nullptr,
                                       /*EnteringContext=*/true))
      return;

    if (Spec.isSet() && Tok.isNot(tok::identifier)) {
      Diag(Tok, diag::err_expected) << tok::identifier;
      if (Tok.isNot(tok::l_brace)) {
        // Has no name and is not a definition.
        // Skip the rest of this declarator, up until the comma or semicolon.
        SkipUntil(tok::comma, StopAtSemi);
        return;
      }
    }

    SS = Spec;
  }

  // Must have either 'enum name' or 'enum {...}'.
  if (Tok.isNot(tok::identifier) && Tok.isNot(tok::l_brace) &&
      !(AllowDeclaration && Tok.is(tok::colon))) {
    Diag(Tok, diag::err_expected_either) << tok::identifier << tok::l_brace;

    // Skip the rest of this declarator, up until the comma or semicolon.
    SkipUntil(tok::comma, StopAtSemi);
    return;
  }

  // If an identifier is present, consume and remember it.
  IdentifierInfo *Name = nullptr;
  SourceLocation NameLoc;
  if (Tok.is(tok::identifier)) {
    Name = Tok.getIdentifierInfo();
    NameLoc = ConsumeToken();
  }

  if (!Name && ScopedEnumKWLoc.isValid()) {
    // C++0x 7.2p2: The optional identifier shall not be omitted in the
    // declaration of a scoped enumeration.
    Diag(Tok, diag::err_scoped_enum_missing_identifier);
    ScopedEnumKWLoc = SourceLocation();
    IsScopedUsingClassTag = false;
  }

  // Okay, end the suppression area.  We'll decide whether to emit the
  // diagnostics in a second.
  if (shouldDelayDiagsInTag)
    diagsFromTag.done();

  TypeResult BaseType;

  // Parse the fixed underlying type.
  bool CanBeBitfield = getCurScope()->getFlags() & Scope::ClassScope;
  if (AllowDeclaration && Tok.is(tok::colon)) {
    bool PossibleBitfield = false;
    if (CanBeBitfield) {
      // If we're in class scope, this can either be an enum declaration with
      // an underlying type, or a declaration of a bitfield member. We try to
      // use a simple disambiguation scheme first to catch the common cases
      // (integer literal, sizeof); if it's still ambiguous, we then consider
      // anything that's a simple-type-specifier followed by '(' as an
      // expression. This suffices because function types are not valid
      // underlying types anyway.
      EnterExpressionEvaluationContext Unevaluated(
          Actions, Sema::ExpressionEvaluationContext::ConstantEvaluated);
      TPResult TPR = isExpressionOrTypeSpecifierSimple(NextToken().getKind());
      // If the next token starts an expression, we know we're parsing a
      // bit-field. This is the common case.
      if (TPR == TPResult::True)
        PossibleBitfield = true;
      // If the next token starts a type-specifier-seq, it may be either a
      // a fixed underlying type or the start of a function-style cast in C++;
      // lookahead one more token to see if it's obvious that we have a
      // fixed underlying type.
      else if (TPR == TPResult::False &&
               GetLookAheadToken(2).getKind() == tok::semi) {
        // Consume the ':'.
        ConsumeToken();
      } else {
        // We have the start of a type-specifier-seq, so we have to perform
        // tentative parsing to determine whether we have an expression or a
        // type.
        TentativeParsingAction TPA(*this);

        // Consume the ':'.
        ConsumeToken();

        // If we see a type specifier followed by an open-brace, we have an
        // ambiguity between an underlying type and a C++11 braced
        // function-style cast. Resolve this by always treating it as an
        // underlying type.
        // FIXME: The standard is not entirely clear on how to disambiguate in
        // this case.
        if ((getLangOpts().CPlusPlus &&
             isCXXDeclarationSpecifier(TPResult::True) != TPResult::True) ||
            (!getLangOpts().CPlusPlus && !isDeclarationSpecifier(true))) {
          // We'll parse this as a bitfield later.
          PossibleBitfield = true;
          TPA.Revert();
        } else {
          // We have a type-specifier-seq.
          TPA.Commit();
        }
      }
    } else {
      // Consume the ':'.
      ConsumeToken();
    }

    if (!PossibleBitfield) {
      SourceRange Range;
      BaseType = ParseTypeName(&Range);

      if (!getLangOpts().ObjC) {
        if (getLangOpts().CPlusPlus11)
          Diag(StartLoc, diag::warn_cxx98_compat_enum_fixed_underlying_type);
        else if (getLangOpts().CPlusPlus)
          Diag(StartLoc, diag::ext_cxx11_enum_fixed_underlying_type);
        else if (getLangOpts().MicrosoftExt)
          Diag(StartLoc, diag::ext_ms_c_enum_fixed_underlying_type);
        else
          Diag(StartLoc, diag::ext_clang_c_enum_fixed_underlying_type);
      }
    }
  }

  // There are four options here.  If we have 'friend enum foo;' then this is a
  // friend declaration, and cannot have an accompanying definition. If we have
  // 'enum foo;', then this is a forward declaration.  If we have
  // 'enum foo {...' then this is a definition. Otherwise we have something
  // like 'enum foo xyz', a reference.
  //
  // This is needed to handle stuff like this right (C99 6.7.2.3p11):
  // enum foo {..};  void bar() { enum foo; }    <- new foo in bar.
  // enum foo {..};  void bar() { enum foo x; }  <- use of old foo.
  //
  Sema::TagUseKind TUK;
  if (!AllowDeclaration) {
    TUK = Sema::TUK_Reference;
  } else if (Tok.is(tok::l_brace)) {
    if (DS.isFriendSpecified()) {
      Diag(Tok.getLocation(), diag::err_friend_decl_defines_type)
        << SourceRange(DS.getFriendSpecLoc());
      ConsumeBrace();
      SkipUntil(tok::r_brace, StopAtSemi);
      TUK = Sema::TUK_Friend;
    } else {
      TUK = Sema::TUK_Definition;
    }
  } else if (!isTypeSpecifier(DSC) &&
             (Tok.is(tok::semi) ||
              (Tok.isAtStartOfLine() &&
               !isValidAfterTypeSpecifier(CanBeBitfield)))) {
    TUK = DS.isFriendSpecified() ? Sema::TUK_Friend : Sema::TUK_Declaration;
    if (Tok.isNot(tok::semi)) {
      // A semicolon was missing after this declaration. Diagnose and recover.
      ExpectAndConsume(tok::semi, diag::err_expected_after, "enum");
      PP.EnterToken(Tok, /*IsReinject=*/true);
      Tok.setKind(tok::semi);
    }
  } else {
    TUK = Sema::TUK_Reference;
  }

  // If this is an elaborated type specifier, and we delayed
  // diagnostics before, just merge them into the current pool.
  if (TUK == Sema::TUK_Reference && shouldDelayDiagsInTag) {
    diagsFromTag.redelay();
  }

  MultiTemplateParamsArg TParams;
  if (TemplateInfo.Kind != ParsedTemplateInfo::NonTemplate &&
      TUK != Sema::TUK_Reference) {
    if (!getLangOpts().CPlusPlus11 || !SS.isSet()) {
      // Skip the rest of this declarator, up until the comma or semicolon.
      Diag(Tok, diag::err_enum_template);
      SkipUntil(tok::comma, StopAtSemi);
      return;
    }

    if (TemplateInfo.Kind == ParsedTemplateInfo::ExplicitInstantiation) {
      // Enumerations can't be explicitly instantiated.
      DS.SetTypeSpecError();
      Diag(StartLoc, diag::err_explicit_instantiation_enum);
      return;
    }

    assert(TemplateInfo.TemplateParams && "no template parameters");
    TParams = MultiTemplateParamsArg(TemplateInfo.TemplateParams->data(),
                                     TemplateInfo.TemplateParams->size());
  }

  if (TUK == Sema::TUK_Reference)
    ProhibitAttributes(attrs);

  if (!Name && TUK != Sema::TUK_Definition) {
    Diag(Tok, diag::err_enumerator_unnamed_no_def);

    // Skip the rest of this declarator, up until the comma or semicolon.
    SkipUntil(tok::comma, StopAtSemi);
    return;
  }

  stripTypeAttributesOffDeclSpec(attrs, DS, TUK);

  Sema::SkipBodyInfo SkipBody;
  if (!Name && TUK == Sema::TUK_Definition && Tok.is(tok::l_brace) &&
      NextToken().is(tok::identifier))
    SkipBody = Actions.shouldSkipAnonEnumBody(getCurScope(),
                                              NextToken().getIdentifierInfo(),
                                              NextToken().getLocation());

  bool Owned = false;
  bool IsDependent = false;
  const char *PrevSpec = nullptr;
  unsigned DiagID;
  Decl *TagDecl = Actions.ActOnTag(
      getCurScope(), DeclSpec::TST_enum, TUK, StartLoc, SS, Name, NameLoc,
      attrs, AS, DS.getModulePrivateSpecLoc(), TParams, Owned, IsDependent,
      ScopedEnumKWLoc, IsScopedUsingClassTag, BaseType,
      DSC == DeclSpecContext::DSC_type_specifier,
      DSC == DeclSpecContext::DSC_template_param ||
          DSC == DeclSpecContext::DSC_template_type_arg,
      &SkipBody);

  if (SkipBody.ShouldSkip) {
    assert(TUK == Sema::TUK_Definition && "can only skip a definition");

    BalancedDelimiterTracker T(*this, tok::l_brace);
    T.consumeOpen();
    T.skipToEnd();

    if (DS.SetTypeSpecType(DeclSpec::TST_enum, StartLoc,
                           NameLoc.isValid() ? NameLoc : StartLoc,
                           PrevSpec, DiagID, TagDecl, Owned,
                           Actions.getASTContext().getPrintingPolicy()))
      Diag(StartLoc, DiagID) << PrevSpec;
    return;
  }

  if (IsDependent) {
    // This enum has a dependent nested-name-specifier. Handle it as a
    // dependent tag.
    if (!Name) {
      DS.SetTypeSpecError();
      Diag(Tok, diag::err_expected_type_name_after_typename);
      return;
    }

    TypeResult Type = Actions.ActOnDependentTag(
        getCurScope(), DeclSpec::TST_enum, TUK, SS, Name, StartLoc, NameLoc);
    if (Type.isInvalid()) {
      DS.SetTypeSpecError();
      return;
    }

    if (DS.SetTypeSpecType(DeclSpec::TST_typename, StartLoc,
                           NameLoc.isValid() ? NameLoc : StartLoc,
                           PrevSpec, DiagID, Type.get(),
                           Actions.getASTContext().getPrintingPolicy()))
      Diag(StartLoc, DiagID) << PrevSpec;

    return;
  }

  if (!TagDecl) {
    // The action failed to produce an enumeration tag. If this is a
    // definition, consume the entire definition.
    if (Tok.is(tok::l_brace) && TUK != Sema::TUK_Reference) {
      ConsumeBrace();
      SkipUntil(tok::r_brace, StopAtSemi);
    }

    DS.SetTypeSpecError();
    return;
  }

  if (Tok.is(tok::l_brace) && TUK != Sema::TUK_Reference) {
    Decl *D = SkipBody.CheckSameAsPrevious ? SkipBody.New : TagDecl;
    ParseEnumBody(StartLoc, D);
    if (SkipBody.CheckSameAsPrevious &&
        !Actions.ActOnDuplicateDefinition(DS, TagDecl, SkipBody)) {
      DS.SetTypeSpecError();
      return;
    }
  }

  if (DS.SetTypeSpecType(DeclSpec::TST_enum, StartLoc,
                         NameLoc.isValid() ? NameLoc : StartLoc,
                         PrevSpec, DiagID, TagDecl, Owned,
                         Actions.getASTContext().getPrintingPolicy()))
    Diag(StartLoc, DiagID) << PrevSpec;
}

/// ParseEnumBody - Parse a {} enclosed enumerator-list.
///       enumerator-list:
///         enumerator
///         enumerator-list ',' enumerator
///       enumerator:
///         enumeration-constant attributes[opt]
///         enumeration-constant attributes[opt] '=' constant-expression
///       enumeration-constant:
///         identifier
///
void Parser::ParseEnumBody(SourceLocation StartLoc, Decl *EnumDecl) {
  // Enter the scope of the enum body and start the definition.
  ParseScope EnumScope(this, Scope::DeclScope | Scope::EnumScope);
  Actions.ActOnTagStartDefinition(getCurScope(), EnumDecl);

  BalancedDelimiterTracker T(*this, tok::l_brace);
  T.consumeOpen();

  // C does not allow an empty enumerator-list, C++ does [dcl.enum].
  if (Tok.is(tok::r_brace) && !getLangOpts().CPlusPlus)
#if INTEL_CUSTOMIZATION
  {
    // CQ#364426 - emit a warning in IntelCompat mode
    if (getLangOpts().IntelCompat)
      Diag(Tok, diag::warn_empty_enum);
    else
#endif  // INTEL_CUSTOMIZATION
      Diag(Tok, diag::err_empty_enum);
#if INTEL_CUSTOMIZATION
  }
#endif // INTEL_CUSTOMIZATION

  SmallVector<Decl *, 32> EnumConstantDecls;
  SmallVector<SuppressAccessChecks, 32> EnumAvailabilityDiags;

  Decl *LastEnumConstDecl = nullptr;

  // Parse the enumerator-list.
  while (Tok.isNot(tok::r_brace)) {
    // Parse enumerator. If failed, try skipping till the start of the next
    // enumerator definition.
    if (Tok.isNot(tok::identifier)) {
      Diag(Tok.getLocation(), diag::err_expected) << tok::identifier;
      if (SkipUntil(tok::comma, tok::r_brace, StopBeforeMatch) &&
          TryConsumeToken(tok::comma))
        continue;
      break;
    }
    IdentifierInfo *Ident = Tok.getIdentifierInfo();
    SourceLocation IdentLoc = ConsumeToken();

    // If attributes exist after the enumerator, parse them.
    ParsedAttributesWithRange attrs(AttrFactory);
    MaybeParseGNUAttributes(attrs);
    ProhibitAttributes(attrs); // GNU-style attributes are prohibited.
    if (standardAttributesAllowed() && isCXX11AttributeSpecifier()) {
      if (getLangOpts().CPlusPlus)
        Diag(Tok.getLocation(), getLangOpts().CPlusPlus17
                                    ? diag::warn_cxx14_compat_ns_enum_attribute
                                    : diag::ext_ns_enum_attribute)
            << 1 /*enumerator*/;
      ParseCXX11Attributes(attrs);
    }

    SourceLocation EqualLoc;
    ExprResult AssignedVal;
    EnumAvailabilityDiags.emplace_back(*this);

    if (TryConsumeToken(tok::equal, EqualLoc)) {
      AssignedVal = ParseConstantExpression();
      if (AssignedVal.isInvalid())
        SkipUntil(tok::comma, tok::r_brace, StopBeforeMatch);
    }

    // Install the enumerator constant into EnumDecl.
    Decl *EnumConstDecl = Actions.ActOnEnumConstant(
        getCurScope(), EnumDecl, LastEnumConstDecl, IdentLoc, Ident, attrs,
        EqualLoc, AssignedVal.get());
    EnumAvailabilityDiags.back().done();

    EnumConstantDecls.push_back(EnumConstDecl);
    LastEnumConstDecl = EnumConstDecl;

    if (Tok.is(tok::identifier)) {
      // We're missing a comma between enumerators.
      SourceLocation Loc = getEndOfPreviousToken();
      Diag(Loc, diag::err_enumerator_list_missing_comma)
        << FixItHint::CreateInsertion(Loc, ", ");
      continue;
    }

    // Emumerator definition must be finished, only comma or r_brace are
    // allowed here.
    SourceLocation CommaLoc;
    if (Tok.isNot(tok::r_brace) && !TryConsumeToken(tok::comma, CommaLoc)) {
      if (EqualLoc.isValid())
        Diag(Tok.getLocation(), diag::err_expected_either) << tok::r_brace
                                                           << tok::comma;
      else
        Diag(Tok.getLocation(), diag::err_expected_end_of_enumerator);
      if (SkipUntil(tok::comma, tok::r_brace, StopBeforeMatch)) {
        if (TryConsumeToken(tok::comma, CommaLoc))
          continue;
      } else {
        break;
      }
    }

    // If comma is followed by r_brace, emit appropriate warning.
    if (Tok.is(tok::r_brace) && CommaLoc.isValid()) {
      if (!getLangOpts().C99 && !getLangOpts().CPlusPlus11)
        Diag(CommaLoc, getLangOpts().CPlusPlus ?
               diag::ext_enumerator_list_comma_cxx :
               diag::ext_enumerator_list_comma_c)
          << FixItHint::CreateRemoval(CommaLoc);
      else if (getLangOpts().CPlusPlus11)
        Diag(CommaLoc, diag::warn_cxx98_compat_enumerator_list_comma)
          << FixItHint::CreateRemoval(CommaLoc);
      break;
    }
  }

  // Eat the }.
  T.consumeClose();

  // If attributes exist after the identifier list, parse them.
  ParsedAttributes attrs(AttrFactory);
  MaybeParseGNUAttributes(attrs);

  Actions.ActOnEnumBody(StartLoc, T.getRange(), EnumDecl, EnumConstantDecls,
                        getCurScope(), attrs);

  // Now handle enum constant availability diagnostics.
  assert(EnumConstantDecls.size() == EnumAvailabilityDiags.size());
  for (size_t i = 0, e = EnumConstantDecls.size(); i != e; ++i) {
    ParsingDeclRAIIObject PD(*this, ParsingDeclRAIIObject::NoParent);
    EnumAvailabilityDiags[i].redelay();
    PD.complete(EnumConstantDecls[i]);
  }

  EnumScope.Exit();
  Actions.ActOnTagFinishDefinition(getCurScope(), EnumDecl, T.getRange());

  // The next token must be valid after an enum definition. If not, a ';'
  // was probably forgotten.
  bool CanBeBitfield = getCurScope()->getFlags() & Scope::ClassScope;
  if (!isValidAfterTypeSpecifier(CanBeBitfield)) {
    ExpectAndConsume(tok::semi, diag::err_expected_after, "enum");
    // Push this token back into the preprocessor and change our current token
    // to ';' so that the rest of the code recovers as though there were an
    // ';' after the definition.
    PP.EnterToken(Tok, /*IsReinject=*/true);
    Tok.setKind(tok::semi);
  }
}

/// isKnownToBeTypeSpecifier - Return true if we know that the specified token
/// is definitely a type-specifier.  Return false if it isn't part of a type
/// specifier or if we're not sure.
bool Parser::isKnownToBeTypeSpecifier(const Token &Tok) const {
  switch (Tok.getKind()) {
  default: return false;
    // type-specifiers
  case tok::kw_short:
  case tok::kw_long:
  case tok::kw___int64:
  case tok::kw___int128:
  case tok::kw_signed:
  case tok::kw_unsigned:
  case tok::kw__Complex:
  case tok::kw__Imaginary:
  case tok::kw_void:
  case tok::kw_char:
  case tok::kw_wchar_t:
  case tok::kw_char8_t:
  case tok::kw_char16_t:
  case tok::kw_char32_t:
  case tok::kw_int:
  case tok::kw_half:
  case tok::kw_float:
  case tok::kw_double:
  case tok::kw__Accum:
  case tok::kw__Fract:
  case tok::kw__Float16:
  case tok::kw___float128:
  case tok::kw_bool:
  case tok::kw__Bool:
  case tok::kw__Decimal32:
  case tok::kw__Decimal64:
  case tok::kw__Decimal128:
  case tok::kw___vector:
#define GENERIC_IMAGE_TYPE(ImgType, Id) case tok::kw_##ImgType##_t:
#include "clang/Basic/OpenCLImageTypes.def"

    // struct-or-union-specifier (C99) or class-specifier (C++)
  case tok::kw_class:
  case tok::kw_struct:
  case tok::kw___interface:
  case tok::kw_union:
    // enum-specifier
  case tok::kw_enum:

    // typedef-name
  case tok::annot_typename:
    return true;
  }
}

/// isTypeSpecifierQualifier - Return true if the current token could be the
/// start of a specifier-qualifier-list.
bool Parser::isTypeSpecifierQualifier() {
  switch (Tok.getKind()) {
  default: return false;

  case tok::identifier:   // foo::bar
    if (TryAltiVecVectorToken())
      return true;
    LLVM_FALLTHROUGH;
  case tok::kw_typename:  // typename T::type
    // Annotate typenames and C++ scope specifiers.  If we get one, just
    // recurse to handle whatever we get.
    if (TryAnnotateTypeOrScopeToken())
      return true;
    if (Tok.is(tok::identifier))
      return false;
    return isTypeSpecifierQualifier();

  case tok::coloncolon:   // ::foo::bar
    if (NextToken().is(tok::kw_new) ||    // ::new
        NextToken().is(tok::kw_delete))   // ::delete
      return false;

    if (TryAnnotateTypeOrScopeToken())
      return true;
    return isTypeSpecifierQualifier();

    // GNU attributes support.
  case tok::kw___attribute:
    // GNU typeof support.
  case tok::kw_typeof:

    // type-specifiers
  case tok::kw_short:
  case tok::kw_long:
  case tok::kw___int64:
  case tok::kw___int128:
  case tok::kw_signed:
  case tok::kw_unsigned:
  case tok::kw__Complex:
  case tok::kw__Imaginary:
  case tok::kw_void:
  case tok::kw_char:
  case tok::kw_wchar_t:
  case tok::kw_char8_t:
  case tok::kw_char16_t:
  case tok::kw_char32_t:
  case tok::kw_int:
  case tok::kw_half:
  case tok::kw_float:
  case tok::kw_double:
  case tok::kw__Accum:
  case tok::kw__Fract:
  case tok::kw__Float16:
  case tok::kw___float128:
  case tok::kw_bool:
  case tok::kw__Bool:
  case tok::kw__Decimal32:
  case tok::kw__Decimal64:
  case tok::kw__Decimal128:
  case tok::kw___vector:
#define GENERIC_IMAGE_TYPE(ImgType, Id) case tok::kw_##ImgType##_t:
#include "clang/Basic/OpenCLImageTypes.def"

    // struct-or-union-specifier (C99) or class-specifier (C++)
  case tok::kw_class:
  case tok::kw_struct:
  case tok::kw___interface:
  case tok::kw_union:
    // enum-specifier
  case tok::kw_enum:

    // type-qualifier
  case tok::kw_const:
  case tok::kw_volatile:
  case tok::kw_restrict:
  case tok::kw__Sat:

    // Debugger support.
  case tok::kw___unknown_anytype:

    // typedef-name
  case tok::annot_typename:
    return true;

    // GNU ObjC bizarre protocol extension: <proto1,proto2> with implicit 'id'.
  case tok::less:
    return getLangOpts().ObjC;

#if INTEL_CUSTOMIZATION
    // CQ381345: OpenCL is not supported in Intel compatibility mode.
  case tok::kw___generic:
    return !getLangOpts().IntelCompat;
#endif // INTEL_CUSTOMIZATION
  case tok::kw___cdecl:
  case tok::kw___stdcall:
  case tok::kw___fastcall:
  case tok::kw___thiscall:
  case tok::kw__regcall: // INTEL
  case tok::kw___regcall:
  case tok::kw___vectorcall:
  case tok::kw___w64:
  case tok::kw___ptr64:
  case tok::kw___ptr32:
  case tok::kw___pascal:
  case tok::kw___unaligned:

  case tok::kw__Nonnull:
  case tok::kw__Nullable:
  case tok::kw__Null_unspecified:

  case tok::kw___kindof:

  case tok::kw___private:
  case tok::kw___local:
  case tok::kw___global:
  case tok::kw___constant:
  case tok::kw___read_only:
  case tok::kw___read_write:
  case tok::kw___write_only:
    return true;

  case tok::kw_private:
    return getLangOpts().OpenCL;

  // C11 _Atomic
  case tok::kw__Atomic:
    return true;
  }
}

/// isDeclarationSpecifier() - Return true if the current token is part of a
/// declaration specifier.
///
/// \param DisambiguatingWithExpression True to indicate that the purpose of
/// this check is to disambiguate between an expression and a declaration.
bool Parser::isDeclarationSpecifier(bool DisambiguatingWithExpression) {
  switch (Tok.getKind()) {
  default: return false;

  case tok::kw_pipe:
  case tok::kw___pipe:
    return (getLangOpts().OpenCL && getLangOpts().OpenCLVersion >= 200) ||
<<<<<<< HEAD
           getLangOpts().OpenCLCPlusPlus;
#if INTEL_CUSTOMIZATION
  case tok::kw_channel:
    return getLangOpts().OpenCL &&
      getTargetInfo().getSupportedOpenCLOpts().
         isEnabled("cl_intel_channels");
#endif // INTEL_CUSTOMIZATION
=======
            getLangOpts().OpenCLCPlusPlus || getLangOpts().SYCLIsDevice;

>>>>>>> 97b6396c
  case tok::identifier:   // foo::bar
    // Unfortunate hack to support "Class.factoryMethod" notation.
    if (getLangOpts().ObjC && NextToken().is(tok::period))
      return false;
    if (TryAltiVecVectorToken())
      return true;
    LLVM_FALLTHROUGH;
  case tok::kw_decltype: // decltype(T())::type
  case tok::kw_typename: // typename T::type
    // Annotate typenames and C++ scope specifiers.  If we get one, just
    // recurse to handle whatever we get.
    if (TryAnnotateTypeOrScopeToken())
      return true;
    if (Tok.is(tok::identifier))
      return false;

    // If we're in Objective-C and we have an Objective-C class type followed
    // by an identifier and then either ':' or ']', in a place where an
    // expression is permitted, then this is probably a class message send
    // missing the initial '['. In this case, we won't consider this to be
    // the start of a declaration.
    if (DisambiguatingWithExpression &&
        isStartOfObjCClassMessageMissingOpenBracket())
      return false;

    return isDeclarationSpecifier();

  case tok::coloncolon:   // ::foo::bar
    if (NextToken().is(tok::kw_new) ||    // ::new
        NextToken().is(tok::kw_delete))   // ::delete
      return false;

    // Annotate typenames and C++ scope specifiers.  If we get one, just
    // recurse to handle whatever we get.
    if (TryAnnotateTypeOrScopeToken())
      return true;
    return isDeclarationSpecifier();

    // storage-class-specifier
  case tok::kw_typedef:
  case tok::kw_extern:
  case tok::kw___private_extern__:
  case tok::kw_static:
  case tok::kw_auto:
  case tok::kw___auto_type:
  case tok::kw_register:
  case tok::kw___thread:
  case tok::kw_thread_local:
  case tok::kw__Thread_local:

    // Modules
  case tok::kw___module_private__:

    // Debugger support
  case tok::kw___unknown_anytype:

    // type-specifiers
  case tok::kw_short:
  case tok::kw_long:
  case tok::kw___int64:
  case tok::kw___int128:
  case tok::kw_signed:
  case tok::kw_unsigned:
  case tok::kw__Complex:
  case tok::kw__Imaginary:
  case tok::kw_void:
  case tok::kw_char:
  case tok::kw_wchar_t:
  case tok::kw_char8_t:
  case tok::kw_char16_t:
  case tok::kw_char32_t:

  case tok::kw_int:
  case tok::kw_half:
  case tok::kw_float:
  case tok::kw_double:
  case tok::kw__Accum:
  case tok::kw__Fract:
  case tok::kw__Float16:
  case tok::kw___float128:
  case tok::kw_bool:
  case tok::kw__Bool:
  case tok::kw__Decimal32:
  case tok::kw__Decimal64:
  case tok::kw__Decimal128:
  case tok::kw___vector:

    // struct-or-union-specifier (C99) or class-specifier (C++)
  case tok::kw_class:
  case tok::kw_struct:
  case tok::kw_union:
  case tok::kw___interface:
    // enum-specifier
  case tok::kw_enum:

    // type-qualifier
  case tok::kw_const:
  case tok::kw_volatile:
  case tok::kw_restrict:
  case tok::kw__Sat:

    // function-specifier
  case tok::kw_inline:
  case tok::kw_virtual:
  case tok::kw_explicit:
  case tok::kw__Noreturn:

    // alignment-specifier
  case tok::kw__Alignas:

    // friend keyword.
  case tok::kw_friend:

    // static_assert-declaration
  case tok::kw__Static_assert:

    // GNU typeof support.
  case tok::kw_typeof:

    // GNU attributes.
  case tok::kw___attribute:

    // C++11 decltype and constexpr.
  case tok::annot_decltype:
  case tok::kw_constexpr:

    // C++20 consteval.
  case tok::kw_consteval:

    // C11 _Atomic
  case tok::kw__Atomic:
    return true;

    // GNU ObjC bizarre protocol extension: <proto1,proto2> with implicit 'id'.
  case tok::less:
    return getLangOpts().ObjC;

    // typedef-name
  case tok::annot_typename:
    return !DisambiguatingWithExpression ||
           !isStartOfObjCClassMessageMissingOpenBracket();

#if INTEL_CUSTOMIZATION
    // CQ381345: OpenCL is not supported in Intel compatibility mode.
  case tok::kw___generic:
    return !getLangOpts().IntelCompat;
#endif // INTEL_CUSTOMIZATION
  case tok::kw___declspec:
  case tok::kw___cdecl:
  case tok::kw___stdcall:
  case tok::kw___fastcall:
  case tok::kw__regcall:  // INTEL
  case tok::kw___thiscall:
  case tok::kw___regcall:
  case tok::kw___vectorcall:
  case tok::kw___w64:
  case tok::kw___sptr:
  case tok::kw___uptr:
  case tok::kw___ptr64:
  case tok::kw___ptr32:
  case tok::kw___forceinline:
  case tok::kw___pascal:
  case tok::kw___unaligned:

  case tok::kw__Nonnull:
  case tok::kw__Nullable:
  case tok::kw__Null_unspecified:

  case tok::kw___kindof:

  case tok::kw___private:
  case tok::kw___local:
  case tok::kw___global:
  case tok::kw___constant:
  case tok::kw___read_only:
  case tok::kw___read_write:
  case tok::kw___write_only:
#define GENERIC_IMAGE_TYPE(ImgType, Id) case tok::kw_##ImgType##_t:
#include "clang/Basic/OpenCLImageTypes.def"

    return true;

  case tok::kw_private:
    return getLangOpts().OpenCL;
  }
}

bool Parser::isConstructorDeclarator(bool IsUnqualified, bool DeductionGuide) {
  TentativeParsingAction TPA(*this);

  // Parse the C++ scope specifier.
  CXXScopeSpec SS;
  if (ParseOptionalCXXScopeSpecifier(SS, nullptr,
                                     /*EnteringContext=*/true)) {
    TPA.Revert();
    return false;
  }

  // Parse the constructor name.
  if (Tok.is(tok::identifier)) {
    // We already know that we have a constructor name; just consume
    // the token.
    ConsumeToken();
  } else if (Tok.is(tok::annot_template_id)) {
    ConsumeAnnotationToken();
  } else {
    TPA.Revert();
    return false;
  }

  // There may be attributes here, appertaining to the constructor name or type
  // we just stepped past.
  SkipCXX11Attributes();

  // Current class name must be followed by a left parenthesis.
  if (Tok.isNot(tok::l_paren)) {
    TPA.Revert();
    return false;
  }
  ConsumeParen();

  // A right parenthesis, or ellipsis followed by a right parenthesis signals
  // that we have a constructor.
  if (Tok.is(tok::r_paren) ||
      (Tok.is(tok::ellipsis) && NextToken().is(tok::r_paren))) {
    TPA.Revert();
    return true;
  }

  // A C++11 attribute here signals that we have a constructor, and is an
  // attribute on the first constructor parameter.
  if (getLangOpts().CPlusPlus11 &&
      isCXX11AttributeSpecifier(/*Disambiguate*/ false,
                                /*OuterMightBeMessageSend*/ true)) {
    TPA.Revert();
    return true;
  }

  // If we need to, enter the specified scope.
  DeclaratorScopeObj DeclScopeObj(*this, SS);
  if (SS.isSet() && Actions.ShouldEnterDeclaratorScope(getCurScope(), SS))
    DeclScopeObj.EnterDeclaratorScope();

  // Optionally skip Microsoft attributes.
  ParsedAttributes Attrs(AttrFactory);
  MaybeParseMicrosoftAttributes(Attrs);

  // Check whether the next token(s) are part of a declaration
  // specifier, in which case we have the start of a parameter and,
  // therefore, we know that this is a constructor.
  bool IsConstructor = false;
  if (isDeclarationSpecifier())
    IsConstructor = true;
  else if (Tok.is(tok::identifier) ||
           (Tok.is(tok::annot_cxxscope) && NextToken().is(tok::identifier))) {
    // We've seen "C ( X" or "C ( X::Y", but "X" / "X::Y" is not a type.
    // This might be a parenthesized member name, but is more likely to
    // be a constructor declaration with an invalid argument type. Keep
    // looking.
    if (Tok.is(tok::annot_cxxscope))
      ConsumeAnnotationToken();
    ConsumeToken();

    // If this is not a constructor, we must be parsing a declarator,
    // which must have one of the following syntactic forms (see the
    // grammar extract at the start of ParseDirectDeclarator):
    switch (Tok.getKind()) {
    case tok::l_paren:
      // C(X   (   int));
    case tok::l_square:
      // C(X   [   5]);
      // C(X   [   [attribute]]);
    case tok::coloncolon:
      // C(X   ::   Y);
      // C(X   ::   *p);
      // Assume this isn't a constructor, rather than assuming it's a
      // constructor with an unnamed parameter of an ill-formed type.
      break;

    case tok::r_paren:
      // C(X   )

      // Skip past the right-paren and any following attributes to get to
      // the function body or trailing-return-type.
      ConsumeParen();
      SkipCXX11Attributes();

      if (DeductionGuide) {
        // C(X) -> ... is a deduction guide.
        IsConstructor = Tok.is(tok::arrow);
        break;
      }
      if (Tok.is(tok::colon) || Tok.is(tok::kw_try)) {
        // Assume these were meant to be constructors:
        //   C(X)   :    (the name of a bit-field cannot be parenthesized).
        //   C(X)   try  (this is otherwise ill-formed).
        IsConstructor = true;
      }
      if (Tok.is(tok::semi) || Tok.is(tok::l_brace)) {
        // If we have a constructor name within the class definition,
        // assume these were meant to be constructors:
        //   C(X)   {
        //   C(X)   ;
        // ... because otherwise we would be declaring a non-static data
        // member that is ill-formed because it's of the same type as its
        // surrounding class.
        //
        // FIXME: We can actually do this whether or not the name is qualified,
        // because if it is qualified in this context it must be being used as
        // a constructor name.
        // currently, so we're somewhat conservative here.
        IsConstructor = IsUnqualified;
      }
      break;

    default:
      IsConstructor = true;
      break;
    }
  }

  TPA.Revert();
  return IsConstructor;
}

/// ParseTypeQualifierListOpt
///          type-qualifier-list: [C99 6.7.5]
///            type-qualifier
/// [vendor]   attributes
///              [ only if AttrReqs & AR_VendorAttributesParsed ]
///            type-qualifier-list type-qualifier
/// [vendor]   type-qualifier-list attributes
///              [ only if AttrReqs & AR_VendorAttributesParsed ]
/// [C++0x]    attribute-specifier[opt] is allowed before cv-qualifier-seq
///              [ only if AttReqs & AR_CXX11AttributesParsed ]
/// Note: vendor can be GNU, MS, etc and can be explicitly controlled via
/// AttrRequirements bitmask values.
void Parser::ParseTypeQualifierListOpt(
    DeclSpec &DS, unsigned AttrReqs, bool AtomicAllowed,
    bool IdentifierRequired,
    Optional<llvm::function_ref<void()>> CodeCompletionHandler) {
  if (standardAttributesAllowed() && (AttrReqs & AR_CXX11AttributesParsed) &&
      isCXX11AttributeSpecifier()) {
    ParsedAttributesWithRange attrs(AttrFactory);
    ParseCXX11Attributes(attrs);
    DS.takeAttributesFrom(attrs);
  }

  SourceLocation EndLoc;

  while (1) {
    bool isInvalid = false;
    const char *PrevSpec = nullptr;
    unsigned DiagID = 0;
    SourceLocation Loc = Tok.getLocation();

    switch (Tok.getKind()) {
    case tok::code_completion:
      if (CodeCompletionHandler)
        (*CodeCompletionHandler)();
      else
        Actions.CodeCompleteTypeQualifiers(DS);
      return cutOffParsing();

    case tok::kw_const:
      isInvalid = DS.SetTypeQual(DeclSpec::TQ_const   , Loc, PrevSpec, DiagID,
                                 getLangOpts());
      break;
    case tok::kw_volatile:
      isInvalid = DS.SetTypeQual(DeclSpec::TQ_volatile, Loc, PrevSpec, DiagID,
                                 getLangOpts());
      break;
    case tok::kw_restrict:
      isInvalid = DS.SetTypeQual(DeclSpec::TQ_restrict, Loc, PrevSpec, DiagID,
                                 getLangOpts());
      break;
    case tok::kw__Atomic:
      if (!AtomicAllowed)
        goto DoneWithTypeQuals;
      isInvalid = DS.SetTypeQual(DeclSpec::TQ_atomic, Loc, PrevSpec, DiagID,
                                 getLangOpts());
      break;

    // OpenCL qualifiers:
#if INTEL_CUSTOMIZATION
    case tok::kw___generic:
      // CQ381345: OpenCL is not supported in Intel compatibility mode.
      assert (!getLangOpts().IntelCompat &&
              "OpenCL is not supported in Intel compatibility mode.");
#endif // INTEL_CUSTOMIZATION
    case tok::kw_private:
      if (!getLangOpts().OpenCL)
        goto DoneWithTypeQuals;
      LLVM_FALLTHROUGH;
    case tok::kw___private:
    case tok::kw___global:
    case tok::kw___local:
    case tok::kw___constant:
    case tok::kw___read_only:
    case tok::kw___write_only:
    case tok::kw___read_write:
      ParseOpenCLQualifiers(DS.getAttributes());
      break;

    case tok::kw___unaligned:
      isInvalid = DS.SetTypeQual(DeclSpec::TQ_unaligned, Loc, PrevSpec, DiagID,
                                 getLangOpts());
      break;
    case tok::kw___uptr:
      // GNU libc headers in C mode use '__uptr' as an identifier which conflicts
      // with the MS modifier keyword.
      if ((AttrReqs & AR_DeclspecAttributesParsed) && !getLangOpts().CPlusPlus &&
          IdentifierRequired && DS.isEmpty() && NextToken().is(tok::semi)) {
        if (TryKeywordIdentFallback(false))
          continue;
      }
      LLVM_FALLTHROUGH;
    case tok::kw___sptr:
    case tok::kw___w64:
    case tok::kw___ptr64:
    case tok::kw___ptr32:
    case tok::kw___cdecl:
    case tok::kw___stdcall:
    case tok::kw___fastcall:
    case tok::kw__regcall:  // INTEL
    case tok::kw___thiscall:
    case tok::kw___regcall:
    case tok::kw___vectorcall:
      if (AttrReqs & AR_DeclspecAttributesParsed) {
        ParseMicrosoftTypeAttributes(DS.getAttributes());
        continue;
      }
      goto DoneWithTypeQuals;
    case tok::kw___pascal:
      if (AttrReqs & AR_VendorAttributesParsed) {
        ParseBorlandTypeAttributes(DS.getAttributes());
        continue;
      }
      goto DoneWithTypeQuals;

    // Nullability type specifiers.
    case tok::kw__Nonnull:
    case tok::kw__Nullable:
    case tok::kw__Null_unspecified:
      ParseNullabilityTypeSpecifiers(DS.getAttributes());
      continue;

    // Objective-C 'kindof' types.
    case tok::kw___kindof:
      DS.getAttributes().addNew(Tok.getIdentifierInfo(), Loc, nullptr, Loc,
                                nullptr, 0, ParsedAttr::AS_Keyword);
      (void)ConsumeToken();
      continue;

    case tok::kw___attribute:
      if (AttrReqs & AR_GNUAttributesParsedAndRejected)
        // When GNU attributes are expressly forbidden, diagnose their usage.
        Diag(Tok, diag::err_attributes_not_allowed);

      // Parse the attributes even if they are rejected to ensure that error
      // recovery is graceful.
      if (AttrReqs & AR_GNUAttributesParsed ||
          AttrReqs & AR_GNUAttributesParsedAndRejected) {
        ParseGNUAttributes(DS.getAttributes());
        continue; // do *not* consume the next token!
      }
      // otherwise, FALL THROUGH!
      LLVM_FALLTHROUGH;
    default:
      DoneWithTypeQuals:
      // If this is not a type-qualifier token, we're done reading type
      // qualifiers.  First verify that DeclSpec's are consistent.
      DS.Finish(Actions, Actions.getASTContext().getPrintingPolicy());
      if (EndLoc.isValid())
        DS.SetRangeEnd(EndLoc);
      return;
    }

    // If the specifier combination wasn't legal, issue a diagnostic.
    if (isInvalid) {
      assert(PrevSpec && "Method did not return previous specifier!");
      Diag(Tok, DiagID) << PrevSpec;
    }
    EndLoc = ConsumeToken();
  }
}

/// ParseDeclarator - Parse and verify a newly-initialized declarator.
///
void Parser::ParseDeclarator(Declarator &D) {
  /// This implements the 'declarator' production in the C grammar, then checks
  /// for well-formedness and issues diagnostics.
  ParseDeclaratorInternal(D, &Parser::ParseDirectDeclarator);
}

#if INTEL_CUSTOMIZATION
static bool isPtrOperatorToken(tok::TokenKind Kind, const LangOptions &Lang,
                               const TargetInfo &Target, DeclaratorContext TheContext) {
#endif // INTEL_CUSTOMIZATION
  if (Kind == tok::star || Kind == tok::caret)
    return true;

  if ((Kind == tok::kw_pipe || Kind == tok::kw___pipe) &&
      ((Lang.OpenCL && Lang.OpenCLVersion >= 200) || Lang.OpenCLCPlusPlus ||
       Lang.SYCLIsDevice))
    return true;
#if INTEL_CUSTOMIZATION
  if ((Kind == tok::kw_channel) && Lang.OpenCL &&
      Target.getSupportedOpenCLOpts().isEnabled("cl_intel_channels"))
    return true;
#endif // INTEL_CUSTOMIZATION

  if (!Lang.CPlusPlus)
    return false;

  if (Kind == tok::amp)
    return true;

  // We parse rvalue refs in C++03, because otherwise the errors are scary.
  // But we must not parse them in conversion-type-ids and new-type-ids, since
  // those can be legitimately followed by a && operator.
  // (The same thing can in theory happen after a trailing-return-type, but
  // since those are a C++11 feature, there is no rejects-valid issue there.)
  if (Kind == tok::ampamp)
    return Lang.CPlusPlus11 ||
           (TheContext != DeclaratorContext::ConversionIdContext &&
            TheContext != DeclaratorContext::CXXNewContext);

  return false;
}

// Indicates whether the given declarator is a pipe declarator.
static bool isPipeDeclerator(const Declarator &D) {
  const unsigned NumTypes = D.getNumTypeObjects();

  for (unsigned Idx = 0; Idx != NumTypes; ++Idx)
    if (DeclaratorChunk::Pipe == D.getTypeObject(Idx).Kind)
      return true;

  return false;
}

#if INTEL_CUSTOMIZATION
// Indicates whether the given declarator is a channel declarator.
static bool isChannelDeclarator(const Declarator &D) {
  const unsigned NumTypes = D.getNumTypeObjects();

  for (unsigned Idx = 0; Idx != NumTypes; ++Idx)
    if (DeclaratorChunk::Channel == D.getTypeObject(Idx).Kind)
      return true;

  return false;
}
#endif // INTEL_CUSTOMIZATION

/// ParseDeclaratorInternal - Parse a C or C++ declarator. The direct-declarator
/// is parsed by the function passed to it. Pass null, and the direct-declarator
/// isn't parsed at all, making this function effectively parse the C++
/// ptr-operator production.
///
/// If the grammar of this construct is extended, matching changes must also be
/// made to TryParseDeclarator and MightBeDeclarator, and possibly to
/// isConstructorDeclarator.
///
///       declarator: [C99 6.7.5] [C++ 8p4, dcl.decl]
/// [C]     pointer[opt] direct-declarator
/// [C++]   direct-declarator
/// [C++]   ptr-operator declarator
///
///       pointer: [C99 6.7.5]
///         '*' type-qualifier-list[opt]
///         '*' type-qualifier-list[opt] pointer
///
///       ptr-operator:
///         '*' cv-qualifier-seq[opt]
///         '&'
/// [C++0x] '&&'
/// [GNU]   '&' restrict[opt] attributes[opt]
/// [GNU?]  '&&' restrict[opt] attributes[opt]
///         '::'[opt] nested-name-specifier '*' cv-qualifier-seq[opt]
void Parser::ParseDeclaratorInternal(Declarator &D,
                                     DirectDeclParseFunction DirectDeclParser) {
  if (Diags.hasAllExtensionsSilenced())
    D.setExtension();

  // C++ member pointers start with a '::' or a nested-name.
  // Member pointers get special handling, since there's no place for the
  // scope spec in the generic path below.
  if (getLangOpts().CPlusPlus &&
      (Tok.is(tok::coloncolon) || Tok.is(tok::kw_decltype) ||
       (Tok.is(tok::identifier) &&
        (NextToken().is(tok::coloncolon) || NextToken().is(tok::less))) ||
       Tok.is(tok::annot_cxxscope))) {
    bool EnteringContext =
        D.getContext() == DeclaratorContext::FileContext ||
        D.getContext() == DeclaratorContext::MemberContext;
    CXXScopeSpec SS;
    ParseOptionalCXXScopeSpecifier(SS, nullptr, EnteringContext);

    if (SS.isNotEmpty()) {
      if (Tok.isNot(tok::star)) {
        // The scope spec really belongs to the direct-declarator.
        if (D.mayHaveIdentifier())
          D.getCXXScopeSpec() = SS;
        else
          AnnotateScopeToken(SS, true);

        if (DirectDeclParser)
          (this->*DirectDeclParser)(D);
        return;
      }

      SourceLocation Loc = ConsumeToken();
      D.SetRangeEnd(Loc);
      DeclSpec DS(AttrFactory);
      ParseTypeQualifierListOpt(DS);
      D.ExtendWithDeclSpec(DS);

      // Recurse to parse whatever is left.
      ParseDeclaratorInternal(D, DirectDeclParser);

      // Sema will have to catch (syntactically invalid) pointers into global
      // scope. It has to catch pointers into namespace scope anyway.
      D.AddTypeInfo(DeclaratorChunk::getMemberPointer(
                        SS, DS.getTypeQualifiers(), DS.getEndLoc()),
                    std::move(DS.getAttributes()),
                    /* Don't replace range end. */ SourceLocation());
      return;
    }
  }

  tok::TokenKind Kind = Tok.getKind();

  if (D.getDeclSpec().isTypeSpecPipe() && !isPipeDeclerator(D)) {
    DeclSpec DS(AttrFactory);
    ParseTypeQualifierListOpt(DS);

    D.AddTypeInfo(
        DeclaratorChunk::getPipe(DS.getTypeQualifiers(), DS.getPipeLoc()),
        std::move(DS.getAttributes()), SourceLocation());
  }

#if INTEL_CUSTOMIZATION
  // Not a pointer, C++ reference, or block.
  if (!isPtrOperatorToken(Kind, getLangOpts(), getTargetInfo(),
                          D.getContext())) {
    if (DirectDeclParser)
      (this->*DirectDeclParser)(D);

    if (D.getDeclSpec().isTypeSpecChannel() && !isChannelDeclarator(D)) {
      // Unlike Pipes, Channels handled here, because arrays of channels are
      // allowed and we must parse further.
      DeclSpec DS(AttrFactory);
      ParseTypeQualifierListOpt(DS, AR_AllAttributesParsed,
                                /*AtomicAllowed=*/true,
                                /*IdentifierRequired=*/true);

      D.AddTypeInfo(DeclaratorChunk::getChannel(DS.getTypeQualifiers(),
                                                DS.getChannelLoc()),
                    std::move(DS.getAttributes()), SourceLocation());
    }

    return;
  }
#endif // INTEL_CUSTOMIZATION

  // Otherwise, '*' -> pointer, '^' -> block, '&' -> lvalue reference,
  // '&&' -> rvalue reference
  SourceLocation Loc = ConsumeToken();  // Eat the *, ^, & or &&.
  D.SetRangeEnd(Loc);

  if (Kind == tok::star || Kind == tok::caret) {
    // Is a pointer.
    DeclSpec DS(AttrFactory);

    // GNU attributes are not allowed here in a new-type-id, but Declspec and
    // C++11 attributes are allowed.
    unsigned Reqs = AR_CXX11AttributesParsed | AR_DeclspecAttributesParsed |
                    ((D.getContext() != DeclaratorContext::CXXNewContext)
                         ? AR_GNUAttributesParsed
                         : AR_GNUAttributesParsedAndRejected);
    ParseTypeQualifierListOpt(DS, Reqs, true, !D.mayOmitIdentifier());
    D.ExtendWithDeclSpec(DS);

    // Recursively parse the declarator.
    ParseDeclaratorInternal(D, DirectDeclParser);
    if (Kind == tok::star)
      // Remember that we parsed a pointer type, and remember the type-quals.
      D.AddTypeInfo(DeclaratorChunk::getPointer(
                        DS.getTypeQualifiers(), Loc, DS.getConstSpecLoc(),
                        DS.getVolatileSpecLoc(), DS.getRestrictSpecLoc(),
                        DS.getAtomicSpecLoc(), DS.getUnalignedSpecLoc()),
                    std::move(DS.getAttributes()), SourceLocation());
    else
      // Remember that we parsed a Block type, and remember the type-quals.
      D.AddTypeInfo(
          DeclaratorChunk::getBlockPointer(DS.getTypeQualifiers(), Loc),
          std::move(DS.getAttributes()), SourceLocation());
  } else {
    // Is a reference
    DeclSpec DS(AttrFactory);

    // Complain about rvalue references in C++03, but then go on and build
    // the declarator.
    if (Kind == tok::ampamp)
      Diag(Loc, getLangOpts().CPlusPlus11 ?
           diag::warn_cxx98_compat_rvalue_reference :
           diag::ext_rvalue_reference);

    // GNU-style and C++11 attributes are allowed here, as is restrict.
    ParseTypeQualifierListOpt(DS);
    D.ExtendWithDeclSpec(DS);

    // C++ 8.3.2p1: cv-qualified references are ill-formed except when the
    // cv-qualifiers are introduced through the use of a typedef or of a
    // template type argument, in which case the cv-qualifiers are ignored.
    if (DS.getTypeQualifiers() != DeclSpec::TQ_unspecified) {
      if (DS.getTypeQualifiers() & DeclSpec::TQ_const)
        Diag(DS.getConstSpecLoc(),
             diag::err_invalid_reference_qualifier_application) << "const";
      if (DS.getTypeQualifiers() & DeclSpec::TQ_volatile)
        Diag(DS.getVolatileSpecLoc(),
             diag::err_invalid_reference_qualifier_application) << "volatile";
      // 'restrict' is permitted as an extension.
      if (DS.getTypeQualifiers() & DeclSpec::TQ_atomic)
        Diag(DS.getAtomicSpecLoc(),
             diag::err_invalid_reference_qualifier_application) << "_Atomic";
    }

    // Recursively parse the declarator.
    ParseDeclaratorInternal(D, DirectDeclParser);

    if (D.getNumTypeObjects() > 0) {
      // C++ [dcl.ref]p4: There shall be no references to references.
      DeclaratorChunk& InnerChunk = D.getTypeObject(D.getNumTypeObjects() - 1);
      if (InnerChunk.Kind == DeclaratorChunk::Reference) {
        if (const IdentifierInfo *II = D.getIdentifier())
          Diag(InnerChunk.Loc, diag::err_illegal_decl_reference_to_reference)
           << II;
        else
          Diag(InnerChunk.Loc, diag::err_illegal_decl_reference_to_reference)
            << "type name";

        // Once we've complained about the reference-to-reference, we
        // can go ahead and build the (technically ill-formed)
        // declarator: reference collapsing will take care of it.
      }
    }

    // Remember that we parsed a reference type.
    D.AddTypeInfo(DeclaratorChunk::getReference(DS.getTypeQualifiers(), Loc,
                                                Kind == tok::amp),
                  std::move(DS.getAttributes()), SourceLocation());
  }
}

// When correcting from misplaced brackets before the identifier, the location
// is saved inside the declarator so that other diagnostic messages can use
// them.  This extracts and returns that location, or returns the provided
// location if a stored location does not exist.
static SourceLocation getMissingDeclaratorIdLoc(Declarator &D,
                                                SourceLocation Loc) {
  if (D.getName().StartLocation.isInvalid() &&
      D.getName().EndLocation.isValid())
    return D.getName().EndLocation;

  return Loc;
}

/// ParseDirectDeclarator
///       direct-declarator: [C99 6.7.5]
/// [C99]   identifier
///         '(' declarator ')'
/// [GNU]   '(' attributes declarator ')'
/// [C90]   direct-declarator '[' constant-expression[opt] ']'
/// [C99]   direct-declarator '[' type-qual-list[opt] assignment-expr[opt] ']'
/// [C99]   direct-declarator '[' 'static' type-qual-list[opt] assign-expr ']'
/// [C99]   direct-declarator '[' type-qual-list 'static' assignment-expr ']'
/// [C99]   direct-declarator '[' type-qual-list[opt] '*' ']'
/// [C++11] direct-declarator '[' constant-expression[opt] ']'
///                    attribute-specifier-seq[opt]
///         direct-declarator '(' parameter-type-list ')'
///         direct-declarator '(' identifier-list[opt] ')'
/// [GNU]   direct-declarator '(' parameter-forward-declarations
///                    parameter-type-list[opt] ')'
/// [C++]   direct-declarator '(' parameter-declaration-clause ')'
///                    cv-qualifier-seq[opt] exception-specification[opt]
/// [C++11] direct-declarator '(' parameter-declaration-clause ')'
///                    attribute-specifier-seq[opt] cv-qualifier-seq[opt]
///                    ref-qualifier[opt] exception-specification[opt]
/// [C++]   declarator-id
/// [C++11] declarator-id attribute-specifier-seq[opt]
///
///       declarator-id: [C++ 8]
///         '...'[opt] id-expression
///         '::'[opt] nested-name-specifier[opt] type-name
///
///       id-expression: [C++ 5.1]
///         unqualified-id
///         qualified-id
///
///       unqualified-id: [C++ 5.1]
///         identifier
///         operator-function-id
///         conversion-function-id
///          '~' class-name
///         template-id
///
/// C++17 adds the following, which we also handle here:
///
///       simple-declaration:
///         <decl-spec> '[' identifier-list ']' brace-or-equal-initializer ';'
///
/// Note, any additional constructs added here may need corresponding changes
/// in isConstructorDeclarator.
void Parser::ParseDirectDeclarator(Declarator &D) {
  DeclaratorScopeObj DeclScopeObj(*this, D.getCXXScopeSpec());

  if (getLangOpts().CPlusPlus && D.mayHaveIdentifier()) {
    // This might be a C++17 structured binding.
    if (Tok.is(tok::l_square) && !D.mayOmitIdentifier() &&
        D.getCXXScopeSpec().isEmpty())
      return ParseDecompositionDeclarator(D);

    // Don't parse FOO:BAR as if it were a typo for FOO::BAR inside a class, in
    // this context it is a bitfield. Also in range-based for statement colon
    // may delimit for-range-declaration.
    ColonProtectionRAIIObject X(
        *this, D.getContext() == DeclaratorContext::MemberContext ||
                   (D.getContext() == DeclaratorContext::ForContext &&
                    getLangOpts().CPlusPlus11));

    // ParseDeclaratorInternal might already have parsed the scope.
    if (D.getCXXScopeSpec().isEmpty()) {
      bool EnteringContext =
          D.getContext() == DeclaratorContext::FileContext ||
          D.getContext() == DeclaratorContext::MemberContext;
      ParseOptionalCXXScopeSpecifier(D.getCXXScopeSpec(), nullptr,
                                     EnteringContext);
    }

    if (D.getCXXScopeSpec().isValid()) {
      if (Actions.ShouldEnterDeclaratorScope(getCurScope(),
                                             D.getCXXScopeSpec()))
        // Change the declaration context for name lookup, until this function
        // is exited (and the declarator has been parsed).
        DeclScopeObj.EnterDeclaratorScope();
      else if (getObjCDeclContext()) {
        // Ensure that we don't interpret the next token as an identifier when
        // dealing with declarations in an Objective-C container.
        D.SetIdentifier(nullptr, Tok.getLocation());
        D.setInvalidType(true);
        ConsumeToken();
        goto PastIdentifier;
      }
    }

    // C++0x [dcl.fct]p14:
    //   There is a syntactic ambiguity when an ellipsis occurs at the end of a
    //   parameter-declaration-clause without a preceding comma. In this case,
    //   the ellipsis is parsed as part of the abstract-declarator if the type
    //   of the parameter either names a template parameter pack that has not
    //   been expanded or contains auto; otherwise, it is parsed as part of the
    //   parameter-declaration-clause.
    if (Tok.is(tok::ellipsis) && D.getCXXScopeSpec().isEmpty() &&
        !((D.getContext() == DeclaratorContext::PrototypeContext ||
           D.getContext() == DeclaratorContext::LambdaExprParameterContext ||
           D.getContext() == DeclaratorContext::BlockLiteralContext) &&
          NextToken().is(tok::r_paren) &&
          !D.hasGroupingParens() &&
          !Actions.containsUnexpandedParameterPacks(D) &&
          D.getDeclSpec().getTypeSpecType() != TST_auto)) {
      SourceLocation EllipsisLoc = ConsumeToken();
#if INTEL_CUSTOMIZATION
      if (isPtrOperatorToken(Tok.getKind(), getLangOpts(), getTargetInfo(),
                             D.getContext())) {
#endif // INTEL_CUSTOMIZATION
        // The ellipsis was put in the wrong place. Recover, and explain to
        // the user what they should have done.
        ParseDeclarator(D);
        if (EllipsisLoc.isValid())
          DiagnoseMisplacedEllipsisInDeclarator(EllipsisLoc, D);
        return;
      } else
        D.setEllipsisLoc(EllipsisLoc);

      // The ellipsis can't be followed by a parenthesized declarator. We
      // check for that in ParseParenDeclarator, after we have disambiguated
      // the l_paren token.
    }

    if (Tok.isOneOf(tok::identifier, tok::kw_operator, tok::annot_template_id,
                    tok::tilde)) {
      // We found something that indicates the start of an unqualified-id.
      // Parse that unqualified-id.
      bool AllowConstructorName;
      bool AllowDeductionGuide;
      if (D.getDeclSpec().hasTypeSpecifier()) {
        AllowConstructorName = false;
        AllowDeductionGuide = false;
      } else if (D.getCXXScopeSpec().isSet()) {
        AllowConstructorName =
          (D.getContext() == DeclaratorContext::FileContext ||
           D.getContext() == DeclaratorContext::MemberContext);
        AllowDeductionGuide = false;
      } else {
        AllowConstructorName =
            (D.getContext() == DeclaratorContext::MemberContext);
        AllowDeductionGuide =
          (D.getContext() == DeclaratorContext::FileContext ||
           D.getContext() == DeclaratorContext::MemberContext);
      }

      bool HadScope = D.getCXXScopeSpec().isValid();
      if (ParseUnqualifiedId(D.getCXXScopeSpec(),
                             /*EnteringContext=*/true,
                             /*AllowDestructorName=*/true, AllowConstructorName,
                             AllowDeductionGuide, nullptr, nullptr,
                             D.getName()) ||
          // Once we're past the identifier, if the scope was bad, mark the
          // whole declarator bad.
          D.getCXXScopeSpec().isInvalid()) {
        D.SetIdentifier(nullptr, Tok.getLocation());
        D.setInvalidType(true);
      } else {
        // ParseUnqualifiedId might have parsed a scope specifier during error
        // recovery. If it did so, enter that scope.
        if (!HadScope && D.getCXXScopeSpec().isValid() &&
            Actions.ShouldEnterDeclaratorScope(getCurScope(),
                                               D.getCXXScopeSpec()))
          DeclScopeObj.EnterDeclaratorScope();

        // Parsed the unqualified-id; update range information and move along.
        if (D.getSourceRange().getBegin().isInvalid())
          D.SetRangeBegin(D.getName().getSourceRange().getBegin());
        D.SetRangeEnd(D.getName().getSourceRange().getEnd());
      }
      goto PastIdentifier;
    }

    if (D.getCXXScopeSpec().isNotEmpty()) {
      // We have a scope specifier but no following unqualified-id.
      Diag(PP.getLocForEndOfToken(D.getCXXScopeSpec().getEndLoc()),
           diag::err_expected_unqualified_id)
          << /*C++*/1;
      D.SetIdentifier(nullptr, Tok.getLocation());
      goto PastIdentifier;
    }
  } else if (Tok.is(tok::identifier) && D.mayHaveIdentifier()) {
    assert(!getLangOpts().CPlusPlus &&
           "There's a C++-specific check for tok::identifier above");
    assert(Tok.getIdentifierInfo() && "Not an identifier?");
    D.SetIdentifier(Tok.getIdentifierInfo(), Tok.getLocation());
    D.SetRangeEnd(Tok.getLocation());
    ConsumeToken();
    goto PastIdentifier;
  } else if (Tok.is(tok::identifier) && !D.mayHaveIdentifier()) {
    // We're not allowed an identifier here, but we got one. Try to figure out
    // if the user was trying to attach a name to the type, or whether the name
    // is some unrelated trailing syntax.
    bool DiagnoseIdentifier = false;
    if (D.hasGroupingParens())
      // An identifier within parens is unlikely to be intended to be anything
      // other than a name being "declared".
      DiagnoseIdentifier = true;
    else if (D.getContext() == DeclaratorContext::TemplateArgContext)
      // T<int N> is an accidental identifier; T<int N indicates a missing '>'.
      DiagnoseIdentifier =
          NextToken().isOneOf(tok::comma, tok::greater, tok::greatergreater);
    else if (D.getContext() == DeclaratorContext::AliasDeclContext ||
             D.getContext() == DeclaratorContext::AliasTemplateContext)
      // The most likely error is that the ';' was forgotten.
      DiagnoseIdentifier = NextToken().isOneOf(tok::comma, tok::semi);
    else if ((D.getContext() == DeclaratorContext::TrailingReturnContext ||
              D.getContext() == DeclaratorContext::TrailingReturnVarContext) &&
             !isCXX11VirtSpecifier(Tok))
      DiagnoseIdentifier = NextToken().isOneOf(
          tok::comma, tok::semi, tok::equal, tok::l_brace, tok::kw_try);
    if (DiagnoseIdentifier) {
      Diag(Tok.getLocation(), diag::err_unexpected_unqualified_id)
        << FixItHint::CreateRemoval(Tok.getLocation());
      D.SetIdentifier(nullptr, Tok.getLocation());
      ConsumeToken();
      goto PastIdentifier;
    }
  }

  if (Tok.is(tok::l_paren)) {
    // If this might be an abstract-declarator followed by a direct-initializer,
    // check whether this is a valid declarator chunk. If it can't be, assume
    // that it's an initializer instead.
    if (D.mayOmitIdentifier() && D.mayBeFollowedByCXXDirectInit()) {
      RevertingTentativeParsingAction PA(*this);
      if (TryParseDeclarator(true, D.mayHaveIdentifier(), true) ==
              TPResult::False) {
        D.SetIdentifier(nullptr, Tok.getLocation());
        goto PastIdentifier;
      }
    }

    // direct-declarator: '(' declarator ')'
    // direct-declarator: '(' attributes declarator ')'
    // Example: 'char (*X)'   or 'int (*XX)(void)'
    ParseParenDeclarator(D);

    // If the declarator was parenthesized, we entered the declarator
    // scope when parsing the parenthesized declarator, then exited
    // the scope already. Re-enter the scope, if we need to.
    if (D.getCXXScopeSpec().isSet()) {
      // If there was an error parsing parenthesized declarator, declarator
      // scope may have been entered before. Don't do it again.
      if (!D.isInvalidType() &&
          Actions.ShouldEnterDeclaratorScope(getCurScope(),
                                             D.getCXXScopeSpec()))
        // Change the declaration context for name lookup, until this function
        // is exited (and the declarator has been parsed).
        DeclScopeObj.EnterDeclaratorScope();
    }
  } else if (D.mayOmitIdentifier()) {
    // This could be something simple like "int" (in which case the declarator
    // portion is empty), if an abstract-declarator is allowed.
    D.SetIdentifier(nullptr, Tok.getLocation());

    // The grammar for abstract-pack-declarator does not allow grouping parens.
    // FIXME: Revisit this once core issue 1488 is resolved.
    if (D.hasEllipsis() && D.hasGroupingParens())
      Diag(PP.getLocForEndOfToken(D.getEllipsisLoc()),
           diag::ext_abstract_pack_declarator_parens);
  } else {
    if (Tok.getKind() == tok::annot_pragma_parser_crash)
      LLVM_BUILTIN_TRAP;
    if (Tok.is(tok::l_square))
      return ParseMisplacedBracketDeclarator(D);
    if (D.getContext() == DeclaratorContext::MemberContext) {
      // Objective-C++: Detect C++ keywords and try to prevent further errors by
      // treating these keyword as valid member names.
      if (getLangOpts().ObjC && getLangOpts().CPlusPlus &&
          Tok.getIdentifierInfo() &&
          Tok.getIdentifierInfo()->isCPlusPlusKeyword(getLangOpts())) {
        Diag(getMissingDeclaratorIdLoc(D, Tok.getLocation()),
             diag::err_expected_member_name_or_semi_objcxx_keyword)
            << Tok.getIdentifierInfo()
            << (D.getDeclSpec().isEmpty() ? SourceRange()
                                          : D.getDeclSpec().getSourceRange());
        D.SetIdentifier(Tok.getIdentifierInfo(), Tok.getLocation());
        D.SetRangeEnd(Tok.getLocation());
        ConsumeToken();
        goto PastIdentifier;
      }
      Diag(getMissingDeclaratorIdLoc(D, Tok.getLocation()),
           diag::err_expected_member_name_or_semi)
          << (D.getDeclSpec().isEmpty() ? SourceRange()
                                        : D.getDeclSpec().getSourceRange());
    } else if (getLangOpts().CPlusPlus) {
      if (Tok.isOneOf(tok::period, tok::arrow))
        Diag(Tok, diag::err_invalid_operator_on_type) << Tok.is(tok::arrow);
      else {
        SourceLocation Loc = D.getCXXScopeSpec().getEndLoc();
        if (Tok.isAtStartOfLine() && Loc.isValid())
          Diag(PP.getLocForEndOfToken(Loc), diag::err_expected_unqualified_id)
              << getLangOpts().CPlusPlus;
#if INTEL_CUSTOMIZATION
        // In IntelCompat mode issue a warning, not an error, on usage of
        // "inline" keyword here. CQ#364737.
        else if (getLangOpts().IntelCompat &&
            Tok.getKind() == tok::kw_inline) {
          Diag(Tok.getLocation(), diag::warn_inline_not_allowed);
          D.SetIdentifier(nullptr, Tok.getLocation());
          ConsumeToken();
        }
#endif // INTEL_CUSTOMIZATION
        else
          Diag(getMissingDeclaratorIdLoc(D, Tok.getLocation()),
               diag::err_expected_unqualified_id)
              << getLangOpts().CPlusPlus;
      }
    } else {
      Diag(getMissingDeclaratorIdLoc(D, Tok.getLocation()),
           diag::err_expected_either)
          << tok::identifier << tok::l_paren;
    }
    D.SetIdentifier(nullptr, Tok.getLocation());
    D.setInvalidType(true);
  }

 PastIdentifier:
  assert(D.isPastIdentifier() &&
         "Haven't past the location of the identifier yet?");

  // Don't parse attributes unless we have parsed an unparenthesized name.
  if (D.hasName() && !D.getNumTypeObjects())
    MaybeParseCXX11Attributes(D);

  while (1) {
    if (Tok.is(tok::l_paren)) {
      // Enter function-declaration scope, limiting any declarators to the
      // function prototype scope, including parameter declarators.
      ParseScope PrototypeScope(this,
                                Scope::FunctionPrototypeScope|Scope::DeclScope|
                                (D.isFunctionDeclaratorAFunctionDeclaration()
                                   ? Scope::FunctionDeclarationScope : 0));

      // The paren may be part of a C++ direct initializer, eg. "int x(1);".
      // In such a case, check if we actually have a function declarator; if it
      // is not, the declarator has been fully parsed.
      bool IsAmbiguous = false;
      if (getLangOpts().CPlusPlus && D.mayBeFollowedByCXXDirectInit()) {
        // The name of the declarator, if any, is tentatively declared within
        // a possible direct initializer.
        TentativelyDeclaredIdentifiers.push_back(D.getIdentifier());
        bool IsFunctionDecl = isCXXFunctionDeclarator(&IsAmbiguous);
        TentativelyDeclaredIdentifiers.pop_back();
        if (!IsFunctionDecl)
          break;
      }
      ParsedAttributes attrs(AttrFactory);
      BalancedDelimiterTracker T(*this, tok::l_paren);
      T.consumeOpen();
      ParseFunctionDeclarator(D, attrs, T, IsAmbiguous);
      PrototypeScope.Exit();
    } else if (Tok.is(tok::l_square)) {
      ParseBracketDeclarator(D);
    } else {
      break;
    }
  }
}

void Parser::ParseDecompositionDeclarator(Declarator &D) {
  assert(Tok.is(tok::l_square));

  // If this doesn't look like a structured binding, maybe it's a misplaced
  // array declarator.
  // FIXME: Consume the l_square first so we don't need extra lookahead for
  // this.
  if (!(NextToken().is(tok::identifier) &&
        GetLookAheadToken(2).isOneOf(tok::comma, tok::r_square)) &&
      !(NextToken().is(tok::r_square) &&
        GetLookAheadToken(2).isOneOf(tok::equal, tok::l_brace)))
    return ParseMisplacedBracketDeclarator(D);

  BalancedDelimiterTracker T(*this, tok::l_square);
  T.consumeOpen();

  SmallVector<DecompositionDeclarator::Binding, 32> Bindings;
  while (Tok.isNot(tok::r_square)) {
    if (!Bindings.empty()) {
      if (Tok.is(tok::comma))
        ConsumeToken();
      else {
        if (Tok.is(tok::identifier)) {
          SourceLocation EndLoc = getEndOfPreviousToken();
          Diag(EndLoc, diag::err_expected)
              << tok::comma << FixItHint::CreateInsertion(EndLoc, ",");
        } else {
          Diag(Tok, diag::err_expected_comma_or_rsquare);
        }

        SkipUntil(tok::r_square, tok::comma, tok::identifier,
                  StopAtSemi | StopBeforeMatch);
        if (Tok.is(tok::comma))
          ConsumeToken();
        else if (Tok.isNot(tok::identifier))
          break;
      }
    }

    if (Tok.isNot(tok::identifier)) {
      Diag(Tok, diag::err_expected) << tok::identifier;
      break;
    }

    Bindings.push_back({Tok.getIdentifierInfo(), Tok.getLocation()});
    ConsumeToken();
  }

  if (Tok.isNot(tok::r_square))
    // We've already diagnosed a problem here.
    T.skipToEnd();
  else {
    // C++17 does not allow the identifier-list in a structured binding
    // to be empty.
    if (Bindings.empty())
      Diag(Tok.getLocation(), diag::ext_decomp_decl_empty);

    T.consumeClose();
  }

  return D.setDecompositionBindings(T.getOpenLocation(), Bindings,
                                    T.getCloseLocation());
}

/// ParseParenDeclarator - We parsed the declarator D up to a paren.  This is
/// only called before the identifier, so these are most likely just grouping
/// parens for precedence.  If we find that these are actually function
/// parameter parens in an abstract-declarator, we call ParseFunctionDeclarator.
///
///       direct-declarator:
///         '(' declarator ')'
/// [GNU]   '(' attributes declarator ')'
///         direct-declarator '(' parameter-type-list ')'
///         direct-declarator '(' identifier-list[opt] ')'
/// [GNU]   direct-declarator '(' parameter-forward-declarations
///                    parameter-type-list[opt] ')'
///
void Parser::ParseParenDeclarator(Declarator &D) {
  BalancedDelimiterTracker T(*this, tok::l_paren);
  T.consumeOpen();

  assert(!D.isPastIdentifier() && "Should be called before passing identifier");

  // Eat any attributes before we look at whether this is a grouping or function
  // declarator paren.  If this is a grouping paren, the attribute applies to
  // the type being built up, for example:
  //     int (__attribute__(()) *x)(long y)
  // If this ends up not being a grouping paren, the attribute applies to the
  // first argument, for example:
  //     int (__attribute__(()) int x)
  // In either case, we need to eat any attributes to be able to determine what
  // sort of paren this is.
  //
  ParsedAttributes attrs(AttrFactory);
  bool RequiresArg = false;
  if (Tok.is(tok::kw___attribute)) {
    ParseGNUAttributes(attrs);

    // We require that the argument list (if this is a non-grouping paren) be
    // present even if the attribute list was empty.
    RequiresArg = true;
  }

  // Eat any Microsoft extensions.
  ParseMicrosoftTypeAttributes(attrs);

  // Eat any Borland extensions.
  if  (Tok.is(tok::kw___pascal))
    ParseBorlandTypeAttributes(attrs);

  // If we haven't past the identifier yet (or where the identifier would be
  // stored, if this is an abstract declarator), then this is probably just
  // grouping parens. However, if this could be an abstract-declarator, then
  // this could also be the start of function arguments (consider 'void()').
  bool isGrouping;

  if (!D.mayOmitIdentifier()) {
    // If this can't be an abstract-declarator, this *must* be a grouping
    // paren, because we haven't seen the identifier yet.
    isGrouping = true;
  } else if (Tok.is(tok::r_paren) ||           // 'int()' is a function.
             (getLangOpts().CPlusPlus && Tok.is(tok::ellipsis) &&
              NextToken().is(tok::r_paren)) || // C++ int(...)
             isDeclarationSpecifier() ||       // 'int(int)' is a function.
             isCXX11AttributeSpecifier()) {    // 'int([[]]int)' is a function.
    // This handles C99 6.7.5.3p11: in "typedef int X; void foo(X)", X is
    // considered to be a type, not a K&R identifier-list.
    isGrouping = false;
  } else {
    // Otherwise, this is a grouping paren, e.g. 'int (*X)' or 'int(X)'.
    isGrouping = true;
  }

  // If this is a grouping paren, handle:
  // direct-declarator: '(' declarator ')'
  // direct-declarator: '(' attributes declarator ')'
  if (isGrouping) {
    SourceLocation EllipsisLoc = D.getEllipsisLoc();
    D.setEllipsisLoc(SourceLocation());

    bool hadGroupingParens = D.hasGroupingParens();
    D.setGroupingParens(true);
    ParseDeclaratorInternal(D, &Parser::ParseDirectDeclarator);
    // Match the ')'.
    T.consumeClose();
    D.AddTypeInfo(
        DeclaratorChunk::getParen(T.getOpenLocation(), T.getCloseLocation()),
        std::move(attrs), T.getCloseLocation());

    D.setGroupingParens(hadGroupingParens);

    // An ellipsis cannot be placed outside parentheses.
    if (EllipsisLoc.isValid())
      DiagnoseMisplacedEllipsisInDeclarator(EllipsisLoc, D);

    return;
  }

  // Okay, if this wasn't a grouping paren, it must be the start of a function
  // argument list.  Recognize that this declarator will never have an
  // identifier (and remember where it would have been), then call into
  // ParseFunctionDeclarator to handle of argument list.
  D.SetIdentifier(nullptr, Tok.getLocation());

  // Enter function-declaration scope, limiting any declarators to the
  // function prototype scope, including parameter declarators.
  ParseScope PrototypeScope(this,
                            Scope::FunctionPrototypeScope | Scope::DeclScope |
                            (D.isFunctionDeclaratorAFunctionDeclaration()
                               ? Scope::FunctionDeclarationScope : 0));
  ParseFunctionDeclarator(D, attrs, T, false, RequiresArg);
  PrototypeScope.Exit();
}

/// ParseFunctionDeclarator - We are after the identifier and have parsed the
/// declarator D up to a paren, which indicates that we are parsing function
/// arguments.
///
/// If FirstArgAttrs is non-null, then the caller parsed those arguments
/// immediately after the open paren - they should be considered to be the
/// first argument of a parameter.
///
/// If RequiresArg is true, then the first argument of the function is required
/// to be present and required to not be an identifier list.
///
/// For C++, after the parameter-list, it also parses the cv-qualifier-seq[opt],
/// (C++11) ref-qualifier[opt], exception-specification[opt],
/// (C++11) attribute-specifier-seq[opt], and (C++11) trailing-return-type[opt].
///
/// [C++11] exception-specification:
///           dynamic-exception-specification
///           noexcept-specification
///
void Parser::ParseFunctionDeclarator(Declarator &D,
                                     ParsedAttributes &FirstArgAttrs,
                                     BalancedDelimiterTracker &Tracker,
                                     bool IsAmbiguous,
                                     bool RequiresArg) {
  assert(getCurScope()->isFunctionPrototypeScope() &&
         "Should call from a Function scope");
  // lparen is already consumed!
  assert(D.isPastIdentifier() && "Should not call before identifier!");

  // This should be true when the function has typed arguments.
  // Otherwise, it is treated as a K&R-style function.
  bool HasProto = false;
  // Build up an array of information about the parsed arguments.
  SmallVector<DeclaratorChunk::ParamInfo, 16> ParamInfo;
  // Remember where we see an ellipsis, if any.
  SourceLocation EllipsisLoc;

  DeclSpec DS(AttrFactory);
  bool RefQualifierIsLValueRef = true;
  SourceLocation RefQualifierLoc;
  ExceptionSpecificationType ESpecType = EST_None;
  SourceRange ESpecRange;
  SmallVector<ParsedType, 2> DynamicExceptions;
  SmallVector<SourceRange, 2> DynamicExceptionRanges;
  ExprResult NoexceptExpr;
  CachedTokens *ExceptionSpecTokens = nullptr;
  ParsedAttributesWithRange FnAttrs(AttrFactory);
  TypeResult TrailingReturnType;

  /* LocalEndLoc is the end location for the local FunctionTypeLoc.
     EndLoc is the end location for the function declarator.
     They differ for trailing return types. */
  SourceLocation StartLoc, LocalEndLoc, EndLoc;
  SourceLocation LParenLoc, RParenLoc;
  LParenLoc = Tracker.getOpenLocation();
  StartLoc = LParenLoc;

  if (isFunctionDeclaratorIdentifierList()) {
    if (RequiresArg)
      Diag(Tok, diag::err_argument_required_after_attribute);

    ParseFunctionDeclaratorIdentifierList(D, ParamInfo);

    Tracker.consumeClose();
    RParenLoc = Tracker.getCloseLocation();
    LocalEndLoc = RParenLoc;
    EndLoc = RParenLoc;

    // If there are attributes following the identifier list, parse them and
    // prohibit them.
    MaybeParseCXX11Attributes(FnAttrs);
    ProhibitAttributes(FnAttrs);
  } else {
    if (Tok.isNot(tok::r_paren))
      ParseParameterDeclarationClause(D, FirstArgAttrs, ParamInfo,
                                      EllipsisLoc);
    else if (RequiresArg)
      Diag(Tok, diag::err_argument_required_after_attribute);

    HasProto = ParamInfo.size() || getLangOpts().CPlusPlus
                                || getLangOpts().OpenCL;

    // If we have the closing ')', eat it.
    Tracker.consumeClose();
    RParenLoc = Tracker.getCloseLocation();
    LocalEndLoc = RParenLoc;
    EndLoc = RParenLoc;

    if (getLangOpts().CPlusPlus) {
      // FIXME: Accept these components in any order, and produce fixits to
      // correct the order if the user gets it wrong. Ideally we should deal
      // with the pure-specifier in the same way.

      // Parse cv-qualifier-seq[opt].
      ParseTypeQualifierListOpt(DS, AR_NoAttributesParsed,
                                /*AtomicAllowed*/ false,
                                /*IdentifierRequired=*/false,
                                llvm::function_ref<void()>([&]() {
                                  Actions.CodeCompleteFunctionQualifiers(DS, D);
                                }));
      if (!DS.getSourceRange().getEnd().isInvalid()) {
        EndLoc = DS.getSourceRange().getEnd();
      }

      // Parse ref-qualifier[opt].
      if (ParseRefQualifier(RefQualifierIsLValueRef, RefQualifierLoc))
        EndLoc = RefQualifierLoc;

      // C++11 [expr.prim.general]p3:
      //   If a declaration declares a member function or member function
      //   template of a class X, the expression this is a prvalue of type
      //   "pointer to cv-qualifier-seq X" between the optional cv-qualifer-seq
      //   and the end of the function-definition, member-declarator, or
      //   declarator.
      // FIXME: currently, "static" case isn't handled correctly.
      bool IsCXX11MemberFunction =
        getLangOpts().CPlusPlus11 &&
        D.getDeclSpec().getStorageClassSpec() != DeclSpec::SCS_typedef &&
        (D.getContext() == DeclaratorContext::MemberContext
         ? !D.getDeclSpec().isFriendSpecified()
         : D.getContext() == DeclaratorContext::FileContext &&
           D.getCXXScopeSpec().isValid() &&
           Actions.CurContext->isRecord());

      Qualifiers Q = Qualifiers::fromCVRUMask(DS.getTypeQualifiers());
      if (D.getDeclSpec().hasConstexprSpecifier() && !getLangOpts().CPlusPlus14)
        Q.addConst();
      // FIXME: Collect C++ address spaces.
      // If there are multiple different address spaces, the source is invalid.
      // Carry on using the first addr space for the qualifiers of 'this'.
      // The diagnostic will be given later while creating the function
      // prototype for the method.
      if (getLangOpts().OpenCLCPlusPlus) {
        for (ParsedAttr &attr : DS.getAttributes()) {
          LangAS ASIdx = attr.asOpenCLLangAS();
          if (ASIdx != LangAS::Default) {
            Q.addAddressSpace(ASIdx);
            break;
          }
        }
      }

      Sema::CXXThisScopeRAII ThisScope(
          Actions, dyn_cast<CXXRecordDecl>(Actions.CurContext), Q,
          IsCXX11MemberFunction);

      // Parse exception-specification[opt].
      bool Delayed = D.isFirstDeclarationOfMember() &&
                     D.isFunctionDeclaratorAFunctionDeclaration();
      if (Delayed && Actions.isLibstdcxxEagerExceptionSpecHack(D) &&
          GetLookAheadToken(0).is(tok::kw_noexcept) &&
          GetLookAheadToken(1).is(tok::l_paren) &&
          GetLookAheadToken(2).is(tok::kw_noexcept) &&
          GetLookAheadToken(3).is(tok::l_paren) &&
          GetLookAheadToken(4).is(tok::identifier) &&
          GetLookAheadToken(4).getIdentifierInfo()->isStr("swap")) {
        // HACK: We've got an exception-specification
        //   noexcept(noexcept(swap(...)))
        // or
        //   noexcept(noexcept(swap(...)) && noexcept(swap(...)))
        // on a 'swap' member function. This is a libstdc++ bug; the lookup
        // for 'swap' will only find the function we're currently declaring,
        // whereas it expects to find a non-member swap through ADL. Turn off
        // delayed parsing to give it a chance to find what it expects.
        Delayed = false;
      }
      ESpecType = tryParseExceptionSpecification(Delayed,
                                                 ESpecRange,
                                                 DynamicExceptions,
                                                 DynamicExceptionRanges,
                                                 NoexceptExpr,
                                                 ExceptionSpecTokens);
      if (ESpecType != EST_None)
        EndLoc = ESpecRange.getEnd();

      // Parse attribute-specifier-seq[opt]. Per DR 979 and DR 1297, this goes
      // after the exception-specification.
      MaybeParseCXX11Attributes(FnAttrs);

      // Parse trailing-return-type[opt].
      LocalEndLoc = EndLoc;
      if (getLangOpts().CPlusPlus11 && Tok.is(tok::arrow)) {
        Diag(Tok, diag::warn_cxx98_compat_trailing_return_type);
        if (D.getDeclSpec().getTypeSpecType() == TST_auto)
          StartLoc = D.getDeclSpec().getTypeSpecTypeLoc();
        LocalEndLoc = Tok.getLocation();
        SourceRange Range;
        TrailingReturnType =
            ParseTrailingReturnType(Range, D.mayBeFollowedByCXXDirectInit());
        EndLoc = Range.getEnd();
      }
    } else if (standardAttributesAllowed()) {
      MaybeParseCXX11Attributes(FnAttrs);
    }
  }

  // Collect non-parameter declarations from the prototype if this is a function
  // declaration. They will be moved into the scope of the function. Only do
  // this in C and not C++, where the decls will continue to live in the
  // surrounding context.
  SmallVector<NamedDecl *, 0> DeclsInPrototype;
  if (getCurScope()->getFlags() & Scope::FunctionDeclarationScope &&
      !getLangOpts().CPlusPlus) {
    for (Decl *D : getCurScope()->decls()) {
      NamedDecl *ND = dyn_cast<NamedDecl>(D);
      if (!ND || isa<ParmVarDecl>(ND))
        continue;
      DeclsInPrototype.push_back(ND);
    }
  }

  // Remember that we parsed a function type, and remember the attributes.
  D.AddTypeInfo(DeclaratorChunk::getFunction(
                    HasProto, IsAmbiguous, LParenLoc, ParamInfo.data(),
                    ParamInfo.size(), EllipsisLoc, RParenLoc,
                    RefQualifierIsLValueRef, RefQualifierLoc,
                    /*MutableLoc=*/SourceLocation(),
                    ESpecType, ESpecRange, DynamicExceptions.data(),
                    DynamicExceptionRanges.data(), DynamicExceptions.size(),
                    NoexceptExpr.isUsable() ? NoexceptExpr.get() : nullptr,
                    ExceptionSpecTokens, DeclsInPrototype, StartLoc,
                    LocalEndLoc, D, TrailingReturnType, &DS),
                std::move(FnAttrs), EndLoc);
}

/// ParseRefQualifier - Parses a member function ref-qualifier. Returns
/// true if a ref-qualifier is found.
bool Parser::ParseRefQualifier(bool &RefQualifierIsLValueRef,
                               SourceLocation &RefQualifierLoc) {
  if (Tok.isOneOf(tok::amp, tok::ampamp)) {
    Diag(Tok, getLangOpts().CPlusPlus11 ?
         diag::warn_cxx98_compat_ref_qualifier :
         diag::ext_ref_qualifier);

    RefQualifierIsLValueRef = Tok.is(tok::amp);
    RefQualifierLoc = ConsumeToken();
    return true;
  }
  return false;
}

/// isFunctionDeclaratorIdentifierList - This parameter list may have an
/// identifier list form for a K&R-style function:  void foo(a,b,c)
///
/// Note that identifier-lists are only allowed for normal declarators, not for
/// abstract-declarators.
bool Parser::isFunctionDeclaratorIdentifierList() {
  return !getLangOpts().CPlusPlus
         && Tok.is(tok::identifier)
         && !TryAltiVecVectorToken()
         // K&R identifier lists can't have typedefs as identifiers, per C99
         // 6.7.5.3p11.
         && (TryAnnotateTypeOrScopeToken() || !Tok.is(tok::annot_typename))
         // Identifier lists follow a really simple grammar: the identifiers can
         // be followed *only* by a ", identifier" or ")".  However, K&R
         // identifier lists are really rare in the brave new modern world, and
         // it is very common for someone to typo a type in a non-K&R style
         // list.  If we are presented with something like: "void foo(intptr x,
         // float y)", we don't want to start parsing the function declarator as
         // though it is a K&R style declarator just because intptr is an
         // invalid type.
         //
         // To handle this, we check to see if the token after the first
         // identifier is a "," or ")".  Only then do we parse it as an
         // identifier list.
         && (!Tok.is(tok::eof) &&
             (NextToken().is(tok::comma) || NextToken().is(tok::r_paren)));
}

/// ParseFunctionDeclaratorIdentifierList - While parsing a function declarator
/// we found a K&R-style identifier list instead of a typed parameter list.
///
/// After returning, ParamInfo will hold the parsed parameters.
///
///       identifier-list: [C99 6.7.5]
///         identifier
///         identifier-list ',' identifier
///
void Parser::ParseFunctionDeclaratorIdentifierList(
       Declarator &D,
       SmallVectorImpl<DeclaratorChunk::ParamInfo> &ParamInfo) {
  // If there was no identifier specified for the declarator, either we are in
  // an abstract-declarator, or we are in a parameter declarator which was found
  // to be abstract.  In abstract-declarators, identifier lists are not valid:
  // diagnose this.
  if (!D.getIdentifier())
    Diag(Tok, diag::ext_ident_list_in_param);

  // Maintain an efficient lookup of params we have seen so far.
  llvm::SmallSet<const IdentifierInfo*, 16> ParamsSoFar;

  do {
    // If this isn't an identifier, report the error and skip until ')'.
    if (Tok.isNot(tok::identifier)) {
      Diag(Tok, diag::err_expected) << tok::identifier;
      SkipUntil(tok::r_paren, StopAtSemi | StopBeforeMatch);
      // Forget we parsed anything.
      ParamInfo.clear();
      return;
    }

    IdentifierInfo *ParmII = Tok.getIdentifierInfo();

    // Reject 'typedef int y; int test(x, y)', but continue parsing.
    if (Actions.getTypeName(*ParmII, Tok.getLocation(), getCurScope()))
      Diag(Tok, diag::err_unexpected_typedef_ident) << ParmII;

    // Verify that the argument identifier has not already been mentioned.
    if (!ParamsSoFar.insert(ParmII).second) {
      Diag(Tok, diag::err_param_redefinition) << ParmII;
    } else {
      // Remember this identifier in ParamInfo.
      ParamInfo.push_back(DeclaratorChunk::ParamInfo(ParmII,
                                                     Tok.getLocation(),
                                                     nullptr));
    }

    // Eat the identifier.
    ConsumeToken();
    // The list continues if we see a comma.
  } while (TryConsumeToken(tok::comma));
}

/// ParseParameterDeclarationClause - Parse a (possibly empty) parameter-list
/// after the opening parenthesis. This function will not parse a K&R-style
/// identifier list.
///
/// D is the declarator being parsed.  If FirstArgAttrs is non-null, then the
/// caller parsed those arguments immediately after the open paren - they should
/// be considered to be part of the first parameter.
///
/// After returning, ParamInfo will hold the parsed parameters. EllipsisLoc will
/// be the location of the ellipsis, if any was parsed.
///
///       parameter-type-list: [C99 6.7.5]
///         parameter-list
///         parameter-list ',' '...'
/// [C++]   parameter-list '...'
///
///       parameter-list: [C99 6.7.5]
///         parameter-declaration
///         parameter-list ',' parameter-declaration
///
///       parameter-declaration: [C99 6.7.5]
///         declaration-specifiers declarator
/// [C++]   declaration-specifiers declarator '=' assignment-expression
/// [C++11]                                       initializer-clause
/// [GNU]   declaration-specifiers declarator attributes
///         declaration-specifiers abstract-declarator[opt]
/// [C++]   declaration-specifiers abstract-declarator[opt]
///           '=' assignment-expression
/// [GNU]   declaration-specifiers abstract-declarator[opt] attributes
/// [C++11] attribute-specifier-seq parameter-declaration
///
void Parser::ParseParameterDeclarationClause(
       Declarator &D,
       ParsedAttributes &FirstArgAttrs,
       SmallVectorImpl<DeclaratorChunk::ParamInfo> &ParamInfo,
       SourceLocation &EllipsisLoc) {
  do {
    // FIXME: Issue a diagnostic if we parsed an attribute-specifier-seq
    // before deciding this was a parameter-declaration-clause.
    if (TryConsumeToken(tok::ellipsis, EllipsisLoc))
      break;

    // Parse the declaration-specifiers.
    // Just use the ParsingDeclaration "scope" of the declarator.
    DeclSpec DS(AttrFactory);

    // Parse any C++11 attributes.
    MaybeParseCXX11Attributes(DS.getAttributes());

    // Skip any Microsoft attributes before a param.
    MaybeParseMicrosoftAttributes(DS.getAttributes());

    SourceLocation DSStart = Tok.getLocation();

    // If the caller parsed attributes for the first argument, add them now.
    // Take them so that we only apply the attributes to the first parameter.
    // FIXME: If we can leave the attributes in the token stream somehow, we can
    // get rid of a parameter (FirstArgAttrs) and this statement. It might be
    // too much hassle.
    DS.takeAttributesFrom(FirstArgAttrs);

    ParseDeclarationSpecifiers(DS);


    // Parse the declarator.  This is "PrototypeContext" or
    // "LambdaExprParameterContext", because we must accept either
    // 'declarator' or 'abstract-declarator' here.
    Declarator ParmDeclarator(
        DS, D.getContext() == DeclaratorContext::LambdaExprContext
                ? DeclaratorContext::LambdaExprParameterContext
                : DeclaratorContext::PrototypeContext);
    ParseDeclarator(ParmDeclarator);

    // Parse GNU attributes, if present.
    MaybeParseGNUAttributes(ParmDeclarator);

    // Remember this parsed parameter in ParamInfo.
    IdentifierInfo *ParmII = ParmDeclarator.getIdentifier();

    // DefArgToks is used when the parsing of default arguments needs
    // to be delayed.
    std::unique_ptr<CachedTokens> DefArgToks;

    // If no parameter was specified, verify that *something* was specified,
    // otherwise we have a missing type and identifier.
    if (DS.isEmpty() && ParmDeclarator.getIdentifier() == nullptr &&
        ParmDeclarator.getNumTypeObjects() == 0) {
      // Completely missing, emit error.
      Diag(DSStart, diag::err_missing_param);
    } else {
      // Otherwise, we have something.  Add it and let semantic analysis try
      // to grok it and add the result to the ParamInfo we are building.

      // Last chance to recover from a misplaced ellipsis in an attempted
      // parameter pack declaration.
      if (Tok.is(tok::ellipsis) &&
          (NextToken().isNot(tok::r_paren) ||
           (!ParmDeclarator.getEllipsisLoc().isValid() &&
            !Actions.isUnexpandedParameterPackPermitted())) &&
          Actions.containsUnexpandedParameterPacks(ParmDeclarator))
        DiagnoseMisplacedEllipsisInDeclarator(ConsumeToken(), ParmDeclarator);

      // Inform the actions module about the parameter declarator, so it gets
      // added to the current scope.
      Decl *Param = Actions.ActOnParamDeclarator(getCurScope(), ParmDeclarator);
      // Parse the default argument, if any. We parse the default
      // arguments in all dialects; the semantic analysis in
      // ActOnParamDefaultArgument will reject the default argument in
      // C.
      if (Tok.is(tok::equal)) {
        SourceLocation EqualLoc = Tok.getLocation();

        // Parse the default argument
        if (D.getContext() == DeclaratorContext::MemberContext) {
          // If we're inside a class definition, cache the tokens
          // corresponding to the default argument. We'll actually parse
          // them when we see the end of the class definition.
          DefArgToks.reset(new CachedTokens);

          SourceLocation ArgStartLoc = NextToken().getLocation();
          if (!ConsumeAndStoreInitializer(*DefArgToks, CIK_DefaultArgument)) {
            DefArgToks.reset();
            Actions.ActOnParamDefaultArgumentError(Param, EqualLoc);
          } else {
            Actions.ActOnParamUnparsedDefaultArgument(Param, EqualLoc,
                                                      ArgStartLoc);
          }
        } else {
          // Consume the '='.
          ConsumeToken();

          // The argument isn't actually potentially evaluated unless it is
          // used.
          EnterExpressionEvaluationContext Eval(
              Actions,
              Sema::ExpressionEvaluationContext::PotentiallyEvaluatedIfUsed,
              Param);

          ExprResult DefArgResult;
          if (getLangOpts().CPlusPlus11 && Tok.is(tok::l_brace)) {
            Diag(Tok, diag::warn_cxx98_compat_generalized_initializer_lists);
            DefArgResult = ParseBraceInitializer();
          } else
            DefArgResult = ParseAssignmentExpression();
          DefArgResult = Actions.CorrectDelayedTyposInExpr(DefArgResult);
          if (DefArgResult.isInvalid()) {
            Actions.ActOnParamDefaultArgumentError(Param, EqualLoc);
            SkipUntil(tok::comma, tok::r_paren, StopAtSemi | StopBeforeMatch);
          } else {
            // Inform the actions module about the default argument
            Actions.ActOnParamDefaultArgument(Param, EqualLoc,
                                              DefArgResult.get());
          }
        }
      }

      ParamInfo.push_back(DeclaratorChunk::ParamInfo(ParmII,
                                          ParmDeclarator.getIdentifierLoc(),
                                          Param, std::move(DefArgToks)));
    }

    if (TryConsumeToken(tok::ellipsis, EllipsisLoc)) {
      if (!getLangOpts().CPlusPlus) {
        // We have ellipsis without a preceding ',', which is ill-formed
        // in C. Complain and provide the fix.
        Diag(EllipsisLoc, diag::err_missing_comma_before_ellipsis)
            << FixItHint::CreateInsertion(EllipsisLoc, ", ");
      } else if (ParmDeclarator.getEllipsisLoc().isValid() ||
                 Actions.containsUnexpandedParameterPacks(ParmDeclarator)) {
        // It looks like this was supposed to be a parameter pack. Warn and
        // point out where the ellipsis should have gone.
        SourceLocation ParmEllipsis = ParmDeclarator.getEllipsisLoc();
        Diag(EllipsisLoc, diag::warn_misplaced_ellipsis_vararg)
          << ParmEllipsis.isValid() << ParmEllipsis;
        if (ParmEllipsis.isValid()) {
          Diag(ParmEllipsis,
               diag::note_misplaced_ellipsis_vararg_existing_ellipsis);
        } else {
          Diag(ParmDeclarator.getIdentifierLoc(),
               diag::note_misplaced_ellipsis_vararg_add_ellipsis)
            << FixItHint::CreateInsertion(ParmDeclarator.getIdentifierLoc(),
                                          "...")
            << !ParmDeclarator.hasName();
        }
        Diag(EllipsisLoc, diag::note_misplaced_ellipsis_vararg_add_comma)
          << FixItHint::CreateInsertion(EllipsisLoc, ", ");
      }

      // We can't have any more parameters after an ellipsis.
      break;
    }

    // If the next token is a comma, consume it and keep reading arguments.
  } while (TryConsumeToken(tok::comma));
}

/// [C90]   direct-declarator '[' constant-expression[opt] ']'
/// [C99]   direct-declarator '[' type-qual-list[opt] assignment-expr[opt] ']'
/// [C99]   direct-declarator '[' 'static' type-qual-list[opt] assign-expr ']'
/// [C99]   direct-declarator '[' type-qual-list 'static' assignment-expr ']'
/// [C99]   direct-declarator '[' type-qual-list[opt] '*' ']'
/// [C++11] direct-declarator '[' constant-expression[opt] ']'
///                           attribute-specifier-seq[opt]
void Parser::ParseBracketDeclarator(Declarator &D) {
  if (CheckProhibitedCXX11Attribute())
    return;

  BalancedDelimiterTracker T(*this, tok::l_square);
  T.consumeOpen();

  // C array syntax has many features, but by-far the most common is [] and [4].
  // This code does a fast path to handle some of the most obvious cases.
  if (Tok.getKind() == tok::r_square) {
    T.consumeClose();
    ParsedAttributes attrs(AttrFactory);
    MaybeParseCXX11Attributes(attrs);

    // Remember that we parsed the empty array type.
    D.AddTypeInfo(DeclaratorChunk::getArray(0, false, false, nullptr,
                                            T.getOpenLocation(),
                                            T.getCloseLocation()),
                  std::move(attrs), T.getCloseLocation());
    return;
  } else if (Tok.getKind() == tok::numeric_constant &&
             GetLookAheadToken(1).is(tok::r_square)) {
    // [4] is very common.  Parse the numeric constant expression.
    ExprResult ExprRes(Actions.ActOnNumericConstant(Tok, getCurScope()));
    ConsumeToken();

    T.consumeClose();
    ParsedAttributes attrs(AttrFactory);
    MaybeParseCXX11Attributes(attrs);

    // Remember that we parsed a array type, and remember its features.
    D.AddTypeInfo(DeclaratorChunk::getArray(0, false, false, ExprRes.get(),
                                            T.getOpenLocation(),
                                            T.getCloseLocation()),
                  std::move(attrs), T.getCloseLocation());
    return;
  } else if (Tok.getKind() == tok::code_completion) {
    Actions.CodeCompleteBracketDeclarator(getCurScope());
    return cutOffParsing();
  }

  // If valid, this location is the position where we read the 'static' keyword.
  SourceLocation StaticLoc;
  TryConsumeToken(tok::kw_static, StaticLoc);

  // If there is a type-qualifier-list, read it now.
  // Type qualifiers in an array subscript are a C99 feature.
  DeclSpec DS(AttrFactory);
  ParseTypeQualifierListOpt(DS, AR_CXX11AttributesParsed);

  // If we haven't already read 'static', check to see if there is one after the
  // type-qualifier-list.
  if (!StaticLoc.isValid())
    TryConsumeToken(tok::kw_static, StaticLoc);

  // Handle "direct-declarator [ type-qual-list[opt] * ]".
  bool isStar = false;
  ExprResult NumElements;

  // Handle the case where we have '[*]' as the array size.  However, a leading
  // star could be the start of an expression, for example 'X[*p + 4]'.  Verify
  // the token after the star is a ']'.  Since stars in arrays are
  // infrequent, use of lookahead is not costly here.
  if (Tok.is(tok::star) && GetLookAheadToken(1).is(tok::r_square)) {
    ConsumeToken();  // Eat the '*'.

    if (StaticLoc.isValid()) {
      Diag(StaticLoc, diag::err_unspecified_vla_size_with_static);
      StaticLoc = SourceLocation();  // Drop the static.
    }
    isStar = true;
  } else if (Tok.isNot(tok::r_square)) {
    // Note, in C89, this production uses the constant-expr production instead
    // of assignment-expr.  The only difference is that assignment-expr allows
    // things like '=' and '*='.  Sema rejects these in C89 mode because they
    // are not i-c-e's, so we don't need to distinguish between the two here.

    // Parse the constant-expression or assignment-expression now (depending
    // on dialect).
    if (getLangOpts().CPlusPlus) {
      NumElements = ParseConstantExpression();
    } else {
      EnterExpressionEvaluationContext Unevaluated(
          Actions, Sema::ExpressionEvaluationContext::ConstantEvaluated);
      NumElements =
          Actions.CorrectDelayedTyposInExpr(ParseAssignmentExpression());
    }
  } else {
    if (StaticLoc.isValid()) {
      Diag(StaticLoc, diag::err_unspecified_size_with_static);
      StaticLoc = SourceLocation();  // Drop the static.
    }
  }

  // If there was an error parsing the assignment-expression, recover.
  if (NumElements.isInvalid()) {
    D.setInvalidType(true);
    // If the expression was invalid, skip it.
    SkipUntil(tok::r_square, StopAtSemi);
    return;
  }

  T.consumeClose();

  MaybeParseCXX11Attributes(DS.getAttributes());

  // Remember that we parsed a array type, and remember its features.
  D.AddTypeInfo(
      DeclaratorChunk::getArray(DS.getTypeQualifiers(), StaticLoc.isValid(),
                                isStar, NumElements.get(), T.getOpenLocation(),
                                T.getCloseLocation()),
      std::move(DS.getAttributes()), T.getCloseLocation());
}

/// Diagnose brackets before an identifier.
void Parser::ParseMisplacedBracketDeclarator(Declarator &D) {
  assert(Tok.is(tok::l_square) && "Missing opening bracket");
  assert(!D.mayOmitIdentifier() && "Declarator cannot omit identifier");

  SourceLocation StartBracketLoc = Tok.getLocation();
  Declarator TempDeclarator(D.getDeclSpec(), D.getContext());

  while (Tok.is(tok::l_square)) {
    ParseBracketDeclarator(TempDeclarator);
  }

  // Stuff the location of the start of the brackets into the Declarator.
  // The diagnostics from ParseDirectDeclarator will make more sense if
  // they use this location instead.
  if (Tok.is(tok::semi))
    D.getName().EndLocation = StartBracketLoc;

  SourceLocation SuggestParenLoc = Tok.getLocation();

  // Now that the brackets are removed, try parsing the declarator again.
  ParseDeclaratorInternal(D, &Parser::ParseDirectDeclarator);

  // Something went wrong parsing the brackets, in which case,
  // ParseBracketDeclarator has emitted an error, and we don't need to emit
  // one here.
  if (TempDeclarator.getNumTypeObjects() == 0)
    return;

  // Determine if parens will need to be suggested in the diagnostic.
  bool NeedParens = false;
  if (D.getNumTypeObjects() != 0) {
    switch (D.getTypeObject(D.getNumTypeObjects() - 1).Kind) {
    case DeclaratorChunk::Pointer:
    case DeclaratorChunk::Reference:
    case DeclaratorChunk::BlockPointer:
    case DeclaratorChunk::MemberPointer:
    case DeclaratorChunk::Pipe:
      NeedParens = true;
      break;
    case DeclaratorChunk::Array:
    case DeclaratorChunk::Function:
#if INTEL_CUSTOMIZATION
    case DeclaratorChunk::Channel:
#endif // INTEL_CUSTOMIZATION
    case DeclaratorChunk::Paren:
      break;
    }
  }

  if (NeedParens) {
    // Create a DeclaratorChunk for the inserted parens.
    SourceLocation EndLoc = PP.getLocForEndOfToken(D.getEndLoc());
    D.AddTypeInfo(DeclaratorChunk::getParen(SuggestParenLoc, EndLoc),
                  SourceLocation());
  }

  // Adding back the bracket info to the end of the Declarator.
  for (unsigned i = 0, e = TempDeclarator.getNumTypeObjects(); i < e; ++i) {
    const DeclaratorChunk &Chunk = TempDeclarator.getTypeObject(i);
    D.AddTypeInfo(Chunk, SourceLocation());
  }

  // The missing identifier would have been diagnosed in ParseDirectDeclarator.
  // If parentheses are required, always suggest them.
  if (!D.getIdentifier() && !NeedParens)
    return;

  SourceLocation EndBracketLoc = TempDeclarator.getEndLoc();

  // Generate the move bracket error message.
  SourceRange BracketRange(StartBracketLoc, EndBracketLoc);
  SourceLocation EndLoc = PP.getLocForEndOfToken(D.getEndLoc());

  if (NeedParens) {
    Diag(EndLoc, diag::err_brackets_go_after_unqualified_id)
        << getLangOpts().CPlusPlus
        << FixItHint::CreateInsertion(SuggestParenLoc, "(")
        << FixItHint::CreateInsertion(EndLoc, ")")
        << FixItHint::CreateInsertionFromRange(
               EndLoc, CharSourceRange(BracketRange, true))
        << FixItHint::CreateRemoval(BracketRange);
  } else {
    Diag(EndLoc, diag::err_brackets_go_after_unqualified_id)
        << getLangOpts().CPlusPlus
        << FixItHint::CreateInsertionFromRange(
               EndLoc, CharSourceRange(BracketRange, true))
        << FixItHint::CreateRemoval(BracketRange);
  }
}

/// [GNU]   typeof-specifier:
///           typeof ( expressions )
///           typeof ( type-name )
/// [GNU/C++] typeof unary-expression
///
void Parser::ParseTypeofSpecifier(DeclSpec &DS) {
  assert(Tok.is(tok::kw_typeof) && "Not a typeof specifier");
  Token OpTok = Tok;
  SourceLocation StartLoc = ConsumeToken();

  const bool hasParens = Tok.is(tok::l_paren);

  EnterExpressionEvaluationContext Unevaluated(
      Actions, Sema::ExpressionEvaluationContext::Unevaluated,
      Sema::ReuseLambdaContextDecl);

  bool isCastExpr;
  ParsedType CastTy;
  SourceRange CastRange;
  ExprResult Operand = Actions.CorrectDelayedTyposInExpr(
      ParseExprAfterUnaryExprOrTypeTrait(OpTok, isCastExpr, CastTy, CastRange));
  if (hasParens)
    DS.setTypeofParensRange(CastRange);

  if (CastRange.getEnd().isInvalid())
    // FIXME: Not accurate, the range gets one token more than it should.
    DS.SetRangeEnd(Tok.getLocation());
  else
    DS.SetRangeEnd(CastRange.getEnd());

  if (isCastExpr) {
    if (!CastTy) {
      DS.SetTypeSpecError();
      return;
    }

    const char *PrevSpec = nullptr;
    unsigned DiagID;
    // Check for duplicate type specifiers (e.g. "int typeof(int)").
    if (DS.SetTypeSpecType(DeclSpec::TST_typeofType, StartLoc, PrevSpec,
                           DiagID, CastTy,
                           Actions.getASTContext().getPrintingPolicy()))
      Diag(StartLoc, DiagID) << PrevSpec;
    return;
  }

  // If we get here, the operand to the typeof was an expression.
  if (Operand.isInvalid()) {
    DS.SetTypeSpecError();
    return;
  }

  // We might need to transform the operand if it is potentially evaluated.
  Operand = Actions.HandleExprEvaluationContextForTypeof(Operand.get());
  if (Operand.isInvalid()) {
    DS.SetTypeSpecError();
    return;
  }

  const char *PrevSpec = nullptr;
  unsigned DiagID;
  // Check for duplicate type specifiers (e.g. "int typeof(int)").
  if (DS.SetTypeSpecType(DeclSpec::TST_typeofExpr, StartLoc, PrevSpec,
                         DiagID, Operand.get(),
                         Actions.getASTContext().getPrintingPolicy()))
    Diag(StartLoc, DiagID) << PrevSpec;
}

/// [C11]   atomic-specifier:
///           _Atomic ( type-name )
///
void Parser::ParseAtomicSpecifier(DeclSpec &DS) {
  assert(Tok.is(tok::kw__Atomic) && NextToken().is(tok::l_paren) &&
         "Not an atomic specifier");

  SourceLocation StartLoc = ConsumeToken();
  BalancedDelimiterTracker T(*this, tok::l_paren);
  if (T.consumeOpen())
    return;

  TypeResult Result = ParseTypeName();
  if (Result.isInvalid()) {
    SkipUntil(tok::r_paren, StopAtSemi);
    return;
  }

  // Match the ')'
  T.consumeClose();

  if (T.getCloseLocation().isInvalid())
    return;

  DS.setTypeofParensRange(T.getRange());
  DS.SetRangeEnd(T.getCloseLocation());

  const char *PrevSpec = nullptr;
  unsigned DiagID;
  if (DS.SetTypeSpecType(DeclSpec::TST_atomic, StartLoc, PrevSpec,
                         DiagID, Result.get(),
                         Actions.getASTContext().getPrintingPolicy()))
    Diag(StartLoc, DiagID) << PrevSpec;
}

/// TryAltiVecVectorTokenOutOfLine - Out of line body that should only be called
/// from TryAltiVecVectorToken.
bool Parser::TryAltiVecVectorTokenOutOfLine() {
  Token Next = NextToken();
  switch (Next.getKind()) {
  default: return false;
  case tok::kw_short:
  case tok::kw_long:
  case tok::kw_signed:
  case tok::kw_unsigned:
  case tok::kw_void:
  case tok::kw_char:
  case tok::kw_int:
  case tok::kw_float:
  case tok::kw_double:
  case tok::kw_bool:
  case tok::kw___bool:
  case tok::kw___pixel:
    Tok.setKind(tok::kw___vector);
    return true;
  case tok::identifier:
    if (Next.getIdentifierInfo() == Ident_pixel) {
      Tok.setKind(tok::kw___vector);
      return true;
    }
    if (Next.getIdentifierInfo() == Ident_bool) {
      Tok.setKind(tok::kw___vector);
      return true;
    }
    return false;
  }
}

bool Parser::TryAltiVecTokenOutOfLine(DeclSpec &DS, SourceLocation Loc,
                                      const char *&PrevSpec, unsigned &DiagID,
                                      bool &isInvalid) {
  const PrintingPolicy &Policy = Actions.getASTContext().getPrintingPolicy();
  if (Tok.getIdentifierInfo() == Ident_vector) {
    Token Next = NextToken();
    switch (Next.getKind()) {
    case tok::kw_short:
    case tok::kw_long:
    case tok::kw_signed:
    case tok::kw_unsigned:
    case tok::kw_void:
    case tok::kw_char:
    case tok::kw_int:
    case tok::kw_float:
    case tok::kw_double:
    case tok::kw_bool:
    case tok::kw___bool:
    case tok::kw___pixel:
      isInvalid = DS.SetTypeAltiVecVector(true, Loc, PrevSpec, DiagID, Policy);
      return true;
    case tok::identifier:
      if (Next.getIdentifierInfo() == Ident_pixel) {
        isInvalid = DS.SetTypeAltiVecVector(true, Loc, PrevSpec, DiagID,Policy);
        return true;
      }
      if (Next.getIdentifierInfo() == Ident_bool) {
        isInvalid = DS.SetTypeAltiVecVector(true, Loc, PrevSpec, DiagID,Policy);
        return true;
      }
      break;
    default:
      break;
    }
  } else if ((Tok.getIdentifierInfo() == Ident_pixel) &&
             DS.isTypeAltiVecVector()) {
    isInvalid = DS.SetTypeAltiVecPixel(true, Loc, PrevSpec, DiagID, Policy);
    return true;
  } else if ((Tok.getIdentifierInfo() == Ident_bool) &&
             DS.isTypeAltiVecVector()) {
    isInvalid = DS.SetTypeAltiVecBool(true, Loc, PrevSpec, DiagID, Policy);
    return true;
  }
  return false;
}<|MERGE_RESOLUTION|>--- conflicted
+++ resolved
@@ -3905,19 +3905,16 @@
       }
       isInvalid = DS.SetTypePipe(true, Loc, PrevSpec, DiagID, Policy);
       break;
-<<<<<<< HEAD
 #if INTEL_CUSTOMIZATION
     case tok::kw_channel:
       isInvalid = DS.SetTypeChannel(true, Loc, PrevSpec, DiagID, Policy);
       break;
 #endif // INTEL_CUSTOMIZATION
-=======
     case tok::kw___pipe:
       if (getLangOpts().SYCLIsDevice)
         // __pipe keyword is defined only for SYCL kernel language
         isInvalid = DS.SetTypePipe(true, Loc, PrevSpec, DiagID, Policy);
       break;
->>>>>>> 97b6396c
 #define GENERIC_IMAGE_TYPE(ImgType, Id) \
   case tok::kw_##ImgType##_t: \
     isInvalid = DS.SetTypeSpecType(DeclSpec::TST_##ImgType##_t, Loc, PrevSpec, \
@@ -5062,18 +5059,13 @@
   case tok::kw_pipe:
   case tok::kw___pipe:
     return (getLangOpts().OpenCL && getLangOpts().OpenCLVersion >= 200) ||
-<<<<<<< HEAD
-           getLangOpts().OpenCLCPlusPlus;
+            getLangOpts().OpenCLCPlusPlus || getLangOpts().SYCLIsDevice;
 #if INTEL_CUSTOMIZATION
   case tok::kw_channel:
     return getLangOpts().OpenCL &&
       getTargetInfo().getSupportedOpenCLOpts().
          isEnabled("cl_intel_channels");
 #endif // INTEL_CUSTOMIZATION
-=======
-            getLangOpts().OpenCLCPlusPlus || getLangOpts().SYCLIsDevice;
-
->>>>>>> 97b6396c
   case tok::identifier:   // foo::bar
     // Unfortunate hack to support "Class.factoryMethod" notation.
     if (getLangOpts().ObjC && NextToken().is(tok::period))
