//===--- ParseDecl.cpp - Declaration Parsing --------------------*- C++ -*-===//
//
//                     The LLVM Compiler Infrastructure
//
// This file is distributed under the University of Illinois Open Source
// License. See LICENSE.TXT for details.
//
//===----------------------------------------------------------------------===//
//
//  This file implements the Declaration portions of the Parser interfaces.
//
//===----------------------------------------------------------------------===//

#include "clang/Parse/Parser.h"
#include "clang/Parse/RAIIObjectsForParser.h"
#include "clang/AST/ASTContext.h"
#include "clang/AST/DeclTemplate.h"
#include "clang/Basic/AddressSpaces.h"
#include "clang/Basic/Attributes.h"
#include "clang/Basic/CharInfo.h"
#include "clang/Basic/TargetInfo.h"
#include "clang/Parse/ParseDiagnostic.h"
#include "clang/Sema/Lookup.h"
#include "clang/Sema/ParsedTemplate.h"
#include "clang/Sema/PrettyDeclStackTrace.h"
#include "clang/Sema/Scope.h"
#include "clang/Sema/SemaDiagnostic.h"
#include "llvm/ADT/Optional.h"
#include "llvm/ADT/SmallSet.h"
#include "llvm/ADT/SmallString.h"
#include "llvm/ADT/StringSwitch.h"
#include "llvm/Support/ScopedPrinter.h"

using namespace clang;

//===----------------------------------------------------------------------===//
// C99 6.7: Declarations.
//===----------------------------------------------------------------------===//

/// ParseTypeName
///       type-name: [C99 6.7.6]
///         specifier-qualifier-list abstract-declarator[opt]
///
/// Called type-id in C++.
TypeResult Parser::ParseTypeName(SourceRange *Range,
                                 Declarator::TheContext Context,
                                 AccessSpecifier AS,
                                 Decl **OwnedType,
                                 ParsedAttributes *Attrs) {
  DeclSpecContext DSC = getDeclSpecContextFromDeclaratorContext(Context);
  if (DSC == DSC_normal)
    DSC = DSC_type_specifier;

  // Parse the common declaration-specifiers piece.
  DeclSpec DS(AttrFactory);
  if (Attrs)
    DS.addAttributes(Attrs->getList());
  ParseSpecifierQualifierList(DS, AS, DSC);
  if (OwnedType)
    *OwnedType = DS.isTypeSpecOwned() ? DS.getRepAsDecl() : nullptr;

  // Parse the abstract-declarator, if present.
  Declarator DeclaratorInfo(DS, Context);
  ParseDeclarator(DeclaratorInfo);
  if (Range)
    *Range = DeclaratorInfo.getSourceRange();

  if (DeclaratorInfo.isInvalidType())
    return true;

  return Actions.ActOnTypeName(getCurScope(), DeclaratorInfo);
}

/// \brief Normalizes an attribute name by dropping prefixed and suffixed __.
static StringRef normalizeAttrName(StringRef Name) {
  if (Name.size() >= 4 && Name.startswith("__") && Name.endswith("__"))
    return Name.drop_front(2).drop_back(2);
  return Name;
}

/// isAttributeLateParsed - Return true if the attribute has arguments that
/// require late parsing.
static bool isAttributeLateParsed(const IdentifierInfo &II) {
#define CLANG_ATTR_LATE_PARSED_LIST
    return llvm::StringSwitch<bool>(normalizeAttrName(II.getName()))
#include "clang/Parse/AttrParserStringSwitches.inc"
        .Default(false);
#undef CLANG_ATTR_LATE_PARSED_LIST
}

/// ParseGNUAttributes - Parse a non-empty attributes list.
///
/// [GNU] attributes:
///         attribute
///         attributes attribute
///
/// [GNU]  attribute:
///          '__attribute__' '(' '(' attribute-list ')' ')'
///
/// [GNU]  attribute-list:
///          attrib
///          attribute_list ',' attrib
///
/// [GNU]  attrib:
///          empty
///          attrib-name
///          attrib-name '(' identifier ')'
///          attrib-name '(' identifier ',' nonempty-expr-list ')'
///          attrib-name '(' argument-expression-list [C99 6.5.2] ')'
///
/// [GNU]  attrib-name:
///          identifier
///          typespec
///          typequal
///          storageclass
///
/// Whether an attribute takes an 'identifier' is determined by the
/// attrib-name. GCC's behavior here is not worth imitating:
///
///  * In C mode, if the attribute argument list starts with an identifier
///    followed by a ',' or an ')', and the identifier doesn't resolve to
///    a type, it is parsed as an identifier. If the attribute actually
///    wanted an expression, it's out of luck (but it turns out that no
///    attributes work that way, because C constant expressions are very
///    limited).
///  * In C++ mode, if the attribute argument list starts with an identifier,
///    and the attribute *wants* an identifier, it is parsed as an identifier.
///    At block scope, any additional tokens between the identifier and the
///    ',' or ')' are ignored, otherwise they produce a parse error.
///
/// We follow the C++ model, but don't allow junk after the identifier.
void Parser::ParseGNUAttributes(ParsedAttributes &attrs,
                                SourceLocation *endLoc,
                                LateParsedAttrList *LateAttrs,
                                Declarator *D) {
  assert(Tok.is(tok::kw___attribute) && "Not a GNU attribute list!");

  while (Tok.is(tok::kw___attribute)) {
    ConsumeToken();
    if (ExpectAndConsume(tok::l_paren, diag::err_expected_lparen_after,
                         "attribute")) {
      SkipUntil(tok::r_paren, StopAtSemi); // skip until ) or ;
      return;
    }
    if (ExpectAndConsume(tok::l_paren, diag::err_expected_lparen_after, "(")) {
      SkipUntil(tok::r_paren, StopAtSemi); // skip until ) or ;
      return;
    }
    // Parse the attribute-list. e.g. __attribute__(( weak, alias("__f") ))
    while (true) {
      // Allow empty/non-empty attributes. ((__vector_size__(16),,,,))
      if (TryConsumeToken(tok::comma))
        continue;

      // Expect an identifier or declaration specifier (const, int, etc.)
      if (Tok.isAnnotation())
        break;
      IdentifierInfo *AttrName = Tok.getIdentifierInfo();
      if (!AttrName)
        break;

      SourceLocation AttrNameLoc = ConsumeToken();

      if (Tok.isNot(tok::l_paren)) {
#if INTEL_SPECIFIC_CILKPLUS
        if (AttrName->isStr("vector") && !getLangOpts().CilkPlus) {
          Diag(Tok, diag::err_cilkplus_disable);
          SkipUntil(tok::r_paren, StopAtSemi | StopBeforeMatch);
        }
#endif // INTEL_SPECIFIC_CILKPLUS
        attrs.addNew(AttrName, AttrNameLoc, nullptr, AttrNameLoc, nullptr, 0,
                     AttributeList::AS_GNU);
        continue;
      }

      // Handle "parameterized" attributes
      if (!LateAttrs || !isAttributeLateParsed(*AttrName)) {
        ParseGNUAttributeArgs(AttrName, AttrNameLoc, attrs, endLoc, nullptr,
                              SourceLocation(), AttributeList::AS_GNU, D);
        continue;
      }

      // Handle attributes with arguments that require late parsing.
      LateParsedAttribute *LA =
          new LateParsedAttribute(this, *AttrName, AttrNameLoc);
      LateAttrs->push_back(LA);

      // Attributes in a class are parsed at the end of the class, along
      // with other late-parsed declarations.
      if (!ClassStack.empty() && !LateAttrs->parseSoon())
        getCurrentClass().LateParsedDeclarations.push_back(LA);

      // Be sure ConsumeAndStoreUntil doesn't see the start l_paren, since it
      // recursively consumes balanced parens.
      LA->Toks.push_back(Tok);
      ConsumeParen();
      // Consume everything up to and including the matching right parens.
      ConsumeAndStoreUntil(tok::r_paren, LA->Toks, /*StopAtSemi=*/true);

      Token Eof;
      Eof.startToken();
      Eof.setLocation(Tok.getLocation());
      LA->Toks.push_back(Eof);
    }

    if (ExpectAndConsume(tok::r_paren))
      SkipUntil(tok::r_paren, StopAtSemi);
    SourceLocation Loc = Tok.getLocation();
    if (ExpectAndConsume(tok::r_paren))
      SkipUntil(tok::r_paren, StopAtSemi);
    if (endLoc)
      *endLoc = Loc;
  }
}

#if INTEL_CUSTOMIZATION
/// \brief Build full attribute name based in its Syntax, Scope and ID
static void fillAttrFullName(const IdentifierInfo &II,
                             AttributeList::Syntax Syntax,
                             IdentifierInfo *ScopeName, std::string &Result) {
  std::string Variety, Scope;
  switch (Syntax) {
  case AttributeList::Syntax::AS_GNU:
    Variety = "GNU";
    break;
  case AttributeList::Syntax::AS_CXX11:
    Variety = "CXX11";
    if (ScopeName)
      Scope = ScopeName->getName();
    break;
  case AttributeList::Syntax::AS_Declspec:
    Variety = "Declspec";
    break;
  case AttributeList::Syntax::AS_Keyword:
    // FIXME:  add AS_ContextSensitiveKeyword
    Variety = "Keyword";
    break;
#if INTEL_SPECIFIC_CILKPLUS
  case AttributeList::Syntax::AS_CilkKeyword:
    Variety = "CilkKeyword";
    break;
#endif // INTEL_SPECIFIC_CILKPLUS
  default:
    Variety = "GNU";
  }
  Result = Variety + "::" + (Scope.length() > 0 ? Scope + "::" : "") +
           normalizeAttrName(II.getName()).str();
}

/// \brief Determine whether the given attribute has an identifier argument.
static bool attributeHasIdentifierArg(const IdentifierInfo &II,
                                      AttributeList::Syntax Syntax,
                                      IdentifierInfo *ScopeName) {
  std::string FullName;
  fillAttrFullName(II, Syntax, ScopeName, FullName);
#define CLANG_ATTR_IDENTIFIER_ARG_LIST
  return llvm::StringSwitch<bool>(FullName)
#include "clang/Parse/AttrParserStringSwitches.inc"
      .Default(false);
#undef CLANG_ATTR_IDENTIFIER_ARG_LIST
}
#else
/// \brief Determine whether the given attribute has an identifier argument.
static bool attributeHasIdentifierArg(const IdentifierInfo &II) {
#define CLANG_ATTR_IDENTIFIER_ARG_LIST
  return llvm::StringSwitch<bool>(normalizeAttrName(II.getName()))
#include "clang/Parse/AttrParserStringSwitches.inc"
           .Default(false);
#undef CLANG_ATTR_IDENTIFIER_ARG_LIST
}
#endif // INTEL_CUSTOMIZATION

/// \brief Determine whether the given attribute parses a type argument.
static bool attributeIsTypeArgAttr(const IdentifierInfo &II) {
#define CLANG_ATTR_TYPE_ARG_LIST
  return llvm::StringSwitch<bool>(normalizeAttrName(II.getName()))
#include "clang/Parse/AttrParserStringSwitches.inc"
           .Default(false);
#undef CLANG_ATTR_TYPE_ARG_LIST
}

/// \brief Determine whether the given attribute requires parsing its arguments
/// in an unevaluated context or not.
static bool attributeParsedArgsUnevaluated(const IdentifierInfo &II) {
#define CLANG_ATTR_ARG_CONTEXT_LIST
  return llvm::StringSwitch<bool>(normalizeAttrName(II.getName()))
#include "clang/Parse/AttrParserStringSwitches.inc"
           .Default(false);
#undef CLANG_ATTR_ARG_CONTEXT_LIST
}

IdentifierLoc *Parser::ParseIdentifierLoc() {
  assert(Tok.is(tok::identifier) && "expected an identifier");
  IdentifierLoc *IL = IdentifierLoc::create(Actions.Context,
                                            Tok.getLocation(),
                                            Tok.getIdentifierInfo());
  ConsumeToken();
  return IL;
}

void Parser::ParseAttributeWithTypeArg(IdentifierInfo &AttrName,
                                       SourceLocation AttrNameLoc,
                                       ParsedAttributes &Attrs,
                                       SourceLocation *EndLoc,
                                       IdentifierInfo *ScopeName,
                                       SourceLocation ScopeLoc,
                                       AttributeList::Syntax Syntax) {
  BalancedDelimiterTracker Parens(*this, tok::l_paren);
  Parens.consumeOpen();

  TypeResult T;
  if (Tok.isNot(tok::r_paren))
    T = ParseTypeName();

  if (Parens.consumeClose())
    return;

  if (T.isInvalid())
    return;

  if (T.isUsable())
    Attrs.addNewTypeAttr(&AttrName,
                         SourceRange(AttrNameLoc, Parens.getCloseLocation()),
                         ScopeName, ScopeLoc, T.get(), Syntax);
  else
    Attrs.addNew(&AttrName, SourceRange(AttrNameLoc, Parens.getCloseLocation()),
                 ScopeName, ScopeLoc, nullptr, 0, Syntax);
}

unsigned Parser::ParseAttributeArgsCommon(
    IdentifierInfo *AttrName, SourceLocation AttrNameLoc,
    ParsedAttributes &Attrs, SourceLocation *EndLoc, IdentifierInfo *ScopeName,
    SourceLocation ScopeLoc, AttributeList::Syntax Syntax) {
  // Ignore the left paren location for now.
  ConsumeParen();

  ArgsVector ArgExprs;
  if (Tok.is(tok::identifier)) {
    // If this attribute wants an 'identifier' argument, make it so.
#if INTEL_CUSTOMIZATION
    bool IsIdentifierArg =
        attributeHasIdentifierArg(*AttrName, Syntax, ScopeName);
#else
    bool IsIdentifierArg = attributeHasIdentifierArg(*AttrName);
#endif // INTEL_CUSTOMIZATION
    AttributeList::Kind AttrKind =
        AttributeList::getKind(AttrName, ScopeName, Syntax);

    // If we don't know how to parse this attribute, but this is the only
    // token in this argument, assume it's meant to be an identifier.
    if (AttrKind == AttributeList::UnknownAttribute ||
        AttrKind == AttributeList::IgnoredAttribute) {
      const Token &Next = NextToken();
      IsIdentifierArg = Next.isOneOf(tok::r_paren, tok::comma);
    }

    if (IsIdentifierArg)
      ArgExprs.push_back(ParseIdentifierLoc());
  }

  if (!ArgExprs.empty() ? Tok.is(tok::comma) : Tok.isNot(tok::r_paren)) {
    // Eat the comma.
    if (!ArgExprs.empty())
      ConsumeToken();

    // Parse the non-empty comma-separated list of expressions.
    do {
      bool Uneval = attributeParsedArgsUnevaluated(*AttrName);
      EnterExpressionEvaluationContext Unevaluated(
          Actions,
          Uneval ? Sema::ExpressionEvaluationContext::Unevaluated
                 : Sema::ExpressionEvaluationContext::ConstantEvaluated,
          /*LambdaContextDecl=*/nullptr,
          /*IsDecltype=*/false);

      ExprResult ArgExpr(
          Actions.CorrectDelayedTyposInExpr(ParseAssignmentExpression()));
      if (ArgExpr.isInvalid()) {
        SkipUntil(tok::r_paren, StopAtSemi);
        return 0;
      }
      ArgExprs.push_back(ArgExpr.get());
      // Eat the comma, move to the next argument
    } while (TryConsumeToken(tok::comma));
  }

  SourceLocation RParen = Tok.getLocation();
  if (!ExpectAndConsume(tok::r_paren)) {
    SourceLocation AttrLoc = ScopeLoc.isValid() ? ScopeLoc : AttrNameLoc;
    Attrs.addNew(AttrName, SourceRange(AttrLoc, RParen), ScopeName, ScopeLoc,
                 ArgExprs.data(), ArgExprs.size(), Syntax);
  }

  if (EndLoc)
    *EndLoc = RParen;

  return static_cast<unsigned>(ArgExprs.size());
}

/// Parse the arguments to a parameterized GNU attribute or
/// a C++11 attribute in "gnu" namespace.
void Parser::ParseGNUAttributeArgs(IdentifierInfo *AttrName,
                                   SourceLocation AttrNameLoc,
                                   ParsedAttributes &Attrs,
                                   SourceLocation *EndLoc,
                                   IdentifierInfo *ScopeName,
                                   SourceLocation ScopeLoc,
                                   AttributeList::Syntax Syntax,
                                   Declarator *D) {

  assert(Tok.is(tok::l_paren) && "Attribute arg list not starting with '('");

  AttributeList::Kind AttrKind =
      AttributeList::getKind(AttrName, ScopeName, Syntax);
#if INTEL_SPECIFIC_CILKPLUS
  if (AttrName->isStr("vector")) {
    // Cilk Plus elemental function attributes have their own grammar.
    if (!getLangOpts().CilkPlus) {
      Diag(Tok, diag::err_cilkplus_disable);
      SkipUntil(tok::r_paren, StopAtSemi | StopBeforeMatch);
      return;
    }
    ParseCilkPlusElementalAttribute(*AttrName, AttrNameLoc, Attrs, EndLoc,
                                    Syntax);
    return;
  } else
#endif // INTEL_SPECIFIC_CILKPLUS
      if (AttrKind == AttributeList::AT_Availability) {
    ParseAvailabilityAttribute(*AttrName, AttrNameLoc, Attrs, EndLoc, ScopeName,
                               ScopeLoc, Syntax);
    return;
  } else if (AttrKind == AttributeList::AT_ExternalSourceSymbol) {
    ParseExternalSourceSymbolAttribute(*AttrName, AttrNameLoc, Attrs, EndLoc,
                                       ScopeName, ScopeLoc, Syntax);
    return;
  } else if (AttrKind == AttributeList::AT_ObjCBridgeRelated) {
    ParseObjCBridgeRelatedAttribute(*AttrName, AttrNameLoc, Attrs, EndLoc,
                                    ScopeName, ScopeLoc, Syntax);
    return;
  } else if (AttrKind == AttributeList::AT_TypeTagForDatatype) {
    ParseTypeTagForDatatypeAttribute(*AttrName, AttrNameLoc, Attrs, EndLoc,
                                     ScopeName, ScopeLoc, Syntax);
    return;
  } else if (attributeIsTypeArgAttr(*AttrName)) {
    ParseAttributeWithTypeArg(*AttrName, AttrNameLoc, Attrs, EndLoc, ScopeName,
                              ScopeLoc, Syntax);
    return;
  }

  // These may refer to the function arguments, but need to be parsed early to
  // participate in determining whether it's a redeclaration.
  llvm::Optional<ParseScope> PrototypeScope;
  if (normalizeAttrName(AttrName->getName()) == "enable_if" &&
      D && D->isFunctionDeclarator()) {
    DeclaratorChunk::FunctionTypeInfo FTI = D->getFunctionTypeInfo();
    PrototypeScope.emplace(this, Scope::FunctionPrototypeScope |
                                     Scope::FunctionDeclarationScope |
                                     Scope::DeclScope);
    for (unsigned i = 0; i != FTI.NumParams; ++i) {
      ParmVarDecl *Param = cast<ParmVarDecl>(FTI.Params[i].Param);
      Actions.ActOnReenterCXXMethodParameter(getCurScope(), Param);
    }
  }

  ParseAttributeArgsCommon(AttrName, AttrNameLoc, Attrs, EndLoc, ScopeName,
                           ScopeLoc, Syntax);
}

unsigned Parser::ParseClangAttributeArgs(
    IdentifierInfo *AttrName, SourceLocation AttrNameLoc,
    ParsedAttributes &Attrs, SourceLocation *EndLoc, IdentifierInfo *ScopeName,
    SourceLocation ScopeLoc, AttributeList::Syntax Syntax) {
  assert(Tok.is(tok::l_paren) && "Attribute arg list not starting with '('");

  AttributeList::Kind AttrKind =
      AttributeList::getKind(AttrName, ScopeName, Syntax);

  if (AttrKind == AttributeList::AT_ExternalSourceSymbol) {
    ParseExternalSourceSymbolAttribute(*AttrName, AttrNameLoc, Attrs, EndLoc,
                                       ScopeName, ScopeLoc, Syntax);
    return Attrs.getList() ? Attrs.getList()->getNumArgs() : 0;
  }

  return ParseAttributeArgsCommon(AttrName, AttrNameLoc, Attrs, EndLoc,
                                  ScopeName, ScopeLoc, Syntax);
}

bool Parser::ParseMicrosoftDeclSpecArgs(IdentifierInfo *AttrName,
                                        SourceLocation AttrNameLoc,
                                        ParsedAttributes &Attrs) {
  // If the attribute isn't known, we will not attempt to parse any
  // arguments.
  if (!hasAttribute(AttrSyntax::Declspec, nullptr, AttrName,
                    getTargetInfo(), getLangOpts())) {
    // Eat the left paren, then skip to the ending right paren.
    ConsumeParen();
    SkipUntil(tok::r_paren);
    return false;
  }

  SourceLocation OpenParenLoc = Tok.getLocation();

  if (AttrName->getName() == "property") {
    // The property declspec is more complex in that it can take one or two
    // assignment expressions as a parameter, but the lhs of the assignment
    // must be named get or put.

    BalancedDelimiterTracker T(*this, tok::l_paren);
    T.expectAndConsume(diag::err_expected_lparen_after,
                       AttrName->getNameStart(), tok::r_paren);

    enum AccessorKind {
      AK_Invalid = -1,
      AK_Put = 0,
      AK_Get = 1 // indices into AccessorNames
    };
    IdentifierInfo *AccessorNames[] = {nullptr, nullptr};
    bool HasInvalidAccessor = false;

    // Parse the accessor specifications.
    while (true) {
      // Stop if this doesn't look like an accessor spec.
      if (!Tok.is(tok::identifier)) {
        // If the user wrote a completely empty list, use a special diagnostic.
        if (Tok.is(tok::r_paren) && !HasInvalidAccessor &&
            AccessorNames[AK_Put] == nullptr &&
            AccessorNames[AK_Get] == nullptr) {
          Diag(AttrNameLoc, diag::err_ms_property_no_getter_or_putter);
          break;
        }

        Diag(Tok.getLocation(), diag::err_ms_property_unknown_accessor);
        break;
      }

      AccessorKind Kind;
      SourceLocation KindLoc = Tok.getLocation();
      StringRef KindStr = Tok.getIdentifierInfo()->getName();
      if (KindStr == "get") {
        Kind = AK_Get;
      } else if (KindStr == "put") {
        Kind = AK_Put;

        // Recover from the common mistake of using 'set' instead of 'put'.
      } else if (KindStr == "set") {
        Diag(KindLoc, diag::err_ms_property_has_set_accessor)
            << FixItHint::CreateReplacement(KindLoc, "put");
        Kind = AK_Put;

        // Handle the mistake of forgetting the accessor kind by skipping
        // this accessor.
      } else if (NextToken().is(tok::comma) || NextToken().is(tok::r_paren)) {
        Diag(KindLoc, diag::err_ms_property_missing_accessor_kind);
        ConsumeToken();
        HasInvalidAccessor = true;
        goto next_property_accessor;

        // Otherwise, complain about the unknown accessor kind.
      } else {
        Diag(KindLoc, diag::err_ms_property_unknown_accessor);
        HasInvalidAccessor = true;
        Kind = AK_Invalid;

        // Try to keep parsing unless it doesn't look like an accessor spec.
        if (!NextToken().is(tok::equal))
          break;
      }

      // Consume the identifier.
      ConsumeToken();

      // Consume the '='.
      if (!TryConsumeToken(tok::equal)) {
        Diag(Tok.getLocation(), diag::err_ms_property_expected_equal)
            << KindStr;
        break;
      }

      // Expect the method name.
      if (!Tok.is(tok::identifier)) {
        Diag(Tok.getLocation(), diag::err_ms_property_expected_accessor_name);
        break;
      }

      if (Kind == AK_Invalid) {
        // Just drop invalid accessors.
      } else if (AccessorNames[Kind] != nullptr) {
        // Complain about the repeated accessor, ignore it, and keep parsing.
        Diag(KindLoc, diag::err_ms_property_duplicate_accessor) << KindStr;
      } else {
        AccessorNames[Kind] = Tok.getIdentifierInfo();
      }
      ConsumeToken();

    next_property_accessor:
      // Keep processing accessors until we run out.
      if (TryConsumeToken(tok::comma))
        continue;

      // If we run into the ')', stop without consuming it.
      if (Tok.is(tok::r_paren))
        break;

      Diag(Tok.getLocation(), diag::err_ms_property_expected_comma_or_rparen);
      break;
    }

    // Only add the property attribute if it was well-formed.
    if (!HasInvalidAccessor)
      Attrs.addNewPropertyAttr(AttrName, AttrNameLoc, nullptr, SourceLocation(),
                               AccessorNames[AK_Get], AccessorNames[AK_Put],
                               AttributeList::AS_Declspec);
    T.skipToEnd();
    return !HasInvalidAccessor;
#if INTEL_SPECIFIC_CILKPLUS
  } else if (AttrName->isStr("vector")) {
    // The vector declspec may have optional argument clauses. Check for a l-paren
    // to decide wether we should parse argument clauses or not.
    if (Tok.getKind() == tok::l_paren)
      ParseCilkPlusElementalAttribute(*AttrName, AttrNameLoc, Attrs, 0,
                                      AttributeList::AS_Declspec);
    else
      Attrs.addNew(AttrName, AttrNameLoc, 0, AttrNameLoc, 0, 0,
                   AttributeList::AS_Declspec);
    return true;
#endif // INTEL_SPECIFIC_CILKPLUS
  }

  unsigned NumArgs =
      ParseAttributeArgsCommon(AttrName, AttrNameLoc, Attrs, nullptr, nullptr,
                               SourceLocation(), AttributeList::AS_Declspec);

  // If this attribute's args were parsed, and it was expected to have
  // arguments but none were provided, emit a diagnostic.
  const AttributeList *Attr = Attrs.getList();
  if (Attr && Attr->getMaxArgs() && !NumArgs) {
    Diag(OpenParenLoc, diag::err_attribute_requires_arguments) << AttrName;
    return false;
  }
  return true;
}

/// [MS] decl-specifier:
///             __declspec ( extended-decl-modifier-seq )
///
/// [MS] extended-decl-modifier-seq:
///             extended-decl-modifier[opt]
///             extended-decl-modifier extended-decl-modifier-seq
void Parser::ParseMicrosoftDeclSpecs(ParsedAttributes &Attrs,
                                     SourceLocation *End) {
  assert(getLangOpts().DeclSpecKeyword && "__declspec keyword is not enabled");
  assert(Tok.is(tok::kw___declspec) && "Not a declspec!");

  while (Tok.is(tok::kw___declspec)) {
    ConsumeToken();
    BalancedDelimiterTracker T(*this, tok::l_paren);
    if (T.expectAndConsume(diag::err_expected_lparen_after, "__declspec",
                           tok::r_paren))
      return;

    // An empty declspec is perfectly legal and should not warn.  Additionally,
    // you can specify multiple attributes per declspec.
    while (Tok.isNot(tok::r_paren)) {
      // Attribute not present.
      if (TryConsumeToken(tok::comma))
        continue;

      // We expect either a well-known identifier or a generic string.  Anything
      // else is a malformed declspec.
      bool IsString = Tok.getKind() == tok::string_literal;
      if (!IsString && Tok.getKind() != tok::identifier &&
          Tok.getKind() != tok::kw_restrict) {
        Diag(Tok, diag::err_ms_declspec_type);
        T.skipToEnd();
        return;
      }

      IdentifierInfo *AttrName;
      SourceLocation AttrNameLoc;
      if (IsString) {
        SmallString<8> StrBuffer;
        bool Invalid = false;
        StringRef Str = PP.getSpelling(Tok, StrBuffer, &Invalid);
        if (Invalid) {
          T.skipToEnd();
          return;
        }
        AttrName = PP.getIdentifierInfo(Str);
        AttrNameLoc = ConsumeStringToken();
      } else {
        AttrName = Tok.getIdentifierInfo();
        AttrNameLoc = ConsumeToken();
      }

      bool AttrHandled = false;

      // Parse attribute arguments.
      if (Tok.is(tok::l_paren))
        AttrHandled = ParseMicrosoftDeclSpecArgs(AttrName, AttrNameLoc, Attrs);
      else if (AttrName->getName() == "property")
        // The property attribute must have an argument list.
        Diag(Tok.getLocation(), diag::err_expected_lparen_after)
            << AttrName->getName();

      if (!AttrHandled)
        Attrs.addNew(AttrName, AttrNameLoc, nullptr, AttrNameLoc, nullptr, 0,
                     AttributeList::AS_Declspec);
    }
    T.consumeClose();
    if (End)
      *End = T.getCloseLocation();
  }
}

void Parser::ParseMicrosoftTypeAttributes(ParsedAttributes &attrs) {
  // Treat these like attributes
  while (true) {
    switch (Tok.getKind()) {
    case tok::kw___fastcall:
    case tok::kw__regcall:  // INTEL
    case tok::kw___stdcall:
    case tok::kw___thiscall:
    case tok::kw___regcall:
    case tok::kw___cdecl:
    case tok::kw___vectorcall:
    case tok::kw___ptr64:
    case tok::kw___w64:
    case tok::kw___ptr32:
    case tok::kw___sptr:
    case tok::kw___uptr: {
      IdentifierInfo *AttrName = Tok.getIdentifierInfo();
      SourceLocation AttrNameLoc = ConsumeToken();
      attrs.addNew(AttrName, AttrNameLoc, nullptr, AttrNameLoc, nullptr, 0,
                   AttributeList::AS_Keyword);
      break;
    }
    default:
      return;
    }
  }
}

void Parser::DiagnoseAndSkipExtendedMicrosoftTypeAttributes() {
  SourceLocation StartLoc = Tok.getLocation();
  SourceLocation EndLoc = SkipExtendedMicrosoftTypeAttributes();

  if (EndLoc.isValid()) {
    SourceRange Range(StartLoc, EndLoc);
    Diag(StartLoc, diag::warn_microsoft_qualifiers_ignored) << Range;
  }
}

SourceLocation Parser::SkipExtendedMicrosoftTypeAttributes() {
  SourceLocation EndLoc;

  while (true) {
    switch (Tok.getKind()) {
    case tok::kw_const:
    case tok::kw_volatile:
    case tok::kw___fastcall:
    case tok::kw___stdcall:
    case tok::kw___thiscall:
    case tok::kw___cdecl:
    case tok::kw___vectorcall:
    case tok::kw___ptr32:
    case tok::kw___ptr64:
    case tok::kw___w64:
    case tok::kw___unaligned:
    case tok::kw___sptr:
    case tok::kw___uptr:
      EndLoc = ConsumeToken();
      break;
    default:
      return EndLoc;
    }
  }
}

void Parser::ParseBorlandTypeAttributes(ParsedAttributes &attrs) {
  // Treat these like attributes
  while (Tok.is(tok::kw___pascal)) {
    IdentifierInfo *AttrName = Tok.getIdentifierInfo();
    SourceLocation AttrNameLoc = ConsumeToken();
    attrs.addNew(AttrName, AttrNameLoc, nullptr, AttrNameLoc, nullptr, 0,
                 AttributeList::AS_Keyword);
  }
}

void Parser::ParseOpenCLKernelAttributes(ParsedAttributes &attrs) {
  // Treat these like attributes
  while (Tok.is(tok::kw___kernel)) {
    IdentifierInfo *AttrName = Tok.getIdentifierInfo();
    SourceLocation AttrNameLoc = ConsumeToken();
    attrs.addNew(AttrName, AttrNameLoc, nullptr, AttrNameLoc, nullptr, 0,
                 AttributeList::AS_Keyword);
  }
}

void Parser::ParseOpenCLQualifiers(ParsedAttributes &Attrs) {
  IdentifierInfo *AttrName = Tok.getIdentifierInfo();
  SourceLocation AttrNameLoc = Tok.getLocation();
  Attrs.addNew(AttrName, AttrNameLoc, nullptr, AttrNameLoc, nullptr, 0,
               AttributeList::AS_Keyword);
}

void Parser::ParseNullabilityTypeSpecifiers(ParsedAttributes &attrs) {
  // Treat these like attributes, even though they're type specifiers.
  while (true) {
    switch (Tok.getKind()) {
    case tok::kw__Nonnull:
    case tok::kw__Nullable:
    case tok::kw__Null_unspecified: {
      IdentifierInfo *AttrName = Tok.getIdentifierInfo();
      SourceLocation AttrNameLoc = ConsumeToken();
      if (!getLangOpts().ObjC1)
        Diag(AttrNameLoc, diag::ext_nullability)
          << AttrName;
      attrs.addNew(AttrName, AttrNameLoc, nullptr, AttrNameLoc, nullptr, 0, 
                   AttributeList::AS_Keyword);
      break;
    }
    default:
      return;
    }
  }
}

static bool VersionNumberSeparator(const char Separator) {
  return (Separator == '.' || Separator == '_');
}

/// \brief Parse a version number.
///
/// version:
///   simple-integer
///   simple-integer ',' simple-integer
///   simple-integer ',' simple-integer ',' simple-integer
VersionTuple Parser::ParseVersionTuple(SourceRange &Range) {
  Range = SourceRange(Tok.getLocation(), Tok.getEndLoc());

  if (!Tok.is(tok::numeric_constant)) {
    Diag(Tok, diag::err_expected_version);
    SkipUntil(tok::comma, tok::r_paren,
              StopAtSemi | StopBeforeMatch | StopAtCodeCompletion);
    return VersionTuple();
  }

  // Parse the major (and possibly minor and subminor) versions, which
  // are stored in the numeric constant. We utilize a quirk of the
  // lexer, which is that it handles something like 1.2.3 as a single
  // numeric constant, rather than two separate tokens.
  SmallString<512> Buffer;
  Buffer.resize(Tok.getLength()+1);
  const char *ThisTokBegin = &Buffer[0];

  // Get the spelling of the token, which eliminates trigraphs, etc.
  bool Invalid = false;
  unsigned ActualLength = PP.getSpelling(Tok, ThisTokBegin, &Invalid);
  if (Invalid)
    return VersionTuple();

  // Parse the major version.
  unsigned AfterMajor = 0;
  unsigned Major = 0;
  while (AfterMajor < ActualLength && isDigit(ThisTokBegin[AfterMajor])) {
    Major = Major * 10 + ThisTokBegin[AfterMajor] - '0';
    ++AfterMajor;
  }

  if (AfterMajor == 0) {
    Diag(Tok, diag::err_expected_version);
    SkipUntil(tok::comma, tok::r_paren,
              StopAtSemi | StopBeforeMatch | StopAtCodeCompletion);
    return VersionTuple();
  }

  if (AfterMajor == ActualLength) {
    ConsumeToken();

    // We only had a single version component.
    if (Major == 0) {
      Diag(Tok, diag::err_zero_version);
      return VersionTuple();
    }

    return VersionTuple(Major);
  }

  const char AfterMajorSeparator = ThisTokBegin[AfterMajor];
  if (!VersionNumberSeparator(AfterMajorSeparator)
      || (AfterMajor + 1 == ActualLength)) {
    Diag(Tok, diag::err_expected_version);
    SkipUntil(tok::comma, tok::r_paren,
              StopAtSemi | StopBeforeMatch | StopAtCodeCompletion);
    return VersionTuple();
  }

  // Parse the minor version.
  unsigned AfterMinor = AfterMajor + 1;
  unsigned Minor = 0;
  while (AfterMinor < ActualLength && isDigit(ThisTokBegin[AfterMinor])) {
    Minor = Minor * 10 + ThisTokBegin[AfterMinor] - '0';
    ++AfterMinor;
  }

  if (AfterMinor == ActualLength) {
    ConsumeToken();

    // We had major.minor.
    if (Major == 0 && Minor == 0) {
      Diag(Tok, diag::err_zero_version);
      return VersionTuple();
    }

    return VersionTuple(Major, Minor, (AfterMajorSeparator == '_'));
  }

  const char AfterMinorSeparator = ThisTokBegin[AfterMinor];
  // If what follows is not a '.' or '_', we have a problem.
  if (!VersionNumberSeparator(AfterMinorSeparator)) {
    Diag(Tok, diag::err_expected_version);
    SkipUntil(tok::comma, tok::r_paren,
              StopAtSemi | StopBeforeMatch | StopAtCodeCompletion);
    return VersionTuple();
  }
  
  // Warn if separators, be it '.' or '_', do not match.
  if (AfterMajorSeparator != AfterMinorSeparator)
    Diag(Tok, diag::warn_expected_consistent_version_separator);

  // Parse the subminor version.
  unsigned AfterSubminor = AfterMinor + 1;
  unsigned Subminor = 0;
  while (AfterSubminor < ActualLength && isDigit(ThisTokBegin[AfterSubminor])) {
    Subminor = Subminor * 10 + ThisTokBegin[AfterSubminor] - '0';
    ++AfterSubminor;
  }

  if (AfterSubminor != ActualLength) {
    Diag(Tok, diag::err_expected_version);
    SkipUntil(tok::comma, tok::r_paren,
              StopAtSemi | StopBeforeMatch | StopAtCodeCompletion);
    return VersionTuple();
  }
  ConsumeToken();
  return VersionTuple(Major, Minor, Subminor, (AfterMajorSeparator == '_'));
}

/// \brief Parse the contents of the "availability" attribute.
///
/// availability-attribute:
///   'availability' '(' platform ',' opt-strict version-arg-list,
///                      opt-replacement, opt-message')'
///
/// platform:
///   identifier
///
/// opt-strict:
///   'strict' ','
///
/// version-arg-list:
///   version-arg
///   version-arg ',' version-arg-list
///
/// version-arg:
///   'introduced' '=' version
///   'deprecated' '=' version
///   'obsoleted' = version
///   'unavailable'
/// opt-replacement:
///   'replacement' '=' <string>
/// opt-message:
///   'message' '=' <string>
void Parser::ParseAvailabilityAttribute(IdentifierInfo &Availability,
                                        SourceLocation AvailabilityLoc,
                                        ParsedAttributes &attrs,
                                        SourceLocation *endLoc,
                                        IdentifierInfo *ScopeName,
                                        SourceLocation ScopeLoc,
                                        AttributeList::Syntax Syntax) {
  enum { Introduced, Deprecated, Obsoleted, Unknown };
  AvailabilityChange Changes[Unknown];
  ExprResult MessageExpr, ReplacementExpr;

  // Opening '('.
  BalancedDelimiterTracker T(*this, tok::l_paren);
  if (T.consumeOpen()) {
    Diag(Tok, diag::err_expected) << tok::l_paren;
    return;
  }

  // Parse the platform name.
  if (Tok.isNot(tok::identifier)) {
    Diag(Tok, diag::err_availability_expected_platform);
    SkipUntil(tok::r_paren, StopAtSemi);
    return;
  }
  IdentifierLoc *Platform = ParseIdentifierLoc();
  if (const IdentifierInfo *const Ident = Platform->Ident) {
    // Canonicalize platform name from "macosx" to "macos".
    if (Ident->getName() == "macosx")
      Platform->Ident = PP.getIdentifierInfo("macos");
    // Canonicalize platform name from "macosx_app_extension" to
    // "macos_app_extension".
    else if (Ident->getName() == "macosx_app_extension")
      Platform->Ident = PP.getIdentifierInfo("macos_app_extension");
    else
      Platform->Ident = PP.getIdentifierInfo(
          AvailabilityAttr::canonicalizePlatformName(Ident->getName()));
  }

  // Parse the ',' following the platform name.
  if (ExpectAndConsume(tok::comma)) {
    SkipUntil(tok::r_paren, StopAtSemi);
    return;
  }

  // If we haven't grabbed the pointers for the identifiers
  // "introduced", "deprecated", and "obsoleted", do so now.
  if (!Ident_introduced) {
    Ident_introduced = PP.getIdentifierInfo("introduced");
    Ident_deprecated = PP.getIdentifierInfo("deprecated");
    Ident_obsoleted = PP.getIdentifierInfo("obsoleted");
    Ident_unavailable = PP.getIdentifierInfo("unavailable");
    Ident_message = PP.getIdentifierInfo("message");
    Ident_strict = PP.getIdentifierInfo("strict");
    Ident_replacement = PP.getIdentifierInfo("replacement");
  }

  // Parse the optional "strict", the optional "replacement" and the set of
  // introductions/deprecations/removals.
  SourceLocation UnavailableLoc, StrictLoc;
  do {
    if (Tok.isNot(tok::identifier)) {
      Diag(Tok, diag::err_availability_expected_change);
      SkipUntil(tok::r_paren, StopAtSemi);
      return;
    }
    IdentifierInfo *Keyword = Tok.getIdentifierInfo();
    SourceLocation KeywordLoc = ConsumeToken();

    if (Keyword == Ident_strict) {
      if (StrictLoc.isValid()) {
        Diag(KeywordLoc, diag::err_availability_redundant)
          << Keyword << SourceRange(StrictLoc);
      }
      StrictLoc = KeywordLoc;
      continue;
    }

    if (Keyword == Ident_unavailable) {
      if (UnavailableLoc.isValid()) {
        Diag(KeywordLoc, diag::err_availability_redundant)
          << Keyword << SourceRange(UnavailableLoc);
      }
      UnavailableLoc = KeywordLoc;
      continue;
    }

    if (Tok.isNot(tok::equal)) {
      Diag(Tok, diag::err_expected_after) << Keyword << tok::equal;
      SkipUntil(tok::r_paren, StopAtSemi);
      return;
    }
    ConsumeToken();
    if (Keyword == Ident_message || Keyword == Ident_replacement) {
      if (Tok.isNot(tok::string_literal)) {
        Diag(Tok, diag::err_expected_string_literal)
          << /*Source='availability attribute'*/2;
        SkipUntil(tok::r_paren, StopAtSemi);
        return;
      }
      if (Keyword == Ident_message)
        MessageExpr = ParseStringLiteralExpression();
      else
        ReplacementExpr = ParseStringLiteralExpression();
      // Also reject wide string literals.
      if (StringLiteral *MessageStringLiteral =
              cast_or_null<StringLiteral>(MessageExpr.get())) {
        if (MessageStringLiteral->getCharByteWidth() != 1) {
          Diag(MessageStringLiteral->getSourceRange().getBegin(),
               diag::err_expected_string_literal)
            << /*Source='availability attribute'*/ 2;
          SkipUntil(tok::r_paren, StopAtSemi);
          return;
        }
      }
      if (Keyword == Ident_message)
        break;
      else
        continue;
    }

    // Special handling of 'NA' only when applied to introduced or
    // deprecated.
    if ((Keyword == Ident_introduced || Keyword == Ident_deprecated) &&
        Tok.is(tok::identifier)) {
      IdentifierInfo *NA = Tok.getIdentifierInfo();
      if (NA->getName() == "NA") {
        ConsumeToken();
        if (Keyword == Ident_introduced)
          UnavailableLoc = KeywordLoc;
        continue;
      }
    }
    
    SourceRange VersionRange;
    VersionTuple Version = ParseVersionTuple(VersionRange);

    if (Version.empty()) {
      SkipUntil(tok::r_paren, StopAtSemi);
      return;
    }

    unsigned Index;
    if (Keyword == Ident_introduced)
      Index = Introduced;
    else if (Keyword == Ident_deprecated)
      Index = Deprecated;
    else if (Keyword == Ident_obsoleted)
      Index = Obsoleted;
    else
      Index = Unknown;

    if (Index < Unknown) {
      if (!Changes[Index].KeywordLoc.isInvalid()) {
        Diag(KeywordLoc, diag::err_availability_redundant)
          << Keyword
          << SourceRange(Changes[Index].KeywordLoc,
                         Changes[Index].VersionRange.getEnd());
      }

      Changes[Index].KeywordLoc = KeywordLoc;
      Changes[Index].Version = Version;
      Changes[Index].VersionRange = VersionRange;
    } else {
      Diag(KeywordLoc, diag::err_availability_unknown_change)
        << Keyword << VersionRange;
    }

  } while (TryConsumeToken(tok::comma));

  // Closing ')'.
  if (T.consumeClose())
    return;

  if (endLoc)
    *endLoc = T.getCloseLocation();

  // The 'unavailable' availability cannot be combined with any other
  // availability changes. Make sure that hasn't happened.
  if (UnavailableLoc.isValid()) {
    bool Complained = false;
    for (unsigned Index = Introduced; Index != Unknown; ++Index) {
      if (Changes[Index].KeywordLoc.isValid()) {
        if (!Complained) {
          Diag(UnavailableLoc, diag::warn_availability_and_unavailable)
            << SourceRange(Changes[Index].KeywordLoc,
                           Changes[Index].VersionRange.getEnd());
          Complained = true;
        }

        // Clear out the availability.
        Changes[Index] = AvailabilityChange();
      }
    }
  }

  // Record this attribute
  attrs.addNew(&Availability,
               SourceRange(AvailabilityLoc, T.getCloseLocation()),
               ScopeName, ScopeLoc,
               Platform,
               Changes[Introduced],
               Changes[Deprecated],
               Changes[Obsoleted],
               UnavailableLoc, MessageExpr.get(),
               Syntax, StrictLoc, ReplacementExpr.get());
}

/// \brief Parse the contents of the "external_source_symbol" attribute.
///
/// external-source-symbol-attribute:
///   'external_source_symbol' '(' keyword-arg-list ')'
///
/// keyword-arg-list:
///   keyword-arg
///   keyword-arg ',' keyword-arg-list
///
/// keyword-arg:
///   'language' '=' <string>
///   'defined_in' '=' <string>
///   'generated_declaration'
void Parser::ParseExternalSourceSymbolAttribute(
    IdentifierInfo &ExternalSourceSymbol, SourceLocation Loc,
    ParsedAttributes &Attrs, SourceLocation *EndLoc, IdentifierInfo *ScopeName,
    SourceLocation ScopeLoc, AttributeList::Syntax Syntax) {
  // Opening '('.
  BalancedDelimiterTracker T(*this, tok::l_paren);
  if (T.expectAndConsume())
    return;

  // Initialize the pointers for the keyword identifiers when required.
  if (!Ident_language) {
    Ident_language = PP.getIdentifierInfo("language");
    Ident_defined_in = PP.getIdentifierInfo("defined_in");
    Ident_generated_declaration = PP.getIdentifierInfo("generated_declaration");
  }

  ExprResult Language;
  bool HasLanguage = false;
  ExprResult DefinedInExpr;
  bool HasDefinedIn = false;
  IdentifierLoc *GeneratedDeclaration = nullptr;

  // Parse the language/defined_in/generated_declaration keywords
  do {
    if (Tok.isNot(tok::identifier)) {
      Diag(Tok, diag::err_external_source_symbol_expected_keyword);
      SkipUntil(tok::r_paren, StopAtSemi);
      return;
    }

    SourceLocation KeywordLoc = Tok.getLocation();
    IdentifierInfo *Keyword = Tok.getIdentifierInfo();
    if (Keyword == Ident_generated_declaration) {
      if (GeneratedDeclaration) {
        Diag(Tok, diag::err_external_source_symbol_duplicate_clause) << Keyword;
        SkipUntil(tok::r_paren, StopAtSemi);
        return;
      }
      GeneratedDeclaration = ParseIdentifierLoc();
      continue;
    }

    if (Keyword != Ident_language && Keyword != Ident_defined_in) {
      Diag(Tok, diag::err_external_source_symbol_expected_keyword);
      SkipUntil(tok::r_paren, StopAtSemi);
      return;
    }

    ConsumeToken();
    if (ExpectAndConsume(tok::equal, diag::err_expected_after,
                         Keyword->getName())) {
      SkipUntil(tok::r_paren, StopAtSemi);
      return;
    }

    bool HadLanguage = HasLanguage, HadDefinedIn = HasDefinedIn;
    if (Keyword == Ident_language)
      HasLanguage = true;
    else
      HasDefinedIn = true;

    if (Tok.isNot(tok::string_literal)) {
      Diag(Tok, diag::err_expected_string_literal)
          << /*Source='external_source_symbol attribute'*/ 3
          << /*language | source container*/ (Keyword != Ident_language);
      SkipUntil(tok::comma, tok::r_paren, StopAtSemi | StopBeforeMatch);
      continue;
    }
    if (Keyword == Ident_language) {
      if (HadLanguage) {
        Diag(KeywordLoc, diag::err_external_source_symbol_duplicate_clause)
            << Keyword;
        ParseStringLiteralExpression();
        continue;
      }
      Language = ParseStringLiteralExpression();
    } else {
      assert(Keyword == Ident_defined_in && "Invalid clause keyword!");
      if (HadDefinedIn) {
        Diag(KeywordLoc, diag::err_external_source_symbol_duplicate_clause)
            << Keyword;
        ParseStringLiteralExpression();
        continue;
      }
      DefinedInExpr = ParseStringLiteralExpression();
    }
  } while (TryConsumeToken(tok::comma));

  // Closing ')'.
  if (T.consumeClose())
    return;
  if (EndLoc)
    *EndLoc = T.getCloseLocation();

  ArgsUnion Args[] = {Language.get(), DefinedInExpr.get(),
                      GeneratedDeclaration};
  Attrs.addNew(&ExternalSourceSymbol, SourceRange(Loc, T.getCloseLocation()),
               ScopeName, ScopeLoc, Args, llvm::array_lengthof(Args), Syntax);
}

/// \brief Parse the contents of the "objc_bridge_related" attribute.
/// objc_bridge_related '(' related_class ',' opt-class_method ',' opt-instance_method ')'
/// related_class:
///     Identifier
///
/// opt-class_method:
///     Identifier: | <empty>
///
/// opt-instance_method:
///     Identifier | <empty>
///
void Parser::ParseObjCBridgeRelatedAttribute(IdentifierInfo &ObjCBridgeRelated,
                                SourceLocation ObjCBridgeRelatedLoc,
                                ParsedAttributes &attrs,
                                SourceLocation *endLoc,
                                IdentifierInfo *ScopeName,
                                SourceLocation ScopeLoc,
                                AttributeList::Syntax Syntax) {
  // Opening '('.
  BalancedDelimiterTracker T(*this, tok::l_paren);
  if (T.consumeOpen()) {
    Diag(Tok, diag::err_expected) << tok::l_paren;
    return;
  }
  
  // Parse the related class name.
  if (Tok.isNot(tok::identifier)) {
    Diag(Tok, diag::err_objcbridge_related_expected_related_class);
    SkipUntil(tok::r_paren, StopAtSemi);
    return;
  }
  IdentifierLoc *RelatedClass = ParseIdentifierLoc();
  if (ExpectAndConsume(tok::comma)) {
    SkipUntil(tok::r_paren, StopAtSemi);
    return;
  }

  // Parse optional class method name.
  IdentifierLoc *ClassMethod = nullptr;
  if (Tok.is(tok::identifier)) {
    ClassMethod = ParseIdentifierLoc();
    if (!TryConsumeToken(tok::colon)) {
      Diag(Tok, diag::err_objcbridge_related_selector_name);
      SkipUntil(tok::r_paren, StopAtSemi);
      return;
    }
  }
  if (!TryConsumeToken(tok::comma)) {
    if (Tok.is(tok::colon))
      Diag(Tok, diag::err_objcbridge_related_selector_name);
    else
      Diag(Tok, diag::err_expected) << tok::comma;
    SkipUntil(tok::r_paren, StopAtSemi);
    return;
  }
  
  // Parse optional instance method name.
  IdentifierLoc *InstanceMethod = nullptr;
  if (Tok.is(tok::identifier))
    InstanceMethod = ParseIdentifierLoc();
  else if (Tok.isNot(tok::r_paren)) {
    Diag(Tok, diag::err_expected) << tok::r_paren;
    SkipUntil(tok::r_paren, StopAtSemi);
    return;
  }
  
  // Closing ')'.
  if (T.consumeClose())
    return;
  
  if (endLoc)
    *endLoc = T.getCloseLocation();
  
  // Record this attribute
  attrs.addNew(&ObjCBridgeRelated,
               SourceRange(ObjCBridgeRelatedLoc, T.getCloseLocation()),
               ScopeName, ScopeLoc,
               RelatedClass,
               ClassMethod,
               InstanceMethod,
               Syntax);
}

// Late Parsed Attributes:
// See other examples of late parsing in lib/Parse/ParseCXXInlineMethods

void Parser::LateParsedDeclaration::ParseLexedAttributes() {}

void Parser::LateParsedClass::ParseLexedAttributes() {
  Self->ParseLexedAttributes(*Class);
}

void Parser::LateParsedAttribute::ParseLexedAttributes() {
  Self->ParseLexedAttribute(*this, true, false);
}

/// Wrapper class which calls ParseLexedAttribute, after setting up the
/// scope appropriately.
void Parser::ParseLexedAttributes(ParsingClass &Class) {
  // Deal with templates
  // FIXME: Test cases to make sure this does the right thing for templates.
  bool HasTemplateScope = !Class.TopLevelClass && Class.TemplateScope;
  ParseScope ClassTemplateScope(this, Scope::TemplateParamScope,
                                HasTemplateScope);
  if (HasTemplateScope)
    Actions.ActOnReenterTemplateScope(getCurScope(), Class.TagOrTemplate);

  // Set or update the scope flags.
  bool AlreadyHasClassScope = Class.TopLevelClass;
  unsigned ScopeFlags = Scope::ClassScope|Scope::DeclScope;
  ParseScope ClassScope(this, ScopeFlags, !AlreadyHasClassScope);
  ParseScopeFlags ClassScopeFlags(this, ScopeFlags, AlreadyHasClassScope);

  // Enter the scope of nested classes
  if (!AlreadyHasClassScope)
    Actions.ActOnStartDelayedMemberDeclarations(getCurScope(),
                                                Class.TagOrTemplate);
  if (!Class.LateParsedDeclarations.empty()) {
    for (unsigned i = 0, ni = Class.LateParsedDeclarations.size(); i < ni; ++i){
      Class.LateParsedDeclarations[i]->ParseLexedAttributes();
    }
  }

  if (!AlreadyHasClassScope)
    Actions.ActOnFinishDelayedMemberDeclarations(getCurScope(),
                                                 Class.TagOrTemplate);
}

/// \brief Parse all attributes in LAs, and attach them to Decl D.
void Parser::ParseLexedAttributeList(LateParsedAttrList &LAs, Decl *D,
                                     bool EnterScope, bool OnDefinition) {
  assert(LAs.parseSoon() &&
         "Attribute list should be marked for immediate parsing.");
  for (unsigned i = 0, ni = LAs.size(); i < ni; ++i) {
    if (D)
      LAs[i]->addDecl(D);
    ParseLexedAttribute(*LAs[i], EnterScope, OnDefinition);
    delete LAs[i];
  }
  LAs.clear();
}

/// \brief Finish parsing an attribute for which parsing was delayed.
/// This will be called at the end of parsing a class declaration
/// for each LateParsedAttribute. We consume the saved tokens and
/// create an attribute with the arguments filled in. We add this
/// to the Attribute list for the decl.
void Parser::ParseLexedAttribute(LateParsedAttribute &LA,
                                 bool EnterScope, bool OnDefinition) {
  // Create a fake EOF so that attribute parsing won't go off the end of the
  // attribute.
  Token AttrEnd;
  AttrEnd.startToken();
  AttrEnd.setKind(tok::eof);
  AttrEnd.setLocation(Tok.getLocation());
  AttrEnd.setEofData(LA.Toks.data());
  LA.Toks.push_back(AttrEnd);

  // Append the current token at the end of the new token stream so that it
  // doesn't get lost.
  LA.Toks.push_back(Tok);
  PP.EnterTokenStream(LA.Toks, true);
  // Consume the previously pushed token.
  ConsumeAnyToken(/*ConsumeCodeCompletionTok=*/true);

  ParsedAttributes Attrs(AttrFactory);
  SourceLocation endLoc;

  if (LA.Decls.size() > 0) {
    Decl *D = LA.Decls[0];
    NamedDecl *ND  = dyn_cast<NamedDecl>(D);
    RecordDecl *RD = dyn_cast_or_null<RecordDecl>(D->getDeclContext());

    // Allow 'this' within late-parsed attributes.
    Sema::CXXThisScopeRAII ThisScope(Actions, RD, /*TypeQuals=*/0,
                                     ND && ND->isCXXInstanceMember());

    if (LA.Decls.size() == 1) {
      // If the Decl is templatized, add template parameters to scope.
      bool HasTemplateScope = EnterScope && D->isTemplateDecl();
      ParseScope TempScope(this, Scope::TemplateParamScope, HasTemplateScope);
      if (HasTemplateScope)
        Actions.ActOnReenterTemplateScope(Actions.CurScope, D);

      // If the Decl is on a function, add function parameters to the scope.
      bool HasFunScope = EnterScope && D->isFunctionOrFunctionTemplate();
      ParseScope FnScope(
          this, Scope::FnScope | Scope::DeclScope | Scope::CompoundStmtScope,
          HasFunScope);
      if (HasFunScope)
        Actions.ActOnReenterFunctionContext(Actions.CurScope, D);

      ParseGNUAttributeArgs(&LA.AttrName, LA.AttrNameLoc, Attrs, &endLoc,
                            nullptr, SourceLocation(), AttributeList::AS_GNU,
                            nullptr);

      if (HasFunScope) {
        Actions.ActOnExitFunctionContext();
        FnScope.Exit();  // Pop scope, and remove Decls from IdResolver
      }
      if (HasTemplateScope) {
        TempScope.Exit();
      }
    } else {
      // If there are multiple decls, then the decl cannot be within the
      // function scope.
      ParseGNUAttributeArgs(&LA.AttrName, LA.AttrNameLoc, Attrs, &endLoc,
                            nullptr, SourceLocation(), AttributeList::AS_GNU,
                            nullptr);
    }
  } else {
    Diag(Tok, diag::warn_attribute_no_decl) << LA.AttrName.getName();
  }

  const AttributeList *AL = Attrs.getList();
  if (OnDefinition && AL && !AL->isCXX11Attribute() &&
      AL->isKnownToGCC())
    Diag(Tok, diag::warn_attribute_on_function_definition)
      << &LA.AttrName;

  for (unsigned i = 0, ni = LA.Decls.size(); i < ni; ++i)
    Actions.ActOnFinishDelayedAttribute(getCurScope(), LA.Decls[i], Attrs);

  // Due to a parsing error, we either went over the cached tokens or
  // there are still cached tokens left, so we skip the leftover tokens.
  while (Tok.isNot(tok::eof))
    ConsumeAnyToken();

  if (Tok.is(tok::eof) && Tok.getEofData() == AttrEnd.getEofData())
    ConsumeAnyToken();
}

void Parser::ParseTypeTagForDatatypeAttribute(IdentifierInfo &AttrName,
                                              SourceLocation AttrNameLoc,
                                              ParsedAttributes &Attrs,
                                              SourceLocation *EndLoc,
                                              IdentifierInfo *ScopeName,
                                              SourceLocation ScopeLoc,
                                              AttributeList::Syntax Syntax) {
  assert(Tok.is(tok::l_paren) && "Attribute arg list not starting with '('");

  BalancedDelimiterTracker T(*this, tok::l_paren);
  T.consumeOpen();

  if (Tok.isNot(tok::identifier)) {
    Diag(Tok, diag::err_expected) << tok::identifier;
    T.skipToEnd();
    return;
  }
  IdentifierLoc *ArgumentKind = ParseIdentifierLoc();

  if (ExpectAndConsume(tok::comma)) {
    T.skipToEnd();
    return;
  }

  SourceRange MatchingCTypeRange;
  TypeResult MatchingCType = ParseTypeName(&MatchingCTypeRange);
  if (MatchingCType.isInvalid()) {
    T.skipToEnd();
    return;
  }

  bool LayoutCompatible = false;
  bool MustBeNull = false;
  while (TryConsumeToken(tok::comma)) {
    if (Tok.isNot(tok::identifier)) {
      Diag(Tok, diag::err_expected) << tok::identifier;
      T.skipToEnd();
      return;
    }
    IdentifierInfo *Flag = Tok.getIdentifierInfo();
    if (Flag->isStr("layout_compatible"))
      LayoutCompatible = true;
    else if (Flag->isStr("must_be_null"))
      MustBeNull = true;
    else {
      Diag(Tok, diag::err_type_safety_unknown_flag) << Flag;
      T.skipToEnd();
      return;
    }
    ConsumeToken(); // consume flag
  }

  if (!T.consumeClose()) {
    Attrs.addNewTypeTagForDatatype(&AttrName, AttrNameLoc, ScopeName, ScopeLoc,
                                   ArgumentKind, MatchingCType.get(),
                                   LayoutCompatible, MustBeNull, Syntax);
  }

  if (EndLoc)
    *EndLoc = T.getCloseLocation();
}

/// DiagnoseProhibitedCXX11Attribute - We have found the opening square brackets
/// of a C++11 attribute-specifier in a location where an attribute is not
/// permitted. By C++11 [dcl.attr.grammar]p6, this is ill-formed. Diagnose this
/// situation.
///
/// \return \c true if we skipped an attribute-like chunk of tokens, \c false if
/// this doesn't appear to actually be an attribute-specifier, and the caller
/// should try to parse it.
bool Parser::DiagnoseProhibitedCXX11Attribute() {
  assert(Tok.is(tok::l_square) && NextToken().is(tok::l_square));

  switch (isCXX11AttributeSpecifier(/*Disambiguate*/true)) {
  case CAK_NotAttributeSpecifier:
    // No diagnostic: we're in Obj-C++11 and this is not actually an attribute.
    return false;

  case CAK_InvalidAttributeSpecifier:
    Diag(Tok.getLocation(), diag::err_l_square_l_square_not_attribute);
    return false;

  case CAK_AttributeSpecifier:
    // Parse and discard the attributes.
    SourceLocation BeginLoc = ConsumeBracket();
    ConsumeBracket();
    SkipUntil(tok::r_square);
    assert(Tok.is(tok::r_square) && "isCXX11AttributeSpecifier lied");
    SourceLocation EndLoc = ConsumeBracket();
#if INTEL_CUSTOMIZATION
    // CQ#370092 - warn_attributes_not_allowed is used in IntelCompat mode
    if (getLangOpts().IntelCompat)
      Diag(BeginLoc, diag::warn_attributes_not_allowed)
        << SourceRange(BeginLoc, EndLoc);
    else
#endif // INTEL_CUSTOMIZATION
    Diag(BeginLoc, diag::err_attributes_not_allowed)
      << SourceRange(BeginLoc, EndLoc);
    return true;
  }
  llvm_unreachable("All cases handled above.");
}

/// \brief We have found the opening square brackets of a C++11
/// attribute-specifier in a location where an attribute is not permitted, but
/// we know where the attributes ought to be written. Parse them anyway, and
/// provide a fixit moving them to the right place.
void Parser::DiagnoseMisplacedCXX11Attribute(ParsedAttributesWithRange &Attrs,
                                             SourceLocation CorrectLocation) {
  assert((Tok.is(tok::l_square) && NextToken().is(tok::l_square)) ||
         Tok.is(tok::kw_alignas));

  // Consume the attributes.
  SourceLocation Loc = Tok.getLocation();
  ParseCXX11Attributes(Attrs);
  CharSourceRange AttrRange(SourceRange(Loc, Attrs.Range.getEnd()), true);
<<<<<<< HEAD

#if INTEL_CUSTOMIZATION
    // CQ#370092 - warn_attributes_not_allowed is used in IntelCompat mode
    if (getLangOpts().IntelCompat)
      Diag(Loc, diag::warn_attributes_not_allowed)
        << FixItHint::CreateInsertionFromRange(CorrectLocation, AttrRange)
        << FixItHint::CreateRemoval(AttrRange);
    else
#endif // INTEL_CUSTOMIZATION
=======
  // FIXME: use err_attributes_misplaced
>>>>>>> d1c3dd89
  Diag(Loc, diag::err_attributes_not_allowed)
    << FixItHint::CreateInsertionFromRange(CorrectLocation, AttrRange)
    << FixItHint::CreateRemoval(AttrRange);
}

<<<<<<< HEAD
void Parser::DiagnoseProhibitedAttributes(ParsedAttributesWithRange &attrs) {
#if INTEL_CUSTOMIZATION
    // CQ#370092 - warn_attributes_not_allowed is used in IntelCompat mode
    if (getLangOpts().IntelCompat)
      Diag(attrs.Range.getBegin(), diag::warn_attributes_not_allowed)
        << attrs.Range;
    else
#endif // INTEL_CUSTOMIZATION
  Diag(attrs.Range.getBegin(), diag::err_attributes_not_allowed)
    << attrs.Range;
=======
void Parser::DiagnoseProhibitedAttributes(ParsedAttributesWithRange &attrs,
                                          const SourceLocation CorrectLocation) {
  if (CorrectLocation.isValid()) {
    CharSourceRange AttrRange(attrs.Range, true);
    Diag(CorrectLocation, diag::err_attributes_misplaced)
        << FixItHint::CreateInsertionFromRange(CorrectLocation, AttrRange)
        << FixItHint::CreateRemoval(AttrRange);
  } else
    Diag(attrs.Range.getBegin(), diag::err_attributes_not_allowed) << attrs.Range;
>>>>>>> d1c3dd89
}

void Parser::ProhibitCXX11Attributes(ParsedAttributesWithRange &Attrs,
                                     unsigned DiagID) {
  for (AttributeList *Attr = Attrs.getList(); Attr; Attr = Attr->getNext()) {
    if (!Attr->isCXX11Attribute() && !Attr->isC2xAttribute())
      continue;
    if (Attr->getKind() == AttributeList::UnknownAttribute)
      Diag(Attr->getLoc(), diag::warn_unknown_attribute_ignored)
          << Attr->getName();
    else {
      Diag(Attr->getLoc(), DiagID)
        << Attr->getName();
      Attr->setInvalid();
    }
  }
}

// Usually, `__attribute__((attrib)) class Foo {} var` means that attribute
// applies to var, not the type Foo.
// As an exception to the rule, __declspec(align(...)) before the
// class-key affects the type instead of the variable.
// Also, Microsoft-style [attributes] seem to affect the type instead of the
// variable.
// This function moves attributes that should apply to the type off DS to Attrs.
void Parser::stripTypeAttributesOffDeclSpec(ParsedAttributesWithRange &Attrs,
                                            DeclSpec &DS,
                                            Sema::TagUseKind TUK) {
  if (TUK == Sema::TUK_Reference)
    return;

  ParsedAttributes &PA = DS.getAttributes();
  AttributeList *AL = PA.getList();
  AttributeList *Prev = nullptr;
  AttributeList *TypeAttrHead = nullptr;
  AttributeList *TypeAttrTail = nullptr;
  while (AL) {
    AttributeList *Next = AL->getNext();

    if ((AL->getKind() == AttributeList::AT_Aligned &&
         AL->isDeclspecAttribute()) ||
        AL->isMicrosoftAttribute()) {
      // Stitch the attribute into the tag's attribute list.
      if (TypeAttrTail)
        TypeAttrTail->setNext(AL);
      else
        TypeAttrHead = AL;
      TypeAttrTail = AL;
      TypeAttrTail->setNext(nullptr);

      // Remove the attribute from the variable's attribute list.
      if (Prev) {
        // Set the last variable attribute's next attribute to be the attribute
        // after the current one.
        Prev->setNext(Next);
      } else {
        // Removing the head of the list requires us to reset the head to the
        // next attribute.
        PA.set(Next);
      }
    } else {
      Prev = AL;
    }

    AL = Next;
  }

  // Find end of type attributes Attrs and add NewTypeAttributes in the same
  // order they were in originally.  (Remember, in AttributeList things earlier
  // in source order are later in the list, since new attributes are added to
  // the front of the list.)
  Attrs.addAllAtEnd(TypeAttrHead);
}

/// ParseDeclaration - Parse a full 'declaration', which consists of
/// declaration-specifiers, some number of declarators, and a semicolon.
/// 'Context' should be a Declarator::TheContext value.  This returns the
/// location of the semicolon in DeclEnd.
///
///       declaration: [C99 6.7]
///         block-declaration ->
///           simple-declaration
///           others                   [FIXME]
/// [C++]   template-declaration
/// [C++]   namespace-definition
/// [C++]   using-directive
/// [C++]   using-declaration
/// [C++11/C11] static_assert-declaration
///         others... [FIXME]
///
Parser::DeclGroupPtrTy Parser::ParseDeclaration(unsigned Context,
                                                SourceLocation &DeclEnd,
                                          ParsedAttributesWithRange &attrs) {
  ParenBraceBracketBalancer BalancerRAIIObj(*this);
  // Must temporarily exit the objective-c container scope for
  // parsing c none objective-c decls.
  ObjCDeclContextSwitch ObjCDC(*this);

  Decl *SingleDecl = nullptr;
  switch (Tok.getKind()) {
  case tok::kw_template:
  case tok::kw_export:
    ProhibitAttributes(attrs);
    SingleDecl = ParseDeclarationStartingWithTemplate(Context, DeclEnd);
    break;
  case tok::kw_inline:
    // Could be the start of an inline namespace. Allowed as an ext in C++03.
    if (getLangOpts().CPlusPlus && NextToken().is(tok::kw_namespace)) {
      ProhibitAttributes(attrs);
      SourceLocation InlineLoc = ConsumeToken();
      return ParseNamespace(Context, DeclEnd, InlineLoc);
    }
    return ParseSimpleDeclaration(Context, DeclEnd, attrs,
                                  true);
  case tok::kw_namespace:
    ProhibitAttributes(attrs);
    return ParseNamespace(Context, DeclEnd);
  case tok::kw_using:
    return ParseUsingDirectiveOrDeclaration(Context, ParsedTemplateInfo(),
                                            DeclEnd, attrs);
  case tok::kw_static_assert:
  case tok::kw__Static_assert:
    ProhibitAttributes(attrs);
    SingleDecl = ParseStaticAssertDeclaration(DeclEnd);
    break;
  default:
    return ParseSimpleDeclaration(Context, DeclEnd, attrs, true);
  }

  // This routine returns a DeclGroup, if the thing we parsed only contains a
  // single decl, convert it now.
  return Actions.ConvertDeclToDeclGroup(SingleDecl);
}

///       simple-declaration: [C99 6.7: declaration] [C++ 7p1: dcl.dcl]
///         declaration-specifiers init-declarator-list[opt] ';'
/// [C++11] attribute-specifier-seq decl-specifier-seq[opt]
///             init-declarator-list ';'
///[C90/C++]init-declarator-list ';'                             [TODO]
/// [OMP]   threadprivate-directive                              [TODO]
///
///       for-range-declaration: [C++11 6.5p1: stmt.ranged]
///         attribute-specifier-seq[opt] type-specifier-seq declarator
///
/// If RequireSemi is false, this does not check for a ';' at the end of the
/// declaration.  If it is true, it checks for and eats it.
///
/// If FRI is non-null, we might be parsing a for-range-declaration instead
/// of a simple-declaration. If we find that we are, we also parse the
/// for-range-initializer, and place it here.
Parser::DeclGroupPtrTy
Parser::ParseSimpleDeclaration(unsigned Context,
                               SourceLocation &DeclEnd,
                               ParsedAttributesWithRange &Attrs,
                               bool RequireSemi, ForRangeInit *FRI) {
  // Parse the common declaration-specifiers piece.
  ParsingDeclSpec DS(*this);

  DeclSpecContext DSContext = getDeclSpecContextFromDeclaratorContext(Context);
  ParseDeclarationSpecifiers(DS, ParsedTemplateInfo(), AS_none, DSContext);

  // If we had a free-standing type definition with a missing semicolon, we
  // may get this far before the problem becomes obvious.
  if (DS.hasTagDefinition() &&
      DiagnoseMissingSemiAfterTagDefinition(DS, AS_none, DSContext))
    return nullptr;

  // C99 6.7.2.3p6: Handle "struct-or-union identifier;", "enum { X };"
  // declaration-specifiers init-declarator-list[opt] ';'
  if (Tok.is(tok::semi)) {
    ProhibitAttributes(Attrs);
    DeclEnd = Tok.getLocation();
    if (RequireSemi) ConsumeToken();
    RecordDecl *AnonRecord = nullptr;
    Decl *TheDecl = Actions.ParsedFreeStandingDeclSpec(getCurScope(), AS_none,
                                                       DS, AnonRecord);
    DS.complete(TheDecl);
    if (AnonRecord) {
      Decl* decls[] = {AnonRecord, TheDecl};
      return Actions.BuildDeclaratorGroup(decls);
    }
    return Actions.ConvertDeclToDeclGroup(TheDecl);
  }

  DS.takeAttributesFrom(Attrs);
  return ParseDeclGroup(DS, Context, &DeclEnd, FRI);
}

/// Returns true if this might be the start of a declarator, or a common typo
/// for a declarator.
bool Parser::MightBeDeclarator(unsigned Context) {
  switch (Tok.getKind()) {
  case tok::annot_cxxscope:
  case tok::annot_template_id:
  case tok::caret:
  case tok::code_completion:
  case tok::coloncolon:
  case tok::ellipsis:
  case tok::kw___attribute:
  case tok::kw_operator:
  case tok::l_paren:
  case tok::star:
    return true;

  case tok::amp:
  case tok::ampamp:
    return getLangOpts().CPlusPlus;

  case tok::l_square: // Might be an attribute on an unnamed bit-field.
    return Context == Declarator::MemberContext && getLangOpts().CPlusPlus11 &&
           NextToken().is(tok::l_square);

  case tok::colon: // Might be a typo for '::' or an unnamed bit-field.
    return Context == Declarator::MemberContext || getLangOpts().CPlusPlus;

  case tok::identifier:
    switch (NextToken().getKind()) {
    case tok::code_completion:
    case tok::coloncolon:
    case tok::comma:
    case tok::equal:
    case tok::equalequal: // Might be a typo for '='.
    case tok::kw_alignas:
    case tok::kw_asm:
    case tok::kw___attribute:
    case tok::l_brace:
    case tok::l_paren:
    case tok::l_square:
    case tok::less:
    case tok::r_brace:
    case tok::r_paren:
    case tok::r_square:
    case tok::semi:
      return true;

    case tok::colon:
      // At namespace scope, 'identifier:' is probably a typo for 'identifier::'
      // and in block scope it's probably a label. Inside a class definition,
      // this is a bit-field.
      return Context == Declarator::MemberContext ||
             (getLangOpts().CPlusPlus && Context == Declarator::FileContext);

    case tok::identifier: // Possible virt-specifier.
      return getLangOpts().CPlusPlus11 && isCXX11VirtSpecifier(NextToken());

    default:
      return false;
    }

  default:
    return false;
  }
}

/// Skip until we reach something which seems like a sensible place to pick
/// up parsing after a malformed declaration. This will sometimes stop sooner
/// than SkipUntil(tok::r_brace) would, but will never stop later.
void Parser::SkipMalformedDecl() {
  while (true) {
    switch (Tok.getKind()) {
    case tok::l_brace:
      // Skip until matching }, then stop. We've probably skipped over
      // a malformed class or function definition or similar.
      ConsumeBrace();
      SkipUntil(tok::r_brace);
      if (Tok.isOneOf(tok::comma, tok::l_brace, tok::kw_try)) {
        // This declaration isn't over yet. Keep skipping.
        continue;
      }
      TryConsumeToken(tok::semi);
      return;

    case tok::l_square:
      ConsumeBracket();
      SkipUntil(tok::r_square);
      continue;

    case tok::l_paren:
      ConsumeParen();
      SkipUntil(tok::r_paren);
      continue;

    case tok::r_brace:
      return;

    case tok::semi:
      ConsumeToken();
      return;

    case tok::kw_inline:
      // 'inline namespace' at the start of a line is almost certainly
      // a good place to pick back up parsing, except in an Objective-C
      // @interface context.
      if (Tok.isAtStartOfLine() && NextToken().is(tok::kw_namespace) &&
          (!ParsingInObjCContainer || CurParsedObjCImpl))
        return;
      break;

    case tok::kw_namespace:
      // 'namespace' at the start of a line is almost certainly a good
      // place to pick back up parsing, except in an Objective-C
      // @interface context.
      if (Tok.isAtStartOfLine() &&
          (!ParsingInObjCContainer || CurParsedObjCImpl))
        return;
      break;

    case tok::at:
      // @end is very much like } in Objective-C contexts.
      if (NextToken().isObjCAtKeyword(tok::objc_end) &&
          ParsingInObjCContainer)
        return;
      break;

    case tok::minus:
    case tok::plus:
      // - and + probably start new method declarations in Objective-C contexts.
      if (Tok.isAtStartOfLine() && ParsingInObjCContainer)
        return;
      break;

    case tok::eof:
    case tok::annot_module_begin:
    case tok::annot_module_end:
    case tok::annot_module_include:
      return;

    default:
      break;
    }

    ConsumeAnyToken();
  }
}

/// ParseDeclGroup - Having concluded that this is either a function
/// definition or a group of object declarations, actually parse the
/// result.
Parser::DeclGroupPtrTy Parser::ParseDeclGroup(ParsingDeclSpec &DS,
                                              unsigned Context,
                                              SourceLocation *DeclEnd,
                                              ForRangeInit *FRI) {
  // Parse the first declarator.
  ParsingDeclarator D(*this, DS, static_cast<Declarator::TheContext>(Context));
  ParseDeclarator(D);

  // Bail out if the first declarator didn't seem well-formed.
  if (!D.hasName() && !D.mayOmitIdentifier()) {
    SkipMalformedDecl();
    return nullptr;
  }

  // Save late-parsed attributes for now; they need to be parsed in the
  // appropriate function scope after the function Decl has been constructed.
  // These will be parsed in ParseFunctionDefinition or ParseLexedAttrList.
  LateParsedAttrList LateParsedAttrs(true);
  if (D.isFunctionDeclarator()) {
    MaybeParseGNUAttributes(D, &LateParsedAttrs);

    // The _Noreturn keyword can't appear here, unlike the GNU noreturn
    // attribute. If we find the keyword here, tell the user to put it
    // at the start instead.
    if (Tok.is(tok::kw__Noreturn)) {
      SourceLocation Loc = ConsumeToken();
      const char *PrevSpec;
      unsigned DiagID;

      // We can offer a fixit if it's valid to mark this function as _Noreturn
      // and we don't have any other declarators in this declaration.
      bool Fixit = !DS.setFunctionSpecNoreturn(Loc, PrevSpec, DiagID);
      MaybeParseGNUAttributes(D, &LateParsedAttrs);
      Fixit &= Tok.isOneOf(tok::semi, tok::l_brace, tok::kw_try);

      Diag(Loc, diag::err_c11_noreturn_misplaced)
          << (Fixit ? FixItHint::CreateRemoval(Loc) : FixItHint())
          << (Fixit ? FixItHint::CreateInsertion(D.getLocStart(), "_Noreturn ")
                    : FixItHint());
    }
  }

  // Check to see if we have a function *definition* which must have a body.
  if (D.isFunctionDeclarator() &&
      // Look at the next token to make sure that this isn't a function
      // declaration.  We have to check this because __attribute__ might be the
      // start of a function definition in GCC-extended K&R C.
      !isDeclarationAfterDeclarator()) {

    // Function definitions are only allowed at file scope and in C++ classes.
    // The C++ inline method definition case is handled elsewhere, so we only
    // need to handle the file scope definition case.
    if (Context == Declarator::FileContext) {
      if (isStartOfFunctionDefinition(D)) {
        if (DS.getStorageClassSpec() == DeclSpec::SCS_typedef) {
          Diag(Tok, diag::err_function_declared_typedef);

          // Recover by treating the 'typedef' as spurious.
          DS.ClearStorageClassSpecs();
        }

        Decl *TheDecl =
          ParseFunctionDefinition(D, ParsedTemplateInfo(), &LateParsedAttrs);
#ifdef INTEL_SPECIFIC_IL0_BACKEND
        Actions.ActOnVarFunctionDeclForSections(TheDecl);
#endif  // INTEL_SPECIFIC_IL0_BACKEND
        return Actions.ConvertDeclToDeclGroup(TheDecl);
      }

      if (isDeclarationSpecifier()) {
        // If there is an invalid declaration specifier right after the
        // function prototype, then we must be in a missing semicolon case
        // where this isn't actually a body.  Just fall through into the code
        // that handles it as a prototype, and let the top-level code handle
        // the erroneous declspec where it would otherwise expect a comma or
        // semicolon.
      } else {
        Diag(Tok, diag::err_expected_fn_body);
        SkipUntil(tok::semi);
        return nullptr;
      }
    } else {
      if (Tok.is(tok::l_brace)) {
        Diag(Tok, diag::err_function_definition_not_allowed);
        SkipMalformedDecl();
        return nullptr;
      }
    }
  }

  if (ParseAsmAttributesAfterDeclarator(D))
    return nullptr;

  // C++0x [stmt.iter]p1: Check if we have a for-range-declarator. If so, we
  // must parse and analyze the for-range-initializer before the declaration is
  // analyzed.
  //
  // Handle the Objective-C for-in loop variable similarly, although we
  // don't need to parse the container in advance.
  if (FRI && (Tok.is(tok::colon) || isTokIdentifier_in())) {
    bool IsForRangeLoop = false;
    if (TryConsumeToken(tok::colon, FRI->ColonLoc)) {
      IsForRangeLoop = true;
      if (Tok.is(tok::l_brace))
        FRI->RangeExpr = ParseBraceInitializer();
      else
        FRI->RangeExpr = ParseExpression();
    }

    Decl *ThisDecl = Actions.ActOnDeclarator(getCurScope(), D);
    if (IsForRangeLoop)
      Actions.ActOnCXXForRangeDecl(ThisDecl);
    Actions.FinalizeDeclaration(ThisDecl);
    D.complete(ThisDecl);
    return Actions.FinalizeDeclaratorGroup(getCurScope(), DS, ThisDecl);
  }

  SmallVector<Decl *, 8> DeclsInGroup;
  Decl *FirstDecl = ParseDeclarationAfterDeclaratorAndAttributes(
      D, ParsedTemplateInfo(), FRI);
  if (LateParsedAttrs.size() > 0)
    ParseLexedAttributeList(LateParsedAttrs, FirstDecl, true, false);
  D.complete(FirstDecl);
  if (FirstDecl)
    DeclsInGroup.push_back(FirstDecl);

  bool ExpectSemi = Context != Declarator::ForContext;
  
  // If we don't have a comma, it is either the end of the list (a ';') or an
  // error, bail out.
  SourceLocation CommaLoc;
  while (TryConsumeToken(tok::comma, CommaLoc)) {
    if (Tok.isAtStartOfLine() && ExpectSemi && !MightBeDeclarator(Context)) {
      // This comma was followed by a line-break and something which can't be
      // the start of a declarator. The comma was probably a typo for a
      // semicolon.
      Diag(CommaLoc, diag::err_expected_semi_declaration)
        << FixItHint::CreateReplacement(CommaLoc, ";");
      ExpectSemi = false;
      break;
    }

    // Parse the next declarator.
    D.clear();
    D.setCommaLoc(CommaLoc);

    // Accept attributes in an init-declarator.  In the first declarator in a
    // declaration, these would be part of the declspec.  In subsequent
    // declarators, they become part of the declarator itself, so that they
    // don't apply to declarators after *this* one.  Examples:
    //    short __attribute__((common)) var;    -> declspec
    //    short var __attribute__((common));    -> declarator
    //    short x, __attribute__((common)) var;    -> declarator
    MaybeParseGNUAttributes(D);

    // MSVC parses but ignores qualifiers after the comma as an extension.
    if (getLangOpts().MicrosoftExt)
      DiagnoseAndSkipExtendedMicrosoftTypeAttributes();

    ParseDeclarator(D);
    if (!D.isInvalidType()) {
      Decl *ThisDecl = ParseDeclarationAfterDeclarator(D);
      D.complete(ThisDecl);
      if (ThisDecl)
        DeclsInGroup.push_back(ThisDecl);
    }
  }

  if (DeclEnd)
    *DeclEnd = Tok.getLocation();

  if (ExpectSemi &&
      ExpectAndConsumeSemi(Context == Declarator::FileContext
                           ? diag::err_invalid_token_after_toplevel_declarator
                           : diag::err_expected_semi_declaration)) {
    // Okay, there was no semicolon and one was expected.  If we see a
    // declaration specifier, just assume it was missing and continue parsing.
    // Otherwise things are very confused and we skip to recover.
    if (!isDeclarationSpecifier()) {
      SkipUntil(tok::r_brace, StopAtSemi | StopBeforeMatch);
      TryConsumeToken(tok::semi);
    }
  }

  return Actions.FinalizeDeclaratorGroup(getCurScope(), DS, DeclsInGroup);
}

/// Parse an optional simple-asm-expr and attributes, and attach them to a
/// declarator. Returns true on an error.
bool Parser::ParseAsmAttributesAfterDeclarator(Declarator &D) {
  // If a simple-asm-expr is present, parse it.
  if (Tok.is(tok::kw_asm)) {
    SourceLocation Loc;
    ExprResult AsmLabel(ParseSimpleAsm(&Loc));
    if (AsmLabel.isInvalid()) {
      SkipUntil(tok::semi, StopBeforeMatch);
      return true;
    }

    D.setAsmLabel(AsmLabel.get());
    D.SetRangeEnd(Loc);
  }

  MaybeParseGNUAttributes(D);
  return false;
}

/// \brief Parse 'declaration' after parsing 'declaration-specifiers
/// declarator'. This method parses the remainder of the declaration
/// (including any attributes or initializer, among other things) and
/// finalizes the declaration.
///
///       init-declarator: [C99 6.7]
///         declarator
///         declarator '=' initializer
/// [GNU]   declarator simple-asm-expr[opt] attributes[opt]
/// [GNU]   declarator simple-asm-expr[opt] attributes[opt] '=' initializer
/// [C++]   declarator initializer[opt]
///
/// [C++] initializer:
/// [C++]   '=' initializer-clause
/// [C++]   '(' expression-list ')'
/// [C++0x] '=' 'default'                                                [TODO]
/// [C++0x] '=' 'delete'
/// [C++0x] braced-init-list
///
/// According to the standard grammar, =default and =delete are function
/// definitions, but that definitely doesn't fit with the parser here.
///
Decl *Parser::ParseDeclarationAfterDeclarator(
    Declarator &D, const ParsedTemplateInfo &TemplateInfo) {
  if (ParseAsmAttributesAfterDeclarator(D))
    return nullptr;

  return ParseDeclarationAfterDeclaratorAndAttributes(D, TemplateInfo);
}

Decl *Parser::ParseDeclarationAfterDeclaratorAndAttributes(
    Declarator &D, const ParsedTemplateInfo &TemplateInfo, ForRangeInit *FRI) {
  // RAII type used to track whether we're inside an initializer.
  struct InitializerScopeRAII {
    Parser &P;
    Declarator &D;
    Decl *ThisDecl;

    InitializerScopeRAII(Parser &P, Declarator &D, Decl *ThisDecl)
        : P(P), D(D), ThisDecl(ThisDecl) {
      if (ThisDecl && P.getLangOpts().CPlusPlus) {
        Scope *S = nullptr;
        if (D.getCXXScopeSpec().isSet()) {
          P.EnterScope(0);
          S = P.getCurScope();
        }
        P.Actions.ActOnCXXEnterDeclInitializer(S, ThisDecl);
      }
    }
    ~InitializerScopeRAII() { pop(); }
    void pop() {
      if (ThisDecl && P.getLangOpts().CPlusPlus) {
        Scope *S = nullptr;
        if (D.getCXXScopeSpec().isSet())
          S = P.getCurScope();
        P.Actions.ActOnCXXExitDeclInitializer(S, ThisDecl);
        if (S)
          P.ExitScope();
      }
      ThisDecl = nullptr;
    }
  };

  // Inform the current actions module that we just parsed this declarator.
  Decl *ThisDecl = nullptr;
  switch (TemplateInfo.Kind) {
  case ParsedTemplateInfo::NonTemplate:
    ThisDecl = Actions.ActOnDeclarator(getCurScope(), D);
    break;

  case ParsedTemplateInfo::Template:
  case ParsedTemplateInfo::ExplicitSpecialization: {
    ThisDecl = Actions.ActOnTemplateDeclarator(getCurScope(),
                                               *TemplateInfo.TemplateParams,
                                               D);
    if (VarTemplateDecl *VT = dyn_cast_or_null<VarTemplateDecl>(ThisDecl))
      // Re-direct this decl to refer to the templated decl so that we can
      // initialize it.
      ThisDecl = VT->getTemplatedDecl();
    break;
  }
  case ParsedTemplateInfo::ExplicitInstantiation: {
    if (Tok.is(tok::semi)) {
      DeclResult ThisRes = Actions.ActOnExplicitInstantiation(
          getCurScope(), TemplateInfo.ExternLoc, TemplateInfo.TemplateLoc, D);
      if (ThisRes.isInvalid()) {
        SkipUntil(tok::semi, StopBeforeMatch);
        return nullptr;
      }
      ThisDecl = ThisRes.get();
    } else {
      // FIXME: This check should be for a variable template instantiation only.

      // Check that this is a valid instantiation
      if (D.getName().getKind() != UnqualifiedId::IK_TemplateId) {
        // If the declarator-id is not a template-id, issue a diagnostic and
        // recover by ignoring the 'template' keyword.
        Diag(Tok, diag::err_template_defn_explicit_instantiation)
            << 2 << FixItHint::CreateRemoval(TemplateInfo.TemplateLoc);
        ThisDecl = Actions.ActOnDeclarator(getCurScope(), D);
      } else {
        SourceLocation LAngleLoc =
            PP.getLocForEndOfToken(TemplateInfo.TemplateLoc);
        Diag(D.getIdentifierLoc(),
             diag::err_explicit_instantiation_with_definition)
            << SourceRange(TemplateInfo.TemplateLoc)
            << FixItHint::CreateInsertion(LAngleLoc, "<>");

        // Recover as if it were an explicit specialization.
        TemplateParameterLists FakedParamLists;
        FakedParamLists.push_back(Actions.ActOnTemplateParameterList(
            0, SourceLocation(), TemplateInfo.TemplateLoc, LAngleLoc, None,
            LAngleLoc, nullptr));

        ThisDecl =
            Actions.ActOnTemplateDeclarator(getCurScope(), FakedParamLists, D);
      }
    }
    break;
    }
  }

#if INTEL_SPECIFIC_CILKPLUS
  bool IsCilkSpawnReceiver = false;
#endif // INTEL_SPECIFIC_CILKPLUS
  // Parse declarator '=' initializer.
  // If a '==' or '+=' is found, suggest a fixit to '='.
  if (isTokenEqualOrEqualTypo()) {
    SourceLocation EqualLoc = ConsumeToken();

    if (Tok.is(tok::kw_delete)) {
      if (D.isFunctionDeclarator())
        Diag(ConsumeToken(), diag::err_default_delete_in_multiple_declaration)
          << 1 /* delete */;
      else
        Diag(ConsumeToken(), diag::err_deleted_non_function);
    } else if (Tok.is(tok::kw_default)) {
      if (D.isFunctionDeclarator())
        Diag(ConsumeToken(), diag::err_default_delete_in_multiple_declaration)
          << 0 /* default */;
      else
        Diag(ConsumeToken(), diag::err_default_special_members);
    } else {
      InitializerScopeRAII InitScope(*this, D, ThisDecl);

      if (Tok.is(tok::code_completion)) {
        Actions.CodeCompleteInitializer(getCurScope(), ThisDecl);
        Actions.FinalizeDeclaration(ThisDecl);
        cutOffParsing();
        return nullptr;
      }

      ExprResult Init(ParseInitializer());

      // If this is the only decl in (possibly) range based for statement,
      // our best guess is that the user meant ':' instead of '='.
      if (Tok.is(tok::r_paren) && FRI && D.isFirstDeclarator()) {
        Diag(EqualLoc, diag::err_single_decl_assign_in_for_range)
            << FixItHint::CreateReplacement(EqualLoc, ":");
        // We are trying to stop parser from looking for ';' in this for
        // statement, therefore preventing spurious errors to be issued.
        FRI->ColonLoc = EqualLoc;
        Init = ExprError();
        FRI->RangeExpr = Init;
      }

      InitScope.pop();

      if (Init.isInvalid()) {
        SmallVector<tok::TokenKind, 2> StopTokens;
        StopTokens.push_back(tok::comma);
        if (D.getContext() == Declarator::ForContext ||
            D.getContext() == Declarator::InitStmtContext)
          StopTokens.push_back(tok::r_paren);
        SkipUntil(StopTokens, StopAtSemi | StopBeforeMatch);
        Actions.ActOnInitializerError(ThisDecl);
      } else
        Actions.AddInitializerToDecl(ThisDecl, Init.get(),
                                     /*DirectInit=*/false // INTEL
#if INTEL_SPECIFIC_CILKPLUS
                                     ,
                                     IsCilkSpawnReceiver
#endif // INTEL_SPECIFIC_CILKPLUS
                                    );
    }
  } else if (Tok.is(tok::l_paren)) {
    // Parse C++ direct initializer: '(' expression-list ')'
    BalancedDelimiterTracker T(*this, tok::l_paren);
    T.consumeOpen();

    ExprVector Exprs;
    CommaLocsTy CommaLocs;

    InitializerScopeRAII InitScope(*this, D, ThisDecl);

    llvm::function_ref<void()> ExprListCompleter;
    auto ThisVarDecl = dyn_cast_or_null<VarDecl>(ThisDecl);
    auto ConstructorCompleter = [&, ThisVarDecl] {
      Actions.CodeCompleteConstructor(
          getCurScope(), ThisVarDecl->getType()->getCanonicalTypeInternal(),
          ThisDecl->getLocation(), Exprs);
    };
    if (ThisVarDecl) {
      // ParseExpressionList can sometimes succeed even when ThisDecl is not
      // VarDecl. This is an error and it is reported in a call to
      // Actions.ActOnInitializerError(). However, we call
      // CodeCompleteConstructor only on VarDecls, falling back to default
      // completer in other cases.
      ExprListCompleter = ConstructorCompleter;
    }

    if (ParseExpressionList(Exprs, CommaLocs, ExprListCompleter)) {
      Actions.ActOnInitializerError(ThisDecl);
      SkipUntil(tok::r_paren, StopAtSemi);
    } else {
      // Match the ')'.
      T.consumeClose();

      assert(!Exprs.empty() && Exprs.size()-1 == CommaLocs.size() &&
             "Unexpected number of commas!");

      InitScope.pop();

      ExprResult Initializer = Actions.ActOnParenListExpr(T.getOpenLocation(),
                                                          T.getCloseLocation(),
                                                          Exprs);
      Actions.AddInitializerToDecl(ThisDecl, Initializer.get(),
                                   /*DirectInit=*/true // INTEL
#if INTEL_SPECIFIC_CILKPLUS
                                   ,
                                   IsCilkSpawnReceiver
#endif // INTEL_SPECIFIC_CILKPLUS
                                  );
    }
#if INTEL_CUSTOMIZATION
// Fix for CQ376508: attributes must be ignored after parenthesized initializer.
    if (getLangOpts().IntelCompat && !getLangOpts().IntelMSCompat &&
        Tok.is(tok::kw___attribute)) {
      ParsedAttributes Attrs(AttrFactory);
      ParseGNUAttributes(Attrs);
      Diag(Tok.getLocation(), diag::warn_attributes_ignored_after_init);
    }
#endif // INTEL_CUSTOMIZATION
  } else if ((getLangOpts().CPlusPlus11 ||                          // INTEL
              getLangOpts().IntelCompat) && Tok.is(tok::l_brace) && // INTEL
             (!CurParsedObjCImpl || !D.isFunctionDeclarator())) {
    // Parse C++0x braced-init-list.
#if INTEL_CUSTOMIZATION
    // CQ374879
    if (!getLangOpts().CPlusPlus11 && getLangOpts().IntelCompat)
      Diag(Tok, diag::ext_generalized_initializer_lists);
    else
#endif // INTEL_CUSTOMIZATION
    Diag(Tok, diag::warn_cxx98_compat_generalized_initializer_lists);

    InitializerScopeRAII InitScope(*this, D, ThisDecl);

    ExprResult Init(ParseBraceInitializer());

    InitScope.pop();

    if (Init.isInvalid()) {
      Actions.ActOnInitializerError(ThisDecl);
    } else
      Actions.AddInitializerToDecl(ThisDecl, Init.get(), /*DirectInit=*/true // INTEL
#if INTEL_SPECIFIC_CILKPLUS
                                   ,
                                   IsCilkSpawnReceiver
#endif // INTEL_SPECIFIC_CILKPLUS
                                  );
  } else {
    Actions.ActOnUninitializedDecl(ThisDecl);
  }

  Actions.FinalizeDeclaration(ThisDecl);
#if INTEL_SPECIFIC_CILKPLUS
  Actions.DiscardCleanupsInEvaluationContext();

  if (getLangOpts().CilkPlus && IsCilkSpawnReceiver && isa<VarDecl>(ThisDecl))
    return Actions.BuildCilkSpawnDecl(ThisDecl);
#ifdef INTEL_SPECIFIC_IL0_BACKEND
  Actions.ActOnVarFunctionDeclForSections(ThisDecl);
#endif // INTEL_SPECIFIC_IL0_BACKEND
#endif // INTEL_SPECIFIC_CILKPLUS
  return ThisDecl;
}

/// ParseSpecifierQualifierList
///        specifier-qualifier-list:
///          type-specifier specifier-qualifier-list[opt]
///          type-qualifier specifier-qualifier-list[opt]
/// [GNU]    attributes     specifier-qualifier-list[opt]
///
void Parser::ParseSpecifierQualifierList(DeclSpec &DS, AccessSpecifier AS,
                                         DeclSpecContext DSC) {
  /// specifier-qualifier-list is a subset of declaration-specifiers.  Just
  /// parse declaration-specifiers and complain about extra stuff.
  /// TODO: diagnose attribute-specifiers and alignment-specifiers.
  ParseDeclarationSpecifiers(DS, ParsedTemplateInfo(), AS, DSC);

  // Validate declspec for type-name.
  unsigned Specs = DS.getParsedSpecifiers();
  if (isTypeSpecifier(DSC) && !DS.hasTypeSpecifier()) {
    Diag(Tok, diag::err_expected_type);
    DS.SetTypeSpecError();
  } else if (Specs == DeclSpec::PQ_None && !DS.hasAttributes()) {
    Diag(Tok, diag::err_typename_requires_specqual);
    if (!DS.hasTypeSpecifier())
      DS.SetTypeSpecError();
  }

  // Issue diagnostic and remove storage class if present.
  if (Specs & DeclSpec::PQ_StorageClassSpecifier) {
    if (DS.getStorageClassSpecLoc().isValid())
      Diag(DS.getStorageClassSpecLoc(),diag::err_typename_invalid_storageclass);
    else
      Diag(DS.getThreadStorageClassSpecLoc(),
           diag::err_typename_invalid_storageclass);
    DS.ClearStorageClassSpecs();
  }

  // Issue diagnostic and remove function specifier if present.
  if (Specs & DeclSpec::PQ_FunctionSpecifier) {
    if (DS.isInlineSpecified())
      Diag(DS.getInlineSpecLoc(), diag::err_typename_invalid_functionspec);
    if (DS.isVirtualSpecified())
      Diag(DS.getVirtualSpecLoc(), diag::err_typename_invalid_functionspec);
    if (DS.isExplicitSpecified())
      Diag(DS.getExplicitSpecLoc(), diag::err_typename_invalid_functionspec);
    DS.ClearFunctionSpecs();
  }

  // Issue diagnostic and remove constexpr specfier if present.
  if (DS.isConstexprSpecified() && DSC != DSC_condition) {
    Diag(DS.getConstexprSpecLoc(), diag::err_typename_invalid_constexpr);
    DS.ClearConstexprSpec();
  }
}

/// isValidAfterIdentifierInDeclaratorAfterDeclSpec - Return true if the
/// specified token is valid after the identifier in a declarator which
/// immediately follows the declspec.  For example, these things are valid:
///
///      int x   [             4];         // direct-declarator
///      int x   (             int y);     // direct-declarator
///  int(int x   )                         // direct-declarator
///      int x   ;                         // simple-declaration
///      int x   =             17;         // init-declarator-list
///      int x   ,             y;          // init-declarator-list
///      int x   __asm__       ("foo");    // init-declarator-list
///      int x   :             4;          // struct-declarator
///      int x   {             5};         // C++'0x unified initializers
///
/// This is not, because 'x' does not immediately follow the declspec (though
/// ')' happens to be valid anyway).
///    int (x)
///
static bool isValidAfterIdentifierInDeclarator(const Token &T) {
  return T.isOneOf(tok::l_square, tok::l_paren, tok::r_paren, tok::semi,
                   tok::comma, tok::equal, tok::kw_asm, tok::l_brace,
                   tok::colon);
}

/// ParseImplicitInt - This method is called when we have an non-typename
/// identifier in a declspec (which normally terminates the decl spec) when
/// the declspec has no type specifier.  In this case, the declspec is either
/// malformed or is "implicit int" (in K&R and C89).
///
/// This method handles diagnosing this prettily and returns false if the
/// declspec is done being processed.  If it recovers and thinks there may be
/// other pieces of declspec after it, it returns true.
///
bool Parser::ParseImplicitInt(DeclSpec &DS, CXXScopeSpec *SS,
                              const ParsedTemplateInfo &TemplateInfo,
                              AccessSpecifier AS, DeclSpecContext DSC,
                              ParsedAttributesWithRange &Attrs) {
  assert(Tok.is(tok::identifier) && "should have identifier");

  SourceLocation Loc = Tok.getLocation();
  // If we see an identifier that is not a type name, we normally would
  // parse it as the identifer being declared.  However, when a typename
  // is typo'd or the definition is not included, this will incorrectly
  // parse the typename as the identifier name and fall over misparsing
  // later parts of the diagnostic.
  //
  // As such, we try to do some look-ahead in cases where this would
  // otherwise be an "implicit-int" case to see if this is invalid.  For
  // example: "static foo_t x = 4;"  In this case, if we parsed foo_t as
  // an identifier with implicit int, we'd get a parse error because the
  // next token is obviously invalid for a type.  Parse these as a case
  // with an invalid type specifier.
  assert(!DS.hasTypeSpecifier() && "Type specifier checked above");

  // Since we know that this either implicit int (which is rare) or an
  // error, do lookahead to try to do better recovery. This never applies
  // within a type specifier. Outside of C++, we allow this even if the
  // language doesn't "officially" support implicit int -- we support
  // implicit int as an extension in C99 and C11.
  if (!isTypeSpecifier(DSC) && !getLangOpts().CPlusPlus &&
      isValidAfterIdentifierInDeclarator(NextToken())) {
    // If this token is valid for implicit int, e.g. "static x = 4", then
    // we just avoid eating the identifier, so it will be parsed as the
    // identifier in the declarator.
    return false;
  }

  if (getLangOpts().CPlusPlus &&
      DS.getStorageClassSpec() == DeclSpec::SCS_auto) {
    // Don't require a type specifier if we have the 'auto' storage class
    // specifier in C++98 -- we'll promote it to a type specifier.
    if (SS)
      AnnotateScopeToken(*SS, /*IsNewAnnotation*/false);
    return false;
  }

  if (getLangOpts().CPlusPlus && (!SS || SS->isEmpty()) &&
      getLangOpts().MSVCCompat) {
    // Lookup of an unqualified type name has failed in MSVC compatibility mode.
    // Give Sema a chance to recover if we are in a template with dependent base
    // classes.
    if (ParsedType T = Actions.ActOnMSVCUnknownTypeName(
            *Tok.getIdentifierInfo(), Tok.getLocation(),
            DSC == DSC_template_type_arg)) {
      const char *PrevSpec;
      unsigned DiagID;
      DS.SetTypeSpecType(DeclSpec::TST_typename, Loc, PrevSpec, DiagID, T,
                         Actions.getASTContext().getPrintingPolicy());
      DS.SetRangeEnd(Tok.getLocation());
      ConsumeToken();
      return false;
    }
  }

  // Otherwise, if we don't consume this token, we are going to emit an
  // error anyway.  Try to recover from various common problems.  Check
  // to see if this was a reference to a tag name without a tag specified.
  // This is a common problem in C (saying 'foo' instead of 'struct foo').
  //
  // C++ doesn't need this, and isTagName doesn't take SS.
  if (SS == nullptr) {
    const char *TagName = nullptr, *FixitTagName = nullptr;
    tok::TokenKind TagKind = tok::unknown;

    switch (Actions.isTagName(*Tok.getIdentifierInfo(), getCurScope())) {
      default: break;
      case DeclSpec::TST_enum:
        TagName="enum"  ; FixitTagName = "enum "  ; TagKind=tok::kw_enum ;break;
      case DeclSpec::TST_union:
        TagName="union" ; FixitTagName = "union " ;TagKind=tok::kw_union ;break;
      case DeclSpec::TST_struct:
        TagName="struct"; FixitTagName = "struct ";TagKind=tok::kw_struct;break;
      case DeclSpec::TST_interface:
        TagName="__interface"; FixitTagName = "__interface ";
        TagKind=tok::kw___interface;break;
      case DeclSpec::TST_class:
        TagName="class" ; FixitTagName = "class " ;TagKind=tok::kw_class ;break;
    }

    if (TagName) {
      IdentifierInfo *TokenName = Tok.getIdentifierInfo();
      LookupResult R(Actions, TokenName, SourceLocation(),
                     Sema::LookupOrdinaryName);

      Diag(Loc, diag::err_use_of_tag_name_without_tag)
        << TokenName << TagName << getLangOpts().CPlusPlus
        << FixItHint::CreateInsertion(Tok.getLocation(), FixitTagName);

      if (Actions.LookupParsedName(R, getCurScope(), SS)) {
        for (LookupResult::iterator I = R.begin(), IEnd = R.end();
             I != IEnd; ++I)
          Diag((*I)->getLocation(), diag::note_decl_hiding_tag_type)
            << TokenName << TagName;
      }

      // Parse this as a tag as if the missing tag were present.
      if (TagKind == tok::kw_enum)
        ParseEnumSpecifier(Loc, DS, TemplateInfo, AS, DSC_normal);
      else
        ParseClassSpecifier(TagKind, Loc, DS, TemplateInfo, AS,
                            /*EnteringContext*/ false, DSC_normal, Attrs);
      return true;
    }
  }

  // Determine whether this identifier could plausibly be the name of something
  // being declared (with a missing type).
  if (!isTypeSpecifier(DSC) &&
      (!SS || DSC == DSC_top_level || DSC == DSC_class)) {
    // Look ahead to the next token to try to figure out what this declaration
    // was supposed to be.
    switch (NextToken().getKind()) {
    case tok::l_paren: {
      // static x(4); // 'x' is not a type
      // x(int n);    // 'x' is not a type
      // x (*p)[];    // 'x' is a type
      //
      // Since we're in an error case, we can afford to perform a tentative
      // parse to determine which case we're in.
      TentativeParsingAction PA(*this);
      ConsumeToken();
      TPResult TPR = TryParseDeclarator(/*mayBeAbstract*/false);
      PA.Revert();

      if (TPR != TPResult::False) {
        // The identifier is followed by a parenthesized declarator.
        // It's supposed to be a type.
        break;
      }

      // If we're in a context where we could be declaring a constructor,
      // check whether this is a constructor declaration with a bogus name.
      if (DSC == DSC_class || (DSC == DSC_top_level && SS)) {
        IdentifierInfo *II = Tok.getIdentifierInfo();
        if (Actions.isCurrentClassNameTypo(II, SS)) {
          Diag(Loc, diag::err_constructor_bad_name)
            << Tok.getIdentifierInfo() << II
            << FixItHint::CreateReplacement(Tok.getLocation(), II->getName());
          Tok.setIdentifierInfo(II);
        }
      }
      // Fall through.
      LLVM_FALLTHROUGH;
    }
    case tok::comma:
    case tok::equal:
    case tok::kw_asm:
    case tok::l_brace:
    case tok::l_square:
    case tok::semi:
      // This looks like a variable or function declaration. The type is
      // probably missing. We're done parsing decl-specifiers.
      if (SS)
        AnnotateScopeToken(*SS, /*IsNewAnnotation*/false);
      return false;

    default:
      // This is probably supposed to be a type. This includes cases like:
      //   int f(itn);
      //   struct S { unsinged : 4; };
      break;
    }
  }

  // This is almost certainly an invalid type name. Let Sema emit a diagnostic
  // and attempt to recover.
  ParsedType T;
  IdentifierInfo *II = Tok.getIdentifierInfo();
  bool IsTemplateName = getLangOpts().CPlusPlus && NextToken().is(tok::less);
  Actions.DiagnoseUnknownTypeName(II, Loc, getCurScope(), SS, T,
                                  IsTemplateName);
  if (T) {
    // The action has suggested that the type T could be used. Set that as
    // the type in the declaration specifiers, consume the would-be type
    // name token, and we're done.
    const char *PrevSpec;
    unsigned DiagID;
    DS.SetTypeSpecType(DeclSpec::TST_typename, Loc, PrevSpec, DiagID, T,
                       Actions.getASTContext().getPrintingPolicy());
    DS.SetRangeEnd(Tok.getLocation());
    ConsumeToken();
    // There may be other declaration specifiers after this.
    return true;
  } else if (II != Tok.getIdentifierInfo()) {
    // If no type was suggested, the correction is to a keyword
    Tok.setKind(II->getTokenID());
    // There may be other declaration specifiers after this.
    return true;
  }

  // Otherwise, the action had no suggestion for us.  Mark this as an error.
  DS.SetTypeSpecError();
  DS.SetRangeEnd(Tok.getLocation());
  ConsumeToken();

  // Eat any following template arguments.
  if (IsTemplateName) {
    SourceLocation LAngle, RAngle;
    TemplateArgList Args;
    ParseTemplateIdAfterTemplateName(true, LAngle, Args, RAngle);
  }

  // TODO: Could inject an invalid typedef decl in an enclosing scope to
  // avoid rippling error messages on subsequent uses of the same type,
  // could be useful if #include was forgotten.
  return false;
}

/// \brief Determine the declaration specifier context from the declarator
/// context.
///
/// \param Context the declarator context, which is one of the
/// Declarator::TheContext enumerator values.
Parser::DeclSpecContext
Parser::getDeclSpecContextFromDeclaratorContext(unsigned Context) {
  if (Context == Declarator::MemberContext)
    return DSC_class;
  if (Context == Declarator::FileContext)
    return DSC_top_level;
  if (Context == Declarator::TemplateParamContext)
    return DSC_template_param;
  if (Context == Declarator::TemplateTypeArgContext)
    return DSC_template_type_arg;
  if (Context == Declarator::TrailingReturnContext)
    return DSC_trailing;
  if (Context == Declarator::AliasDeclContext ||
      Context == Declarator::AliasTemplateContext)
    return DSC_alias_declaration;
  return DSC_normal;
}

/// ParseAlignArgument - Parse the argument to an alignment-specifier.
///
/// FIXME: Simply returns an alignof() expression if the argument is a
/// type. Ideally, the type should be propagated directly into Sema.
///
/// [C11]   type-id
/// [C11]   constant-expression
/// [C++0x] type-id ...[opt]
/// [C++0x] assignment-expression ...[opt]
ExprResult Parser::ParseAlignArgument(SourceLocation Start,
                                      SourceLocation &EllipsisLoc) {
  ExprResult ER;
  if (isTypeIdInParens()) {
    SourceLocation TypeLoc = Tok.getLocation();
    ParsedType Ty = ParseTypeName().get();
    SourceRange TypeRange(Start, Tok.getLocation());
    ER = Actions.ActOnUnaryExprOrTypeTraitExpr(TypeLoc, UETT_AlignOf, true,
                                               Ty.getAsOpaquePtr(), TypeRange);
  } else
    ER = ParseConstantExpression();

  if (getLangOpts().CPlusPlus11)
    TryConsumeToken(tok::ellipsis, EllipsisLoc);

  return ER;
}

/// ParseAlignmentSpecifier - Parse an alignment-specifier, and add the
/// attribute to Attrs.
///
/// alignment-specifier:
/// [C11]   '_Alignas' '(' type-id ')'
/// [C11]   '_Alignas' '(' constant-expression ')'
/// [C++11] 'alignas' '(' type-id ...[opt] ')'
/// [C++11] 'alignas' '(' assignment-expression ...[opt] ')'
void Parser::ParseAlignmentSpecifier(ParsedAttributes &Attrs,
                                     SourceLocation *EndLoc) {
  assert(Tok.isOneOf(tok::kw_alignas, tok::kw__Alignas) &&
         "Not an alignment-specifier!");

  IdentifierInfo *KWName = Tok.getIdentifierInfo();
  SourceLocation KWLoc = ConsumeToken();

  BalancedDelimiterTracker T(*this, tok::l_paren);
  if (T.expectAndConsume())
    return;

  SourceLocation EllipsisLoc;
  ExprResult ArgExpr = ParseAlignArgument(T.getOpenLocation(), EllipsisLoc);
  if (ArgExpr.isInvalid()) {
    T.skipToEnd();
    return;
  }

  T.consumeClose();
  if (EndLoc)
    *EndLoc = T.getCloseLocation();

  ArgsVector ArgExprs;
  ArgExprs.push_back(ArgExpr.get());
  Attrs.addNew(KWName, KWLoc, nullptr, KWLoc, ArgExprs.data(), 1,
               AttributeList::AS_Keyword, EllipsisLoc);
}

/// Determine whether we're looking at something that might be a declarator
/// in a simple-declaration. If it can't possibly be a declarator, maybe
/// diagnose a missing semicolon after a prior tag definition in the decl
/// specifier.
///
/// \return \c true if an error occurred and this can't be any kind of
/// declaration.
bool
Parser::DiagnoseMissingSemiAfterTagDefinition(DeclSpec &DS, AccessSpecifier AS,
                                              DeclSpecContext DSContext,
                                              LateParsedAttrList *LateAttrs) {
  assert(DS.hasTagDefinition() && "shouldn't call this");

  bool EnteringContext = (DSContext == DSC_class || DSContext == DSC_top_level);

  if (getLangOpts().CPlusPlus &&
      Tok.isOneOf(tok::identifier, tok::coloncolon, tok::kw_decltype,
                  tok::annot_template_id) &&
      TryAnnotateCXXScopeToken(EnteringContext)) {
    SkipMalformedDecl();
    return true;
  }

  bool HasScope = Tok.is(tok::annot_cxxscope);
  // Make a copy in case GetLookAheadToken invalidates the result of NextToken.
  Token AfterScope = HasScope ? NextToken() : Tok;

  // Determine whether the following tokens could possibly be a
  // declarator.
  bool MightBeDeclarator = true;
  if (Tok.isOneOf(tok::kw_typename, tok::annot_typename)) {
    // A declarator-id can't start with 'typename'.
    MightBeDeclarator = false;
  } else if (AfterScope.is(tok::annot_template_id)) {
    // If we have a type expressed as a template-id, this cannot be a
    // declarator-id (such a type cannot be redeclared in a simple-declaration).
    TemplateIdAnnotation *Annot =
        static_cast<TemplateIdAnnotation *>(AfterScope.getAnnotationValue());
    if (Annot->Kind == TNK_Type_template)
      MightBeDeclarator = false;
  } else if (AfterScope.is(tok::identifier)) {
    const Token &Next = HasScope ? GetLookAheadToken(2) : NextToken();

    // These tokens cannot come after the declarator-id in a
    // simple-declaration, and are likely to come after a type-specifier.
    if (Next.isOneOf(tok::star, tok::amp, tok::ampamp, tok::identifier,
                     tok::annot_cxxscope, tok::coloncolon)) {
      // Missing a semicolon.
      MightBeDeclarator = false;
    } else if (HasScope) {
      // If the declarator-id has a scope specifier, it must redeclare a
      // previously-declared entity. If that's a type (and this is not a
      // typedef), that's an error.
      CXXScopeSpec SS;
      Actions.RestoreNestedNameSpecifierAnnotation(
          Tok.getAnnotationValue(), Tok.getAnnotationRange(), SS);
      IdentifierInfo *Name = AfterScope.getIdentifierInfo();
      Sema::NameClassification Classification = Actions.ClassifyName(
          getCurScope(), SS, Name, AfterScope.getLocation(), Next,
          /*IsAddressOfOperand*/false);
      switch (Classification.getKind()) {
      case Sema::NC_Error:
        SkipMalformedDecl();
        return true;

      case Sema::NC_Keyword:
      case Sema::NC_NestedNameSpecifier:
        llvm_unreachable("typo correction and nested name specifiers not "
                         "possible here");

      case Sema::NC_Type:
      case Sema::NC_TypeTemplate:
        // Not a previously-declared non-type entity.
        MightBeDeclarator = false;
        break;

      case Sema::NC_Unknown:
      case Sema::NC_Expression:
      case Sema::NC_VarTemplate:
      case Sema::NC_FunctionTemplate:
        // Might be a redeclaration of a prior entity.
        break;
      }
    }
  }

  if (MightBeDeclarator)
    return false;

  const PrintingPolicy &PPol = Actions.getASTContext().getPrintingPolicy();
  Diag(PP.getLocForEndOfToken(DS.getRepAsDecl()->getLocEnd()),
       diag::err_expected_after)
      << DeclSpec::getSpecifierName(DS.getTypeSpecType(), PPol) << tok::semi;

  // Try to recover from the typo, by dropping the tag definition and parsing
  // the problematic tokens as a type.
  //
  // FIXME: Split the DeclSpec into pieces for the standalone
  // declaration and pieces for the following declaration, instead
  // of assuming that all the other pieces attach to new declaration,
  // and call ParsedFreeStandingDeclSpec as appropriate.
  DS.ClearTypeSpecType();
  ParsedTemplateInfo NotATemplate;
  ParseDeclarationSpecifiers(DS, NotATemplate, AS, DSContext, LateAttrs);
  return false;
}

/// ParseDeclarationSpecifiers
///       declaration-specifiers: [C99 6.7]
///         storage-class-specifier declaration-specifiers[opt]
///         type-specifier declaration-specifiers[opt]
/// [C99]   function-specifier declaration-specifiers[opt]
/// [C11]   alignment-specifier declaration-specifiers[opt]
/// [GNU]   attributes declaration-specifiers[opt]
/// [Clang] '__module_private__' declaration-specifiers[opt]
/// [ObjC1] '__kindof' declaration-specifiers[opt]
///
///       storage-class-specifier: [C99 6.7.1]
///         'typedef'
///         'extern'
///         'static'
///         'auto'
///         'register'
/// [C++]   'mutable'
/// [C++11] 'thread_local'
/// [C11]   '_Thread_local'
/// [GNU]   '__thread'
///       function-specifier: [C99 6.7.4]
/// [C99]   'inline'
/// [C++]   'virtual'
/// [C++]   'explicit'
/// [OpenCL] '__kernel'
///       'friend': [C++ dcl.friend]
///       'constexpr': [C++0x dcl.constexpr]
void Parser::ParseDeclarationSpecifiers(DeclSpec &DS,
                                        const ParsedTemplateInfo &TemplateInfo,
                                        AccessSpecifier AS,
                                        DeclSpecContext DSContext,
                                        LateParsedAttrList *LateAttrs) {
  if (DS.getSourceRange().isInvalid()) {
    // Start the range at the current token but make the end of the range
    // invalid.  This will make the entire range invalid unless we successfully
    // consume a token.
    DS.SetRangeStart(Tok.getLocation());
    DS.SetRangeEnd(SourceLocation());
  }

  bool EnteringContext = (DSContext == DSC_class || DSContext == DSC_top_level);
  bool AttrsLastTime = false;
  ParsedAttributesWithRange attrs(AttrFactory);
  // We use Sema's policy to get bool macros right.
  PrintingPolicy Policy = Actions.getPrintingPolicy();
  while (1) {
    bool isInvalid = false;
    bool isStorageClass = false;
    const char *PrevSpec = nullptr;
    unsigned DiagID = 0;

    // HACK: MSVC doesn't consider _Atomic to be a keyword and its STL
    // implementation for VS2013 uses _Atomic as an identifier for one of the
    // classes in <atomic>.
    //
    // A typedef declaration containing _Atomic<...> is among the places where
    // the class is used.  If we are currently parsing such a declaration, treat
    // the token as an identifier.
    if (getLangOpts().MSVCCompat && Tok.is(tok::kw__Atomic) &&
        DS.getStorageClassSpec() == clang::DeclSpec::SCS_typedef &&
        !DS.hasTypeSpecifier() && GetLookAheadToken(1).is(tok::less))
      Tok.setKind(tok::identifier);

    SourceLocation Loc = Tok.getLocation();

    switch (Tok.getKind()) {
    default:
    DoneWithDeclSpec:
      if (!AttrsLastTime)
        ProhibitAttributes(attrs);
      else {
        // Reject C++11 attributes that appertain to decl specifiers as
        // we don't support any C++11 attributes that appertain to decl
        // specifiers. This also conforms to what g++ 4.8 is doing.
#if INTEL_CUSTOMIZATION
        // CQ#370092 - emit a warning, not error in IntelCompat mode
        ProhibitCXX11Attributes(attrs, getLangOpts().IntelCompat ?
                                diag::warn_attribute_not_type_attr :
                                diag::err_attribute_not_type_attr);
#endif // INTEL_CUSTOMIZATION

        DS.takeAttributesFrom(attrs);
      }

      // If this is not a declaration specifier token, we're done reading decl
      // specifiers.  First verify that DeclSpec's are consistent.
      DS.Finish(Actions, Policy);
      return;

    case tok::l_square:
    case tok::kw_alignas:
      if (!standardAttributesAllowed() || !isCXX11AttributeSpecifier())
        goto DoneWithDeclSpec;

      ProhibitAttributes(attrs);
      // FIXME: It would be good to recover by accepting the attributes,
      //        but attempting to do that now would cause serious
      //        madness in terms of diagnostics.
      attrs.clear();
      attrs.Range = SourceRange();

      ParseCXX11Attributes(attrs);
      AttrsLastTime = true;
      continue;

    case tok::code_completion: {
      Sema::ParserCompletionContext CCC = Sema::PCC_Namespace;
      if (DS.hasTypeSpecifier()) {
        bool AllowNonIdentifiers
          = (getCurScope()->getFlags() & (Scope::ControlScope |
                                          Scope::BlockScope |
                                          Scope::TemplateParamScope |
                                          Scope::FunctionPrototypeScope |
                                          Scope::AtCatchScope)) == 0;
        bool AllowNestedNameSpecifiers
          = DSContext == DSC_top_level ||
            (DSContext == DSC_class && DS.isFriendSpecified());

        Actions.CodeCompleteDeclSpec(getCurScope(), DS,
                                     AllowNonIdentifiers,
                                     AllowNestedNameSpecifiers);
        return cutOffParsing();
      }

      if (getCurScope()->getFnParent() || getCurScope()->getBlockParent())
        CCC = Sema::PCC_LocalDeclarationSpecifiers;
      else if (TemplateInfo.Kind != ParsedTemplateInfo::NonTemplate)
        CCC = DSContext == DSC_class? Sema::PCC_MemberTemplate
                                    : Sema::PCC_Template;
      else if (DSContext == DSC_class)
        CCC = Sema::PCC_Class;
      else if (CurParsedObjCImpl)
        CCC = Sema::PCC_ObjCImplementation;

      Actions.CodeCompleteOrdinaryName(getCurScope(), CCC);
      return cutOffParsing();
    }

    case tok::coloncolon: // ::foo::bar
      // C++ scope specifier.  Annotate and loop, or bail out on error.
      if (TryAnnotateCXXScopeToken(EnteringContext)) {
        if (!DS.hasTypeSpecifier())
          DS.SetTypeSpecError();
        goto DoneWithDeclSpec;
      }
      if (Tok.is(tok::coloncolon)) // ::new or ::delete
        goto DoneWithDeclSpec;
      continue;

    case tok::annot_cxxscope: {
      if (DS.hasTypeSpecifier() || DS.isTypeAltiVecVector())
        goto DoneWithDeclSpec;

      CXXScopeSpec SS;
      Actions.RestoreNestedNameSpecifierAnnotation(Tok.getAnnotationValue(),
                                                   Tok.getAnnotationRange(),
                                                   SS);

      // We are looking for a qualified typename.
      Token Next = NextToken();
      if (Next.is(tok::annot_template_id) &&
          static_cast<TemplateIdAnnotation *>(Next.getAnnotationValue())
            ->Kind == TNK_Type_template) {
        // We have a qualified template-id, e.g., N::A<int>

        // If this would be a valid constructor declaration with template
        // arguments, we will reject the attempt to form an invalid type-id
        // referring to the injected-class-name when we annotate the token,
        // per C++ [class.qual]p2.
        //
        // To improve diagnostics for this case, parse the declaration as a
        // constructor (and reject the extra template arguments later).
        TemplateIdAnnotation *TemplateId = takeTemplateIdAnnotation(Next);
        if ((DSContext == DSC_top_level || DSContext == DSC_class) &&
            TemplateId->Name &&
            Actions.isCurrentClassName(*TemplateId->Name, getCurScope(), &SS) &&
            isConstructorDeclarator(/*Unqualified*/false)) {
          // The user meant this to be an out-of-line constructor
          // definition, but template arguments are not allowed
          // there.  Just allow this as a constructor; we'll
          // complain about it later.
          goto DoneWithDeclSpec;
        }

        DS.getTypeSpecScope() = SS;
        ConsumeAnnotationToken(); // The C++ scope.
        assert(Tok.is(tok::annot_template_id) &&
               "ParseOptionalCXXScopeSpecifier not working");
        AnnotateTemplateIdTokenAsType();
        continue;
      }

      if (Next.is(tok::annot_typename)) {
        DS.getTypeSpecScope() = SS;
        ConsumeAnnotationToken(); // The C++ scope.
        if (Tok.getAnnotationValue()) {
          ParsedType T = getTypeAnnotation(Tok);
          isInvalid = DS.SetTypeSpecType(DeclSpec::TST_typename,
                                         Tok.getAnnotationEndLoc(),
                                         PrevSpec, DiagID, T, Policy);
          if (isInvalid)
            break;
        }
        else
          DS.SetTypeSpecError();
        DS.SetRangeEnd(Tok.getAnnotationEndLoc());
        ConsumeAnnotationToken(); // The typename
      }

      if (Next.isNot(tok::identifier))
        goto DoneWithDeclSpec;

      // Check whether this is a constructor declaration. If we're in a
      // context where the identifier could be a class name, and it has the
      // shape of a constructor declaration, process it as one.
      if ((DSContext == DSC_top_level || DSContext == DSC_class) &&
          Actions.isCurrentClassName(*Next.getIdentifierInfo(), getCurScope(),
                                     &SS) &&
          isConstructorDeclarator(/*Unqualified*/ false))
        goto DoneWithDeclSpec;

      ParsedType TypeRep =
          Actions.getTypeName(*Next.getIdentifierInfo(), Next.getLocation(),
                              getCurScope(), &SS, false, false, nullptr,
                              /*IsCtorOrDtorName=*/false,
                              /*WantNonTrivialSourceInfo=*/true,
                              isClassTemplateDeductionContext(DSContext));

      // If the referenced identifier is not a type, then this declspec is
      // erroneous: We already checked about that it has no type specifier, and
      // C++ doesn't have implicit int.  Diagnose it as a typo w.r.t. to the
      // typename.
      if (!TypeRep) {
        // Eat the scope spec so the identifier is current.
        ConsumeAnnotationToken();
        ParsedAttributesWithRange Attrs(AttrFactory);
        if (ParseImplicitInt(DS, &SS, TemplateInfo, AS, DSContext, Attrs)) {
          if (!Attrs.empty()) {
            AttrsLastTime = true;
            attrs.takeAllFrom(Attrs);
          }
          continue;
        }
        goto DoneWithDeclSpec;
      }

      DS.getTypeSpecScope() = SS;
      ConsumeAnnotationToken(); // The C++ scope.

      isInvalid = DS.SetTypeSpecType(DeclSpec::TST_typename, Loc, PrevSpec,
                                     DiagID, TypeRep, Policy);
      if (isInvalid)
        break;

      DS.SetRangeEnd(Tok.getLocation());
      ConsumeToken(); // The typename.

      continue;
    }

    case tok::annot_typename: {
      // If we've previously seen a tag definition, we were almost surely
      // missing a semicolon after it.
      if (DS.hasTypeSpecifier() && DS.hasTagDefinition())
        goto DoneWithDeclSpec;

      if (Tok.getAnnotationValue()) {
        ParsedType T = getTypeAnnotation(Tok);
        isInvalid = DS.SetTypeSpecType(DeclSpec::TST_typename, Loc, PrevSpec,
                                       DiagID, T, Policy);
      } else
        DS.SetTypeSpecError();

      if (isInvalid)
        break;

      DS.SetRangeEnd(Tok.getAnnotationEndLoc());
      ConsumeAnnotationToken(); // The typename

      continue;
    }

    case tok::kw___is_signed:
      // GNU libstdc++ 4.4 uses __is_signed as an identifier, but Clang
      // typically treats it as a trait. If we see __is_signed as it appears
      // in libstdc++, e.g.,
      //
      //   static const bool __is_signed;
      //
      // then treat __is_signed as an identifier rather than as a keyword.
      if ((DS.getTypeSpecType() == TST_bool ||  // INTEL
      // CQ414772: ensure __is_signed is still an identifier in libstdc++
      // even if the return type is hidden by a typedef.
           (DS.getTypeSpecType() == TST_typename && // INTEL
            DS.isTypeRep() &&// INTEL
            DS.getRepAsType().get().getTypePtr()->isBooleanType()) // INTEL
          ) &&
          DS.getTypeQualifiers() == DeclSpec::TQ_const &&
          DS.getStorageClassSpec() == DeclSpec::SCS_static)
        TryKeywordIdentFallback(true);

      // We're done with the declaration-specifiers.
      goto DoneWithDeclSpec;

      // typedef-name
    case tok::kw___super:
    case tok::kw_decltype:
    case tok::identifier: {
      // This identifier can only be a typedef name if we haven't already seen
      // a type-specifier.  Without this check we misparse:
      //  typedef int X; struct Y { short X; };  as 'short int'.
      if (DS.hasTypeSpecifier())
        goto DoneWithDeclSpec;

      // If the token is an identifier named "__declspec" and Microsoft
      // extensions are not enabled, it is likely that there will be cascading
      // parse errors if this really is a __declspec attribute. Attempt to
      // recognize that scenario and recover gracefully.
      if (!getLangOpts().DeclSpecKeyword && Tok.is(tok::identifier) &&
          Tok.getIdentifierInfo()->getName().equals("__declspec")) {
        Diag(Loc, diag::err_ms_attributes_not_enabled);

        // The next token should be an open paren. If it is, eat the entire
        // attribute declaration and continue.
        if (NextToken().is(tok::l_paren)) {
          // Consume the __declspec identifier.
          ConsumeToken();

          // Eat the parens and everything between them.
          BalancedDelimiterTracker T(*this, tok::l_paren);
          if (T.consumeOpen()) {
            assert(false && "Not a left paren?");
            return;
          }
          T.skipToEnd();
          continue;
        }
      }

      // In C++, check to see if this is a scope specifier like foo::bar::, if
      // so handle it as such.  This is important for ctor parsing.
      if (getLangOpts().CPlusPlus) {
        if (TryAnnotateCXXScopeToken(EnteringContext)) {
          DS.SetTypeSpecError();
          goto DoneWithDeclSpec;
        }
        if (!Tok.is(tok::identifier))
          continue;
      }

      // Check for need to substitute AltiVec keyword tokens.
      if (TryAltiVecToken(DS, Loc, PrevSpec, DiagID, isInvalid))
        break;

      // [AltiVec] 2.2: [If the 'vector' specifier is used] The syntax does not
      //                allow the use of a typedef name as a type specifier.
      if (DS.isTypeAltiVecVector())
        goto DoneWithDeclSpec;

      if (DSContext == DSC_objc_method_result && isObjCInstancetype()) {
        ParsedType TypeRep = Actions.ActOnObjCInstanceType(Loc);
        assert(TypeRep);
        isInvalid = DS.SetTypeSpecType(DeclSpec::TST_typename, Loc, PrevSpec,
                                       DiagID, TypeRep, Policy);
        if (isInvalid)
          break;

        DS.SetRangeEnd(Loc);
        ConsumeToken();
        continue;
      }

      ParsedType TypeRep = Actions.getTypeName(
          *Tok.getIdentifierInfo(), Tok.getLocation(), getCurScope(), nullptr,
          false, false, nullptr, false, false,
          isClassTemplateDeductionContext(DSContext));

      // If this is not a typedef name, don't parse it as part of the declspec,
      // it must be an implicit int or an error.
      if (!TypeRep) {
        ParsedAttributesWithRange Attrs(AttrFactory);
        if (ParseImplicitInt(DS, nullptr, TemplateInfo, AS, DSContext, Attrs)) {
          if (!Attrs.empty()) {
            AttrsLastTime = true;
            attrs.takeAllFrom(Attrs);
          }
          continue;
        }
        goto DoneWithDeclSpec;
      }

      // If we're in a context where the identifier could be a class name,
      // check whether this is a constructor declaration.
      if (getLangOpts().CPlusPlus && DSContext == DSC_class &&
          Actions.isCurrentClassName(*Tok.getIdentifierInfo(), getCurScope()) &&
          isConstructorDeclarator(/*Unqualified*/true))
        goto DoneWithDeclSpec;

      // Likewise, if this is a context where the identifier could be a template
      // name, check whether this is a deduction guide declaration.
      if (getLangOpts().CPlusPlus17 &&
          (DSContext == DSC_class || DSContext == DSC_top_level) &&
          Actions.isDeductionGuideName(getCurScope(), *Tok.getIdentifierInfo(),
                                       Tok.getLocation()) &&
          isConstructorDeclarator(/*Unqualified*/ true,
                                  /*DeductionGuide*/ true))
        goto DoneWithDeclSpec;

      isInvalid = DS.SetTypeSpecType(DeclSpec::TST_typename, Loc, PrevSpec,
                                     DiagID, TypeRep, Policy);
      if (isInvalid)
        break;

      DS.SetRangeEnd(Tok.getLocation());
      ConsumeToken(); // The identifier

      // Objective-C supports type arguments and protocol references
      // following an Objective-C object or object pointer
      // type. Handle either one of them.
      if (Tok.is(tok::less) && getLangOpts().ObjC1) {
        SourceLocation NewEndLoc;
        TypeResult NewTypeRep = parseObjCTypeArgsAndProtocolQualifiers(
                                  Loc, TypeRep, /*consumeLastToken=*/true,
                                  NewEndLoc);
        if (NewTypeRep.isUsable()) {
          DS.UpdateTypeRep(NewTypeRep.get());
          DS.SetRangeEnd(NewEndLoc);
        }
      }

      // Need to support trailing type qualifiers (e.g. "id<p> const").
      // If a type specifier follows, it will be diagnosed elsewhere.
      continue;
    }

      // type-name
    case tok::annot_template_id: {
      TemplateIdAnnotation *TemplateId = takeTemplateIdAnnotation(Tok);
      if (TemplateId->Kind != TNK_Type_template) {
        // This template-id does not refer to a type name, so we're
        // done with the type-specifiers.
        goto DoneWithDeclSpec;
      }

      // If we're in a context where the template-id could be a
      // constructor name or specialization, check whether this is a
      // constructor declaration.
      if (getLangOpts().CPlusPlus && DSContext == DSC_class &&
          Actions.isCurrentClassName(*TemplateId->Name, getCurScope()) &&
          isConstructorDeclarator(TemplateId->SS.isEmpty()))
        goto DoneWithDeclSpec;

      // Turn the template-id annotation token into a type annotation
      // token, then try again to parse it as a type-specifier.
      AnnotateTemplateIdTokenAsType();
      continue;
    }

    // GNU attributes support.
    case tok::kw___attribute:
      ParseGNUAttributes(DS.getAttributes(), nullptr, LateAttrs);
      continue;

    // Microsoft declspec support.
    case tok::kw___declspec:
      ParseMicrosoftDeclSpecs(DS.getAttributes());
      continue;

    // Microsoft single token adornments.
    case tok::kw___forceinline: {
      isInvalid = DS.setFunctionSpecForceInline(Loc, PrevSpec, DiagID);
      IdentifierInfo *AttrName = Tok.getIdentifierInfo();
      SourceLocation AttrNameLoc = Tok.getLocation();
      DS.getAttributes().addNew(AttrName, AttrNameLoc, nullptr, AttrNameLoc,
                                nullptr, 0, AttributeList::AS_Keyword);
      break;
    }

    case tok::kw___unaligned:
      isInvalid = DS.SetTypeQual(DeclSpec::TQ_unaligned, Loc, PrevSpec, DiagID,
                                 getLangOpts());
      break;

    case tok::kw___sptr:
    case tok::kw___uptr:
    case tok::kw___ptr64:
    case tok::kw___ptr32:
    case tok::kw___w64:
    case tok::kw___cdecl:
    case tok::kw___stdcall:
    case tok::kw___fastcall:
    case tok::kw__regcall:  // INTEL
    case tok::kw___thiscall:
    case tok::kw___regcall:
    case tok::kw___vectorcall:
      ParseMicrosoftTypeAttributes(DS.getAttributes());
      continue;

    // Borland single token adornments.
    case tok::kw___pascal:
      ParseBorlandTypeAttributes(DS.getAttributes());
      continue;

    // OpenCL single token adornments.
    case tok::kw___kernel:
      ParseOpenCLKernelAttributes(DS.getAttributes());
      continue;

    // Nullability type specifiers.
    case tok::kw__Nonnull:
    case tok::kw__Nullable:
    case tok::kw__Null_unspecified:
      ParseNullabilityTypeSpecifiers(DS.getAttributes());
      continue;

    // Objective-C 'kindof' types.
    case tok::kw___kindof:
      DS.getAttributes().addNew(Tok.getIdentifierInfo(), Loc, nullptr, Loc,
                                nullptr, 0, AttributeList::AS_Keyword);
      (void)ConsumeToken();
      continue;

    // storage-class-specifier
    case tok::kw_typedef:
      isInvalid = DS.SetStorageClassSpec(Actions, DeclSpec::SCS_typedef, Loc,
                                         PrevSpec, DiagID, Policy);
      isStorageClass = true;
      break;
    case tok::kw_extern:
      if (DS.getThreadStorageClassSpec() == DeclSpec::TSCS___thread)
        Diag(Tok, diag::ext_thread_before) << "extern";
      isInvalid = DS.SetStorageClassSpec(Actions, DeclSpec::SCS_extern, Loc,
                                         PrevSpec, DiagID, Policy);
      isStorageClass = true;
      break;
    case tok::kw___private_extern__:
      isInvalid = DS.SetStorageClassSpec(Actions, DeclSpec::SCS_private_extern,
                                         Loc, PrevSpec, DiagID, Policy);
      isStorageClass = true;
      break;
    case tok::kw_static:
      if (DS.getThreadStorageClassSpec() == DeclSpec::TSCS___thread)
        Diag(Tok, diag::ext_thread_before) << "static";
      isInvalid = DS.SetStorageClassSpec(Actions, DeclSpec::SCS_static, Loc,
                                         PrevSpec, DiagID, Policy);
      isStorageClass = true;
      break;
    case tok::kw_auto:
      if (getLangOpts().CPlusPlus11) {
        if (isKnownToBeTypeSpecifier(GetLookAheadToken(1))) {
          isInvalid = DS.SetStorageClassSpec(Actions, DeclSpec::SCS_auto, Loc,
                                             PrevSpec, DiagID, Policy);
          if (!isInvalid)
            Diag(Tok, diag::ext_auto_storage_class)
              << FixItHint::CreateRemoval(DS.getStorageClassSpecLoc());
        } else
          isInvalid = DS.SetTypeSpecType(DeclSpec::TST_auto, Loc, PrevSpec,
                                         DiagID, Policy);
      } else
        isInvalid = DS.SetStorageClassSpec(Actions, DeclSpec::SCS_auto, Loc,
                                           PrevSpec, DiagID, Policy);
      isStorageClass = true;
      break;
    case tok::kw___auto_type:
      Diag(Tok, diag::ext_auto_type);
      isInvalid = DS.SetTypeSpecType(DeclSpec::TST_auto_type, Loc, PrevSpec,
                                     DiagID, Policy);
      break;
    case tok::kw_register:
      isInvalid = DS.SetStorageClassSpec(Actions, DeclSpec::SCS_register, Loc,
                                         PrevSpec, DiagID, Policy);
      isStorageClass = true;
      break;
    case tok::kw_mutable:
      isInvalid = DS.SetStorageClassSpec(Actions, DeclSpec::SCS_mutable, Loc,
                                         PrevSpec, DiagID, Policy);
      isStorageClass = true;
      break;
    case tok::kw___thread:
      isInvalid = DS.SetStorageClassSpecThread(DeclSpec::TSCS___thread, Loc,
                                               PrevSpec, DiagID);
      isStorageClass = true;
      break;
    case tok::kw_thread_local:
      isInvalid = DS.SetStorageClassSpecThread(DeclSpec::TSCS_thread_local, Loc,
                                               PrevSpec, DiagID);
      break;
    case tok::kw__Thread_local:
      isInvalid = DS.SetStorageClassSpecThread(DeclSpec::TSCS__Thread_local,
                                               Loc, PrevSpec, DiagID);
      isStorageClass = true;
      break;

    // function-specifier
    case tok::kw_inline:
      isInvalid = DS.setFunctionSpecInline(Loc, PrevSpec, DiagID);
      break;
    case tok::kw_virtual:
      isInvalid = DS.setFunctionSpecVirtual(Loc, PrevSpec, DiagID);
      break;
    case tok::kw_explicit:
      isInvalid = DS.setFunctionSpecExplicit(Loc, PrevSpec, DiagID);
      break;
    case tok::kw__Noreturn:
      if (!getLangOpts().C11)
        Diag(Loc, diag::ext_c11_noreturn);
      isInvalid = DS.setFunctionSpecNoreturn(Loc, PrevSpec, DiagID);
      break;

    // alignment-specifier
    case tok::kw__Alignas:
      if (!getLangOpts().C11)
        Diag(Tok, diag::ext_c11_alignment) << Tok.getName();
      ParseAlignmentSpecifier(DS.getAttributes());
      continue;

    // friend
    case tok::kw_friend:
      if (DSContext == DSC_class)
        isInvalid = DS.SetFriendSpec(Loc, PrevSpec, DiagID);
      else {
        PrevSpec = ""; // not actually used by the diagnostic
        DiagID = diag::err_friend_invalid_in_context;
        isInvalid = true;
      }
      break;

    // Modules
    case tok::kw___module_private__:
      isInvalid = DS.setModulePrivateSpec(Loc, PrevSpec, DiagID);
      break;

    // constexpr
    case tok::kw_constexpr:
      isInvalid = DS.SetConstexprSpec(Loc, PrevSpec, DiagID);
      break;

    // type-specifier
    case tok::kw_short:
      isInvalid = DS.SetTypeSpecWidth(DeclSpec::TSW_short, Loc, PrevSpec,
                                      DiagID, Policy);
      break;
    case tok::kw_long:
      if (DS.getTypeSpecWidth() != DeclSpec::TSW_long)
        isInvalid = DS.SetTypeSpecWidth(DeclSpec::TSW_long, Loc, PrevSpec,
                                        DiagID, Policy);
      else
        isInvalid = DS.SetTypeSpecWidth(DeclSpec::TSW_longlong, Loc, PrevSpec,
                                        DiagID, Policy);
      break;
    case tok::kw___int64:
#if INTEL_CUSTOMIZATION
      // CQ#374966 - cmake application failed with error: redefinition with a
      // different type. Bind '__int64' to 'long' builtin type if its width is
      // suitable for this on target platform.
      if (getLangOpts().IntelCompat && getTargetInfo().getLongWidth() == 64)
        isInvalid = DS.SetTypeSpecWidth(DeclSpec::TSW_long, Loc, PrevSpec,
                                        DiagID, Policy);
      else
#endif // INTEL_CUSTOMIZATION
        isInvalid = DS.SetTypeSpecWidth(DeclSpec::TSW_longlong, Loc, PrevSpec,
                                        DiagID, Policy);
      break;
    case tok::kw_signed:
      isInvalid = DS.SetTypeSpecSign(DeclSpec::TSS_signed, Loc, PrevSpec,
                                     DiagID);
      break;
    case tok::kw_unsigned:
      isInvalid = DS.SetTypeSpecSign(DeclSpec::TSS_unsigned, Loc, PrevSpec,
                                     DiagID);
      break;
    case tok::kw__Complex:
      isInvalid = DS.SetTypeSpecComplex(DeclSpec::TSC_complex, Loc, PrevSpec,
                                        DiagID);
      break;
    case tok::kw__Imaginary:
      isInvalid = DS.SetTypeSpecComplex(DeclSpec::TSC_imaginary, Loc, PrevSpec,
                                        DiagID);
      break;
    case tok::kw_void:
      isInvalid = DS.SetTypeSpecType(DeclSpec::TST_void, Loc, PrevSpec,
                                     DiagID, Policy);
      break;
    case tok::kw_char:
      isInvalid = DS.SetTypeSpecType(DeclSpec::TST_char, Loc, PrevSpec,
                                     DiagID, Policy);
      break;
    case tok::kw_int:
      isInvalid = DS.SetTypeSpecType(DeclSpec::TST_int, Loc, PrevSpec,
                                     DiagID, Policy);
      break;
    case tok::kw___int128:
      isInvalid = DS.SetTypeSpecType(DeclSpec::TST_int128, Loc, PrevSpec,
                                     DiagID, Policy);
      break;
    case tok::kw_half:
      isInvalid = DS.SetTypeSpecType(DeclSpec::TST_half, Loc, PrevSpec,
                                     DiagID, Policy);
      break;
    case tok::kw_float:
      isInvalid = DS.SetTypeSpecType(DeclSpec::TST_float, Loc, PrevSpec,
                                     DiagID, Policy);
      break;
    case tok::kw_double:
      isInvalid = DS.SetTypeSpecType(DeclSpec::TST_double, Loc, PrevSpec,
                                     DiagID, Policy);
      break;
    case tok::kw__Float16:
      isInvalid = DS.SetTypeSpecType(DeclSpec::TST_float16, Loc, PrevSpec,
                                     DiagID, Policy);
      break;
    case tok::kw___float128:
      isInvalid = DS.SetTypeSpecType(DeclSpec::TST_float128, Loc, PrevSpec,
                                     DiagID, Policy);
      break;
    case tok::kw_wchar_t:
      isInvalid = DS.SetTypeSpecType(DeclSpec::TST_wchar, Loc, PrevSpec,
                                     DiagID, Policy);
      break;
    case tok::kw_char16_t:
      isInvalid = DS.SetTypeSpecType(DeclSpec::TST_char16, Loc, PrevSpec,
                                     DiagID, Policy);
      break;
    case tok::kw_char32_t:
      isInvalid = DS.SetTypeSpecType(DeclSpec::TST_char32, Loc, PrevSpec,
                                     DiagID, Policy);
      break;
    case tok::kw_bool:
    case tok::kw__Bool:
      if (Tok.is(tok::kw_bool) &&
          DS.getTypeSpecType() != DeclSpec::TST_unspecified &&
          DS.getStorageClassSpec() == DeclSpec::SCS_typedef) {
        PrevSpec = ""; // Not used by the diagnostic.
#if INTEL_CUSTOMIZATION
        // CQ#376357: Allow bool redeclaration.
        if (getLangOpts().IntelCompat && getLangOpts().GnuPermissive)
          DiagID = diag::warn_bool_redeclaration;
        else
#endif  // INTEL_CUSTOMIZATION
        DiagID = diag::err_bool_redeclaration;
        // For better error recovery.
        Tok.setKind(tok::identifier);
        isInvalid = true;
      } else {
        isInvalid = DS.SetTypeSpecType(DeclSpec::TST_bool, Loc, PrevSpec,
                                       DiagID, Policy);
      }
      break;
    case tok::kw__Decimal32:
      isInvalid = DS.SetTypeSpecType(DeclSpec::TST_decimal32, Loc, PrevSpec,
                                     DiagID, Policy);
      break;
    case tok::kw__Decimal64:
      isInvalid = DS.SetTypeSpecType(DeclSpec::TST_decimal64, Loc, PrevSpec,
                                     DiagID, Policy);
      break;
    case tok::kw__Decimal128:
      isInvalid = DS.SetTypeSpecType(DeclSpec::TST_decimal128, Loc, PrevSpec,
                                     DiagID, Policy);
      break;
    case tok::kw___vector:
      isInvalid = DS.SetTypeAltiVecVector(true, Loc, PrevSpec, DiagID, Policy);
      break;
    case tok::kw___pixel:
      isInvalid = DS.SetTypeAltiVecPixel(true, Loc, PrevSpec, DiagID, Policy);
      break;
    case tok::kw___bool:
      isInvalid = DS.SetTypeAltiVecBool(true, Loc, PrevSpec, DiagID, Policy);
      break;
    case tok::kw_pipe:
#if INTEL_CUSTOMIZATION
      if (!getLangOpts().OpenCL || (getLangOpts().OpenCLVersion < 200 &&
          !getTargetInfo().getTriple().isINTELFPGAEnvironment())) {
#endif // INTEL_CUSTOMIZATION
        // OpenCL 2.0 defined this keyword. OpenCL 1.2 and earlier should
        // support the "pipe" word as identifier.
        Tok.getIdentifierInfo()->revertTokenIDToIdentifier();
        goto DoneWithDeclSpec;
      }
      isInvalid = DS.SetTypePipe(true, Loc, PrevSpec, DiagID, Policy);
      break;
#if INTEL_CUSTOMIZATION
    case tok::kw_channel:
      if (!getLangOpts().OpenCL ||
          !getTargetInfo().getSupportedOpenCLOpts()
          .isSupported("cl_intel_channels", 100)) {
        // 'channel' is a keyword only for OpenCL with cl_intel_channels
        // extension
        Tok.setKind(tok::identifier);
        continue;
      }
      isInvalid = DS.SetTypeChannel(true, Loc, PrevSpec, DiagID, Policy);
      break;
#endif // INTEL_CUSTOMIZATION
#define GENERIC_IMAGE_TYPE(ImgType, Id) \
  case tok::kw_##ImgType##_t: \
    isInvalid = DS.SetTypeSpecType(DeclSpec::TST_##ImgType##_t, Loc, PrevSpec, \
                                   DiagID, Policy); \
    break;
#include "clang/Basic/OpenCLImageTypes.def"
    case tok::kw___unknown_anytype:
      isInvalid = DS.SetTypeSpecType(TST_unknown_anytype, Loc,
                                     PrevSpec, DiagID, Policy);
      break;

    // class-specifier:
    case tok::kw_class:
    case tok::kw_struct:
    case tok::kw___interface:
    case tok::kw_union: {
      tok::TokenKind Kind = Tok.getKind();
      ConsumeToken();

      // These are attributes following class specifiers.
      // To produce better diagnostic, we parse them when
      // parsing class specifier.
      ParsedAttributesWithRange Attributes(AttrFactory);
      ParseClassSpecifier(Kind, Loc, DS, TemplateInfo, AS,
                          EnteringContext, DSContext, Attributes);

      // If there are attributes following class specifier,
      // take them over and handle them here.
      if (!Attributes.empty()) {
        AttrsLastTime = true;
        attrs.takeAllFrom(Attributes);
      }
      continue;
    }

    // enum-specifier:
    case tok::kw_enum:
      ConsumeToken();
      ParseEnumSpecifier(Loc, DS, TemplateInfo, AS, DSContext);
      continue;

    // cv-qualifier:
    case tok::kw_const:
      isInvalid = DS.SetTypeQual(DeclSpec::TQ_const, Loc, PrevSpec, DiagID,
                                 getLangOpts());
      break;
    case tok::kw_volatile:
      isInvalid = DS.SetTypeQual(DeclSpec::TQ_volatile, Loc, PrevSpec, DiagID,
                                 getLangOpts());
      break;
    case tok::kw_restrict:
      isInvalid = DS.SetTypeQual(DeclSpec::TQ_restrict, Loc, PrevSpec, DiagID,
                                 getLangOpts());
      break;

    // C++ typename-specifier:
    case tok::kw_typename:
      if (TryAnnotateTypeOrScopeToken()) {
        DS.SetTypeSpecError();
        goto DoneWithDeclSpec;
      }
      if (!Tok.is(tok::kw_typename))
        continue;
      break;

    // GNU typeof support.
    case tok::kw_typeof:
      ParseTypeofSpecifier(DS);
      continue;

    case tok::annot_decltype:
      ParseDecltypeSpecifier(DS);
      continue;

    case tok::annot_pragma_pack:
      HandlePragmaPack();
      continue;

    case tok::annot_pragma_ms_pragma:
      HandlePragmaMSPragma();
      continue;

    case tok::annot_pragma_ms_vtordisp:
      HandlePragmaMSVtorDisp();
      continue;

    case tok::annot_pragma_ms_pointers_to_members:
      HandlePragmaMSPointersToMembers();
      continue;

    case tok::kw___underlying_type:
      ParseUnderlyingTypeSpecifier(DS);
      continue;

#if INTEL_CUSTOMIZATION
    // CQ#369185 - support of __bases and __direct_bases intrinsics.
    case tok::kw___bases:
    case tok::kw___direct_bases:
      ParseBasesSpecifier(DS);
      continue;

#endif // INTEL_CUSTOMIZATION
    case tok::kw__Atomic:
      // C11 6.7.2.4/4:
      //   If the _Atomic keyword is immediately followed by a left parenthesis,
      //   it is interpreted as a type specifier (with a type name), not as a
      //   type qualifier.
      if (NextToken().is(tok::l_paren)) {
        ParseAtomicSpecifier(DS);
        continue;
      }
      isInvalid = DS.SetTypeQual(DeclSpec::TQ_atomic, Loc, PrevSpec, DiagID,
                                 getLangOpts());
      break;

    // OpenCL qualifiers:
    case tok::kw___generic:
#if INTEL_CUSTOMIZATION
      // CQ381345: OpenCL is not supported in Intel compatibility mode.
      if (!Actions.getLangOpts().IntelCompat)
#endif // INTEL_CUSTOMIZATION
      // generic address space is introduced only in OpenCL v2.0
      // see OpenCL C Spec v2.0 s6.5.5
      if (Actions.getLangOpts().OpenCLVersion < 200) {
        DiagID = diag::err_opencl_unknown_type_specifier;
        PrevSpec = Tok.getIdentifierInfo()->getNameStart();
        isInvalid = true;
        break;
      };
      LLVM_FALLTHROUGH;
    case tok::kw___private:
    case tok::kw___global:
    case tok::kw___local:
    case tok::kw___constant:
    case tok::kw___read_only:
    case tok::kw___write_only:
    case tok::kw___read_write:
      ParseOpenCLQualifiers(DS.getAttributes());
      break;

    case tok::less:
      // GCC ObjC supports types like "<SomeProtocol>" as a synonym for
      // "id<SomeProtocol>".  This is hopelessly old fashioned and dangerous,
      // but we support it.
      if (DS.hasTypeSpecifier() || !getLangOpts().ObjC1)
        goto DoneWithDeclSpec;

      SourceLocation StartLoc = Tok.getLocation();
      SourceLocation EndLoc;
      TypeResult Type = parseObjCProtocolQualifierType(EndLoc);
      if (Type.isUsable()) {
        if (DS.SetTypeSpecType(DeclSpec::TST_typename, StartLoc, StartLoc,
                               PrevSpec, DiagID, Type.get(),
                               Actions.getASTContext().getPrintingPolicy()))
          Diag(StartLoc, DiagID) << PrevSpec;
        
        DS.SetRangeEnd(EndLoc);
      } else {
        DS.SetTypeSpecError();
      }

      // Need to support trailing type qualifiers (e.g. "id<p> const").
      // If a type specifier follows, it will be diagnosed elsewhere.
      continue;
    }
    // If the specifier wasn't legal, issue a diagnostic.
    if (isInvalid) {
      assert(PrevSpec && "Method did not return previous specifier!");
      assert(DiagID);

      if (DiagID == diag::ext_duplicate_declspec)
        Diag(Tok, DiagID)
          << PrevSpec << FixItHint::CreateRemoval(Tok.getLocation());
      else if (DiagID == diag::err_opencl_unknown_type_specifier) {
        const int OpenCLVer = getLangOpts().OpenCLVersion;
        std::string VerSpec = llvm::to_string(OpenCLVer / 100) +
                              std::string (".") +
                              llvm::to_string((OpenCLVer % 100) / 10);
        Diag(Tok, DiagID) << VerSpec << PrevSpec << isStorageClass;
      } else
        Diag(Tok, DiagID) << PrevSpec;
    }

    DS.SetRangeEnd(Tok.getLocation());
#if INTEL_CUSTOMIZATION
    // CQ#376357: Allow bool redeclaration.
    if (DiagID != diag::err_bool_redeclaration &&
        DiagID != diag::warn_bool_redeclaration)
#endif // INTEL_CUSTOMIZATION
      ConsumeToken();

    AttrsLastTime = false;
  }
}

/// ParseStructDeclaration - Parse a struct declaration without the terminating
/// semicolon.
///
///       struct-declaration:
/// [C2x]   attributes-specifier-seq[opt]
///           specifier-qualifier-list struct-declarator-list
/// [GNU]   __extension__ struct-declaration
/// [GNU]   specifier-qualifier-list
///       struct-declarator-list:
///         struct-declarator
///         struct-declarator-list ',' struct-declarator
/// [GNU]   struct-declarator-list ',' attributes[opt] struct-declarator
///       struct-declarator:
///         declarator
/// [GNU]   declarator attributes[opt]
///         declarator[opt] ':' constant-expression
/// [GNU]   declarator[opt] ':' constant-expression attributes[opt]
///
void Parser::ParseStructDeclaration(
    ParsingDeclSpec &DS,
    llvm::function_ref<void(ParsingFieldDeclarator &)> FieldsCallback) {

  if (Tok.is(tok::kw___extension__)) {
    // __extension__ silences extension warnings in the subexpression.
    ExtensionRAIIObject O(Diags);  // Use RAII to do this.
    ConsumeToken();
    return ParseStructDeclaration(DS, FieldsCallback);
  }

  // Parse leading attributes.
  ParsedAttributesWithRange Attrs(AttrFactory);
  MaybeParseCXX11Attributes(Attrs);
  DS.takeAttributesFrom(Attrs);

  // Parse the common specifier-qualifiers-list piece.
  ParseSpecifierQualifierList(DS);

  // If there are no declarators, this is a free-standing declaration
  // specifier. Let the actions module cope with it.
  if (Tok.is(tok::semi)) {
    RecordDecl *AnonRecord = nullptr;
    Decl *TheDecl = Actions.ParsedFreeStandingDeclSpec(getCurScope(), AS_none,
                                                       DS, AnonRecord);
    assert(!AnonRecord && "Did not expect anonymous struct or union here");
    DS.complete(TheDecl);
    return;
  }

  // Read struct-declarators until we find the semicolon.
  bool FirstDeclarator = true;
  SourceLocation CommaLoc;
  while (1) {
    ParsingFieldDeclarator DeclaratorInfo(*this, DS);
    DeclaratorInfo.D.setCommaLoc(CommaLoc);

    // Attributes are only allowed here on successive declarators.
    if (!FirstDeclarator)
      MaybeParseGNUAttributes(DeclaratorInfo.D);

    /// struct-declarator: declarator
    /// struct-declarator: declarator[opt] ':' constant-expression
    if (Tok.isNot(tok::colon)) {
      // Don't parse FOO:BAR as if it were a typo for FOO::BAR.
      ColonProtectionRAIIObject X(*this);
      ParseDeclarator(DeclaratorInfo.D);
    } else
      DeclaratorInfo.D.SetIdentifier(nullptr, Tok.getLocation());

    if (TryConsumeToken(tok::colon)) {
      ExprResult Res(ParseConstantExpression());
      if (Res.isInvalid())
        SkipUntil(tok::semi, StopBeforeMatch);
      else
        DeclaratorInfo.BitfieldSize = Res.get();
    }

    // If attributes exist after the declarator, parse them.
    MaybeParseGNUAttributes(DeclaratorInfo.D);

    // We're done with this declarator;  invoke the callback.
    FieldsCallback(DeclaratorInfo);

    // If we don't have a comma, it is either the end of the list (a ';')
    // or an error, bail out.
    if (!TryConsumeToken(tok::comma, CommaLoc))
      return;

    FirstDeclarator = false;
  }
}

/// ParseStructUnionBody
///       struct-contents:
///         struct-declaration-list
/// [EXT]   empty
/// [GNU]   "struct-declaration-list" without terminatoring ';'
///       struct-declaration-list:
///         struct-declaration
///         struct-declaration-list struct-declaration
/// [OBC]   '@' 'defs' '(' class-name ')'
///
void Parser::ParseStructUnionBody(SourceLocation RecordLoc,
                                  unsigned TagType, Decl *TagDecl) {
  PrettyDeclStackTraceEntry CrashInfo(Actions, TagDecl, RecordLoc,
                                      "parsing struct/union body");
  assert(!getLangOpts().CPlusPlus && "C++ declarations not supported");

  BalancedDelimiterTracker T(*this, tok::l_brace);
  if (T.consumeOpen())
    return;

  ParseScope StructScope(this, Scope::ClassScope|Scope::DeclScope);
  Actions.ActOnTagStartDefinition(getCurScope(), TagDecl);

  SmallVector<Decl *, 32> FieldDecls;

  // While we still have something to read, read the declarations in the struct.
  while (!tryParseMisplacedModuleImport() && Tok.isNot(tok::r_brace) &&
         Tok.isNot(tok::eof)) {
    // Each iteration of this loop reads one struct-declaration.

    // Check for extraneous top-level semicolon.
    if (Tok.is(tok::semi)) {
      ConsumeExtraSemi(InsideStruct, TagType);
      continue;
    }

    // Parse _Static_assert declaration.
    if (Tok.is(tok::kw__Static_assert)) {
      SourceLocation DeclEnd;
      ParseStaticAssertDeclaration(DeclEnd);
      continue;
    }

    if (Tok.is(tok::annot_pragma_pack)) {
      HandlePragmaPack();
      continue;
    }

    if (Tok.is(tok::annot_pragma_align)) {
      HandlePragmaAlign();
      continue;
    }

    if (Tok.is(tok::annot_pragma_openmp)) {
      // Result can be ignored, because it must be always empty.
      AccessSpecifier AS = AS_none;
      ParsedAttributesWithRange Attrs(AttrFactory);
      (void)ParseOpenMPDeclarativeDirectiveWithExtDecl(AS, Attrs);
      continue;
    }

    if (!Tok.is(tok::at)) {
      auto CFieldCallback = [&](ParsingFieldDeclarator &FD) {
        // Install the declarator into the current TagDecl.
        Decl *Field =
            Actions.ActOnField(getCurScope(), TagDecl,
                               FD.D.getDeclSpec().getSourceRange().getBegin(),
                               FD.D, FD.BitfieldSize);
        FieldDecls.push_back(Field);
        FD.complete(Field);
      };

      // Parse all the comma separated declarators.
      ParsingDeclSpec DS(*this);
      ParseStructDeclaration(DS, CFieldCallback);
    } else { // Handle @defs
      ConsumeToken();
      if (!Tok.isObjCAtKeyword(tok::objc_defs)) {
        Diag(Tok, diag::err_unexpected_at);
        SkipUntil(tok::semi);
        continue;
      }
      ConsumeToken();
      ExpectAndConsume(tok::l_paren);
      if (!Tok.is(tok::identifier)) {
        Diag(Tok, diag::err_expected) << tok::identifier;
        SkipUntil(tok::semi);
        continue;
      }
      SmallVector<Decl *, 16> Fields;
      Actions.ActOnDefs(getCurScope(), TagDecl, Tok.getLocation(),
                        Tok.getIdentifierInfo(), Fields);
      FieldDecls.insert(FieldDecls.end(), Fields.begin(), Fields.end());
      ConsumeToken();
      ExpectAndConsume(tok::r_paren);
    }

    if (TryConsumeToken(tok::semi))
      continue;

    if (Tok.is(tok::r_brace)) {
      ExpectAndConsume(tok::semi, diag::ext_expected_semi_decl_list);
      break;
    }

    ExpectAndConsume(tok::semi, diag::err_expected_semi_decl_list);
    // Skip to end of block or statement to avoid ext-warning on extra ';'.
    SkipUntil(tok::r_brace, StopAtSemi | StopBeforeMatch);
    // If we stopped at a ';', eat it.
    TryConsumeToken(tok::semi);
  }

  T.consumeClose();

  ParsedAttributes attrs(AttrFactory);
  // If attributes exist after struct contents, parse them.
  MaybeParseGNUAttributes(attrs);

  Actions.ActOnFields(getCurScope(),
                      RecordLoc, TagDecl, FieldDecls,
                      T.getOpenLocation(), T.getCloseLocation(),
                      attrs.getList());
  StructScope.Exit();
  Actions.ActOnTagFinishDefinition(getCurScope(), TagDecl, T.getRange());
}

/// ParseEnumSpecifier
///       enum-specifier: [C99 6.7.2.2]
///         'enum' identifier[opt] '{' enumerator-list '}'
///[C99/C++]'enum' identifier[opt] '{' enumerator-list ',' '}'
/// [GNU]   'enum' attributes[opt] identifier[opt] '{' enumerator-list ',' [opt]
///                                                 '}' attributes[opt]
/// [MS]    'enum' __declspec[opt] identifier[opt] '{' enumerator-list ',' [opt]
///                                                 '}'
///         'enum' identifier
/// [GNU]   'enum' attributes[opt] identifier
///
/// [C++11] enum-head '{' enumerator-list[opt] '}'
/// [C++11] enum-head '{' enumerator-list ','  '}'
///
///       enum-head: [C++11]
///         enum-key attribute-specifier-seq[opt] identifier[opt] enum-base[opt]
///         enum-key attribute-specifier-seq[opt] nested-name-specifier
///             identifier enum-base[opt]
///
///       enum-key: [C++11]
///         'enum'
///         'enum' 'class'
///         'enum' 'struct'
///
///       enum-base: [C++11]
///         ':' type-specifier-seq
///
/// [C++] elaborated-type-specifier:
/// [C++]   'enum' '::'[opt] nested-name-specifier[opt] identifier
///
void Parser::ParseEnumSpecifier(SourceLocation StartLoc, DeclSpec &DS,
                                const ParsedTemplateInfo &TemplateInfo,
                                AccessSpecifier AS, DeclSpecContext DSC) {
  // Parse the tag portion of this.
  if (Tok.is(tok::code_completion)) {
    // Code completion for an enum name.
    Actions.CodeCompleteTag(getCurScope(), DeclSpec::TST_enum);
    return cutOffParsing();
  }

  // If attributes exist after tag, parse them.
  ParsedAttributesWithRange attrs(AttrFactory);
  MaybeParseGNUAttributes(attrs);
  MaybeParseCXX11Attributes(attrs);
  MaybeParseMicrosoftDeclSpecs(attrs);

  SourceLocation ScopedEnumKWLoc;
  bool IsScopedUsingClassTag = false;

  // In C++11, recognize 'enum class' and 'enum struct'.
  if (Tok.isOneOf(tok::kw_class, tok::kw_struct)) {
    Diag(Tok, getLangOpts().CPlusPlus11 ? diag::warn_cxx98_compat_scoped_enum
                                        : diag::ext_scoped_enum);
    IsScopedUsingClassTag = Tok.is(tok::kw_class);
    ScopedEnumKWLoc = ConsumeToken();

    // Attributes are not allowed between these keywords.  Diagnose,
    // but then just treat them like they appeared in the right place.
    ProhibitAttributes(attrs);

    // They are allowed afterwards, though.
    MaybeParseGNUAttributes(attrs);
    MaybeParseCXX11Attributes(attrs);
    MaybeParseMicrosoftDeclSpecs(attrs);
  }

  // C++11 [temp.explicit]p12:
  //   The usual access controls do not apply to names used to specify
  //   explicit instantiations.
  // We extend this to also cover explicit specializations.  Note that
  // we don't suppress if this turns out to be an elaborated type
  // specifier.
  bool shouldDelayDiagsInTag =
    (TemplateInfo.Kind == ParsedTemplateInfo::ExplicitInstantiation ||
     TemplateInfo.Kind == ParsedTemplateInfo::ExplicitSpecialization);
  SuppressAccessChecks diagsFromTag(*this, shouldDelayDiagsInTag);

  // Enum definitions should not be parsed in a trailing-return-type.
  bool AllowDeclaration = DSC != DSC_trailing;

  bool AllowFixedUnderlyingType = AllowDeclaration &&
    (getLangOpts().CPlusPlus11 || getLangOpts().MicrosoftExt ||
     getLangOpts().ObjC2);

  CXXScopeSpec &SS = DS.getTypeSpecScope();
  if (getLangOpts().CPlusPlus) {
    // "enum foo : bar;" is not a potential typo for "enum foo::bar;"
    // if a fixed underlying type is allowed.
    ColonProtectionRAIIObject X(*this, AllowFixedUnderlyingType);

    CXXScopeSpec Spec;
    if (ParseOptionalCXXScopeSpecifier(Spec, nullptr,
                                       /*EnteringContext=*/true))
      return;

    if (Spec.isSet() && Tok.isNot(tok::identifier)) {
      Diag(Tok, diag::err_expected) << tok::identifier;
      if (Tok.isNot(tok::l_brace)) {
        // Has no name and is not a definition.
        // Skip the rest of this declarator, up until the comma or semicolon.
        SkipUntil(tok::comma, StopAtSemi);
        return;
      }
    }

    SS = Spec;
  }

  // Must have either 'enum name' or 'enum {...}'.
  if (Tok.isNot(tok::identifier) && Tok.isNot(tok::l_brace) &&
      !(AllowFixedUnderlyingType && Tok.is(tok::colon))) {
    Diag(Tok, diag::err_expected_either) << tok::identifier << tok::l_brace;

    // Skip the rest of this declarator, up until the comma or semicolon.
    SkipUntil(tok::comma, StopAtSemi);
    return;
  }

  // If an identifier is present, consume and remember it.
  IdentifierInfo *Name = nullptr;
  SourceLocation NameLoc;
  if (Tok.is(tok::identifier)) {
    Name = Tok.getIdentifierInfo();
    NameLoc = ConsumeToken();
  }

  if (!Name && ScopedEnumKWLoc.isValid()) {
    // C++0x 7.2p2: The optional identifier shall not be omitted in the
    // declaration of a scoped enumeration.
    Diag(Tok, diag::err_scoped_enum_missing_identifier);
    ScopedEnumKWLoc = SourceLocation();
    IsScopedUsingClassTag = false;
  }

  // Okay, end the suppression area.  We'll decide whether to emit the
  // diagnostics in a second.
  if (shouldDelayDiagsInTag)
    diagsFromTag.done();

  TypeResult BaseType;

  // Parse the fixed underlying type.
  bool CanBeBitfield = getCurScope()->getFlags() & Scope::ClassScope;
  if (AllowFixedUnderlyingType && Tok.is(tok::colon)) {
    bool PossibleBitfield = false;
    if (CanBeBitfield) {
      // If we're in class scope, this can either be an enum declaration with
      // an underlying type, or a declaration of a bitfield member. We try to
      // use a simple disambiguation scheme first to catch the common cases
      // (integer literal, sizeof); if it's still ambiguous, we then consider
      // anything that's a simple-type-specifier followed by '(' as an
      // expression. This suffices because function types are not valid
      // underlying types anyway.
      EnterExpressionEvaluationContext Unevaluated(
          Actions, Sema::ExpressionEvaluationContext::ConstantEvaluated);
      TPResult TPR = isExpressionOrTypeSpecifierSimple(NextToken().getKind());
      // If the next token starts an expression, we know we're parsing a
      // bit-field. This is the common case.
      if (TPR == TPResult::True)
        PossibleBitfield = true;
      // If the next token starts a type-specifier-seq, it may be either a
      // a fixed underlying type or the start of a function-style cast in C++;
      // lookahead one more token to see if it's obvious that we have a
      // fixed underlying type.
      else if (TPR == TPResult::False &&
               GetLookAheadToken(2).getKind() == tok::semi) {
        // Consume the ':'.
        ConsumeToken();
      } else {
        // We have the start of a type-specifier-seq, so we have to perform
        // tentative parsing to determine whether we have an expression or a
        // type.
        TentativeParsingAction TPA(*this);

        // Consume the ':'.
        ConsumeToken();

        // If we see a type specifier followed by an open-brace, we have an
        // ambiguity between an underlying type and a C++11 braced
        // function-style cast. Resolve this by always treating it as an
        // underlying type.
        // FIXME: The standard is not entirely clear on how to disambiguate in
        // this case.
        if ((getLangOpts().CPlusPlus &&
             isCXXDeclarationSpecifier(TPResult::True) != TPResult::True) ||
            (!getLangOpts().CPlusPlus && !isDeclarationSpecifier(true))) {
          // We'll parse this as a bitfield later.
          PossibleBitfield = true;
          TPA.Revert();
        } else {
          // We have a type-specifier-seq.
          TPA.Commit();
        }
      }
    } else {
      // Consume the ':'.
      ConsumeToken();
    }

    if (!PossibleBitfield) {
      SourceRange Range;
      BaseType = ParseTypeName(&Range);

      if (getLangOpts().CPlusPlus11) {
        Diag(StartLoc, diag::warn_cxx98_compat_enum_fixed_underlying_type);
      } else if (!getLangOpts().ObjC2) {
        if (getLangOpts().CPlusPlus)
          Diag(StartLoc, diag::ext_cxx11_enum_fixed_underlying_type) << Range;
        else
          Diag(StartLoc, diag::ext_c_enum_fixed_underlying_type) << Range;
      }
    }
  }

  // There are four options here.  If we have 'friend enum foo;' then this is a
  // friend declaration, and cannot have an accompanying definition. If we have
  // 'enum foo;', then this is a forward declaration.  If we have
  // 'enum foo {...' then this is a definition. Otherwise we have something
  // like 'enum foo xyz', a reference.
  //
  // This is needed to handle stuff like this right (C99 6.7.2.3p11):
  // enum foo {..};  void bar() { enum foo; }    <- new foo in bar.
  // enum foo {..};  void bar() { enum foo x; }  <- use of old foo.
  //
  Sema::TagUseKind TUK;
  if (!AllowDeclaration) {
    TUK = Sema::TUK_Reference;
  } else if (Tok.is(tok::l_brace)) {
    if (DS.isFriendSpecified()) {
      Diag(Tok.getLocation(), diag::err_friend_decl_defines_type)
        << SourceRange(DS.getFriendSpecLoc());
      ConsumeBrace();
      SkipUntil(tok::r_brace, StopAtSemi);
      TUK = Sema::TUK_Friend;
    } else {
      TUK = Sema::TUK_Definition;
    }
  } else if (!isTypeSpecifier(DSC) &&
             (Tok.is(tok::semi) ||
              (Tok.isAtStartOfLine() &&
               !isValidAfterTypeSpecifier(CanBeBitfield)))) {
    TUK = DS.isFriendSpecified() ? Sema::TUK_Friend : Sema::TUK_Declaration;
    if (Tok.isNot(tok::semi)) {
      // A semicolon was missing after this declaration. Diagnose and recover.
      ExpectAndConsume(tok::semi, diag::err_expected_after, "enum");
      PP.EnterToken(Tok);
      Tok.setKind(tok::semi);
    }
  } else {
    TUK = Sema::TUK_Reference;
  }

  // If this is an elaborated type specifier, and we delayed
  // diagnostics before, just merge them into the current pool.
  if (TUK == Sema::TUK_Reference && shouldDelayDiagsInTag) {
    diagsFromTag.redelay();
  }

  MultiTemplateParamsArg TParams;
  if (TemplateInfo.Kind != ParsedTemplateInfo::NonTemplate &&
      TUK != Sema::TUK_Reference) {
    if (!getLangOpts().CPlusPlus11 || !SS.isSet()) {
      // Skip the rest of this declarator, up until the comma or semicolon.
      Diag(Tok, diag::err_enum_template);
      SkipUntil(tok::comma, StopAtSemi);
      return;
    }

    if (TemplateInfo.Kind == ParsedTemplateInfo::ExplicitInstantiation) {
      // Enumerations can't be explicitly instantiated.
      DS.SetTypeSpecError();
      Diag(StartLoc, diag::err_explicit_instantiation_enum);
      return;
    }

    assert(TemplateInfo.TemplateParams && "no template parameters");
    TParams = MultiTemplateParamsArg(TemplateInfo.TemplateParams->data(),
                                     TemplateInfo.TemplateParams->size());
  }

  if (TUK == Sema::TUK_Reference)
    ProhibitAttributes(attrs);

  if (!Name && TUK != Sema::TUK_Definition) {
    Diag(Tok, diag::err_enumerator_unnamed_no_def);

    // Skip the rest of this declarator, up until the comma or semicolon.
    SkipUntil(tok::comma, StopAtSemi);
    return;
  }

  stripTypeAttributesOffDeclSpec(attrs, DS, TUK);

  Sema::SkipBodyInfo SkipBody;
  if (!Name && TUK == Sema::TUK_Definition && Tok.is(tok::l_brace) &&
      NextToken().is(tok::identifier))
    SkipBody = Actions.shouldSkipAnonEnumBody(getCurScope(),
                                              NextToken().getIdentifierInfo(),
                                              NextToken().getLocation());

  bool Owned = false;
  bool IsDependent = false;
  const char *PrevSpec = nullptr;
  unsigned DiagID;
  Decl *TagDecl = Actions.ActOnTag(getCurScope(), DeclSpec::TST_enum, TUK,
                                   StartLoc, SS, Name, NameLoc, attrs.getList(),
                                   AS, DS.getModulePrivateSpecLoc(), TParams,
                                   Owned, IsDependent, ScopedEnumKWLoc,
                                   IsScopedUsingClassTag, BaseType,
                                   DSC == DSC_type_specifier,
                                   DSC == DSC_template_param ||
                                   DSC == DSC_template_type_arg, &SkipBody);

  if (SkipBody.ShouldSkip) {
    assert(TUK == Sema::TUK_Definition && "can only skip a definition");

    BalancedDelimiterTracker T(*this, tok::l_brace);
    T.consumeOpen();
    T.skipToEnd();

    if (DS.SetTypeSpecType(DeclSpec::TST_enum, StartLoc,
                           NameLoc.isValid() ? NameLoc : StartLoc,
                           PrevSpec, DiagID, TagDecl, Owned,
                           Actions.getASTContext().getPrintingPolicy()))
      Diag(StartLoc, DiagID) << PrevSpec;
    return;
  }

  if (IsDependent) {
    // This enum has a dependent nested-name-specifier. Handle it as a
    // dependent tag.
    if (!Name) {
      DS.SetTypeSpecError();
      Diag(Tok, diag::err_expected_type_name_after_typename);
      return;
    }

    TypeResult Type = Actions.ActOnDependentTag(
        getCurScope(), DeclSpec::TST_enum, TUK, SS, Name, StartLoc, NameLoc);
    if (Type.isInvalid()) {
      DS.SetTypeSpecError();
      return;
    }

    if (DS.SetTypeSpecType(DeclSpec::TST_typename, StartLoc,
                           NameLoc.isValid() ? NameLoc : StartLoc,
                           PrevSpec, DiagID, Type.get(),
                           Actions.getASTContext().getPrintingPolicy()))
      Diag(StartLoc, DiagID) << PrevSpec;

    return;
  }

  if (!TagDecl) {
    // The action failed to produce an enumeration tag. If this is a
    // definition, consume the entire definition.
    if (Tok.is(tok::l_brace) && TUK != Sema::TUK_Reference) {
      ConsumeBrace();
      SkipUntil(tok::r_brace, StopAtSemi);
    }

    DS.SetTypeSpecError();
    return;
  }

  if (Tok.is(tok::l_brace) && TUK != Sema::TUK_Reference) {
    Decl *D = SkipBody.CheckSameAsPrevious ? SkipBody.New : TagDecl;
    ParseEnumBody(StartLoc, D);
    if (SkipBody.CheckSameAsPrevious &&
        !Actions.ActOnDuplicateDefinition(DS, TagDecl, SkipBody)) {
      DS.SetTypeSpecError();
      return;
    }
  }

  if (DS.SetTypeSpecType(DeclSpec::TST_enum, StartLoc,
                         NameLoc.isValid() ? NameLoc : StartLoc,
                         PrevSpec, DiagID, TagDecl, Owned,
                         Actions.getASTContext().getPrintingPolicy()))
    Diag(StartLoc, DiagID) << PrevSpec;
}

/// ParseEnumBody - Parse a {} enclosed enumerator-list.
///       enumerator-list:
///         enumerator
///         enumerator-list ',' enumerator
///       enumerator:
///         enumeration-constant attributes[opt]
///         enumeration-constant attributes[opt] '=' constant-expression
///       enumeration-constant:
///         identifier
///
void Parser::ParseEnumBody(SourceLocation StartLoc, Decl *EnumDecl) {
  // Enter the scope of the enum body and start the definition.
  ParseScope EnumScope(this, Scope::DeclScope | Scope::EnumScope);
  Actions.ActOnTagStartDefinition(getCurScope(), EnumDecl);

  BalancedDelimiterTracker T(*this, tok::l_brace);
  T.consumeOpen();

  // C does not allow an empty enumerator-list, C++ does [dcl.enum].
  if (Tok.is(tok::r_brace) && !getLangOpts().CPlusPlus)
#if INTEL_CUSTOMIZATION
  {
    // CQ#364426 - emit a warning in IntelCompat mode
    if (getLangOpts().IntelCompat)
      Diag(Tok, diag::warn_empty_enum);
    else
#endif  // INTEL_CUSTOMIZATION
      Diag(Tok, diag::err_empty_enum);
#if INTEL_CUSTOMIZATION
  }
#endif // INTEL_CUSTOMIZATION

  SmallVector<Decl *, 32> EnumConstantDecls;
  SmallVector<SuppressAccessChecks, 32> EnumAvailabilityDiags;

  Decl *LastEnumConstDecl = nullptr;

  // Parse the enumerator-list.
  while (Tok.isNot(tok::r_brace)) {
    // Parse enumerator. If failed, try skipping till the start of the next
    // enumerator definition.
    if (Tok.isNot(tok::identifier)) {
      Diag(Tok.getLocation(), diag::err_expected) << tok::identifier;
      if (SkipUntil(tok::comma, tok::r_brace, StopBeforeMatch) &&
          TryConsumeToken(tok::comma))
        continue;
      break;
    }
    IdentifierInfo *Ident = Tok.getIdentifierInfo();
    SourceLocation IdentLoc = ConsumeToken();

    // If attributes exist after the enumerator, parse them.
    ParsedAttributesWithRange attrs(AttrFactory);
    MaybeParseGNUAttributes(attrs);
    ProhibitAttributes(attrs); // GNU-style attributes are prohibited.
    if (standardAttributesAllowed() && isCXX11AttributeSpecifier()) {
      if (getLangOpts().CPlusPlus)
        Diag(Tok.getLocation(), getLangOpts().CPlusPlus17
                                    ? diag::warn_cxx14_compat_ns_enum_attribute
                                    : diag::ext_ns_enum_attribute)
            << 1 /*enumerator*/;
      ParseCXX11Attributes(attrs);
    }

    SourceLocation EqualLoc;
    ExprResult AssignedVal;
    EnumAvailabilityDiags.emplace_back(*this);

    if (TryConsumeToken(tok::equal, EqualLoc)) {
      AssignedVal = ParseConstantExpression();
      if (AssignedVal.isInvalid())
        SkipUntil(tok::comma, tok::r_brace, StopBeforeMatch);
    }

    // Install the enumerator constant into EnumDecl.
    Decl *EnumConstDecl = Actions.ActOnEnumConstant(
        getCurScope(), EnumDecl, LastEnumConstDecl, IdentLoc, Ident,
        attrs.getList(), EqualLoc, AssignedVal.get());
    EnumAvailabilityDiags.back().done();

    EnumConstantDecls.push_back(EnumConstDecl);
    LastEnumConstDecl = EnumConstDecl;

    if (Tok.is(tok::identifier)) {
      // We're missing a comma between enumerators.
      SourceLocation Loc = getEndOfPreviousToken();
      Diag(Loc, diag::err_enumerator_list_missing_comma)
        << FixItHint::CreateInsertion(Loc, ", ");
      continue;
    }

    // Emumerator definition must be finished, only comma or r_brace are
    // allowed here.
    SourceLocation CommaLoc;
    if (Tok.isNot(tok::r_brace) && !TryConsumeToken(tok::comma, CommaLoc)) {
      if (EqualLoc.isValid())
        Diag(Tok.getLocation(), diag::err_expected_either) << tok::r_brace
                                                           << tok::comma;
      else
        Diag(Tok.getLocation(), diag::err_expected_end_of_enumerator);
      if (SkipUntil(tok::comma, tok::r_brace, StopBeforeMatch)) {
        if (TryConsumeToken(tok::comma, CommaLoc))
          continue;
      } else {
        break;
      }
    }

    // If comma is followed by r_brace, emit appropriate warning.
    if (Tok.is(tok::r_brace) && CommaLoc.isValid()) {
      if (!getLangOpts().C99 && !getLangOpts().CPlusPlus11)
        Diag(CommaLoc, getLangOpts().CPlusPlus ?
               diag::ext_enumerator_list_comma_cxx :
               diag::ext_enumerator_list_comma_c)
          << FixItHint::CreateRemoval(CommaLoc);
      else if (getLangOpts().CPlusPlus11)
        Diag(CommaLoc, diag::warn_cxx98_compat_enumerator_list_comma)
          << FixItHint::CreateRemoval(CommaLoc);
      break;
    }
  }

  // Eat the }.
  T.consumeClose();

  // If attributes exist after the identifier list, parse them.
  ParsedAttributes attrs(AttrFactory);
  MaybeParseGNUAttributes(attrs);

  Actions.ActOnEnumBody(StartLoc, T.getRange(),
                        EnumDecl, EnumConstantDecls,
                        getCurScope(),
                        attrs.getList());

  // Now handle enum constant availability diagnostics.
  assert(EnumConstantDecls.size() == EnumAvailabilityDiags.size());
  for (size_t i = 0, e = EnumConstantDecls.size(); i != e; ++i) {
    ParsingDeclRAIIObject PD(*this, ParsingDeclRAIIObject::NoParent);
    EnumAvailabilityDiags[i].redelay();
    PD.complete(EnumConstantDecls[i]);
  }

  EnumScope.Exit();
  Actions.ActOnTagFinishDefinition(getCurScope(), EnumDecl, T.getRange());

  // The next token must be valid after an enum definition. If not, a ';'
  // was probably forgotten.
  bool CanBeBitfield = getCurScope()->getFlags() & Scope::ClassScope;
  if (!isValidAfterTypeSpecifier(CanBeBitfield)) {
    ExpectAndConsume(tok::semi, diag::err_expected_after, "enum");
    // Push this token back into the preprocessor and change our current token
    // to ';' so that the rest of the code recovers as though there were an
    // ';' after the definition.
    PP.EnterToken(Tok);
    Tok.setKind(tok::semi);
  }
}

/// isKnownToBeTypeSpecifier - Return true if we know that the specified token
/// is definitely a type-specifier.  Return false if it isn't part of a type
/// specifier or if we're not sure.
bool Parser::isKnownToBeTypeSpecifier(const Token &Tok) const {
  switch (Tok.getKind()) {
  default: return false;
    // type-specifiers
  case tok::kw_short:
  case tok::kw_long:
  case tok::kw___int64:
  case tok::kw___int128:
  case tok::kw_signed:
  case tok::kw_unsigned:
  case tok::kw__Complex:
  case tok::kw__Imaginary:
  case tok::kw_void:
  case tok::kw_char:
  case tok::kw_wchar_t:
  case tok::kw_char16_t:
  case tok::kw_char32_t:
  case tok::kw_int:
  case tok::kw_half:
  case tok::kw_float:
  case tok::kw_double:
  case tok::kw__Float16:
  case tok::kw___float128:
  case tok::kw_bool:
  case tok::kw__Bool:
  case tok::kw__Decimal32:
  case tok::kw__Decimal64:
  case tok::kw__Decimal128:
  case tok::kw___vector:
#define GENERIC_IMAGE_TYPE(ImgType, Id) case tok::kw_##ImgType##_t:
#include "clang/Basic/OpenCLImageTypes.def"

    // struct-or-union-specifier (C99) or class-specifier (C++)
  case tok::kw_class:
  case tok::kw_struct:
  case tok::kw___interface:
  case tok::kw_union:
    // enum-specifier
  case tok::kw_enum:

    // typedef-name
  case tok::annot_typename:
    return true;
  }
}

/// isTypeSpecifierQualifier - Return true if the current token could be the
/// start of a specifier-qualifier-list.
bool Parser::isTypeSpecifierQualifier() {
  switch (Tok.getKind()) {
  default: return false;

  case tok::identifier:   // foo::bar
    if (TryAltiVecVectorToken())
      return true;
    // Fall through.
  case tok::kw_typename:  // typename T::type
    // Annotate typenames and C++ scope specifiers.  If we get one, just
    // recurse to handle whatever we get.
    if (TryAnnotateTypeOrScopeToken())
      return true;
    if (Tok.is(tok::identifier))
      return false;
    return isTypeSpecifierQualifier();

  case tok::coloncolon:   // ::foo::bar
    if (NextToken().is(tok::kw_new) ||    // ::new
        NextToken().is(tok::kw_delete))   // ::delete
      return false;

    if (TryAnnotateTypeOrScopeToken())
      return true;
    return isTypeSpecifierQualifier();

    // GNU attributes support.
  case tok::kw___attribute:
    // GNU typeof support.
  case tok::kw_typeof:

    // type-specifiers
  case tok::kw_short:
  case tok::kw_long:
  case tok::kw___int64:
  case tok::kw___int128:
  case tok::kw_signed:
  case tok::kw_unsigned:
  case tok::kw__Complex:
  case tok::kw__Imaginary:
  case tok::kw_void:
  case tok::kw_char:
  case tok::kw_wchar_t:
  case tok::kw_char16_t:
  case tok::kw_char32_t:
  case tok::kw_int:
  case tok::kw_half:
  case tok::kw_float:
  case tok::kw_double:
  case tok::kw__Float16:
  case tok::kw___float128:
  case tok::kw_bool:
  case tok::kw__Bool:
  case tok::kw__Decimal32:
  case tok::kw__Decimal64:
  case tok::kw__Decimal128:
  case tok::kw___vector:
#define GENERIC_IMAGE_TYPE(ImgType, Id) case tok::kw_##ImgType##_t:
#include "clang/Basic/OpenCLImageTypes.def"

    // struct-or-union-specifier (C99) or class-specifier (C++)
  case tok::kw_class:
  case tok::kw_struct:
  case tok::kw___interface:
  case tok::kw_union:
    // enum-specifier
  case tok::kw_enum:

    // type-qualifier
  case tok::kw_const:
  case tok::kw_volatile:
  case tok::kw_restrict:

    // Debugger support.
  case tok::kw___unknown_anytype:

    // typedef-name
  case tok::annot_typename:
    return true;

    // GNU ObjC bizarre protocol extension: <proto1,proto2> with implicit 'id'.
  case tok::less:
    return getLangOpts().ObjC1;

#if INTEL_CUSTOMIZATION
    // CQ381345: OpenCL is not supported in Intel compatibility mode.
  case tok::kw___generic:
    return !getLangOpts().IntelCompat;
#endif // INTEL_CUSTOMIZATION
  case tok::kw___cdecl:
  case tok::kw___stdcall:
  case tok::kw___fastcall:
  case tok::kw___thiscall:
  case tok::kw__regcall: // INTEL
  case tok::kw___regcall:
  case tok::kw___vectorcall:
  case tok::kw___w64:
  case tok::kw___ptr64:
  case tok::kw___ptr32:
  case tok::kw___pascal:
  case tok::kw___unaligned:

  case tok::kw__Nonnull:
  case tok::kw__Nullable:
  case tok::kw__Null_unspecified:

  case tok::kw___kindof:

  case tok::kw___private:
  case tok::kw___local:
  case tok::kw___global:
  case tok::kw___constant:
  case tok::kw___read_only:
  case tok::kw___read_write:
  case tok::kw___write_only:

    return true;

  // C11 _Atomic
  case tok::kw__Atomic:
    return true;
  }
}

/// isDeclarationSpecifier() - Return true if the current token is part of a
/// declaration specifier.
///
/// \param DisambiguatingWithExpression True to indicate that the purpose of
/// this check is to disambiguate between an expression and a declaration.
bool Parser::isDeclarationSpecifier(bool DisambiguatingWithExpression) {
  switch (Tok.getKind()) {
  default: return false;

  case tok::kw_pipe:
    return getLangOpts().OpenCL && (getLangOpts().OpenCLVersion >= 200);
#if INTEL_CUSTOMIZATION
  case tok::kw_channel:
    return getLangOpts().OpenCL &&
      getTargetInfo().getSupportedOpenCLOpts().
         isEnabled("cl_intel_channels");
#endif // INTEL_CUSTOMIZATION

  case tok::identifier:   // foo::bar
    // Unfortunate hack to support "Class.factoryMethod" notation.
    if (getLangOpts().ObjC1 && NextToken().is(tok::period))
      return false;
    if (TryAltiVecVectorToken())
      return true;
    // Fall through.
  case tok::kw_decltype: // decltype(T())::type
  case tok::kw_typename: // typename T::type
    // Annotate typenames and C++ scope specifiers.  If we get one, just
    // recurse to handle whatever we get.
    if (TryAnnotateTypeOrScopeToken())
      return true;
    if (Tok.is(tok::identifier))
      return false;

    // If we're in Objective-C and we have an Objective-C class type followed
    // by an identifier and then either ':' or ']', in a place where an
    // expression is permitted, then this is probably a class message send
    // missing the initial '['. In this case, we won't consider this to be
    // the start of a declaration.
    if (DisambiguatingWithExpression &&
        isStartOfObjCClassMessageMissingOpenBracket())
      return false;

    return isDeclarationSpecifier();

  case tok::coloncolon:   // ::foo::bar
    if (NextToken().is(tok::kw_new) ||    // ::new
        NextToken().is(tok::kw_delete))   // ::delete
      return false;

    // Annotate typenames and C++ scope specifiers.  If we get one, just
    // recurse to handle whatever we get.
    if (TryAnnotateTypeOrScopeToken())
      return true;
    return isDeclarationSpecifier();

    // storage-class-specifier
  case tok::kw_typedef:
  case tok::kw_extern:
  case tok::kw___private_extern__:
  case tok::kw_static:
  case tok::kw_auto:
  case tok::kw___auto_type:
  case tok::kw_register:
  case tok::kw___thread:
  case tok::kw_thread_local:
  case tok::kw__Thread_local:

    // Modules
  case tok::kw___module_private__:

    // Debugger support
  case tok::kw___unknown_anytype:

    // type-specifiers
  case tok::kw_short:
  case tok::kw_long:
  case tok::kw___int64:
  case tok::kw___int128:
  case tok::kw_signed:
  case tok::kw_unsigned:
  case tok::kw__Complex:
  case tok::kw__Imaginary:
  case tok::kw_void:
  case tok::kw_char:
  case tok::kw_wchar_t:
  case tok::kw_char16_t:
  case tok::kw_char32_t:

  case tok::kw_int:
  case tok::kw_half:
  case tok::kw_float:
  case tok::kw_double:
  case tok::kw__Float16:
  case tok::kw___float128:
  case tok::kw_bool:
  case tok::kw__Bool:
  case tok::kw__Decimal32:
  case tok::kw__Decimal64:
  case tok::kw__Decimal128:
  case tok::kw___vector:

    // struct-or-union-specifier (C99) or class-specifier (C++)
  case tok::kw_class:
  case tok::kw_struct:
  case tok::kw_union:
  case tok::kw___interface:
    // enum-specifier
  case tok::kw_enum:

    // type-qualifier
  case tok::kw_const:
  case tok::kw_volatile:
  case tok::kw_restrict:

    // function-specifier
  case tok::kw_inline:
  case tok::kw_virtual:
  case tok::kw_explicit:
  case tok::kw__Noreturn:

    // alignment-specifier
  case tok::kw__Alignas:

    // friend keyword.
  case tok::kw_friend:

    // static_assert-declaration
  case tok::kw__Static_assert:

    // GNU typeof support.
  case tok::kw_typeof:

    // GNU attributes.
  case tok::kw___attribute:

    // C++11 decltype and constexpr.
  case tok::annot_decltype:
  case tok::kw_constexpr:

    // C11 _Atomic
  case tok::kw__Atomic:
    return true;

    // GNU ObjC bizarre protocol extension: <proto1,proto2> with implicit 'id'.
  case tok::less:
    return getLangOpts().ObjC1;

    // typedef-name
  case tok::annot_typename:
    return !DisambiguatingWithExpression ||
           !isStartOfObjCClassMessageMissingOpenBracket();

#if INTEL_CUSTOMIZATION
    // CQ381345: OpenCL is not supported in Intel compatibility mode.
  case tok::kw___generic:
    return !getLangOpts().IntelCompat;
#endif // INTEL_CUSTOMIZATION
  case tok::kw___declspec:
  case tok::kw___cdecl:
  case tok::kw___stdcall:
  case tok::kw___fastcall:
  case tok::kw__regcall:  // INTEL
  case tok::kw___thiscall:
  case tok::kw___regcall:
  case tok::kw___vectorcall:
  case tok::kw___w64:
  case tok::kw___sptr:
  case tok::kw___uptr:
  case tok::kw___ptr64:
  case tok::kw___ptr32:
  case tok::kw___forceinline:
  case tok::kw___pascal:
  case tok::kw___unaligned:

  case tok::kw__Nonnull:
  case tok::kw__Nullable:
  case tok::kw__Null_unspecified:

  case tok::kw___kindof:

  case tok::kw___private:
  case tok::kw___local:
  case tok::kw___global:
  case tok::kw___constant:
  case tok::kw___read_only:
  case tok::kw___read_write:
  case tok::kw___write_only:
#define GENERIC_IMAGE_TYPE(ImgType, Id) case tok::kw_##ImgType##_t:
#include "clang/Basic/OpenCLImageTypes.def"

    return true;
  }
}

bool Parser::isConstructorDeclarator(bool IsUnqualified, bool DeductionGuide) {
  TentativeParsingAction TPA(*this);

  // Parse the C++ scope specifier.
  CXXScopeSpec SS;
  if (ParseOptionalCXXScopeSpecifier(SS, nullptr,
                                     /*EnteringContext=*/true)) {
    TPA.Revert();
    return false;
  }

  // Parse the constructor name.
  if (Tok.is(tok::identifier)) {
    // We already know that we have a constructor name; just consume
    // the token.
    ConsumeToken();
  } else if (Tok.is(tok::annot_template_id)) {
    ConsumeAnnotationToken();
  } else {
    TPA.Revert();
    return false;
  }

  // There may be attributes here, appertaining to the constructor name or type
  // we just stepped past.
  SkipCXX11Attributes();

  // Current class name must be followed by a left parenthesis.
  if (Tok.isNot(tok::l_paren)) {
    TPA.Revert();
    return false;
  }
  ConsumeParen();

  // A right parenthesis, or ellipsis followed by a right parenthesis signals
  // that we have a constructor.
  if (Tok.is(tok::r_paren) ||
      (Tok.is(tok::ellipsis) && NextToken().is(tok::r_paren))) {
    TPA.Revert();
    return true;
  }

  // A C++11 attribute here signals that we have a constructor, and is an
  // attribute on the first constructor parameter.
  if (getLangOpts().CPlusPlus11 &&
      isCXX11AttributeSpecifier(/*Disambiguate*/ false,
                                /*OuterMightBeMessageSend*/ true)) {
    TPA.Revert();
    return true;
  }

  // If we need to, enter the specified scope.
  DeclaratorScopeObj DeclScopeObj(*this, SS);
  if (SS.isSet() && Actions.ShouldEnterDeclaratorScope(getCurScope(), SS))
    DeclScopeObj.EnterDeclaratorScope();

  // Optionally skip Microsoft attributes.
  ParsedAttributes Attrs(AttrFactory);
  MaybeParseMicrosoftAttributes(Attrs);

  // Check whether the next token(s) are part of a declaration
  // specifier, in which case we have the start of a parameter and,
  // therefore, we know that this is a constructor.
  bool IsConstructor = false;
  if (isDeclarationSpecifier())
    IsConstructor = true;
  else if (Tok.is(tok::identifier) ||
           (Tok.is(tok::annot_cxxscope) && NextToken().is(tok::identifier))) {
    // We've seen "C ( X" or "C ( X::Y", but "X" / "X::Y" is not a type.
    // This might be a parenthesized member name, but is more likely to
    // be a constructor declaration with an invalid argument type. Keep
    // looking.
    if (Tok.is(tok::annot_cxxscope))
      ConsumeAnnotationToken();
    ConsumeToken();

    // If this is not a constructor, we must be parsing a declarator,
    // which must have one of the following syntactic forms (see the
    // grammar extract at the start of ParseDirectDeclarator):
    switch (Tok.getKind()) {
    case tok::l_paren:
      // C(X   (   int));
    case tok::l_square:
      // C(X   [   5]);
      // C(X   [   [attribute]]);
    case tok::coloncolon:
      // C(X   ::   Y);
      // C(X   ::   *p);
      // Assume this isn't a constructor, rather than assuming it's a
      // constructor with an unnamed parameter of an ill-formed type.
      break;

    case tok::r_paren:
      // C(X   )

      // Skip past the right-paren and any following attributes to get to
      // the function body or trailing-return-type.
      ConsumeParen();
      SkipCXX11Attributes();

      if (DeductionGuide) {
        // C(X) -> ... is a deduction guide.
        IsConstructor = Tok.is(tok::arrow);
        break;
      }
      if (Tok.is(tok::colon) || Tok.is(tok::kw_try)) {
        // Assume these were meant to be constructors:
        //   C(X)   :    (the name of a bit-field cannot be parenthesized).
        //   C(X)   try  (this is otherwise ill-formed).
        IsConstructor = true;
      }
      if (Tok.is(tok::semi) || Tok.is(tok::l_brace)) {
        // If we have a constructor name within the class definition,
        // assume these were meant to be constructors:
        //   C(X)   {
        //   C(X)   ;
        // ... because otherwise we would be declaring a non-static data
        // member that is ill-formed because it's of the same type as its
        // surrounding class.
        //
        // FIXME: We can actually do this whether or not the name is qualified,
        // because if it is qualified in this context it must be being used as
        // a constructor name.
        // currently, so we're somewhat conservative here.
        IsConstructor = IsUnqualified;
      }
      break;

    default:
      IsConstructor = true;
      break;
    }
  }

  TPA.Revert();
  return IsConstructor;
}

/// ParseTypeQualifierListOpt
///          type-qualifier-list: [C99 6.7.5]
///            type-qualifier
/// [vendor]   attributes
///              [ only if AttrReqs & AR_VendorAttributesParsed ]
///            type-qualifier-list type-qualifier
/// [vendor]   type-qualifier-list attributes
///              [ only if AttrReqs & AR_VendorAttributesParsed ]
/// [C++0x]    attribute-specifier[opt] is allowed before cv-qualifier-seq
///              [ only if AttReqs & AR_CXX11AttributesParsed ]
/// Note: vendor can be GNU, MS, etc and can be explicitly controlled via
/// AttrRequirements bitmask values.
void Parser::ParseTypeQualifierListOpt(
    DeclSpec &DS, unsigned AttrReqs, bool AtomicAllowed,
    bool IdentifierRequired,
    Optional<llvm::function_ref<void()>> CodeCompletionHandler) {
  if (standardAttributesAllowed() && (AttrReqs & AR_CXX11AttributesParsed) &&
      isCXX11AttributeSpecifier()) {
    ParsedAttributesWithRange attrs(AttrFactory);
    ParseCXX11Attributes(attrs);
    DS.takeAttributesFrom(attrs);
  }

  SourceLocation EndLoc;

  while (1) {
    bool isInvalid = false;
    const char *PrevSpec = nullptr;
    unsigned DiagID = 0;
    SourceLocation Loc = Tok.getLocation();

    switch (Tok.getKind()) {
    case tok::code_completion:
      if (CodeCompletionHandler)
        (*CodeCompletionHandler)();
      else
        Actions.CodeCompleteTypeQualifiers(DS);
      return cutOffParsing();

    case tok::kw_const:
      isInvalid = DS.SetTypeQual(DeclSpec::TQ_const   , Loc, PrevSpec, DiagID,
                                 getLangOpts());
      break;
    case tok::kw_volatile:
      isInvalid = DS.SetTypeQual(DeclSpec::TQ_volatile, Loc, PrevSpec, DiagID,
                                 getLangOpts());
      break;
    case tok::kw_restrict:
      isInvalid = DS.SetTypeQual(DeclSpec::TQ_restrict, Loc, PrevSpec, DiagID,
                                 getLangOpts());
      break;
    case tok::kw__Atomic:
      if (!AtomicAllowed)
        goto DoneWithTypeQuals;
      isInvalid = DS.SetTypeQual(DeclSpec::TQ_atomic, Loc, PrevSpec, DiagID,
                                 getLangOpts());
      break;

    // OpenCL qualifiers:
#if INTEL_CUSTOMIZATION
    case tok::kw___generic:
      // CQ381345: OpenCL is not supported in Intel compatibility mode.
      assert (!getLangOpts().IntelCompat &&
              "OpenCL is not supported in Intel compatibility mode.");
#endif // INTEL_CUSTOMIZATION 
    case tok::kw___private:
    case tok::kw___global:
    case tok::kw___local:
    case tok::kw___constant:
    case tok::kw___read_only:
    case tok::kw___write_only:
    case tok::kw___read_write:
      ParseOpenCLQualifiers(DS.getAttributes());
      break;

    case tok::kw___unaligned:
      isInvalid = DS.SetTypeQual(DeclSpec::TQ_unaligned, Loc, PrevSpec, DiagID,
                                 getLangOpts());
      break;
    case tok::kw___uptr:
      // GNU libc headers in C mode use '__uptr' as an identifer which conflicts
      // with the MS modifier keyword.
      if ((AttrReqs & AR_DeclspecAttributesParsed) && !getLangOpts().CPlusPlus &&
          IdentifierRequired && DS.isEmpty() && NextToken().is(tok::semi)) {
        if (TryKeywordIdentFallback(false))
          continue;
      }
      LLVM_FALLTHROUGH;
    case tok::kw___sptr:
    case tok::kw___w64:
    case tok::kw___ptr64:
    case tok::kw___ptr32:
    case tok::kw___cdecl:
    case tok::kw___stdcall:
    case tok::kw___fastcall:
    case tok::kw__regcall:  // INTEL
    case tok::kw___thiscall:
    case tok::kw___regcall:
    case tok::kw___vectorcall:
      if (AttrReqs & AR_DeclspecAttributesParsed) {
        ParseMicrosoftTypeAttributes(DS.getAttributes());
        continue;
      }
#if INTEL_CUSTOMIZATION
      // CQ367651: allow '__unalinged' (MS Extention) on Linux as well
      if (getLangOpts().IntelCompat && (Tok.getKind() == tok::kw___unaligned)) {
        ParseMicrosoftTypeAttributes(DS.getAttributes());
        continue;
      }
#endif // INTEL_CUSTOMIZATION
      goto DoneWithTypeQuals;
    case tok::kw___pascal:
      if (AttrReqs & AR_VendorAttributesParsed) {
        ParseBorlandTypeAttributes(DS.getAttributes());
        continue;
      }
      goto DoneWithTypeQuals;

    // Nullability type specifiers.
    case tok::kw__Nonnull:
    case tok::kw__Nullable:
    case tok::kw__Null_unspecified:
      ParseNullabilityTypeSpecifiers(DS.getAttributes());
      continue;

    // Objective-C 'kindof' types.
    case tok::kw___kindof:
      DS.getAttributes().addNew(Tok.getIdentifierInfo(), Loc, nullptr, Loc,
                                nullptr, 0, AttributeList::AS_Keyword);
      (void)ConsumeToken();
      continue;

    case tok::kw___attribute:
      if (AttrReqs & AR_GNUAttributesParsedAndRejected)
#if INTEL_CUSTOMIZATION
      // This brace is necessary to suppress a warning suggesting brace
      // insertion to avoid ambiguouse 'else'.
      {
#endif // INTEL_CUSTOMIZATION
        // When GNU attributes are expressly forbidden, diagnose their usage.
#if INTEL_CUSTOMIZATION
        // CQ#370092 - warn_attributes_not_allowed is used in IntelCompat mode
        if (getLangOpts().IntelCompat)
          Diag(Tok, diag::warn_attributes_not_allowed);
        else
#endif // INTEL_CUSTOMIZATION
        Diag(Tok, diag::err_attributes_not_allowed);
#if INTEL_CUSTOMIZATION
      }
#endif // INTEL_CUSTOMIZATION

      // Parse the attributes even if they are rejected to ensure that error
      // recovery is graceful.
      if (AttrReqs & AR_GNUAttributesParsed ||
          AttrReqs & AR_GNUAttributesParsedAndRejected) {
        ParseGNUAttributes(DS.getAttributes());
        continue; // do *not* consume the next token!
      }
      // otherwise, FALL THROUGH!
      LLVM_FALLTHROUGH;
    default:
      DoneWithTypeQuals:
      // If this is not a type-qualifier token, we're done reading type
      // qualifiers.  First verify that DeclSpec's are consistent.
      DS.Finish(Actions, Actions.getASTContext().getPrintingPolicy());
      if (EndLoc.isValid())
        DS.SetRangeEnd(EndLoc);
      return;
    }

    // If the specifier combination wasn't legal, issue a diagnostic.
    if (isInvalid) {
      assert(PrevSpec && "Method did not return previous specifier!");
      Diag(Tok, DiagID) << PrevSpec;
    }
    EndLoc = ConsumeToken();
  }
}

/// ParseDeclarator - Parse and verify a newly-initialized declarator.
///
void Parser::ParseDeclarator(Declarator &D) {
  /// This implements the 'declarator' production in the C grammar, then checks
  /// for well-formedness and issues diagnostics.
  ParseDeclaratorInternal(D, &Parser::ParseDirectDeclarator);
}

#if INTEL_CUSTOMIZATION
static bool isPtrOperatorToken(tok::TokenKind Kind, const LangOptions &Lang,
                               const TargetInfo &Target, unsigned TheContext) {
#endif // INTEL_CUSTOMIZATION
  if (Kind == tok::star || Kind == tok::caret)
    return true;

  if ((Kind == tok::kw_pipe) && Lang.OpenCL && (Lang.OpenCLVersion >= 200))
    return true;
#if INTEL_CUSTOMIZATION
  if ((Kind == tok::kw_channel) && Lang.OpenCL &&
      Target.getSupportedOpenCLOpts().isEnabled("cl_intel_channels"))
    return true;
#endif // INTEL_CUSTOMIZATION

  if (!Lang.CPlusPlus)
    return false;

  if (Kind == tok::amp)
    return true;

  // We parse rvalue refs in C++03, because otherwise the errors are scary.
  // But we must not parse them in conversion-type-ids and new-type-ids, since
  // those can be legitimately followed by a && operator.
  // (The same thing can in theory happen after a trailing-return-type, but
  // since those are a C++11 feature, there is no rejects-valid issue there.)
  if (Kind == tok::ampamp)
    return Lang.CPlusPlus11 || (TheContext != Declarator::ConversionIdContext &&
                                TheContext != Declarator::CXXNewContext);

  return false;
}

// Indicates whether the given declarator is a pipe declarator.
static bool isPipeDeclerator(const Declarator &D) {
  const unsigned NumTypes = D.getNumTypeObjects();

  for (unsigned Idx = 0; Idx != NumTypes; ++Idx)
    if (DeclaratorChunk::Pipe == D.getTypeObject(Idx).Kind)
      return true;

  return false;
}

#if INTEL_CUSTOMIZATION
// Indicates whether the given declarator is a channel declarator.
static bool isChannelDeclarator(const Declarator &D) {
  const unsigned NumTypes = D.getNumTypeObjects();

  for (unsigned Idx = 0; Idx != NumTypes; ++Idx)
    if (DeclaratorChunk::Channel == D.getTypeObject(Idx).Kind)
      return true;

  return false;
}
#endif // INTEL_CUSTOMIZATION

/// ParseDeclaratorInternal - Parse a C or C++ declarator. The direct-declarator
/// is parsed by the function passed to it. Pass null, and the direct-declarator
/// isn't parsed at all, making this function effectively parse the C++
/// ptr-operator production.
///
/// If the grammar of this construct is extended, matching changes must also be
/// made to TryParseDeclarator and MightBeDeclarator, and possibly to
/// isConstructorDeclarator.
///
///       declarator: [C99 6.7.5] [C++ 8p4, dcl.decl]
/// [C]     pointer[opt] direct-declarator
/// [C++]   direct-declarator
/// [C++]   ptr-operator declarator
///
///       pointer: [C99 6.7.5]
///         '*' type-qualifier-list[opt]
///         '*' type-qualifier-list[opt] pointer
///
///       ptr-operator:
///         '*' cv-qualifier-seq[opt]
///         '&'
/// [C++0x] '&&'
/// [GNU]   '&' restrict[opt] attributes[opt]
/// [GNU?]  '&&' restrict[opt] attributes[opt]
///         '::'[opt] nested-name-specifier '*' cv-qualifier-seq[opt]
void Parser::ParseDeclaratorInternal(Declarator &D,
                                     DirectDeclParseFunction DirectDeclParser) {
  if (Diags.hasAllExtensionsSilenced())
    D.setExtension();

  // C++ member pointers start with a '::' or a nested-name.
  // Member pointers get special handling, since there's no place for the
  // scope spec in the generic path below.
  if (getLangOpts().CPlusPlus &&
      (Tok.is(tok::coloncolon) || Tok.is(tok::kw_decltype) ||
       (Tok.is(tok::identifier) &&
        (NextToken().is(tok::coloncolon) || NextToken().is(tok::less))) ||
       Tok.is(tok::annot_cxxscope))) {
    bool EnteringContext = D.getContext() == Declarator::FileContext ||
                           D.getContext() == Declarator::MemberContext;
    CXXScopeSpec SS;
    ParseOptionalCXXScopeSpecifier(SS, nullptr, EnteringContext);

    if (SS.isNotEmpty()) {
      if (Tok.isNot(tok::star)) {
        // The scope spec really belongs to the direct-declarator.
        if (D.mayHaveIdentifier())
          D.getCXXScopeSpec() = SS;
        else
          AnnotateScopeToken(SS, true);

        if (DirectDeclParser)
          (this->*DirectDeclParser)(D);
        return;
      }

      SourceLocation Loc = ConsumeToken();
      D.SetRangeEnd(Loc);
      DeclSpec DS(AttrFactory);
      ParseTypeQualifierListOpt(DS);
      D.ExtendWithDeclSpec(DS);

      // Recurse to parse whatever is left.
      ParseDeclaratorInternal(D, DirectDeclParser);

      // Sema will have to catch (syntactically invalid) pointers into global
      // scope. It has to catch pointers into namespace scope anyway.
      D.AddTypeInfo(DeclaratorChunk::getMemberPointer(SS,DS.getTypeQualifiers(),
                                                      DS.getLocEnd()),
                    DS.getAttributes(),
                    /* Don't replace range end. */SourceLocation());
      return;
    }
  }

  tok::TokenKind Kind = Tok.getKind();

  if (D.getDeclSpec().isTypeSpecPipe() && !isPipeDeclerator(D)) {
    DeclSpec DS(AttrFactory);
    ParseTypeQualifierListOpt(DS);

    D.AddTypeInfo(
        DeclaratorChunk::getPipe(DS.getTypeQualifiers(), DS.getPipeLoc()),
        DS.getAttributes(), SourceLocation());
  }

#if INTEL_CUSTOMIZATION
  // Not a pointer, C++ reference, or block.
  if (!isPtrOperatorToken(Kind, getLangOpts(), getTargetInfo(),
                          D.getContext())) {
    if (DirectDeclParser)
      (this->*DirectDeclParser)(D);

    if (D.getDeclSpec().isTypeSpecChannel() && !isChannelDeclarator(D)) {
      // Unlike Pipes, Channels handled here, because arrays of channels are
      // allowed and we must parse further.
      DeclSpec DS(AttrFactory);
      ParseTypeQualifierListOpt(DS, AR_AllAttributesParsed,
                                /*AtomicAllowed=*/true,
                                /*IdentifierRequired=*/true);

      D.AddTypeInfo(DeclaratorChunk::getChannel(DS.getTypeQualifiers(),
                                                DS.getChannelLoc()),
                    DS.getAttributes(), SourceLocation());
    }

    return;
  }
#endif // INTEL_CUSTOMIZATION

  // Otherwise, '*' -> pointer, '^' -> block, '&' -> lvalue reference,
  // '&&' -> rvalue reference
  SourceLocation Loc = ConsumeToken();  // Eat the *, ^, & or &&.
  D.SetRangeEnd(Loc);

  if (Kind == tok::star || Kind == tok::caret) {
    // Is a pointer.
    DeclSpec DS(AttrFactory);

    // GNU attributes are not allowed here in a new-type-id, but Declspec and
    // C++11 attributes are allowed.
    unsigned Reqs = AR_CXX11AttributesParsed | AR_DeclspecAttributesParsed |
                            ((D.getContext() != Declarator::CXXNewContext)
                                 ? AR_GNUAttributesParsed
                                 : AR_GNUAttributesParsedAndRejected);
    ParseTypeQualifierListOpt(DS, Reqs, true, !D.mayOmitIdentifier());
    D.ExtendWithDeclSpec(DS);

    // Recursively parse the declarator.
    ParseDeclaratorInternal(D, DirectDeclParser);
    if (Kind == tok::star)
      // Remember that we parsed a pointer type, and remember the type-quals.
      D.AddTypeInfo(DeclaratorChunk::getPointer(DS.getTypeQualifiers(), Loc,
                                                DS.getConstSpecLoc(),
                                                DS.getVolatileSpecLoc(),
                                                DS.getRestrictSpecLoc(),
                                                DS.getAtomicSpecLoc(),
                                                DS.getUnalignedSpecLoc()),
                    DS.getAttributes(),
                    SourceLocation());
    else
      // Remember that we parsed a Block type, and remember the type-quals.
      D.AddTypeInfo(DeclaratorChunk::getBlockPointer(DS.getTypeQualifiers(),
                                                     Loc),
                    DS.getAttributes(),
                    SourceLocation());
  } else {
    // Is a reference
    DeclSpec DS(AttrFactory);

    // Complain about rvalue references in C++03, but then go on and build
    // the declarator.
    if (Kind == tok::ampamp)
      Diag(Loc, getLangOpts().CPlusPlus11 ?
           diag::warn_cxx98_compat_rvalue_reference :
           diag::ext_rvalue_reference);

    // GNU-style and C++11 attributes are allowed here, as is restrict.
    ParseTypeQualifierListOpt(DS);
    D.ExtendWithDeclSpec(DS);

    // C++ 8.3.2p1: cv-qualified references are ill-formed except when the
    // cv-qualifiers are introduced through the use of a typedef or of a
    // template type argument, in which case the cv-qualifiers are ignored.
    if (DS.getTypeQualifiers() != DeclSpec::TQ_unspecified) {
      if (DS.getTypeQualifiers() & DeclSpec::TQ_const)
        Diag(DS.getConstSpecLoc(),
             diag::err_invalid_reference_qualifier_application) << "const";
      if (DS.getTypeQualifiers() & DeclSpec::TQ_volatile)
        Diag(DS.getVolatileSpecLoc(),
             diag::err_invalid_reference_qualifier_application) << "volatile";
      // 'restrict' is permitted as an extension.
      if (DS.getTypeQualifiers() & DeclSpec::TQ_atomic)
        Diag(DS.getAtomicSpecLoc(),
             diag::err_invalid_reference_qualifier_application) << "_Atomic";
    }

    // Recursively parse the declarator.
    ParseDeclaratorInternal(D, DirectDeclParser);

    if (D.getNumTypeObjects() > 0) {
      // C++ [dcl.ref]p4: There shall be no references to references.
      DeclaratorChunk& InnerChunk = D.getTypeObject(D.getNumTypeObjects() - 1);
      if (InnerChunk.Kind == DeclaratorChunk::Reference) {
        if (const IdentifierInfo *II = D.getIdentifier())
          Diag(InnerChunk.Loc, diag::err_illegal_decl_reference_to_reference)
           << II;
        else
          Diag(InnerChunk.Loc, diag::err_illegal_decl_reference_to_reference)
            << "type name";

        // Once we've complained about the reference-to-reference, we
        // can go ahead and build the (technically ill-formed)
        // declarator: reference collapsing will take care of it.
      }
    }

    // Remember that we parsed a reference type.
    D.AddTypeInfo(DeclaratorChunk::getReference(DS.getTypeQualifiers(), Loc,
                                                Kind == tok::amp),
                  DS.getAttributes(),
                  SourceLocation());
  }
}

// When correcting from misplaced brackets before the identifier, the location
// is saved inside the declarator so that other diagnostic messages can use
// them.  This extracts and returns that location, or returns the provided
// location if a stored location does not exist.
static SourceLocation getMissingDeclaratorIdLoc(Declarator &D,
                                                SourceLocation Loc) {
  if (D.getName().StartLocation.isInvalid() &&
      D.getName().EndLocation.isValid())
    return D.getName().EndLocation;

  return Loc;
}

/// ParseDirectDeclarator
///       direct-declarator: [C99 6.7.5]
/// [C99]   identifier
///         '(' declarator ')'
/// [GNU]   '(' attributes declarator ')'
/// [C90]   direct-declarator '[' constant-expression[opt] ']'
/// [C99]   direct-declarator '[' type-qual-list[opt] assignment-expr[opt] ']'
/// [C99]   direct-declarator '[' 'static' type-qual-list[opt] assign-expr ']'
/// [C99]   direct-declarator '[' type-qual-list 'static' assignment-expr ']'
/// [C99]   direct-declarator '[' type-qual-list[opt] '*' ']'
/// [C++11] direct-declarator '[' constant-expression[opt] ']'
///                    attribute-specifier-seq[opt]
///         direct-declarator '(' parameter-type-list ')'
///         direct-declarator '(' identifier-list[opt] ')'
/// [GNU]   direct-declarator '(' parameter-forward-declarations
///                    parameter-type-list[opt] ')'
/// [C++]   direct-declarator '(' parameter-declaration-clause ')'
///                    cv-qualifier-seq[opt] exception-specification[opt]
/// [C++11] direct-declarator '(' parameter-declaration-clause ')'
///                    attribute-specifier-seq[opt] cv-qualifier-seq[opt]
///                    ref-qualifier[opt] exception-specification[opt]
/// [C++]   declarator-id
/// [C++11] declarator-id attribute-specifier-seq[opt]
///
///       declarator-id: [C++ 8]
///         '...'[opt] id-expression
///         '::'[opt] nested-name-specifier[opt] type-name
///
///       id-expression: [C++ 5.1]
///         unqualified-id
///         qualified-id
///
///       unqualified-id: [C++ 5.1]
///         identifier
///         operator-function-id
///         conversion-function-id
///          '~' class-name
///         template-id
///
/// C++17 adds the following, which we also handle here:
///
///       simple-declaration:
///         <decl-spec> '[' identifier-list ']' brace-or-equal-initializer ';'
///
/// Note, any additional constructs added here may need corresponding changes
/// in isConstructorDeclarator.
void Parser::ParseDirectDeclarator(Declarator &D) {
  DeclaratorScopeObj DeclScopeObj(*this, D.getCXXScopeSpec());

  if (getLangOpts().CPlusPlus && D.mayHaveIdentifier()) {
    // This might be a C++17 structured binding.
    if (Tok.is(tok::l_square) && !D.mayOmitIdentifier() &&
        D.getCXXScopeSpec().isEmpty())
      return ParseDecompositionDeclarator(D);

    // Don't parse FOO:BAR as if it were a typo for FOO::BAR inside a class, in
    // this context it is a bitfield. Also in range-based for statement colon
    // may delimit for-range-declaration.
    ColonProtectionRAIIObject X(*this,
                                D.getContext() == Declarator::MemberContext ||
                                    (D.getContext() == Declarator::ForContext &&
                                     getLangOpts().CPlusPlus11));

    // ParseDeclaratorInternal might already have parsed the scope.
    if (D.getCXXScopeSpec().isEmpty()) {
      bool EnteringContext = D.getContext() == Declarator::FileContext ||
                             D.getContext() == Declarator::MemberContext;
      ParseOptionalCXXScopeSpecifier(D.getCXXScopeSpec(), nullptr,
                                     EnteringContext);
    }

    if (D.getCXXScopeSpec().isValid()) {
      if (Actions.ShouldEnterDeclaratorScope(getCurScope(),
                                             D.getCXXScopeSpec()))
        // Change the declaration context for name lookup, until this function
        // is exited (and the declarator has been parsed).
        DeclScopeObj.EnterDeclaratorScope();
      else if (getObjCDeclContext()) {
        // Ensure that we don't interpret the next token as an identifier when
        // dealing with declarations in an Objective-C container.
        D.SetIdentifier(nullptr, Tok.getLocation());
        D.setInvalidType(true);
        ConsumeToken();
        goto PastIdentifier;
      }
    }

    // C++0x [dcl.fct]p14:
    //   There is a syntactic ambiguity when an ellipsis occurs at the end of a
    //   parameter-declaration-clause without a preceding comma. In this case,
    //   the ellipsis is parsed as part of the abstract-declarator if the type
    //   of the parameter either names a template parameter pack that has not
    //   been expanded or contains auto; otherwise, it is parsed as part of the
    //   parameter-declaration-clause.
    if (Tok.is(tok::ellipsis) && D.getCXXScopeSpec().isEmpty() &&
        !((D.getContext() == Declarator::PrototypeContext ||
           D.getContext() == Declarator::LambdaExprParameterContext ||
           D.getContext() == Declarator::BlockLiteralContext) &&
          NextToken().is(tok::r_paren) &&
          !D.hasGroupingParens() &&
          !Actions.containsUnexpandedParameterPacks(D) &&
          D.getDeclSpec().getTypeSpecType() != TST_auto)) {
      SourceLocation EllipsisLoc = ConsumeToken();
#if INTEL_CUSTOMIZATION
      if (isPtrOperatorToken(Tok.getKind(), getLangOpts(), getTargetInfo(),
                             D.getContext())) {
#endif // INTEL_CUSTOMIZATION
        // The ellipsis was put in the wrong place. Recover, and explain to
        // the user what they should have done.
        ParseDeclarator(D);
        if (EllipsisLoc.isValid())
          DiagnoseMisplacedEllipsisInDeclarator(EllipsisLoc, D);
        return;
      } else
        D.setEllipsisLoc(EllipsisLoc);

      // The ellipsis can't be followed by a parenthesized declarator. We
      // check for that in ParseParenDeclarator, after we have disambiguated
      // the l_paren token.
    }

    if (Tok.isOneOf(tok::identifier, tok::kw_operator, tok::annot_template_id,
                    tok::tilde)) {
      // We found something that indicates the start of an unqualified-id.
      // Parse that unqualified-id.
      bool AllowConstructorName;
      bool AllowDeductionGuide;
      if (D.getDeclSpec().hasTypeSpecifier()) {
        AllowConstructorName = false;
        AllowDeductionGuide = false;
      } else if (D.getCXXScopeSpec().isSet()) {
        AllowConstructorName =
          (D.getContext() == Declarator::FileContext ||
           D.getContext() == Declarator::MemberContext);
        AllowDeductionGuide = false;
      } else {
        AllowConstructorName = (D.getContext() == Declarator::MemberContext);
        AllowDeductionGuide = 
          (D.getContext() == Declarator::FileContext ||
           D.getContext() == Declarator::MemberContext);
      }

      SourceLocation TemplateKWLoc;
      bool HadScope = D.getCXXScopeSpec().isValid();
      if (ParseUnqualifiedId(D.getCXXScopeSpec(),
                             /*EnteringContext=*/true,
                             /*AllowDestructorName=*/true, AllowConstructorName,
                             AllowDeductionGuide, nullptr, TemplateKWLoc,
                             D.getName()) ||
          // Once we're past the identifier, if the scope was bad, mark the
          // whole declarator bad.
          D.getCXXScopeSpec().isInvalid()) {
        D.SetIdentifier(nullptr, Tok.getLocation());
        D.setInvalidType(true);
      } else {
        // ParseUnqualifiedId might have parsed a scope specifier during error
        // recovery. If it did so, enter that scope.
        if (!HadScope && D.getCXXScopeSpec().isValid() &&
            Actions.ShouldEnterDeclaratorScope(getCurScope(),
                                               D.getCXXScopeSpec()))
          DeclScopeObj.EnterDeclaratorScope();

        // Parsed the unqualified-id; update range information and move along.
        if (D.getSourceRange().getBegin().isInvalid())
          D.SetRangeBegin(D.getName().getSourceRange().getBegin());
        D.SetRangeEnd(D.getName().getSourceRange().getEnd());
      }
      goto PastIdentifier;
    }

    if (D.getCXXScopeSpec().isNotEmpty()) {
      // We have a scope specifier but no following unqualified-id.
      Diag(PP.getLocForEndOfToken(D.getCXXScopeSpec().getEndLoc()),
           diag::err_expected_unqualified_id)
          << /*C++*/1;
      D.SetIdentifier(nullptr, Tok.getLocation());
      goto PastIdentifier;
    }
  } else if (Tok.is(tok::identifier) && D.mayHaveIdentifier()) {
    assert(!getLangOpts().CPlusPlus &&
           "There's a C++-specific check for tok::identifier above");
    assert(Tok.getIdentifierInfo() && "Not an identifier?");
    D.SetIdentifier(Tok.getIdentifierInfo(), Tok.getLocation());
    D.SetRangeEnd(Tok.getLocation());
    ConsumeToken();
    goto PastIdentifier;
  } else if (Tok.is(tok::identifier) && !D.mayHaveIdentifier()) {
    // We're not allowed an identifier here, but we got one. Try to figure out
    // if the user was trying to attach a name to the type, or whether the name
    // is some unrelated trailing syntax.
    bool DiagnoseIdentifier = false;
    if (D.hasGroupingParens())
      // An identifier within parens is unlikely to be intended to be anything
      // other than a name being "declared".
      DiagnoseIdentifier = true;
    else if (D.getContext() == Declarator::TemplateTypeArgContext)
      // T<int N> is an accidental identifier; T<int N indicates a missing '>'.
      DiagnoseIdentifier =
          NextToken().isOneOf(tok::comma, tok::greater, tok::greatergreater);
    else if (D.getContext() == Declarator::AliasDeclContext ||
             D.getContext() == Declarator::AliasTemplateContext)
      // The most likely error is that the ';' was forgotten.
      DiagnoseIdentifier = NextToken().isOneOf(tok::comma, tok::semi);
    else if (D.getContext() == Declarator::TrailingReturnContext &&
             !isCXX11VirtSpecifier(Tok))
      DiagnoseIdentifier = NextToken().isOneOf(
          tok::comma, tok::semi, tok::equal, tok::l_brace, tok::kw_try);
    if (DiagnoseIdentifier) {
      Diag(Tok.getLocation(), diag::err_unexpected_unqualified_id)
        << FixItHint::CreateRemoval(Tok.getLocation());
      D.SetIdentifier(nullptr, Tok.getLocation());
      ConsumeToken();
      goto PastIdentifier;
    }
  }

  if (Tok.is(tok::l_paren)) {
    // direct-declarator: '(' declarator ')'
    // direct-declarator: '(' attributes declarator ')'
    // Example: 'char (*X)'   or 'int (*XX)(void)'
    ParseParenDeclarator(D);

    // If the declarator was parenthesized, we entered the declarator
    // scope when parsing the parenthesized declarator, then exited
    // the scope already. Re-enter the scope, if we need to.
    if (D.getCXXScopeSpec().isSet()) {
      // If there was an error parsing parenthesized declarator, declarator
      // scope may have been entered before. Don't do it again.
      if (!D.isInvalidType() &&
          Actions.ShouldEnterDeclaratorScope(getCurScope(),
                                             D.getCXXScopeSpec()))
        // Change the declaration context for name lookup, until this function
        // is exited (and the declarator has been parsed).
        DeclScopeObj.EnterDeclaratorScope();
    }
  } else if (D.mayOmitIdentifier()) {
    // This could be something simple like "int" (in which case the declarator
    // portion is empty), if an abstract-declarator is allowed.
    D.SetIdentifier(nullptr, Tok.getLocation());

    // The grammar for abstract-pack-declarator does not allow grouping parens.
    // FIXME: Revisit this once core issue 1488 is resolved.
    if (D.hasEllipsis() && D.hasGroupingParens())
      Diag(PP.getLocForEndOfToken(D.getEllipsisLoc()),
           diag::ext_abstract_pack_declarator_parens);
  } else {
    if (Tok.getKind() == tok::annot_pragma_parser_crash)
      LLVM_BUILTIN_TRAP;
    if (Tok.is(tok::l_square))
      return ParseMisplacedBracketDeclarator(D);
    if (D.getContext() == Declarator::MemberContext) {
      // Objective-C++: Detect C++ keywords and try to prevent further errors by
      // treating these keyword as valid member names.
      if (getLangOpts().ObjC1 && getLangOpts().CPlusPlus &&
          Tok.getIdentifierInfo() &&
          Tok.getIdentifierInfo()->isCPlusPlusKeyword(getLangOpts())) {
        Diag(getMissingDeclaratorIdLoc(D, Tok.getLocation()),
             diag::err_expected_member_name_or_semi_objcxx_keyword)
            << Tok.getIdentifierInfo()
            << (D.getDeclSpec().isEmpty() ? SourceRange()
                                          : D.getDeclSpec().getSourceRange());
        D.SetIdentifier(Tok.getIdentifierInfo(), Tok.getLocation());
        D.SetRangeEnd(Tok.getLocation());
        ConsumeToken();
        goto PastIdentifier;
      }
      Diag(getMissingDeclaratorIdLoc(D, Tok.getLocation()),
           diag::err_expected_member_name_or_semi)
          << (D.getDeclSpec().isEmpty() ? SourceRange()
                                        : D.getDeclSpec().getSourceRange());
    } else if (getLangOpts().CPlusPlus) {
      if (Tok.isOneOf(tok::period, tok::arrow))
        Diag(Tok, diag::err_invalid_operator_on_type) << Tok.is(tok::arrow);
      else {
        SourceLocation Loc = D.getCXXScopeSpec().getEndLoc();
        if (Tok.isAtStartOfLine() && Loc.isValid())
          Diag(PP.getLocForEndOfToken(Loc), diag::err_expected_unqualified_id)
              << getLangOpts().CPlusPlus;
#if INTEL_CUSTOMIZATION
        // In IntelCompat mode issue a warning, not an error, on usage of
        // "inline" keyword here. CQ#364737.
        else if (getLangOpts().IntelCompat &&
            Tok.getKind() == tok::kw_inline) {
          Diag(Tok.getLocation(), diag::warn_inline_not_allowed);
          D.SetIdentifier(nullptr, Tok.getLocation());
          ConsumeToken();
        }
#endif // INTEL_CUSTOMIZATION
        else
          Diag(getMissingDeclaratorIdLoc(D, Tok.getLocation()),
               diag::err_expected_unqualified_id)
              << getLangOpts().CPlusPlus;
      }
    } else {
      Diag(getMissingDeclaratorIdLoc(D, Tok.getLocation()),
           diag::err_expected_either)
          << tok::identifier << tok::l_paren;
    }
    D.SetIdentifier(nullptr, Tok.getLocation());
    D.setInvalidType(true);
  }

 PastIdentifier:
  assert(D.isPastIdentifier() &&
         "Haven't past the location of the identifier yet?");

  // Don't parse attributes unless we have parsed an unparenthesized name.
  if (D.hasName() && !D.getNumTypeObjects())
    MaybeParseCXX11Attributes(D);

  while (1) {
    if (Tok.is(tok::l_paren)) {
      // Enter function-declaration scope, limiting any declarators to the
      // function prototype scope, including parameter declarators.
      ParseScope PrototypeScope(this,
                                Scope::FunctionPrototypeScope|Scope::DeclScope|
                                (D.isFunctionDeclaratorAFunctionDeclaration()
                                   ? Scope::FunctionDeclarationScope : 0));

      // The paren may be part of a C++ direct initializer, eg. "int x(1);".
      // In such a case, check if we actually have a function declarator; if it
      // is not, the declarator has been fully parsed.
      bool IsAmbiguous = false;
      if (getLangOpts().CPlusPlus && D.mayBeFollowedByCXXDirectInit()) {
        // The name of the declarator, if any, is tentatively declared within
        // a possible direct initializer.
        TentativelyDeclaredIdentifiers.push_back(D.getIdentifier());
        bool IsFunctionDecl = isCXXFunctionDeclarator(&IsAmbiguous);
        TentativelyDeclaredIdentifiers.pop_back();
        if (!IsFunctionDecl)
          break;
      }
      ParsedAttributes attrs(AttrFactory);
      BalancedDelimiterTracker T(*this, tok::l_paren);
      T.consumeOpen();
      ParseFunctionDeclarator(D, attrs, T, IsAmbiguous);
      PrototypeScope.Exit();
    } else if (Tok.is(tok::l_square)) {
      ParseBracketDeclarator(D);
    } else {
      break;
    }
  }
}

void Parser::ParseDecompositionDeclarator(Declarator &D) {
  assert(Tok.is(tok::l_square));

  // If this doesn't look like a structured binding, maybe it's a misplaced
  // array declarator.
  // FIXME: Consume the l_square first so we don't need extra lookahead for
  // this.
  if (!(NextToken().is(tok::identifier) &&
        GetLookAheadToken(2).isOneOf(tok::comma, tok::r_square)) &&
      !(NextToken().is(tok::r_square) &&
        GetLookAheadToken(2).isOneOf(tok::equal, tok::l_brace)))
    return ParseMisplacedBracketDeclarator(D);

  BalancedDelimiterTracker T(*this, tok::l_square);
  T.consumeOpen();

  SmallVector<DecompositionDeclarator::Binding, 32> Bindings;
  while (Tok.isNot(tok::r_square)) {
    if (!Bindings.empty()) {
      if (Tok.is(tok::comma))
        ConsumeToken();
      else {
        if (Tok.is(tok::identifier)) {
          SourceLocation EndLoc = getEndOfPreviousToken();
          Diag(EndLoc, diag::err_expected)
              << tok::comma << FixItHint::CreateInsertion(EndLoc, ",");
        } else {
          Diag(Tok, diag::err_expected_comma_or_rsquare);
        }

        SkipUntil(tok::r_square, tok::comma, tok::identifier,
                  StopAtSemi | StopBeforeMatch);
        if (Tok.is(tok::comma))
          ConsumeToken();
        else if (Tok.isNot(tok::identifier))
          break;
      }
    }

    if (Tok.isNot(tok::identifier)) {
      Diag(Tok, diag::err_expected) << tok::identifier;
      break;
    }

    Bindings.push_back({Tok.getIdentifierInfo(), Tok.getLocation()});
    ConsumeToken();
  }

  if (Tok.isNot(tok::r_square))
    // We've already diagnosed a problem here.
    T.skipToEnd();
  else {
    // C++17 does not allow the identifier-list in a structured binding
    // to be empty.
    if (Bindings.empty())
      Diag(Tok.getLocation(), diag::ext_decomp_decl_empty);

    T.consumeClose();
  }

  return D.setDecompositionBindings(T.getOpenLocation(), Bindings,
                                    T.getCloseLocation());
}

/// ParseParenDeclarator - We parsed the declarator D up to a paren.  This is
/// only called before the identifier, so these are most likely just grouping
/// parens for precedence.  If we find that these are actually function
/// parameter parens in an abstract-declarator, we call ParseFunctionDeclarator.
///
///       direct-declarator:
///         '(' declarator ')'
/// [GNU]   '(' attributes declarator ')'
///         direct-declarator '(' parameter-type-list ')'
///         direct-declarator '(' identifier-list[opt] ')'
/// [GNU]   direct-declarator '(' parameter-forward-declarations
///                    parameter-type-list[opt] ')'
///
void Parser::ParseParenDeclarator(Declarator &D) {
  BalancedDelimiterTracker T(*this, tok::l_paren);
  T.consumeOpen();

  assert(!D.isPastIdentifier() && "Should be called before passing identifier");

  // Eat any attributes before we look at whether this is a grouping or function
  // declarator paren.  If this is a grouping paren, the attribute applies to
  // the type being built up, for example:
  //     int (__attribute__(()) *x)(long y)
  // If this ends up not being a grouping paren, the attribute applies to the
  // first argument, for example:
  //     int (__attribute__(()) int x)
  // In either case, we need to eat any attributes to be able to determine what
  // sort of paren this is.
  //
  ParsedAttributes attrs(AttrFactory);
  bool RequiresArg = false;
  if (Tok.is(tok::kw___attribute)) {
    ParseGNUAttributes(attrs);

    // We require that the argument list (if this is a non-grouping paren) be
    // present even if the attribute list was empty.
    RequiresArg = true;
  }

  // Eat any Microsoft extensions.
  ParseMicrosoftTypeAttributes(attrs);

  // Eat any Borland extensions.
  if  (Tok.is(tok::kw___pascal))
    ParseBorlandTypeAttributes(attrs);

  // If we haven't past the identifier yet (or where the identifier would be
  // stored, if this is an abstract declarator), then this is probably just
  // grouping parens. However, if this could be an abstract-declarator, then
  // this could also be the start of function arguments (consider 'void()').
  bool isGrouping;

  if (!D.mayOmitIdentifier()) {
    // If this can't be an abstract-declarator, this *must* be a grouping
    // paren, because we haven't seen the identifier yet.
    isGrouping = true;
  } else if (Tok.is(tok::r_paren) ||           // 'int()' is a function.
             (getLangOpts().CPlusPlus && Tok.is(tok::ellipsis) &&
              NextToken().is(tok::r_paren)) || // C++ int(...)
             isDeclarationSpecifier() ||       // 'int(int)' is a function.
             isCXX11AttributeSpecifier()) {    // 'int([[]]int)' is a function.
    // This handles C99 6.7.5.3p11: in "typedef int X; void foo(X)", X is
    // considered to be a type, not a K&R identifier-list.
    isGrouping = false;
  } else {
    // Otherwise, this is a grouping paren, e.g. 'int (*X)' or 'int(X)'.
    isGrouping = true;
  }

  // If this is a grouping paren, handle:
  // direct-declarator: '(' declarator ')'
  // direct-declarator: '(' attributes declarator ')'
  if (isGrouping) {
    SourceLocation EllipsisLoc = D.getEllipsisLoc();
    D.setEllipsisLoc(SourceLocation());

    bool hadGroupingParens = D.hasGroupingParens();
    D.setGroupingParens(true);
    ParseDeclaratorInternal(D, &Parser::ParseDirectDeclarator);
    // Match the ')'.
    T.consumeClose();
    D.AddTypeInfo(DeclaratorChunk::getParen(T.getOpenLocation(),
                                            T.getCloseLocation()),
                  attrs, T.getCloseLocation());

    D.setGroupingParens(hadGroupingParens);

    // An ellipsis cannot be placed outside parentheses.
    if (EllipsisLoc.isValid())
      DiagnoseMisplacedEllipsisInDeclarator(EllipsisLoc, D);

    return;
  }

  // Okay, if this wasn't a grouping paren, it must be the start of a function
  // argument list.  Recognize that this declarator will never have an
  // identifier (and remember where it would have been), then call into
  // ParseFunctionDeclarator to handle of argument list.
  D.SetIdentifier(nullptr, Tok.getLocation());

  // Enter function-declaration scope, limiting any declarators to the
  // function prototype scope, including parameter declarators.
  ParseScope PrototypeScope(this,
                            Scope::FunctionPrototypeScope | Scope::DeclScope |
                            (D.isFunctionDeclaratorAFunctionDeclaration()
                               ? Scope::FunctionDeclarationScope : 0));
  ParseFunctionDeclarator(D, attrs, T, false, RequiresArg);
  PrototypeScope.Exit();
}

/// ParseFunctionDeclarator - We are after the identifier and have parsed the
/// declarator D up to a paren, which indicates that we are parsing function
/// arguments.
///
/// If FirstArgAttrs is non-null, then the caller parsed those arguments
/// immediately after the open paren - they should be considered to be the
/// first argument of a parameter.
///
/// If RequiresArg is true, then the first argument of the function is required
/// to be present and required to not be an identifier list.
///
/// For C++, after the parameter-list, it also parses the cv-qualifier-seq[opt],
/// (C++11) ref-qualifier[opt], exception-specification[opt],
/// (C++11) attribute-specifier-seq[opt], and (C++11) trailing-return-type[opt].
///
/// [C++11] exception-specification:
///           dynamic-exception-specification
///           noexcept-specification
///
void Parser::ParseFunctionDeclarator(Declarator &D,
                                     ParsedAttributes &FirstArgAttrs,
                                     BalancedDelimiterTracker &Tracker,
                                     bool IsAmbiguous,
                                     bool RequiresArg) {
  assert(getCurScope()->isFunctionPrototypeScope() &&
         "Should call from a Function scope");
  // lparen is already consumed!
  assert(D.isPastIdentifier() && "Should not call before identifier!");

  // This should be true when the function has typed arguments.
  // Otherwise, it is treated as a K&R-style function.
  bool HasProto = false;
  // Build up an array of information about the parsed arguments.
  SmallVector<DeclaratorChunk::ParamInfo, 16> ParamInfo;
  // Remember where we see an ellipsis, if any.
  SourceLocation EllipsisLoc;

  DeclSpec DS(AttrFactory);
  bool RefQualifierIsLValueRef = true;
  SourceLocation RefQualifierLoc;
  SourceLocation ConstQualifierLoc;
  SourceLocation VolatileQualifierLoc;
  SourceLocation RestrictQualifierLoc;
  ExceptionSpecificationType ESpecType = EST_None;
  SourceRange ESpecRange;
  SmallVector<ParsedType, 2> DynamicExceptions;
  SmallVector<SourceRange, 2> DynamicExceptionRanges;
  ExprResult NoexceptExpr;
  CachedTokens *ExceptionSpecTokens = nullptr;
  ParsedAttributesWithRange FnAttrs(AttrFactory);
  TypeResult TrailingReturnType;

  /* LocalEndLoc is the end location for the local FunctionTypeLoc.
     EndLoc is the end location for the function declarator.
     They differ for trailing return types. */
  SourceLocation StartLoc, LocalEndLoc, EndLoc;
  SourceLocation LParenLoc, RParenLoc;
  LParenLoc = Tracker.getOpenLocation();
  StartLoc = LParenLoc;

  if (isFunctionDeclaratorIdentifierList()) {
    if (RequiresArg)
      Diag(Tok, diag::err_argument_required_after_attribute);

    ParseFunctionDeclaratorIdentifierList(D, ParamInfo);

    Tracker.consumeClose();
    RParenLoc = Tracker.getCloseLocation();
    LocalEndLoc = RParenLoc;
    EndLoc = RParenLoc;

    // If there are attributes following the identifier list, parse them and 
    // prohibit them.
    MaybeParseCXX11Attributes(FnAttrs);
    ProhibitAttributes(FnAttrs);
  } else {
    if (Tok.isNot(tok::r_paren))
      ParseParameterDeclarationClause(D, FirstArgAttrs, ParamInfo, 
                                      EllipsisLoc);
    else if (RequiresArg)
      Diag(Tok, diag::err_argument_required_after_attribute);

    HasProto = ParamInfo.size() || getLangOpts().CPlusPlus
                                || getLangOpts().OpenCL;

    // If we have the closing ')', eat it.
    Tracker.consumeClose();
    RParenLoc = Tracker.getCloseLocation();
    LocalEndLoc = RParenLoc;
    EndLoc = RParenLoc;

    if (getLangOpts().CPlusPlus) {
      // FIXME: Accept these components in any order, and produce fixits to
      // correct the order if the user gets it wrong. Ideally we should deal
      // with the pure-specifier in the same way.

      // Parse cv-qualifier-seq[opt].
      ParseTypeQualifierListOpt(DS, AR_NoAttributesParsed,
                                /*AtomicAllowed*/ false,
                                /*IdentifierRequired=*/false,
                                llvm::function_ref<void()>([&]() {
                                  Actions.CodeCompleteFunctionQualifiers(DS, D);
                                }));
      if (!DS.getSourceRange().getEnd().isInvalid()) {
        EndLoc = DS.getSourceRange().getEnd();
        ConstQualifierLoc = DS.getConstSpecLoc();
        VolatileQualifierLoc = DS.getVolatileSpecLoc();
        RestrictQualifierLoc = DS.getRestrictSpecLoc();
      }

      // Parse ref-qualifier[opt].
      if (ParseRefQualifier(RefQualifierIsLValueRef, RefQualifierLoc))
        EndLoc = RefQualifierLoc;

      // C++11 [expr.prim.general]p3:
      //   If a declaration declares a member function or member function
      //   template of a class X, the expression this is a prvalue of type
      //   "pointer to cv-qualifier-seq X" between the optional cv-qualifer-seq
      //   and the end of the function-definition, member-declarator, or
      //   declarator.
      // FIXME: currently, "static" case isn't handled correctly.
      bool IsCXX11MemberFunction =
        getLangOpts().CPlusPlus11 &&
        D.getDeclSpec().getStorageClassSpec() != DeclSpec::SCS_typedef &&
        (D.getContext() == Declarator::MemberContext
         ? !D.getDeclSpec().isFriendSpecified()
         : D.getContext() == Declarator::FileContext &&
           D.getCXXScopeSpec().isValid() &&
           Actions.CurContext->isRecord());
      Sema::CXXThisScopeRAII ThisScope(Actions,
                               dyn_cast<CXXRecordDecl>(Actions.CurContext),
                               DS.getTypeQualifiers() |
                               (D.getDeclSpec().isConstexprSpecified() &&
                                !getLangOpts().CPlusPlus14
                                  ? Qualifiers::Const : 0),
                               IsCXX11MemberFunction);

      // Parse exception-specification[opt].
      bool Delayed = D.isFirstDeclarationOfMember() &&
                     D.isFunctionDeclaratorAFunctionDeclaration();
      if (Delayed && Actions.isLibstdcxxEagerExceptionSpecHack(D) &&
          GetLookAheadToken(0).is(tok::kw_noexcept) &&
          GetLookAheadToken(1).is(tok::l_paren) &&
          GetLookAheadToken(2).is(tok::kw_noexcept) &&
          GetLookAheadToken(3).is(tok::l_paren) &&
          GetLookAheadToken(4).is(tok::identifier) &&
          GetLookAheadToken(4).getIdentifierInfo()->isStr("swap")) {
        // HACK: We've got an exception-specification
        //   noexcept(noexcept(swap(...)))
        // or
        //   noexcept(noexcept(swap(...)) && noexcept(swap(...)))
        // on a 'swap' member function. This is a libstdc++ bug; the lookup
        // for 'swap' will only find the function we're currently declaring,
        // whereas it expects to find a non-member swap through ADL. Turn off
        // delayed parsing to give it a chance to find what it expects.
        Delayed = false;
      }
      ESpecType = tryParseExceptionSpecification(Delayed,
                                                 ESpecRange,
                                                 DynamicExceptions,
                                                 DynamicExceptionRanges,
                                                 NoexceptExpr,
                                                 ExceptionSpecTokens);
      if (ESpecType != EST_None)
        EndLoc = ESpecRange.getEnd();

      // Parse attribute-specifier-seq[opt]. Per DR 979 and DR 1297, this goes
      // after the exception-specification.
      MaybeParseCXX11Attributes(FnAttrs);

      // Parse trailing-return-type[opt].
      LocalEndLoc = EndLoc;
      if (getLangOpts().CPlusPlus11 && Tok.is(tok::arrow)) {
        Diag(Tok, diag::warn_cxx98_compat_trailing_return_type);
        if (D.getDeclSpec().getTypeSpecType() == TST_auto)
          StartLoc = D.getDeclSpec().getTypeSpecTypeLoc();
        LocalEndLoc = Tok.getLocation();
        SourceRange Range;
        TrailingReturnType = ParseTrailingReturnType(Range);
        EndLoc = Range.getEnd();
      }
    } else if (standardAttributesAllowed()) {
      MaybeParseCXX11Attributes(FnAttrs);
    }
  }

  // Collect non-parameter declarations from the prototype if this is a function
  // declaration. They will be moved into the scope of the function. Only do
  // this in C and not C++, where the decls will continue to live in the
  // surrounding context.
  SmallVector<NamedDecl *, 0> DeclsInPrototype;
  if (getCurScope()->getFlags() & Scope::FunctionDeclarationScope &&
      !getLangOpts().CPlusPlus) {
    for (Decl *D : getCurScope()->decls()) {
      NamedDecl *ND = dyn_cast<NamedDecl>(D);
      if (!ND || isa<ParmVarDecl>(ND))
        continue;
      DeclsInPrototype.push_back(ND);
    }
  }

  // Remember that we parsed a function type, and remember the attributes.
  D.AddTypeInfo(DeclaratorChunk::getFunction(HasProto,
                                             IsAmbiguous,
                                             LParenLoc,
                                             ParamInfo.data(), ParamInfo.size(),
                                             EllipsisLoc, RParenLoc,
                                             DS.getTypeQualifiers(),
                                             RefQualifierIsLValueRef,
                                             RefQualifierLoc, ConstQualifierLoc,
                                             VolatileQualifierLoc,
                                             RestrictQualifierLoc,
                                             /*MutableLoc=*/SourceLocation(),
                                             ESpecType, ESpecRange,
                                             DynamicExceptions.data(),
                                             DynamicExceptionRanges.data(),
                                             DynamicExceptions.size(),
                                             NoexceptExpr.isUsable() ?
                                               NoexceptExpr.get() : nullptr,
                                             ExceptionSpecTokens,
                                             DeclsInPrototype,
                                             StartLoc, LocalEndLoc, D,
                                             TrailingReturnType),
                FnAttrs, EndLoc);
}

/// ParseRefQualifier - Parses a member function ref-qualifier. Returns
/// true if a ref-qualifier is found.
bool Parser::ParseRefQualifier(bool &RefQualifierIsLValueRef,
                               SourceLocation &RefQualifierLoc) {
  if (Tok.isOneOf(tok::amp, tok::ampamp)) {
    Diag(Tok, getLangOpts().CPlusPlus11 ?
         diag::warn_cxx98_compat_ref_qualifier :
         diag::ext_ref_qualifier);

    RefQualifierIsLValueRef = Tok.is(tok::amp);
    RefQualifierLoc = ConsumeToken();
    return true;
  }
  return false;
}

/// isFunctionDeclaratorIdentifierList - This parameter list may have an
/// identifier list form for a K&R-style function:  void foo(a,b,c)
///
/// Note that identifier-lists are only allowed for normal declarators, not for
/// abstract-declarators.
bool Parser::isFunctionDeclaratorIdentifierList() {
  return !getLangOpts().CPlusPlus
         && Tok.is(tok::identifier)
         && !TryAltiVecVectorToken()
         // K&R identifier lists can't have typedefs as identifiers, per C99
         // 6.7.5.3p11.
         && (TryAnnotateTypeOrScopeToken() || !Tok.is(tok::annot_typename))
         // Identifier lists follow a really simple grammar: the identifiers can
         // be followed *only* by a ", identifier" or ")".  However, K&R
         // identifier lists are really rare in the brave new modern world, and
         // it is very common for someone to typo a type in a non-K&R style
         // list.  If we are presented with something like: "void foo(intptr x,
         // float y)", we don't want to start parsing the function declarator as
         // though it is a K&R style declarator just because intptr is an
         // invalid type.
         //
         // To handle this, we check to see if the token after the first
         // identifier is a "," or ")".  Only then do we parse it as an
         // identifier list.
         && (!Tok.is(tok::eof) &&
             (NextToken().is(tok::comma) || NextToken().is(tok::r_paren)));
}

/// ParseFunctionDeclaratorIdentifierList - While parsing a function declarator
/// we found a K&R-style identifier list instead of a typed parameter list.
///
/// After returning, ParamInfo will hold the parsed parameters.
///
///       identifier-list: [C99 6.7.5]
///         identifier
///         identifier-list ',' identifier
///
void Parser::ParseFunctionDeclaratorIdentifierList(
       Declarator &D,
       SmallVectorImpl<DeclaratorChunk::ParamInfo> &ParamInfo) {
  // If there was no identifier specified for the declarator, either we are in
  // an abstract-declarator, or we are in a parameter declarator which was found
  // to be abstract.  In abstract-declarators, identifier lists are not valid:
  // diagnose this.
  if (!D.getIdentifier())
    Diag(Tok, diag::ext_ident_list_in_param);

  // Maintain an efficient lookup of params we have seen so far.
  llvm::SmallSet<const IdentifierInfo*, 16> ParamsSoFar;

  do {
    // If this isn't an identifier, report the error and skip until ')'.
    if (Tok.isNot(tok::identifier)) {
      Diag(Tok, diag::err_expected) << tok::identifier;
      SkipUntil(tok::r_paren, StopAtSemi | StopBeforeMatch);
      // Forget we parsed anything.
      ParamInfo.clear();
      return;
    }

    IdentifierInfo *ParmII = Tok.getIdentifierInfo();

    // Reject 'typedef int y; int test(x, y)', but continue parsing.
    if (Actions.getTypeName(*ParmII, Tok.getLocation(), getCurScope()))
      Diag(Tok, diag::err_unexpected_typedef_ident) << ParmII;

    // Verify that the argument identifier has not already been mentioned.
    if (!ParamsSoFar.insert(ParmII).second) {
      Diag(Tok, diag::err_param_redefinition) << ParmII;
    } else {
      // Remember this identifier in ParamInfo.
      ParamInfo.push_back(DeclaratorChunk::ParamInfo(ParmII,
                                                     Tok.getLocation(),
                                                     nullptr));
    }

    // Eat the identifier.
    ConsumeToken();
    // The list continues if we see a comma.
  } while (TryConsumeToken(tok::comma));
}

/// ParseParameterDeclarationClause - Parse a (possibly empty) parameter-list
/// after the opening parenthesis. This function will not parse a K&R-style
/// identifier list.
///
/// D is the declarator being parsed.  If FirstArgAttrs is non-null, then the
/// caller parsed those arguments immediately after the open paren - they should
/// be considered to be part of the first parameter.
///
/// After returning, ParamInfo will hold the parsed parameters. EllipsisLoc will
/// be the location of the ellipsis, if any was parsed.
///
///       parameter-type-list: [C99 6.7.5]
///         parameter-list
///         parameter-list ',' '...'
/// [C++]   parameter-list '...'
///
///       parameter-list: [C99 6.7.5]
///         parameter-declaration
///         parameter-list ',' parameter-declaration
///
///       parameter-declaration: [C99 6.7.5]
///         declaration-specifiers declarator
/// [C++]   declaration-specifiers declarator '=' assignment-expression
/// [C++11]                                       initializer-clause
/// [GNU]   declaration-specifiers declarator attributes
///         declaration-specifiers abstract-declarator[opt]
/// [C++]   declaration-specifiers abstract-declarator[opt]
///           '=' assignment-expression
/// [GNU]   declaration-specifiers abstract-declarator[opt] attributes
/// [C++11] attribute-specifier-seq parameter-declaration
///
void Parser::ParseParameterDeclarationClause(
       Declarator &D,
       ParsedAttributes &FirstArgAttrs,
       SmallVectorImpl<DeclaratorChunk::ParamInfo> &ParamInfo,
       SourceLocation &EllipsisLoc) {
  do {
    // FIXME: Issue a diagnostic if we parsed an attribute-specifier-seq
    // before deciding this was a parameter-declaration-clause.
    if (TryConsumeToken(tok::ellipsis, EllipsisLoc))
      break;

    // Parse the declaration-specifiers.
    // Just use the ParsingDeclaration "scope" of the declarator.
    DeclSpec DS(AttrFactory);

    // Parse any C++11 attributes.
    MaybeParseCXX11Attributes(DS.getAttributes());

    // Skip any Microsoft attributes before a param.
    MaybeParseMicrosoftAttributes(DS.getAttributes());

    SourceLocation DSStart = Tok.getLocation();

    // If the caller parsed attributes for the first argument, add them now.
    // Take them so that we only apply the attributes to the first parameter.
    // FIXME: If we can leave the attributes in the token stream somehow, we can
    // get rid of a parameter (FirstArgAttrs) and this statement. It might be
    // too much hassle.
    DS.takeAttributesFrom(FirstArgAttrs);

    ParseDeclarationSpecifiers(DS);


    // Parse the declarator.  This is "PrototypeContext" or 
    // "LambdaExprParameterContext", because we must accept either 
    // 'declarator' or 'abstract-declarator' here.
    Declarator ParmDeclarator(DS, 
              D.getContext() == Declarator::LambdaExprContext ?
                                  Declarator::LambdaExprParameterContext : 
                                                Declarator::PrototypeContext);
    ParseDeclarator(ParmDeclarator);

    // Parse GNU attributes, if present.
    MaybeParseGNUAttributes(ParmDeclarator);

    // Remember this parsed parameter in ParamInfo.
    IdentifierInfo *ParmII = ParmDeclarator.getIdentifier();

    // DefArgToks is used when the parsing of default arguments needs
    // to be delayed.
    std::unique_ptr<CachedTokens> DefArgToks;

    // If no parameter was specified, verify that *something* was specified,
    // otherwise we have a missing type and identifier.
    if (DS.isEmpty() && ParmDeclarator.getIdentifier() == nullptr &&
        ParmDeclarator.getNumTypeObjects() == 0) {
      // Completely missing, emit error.
      Diag(DSStart, diag::err_missing_param);
    } else {
      // Otherwise, we have something.  Add it and let semantic analysis try
      // to grok it and add the result to the ParamInfo we are building.

      // Last chance to recover from a misplaced ellipsis in an attempted
      // parameter pack declaration.
      if (Tok.is(tok::ellipsis) &&
          (NextToken().isNot(tok::r_paren) ||
           (!ParmDeclarator.getEllipsisLoc().isValid() &&
            !Actions.isUnexpandedParameterPackPermitted())) &&
          Actions.containsUnexpandedParameterPacks(ParmDeclarator))
        DiagnoseMisplacedEllipsisInDeclarator(ConsumeToken(), ParmDeclarator);

      // Inform the actions module about the parameter declarator, so it gets
      // added to the current scope.
      Decl *Param = Actions.ActOnParamDeclarator(getCurScope(), ParmDeclarator);
      // Parse the default argument, if any. We parse the default
      // arguments in all dialects; the semantic analysis in
      // ActOnParamDefaultArgument will reject the default argument in
      // C.
      if (Tok.is(tok::equal)) {
        SourceLocation EqualLoc = Tok.getLocation();

        // Parse the default argument
        if (D.getContext() == Declarator::MemberContext) {
          // If we're inside a class definition, cache the tokens
          // corresponding to the default argument. We'll actually parse
          // them when we see the end of the class definition.
          DefArgToks.reset(new CachedTokens);

          SourceLocation ArgStartLoc = NextToken().getLocation();
          if (!ConsumeAndStoreInitializer(*DefArgToks, CIK_DefaultArgument)) {
            DefArgToks.reset();
            Actions.ActOnParamDefaultArgumentError(Param, EqualLoc);
          } else {
            Actions.ActOnParamUnparsedDefaultArgument(Param, EqualLoc,
                                                      ArgStartLoc);
          }
        } else {
          // Consume the '='.
          ConsumeToken();

          // The argument isn't actually potentially evaluated unless it is
          // used.
          EnterExpressionEvaluationContext Eval(
              Actions,
              Sema::ExpressionEvaluationContext::PotentiallyEvaluatedIfUsed,
              Param);

          ExprResult DefArgResult;
          if (getLangOpts().CPlusPlus11 && Tok.is(tok::l_brace)) {
            Diag(Tok, diag::warn_cxx98_compat_generalized_initializer_lists);
            DefArgResult = ParseBraceInitializer();
          } else
            DefArgResult = ParseAssignmentExpression();
          DefArgResult = Actions.CorrectDelayedTyposInExpr(DefArgResult);
          if (DefArgResult.isInvalid()) {
            Actions.ActOnParamDefaultArgumentError(Param, EqualLoc);
            SkipUntil(tok::comma, tok::r_paren, StopAtSemi | StopBeforeMatch);
          } else {
            // Inform the actions module about the default argument
            Actions.ActOnParamDefaultArgument(Param, EqualLoc,
                                              DefArgResult.get());
          }
        }
      }

      ParamInfo.push_back(DeclaratorChunk::ParamInfo(ParmII,
                                          ParmDeclarator.getIdentifierLoc(), 
                                          Param, std::move(DefArgToks)));
    }

    if (TryConsumeToken(tok::ellipsis, EllipsisLoc)) {
      if (!getLangOpts().CPlusPlus) {
        // We have ellipsis without a preceding ',', which is ill-formed
        // in C. Complain and provide the fix.
        Diag(EllipsisLoc, diag::err_missing_comma_before_ellipsis)
            << FixItHint::CreateInsertion(EllipsisLoc, ", ");
      } else if (ParmDeclarator.getEllipsisLoc().isValid() ||
                 Actions.containsUnexpandedParameterPacks(ParmDeclarator)) {
        // It looks like this was supposed to be a parameter pack. Warn and
        // point out where the ellipsis should have gone.
        SourceLocation ParmEllipsis = ParmDeclarator.getEllipsisLoc();
        Diag(EllipsisLoc, diag::warn_misplaced_ellipsis_vararg)
          << ParmEllipsis.isValid() << ParmEllipsis;
        if (ParmEllipsis.isValid()) {
          Diag(ParmEllipsis,
               diag::note_misplaced_ellipsis_vararg_existing_ellipsis);
        } else {
          Diag(ParmDeclarator.getIdentifierLoc(),
               diag::note_misplaced_ellipsis_vararg_add_ellipsis)
            << FixItHint::CreateInsertion(ParmDeclarator.getIdentifierLoc(),
                                          "...")
            << !ParmDeclarator.hasName();
        }
        Diag(EllipsisLoc, diag::note_misplaced_ellipsis_vararg_add_comma)
          << FixItHint::CreateInsertion(EllipsisLoc, ", ");
      }

      // We can't have any more parameters after an ellipsis.
      break;
    }

    // If the next token is a comma, consume it and keep reading arguments.
  } while (TryConsumeToken(tok::comma));
}

/// [C90]   direct-declarator '[' constant-expression[opt] ']'
/// [C99]   direct-declarator '[' type-qual-list[opt] assignment-expr[opt] ']'
/// [C99]   direct-declarator '[' 'static' type-qual-list[opt] assign-expr ']'
/// [C99]   direct-declarator '[' type-qual-list 'static' assignment-expr ']'
/// [C99]   direct-declarator '[' type-qual-list[opt] '*' ']'
/// [C++11] direct-declarator '[' constant-expression[opt] ']'
///                           attribute-specifier-seq[opt]
void Parser::ParseBracketDeclarator(Declarator &D) {
  if (CheckProhibitedCXX11Attribute())
    return;

  BalancedDelimiterTracker T(*this, tok::l_square);
  T.consumeOpen();

  // C array syntax has many features, but by-far the most common is [] and [4].
  // This code does a fast path to handle some of the most obvious cases.
  if (Tok.getKind() == tok::r_square) {
    T.consumeClose();
    ParsedAttributes attrs(AttrFactory);
    MaybeParseCXX11Attributes(attrs);

    // Remember that we parsed the empty array type.
    D.AddTypeInfo(DeclaratorChunk::getArray(0, false, false, nullptr,
                                            T.getOpenLocation(),
                                            T.getCloseLocation()),
                  attrs, T.getCloseLocation());
    return;
  } else if (Tok.getKind() == tok::numeric_constant &&
             GetLookAheadToken(1).is(tok::r_square)) {
    // [4] is very common.  Parse the numeric constant expression.
    ExprResult ExprRes(Actions.ActOnNumericConstant(Tok, getCurScope()));
    ConsumeToken();

    T.consumeClose();
    ParsedAttributes attrs(AttrFactory);
    MaybeParseCXX11Attributes(attrs);

    // Remember that we parsed a array type, and remember its features.
    D.AddTypeInfo(DeclaratorChunk::getArray(0, false, false,
                                            ExprRes.get(),
                                            T.getOpenLocation(),
                                            T.getCloseLocation()),
                  attrs, T.getCloseLocation());
    return;
  } else if (Tok.getKind() == tok::code_completion) {
    Actions.CodeCompleteBracketDeclarator(getCurScope());
    return cutOffParsing();
  }

  // If valid, this location is the position where we read the 'static' keyword.
  SourceLocation StaticLoc;
  TryConsumeToken(tok::kw_static, StaticLoc);

  // If there is a type-qualifier-list, read it now.
  // Type qualifiers in an array subscript are a C99 feature.
  DeclSpec DS(AttrFactory);
  ParseTypeQualifierListOpt(DS, AR_CXX11AttributesParsed);

  // If we haven't already read 'static', check to see if there is one after the
  // type-qualifier-list.
  if (!StaticLoc.isValid())
    TryConsumeToken(tok::kw_static, StaticLoc);

  // Handle "direct-declarator [ type-qual-list[opt] * ]".
  bool isStar = false;
  ExprResult NumElements;

  // Handle the case where we have '[*]' as the array size.  However, a leading
  // star could be the start of an expression, for example 'X[*p + 4]'.  Verify
  // the token after the star is a ']'.  Since stars in arrays are
  // infrequent, use of lookahead is not costly here.
  if (Tok.is(tok::star) && GetLookAheadToken(1).is(tok::r_square)) {
    ConsumeToken();  // Eat the '*'.

    if (StaticLoc.isValid()) {
      Diag(StaticLoc, diag::err_unspecified_vla_size_with_static);
      StaticLoc = SourceLocation();  // Drop the static.
    }
    isStar = true;
  } else if (Tok.isNot(tok::r_square)) {
    // Note, in C89, this production uses the constant-expr production instead
    // of assignment-expr.  The only difference is that assignment-expr allows
    // things like '=' and '*='.  Sema rejects these in C89 mode because they
    // are not i-c-e's, so we don't need to distinguish between the two here.

    // Parse the constant-expression or assignment-expression now (depending
    // on dialect).
    if (getLangOpts().CPlusPlus) {
      NumElements = ParseConstantExpression();
    } else {
      EnterExpressionEvaluationContext Unevaluated(
          Actions, Sema::ExpressionEvaluationContext::ConstantEvaluated);
      NumElements =
          Actions.CorrectDelayedTyposInExpr(ParseAssignmentExpression());
    }
  } else {
    if (StaticLoc.isValid()) {
      Diag(StaticLoc, diag::err_unspecified_size_with_static);
      StaticLoc = SourceLocation();  // Drop the static.
    }
  }

  // If there was an error parsing the assignment-expression, recover.
  if (NumElements.isInvalid()) {
    D.setInvalidType(true);
    // If the expression was invalid, skip it.
    SkipUntil(tok::r_square, StopAtSemi);
    return;
  }

  T.consumeClose();

  MaybeParseCXX11Attributes(DS.getAttributes());

  // Remember that we parsed a array type, and remember its features.
  D.AddTypeInfo(DeclaratorChunk::getArray(DS.getTypeQualifiers(),
                                          StaticLoc.isValid(), isStar,
                                          NumElements.get(),
                                          T.getOpenLocation(),
                                          T.getCloseLocation()),
                DS.getAttributes(), T.getCloseLocation());
}

/// Diagnose brackets before an identifier.
void Parser::ParseMisplacedBracketDeclarator(Declarator &D) {
  assert(Tok.is(tok::l_square) && "Missing opening bracket");
  assert(!D.mayOmitIdentifier() && "Declarator cannot omit identifier");

  SourceLocation StartBracketLoc = Tok.getLocation();
  Declarator TempDeclarator(D.getDeclSpec(), D.getContext());

  while (Tok.is(tok::l_square)) {
    ParseBracketDeclarator(TempDeclarator);
  }

  // Stuff the location of the start of the brackets into the Declarator.
  // The diagnostics from ParseDirectDeclarator will make more sense if
  // they use this location instead.
  if (Tok.is(tok::semi))
    D.getName().EndLocation = StartBracketLoc;

  SourceLocation SuggestParenLoc = Tok.getLocation();

  // Now that the brackets are removed, try parsing the declarator again.
  ParseDeclaratorInternal(D, &Parser::ParseDirectDeclarator);

  // Something went wrong parsing the brackets, in which case,
  // ParseBracketDeclarator has emitted an error, and we don't need to emit
  // one here.
  if (TempDeclarator.getNumTypeObjects() == 0)
    return;

  // Determine if parens will need to be suggested in the diagnostic.
  bool NeedParens = false;
  if (D.getNumTypeObjects() != 0) {
    switch (D.getTypeObject(D.getNumTypeObjects() - 1).Kind) {
    case DeclaratorChunk::Pointer:
    case DeclaratorChunk::Reference:
    case DeclaratorChunk::BlockPointer:
    case DeclaratorChunk::MemberPointer:
    case DeclaratorChunk::Pipe:
      NeedParens = true;
      break;
    case DeclaratorChunk::Array:
    case DeclaratorChunk::Function:
#if INTEL_CUSTOMIZATION
    case DeclaratorChunk::Channel:
#endif // INTEL_CUSTOMIZATION
    case DeclaratorChunk::Paren:
      break;
    }
  }

  if (NeedParens) {
    // Create a DeclaratorChunk for the inserted parens.
    ParsedAttributes attrs(AttrFactory);
    SourceLocation EndLoc = PP.getLocForEndOfToken(D.getLocEnd());
    D.AddTypeInfo(DeclaratorChunk::getParen(SuggestParenLoc, EndLoc), attrs,
                  SourceLocation());
  }

  // Adding back the bracket info to the end of the Declarator.
  for (unsigned i = 0, e = TempDeclarator.getNumTypeObjects(); i < e; ++i) {
    const DeclaratorChunk &Chunk = TempDeclarator.getTypeObject(i);
    ParsedAttributes attrs(AttrFactory);
    attrs.set(Chunk.Common.AttrList);
    D.AddTypeInfo(Chunk, attrs, SourceLocation());
  }

  // The missing identifier would have been diagnosed in ParseDirectDeclarator.
  // If parentheses are required, always suggest them.
  if (!D.getIdentifier() && !NeedParens)
    return;

  SourceLocation EndBracketLoc = TempDeclarator.getLocEnd();

  // Generate the move bracket error message.
  SourceRange BracketRange(StartBracketLoc, EndBracketLoc);
  SourceLocation EndLoc = PP.getLocForEndOfToken(D.getLocEnd());

  if (NeedParens) {
    Diag(EndLoc, diag::err_brackets_go_after_unqualified_id)
        << getLangOpts().CPlusPlus
        << FixItHint::CreateInsertion(SuggestParenLoc, "(")
        << FixItHint::CreateInsertion(EndLoc, ")")
        << FixItHint::CreateInsertionFromRange(
               EndLoc, CharSourceRange(BracketRange, true))
        << FixItHint::CreateRemoval(BracketRange);
  } else {
    Diag(EndLoc, diag::err_brackets_go_after_unqualified_id)
        << getLangOpts().CPlusPlus
        << FixItHint::CreateInsertionFromRange(
               EndLoc, CharSourceRange(BracketRange, true))
        << FixItHint::CreateRemoval(BracketRange);
  }
}

/// [GNU]   typeof-specifier:
///           typeof ( expressions )
///           typeof ( type-name )
/// [GNU/C++] typeof unary-expression
///
void Parser::ParseTypeofSpecifier(DeclSpec &DS) {
  assert(Tok.is(tok::kw_typeof) && "Not a typeof specifier");
  Token OpTok = Tok;
  SourceLocation StartLoc = ConsumeToken();

  const bool hasParens = Tok.is(tok::l_paren);

  EnterExpressionEvaluationContext Unevaluated(
      Actions, Sema::ExpressionEvaluationContext::Unevaluated,
      Sema::ReuseLambdaContextDecl);

  bool isCastExpr;
  ParsedType CastTy;
  SourceRange CastRange;
  ExprResult Operand = Actions.CorrectDelayedTyposInExpr(
      ParseExprAfterUnaryExprOrTypeTrait(OpTok, isCastExpr, CastTy, CastRange));
  if (hasParens)
    DS.setTypeofParensRange(CastRange);

  if (CastRange.getEnd().isInvalid())
    // FIXME: Not accurate, the range gets one token more than it should.
    DS.SetRangeEnd(Tok.getLocation());
  else
    DS.SetRangeEnd(CastRange.getEnd());

  if (isCastExpr) {
    if (!CastTy) {
      DS.SetTypeSpecError();
      return;
    }

    const char *PrevSpec = nullptr;
    unsigned DiagID;
    // Check for duplicate type specifiers (e.g. "int typeof(int)").
    if (DS.SetTypeSpecType(DeclSpec::TST_typeofType, StartLoc, PrevSpec,
                           DiagID, CastTy,
                           Actions.getASTContext().getPrintingPolicy()))
      Diag(StartLoc, DiagID) << PrevSpec;
    return;
  }

  // If we get here, the operand to the typeof was an expression.
  if (Operand.isInvalid()) {
    DS.SetTypeSpecError();
    return;
  }

  // We might need to transform the operand if it is potentially evaluated.
  Operand = Actions.HandleExprEvaluationContextForTypeof(Operand.get());
  if (Operand.isInvalid()) {
    DS.SetTypeSpecError();
    return;
  }

  const char *PrevSpec = nullptr;
  unsigned DiagID;
  // Check for duplicate type specifiers (e.g. "int typeof(int)").
  if (DS.SetTypeSpecType(DeclSpec::TST_typeofExpr, StartLoc, PrevSpec,
                         DiagID, Operand.get(),
                         Actions.getASTContext().getPrintingPolicy()))
    Diag(StartLoc, DiagID) << PrevSpec;
}

/// [C11]   atomic-specifier:
///           _Atomic ( type-name )
///
void Parser::ParseAtomicSpecifier(DeclSpec &DS) {
  assert(Tok.is(tok::kw__Atomic) && NextToken().is(tok::l_paren) &&
         "Not an atomic specifier");

  SourceLocation StartLoc = ConsumeToken();
  BalancedDelimiterTracker T(*this, tok::l_paren);
  if (T.consumeOpen())
    return;

  TypeResult Result = ParseTypeName();
  if (Result.isInvalid()) {
    SkipUntil(tok::r_paren, StopAtSemi);
    return;
  }

  // Match the ')'
  T.consumeClose();

  if (T.getCloseLocation().isInvalid())
    return;

  DS.setTypeofParensRange(T.getRange());
  DS.SetRangeEnd(T.getCloseLocation());

  const char *PrevSpec = nullptr;
  unsigned DiagID;
  if (DS.SetTypeSpecType(DeclSpec::TST_atomic, StartLoc, PrevSpec,
                         DiagID, Result.get(),
                         Actions.getASTContext().getPrintingPolicy()))
    Diag(StartLoc, DiagID) << PrevSpec;
}

/// TryAltiVecVectorTokenOutOfLine - Out of line body that should only be called
/// from TryAltiVecVectorToken.
bool Parser::TryAltiVecVectorTokenOutOfLine() {
  Token Next = NextToken();
  switch (Next.getKind()) {
  default: return false;
  case tok::kw_short:
  case tok::kw_long:
  case tok::kw_signed:
  case tok::kw_unsigned:
  case tok::kw_void:
  case tok::kw_char:
  case tok::kw_int:
  case tok::kw_float:
  case tok::kw_double:
  case tok::kw_bool:
  case tok::kw___bool:
  case tok::kw___pixel:
    Tok.setKind(tok::kw___vector);
    return true;
  case tok::identifier:
    if (Next.getIdentifierInfo() == Ident_pixel) {
      Tok.setKind(tok::kw___vector);
      return true;
    }
    if (Next.getIdentifierInfo() == Ident_bool) {
      Tok.setKind(tok::kw___vector);
      return true;
    }
    return false;
  }
}

bool Parser::TryAltiVecTokenOutOfLine(DeclSpec &DS, SourceLocation Loc,
                                      const char *&PrevSpec, unsigned &DiagID,
                                      bool &isInvalid) {
  const PrintingPolicy &Policy = Actions.getASTContext().getPrintingPolicy();
  if (Tok.getIdentifierInfo() == Ident_vector) {
    Token Next = NextToken();
    switch (Next.getKind()) {
    case tok::kw_short:
    case tok::kw_long:
    case tok::kw_signed:
    case tok::kw_unsigned:
    case tok::kw_void:
    case tok::kw_char:
    case tok::kw_int:
    case tok::kw_float:
    case tok::kw_double:
    case tok::kw_bool:
    case tok::kw___bool:
    case tok::kw___pixel:
      isInvalid = DS.SetTypeAltiVecVector(true, Loc, PrevSpec, DiagID, Policy);
      return true;
    case tok::identifier:
      if (Next.getIdentifierInfo() == Ident_pixel) {
        isInvalid = DS.SetTypeAltiVecVector(true, Loc, PrevSpec, DiagID,Policy);
        return true;
      }
      if (Next.getIdentifierInfo() == Ident_bool) {
        isInvalid = DS.SetTypeAltiVecVector(true, Loc, PrevSpec, DiagID,Policy);
        return true;
      }
      break;
    default:
      break;
    }
  } else if ((Tok.getIdentifierInfo() == Ident_pixel) &&
             DS.isTypeAltiVecVector()) {
    isInvalid = DS.SetTypeAltiVecPixel(true, Loc, PrevSpec, DiagID, Policy);
    return true;
  } else if ((Tok.getIdentifierInfo() == Ident_bool) &&
             DS.isTypeAltiVecVector()) {
    isInvalid = DS.SetTypeAltiVecBool(true, Loc, PrevSpec, DiagID, Policy);
    return true;
  }
  return false;
}<|MERGE_RESOLUTION|>--- conflicted
+++ resolved
@@ -1639,36 +1639,22 @@
   SourceLocation Loc = Tok.getLocation();
   ParseCXX11Attributes(Attrs);
   CharSourceRange AttrRange(SourceRange(Loc, Attrs.Range.getEnd()), true);
-<<<<<<< HEAD
 
 #if INTEL_CUSTOMIZATION
-    // CQ#370092 - warn_attributes_not_allowed is used in IntelCompat mode
-    if (getLangOpts().IntelCompat)
-      Diag(Loc, diag::warn_attributes_not_allowed)
+  // CQ#370092 - warn_attributes_not_allowed is used in IntelCompat mode
+  if (getLangOpts().IntelCompat)
+    Diag(Loc, diag::warn_attributes_not_allowed)
         << FixItHint::CreateInsertionFromRange(CorrectLocation, AttrRange)
         << FixItHint::CreateRemoval(AttrRange);
-    else
+  else
 #endif // INTEL_CUSTOMIZATION
-=======
+
   // FIXME: use err_attributes_misplaced
->>>>>>> d1c3dd89
   Diag(Loc, diag::err_attributes_not_allowed)
     << FixItHint::CreateInsertionFromRange(CorrectLocation, AttrRange)
     << FixItHint::CreateRemoval(AttrRange);
 }
 
-<<<<<<< HEAD
-void Parser::DiagnoseProhibitedAttributes(ParsedAttributesWithRange &attrs) {
-#if INTEL_CUSTOMIZATION
-    // CQ#370092 - warn_attributes_not_allowed is used in IntelCompat mode
-    if (getLangOpts().IntelCompat)
-      Diag(attrs.Range.getBegin(), diag::warn_attributes_not_allowed)
-        << attrs.Range;
-    else
-#endif // INTEL_CUSTOMIZATION
-  Diag(attrs.Range.getBegin(), diag::err_attributes_not_allowed)
-    << attrs.Range;
-=======
 void Parser::DiagnoseProhibitedAttributes(ParsedAttributesWithRange &attrs,
                                           const SourceLocation CorrectLocation) {
   if (CorrectLocation.isValid()) {
@@ -1677,8 +1663,16 @@
         << FixItHint::CreateInsertionFromRange(CorrectLocation, AttrRange)
         << FixItHint::CreateRemoval(AttrRange);
   } else
+
+#if INTEL_CUSTOMIZATION
+  // CQ#370092 - warn_attributes_not_allowed is used in IntelCompat mode
+  if (getLangOpts().IntelCompat)
+    Diag(attrs.Range.getBegin(), diag::warn_attributes_not_allowed)
+        << attrs.Range;
+#endif // INTEL_CUSTOMIZATION
+
+  else
     Diag(attrs.Range.getBegin(), diag::err_attributes_not_allowed) << attrs.Range;
->>>>>>> d1c3dd89
 }
 
 void Parser::ProhibitCXX11Attributes(ParsedAttributesWithRange &Attrs,
