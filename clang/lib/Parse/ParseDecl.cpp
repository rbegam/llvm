--- conflicted
+++ resolved
@@ -5413,19 +5413,16 @@
       break;
 
     // OpenCL qualifiers:
-<<<<<<< HEAD
 #if INTEL_CUSTOMIZATION
     case tok::kw___generic:
       // CQ381345: OpenCL is not supported in Intel compatibility mode.
       assert (!getLangOpts().IntelCompat &&
               "OpenCL is not supported in Intel compatibility mode.");
 #endif // INTEL_CUSTOMIZATION 
-=======
     case tok::kw_private:
       if (!getLangOpts().OpenCL)
         goto DoneWithTypeQuals;
       LLVM_FALLTHROUGH;
->>>>>>> 36913e3f
     case tok::kw___private:
     case tok::kw___global:
     case tok::kw___local:
