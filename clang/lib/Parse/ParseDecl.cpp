--- conflicted
+++ resolved
@@ -613,15 +613,7 @@
 ///             extended-decl-modifier extended-decl-modifier-seq
 void Parser::ParseMicrosoftDeclSpecs(ParsedAttributes &Attrs,
                                      SourceLocation *End) {
-<<<<<<< HEAD
-#ifndef INTEL_CUSTOMIZATION
-  assert((getLangOpts().MicrosoftExt || getLangOpts().Borland ||
-          getLangOpts().CUDA) &&
-         "Incorrect language options for parsing __declspec");
-#endif // INTEL_CUSTOMIZATION
-=======
   assert(getLangOpts().DeclSpecKeyword && "__declspec keyword is not enabled");
->>>>>>> 49475756
   assert(Tok.is(tok::kw___declspec) && "Not a declspec!");
 
   while (Tok.is(tok::kw___declspec)) {
