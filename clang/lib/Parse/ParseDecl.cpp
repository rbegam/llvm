//===--- ParseDecl.cpp - Declaration Parsing --------------------*- C++ -*-===//
//
//                     The LLVM Compiler Infrastructure
//
// This file is distributed under the University of Illinois Open Source
// License. See LICENSE.TXT for details.
//
//===----------------------------------------------------------------------===//
//
//  This file implements the Declaration portions of the Parser interfaces.
//
//===----------------------------------------------------------------------===//

#include "clang/Parse/Parser.h"
#include "clang/Parse/RAIIObjectsForParser.h"
#include "clang/AST/ASTContext.h"
#include "clang/AST/DeclTemplate.h"
#include "clang/AST/PrettyDeclStackTrace.h"
#include "clang/Basic/AddressSpaces.h"
#include "clang/Basic/Attributes.h"
#include "clang/Basic/CharInfo.h"
#include "clang/Basic/TargetInfo.h"
#include "clang/Parse/ParseDiagnostic.h"
#include "clang/Sema/Lookup.h"
#include "clang/Sema/ParsedTemplate.h"
#include "clang/Sema/Scope.h"
#include "clang/Sema/SemaDiagnostic.h"
#include "llvm/ADT/Optional.h"
#include "llvm/ADT/SmallSet.h"
#include "llvm/ADT/SmallString.h"
#include "llvm/ADT/StringSwitch.h"
#include "llvm/Support/ScopedPrinter.h"

using namespace clang;

//===----------------------------------------------------------------------===//
// C99 6.7: Declarations.
//===----------------------------------------------------------------------===//

/// ParseTypeName
///       type-name: [C99 6.7.6]
///         specifier-qualifier-list abstract-declarator[opt]
///
/// Called type-id in C++.
TypeResult Parser::ParseTypeName(SourceRange *Range,
                                 DeclaratorContext Context,
                                 AccessSpecifier AS,
                                 Decl **OwnedType,
                                 ParsedAttributes *Attrs) {
  DeclSpecContext DSC = getDeclSpecContextFromDeclaratorContext(Context);
  if (DSC == DeclSpecContext::DSC_normal)
    DSC = DeclSpecContext::DSC_type_specifier;

  // Parse the common declaration-specifiers piece.
  DeclSpec DS(AttrFactory);
  if (Attrs)
    DS.addAttributes(Attrs->getList());
  ParseSpecifierQualifierList(DS, AS, DSC);
  if (OwnedType)
    *OwnedType = DS.isTypeSpecOwned() ? DS.getRepAsDecl() : nullptr;

  // Parse the abstract-declarator, if present.
  Declarator DeclaratorInfo(DS, Context);
  ParseDeclarator(DeclaratorInfo);
  if (Range)
    *Range = DeclaratorInfo.getSourceRange();

  if (DeclaratorInfo.isInvalidType())
    return true;

  return Actions.ActOnTypeName(getCurScope(), DeclaratorInfo);
}

/// \brief Normalizes an attribute name by dropping prefixed and suffixed __.
static StringRef normalizeAttrName(StringRef Name) {
  if (Name.size() >= 4 && Name.startswith("__") && Name.endswith("__"))
    return Name.drop_front(2).drop_back(2);
  return Name;
}

/// isAttributeLateParsed - Return true if the attribute has arguments that
/// require late parsing.
static bool isAttributeLateParsed(const IdentifierInfo &II) {
#define CLANG_ATTR_LATE_PARSED_LIST
    return llvm::StringSwitch<bool>(normalizeAttrName(II.getName()))
#include "clang/Parse/AttrParserStringSwitches.inc"
        .Default(false);
#undef CLANG_ATTR_LATE_PARSED_LIST
}

/// ParseGNUAttributes - Parse a non-empty attributes list.
///
/// [GNU] attributes:
///         attribute
///         attributes attribute
///
/// [GNU]  attribute:
///          '__attribute__' '(' '(' attribute-list ')' ')'
///
/// [GNU]  attribute-list:
///          attrib
///          attribute_list ',' attrib
///
/// [GNU]  attrib:
///          empty
///          attrib-name
///          attrib-name '(' identifier ')'
///          attrib-name '(' identifier ',' nonempty-expr-list ')'
///          attrib-name '(' argument-expression-list [C99 6.5.2] ')'
///
/// [GNU]  attrib-name:
///          identifier
///          typespec
///          typequal
///          storageclass
///
/// Whether an attribute takes an 'identifier' is determined by the
/// attrib-name. GCC's behavior here is not worth imitating:
///
///  * In C mode, if the attribute argument list starts with an identifier
///    followed by a ',' or an ')', and the identifier doesn't resolve to
///    a type, it is parsed as an identifier. If the attribute actually
///    wanted an expression, it's out of luck (but it turns out that no
///    attributes work that way, because C constant expressions are very
///    limited).
///  * In C++ mode, if the attribute argument list starts with an identifier,
///    and the attribute *wants* an identifier, it is parsed as an identifier.
///    At block scope, any additional tokens between the identifier and the
///    ',' or ')' are ignored, otherwise they produce a parse error.
///
/// We follow the C++ model, but don't allow junk after the identifier.
void Parser::ParseGNUAttributes(ParsedAttributes &attrs,
                                SourceLocation *endLoc,
                                LateParsedAttrList *LateAttrs,
                                Declarator *D) {
  assert(Tok.is(tok::kw___attribute) && "Not a GNU attribute list!");

  while (Tok.is(tok::kw___attribute)) {
    ConsumeToken();
    if (ExpectAndConsume(tok::l_paren, diag::err_expected_lparen_after,
                         "attribute")) {
      SkipUntil(tok::r_paren, StopAtSemi); // skip until ) or ;
      return;
    }
    if (ExpectAndConsume(tok::l_paren, diag::err_expected_lparen_after, "(")) {
      SkipUntil(tok::r_paren, StopAtSemi); // skip until ) or ;
      return;
    }
    // Parse the attribute-list. e.g. __attribute__(( weak, alias("__f") ))
    while (true) {
      // Allow empty/non-empty attributes. ((__vector_size__(16),,,,))
      if (TryConsumeToken(tok::comma))
        continue;

      // Expect an identifier or declaration specifier (const, int, etc.)
      if (Tok.isAnnotation())
        break;
      IdentifierInfo *AttrName = Tok.getIdentifierInfo();
      if (!AttrName)
        break;

      SourceLocation AttrNameLoc = ConsumeToken();

      if (Tok.isNot(tok::l_paren)) {
        attrs.addNew(AttrName, AttrNameLoc, nullptr, AttrNameLoc, nullptr, 0,
                     AttributeList::AS_GNU);
        continue;
      }

      // Handle "parameterized" attributes
      if (!LateAttrs || !isAttributeLateParsed(*AttrName)) {
        ParseGNUAttributeArgs(AttrName, AttrNameLoc, attrs, endLoc, nullptr,
                              SourceLocation(), AttributeList::AS_GNU, D);
        continue;
      }

      // Handle attributes with arguments that require late parsing.
      LateParsedAttribute *LA =
          new LateParsedAttribute(this, *AttrName, AttrNameLoc);
      LateAttrs->push_back(LA);

      // Attributes in a class are parsed at the end of the class, along
      // with other late-parsed declarations.
      if (!ClassStack.empty() && !LateAttrs->parseSoon())
        getCurrentClass().LateParsedDeclarations.push_back(LA);

      // Be sure ConsumeAndStoreUntil doesn't see the start l_paren, since it
      // recursively consumes balanced parens.
      LA->Toks.push_back(Tok);
      ConsumeParen();
      // Consume everything up to and including the matching right parens.
      ConsumeAndStoreUntil(tok::r_paren, LA->Toks, /*StopAtSemi=*/true);

      Token Eof;
      Eof.startToken();
      Eof.setLocation(Tok.getLocation());
      LA->Toks.push_back(Eof);
    }

    if (ExpectAndConsume(tok::r_paren))
      SkipUntil(tok::r_paren, StopAtSemi);
    SourceLocation Loc = Tok.getLocation();
    if (ExpectAndConsume(tok::r_paren))
      SkipUntil(tok::r_paren, StopAtSemi);
    if (endLoc)
      *endLoc = Loc;
  }
}

#if INTEL_CUSTOMIZATION
/// \brief Build full attribute name based in its Syntax, Scope and ID
static void fillAttrFullName(const IdentifierInfo &II,
                             AttributeList::Syntax Syntax,
                             IdentifierInfo *ScopeName, std::string &Result) {
  std::string Variety, Scope;
  switch (Syntax) {
  case AttributeList::Syntax::AS_GNU:
    Variety = "GNU";
    break;
  case AttributeList::Syntax::AS_CXX11:
    Variety = "CXX11";
    if (ScopeName)
      Scope = ScopeName->getName();
    break;
  case AttributeList::Syntax::AS_Declspec:
    Variety = "Declspec";
    break;
  case AttributeList::Syntax::AS_Keyword:
    // FIXME:  add AS_ContextSensitiveKeyword
    Variety = "Keyword";
    break;
  default:
    Variety = "GNU";
  }
  Result = Variety + "::" + (Scope.length() > 0 ? Scope + "::" : "") +
           normalizeAttrName(II.getName()).str();
}

/// \brief Determine whether the given attribute has an identifier argument.
static bool attributeHasIdentifierArg(const IdentifierInfo &II,
                                      AttributeList::Syntax Syntax,
                                      IdentifierInfo *ScopeName) {
  std::string FullName;
  fillAttrFullName(II, Syntax, ScopeName, FullName);
#define CLANG_ATTR_IDENTIFIER_ARG_LIST
  return llvm::StringSwitch<bool>(FullName)
#include "clang/Parse/AttrParserStringSwitches.inc"
      .Default(false);
#undef CLANG_ATTR_IDENTIFIER_ARG_LIST
}

/// \brief Determine whether the given attribute parses a type argument.
static bool attributeIsTypeArgAttr(const IdentifierInfo &II,
                                      AttributeList::Syntax Syntax,
                                      IdentifierInfo *ScopeName) {
  std::string FullName;
  fillAttrFullName(II, Syntax, ScopeName, FullName);
#define CLANG_ATTR_TYPE_ARG_LIST
  return llvm::StringSwitch<bool>(FullName)
#include "clang/Parse/AttrParserStringSwitches.inc"
           .Default(false);
#undef CLANG_ATTR_TYPE_ARG_LIST
}

/// \brief Determine whether the given attribute requires parsing its arguments
/// in an unevaluated context or not.
static bool attributeParsedArgsUnevaluated(const IdentifierInfo &II,
                                      AttributeList::Syntax Syntax,
                                      IdentifierInfo *ScopeName) {
  std::string FullName;
  fillAttrFullName(II, Syntax, ScopeName, FullName);
#define CLANG_ATTR_ARG_CONTEXT_LIST
  return llvm::StringSwitch<bool>(FullName)
#include "clang/Parse/AttrParserStringSwitches.inc"
           .Default(false);
#undef CLANG_ATTR_ARG_CONTEXT_LIST
}
#else
/// \brief Determine whether the given attribute has an identifier argument.
static bool attributeHasIdentifierArg(const IdentifierInfo &II) {
#define CLANG_ATTR_IDENTIFIER_ARG_LIST
  return llvm::StringSwitch<bool>(normalizeAttrName(II.getName()))
#include "clang/Parse/AttrParserStringSwitches.inc"
           .Default(false);
#undef CLANG_ATTR_IDENTIFIER_ARG_LIST
}

/// \brief Determine whether the given attribute parses a type argument.
static bool attributeIsTypeArgAttr(const IdentifierInfo &II) {
#define CLANG_ATTR_TYPE_ARG_LIST
  return llvm::StringSwitch<bool>(normalizeAttrName(II.getName()))
#include "clang/Parse/AttrParserStringSwitches.inc"
           .Default(false);
#undef CLANG_ATTR_TYPE_ARG_LIST
}

/// \brief Determine whether the given attribute requires parsing its arguments
/// in an unevaluated context or not.
static bool attributeParsedArgsUnevaluated(const IdentifierInfo &II) {
#define CLANG_ATTR_ARG_CONTEXT_LIST
  return llvm::StringSwitch<bool>(normalizeAttrName(II.getName()))
#include "clang/Parse/AttrParserStringSwitches.inc"
           .Default(false);
#undef CLANG_ATTR_ARG_CONTEXT_LIST
}
#endif // INTEL_CUSTOMIZATION

IdentifierLoc *Parser::ParseIdentifierLoc() {
  assert(Tok.is(tok::identifier) && "expected an identifier");
  IdentifierLoc *IL = IdentifierLoc::create(Actions.Context,
                                            Tok.getLocation(),
                                            Tok.getIdentifierInfo());
  ConsumeToken();
  return IL;
}

void Parser::ParseAttributeWithTypeArg(IdentifierInfo &AttrName,
                                       SourceLocation AttrNameLoc,
                                       ParsedAttributes &Attrs,
                                       SourceLocation *EndLoc,
                                       IdentifierInfo *ScopeName,
                                       SourceLocation ScopeLoc,
                                       AttributeList::Syntax Syntax) {
  BalancedDelimiterTracker Parens(*this, tok::l_paren);
  Parens.consumeOpen();

  TypeResult T;
  if (Tok.isNot(tok::r_paren))
    T = ParseTypeName();

  if (Parens.consumeClose())
    return;

  if (T.isInvalid())
    return;

  if (T.isUsable())
    Attrs.addNewTypeAttr(&AttrName,
                         SourceRange(AttrNameLoc, Parens.getCloseLocation()),
                         ScopeName, ScopeLoc, T.get(), Syntax);
  else
    Attrs.addNew(&AttrName, SourceRange(AttrNameLoc, Parens.getCloseLocation()),
                 ScopeName, ScopeLoc, nullptr, 0, Syntax);
}

unsigned Parser::ParseAttributeArgsCommon(
    IdentifierInfo *AttrName, SourceLocation AttrNameLoc,
    ParsedAttributes &Attrs, SourceLocation *EndLoc, IdentifierInfo *ScopeName,
    SourceLocation ScopeLoc, AttributeList::Syntax Syntax) {
  // Ignore the left paren location for now.
  ConsumeParen();

  ArgsVector ArgExprs;
  if (Tok.is(tok::identifier)) {
    // If this attribute wants an 'identifier' argument, make it so.
#if INTEL_CUSTOMIZATION
    bool IsIdentifierArg =
        attributeHasIdentifierArg(*AttrName, Syntax, ScopeName);
#else
    bool IsIdentifierArg = attributeHasIdentifierArg(*AttrName);
#endif // INTEL_CUSTOMIZATION
    AttributeList::Kind AttrKind =
        AttributeList::getKind(AttrName, ScopeName, Syntax);

    // If we don't know how to parse this attribute, but this is the only
    // token in this argument, assume it's meant to be an identifier.
    if (AttrKind == AttributeList::UnknownAttribute ||
        AttrKind == AttributeList::IgnoredAttribute) {
      const Token &Next = NextToken();
      IsIdentifierArg = Next.isOneOf(tok::r_paren, tok::comma);
    }

    if (IsIdentifierArg)
      ArgExprs.push_back(ParseIdentifierLoc());
  }

  if (!ArgExprs.empty() ? Tok.is(tok::comma) : Tok.isNot(tok::r_paren)) {
    // Eat the comma.
    if (!ArgExprs.empty())
      ConsumeToken();

    // Parse the non-empty comma-separated list of expressions.
    do {
#if INTEL_CUSTOMIZATION
      bool Uneval = attributeParsedArgsUnevaluated(*AttrName, Syntax,
                                                   ScopeName);
#else
      bool Uneval = attributeParsedArgsUnevaluated(*AttrName);
#endif // INTEL_CUSTOMIZATION
      EnterExpressionEvaluationContext Unevaluated(
          Actions,
          Uneval ? Sema::ExpressionEvaluationContext::Unevaluated
                 : Sema::ExpressionEvaluationContext::ConstantEvaluated,
          /*LambdaContextDecl=*/nullptr,
          /*IsDecltype=*/false);

      ExprResult ArgExpr(
          Actions.CorrectDelayedTyposInExpr(ParseAssignmentExpression()));
      if (ArgExpr.isInvalid()) {
        SkipUntil(tok::r_paren, StopAtSemi);
        return 0;
      }
      ArgExprs.push_back(ArgExpr.get());
      // Eat the comma, move to the next argument
    } while (TryConsumeToken(tok::comma));
  }

  SourceLocation RParen = Tok.getLocation();
  if (!ExpectAndConsume(tok::r_paren)) {
    SourceLocation AttrLoc = ScopeLoc.isValid() ? ScopeLoc : AttrNameLoc;
    Attrs.addNew(AttrName, SourceRange(AttrLoc, RParen), ScopeName, ScopeLoc,
                 ArgExprs.data(), ArgExprs.size(), Syntax);
  }

  if (EndLoc)
    *EndLoc = RParen;

  return static_cast<unsigned>(ArgExprs.size());
}

/// Parse the arguments to a parameterized GNU attribute or
/// a C++11 attribute in "gnu" namespace.
void Parser::ParseGNUAttributeArgs(IdentifierInfo *AttrName,
                                   SourceLocation AttrNameLoc,
                                   ParsedAttributes &Attrs,
                                   SourceLocation *EndLoc,
                                   IdentifierInfo *ScopeName,
                                   SourceLocation ScopeLoc,
                                   AttributeList::Syntax Syntax,
                                   Declarator *D) {

  assert(Tok.is(tok::l_paren) && "Attribute arg list not starting with '('");

  AttributeList::Kind AttrKind =
      AttributeList::getKind(AttrName, ScopeName, Syntax);

  if (AttrKind == AttributeList::AT_Availability) {
    ParseAvailabilityAttribute(*AttrName, AttrNameLoc, Attrs, EndLoc, ScopeName,
                               ScopeLoc, Syntax);
    return;
  } else if (AttrKind == AttributeList::AT_ExternalSourceSymbol) {
    ParseExternalSourceSymbolAttribute(*AttrName, AttrNameLoc, Attrs, EndLoc,
                                       ScopeName, ScopeLoc, Syntax);
    return;
  } else if (AttrKind == AttributeList::AT_ObjCBridgeRelated) {
    ParseObjCBridgeRelatedAttribute(*AttrName, AttrNameLoc, Attrs, EndLoc,
                                    ScopeName, ScopeLoc, Syntax);
    return;
  } else if (AttrKind == AttributeList::AT_TypeTagForDatatype) {
    ParseTypeTagForDatatypeAttribute(*AttrName, AttrNameLoc, Attrs, EndLoc,
                                     ScopeName, ScopeLoc, Syntax);
    return;
#if INTEL_CUSTOMIZATION
  } else if (attributeIsTypeArgAttr(*AttrName, Syntax, ScopeName)) {
#else
  } else if (attributeIsTypeArgAttr(*AttrName)) {
#endif // INTEL_CUSTOMIZATION
    ParseAttributeWithTypeArg(*AttrName, AttrNameLoc, Attrs, EndLoc, ScopeName,
                              ScopeLoc, Syntax);
    return;
  }

  // These may refer to the function arguments, but need to be parsed early to
  // participate in determining whether it's a redeclaration.
  llvm::Optional<ParseScope> PrototypeScope;
  if (normalizeAttrName(AttrName->getName()) == "enable_if" &&
      D && D->isFunctionDeclarator()) {
    DeclaratorChunk::FunctionTypeInfo FTI = D->getFunctionTypeInfo();
    PrototypeScope.emplace(this, Scope::FunctionPrototypeScope |
                                     Scope::FunctionDeclarationScope |
                                     Scope::DeclScope);
    for (unsigned i = 0; i != FTI.NumParams; ++i) {
      ParmVarDecl *Param = cast<ParmVarDecl>(FTI.Params[i].Param);
      Actions.ActOnReenterCXXMethodParameter(getCurScope(), Param);
    }
  }

  ParseAttributeArgsCommon(AttrName, AttrNameLoc, Attrs, EndLoc, ScopeName,
                           ScopeLoc, Syntax);
}

unsigned Parser::ParseClangAttributeArgs(
    IdentifierInfo *AttrName, SourceLocation AttrNameLoc,
    ParsedAttributes &Attrs, SourceLocation *EndLoc, IdentifierInfo *ScopeName,
    SourceLocation ScopeLoc, AttributeList::Syntax Syntax) {
  assert(Tok.is(tok::l_paren) && "Attribute arg list not starting with '('");

  AttributeList::Kind AttrKind =
      AttributeList::getKind(AttrName, ScopeName, Syntax);

  switch (AttrKind) {
  default:
    return ParseAttributeArgsCommon(AttrName, AttrNameLoc, Attrs, EndLoc,
                                    ScopeName, ScopeLoc, Syntax);
  case AttributeList::AT_ExternalSourceSymbol:
    ParseExternalSourceSymbolAttribute(*AttrName, AttrNameLoc, Attrs, EndLoc,
                                       ScopeName, ScopeLoc, Syntax);
    break;
  case AttributeList::AT_Availability:
    ParseAvailabilityAttribute(*AttrName, AttrNameLoc, Attrs, EndLoc, ScopeName,
                               ScopeLoc, Syntax);
    break;
  case AttributeList::AT_ObjCBridgeRelated:
    ParseObjCBridgeRelatedAttribute(*AttrName, AttrNameLoc, Attrs, EndLoc,
                                    ScopeName, ScopeLoc, Syntax);
    break;
  case AttributeList::AT_TypeTagForDatatype:
    ParseTypeTagForDatatypeAttribute(*AttrName, AttrNameLoc, Attrs, EndLoc,
                                     ScopeName, ScopeLoc, Syntax);
    break;
  }
  return Attrs.getList() ? Attrs.getList()->getNumArgs() : 0;
}

bool Parser::ParseMicrosoftDeclSpecArgs(IdentifierInfo *AttrName,
                                        SourceLocation AttrNameLoc,
                                        ParsedAttributes &Attrs) {
  // If the attribute isn't known, we will not attempt to parse any
  // arguments.
  if (!hasAttribute(AttrSyntax::Declspec, nullptr, AttrName,
                    getTargetInfo(), getLangOpts())) {
    // Eat the left paren, then skip to the ending right paren.
    ConsumeParen();
    SkipUntil(tok::r_paren);
    return false;
  }

  SourceLocation OpenParenLoc = Tok.getLocation();

  if (AttrName->getName() == "property") {
    // The property declspec is more complex in that it can take one or two
    // assignment expressions as a parameter, but the lhs of the assignment
    // must be named get or put.

    BalancedDelimiterTracker T(*this, tok::l_paren);
    T.expectAndConsume(diag::err_expected_lparen_after,
                       AttrName->getNameStart(), tok::r_paren);

    enum AccessorKind {
      AK_Invalid = -1,
      AK_Put = 0,
      AK_Get = 1 // indices into AccessorNames
    };
    IdentifierInfo *AccessorNames[] = {nullptr, nullptr};
    bool HasInvalidAccessor = false;

    // Parse the accessor specifications.
    while (true) {
      // Stop if this doesn't look like an accessor spec.
      if (!Tok.is(tok::identifier)) {
        // If the user wrote a completely empty list, use a special diagnostic.
        if (Tok.is(tok::r_paren) && !HasInvalidAccessor &&
            AccessorNames[AK_Put] == nullptr &&
            AccessorNames[AK_Get] == nullptr) {
          Diag(AttrNameLoc, diag::err_ms_property_no_getter_or_putter);
          break;
        }

        Diag(Tok.getLocation(), diag::err_ms_property_unknown_accessor);
        break;
      }

      AccessorKind Kind;
      SourceLocation KindLoc = Tok.getLocation();
      StringRef KindStr = Tok.getIdentifierInfo()->getName();
      if (KindStr == "get") {
        Kind = AK_Get;
      } else if (KindStr == "put") {
        Kind = AK_Put;

        // Recover from the common mistake of using 'set' instead of 'put'.
      } else if (KindStr == "set") {
        Diag(KindLoc, diag::err_ms_property_has_set_accessor)
            << FixItHint::CreateReplacement(KindLoc, "put");
        Kind = AK_Put;

        // Handle the mistake of forgetting the accessor kind by skipping
        // this accessor.
      } else if (NextToken().is(tok::comma) || NextToken().is(tok::r_paren)) {
        Diag(KindLoc, diag::err_ms_property_missing_accessor_kind);
        ConsumeToken();
        HasInvalidAccessor = true;
        goto next_property_accessor;

        // Otherwise, complain about the unknown accessor kind.
      } else {
        Diag(KindLoc, diag::err_ms_property_unknown_accessor);
        HasInvalidAccessor = true;
        Kind = AK_Invalid;

        // Try to keep parsing unless it doesn't look like an accessor spec.
        if (!NextToken().is(tok::equal))
          break;
      }

      // Consume the identifier.
      ConsumeToken();

      // Consume the '='.
      if (!TryConsumeToken(tok::equal)) {
        Diag(Tok.getLocation(), diag::err_ms_property_expected_equal)
            << KindStr;
        break;
      }

      // Expect the method name.
      if (!Tok.is(tok::identifier)) {
        Diag(Tok.getLocation(), diag::err_ms_property_expected_accessor_name);
        break;
      }

      if (Kind == AK_Invalid) {
        // Just drop invalid accessors.
      } else if (AccessorNames[Kind] != nullptr) {
        // Complain about the repeated accessor, ignore it, and keep parsing.
        Diag(KindLoc, diag::err_ms_property_duplicate_accessor) << KindStr;
      } else {
        AccessorNames[Kind] = Tok.getIdentifierInfo();
      }
      ConsumeToken();

    next_property_accessor:
      // Keep processing accessors until we run out.
      if (TryConsumeToken(tok::comma))
        continue;

      // If we run into the ')', stop without consuming it.
      if (Tok.is(tok::r_paren))
        break;

      Diag(Tok.getLocation(), diag::err_ms_property_expected_comma_or_rparen);
      break;
    }

    // Only add the property attribute if it was well-formed.
    if (!HasInvalidAccessor)
      Attrs.addNewPropertyAttr(AttrName, AttrNameLoc, nullptr, SourceLocation(),
                               AccessorNames[AK_Get], AccessorNames[AK_Put],
                               AttributeList::AS_Declspec);
    T.skipToEnd();
    return !HasInvalidAccessor;
  }

  unsigned NumArgs =
      ParseAttributeArgsCommon(AttrName, AttrNameLoc, Attrs, nullptr, nullptr,
                               SourceLocation(), AttributeList::AS_Declspec);

  // If this attribute's args were parsed, and it was expected to have
  // arguments but none were provided, emit a diagnostic.
  const AttributeList *Attr = Attrs.getList();
  if (Attr && Attr->getMaxArgs() && !NumArgs) {
    Diag(OpenParenLoc, diag::err_attribute_requires_arguments) << AttrName;
    return false;
  }
  return true;
}

/// [MS] decl-specifier:
///             __declspec ( extended-decl-modifier-seq )
///
/// [MS] extended-decl-modifier-seq:
///             extended-decl-modifier[opt]
///             extended-decl-modifier extended-decl-modifier-seq
void Parser::ParseMicrosoftDeclSpecs(ParsedAttributes &Attrs,
                                     SourceLocation *End) {
  assert(getLangOpts().DeclSpecKeyword && "__declspec keyword is not enabled");
  assert(Tok.is(tok::kw___declspec) && "Not a declspec!");

  while (Tok.is(tok::kw___declspec)) {
    ConsumeToken();
    BalancedDelimiterTracker T(*this, tok::l_paren);
    if (T.expectAndConsume(diag::err_expected_lparen_after, "__declspec",
                           tok::r_paren))
      return;

    // An empty declspec is perfectly legal and should not warn.  Additionally,
    // you can specify multiple attributes per declspec.
    while (Tok.isNot(tok::r_paren)) {
      // Attribute not present.
      if (TryConsumeToken(tok::comma))
        continue;

      // We expect either a well-known identifier or a generic string.  Anything
      // else is a malformed declspec.
      bool IsString = Tok.getKind() == tok::string_literal;
      if (!IsString && Tok.getKind() != tok::identifier &&
          Tok.getKind() != tok::kw_restrict) {
        Diag(Tok, diag::err_ms_declspec_type);
        T.skipToEnd();
        return;
      }

      IdentifierInfo *AttrName;
      SourceLocation AttrNameLoc;
      if (IsString) {
        SmallString<8> StrBuffer;
        bool Invalid = false;
        StringRef Str = PP.getSpelling(Tok, StrBuffer, &Invalid);
        if (Invalid) {
          T.skipToEnd();
          return;
        }
        AttrName = PP.getIdentifierInfo(Str);
        AttrNameLoc = ConsumeStringToken();
      } else {
        AttrName = Tok.getIdentifierInfo();
        AttrNameLoc = ConsumeToken();
      }

      bool AttrHandled = false;

      // Parse attribute arguments.
      if (Tok.is(tok::l_paren))
        AttrHandled = ParseMicrosoftDeclSpecArgs(AttrName, AttrNameLoc, Attrs);
      else if (AttrName->getName() == "property")
        // The property attribute must have an argument list.
        Diag(Tok.getLocation(), diag::err_expected_lparen_after)
            << AttrName->getName();

      if (!AttrHandled)
        Attrs.addNew(AttrName, AttrNameLoc, nullptr, AttrNameLoc, nullptr, 0,
                     AttributeList::AS_Declspec);
    }
    T.consumeClose();
    if (End)
      *End = T.getCloseLocation();
  }
}

void Parser::ParseMicrosoftTypeAttributes(ParsedAttributes &attrs) {
  // Treat these like attributes
  while (true) {
    switch (Tok.getKind()) {
    case tok::kw___fastcall:
    case tok::kw__regcall:  // INTEL
    case tok::kw___stdcall:
    case tok::kw___thiscall:
    case tok::kw___regcall:
    case tok::kw___cdecl:
    case tok::kw___vectorcall:
    case tok::kw___ptr64:
    case tok::kw___w64:
    case tok::kw___ptr32:
    case tok::kw___sptr:
    case tok::kw___uptr: {
      IdentifierInfo *AttrName = Tok.getIdentifierInfo();
      SourceLocation AttrNameLoc = ConsumeToken();
      attrs.addNew(AttrName, AttrNameLoc, nullptr, AttrNameLoc, nullptr, 0,
                   AttributeList::AS_Keyword);
      break;
    }
    default:
      return;
    }
  }
}

void Parser::DiagnoseAndSkipExtendedMicrosoftTypeAttributes() {
  SourceLocation StartLoc = Tok.getLocation();
  SourceLocation EndLoc = SkipExtendedMicrosoftTypeAttributes();

  if (EndLoc.isValid()) {
    SourceRange Range(StartLoc, EndLoc);
    Diag(StartLoc, diag::warn_microsoft_qualifiers_ignored) << Range;
  }
}

SourceLocation Parser::SkipExtendedMicrosoftTypeAttributes() {
  SourceLocation EndLoc;

  while (true) {
    switch (Tok.getKind()) {
    case tok::kw_const:
    case tok::kw_volatile:
    case tok::kw___fastcall:
    case tok::kw___stdcall:
    case tok::kw___thiscall:
    case tok::kw___cdecl:
    case tok::kw___vectorcall:
    case tok::kw___ptr32:
    case tok::kw___ptr64:
    case tok::kw___w64:
    case tok::kw___unaligned:
    case tok::kw___sptr:
    case tok::kw___uptr:
      EndLoc = ConsumeToken();
      break;
    default:
      return EndLoc;
    }
  }
}

void Parser::ParseBorlandTypeAttributes(ParsedAttributes &attrs) {
  // Treat these like attributes
  while (Tok.is(tok::kw___pascal)) {
    IdentifierInfo *AttrName = Tok.getIdentifierInfo();
    SourceLocation AttrNameLoc = ConsumeToken();
    attrs.addNew(AttrName, AttrNameLoc, nullptr, AttrNameLoc, nullptr, 0,
                 AttributeList::AS_Keyword);
  }
}

void Parser::ParseOpenCLKernelAttributes(ParsedAttributes &attrs) {
  // Treat these like attributes
  while (Tok.is(tok::kw___kernel)) {
    IdentifierInfo *AttrName = Tok.getIdentifierInfo();
    SourceLocation AttrNameLoc = ConsumeToken();
    attrs.addNew(AttrName, AttrNameLoc, nullptr, AttrNameLoc, nullptr, 0,
                 AttributeList::AS_Keyword);
  }
}

void Parser::ParseOpenCLQualifiers(ParsedAttributes &Attrs) {
  IdentifierInfo *AttrName = Tok.getIdentifierInfo();
  SourceLocation AttrNameLoc = Tok.getLocation();
  Attrs.addNew(AttrName, AttrNameLoc, nullptr, AttrNameLoc, nullptr, 0,
               AttributeList::AS_Keyword);
}

void Parser::ParseNullabilityTypeSpecifiers(ParsedAttributes &attrs) {
  // Treat these like attributes, even though they're type specifiers.
  while (true) {
    switch (Tok.getKind()) {
    case tok::kw__Nonnull:
    case tok::kw__Nullable:
    case tok::kw__Null_unspecified: {
      IdentifierInfo *AttrName = Tok.getIdentifierInfo();
      SourceLocation AttrNameLoc = ConsumeToken();
      if (!getLangOpts().ObjC1)
        Diag(AttrNameLoc, diag::ext_nullability)
          << AttrName;
      attrs.addNew(AttrName, AttrNameLoc, nullptr, AttrNameLoc, nullptr, 0, 
                   AttributeList::AS_Keyword);
      break;
    }
    default:
      return;
    }
  }
}

static bool VersionNumberSeparator(const char Separator) {
  return (Separator == '.' || Separator == '_');
}

/// \brief Parse a version number.
///
/// version:
///   simple-integer
///   simple-integer ',' simple-integer
///   simple-integer ',' simple-integer ',' simple-integer
VersionTuple Parser::ParseVersionTuple(SourceRange &Range) {
  Range = SourceRange(Tok.getLocation(), Tok.getEndLoc());

  if (!Tok.is(tok::numeric_constant)) {
    Diag(Tok, diag::err_expected_version);
    SkipUntil(tok::comma, tok::r_paren,
              StopAtSemi | StopBeforeMatch | StopAtCodeCompletion);
    return VersionTuple();
  }

  // Parse the major (and possibly minor and subminor) versions, which
  // are stored in the numeric constant. We utilize a quirk of the
  // lexer, which is that it handles something like 1.2.3 as a single
  // numeric constant, rather than two separate tokens.
  SmallString<512> Buffer;
  Buffer.resize(Tok.getLength()+1);
  const char *ThisTokBegin = &Buffer[0];

  // Get the spelling of the token, which eliminates trigraphs, etc.
  bool Invalid = false;
  unsigned ActualLength = PP.getSpelling(Tok, ThisTokBegin, &Invalid);
  if (Invalid)
    return VersionTuple();

  // Parse the major version.
  unsigned AfterMajor = 0;
  unsigned Major = 0;
  while (AfterMajor < ActualLength && isDigit(ThisTokBegin[AfterMajor])) {
    Major = Major * 10 + ThisTokBegin[AfterMajor] - '0';
    ++AfterMajor;
  }

  if (AfterMajor == 0) {
    Diag(Tok, diag::err_expected_version);
    SkipUntil(tok::comma, tok::r_paren,
              StopAtSemi | StopBeforeMatch | StopAtCodeCompletion);
    return VersionTuple();
  }

  if (AfterMajor == ActualLength) {
    ConsumeToken();

    // We only had a single version component.
    if (Major == 0) {
      Diag(Tok, diag::err_zero_version);
      return VersionTuple();
    }

    return VersionTuple(Major);
  }

  const char AfterMajorSeparator = ThisTokBegin[AfterMajor];
  if (!VersionNumberSeparator(AfterMajorSeparator)
      || (AfterMajor + 1 == ActualLength)) {
    Diag(Tok, diag::err_expected_version);
    SkipUntil(tok::comma, tok::r_paren,
              StopAtSemi | StopBeforeMatch | StopAtCodeCompletion);
    return VersionTuple();
  }

  // Parse the minor version.
  unsigned AfterMinor = AfterMajor + 1;
  unsigned Minor = 0;
  while (AfterMinor < ActualLength && isDigit(ThisTokBegin[AfterMinor])) {
    Minor = Minor * 10 + ThisTokBegin[AfterMinor] - '0';
    ++AfterMinor;
  }

  if (AfterMinor == ActualLength) {
    ConsumeToken();

    // We had major.minor.
    if (Major == 0 && Minor == 0) {
      Diag(Tok, diag::err_zero_version);
      return VersionTuple();
    }

    return VersionTuple(Major, Minor, (AfterMajorSeparator == '_'));
  }

  const char AfterMinorSeparator = ThisTokBegin[AfterMinor];
  // If what follows is not a '.' or '_', we have a problem.
  if (!VersionNumberSeparator(AfterMinorSeparator)) {
    Diag(Tok, diag::err_expected_version);
    SkipUntil(tok::comma, tok::r_paren,
              StopAtSemi | StopBeforeMatch | StopAtCodeCompletion);
    return VersionTuple();
  }
  
  // Warn if separators, be it '.' or '_', do not match.
  if (AfterMajorSeparator != AfterMinorSeparator)
    Diag(Tok, diag::warn_expected_consistent_version_separator);

  // Parse the subminor version.
  unsigned AfterSubminor = AfterMinor + 1;
  unsigned Subminor = 0;
  while (AfterSubminor < ActualLength && isDigit(ThisTokBegin[AfterSubminor])) {
    Subminor = Subminor * 10 + ThisTokBegin[AfterSubminor] - '0';
    ++AfterSubminor;
  }

  if (AfterSubminor != ActualLength) {
    Diag(Tok, diag::err_expected_version);
    SkipUntil(tok::comma, tok::r_paren,
              StopAtSemi | StopBeforeMatch | StopAtCodeCompletion);
    return VersionTuple();
  }
  ConsumeToken();
  return VersionTuple(Major, Minor, Subminor, (AfterMajorSeparator == '_'));
}

/// \brief Parse the contents of the "availability" attribute.
///
/// availability-attribute:
///   'availability' '(' platform ',' opt-strict version-arg-list,
///                      opt-replacement, opt-message')'
///
/// platform:
///   identifier
///
/// opt-strict:
///   'strict' ','
///
/// version-arg-list:
///   version-arg
///   version-arg ',' version-arg-list
///
/// version-arg:
///   'introduced' '=' version
///   'deprecated' '=' version
///   'obsoleted' = version
///   'unavailable'
/// opt-replacement:
///   'replacement' '=' <string>
/// opt-message:
///   'message' '=' <string>
void Parser::ParseAvailabilityAttribute(IdentifierInfo &Availability,
                                        SourceLocation AvailabilityLoc,
                                        ParsedAttributes &attrs,
                                        SourceLocation *endLoc,
                                        IdentifierInfo *ScopeName,
                                        SourceLocation ScopeLoc,
                                        AttributeList::Syntax Syntax) {
  enum { Introduced, Deprecated, Obsoleted, Unknown };
  AvailabilityChange Changes[Unknown];
  ExprResult MessageExpr, ReplacementExpr;

  // Opening '('.
  BalancedDelimiterTracker T(*this, tok::l_paren);
  if (T.consumeOpen()) {
    Diag(Tok, diag::err_expected) << tok::l_paren;
    return;
  }

  // Parse the platform name.
  if (Tok.isNot(tok::identifier)) {
    Diag(Tok, diag::err_availability_expected_platform);
    SkipUntil(tok::r_paren, StopAtSemi);
    return;
  }
  IdentifierLoc *Platform = ParseIdentifierLoc();
  if (const IdentifierInfo *const Ident = Platform->Ident) {
    // Canonicalize platform name from "macosx" to "macos".
    if (Ident->getName() == "macosx")
      Platform->Ident = PP.getIdentifierInfo("macos");
    // Canonicalize platform name from "macosx_app_extension" to
    // "macos_app_extension".
    else if (Ident->getName() == "macosx_app_extension")
      Platform->Ident = PP.getIdentifierInfo("macos_app_extension");
    else
      Platform->Ident = PP.getIdentifierInfo(
          AvailabilityAttr::canonicalizePlatformName(Ident->getName()));
  }

  // Parse the ',' following the platform name.
  if (ExpectAndConsume(tok::comma)) {
    SkipUntil(tok::r_paren, StopAtSemi);
    return;
  }

  // If we haven't grabbed the pointers for the identifiers
  // "introduced", "deprecated", and "obsoleted", do so now.
  if (!Ident_introduced) {
    Ident_introduced = PP.getIdentifierInfo("introduced");
    Ident_deprecated = PP.getIdentifierInfo("deprecated");
    Ident_obsoleted = PP.getIdentifierInfo("obsoleted");
    Ident_unavailable = PP.getIdentifierInfo("unavailable");
    Ident_message = PP.getIdentifierInfo("message");
    Ident_strict = PP.getIdentifierInfo("strict");
    Ident_replacement = PP.getIdentifierInfo("replacement");
  }

  // Parse the optional "strict", the optional "replacement" and the set of
  // introductions/deprecations/removals.
  SourceLocation UnavailableLoc, StrictLoc;
  do {
    if (Tok.isNot(tok::identifier)) {
      Diag(Tok, diag::err_availability_expected_change);
      SkipUntil(tok::r_paren, StopAtSemi);
      return;
    }
    IdentifierInfo *Keyword = Tok.getIdentifierInfo();
    SourceLocation KeywordLoc = ConsumeToken();

    if (Keyword == Ident_strict) {
      if (StrictLoc.isValid()) {
        Diag(KeywordLoc, diag::err_availability_redundant)
          << Keyword << SourceRange(StrictLoc);
      }
      StrictLoc = KeywordLoc;
      continue;
    }

    if (Keyword == Ident_unavailable) {
      if (UnavailableLoc.isValid()) {
        Diag(KeywordLoc, diag::err_availability_redundant)
          << Keyword << SourceRange(UnavailableLoc);
      }
      UnavailableLoc = KeywordLoc;
      continue;
    }

    if (Tok.isNot(tok::equal)) {
      Diag(Tok, diag::err_expected_after) << Keyword << tok::equal;
      SkipUntil(tok::r_paren, StopAtSemi);
      return;
    }
    ConsumeToken();
    if (Keyword == Ident_message || Keyword == Ident_replacement) {
      if (Tok.isNot(tok::string_literal)) {
        Diag(Tok, diag::err_expected_string_literal)
          << /*Source='availability attribute'*/2;
        SkipUntil(tok::r_paren, StopAtSemi);
        return;
      }
      if (Keyword == Ident_message)
        MessageExpr = ParseStringLiteralExpression();
      else
        ReplacementExpr = ParseStringLiteralExpression();
      // Also reject wide string literals.
      if (StringLiteral *MessageStringLiteral =
              cast_or_null<StringLiteral>(MessageExpr.get())) {
        if (MessageStringLiteral->getCharByteWidth() != 1) {
          Diag(MessageStringLiteral->getSourceRange().getBegin(),
               diag::err_expected_string_literal)
            << /*Source='availability attribute'*/ 2;
          SkipUntil(tok::r_paren, StopAtSemi);
          return;
        }
      }
      if (Keyword == Ident_message)
        break;
      else
        continue;
    }

    // Special handling of 'NA' only when applied to introduced or
    // deprecated.
    if ((Keyword == Ident_introduced || Keyword == Ident_deprecated) &&
        Tok.is(tok::identifier)) {
      IdentifierInfo *NA = Tok.getIdentifierInfo();
      if (NA->getName() == "NA") {
        ConsumeToken();
        if (Keyword == Ident_introduced)
          UnavailableLoc = KeywordLoc;
        continue;
      }
    }
    
    SourceRange VersionRange;
    VersionTuple Version = ParseVersionTuple(VersionRange);

    if (Version.empty()) {
      SkipUntil(tok::r_paren, StopAtSemi);
      return;
    }

    unsigned Index;
    if (Keyword == Ident_introduced)
      Index = Introduced;
    else if (Keyword == Ident_deprecated)
      Index = Deprecated;
    else if (Keyword == Ident_obsoleted)
      Index = Obsoleted;
    else
      Index = Unknown;

    if (Index < Unknown) {
      if (!Changes[Index].KeywordLoc.isInvalid()) {
        Diag(KeywordLoc, diag::err_availability_redundant)
          << Keyword
          << SourceRange(Changes[Index].KeywordLoc,
                         Changes[Index].VersionRange.getEnd());
      }

      Changes[Index].KeywordLoc = KeywordLoc;
      Changes[Index].Version = Version;
      Changes[Index].VersionRange = VersionRange;
    } else {
      Diag(KeywordLoc, diag::err_availability_unknown_change)
        << Keyword << VersionRange;
    }

  } while (TryConsumeToken(tok::comma));

  // Closing ')'.
  if (T.consumeClose())
    return;

  if (endLoc)
    *endLoc = T.getCloseLocation();

  // The 'unavailable' availability cannot be combined with any other
  // availability changes. Make sure that hasn't happened.
  if (UnavailableLoc.isValid()) {
    bool Complained = false;
    for (unsigned Index = Introduced; Index != Unknown; ++Index) {
      if (Changes[Index].KeywordLoc.isValid()) {
        if (!Complained) {
          Diag(UnavailableLoc, diag::warn_availability_and_unavailable)
            << SourceRange(Changes[Index].KeywordLoc,
                           Changes[Index].VersionRange.getEnd());
          Complained = true;
        }

        // Clear out the availability.
        Changes[Index] = AvailabilityChange();
      }
    }
  }

  // Record this attribute
  attrs.addNew(&Availability,
               SourceRange(AvailabilityLoc, T.getCloseLocation()),
               ScopeName, ScopeLoc,
               Platform,
               Changes[Introduced],
               Changes[Deprecated],
               Changes[Obsoleted],
               UnavailableLoc, MessageExpr.get(),
               Syntax, StrictLoc, ReplacementExpr.get());
}

/// \brief Parse the contents of the "external_source_symbol" attribute.
///
/// external-source-symbol-attribute:
///   'external_source_symbol' '(' keyword-arg-list ')'
///
/// keyword-arg-list:
///   keyword-arg
///   keyword-arg ',' keyword-arg-list
///
/// keyword-arg:
///   'language' '=' <string>
///   'defined_in' '=' <string>
///   'generated_declaration'
void Parser::ParseExternalSourceSymbolAttribute(
    IdentifierInfo &ExternalSourceSymbol, SourceLocation Loc,
    ParsedAttributes &Attrs, SourceLocation *EndLoc, IdentifierInfo *ScopeName,
    SourceLocation ScopeLoc, AttributeList::Syntax Syntax) {
  // Opening '('.
  BalancedDelimiterTracker T(*this, tok::l_paren);
  if (T.expectAndConsume())
    return;

  // Initialize the pointers for the keyword identifiers when required.
  if (!Ident_language) {
    Ident_language = PP.getIdentifierInfo("language");
    Ident_defined_in = PP.getIdentifierInfo("defined_in");
    Ident_generated_declaration = PP.getIdentifierInfo("generated_declaration");
  }

  ExprResult Language;
  bool HasLanguage = false;
  ExprResult DefinedInExpr;
  bool HasDefinedIn = false;
  IdentifierLoc *GeneratedDeclaration = nullptr;

  // Parse the language/defined_in/generated_declaration keywords
  do {
    if (Tok.isNot(tok::identifier)) {
      Diag(Tok, diag::err_external_source_symbol_expected_keyword);
      SkipUntil(tok::r_paren, StopAtSemi);
      return;
    }

    SourceLocation KeywordLoc = Tok.getLocation();
    IdentifierInfo *Keyword = Tok.getIdentifierInfo();
    if (Keyword == Ident_generated_declaration) {
      if (GeneratedDeclaration) {
        Diag(Tok, diag::err_external_source_symbol_duplicate_clause) << Keyword;
        SkipUntil(tok::r_paren, StopAtSemi);
        return;
      }
      GeneratedDeclaration = ParseIdentifierLoc();
      continue;
    }

    if (Keyword != Ident_language && Keyword != Ident_defined_in) {
      Diag(Tok, diag::err_external_source_symbol_expected_keyword);
      SkipUntil(tok::r_paren, StopAtSemi);
      return;
    }

    ConsumeToken();
    if (ExpectAndConsume(tok::equal, diag::err_expected_after,
                         Keyword->getName())) {
      SkipUntil(tok::r_paren, StopAtSemi);
      return;
    }

    bool HadLanguage = HasLanguage, HadDefinedIn = HasDefinedIn;
    if (Keyword == Ident_language)
      HasLanguage = true;
    else
      HasDefinedIn = true;

    if (Tok.isNot(tok::string_literal)) {
      Diag(Tok, diag::err_expected_string_literal)
          << /*Source='external_source_symbol attribute'*/ 3
          << /*language | source container*/ (Keyword != Ident_language);
      SkipUntil(tok::comma, tok::r_paren, StopAtSemi | StopBeforeMatch);
      continue;
    }
    if (Keyword == Ident_language) {
      if (HadLanguage) {
        Diag(KeywordLoc, diag::err_external_source_symbol_duplicate_clause)
            << Keyword;
        ParseStringLiteralExpression();
        continue;
      }
      Language = ParseStringLiteralExpression();
    } else {
      assert(Keyword == Ident_defined_in && "Invalid clause keyword!");
      if (HadDefinedIn) {
        Diag(KeywordLoc, diag::err_external_source_symbol_duplicate_clause)
            << Keyword;
        ParseStringLiteralExpression();
        continue;
      }
      DefinedInExpr = ParseStringLiteralExpression();
    }
  } while (TryConsumeToken(tok::comma));

  // Closing ')'.
  if (T.consumeClose())
    return;
  if (EndLoc)
    *EndLoc = T.getCloseLocation();

  ArgsUnion Args[] = {Language.get(), DefinedInExpr.get(),
                      GeneratedDeclaration};
  Attrs.addNew(&ExternalSourceSymbol, SourceRange(Loc, T.getCloseLocation()),
               ScopeName, ScopeLoc, Args, llvm::array_lengthof(Args), Syntax);
}

/// \brief Parse the contents of the "objc_bridge_related" attribute.
/// objc_bridge_related '(' related_class ',' opt-class_method ',' opt-instance_method ')'
/// related_class:
///     Identifier
///
/// opt-class_method:
///     Identifier: | <empty>
///
/// opt-instance_method:
///     Identifier | <empty>
///
void Parser::ParseObjCBridgeRelatedAttribute(IdentifierInfo &ObjCBridgeRelated,
                                SourceLocation ObjCBridgeRelatedLoc,
                                ParsedAttributes &attrs,
                                SourceLocation *endLoc,
                                IdentifierInfo *ScopeName,
                                SourceLocation ScopeLoc,
                                AttributeList::Syntax Syntax) {
  // Opening '('.
  BalancedDelimiterTracker T(*this, tok::l_paren);
  if (T.consumeOpen()) {
    Diag(Tok, diag::err_expected) << tok::l_paren;
    return;
  }
  
  // Parse the related class name.
  if (Tok.isNot(tok::identifier)) {
    Diag(Tok, diag::err_objcbridge_related_expected_related_class);
    SkipUntil(tok::r_paren, StopAtSemi);
    return;
  }
  IdentifierLoc *RelatedClass = ParseIdentifierLoc();
  if (ExpectAndConsume(tok::comma)) {
    SkipUntil(tok::r_paren, StopAtSemi);
    return;
  }

  // Parse class method name.  It's non-optional in the sense that a trailing
  // comma is required, but it can be the empty string, and then we record a
  // nullptr.
  IdentifierLoc *ClassMethod = nullptr;
  if (Tok.is(tok::identifier)) {
    ClassMethod = ParseIdentifierLoc();
    if (!TryConsumeToken(tok::colon)) {
      Diag(Tok, diag::err_objcbridge_related_selector_name);
      SkipUntil(tok::r_paren, StopAtSemi);
      return;
    }
  }
  if (!TryConsumeToken(tok::comma)) {
    if (Tok.is(tok::colon))
      Diag(Tok, diag::err_objcbridge_related_selector_name);
    else
      Diag(Tok, diag::err_expected) << tok::comma;
    SkipUntil(tok::r_paren, StopAtSemi);
    return;
  }
  
  // Parse instance method name.  Also non-optional but empty string is
  // permitted.
  IdentifierLoc *InstanceMethod = nullptr;
  if (Tok.is(tok::identifier))
    InstanceMethod = ParseIdentifierLoc();
  else if (Tok.isNot(tok::r_paren)) {
    Diag(Tok, diag::err_expected) << tok::r_paren;
    SkipUntil(tok::r_paren, StopAtSemi);
    return;
  }
  
  // Closing ')'.
  if (T.consumeClose())
    return;
  
  if (endLoc)
    *endLoc = T.getCloseLocation();
  
  // Record this attribute
  attrs.addNew(&ObjCBridgeRelated,
               SourceRange(ObjCBridgeRelatedLoc, T.getCloseLocation()),
               ScopeName, ScopeLoc,
               RelatedClass,
               ClassMethod,
               InstanceMethod,
               Syntax);
}

// Late Parsed Attributes:
// See other examples of late parsing in lib/Parse/ParseCXXInlineMethods

void Parser::LateParsedDeclaration::ParseLexedAttributes() {}

void Parser::LateParsedClass::ParseLexedAttributes() {
  Self->ParseLexedAttributes(*Class);
}

void Parser::LateParsedAttribute::ParseLexedAttributes() {
  Self->ParseLexedAttribute(*this, true, false);
}

/// Wrapper class which calls ParseLexedAttribute, after setting up the
/// scope appropriately.
void Parser::ParseLexedAttributes(ParsingClass &Class) {
  // Deal with templates
  // FIXME: Test cases to make sure this does the right thing for templates.
  bool HasTemplateScope = !Class.TopLevelClass && Class.TemplateScope;
  ParseScope ClassTemplateScope(this, Scope::TemplateParamScope,
                                HasTemplateScope);
  if (HasTemplateScope)
    Actions.ActOnReenterTemplateScope(getCurScope(), Class.TagOrTemplate);

  // Set or update the scope flags.
  bool AlreadyHasClassScope = Class.TopLevelClass;
  unsigned ScopeFlags = Scope::ClassScope|Scope::DeclScope;
  ParseScope ClassScope(this, ScopeFlags, !AlreadyHasClassScope);
  ParseScopeFlags ClassScopeFlags(this, ScopeFlags, AlreadyHasClassScope);

  // Enter the scope of nested classes
  if (!AlreadyHasClassScope)
    Actions.ActOnStartDelayedMemberDeclarations(getCurScope(),
                                                Class.TagOrTemplate);
  if (!Class.LateParsedDeclarations.empty()) {
    for (unsigned i = 0, ni = Class.LateParsedDeclarations.size(); i < ni; ++i){
      Class.LateParsedDeclarations[i]->ParseLexedAttributes();
    }
  }

  if (!AlreadyHasClassScope)
    Actions.ActOnFinishDelayedMemberDeclarations(getCurScope(),
                                                 Class.TagOrTemplate);
}

/// \brief Parse all attributes in LAs, and attach them to Decl D.
void Parser::ParseLexedAttributeList(LateParsedAttrList &LAs, Decl *D,
                                     bool EnterScope, bool OnDefinition) {
  assert(LAs.parseSoon() &&
         "Attribute list should be marked for immediate parsing.");
  for (unsigned i = 0, ni = LAs.size(); i < ni; ++i) {
    if (D)
      LAs[i]->addDecl(D);
    ParseLexedAttribute(*LAs[i], EnterScope, OnDefinition);
    delete LAs[i];
  }
  LAs.clear();
}

/// \brief Finish parsing an attribute for which parsing was delayed.
/// This will be called at the end of parsing a class declaration
/// for each LateParsedAttribute. We consume the saved tokens and
/// create an attribute with the arguments filled in. We add this
/// to the Attribute list for the decl.
void Parser::ParseLexedAttribute(LateParsedAttribute &LA,
                                 bool EnterScope, bool OnDefinition) {
  // Create a fake EOF so that attribute parsing won't go off the end of the
  // attribute.
  Token AttrEnd;
  AttrEnd.startToken();
  AttrEnd.setKind(tok::eof);
  AttrEnd.setLocation(Tok.getLocation());
  AttrEnd.setEofData(LA.Toks.data());
  LA.Toks.push_back(AttrEnd);

  // Append the current token at the end of the new token stream so that it
  // doesn't get lost.
  LA.Toks.push_back(Tok);
  PP.EnterTokenStream(LA.Toks, true);
  // Consume the previously pushed token.
  ConsumeAnyToken(/*ConsumeCodeCompletionTok=*/true);

  ParsedAttributes Attrs(AttrFactory);
  SourceLocation endLoc;

  if (LA.Decls.size() > 0) {
    Decl *D = LA.Decls[0];
    NamedDecl *ND  = dyn_cast<NamedDecl>(D);
    RecordDecl *RD = dyn_cast_or_null<RecordDecl>(D->getDeclContext());

    // Allow 'this' within late-parsed attributes.
    Sema::CXXThisScopeRAII ThisScope(Actions, RD, /*TypeQuals=*/0,
                                     ND && ND->isCXXInstanceMember());

    if (LA.Decls.size() == 1) {
      // If the Decl is templatized, add template parameters to scope.
      bool HasTemplateScope = EnterScope && D->isTemplateDecl();
      ParseScope TempScope(this, Scope::TemplateParamScope, HasTemplateScope);
      if (HasTemplateScope)
        Actions.ActOnReenterTemplateScope(Actions.CurScope, D);

      // If the Decl is on a function, add function parameters to the scope.
      bool HasFunScope = EnterScope && D->isFunctionOrFunctionTemplate();
      ParseScope FnScope(
          this, Scope::FnScope | Scope::DeclScope | Scope::CompoundStmtScope,
          HasFunScope);
      if (HasFunScope)
        Actions.ActOnReenterFunctionContext(Actions.CurScope, D);

      ParseGNUAttributeArgs(&LA.AttrName, LA.AttrNameLoc, Attrs, &endLoc,
                            nullptr, SourceLocation(), AttributeList::AS_GNU,
                            nullptr);

      if (HasFunScope) {
        Actions.ActOnExitFunctionContext();
        FnScope.Exit();  // Pop scope, and remove Decls from IdResolver
      }
      if (HasTemplateScope) {
        TempScope.Exit();
      }
    } else {
      // If there are multiple decls, then the decl cannot be within the
      // function scope.
      ParseGNUAttributeArgs(&LA.AttrName, LA.AttrNameLoc, Attrs, &endLoc,
                            nullptr, SourceLocation(), AttributeList::AS_GNU,
                            nullptr);
    }
  } else {
    Diag(Tok, diag::warn_attribute_no_decl) << LA.AttrName.getName();
  }

  const AttributeList *AL = Attrs.getList();
  if (OnDefinition && AL && !AL->isCXX11Attribute() &&
      AL->isKnownToGCC())
    Diag(Tok, diag::warn_attribute_on_function_definition)
      << &LA.AttrName;

  for (unsigned i = 0, ni = LA.Decls.size(); i < ni; ++i)
    Actions.ActOnFinishDelayedAttribute(getCurScope(), LA.Decls[i], Attrs);

  // Due to a parsing error, we either went over the cached tokens or
  // there are still cached tokens left, so we skip the leftover tokens.
  while (Tok.isNot(tok::eof))
    ConsumeAnyToken();

  if (Tok.is(tok::eof) && Tok.getEofData() == AttrEnd.getEofData())
    ConsumeAnyToken();
}

void Parser::ParseTypeTagForDatatypeAttribute(IdentifierInfo &AttrName,
                                              SourceLocation AttrNameLoc,
                                              ParsedAttributes &Attrs,
                                              SourceLocation *EndLoc,
                                              IdentifierInfo *ScopeName,
                                              SourceLocation ScopeLoc,
                                              AttributeList::Syntax Syntax) {
  assert(Tok.is(tok::l_paren) && "Attribute arg list not starting with '('");

  BalancedDelimiterTracker T(*this, tok::l_paren);
  T.consumeOpen();

  if (Tok.isNot(tok::identifier)) {
    Diag(Tok, diag::err_expected) << tok::identifier;
    T.skipToEnd();
    return;
  }
  IdentifierLoc *ArgumentKind = ParseIdentifierLoc();

  if (ExpectAndConsume(tok::comma)) {
    T.skipToEnd();
    return;
  }

  SourceRange MatchingCTypeRange;
  TypeResult MatchingCType = ParseTypeName(&MatchingCTypeRange);
  if (MatchingCType.isInvalid()) {
    T.skipToEnd();
    return;
  }

  bool LayoutCompatible = false;
  bool MustBeNull = false;
  while (TryConsumeToken(tok::comma)) {
    if (Tok.isNot(tok::identifier)) {
      Diag(Tok, diag::err_expected) << tok::identifier;
      T.skipToEnd();
      return;
    }
    IdentifierInfo *Flag = Tok.getIdentifierInfo();
    if (Flag->isStr("layout_compatible"))
      LayoutCompatible = true;
    else if (Flag->isStr("must_be_null"))
      MustBeNull = true;
    else {
      Diag(Tok, diag::err_type_safety_unknown_flag) << Flag;
      T.skipToEnd();
      return;
    }
    ConsumeToken(); // consume flag
  }

  if (!T.consumeClose()) {
    Attrs.addNewTypeTagForDatatype(&AttrName, AttrNameLoc, ScopeName, ScopeLoc,
                                   ArgumentKind, MatchingCType.get(),
                                   LayoutCompatible, MustBeNull, Syntax);
  }

  if (EndLoc)
    *EndLoc = T.getCloseLocation();
}

/// DiagnoseProhibitedCXX11Attribute - We have found the opening square brackets
/// of a C++11 attribute-specifier in a location where an attribute is not
/// permitted. By C++11 [dcl.attr.grammar]p6, this is ill-formed. Diagnose this
/// situation.
///
/// \return \c true if we skipped an attribute-like chunk of tokens, \c false if
/// this doesn't appear to actually be an attribute-specifier, and the caller
/// should try to parse it.
bool Parser::DiagnoseProhibitedCXX11Attribute() {
  assert(Tok.is(tok::l_square) && NextToken().is(tok::l_square));

  switch (isCXX11AttributeSpecifier(/*Disambiguate*/true)) {
  case CAK_NotAttributeSpecifier:
    // No diagnostic: we're in Obj-C++11 and this is not actually an attribute.
    return false;

  case CAK_InvalidAttributeSpecifier:
    Diag(Tok.getLocation(), diag::err_l_square_l_square_not_attribute);
    return false;

  case CAK_AttributeSpecifier:
    // Parse and discard the attributes.
    SourceLocation BeginLoc = ConsumeBracket();
    ConsumeBracket();
    SkipUntil(tok::r_square);
    assert(Tok.is(tok::r_square) && "isCXX11AttributeSpecifier lied");
    SourceLocation EndLoc = ConsumeBracket();
#if INTEL_CUSTOMIZATION
    // CQ#370092 - warn_attributes_not_allowed is used in IntelCompat mode
    if (getLangOpts().IntelCompat)
      Diag(BeginLoc, diag::warn_attributes_not_allowed)
        << SourceRange(BeginLoc, EndLoc);
    else
#endif // INTEL_CUSTOMIZATION
    Diag(BeginLoc, diag::err_attributes_not_allowed)
      << SourceRange(BeginLoc, EndLoc);
    return true;
  }
  llvm_unreachable("All cases handled above.");
}

/// \brief We have found the opening square brackets of a C++11
/// attribute-specifier in a location where an attribute is not permitted, but
/// we know where the attributes ought to be written. Parse them anyway, and
/// provide a fixit moving them to the right place.
void Parser::DiagnoseMisplacedCXX11Attribute(ParsedAttributesWithRange &Attrs,
                                             SourceLocation CorrectLocation) {
  assert((Tok.is(tok::l_square) && NextToken().is(tok::l_square)) ||
         Tok.is(tok::kw_alignas));

  // Consume the attributes.
  SourceLocation Loc = Tok.getLocation();
  ParseCXX11Attributes(Attrs);
  CharSourceRange AttrRange(SourceRange(Loc, Attrs.Range.getEnd()), true);

#if INTEL_CUSTOMIZATION
  // CQ#370092 - warn_attributes_not_allowed is used in IntelCompat mode
  if (getLangOpts().IntelCompat)
    Diag(Loc, diag::warn_attributes_not_allowed)
        << FixItHint::CreateInsertionFromRange(CorrectLocation, AttrRange)
        << FixItHint::CreateRemoval(AttrRange);
  else
#endif // INTEL_CUSTOMIZATION

  // FIXME: use err_attributes_misplaced
  Diag(Loc, diag::err_attributes_not_allowed)
    << FixItHint::CreateInsertionFromRange(CorrectLocation, AttrRange)
    << FixItHint::CreateRemoval(AttrRange);
}

void Parser::DiagnoseProhibitedAttributes(ParsedAttributesWithRange &attrs,
                                          const SourceLocation CorrectLocation) {
  if (CorrectLocation.isValid()) {
    CharSourceRange AttrRange(attrs.Range, true);
    Diag(CorrectLocation, diag::err_attributes_misplaced)
        << FixItHint::CreateInsertionFromRange(CorrectLocation, AttrRange)
        << FixItHint::CreateRemoval(AttrRange);
  } else

#if INTEL_CUSTOMIZATION
  // CQ#370092 - warn_attributes_not_allowed is used in IntelCompat mode
  if (getLangOpts().IntelCompat)
    Diag(attrs.Range.getBegin(), diag::warn_attributes_not_allowed)
        << attrs.Range;
#endif // INTEL_CUSTOMIZATION

  else
    Diag(attrs.Range.getBegin(), diag::err_attributes_not_allowed) << attrs.Range;
}

void Parser::ProhibitCXX11Attributes(ParsedAttributesWithRange &Attrs,
                                     unsigned DiagID) {
  for (AttributeList *Attr = Attrs.getList(); Attr; Attr = Attr->getNext()) {
    if (!Attr->isCXX11Attribute() && !Attr->isC2xAttribute())
      continue;
    if (Attr->getKind() == AttributeList::UnknownAttribute)
      Diag(Attr->getLoc(), diag::warn_unknown_attribute_ignored)
          << Attr->getName();
    else {
      Diag(Attr->getLoc(), DiagID)
        << Attr->getName();
      Attr->setInvalid();
    }
  }
}

// Usually, `__attribute__((attrib)) class Foo {} var` means that attribute
// applies to var, not the type Foo.
// As an exception to the rule, __declspec(align(...)) before the
// class-key affects the type instead of the variable.
// Also, Microsoft-style [attributes] seem to affect the type instead of the
// variable.
// This function moves attributes that should apply to the type off DS to Attrs.
void Parser::stripTypeAttributesOffDeclSpec(ParsedAttributesWithRange &Attrs,
                                            DeclSpec &DS,
                                            Sema::TagUseKind TUK) {
  if (TUK == Sema::TUK_Reference)
    return;

  ParsedAttributes &PA = DS.getAttributes();
  AttributeList *AL = PA.getList();
  AttributeList *Prev = nullptr;
  AttributeList *TypeAttrHead = nullptr;
  AttributeList *TypeAttrTail = nullptr;
  while (AL) {
    AttributeList *Next = AL->getNext();

    if ((AL->getKind() == AttributeList::AT_Aligned &&
         AL->isDeclspecAttribute()) ||
        AL->isMicrosoftAttribute()) {
      // Stitch the attribute into the tag's attribute list.
      if (TypeAttrTail)
        TypeAttrTail->setNext(AL);
      else
        TypeAttrHead = AL;
      TypeAttrTail = AL;
      TypeAttrTail->setNext(nullptr);

      // Remove the attribute from the variable's attribute list.
      if (Prev) {
        // Set the last variable attribute's next attribute to be the attribute
        // after the current one.
        Prev->setNext(Next);
      } else {
        // Removing the head of the list requires us to reset the head to the
        // next attribute.
        PA.set(Next);
      }
    } else {
      Prev = AL;
    }

    AL = Next;
  }

  // Find end of type attributes Attrs and add NewTypeAttributes in the same
  // order they were in originally.  (Remember, in AttributeList things earlier
  // in source order are later in the list, since new attributes are added to
  // the front of the list.)
  Attrs.addAllAtEnd(TypeAttrHead);
}

/// ParseDeclaration - Parse a full 'declaration', which consists of
/// declaration-specifiers, some number of declarators, and a semicolon.
/// 'Context' should be a DeclaratorContext value.  This returns the
/// location of the semicolon in DeclEnd.
///
///       declaration: [C99 6.7]
///         block-declaration ->
///           simple-declaration
///           others                   [FIXME]
/// [C++]   template-declaration
/// [C++]   namespace-definition
/// [C++]   using-directive
/// [C++]   using-declaration
/// [C++11/C11] static_assert-declaration
///         others... [FIXME]
///
Parser::DeclGroupPtrTy Parser::ParseDeclaration(DeclaratorContext Context,
                                                SourceLocation &DeclEnd,
                                          ParsedAttributesWithRange &attrs) {
  ParenBraceBracketBalancer BalancerRAIIObj(*this);
  // Must temporarily exit the objective-c container scope for
  // parsing c none objective-c decls.
  ObjCDeclContextSwitch ObjCDC(*this);

  Decl *SingleDecl = nullptr;
  switch (Tok.getKind()) {
  case tok::kw_template:
  case tok::kw_export:
    ProhibitAttributes(attrs);
    SingleDecl = ParseDeclarationStartingWithTemplate(Context, DeclEnd);
    break;
  case tok::kw_inline:
    // Could be the start of an inline namespace. Allowed as an ext in C++03.
    if (getLangOpts().CPlusPlus && NextToken().is(tok::kw_namespace)) {
      ProhibitAttributes(attrs);
      SourceLocation InlineLoc = ConsumeToken();
      return ParseNamespace(Context, DeclEnd, InlineLoc);
    }
    return ParseSimpleDeclaration(Context, DeclEnd, attrs,
                                  true);
  case tok::kw_namespace:
    ProhibitAttributes(attrs);
    return ParseNamespace(Context, DeclEnd);
  case tok::kw_using:
    return ParseUsingDirectiveOrDeclaration(Context, ParsedTemplateInfo(),
                                            DeclEnd, attrs);
  case tok::kw_static_assert:
  case tok::kw__Static_assert:
    ProhibitAttributes(attrs);
    SingleDecl = ParseStaticAssertDeclaration(DeclEnd);
    break;
  default:
    return ParseSimpleDeclaration(Context, DeclEnd, attrs, true);
  }

  // This routine returns a DeclGroup, if the thing we parsed only contains a
  // single decl, convert it now.
  return Actions.ConvertDeclToDeclGroup(SingleDecl);
}

///       simple-declaration: [C99 6.7: declaration] [C++ 7p1: dcl.dcl]
///         declaration-specifiers init-declarator-list[opt] ';'
/// [C++11] attribute-specifier-seq decl-specifier-seq[opt]
///             init-declarator-list ';'
///[C90/C++]init-declarator-list ';'                             [TODO]
/// [OMP]   threadprivate-directive                              [TODO]
///
///       for-range-declaration: [C++11 6.5p1: stmt.ranged]
///         attribute-specifier-seq[opt] type-specifier-seq declarator
///
/// If RequireSemi is false, this does not check for a ';' at the end of the
/// declaration.  If it is true, it checks for and eats it.
///
/// If FRI is non-null, we might be parsing a for-range-declaration instead
/// of a simple-declaration. If we find that we are, we also parse the
/// for-range-initializer, and place it here.
Parser::DeclGroupPtrTy
Parser::ParseSimpleDeclaration(DeclaratorContext Context,
                               SourceLocation &DeclEnd,
                               ParsedAttributesWithRange &Attrs,
                               bool RequireSemi, ForRangeInit *FRI) {
  // Parse the common declaration-specifiers piece.
  ParsingDeclSpec DS(*this);

  DeclSpecContext DSContext = getDeclSpecContextFromDeclaratorContext(Context);
  ParseDeclarationSpecifiers(DS, ParsedTemplateInfo(), AS_none, DSContext);

  // If we had a free-standing type definition with a missing semicolon, we
  // may get this far before the problem becomes obvious.
  if (DS.hasTagDefinition() &&
      DiagnoseMissingSemiAfterTagDefinition(DS, AS_none, DSContext))
    return nullptr;

  // C99 6.7.2.3p6: Handle "struct-or-union identifier;", "enum { X };"
  // declaration-specifiers init-declarator-list[opt] ';'
  if (Tok.is(tok::semi)) {
    ProhibitAttributes(Attrs);
    DeclEnd = Tok.getLocation();
    if (RequireSemi) ConsumeToken();
    RecordDecl *AnonRecord = nullptr;
    Decl *TheDecl = Actions.ParsedFreeStandingDeclSpec(getCurScope(), AS_none,
                                                       DS, AnonRecord);
    DS.complete(TheDecl);
    if (AnonRecord) {
      Decl* decls[] = {AnonRecord, TheDecl};
      return Actions.BuildDeclaratorGroup(decls);
    }
    return Actions.ConvertDeclToDeclGroup(TheDecl);
  }

  DS.takeAttributesFrom(Attrs);
  return ParseDeclGroup(DS, Context, &DeclEnd, FRI);
}

/// Returns true if this might be the start of a declarator, or a common typo
/// for a declarator.
bool Parser::MightBeDeclarator(DeclaratorContext Context) {
  switch (Tok.getKind()) {
  case tok::annot_cxxscope:
  case tok::annot_template_id:
  case tok::caret:
  case tok::code_completion:
  case tok::coloncolon:
  case tok::ellipsis:
  case tok::kw___attribute:
  case tok::kw_operator:
  case tok::l_paren:
  case tok::star:
    return true;

  case tok::amp:
  case tok::ampamp:
    return getLangOpts().CPlusPlus;

  case tok::l_square: // Might be an attribute on an unnamed bit-field.
    return Context == DeclaratorContext::MemberContext &&
           getLangOpts().CPlusPlus11 && NextToken().is(tok::l_square);

  case tok::colon: // Might be a typo for '::' or an unnamed bit-field.
    return Context == DeclaratorContext::MemberContext ||
           getLangOpts().CPlusPlus;

  case tok::identifier:
    switch (NextToken().getKind()) {
    case tok::code_completion:
    case tok::coloncolon:
    case tok::comma:
    case tok::equal:
    case tok::equalequal: // Might be a typo for '='.
    case tok::kw_alignas:
    case tok::kw_asm:
    case tok::kw___attribute:
    case tok::l_brace:
    case tok::l_paren:
    case tok::l_square:
    case tok::less:
    case tok::r_brace:
    case tok::r_paren:
    case tok::r_square:
    case tok::semi:
      return true;

    case tok::colon:
      // At namespace scope, 'identifier:' is probably a typo for 'identifier::'
      // and in block scope it's probably a label. Inside a class definition,
      // this is a bit-field.
      return Context == DeclaratorContext::MemberContext ||
             (getLangOpts().CPlusPlus &&
              Context == DeclaratorContext::FileContext);

    case tok::identifier: // Possible virt-specifier.
      return getLangOpts().CPlusPlus11 && isCXX11VirtSpecifier(NextToken());

    default:
      return false;
    }

  default:
    return false;
  }
}

/// Skip until we reach something which seems like a sensible place to pick
/// up parsing after a malformed declaration. This will sometimes stop sooner
/// than SkipUntil(tok::r_brace) would, but will never stop later.
void Parser::SkipMalformedDecl() {
  while (true) {
    switch (Tok.getKind()) {
    case tok::l_brace:
      // Skip until matching }, then stop. We've probably skipped over
      // a malformed class or function definition or similar.
      ConsumeBrace();
      SkipUntil(tok::r_brace);
      if (Tok.isOneOf(tok::comma, tok::l_brace, tok::kw_try)) {
        // This declaration isn't over yet. Keep skipping.
        continue;
      }
      TryConsumeToken(tok::semi);
      return;

    case tok::l_square:
      ConsumeBracket();
      SkipUntil(tok::r_square);
      continue;

    case tok::l_paren:
      ConsumeParen();
      SkipUntil(tok::r_paren);
      continue;

    case tok::r_brace:
      return;

    case tok::semi:
      ConsumeToken();
      return;

    case tok::kw_inline:
      // 'inline namespace' at the start of a line is almost certainly
      // a good place to pick back up parsing, except in an Objective-C
      // @interface context.
      if (Tok.isAtStartOfLine() && NextToken().is(tok::kw_namespace) &&
          (!ParsingInObjCContainer || CurParsedObjCImpl))
        return;
      break;

    case tok::kw_namespace:
      // 'namespace' at the start of a line is almost certainly a good
      // place to pick back up parsing, except in an Objective-C
      // @interface context.
      if (Tok.isAtStartOfLine() &&
          (!ParsingInObjCContainer || CurParsedObjCImpl))
        return;
      break;

    case tok::at:
      // @end is very much like } in Objective-C contexts.
      if (NextToken().isObjCAtKeyword(tok::objc_end) &&
          ParsingInObjCContainer)
        return;
      break;

    case tok::minus:
    case tok::plus:
      // - and + probably start new method declarations in Objective-C contexts.
      if (Tok.isAtStartOfLine() && ParsingInObjCContainer)
        return;
      break;

    case tok::eof:
    case tok::annot_module_begin:
    case tok::annot_module_end:
    case tok::annot_module_include:
      return;

    default:
      break;
    }

    ConsumeAnyToken();
  }
}

/// ParseDeclGroup - Having concluded that this is either a function
/// definition or a group of object declarations, actually parse the
/// result.
Parser::DeclGroupPtrTy Parser::ParseDeclGroup(ParsingDeclSpec &DS,
                                              DeclaratorContext Context,
                                              SourceLocation *DeclEnd,
                                              ForRangeInit *FRI) {
  // Parse the first declarator.
  ParsingDeclarator D(*this, DS, Context);
  ParseDeclarator(D);

  // Bail out if the first declarator didn't seem well-formed.
  if (!D.hasName() && !D.mayOmitIdentifier()) {
    SkipMalformedDecl();
    return nullptr;
  }

  // Save late-parsed attributes for now; they need to be parsed in the
  // appropriate function scope after the function Decl has been constructed.
  // These will be parsed in ParseFunctionDefinition or ParseLexedAttrList.
  LateParsedAttrList LateParsedAttrs(true);
  if (D.isFunctionDeclarator()) {
    MaybeParseGNUAttributes(D, &LateParsedAttrs);

    // The _Noreturn keyword can't appear here, unlike the GNU noreturn
    // attribute. If we find the keyword here, tell the user to put it
    // at the start instead.
    if (Tok.is(tok::kw__Noreturn)) {
      SourceLocation Loc = ConsumeToken();
      const char *PrevSpec;
      unsigned DiagID;

      // We can offer a fixit if it's valid to mark this function as _Noreturn
      // and we don't have any other declarators in this declaration.
      bool Fixit = !DS.setFunctionSpecNoreturn(Loc, PrevSpec, DiagID);
      MaybeParseGNUAttributes(D, &LateParsedAttrs);
      Fixit &= Tok.isOneOf(tok::semi, tok::l_brace, tok::kw_try);

      Diag(Loc, diag::err_c11_noreturn_misplaced)
          << (Fixit ? FixItHint::CreateRemoval(Loc) : FixItHint())
          << (Fixit ? FixItHint::CreateInsertion(D.getLocStart(), "_Noreturn ")
                    : FixItHint());
    }
  }

  // Check to see if we have a function *definition* which must have a body.
  if (D.isFunctionDeclarator() &&
      // Look at the next token to make sure that this isn't a function
      // declaration.  We have to check this because __attribute__ might be the
      // start of a function definition in GCC-extended K&R C.
      !isDeclarationAfterDeclarator()) {

    // Function definitions are only allowed at file scope and in C++ classes.
    // The C++ inline method definition case is handled elsewhere, so we only
    // need to handle the file scope definition case.
    if (Context == DeclaratorContext::FileContext) {
      if (isStartOfFunctionDefinition(D)) {
        if (DS.getStorageClassSpec() == DeclSpec::SCS_typedef) {
          Diag(Tok, diag::err_function_declared_typedef);

          // Recover by treating the 'typedef' as spurious.
          DS.ClearStorageClassSpecs();
        }

        Decl *TheDecl =
          ParseFunctionDefinition(D, ParsedTemplateInfo(), &LateParsedAttrs);
        return Actions.ConvertDeclToDeclGroup(TheDecl);
      }

      if (isDeclarationSpecifier()) {
        // If there is an invalid declaration specifier right after the
        // function prototype, then we must be in a missing semicolon case
        // where this isn't actually a body.  Just fall through into the code
        // that handles it as a prototype, and let the top-level code handle
        // the erroneous declspec where it would otherwise expect a comma or
        // semicolon.
      } else {
        Diag(Tok, diag::err_expected_fn_body);
        SkipUntil(tok::semi);
        return nullptr;
      }
    } else {
      if (Tok.is(tok::l_brace)) {
        Diag(Tok, diag::err_function_definition_not_allowed);
        SkipMalformedDecl();
        return nullptr;
      }
    }
  }

  if (ParseAsmAttributesAfterDeclarator(D))
    return nullptr;

  // C++0x [stmt.iter]p1: Check if we have a for-range-declarator. If so, we
  // must parse and analyze the for-range-initializer before the declaration is
  // analyzed.
  //
  // Handle the Objective-C for-in loop variable similarly, although we
  // don't need to parse the container in advance.
  if (FRI && (Tok.is(tok::colon) || isTokIdentifier_in())) {
    bool IsForRangeLoop = false;
    if (TryConsumeToken(tok::colon, FRI->ColonLoc)) {
      IsForRangeLoop = true;
      if (Tok.is(tok::l_brace))
        FRI->RangeExpr = ParseBraceInitializer();
      else
        FRI->RangeExpr = ParseExpression();
    }

    Decl *ThisDecl = Actions.ActOnDeclarator(getCurScope(), D);
    if (IsForRangeLoop) {
      Actions.ActOnCXXForRangeDecl(ThisDecl);
    } else {
      // Obj-C for loop
      if (auto *VD = dyn_cast_or_null<VarDecl>(ThisDecl))
        VD->setObjCForDecl(true);
    }
    Actions.FinalizeDeclaration(ThisDecl);
    D.complete(ThisDecl);
    return Actions.FinalizeDeclaratorGroup(getCurScope(), DS, ThisDecl);
  }

  SmallVector<Decl *, 8> DeclsInGroup;
  Decl *FirstDecl = ParseDeclarationAfterDeclaratorAndAttributes(
      D, ParsedTemplateInfo(), FRI);
  if (LateParsedAttrs.size() > 0)
    ParseLexedAttributeList(LateParsedAttrs, FirstDecl, true, false);
  D.complete(FirstDecl);
  if (FirstDecl)
    DeclsInGroup.push_back(FirstDecl);

  bool ExpectSemi = Context != DeclaratorContext::ForContext;
  
  // If we don't have a comma, it is either the end of the list (a ';') or an
  // error, bail out.
  SourceLocation CommaLoc;
  while (TryConsumeToken(tok::comma, CommaLoc)) {
    if (Tok.isAtStartOfLine() && ExpectSemi && !MightBeDeclarator(Context)) {
      // This comma was followed by a line-break and something which can't be
      // the start of a declarator. The comma was probably a typo for a
      // semicolon.
      Diag(CommaLoc, diag::err_expected_semi_declaration)
        << FixItHint::CreateReplacement(CommaLoc, ";");
      ExpectSemi = false;
      break;
    }

    // Parse the next declarator.
    D.clear();
    D.setCommaLoc(CommaLoc);

    // Accept attributes in an init-declarator.  In the first declarator in a
    // declaration, these would be part of the declspec.  In subsequent
    // declarators, they become part of the declarator itself, so that they
    // don't apply to declarators after *this* one.  Examples:
    //    short __attribute__((common)) var;    -> declspec
    //    short var __attribute__((common));    -> declarator
    //    short x, __attribute__((common)) var;    -> declarator
    MaybeParseGNUAttributes(D);

    // MSVC parses but ignores qualifiers after the comma as an extension.
    if (getLangOpts().MicrosoftExt)
      DiagnoseAndSkipExtendedMicrosoftTypeAttributes();

    ParseDeclarator(D);
    if (!D.isInvalidType()) {
      Decl *ThisDecl = ParseDeclarationAfterDeclarator(D);
      D.complete(ThisDecl);
      if (ThisDecl)
        DeclsInGroup.push_back(ThisDecl);
    }
  }

  if (DeclEnd)
    *DeclEnd = Tok.getLocation();

  if (ExpectSemi &&
      ExpectAndConsumeSemi(Context == DeclaratorContext::FileContext
                           ? diag::err_invalid_token_after_toplevel_declarator
                           : diag::err_expected_semi_declaration)) {
    // Okay, there was no semicolon and one was expected.  If we see a
    // declaration specifier, just assume it was missing and continue parsing.
    // Otherwise things are very confused and we skip to recover.
    if (!isDeclarationSpecifier()) {
      SkipUntil(tok::r_brace, StopAtSemi | StopBeforeMatch);
      TryConsumeToken(tok::semi);
    }
  }

  return Actions.FinalizeDeclaratorGroup(getCurScope(), DS, DeclsInGroup);
}

/// Parse an optional simple-asm-expr and attributes, and attach them to a
/// declarator. Returns true on an error.
bool Parser::ParseAsmAttributesAfterDeclarator(Declarator &D) {
  // If a simple-asm-expr is present, parse it.
  if (Tok.is(tok::kw_asm)) {
    SourceLocation Loc;
    ExprResult AsmLabel(ParseSimpleAsm(&Loc));
    if (AsmLabel.isInvalid()) {
      SkipUntil(tok::semi, StopBeforeMatch);
      return true;
    }

    D.setAsmLabel(AsmLabel.get());
    D.SetRangeEnd(Loc);
  }

  MaybeParseGNUAttributes(D);
  return false;
}

/// \brief Parse 'declaration' after parsing 'declaration-specifiers
/// declarator'. This method parses the remainder of the declaration
/// (including any attributes or initializer, among other things) and
/// finalizes the declaration.
///
///       init-declarator: [C99 6.7]
///         declarator
///         declarator '=' initializer
/// [GNU]   declarator simple-asm-expr[opt] attributes[opt]
/// [GNU]   declarator simple-asm-expr[opt] attributes[opt] '=' initializer
/// [C++]   declarator initializer[opt]
///
/// [C++] initializer:
/// [C++]   '=' initializer-clause
/// [C++]   '(' expression-list ')'
/// [C++0x] '=' 'default'                                                [TODO]
/// [C++0x] '=' 'delete'
/// [C++0x] braced-init-list
///
/// According to the standard grammar, =default and =delete are function
/// definitions, but that definitely doesn't fit with the parser here.
///
Decl *Parser::ParseDeclarationAfterDeclarator(
    Declarator &D, const ParsedTemplateInfo &TemplateInfo) {
  if (ParseAsmAttributesAfterDeclarator(D))
    return nullptr;

  return ParseDeclarationAfterDeclaratorAndAttributes(D, TemplateInfo);
}

Decl *Parser::ParseDeclarationAfterDeclaratorAndAttributes(
    Declarator &D, const ParsedTemplateInfo &TemplateInfo, ForRangeInit *FRI) {
  // RAII type used to track whether we're inside an initializer.
  struct InitializerScopeRAII {
    Parser &P;
    Declarator &D;
    Decl *ThisDecl;

    InitializerScopeRAII(Parser &P, Declarator &D, Decl *ThisDecl)
        : P(P), D(D), ThisDecl(ThisDecl) {
      if (ThisDecl && P.getLangOpts().CPlusPlus) {
        Scope *S = nullptr;
        if (D.getCXXScopeSpec().isSet()) {
          P.EnterScope(0);
          S = P.getCurScope();
        }
        P.Actions.ActOnCXXEnterDeclInitializer(S, ThisDecl);
      }
    }
    ~InitializerScopeRAII() { pop(); }
    void pop() {
      if (ThisDecl && P.getLangOpts().CPlusPlus) {
        Scope *S = nullptr;
        if (D.getCXXScopeSpec().isSet())
          S = P.getCurScope();
        P.Actions.ActOnCXXExitDeclInitializer(S, ThisDecl);
        if (S)
          P.ExitScope();
      }
      ThisDecl = nullptr;
    }
  };

  // Inform the current actions module that we just parsed this declarator.
  Decl *ThisDecl = nullptr;
  switch (TemplateInfo.Kind) {
  case ParsedTemplateInfo::NonTemplate:
    ThisDecl = Actions.ActOnDeclarator(getCurScope(), D);
    break;

  case ParsedTemplateInfo::Template:
  case ParsedTemplateInfo::ExplicitSpecialization: {
    ThisDecl = Actions.ActOnTemplateDeclarator(getCurScope(),
                                               *TemplateInfo.TemplateParams,
                                               D);
    if (VarTemplateDecl *VT = dyn_cast_or_null<VarTemplateDecl>(ThisDecl))
      // Re-direct this decl to refer to the templated decl so that we can
      // initialize it.
      ThisDecl = VT->getTemplatedDecl();
    break;
  }
  case ParsedTemplateInfo::ExplicitInstantiation: {
    if (Tok.is(tok::semi)) {
      DeclResult ThisRes = Actions.ActOnExplicitInstantiation(
          getCurScope(), TemplateInfo.ExternLoc, TemplateInfo.TemplateLoc, D);
      if (ThisRes.isInvalid()) {
        SkipUntil(tok::semi, StopBeforeMatch);
        return nullptr;
      }
      ThisDecl = ThisRes.get();
    } else {
      // FIXME: This check should be for a variable template instantiation only.

      // Check that this is a valid instantiation
      if (D.getName().getKind() != UnqualifiedIdKind::IK_TemplateId) {
        // If the declarator-id is not a template-id, issue a diagnostic and
        // recover by ignoring the 'template' keyword.
        Diag(Tok, diag::err_template_defn_explicit_instantiation)
            << 2 << FixItHint::CreateRemoval(TemplateInfo.TemplateLoc);
        ThisDecl = Actions.ActOnDeclarator(getCurScope(), D);
      } else {
        SourceLocation LAngleLoc =
            PP.getLocForEndOfToken(TemplateInfo.TemplateLoc);
        Diag(D.getIdentifierLoc(),
             diag::err_explicit_instantiation_with_definition)
            << SourceRange(TemplateInfo.TemplateLoc)
            << FixItHint::CreateInsertion(LAngleLoc, "<>");

        // Recover as if it were an explicit specialization.
        TemplateParameterLists FakedParamLists;
        FakedParamLists.push_back(Actions.ActOnTemplateParameterList(
            0, SourceLocation(), TemplateInfo.TemplateLoc, LAngleLoc, None,
            LAngleLoc, nullptr));

        ThisDecl =
            Actions.ActOnTemplateDeclarator(getCurScope(), FakedParamLists, D);
      }
    }
    break;
    }
  }

  // Parse declarator '=' initializer.
  // If a '==' or '+=' is found, suggest a fixit to '='.
  if (isTokenEqualOrEqualTypo()) {
    SourceLocation EqualLoc = ConsumeToken();

    if (Tok.is(tok::kw_delete)) {
      if (D.isFunctionDeclarator())
        Diag(ConsumeToken(), diag::err_default_delete_in_multiple_declaration)
          << 1 /* delete */;
      else
        Diag(ConsumeToken(), diag::err_deleted_non_function);
    } else if (Tok.is(tok::kw_default)) {
      if (D.isFunctionDeclarator())
        Diag(ConsumeToken(), diag::err_default_delete_in_multiple_declaration)
          << 0 /* default */;
      else
        Diag(ConsumeToken(), diag::err_default_special_members);
    } else {
      InitializerScopeRAII InitScope(*this, D, ThisDecl);

      if (Tok.is(tok::code_completion)) {
        Actions.CodeCompleteInitializer(getCurScope(), ThisDecl);
        Actions.FinalizeDeclaration(ThisDecl);
        cutOffParsing();
        return nullptr;
      }

      ExprResult Init(ParseInitializer());

      // If this is the only decl in (possibly) range based for statement,
      // our best guess is that the user meant ':' instead of '='.
      if (Tok.is(tok::r_paren) && FRI && D.isFirstDeclarator()) {
        Diag(EqualLoc, diag::err_single_decl_assign_in_for_range)
            << FixItHint::CreateReplacement(EqualLoc, ":");
        // We are trying to stop parser from looking for ';' in this for
        // statement, therefore preventing spurious errors to be issued.
        FRI->ColonLoc = EqualLoc;
        Init = ExprError();
        FRI->RangeExpr = Init;
      }

      InitScope.pop();

      if (Init.isInvalid()) {
        SmallVector<tok::TokenKind, 2> StopTokens;
        StopTokens.push_back(tok::comma);
        if (D.getContext() == DeclaratorContext::ForContext ||
            D.getContext() == DeclaratorContext::InitStmtContext)
          StopTokens.push_back(tok::r_paren);
        SkipUntil(StopTokens, StopAtSemi | StopBeforeMatch);
        Actions.ActOnInitializerError(ThisDecl);
      } else
        Actions.AddInitializerToDecl(ThisDecl, Init.get(),
                                     /*DirectInit=*/false);
    }
  } else if (Tok.is(tok::l_paren)) {
    // Parse C++ direct initializer: '(' expression-list ')'
    BalancedDelimiterTracker T(*this, tok::l_paren);
    T.consumeOpen();

    ExprVector Exprs;
    CommaLocsTy CommaLocs;

    InitializerScopeRAII InitScope(*this, D, ThisDecl);

    llvm::function_ref<void()> ExprListCompleter;
    auto ThisVarDecl = dyn_cast_or_null<VarDecl>(ThisDecl);
    auto ConstructorCompleter = [&, ThisVarDecl] {
      Actions.CodeCompleteConstructor(
          getCurScope(), ThisVarDecl->getType()->getCanonicalTypeInternal(),
          ThisDecl->getLocation(), Exprs);
    };
    if (ThisVarDecl) {
      // ParseExpressionList can sometimes succeed even when ThisDecl is not
      // VarDecl. This is an error and it is reported in a call to
      // Actions.ActOnInitializerError(). However, we call
      // CodeCompleteConstructor only on VarDecls, falling back to default
      // completer in other cases.
      ExprListCompleter = ConstructorCompleter;
    }

    if (ParseExpressionList(Exprs, CommaLocs, ExprListCompleter)) {
      Actions.ActOnInitializerError(ThisDecl);
      SkipUntil(tok::r_paren, StopAtSemi);
    } else {
      // Match the ')'.
      T.consumeClose();

      assert(!Exprs.empty() && Exprs.size()-1 == CommaLocs.size() &&
             "Unexpected number of commas!");

      InitScope.pop();

      ExprResult Initializer = Actions.ActOnParenListExpr(T.getOpenLocation(),
                                                          T.getCloseLocation(),
                                                          Exprs);
      Actions.AddInitializerToDecl(ThisDecl, Initializer.get(),
                                   /*DirectInit=*/true);
    }
#if INTEL_CUSTOMIZATION
// Fix for CQ376508: attributes must be ignored after parenthesized initializer.
    if (getLangOpts().IntelCompat && !getLangOpts().IntelMSCompat &&
        Tok.is(tok::kw___attribute)) {
      ParsedAttributes Attrs(AttrFactory);
      ParseGNUAttributes(Attrs);
      Diag(Tok.getLocation(), diag::warn_attributes_ignored_after_init);
    }
#endif // INTEL_CUSTOMIZATION
  } else if ((getLangOpts().CPlusPlus11 ||                          // INTEL
              getLangOpts().IntelCompat) && Tok.is(tok::l_brace) && // INTEL
             (!CurParsedObjCImpl || !D.isFunctionDeclarator())) {
    // Parse C++0x braced-init-list.
#if INTEL_CUSTOMIZATION
    // CQ374879
    if (!getLangOpts().CPlusPlus11 && getLangOpts().IntelCompat)
      Diag(Tok, diag::ext_generalized_initializer_lists);
    else
#endif // INTEL_CUSTOMIZATION
    Diag(Tok, diag::warn_cxx98_compat_generalized_initializer_lists);

    InitializerScopeRAII InitScope(*this, D, ThisDecl);

    ExprResult Init(ParseBraceInitializer());

    InitScope.pop();

    if (Init.isInvalid()) {
      Actions.ActOnInitializerError(ThisDecl);
    } else
      Actions.AddInitializerToDecl(ThisDecl, Init.get(), /*DirectInit=*/true);
  } else {
    Actions.ActOnUninitializedDecl(ThisDecl);
  }

  Actions.FinalizeDeclaration(ThisDecl);

  return ThisDecl;
}

/// ParseSpecifierQualifierList
///        specifier-qualifier-list:
///          type-specifier specifier-qualifier-list[opt]
///          type-qualifier specifier-qualifier-list[opt]
/// [GNU]    attributes     specifier-qualifier-list[opt]
///
void Parser::ParseSpecifierQualifierList(DeclSpec &DS, AccessSpecifier AS,
                                         DeclSpecContext DSC) {
  /// specifier-qualifier-list is a subset of declaration-specifiers.  Just
  /// parse declaration-specifiers and complain about extra stuff.
  /// TODO: diagnose attribute-specifiers and alignment-specifiers.
  ParseDeclarationSpecifiers(DS, ParsedTemplateInfo(), AS, DSC);

  // Validate declspec for type-name.
  unsigned Specs = DS.getParsedSpecifiers();
  if (isTypeSpecifier(DSC) && !DS.hasTypeSpecifier()) {
    Diag(Tok, diag::err_expected_type);
    DS.SetTypeSpecError();
  } else if (Specs == DeclSpec::PQ_None && !DS.hasAttributes()) {
    Diag(Tok, diag::err_typename_requires_specqual);
    if (!DS.hasTypeSpecifier())
      DS.SetTypeSpecError();
  }

  // Issue diagnostic and remove storage class if present.
  if (Specs & DeclSpec::PQ_StorageClassSpecifier) {
    if (DS.getStorageClassSpecLoc().isValid())
      Diag(DS.getStorageClassSpecLoc(),diag::err_typename_invalid_storageclass);
    else
      Diag(DS.getThreadStorageClassSpecLoc(),
           diag::err_typename_invalid_storageclass);
    DS.ClearStorageClassSpecs();
  }

  // Issue diagnostic and remove function specifier if present.
  if (Specs & DeclSpec::PQ_FunctionSpecifier) {
    if (DS.isInlineSpecified())
      Diag(DS.getInlineSpecLoc(), diag::err_typename_invalid_functionspec);
    if (DS.isVirtualSpecified())
      Diag(DS.getVirtualSpecLoc(), diag::err_typename_invalid_functionspec);
    if (DS.isExplicitSpecified())
      Diag(DS.getExplicitSpecLoc(), diag::err_typename_invalid_functionspec);
    DS.ClearFunctionSpecs();
  }

  // Issue diagnostic and remove constexpr specfier if present.
  if (DS.isConstexprSpecified() && DSC != DeclSpecContext::DSC_condition) {
    Diag(DS.getConstexprSpecLoc(), diag::err_typename_invalid_constexpr);
    DS.ClearConstexprSpec();
  }
}

/// isValidAfterIdentifierInDeclaratorAfterDeclSpec - Return true if the
/// specified token is valid after the identifier in a declarator which
/// immediately follows the declspec.  For example, these things are valid:
///
///      int x   [             4];         // direct-declarator
///      int x   (             int y);     // direct-declarator
///  int(int x   )                         // direct-declarator
///      int x   ;                         // simple-declaration
///      int x   =             17;         // init-declarator-list
///      int x   ,             y;          // init-declarator-list
///      int x   __asm__       ("foo");    // init-declarator-list
///      int x   :             4;          // struct-declarator
///      int x   {             5};         // C++'0x unified initializers
///
/// This is not, because 'x' does not immediately follow the declspec (though
/// ')' happens to be valid anyway).
///    int (x)
///
static bool isValidAfterIdentifierInDeclarator(const Token &T) {
  return T.isOneOf(tok::l_square, tok::l_paren, tok::r_paren, tok::semi,
                   tok::comma, tok::equal, tok::kw_asm, tok::l_brace,
                   tok::colon);
}

/// ParseImplicitInt - This method is called when we have an non-typename
/// identifier in a declspec (which normally terminates the decl spec) when
/// the declspec has no type specifier.  In this case, the declspec is either
/// malformed or is "implicit int" (in K&R and C89).
///
/// This method handles diagnosing this prettily and returns false if the
/// declspec is done being processed.  If it recovers and thinks there may be
/// other pieces of declspec after it, it returns true.
///
bool Parser::ParseImplicitInt(DeclSpec &DS, CXXScopeSpec *SS,
                              const ParsedTemplateInfo &TemplateInfo,
                              AccessSpecifier AS, DeclSpecContext DSC,
                              ParsedAttributesWithRange &Attrs) {
  assert(Tok.is(tok::identifier) && "should have identifier");

  SourceLocation Loc = Tok.getLocation();
  // If we see an identifier that is not a type name, we normally would
  // parse it as the identifier being declared.  However, when a typename
  // is typo'd or the definition is not included, this will incorrectly
  // parse the typename as the identifier name and fall over misparsing
  // later parts of the diagnostic.
  //
  // As such, we try to do some look-ahead in cases where this would
  // otherwise be an "implicit-int" case to see if this is invalid.  For
  // example: "static foo_t x = 4;"  In this case, if we parsed foo_t as
  // an identifier with implicit int, we'd get a parse error because the
  // next token is obviously invalid for a type.  Parse these as a case
  // with an invalid type specifier.
  assert(!DS.hasTypeSpecifier() && "Type specifier checked above");

  // Since we know that this either implicit int (which is rare) or an
  // error, do lookahead to try to do better recovery. This never applies
  // within a type specifier. Outside of C++, we allow this even if the
  // language doesn't "officially" support implicit int -- we support
  // implicit int as an extension in C99 and C11.
  if (!isTypeSpecifier(DSC) && !getLangOpts().CPlusPlus &&
      isValidAfterIdentifierInDeclarator(NextToken())) {
    // If this token is valid for implicit int, e.g. "static x = 4", then
    // we just avoid eating the identifier, so it will be parsed as the
    // identifier in the declarator.
    return false;
  }

  if (getLangOpts().CPlusPlus &&
      DS.getStorageClassSpec() == DeclSpec::SCS_auto) {
    // Don't require a type specifier if we have the 'auto' storage class
    // specifier in C++98 -- we'll promote it to a type specifier.
    if (SS)
      AnnotateScopeToken(*SS, /*IsNewAnnotation*/false);
    return false;
  }

  if (getLangOpts().CPlusPlus && (!SS || SS->isEmpty()) &&
      getLangOpts().MSVCCompat) {
    // Lookup of an unqualified type name has failed in MSVC compatibility mode.
    // Give Sema a chance to recover if we are in a template with dependent base
    // classes.
    if (ParsedType T = Actions.ActOnMSVCUnknownTypeName(
            *Tok.getIdentifierInfo(), Tok.getLocation(),
            DSC == DeclSpecContext::DSC_template_type_arg)) {
      const char *PrevSpec;
      unsigned DiagID;
      DS.SetTypeSpecType(DeclSpec::TST_typename, Loc, PrevSpec, DiagID, T,
                         Actions.getASTContext().getPrintingPolicy());
      DS.SetRangeEnd(Tok.getLocation());
      ConsumeToken();
      return false;
    }
  }

  // Otherwise, if we don't consume this token, we are going to emit an
  // error anyway.  Try to recover from various common problems.  Check
  // to see if this was a reference to a tag name without a tag specified.
  // This is a common problem in C (saying 'foo' instead of 'struct foo').
  //
  // C++ doesn't need this, and isTagName doesn't take SS.
  if (SS == nullptr) {
    const char *TagName = nullptr, *FixitTagName = nullptr;
    tok::TokenKind TagKind = tok::unknown;

    switch (Actions.isTagName(*Tok.getIdentifierInfo(), getCurScope())) {
      default: break;
      case DeclSpec::TST_enum:
        TagName="enum"  ; FixitTagName = "enum "  ; TagKind=tok::kw_enum ;break;
      case DeclSpec::TST_union:
        TagName="union" ; FixitTagName = "union " ;TagKind=tok::kw_union ;break;
      case DeclSpec::TST_struct:
        TagName="struct"; FixitTagName = "struct ";TagKind=tok::kw_struct;break;
      case DeclSpec::TST_interface:
        TagName="__interface"; FixitTagName = "__interface ";
        TagKind=tok::kw___interface;break;
      case DeclSpec::TST_class:
        TagName="class" ; FixitTagName = "class " ;TagKind=tok::kw_class ;break;
    }

    if (TagName) {
      IdentifierInfo *TokenName = Tok.getIdentifierInfo();
      LookupResult R(Actions, TokenName, SourceLocation(),
                     Sema::LookupOrdinaryName);

      Diag(Loc, diag::err_use_of_tag_name_without_tag)
        << TokenName << TagName << getLangOpts().CPlusPlus
        << FixItHint::CreateInsertion(Tok.getLocation(), FixitTagName);

      if (Actions.LookupParsedName(R, getCurScope(), SS)) {
        for (LookupResult::iterator I = R.begin(), IEnd = R.end();
             I != IEnd; ++I)
          Diag((*I)->getLocation(), diag::note_decl_hiding_tag_type)
            << TokenName << TagName;
      }

      // Parse this as a tag as if the missing tag were present.
      if (TagKind == tok::kw_enum)
        ParseEnumSpecifier(Loc, DS, TemplateInfo, AS,
                           DeclSpecContext::DSC_normal);
      else
        ParseClassSpecifier(TagKind, Loc, DS, TemplateInfo, AS,
                            /*EnteringContext*/ false,
                            DeclSpecContext::DSC_normal, Attrs);
      return true;
    }
  }

  // Determine whether this identifier could plausibly be the name of something
  // being declared (with a missing type).
  if (!isTypeSpecifier(DSC) && (!SS || DSC == DeclSpecContext::DSC_top_level ||
                                DSC == DeclSpecContext::DSC_class)) {
    // Look ahead to the next token to try to figure out what this declaration
    // was supposed to be.
    switch (NextToken().getKind()) {
    case tok::l_paren: {
      // static x(4); // 'x' is not a type
      // x(int n);    // 'x' is not a type
      // x (*p)[];    // 'x' is a type
      //
      // Since we're in an error case, we can afford to perform a tentative
      // parse to determine which case we're in.
      TentativeParsingAction PA(*this);
      ConsumeToken();
      TPResult TPR = TryParseDeclarator(/*mayBeAbstract*/false);
      PA.Revert();

      if (TPR != TPResult::False) {
        // The identifier is followed by a parenthesized declarator.
        // It's supposed to be a type.
        break;
      }

      // If we're in a context where we could be declaring a constructor,
      // check whether this is a constructor declaration with a bogus name.
      if (DSC == DeclSpecContext::DSC_class ||
          (DSC == DeclSpecContext::DSC_top_level && SS)) {
        IdentifierInfo *II = Tok.getIdentifierInfo();
        if (Actions.isCurrentClassNameTypo(II, SS)) {
          Diag(Loc, diag::err_constructor_bad_name)
            << Tok.getIdentifierInfo() << II
            << FixItHint::CreateReplacement(Tok.getLocation(), II->getName());
          Tok.setIdentifierInfo(II);
        }
      }
      // Fall through.
      LLVM_FALLTHROUGH;
    }
    case tok::comma:
    case tok::equal:
    case tok::kw_asm:
    case tok::l_brace:
    case tok::l_square:
    case tok::semi:
      // This looks like a variable or function declaration. The type is
      // probably missing. We're done parsing decl-specifiers.
      if (SS)
        AnnotateScopeToken(*SS, /*IsNewAnnotation*/false);
      return false;

    default:
      // This is probably supposed to be a type. This includes cases like:
      //   int f(itn);
      //   struct S { unsinged : 4; };
      break;
    }
  }

  // This is almost certainly an invalid type name. Let Sema emit a diagnostic
  // and attempt to recover.
  ParsedType T;
  IdentifierInfo *II = Tok.getIdentifierInfo();
  bool IsTemplateName = getLangOpts().CPlusPlus && NextToken().is(tok::less);
  Actions.DiagnoseUnknownTypeName(II, Loc, getCurScope(), SS, T,
                                  IsTemplateName);
  if (T) {
    // The action has suggested that the type T could be used. Set that as
    // the type in the declaration specifiers, consume the would-be type
    // name token, and we're done.
    const char *PrevSpec;
    unsigned DiagID;
    DS.SetTypeSpecType(DeclSpec::TST_typename, Loc, PrevSpec, DiagID, T,
                       Actions.getASTContext().getPrintingPolicy());
    DS.SetRangeEnd(Tok.getLocation());
    ConsumeToken();
    // There may be other declaration specifiers after this.
    return true;
  } else if (II != Tok.getIdentifierInfo()) {
    // If no type was suggested, the correction is to a keyword
    Tok.setKind(II->getTokenID());
    // There may be other declaration specifiers after this.
    return true;
  }

  // Otherwise, the action had no suggestion for us.  Mark this as an error.
  DS.SetTypeSpecError();
  DS.SetRangeEnd(Tok.getLocation());
  ConsumeToken();

  // Eat any following template arguments.
  if (IsTemplateName) {
    SourceLocation LAngle, RAngle;
    TemplateArgList Args;
    ParseTemplateIdAfterTemplateName(true, LAngle, Args, RAngle);
  }

  // TODO: Could inject an invalid typedef decl in an enclosing scope to
  // avoid rippling error messages on subsequent uses of the same type,
  // could be useful if #include was forgotten.
  return false;
}

/// \brief Determine the declaration specifier context from the declarator
/// context.
///
/// \param Context the declarator context, which is one of the
/// DeclaratorContext enumerator values.
Parser::DeclSpecContext
Parser::getDeclSpecContextFromDeclaratorContext(DeclaratorContext Context) {
  if (Context == DeclaratorContext::MemberContext)
    return DeclSpecContext::DSC_class;
  if (Context == DeclaratorContext::FileContext)
    return DeclSpecContext::DSC_top_level;
  if (Context == DeclaratorContext::TemplateParamContext)
    return DeclSpecContext::DSC_template_param;
  if (Context == DeclaratorContext::TemplateArgContext ||
      Context == DeclaratorContext::TemplateTypeArgContext)
    return DeclSpecContext::DSC_template_type_arg;
  if (Context == DeclaratorContext::TrailingReturnContext ||
      Context == DeclaratorContext::TrailingReturnVarContext)
    return DeclSpecContext::DSC_trailing;
  if (Context == DeclaratorContext::AliasDeclContext ||
      Context == DeclaratorContext::AliasTemplateContext)
    return DeclSpecContext::DSC_alias_declaration;
  return DeclSpecContext::DSC_normal;
}

/// ParseAlignArgument - Parse the argument to an alignment-specifier.
///
/// FIXME: Simply returns an alignof() expression if the argument is a
/// type. Ideally, the type should be propagated directly into Sema.
///
/// [C11]   type-id
/// [C11]   constant-expression
/// [C++0x] type-id ...[opt]
/// [C++0x] assignment-expression ...[opt]
ExprResult Parser::ParseAlignArgument(SourceLocation Start,
                                      SourceLocation &EllipsisLoc) {
  ExprResult ER;
  if (isTypeIdInParens()) {
    SourceLocation TypeLoc = Tok.getLocation();
    ParsedType Ty = ParseTypeName().get();
    SourceRange TypeRange(Start, Tok.getLocation());
    ER = Actions.ActOnUnaryExprOrTypeTraitExpr(TypeLoc, UETT_AlignOf, true,
                                               Ty.getAsOpaquePtr(), TypeRange);
  } else
    ER = ParseConstantExpression();

  if (getLangOpts().CPlusPlus11)
    TryConsumeToken(tok::ellipsis, EllipsisLoc);

  return ER;
}

/// ParseAlignmentSpecifier - Parse an alignment-specifier, and add the
/// attribute to Attrs.
///
/// alignment-specifier:
/// [C11]   '_Alignas' '(' type-id ')'
/// [C11]   '_Alignas' '(' constant-expression ')'
/// [C++11] 'alignas' '(' type-id ...[opt] ')'
/// [C++11] 'alignas' '(' assignment-expression ...[opt] ')'
void Parser::ParseAlignmentSpecifier(ParsedAttributes &Attrs,
                                     SourceLocation *EndLoc) {
  assert(Tok.isOneOf(tok::kw_alignas, tok::kw__Alignas) &&
         "Not an alignment-specifier!");

  IdentifierInfo *KWName = Tok.getIdentifierInfo();
  SourceLocation KWLoc = ConsumeToken();

  BalancedDelimiterTracker T(*this, tok::l_paren);
  if (T.expectAndConsume())
    return;

  SourceLocation EllipsisLoc;
  ExprResult ArgExpr = ParseAlignArgument(T.getOpenLocation(), EllipsisLoc);
  if (ArgExpr.isInvalid()) {
    T.skipToEnd();
    return;
  }

  T.consumeClose();
  if (EndLoc)
    *EndLoc = T.getCloseLocation();

  ArgsVector ArgExprs;
  ArgExprs.push_back(ArgExpr.get());
  Attrs.addNew(KWName, KWLoc, nullptr, KWLoc, ArgExprs.data(), 1,
               AttributeList::AS_Keyword, EllipsisLoc);
}

/// Determine whether we're looking at something that might be a declarator
/// in a simple-declaration. If it can't possibly be a declarator, maybe
/// diagnose a missing semicolon after a prior tag definition in the decl
/// specifier.
///
/// \return \c true if an error occurred and this can't be any kind of
/// declaration.
bool
Parser::DiagnoseMissingSemiAfterTagDefinition(DeclSpec &DS, AccessSpecifier AS,
                                              DeclSpecContext DSContext,
                                              LateParsedAttrList *LateAttrs) {
  assert(DS.hasTagDefinition() && "shouldn't call this");

  bool EnteringContext = (DSContext == DeclSpecContext::DSC_class ||
                          DSContext == DeclSpecContext::DSC_top_level);

  if (getLangOpts().CPlusPlus &&
      Tok.isOneOf(tok::identifier, tok::coloncolon, tok::kw_decltype,
                  tok::annot_template_id) &&
      TryAnnotateCXXScopeToken(EnteringContext)) {
    SkipMalformedDecl();
    return true;
  }

  bool HasScope = Tok.is(tok::annot_cxxscope);
  // Make a copy in case GetLookAheadToken invalidates the result of NextToken.
  Token AfterScope = HasScope ? NextToken() : Tok;

  // Determine whether the following tokens could possibly be a
  // declarator.
  bool MightBeDeclarator = true;
  if (Tok.isOneOf(tok::kw_typename, tok::annot_typename)) {
    // A declarator-id can't start with 'typename'.
    MightBeDeclarator = false;
  } else if (AfterScope.is(tok::annot_template_id)) {
    // If we have a type expressed as a template-id, this cannot be a
    // declarator-id (such a type cannot be redeclared in a simple-declaration).
    TemplateIdAnnotation *Annot =
        static_cast<TemplateIdAnnotation *>(AfterScope.getAnnotationValue());
    if (Annot->Kind == TNK_Type_template)
      MightBeDeclarator = false;
  } else if (AfterScope.is(tok::identifier)) {
    const Token &Next = HasScope ? GetLookAheadToken(2) : NextToken();

    // These tokens cannot come after the declarator-id in a
    // simple-declaration, and are likely to come after a type-specifier.
    if (Next.isOneOf(tok::star, tok::amp, tok::ampamp, tok::identifier,
                     tok::annot_cxxscope, tok::coloncolon)) {
      // Missing a semicolon.
      MightBeDeclarator = false;
    } else if (HasScope) {
      // If the declarator-id has a scope specifier, it must redeclare a
      // previously-declared entity. If that's a type (and this is not a
      // typedef), that's an error.
      CXXScopeSpec SS;
      Actions.RestoreNestedNameSpecifierAnnotation(
          Tok.getAnnotationValue(), Tok.getAnnotationRange(), SS);
      IdentifierInfo *Name = AfterScope.getIdentifierInfo();
      Sema::NameClassification Classification = Actions.ClassifyName(
          getCurScope(), SS, Name, AfterScope.getLocation(), Next,
          /*IsAddressOfOperand*/false);
      switch (Classification.getKind()) {
      case Sema::NC_Error:
        SkipMalformedDecl();
        return true;

      case Sema::NC_Keyword:
      case Sema::NC_NestedNameSpecifier:
        llvm_unreachable("typo correction and nested name specifiers not "
                         "possible here");

      case Sema::NC_Type:
      case Sema::NC_TypeTemplate:
        // Not a previously-declared non-type entity.
        MightBeDeclarator = false;
        break;

      case Sema::NC_Unknown:
      case Sema::NC_Expression:
      case Sema::NC_VarTemplate:
      case Sema::NC_FunctionTemplate:
        // Might be a redeclaration of a prior entity.
        break;
      }
    }
  }

  if (MightBeDeclarator)
    return false;

  const PrintingPolicy &PPol = Actions.getASTContext().getPrintingPolicy();
  Diag(PP.getLocForEndOfToken(DS.getRepAsDecl()->getLocEnd()),
       diag::err_expected_after)
      << DeclSpec::getSpecifierName(DS.getTypeSpecType(), PPol) << tok::semi;

  // Try to recover from the typo, by dropping the tag definition and parsing
  // the problematic tokens as a type.
  //
  // FIXME: Split the DeclSpec into pieces for the standalone
  // declaration and pieces for the following declaration, instead
  // of assuming that all the other pieces attach to new declaration,
  // and call ParsedFreeStandingDeclSpec as appropriate.
  DS.ClearTypeSpecType();
  ParsedTemplateInfo NotATemplate;
  ParseDeclarationSpecifiers(DS, NotATemplate, AS, DSContext, LateAttrs);
  return false;
}

/// ParseDeclarationSpecifiers
///       declaration-specifiers: [C99 6.7]
///         storage-class-specifier declaration-specifiers[opt]
///         type-specifier declaration-specifiers[opt]
/// [C99]   function-specifier declaration-specifiers[opt]
/// [C11]   alignment-specifier declaration-specifiers[opt]
/// [GNU]   attributes declaration-specifiers[opt]
/// [Clang] '__module_private__' declaration-specifiers[opt]
/// [ObjC1] '__kindof' declaration-specifiers[opt]
///
///       storage-class-specifier: [C99 6.7.1]
///         'typedef'
///         'extern'
///         'static'
///         'auto'
///         'register'
/// [C++]   'mutable'
/// [C++11] 'thread_local'
/// [C11]   '_Thread_local'
/// [GNU]   '__thread'
///       function-specifier: [C99 6.7.4]
/// [C99]   'inline'
/// [C++]   'virtual'
/// [C++]   'explicit'
/// [OpenCL] '__kernel'
///       'friend': [C++ dcl.friend]
///       'constexpr': [C++0x dcl.constexpr]
void Parser::ParseDeclarationSpecifiers(DeclSpec &DS,
                                        const ParsedTemplateInfo &TemplateInfo,
                                        AccessSpecifier AS,
                                        DeclSpecContext DSContext,
                                        LateParsedAttrList *LateAttrs) {
  if (DS.getSourceRange().isInvalid()) {
    // Start the range at the current token but make the end of the range
    // invalid.  This will make the entire range invalid unless we successfully
    // consume a token.
    DS.SetRangeStart(Tok.getLocation());
    DS.SetRangeEnd(SourceLocation());
  }

  bool EnteringContext = (DSContext == DeclSpecContext::DSC_class ||
                          DSContext == DeclSpecContext::DSC_top_level);
  bool AttrsLastTime = false;
  ParsedAttributesWithRange attrs(AttrFactory);
  // We use Sema's policy to get bool macros right.
  PrintingPolicy Policy = Actions.getPrintingPolicy();
  while (1) {
    bool isInvalid = false;
    bool isStorageClass = false;
    const char *PrevSpec = nullptr;
    unsigned DiagID = 0;

    // HACK: MSVC doesn't consider _Atomic to be a keyword and its STL
    // implementation for VS2013 uses _Atomic as an identifier for one of the
    // classes in <atomic>.
    //
    // A typedef declaration containing _Atomic<...> is among the places where
    // the class is used.  If we are currently parsing such a declaration, treat
    // the token as an identifier.
    if (getLangOpts().MSVCCompat && Tok.is(tok::kw__Atomic) &&
        DS.getStorageClassSpec() == clang::DeclSpec::SCS_typedef &&
        !DS.hasTypeSpecifier() && GetLookAheadToken(1).is(tok::less))
      Tok.setKind(tok::identifier);

    SourceLocation Loc = Tok.getLocation();

    switch (Tok.getKind()) {
    default:
    DoneWithDeclSpec:
      if (!AttrsLastTime)
        ProhibitAttributes(attrs);
      else {
        // Reject C++11 attributes that appertain to decl specifiers as
        // we don't support any C++11 attributes that appertain to decl
        // specifiers. This also conforms to what g++ 4.8 is doing.
#if INTEL_CUSTOMIZATION
        // CQ#370092 - emit a warning, not error in IntelCompat mode
        ProhibitCXX11Attributes(attrs, getLangOpts().IntelCompat ?
                                diag::warn_attribute_not_type_attr :
                                diag::err_attribute_not_type_attr);
#endif // INTEL_CUSTOMIZATION

        DS.takeAttributesFrom(attrs);
      }

      // If this is not a declaration specifier token, we're done reading decl
      // specifiers.  First verify that DeclSpec's are consistent.
      DS.Finish(Actions, Policy);
      return;

    case tok::l_square:
    case tok::kw_alignas:
      if (!standardAttributesAllowed() || !isCXX11AttributeSpecifier())
        goto DoneWithDeclSpec;

      ProhibitAttributes(attrs);
      // FIXME: It would be good to recover by accepting the attributes,
      //        but attempting to do that now would cause serious
      //        madness in terms of diagnostics.
      attrs.clear();
      attrs.Range = SourceRange();

      ParseCXX11Attributes(attrs);
      AttrsLastTime = true;
      continue;

    case tok::code_completion: {
      Sema::ParserCompletionContext CCC = Sema::PCC_Namespace;
      if (DS.hasTypeSpecifier()) {
        bool AllowNonIdentifiers
          = (getCurScope()->getFlags() & (Scope::ControlScope |
                                          Scope::BlockScope |
                                          Scope::TemplateParamScope |
                                          Scope::FunctionPrototypeScope |
                                          Scope::AtCatchScope)) == 0;
        bool AllowNestedNameSpecifiers
          = DSContext == DeclSpecContext::DSC_top_level ||
            (DSContext == DeclSpecContext::DSC_class && DS.isFriendSpecified());

        Actions.CodeCompleteDeclSpec(getCurScope(), DS,
                                     AllowNonIdentifiers,
                                     AllowNestedNameSpecifiers);
        return cutOffParsing();
      }

      if (getCurScope()->getFnParent() || getCurScope()->getBlockParent())
        CCC = Sema::PCC_LocalDeclarationSpecifiers;
      else if (TemplateInfo.Kind != ParsedTemplateInfo::NonTemplate)
        CCC = DSContext == DeclSpecContext::DSC_class ? Sema::PCC_MemberTemplate
                                                      : Sema::PCC_Template;
      else if (DSContext == DeclSpecContext::DSC_class)
        CCC = Sema::PCC_Class;
      else if (CurParsedObjCImpl)
        CCC = Sema::PCC_ObjCImplementation;

      Actions.CodeCompleteOrdinaryName(getCurScope(), CCC);
      return cutOffParsing();
    }

    case tok::coloncolon: // ::foo::bar
      // C++ scope specifier.  Annotate and loop, or bail out on error.
      if (TryAnnotateCXXScopeToken(EnteringContext)) {
        if (!DS.hasTypeSpecifier())
          DS.SetTypeSpecError();
        goto DoneWithDeclSpec;
      }
      if (Tok.is(tok::coloncolon)) // ::new or ::delete
        goto DoneWithDeclSpec;
      continue;

    case tok::annot_cxxscope: {
      if (DS.hasTypeSpecifier() || DS.isTypeAltiVecVector())
        goto DoneWithDeclSpec;

      CXXScopeSpec SS;
      Actions.RestoreNestedNameSpecifierAnnotation(Tok.getAnnotationValue(),
                                                   Tok.getAnnotationRange(),
                                                   SS);

      // We are looking for a qualified typename.
      Token Next = NextToken();
      if (Next.is(tok::annot_template_id) &&
          static_cast<TemplateIdAnnotation *>(Next.getAnnotationValue())
            ->Kind == TNK_Type_template) {
        // We have a qualified template-id, e.g., N::A<int>

        // If this would be a valid constructor declaration with template
        // arguments, we will reject the attempt to form an invalid type-id
        // referring to the injected-class-name when we annotate the token,
        // per C++ [class.qual]p2.
        //
        // To improve diagnostics for this case, parse the declaration as a
        // constructor (and reject the extra template arguments later).
        TemplateIdAnnotation *TemplateId = takeTemplateIdAnnotation(Next);
        if ((DSContext == DeclSpecContext::DSC_top_level ||
             DSContext == DeclSpecContext::DSC_class) &&
            TemplateId->Name &&
            Actions.isCurrentClassName(*TemplateId->Name, getCurScope(), &SS) &&
            isConstructorDeclarator(/*Unqualified*/ false)) {
          // The user meant this to be an out-of-line constructor
          // definition, but template arguments are not allowed
          // there.  Just allow this as a constructor; we'll
          // complain about it later.
          goto DoneWithDeclSpec;
        }

        DS.getTypeSpecScope() = SS;
        ConsumeAnnotationToken(); // The C++ scope.
        assert(Tok.is(tok::annot_template_id) &&
               "ParseOptionalCXXScopeSpecifier not working");
        AnnotateTemplateIdTokenAsType();
        continue;
      }

      if (Next.is(tok::annot_typename)) {
        DS.getTypeSpecScope() = SS;
        ConsumeAnnotationToken(); // The C++ scope.
        if (Tok.getAnnotationValue()) {
          ParsedType T = getTypeAnnotation(Tok);
          isInvalid = DS.SetTypeSpecType(DeclSpec::TST_typename,
                                         Tok.getAnnotationEndLoc(),
                                         PrevSpec, DiagID, T, Policy);
          if (isInvalid)
            break;
        }
        else
          DS.SetTypeSpecError();
        DS.SetRangeEnd(Tok.getAnnotationEndLoc());
        ConsumeAnnotationToken(); // The typename
      }

      if (Next.isNot(tok::identifier))
        goto DoneWithDeclSpec;

      // Check whether this is a constructor declaration. If we're in a
      // context where the identifier could be a class name, and it has the
      // shape of a constructor declaration, process it as one.
      if ((DSContext == DeclSpecContext::DSC_top_level ||
           DSContext == DeclSpecContext::DSC_class) &&
          Actions.isCurrentClassName(*Next.getIdentifierInfo(), getCurScope(),
                                     &SS) &&
          isConstructorDeclarator(/*Unqualified*/ false))
        goto DoneWithDeclSpec;

      ParsedType TypeRep =
          Actions.getTypeName(*Next.getIdentifierInfo(), Next.getLocation(),
                              getCurScope(), &SS, false, false, nullptr,
                              /*IsCtorOrDtorName=*/false,
                              /*WantNonTrivialSourceInfo=*/true,
                              isClassTemplateDeductionContext(DSContext));

      // If the referenced identifier is not a type, then this declspec is
      // erroneous: We already checked about that it has no type specifier, and
      // C++ doesn't have implicit int.  Diagnose it as a typo w.r.t. to the
      // typename.
      if (!TypeRep) {
        // Eat the scope spec so the identifier is current.
        ConsumeAnnotationToken();
        ParsedAttributesWithRange Attrs(AttrFactory);
        if (ParseImplicitInt(DS, &SS, TemplateInfo, AS, DSContext, Attrs)) {
          if (!Attrs.empty()) {
            AttrsLastTime = true;
            attrs.takeAllFrom(Attrs);
          }
          continue;
        }
        goto DoneWithDeclSpec;
      }

      DS.getTypeSpecScope() = SS;
      ConsumeAnnotationToken(); // The C++ scope.

      isInvalid = DS.SetTypeSpecType(DeclSpec::TST_typename, Loc, PrevSpec,
                                     DiagID, TypeRep, Policy);
      if (isInvalid)
        break;

      DS.SetRangeEnd(Tok.getLocation());
      ConsumeToken(); // The typename.

      continue;
    }

    case tok::annot_typename: {
      // If we've previously seen a tag definition, we were almost surely
      // missing a semicolon after it.
      if (DS.hasTypeSpecifier() && DS.hasTagDefinition())
        goto DoneWithDeclSpec;

      if (Tok.getAnnotationValue()) {
        ParsedType T = getTypeAnnotation(Tok);
        isInvalid = DS.SetTypeSpecType(DeclSpec::TST_typename, Loc, PrevSpec,
                                       DiagID, T, Policy);
      } else
        DS.SetTypeSpecError();

      if (isInvalid)
        break;

      DS.SetRangeEnd(Tok.getAnnotationEndLoc());
      ConsumeAnnotationToken(); // The typename

      continue;
    }

    case tok::kw___is_signed:
      // GNU libstdc++ 4.4 uses __is_signed as an identifier, but Clang
      // typically treats it as a trait. If we see __is_signed as it appears
      // in libstdc++, e.g.,
      //
      //   static const bool __is_signed;
      //
      // then treat __is_signed as an identifier rather than as a keyword.
      if ((DS.getTypeSpecType() == TST_bool ||  // INTEL
      // CQ414772: ensure __is_signed is still an identifier in libstdc++
      // even if the return type is hidden by a typedef.
           (DS.getTypeSpecType() == TST_typename && // INTEL
            DS.isTypeRep() &&// INTEL
            DS.getRepAsType().get().getTypePtr()->isBooleanType()) // INTEL
          ) &&
          DS.getTypeQualifiers() == DeclSpec::TQ_const &&
          DS.getStorageClassSpec() == DeclSpec::SCS_static)
        TryKeywordIdentFallback(true);

      // We're done with the declaration-specifiers.
      goto DoneWithDeclSpec;

      // typedef-name
    case tok::kw___super:
    case tok::kw_decltype:
    case tok::identifier: {
      // This identifier can only be a typedef name if we haven't already seen
      // a type-specifier.  Without this check we misparse:
      //  typedef int X; struct Y { short X; };  as 'short int'.
      if (DS.hasTypeSpecifier())
        goto DoneWithDeclSpec;

      // If the token is an identifier named "__declspec" and Microsoft
      // extensions are not enabled, it is likely that there will be cascading
      // parse errors if this really is a __declspec attribute. Attempt to
      // recognize that scenario and recover gracefully.
      if (!getLangOpts().DeclSpecKeyword && Tok.is(tok::identifier) &&
          Tok.getIdentifierInfo()->getName().equals("__declspec")) {
        Diag(Loc, diag::err_ms_attributes_not_enabled);

        // The next token should be an open paren. If it is, eat the entire
        // attribute declaration and continue.
        if (NextToken().is(tok::l_paren)) {
          // Consume the __declspec identifier.
          ConsumeToken();

          // Eat the parens and everything between them.
          BalancedDelimiterTracker T(*this, tok::l_paren);
          if (T.consumeOpen()) {
            assert(false && "Not a left paren?");
            return;
          }
          T.skipToEnd();
          continue;
        }
      }

      // In C++, check to see if this is a scope specifier like foo::bar::, if
      // so handle it as such.  This is important for ctor parsing.
      if (getLangOpts().CPlusPlus) {
        if (TryAnnotateCXXScopeToken(EnteringContext)) {
          DS.SetTypeSpecError();
          goto DoneWithDeclSpec;
        }
        if (!Tok.is(tok::identifier))
          continue;
      }

      // Check for need to substitute AltiVec keyword tokens.
      if (TryAltiVecToken(DS, Loc, PrevSpec, DiagID, isInvalid))
        break;

      // [AltiVec] 2.2: [If the 'vector' specifier is used] The syntax does not
      //                allow the use of a typedef name as a type specifier.
      if (DS.isTypeAltiVecVector())
        goto DoneWithDeclSpec;

      if (DSContext == DeclSpecContext::DSC_objc_method_result &&
          isObjCInstancetype()) {
        ParsedType TypeRep = Actions.ActOnObjCInstanceType(Loc);
        assert(TypeRep);
        isInvalid = DS.SetTypeSpecType(DeclSpec::TST_typename, Loc, PrevSpec,
                                       DiagID, TypeRep, Policy);
        if (isInvalid)
          break;

        DS.SetRangeEnd(Loc);
        ConsumeToken();
        continue;
      }

      ParsedType TypeRep = Actions.getTypeName(
          *Tok.getIdentifierInfo(), Tok.getLocation(), getCurScope(), nullptr,
          false, false, nullptr, false, false,
          isClassTemplateDeductionContext(DSContext));

      // If this is not a typedef name, don't parse it as part of the declspec,
      // it must be an implicit int or an error.
      if (!TypeRep) {
        ParsedAttributesWithRange Attrs(AttrFactory);
        if (ParseImplicitInt(DS, nullptr, TemplateInfo, AS, DSContext, Attrs)) {
          if (!Attrs.empty()) {
            AttrsLastTime = true;
            attrs.takeAllFrom(Attrs);
          }
          continue;
        }
        goto DoneWithDeclSpec;
      }

      // If we're in a context where the identifier could be a class name,
      // check whether this is a constructor declaration.
      if (getLangOpts().CPlusPlus && DSContext == DeclSpecContext::DSC_class &&
          Actions.isCurrentClassName(*Tok.getIdentifierInfo(), getCurScope()) &&
          isConstructorDeclarator(/*Unqualified*/true))
        goto DoneWithDeclSpec;

      // Likewise, if this is a context where the identifier could be a template
      // name, check whether this is a deduction guide declaration.
      if (getLangOpts().CPlusPlus17 &&
          (DSContext == DeclSpecContext::DSC_class ||
           DSContext == DeclSpecContext::DSC_top_level) &&
          Actions.isDeductionGuideName(getCurScope(), *Tok.getIdentifierInfo(),
                                       Tok.getLocation()) &&
          isConstructorDeclarator(/*Unqualified*/ true,
                                  /*DeductionGuide*/ true))
        goto DoneWithDeclSpec;

      isInvalid = DS.SetTypeSpecType(DeclSpec::TST_typename, Loc, PrevSpec,
                                     DiagID, TypeRep, Policy);
      if (isInvalid)
        break;

      DS.SetRangeEnd(Tok.getLocation());
      ConsumeToken(); // The identifier

      // Objective-C supports type arguments and protocol references
      // following an Objective-C object or object pointer
      // type. Handle either one of them.
      if (Tok.is(tok::less) && getLangOpts().ObjC1) {
        SourceLocation NewEndLoc;
        TypeResult NewTypeRep = parseObjCTypeArgsAndProtocolQualifiers(
                                  Loc, TypeRep, /*consumeLastToken=*/true,
                                  NewEndLoc);
        if (NewTypeRep.isUsable()) {
          DS.UpdateTypeRep(NewTypeRep.get());
          DS.SetRangeEnd(NewEndLoc);
        }
      }

      // Need to support trailing type qualifiers (e.g. "id<p> const").
      // If a type specifier follows, it will be diagnosed elsewhere.
      continue;
    }

      // type-name
    case tok::annot_template_id: {
      TemplateIdAnnotation *TemplateId = takeTemplateIdAnnotation(Tok);
      if (TemplateId->Kind != TNK_Type_template) {
        // This template-id does not refer to a type name, so we're
        // done with the type-specifiers.
        goto DoneWithDeclSpec;
      }

      // If we're in a context where the template-id could be a
      // constructor name or specialization, check whether this is a
      // constructor declaration.
      if (getLangOpts().CPlusPlus && DSContext == DeclSpecContext::DSC_class &&
          Actions.isCurrentClassName(*TemplateId->Name, getCurScope()) &&
          isConstructorDeclarator(TemplateId->SS.isEmpty()))
        goto DoneWithDeclSpec;

      // Turn the template-id annotation token into a type annotation
      // token, then try again to parse it as a type-specifier.
      AnnotateTemplateIdTokenAsType();
      continue;
    }

    // GNU attributes support.
    case tok::kw___attribute:
      ParseGNUAttributes(DS.getAttributes(), nullptr, LateAttrs);
      continue;

    // Microsoft declspec support.
    case tok::kw___declspec:
      ParseMicrosoftDeclSpecs(DS.getAttributes());
      continue;

    // Microsoft single token adornments.
    case tok::kw___forceinline: {
      isInvalid = DS.setFunctionSpecForceInline(Loc, PrevSpec, DiagID);
      IdentifierInfo *AttrName = Tok.getIdentifierInfo();
      SourceLocation AttrNameLoc = Tok.getLocation();
      DS.getAttributes().addNew(AttrName, AttrNameLoc, nullptr, AttrNameLoc,
                                nullptr, 0, AttributeList::AS_Keyword);
      break;
    }

    case tok::kw___unaligned:
      isInvalid = DS.SetTypeQual(DeclSpec::TQ_unaligned, Loc, PrevSpec, DiagID,
                                 getLangOpts());
      break;

    case tok::kw___sptr:
    case tok::kw___uptr:
    case tok::kw___ptr64:
    case tok::kw___ptr32:
    case tok::kw___w64:
    case tok::kw___cdecl:
    case tok::kw___stdcall:
    case tok::kw___fastcall:
    case tok::kw__regcall:  // INTEL
    case tok::kw___thiscall:
    case tok::kw___regcall:
    case tok::kw___vectorcall:
      ParseMicrosoftTypeAttributes(DS.getAttributes());
      continue;

    // Borland single token adornments.
    case tok::kw___pascal:
      ParseBorlandTypeAttributes(DS.getAttributes());
      continue;

    // OpenCL single token adornments.
    case tok::kw___kernel:
      ParseOpenCLKernelAttributes(DS.getAttributes());
      continue;

    // Nullability type specifiers.
    case tok::kw__Nonnull:
    case tok::kw__Nullable:
    case tok::kw__Null_unspecified:
      ParseNullabilityTypeSpecifiers(DS.getAttributes());
      continue;

    // Objective-C 'kindof' types.
    case tok::kw___kindof:
      DS.getAttributes().addNew(Tok.getIdentifierInfo(), Loc, nullptr, Loc,
                                nullptr, 0, AttributeList::AS_Keyword);
      (void)ConsumeToken();
      continue;

    // storage-class-specifier
    case tok::kw_typedef:
      isInvalid = DS.SetStorageClassSpec(Actions, DeclSpec::SCS_typedef, Loc,
                                         PrevSpec, DiagID, Policy);
      isStorageClass = true;
      break;
    case tok::kw_extern:
      if (DS.getThreadStorageClassSpec() == DeclSpec::TSCS___thread)
        Diag(Tok, diag::ext_thread_before) << "extern";
      isInvalid = DS.SetStorageClassSpec(Actions, DeclSpec::SCS_extern, Loc,
                                         PrevSpec, DiagID, Policy);
      isStorageClass = true;
      break;
    case tok::kw___private_extern__:
      isInvalid = DS.SetStorageClassSpec(Actions, DeclSpec::SCS_private_extern,
                                         Loc, PrevSpec, DiagID, Policy);
      isStorageClass = true;
      break;
    case tok::kw_static:
      if (DS.getThreadStorageClassSpec() == DeclSpec::TSCS___thread)
        Diag(Tok, diag::ext_thread_before) << "static";
      isInvalid = DS.SetStorageClassSpec(Actions, DeclSpec::SCS_static, Loc,
                                         PrevSpec, DiagID, Policy);
      isStorageClass = true;
      break;
    case tok::kw_auto:
      if (getLangOpts().CPlusPlus11) {
        if (isKnownToBeTypeSpecifier(GetLookAheadToken(1))) {
          isInvalid = DS.SetStorageClassSpec(Actions, DeclSpec::SCS_auto, Loc,
                                             PrevSpec, DiagID, Policy);
          if (!isInvalid)
            Diag(Tok, diag::ext_auto_storage_class)
              << FixItHint::CreateRemoval(DS.getStorageClassSpecLoc());
        } else
          isInvalid = DS.SetTypeSpecType(DeclSpec::TST_auto, Loc, PrevSpec,
                                         DiagID, Policy);
      } else
        isInvalid = DS.SetStorageClassSpec(Actions, DeclSpec::SCS_auto, Loc,
                                           PrevSpec, DiagID, Policy);
      isStorageClass = true;
      break;
    case tok::kw___auto_type:
      Diag(Tok, diag::ext_auto_type);
      isInvalid = DS.SetTypeSpecType(DeclSpec::TST_auto_type, Loc, PrevSpec,
                                     DiagID, Policy);
      break;
    case tok::kw_register:
      isInvalid = DS.SetStorageClassSpec(Actions, DeclSpec::SCS_register, Loc,
                                         PrevSpec, DiagID, Policy);
      isStorageClass = true;
      break;
    case tok::kw_mutable:
      isInvalid = DS.SetStorageClassSpec(Actions, DeclSpec::SCS_mutable, Loc,
                                         PrevSpec, DiagID, Policy);
      isStorageClass = true;
      break;
    case tok::kw___thread:
      isInvalid = DS.SetStorageClassSpecThread(DeclSpec::TSCS___thread, Loc,
                                               PrevSpec, DiagID);
      isStorageClass = true;
      break;
    case tok::kw_thread_local:
      isInvalid = DS.SetStorageClassSpecThread(DeclSpec::TSCS_thread_local, Loc,
                                               PrevSpec, DiagID);
      break;
    case tok::kw__Thread_local:
      isInvalid = DS.SetStorageClassSpecThread(DeclSpec::TSCS__Thread_local,
                                               Loc, PrevSpec, DiagID);
      isStorageClass = true;
      break;

    // function-specifier
    case tok::kw_inline:
      isInvalid = DS.setFunctionSpecInline(Loc, PrevSpec, DiagID);
      break;
    case tok::kw_virtual:
      isInvalid = DS.setFunctionSpecVirtual(Loc, PrevSpec, DiagID);
      break;
    case tok::kw_explicit:
      isInvalid = DS.setFunctionSpecExplicit(Loc, PrevSpec, DiagID);
      break;
    case tok::kw__Noreturn:
      if (!getLangOpts().C11)
        Diag(Loc, diag::ext_c11_noreturn);
      isInvalid = DS.setFunctionSpecNoreturn(Loc, PrevSpec, DiagID);
      break;

    // alignment-specifier
    case tok::kw__Alignas:
      if (!getLangOpts().C11)
        Diag(Tok, diag::ext_c11_alignment) << Tok.getName();
      ParseAlignmentSpecifier(DS.getAttributes());
      continue;

    // friend
    case tok::kw_friend:
      if (DSContext == DeclSpecContext::DSC_class)
        isInvalid = DS.SetFriendSpec(Loc, PrevSpec, DiagID);
      else {
        PrevSpec = ""; // not actually used by the diagnostic
        DiagID = diag::err_friend_invalid_in_context;
        isInvalid = true;
      }
      break;

    // Modules
    case tok::kw___module_private__:
      isInvalid = DS.setModulePrivateSpec(Loc, PrevSpec, DiagID);
      break;

    // constexpr
    case tok::kw_constexpr:
      isInvalid = DS.SetConstexprSpec(Loc, PrevSpec, DiagID);
      break;

    // type-specifier
    case tok::kw_short:
      isInvalid = DS.SetTypeSpecWidth(DeclSpec::TSW_short, Loc, PrevSpec,
                                      DiagID, Policy);
      break;
    case tok::kw_long:
      if (DS.getTypeSpecWidth() != DeclSpec::TSW_long)
        isInvalid = DS.SetTypeSpecWidth(DeclSpec::TSW_long, Loc, PrevSpec,
                                        DiagID, Policy);
      else
        isInvalid = DS.SetTypeSpecWidth(DeclSpec::TSW_longlong, Loc, PrevSpec,
                                        DiagID, Policy);
      break;
    case tok::kw___int64:
        isInvalid = DS.SetTypeSpecWidth(DeclSpec::TSW_longlong, Loc, PrevSpec,
                                        DiagID, Policy);
      break;
    case tok::kw_signed:
      isInvalid = DS.SetTypeSpecSign(DeclSpec::TSS_signed, Loc, PrevSpec,
                                     DiagID);
      break;
    case tok::kw_unsigned:
      isInvalid = DS.SetTypeSpecSign(DeclSpec::TSS_unsigned, Loc, PrevSpec,
                                     DiagID);
      break;
    case tok::kw__Complex:
      isInvalid = DS.SetTypeSpecComplex(DeclSpec::TSC_complex, Loc, PrevSpec,
                                        DiagID);
      break;
    case tok::kw__Imaginary:
      isInvalid = DS.SetTypeSpecComplex(DeclSpec::TSC_imaginary, Loc, PrevSpec,
                                        DiagID);
      break;
    case tok::kw_void:
      isInvalid = DS.SetTypeSpecType(DeclSpec::TST_void, Loc, PrevSpec,
                                     DiagID, Policy);
      break;
    case tok::kw_char:
      isInvalid = DS.SetTypeSpecType(DeclSpec::TST_char, Loc, PrevSpec,
                                     DiagID, Policy);
      break;
    case tok::kw_int:
      isInvalid = DS.SetTypeSpecType(DeclSpec::TST_int, Loc, PrevSpec,
                                     DiagID, Policy);
      break;
    case tok::kw___int128:
      isInvalid = DS.SetTypeSpecType(DeclSpec::TST_int128, Loc, PrevSpec,
                                     DiagID, Policy);
      break;
    case tok::kw_half:
      isInvalid = DS.SetTypeSpecType(DeclSpec::TST_half, Loc, PrevSpec,
                                     DiagID, Policy);
      break;
    case tok::kw_float:
      isInvalid = DS.SetTypeSpecType(DeclSpec::TST_float, Loc, PrevSpec,
                                     DiagID, Policy);
      break;
    case tok::kw_double:
      isInvalid = DS.SetTypeSpecType(DeclSpec::TST_double, Loc, PrevSpec,
                                     DiagID, Policy);
      break;
    case tok::kw__Float16:
      isInvalid = DS.SetTypeSpecType(DeclSpec::TST_float16, Loc, PrevSpec,
                                     DiagID, Policy);
      break;
    case tok::kw___float128:
      isInvalid = DS.SetTypeSpecType(DeclSpec::TST_float128, Loc, PrevSpec,
                                     DiagID, Policy);
      break;
    case tok::kw_wchar_t:
      isInvalid = DS.SetTypeSpecType(DeclSpec::TST_wchar, Loc, PrevSpec,
                                     DiagID, Policy);
      break;
    case tok::kw_char16_t:
      isInvalid = DS.SetTypeSpecType(DeclSpec::TST_char16, Loc, PrevSpec,
                                     DiagID, Policy);
      break;
    case tok::kw_char32_t:
      isInvalid = DS.SetTypeSpecType(DeclSpec::TST_char32, Loc, PrevSpec,
                                     DiagID, Policy);
      break;
    case tok::kw_bool:
    case tok::kw__Bool:
      if (Tok.is(tok::kw_bool) &&
          DS.getTypeSpecType() != DeclSpec::TST_unspecified &&
          DS.getStorageClassSpec() == DeclSpec::SCS_typedef) {
        PrevSpec = ""; // Not used by the diagnostic.
#if INTEL_CUSTOMIZATION
        // CQ#376357: Allow bool redeclaration.
        if (getLangOpts().IntelCompat && getLangOpts().GnuPermissive)
          DiagID = diag::warn_bool_redeclaration;
        else
#endif  // INTEL_CUSTOMIZATION
        DiagID = diag::err_bool_redeclaration;
        // For better error recovery.
        Tok.setKind(tok::identifier);
        isInvalid = true;
      } else {
        isInvalid = DS.SetTypeSpecType(DeclSpec::TST_bool, Loc, PrevSpec,
                                       DiagID, Policy);
      }
      break;
    case tok::kw__Decimal32:
      isInvalid = DS.SetTypeSpecType(DeclSpec::TST_decimal32, Loc, PrevSpec,
                                     DiagID, Policy);
      break;
    case tok::kw__Decimal64:
      isInvalid = DS.SetTypeSpecType(DeclSpec::TST_decimal64, Loc, PrevSpec,
                                     DiagID, Policy);
      break;
    case tok::kw__Decimal128:
      isInvalid = DS.SetTypeSpecType(DeclSpec::TST_decimal128, Loc, PrevSpec,
                                     DiagID, Policy);
      break;
    case tok::kw___vector:
      isInvalid = DS.SetTypeAltiVecVector(true, Loc, PrevSpec, DiagID, Policy);
      break;
    case tok::kw___pixel:
      isInvalid = DS.SetTypeAltiVecPixel(true, Loc, PrevSpec, DiagID, Policy);
      break;
    case tok::kw___bool:
      isInvalid = DS.SetTypeAltiVecBool(true, Loc, PrevSpec, DiagID, Policy);
      break;
    case tok::kw_pipe:
#if INTEL_CUSTOMIZATION
      if (!getLangOpts().OpenCL || (getLangOpts().OpenCLVersion < 200 &&
          !getTargetInfo().getTriple().isINTELFPGAEnvironment())) {
#endif // INTEL_CUSTOMIZATION
        // OpenCL 2.0 defined this keyword. OpenCL 1.2 and earlier should
        // support the "pipe" word as identifier.
        Tok.getIdentifierInfo()->revertTokenIDToIdentifier();
        goto DoneWithDeclSpec;
      }
      isInvalid = DS.SetTypePipe(true, Loc, PrevSpec, DiagID, Policy);
      break;
#if INTEL_CUSTOMIZATION
    case tok::kw_channel:
      if (!getLangOpts().OpenCL ||
          !getTargetInfo().getSupportedOpenCLOpts()
          .isSupported("cl_intel_channels", 100)) {
        // 'channel' is a keyword only for OpenCL with cl_intel_channels
        // extension
        Tok.setKind(tok::identifier);
        continue;
      }
      isInvalid = DS.SetTypeChannel(true, Loc, PrevSpec, DiagID, Policy);
      break;
#endif // INTEL_CUSTOMIZATION
#define GENERIC_IMAGE_TYPE(ImgType, Id) \
  case tok::kw_##ImgType##_t: \
    isInvalid = DS.SetTypeSpecType(DeclSpec::TST_##ImgType##_t, Loc, PrevSpec, \
                                   DiagID, Policy); \
    break;
#include "clang/Basic/OpenCLImageTypes.def"
    case tok::kw___unknown_anytype:
      isInvalid = DS.SetTypeSpecType(TST_unknown_anytype, Loc,
                                     PrevSpec, DiagID, Policy);
      break;

    // class-specifier:
    case tok::kw_class:
    case tok::kw_struct:
    case tok::kw___interface:
    case tok::kw_union: {
      tok::TokenKind Kind = Tok.getKind();
      ConsumeToken();

      // These are attributes following class specifiers.
      // To produce better diagnostic, we parse them when
      // parsing class specifier.
      ParsedAttributesWithRange Attributes(AttrFactory);
      ParseClassSpecifier(Kind, Loc, DS, TemplateInfo, AS,
                          EnteringContext, DSContext, Attributes);

      // If there are attributes following class specifier,
      // take them over and handle them here.
      if (!Attributes.empty()) {
        AttrsLastTime = true;
        attrs.takeAllFrom(Attributes);
      }
      continue;
    }

    // enum-specifier:
    case tok::kw_enum:
      ConsumeToken();
      ParseEnumSpecifier(Loc, DS, TemplateInfo, AS, DSContext);
      continue;

    // cv-qualifier:
    case tok::kw_const:
      isInvalid = DS.SetTypeQual(DeclSpec::TQ_const, Loc, PrevSpec, DiagID,
                                 getLangOpts());
      break;
    case tok::kw_volatile:
      isInvalid = DS.SetTypeQual(DeclSpec::TQ_volatile, Loc, PrevSpec, DiagID,
                                 getLangOpts());
      break;
    case tok::kw_restrict:
      isInvalid = DS.SetTypeQual(DeclSpec::TQ_restrict, Loc, PrevSpec, DiagID,
                                 getLangOpts());
      break;

    // C++ typename-specifier:
    case tok::kw_typename:
      if (TryAnnotateTypeOrScopeToken()) {
        DS.SetTypeSpecError();
        goto DoneWithDeclSpec;
      }
      if (!Tok.is(tok::kw_typename))
        continue;
      break;

    // GNU typeof support.
    case tok::kw_typeof:
      ParseTypeofSpecifier(DS);
      continue;

    case tok::annot_decltype:
      ParseDecltypeSpecifier(DS);
      continue;

    case tok::annot_pragma_pack:
      HandlePragmaPack();
      continue;

    case tok::annot_pragma_ms_pragma:
      HandlePragmaMSPragma();
      continue;

    case tok::annot_pragma_ms_vtordisp:
      HandlePragmaMSVtorDisp();
      continue;

    case tok::annot_pragma_ms_pointers_to_members:
      HandlePragmaMSPointersToMembers();
      continue;

    case tok::kw___underlying_type:
      ParseUnderlyingTypeSpecifier(DS);
      continue;

#if INTEL_CUSTOMIZATION
    // CQ#369185 - support of __bases and __direct_bases intrinsics.
    case tok::kw___bases:
    case tok::kw___direct_bases:
      ParseBasesSpecifier(DS);
      continue;

#endif // INTEL_CUSTOMIZATION
    case tok::kw__Atomic:
      // C11 6.7.2.4/4:
      //   If the _Atomic keyword is immediately followed by a left parenthesis,
      //   it is interpreted as a type specifier (with a type name), not as a
      //   type qualifier.
      if (NextToken().is(tok::l_paren)) {
        ParseAtomicSpecifier(DS);
        continue;
      }
      isInvalid = DS.SetTypeQual(DeclSpec::TQ_atomic, Loc, PrevSpec, DiagID,
                                 getLangOpts());
      break;

    // OpenCL qualifiers:
    case tok::kw___generic:
#if INTEL_CUSTOMIZATION
      // CQ381345: OpenCL is not supported in Intel compatibility mode.
      if (!Actions.getLangOpts().IntelCompat)
#endif // INTEL_CUSTOMIZATION
      // generic address space is introduced only in OpenCL v2.0
      // see OpenCL C Spec v2.0 s6.5.5
      if (Actions.getLangOpts().OpenCLVersion < 200) {
        DiagID = diag::err_opencl_unknown_type_specifier;
        PrevSpec = Tok.getIdentifierInfo()->getNameStart();
        isInvalid = true;
        break;
      };
      LLVM_FALLTHROUGH;
    case tok::kw___private:
    case tok::kw___global:
    case tok::kw___local:
    case tok::kw___constant:
    case tok::kw___read_only:
    case tok::kw___write_only:
    case tok::kw___read_write:
      ParseOpenCLQualifiers(DS.getAttributes());
      break;

    case tok::less:
      // GCC ObjC supports types like "<SomeProtocol>" as a synonym for
      // "id<SomeProtocol>".  This is hopelessly old fashioned and dangerous,
      // but we support it.
      if (DS.hasTypeSpecifier() || !getLangOpts().ObjC1)
        goto DoneWithDeclSpec;

      SourceLocation StartLoc = Tok.getLocation();
      SourceLocation EndLoc;
      TypeResult Type = parseObjCProtocolQualifierType(EndLoc);
      if (Type.isUsable()) {
        if (DS.SetTypeSpecType(DeclSpec::TST_typename, StartLoc, StartLoc,
                               PrevSpec, DiagID, Type.get(),
                               Actions.getASTContext().getPrintingPolicy()))
          Diag(StartLoc, DiagID) << PrevSpec;
        
        DS.SetRangeEnd(EndLoc);
      } else {
        DS.SetTypeSpecError();
      }

      // Need to support trailing type qualifiers (e.g. "id<p> const").
      // If a type specifier follows, it will be diagnosed elsewhere.
      continue;
    }
    // If the specifier wasn't legal, issue a diagnostic.
    if (isInvalid) {
      assert(PrevSpec && "Method did not return previous specifier!");
      assert(DiagID);

      if (DiagID == diag::ext_duplicate_declspec)
        Diag(Tok, DiagID)
          << PrevSpec << FixItHint::CreateRemoval(Tok.getLocation());
      else if (DiagID == diag::err_opencl_unknown_type_specifier) {
        const int OpenCLVer = getLangOpts().OpenCLVersion;
        std::string VerSpec = llvm::to_string(OpenCLVer / 100) +
                              std::string (".") +
                              llvm::to_string((OpenCLVer % 100) / 10);
        Diag(Tok, DiagID) << VerSpec << PrevSpec << isStorageClass;
      } else
        Diag(Tok, DiagID) << PrevSpec;
    }

    DS.SetRangeEnd(Tok.getLocation());
<<<<<<< HEAD
#if INTEL_CUSTOMIZATION
    // CQ#376357: Allow bool redeclaration.
    if (DiagID != diag::err_bool_redeclaration &&
        DiagID != diag::warn_bool_redeclaration)
#endif // INTEL_CUSTOMIZATION
      ConsumeToken();
=======
    if (DiagID != diag::err_bool_redeclaration)
      // After an error the next token can be an annotation token.
      ConsumeAnyToken();
>>>>>>> 27695da9

    AttrsLastTime = false;
  }
}

/// ParseStructDeclaration - Parse a struct declaration without the terminating
/// semicolon.
///
///       struct-declaration:
/// [C2x]   attributes-specifier-seq[opt]
///           specifier-qualifier-list struct-declarator-list
/// [GNU]   __extension__ struct-declaration
/// [GNU]   specifier-qualifier-list
///       struct-declarator-list:
///         struct-declarator
///         struct-declarator-list ',' struct-declarator
/// [GNU]   struct-declarator-list ',' attributes[opt] struct-declarator
///       struct-declarator:
///         declarator
/// [GNU]   declarator attributes[opt]
///         declarator[opt] ':' constant-expression
/// [GNU]   declarator[opt] ':' constant-expression attributes[opt]
///
void Parser::ParseStructDeclaration(
    ParsingDeclSpec &DS,
    llvm::function_ref<void(ParsingFieldDeclarator &)> FieldsCallback) {

  if (Tok.is(tok::kw___extension__)) {
    // __extension__ silences extension warnings in the subexpression.
    ExtensionRAIIObject O(Diags);  // Use RAII to do this.
    ConsumeToken();
    return ParseStructDeclaration(DS, FieldsCallback);
  }

  // Parse leading attributes.
  ParsedAttributesWithRange Attrs(AttrFactory);
  MaybeParseCXX11Attributes(Attrs);
  DS.takeAttributesFrom(Attrs);

  // Parse the common specifier-qualifiers-list piece.
  ParseSpecifierQualifierList(DS);

  // If there are no declarators, this is a free-standing declaration
  // specifier. Let the actions module cope with it.
  if (Tok.is(tok::semi)) {
    RecordDecl *AnonRecord = nullptr;
    Decl *TheDecl = Actions.ParsedFreeStandingDeclSpec(getCurScope(), AS_none,
                                                       DS, AnonRecord);
    assert(!AnonRecord && "Did not expect anonymous struct or union here");
    DS.complete(TheDecl);
    return;
  }

  // Read struct-declarators until we find the semicolon.
  bool FirstDeclarator = true;
  SourceLocation CommaLoc;
  while (1) {
    ParsingFieldDeclarator DeclaratorInfo(*this, DS);
    DeclaratorInfo.D.setCommaLoc(CommaLoc);

    // Attributes are only allowed here on successive declarators.
    if (!FirstDeclarator)
      MaybeParseGNUAttributes(DeclaratorInfo.D);

    /// struct-declarator: declarator
    /// struct-declarator: declarator[opt] ':' constant-expression
    if (Tok.isNot(tok::colon)) {
      // Don't parse FOO:BAR as if it were a typo for FOO::BAR.
      ColonProtectionRAIIObject X(*this);
      ParseDeclarator(DeclaratorInfo.D);
    } else
      DeclaratorInfo.D.SetIdentifier(nullptr, Tok.getLocation());

    if (TryConsumeToken(tok::colon)) {
      ExprResult Res(ParseConstantExpression());
      if (Res.isInvalid())
        SkipUntil(tok::semi, StopBeforeMatch);
      else
        DeclaratorInfo.BitfieldSize = Res.get();
    }

    // If attributes exist after the declarator, parse them.
    MaybeParseGNUAttributes(DeclaratorInfo.D);

    // We're done with this declarator;  invoke the callback.
    FieldsCallback(DeclaratorInfo);

    // If we don't have a comma, it is either the end of the list (a ';')
    // or an error, bail out.
    if (!TryConsumeToken(tok::comma, CommaLoc))
      return;

    FirstDeclarator = false;
  }
}

/// ParseStructUnionBody
///       struct-contents:
///         struct-declaration-list
/// [EXT]   empty
/// [GNU]   "struct-declaration-list" without terminatoring ';'
///       struct-declaration-list:
///         struct-declaration
///         struct-declaration-list struct-declaration
/// [OBC]   '@' 'defs' '(' class-name ')'
///
void Parser::ParseStructUnionBody(SourceLocation RecordLoc,
                                  unsigned TagType, Decl *TagDecl) {
  PrettyDeclStackTraceEntry CrashInfo(Actions.Context, TagDecl, RecordLoc,
                                      "parsing struct/union body");
  assert(!getLangOpts().CPlusPlus && "C++ declarations not supported");

  BalancedDelimiterTracker T(*this, tok::l_brace);
  if (T.consumeOpen())
    return;

  ParseScope StructScope(this, Scope::ClassScope|Scope::DeclScope);
  Actions.ActOnTagStartDefinition(getCurScope(), TagDecl);

  SmallVector<Decl *, 32> FieldDecls;

  // While we still have something to read, read the declarations in the struct.
  while (!tryParseMisplacedModuleImport() && Tok.isNot(tok::r_brace) &&
         Tok.isNot(tok::eof)) {
    // Each iteration of this loop reads one struct-declaration.

    // Check for extraneous top-level semicolon.
    if (Tok.is(tok::semi)) {
      ConsumeExtraSemi(InsideStruct, TagType);
      continue;
    }

    // Parse _Static_assert declaration.
    if (Tok.is(tok::kw__Static_assert)) {
      SourceLocation DeclEnd;
      ParseStaticAssertDeclaration(DeclEnd);
      continue;
    }

    if (Tok.is(tok::annot_pragma_pack)) {
      HandlePragmaPack();
      continue;
    }

    if (Tok.is(tok::annot_pragma_align)) {
      HandlePragmaAlign();
      continue;
    }

    if (Tok.is(tok::annot_pragma_openmp)) {
      // Result can be ignored, because it must be always empty.
      AccessSpecifier AS = AS_none;
      ParsedAttributesWithRange Attrs(AttrFactory);
      (void)ParseOpenMPDeclarativeDirectiveWithExtDecl(AS, Attrs);
      continue;
    }

    if (!Tok.is(tok::at)) {
      auto CFieldCallback = [&](ParsingFieldDeclarator &FD) {
        // Install the declarator into the current TagDecl.
        Decl *Field =
            Actions.ActOnField(getCurScope(), TagDecl,
                               FD.D.getDeclSpec().getSourceRange().getBegin(),
                               FD.D, FD.BitfieldSize);
        FieldDecls.push_back(Field);
        FD.complete(Field);
      };

      // Parse all the comma separated declarators.
      ParsingDeclSpec DS(*this);
      ParseStructDeclaration(DS, CFieldCallback);
    } else { // Handle @defs
      ConsumeToken();
      if (!Tok.isObjCAtKeyword(tok::objc_defs)) {
        Diag(Tok, diag::err_unexpected_at);
        SkipUntil(tok::semi);
        continue;
      }
      ConsumeToken();
      ExpectAndConsume(tok::l_paren);
      if (!Tok.is(tok::identifier)) {
        Diag(Tok, diag::err_expected) << tok::identifier;
        SkipUntil(tok::semi);
        continue;
      }
      SmallVector<Decl *, 16> Fields;
      Actions.ActOnDefs(getCurScope(), TagDecl, Tok.getLocation(),
                        Tok.getIdentifierInfo(), Fields);
      FieldDecls.insert(FieldDecls.end(), Fields.begin(), Fields.end());
      ConsumeToken();
      ExpectAndConsume(tok::r_paren);
    }

    if (TryConsumeToken(tok::semi))
      continue;

    if (Tok.is(tok::r_brace)) {
      ExpectAndConsume(tok::semi, diag::ext_expected_semi_decl_list);
      break;
    }

    ExpectAndConsume(tok::semi, diag::err_expected_semi_decl_list);
    // Skip to end of block or statement to avoid ext-warning on extra ';'.
    SkipUntil(tok::r_brace, StopAtSemi | StopBeforeMatch);
    // If we stopped at a ';', eat it.
    TryConsumeToken(tok::semi);
  }

  T.consumeClose();

  ParsedAttributes attrs(AttrFactory);
  // If attributes exist after struct contents, parse them.
  MaybeParseGNUAttributes(attrs);

  Actions.ActOnFields(getCurScope(),
                      RecordLoc, TagDecl, FieldDecls,
                      T.getOpenLocation(), T.getCloseLocation(),
                      attrs.getList());
  StructScope.Exit();
  Actions.ActOnTagFinishDefinition(getCurScope(), TagDecl, T.getRange());
}

/// ParseEnumSpecifier
///       enum-specifier: [C99 6.7.2.2]
///         'enum' identifier[opt] '{' enumerator-list '}'
///[C99/C++]'enum' identifier[opt] '{' enumerator-list ',' '}'
/// [GNU]   'enum' attributes[opt] identifier[opt] '{' enumerator-list ',' [opt]
///                                                 '}' attributes[opt]
/// [MS]    'enum' __declspec[opt] identifier[opt] '{' enumerator-list ',' [opt]
///                                                 '}'
///         'enum' identifier
/// [GNU]   'enum' attributes[opt] identifier
///
/// [C++11] enum-head '{' enumerator-list[opt] '}'
/// [C++11] enum-head '{' enumerator-list ','  '}'
///
///       enum-head: [C++11]
///         enum-key attribute-specifier-seq[opt] identifier[opt] enum-base[opt]
///         enum-key attribute-specifier-seq[opt] nested-name-specifier
///             identifier enum-base[opt]
///
///       enum-key: [C++11]
///         'enum'
///         'enum' 'class'
///         'enum' 'struct'
///
///       enum-base: [C++11]
///         ':' type-specifier-seq
///
/// [C++] elaborated-type-specifier:
/// [C++]   'enum' '::'[opt] nested-name-specifier[opt] identifier
///
void Parser::ParseEnumSpecifier(SourceLocation StartLoc, DeclSpec &DS,
                                const ParsedTemplateInfo &TemplateInfo,
                                AccessSpecifier AS, DeclSpecContext DSC) {
  // Parse the tag portion of this.
  if (Tok.is(tok::code_completion)) {
    // Code completion for an enum name.
    Actions.CodeCompleteTag(getCurScope(), DeclSpec::TST_enum);
    return cutOffParsing();
  }

  // If attributes exist after tag, parse them.
  ParsedAttributesWithRange attrs(AttrFactory);
  MaybeParseGNUAttributes(attrs);
  MaybeParseCXX11Attributes(attrs);
  MaybeParseMicrosoftDeclSpecs(attrs);

  SourceLocation ScopedEnumKWLoc;
  bool IsScopedUsingClassTag = false;

  // In C++11, recognize 'enum class' and 'enum struct'.
  if (Tok.isOneOf(tok::kw_class, tok::kw_struct)) {
    Diag(Tok, getLangOpts().CPlusPlus11 ? diag::warn_cxx98_compat_scoped_enum
                                        : diag::ext_scoped_enum);
    IsScopedUsingClassTag = Tok.is(tok::kw_class);
    ScopedEnumKWLoc = ConsumeToken();

    // Attributes are not allowed between these keywords.  Diagnose,
    // but then just treat them like they appeared in the right place.
    ProhibitAttributes(attrs);

    // They are allowed afterwards, though.
    MaybeParseGNUAttributes(attrs);
    MaybeParseCXX11Attributes(attrs);
    MaybeParseMicrosoftDeclSpecs(attrs);
  }

  // C++11 [temp.explicit]p12:
  //   The usual access controls do not apply to names used to specify
  //   explicit instantiations.
  // We extend this to also cover explicit specializations.  Note that
  // we don't suppress if this turns out to be an elaborated type
  // specifier.
  bool shouldDelayDiagsInTag =
    (TemplateInfo.Kind == ParsedTemplateInfo::ExplicitInstantiation ||
     TemplateInfo.Kind == ParsedTemplateInfo::ExplicitSpecialization);
  SuppressAccessChecks diagsFromTag(*this, shouldDelayDiagsInTag);

  // Enum definitions should not be parsed in a trailing-return-type.
  bool AllowDeclaration = DSC != DeclSpecContext::DSC_trailing;

  bool AllowFixedUnderlyingType = AllowDeclaration &&
    (getLangOpts().CPlusPlus11 || getLangOpts().MicrosoftExt ||
     getLangOpts().ObjC2);

  CXXScopeSpec &SS = DS.getTypeSpecScope();
  if (getLangOpts().CPlusPlus) {
    // "enum foo : bar;" is not a potential typo for "enum foo::bar;"
    // if a fixed underlying type is allowed.
    ColonProtectionRAIIObject X(*this, AllowFixedUnderlyingType);

    CXXScopeSpec Spec;
    if (ParseOptionalCXXScopeSpecifier(Spec, nullptr,
                                       /*EnteringContext=*/true))
      return;

    if (Spec.isSet() && Tok.isNot(tok::identifier)) {
      Diag(Tok, diag::err_expected) << tok::identifier;
      if (Tok.isNot(tok::l_brace)) {
        // Has no name and is not a definition.
        // Skip the rest of this declarator, up until the comma or semicolon.
        SkipUntil(tok::comma, StopAtSemi);
        return;
      }
    }

    SS = Spec;
  }

  // Must have either 'enum name' or 'enum {...}'.
  if (Tok.isNot(tok::identifier) && Tok.isNot(tok::l_brace) &&
      !(AllowFixedUnderlyingType && Tok.is(tok::colon))) {
    Diag(Tok, diag::err_expected_either) << tok::identifier << tok::l_brace;

    // Skip the rest of this declarator, up until the comma or semicolon.
    SkipUntil(tok::comma, StopAtSemi);
    return;
  }

  // If an identifier is present, consume and remember it.
  IdentifierInfo *Name = nullptr;
  SourceLocation NameLoc;
  if (Tok.is(tok::identifier)) {
    Name = Tok.getIdentifierInfo();
    NameLoc = ConsumeToken();
  }

  if (!Name && ScopedEnumKWLoc.isValid()) {
    // C++0x 7.2p2: The optional identifier shall not be omitted in the
    // declaration of a scoped enumeration.
    Diag(Tok, diag::err_scoped_enum_missing_identifier);
    ScopedEnumKWLoc = SourceLocation();
    IsScopedUsingClassTag = false;
  }

  // Okay, end the suppression area.  We'll decide whether to emit the
  // diagnostics in a second.
  if (shouldDelayDiagsInTag)
    diagsFromTag.done();

  TypeResult BaseType;

  // Parse the fixed underlying type.
  bool CanBeBitfield = getCurScope()->getFlags() & Scope::ClassScope;
  if (AllowFixedUnderlyingType && Tok.is(tok::colon)) {
    bool PossibleBitfield = false;
    if (CanBeBitfield) {
      // If we're in class scope, this can either be an enum declaration with
      // an underlying type, or a declaration of a bitfield member. We try to
      // use a simple disambiguation scheme first to catch the common cases
      // (integer literal, sizeof); if it's still ambiguous, we then consider
      // anything that's a simple-type-specifier followed by '(' as an
      // expression. This suffices because function types are not valid
      // underlying types anyway.
      EnterExpressionEvaluationContext Unevaluated(
          Actions, Sema::ExpressionEvaluationContext::ConstantEvaluated);
      TPResult TPR = isExpressionOrTypeSpecifierSimple(NextToken().getKind());
      // If the next token starts an expression, we know we're parsing a
      // bit-field. This is the common case.
      if (TPR == TPResult::True)
        PossibleBitfield = true;
      // If the next token starts a type-specifier-seq, it may be either a
      // a fixed underlying type or the start of a function-style cast in C++;
      // lookahead one more token to see if it's obvious that we have a
      // fixed underlying type.
      else if (TPR == TPResult::False &&
               GetLookAheadToken(2).getKind() == tok::semi) {
        // Consume the ':'.
        ConsumeToken();
      } else {
        // We have the start of a type-specifier-seq, so we have to perform
        // tentative parsing to determine whether we have an expression or a
        // type.
        TentativeParsingAction TPA(*this);

        // Consume the ':'.
        ConsumeToken();

        // If we see a type specifier followed by an open-brace, we have an
        // ambiguity between an underlying type and a C++11 braced
        // function-style cast. Resolve this by always treating it as an
        // underlying type.
        // FIXME: The standard is not entirely clear on how to disambiguate in
        // this case.
        if ((getLangOpts().CPlusPlus &&
             isCXXDeclarationSpecifier(TPResult::True) != TPResult::True) ||
            (!getLangOpts().CPlusPlus && !isDeclarationSpecifier(true))) {
          // We'll parse this as a bitfield later.
          PossibleBitfield = true;
          TPA.Revert();
        } else {
          // We have a type-specifier-seq.
          TPA.Commit();
        }
      }
    } else {
      // Consume the ':'.
      ConsumeToken();
    }

    if (!PossibleBitfield) {
      SourceRange Range;
      BaseType = ParseTypeName(&Range);

      if (getLangOpts().CPlusPlus11) {
        Diag(StartLoc, diag::warn_cxx98_compat_enum_fixed_underlying_type);
      } else if (!getLangOpts().ObjC2) {
        if (getLangOpts().CPlusPlus)
          Diag(StartLoc, diag::ext_cxx11_enum_fixed_underlying_type) << Range;
        else
          Diag(StartLoc, diag::ext_c_enum_fixed_underlying_type) << Range;
      }
    }
  }

  // There are four options here.  If we have 'friend enum foo;' then this is a
  // friend declaration, and cannot have an accompanying definition. If we have
  // 'enum foo;', then this is a forward declaration.  If we have
  // 'enum foo {...' then this is a definition. Otherwise we have something
  // like 'enum foo xyz', a reference.
  //
  // This is needed to handle stuff like this right (C99 6.7.2.3p11):
  // enum foo {..};  void bar() { enum foo; }    <- new foo in bar.
  // enum foo {..};  void bar() { enum foo x; }  <- use of old foo.
  //
  Sema::TagUseKind TUK;
  if (!AllowDeclaration) {
    TUK = Sema::TUK_Reference;
  } else if (Tok.is(tok::l_brace)) {
    if (DS.isFriendSpecified()) {
      Diag(Tok.getLocation(), diag::err_friend_decl_defines_type)
        << SourceRange(DS.getFriendSpecLoc());
      ConsumeBrace();
      SkipUntil(tok::r_brace, StopAtSemi);
      TUK = Sema::TUK_Friend;
    } else {
      TUK = Sema::TUK_Definition;
    }
  } else if (!isTypeSpecifier(DSC) &&
             (Tok.is(tok::semi) ||
              (Tok.isAtStartOfLine() &&
               !isValidAfterTypeSpecifier(CanBeBitfield)))) {
    TUK = DS.isFriendSpecified() ? Sema::TUK_Friend : Sema::TUK_Declaration;
    if (Tok.isNot(tok::semi)) {
      // A semicolon was missing after this declaration. Diagnose and recover.
      ExpectAndConsume(tok::semi, diag::err_expected_after, "enum");
      PP.EnterToken(Tok);
      Tok.setKind(tok::semi);
    }
  } else {
    TUK = Sema::TUK_Reference;
  }

  // If this is an elaborated type specifier, and we delayed
  // diagnostics before, just merge them into the current pool.
  if (TUK == Sema::TUK_Reference && shouldDelayDiagsInTag) {
    diagsFromTag.redelay();
  }

  MultiTemplateParamsArg TParams;
  if (TemplateInfo.Kind != ParsedTemplateInfo::NonTemplate &&
      TUK != Sema::TUK_Reference) {
    if (!getLangOpts().CPlusPlus11 || !SS.isSet()) {
      // Skip the rest of this declarator, up until the comma or semicolon.
      Diag(Tok, diag::err_enum_template);
      SkipUntil(tok::comma, StopAtSemi);
      return;
    }

    if (TemplateInfo.Kind == ParsedTemplateInfo::ExplicitInstantiation) {
      // Enumerations can't be explicitly instantiated.
      DS.SetTypeSpecError();
      Diag(StartLoc, diag::err_explicit_instantiation_enum);
      return;
    }

    assert(TemplateInfo.TemplateParams && "no template parameters");
    TParams = MultiTemplateParamsArg(TemplateInfo.TemplateParams->data(),
                                     TemplateInfo.TemplateParams->size());
  }

  if (TUK == Sema::TUK_Reference)
    ProhibitAttributes(attrs);

  if (!Name && TUK != Sema::TUK_Definition) {
    Diag(Tok, diag::err_enumerator_unnamed_no_def);

    // Skip the rest of this declarator, up until the comma or semicolon.
    SkipUntil(tok::comma, StopAtSemi);
    return;
  }

  stripTypeAttributesOffDeclSpec(attrs, DS, TUK);

  Sema::SkipBodyInfo SkipBody;
  if (!Name && TUK == Sema::TUK_Definition && Tok.is(tok::l_brace) &&
      NextToken().is(tok::identifier))
    SkipBody = Actions.shouldSkipAnonEnumBody(getCurScope(),
                                              NextToken().getIdentifierInfo(),
                                              NextToken().getLocation());

  bool Owned = false;
  bool IsDependent = false;
  const char *PrevSpec = nullptr;
  unsigned DiagID;
  Decl *TagDecl = Actions.ActOnTag(
      getCurScope(), DeclSpec::TST_enum, TUK, StartLoc, SS, Name, NameLoc,
      attrs.getList(), AS, DS.getModulePrivateSpecLoc(), TParams, Owned,
      IsDependent, ScopedEnumKWLoc, IsScopedUsingClassTag, BaseType,
      DSC == DeclSpecContext::DSC_type_specifier,
      DSC == DeclSpecContext::DSC_template_param ||
          DSC == DeclSpecContext::DSC_template_type_arg,
      &SkipBody);

  if (SkipBody.ShouldSkip) {
    assert(TUK == Sema::TUK_Definition && "can only skip a definition");

    BalancedDelimiterTracker T(*this, tok::l_brace);
    T.consumeOpen();
    T.skipToEnd();

    if (DS.SetTypeSpecType(DeclSpec::TST_enum, StartLoc,
                           NameLoc.isValid() ? NameLoc : StartLoc,
                           PrevSpec, DiagID, TagDecl, Owned,
                           Actions.getASTContext().getPrintingPolicy()))
      Diag(StartLoc, DiagID) << PrevSpec;
    return;
  }

  if (IsDependent) {
    // This enum has a dependent nested-name-specifier. Handle it as a
    // dependent tag.
    if (!Name) {
      DS.SetTypeSpecError();
      Diag(Tok, diag::err_expected_type_name_after_typename);
      return;
    }

    TypeResult Type = Actions.ActOnDependentTag(
        getCurScope(), DeclSpec::TST_enum, TUK, SS, Name, StartLoc, NameLoc);
    if (Type.isInvalid()) {
      DS.SetTypeSpecError();
      return;
    }

    if (DS.SetTypeSpecType(DeclSpec::TST_typename, StartLoc,
                           NameLoc.isValid() ? NameLoc : StartLoc,
                           PrevSpec, DiagID, Type.get(),
                           Actions.getASTContext().getPrintingPolicy()))
      Diag(StartLoc, DiagID) << PrevSpec;

    return;
  }

  if (!TagDecl) {
    // The action failed to produce an enumeration tag. If this is a
    // definition, consume the entire definition.
    if (Tok.is(tok::l_brace) && TUK != Sema::TUK_Reference) {
      ConsumeBrace();
      SkipUntil(tok::r_brace, StopAtSemi);
    }

    DS.SetTypeSpecError();
    return;
  }

  if (Tok.is(tok::l_brace) && TUK != Sema::TUK_Reference) {
    Decl *D = SkipBody.CheckSameAsPrevious ? SkipBody.New : TagDecl;
    ParseEnumBody(StartLoc, D);
    if (SkipBody.CheckSameAsPrevious &&
        !Actions.ActOnDuplicateDefinition(DS, TagDecl, SkipBody)) {
      DS.SetTypeSpecError();
      return;
    }
  }

  if (DS.SetTypeSpecType(DeclSpec::TST_enum, StartLoc,
                         NameLoc.isValid() ? NameLoc : StartLoc,
                         PrevSpec, DiagID, TagDecl, Owned,
                         Actions.getASTContext().getPrintingPolicy()))
    Diag(StartLoc, DiagID) << PrevSpec;
}

/// ParseEnumBody - Parse a {} enclosed enumerator-list.
///       enumerator-list:
///         enumerator
///         enumerator-list ',' enumerator
///       enumerator:
///         enumeration-constant attributes[opt]
///         enumeration-constant attributes[opt] '=' constant-expression
///       enumeration-constant:
///         identifier
///
void Parser::ParseEnumBody(SourceLocation StartLoc, Decl *EnumDecl) {
  // Enter the scope of the enum body and start the definition.
  ParseScope EnumScope(this, Scope::DeclScope | Scope::EnumScope);
  Actions.ActOnTagStartDefinition(getCurScope(), EnumDecl);

  BalancedDelimiterTracker T(*this, tok::l_brace);
  T.consumeOpen();

  // C does not allow an empty enumerator-list, C++ does [dcl.enum].
  if (Tok.is(tok::r_brace) && !getLangOpts().CPlusPlus)
#if INTEL_CUSTOMIZATION
  {
    // CQ#364426 - emit a warning in IntelCompat mode
    if (getLangOpts().IntelCompat)
      Diag(Tok, diag::warn_empty_enum);
    else
#endif  // INTEL_CUSTOMIZATION
      Diag(Tok, diag::err_empty_enum);
#if INTEL_CUSTOMIZATION
  }
#endif // INTEL_CUSTOMIZATION

  SmallVector<Decl *, 32> EnumConstantDecls;
  SmallVector<SuppressAccessChecks, 32> EnumAvailabilityDiags;

  Decl *LastEnumConstDecl = nullptr;

  // Parse the enumerator-list.
  while (Tok.isNot(tok::r_brace)) {
    // Parse enumerator. If failed, try skipping till the start of the next
    // enumerator definition.
    if (Tok.isNot(tok::identifier)) {
      Diag(Tok.getLocation(), diag::err_expected) << tok::identifier;
      if (SkipUntil(tok::comma, tok::r_brace, StopBeforeMatch) &&
          TryConsumeToken(tok::comma))
        continue;
      break;
    }
    IdentifierInfo *Ident = Tok.getIdentifierInfo();
    SourceLocation IdentLoc = ConsumeToken();

    // If attributes exist after the enumerator, parse them.
    ParsedAttributesWithRange attrs(AttrFactory);
    MaybeParseGNUAttributes(attrs);
    ProhibitAttributes(attrs); // GNU-style attributes are prohibited.
    if (standardAttributesAllowed() && isCXX11AttributeSpecifier()) {
      if (getLangOpts().CPlusPlus)
        Diag(Tok.getLocation(), getLangOpts().CPlusPlus17
                                    ? diag::warn_cxx14_compat_ns_enum_attribute
                                    : diag::ext_ns_enum_attribute)
            << 1 /*enumerator*/;
      ParseCXX11Attributes(attrs);
    }

    SourceLocation EqualLoc;
    ExprResult AssignedVal;
    EnumAvailabilityDiags.emplace_back(*this);

    if (TryConsumeToken(tok::equal, EqualLoc)) {
      AssignedVal = ParseConstantExpression();
      if (AssignedVal.isInvalid())
        SkipUntil(tok::comma, tok::r_brace, StopBeforeMatch);
    }

    // Install the enumerator constant into EnumDecl.
    Decl *EnumConstDecl = Actions.ActOnEnumConstant(
        getCurScope(), EnumDecl, LastEnumConstDecl, IdentLoc, Ident,
        attrs.getList(), EqualLoc, AssignedVal.get());
    EnumAvailabilityDiags.back().done();

    EnumConstantDecls.push_back(EnumConstDecl);
    LastEnumConstDecl = EnumConstDecl;

    if (Tok.is(tok::identifier)) {
      // We're missing a comma between enumerators.
      SourceLocation Loc = getEndOfPreviousToken();
      Diag(Loc, diag::err_enumerator_list_missing_comma)
        << FixItHint::CreateInsertion(Loc, ", ");
      continue;
    }

    // Emumerator definition must be finished, only comma or r_brace are
    // allowed here.
    SourceLocation CommaLoc;
    if (Tok.isNot(tok::r_brace) && !TryConsumeToken(tok::comma, CommaLoc)) {
      if (EqualLoc.isValid())
        Diag(Tok.getLocation(), diag::err_expected_either) << tok::r_brace
                                                           << tok::comma;
      else
        Diag(Tok.getLocation(), diag::err_expected_end_of_enumerator);
      if (SkipUntil(tok::comma, tok::r_brace, StopBeforeMatch)) {
        if (TryConsumeToken(tok::comma, CommaLoc))
          continue;
      } else {
        break;
      }
    }

    // If comma is followed by r_brace, emit appropriate warning.
    if (Tok.is(tok::r_brace) && CommaLoc.isValid()) {
      if (!getLangOpts().C99 && !getLangOpts().CPlusPlus11)
        Diag(CommaLoc, getLangOpts().CPlusPlus ?
               diag::ext_enumerator_list_comma_cxx :
               diag::ext_enumerator_list_comma_c)
          << FixItHint::CreateRemoval(CommaLoc);
      else if (getLangOpts().CPlusPlus11)
        Diag(CommaLoc, diag::warn_cxx98_compat_enumerator_list_comma)
          << FixItHint::CreateRemoval(CommaLoc);
      break;
    }
  }

  // Eat the }.
  T.consumeClose();

  // If attributes exist after the identifier list, parse them.
  ParsedAttributes attrs(AttrFactory);
  MaybeParseGNUAttributes(attrs);

  Actions.ActOnEnumBody(StartLoc, T.getRange(),
                        EnumDecl, EnumConstantDecls,
                        getCurScope(),
                        attrs.getList());

  // Now handle enum constant availability diagnostics.
  assert(EnumConstantDecls.size() == EnumAvailabilityDiags.size());
  for (size_t i = 0, e = EnumConstantDecls.size(); i != e; ++i) {
    ParsingDeclRAIIObject PD(*this, ParsingDeclRAIIObject::NoParent);
    EnumAvailabilityDiags[i].redelay();
    PD.complete(EnumConstantDecls[i]);
  }

  EnumScope.Exit();
  Actions.ActOnTagFinishDefinition(getCurScope(), EnumDecl, T.getRange());

  // The next token must be valid after an enum definition. If not, a ';'
  // was probably forgotten.
  bool CanBeBitfield = getCurScope()->getFlags() & Scope::ClassScope;
  if (!isValidAfterTypeSpecifier(CanBeBitfield)) {
    ExpectAndConsume(tok::semi, diag::err_expected_after, "enum");
    // Push this token back into the preprocessor and change our current token
    // to ';' so that the rest of the code recovers as though there were an
    // ';' after the definition.
    PP.EnterToken(Tok);
    Tok.setKind(tok::semi);
  }
}

/// isKnownToBeTypeSpecifier - Return true if we know that the specified token
/// is definitely a type-specifier.  Return false if it isn't part of a type
/// specifier or if we're not sure.
bool Parser::isKnownToBeTypeSpecifier(const Token &Tok) const {
  switch (Tok.getKind()) {
  default: return false;
    // type-specifiers
  case tok::kw_short:
  case tok::kw_long:
  case tok::kw___int64:
  case tok::kw___int128:
  case tok::kw_signed:
  case tok::kw_unsigned:
  case tok::kw__Complex:
  case tok::kw__Imaginary:
  case tok::kw_void:
  case tok::kw_char:
  case tok::kw_wchar_t:
  case tok::kw_char16_t:
  case tok::kw_char32_t:
  case tok::kw_int:
  case tok::kw_half:
  case tok::kw_float:
  case tok::kw_double:
  case tok::kw__Float16:
  case tok::kw___float128:
  case tok::kw_bool:
  case tok::kw__Bool:
  case tok::kw__Decimal32:
  case tok::kw__Decimal64:
  case tok::kw__Decimal128:
  case tok::kw___vector:
#define GENERIC_IMAGE_TYPE(ImgType, Id) case tok::kw_##ImgType##_t:
#include "clang/Basic/OpenCLImageTypes.def"

    // struct-or-union-specifier (C99) or class-specifier (C++)
  case tok::kw_class:
  case tok::kw_struct:
  case tok::kw___interface:
  case tok::kw_union:
    // enum-specifier
  case tok::kw_enum:

    // typedef-name
  case tok::annot_typename:
    return true;
  }
}

/// isTypeSpecifierQualifier - Return true if the current token could be the
/// start of a specifier-qualifier-list.
bool Parser::isTypeSpecifierQualifier() {
  switch (Tok.getKind()) {
  default: return false;

  case tok::identifier:   // foo::bar
    if (TryAltiVecVectorToken())
      return true;
    // Fall through.
  case tok::kw_typename:  // typename T::type
    // Annotate typenames and C++ scope specifiers.  If we get one, just
    // recurse to handle whatever we get.
    if (TryAnnotateTypeOrScopeToken())
      return true;
    if (Tok.is(tok::identifier))
      return false;
    return isTypeSpecifierQualifier();

  case tok::coloncolon:   // ::foo::bar
    if (NextToken().is(tok::kw_new) ||    // ::new
        NextToken().is(tok::kw_delete))   // ::delete
      return false;

    if (TryAnnotateTypeOrScopeToken())
      return true;
    return isTypeSpecifierQualifier();

    // GNU attributes support.
  case tok::kw___attribute:
    // GNU typeof support.
  case tok::kw_typeof:

    // type-specifiers
  case tok::kw_short:
  case tok::kw_long:
  case tok::kw___int64:
  case tok::kw___int128:
  case tok::kw_signed:
  case tok::kw_unsigned:
  case tok::kw__Complex:
  case tok::kw__Imaginary:
  case tok::kw_void:
  case tok::kw_char:
  case tok::kw_wchar_t:
  case tok::kw_char16_t:
  case tok::kw_char32_t:
  case tok::kw_int:
  case tok::kw_half:
  case tok::kw_float:
  case tok::kw_double:
  case tok::kw__Float16:
  case tok::kw___float128:
  case tok::kw_bool:
  case tok::kw__Bool:
  case tok::kw__Decimal32:
  case tok::kw__Decimal64:
  case tok::kw__Decimal128:
  case tok::kw___vector:
#define GENERIC_IMAGE_TYPE(ImgType, Id) case tok::kw_##ImgType##_t:
#include "clang/Basic/OpenCLImageTypes.def"

    // struct-or-union-specifier (C99) or class-specifier (C++)
  case tok::kw_class:
  case tok::kw_struct:
  case tok::kw___interface:
  case tok::kw_union:
    // enum-specifier
  case tok::kw_enum:

    // type-qualifier
  case tok::kw_const:
  case tok::kw_volatile:
  case tok::kw_restrict:

    // Debugger support.
  case tok::kw___unknown_anytype:

    // typedef-name
  case tok::annot_typename:
    return true;

    // GNU ObjC bizarre protocol extension: <proto1,proto2> with implicit 'id'.
  case tok::less:
    return getLangOpts().ObjC1;

#if INTEL_CUSTOMIZATION
    // CQ381345: OpenCL is not supported in Intel compatibility mode.
  case tok::kw___generic:
    return !getLangOpts().IntelCompat;
#endif // INTEL_CUSTOMIZATION
  case tok::kw___cdecl:
  case tok::kw___stdcall:
  case tok::kw___fastcall:
  case tok::kw___thiscall:
  case tok::kw__regcall: // INTEL
  case tok::kw___regcall:
  case tok::kw___vectorcall:
  case tok::kw___w64:
  case tok::kw___ptr64:
  case tok::kw___ptr32:
  case tok::kw___pascal:
  case tok::kw___unaligned:

  case tok::kw__Nonnull:
  case tok::kw__Nullable:
  case tok::kw__Null_unspecified:

  case tok::kw___kindof:

  case tok::kw___private:
  case tok::kw___local:
  case tok::kw___global:
  case tok::kw___constant:
  case tok::kw___read_only:
  case tok::kw___read_write:
  case tok::kw___write_only:

    return true;

  // C11 _Atomic
  case tok::kw__Atomic:
    return true;
  }
}

/// isDeclarationSpecifier() - Return true if the current token is part of a
/// declaration specifier.
///
/// \param DisambiguatingWithExpression True to indicate that the purpose of
/// this check is to disambiguate between an expression and a declaration.
bool Parser::isDeclarationSpecifier(bool DisambiguatingWithExpression) {
  switch (Tok.getKind()) {
  default: return false;

  case tok::kw_pipe:
    return getLangOpts().OpenCL && (getLangOpts().OpenCLVersion >= 200);
#if INTEL_CUSTOMIZATION
  case tok::kw_channel:
    return getLangOpts().OpenCL &&
      getTargetInfo().getSupportedOpenCLOpts().
         isEnabled("cl_intel_channels");
#endif // INTEL_CUSTOMIZATION

  case tok::identifier:   // foo::bar
    // Unfortunate hack to support "Class.factoryMethod" notation.
    if (getLangOpts().ObjC1 && NextToken().is(tok::period))
      return false;
    if (TryAltiVecVectorToken())
      return true;
    // Fall through.
  case tok::kw_decltype: // decltype(T())::type
  case tok::kw_typename: // typename T::type
    // Annotate typenames and C++ scope specifiers.  If we get one, just
    // recurse to handle whatever we get.
    if (TryAnnotateTypeOrScopeToken())
      return true;
    if (Tok.is(tok::identifier))
      return false;

    // If we're in Objective-C and we have an Objective-C class type followed
    // by an identifier and then either ':' or ']', in a place where an
    // expression is permitted, then this is probably a class message send
    // missing the initial '['. In this case, we won't consider this to be
    // the start of a declaration.
    if (DisambiguatingWithExpression &&
        isStartOfObjCClassMessageMissingOpenBracket())
      return false;

    return isDeclarationSpecifier();

  case tok::coloncolon:   // ::foo::bar
    if (NextToken().is(tok::kw_new) ||    // ::new
        NextToken().is(tok::kw_delete))   // ::delete
      return false;

    // Annotate typenames and C++ scope specifiers.  If we get one, just
    // recurse to handle whatever we get.
    if (TryAnnotateTypeOrScopeToken())
      return true;
    return isDeclarationSpecifier();

    // storage-class-specifier
  case tok::kw_typedef:
  case tok::kw_extern:
  case tok::kw___private_extern__:
  case tok::kw_static:
  case tok::kw_auto:
  case tok::kw___auto_type:
  case tok::kw_register:
  case tok::kw___thread:
  case tok::kw_thread_local:
  case tok::kw__Thread_local:

    // Modules
  case tok::kw___module_private__:

    // Debugger support
  case tok::kw___unknown_anytype:

    // type-specifiers
  case tok::kw_short:
  case tok::kw_long:
  case tok::kw___int64:
  case tok::kw___int128:
  case tok::kw_signed:
  case tok::kw_unsigned:
  case tok::kw__Complex:
  case tok::kw__Imaginary:
  case tok::kw_void:
  case tok::kw_char:
  case tok::kw_wchar_t:
  case tok::kw_char16_t:
  case tok::kw_char32_t:

  case tok::kw_int:
  case tok::kw_half:
  case tok::kw_float:
  case tok::kw_double:
  case tok::kw__Float16:
  case tok::kw___float128:
  case tok::kw_bool:
  case tok::kw__Bool:
  case tok::kw__Decimal32:
  case tok::kw__Decimal64:
  case tok::kw__Decimal128:
  case tok::kw___vector:

    // struct-or-union-specifier (C99) or class-specifier (C++)
  case tok::kw_class:
  case tok::kw_struct:
  case tok::kw_union:
  case tok::kw___interface:
    // enum-specifier
  case tok::kw_enum:

    // type-qualifier
  case tok::kw_const:
  case tok::kw_volatile:
  case tok::kw_restrict:

    // function-specifier
  case tok::kw_inline:
  case tok::kw_virtual:
  case tok::kw_explicit:
  case tok::kw__Noreturn:

    // alignment-specifier
  case tok::kw__Alignas:

    // friend keyword.
  case tok::kw_friend:

    // static_assert-declaration
  case tok::kw__Static_assert:

    // GNU typeof support.
  case tok::kw_typeof:

    // GNU attributes.
  case tok::kw___attribute:

    // C++11 decltype and constexpr.
  case tok::annot_decltype:
  case tok::kw_constexpr:

    // C11 _Atomic
  case tok::kw__Atomic:
    return true;

    // GNU ObjC bizarre protocol extension: <proto1,proto2> with implicit 'id'.
  case tok::less:
    return getLangOpts().ObjC1;

    // typedef-name
  case tok::annot_typename:
    return !DisambiguatingWithExpression ||
           !isStartOfObjCClassMessageMissingOpenBracket();

#if INTEL_CUSTOMIZATION
    // CQ381345: OpenCL is not supported in Intel compatibility mode.
  case tok::kw___generic:
    return !getLangOpts().IntelCompat;
#endif // INTEL_CUSTOMIZATION
  case tok::kw___declspec:
  case tok::kw___cdecl:
  case tok::kw___stdcall:
  case tok::kw___fastcall:
  case tok::kw__regcall:  // INTEL
  case tok::kw___thiscall:
  case tok::kw___regcall:
  case tok::kw___vectorcall:
  case tok::kw___w64:
  case tok::kw___sptr:
  case tok::kw___uptr:
  case tok::kw___ptr64:
  case tok::kw___ptr32:
  case tok::kw___forceinline:
  case tok::kw___pascal:
  case tok::kw___unaligned:

  case tok::kw__Nonnull:
  case tok::kw__Nullable:
  case tok::kw__Null_unspecified:

  case tok::kw___kindof:

  case tok::kw___private:
  case tok::kw___local:
  case tok::kw___global:
  case tok::kw___constant:
  case tok::kw___read_only:
  case tok::kw___read_write:
  case tok::kw___write_only:
#define GENERIC_IMAGE_TYPE(ImgType, Id) case tok::kw_##ImgType##_t:
#include "clang/Basic/OpenCLImageTypes.def"

    return true;
  }
}

bool Parser::isConstructorDeclarator(bool IsUnqualified, bool DeductionGuide) {
  TentativeParsingAction TPA(*this);

  // Parse the C++ scope specifier.
  CXXScopeSpec SS;
  if (ParseOptionalCXXScopeSpecifier(SS, nullptr,
                                     /*EnteringContext=*/true)) {
    TPA.Revert();
    return false;
  }

  // Parse the constructor name.
  if (Tok.is(tok::identifier)) {
    // We already know that we have a constructor name; just consume
    // the token.
    ConsumeToken();
  } else if (Tok.is(tok::annot_template_id)) {
    ConsumeAnnotationToken();
  } else {
    TPA.Revert();
    return false;
  }

  // There may be attributes here, appertaining to the constructor name or type
  // we just stepped past.
  SkipCXX11Attributes();

  // Current class name must be followed by a left parenthesis.
  if (Tok.isNot(tok::l_paren)) {
    TPA.Revert();
    return false;
  }
  ConsumeParen();

  // A right parenthesis, or ellipsis followed by a right parenthesis signals
  // that we have a constructor.
  if (Tok.is(tok::r_paren) ||
      (Tok.is(tok::ellipsis) && NextToken().is(tok::r_paren))) {
    TPA.Revert();
    return true;
  }

  // A C++11 attribute here signals that we have a constructor, and is an
  // attribute on the first constructor parameter.
  if (getLangOpts().CPlusPlus11 &&
      isCXX11AttributeSpecifier(/*Disambiguate*/ false,
                                /*OuterMightBeMessageSend*/ true)) {
    TPA.Revert();
    return true;
  }

  // If we need to, enter the specified scope.
  DeclaratorScopeObj DeclScopeObj(*this, SS);
  if (SS.isSet() && Actions.ShouldEnterDeclaratorScope(getCurScope(), SS))
    DeclScopeObj.EnterDeclaratorScope();

  // Optionally skip Microsoft attributes.
  ParsedAttributes Attrs(AttrFactory);
  MaybeParseMicrosoftAttributes(Attrs);

  // Check whether the next token(s) are part of a declaration
  // specifier, in which case we have the start of a parameter and,
  // therefore, we know that this is a constructor.
  bool IsConstructor = false;
  if (isDeclarationSpecifier())
    IsConstructor = true;
  else if (Tok.is(tok::identifier) ||
           (Tok.is(tok::annot_cxxscope) && NextToken().is(tok::identifier))) {
    // We've seen "C ( X" or "C ( X::Y", but "X" / "X::Y" is not a type.
    // This might be a parenthesized member name, but is more likely to
    // be a constructor declaration with an invalid argument type. Keep
    // looking.
    if (Tok.is(tok::annot_cxxscope))
      ConsumeAnnotationToken();
    ConsumeToken();

    // If this is not a constructor, we must be parsing a declarator,
    // which must have one of the following syntactic forms (see the
    // grammar extract at the start of ParseDirectDeclarator):
    switch (Tok.getKind()) {
    case tok::l_paren:
      // C(X   (   int));
    case tok::l_square:
      // C(X   [   5]);
      // C(X   [   [attribute]]);
    case tok::coloncolon:
      // C(X   ::   Y);
      // C(X   ::   *p);
      // Assume this isn't a constructor, rather than assuming it's a
      // constructor with an unnamed parameter of an ill-formed type.
      break;

    case tok::r_paren:
      // C(X   )

      // Skip past the right-paren and any following attributes to get to
      // the function body or trailing-return-type.
      ConsumeParen();
      SkipCXX11Attributes();

      if (DeductionGuide) {
        // C(X) -> ... is a deduction guide.
        IsConstructor = Tok.is(tok::arrow);
        break;
      }
      if (Tok.is(tok::colon) || Tok.is(tok::kw_try)) {
        // Assume these were meant to be constructors:
        //   C(X)   :    (the name of a bit-field cannot be parenthesized).
        //   C(X)   try  (this is otherwise ill-formed).
        IsConstructor = true;
      }
      if (Tok.is(tok::semi) || Tok.is(tok::l_brace)) {
        // If we have a constructor name within the class definition,
        // assume these were meant to be constructors:
        //   C(X)   {
        //   C(X)   ;
        // ... because otherwise we would be declaring a non-static data
        // member that is ill-formed because it's of the same type as its
        // surrounding class.
        //
        // FIXME: We can actually do this whether or not the name is qualified,
        // because if it is qualified in this context it must be being used as
        // a constructor name.
        // currently, so we're somewhat conservative here.
        IsConstructor = IsUnqualified;
      }
      break;

    default:
      IsConstructor = true;
      break;
    }
  }

  TPA.Revert();
  return IsConstructor;
}

/// ParseTypeQualifierListOpt
///          type-qualifier-list: [C99 6.7.5]
///            type-qualifier
/// [vendor]   attributes
///              [ only if AttrReqs & AR_VendorAttributesParsed ]
///            type-qualifier-list type-qualifier
/// [vendor]   type-qualifier-list attributes
///              [ only if AttrReqs & AR_VendorAttributesParsed ]
/// [C++0x]    attribute-specifier[opt] is allowed before cv-qualifier-seq
///              [ only if AttReqs & AR_CXX11AttributesParsed ]
/// Note: vendor can be GNU, MS, etc and can be explicitly controlled via
/// AttrRequirements bitmask values.
void Parser::ParseTypeQualifierListOpt(
    DeclSpec &DS, unsigned AttrReqs, bool AtomicAllowed,
    bool IdentifierRequired,
    Optional<llvm::function_ref<void()>> CodeCompletionHandler) {
  if (standardAttributesAllowed() && (AttrReqs & AR_CXX11AttributesParsed) &&
      isCXX11AttributeSpecifier()) {
    ParsedAttributesWithRange attrs(AttrFactory);
    ParseCXX11Attributes(attrs);
    DS.takeAttributesFrom(attrs);
  }

  SourceLocation EndLoc;

  while (1) {
    bool isInvalid = false;
    const char *PrevSpec = nullptr;
    unsigned DiagID = 0;
    SourceLocation Loc = Tok.getLocation();

    switch (Tok.getKind()) {
    case tok::code_completion:
      if (CodeCompletionHandler)
        (*CodeCompletionHandler)();
      else
        Actions.CodeCompleteTypeQualifiers(DS);
      return cutOffParsing();

    case tok::kw_const:
      isInvalid = DS.SetTypeQual(DeclSpec::TQ_const   , Loc, PrevSpec, DiagID,
                                 getLangOpts());
      break;
    case tok::kw_volatile:
      isInvalid = DS.SetTypeQual(DeclSpec::TQ_volatile, Loc, PrevSpec, DiagID,
                                 getLangOpts());
      break;
    case tok::kw_restrict:
      isInvalid = DS.SetTypeQual(DeclSpec::TQ_restrict, Loc, PrevSpec, DiagID,
                                 getLangOpts());
      break;
    case tok::kw__Atomic:
      if (!AtomicAllowed)
        goto DoneWithTypeQuals;
      isInvalid = DS.SetTypeQual(DeclSpec::TQ_atomic, Loc, PrevSpec, DiagID,
                                 getLangOpts());
      break;

    // OpenCL qualifiers:
#if INTEL_CUSTOMIZATION
    case tok::kw___generic:
      // CQ381345: OpenCL is not supported in Intel compatibility mode.
      assert (!getLangOpts().IntelCompat &&
              "OpenCL is not supported in Intel compatibility mode.");
#endif // INTEL_CUSTOMIZATION 
    case tok::kw___private:
    case tok::kw___global:
    case tok::kw___local:
    case tok::kw___constant:
    case tok::kw___read_only:
    case tok::kw___write_only:
    case tok::kw___read_write:
      ParseOpenCLQualifiers(DS.getAttributes());
      break;

    case tok::kw___unaligned:
      isInvalid = DS.SetTypeQual(DeclSpec::TQ_unaligned, Loc, PrevSpec, DiagID,
                                 getLangOpts());
      break;
    case tok::kw___uptr:
      // GNU libc headers in C mode use '__uptr' as an identifier which conflicts
      // with the MS modifier keyword.
      if ((AttrReqs & AR_DeclspecAttributesParsed) && !getLangOpts().CPlusPlus &&
          IdentifierRequired && DS.isEmpty() && NextToken().is(tok::semi)) {
        if (TryKeywordIdentFallback(false))
          continue;
      }
      LLVM_FALLTHROUGH;
    case tok::kw___sptr:
    case tok::kw___w64:
    case tok::kw___ptr64:
    case tok::kw___ptr32:
    case tok::kw___cdecl:
    case tok::kw___stdcall:
    case tok::kw___fastcall:
    case tok::kw__regcall:  // INTEL
    case tok::kw___thiscall:
    case tok::kw___regcall:
    case tok::kw___vectorcall:
      if (AttrReqs & AR_DeclspecAttributesParsed) {
        ParseMicrosoftTypeAttributes(DS.getAttributes());
        continue;
      }
#if INTEL_CUSTOMIZATION
      // CQ367651: allow '__unalinged' (MS Extention) on Linux as well
      if (getLangOpts().IntelCompat && (Tok.getKind() == tok::kw___unaligned)) {
        ParseMicrosoftTypeAttributes(DS.getAttributes());
        continue;
      }
#endif // INTEL_CUSTOMIZATION
      goto DoneWithTypeQuals;
    case tok::kw___pascal:
      if (AttrReqs & AR_VendorAttributesParsed) {
        ParseBorlandTypeAttributes(DS.getAttributes());
        continue;
      }
      goto DoneWithTypeQuals;

    // Nullability type specifiers.
    case tok::kw__Nonnull:
    case tok::kw__Nullable:
    case tok::kw__Null_unspecified:
      ParseNullabilityTypeSpecifiers(DS.getAttributes());
      continue;

    // Objective-C 'kindof' types.
    case tok::kw___kindof:
      DS.getAttributes().addNew(Tok.getIdentifierInfo(), Loc, nullptr, Loc,
                                nullptr, 0, AttributeList::AS_Keyword);
      (void)ConsumeToken();
      continue;

    case tok::kw___attribute:
      if (AttrReqs & AR_GNUAttributesParsedAndRejected)
#if INTEL_CUSTOMIZATION
      // This brace is necessary to suppress a warning suggesting brace
      // insertion to avoid ambiguouse 'else'.
      {
#endif // INTEL_CUSTOMIZATION
        // When GNU attributes are expressly forbidden, diagnose their usage.
#if INTEL_CUSTOMIZATION
        // CQ#370092 - warn_attributes_not_allowed is used in IntelCompat mode
        if (getLangOpts().IntelCompat)
          Diag(Tok, diag::warn_attributes_not_allowed);
        else
#endif // INTEL_CUSTOMIZATION
        Diag(Tok, diag::err_attributes_not_allowed);
#if INTEL_CUSTOMIZATION
      }
#endif // INTEL_CUSTOMIZATION

      // Parse the attributes even if they are rejected to ensure that error
      // recovery is graceful.
      if (AttrReqs & AR_GNUAttributesParsed ||
          AttrReqs & AR_GNUAttributesParsedAndRejected) {
        ParseGNUAttributes(DS.getAttributes());
        continue; // do *not* consume the next token!
      }
      // otherwise, FALL THROUGH!
      LLVM_FALLTHROUGH;
    default:
      DoneWithTypeQuals:
      // If this is not a type-qualifier token, we're done reading type
      // qualifiers.  First verify that DeclSpec's are consistent.
      DS.Finish(Actions, Actions.getASTContext().getPrintingPolicy());
      if (EndLoc.isValid())
        DS.SetRangeEnd(EndLoc);
      return;
    }

    // If the specifier combination wasn't legal, issue a diagnostic.
    if (isInvalid) {
      assert(PrevSpec && "Method did not return previous specifier!");
      Diag(Tok, DiagID) << PrevSpec;
    }
    EndLoc = ConsumeToken();
  }
}

/// ParseDeclarator - Parse and verify a newly-initialized declarator.
///
void Parser::ParseDeclarator(Declarator &D) {
  /// This implements the 'declarator' production in the C grammar, then checks
  /// for well-formedness and issues diagnostics.
  ParseDeclaratorInternal(D, &Parser::ParseDirectDeclarator);
}

#if INTEL_CUSTOMIZATION
static bool isPtrOperatorToken(tok::TokenKind Kind, const LangOptions &Lang,
                               const TargetInfo &Target, DeclaratorContext TheContext) {
#endif // INTEL_CUSTOMIZATION
  if (Kind == tok::star || Kind == tok::caret)
    return true;

  if ((Kind == tok::kw_pipe) && Lang.OpenCL && (Lang.OpenCLVersion >= 200))
    return true;
#if INTEL_CUSTOMIZATION
  if ((Kind == tok::kw_channel) && Lang.OpenCL &&
      Target.getSupportedOpenCLOpts().isEnabled("cl_intel_channels"))
    return true;
#endif // INTEL_CUSTOMIZATION

  if (!Lang.CPlusPlus)
    return false;

  if (Kind == tok::amp)
    return true;

  // We parse rvalue refs in C++03, because otherwise the errors are scary.
  // But we must not parse them in conversion-type-ids and new-type-ids, since
  // those can be legitimately followed by a && operator.
  // (The same thing can in theory happen after a trailing-return-type, but
  // since those are a C++11 feature, there is no rejects-valid issue there.)
  if (Kind == tok::ampamp)
    return Lang.CPlusPlus11 ||
           (TheContext != DeclaratorContext::ConversionIdContext &&
            TheContext != DeclaratorContext::CXXNewContext);

  return false;
}

// Indicates whether the given declarator is a pipe declarator.
static bool isPipeDeclerator(const Declarator &D) {
  const unsigned NumTypes = D.getNumTypeObjects();

  for (unsigned Idx = 0; Idx != NumTypes; ++Idx)
    if (DeclaratorChunk::Pipe == D.getTypeObject(Idx).Kind)
      return true;

  return false;
}

#if INTEL_CUSTOMIZATION
// Indicates whether the given declarator is a channel declarator.
static bool isChannelDeclarator(const Declarator &D) {
  const unsigned NumTypes = D.getNumTypeObjects();

  for (unsigned Idx = 0; Idx != NumTypes; ++Idx)
    if (DeclaratorChunk::Channel == D.getTypeObject(Idx).Kind)
      return true;

  return false;
}
#endif // INTEL_CUSTOMIZATION

/// ParseDeclaratorInternal - Parse a C or C++ declarator. The direct-declarator
/// is parsed by the function passed to it. Pass null, and the direct-declarator
/// isn't parsed at all, making this function effectively parse the C++
/// ptr-operator production.
///
/// If the grammar of this construct is extended, matching changes must also be
/// made to TryParseDeclarator and MightBeDeclarator, and possibly to
/// isConstructorDeclarator.
///
///       declarator: [C99 6.7.5] [C++ 8p4, dcl.decl]
/// [C]     pointer[opt] direct-declarator
/// [C++]   direct-declarator
/// [C++]   ptr-operator declarator
///
///       pointer: [C99 6.7.5]
///         '*' type-qualifier-list[opt]
///         '*' type-qualifier-list[opt] pointer
///
///       ptr-operator:
///         '*' cv-qualifier-seq[opt]
///         '&'
/// [C++0x] '&&'
/// [GNU]   '&' restrict[opt] attributes[opt]
/// [GNU?]  '&&' restrict[opt] attributes[opt]
///         '::'[opt] nested-name-specifier '*' cv-qualifier-seq[opt]
void Parser::ParseDeclaratorInternal(Declarator &D,
                                     DirectDeclParseFunction DirectDeclParser) {
  if (Diags.hasAllExtensionsSilenced())
    D.setExtension();

  // C++ member pointers start with a '::' or a nested-name.
  // Member pointers get special handling, since there's no place for the
  // scope spec in the generic path below.
  if (getLangOpts().CPlusPlus &&
      (Tok.is(tok::coloncolon) || Tok.is(tok::kw_decltype) ||
       (Tok.is(tok::identifier) &&
        (NextToken().is(tok::coloncolon) || NextToken().is(tok::less))) ||
       Tok.is(tok::annot_cxxscope))) {
    bool EnteringContext =
        D.getContext() == DeclaratorContext::FileContext ||
        D.getContext() == DeclaratorContext::MemberContext;
    CXXScopeSpec SS;
    ParseOptionalCXXScopeSpecifier(SS, nullptr, EnteringContext);

    if (SS.isNotEmpty()) {
      if (Tok.isNot(tok::star)) {
        // The scope spec really belongs to the direct-declarator.
        if (D.mayHaveIdentifier())
          D.getCXXScopeSpec() = SS;
        else
          AnnotateScopeToken(SS, true);

        if (DirectDeclParser)
          (this->*DirectDeclParser)(D);
        return;
      }

      SourceLocation Loc = ConsumeToken();
      D.SetRangeEnd(Loc);
      DeclSpec DS(AttrFactory);
      ParseTypeQualifierListOpt(DS);
      D.ExtendWithDeclSpec(DS);

      // Recurse to parse whatever is left.
      ParseDeclaratorInternal(D, DirectDeclParser);

      // Sema will have to catch (syntactically invalid) pointers into global
      // scope. It has to catch pointers into namespace scope anyway.
      D.AddTypeInfo(DeclaratorChunk::getMemberPointer(SS,DS.getTypeQualifiers(),
                                                      DS.getLocEnd()),
                    DS.getAttributes(),
                    /* Don't replace range end. */SourceLocation());
      return;
    }
  }

  tok::TokenKind Kind = Tok.getKind();

  if (D.getDeclSpec().isTypeSpecPipe() && !isPipeDeclerator(D)) {
    DeclSpec DS(AttrFactory);
    ParseTypeQualifierListOpt(DS);

    D.AddTypeInfo(
        DeclaratorChunk::getPipe(DS.getTypeQualifiers(), DS.getPipeLoc()),
        DS.getAttributes(), SourceLocation());
  }

#if INTEL_CUSTOMIZATION
  // Not a pointer, C++ reference, or block.
  if (!isPtrOperatorToken(Kind, getLangOpts(), getTargetInfo(),
                          D.getContext())) {
    if (DirectDeclParser)
      (this->*DirectDeclParser)(D);

    if (D.getDeclSpec().isTypeSpecChannel() && !isChannelDeclarator(D)) {
      // Unlike Pipes, Channels handled here, because arrays of channels are
      // allowed and we must parse further.
      DeclSpec DS(AttrFactory);
      ParseTypeQualifierListOpt(DS, AR_AllAttributesParsed,
                                /*AtomicAllowed=*/true,
                                /*IdentifierRequired=*/true);

      D.AddTypeInfo(DeclaratorChunk::getChannel(DS.getTypeQualifiers(),
                                                DS.getChannelLoc()),
                    DS.getAttributes(), SourceLocation());
    }

    return;
  }
#endif // INTEL_CUSTOMIZATION

  // Otherwise, '*' -> pointer, '^' -> block, '&' -> lvalue reference,
  // '&&' -> rvalue reference
  SourceLocation Loc = ConsumeToken();  // Eat the *, ^, & or &&.
  D.SetRangeEnd(Loc);

  if (Kind == tok::star || Kind == tok::caret) {
    // Is a pointer.
    DeclSpec DS(AttrFactory);

    // GNU attributes are not allowed here in a new-type-id, but Declspec and
    // C++11 attributes are allowed.
    unsigned Reqs = AR_CXX11AttributesParsed | AR_DeclspecAttributesParsed |
                    ((D.getContext() != DeclaratorContext::CXXNewContext)
                         ? AR_GNUAttributesParsed
                         : AR_GNUAttributesParsedAndRejected);
    ParseTypeQualifierListOpt(DS, Reqs, true, !D.mayOmitIdentifier());
    D.ExtendWithDeclSpec(DS);

    // Recursively parse the declarator.
    ParseDeclaratorInternal(D, DirectDeclParser);
    if (Kind == tok::star)
      // Remember that we parsed a pointer type, and remember the type-quals.
      D.AddTypeInfo(DeclaratorChunk::getPointer(DS.getTypeQualifiers(), Loc,
                                                DS.getConstSpecLoc(),
                                                DS.getVolatileSpecLoc(),
                                                DS.getRestrictSpecLoc(),
                                                DS.getAtomicSpecLoc(),
                                                DS.getUnalignedSpecLoc()),
                    DS.getAttributes(),
                    SourceLocation());
    else
      // Remember that we parsed a Block type, and remember the type-quals.
      D.AddTypeInfo(DeclaratorChunk::getBlockPointer(DS.getTypeQualifiers(),
                                                     Loc),
                    DS.getAttributes(),
                    SourceLocation());
  } else {
    // Is a reference
    DeclSpec DS(AttrFactory);

    // Complain about rvalue references in C++03, but then go on and build
    // the declarator.
    if (Kind == tok::ampamp)
      Diag(Loc, getLangOpts().CPlusPlus11 ?
           diag::warn_cxx98_compat_rvalue_reference :
           diag::ext_rvalue_reference);

    // GNU-style and C++11 attributes are allowed here, as is restrict.
    ParseTypeQualifierListOpt(DS);
    D.ExtendWithDeclSpec(DS);

    // C++ 8.3.2p1: cv-qualified references are ill-formed except when the
    // cv-qualifiers are introduced through the use of a typedef or of a
    // template type argument, in which case the cv-qualifiers are ignored.
    if (DS.getTypeQualifiers() != DeclSpec::TQ_unspecified) {
      if (DS.getTypeQualifiers() & DeclSpec::TQ_const)
        Diag(DS.getConstSpecLoc(),
             diag::err_invalid_reference_qualifier_application) << "const";
      if (DS.getTypeQualifiers() & DeclSpec::TQ_volatile)
        Diag(DS.getVolatileSpecLoc(),
             diag::err_invalid_reference_qualifier_application) << "volatile";
      // 'restrict' is permitted as an extension.
      if (DS.getTypeQualifiers() & DeclSpec::TQ_atomic)
        Diag(DS.getAtomicSpecLoc(),
             diag::err_invalid_reference_qualifier_application) << "_Atomic";
    }

    // Recursively parse the declarator.
    ParseDeclaratorInternal(D, DirectDeclParser);

    if (D.getNumTypeObjects() > 0) {
      // C++ [dcl.ref]p4: There shall be no references to references.
      DeclaratorChunk& InnerChunk = D.getTypeObject(D.getNumTypeObjects() - 1);
      if (InnerChunk.Kind == DeclaratorChunk::Reference) {
        if (const IdentifierInfo *II = D.getIdentifier())
          Diag(InnerChunk.Loc, diag::err_illegal_decl_reference_to_reference)
           << II;
        else
          Diag(InnerChunk.Loc, diag::err_illegal_decl_reference_to_reference)
            << "type name";

        // Once we've complained about the reference-to-reference, we
        // can go ahead and build the (technically ill-formed)
        // declarator: reference collapsing will take care of it.
      }
    }

    // Remember that we parsed a reference type.
    D.AddTypeInfo(DeclaratorChunk::getReference(DS.getTypeQualifiers(), Loc,
                                                Kind == tok::amp),
                  DS.getAttributes(),
                  SourceLocation());
  }
}

// When correcting from misplaced brackets before the identifier, the location
// is saved inside the declarator so that other diagnostic messages can use
// them.  This extracts and returns that location, or returns the provided
// location if a stored location does not exist.
static SourceLocation getMissingDeclaratorIdLoc(Declarator &D,
                                                SourceLocation Loc) {
  if (D.getName().StartLocation.isInvalid() &&
      D.getName().EndLocation.isValid())
    return D.getName().EndLocation;

  return Loc;
}

/// ParseDirectDeclarator
///       direct-declarator: [C99 6.7.5]
/// [C99]   identifier
///         '(' declarator ')'
/// [GNU]   '(' attributes declarator ')'
/// [C90]   direct-declarator '[' constant-expression[opt] ']'
/// [C99]   direct-declarator '[' type-qual-list[opt] assignment-expr[opt] ']'
/// [C99]   direct-declarator '[' 'static' type-qual-list[opt] assign-expr ']'
/// [C99]   direct-declarator '[' type-qual-list 'static' assignment-expr ']'
/// [C99]   direct-declarator '[' type-qual-list[opt] '*' ']'
/// [C++11] direct-declarator '[' constant-expression[opt] ']'
///                    attribute-specifier-seq[opt]
///         direct-declarator '(' parameter-type-list ')'
///         direct-declarator '(' identifier-list[opt] ')'
/// [GNU]   direct-declarator '(' parameter-forward-declarations
///                    parameter-type-list[opt] ')'
/// [C++]   direct-declarator '(' parameter-declaration-clause ')'
///                    cv-qualifier-seq[opt] exception-specification[opt]
/// [C++11] direct-declarator '(' parameter-declaration-clause ')'
///                    attribute-specifier-seq[opt] cv-qualifier-seq[opt]
///                    ref-qualifier[opt] exception-specification[opt]
/// [C++]   declarator-id
/// [C++11] declarator-id attribute-specifier-seq[opt]
///
///       declarator-id: [C++ 8]
///         '...'[opt] id-expression
///         '::'[opt] nested-name-specifier[opt] type-name
///
///       id-expression: [C++ 5.1]
///         unqualified-id
///         qualified-id
///
///       unqualified-id: [C++ 5.1]
///         identifier
///         operator-function-id
///         conversion-function-id
///          '~' class-name
///         template-id
///
/// C++17 adds the following, which we also handle here:
///
///       simple-declaration:
///         <decl-spec> '[' identifier-list ']' brace-or-equal-initializer ';'
///
/// Note, any additional constructs added here may need corresponding changes
/// in isConstructorDeclarator.
void Parser::ParseDirectDeclarator(Declarator &D) {
  DeclaratorScopeObj DeclScopeObj(*this, D.getCXXScopeSpec());

  if (getLangOpts().CPlusPlus && D.mayHaveIdentifier()) {
    // This might be a C++17 structured binding.
    if (Tok.is(tok::l_square) && !D.mayOmitIdentifier() &&
        D.getCXXScopeSpec().isEmpty())
      return ParseDecompositionDeclarator(D);

    // Don't parse FOO:BAR as if it were a typo for FOO::BAR inside a class, in
    // this context it is a bitfield. Also in range-based for statement colon
    // may delimit for-range-declaration.
    ColonProtectionRAIIObject X(
        *this, D.getContext() == DeclaratorContext::MemberContext ||
                   (D.getContext() == DeclaratorContext::ForContext &&
                    getLangOpts().CPlusPlus11));

    // ParseDeclaratorInternal might already have parsed the scope.
    if (D.getCXXScopeSpec().isEmpty()) {
      bool EnteringContext =
          D.getContext() == DeclaratorContext::FileContext ||
          D.getContext() == DeclaratorContext::MemberContext;
      ParseOptionalCXXScopeSpecifier(D.getCXXScopeSpec(), nullptr,
                                     EnteringContext);
    }

    if (D.getCXXScopeSpec().isValid()) {
      if (Actions.ShouldEnterDeclaratorScope(getCurScope(),
                                             D.getCXXScopeSpec()))
        // Change the declaration context for name lookup, until this function
        // is exited (and the declarator has been parsed).
        DeclScopeObj.EnterDeclaratorScope();
      else if (getObjCDeclContext()) {
        // Ensure that we don't interpret the next token as an identifier when
        // dealing with declarations in an Objective-C container.
        D.SetIdentifier(nullptr, Tok.getLocation());
        D.setInvalidType(true);
        ConsumeToken();
        goto PastIdentifier;
      }
    }

    // C++0x [dcl.fct]p14:
    //   There is a syntactic ambiguity when an ellipsis occurs at the end of a
    //   parameter-declaration-clause without a preceding comma. In this case,
    //   the ellipsis is parsed as part of the abstract-declarator if the type
    //   of the parameter either names a template parameter pack that has not
    //   been expanded or contains auto; otherwise, it is parsed as part of the
    //   parameter-declaration-clause.
    if (Tok.is(tok::ellipsis) && D.getCXXScopeSpec().isEmpty() &&
        !((D.getContext() == DeclaratorContext::PrototypeContext ||
           D.getContext() == DeclaratorContext::LambdaExprParameterContext ||
           D.getContext() == DeclaratorContext::BlockLiteralContext) &&
          NextToken().is(tok::r_paren) &&
          !D.hasGroupingParens() &&
          !Actions.containsUnexpandedParameterPacks(D) &&
          D.getDeclSpec().getTypeSpecType() != TST_auto)) {
      SourceLocation EllipsisLoc = ConsumeToken();
#if INTEL_CUSTOMIZATION
      if (isPtrOperatorToken(Tok.getKind(), getLangOpts(), getTargetInfo(),
                             D.getContext())) {
#endif // INTEL_CUSTOMIZATION
        // The ellipsis was put in the wrong place. Recover, and explain to
        // the user what they should have done.
        ParseDeclarator(D);
        if (EllipsisLoc.isValid())
          DiagnoseMisplacedEllipsisInDeclarator(EllipsisLoc, D);
        return;
      } else
        D.setEllipsisLoc(EllipsisLoc);

      // The ellipsis can't be followed by a parenthesized declarator. We
      // check for that in ParseParenDeclarator, after we have disambiguated
      // the l_paren token.
    }

    if (Tok.isOneOf(tok::identifier, tok::kw_operator, tok::annot_template_id,
                    tok::tilde)) {
      // We found something that indicates the start of an unqualified-id.
      // Parse that unqualified-id.
      bool AllowConstructorName;
      bool AllowDeductionGuide;
      if (D.getDeclSpec().hasTypeSpecifier()) {
        AllowConstructorName = false;
        AllowDeductionGuide = false;
      } else if (D.getCXXScopeSpec().isSet()) {
        AllowConstructorName =
          (D.getContext() == DeclaratorContext::FileContext ||
           D.getContext() == DeclaratorContext::MemberContext);
        AllowDeductionGuide = false;
      } else {
        AllowConstructorName =
            (D.getContext() == DeclaratorContext::MemberContext);
        AllowDeductionGuide = 
          (D.getContext() == DeclaratorContext::FileContext ||
           D.getContext() == DeclaratorContext::MemberContext);
      }

      SourceLocation TemplateKWLoc;
      bool HadScope = D.getCXXScopeSpec().isValid();
      if (ParseUnqualifiedId(D.getCXXScopeSpec(),
                             /*EnteringContext=*/true,
                             /*AllowDestructorName=*/true, AllowConstructorName,
                             AllowDeductionGuide, nullptr, TemplateKWLoc,
                             D.getName()) ||
          // Once we're past the identifier, if the scope was bad, mark the
          // whole declarator bad.
          D.getCXXScopeSpec().isInvalid()) {
        D.SetIdentifier(nullptr, Tok.getLocation());
        D.setInvalidType(true);
      } else {
        // ParseUnqualifiedId might have parsed a scope specifier during error
        // recovery. If it did so, enter that scope.
        if (!HadScope && D.getCXXScopeSpec().isValid() &&
            Actions.ShouldEnterDeclaratorScope(getCurScope(),
                                               D.getCXXScopeSpec()))
          DeclScopeObj.EnterDeclaratorScope();

        // Parsed the unqualified-id; update range information and move along.
        if (D.getSourceRange().getBegin().isInvalid())
          D.SetRangeBegin(D.getName().getSourceRange().getBegin());
        D.SetRangeEnd(D.getName().getSourceRange().getEnd());
      }
      goto PastIdentifier;
    }

    if (D.getCXXScopeSpec().isNotEmpty()) {
      // We have a scope specifier but no following unqualified-id.
      Diag(PP.getLocForEndOfToken(D.getCXXScopeSpec().getEndLoc()),
           diag::err_expected_unqualified_id)
          << /*C++*/1;
      D.SetIdentifier(nullptr, Tok.getLocation());
      goto PastIdentifier;
    }
  } else if (Tok.is(tok::identifier) && D.mayHaveIdentifier()) {
    assert(!getLangOpts().CPlusPlus &&
           "There's a C++-specific check for tok::identifier above");
    assert(Tok.getIdentifierInfo() && "Not an identifier?");
    D.SetIdentifier(Tok.getIdentifierInfo(), Tok.getLocation());
    D.SetRangeEnd(Tok.getLocation());
    ConsumeToken();
    goto PastIdentifier;
  } else if (Tok.is(tok::identifier) && !D.mayHaveIdentifier()) {
    // We're not allowed an identifier here, but we got one. Try to figure out
    // if the user was trying to attach a name to the type, or whether the name
    // is some unrelated trailing syntax.
    bool DiagnoseIdentifier = false;
    if (D.hasGroupingParens())
      // An identifier within parens is unlikely to be intended to be anything
      // other than a name being "declared".
      DiagnoseIdentifier = true;
    else if (D.getContext() == DeclaratorContext::TemplateArgContext)
      // T<int N> is an accidental identifier; T<int N indicates a missing '>'.
      DiagnoseIdentifier =
          NextToken().isOneOf(tok::comma, tok::greater, tok::greatergreater);
    else if (D.getContext() == DeclaratorContext::AliasDeclContext ||
             D.getContext() == DeclaratorContext::AliasTemplateContext)
      // The most likely error is that the ';' was forgotten.
      DiagnoseIdentifier = NextToken().isOneOf(tok::comma, tok::semi);
    else if ((D.getContext() == DeclaratorContext::TrailingReturnContext ||
              D.getContext() == DeclaratorContext::TrailingReturnVarContext) &&
             !isCXX11VirtSpecifier(Tok))
      DiagnoseIdentifier = NextToken().isOneOf(
          tok::comma, tok::semi, tok::equal, tok::l_brace, tok::kw_try);
    if (DiagnoseIdentifier) {
      Diag(Tok.getLocation(), diag::err_unexpected_unqualified_id)
        << FixItHint::CreateRemoval(Tok.getLocation());
      D.SetIdentifier(nullptr, Tok.getLocation());
      ConsumeToken();
      goto PastIdentifier;
    }
  }

  if (Tok.is(tok::l_paren)) {
    // If this might be an abstract-declarator followed by a direct-initializer,
    // check whether this is a valid declarator chunk. If it can't be, assume
    // that it's an initializer instead.
    if (D.mayOmitIdentifier() && D.mayBeFollowedByCXXDirectInit()) {
      RevertingTentativeParsingAction PA(*this);
      if (TryParseDeclarator(true, D.mayHaveIdentifier(), true) ==
              TPResult::False) {
        D.SetIdentifier(nullptr, Tok.getLocation());
        goto PastIdentifier;
      }
    }

    // direct-declarator: '(' declarator ')'
    // direct-declarator: '(' attributes declarator ')'
    // Example: 'char (*X)'   or 'int (*XX)(void)'
    ParseParenDeclarator(D);

    // If the declarator was parenthesized, we entered the declarator
    // scope when parsing the parenthesized declarator, then exited
    // the scope already. Re-enter the scope, if we need to.
    if (D.getCXXScopeSpec().isSet()) {
      // If there was an error parsing parenthesized declarator, declarator
      // scope may have been entered before. Don't do it again.
      if (!D.isInvalidType() &&
          Actions.ShouldEnterDeclaratorScope(getCurScope(),
                                             D.getCXXScopeSpec()))
        // Change the declaration context for name lookup, until this function
        // is exited (and the declarator has been parsed).
        DeclScopeObj.EnterDeclaratorScope();
    }
  } else if (D.mayOmitIdentifier()) {
    // This could be something simple like "int" (in which case the declarator
    // portion is empty), if an abstract-declarator is allowed.
    D.SetIdentifier(nullptr, Tok.getLocation());

    // The grammar for abstract-pack-declarator does not allow grouping parens.
    // FIXME: Revisit this once core issue 1488 is resolved.
    if (D.hasEllipsis() && D.hasGroupingParens())
      Diag(PP.getLocForEndOfToken(D.getEllipsisLoc()),
           diag::ext_abstract_pack_declarator_parens);
  } else {
    if (Tok.getKind() == tok::annot_pragma_parser_crash)
      LLVM_BUILTIN_TRAP;
    if (Tok.is(tok::l_square))
      return ParseMisplacedBracketDeclarator(D);
    if (D.getContext() == DeclaratorContext::MemberContext) {
      // Objective-C++: Detect C++ keywords and try to prevent further errors by
      // treating these keyword as valid member names.
      if (getLangOpts().ObjC1 && getLangOpts().CPlusPlus &&
          Tok.getIdentifierInfo() &&
          Tok.getIdentifierInfo()->isCPlusPlusKeyword(getLangOpts())) {
        Diag(getMissingDeclaratorIdLoc(D, Tok.getLocation()),
             diag::err_expected_member_name_or_semi_objcxx_keyword)
            << Tok.getIdentifierInfo()
            << (D.getDeclSpec().isEmpty() ? SourceRange()
                                          : D.getDeclSpec().getSourceRange());
        D.SetIdentifier(Tok.getIdentifierInfo(), Tok.getLocation());
        D.SetRangeEnd(Tok.getLocation());
        ConsumeToken();
        goto PastIdentifier;
      }
      Diag(getMissingDeclaratorIdLoc(D, Tok.getLocation()),
           diag::err_expected_member_name_or_semi)
          << (D.getDeclSpec().isEmpty() ? SourceRange()
                                        : D.getDeclSpec().getSourceRange());
    } else if (getLangOpts().CPlusPlus) {
      if (Tok.isOneOf(tok::period, tok::arrow))
        Diag(Tok, diag::err_invalid_operator_on_type) << Tok.is(tok::arrow);
      else {
        SourceLocation Loc = D.getCXXScopeSpec().getEndLoc();
        if (Tok.isAtStartOfLine() && Loc.isValid())
          Diag(PP.getLocForEndOfToken(Loc), diag::err_expected_unqualified_id)
              << getLangOpts().CPlusPlus;
#if INTEL_CUSTOMIZATION
        // In IntelCompat mode issue a warning, not an error, on usage of
        // "inline" keyword here. CQ#364737.
        else if (getLangOpts().IntelCompat &&
            Tok.getKind() == tok::kw_inline) {
          Diag(Tok.getLocation(), diag::warn_inline_not_allowed);
          D.SetIdentifier(nullptr, Tok.getLocation());
          ConsumeToken();
        }
#endif // INTEL_CUSTOMIZATION
        else
          Diag(getMissingDeclaratorIdLoc(D, Tok.getLocation()),
               diag::err_expected_unqualified_id)
              << getLangOpts().CPlusPlus;
      }
    } else {
      Diag(getMissingDeclaratorIdLoc(D, Tok.getLocation()),
           diag::err_expected_either)
          << tok::identifier << tok::l_paren;
    }
    D.SetIdentifier(nullptr, Tok.getLocation());
    D.setInvalidType(true);
  }

 PastIdentifier:
  assert(D.isPastIdentifier() &&
         "Haven't past the location of the identifier yet?");

  // Don't parse attributes unless we have parsed an unparenthesized name.
  if (D.hasName() && !D.getNumTypeObjects())
    MaybeParseCXX11Attributes(D);

  while (1) {
    if (Tok.is(tok::l_paren)) {
      // Enter function-declaration scope, limiting any declarators to the
      // function prototype scope, including parameter declarators.
      ParseScope PrototypeScope(this,
                                Scope::FunctionPrototypeScope|Scope::DeclScope|
                                (D.isFunctionDeclaratorAFunctionDeclaration()
                                   ? Scope::FunctionDeclarationScope : 0));

      // The paren may be part of a C++ direct initializer, eg. "int x(1);".
      // In such a case, check if we actually have a function declarator; if it
      // is not, the declarator has been fully parsed.
      bool IsAmbiguous = false;
      if (getLangOpts().CPlusPlus && D.mayBeFollowedByCXXDirectInit()) {
        // The name of the declarator, if any, is tentatively declared within
        // a possible direct initializer.
        TentativelyDeclaredIdentifiers.push_back(D.getIdentifier());
        bool IsFunctionDecl = isCXXFunctionDeclarator(&IsAmbiguous);
        TentativelyDeclaredIdentifiers.pop_back();
        if (!IsFunctionDecl)
          break;
      }
      ParsedAttributes attrs(AttrFactory);
      BalancedDelimiterTracker T(*this, tok::l_paren);
      T.consumeOpen();
      ParseFunctionDeclarator(D, attrs, T, IsAmbiguous);
      PrototypeScope.Exit();
    } else if (Tok.is(tok::l_square)) {
      ParseBracketDeclarator(D);
    } else {
      break;
    }
  }
}

void Parser::ParseDecompositionDeclarator(Declarator &D) {
  assert(Tok.is(tok::l_square));

  // If this doesn't look like a structured binding, maybe it's a misplaced
  // array declarator.
  // FIXME: Consume the l_square first so we don't need extra lookahead for
  // this.
  if (!(NextToken().is(tok::identifier) &&
        GetLookAheadToken(2).isOneOf(tok::comma, tok::r_square)) &&
      !(NextToken().is(tok::r_square) &&
        GetLookAheadToken(2).isOneOf(tok::equal, tok::l_brace)))
    return ParseMisplacedBracketDeclarator(D);

  BalancedDelimiterTracker T(*this, tok::l_square);
  T.consumeOpen();

  SmallVector<DecompositionDeclarator::Binding, 32> Bindings;
  while (Tok.isNot(tok::r_square)) {
    if (!Bindings.empty()) {
      if (Tok.is(tok::comma))
        ConsumeToken();
      else {
        if (Tok.is(tok::identifier)) {
          SourceLocation EndLoc = getEndOfPreviousToken();
          Diag(EndLoc, diag::err_expected)
              << tok::comma << FixItHint::CreateInsertion(EndLoc, ",");
        } else {
          Diag(Tok, diag::err_expected_comma_or_rsquare);
        }

        SkipUntil(tok::r_square, tok::comma, tok::identifier,
                  StopAtSemi | StopBeforeMatch);
        if (Tok.is(tok::comma))
          ConsumeToken();
        else if (Tok.isNot(tok::identifier))
          break;
      }
    }

    if (Tok.isNot(tok::identifier)) {
      Diag(Tok, diag::err_expected) << tok::identifier;
      break;
    }

    Bindings.push_back({Tok.getIdentifierInfo(), Tok.getLocation()});
    ConsumeToken();
  }

  if (Tok.isNot(tok::r_square))
    // We've already diagnosed a problem here.
    T.skipToEnd();
  else {
    // C++17 does not allow the identifier-list in a structured binding
    // to be empty.
    if (Bindings.empty())
      Diag(Tok.getLocation(), diag::ext_decomp_decl_empty);

    T.consumeClose();
  }

  return D.setDecompositionBindings(T.getOpenLocation(), Bindings,
                                    T.getCloseLocation());
}

/// ParseParenDeclarator - We parsed the declarator D up to a paren.  This is
/// only called before the identifier, so these are most likely just grouping
/// parens for precedence.  If we find that these are actually function
/// parameter parens in an abstract-declarator, we call ParseFunctionDeclarator.
///
///       direct-declarator:
///         '(' declarator ')'
/// [GNU]   '(' attributes declarator ')'
///         direct-declarator '(' parameter-type-list ')'
///         direct-declarator '(' identifier-list[opt] ')'
/// [GNU]   direct-declarator '(' parameter-forward-declarations
///                    parameter-type-list[opt] ')'
///
void Parser::ParseParenDeclarator(Declarator &D) {
  BalancedDelimiterTracker T(*this, tok::l_paren);
  T.consumeOpen();

  assert(!D.isPastIdentifier() && "Should be called before passing identifier");

  // Eat any attributes before we look at whether this is a grouping or function
  // declarator paren.  If this is a grouping paren, the attribute applies to
  // the type being built up, for example:
  //     int (__attribute__(()) *x)(long y)
  // If this ends up not being a grouping paren, the attribute applies to the
  // first argument, for example:
  //     int (__attribute__(()) int x)
  // In either case, we need to eat any attributes to be able to determine what
  // sort of paren this is.
  //
  ParsedAttributes attrs(AttrFactory);
  bool RequiresArg = false;
  if (Tok.is(tok::kw___attribute)) {
    ParseGNUAttributes(attrs);

    // We require that the argument list (if this is a non-grouping paren) be
    // present even if the attribute list was empty.
    RequiresArg = true;
  }

  // Eat any Microsoft extensions.
  ParseMicrosoftTypeAttributes(attrs);

  // Eat any Borland extensions.
  if  (Tok.is(tok::kw___pascal))
    ParseBorlandTypeAttributes(attrs);

  // If we haven't past the identifier yet (or where the identifier would be
  // stored, if this is an abstract declarator), then this is probably just
  // grouping parens. However, if this could be an abstract-declarator, then
  // this could also be the start of function arguments (consider 'void()').
  bool isGrouping;

  if (!D.mayOmitIdentifier()) {
    // If this can't be an abstract-declarator, this *must* be a grouping
    // paren, because we haven't seen the identifier yet.
    isGrouping = true;
  } else if (Tok.is(tok::r_paren) ||           // 'int()' is a function.
             (getLangOpts().CPlusPlus && Tok.is(tok::ellipsis) &&
              NextToken().is(tok::r_paren)) || // C++ int(...)
             isDeclarationSpecifier() ||       // 'int(int)' is a function.
             isCXX11AttributeSpecifier()) {    // 'int([[]]int)' is a function.
    // This handles C99 6.7.5.3p11: in "typedef int X; void foo(X)", X is
    // considered to be a type, not a K&R identifier-list.
    isGrouping = false;
  } else {
    // Otherwise, this is a grouping paren, e.g. 'int (*X)' or 'int(X)'.
    isGrouping = true;
  }

  // If this is a grouping paren, handle:
  // direct-declarator: '(' declarator ')'
  // direct-declarator: '(' attributes declarator ')'
  if (isGrouping) {
    SourceLocation EllipsisLoc = D.getEllipsisLoc();
    D.setEllipsisLoc(SourceLocation());

    bool hadGroupingParens = D.hasGroupingParens();
    D.setGroupingParens(true);
    ParseDeclaratorInternal(D, &Parser::ParseDirectDeclarator);
    // Match the ')'.
    T.consumeClose();
    D.AddTypeInfo(DeclaratorChunk::getParen(T.getOpenLocation(),
                                            T.getCloseLocation()),
                  attrs, T.getCloseLocation());

    D.setGroupingParens(hadGroupingParens);

    // An ellipsis cannot be placed outside parentheses.
    if (EllipsisLoc.isValid())
      DiagnoseMisplacedEllipsisInDeclarator(EllipsisLoc, D);

    return;
  }

  // Okay, if this wasn't a grouping paren, it must be the start of a function
  // argument list.  Recognize that this declarator will never have an
  // identifier (and remember where it would have been), then call into
  // ParseFunctionDeclarator to handle of argument list.
  D.SetIdentifier(nullptr, Tok.getLocation());

  // Enter function-declaration scope, limiting any declarators to the
  // function prototype scope, including parameter declarators.
  ParseScope PrototypeScope(this,
                            Scope::FunctionPrototypeScope | Scope::DeclScope |
                            (D.isFunctionDeclaratorAFunctionDeclaration()
                               ? Scope::FunctionDeclarationScope : 0));
  ParseFunctionDeclarator(D, attrs, T, false, RequiresArg);
  PrototypeScope.Exit();
}

/// ParseFunctionDeclarator - We are after the identifier and have parsed the
/// declarator D up to a paren, which indicates that we are parsing function
/// arguments.
///
/// If FirstArgAttrs is non-null, then the caller parsed those arguments
/// immediately after the open paren - they should be considered to be the
/// first argument of a parameter.
///
/// If RequiresArg is true, then the first argument of the function is required
/// to be present and required to not be an identifier list.
///
/// For C++, after the parameter-list, it also parses the cv-qualifier-seq[opt],
/// (C++11) ref-qualifier[opt], exception-specification[opt],
/// (C++11) attribute-specifier-seq[opt], and (C++11) trailing-return-type[opt].
///
/// [C++11] exception-specification:
///           dynamic-exception-specification
///           noexcept-specification
///
void Parser::ParseFunctionDeclarator(Declarator &D,
                                     ParsedAttributes &FirstArgAttrs,
                                     BalancedDelimiterTracker &Tracker,
                                     bool IsAmbiguous,
                                     bool RequiresArg) {
  assert(getCurScope()->isFunctionPrototypeScope() &&
         "Should call from a Function scope");
  // lparen is already consumed!
  assert(D.isPastIdentifier() && "Should not call before identifier!");

  // This should be true when the function has typed arguments.
  // Otherwise, it is treated as a K&R-style function.
  bool HasProto = false;
  // Build up an array of information about the parsed arguments.
  SmallVector<DeclaratorChunk::ParamInfo, 16> ParamInfo;
  // Remember where we see an ellipsis, if any.
  SourceLocation EllipsisLoc;

  DeclSpec DS(AttrFactory);
  bool RefQualifierIsLValueRef = true;
  SourceLocation RefQualifierLoc;
  SourceLocation ConstQualifierLoc;
  SourceLocation VolatileQualifierLoc;
  SourceLocation RestrictQualifierLoc;
  ExceptionSpecificationType ESpecType = EST_None;
  SourceRange ESpecRange;
  SmallVector<ParsedType, 2> DynamicExceptions;
  SmallVector<SourceRange, 2> DynamicExceptionRanges;
  ExprResult NoexceptExpr;
  CachedTokens *ExceptionSpecTokens = nullptr;
  ParsedAttributesWithRange FnAttrs(AttrFactory);
  TypeResult TrailingReturnType;

  /* LocalEndLoc is the end location for the local FunctionTypeLoc.
     EndLoc is the end location for the function declarator.
     They differ for trailing return types. */
  SourceLocation StartLoc, LocalEndLoc, EndLoc;
  SourceLocation LParenLoc, RParenLoc;
  LParenLoc = Tracker.getOpenLocation();
  StartLoc = LParenLoc;

  if (isFunctionDeclaratorIdentifierList()) {
    if (RequiresArg)
      Diag(Tok, diag::err_argument_required_after_attribute);

    ParseFunctionDeclaratorIdentifierList(D, ParamInfo);

    Tracker.consumeClose();
    RParenLoc = Tracker.getCloseLocation();
    LocalEndLoc = RParenLoc;
    EndLoc = RParenLoc;

    // If there are attributes following the identifier list, parse them and 
    // prohibit them.
    MaybeParseCXX11Attributes(FnAttrs);
    ProhibitAttributes(FnAttrs);
  } else {
    if (Tok.isNot(tok::r_paren))
      ParseParameterDeclarationClause(D, FirstArgAttrs, ParamInfo, 
                                      EllipsisLoc);
    else if (RequiresArg)
      Diag(Tok, diag::err_argument_required_after_attribute);

    HasProto = ParamInfo.size() || getLangOpts().CPlusPlus
                                || getLangOpts().OpenCL;

    // If we have the closing ')', eat it.
    Tracker.consumeClose();
    RParenLoc = Tracker.getCloseLocation();
    LocalEndLoc = RParenLoc;
    EndLoc = RParenLoc;

    if (getLangOpts().CPlusPlus) {
      // FIXME: Accept these components in any order, and produce fixits to
      // correct the order if the user gets it wrong. Ideally we should deal
      // with the pure-specifier in the same way.

      // Parse cv-qualifier-seq[opt].
      ParseTypeQualifierListOpt(DS, AR_NoAttributesParsed,
                                /*AtomicAllowed*/ false,
                                /*IdentifierRequired=*/false,
                                llvm::function_ref<void()>([&]() {
                                  Actions.CodeCompleteFunctionQualifiers(DS, D);
                                }));
      if (!DS.getSourceRange().getEnd().isInvalid()) {
        EndLoc = DS.getSourceRange().getEnd();
        ConstQualifierLoc = DS.getConstSpecLoc();
        VolatileQualifierLoc = DS.getVolatileSpecLoc();
        RestrictQualifierLoc = DS.getRestrictSpecLoc();
      }

      // Parse ref-qualifier[opt].
      if (ParseRefQualifier(RefQualifierIsLValueRef, RefQualifierLoc))
        EndLoc = RefQualifierLoc;

      // C++11 [expr.prim.general]p3:
      //   If a declaration declares a member function or member function
      //   template of a class X, the expression this is a prvalue of type
      //   "pointer to cv-qualifier-seq X" between the optional cv-qualifer-seq
      //   and the end of the function-definition, member-declarator, or
      //   declarator.
      // FIXME: currently, "static" case isn't handled correctly.
      bool IsCXX11MemberFunction =
        getLangOpts().CPlusPlus11 &&
        D.getDeclSpec().getStorageClassSpec() != DeclSpec::SCS_typedef &&
        (D.getContext() == DeclaratorContext::MemberContext
         ? !D.getDeclSpec().isFriendSpecified()
         : D.getContext() == DeclaratorContext::FileContext &&
           D.getCXXScopeSpec().isValid() &&
           Actions.CurContext->isRecord());
      Sema::CXXThisScopeRAII ThisScope(Actions,
                               dyn_cast<CXXRecordDecl>(Actions.CurContext),
                               DS.getTypeQualifiers() |
                               (D.getDeclSpec().isConstexprSpecified() &&
                                !getLangOpts().CPlusPlus14
                                  ? Qualifiers::Const : 0),
                               IsCXX11MemberFunction);

      // Parse exception-specification[opt].
      bool Delayed = D.isFirstDeclarationOfMember() &&
                     D.isFunctionDeclaratorAFunctionDeclaration();
      if (Delayed && Actions.isLibstdcxxEagerExceptionSpecHack(D) &&
          GetLookAheadToken(0).is(tok::kw_noexcept) &&
          GetLookAheadToken(1).is(tok::l_paren) &&
          GetLookAheadToken(2).is(tok::kw_noexcept) &&
          GetLookAheadToken(3).is(tok::l_paren) &&
          GetLookAheadToken(4).is(tok::identifier) &&
          GetLookAheadToken(4).getIdentifierInfo()->isStr("swap")) {
        // HACK: We've got an exception-specification
        //   noexcept(noexcept(swap(...)))
        // or
        //   noexcept(noexcept(swap(...)) && noexcept(swap(...)))
        // on a 'swap' member function. This is a libstdc++ bug; the lookup
        // for 'swap' will only find the function we're currently declaring,
        // whereas it expects to find a non-member swap through ADL. Turn off
        // delayed parsing to give it a chance to find what it expects.
        Delayed = false;
      }
      ESpecType = tryParseExceptionSpecification(Delayed,
                                                 ESpecRange,
                                                 DynamicExceptions,
                                                 DynamicExceptionRanges,
                                                 NoexceptExpr,
                                                 ExceptionSpecTokens);
      if (ESpecType != EST_None)
        EndLoc = ESpecRange.getEnd();

      // Parse attribute-specifier-seq[opt]. Per DR 979 and DR 1297, this goes
      // after the exception-specification.
      MaybeParseCXX11Attributes(FnAttrs);

      // Parse trailing-return-type[opt].
      LocalEndLoc = EndLoc;
      if (getLangOpts().CPlusPlus11 && Tok.is(tok::arrow)) {
        Diag(Tok, diag::warn_cxx98_compat_trailing_return_type);
        if (D.getDeclSpec().getTypeSpecType() == TST_auto)
          StartLoc = D.getDeclSpec().getTypeSpecTypeLoc();
        LocalEndLoc = Tok.getLocation();
        SourceRange Range;
        TrailingReturnType =
            ParseTrailingReturnType(Range, D.mayBeFollowedByCXXDirectInit());
        EndLoc = Range.getEnd();
      }
    } else if (standardAttributesAllowed()) {
      MaybeParseCXX11Attributes(FnAttrs);
    }
  }

  // Collect non-parameter declarations from the prototype if this is a function
  // declaration. They will be moved into the scope of the function. Only do
  // this in C and not C++, where the decls will continue to live in the
  // surrounding context.
  SmallVector<NamedDecl *, 0> DeclsInPrototype;
  if (getCurScope()->getFlags() & Scope::FunctionDeclarationScope &&
      !getLangOpts().CPlusPlus) {
    for (Decl *D : getCurScope()->decls()) {
      NamedDecl *ND = dyn_cast<NamedDecl>(D);
      if (!ND || isa<ParmVarDecl>(ND))
        continue;
      DeclsInPrototype.push_back(ND);
    }
  }

  // Remember that we parsed a function type, and remember the attributes.
  D.AddTypeInfo(DeclaratorChunk::getFunction(HasProto,
                                             IsAmbiguous,
                                             LParenLoc,
                                             ParamInfo.data(), ParamInfo.size(),
                                             EllipsisLoc, RParenLoc,
                                             DS.getTypeQualifiers(),
                                             RefQualifierIsLValueRef,
                                             RefQualifierLoc, ConstQualifierLoc,
                                             VolatileQualifierLoc,
                                             RestrictQualifierLoc,
                                             /*MutableLoc=*/SourceLocation(),
                                             ESpecType, ESpecRange,
                                             DynamicExceptions.data(),
                                             DynamicExceptionRanges.data(),
                                             DynamicExceptions.size(),
                                             NoexceptExpr.isUsable() ?
                                               NoexceptExpr.get() : nullptr,
                                             ExceptionSpecTokens,
                                             DeclsInPrototype,
                                             StartLoc, LocalEndLoc, D,
                                             TrailingReturnType),
                FnAttrs, EndLoc);
}

/// ParseRefQualifier - Parses a member function ref-qualifier. Returns
/// true if a ref-qualifier is found.
bool Parser::ParseRefQualifier(bool &RefQualifierIsLValueRef,
                               SourceLocation &RefQualifierLoc) {
  if (Tok.isOneOf(tok::amp, tok::ampamp)) {
    Diag(Tok, getLangOpts().CPlusPlus11 ?
         diag::warn_cxx98_compat_ref_qualifier :
         diag::ext_ref_qualifier);

    RefQualifierIsLValueRef = Tok.is(tok::amp);
    RefQualifierLoc = ConsumeToken();
    return true;
  }
  return false;
}

/// isFunctionDeclaratorIdentifierList - This parameter list may have an
/// identifier list form for a K&R-style function:  void foo(a,b,c)
///
/// Note that identifier-lists are only allowed for normal declarators, not for
/// abstract-declarators.
bool Parser::isFunctionDeclaratorIdentifierList() {
  return !getLangOpts().CPlusPlus
         && Tok.is(tok::identifier)
         && !TryAltiVecVectorToken()
         // K&R identifier lists can't have typedefs as identifiers, per C99
         // 6.7.5.3p11.
         && (TryAnnotateTypeOrScopeToken() || !Tok.is(tok::annot_typename))
         // Identifier lists follow a really simple grammar: the identifiers can
         // be followed *only* by a ", identifier" or ")".  However, K&R
         // identifier lists are really rare in the brave new modern world, and
         // it is very common for someone to typo a type in a non-K&R style
         // list.  If we are presented with something like: "void foo(intptr x,
         // float y)", we don't want to start parsing the function declarator as
         // though it is a K&R style declarator just because intptr is an
         // invalid type.
         //
         // To handle this, we check to see if the token after the first
         // identifier is a "," or ")".  Only then do we parse it as an
         // identifier list.
         && (!Tok.is(tok::eof) &&
             (NextToken().is(tok::comma) || NextToken().is(tok::r_paren)));
}

/// ParseFunctionDeclaratorIdentifierList - While parsing a function declarator
/// we found a K&R-style identifier list instead of a typed parameter list.
///
/// After returning, ParamInfo will hold the parsed parameters.
///
///       identifier-list: [C99 6.7.5]
///         identifier
///         identifier-list ',' identifier
///
void Parser::ParseFunctionDeclaratorIdentifierList(
       Declarator &D,
       SmallVectorImpl<DeclaratorChunk::ParamInfo> &ParamInfo) {
  // If there was no identifier specified for the declarator, either we are in
  // an abstract-declarator, or we are in a parameter declarator which was found
  // to be abstract.  In abstract-declarators, identifier lists are not valid:
  // diagnose this.
  if (!D.getIdentifier())
    Diag(Tok, diag::ext_ident_list_in_param);

  // Maintain an efficient lookup of params we have seen so far.
  llvm::SmallSet<const IdentifierInfo*, 16> ParamsSoFar;

  do {
    // If this isn't an identifier, report the error and skip until ')'.
    if (Tok.isNot(tok::identifier)) {
      Diag(Tok, diag::err_expected) << tok::identifier;
      SkipUntil(tok::r_paren, StopAtSemi | StopBeforeMatch);
      // Forget we parsed anything.
      ParamInfo.clear();
      return;
    }

    IdentifierInfo *ParmII = Tok.getIdentifierInfo();

    // Reject 'typedef int y; int test(x, y)', but continue parsing.
    if (Actions.getTypeName(*ParmII, Tok.getLocation(), getCurScope()))
      Diag(Tok, diag::err_unexpected_typedef_ident) << ParmII;

    // Verify that the argument identifier has not already been mentioned.
    if (!ParamsSoFar.insert(ParmII).second) {
      Diag(Tok, diag::err_param_redefinition) << ParmII;
    } else {
      // Remember this identifier in ParamInfo.
      ParamInfo.push_back(DeclaratorChunk::ParamInfo(ParmII,
                                                     Tok.getLocation(),
                                                     nullptr));
    }

    // Eat the identifier.
    ConsumeToken();
    // The list continues if we see a comma.
  } while (TryConsumeToken(tok::comma));
}

/// ParseParameterDeclarationClause - Parse a (possibly empty) parameter-list
/// after the opening parenthesis. This function will not parse a K&R-style
/// identifier list.
///
/// D is the declarator being parsed.  If FirstArgAttrs is non-null, then the
/// caller parsed those arguments immediately after the open paren - they should
/// be considered to be part of the first parameter.
///
/// After returning, ParamInfo will hold the parsed parameters. EllipsisLoc will
/// be the location of the ellipsis, if any was parsed.
///
///       parameter-type-list: [C99 6.7.5]
///         parameter-list
///         parameter-list ',' '...'
/// [C++]   parameter-list '...'
///
///       parameter-list: [C99 6.7.5]
///         parameter-declaration
///         parameter-list ',' parameter-declaration
///
///       parameter-declaration: [C99 6.7.5]
///         declaration-specifiers declarator
/// [C++]   declaration-specifiers declarator '=' assignment-expression
/// [C++11]                                       initializer-clause
/// [GNU]   declaration-specifiers declarator attributes
///         declaration-specifiers abstract-declarator[opt]
/// [C++]   declaration-specifiers abstract-declarator[opt]
///           '=' assignment-expression
/// [GNU]   declaration-specifiers abstract-declarator[opt] attributes
/// [C++11] attribute-specifier-seq parameter-declaration
///
void Parser::ParseParameterDeclarationClause(
       Declarator &D,
       ParsedAttributes &FirstArgAttrs,
       SmallVectorImpl<DeclaratorChunk::ParamInfo> &ParamInfo,
       SourceLocation &EllipsisLoc) {
  do {
    // FIXME: Issue a diagnostic if we parsed an attribute-specifier-seq
    // before deciding this was a parameter-declaration-clause.
    if (TryConsumeToken(tok::ellipsis, EllipsisLoc))
      break;

    // Parse the declaration-specifiers.
    // Just use the ParsingDeclaration "scope" of the declarator.
    DeclSpec DS(AttrFactory);

    // Parse any C++11 attributes.
    MaybeParseCXX11Attributes(DS.getAttributes());

    // Skip any Microsoft attributes before a param.
    MaybeParseMicrosoftAttributes(DS.getAttributes());

    SourceLocation DSStart = Tok.getLocation();

    // If the caller parsed attributes for the first argument, add them now.
    // Take them so that we only apply the attributes to the first parameter.
    // FIXME: If we can leave the attributes in the token stream somehow, we can
    // get rid of a parameter (FirstArgAttrs) and this statement. It might be
    // too much hassle.
    DS.takeAttributesFrom(FirstArgAttrs);

    ParseDeclarationSpecifiers(DS);


    // Parse the declarator.  This is "PrototypeContext" or 
    // "LambdaExprParameterContext", because we must accept either 
    // 'declarator' or 'abstract-declarator' here.
    Declarator ParmDeclarator(
        DS, D.getContext() == DeclaratorContext::LambdaExprContext
                ? DeclaratorContext::LambdaExprParameterContext
                : DeclaratorContext::PrototypeContext);
    ParseDeclarator(ParmDeclarator);

    // Parse GNU attributes, if present.
    MaybeParseGNUAttributes(ParmDeclarator);

    // Remember this parsed parameter in ParamInfo.
    IdentifierInfo *ParmII = ParmDeclarator.getIdentifier();

    // DefArgToks is used when the parsing of default arguments needs
    // to be delayed.
    std::unique_ptr<CachedTokens> DefArgToks;

    // If no parameter was specified, verify that *something* was specified,
    // otherwise we have a missing type and identifier.
    if (DS.isEmpty() && ParmDeclarator.getIdentifier() == nullptr &&
        ParmDeclarator.getNumTypeObjects() == 0) {
      // Completely missing, emit error.
      Diag(DSStart, diag::err_missing_param);
    } else {
      // Otherwise, we have something.  Add it and let semantic analysis try
      // to grok it and add the result to the ParamInfo we are building.

      // Last chance to recover from a misplaced ellipsis in an attempted
      // parameter pack declaration.
      if (Tok.is(tok::ellipsis) &&
          (NextToken().isNot(tok::r_paren) ||
           (!ParmDeclarator.getEllipsisLoc().isValid() &&
            !Actions.isUnexpandedParameterPackPermitted())) &&
          Actions.containsUnexpandedParameterPacks(ParmDeclarator))
        DiagnoseMisplacedEllipsisInDeclarator(ConsumeToken(), ParmDeclarator);

      // Inform the actions module about the parameter declarator, so it gets
      // added to the current scope.
      Decl *Param = Actions.ActOnParamDeclarator(getCurScope(), ParmDeclarator);
      // Parse the default argument, if any. We parse the default
      // arguments in all dialects; the semantic analysis in
      // ActOnParamDefaultArgument will reject the default argument in
      // C.
      if (Tok.is(tok::equal)) {
        SourceLocation EqualLoc = Tok.getLocation();

        // Parse the default argument
        if (D.getContext() == DeclaratorContext::MemberContext) {
          // If we're inside a class definition, cache the tokens
          // corresponding to the default argument. We'll actually parse
          // them when we see the end of the class definition.
          DefArgToks.reset(new CachedTokens);

          SourceLocation ArgStartLoc = NextToken().getLocation();
          if (!ConsumeAndStoreInitializer(*DefArgToks, CIK_DefaultArgument)) {
            DefArgToks.reset();
            Actions.ActOnParamDefaultArgumentError(Param, EqualLoc);
          } else {
            Actions.ActOnParamUnparsedDefaultArgument(Param, EqualLoc,
                                                      ArgStartLoc);
          }
        } else {
          // Consume the '='.
          ConsumeToken();

          // The argument isn't actually potentially evaluated unless it is
          // used.
          EnterExpressionEvaluationContext Eval(
              Actions,
              Sema::ExpressionEvaluationContext::PotentiallyEvaluatedIfUsed,
              Param);

          ExprResult DefArgResult;
          if (getLangOpts().CPlusPlus11 && Tok.is(tok::l_brace)) {
            Diag(Tok, diag::warn_cxx98_compat_generalized_initializer_lists);
            DefArgResult = ParseBraceInitializer();
          } else
            DefArgResult = ParseAssignmentExpression();
          DefArgResult = Actions.CorrectDelayedTyposInExpr(DefArgResult);
          if (DefArgResult.isInvalid()) {
            Actions.ActOnParamDefaultArgumentError(Param, EqualLoc);
            SkipUntil(tok::comma, tok::r_paren, StopAtSemi | StopBeforeMatch);
          } else {
            // Inform the actions module about the default argument
            Actions.ActOnParamDefaultArgument(Param, EqualLoc,
                                              DefArgResult.get());
          }
        }
      }

      ParamInfo.push_back(DeclaratorChunk::ParamInfo(ParmII,
                                          ParmDeclarator.getIdentifierLoc(), 
                                          Param, std::move(DefArgToks)));
    }

    if (TryConsumeToken(tok::ellipsis, EllipsisLoc)) {
      if (!getLangOpts().CPlusPlus) {
        // We have ellipsis without a preceding ',', which is ill-formed
        // in C. Complain and provide the fix.
        Diag(EllipsisLoc, diag::err_missing_comma_before_ellipsis)
            << FixItHint::CreateInsertion(EllipsisLoc, ", ");
      } else if (ParmDeclarator.getEllipsisLoc().isValid() ||
                 Actions.containsUnexpandedParameterPacks(ParmDeclarator)) {
        // It looks like this was supposed to be a parameter pack. Warn and
        // point out where the ellipsis should have gone.
        SourceLocation ParmEllipsis = ParmDeclarator.getEllipsisLoc();
        Diag(EllipsisLoc, diag::warn_misplaced_ellipsis_vararg)
          << ParmEllipsis.isValid() << ParmEllipsis;
        if (ParmEllipsis.isValid()) {
          Diag(ParmEllipsis,
               diag::note_misplaced_ellipsis_vararg_existing_ellipsis);
        } else {
          Diag(ParmDeclarator.getIdentifierLoc(),
               diag::note_misplaced_ellipsis_vararg_add_ellipsis)
            << FixItHint::CreateInsertion(ParmDeclarator.getIdentifierLoc(),
                                          "...")
            << !ParmDeclarator.hasName();
        }
        Diag(EllipsisLoc, diag::note_misplaced_ellipsis_vararg_add_comma)
          << FixItHint::CreateInsertion(EllipsisLoc, ", ");
      }

      // We can't have any more parameters after an ellipsis.
      break;
    }

    // If the next token is a comma, consume it and keep reading arguments.
  } while (TryConsumeToken(tok::comma));
}

/// [C90]   direct-declarator '[' constant-expression[opt] ']'
/// [C99]   direct-declarator '[' type-qual-list[opt] assignment-expr[opt] ']'
/// [C99]   direct-declarator '[' 'static' type-qual-list[opt] assign-expr ']'
/// [C99]   direct-declarator '[' type-qual-list 'static' assignment-expr ']'
/// [C99]   direct-declarator '[' type-qual-list[opt] '*' ']'
/// [C++11] direct-declarator '[' constant-expression[opt] ']'
///                           attribute-specifier-seq[opt]
void Parser::ParseBracketDeclarator(Declarator &D) {
  if (CheckProhibitedCXX11Attribute())
    return;

  BalancedDelimiterTracker T(*this, tok::l_square);
  T.consumeOpen();

  // C array syntax has many features, but by-far the most common is [] and [4].
  // This code does a fast path to handle some of the most obvious cases.
  if (Tok.getKind() == tok::r_square) {
    T.consumeClose();
    ParsedAttributes attrs(AttrFactory);
    MaybeParseCXX11Attributes(attrs);

    // Remember that we parsed the empty array type.
    D.AddTypeInfo(DeclaratorChunk::getArray(0, false, false, nullptr,
                                            T.getOpenLocation(),
                                            T.getCloseLocation()),
                  attrs, T.getCloseLocation());
    return;
  } else if (Tok.getKind() == tok::numeric_constant &&
             GetLookAheadToken(1).is(tok::r_square)) {
    // [4] is very common.  Parse the numeric constant expression.
    ExprResult ExprRes(Actions.ActOnNumericConstant(Tok, getCurScope()));
    ConsumeToken();

    T.consumeClose();
    ParsedAttributes attrs(AttrFactory);
    MaybeParseCXX11Attributes(attrs);

    // Remember that we parsed a array type, and remember its features.
    D.AddTypeInfo(DeclaratorChunk::getArray(0, false, false,
                                            ExprRes.get(),
                                            T.getOpenLocation(),
                                            T.getCloseLocation()),
                  attrs, T.getCloseLocation());
    return;
  } else if (Tok.getKind() == tok::code_completion) {
    Actions.CodeCompleteBracketDeclarator(getCurScope());
    return cutOffParsing();
  }

  // If valid, this location is the position where we read the 'static' keyword.
  SourceLocation StaticLoc;
  TryConsumeToken(tok::kw_static, StaticLoc);

  // If there is a type-qualifier-list, read it now.
  // Type qualifiers in an array subscript are a C99 feature.
  DeclSpec DS(AttrFactory);
  ParseTypeQualifierListOpt(DS, AR_CXX11AttributesParsed);

  // If we haven't already read 'static', check to see if there is one after the
  // type-qualifier-list.
  if (!StaticLoc.isValid())
    TryConsumeToken(tok::kw_static, StaticLoc);

  // Handle "direct-declarator [ type-qual-list[opt] * ]".
  bool isStar = false;
  ExprResult NumElements;

  // Handle the case where we have '[*]' as the array size.  However, a leading
  // star could be the start of an expression, for example 'X[*p + 4]'.  Verify
  // the token after the star is a ']'.  Since stars in arrays are
  // infrequent, use of lookahead is not costly here.
  if (Tok.is(tok::star) && GetLookAheadToken(1).is(tok::r_square)) {
    ConsumeToken();  // Eat the '*'.

    if (StaticLoc.isValid()) {
      Diag(StaticLoc, diag::err_unspecified_vla_size_with_static);
      StaticLoc = SourceLocation();  // Drop the static.
    }
    isStar = true;
  } else if (Tok.isNot(tok::r_square)) {
    // Note, in C89, this production uses the constant-expr production instead
    // of assignment-expr.  The only difference is that assignment-expr allows
    // things like '=' and '*='.  Sema rejects these in C89 mode because they
    // are not i-c-e's, so we don't need to distinguish between the two here.

    // Parse the constant-expression or assignment-expression now (depending
    // on dialect).
    if (getLangOpts().CPlusPlus) {
      NumElements = ParseConstantExpression();
    } else {
      EnterExpressionEvaluationContext Unevaluated(
          Actions, Sema::ExpressionEvaluationContext::ConstantEvaluated);
      NumElements =
          Actions.CorrectDelayedTyposInExpr(ParseAssignmentExpression());
    }
  } else {
    if (StaticLoc.isValid()) {
      Diag(StaticLoc, diag::err_unspecified_size_with_static);
      StaticLoc = SourceLocation();  // Drop the static.
    }
  }

  // If there was an error parsing the assignment-expression, recover.
  if (NumElements.isInvalid()) {
    D.setInvalidType(true);
    // If the expression was invalid, skip it.
    SkipUntil(tok::r_square, StopAtSemi);
    return;
  }

  T.consumeClose();

  MaybeParseCXX11Attributes(DS.getAttributes());

  // Remember that we parsed a array type, and remember its features.
  D.AddTypeInfo(DeclaratorChunk::getArray(DS.getTypeQualifiers(),
                                          StaticLoc.isValid(), isStar,
                                          NumElements.get(),
                                          T.getOpenLocation(),
                                          T.getCloseLocation()),
                DS.getAttributes(), T.getCloseLocation());
}

/// Diagnose brackets before an identifier.
void Parser::ParseMisplacedBracketDeclarator(Declarator &D) {
  assert(Tok.is(tok::l_square) && "Missing opening bracket");
  assert(!D.mayOmitIdentifier() && "Declarator cannot omit identifier");

  SourceLocation StartBracketLoc = Tok.getLocation();
  Declarator TempDeclarator(D.getDeclSpec(), D.getContext());

  while (Tok.is(tok::l_square)) {
    ParseBracketDeclarator(TempDeclarator);
  }

  // Stuff the location of the start of the brackets into the Declarator.
  // The diagnostics from ParseDirectDeclarator will make more sense if
  // they use this location instead.
  if (Tok.is(tok::semi))
    D.getName().EndLocation = StartBracketLoc;

  SourceLocation SuggestParenLoc = Tok.getLocation();

  // Now that the brackets are removed, try parsing the declarator again.
  ParseDeclaratorInternal(D, &Parser::ParseDirectDeclarator);

  // Something went wrong parsing the brackets, in which case,
  // ParseBracketDeclarator has emitted an error, and we don't need to emit
  // one here.
  if (TempDeclarator.getNumTypeObjects() == 0)
    return;

  // Determine if parens will need to be suggested in the diagnostic.
  bool NeedParens = false;
  if (D.getNumTypeObjects() != 0) {
    switch (D.getTypeObject(D.getNumTypeObjects() - 1).Kind) {
    case DeclaratorChunk::Pointer:
    case DeclaratorChunk::Reference:
    case DeclaratorChunk::BlockPointer:
    case DeclaratorChunk::MemberPointer:
    case DeclaratorChunk::Pipe:
      NeedParens = true;
      break;
    case DeclaratorChunk::Array:
    case DeclaratorChunk::Function:
#if INTEL_CUSTOMIZATION
    case DeclaratorChunk::Channel:
#endif // INTEL_CUSTOMIZATION
    case DeclaratorChunk::Paren:
      break;
    }
  }

  if (NeedParens) {
    // Create a DeclaratorChunk for the inserted parens.
    ParsedAttributes attrs(AttrFactory);
    SourceLocation EndLoc = PP.getLocForEndOfToken(D.getLocEnd());
    D.AddTypeInfo(DeclaratorChunk::getParen(SuggestParenLoc, EndLoc), attrs,
                  SourceLocation());
  }

  // Adding back the bracket info to the end of the Declarator.
  for (unsigned i = 0, e = TempDeclarator.getNumTypeObjects(); i < e; ++i) {
    const DeclaratorChunk &Chunk = TempDeclarator.getTypeObject(i);
    ParsedAttributes attrs(AttrFactory);
    attrs.set(Chunk.Common.AttrList);
    D.AddTypeInfo(Chunk, attrs, SourceLocation());
  }

  // The missing identifier would have been diagnosed in ParseDirectDeclarator.
  // If parentheses are required, always suggest them.
  if (!D.getIdentifier() && !NeedParens)
    return;

  SourceLocation EndBracketLoc = TempDeclarator.getLocEnd();

  // Generate the move bracket error message.
  SourceRange BracketRange(StartBracketLoc, EndBracketLoc);
  SourceLocation EndLoc = PP.getLocForEndOfToken(D.getLocEnd());

  if (NeedParens) {
    Diag(EndLoc, diag::err_brackets_go_after_unqualified_id)
        << getLangOpts().CPlusPlus
        << FixItHint::CreateInsertion(SuggestParenLoc, "(")
        << FixItHint::CreateInsertion(EndLoc, ")")
        << FixItHint::CreateInsertionFromRange(
               EndLoc, CharSourceRange(BracketRange, true))
        << FixItHint::CreateRemoval(BracketRange);
  } else {
    Diag(EndLoc, diag::err_brackets_go_after_unqualified_id)
        << getLangOpts().CPlusPlus
        << FixItHint::CreateInsertionFromRange(
               EndLoc, CharSourceRange(BracketRange, true))
        << FixItHint::CreateRemoval(BracketRange);
  }
}

/// [GNU]   typeof-specifier:
///           typeof ( expressions )
///           typeof ( type-name )
/// [GNU/C++] typeof unary-expression
///
void Parser::ParseTypeofSpecifier(DeclSpec &DS) {
  assert(Tok.is(tok::kw_typeof) && "Not a typeof specifier");
  Token OpTok = Tok;
  SourceLocation StartLoc = ConsumeToken();

  const bool hasParens = Tok.is(tok::l_paren);

  EnterExpressionEvaluationContext Unevaluated(
      Actions, Sema::ExpressionEvaluationContext::Unevaluated,
      Sema::ReuseLambdaContextDecl);

  bool isCastExpr;
  ParsedType CastTy;
  SourceRange CastRange;
  ExprResult Operand = Actions.CorrectDelayedTyposInExpr(
      ParseExprAfterUnaryExprOrTypeTrait(OpTok, isCastExpr, CastTy, CastRange));
  if (hasParens)
    DS.setTypeofParensRange(CastRange);

  if (CastRange.getEnd().isInvalid())
    // FIXME: Not accurate, the range gets one token more than it should.
    DS.SetRangeEnd(Tok.getLocation());
  else
    DS.SetRangeEnd(CastRange.getEnd());

  if (isCastExpr) {
    if (!CastTy) {
      DS.SetTypeSpecError();
      return;
    }

    const char *PrevSpec = nullptr;
    unsigned DiagID;
    // Check for duplicate type specifiers (e.g. "int typeof(int)").
    if (DS.SetTypeSpecType(DeclSpec::TST_typeofType, StartLoc, PrevSpec,
                           DiagID, CastTy,
                           Actions.getASTContext().getPrintingPolicy()))
      Diag(StartLoc, DiagID) << PrevSpec;
    return;
  }

  // If we get here, the operand to the typeof was an expression.
  if (Operand.isInvalid()) {
    DS.SetTypeSpecError();
    return;
  }

  // We might need to transform the operand if it is potentially evaluated.
  Operand = Actions.HandleExprEvaluationContextForTypeof(Operand.get());
  if (Operand.isInvalid()) {
    DS.SetTypeSpecError();
    return;
  }

  const char *PrevSpec = nullptr;
  unsigned DiagID;
  // Check for duplicate type specifiers (e.g. "int typeof(int)").
  if (DS.SetTypeSpecType(DeclSpec::TST_typeofExpr, StartLoc, PrevSpec,
                         DiagID, Operand.get(),
                         Actions.getASTContext().getPrintingPolicy()))
    Diag(StartLoc, DiagID) << PrevSpec;
}

/// [C11]   atomic-specifier:
///           _Atomic ( type-name )
///
void Parser::ParseAtomicSpecifier(DeclSpec &DS) {
  assert(Tok.is(tok::kw__Atomic) && NextToken().is(tok::l_paren) &&
         "Not an atomic specifier");

  SourceLocation StartLoc = ConsumeToken();
  BalancedDelimiterTracker T(*this, tok::l_paren);
  if (T.consumeOpen())
    return;

  TypeResult Result = ParseTypeName();
  if (Result.isInvalid()) {
    SkipUntil(tok::r_paren, StopAtSemi);
    return;
  }

  // Match the ')'
  T.consumeClose();

  if (T.getCloseLocation().isInvalid())
    return;

  DS.setTypeofParensRange(T.getRange());
  DS.SetRangeEnd(T.getCloseLocation());

  const char *PrevSpec = nullptr;
  unsigned DiagID;
  if (DS.SetTypeSpecType(DeclSpec::TST_atomic, StartLoc, PrevSpec,
                         DiagID, Result.get(),
                         Actions.getASTContext().getPrintingPolicy()))
    Diag(StartLoc, DiagID) << PrevSpec;
}

/// TryAltiVecVectorTokenOutOfLine - Out of line body that should only be called
/// from TryAltiVecVectorToken.
bool Parser::TryAltiVecVectorTokenOutOfLine() {
  Token Next = NextToken();
  switch (Next.getKind()) {
  default: return false;
  case tok::kw_short:
  case tok::kw_long:
  case tok::kw_signed:
  case tok::kw_unsigned:
  case tok::kw_void:
  case tok::kw_char:
  case tok::kw_int:
  case tok::kw_float:
  case tok::kw_double:
  case tok::kw_bool:
  case tok::kw___bool:
  case tok::kw___pixel:
    Tok.setKind(tok::kw___vector);
    return true;
  case tok::identifier:
    if (Next.getIdentifierInfo() == Ident_pixel) {
      Tok.setKind(tok::kw___vector);
      return true;
    }
    if (Next.getIdentifierInfo() == Ident_bool) {
      Tok.setKind(tok::kw___vector);
      return true;
    }
    return false;
  }
}

bool Parser::TryAltiVecTokenOutOfLine(DeclSpec &DS, SourceLocation Loc,
                                      const char *&PrevSpec, unsigned &DiagID,
                                      bool &isInvalid) {
  const PrintingPolicy &Policy = Actions.getASTContext().getPrintingPolicy();
  if (Tok.getIdentifierInfo() == Ident_vector) {
    Token Next = NextToken();
    switch (Next.getKind()) {
    case tok::kw_short:
    case tok::kw_long:
    case tok::kw_signed:
    case tok::kw_unsigned:
    case tok::kw_void:
    case tok::kw_char:
    case tok::kw_int:
    case tok::kw_float:
    case tok::kw_double:
    case tok::kw_bool:
    case tok::kw___bool:
    case tok::kw___pixel:
      isInvalid = DS.SetTypeAltiVecVector(true, Loc, PrevSpec, DiagID, Policy);
      return true;
    case tok::identifier:
      if (Next.getIdentifierInfo() == Ident_pixel) {
        isInvalid = DS.SetTypeAltiVecVector(true, Loc, PrevSpec, DiagID,Policy);
        return true;
      }
      if (Next.getIdentifierInfo() == Ident_bool) {
        isInvalid = DS.SetTypeAltiVecVector(true, Loc, PrevSpec, DiagID,Policy);
        return true;
      }
      break;
    default:
      break;
    }
  } else if ((Tok.getIdentifierInfo() == Ident_pixel) &&
             DS.isTypeAltiVecVector()) {
    isInvalid = DS.SetTypeAltiVecPixel(true, Loc, PrevSpec, DiagID, Policy);
    return true;
  } else if ((Tok.getIdentifierInfo() == Ident_bool) &&
             DS.isTypeAltiVecVector()) {
    isInvalid = DS.SetTypeAltiVecBool(true, Loc, PrevSpec, DiagID, Policy);
    return true;
  }
  return false;
}<|MERGE_RESOLUTION|>--- conflicted
+++ resolved
@@ -3975,18 +3975,13 @@
     }
 
     DS.SetRangeEnd(Tok.getLocation());
-<<<<<<< HEAD
 #if INTEL_CUSTOMIZATION
     // CQ#376357: Allow bool redeclaration.
     if (DiagID != diag::err_bool_redeclaration &&
         DiagID != diag::warn_bool_redeclaration)
 #endif // INTEL_CUSTOMIZATION
-      ConsumeToken();
-=======
-    if (DiagID != diag::err_bool_redeclaration)
       // After an error the next token can be an annotation token.
       ConsumeAnyToken();
->>>>>>> 27695da9
 
     AttrsLastTime = false;
   }
