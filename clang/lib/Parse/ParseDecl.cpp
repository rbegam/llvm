//===--- ParseDecl.cpp - Declaration Parsing --------------------*- C++ -*-===//
//
//                     The LLVM Compiler Infrastructure
//
// This file is distributed under the University of Illinois Open Source
// License. See LICENSE.TXT for details.
//
//===----------------------------------------------------------------------===//
//
//  This file implements the Declaration portions of the Parser interfaces.
//
//===----------------------------------------------------------------------===//

#include "clang/Parse/Parser.h"
#include "clang/Parse/RAIIObjectsForParser.h"
#include "clang/AST/ASTContext.h"
#include "clang/AST/DeclTemplate.h"
#include "clang/Basic/AddressSpaces.h"
#include "clang/Basic/Attributes.h"
#include "clang/Basic/CharInfo.h"
#include "clang/Basic/TargetInfo.h"
#include "clang/Parse/ParseDiagnostic.h"
#include "clang/Sema/Lookup.h"
#include "clang/Sema/ParsedTemplate.h"
#include "clang/Sema/PrettyDeclStackTrace.h"
#include "clang/Sema/Scope.h"
#include "clang/Sema/SemaDiagnostic.h"
#include "llvm/ADT/Optional.h"
#include "llvm/ADT/SmallSet.h"
#include "llvm/ADT/SmallString.h"
#include "llvm/ADT/StringSwitch.h"
#include "llvm/Support/ScopedPrinter.h"

using namespace clang;

//===----------------------------------------------------------------------===//
// C99 6.7: Declarations.
//===----------------------------------------------------------------------===//

/// ParseTypeName
///       type-name: [C99 6.7.6]
///         specifier-qualifier-list abstract-declarator[opt]
///
/// Called type-id in C++.
TypeResult Parser::ParseTypeName(SourceRange *Range,
                                 DeclaratorContext Context,
                                 AccessSpecifier AS,
                                 Decl **OwnedType,
                                 ParsedAttributes *Attrs) {
  DeclSpecContext DSC = getDeclSpecContextFromDeclaratorContext(Context);
  if (DSC == DeclSpecContext::DSC_normal)
    DSC = DeclSpecContext::DSC_type_specifier;

  // Parse the common declaration-specifiers piece.
  DeclSpec DS(AttrFactory);
  if (Attrs)
    DS.addAttributes(Attrs->getList());
  ParseSpecifierQualifierList(DS, AS, DSC);
  if (OwnedType)
    *OwnedType = DS.isTypeSpecOwned() ? DS.getRepAsDecl() : nullptr;

  // Parse the abstract-declarator, if present.
  Declarator DeclaratorInfo(DS, Context);
  ParseDeclarator(DeclaratorInfo);
  if (Range)
    *Range = DeclaratorInfo.getSourceRange();

  if (DeclaratorInfo.isInvalidType())
    return true;

  return Actions.ActOnTypeName(getCurScope(), DeclaratorInfo);
}

/// \brief Normalizes an attribute name by dropping prefixed and suffixed __.
static StringRef normalizeAttrName(StringRef Name) {
  if (Name.size() >= 4 && Name.startswith("__") && Name.endswith("__"))
    return Name.drop_front(2).drop_back(2);
  return Name;
}

/// isAttributeLateParsed - Return true if the attribute has arguments that
/// require late parsing.
static bool isAttributeLateParsed(const IdentifierInfo &II) {
#define CLANG_ATTR_LATE_PARSED_LIST
    return llvm::StringSwitch<bool>(normalizeAttrName(II.getName()))
#include "clang/Parse/AttrParserStringSwitches.inc"
        .Default(false);
#undef CLANG_ATTR_LATE_PARSED_LIST
}

/// ParseGNUAttributes - Parse a non-empty attributes list.
///
/// [GNU] attributes:
///         attribute
///         attributes attribute
///
/// [GNU]  attribute:
///          '__attribute__' '(' '(' attribute-list ')' ')'
///
/// [GNU]  attribute-list:
///          attrib
///          attribute_list ',' attrib
///
/// [GNU]  attrib:
///          empty
///          attrib-name
///          attrib-name '(' identifier ')'
///          attrib-name '(' identifier ',' nonempty-expr-list ')'
///          attrib-name '(' argument-expression-list [C99 6.5.2] ')'
///
/// [GNU]  attrib-name:
///          identifier
///          typespec
///          typequal
///          storageclass
///
/// Whether an attribute takes an 'identifier' is determined by the
/// attrib-name. GCC's behavior here is not worth imitating:
///
///  * In C mode, if the attribute argument list starts with an identifier
///    followed by a ',' or an ')', and the identifier doesn't resolve to
///    a type, it is parsed as an identifier. If the attribute actually
///    wanted an expression, it's out of luck (but it turns out that no
///    attributes work that way, because C constant expressions are very
///    limited).
///  * In C++ mode, if the attribute argument list starts with an identifier,
///    and the attribute *wants* an identifier, it is parsed as an identifier.
///    At block scope, any additional tokens between the identifier and the
///    ',' or ')' are ignored, otherwise they produce a parse error.
///
/// We follow the C++ model, but don't allow junk after the identifier.
void Parser::ParseGNUAttributes(ParsedAttributes &attrs,
                                SourceLocation *endLoc,
                                LateParsedAttrList *LateAttrs,
                                Declarator *D) {
  assert(Tok.is(tok::kw___attribute) && "Not a GNU attribute list!");

  while (Tok.is(tok::kw___attribute)) {
    ConsumeToken();
    if (ExpectAndConsume(tok::l_paren, diag::err_expected_lparen_after,
                         "attribute")) {
      SkipUntil(tok::r_paren, StopAtSemi); // skip until ) or ;
      return;
    }
    if (ExpectAndConsume(tok::l_paren, diag::err_expected_lparen_after, "(")) {
      SkipUntil(tok::r_paren, StopAtSemi); // skip until ) or ;
      return;
    }
    // Parse the attribute-list. e.g. __attribute__(( weak, alias("__f") ))
    while (true) {
      // Allow empty/non-empty attributes. ((__vector_size__(16),,,,))
      if (TryConsumeToken(tok::comma))
        continue;

      // Expect an identifier or declaration specifier (const, int, etc.)
      if (Tok.isAnnotation())
        break;
      IdentifierInfo *AttrName = Tok.getIdentifierInfo();
      if (!AttrName)
        break;

      SourceLocation AttrNameLoc = ConsumeToken();

      if (Tok.isNot(tok::l_paren)) {
#if INTEL_SPECIFIC_CILKPLUS
        if (AttrName->isStr("vector") && !getLangOpts().CilkPlus) {
          Diag(Tok, diag::err_cilkplus_disable);
          SkipUntil(tok::r_paren, StopAtSemi | StopBeforeMatch);
        }
#endif // INTEL_SPECIFIC_CILKPLUS
        attrs.addNew(AttrName, AttrNameLoc, nullptr, AttrNameLoc, nullptr, 0,
                     AttributeList::AS_GNU);
        continue;
      }

      // Handle "parameterized" attributes
      if (!LateAttrs || !isAttributeLateParsed(*AttrName)) {
        ParseGNUAttributeArgs(AttrName, AttrNameLoc, attrs, endLoc, nullptr,
                              SourceLocation(), AttributeList::AS_GNU, D);
        continue;
      }

      // Handle attributes with arguments that require late parsing.
      LateParsedAttribute *LA =
          new LateParsedAttribute(this, *AttrName, AttrNameLoc);
      LateAttrs->push_back(LA);

      // Attributes in a class are parsed at the end of the class, along
      // with other late-parsed declarations.
      if (!ClassStack.empty() && !LateAttrs->parseSoon())
        getCurrentClass().LateParsedDeclarations.push_back(LA);

      // Be sure ConsumeAndStoreUntil doesn't see the start l_paren, since it
      // recursively consumes balanced parens.
      LA->Toks.push_back(Tok);
      ConsumeParen();
      // Consume everything up to and including the matching right parens.
      ConsumeAndStoreUntil(tok::r_paren, LA->Toks, /*StopAtSemi=*/true);

      Token Eof;
      Eof.startToken();
      Eof.setLocation(Tok.getLocation());
      LA->Toks.push_back(Eof);
    }

    if (ExpectAndConsume(tok::r_paren))
      SkipUntil(tok::r_paren, StopAtSemi);
    SourceLocation Loc = Tok.getLocation();
    if (ExpectAndConsume(tok::r_paren))
      SkipUntil(tok::r_paren, StopAtSemi);
    if (endLoc)
      *endLoc = Loc;
  }
}

#if INTEL_CUSTOMIZATION
/// \brief Build full attribute name based in its Syntax, Scope and ID
static void fillAttrFullName(const IdentifierInfo &II,
                             AttributeList::Syntax Syntax,
                             IdentifierInfo *ScopeName, std::string &Result) {
  std::string Variety, Scope;
  switch (Syntax) {
  case AttributeList::Syntax::AS_GNU:
    Variety = "GNU";
    break;
  case AttributeList::Syntax::AS_CXX11:
    Variety = "CXX11";
    if (ScopeName)
      Scope = ScopeName->getName();
    break;
  case AttributeList::Syntax::AS_Declspec:
    Variety = "Declspec";
    break;
  case AttributeList::Syntax::AS_Keyword:
    // FIXME:  add AS_ContextSensitiveKeyword
    Variety = "Keyword";
    break;
#if INTEL_SPECIFIC_CILKPLUS
  case AttributeList::Syntax::AS_CilkKeyword:
    Variety = "CilkKeyword";
    break;
#endif // INTEL_SPECIFIC_CILKPLUS
  default:
    Variety = "GNU";
  }
  Result = Variety + "::" + (Scope.length() > 0 ? Scope + "::" : "") +
           normalizeAttrName(II.getName()).str();
}

/// \brief Determine whether the given attribute has an identifier argument.
static bool attributeHasIdentifierArg(const IdentifierInfo &II,
                                      AttributeList::Syntax Syntax,
                                      IdentifierInfo *ScopeName) {
  std::string FullName;
  fillAttrFullName(II, Syntax, ScopeName, FullName);
#define CLANG_ATTR_IDENTIFIER_ARG_LIST
  return llvm::StringSwitch<bool>(FullName)
#include "clang/Parse/AttrParserStringSwitches.inc"
      .Default(false);
#undef CLANG_ATTR_IDENTIFIER_ARG_LIST
}
#else
/// \brief Determine whether the given attribute has an identifier argument.
static bool attributeHasIdentifierArg(const IdentifierInfo &II) {
#define CLANG_ATTR_IDENTIFIER_ARG_LIST
  return llvm::StringSwitch<bool>(normalizeAttrName(II.getName()))
#include "clang/Parse/AttrParserStringSwitches.inc"
           .Default(false);
#undef CLANG_ATTR_IDENTIFIER_ARG_LIST
}
#endif // INTEL_CUSTOMIZATION

/// \brief Determine whether the given attribute parses a type argument.
static bool attributeIsTypeArgAttr(const IdentifierInfo &II) {
#define CLANG_ATTR_TYPE_ARG_LIST
  return llvm::StringSwitch<bool>(normalizeAttrName(II.getName()))
#include "clang/Parse/AttrParserStringSwitches.inc"
           .Default(false);
#undef CLANG_ATTR_TYPE_ARG_LIST
}

/// \brief Determine whether the given attribute requires parsing its arguments
/// in an unevaluated context or not.
static bool attributeParsedArgsUnevaluated(const IdentifierInfo &II) {
#define CLANG_ATTR_ARG_CONTEXT_LIST
  return llvm::StringSwitch<bool>(normalizeAttrName(II.getName()))
#include "clang/Parse/AttrParserStringSwitches.inc"
           .Default(false);
#undef CLANG_ATTR_ARG_CONTEXT_LIST
}

IdentifierLoc *Parser::ParseIdentifierLoc() {
  assert(Tok.is(tok::identifier) && "expected an identifier");
  IdentifierLoc *IL = IdentifierLoc::create(Actions.Context,
                                            Tok.getLocation(),
                                            Tok.getIdentifierInfo());
  ConsumeToken();
  return IL;
}

void Parser::ParseAttributeWithTypeArg(IdentifierInfo &AttrName,
                                       SourceLocation AttrNameLoc,
                                       ParsedAttributes &Attrs,
                                       SourceLocation *EndLoc,
                                       IdentifierInfo *ScopeName,
                                       SourceLocation ScopeLoc,
                                       AttributeList::Syntax Syntax) {
  BalancedDelimiterTracker Parens(*this, tok::l_paren);
  Parens.consumeOpen();

  TypeResult T;
  if (Tok.isNot(tok::r_paren))
    T = ParseTypeName();

  if (Parens.consumeClose())
    return;

  if (T.isInvalid())
    return;

  if (T.isUsable())
    Attrs.addNewTypeAttr(&AttrName,
                         SourceRange(AttrNameLoc, Parens.getCloseLocation()),
                         ScopeName, ScopeLoc, T.get(), Syntax);
  else
    Attrs.addNew(&AttrName, SourceRange(AttrNameLoc, Parens.getCloseLocation()),
                 ScopeName, ScopeLoc, nullptr, 0, Syntax);
}

unsigned Parser::ParseAttributeArgsCommon(
    IdentifierInfo *AttrName, SourceLocation AttrNameLoc,
    ParsedAttributes &Attrs, SourceLocation *EndLoc, IdentifierInfo *ScopeName,
    SourceLocation ScopeLoc, AttributeList::Syntax Syntax) {
  // Ignore the left paren location for now.
  ConsumeParen();

  ArgsVector ArgExprs;
  if (Tok.is(tok::identifier)) {
    // If this attribute wants an 'identifier' argument, make it so.
#if INTEL_CUSTOMIZATION
    bool IsIdentifierArg =
        attributeHasIdentifierArg(*AttrName, Syntax, ScopeName);
#else
    bool IsIdentifierArg = attributeHasIdentifierArg(*AttrName);
#endif // INTEL_CUSTOMIZATION
    AttributeList::Kind AttrKind =
        AttributeList::getKind(AttrName, ScopeName, Syntax);

    // If we don't know how to parse this attribute, but this is the only
    // token in this argument, assume it's meant to be an identifier.
    if (AttrKind == AttributeList::UnknownAttribute ||
        AttrKind == AttributeList::IgnoredAttribute) {
      const Token &Next = NextToken();
      IsIdentifierArg = Next.isOneOf(tok::r_paren, tok::comma);
    }

    if (IsIdentifierArg)
      ArgExprs.push_back(ParseIdentifierLoc());
  }

  if (!ArgExprs.empty() ? Tok.is(tok::comma) : Tok.isNot(tok::r_paren)) {
    // Eat the comma.
    if (!ArgExprs.empty())
      ConsumeToken();

    // Parse the non-empty comma-separated list of expressions.
    do {
      bool Uneval = attributeParsedArgsUnevaluated(*AttrName);
      EnterExpressionEvaluationContext Unevaluated(
          Actions,
          Uneval ? Sema::ExpressionEvaluationContext::Unevaluated
                 : Sema::ExpressionEvaluationContext::ConstantEvaluated,
          /*LambdaContextDecl=*/nullptr,
          /*IsDecltype=*/false);

      ExprResult ArgExpr(
          Actions.CorrectDelayedTyposInExpr(ParseAssignmentExpression()));
      if (ArgExpr.isInvalid()) {
        SkipUntil(tok::r_paren, StopAtSemi);
        return 0;
      }
      ArgExprs.push_back(ArgExpr.get());
      // Eat the comma, move to the next argument
    } while (TryConsumeToken(tok::comma));
  }

  SourceLocation RParen = Tok.getLocation();
  if (!ExpectAndConsume(tok::r_paren)) {
    SourceLocation AttrLoc = ScopeLoc.isValid() ? ScopeLoc : AttrNameLoc;
    Attrs.addNew(AttrName, SourceRange(AttrLoc, RParen), ScopeName, ScopeLoc,
                 ArgExprs.data(), ArgExprs.size(), Syntax);
  }

  if (EndLoc)
    *EndLoc = RParen;

  return static_cast<unsigned>(ArgExprs.size());
}

/// Parse the arguments to a parameterized GNU attribute or
/// a C++11 attribute in "gnu" namespace.
void Parser::ParseGNUAttributeArgs(IdentifierInfo *AttrName,
                                   SourceLocation AttrNameLoc,
                                   ParsedAttributes &Attrs,
                                   SourceLocation *EndLoc,
                                   IdentifierInfo *ScopeName,
                                   SourceLocation ScopeLoc,
                                   AttributeList::Syntax Syntax,
                                   Declarator *D) {

  assert(Tok.is(tok::l_paren) && "Attribute arg list not starting with '('");

  AttributeList::Kind AttrKind =
      AttributeList::getKind(AttrName, ScopeName, Syntax);
#if INTEL_SPECIFIC_CILKPLUS
  if (AttrName->isStr("vector")) {
    // Cilk Plus elemental function attributes have their own grammar.
    if (!getLangOpts().CilkPlus) {
      Diag(Tok, diag::err_cilkplus_disable);
      SkipUntil(tok::r_paren, StopAtSemi | StopBeforeMatch);
      return;
    }
    ParseCilkPlusElementalAttribute(*AttrName, AttrNameLoc, Attrs, EndLoc,
                                    Syntax);
    return;
  } else
#endif // INTEL_SPECIFIC_CILKPLUS
      if (AttrKind == AttributeList::AT_Availability) {
    ParseAvailabilityAttribute(*AttrName, AttrNameLoc, Attrs, EndLoc, ScopeName,
                               ScopeLoc, Syntax);
    return;
  } else if (AttrKind == AttributeList::AT_ExternalSourceSymbol) {
    ParseExternalSourceSymbolAttribute(*AttrName, AttrNameLoc, Attrs, EndLoc,
                                       ScopeName, ScopeLoc, Syntax);
    return;
  } else if (AttrKind == AttributeList::AT_ObjCBridgeRelated) {
    ParseObjCBridgeRelatedAttribute(*AttrName, AttrNameLoc, Attrs, EndLoc,
                                    ScopeName, ScopeLoc, Syntax);
    return;
  } else if (AttrKind == AttributeList::AT_TypeTagForDatatype) {
    ParseTypeTagForDatatypeAttribute(*AttrName, AttrNameLoc, Attrs, EndLoc,
                                     ScopeName, ScopeLoc, Syntax);
    return;
  } else if (attributeIsTypeArgAttr(*AttrName)) {
    ParseAttributeWithTypeArg(*AttrName, AttrNameLoc, Attrs, EndLoc, ScopeName,
                              ScopeLoc, Syntax);
    return;
  }

  // These may refer to the function arguments, but need to be parsed early to
  // participate in determining whether it's a redeclaration.
  llvm::Optional<ParseScope> PrototypeScope;
  if (normalizeAttrName(AttrName->getName()) == "enable_if" &&
      D && D->isFunctionDeclarator()) {
    DeclaratorChunk::FunctionTypeInfo FTI = D->getFunctionTypeInfo();
    PrototypeScope.emplace(this, Scope::FunctionPrototypeScope |
                                     Scope::FunctionDeclarationScope |
                                     Scope::DeclScope);
    for (unsigned i = 0; i != FTI.NumParams; ++i) {
      ParmVarDecl *Param = cast<ParmVarDecl>(FTI.Params[i].Param);
      Actions.ActOnReenterCXXMethodParameter(getCurScope(), Param);
    }
  }

  ParseAttributeArgsCommon(AttrName, AttrNameLoc, Attrs, EndLoc, ScopeName,
                           ScopeLoc, Syntax);
}

unsigned Parser::ParseClangAttributeArgs(
    IdentifierInfo *AttrName, SourceLocation AttrNameLoc,
    ParsedAttributes &Attrs, SourceLocation *EndLoc, IdentifierInfo *ScopeName,
    SourceLocation ScopeLoc, AttributeList::Syntax Syntax) {
  assert(Tok.is(tok::l_paren) && "Attribute arg list not starting with '('");

  AttributeList::Kind AttrKind =
      AttributeList::getKind(AttrName, ScopeName, Syntax);

  if (AttrKind == AttributeList::AT_ExternalSourceSymbol) {
    ParseExternalSourceSymbolAttribute(*AttrName, AttrNameLoc, Attrs, EndLoc,
                                       ScopeName, ScopeLoc, Syntax);
    return Attrs.getList() ? Attrs.getList()->getNumArgs() : 0;
  }

  return ParseAttributeArgsCommon(AttrName, AttrNameLoc, Attrs, EndLoc,
                                  ScopeName, ScopeLoc, Syntax);
}

bool Parser::ParseMicrosoftDeclSpecArgs(IdentifierInfo *AttrName,
                                        SourceLocation AttrNameLoc,
                                        ParsedAttributes &Attrs) {
  // If the attribute isn't known, we will not attempt to parse any
  // arguments.
  if (!hasAttribute(AttrSyntax::Declspec, nullptr, AttrName,
                    getTargetInfo(), getLangOpts())) {
    // Eat the left paren, then skip to the ending right paren.
    ConsumeParen();
    SkipUntil(tok::r_paren);
    return false;
  }

  SourceLocation OpenParenLoc = Tok.getLocation();

  if (AttrName->getName() == "property") {
    // The property declspec is more complex in that it can take one or two
    // assignment expressions as a parameter, but the lhs of the assignment
    // must be named get or put.

    BalancedDelimiterTracker T(*this, tok::l_paren);
    T.expectAndConsume(diag::err_expected_lparen_after,
                       AttrName->getNameStart(), tok::r_paren);

    enum AccessorKind {
      AK_Invalid = -1,
      AK_Put = 0,
      AK_Get = 1 // indices into AccessorNames
    };
    IdentifierInfo *AccessorNames[] = {nullptr, nullptr};
    bool HasInvalidAccessor = false;

    // Parse the accessor specifications.
    while (true) {
      // Stop if this doesn't look like an accessor spec.
      if (!Tok.is(tok::identifier)) {
        // If the user wrote a completely empty list, use a special diagnostic.
        if (Tok.is(tok::r_paren) && !HasInvalidAccessor &&
            AccessorNames[AK_Put] == nullptr &&
            AccessorNames[AK_Get] == nullptr) {
          Diag(AttrNameLoc, diag::err_ms_property_no_getter_or_putter);
          break;
        }

        Diag(Tok.getLocation(), diag::err_ms_property_unknown_accessor);
        break;
      }

      AccessorKind Kind;
      SourceLocation KindLoc = Tok.getLocation();
      StringRef KindStr = Tok.getIdentifierInfo()->getName();
      if (KindStr == "get") {
        Kind = AK_Get;
      } else if (KindStr == "put") {
        Kind = AK_Put;

        // Recover from the common mistake of using 'set' instead of 'put'.
      } else if (KindStr == "set") {
        Diag(KindLoc, diag::err_ms_property_has_set_accessor)
            << FixItHint::CreateReplacement(KindLoc, "put");
        Kind = AK_Put;

        // Handle the mistake of forgetting the accessor kind by skipping
        // this accessor.
      } else if (NextToken().is(tok::comma) || NextToken().is(tok::r_paren)) {
        Diag(KindLoc, diag::err_ms_property_missing_accessor_kind);
        ConsumeToken();
        HasInvalidAccessor = true;
        goto next_property_accessor;

        // Otherwise, complain about the unknown accessor kind.
      } else {
        Diag(KindLoc, diag::err_ms_property_unknown_accessor);
        HasInvalidAccessor = true;
        Kind = AK_Invalid;

        // Try to keep parsing unless it doesn't look like an accessor spec.
        if (!NextToken().is(tok::equal))
          break;
      }

      // Consume the identifier.
      ConsumeToken();

      // Consume the '='.
      if (!TryConsumeToken(tok::equal)) {
        Diag(Tok.getLocation(), diag::err_ms_property_expected_equal)
            << KindStr;
        break;
      }

      // Expect the method name.
      if (!Tok.is(tok::identifier)) {
        Diag(Tok.getLocation(), diag::err_ms_property_expected_accessor_name);
        break;
      }

      if (Kind == AK_Invalid) {
        // Just drop invalid accessors.
      } else if (AccessorNames[Kind] != nullptr) {
        // Complain about the repeated accessor, ignore it, and keep parsing.
        Diag(KindLoc, diag::err_ms_property_duplicate_accessor) << KindStr;
      } else {
        AccessorNames[Kind] = Tok.getIdentifierInfo();
      }
      ConsumeToken();

    next_property_accessor:
      // Keep processing accessors until we run out.
      if (TryConsumeToken(tok::comma))
        continue;

      // If we run into the ')', stop without consuming it.
      if (Tok.is(tok::r_paren))
        break;

      Diag(Tok.getLocation(), diag::err_ms_property_expected_comma_or_rparen);
      break;
    }

    // Only add the property attribute if it was well-formed.
    if (!HasInvalidAccessor)
      Attrs.addNewPropertyAttr(AttrName, AttrNameLoc, nullptr, SourceLocation(),
                               AccessorNames[AK_Get], AccessorNames[AK_Put],
                               AttributeList::AS_Declspec);
    T.skipToEnd();
    return !HasInvalidAccessor;
#if INTEL_SPECIFIC_CILKPLUS
  } else if (AttrName->isStr("vector")) {
    // The vector declspec may have optional argument clauses. Check for a l-paren
    // to decide wether we should parse argument clauses or not.
    if (Tok.getKind() == tok::l_paren)
      ParseCilkPlusElementalAttribute(*AttrName, AttrNameLoc, Attrs, 0,
                                      AttributeList::AS_Declspec);
    else
      Attrs.addNew(AttrName, AttrNameLoc, 0, AttrNameLoc, 0, 0,
                   AttributeList::AS_Declspec);
    return true;
#endif // INTEL_SPECIFIC_CILKPLUS
  }

  unsigned NumArgs =
      ParseAttributeArgsCommon(AttrName, AttrNameLoc, Attrs, nullptr, nullptr,
                               SourceLocation(), AttributeList::AS_Declspec);

  // If this attribute's args were parsed, and it was expected to have
  // arguments but none were provided, emit a diagnostic.
  const AttributeList *Attr = Attrs.getList();
  if (Attr && Attr->getMaxArgs() && !NumArgs) {
    Diag(OpenParenLoc, diag::err_attribute_requires_arguments) << AttrName;
    return false;
  }
  return true;
}

/// [MS] decl-specifier:
///             __declspec ( extended-decl-modifier-seq )
///
/// [MS] extended-decl-modifier-seq:
///             extended-decl-modifier[opt]
///             extended-decl-modifier extended-decl-modifier-seq
void Parser::ParseMicrosoftDeclSpecs(ParsedAttributes &Attrs,
                                     SourceLocation *End) {
  assert(getLangOpts().DeclSpecKeyword && "__declspec keyword is not enabled");
  assert(Tok.is(tok::kw___declspec) && "Not a declspec!");

  while (Tok.is(tok::kw___declspec)) {
    ConsumeToken();
    BalancedDelimiterTracker T(*this, tok::l_paren);
    if (T.expectAndConsume(diag::err_expected_lparen_after, "__declspec",
                           tok::r_paren))
      return;

    // An empty declspec is perfectly legal and should not warn.  Additionally,
    // you can specify multiple attributes per declspec.
    while (Tok.isNot(tok::r_paren)) {
      // Attribute not present.
      if (TryConsumeToken(tok::comma))
        continue;

      // We expect either a well-known identifier or a generic string.  Anything
      // else is a malformed declspec.
      bool IsString = Tok.getKind() == tok::string_literal;
      if (!IsString && Tok.getKind() != tok::identifier &&
          Tok.getKind() != tok::kw_restrict) {
        Diag(Tok, diag::err_ms_declspec_type);
        T.skipToEnd();
        return;
      }

      IdentifierInfo *AttrName;
      SourceLocation AttrNameLoc;
      if (IsString) {
        SmallString<8> StrBuffer;
        bool Invalid = false;
        StringRef Str = PP.getSpelling(Tok, StrBuffer, &Invalid);
        if (Invalid) {
          T.skipToEnd();
          return;
        }
        AttrName = PP.getIdentifierInfo(Str);
        AttrNameLoc = ConsumeStringToken();
      } else {
        AttrName = Tok.getIdentifierInfo();
        AttrNameLoc = ConsumeToken();
      }

      bool AttrHandled = false;

      // Parse attribute arguments.
      if (Tok.is(tok::l_paren))
        AttrHandled = ParseMicrosoftDeclSpecArgs(AttrName, AttrNameLoc, Attrs);
      else if (AttrName->getName() == "property")
        // The property attribute must have an argument list.
        Diag(Tok.getLocation(), diag::err_expected_lparen_after)
            << AttrName->getName();

      if (!AttrHandled)
        Attrs.addNew(AttrName, AttrNameLoc, nullptr, AttrNameLoc, nullptr, 0,
                     AttributeList::AS_Declspec);
    }
    T.consumeClose();
    if (End)
      *End = T.getCloseLocation();
  }
}

void Parser::ParseMicrosoftTypeAttributes(ParsedAttributes &attrs) {
  // Treat these like attributes
  while (true) {
    switch (Tok.getKind()) {
    case tok::kw___fastcall:
    case tok::kw__regcall:  // INTEL
    case tok::kw___stdcall:
    case tok::kw___thiscall:
    case tok::kw___regcall:
    case tok::kw___cdecl:
    case tok::kw___vectorcall:
    case tok::kw___ptr64:
    case tok::kw___w64:
    case tok::kw___ptr32:
    case tok::kw___sptr:
    case tok::kw___uptr: {
      IdentifierInfo *AttrName = Tok.getIdentifierInfo();
      SourceLocation AttrNameLoc = ConsumeToken();
      attrs.addNew(AttrName, AttrNameLoc, nullptr, AttrNameLoc, nullptr, 0,
                   AttributeList::AS_Keyword);
      break;
    }
    default:
      return;
    }
  }
}

void Parser::DiagnoseAndSkipExtendedMicrosoftTypeAttributes() {
  SourceLocation StartLoc = Tok.getLocation();
  SourceLocation EndLoc = SkipExtendedMicrosoftTypeAttributes();

  if (EndLoc.isValid()) {
    SourceRange Range(StartLoc, EndLoc);
    Diag(StartLoc, diag::warn_microsoft_qualifiers_ignored) << Range;
  }
}

SourceLocation Parser::SkipExtendedMicrosoftTypeAttributes() {
  SourceLocation EndLoc;

  while (true) {
    switch (Tok.getKind()) {
    case tok::kw_const:
    case tok::kw_volatile:
    case tok::kw___fastcall:
    case tok::kw___stdcall:
    case tok::kw___thiscall:
    case tok::kw___cdecl:
    case tok::kw___vectorcall:
    case tok::kw___ptr32:
    case tok::kw___ptr64:
    case tok::kw___w64:
    case tok::kw___unaligned:
    case tok::kw___sptr:
    case tok::kw___uptr:
      EndLoc = ConsumeToken();
      break;
    default:
      return EndLoc;
    }
  }
}

void Parser::ParseBorlandTypeAttributes(ParsedAttributes &attrs) {
  // Treat these like attributes
  while (Tok.is(tok::kw___pascal)) {
    IdentifierInfo *AttrName = Tok.getIdentifierInfo();
    SourceLocation AttrNameLoc = ConsumeToken();
    attrs.addNew(AttrName, AttrNameLoc, nullptr, AttrNameLoc, nullptr, 0,
                 AttributeList::AS_Keyword);
  }
}

void Parser::ParseOpenCLKernelAttributes(ParsedAttributes &attrs) {
  // Treat these like attributes
  while (Tok.is(tok::kw___kernel)) {
    IdentifierInfo *AttrName = Tok.getIdentifierInfo();
    SourceLocation AttrNameLoc = ConsumeToken();
    attrs.addNew(AttrName, AttrNameLoc, nullptr, AttrNameLoc, nullptr, 0,
                 AttributeList::AS_Keyword);
  }
}

void Parser::ParseOpenCLQualifiers(ParsedAttributes &Attrs) {
  IdentifierInfo *AttrName = Tok.getIdentifierInfo();
  SourceLocation AttrNameLoc = Tok.getLocation();
  Attrs.addNew(AttrName, AttrNameLoc, nullptr, AttrNameLoc, nullptr, 0,
               AttributeList::AS_Keyword);
}

void Parser::ParseNullabilityTypeSpecifiers(ParsedAttributes &attrs) {
  // Treat these like attributes, even though they're type specifiers.
  while (true) {
    switch (Tok.getKind()) {
    case tok::kw__Nonnull:
    case tok::kw__Nullable:
    case tok::kw__Null_unspecified: {
      IdentifierInfo *AttrName = Tok.getIdentifierInfo();
      SourceLocation AttrNameLoc = ConsumeToken();
      if (!getLangOpts().ObjC1)
        Diag(AttrNameLoc, diag::ext_nullability)
          << AttrName;
      attrs.addNew(AttrName, AttrNameLoc, nullptr, AttrNameLoc, nullptr, 0, 
                   AttributeList::AS_Keyword);
      break;
    }
    default:
      return;
    }
  }
}

static bool VersionNumberSeparator(const char Separator) {
  return (Separator == '.' || Separator == '_');
}

/// \brief Parse a version number.
///
/// version:
///   simple-integer
///   simple-integer ',' simple-integer
///   simple-integer ',' simple-integer ',' simple-integer
VersionTuple Parser::ParseVersionTuple(SourceRange &Range) {
  Range = SourceRange(Tok.getLocation(), Tok.getEndLoc());

  if (!Tok.is(tok::numeric_constant)) {
    Diag(Tok, diag::err_expected_version);
    SkipUntil(tok::comma, tok::r_paren,
              StopAtSemi | StopBeforeMatch | StopAtCodeCompletion);
    return VersionTuple();
  }

  // Parse the major (and possibly minor and subminor) versions, which
  // are stored in the numeric constant. We utilize a quirk of the
  // lexer, which is that it handles something like 1.2.3 as a single
  // numeric constant, rather than two separate tokens.
  SmallString<512> Buffer;
  Buffer.resize(Tok.getLength()+1);
  const char *ThisTokBegin = &Buffer[0];

  // Get the spelling of the token, which eliminates trigraphs, etc.
  bool Invalid = false;
  unsigned ActualLength = PP.getSpelling(Tok, ThisTokBegin, &Invalid);
  if (Invalid)
    return VersionTuple();

  // Parse the major version.
  unsigned AfterMajor = 0;
  unsigned Major = 0;
  while (AfterMajor < ActualLength && isDigit(ThisTokBegin[AfterMajor])) {
    Major = Major * 10 + ThisTokBegin[AfterMajor] - '0';
    ++AfterMajor;
  }

  if (AfterMajor == 0) {
    Diag(Tok, diag::err_expected_version);
    SkipUntil(tok::comma, tok::r_paren,
              StopAtSemi | StopBeforeMatch | StopAtCodeCompletion);
    return VersionTuple();
  }

  if (AfterMajor == ActualLength) {
    ConsumeToken();

    // We only had a single version component.
    if (Major == 0) {
      Diag(Tok, diag::err_zero_version);
      return VersionTuple();
    }

    return VersionTuple(Major);
  }

  const char AfterMajorSeparator = ThisTokBegin[AfterMajor];
  if (!VersionNumberSeparator(AfterMajorSeparator)
      || (AfterMajor + 1 == ActualLength)) {
    Diag(Tok, diag::err_expected_version);
    SkipUntil(tok::comma, tok::r_paren,
              StopAtSemi | StopBeforeMatch | StopAtCodeCompletion);
    return VersionTuple();
  }

  // Parse the minor version.
  unsigned AfterMinor = AfterMajor + 1;
  unsigned Minor = 0;
  while (AfterMinor < ActualLength && isDigit(ThisTokBegin[AfterMinor])) {
    Minor = Minor * 10 + ThisTokBegin[AfterMinor] - '0';
    ++AfterMinor;
  }

  if (AfterMinor == ActualLength) {
    ConsumeToken();

    // We had major.minor.
    if (Major == 0 && Minor == 0) {
      Diag(Tok, diag::err_zero_version);
      return VersionTuple();
    }

    return VersionTuple(Major, Minor, (AfterMajorSeparator == '_'));
  }

  const char AfterMinorSeparator = ThisTokBegin[AfterMinor];
  // If what follows is not a '.' or '_', we have a problem.
  if (!VersionNumberSeparator(AfterMinorSeparator)) {
    Diag(Tok, diag::err_expected_version);
    SkipUntil(tok::comma, tok::r_paren,
              StopAtSemi | StopBeforeMatch | StopAtCodeCompletion);
    return VersionTuple();
  }
  
  // Warn if separators, be it '.' or '_', do not match.
  if (AfterMajorSeparator != AfterMinorSeparator)
    Diag(Tok, diag::warn_expected_consistent_version_separator);

  // Parse the subminor version.
  unsigned AfterSubminor = AfterMinor + 1;
  unsigned Subminor = 0;
  while (AfterSubminor < ActualLength && isDigit(ThisTokBegin[AfterSubminor])) {
    Subminor = Subminor * 10 + ThisTokBegin[AfterSubminor] - '0';
    ++AfterSubminor;
  }

  if (AfterSubminor != ActualLength) {
    Diag(Tok, diag::err_expected_version);
    SkipUntil(tok::comma, tok::r_paren,
              StopAtSemi | StopBeforeMatch | StopAtCodeCompletion);
    return VersionTuple();
  }
  ConsumeToken();
  return VersionTuple(Major, Minor, Subminor, (AfterMajorSeparator == '_'));
}

/// \brief Parse the contents of the "availability" attribute.
///
/// availability-attribute:
///   'availability' '(' platform ',' opt-strict version-arg-list,
///                      opt-replacement, opt-message')'
///
/// platform:
///   identifier
///
/// opt-strict:
///   'strict' ','
///
/// version-arg-list:
///   version-arg
///   version-arg ',' version-arg-list
///
/// version-arg:
///   'introduced' '=' version
///   'deprecated' '=' version
///   'obsoleted' = version
///   'unavailable'
/// opt-replacement:
///   'replacement' '=' <string>
/// opt-message:
///   'message' '=' <string>
void Parser::ParseAvailabilityAttribute(IdentifierInfo &Availability,
                                        SourceLocation AvailabilityLoc,
                                        ParsedAttributes &attrs,
                                        SourceLocation *endLoc,
                                        IdentifierInfo *ScopeName,
                                        SourceLocation ScopeLoc,
                                        AttributeList::Syntax Syntax) {
  enum { Introduced, Deprecated, Obsoleted, Unknown };
  AvailabilityChange Changes[Unknown];
  ExprResult MessageExpr, ReplacementExpr;

  // Opening '('.
  BalancedDelimiterTracker T(*this, tok::l_paren);
  if (T.consumeOpen()) {
    Diag(Tok, diag::err_expected) << tok::l_paren;
    return;
  }

  // Parse the platform name.
  if (Tok.isNot(tok::identifier)) {
    Diag(Tok, diag::err_availability_expected_platform);
    SkipUntil(tok::r_paren, StopAtSemi);
    return;
  }
  IdentifierLoc *Platform = ParseIdentifierLoc();
  if (const IdentifierInfo *const Ident = Platform->Ident) {
    // Canonicalize platform name from "macosx" to "macos".
    if (Ident->getName() == "macosx")
      Platform->Ident = PP.getIdentifierInfo("macos");
    // Canonicalize platform name from "macosx_app_extension" to
    // "macos_app_extension".
    else if (Ident->getName() == "macosx_app_extension")
      Platform->Ident = PP.getIdentifierInfo("macos_app_extension");
    else
      Platform->Ident = PP.getIdentifierInfo(
          AvailabilityAttr::canonicalizePlatformName(Ident->getName()));
  }

  // Parse the ',' following the platform name.
  if (ExpectAndConsume(tok::comma)) {
    SkipUntil(tok::r_paren, StopAtSemi);
    return;
  }

  // If we haven't grabbed the pointers for the identifiers
  // "introduced", "deprecated", and "obsoleted", do so now.
  if (!Ident_introduced) {
    Ident_introduced = PP.getIdentifierInfo("introduced");
    Ident_deprecated = PP.getIdentifierInfo("deprecated");
    Ident_obsoleted = PP.getIdentifierInfo("obsoleted");
    Ident_unavailable = PP.getIdentifierInfo("unavailable");
    Ident_message = PP.getIdentifierInfo("message");
    Ident_strict = PP.getIdentifierInfo("strict");
    Ident_replacement = PP.getIdentifierInfo("replacement");
  }

  // Parse the optional "strict", the optional "replacement" and the set of
  // introductions/deprecations/removals.
  SourceLocation UnavailableLoc, StrictLoc;
  do {
    if (Tok.isNot(tok::identifier)) {
      Diag(Tok, diag::err_availability_expected_change);
      SkipUntil(tok::r_paren, StopAtSemi);
      return;
    }
    IdentifierInfo *Keyword = Tok.getIdentifierInfo();
    SourceLocation KeywordLoc = ConsumeToken();

    if (Keyword == Ident_strict) {
      if (StrictLoc.isValid()) {
        Diag(KeywordLoc, diag::err_availability_redundant)
          << Keyword << SourceRange(StrictLoc);
      }
      StrictLoc = KeywordLoc;
      continue;
    }

    if (Keyword == Ident_unavailable) {
      if (UnavailableLoc.isValid()) {
        Diag(KeywordLoc, diag::err_availability_redundant)
          << Keyword << SourceRange(UnavailableLoc);
      }
      UnavailableLoc = KeywordLoc;
      continue;
    }

    if (Tok.isNot(tok::equal)) {
      Diag(Tok, diag::err_expected_after) << Keyword << tok::equal;
      SkipUntil(tok::r_paren, StopAtSemi);
      return;
    }
    ConsumeToken();
    if (Keyword == Ident_message || Keyword == Ident_replacement) {
      if (Tok.isNot(tok::string_literal)) {
        Diag(Tok, diag::err_expected_string_literal)
          << /*Source='availability attribute'*/2;
        SkipUntil(tok::r_paren, StopAtSemi);
        return;
      }
      if (Keyword == Ident_message)
        MessageExpr = ParseStringLiteralExpression();
      else
        ReplacementExpr = ParseStringLiteralExpression();
      // Also reject wide string literals.
      if (StringLiteral *MessageStringLiteral =
              cast_or_null<StringLiteral>(MessageExpr.get())) {
        if (MessageStringLiteral->getCharByteWidth() != 1) {
          Diag(MessageStringLiteral->getSourceRange().getBegin(),
               diag::err_expected_string_literal)
            << /*Source='availability attribute'*/ 2;
          SkipUntil(tok::r_paren, StopAtSemi);
          return;
        }
      }
      if (Keyword == Ident_message)
        break;
      else
        continue;
    }

    // Special handling of 'NA' only when applied to introduced or
    // deprecated.
    if ((Keyword == Ident_introduced || Keyword == Ident_deprecated) &&
        Tok.is(tok::identifier)) {
      IdentifierInfo *NA = Tok.getIdentifierInfo();
      if (NA->getName() == "NA") {
        ConsumeToken();
        if (Keyword == Ident_introduced)
          UnavailableLoc = KeywordLoc;
        continue;
      }
    }
    
    SourceRange VersionRange;
    VersionTuple Version = ParseVersionTuple(VersionRange);

    if (Version.empty()) {
      SkipUntil(tok::r_paren, StopAtSemi);
      return;
    }

    unsigned Index;
    if (Keyword == Ident_introduced)
      Index = Introduced;
    else if (Keyword == Ident_deprecated)
      Index = Deprecated;
    else if (Keyword == Ident_obsoleted)
      Index = Obsoleted;
    else
      Index = Unknown;

    if (Index < Unknown) {
      if (!Changes[Index].KeywordLoc.isInvalid()) {
        Diag(KeywordLoc, diag::err_availability_redundant)
          << Keyword
          << SourceRange(Changes[Index].KeywordLoc,
                         Changes[Index].VersionRange.getEnd());
      }

      Changes[Index].KeywordLoc = KeywordLoc;
      Changes[Index].Version = Version;
      Changes[Index].VersionRange = VersionRange;
    } else {
      Diag(KeywordLoc, diag::err_availability_unknown_change)
        << Keyword << VersionRange;
    }

  } while (TryConsumeToken(tok::comma));

  // Closing ')'.
  if (T.consumeClose())
    return;

  if (endLoc)
    *endLoc = T.getCloseLocation();

  // The 'unavailable' availability cannot be combined with any other
  // availability changes. Make sure that hasn't happened.
  if (UnavailableLoc.isValid()) {
    bool Complained = false;
    for (unsigned Index = Introduced; Index != Unknown; ++Index) {
      if (Changes[Index].KeywordLoc.isValid()) {
        if (!Complained) {
          Diag(UnavailableLoc, diag::warn_availability_and_unavailable)
            << SourceRange(Changes[Index].KeywordLoc,
                           Changes[Index].VersionRange.getEnd());
          Complained = true;
        }

        // Clear out the availability.
        Changes[Index] = AvailabilityChange();
      }
    }
  }

  // Record this attribute
  attrs.addNew(&Availability,
               SourceRange(AvailabilityLoc, T.getCloseLocation()),
               ScopeName, ScopeLoc,
               Platform,
               Changes[Introduced],
               Changes[Deprecated],
               Changes[Obsoleted],
               UnavailableLoc, MessageExpr.get(),
               Syntax, StrictLoc, ReplacementExpr.get());
}

/// \brief Parse the contents of the "external_source_symbol" attribute.
///
/// external-source-symbol-attribute:
///   'external_source_symbol' '(' keyword-arg-list ')'
///
/// keyword-arg-list:
///   keyword-arg
///   keyword-arg ',' keyword-arg-list
///
/// keyword-arg:
///   'language' '=' <string>
///   'defined_in' '=' <string>
///   'generated_declaration'
void Parser::ParseExternalSourceSymbolAttribute(
    IdentifierInfo &ExternalSourceSymbol, SourceLocation Loc,
    ParsedAttributes &Attrs, SourceLocation *EndLoc, IdentifierInfo *ScopeName,
    SourceLocation ScopeLoc, AttributeList::Syntax Syntax) {
  // Opening '('.
  BalancedDelimiterTracker T(*this, tok::l_paren);
  if (T.expectAndConsume())
    return;

  // Initialize the pointers for the keyword identifiers when required.
  if (!Ident_language) {
    Ident_language = PP.getIdentifierInfo("language");
    Ident_defined_in = PP.getIdentifierInfo("defined_in");
    Ident_generated_declaration = PP.getIdentifierInfo("generated_declaration");
  }

  ExprResult Language;
  bool HasLanguage = false;
  ExprResult DefinedInExpr;
  bool HasDefinedIn = false;
  IdentifierLoc *GeneratedDeclaration = nullptr;

  // Parse the language/defined_in/generated_declaration keywords
  do {
    if (Tok.isNot(tok::identifier)) {
      Diag(Tok, diag::err_external_source_symbol_expected_keyword);
      SkipUntil(tok::r_paren, StopAtSemi);
      return;
    }

    SourceLocation KeywordLoc = Tok.getLocation();
    IdentifierInfo *Keyword = Tok.getIdentifierInfo();
    if (Keyword == Ident_generated_declaration) {
      if (GeneratedDeclaration) {
        Diag(Tok, diag::err_external_source_symbol_duplicate_clause) << Keyword;
        SkipUntil(tok::r_paren, StopAtSemi);
        return;
      }
      GeneratedDeclaration = ParseIdentifierLoc();
      continue;
    }

    if (Keyword != Ident_language && Keyword != Ident_defined_in) {
      Diag(Tok, diag::err_external_source_symbol_expected_keyword);
      SkipUntil(tok::r_paren, StopAtSemi);
      return;
    }

    ConsumeToken();
    if (ExpectAndConsume(tok::equal, diag::err_expected_after,
                         Keyword->getName())) {
      SkipUntil(tok::r_paren, StopAtSemi);
      return;
    }

    bool HadLanguage = HasLanguage, HadDefinedIn = HasDefinedIn;
    if (Keyword == Ident_language)
      HasLanguage = true;
    else
      HasDefinedIn = true;

    if (Tok.isNot(tok::string_literal)) {
      Diag(Tok, diag::err_expected_string_literal)
          << /*Source='external_source_symbol attribute'*/ 3
          << /*language | source container*/ (Keyword != Ident_language);
      SkipUntil(tok::comma, tok::r_paren, StopAtSemi | StopBeforeMatch);
      continue;
    }
    if (Keyword == Ident_language) {
      if (HadLanguage) {
        Diag(KeywordLoc, diag::err_external_source_symbol_duplicate_clause)
            << Keyword;
        ParseStringLiteralExpression();
        continue;
      }
      Language = ParseStringLiteralExpression();
    } else {
      assert(Keyword == Ident_defined_in && "Invalid clause keyword!");
      if (HadDefinedIn) {
        Diag(KeywordLoc, diag::err_external_source_symbol_duplicate_clause)
            << Keyword;
        ParseStringLiteralExpression();
        continue;
      }
      DefinedInExpr = ParseStringLiteralExpression();
    }
  } while (TryConsumeToken(tok::comma));

  // Closing ')'.
  if (T.consumeClose())
    return;
  if (EndLoc)
    *EndLoc = T.getCloseLocation();

  ArgsUnion Args[] = {Language.get(), DefinedInExpr.get(),
                      GeneratedDeclaration};
  Attrs.addNew(&ExternalSourceSymbol, SourceRange(Loc, T.getCloseLocation()),
               ScopeName, ScopeLoc, Args, llvm::array_lengthof(Args), Syntax);
}

/// \brief Parse the contents of the "objc_bridge_related" attribute.
/// objc_bridge_related '(' related_class ',' opt-class_method ',' opt-instance_method ')'
/// related_class:
///     Identifier
///
/// opt-class_method:
///     Identifier: | <empty>
///
/// opt-instance_method:
///     Identifier | <empty>
///
void Parser::ParseObjCBridgeRelatedAttribute(IdentifierInfo &ObjCBridgeRelated,
                                SourceLocation ObjCBridgeRelatedLoc,
                                ParsedAttributes &attrs,
                                SourceLocation *endLoc,
                                IdentifierInfo *ScopeName,
                                SourceLocation ScopeLoc,
                                AttributeList::Syntax Syntax) {
  // Opening '('.
  BalancedDelimiterTracker T(*this, tok::l_paren);
  if (T.consumeOpen()) {
    Diag(Tok, diag::err_expected) << tok::l_paren;
    return;
  }
  
  // Parse the related class name.
  if (Tok.isNot(tok::identifier)) {
    Diag(Tok, diag::err_objcbridge_related_expected_related_class);
    SkipUntil(tok::r_paren, StopAtSemi);
    return;
  }
  IdentifierLoc *RelatedClass = ParseIdentifierLoc();
  if (ExpectAndConsume(tok::comma)) {
    SkipUntil(tok::r_paren, StopAtSemi);
    return;
  }

  // Parse optional class method name.
  IdentifierLoc *ClassMethod = nullptr;
  if (Tok.is(tok::identifier)) {
    ClassMethod = ParseIdentifierLoc();
    if (!TryConsumeToken(tok::colon)) {
      Diag(Tok, diag::err_objcbridge_related_selector_name);
      SkipUntil(tok::r_paren, StopAtSemi);
      return;
    }
  }
  if (!TryConsumeToken(tok::comma)) {
    if (Tok.is(tok::colon))
      Diag(Tok, diag::err_objcbridge_related_selector_name);
    else
      Diag(Tok, diag::err_expected) << tok::comma;
    SkipUntil(tok::r_paren, StopAtSemi);
    return;
  }
  
  // Parse optional instance method name.
  IdentifierLoc *InstanceMethod = nullptr;
  if (Tok.is(tok::identifier))
    InstanceMethod = ParseIdentifierLoc();
  else if (Tok.isNot(tok::r_paren)) {
    Diag(Tok, diag::err_expected) << tok::r_paren;
    SkipUntil(tok::r_paren, StopAtSemi);
    return;
  }
  
  // Closing ')'.
  if (T.consumeClose())
    return;
  
  if (endLoc)
    *endLoc = T.getCloseLocation();
  
  // Record this attribute
  attrs.addNew(&ObjCBridgeRelated,
               SourceRange(ObjCBridgeRelatedLoc, T.getCloseLocation()),
               ScopeName, ScopeLoc,
               RelatedClass,
               ClassMethod,
               InstanceMethod,
               Syntax);
}

// Late Parsed Attributes:
// See other examples of late parsing in lib/Parse/ParseCXXInlineMethods

void Parser::LateParsedDeclaration::ParseLexedAttributes() {}

void Parser::LateParsedClass::ParseLexedAttributes() {
  Self->ParseLexedAttributes(*Class);
}

void Parser::LateParsedAttribute::ParseLexedAttributes() {
  Self->ParseLexedAttribute(*this, true, false);
}

/// Wrapper class which calls ParseLexedAttribute, after setting up the
/// scope appropriately.
void Parser::ParseLexedAttributes(ParsingClass &Class) {
  // Deal with templates
  // FIXME: Test cases to make sure this does the right thing for templates.
  bool HasTemplateScope = !Class.TopLevelClass && Class.TemplateScope;
  ParseScope ClassTemplateScope(this, Scope::TemplateParamScope,
                                HasTemplateScope);
  if (HasTemplateScope)
    Actions.ActOnReenterTemplateScope(getCurScope(), Class.TagOrTemplate);

  // Set or update the scope flags.
  bool AlreadyHasClassScope = Class.TopLevelClass;
  unsigned ScopeFlags = Scope::ClassScope|Scope::DeclScope;
  ParseScope ClassScope(this, ScopeFlags, !AlreadyHasClassScope);
  ParseScopeFlags ClassScopeFlags(this, ScopeFlags, AlreadyHasClassScope);

  // Enter the scope of nested classes
  if (!AlreadyHasClassScope)
    Actions.ActOnStartDelayedMemberDeclarations(getCurScope(),
                                                Class.TagOrTemplate);
  if (!Class.LateParsedDeclarations.empty()) {
    for (unsigned i = 0, ni = Class.LateParsedDeclarations.size(); i < ni; ++i){
      Class.LateParsedDeclarations[i]->ParseLexedAttributes();
    }
  }

  if (!AlreadyHasClassScope)
    Actions.ActOnFinishDelayedMemberDeclarations(getCurScope(),
                                                 Class.TagOrTemplate);
}

/// \brief Parse all attributes in LAs, and attach them to Decl D.
void Parser::ParseLexedAttributeList(LateParsedAttrList &LAs, Decl *D,
                                     bool EnterScope, bool OnDefinition) {
  assert(LAs.parseSoon() &&
         "Attribute list should be marked for immediate parsing.");
  for (unsigned i = 0, ni = LAs.size(); i < ni; ++i) {
    if (D)
      LAs[i]->addDecl(D);
    ParseLexedAttribute(*LAs[i], EnterScope, OnDefinition);
    delete LAs[i];
  }
  LAs.clear();
}

/// \brief Finish parsing an attribute for which parsing was delayed.
/// This will be called at the end of parsing a class declaration
/// for each LateParsedAttribute. We consume the saved tokens and
/// create an attribute with the arguments filled in. We add this
/// to the Attribute list for the decl.
void Parser::ParseLexedAttribute(LateParsedAttribute &LA,
                                 bool EnterScope, bool OnDefinition) {
  // Create a fake EOF so that attribute parsing won't go off the end of the
  // attribute.
  Token AttrEnd;
  AttrEnd.startToken();
  AttrEnd.setKind(tok::eof);
  AttrEnd.setLocation(Tok.getLocation());
  AttrEnd.setEofData(LA.Toks.data());
  LA.Toks.push_back(AttrEnd);

  // Append the current token at the end of the new token stream so that it
  // doesn't get lost.
  LA.Toks.push_back(Tok);
  PP.EnterTokenStream(LA.Toks, true);
  // Consume the previously pushed token.
  ConsumeAnyToken(/*ConsumeCodeCompletionTok=*/true);

  ParsedAttributes Attrs(AttrFactory);
  SourceLocation endLoc;

  if (LA.Decls.size() > 0) {
    Decl *D = LA.Decls[0];
    NamedDecl *ND  = dyn_cast<NamedDecl>(D);
    RecordDecl *RD = dyn_cast_or_null<RecordDecl>(D->getDeclContext());

    // Allow 'this' within late-parsed attributes.
    Sema::CXXThisScopeRAII ThisScope(Actions, RD, /*TypeQuals=*/0,
                                     ND && ND->isCXXInstanceMember());

    if (LA.Decls.size() == 1) {
      // If the Decl is templatized, add template parameters to scope.
      bool HasTemplateScope = EnterScope && D->isTemplateDecl();
      ParseScope TempScope(this, Scope::TemplateParamScope, HasTemplateScope);
      if (HasTemplateScope)
        Actions.ActOnReenterTemplateScope(Actions.CurScope, D);

      // If the Decl is on a function, add function parameters to the scope.
      bool HasFunScope = EnterScope && D->isFunctionOrFunctionTemplate();
      ParseScope FnScope(
          this, Scope::FnScope | Scope::DeclScope | Scope::CompoundStmtScope,
          HasFunScope);
      if (HasFunScope)
        Actions.ActOnReenterFunctionContext(Actions.CurScope, D);

      ParseGNUAttributeArgs(&LA.AttrName, LA.AttrNameLoc, Attrs, &endLoc,
                            nullptr, SourceLocation(), AttributeList::AS_GNU,
                            nullptr);

      if (HasFunScope) {
        Actions.ActOnExitFunctionContext();
        FnScope.Exit();  // Pop scope, and remove Decls from IdResolver
      }
      if (HasTemplateScope) {
        TempScope.Exit();
      }
    } else {
      // If there are multiple decls, then the decl cannot be within the
      // function scope.
      ParseGNUAttributeArgs(&LA.AttrName, LA.AttrNameLoc, Attrs, &endLoc,
                            nullptr, SourceLocation(), AttributeList::AS_GNU,
                            nullptr);
    }
  } else {
    Diag(Tok, diag::warn_attribute_no_decl) << LA.AttrName.getName();
  }

  const AttributeList *AL = Attrs.getList();
  if (OnDefinition && AL && !AL->isCXX11Attribute() &&
      AL->isKnownToGCC())
    Diag(Tok, diag::warn_attribute_on_function_definition)
      << &LA.AttrName;

  for (unsigned i = 0, ni = LA.Decls.size(); i < ni; ++i)
    Actions.ActOnFinishDelayedAttribute(getCurScope(), LA.Decls[i], Attrs);

  // Due to a parsing error, we either went over the cached tokens or
  // there are still cached tokens left, so we skip the leftover tokens.
  while (Tok.isNot(tok::eof))
    ConsumeAnyToken();

  if (Tok.is(tok::eof) && Tok.getEofData() == AttrEnd.getEofData())
    ConsumeAnyToken();
}

void Parser::ParseTypeTagForDatatypeAttribute(IdentifierInfo &AttrName,
                                              SourceLocation AttrNameLoc,
                                              ParsedAttributes &Attrs,
                                              SourceLocation *EndLoc,
                                              IdentifierInfo *ScopeName,
                                              SourceLocation ScopeLoc,
                                              AttributeList::Syntax Syntax) {
  assert(Tok.is(tok::l_paren) && "Attribute arg list not starting with '('");

  BalancedDelimiterTracker T(*this, tok::l_paren);
  T.consumeOpen();

  if (Tok.isNot(tok::identifier)) {
    Diag(Tok, diag::err_expected) << tok::identifier;
    T.skipToEnd();
    return;
  }
  IdentifierLoc *ArgumentKind = ParseIdentifierLoc();

  if (ExpectAndConsume(tok::comma)) {
    T.skipToEnd();
    return;
  }

  SourceRange MatchingCTypeRange;
  TypeResult MatchingCType = ParseTypeName(&MatchingCTypeRange);
  if (MatchingCType.isInvalid()) {
    T.skipToEnd();
    return;
  }

  bool LayoutCompatible = false;
  bool MustBeNull = false;
  while (TryConsumeToken(tok::comma)) {
    if (Tok.isNot(tok::identifier)) {
      Diag(Tok, diag::err_expected) << tok::identifier;
      T.skipToEnd();
      return;
    }
    IdentifierInfo *Flag = Tok.getIdentifierInfo();
    if (Flag->isStr("layout_compatible"))
      LayoutCompatible = true;
    else if (Flag->isStr("must_be_null"))
      MustBeNull = true;
    else {
      Diag(Tok, diag::err_type_safety_unknown_flag) << Flag;
      T.skipToEnd();
      return;
    }
    ConsumeToken(); // consume flag
  }

  if (!T.consumeClose()) {
    Attrs.addNewTypeTagForDatatype(&AttrName, AttrNameLoc, ScopeName, ScopeLoc,
                                   ArgumentKind, MatchingCType.get(),
                                   LayoutCompatible, MustBeNull, Syntax);
  }

  if (EndLoc)
    *EndLoc = T.getCloseLocation();
}

/// DiagnoseProhibitedCXX11Attribute - We have found the opening square brackets
/// of a C++11 attribute-specifier in a location where an attribute is not
/// permitted. By C++11 [dcl.attr.grammar]p6, this is ill-formed. Diagnose this
/// situation.
///
/// \return \c true if we skipped an attribute-like chunk of tokens, \c false if
/// this doesn't appear to actually be an attribute-specifier, and the caller
/// should try to parse it.
bool Parser::DiagnoseProhibitedCXX11Attribute() {
  assert(Tok.is(tok::l_square) && NextToken().is(tok::l_square));

  switch (isCXX11AttributeSpecifier(/*Disambiguate*/true)) {
  case CAK_NotAttributeSpecifier:
    // No diagnostic: we're in Obj-C++11 and this is not actually an attribute.
    return false;

  case CAK_InvalidAttributeSpecifier:
    Diag(Tok.getLocation(), diag::err_l_square_l_square_not_attribute);
    return false;

  case CAK_AttributeSpecifier:
    // Parse and discard the attributes.
    SourceLocation BeginLoc = ConsumeBracket();
    ConsumeBracket();
    SkipUntil(tok::r_square);
    assert(Tok.is(tok::r_square) && "isCXX11AttributeSpecifier lied");
    SourceLocation EndLoc = ConsumeBracket();
#if INTEL_CUSTOMIZATION
    // CQ#370092 - warn_attributes_not_allowed is used in IntelCompat mode
    if (getLangOpts().IntelCompat)
      Diag(BeginLoc, diag::warn_attributes_not_allowed)
        << SourceRange(BeginLoc, EndLoc);
    else
#endif // INTEL_CUSTOMIZATION
    Diag(BeginLoc, diag::err_attributes_not_allowed)
      << SourceRange(BeginLoc, EndLoc);
    return true;
  }
  llvm_unreachable("All cases handled above.");
}

/// \brief We have found the opening square brackets of a C++11
/// attribute-specifier in a location where an attribute is not permitted, but
/// we know where the attributes ought to be written. Parse them anyway, and
/// provide a fixit moving them to the right place.
void Parser::DiagnoseMisplacedCXX11Attribute(ParsedAttributesWithRange &Attrs,
                                             SourceLocation CorrectLocation) {
  assert((Tok.is(tok::l_square) && NextToken().is(tok::l_square)) ||
         Tok.is(tok::kw_alignas));

  // Consume the attributes.
  SourceLocation Loc = Tok.getLocation();
  ParseCXX11Attributes(Attrs);
  CharSourceRange AttrRange(SourceRange(Loc, Attrs.Range.getEnd()), true);

#if INTEL_CUSTOMIZATION
  // CQ#370092 - warn_attributes_not_allowed is used in IntelCompat mode
  if (getLangOpts().IntelCompat)
    Diag(Loc, diag::warn_attributes_not_allowed)
        << FixItHint::CreateInsertionFromRange(CorrectLocation, AttrRange)
        << FixItHint::CreateRemoval(AttrRange);
  else
#endif // INTEL_CUSTOMIZATION

  // FIXME: use err_attributes_misplaced
  Diag(Loc, diag::err_attributes_not_allowed)
    << FixItHint::CreateInsertionFromRange(CorrectLocation, AttrRange)
    << FixItHint::CreateRemoval(AttrRange);
}

void Parser::DiagnoseProhibitedAttributes(ParsedAttributesWithRange &attrs,
                                          const SourceLocation CorrectLocation) {
  if (CorrectLocation.isValid()) {
    CharSourceRange AttrRange(attrs.Range, true);
    Diag(CorrectLocation, diag::err_attributes_misplaced)
        << FixItHint::CreateInsertionFromRange(CorrectLocation, AttrRange)
        << FixItHint::CreateRemoval(AttrRange);
  } else

#if INTEL_CUSTOMIZATION
  // CQ#370092 - warn_attributes_not_allowed is used in IntelCompat mode
  if (getLangOpts().IntelCompat)
    Diag(attrs.Range.getBegin(), diag::warn_attributes_not_allowed)
        << attrs.Range;
#endif // INTEL_CUSTOMIZATION

  else
    Diag(attrs.Range.getBegin(), diag::err_attributes_not_allowed) << attrs.Range;
}

void Parser::ProhibitCXX11Attributes(ParsedAttributesWithRange &Attrs,
                                     unsigned DiagID) {
  for (AttributeList *Attr = Attrs.getList(); Attr; Attr = Attr->getNext()) {
    if (!Attr->isCXX11Attribute() && !Attr->isC2xAttribute())
      continue;
    if (Attr->getKind() == AttributeList::UnknownAttribute)
      Diag(Attr->getLoc(), diag::warn_unknown_attribute_ignored)
          << Attr->getName();
    else {
      Diag(Attr->getLoc(), DiagID)
        << Attr->getName();
      Attr->setInvalid();
    }
  }
}

// Usually, `__attribute__((attrib)) class Foo {} var` means that attribute
// applies to var, not the type Foo.
// As an exception to the rule, __declspec(align(...)) before the
// class-key affects the type instead of the variable.
// Also, Microsoft-style [attributes] seem to affect the type instead of the
// variable.
// This function moves attributes that should apply to the type off DS to Attrs.
void Parser::stripTypeAttributesOffDeclSpec(ParsedAttributesWithRange &Attrs,
                                            DeclSpec &DS,
                                            Sema::TagUseKind TUK) {
  if (TUK == Sema::TUK_Reference)
    return;

  ParsedAttributes &PA = DS.getAttributes();
  AttributeList *AL = PA.getList();
  AttributeList *Prev = nullptr;
  AttributeList *TypeAttrHead = nullptr;
  AttributeList *TypeAttrTail = nullptr;
  while (AL) {
    AttributeList *Next = AL->getNext();

    if ((AL->getKind() == AttributeList::AT_Aligned &&
         AL->isDeclspecAttribute()) ||
        AL->isMicrosoftAttribute()) {
      // Stitch the attribute into the tag's attribute list.
      if (TypeAttrTail)
        TypeAttrTail->setNext(AL);
      else
        TypeAttrHead = AL;
      TypeAttrTail = AL;
      TypeAttrTail->setNext(nullptr);

      // Remove the attribute from the variable's attribute list.
      if (Prev) {
        // Set the last variable attribute's next attribute to be the attribute
        // after the current one.
        Prev->setNext(Next);
      } else {
        // Removing the head of the list requires us to reset the head to the
        // next attribute.
        PA.set(Next);
      }
    } else {
      Prev = AL;
    }

    AL = Next;
  }

  // Find end of type attributes Attrs and add NewTypeAttributes in the same
  // order they were in originally.  (Remember, in AttributeList things earlier
  // in source order are later in the list, since new attributes are added to
  // the front of the list.)
  Attrs.addAllAtEnd(TypeAttrHead);
}

/// ParseDeclaration - Parse a full 'declaration', which consists of
/// declaration-specifiers, some number of declarators, and a semicolon.
/// 'Context' should be a DeclaratorContext value.  This returns the
/// location of the semicolon in DeclEnd.
///
///       declaration: [C99 6.7]
///         block-declaration ->
///           simple-declaration
///           others                   [FIXME]
/// [C++]   template-declaration
/// [C++]   namespace-definition
/// [C++]   using-directive
/// [C++]   using-declaration
/// [C++11/C11] static_assert-declaration
///         others... [FIXME]
///
Parser::DeclGroupPtrTy Parser::ParseDeclaration(DeclaratorContext Context,
                                                SourceLocation &DeclEnd,
                                          ParsedAttributesWithRange &attrs) {
  ParenBraceBracketBalancer BalancerRAIIObj(*this);
  // Must temporarily exit the objective-c container scope for
  // parsing c none objective-c decls.
  ObjCDeclContextSwitch ObjCDC(*this);

  Decl *SingleDecl = nullptr;
  switch (Tok.getKind()) {
  case tok::kw_template:
  case tok::kw_export:
    ProhibitAttributes(attrs);
    SingleDecl = ParseDeclarationStartingWithTemplate(Context, DeclEnd);
    break;
  case tok::kw_inline:
    // Could be the start of an inline namespace. Allowed as an ext in C++03.
    if (getLangOpts().CPlusPlus && NextToken().is(tok::kw_namespace)) {
      ProhibitAttributes(attrs);
      SourceLocation InlineLoc = ConsumeToken();
      return ParseNamespace(Context, DeclEnd, InlineLoc);
    }
    return ParseSimpleDeclaration(Context, DeclEnd, attrs,
                                  true);
  case tok::kw_namespace:
    ProhibitAttributes(attrs);
    return ParseNamespace(Context, DeclEnd);
  case tok::kw_using:
    return ParseUsingDirectiveOrDeclaration(Context, ParsedTemplateInfo(),
                                            DeclEnd, attrs);
  case tok::kw_static_assert:
  case tok::kw__Static_assert:
    ProhibitAttributes(attrs);
    SingleDecl = ParseStaticAssertDeclaration(DeclEnd);
    break;
  default:
    return ParseSimpleDeclaration(Context, DeclEnd, attrs, true);
  }

  // This routine returns a DeclGroup, if the thing we parsed only contains a
  // single decl, convert it now.
  return Actions.ConvertDeclToDeclGroup(SingleDecl);
}

///       simple-declaration: [C99 6.7: declaration] [C++ 7p1: dcl.dcl]
///         declaration-specifiers init-declarator-list[opt] ';'
/// [C++11] attribute-specifier-seq decl-specifier-seq[opt]
///             init-declarator-list ';'
///[C90/C++]init-declarator-list ';'                             [TODO]
/// [OMP]   threadprivate-directive                              [TODO]
///
///       for-range-declaration: [C++11 6.5p1: stmt.ranged]
///         attribute-specifier-seq[opt] type-specifier-seq declarator
///
/// If RequireSemi is false, this does not check for a ';' at the end of the
/// declaration.  If it is true, it checks for and eats it.
///
/// If FRI is non-null, we might be parsing a for-range-declaration instead
/// of a simple-declaration. If we find that we are, we also parse the
/// for-range-initializer, and place it here.
Parser::DeclGroupPtrTy
Parser::ParseSimpleDeclaration(DeclaratorContext Context,
                               SourceLocation &DeclEnd,
                               ParsedAttributesWithRange &Attrs,
                               bool RequireSemi, ForRangeInit *FRI) {
  // Parse the common declaration-specifiers piece.
  ParsingDeclSpec DS(*this);

  DeclSpecContext DSContext = getDeclSpecContextFromDeclaratorContext(Context);
  ParseDeclarationSpecifiers(DS, ParsedTemplateInfo(), AS_none, DSContext);

  // If we had a free-standing type definition with a missing semicolon, we
  // may get this far before the problem becomes obvious.
  if (DS.hasTagDefinition() &&
      DiagnoseMissingSemiAfterTagDefinition(DS, AS_none, DSContext))
    return nullptr;

  // C99 6.7.2.3p6: Handle "struct-or-union identifier;", "enum { X };"
  // declaration-specifiers init-declarator-list[opt] ';'
  if (Tok.is(tok::semi)) {
    ProhibitAttributes(Attrs);
    DeclEnd = Tok.getLocation();
    if (RequireSemi) ConsumeToken();
    RecordDecl *AnonRecord = nullptr;
    Decl *TheDecl = Actions.ParsedFreeStandingDeclSpec(getCurScope(), AS_none,
                                                       DS, AnonRecord);
    DS.complete(TheDecl);
    if (AnonRecord) {
      Decl* decls[] = {AnonRecord, TheDecl};
      return Actions.BuildDeclaratorGroup(decls);
    }
    return Actions.ConvertDeclToDeclGroup(TheDecl);
  }

  DS.takeAttributesFrom(Attrs);
  return ParseDeclGroup(DS, Context, &DeclEnd, FRI);
}

/// Returns true if this might be the start of a declarator, or a common typo
/// for a declarator.
bool Parser::MightBeDeclarator(DeclaratorContext Context) {
  switch (Tok.getKind()) {
  case tok::annot_cxxscope:
  case tok::annot_template_id:
  case tok::caret:
  case tok::code_completion:
  case tok::coloncolon:
  case tok::ellipsis:
  case tok::kw___attribute:
  case tok::kw_operator:
  case tok::l_paren:
  case tok::star:
    return true;

  case tok::amp:
  case tok::ampamp:
    return getLangOpts().CPlusPlus;

  case tok::l_square: // Might be an attribute on an unnamed bit-field.
    return Context == DeclaratorContext::MemberContext &&
           getLangOpts().CPlusPlus11 && NextToken().is(tok::l_square);

  case tok::colon: // Might be a typo for '::' or an unnamed bit-field.
    return Context == DeclaratorContext::MemberContext ||
           getLangOpts().CPlusPlus;

  case tok::identifier:
    switch (NextToken().getKind()) {
    case tok::code_completion:
    case tok::coloncolon:
    case tok::comma:
    case tok::equal:
    case tok::equalequal: // Might be a typo for '='.
    case tok::kw_alignas:
    case tok::kw_asm:
    case tok::kw___attribute:
    case tok::l_brace:
    case tok::l_paren:
    case tok::l_square:
    case tok::less:
    case tok::r_brace:
    case tok::r_paren:
    case tok::r_square:
    case tok::semi:
      return true;

    case tok::colon:
      // At namespace scope, 'identifier:' is probably a typo for 'identifier::'
      // and in block scope it's probably a label. Inside a class definition,
      // this is a bit-field.
      return Context == DeclaratorContext::MemberContext ||
             (getLangOpts().CPlusPlus &&
              Context == DeclaratorContext::FileContext);

    case tok::identifier: // Possible virt-specifier.
      return getLangOpts().CPlusPlus11 && isCXX11VirtSpecifier(NextToken());

    default:
      return false;
    }

  default:
    return false;
  }
}

/// Skip until we reach something which seems like a sensible place to pick
/// up parsing after a malformed declaration. This will sometimes stop sooner
/// than SkipUntil(tok::r_brace) would, but will never stop later.
void Parser::SkipMalformedDecl() {
  while (true) {
    switch (Tok.getKind()) {
    case tok::l_brace:
      // Skip until matching }, then stop. We've probably skipped over
      // a malformed class or function definition or similar.
      ConsumeBrace();
      SkipUntil(tok::r_brace);
      if (Tok.isOneOf(tok::comma, tok::l_brace, tok::kw_try)) {
        // This declaration isn't over yet. Keep skipping.
        continue;
      }
      TryConsumeToken(tok::semi);
      return;

    case tok::l_square:
      ConsumeBracket();
      SkipUntil(tok::r_square);
      continue;

    case tok::l_paren:
      ConsumeParen();
      SkipUntil(tok::r_paren);
      continue;

    case tok::r_brace:
      return;

    case tok::semi:
      ConsumeToken();
      return;

    case tok::kw_inline:
      // 'inline namespace' at the start of a line is almost certainly
      // a good place to pick back up parsing, except in an Objective-C
      // @interface context.
      if (Tok.isAtStartOfLine() && NextToken().is(tok::kw_namespace) &&
          (!ParsingInObjCContainer || CurParsedObjCImpl))
        return;
      break;

    case tok::kw_namespace:
      // 'namespace' at the start of a line is almost certainly a good
      // place to pick back up parsing, except in an Objective-C
      // @interface context.
      if (Tok.isAtStartOfLine() &&
          (!ParsingInObjCContainer || CurParsedObjCImpl))
        return;
      break;

    case tok::at:
      // @end is very much like } in Objective-C contexts.
      if (NextToken().isObjCAtKeyword(tok::objc_end) &&
          ParsingInObjCContainer)
        return;
      break;

    case tok::minus:
    case tok::plus:
      // - and + probably start new method declarations in Objective-C contexts.
      if (Tok.isAtStartOfLine() && ParsingInObjCContainer)
        return;
      break;

    case tok::eof:
    case tok::annot_module_begin:
    case tok::annot_module_end:
    case tok::annot_module_include:
      return;

    default:
      break;
    }

    ConsumeAnyToken();
  }
}

/// ParseDeclGroup - Having concluded that this is either a function
/// definition or a group of object declarations, actually parse the
/// result.
Parser::DeclGroupPtrTy Parser::ParseDeclGroup(ParsingDeclSpec &DS,
                                              DeclaratorContext Context,
                                              SourceLocation *DeclEnd,
                                              ForRangeInit *FRI) {
  // Parse the first declarator.
  ParsingDeclarator D(*this, DS, Context);
  ParseDeclarator(D);

  // Bail out if the first declarator didn't seem well-formed.
  if (!D.hasName() && !D.mayOmitIdentifier()) {
    SkipMalformedDecl();
    return nullptr;
  }

  // Save late-parsed attributes for now; they need to be parsed in the
  // appropriate function scope after the function Decl has been constructed.
  // These will be parsed in ParseFunctionDefinition or ParseLexedAttrList.
  LateParsedAttrList LateParsedAttrs(true);
  if (D.isFunctionDeclarator()) {
    MaybeParseGNUAttributes(D, &LateParsedAttrs);

    // The _Noreturn keyword can't appear here, unlike the GNU noreturn
    // attribute. If we find the keyword here, tell the user to put it
    // at the start instead.
    if (Tok.is(tok::kw__Noreturn)) {
      SourceLocation Loc = ConsumeToken();
      const char *PrevSpec;
      unsigned DiagID;

      // We can offer a fixit if it's valid to mark this function as _Noreturn
      // and we don't have any other declarators in this declaration.
      bool Fixit = !DS.setFunctionSpecNoreturn(Loc, PrevSpec, DiagID);
      MaybeParseGNUAttributes(D, &LateParsedAttrs);
      Fixit &= Tok.isOneOf(tok::semi, tok::l_brace, tok::kw_try);

      Diag(Loc, diag::err_c11_noreturn_misplaced)
          << (Fixit ? FixItHint::CreateRemoval(Loc) : FixItHint())
          << (Fixit ? FixItHint::CreateInsertion(D.getLocStart(), "_Noreturn ")
                    : FixItHint());
    }
  }

  // Check to see if we have a function *definition* which must have a body.
  if (D.isFunctionDeclarator() &&
      // Look at the next token to make sure that this isn't a function
      // declaration.  We have to check this because __attribute__ might be the
      // start of a function definition in GCC-extended K&R C.
      !isDeclarationAfterDeclarator()) {

    // Function definitions are only allowed at file scope and in C++ classes.
    // The C++ inline method definition case is handled elsewhere, so we only
    // need to handle the file scope definition case.
    if (Context == DeclaratorContext::FileContext) {
      if (isStartOfFunctionDefinition(D)) {
        if (DS.getStorageClassSpec() == DeclSpec::SCS_typedef) {
          Diag(Tok, diag::err_function_declared_typedef);

          // Recover by treating the 'typedef' as spurious.
          DS.ClearStorageClassSpecs();
        }

        Decl *TheDecl =
          ParseFunctionDefinition(D, ParsedTemplateInfo(), &LateParsedAttrs);
#ifdef INTEL_SPECIFIC_IL0_BACKEND
        Actions.ActOnVarFunctionDeclForSections(TheDecl);
#endif  // INTEL_SPECIFIC_IL0_BACKEND
        return Actions.ConvertDeclToDeclGroup(TheDecl);
      }

      if (isDeclarationSpecifier()) {
        // If there is an invalid declaration specifier right after the
        // function prototype, then we must be in a missing semicolon case
        // where this isn't actually a body.  Just fall through into the code
        // that handles it as a prototype, and let the top-level code handle
        // the erroneous declspec where it would otherwise expect a comma or
        // semicolon.
      } else {
        Diag(Tok, diag::err_expected_fn_body);
        SkipUntil(tok::semi);
        return nullptr;
      }
    } else {
      if (Tok.is(tok::l_brace)) {
        Diag(Tok, diag::err_function_definition_not_allowed);
        SkipMalformedDecl();
        return nullptr;
      }
    }
  }

  if (ParseAsmAttributesAfterDeclarator(D))
    return nullptr;

  // C++0x [stmt.iter]p1: Check if we have a for-range-declarator. If so, we
  // must parse and analyze the for-range-initializer before the declaration is
  // analyzed.
  //
  // Handle the Objective-C for-in loop variable similarly, although we
  // don't need to parse the container in advance.
  if (FRI && (Tok.is(tok::colon) || isTokIdentifier_in())) {
    bool IsForRangeLoop = false;
    if (TryConsumeToken(tok::colon, FRI->ColonLoc)) {
      IsForRangeLoop = true;
      if (Tok.is(tok::l_brace))
        FRI->RangeExpr = ParseBraceInitializer();
      else
        FRI->RangeExpr = ParseExpression();
    }

    Decl *ThisDecl = Actions.ActOnDeclarator(getCurScope(), D);
    if (IsForRangeLoop)
      Actions.ActOnCXXForRangeDecl(ThisDecl);
    Actions.FinalizeDeclaration(ThisDecl);
    D.complete(ThisDecl);
    return Actions.FinalizeDeclaratorGroup(getCurScope(), DS, ThisDecl);
  }

  SmallVector<Decl *, 8> DeclsInGroup;
  Decl *FirstDecl = ParseDeclarationAfterDeclaratorAndAttributes(
      D, ParsedTemplateInfo(), FRI);
  if (LateParsedAttrs.size() > 0)
    ParseLexedAttributeList(LateParsedAttrs, FirstDecl, true, false);
  D.complete(FirstDecl);
  if (FirstDecl)
    DeclsInGroup.push_back(FirstDecl);

  bool ExpectSemi = Context != DeclaratorContext::ForContext;
  
  // If we don't have a comma, it is either the end of the list (a ';') or an
  // error, bail out.
  SourceLocation CommaLoc;
  while (TryConsumeToken(tok::comma, CommaLoc)) {
    if (Tok.isAtStartOfLine() && ExpectSemi && !MightBeDeclarator(Context)) {
      // This comma was followed by a line-break and something which can't be
      // the start of a declarator. The comma was probably a typo for a
      // semicolon.
      Diag(CommaLoc, diag::err_expected_semi_declaration)
        << FixItHint::CreateReplacement(CommaLoc, ";");
      ExpectSemi = false;
      break;
    }

    // Parse the next declarator.
    D.clear();
    D.setCommaLoc(CommaLoc);

    // Accept attributes in an init-declarator.  In the first declarator in a
    // declaration, these would be part of the declspec.  In subsequent
    // declarators, they become part of the declarator itself, so that they
    // don't apply to declarators after *this* one.  Examples:
    //    short __attribute__((common)) var;    -> declspec
    //    short var __attribute__((common));    -> declarator
    //    short x, __attribute__((common)) var;    -> declarator
    MaybeParseGNUAttributes(D);

    // MSVC parses but ignores qualifiers after the comma as an extension.
    if (getLangOpts().MicrosoftExt)
      DiagnoseAndSkipExtendedMicrosoftTypeAttributes();

    ParseDeclarator(D);
    if (!D.isInvalidType()) {
      Decl *ThisDecl = ParseDeclarationAfterDeclarator(D);
      D.complete(ThisDecl);
      if (ThisDecl)
        DeclsInGroup.push_back(ThisDecl);
    }
  }

  if (DeclEnd)
    *DeclEnd = Tok.getLocation();

  if (ExpectSemi &&
      ExpectAndConsumeSemi(Context == DeclaratorContext::FileContext
                           ? diag::err_invalid_token_after_toplevel_declarator
                           : diag::err_expected_semi_declaration)) {
    // Okay, there was no semicolon and one was expected.  If we see a
    // declaration specifier, just assume it was missing and continue parsing.
    // Otherwise things are very confused and we skip to recover.
    if (!isDeclarationSpecifier()) {
      SkipUntil(tok::r_brace, StopAtSemi | StopBeforeMatch);
      TryConsumeToken(tok::semi);
    }
  }

  return Actions.FinalizeDeclaratorGroup(getCurScope(), DS, DeclsInGroup);
}

/// Parse an optional simple-asm-expr and attributes, and attach them to a
/// declarator. Returns true on an error.
bool Parser::ParseAsmAttributesAfterDeclarator(Declarator &D) {
  // If a simple-asm-expr is present, parse it.
  if (Tok.is(tok::kw_asm)) {
    SourceLocation Loc;
    ExprResult AsmLabel(ParseSimpleAsm(&Loc));
    if (AsmLabel.isInvalid()) {
      SkipUntil(tok::semi, StopBeforeMatch);
      return true;
    }

    D.setAsmLabel(AsmLabel.get());
    D.SetRangeEnd(Loc);
  }

  MaybeParseGNUAttributes(D);
  return false;
}

/// \brief Parse 'declaration' after parsing 'declaration-specifiers
/// declarator'. This method parses the remainder of the declaration
/// (including any attributes or initializer, among other things) and
/// finalizes the declaration.
///
///       init-declarator: [C99 6.7]
///         declarator
///         declarator '=' initializer
/// [GNU]   declarator simple-asm-expr[opt] attributes[opt]
/// [GNU]   declarator simple-asm-expr[opt] attributes[opt] '=' initializer
/// [C++]   declarator initializer[opt]
///
/// [C++] initializer:
/// [C++]   '=' initializer-clause
/// [C++]   '(' expression-list ')'
/// [C++0x] '=' 'default'                                                [TODO]
/// [C++0x] '=' 'delete'
/// [C++0x] braced-init-list
///
/// According to the standard grammar, =default and =delete are function
/// definitions, but that definitely doesn't fit with the parser here.
///
Decl *Parser::ParseDeclarationAfterDeclarator(
    Declarator &D, const ParsedTemplateInfo &TemplateInfo) {
  if (ParseAsmAttributesAfterDeclarator(D))
    return nullptr;

  return ParseDeclarationAfterDeclaratorAndAttributes(D, TemplateInfo);
}

Decl *Parser::ParseDeclarationAfterDeclaratorAndAttributes(
    Declarator &D, const ParsedTemplateInfo &TemplateInfo, ForRangeInit *FRI) {
  // RAII type used to track whether we're inside an initializer.
  struct InitializerScopeRAII {
    Parser &P;
    Declarator &D;
    Decl *ThisDecl;

    InitializerScopeRAII(Parser &P, Declarator &D, Decl *ThisDecl)
        : P(P), D(D), ThisDecl(ThisDecl) {
      if (ThisDecl && P.getLangOpts().CPlusPlus) {
        Scope *S = nullptr;
        if (D.getCXXScopeSpec().isSet()) {
          P.EnterScope(0);
          S = P.getCurScope();
        }
        P.Actions.ActOnCXXEnterDeclInitializer(S, ThisDecl);
      }
    }
    ~InitializerScopeRAII() { pop(); }
    void pop() {
      if (ThisDecl && P.getLangOpts().CPlusPlus) {
        Scope *S = nullptr;
        if (D.getCXXScopeSpec().isSet())
          S = P.getCurScope();
        P.Actions.ActOnCXXExitDeclInitializer(S, ThisDecl);
        if (S)
          P.ExitScope();
      }
      ThisDecl = nullptr;
    }
  };

  // Inform the current actions module that we just parsed this declarator.
  Decl *ThisDecl = nullptr;
  switch (TemplateInfo.Kind) {
  case ParsedTemplateInfo::NonTemplate:
    ThisDecl = Actions.ActOnDeclarator(getCurScope(), D);
    break;

  case ParsedTemplateInfo::Template:
  case ParsedTemplateInfo::ExplicitSpecialization: {
    ThisDecl = Actions.ActOnTemplateDeclarator(getCurScope(),
                                               *TemplateInfo.TemplateParams,
                                               D);
    if (VarTemplateDecl *VT = dyn_cast_or_null<VarTemplateDecl>(ThisDecl))
      // Re-direct this decl to refer to the templated decl so that we can
      // initialize it.
      ThisDecl = VT->getTemplatedDecl();
    break;
  }
  case ParsedTemplateInfo::ExplicitInstantiation: {
    if (Tok.is(tok::semi)) {
      DeclResult ThisRes = Actions.ActOnExplicitInstantiation(
          getCurScope(), TemplateInfo.ExternLoc, TemplateInfo.TemplateLoc, D);
      if (ThisRes.isInvalid()) {
        SkipUntil(tok::semi, StopBeforeMatch);
        return nullptr;
      }
      ThisDecl = ThisRes.get();
    } else {
      // FIXME: This check should be for a variable template instantiation only.

      // Check that this is a valid instantiation
      if (D.getName().getKind() != UnqualifiedIdKind::IK_TemplateId) {
        // If the declarator-id is not a template-id, issue a diagnostic and
        // recover by ignoring the 'template' keyword.
        Diag(Tok, diag::err_template_defn_explicit_instantiation)
            << 2 << FixItHint::CreateRemoval(TemplateInfo.TemplateLoc);
        ThisDecl = Actions.ActOnDeclarator(getCurScope(), D);
      } else {
        SourceLocation LAngleLoc =
            PP.getLocForEndOfToken(TemplateInfo.TemplateLoc);
        Diag(D.getIdentifierLoc(),
             diag::err_explicit_instantiation_with_definition)
            << SourceRange(TemplateInfo.TemplateLoc)
            << FixItHint::CreateInsertion(LAngleLoc, "<>");

        // Recover as if it were an explicit specialization.
        TemplateParameterLists FakedParamLists;
        FakedParamLists.push_back(Actions.ActOnTemplateParameterList(
            0, SourceLocation(), TemplateInfo.TemplateLoc, LAngleLoc, None,
            LAngleLoc, nullptr));

        ThisDecl =
            Actions.ActOnTemplateDeclarator(getCurScope(), FakedParamLists, D);
      }
    }
    break;
    }
  }

#if INTEL_SPECIFIC_CILKPLUS
  bool IsCilkSpawnReceiver = false;
#endif // INTEL_SPECIFIC_CILKPLUS
  // Parse declarator '=' initializer.
  // If a '==' or '+=' is found, suggest a fixit to '='.
  if (isTokenEqualOrEqualTypo()) {
    SourceLocation EqualLoc = ConsumeToken();

    if (Tok.is(tok::kw_delete)) {
      if (D.isFunctionDeclarator())
        Diag(ConsumeToken(), diag::err_default_delete_in_multiple_declaration)
          << 1 /* delete */;
      else
        Diag(ConsumeToken(), diag::err_deleted_non_function);
    } else if (Tok.is(tok::kw_default)) {
      if (D.isFunctionDeclarator())
        Diag(ConsumeToken(), diag::err_default_delete_in_multiple_declaration)
          << 0 /* default */;
      else
        Diag(ConsumeToken(), diag::err_default_special_members);
    } else {
      InitializerScopeRAII InitScope(*this, D, ThisDecl);

      if (Tok.is(tok::code_completion)) {
        Actions.CodeCompleteInitializer(getCurScope(), ThisDecl);
        Actions.FinalizeDeclaration(ThisDecl);
        cutOffParsing();
        return nullptr;
      }

      ExprResult Init(ParseInitializer());

      // If this is the only decl in (possibly) range based for statement,
      // our best guess is that the user meant ':' instead of '='.
      if (Tok.is(tok::r_paren) && FRI && D.isFirstDeclarator()) {
        Diag(EqualLoc, diag::err_single_decl_assign_in_for_range)
            << FixItHint::CreateReplacement(EqualLoc, ":");
        // We are trying to stop parser from looking for ';' in this for
        // statement, therefore preventing spurious errors to be issued.
        FRI->ColonLoc = EqualLoc;
        Init = ExprError();
        FRI->RangeExpr = Init;
      }

      InitScope.pop();

      if (Init.isInvalid()) {
        SmallVector<tok::TokenKind, 2> StopTokens;
        StopTokens.push_back(tok::comma);
        if (D.getContext() == DeclaratorContext::ForContext ||
            D.getContext() == DeclaratorContext::InitStmtContext)
          StopTokens.push_back(tok::r_paren);
        SkipUntil(StopTokens, StopAtSemi | StopBeforeMatch);
        Actions.ActOnInitializerError(ThisDecl);
      } else
        Actions.AddInitializerToDecl(ThisDecl, Init.get(),
                                     /*DirectInit=*/false // INTEL
#if INTEL_SPECIFIC_CILKPLUS
                                     ,
                                     IsCilkSpawnReceiver
#endif // INTEL_SPECIFIC_CILKPLUS
                                    );
    }
  } else if (Tok.is(tok::l_paren)) {
    // Parse C++ direct initializer: '(' expression-list ')'
    BalancedDelimiterTracker T(*this, tok::l_paren);
    T.consumeOpen();

    ExprVector Exprs;
    CommaLocsTy CommaLocs;

    InitializerScopeRAII InitScope(*this, D, ThisDecl);

    llvm::function_ref<void()> ExprListCompleter;
    auto ThisVarDecl = dyn_cast_or_null<VarDecl>(ThisDecl);
    auto ConstructorCompleter = [&, ThisVarDecl] {
      Actions.CodeCompleteConstructor(
          getCurScope(), ThisVarDecl->getType()->getCanonicalTypeInternal(),
          ThisDecl->getLocation(), Exprs);
    };
    if (ThisVarDecl) {
      // ParseExpressionList can sometimes succeed even when ThisDecl is not
      // VarDecl. This is an error and it is reported in a call to
      // Actions.ActOnInitializerError(). However, we call
      // CodeCompleteConstructor only on VarDecls, falling back to default
      // completer in other cases.
      ExprListCompleter = ConstructorCompleter;
    }

    if (ParseExpressionList(Exprs, CommaLocs, ExprListCompleter)) {
      Actions.ActOnInitializerError(ThisDecl);
      SkipUntil(tok::r_paren, StopAtSemi);
    } else {
      // Match the ')'.
      T.consumeClose();

      assert(!Exprs.empty() && Exprs.size()-1 == CommaLocs.size() &&
             "Unexpected number of commas!");

      InitScope.pop();

      ExprResult Initializer = Actions.ActOnParenListExpr(T.getOpenLocation(),
                                                          T.getCloseLocation(),
                                                          Exprs);
      Actions.AddInitializerToDecl(ThisDecl, Initializer.get(),
                                   /*DirectInit=*/true // INTEL
#if INTEL_SPECIFIC_CILKPLUS
                                   ,
                                   IsCilkSpawnReceiver
#endif // INTEL_SPECIFIC_CILKPLUS
                                  );
    }
#if INTEL_CUSTOMIZATION
// Fix for CQ376508: attributes must be ignored after parenthesized initializer.
    if (getLangOpts().IntelCompat && !getLangOpts().IntelMSCompat &&
        Tok.is(tok::kw___attribute)) {
      ParsedAttributes Attrs(AttrFactory);
      ParseGNUAttributes(Attrs);
      Diag(Tok.getLocation(), diag::warn_attributes_ignored_after_init);
    }
#endif // INTEL_CUSTOMIZATION
  } else if ((getLangOpts().CPlusPlus11 ||                          // INTEL
              getLangOpts().IntelCompat) && Tok.is(tok::l_brace) && // INTEL
             (!CurParsedObjCImpl || !D.isFunctionDeclarator())) {
    // Parse C++0x braced-init-list.
#if INTEL_CUSTOMIZATION
    // CQ374879
    if (!getLangOpts().CPlusPlus11 && getLangOpts().IntelCompat)
      Diag(Tok, diag::ext_generalized_initializer_lists);
    else
#endif // INTEL_CUSTOMIZATION
    Diag(Tok, diag::warn_cxx98_compat_generalized_initializer_lists);

    InitializerScopeRAII InitScope(*this, D, ThisDecl);

    ExprResult Init(ParseBraceInitializer());

    InitScope.pop();

    if (Init.isInvalid()) {
      Actions.ActOnInitializerError(ThisDecl);
    } else
      Actions.AddInitializerToDecl(ThisDecl, Init.get(), /*DirectInit=*/true // INTEL
#if INTEL_SPECIFIC_CILKPLUS
                                   ,
                                   IsCilkSpawnReceiver
#endif // INTEL_SPECIFIC_CILKPLUS
                                  );
  } else {
    Actions.ActOnUninitializedDecl(ThisDecl);
  }

  Actions.FinalizeDeclaration(ThisDecl);
#if INTEL_SPECIFIC_CILKPLUS
  Actions.DiscardCleanupsInEvaluationContext();

  if (getLangOpts().CilkPlus && IsCilkSpawnReceiver && isa<VarDecl>(ThisDecl))
    return Actions.BuildCilkSpawnDecl(ThisDecl);
#ifdef INTEL_SPECIFIC_IL0_BACKEND
  Actions.ActOnVarFunctionDeclForSections(ThisDecl);
#endif // INTEL_SPECIFIC_IL0_BACKEND
#endif // INTEL_SPECIFIC_CILKPLUS
  return ThisDecl;
}

/// ParseSpecifierQualifierList
///        specifier-qualifier-list:
///          type-specifier specifier-qualifier-list[opt]
///          type-qualifier specifier-qualifier-list[opt]
/// [GNU]    attributes     specifier-qualifier-list[opt]
///
void Parser::ParseSpecifierQualifierList(DeclSpec &DS, AccessSpecifier AS,
                                         DeclSpecContext DSC) {
  /// specifier-qualifier-list is a subset of declaration-specifiers.  Just
  /// parse declaration-specifiers and complain about extra stuff.
  /// TODO: diagnose attribute-specifiers and alignment-specifiers.
  ParseDeclarationSpecifiers(DS, ParsedTemplateInfo(), AS, DSC);

  // Validate declspec for type-name.
  unsigned Specs = DS.getParsedSpecifiers();
  if (isTypeSpecifier(DSC) && !DS.hasTypeSpecifier()) {
    Diag(Tok, diag::err_expected_type);
    DS.SetTypeSpecError();
  } else if (Specs == DeclSpec::PQ_None && !DS.hasAttributes()) {
    Diag(Tok, diag::err_typename_requires_specqual);
    if (!DS.hasTypeSpecifier())
      DS.SetTypeSpecError();
  }

  // Issue diagnostic and remove storage class if present.
  if (Specs & DeclSpec::PQ_StorageClassSpecifier) {
    if (DS.getStorageClassSpecLoc().isValid())
      Diag(DS.getStorageClassSpecLoc(),diag::err_typename_invalid_storageclass);
    else
      Diag(DS.getThreadStorageClassSpecLoc(),
           diag::err_typename_invalid_storageclass);
    DS.ClearStorageClassSpecs();
  }

  // Issue diagnostic and remove function specifier if present.
  if (Specs & DeclSpec::PQ_FunctionSpecifier) {
    if (DS.isInlineSpecified())
      Diag(DS.getInlineSpecLoc(), diag::err_typename_invalid_functionspec);
    if (DS.isVirtualSpecified())
      Diag(DS.getVirtualSpecLoc(), diag::err_typename_invalid_functionspec);
    if (DS.isExplicitSpecified())
      Diag(DS.getExplicitSpecLoc(), diag::err_typename_invalid_functionspec);
    DS.ClearFunctionSpecs();
  }

  // Issue diagnostic and remove constexpr specfier if present.
  if (DS.isConstexprSpecified() && DSC != DeclSpecContext::DSC_condition) {
    Diag(DS.getConstexprSpecLoc(), diag::err_typename_invalid_constexpr);
    DS.ClearConstexprSpec();
  }
}

/// isValidAfterIdentifierInDeclaratorAfterDeclSpec - Return true if the
/// specified token is valid after the identifier in a declarator which
/// immediately follows the declspec.  For example, these things are valid:
///
///      int x   [             4];         // direct-declarator
///      int x   (             int y);     // direct-declarator
///  int(int x   )                         // direct-declarator
///      int x   ;                         // simple-declaration
///      int x   =             17;         // init-declarator-list
///      int x   ,             y;          // init-declarator-list
///      int x   __asm__       ("foo");    // init-declarator-list
///      int x   :             4;          // struct-declarator
///      int x   {             5};         // C++'0x unified initializers
///
/// This is not, because 'x' does not immediately follow the declspec (though
/// ')' happens to be valid anyway).
///    int (x)
///
static bool isValidAfterIdentifierInDeclarator(const Token &T) {
  return T.isOneOf(tok::l_square, tok::l_paren, tok::r_paren, tok::semi,
                   tok::comma, tok::equal, tok::kw_asm, tok::l_brace,
                   tok::colon);
}

/// ParseImplicitInt - This method is called when we have an non-typename
/// identifier in a declspec (which normally terminates the decl spec) when
/// the declspec has no type specifier.  In this case, the declspec is either
/// malformed or is "implicit int" (in K&R and C89).
///
/// This method handles diagnosing this prettily and returns false if the
/// declspec is done being processed.  If it recovers and thinks there may be
/// other pieces of declspec after it, it returns true.
///
bool Parser::ParseImplicitInt(DeclSpec &DS, CXXScopeSpec *SS,
                              const ParsedTemplateInfo &TemplateInfo,
                              AccessSpecifier AS, DeclSpecContext DSC,
                              ParsedAttributesWithRange &Attrs) {
  assert(Tok.is(tok::identifier) && "should have identifier");

  SourceLocation Loc = Tok.getLocation();
  // If we see an identifier that is not a type name, we normally would
  // parse it as the identifer being declared.  However, when a typename
  // is typo'd or the definition is not included, this will incorrectly
  // parse the typename as the identifier name and fall over misparsing
  // later parts of the diagnostic.
  //
  // As such, we try to do some look-ahead in cases where this would
  // otherwise be an "implicit-int" case to see if this is invalid.  For
  // example: "static foo_t x = 4;"  In this case, if we parsed foo_t as
  // an identifier with implicit int, we'd get a parse error because the
  // next token is obviously invalid for a type.  Parse these as a case
  // with an invalid type specifier.
  assert(!DS.hasTypeSpecifier() && "Type specifier checked above");

  // Since we know that this either implicit int (which is rare) or an
  // error, do lookahead to try to do better recovery. This never applies
  // within a type specifier. Outside of C++, we allow this even if the
  // language doesn't "officially" support implicit int -- we support
  // implicit int as an extension in C99 and C11.
  if (!isTypeSpecifier(DSC) && !getLangOpts().CPlusPlus &&
      isValidAfterIdentifierInDeclarator(NextToken())) {
    // If this token is valid for implicit int, e.g. "static x = 4", then
    // we just avoid eating the identifier, so it will be parsed as the
    // identifier in the declarator.
    return false;
  }

  if (getLangOpts().CPlusPlus &&
      DS.getStorageClassSpec() == DeclSpec::SCS_auto) {
    // Don't require a type specifier if we have the 'auto' storage class
    // specifier in C++98 -- we'll promote it to a type specifier.
    if (SS)
      AnnotateScopeToken(*SS, /*IsNewAnnotation*/false);
    return false;
  }

  if (getLangOpts().CPlusPlus && (!SS || SS->isEmpty()) &&
      getLangOpts().MSVCCompat) {
    // Lookup of an unqualified type name has failed in MSVC compatibility mode.
    // Give Sema a chance to recover if we are in a template with dependent base
    // classes.
    if (ParsedType T = Actions.ActOnMSVCUnknownTypeName(
            *Tok.getIdentifierInfo(), Tok.getLocation(),
            DSC == DeclSpecContext::DSC_template_type_arg)) {
      const char *PrevSpec;
      unsigned DiagID;
      DS.SetTypeSpecType(DeclSpec::TST_typename, Loc, PrevSpec, DiagID, T,
                         Actions.getASTContext().getPrintingPolicy());
      DS.SetRangeEnd(Tok.getLocation());
      ConsumeToken();
      return false;
    }
  }

  // Otherwise, if we don't consume this token, we are going to emit an
  // error anyway.  Try to recover from various common problems.  Check
  // to see if this was a reference to a tag name without a tag specified.
  // This is a common problem in C (saying 'foo' instead of 'struct foo').
  //
  // C++ doesn't need this, and isTagName doesn't take SS.
  if (SS == nullptr) {
    const char *TagName = nullptr, *FixitTagName = nullptr;
    tok::TokenKind TagKind = tok::unknown;

    switch (Actions.isTagName(*Tok.getIdentifierInfo(), getCurScope())) {
      default: break;
      case DeclSpec::TST_enum:
        TagName="enum"  ; FixitTagName = "enum "  ; TagKind=tok::kw_enum ;break;
      case DeclSpec::TST_union:
        TagName="union" ; FixitTagName = "union " ;TagKind=tok::kw_union ;break;
      case DeclSpec::TST_struct:
        TagName="struct"; FixitTagName = "struct ";TagKind=tok::kw_struct;break;
      case DeclSpec::TST_interface:
        TagName="__interface"; FixitTagName = "__interface ";
        TagKind=tok::kw___interface;break;
      case DeclSpec::TST_class:
        TagName="class" ; FixitTagName = "class " ;TagKind=tok::kw_class ;break;
    }

    if (TagName) {
      IdentifierInfo *TokenName = Tok.getIdentifierInfo();
      LookupResult R(Actions, TokenName, SourceLocation(),
                     Sema::LookupOrdinaryName);

      Diag(Loc, diag::err_use_of_tag_name_without_tag)
        << TokenName << TagName << getLangOpts().CPlusPlus
        << FixItHint::CreateInsertion(Tok.getLocation(), FixitTagName);

      if (Actions.LookupParsedName(R, getCurScope(), SS)) {
        for (LookupResult::iterator I = R.begin(), IEnd = R.end();
             I != IEnd; ++I)
          Diag((*I)->getLocation(), diag::note_decl_hiding_tag_type)
            << TokenName << TagName;
      }

      // Parse this as a tag as if the missing tag were present.
      if (TagKind == tok::kw_enum)
        ParseEnumSpecifier(Loc, DS, TemplateInfo, AS,
                           DeclSpecContext::DSC_normal);
      else
        ParseClassSpecifier(TagKind, Loc, DS, TemplateInfo, AS,
                            /*EnteringContext*/ false,
                            DeclSpecContext::DSC_normal, Attrs);
      return true;
    }
  }

  // Determine whether this identifier could plausibly be the name of something
  // being declared (with a missing type).
  if (!isTypeSpecifier(DSC) && (!SS || DSC == DeclSpecContext::DSC_top_level ||
                                DSC == DeclSpecContext::DSC_class)) {
    // Look ahead to the next token to try to figure out what this declaration
    // was supposed to be.
    switch (NextToken().getKind()) {
    case tok::l_paren: {
      // static x(4); // 'x' is not a type
      // x(int n);    // 'x' is not a type
      // x (*p)[];    // 'x' is a type
      //
      // Since we're in an error case, we can afford to perform a tentative
      // parse to determine which case we're in.
      TentativeParsingAction PA(*this);
      ConsumeToken();
      TPResult TPR = TryParseDeclarator(/*mayBeAbstract*/false);
      PA.Revert();

      if (TPR != TPResult::False) {
        // The identifier is followed by a parenthesized declarator.
        // It's supposed to be a type.
        break;
      }

      // If we're in a context where we could be declaring a constructor,
      // check whether this is a constructor declaration with a bogus name.
      if (DSC == DeclSpecContext::DSC_class ||
          (DSC == DeclSpecContext::DSC_top_level && SS)) {
        IdentifierInfo *II = Tok.getIdentifierInfo();
        if (Actions.isCurrentClassNameTypo(II, SS)) {
          Diag(Loc, diag::err_constructor_bad_name)
            << Tok.getIdentifierInfo() << II
            << FixItHint::CreateReplacement(Tok.getLocation(), II->getName());
          Tok.setIdentifierInfo(II);
        }
      }
      // Fall through.
      LLVM_FALLTHROUGH;
    }
    case tok::comma:
    case tok::equal:
    case tok::kw_asm:
    case tok::l_brace:
    case tok::l_square:
    case tok::semi:
      // This looks like a variable or function declaration. The type is
      // probably missing. We're done parsing decl-specifiers.
      if (SS)
        AnnotateScopeToken(*SS, /*IsNewAnnotation*/false);
      return false;

    default:
      // This is probably supposed to be a type. This includes cases like:
      //   int f(itn);
      //   struct S { unsinged : 4; };
      break;
    }
  }

  // This is almost certainly an invalid type name. Let Sema emit a diagnostic
  // and attempt to recover.
  ParsedType T;
  IdentifierInfo *II = Tok.getIdentifierInfo();
  bool IsTemplateName = getLangOpts().CPlusPlus && NextToken().is(tok::less);
  Actions.DiagnoseUnknownTypeName(II, Loc, getCurScope(), SS, T,
                                  IsTemplateName);
  if (T) {
    // The action has suggested that the type T could be used. Set that as
    // the type in the declaration specifiers, consume the would-be type
    // name token, and we're done.
    const char *PrevSpec;
    unsigned DiagID;
    DS.SetTypeSpecType(DeclSpec::TST_typename, Loc, PrevSpec, DiagID, T,
                       Actions.getASTContext().getPrintingPolicy());
    DS.SetRangeEnd(Tok.getLocation());
    ConsumeToken();
    // There may be other declaration specifiers after this.
    return true;
  } else if (II != Tok.getIdentifierInfo()) {
    // If no type was suggested, the correction is to a keyword
    Tok.setKind(II->getTokenID());
    // There may be other declaration specifiers after this.
    return true;
  }

  // Otherwise, the action had no suggestion for us.  Mark this as an error.
  DS.SetTypeSpecError();
  DS.SetRangeEnd(Tok.getLocation());
  ConsumeToken();

  // Eat any following template arguments.
  if (IsTemplateName) {
    SourceLocation LAngle, RAngle;
    TemplateArgList Args;
    ParseTemplateIdAfterTemplateName(true, LAngle, Args, RAngle);
  }

  // TODO: Could inject an invalid typedef decl in an enclosing scope to
  // avoid rippling error messages on subsequent uses of the same type,
  // could be useful if #include was forgotten.
  return false;
}

/// \brief Determine the declaration specifier context from the declarator
/// context.
///
/// \param Context the declarator context, which is one of the
/// DeclaratorContext enumerator values.
Parser::DeclSpecContext
Parser::getDeclSpecContextFromDeclaratorContext(DeclaratorContext Context) {
  if (Context == DeclaratorContext::MemberContext)
    return DeclSpecContext::DSC_class;
  if (Context == DeclaratorContext::FileContext)
    return DeclSpecContext::DSC_top_level;
  if (Context == DeclaratorContext::TemplateParamContext)
    return DeclSpecContext::DSC_template_param;
  if (Context == DeclaratorContext::TemplateTypeArgContext)
    return DeclSpecContext::DSC_template_type_arg;
  if (Context == DeclaratorContext::TrailingReturnContext)
    return DeclSpecContext::DSC_trailing;
  if (Context == DeclaratorContext::AliasDeclContext ||
      Context == DeclaratorContext::AliasTemplateContext)
    return DeclSpecContext::DSC_alias_declaration;
  return DeclSpecContext::DSC_normal;
}

/// ParseAlignArgument - Parse the argument to an alignment-specifier.
///
/// FIXME: Simply returns an alignof() expression if the argument is a
/// type. Ideally, the type should be propagated directly into Sema.
///
/// [C11]   type-id
/// [C11]   constant-expression
/// [C++0x] type-id ...[opt]
/// [C++0x] assignment-expression ...[opt]
ExprResult Parser::ParseAlignArgument(SourceLocation Start,
                                      SourceLocation &EllipsisLoc) {
  ExprResult ER;
  if (isTypeIdInParens()) {
    SourceLocation TypeLoc = Tok.getLocation();
    ParsedType Ty = ParseTypeName().get();
    SourceRange TypeRange(Start, Tok.getLocation());
    ER = Actions.ActOnUnaryExprOrTypeTraitExpr(TypeLoc, UETT_AlignOf, true,
                                               Ty.getAsOpaquePtr(), TypeRange);
  } else
    ER = ParseConstantExpression();

  if (getLangOpts().CPlusPlus11)
    TryConsumeToken(tok::ellipsis, EllipsisLoc);

  return ER;
}

/// ParseAlignmentSpecifier - Parse an alignment-specifier, and add the
/// attribute to Attrs.
///
/// alignment-specifier:
/// [C11]   '_Alignas' '(' type-id ')'
/// [C11]   '_Alignas' '(' constant-expression ')'
/// [C++11] 'alignas' '(' type-id ...[opt] ')'
/// [C++11] 'alignas' '(' assignment-expression ...[opt] ')'
void Parser::ParseAlignmentSpecifier(ParsedAttributes &Attrs,
                                     SourceLocation *EndLoc) {
  assert(Tok.isOneOf(tok::kw_alignas, tok::kw__Alignas) &&
         "Not an alignment-specifier!");

  IdentifierInfo *KWName = Tok.getIdentifierInfo();
  SourceLocation KWLoc = ConsumeToken();

  BalancedDelimiterTracker T(*this, tok::l_paren);
  if (T.expectAndConsume())
    return;

  SourceLocation EllipsisLoc;
  ExprResult ArgExpr = ParseAlignArgument(T.getOpenLocation(), EllipsisLoc);
  if (ArgExpr.isInvalid()) {
    T.skipToEnd();
    return;
  }

  T.consumeClose();
  if (EndLoc)
    *EndLoc = T.getCloseLocation();

  ArgsVector ArgExprs;
  ArgExprs.push_back(ArgExpr.get());
  Attrs.addNew(KWName, KWLoc, nullptr, KWLoc, ArgExprs.data(), 1,
               AttributeList::AS_Keyword, EllipsisLoc);
}

/// Determine whether we're looking at something that might be a declarator
/// in a simple-declaration. If it can't possibly be a declarator, maybe
/// diagnose a missing semicolon after a prior tag definition in the decl
/// specifier.
///
/// \return \c true if an error occurred and this can't be any kind of
/// declaration.
bool
Parser::DiagnoseMissingSemiAfterTagDefinition(DeclSpec &DS, AccessSpecifier AS,
                                              DeclSpecContext DSContext,
                                              LateParsedAttrList *LateAttrs) {
  assert(DS.hasTagDefinition() && "shouldn't call this");

  bool EnteringContext = (DSContext == DeclSpecContext::DSC_class ||
                          DSContext == DeclSpecContext::DSC_top_level);

  if (getLangOpts().CPlusPlus &&
      Tok.isOneOf(tok::identifier, tok::coloncolon, tok::kw_decltype,
                  tok::annot_template_id) &&
      TryAnnotateCXXScopeToken(EnteringContext)) {
    SkipMalformedDecl();
    return true;
  }

  bool HasScope = Tok.is(tok::annot_cxxscope);
  // Make a copy in case GetLookAheadToken invalidates the result of NextToken.
  Token AfterScope = HasScope ? NextToken() : Tok;

  // Determine whether the following tokens could possibly be a
  // declarator.
  bool MightBeDeclarator = true;
  if (Tok.isOneOf(tok::kw_typename, tok::annot_typename)) {
    // A declarator-id can't start with 'typename'.
    MightBeDeclarator = false;
  } else if (AfterScope.is(tok::annot_template_id)) {
    // If we have a type expressed as a template-id, this cannot be a
    // declarator-id (such a type cannot be redeclared in a simple-declaration).
    TemplateIdAnnotation *Annot =
        static_cast<TemplateIdAnnotation *>(AfterScope.getAnnotationValue());
    if (Annot->Kind == TNK_Type_template)
      MightBeDeclarator = false;
  } else if (AfterScope.is(tok::identifier)) {
    const Token &Next = HasScope ? GetLookAheadToken(2) : NextToken();

    // These tokens cannot come after the declarator-id in a
    // simple-declaration, and are likely to come after a type-specifier.
    if (Next.isOneOf(tok::star, tok::amp, tok::ampamp, tok::identifier,
                     tok::annot_cxxscope, tok::coloncolon)) {
      // Missing a semicolon.
      MightBeDeclarator = false;
    } else if (HasScope) {
      // If the declarator-id has a scope specifier, it must redeclare a
      // previously-declared entity. If that's a type (and this is not a
      // typedef), that's an error.
      CXXScopeSpec SS;
      Actions.RestoreNestedNameSpecifierAnnotation(
          Tok.getAnnotationValue(), Tok.getAnnotationRange(), SS);
      IdentifierInfo *Name = AfterScope.getIdentifierInfo();
      Sema::NameClassification Classification = Actions.ClassifyName(
          getCurScope(), SS, Name, AfterScope.getLocation(), Next,
          /*IsAddressOfOperand*/false);
      switch (Classification.getKind()) {
      case Sema::NC_Error:
        SkipMalformedDecl();
        return true;

      case Sema::NC_Keyword:
      case Sema::NC_NestedNameSpecifier:
        llvm_unreachable("typo correction and nested name specifiers not "
                         "possible here");

      case Sema::NC_Type:
      case Sema::NC_TypeTemplate:
        // Not a previously-declared non-type entity.
        MightBeDeclarator = false;
        break;

      case Sema::NC_Unknown:
      case Sema::NC_Expression:
      case Sema::NC_VarTemplate:
      case Sema::NC_FunctionTemplate:
        // Might be a redeclaration of a prior entity.
        break;
      }
    }
  }

  if (MightBeDeclarator)
    return false;

  const PrintingPolicy &PPol = Actions.getASTContext().getPrintingPolicy();
  Diag(PP.getLocForEndOfToken(DS.getRepAsDecl()->getLocEnd()),
       diag::err_expected_after)
      << DeclSpec::getSpecifierName(DS.getTypeSpecType(), PPol) << tok::semi;

  // Try to recover from the typo, by dropping the tag definition and parsing
  // the problematic tokens as a type.
  //
  // FIXME: Split the DeclSpec into pieces for the standalone
  // declaration and pieces for the following declaration, instead
  // of assuming that all the other pieces attach to new declaration,
  // and call ParsedFreeStandingDeclSpec as appropriate.
  DS.ClearTypeSpecType();
  ParsedTemplateInfo NotATemplate;
  ParseDeclarationSpecifiers(DS, NotATemplate, AS, DSContext, LateAttrs);
  return false;
}

/// ParseDeclarationSpecifiers
///       declaration-specifiers: [C99 6.7]
///         storage-class-specifier declaration-specifiers[opt]
///         type-specifier declaration-specifiers[opt]
/// [C99]   function-specifier declaration-specifiers[opt]
/// [C11]   alignment-specifier declaration-specifiers[opt]
/// [GNU]   attributes declaration-specifiers[opt]
/// [Clang] '__module_private__' declaration-specifiers[opt]
/// [ObjC1] '__kindof' declaration-specifiers[opt]
///
///       storage-class-specifier: [C99 6.7.1]
///         'typedef'
///         'extern'
///         'static'
///         'auto'
///         'register'
/// [C++]   'mutable'
/// [C++11] 'thread_local'
/// [C11]   '_Thread_local'
/// [GNU]   '__thread'
///       function-specifier: [C99 6.7.4]
/// [C99]   'inline'
/// [C++]   'virtual'
/// [C++]   'explicit'
/// [OpenCL] '__kernel'
///       'friend': [C++ dcl.friend]
///       'constexpr': [C++0x dcl.constexpr]
void Parser::ParseDeclarationSpecifiers(DeclSpec &DS,
                                        const ParsedTemplateInfo &TemplateInfo,
                                        AccessSpecifier AS,
                                        DeclSpecContext DSContext,
                                        LateParsedAttrList *LateAttrs) {
  if (DS.getSourceRange().isInvalid()) {
    // Start the range at the current token but make the end of the range
    // invalid.  This will make the entire range invalid unless we successfully
    // consume a token.
    DS.SetRangeStart(Tok.getLocation());
    DS.SetRangeEnd(SourceLocation());
  }

  bool EnteringContext = (DSContext == DeclSpecContext::DSC_class ||
                          DSContext == DeclSpecContext::DSC_top_level);
  bool AttrsLastTime = false;
  ParsedAttributesWithRange attrs(AttrFactory);
  // We use Sema's policy to get bool macros right.
  PrintingPolicy Policy = Actions.getPrintingPolicy();
  while (1) {
    bool isInvalid = false;
    bool isStorageClass = false;
    const char *PrevSpec = nullptr;
    unsigned DiagID = 0;

    // HACK: MSVC doesn't consider _Atomic to be a keyword and its STL
    // implementation for VS2013 uses _Atomic as an identifier for one of the
    // classes in <atomic>.
    //
    // A typedef declaration containing _Atomic<...> is among the places where
    // the class is used.  If we are currently parsing such a declaration, treat
    // the token as an identifier.
    if (getLangOpts().MSVCCompat && Tok.is(tok::kw__Atomic) &&
        DS.getStorageClassSpec() == clang::DeclSpec::SCS_typedef &&
        !DS.hasTypeSpecifier() && GetLookAheadToken(1).is(tok::less))
      Tok.setKind(tok::identifier);

    SourceLocation Loc = Tok.getLocation();

    switch (Tok.getKind()) {
    default:
    DoneWithDeclSpec:
      if (!AttrsLastTime)
        ProhibitAttributes(attrs);
      else {
        // Reject C++11 attributes that appertain to decl specifiers as
        // we don't support any C++11 attributes that appertain to decl
        // specifiers. This also conforms to what g++ 4.8 is doing.
#if INTEL_CUSTOMIZATION
        // CQ#370092 - emit a warning, not error in IntelCompat mode
        ProhibitCXX11Attributes(attrs, getLangOpts().IntelCompat ?
                                diag::warn_attribute_not_type_attr :
                                diag::err_attribute_not_type_attr);
#endif // INTEL_CUSTOMIZATION

        DS.takeAttributesFrom(attrs);
      }

      // If this is not a declaration specifier token, we're done reading decl
      // specifiers.  First verify that DeclSpec's are consistent.
      DS.Finish(Actions, Policy);
      return;

    case tok::l_square:
    case tok::kw_alignas:
      if (!standardAttributesAllowed() || !isCXX11AttributeSpecifier())
        goto DoneWithDeclSpec;

      ProhibitAttributes(attrs);
      // FIXME: It would be good to recover by accepting the attributes,
      //        but attempting to do that now would cause serious
      //        madness in terms of diagnostics.
      attrs.clear();
      attrs.Range = SourceRange();

      ParseCXX11Attributes(attrs);
      AttrsLastTime = true;
      continue;

    case tok::code_completion: {
      Sema::ParserCompletionContext CCC = Sema::PCC_Namespace;
      if (DS.hasTypeSpecifier()) {
        bool AllowNonIdentifiers
          = (getCurScope()->getFlags() & (Scope::ControlScope |
                                          Scope::BlockScope |
                                          Scope::TemplateParamScope |
                                          Scope::FunctionPrototypeScope |
                                          Scope::AtCatchScope)) == 0;
        bool AllowNestedNameSpecifiers
          = DSContext == DeclSpecContext::DSC_top_level ||
            (DSContext == DeclSpecContext::DSC_class && DS.isFriendSpecified());

        Actions.CodeCompleteDeclSpec(getCurScope(), DS,
                                     AllowNonIdentifiers,
                                     AllowNestedNameSpecifiers);
        return cutOffParsing();
      }

      if (getCurScope()->getFnParent() || getCurScope()->getBlockParent())
        CCC = Sema::PCC_LocalDeclarationSpecifiers;
      else if (TemplateInfo.Kind != ParsedTemplateInfo::NonTemplate)
        CCC = DSContext == DeclSpecContext::DSC_class ? Sema::PCC_MemberTemplate
                                                      : Sema::PCC_Template;
      else if (DSContext == DeclSpecContext::DSC_class)
        CCC = Sema::PCC_Class;
      else if (CurParsedObjCImpl)
        CCC = Sema::PCC_ObjCImplementation;

      Actions.CodeCompleteOrdinaryName(getCurScope(), CCC);
      return cutOffParsing();
    }

    case tok::coloncolon: // ::foo::bar
      // C++ scope specifier.  Annotate and loop, or bail out on error.
      if (TryAnnotateCXXScopeToken(EnteringContext)) {
        if (!DS.hasTypeSpecifier())
          DS.SetTypeSpecError();
        goto DoneWithDeclSpec;
      }
      if (Tok.is(tok::coloncolon)) // ::new or ::delete
        goto DoneWithDeclSpec;
      continue;

    case tok::annot_cxxscope: {
      if (DS.hasTypeSpecifier() || DS.isTypeAltiVecVector())
        goto DoneWithDeclSpec;

      CXXScopeSpec SS;
      Actions.RestoreNestedNameSpecifierAnnotation(Tok.getAnnotationValue(),
                                                   Tok.getAnnotationRange(),
                                                   SS);

      // We are looking for a qualified typename.
      Token Next = NextToken();
      if (Next.is(tok::annot_template_id) &&
          static_cast<TemplateIdAnnotation *>(Next.getAnnotationValue())
            ->Kind == TNK_Type_template) {
        // We have a qualified template-id, e.g., N::A<int>

        // If this would be a valid constructor declaration with template
        // arguments, we will reject the attempt to form an invalid type-id
        // referring to the injected-class-name when we annotate the token,
        // per C++ [class.qual]p2.
        //
        // To improve diagnostics for this case, parse the declaration as a
        // constructor (and reject the extra template arguments later).
        TemplateIdAnnotation *TemplateId = takeTemplateIdAnnotation(Next);
        if ((DSContext == DeclSpecContext::DSC_top_level ||
             DSContext == DeclSpecContext::DSC_class) &&
            TemplateId->Name &&
            Actions.isCurrentClassName(*TemplateId->Name, getCurScope(), &SS) &&
            isConstructorDeclarator(/*Unqualified*/ false)) {
          // The user meant this to be an out-of-line constructor
          // definition, but template arguments are not allowed
          // there.  Just allow this as a constructor; we'll
          // complain about it later.
          goto DoneWithDeclSpec;
        }

        DS.getTypeSpecScope() = SS;
        ConsumeAnnotationToken(); // The C++ scope.
        assert(Tok.is(tok::annot_template_id) &&
               "ParseOptionalCXXScopeSpecifier not working");
        AnnotateTemplateIdTokenAsType();
        continue;
      }

      if (Next.is(tok::annot_typename)) {
        DS.getTypeSpecScope() = SS;
        ConsumeAnnotationToken(); // The C++ scope.
        if (Tok.getAnnotationValue()) {
          ParsedType T = getTypeAnnotation(Tok);
          isInvalid = DS.SetTypeSpecType(DeclSpec::TST_typename,
                                         Tok.getAnnotationEndLoc(),
                                         PrevSpec, DiagID, T, Policy);
          if (isInvalid)
            break;
        }
        else
          DS.SetTypeSpecError();
        DS.SetRangeEnd(Tok.getAnnotationEndLoc());
        ConsumeAnnotationToken(); // The typename
      }

      if (Next.isNot(tok::identifier))
        goto DoneWithDeclSpec;

      // Check whether this is a constructor declaration. If we're in a
      // context where the identifier could be a class name, and it has the
      // shape of a constructor declaration, process it as one.
      if ((DSContext == DeclSpecContext::DSC_top_level ||
           DSContext == DeclSpecContext::DSC_class) &&
          Actions.isCurrentClassName(*Next.getIdentifierInfo(), getCurScope(),
                                     &SS) &&
          isConstructorDeclarator(/*Unqualified*/ false))
        goto DoneWithDeclSpec;

      ParsedType TypeRep =
          Actions.getTypeName(*Next.getIdentifierInfo(), Next.getLocation(),
                              getCurScope(), &SS, false, false, nullptr,
                              /*IsCtorOrDtorName=*/false,
                              /*WantNonTrivialSourceInfo=*/true,
                              isClassTemplateDeductionContext(DSContext));

      // If the referenced identifier is not a type, then this declspec is
      // erroneous: We already checked about that it has no type specifier, and
      // C++ doesn't have implicit int.  Diagnose it as a typo w.r.t. to the
      // typename.
      if (!TypeRep) {
        // Eat the scope spec so the identifier is current.
        ConsumeAnnotationToken();
        ParsedAttributesWithRange Attrs(AttrFactory);
        if (ParseImplicitInt(DS, &SS, TemplateInfo, AS, DSContext, Attrs)) {
          if (!Attrs.empty()) {
            AttrsLastTime = true;
            attrs.takeAllFrom(Attrs);
          }
          continue;
        }
        goto DoneWithDeclSpec;
      }

      DS.getTypeSpecScope() = SS;
      ConsumeAnnotationToken(); // The C++ scope.

      isInvalid = DS.SetTypeSpecType(DeclSpec::TST_typename, Loc, PrevSpec,
                                     DiagID, TypeRep, Policy);
      if (isInvalid)
        break;

      DS.SetRangeEnd(Tok.getLocation());
      ConsumeToken(); // The typename.

      continue;
    }

    case tok::annot_typename: {
      // If we've previously seen a tag definition, we were almost surely
      // missing a semicolon after it.
      if (DS.hasTypeSpecifier() && DS.hasTagDefinition())
        goto DoneWithDeclSpec;

      if (Tok.getAnnotationValue()) {
        ParsedType T = getTypeAnnotation(Tok);
        isInvalid = DS.SetTypeSpecType(DeclSpec::TST_typename, Loc, PrevSpec,
                                       DiagID, T, Policy);
      } else
        DS.SetTypeSpecError();

      if (isInvalid)
        break;

      DS.SetRangeEnd(Tok.getAnnotationEndLoc());
      ConsumeAnnotationToken(); // The typename

      continue;
    }

    case tok::kw___is_signed:
      // GNU libstdc++ 4.4 uses __is_signed as an identifier, but Clang
      // typically treats it as a trait. If we see __is_signed as it appears
      // in libstdc++, e.g.,
      //
      //   static const bool __is_signed;
      //
      // then treat __is_signed as an identifier rather than as a keyword.
      if ((DS.getTypeSpecType() == TST_bool ||  // INTEL
      // CQ414772: ensure __is_signed is still an identifier in libstdc++
      // even if the return type is hidden by a typedef.
           (DS.getTypeSpecType() == TST_typename && // INTEL
            DS.isTypeRep() &&// INTEL
            DS.getRepAsType().get().getTypePtr()->isBooleanType()) // INTEL
          ) &&
          DS.getTypeQualifiers() == DeclSpec::TQ_const &&
          DS.getStorageClassSpec() == DeclSpec::SCS_static)
        TryKeywordIdentFallback(true);

      // We're done with the declaration-specifiers.
      goto DoneWithDeclSpec;

      // typedef-name
    case tok::kw___super:
    case tok::kw_decltype:
    case tok::identifier: {
      // This identifier can only be a typedef name if we haven't already seen
      // a type-specifier.  Without this check we misparse:
      //  typedef int X; struct Y { short X; };  as 'short int'.
      if (DS.hasTypeSpecifier())
        goto DoneWithDeclSpec;

      // If the token is an identifier named "__declspec" and Microsoft
      // extensions are not enabled, it is likely that there will be cascading
      // parse errors if this really is a __declspec attribute. Attempt to
      // recognize that scenario and recover gracefully.
      if (!getLangOpts().DeclSpecKeyword && Tok.is(tok::identifier) &&
          Tok.getIdentifierInfo()->getName().equals("__declspec")) {
        Diag(Loc, diag::err_ms_attributes_not_enabled);

        // The next token should be an open paren. If it is, eat the entire
        // attribute declaration and continue.
        if (NextToken().is(tok::l_paren)) {
          // Consume the __declspec identifier.
          ConsumeToken();

          // Eat the parens and everything between them.
          BalancedDelimiterTracker T(*this, tok::l_paren);
          if (T.consumeOpen()) {
            assert(false && "Not a left paren?");
            return;
          }
          T.skipToEnd();
          continue;
        }
      }

      // In C++, check to see if this is a scope specifier like foo::bar::, if
      // so handle it as such.  This is important for ctor parsing.
      if (getLangOpts().CPlusPlus) {
        if (TryAnnotateCXXScopeToken(EnteringContext)) {
          DS.SetTypeSpecError();
          goto DoneWithDeclSpec;
        }
        if (!Tok.is(tok::identifier))
          continue;
      }

      // Check for need to substitute AltiVec keyword tokens.
      if (TryAltiVecToken(DS, Loc, PrevSpec, DiagID, isInvalid))
        break;

      // [AltiVec] 2.2: [If the 'vector' specifier is used] The syntax does not
      //                allow the use of a typedef name as a type specifier.
      if (DS.isTypeAltiVecVector())
        goto DoneWithDeclSpec;

      if (DSContext == DeclSpecContext::DSC_objc_method_result &&
          isObjCInstancetype()) {
        ParsedType TypeRep = Actions.ActOnObjCInstanceType(Loc);
        assert(TypeRep);
        isInvalid = DS.SetTypeSpecType(DeclSpec::TST_typename, Loc, PrevSpec,
                                       DiagID, TypeRep, Policy);
        if (isInvalid)
          break;

        DS.SetRangeEnd(Loc);
        ConsumeToken();
        continue;
      }

      ParsedType TypeRep = Actions.getTypeName(
          *Tok.getIdentifierInfo(), Tok.getLocation(), getCurScope(), nullptr,
          false, false, nullptr, false, false,
          isClassTemplateDeductionContext(DSContext));

      // If this is not a typedef name, don't parse it as part of the declspec,
      // it must be an implicit int or an error.
      if (!TypeRep) {
        ParsedAttributesWithRange Attrs(AttrFactory);
        if (ParseImplicitInt(DS, nullptr, TemplateInfo, AS, DSContext, Attrs)) {
          if (!Attrs.empty()) {
            AttrsLastTime = true;
            attrs.takeAllFrom(Attrs);
          }
          continue;
        }
        goto DoneWithDeclSpec;
      }

      // If we're in a context where the identifier could be a class name,
      // check whether this is a constructor declaration.
      if (getLangOpts().CPlusPlus && DSContext == DeclSpecContext::DSC_class &&
          Actions.isCurrentClassName(*Tok.getIdentifierInfo(), getCurScope()) &&
          isConstructorDeclarator(/*Unqualified*/true))
        goto DoneWithDeclSpec;

      // Likewise, if this is a context where the identifier could be a template
      // name, check whether this is a deduction guide declaration.
      if (getLangOpts().CPlusPlus17 &&
          (DSContext == DeclSpecContext::DSC_class ||
           DSContext == DeclSpecContext::DSC_top_level) &&
          Actions.isDeductionGuideName(getCurScope(), *Tok.getIdentifierInfo(),
                                       Tok.getLocation()) &&
          isConstructorDeclarator(/*Unqualified*/ true,
                                  /*DeductionGuide*/ true))
        goto DoneWithDeclSpec;

      isInvalid = DS.SetTypeSpecType(DeclSpec::TST_typename, Loc, PrevSpec,
                                     DiagID, TypeRep, Policy);
      if (isInvalid)
        break;

      DS.SetRangeEnd(Tok.getLocation());
      ConsumeToken(); // The identifier

      // Objective-C supports type arguments and protocol references
      // following an Objective-C object or object pointer
      // type. Handle either one of them.
      if (Tok.is(tok::less) && getLangOpts().ObjC1) {
        SourceLocation NewEndLoc;
        TypeResult NewTypeRep = parseObjCTypeArgsAndProtocolQualifiers(
                                  Loc, TypeRep, /*consumeLastToken=*/true,
                                  NewEndLoc);
        if (NewTypeRep.isUsable()) {
          DS.UpdateTypeRep(NewTypeRep.get());
          DS.SetRangeEnd(NewEndLoc);
        }
      }

      // Need to support trailing type qualifiers (e.g. "id<p> const").
      // If a type specifier follows, it will be diagnosed elsewhere.
      continue;
    }

      // type-name
    case tok::annot_template_id: {
      TemplateIdAnnotation *TemplateId = takeTemplateIdAnnotation(Tok);
      if (TemplateId->Kind != TNK_Type_template) {
        // This template-id does not refer to a type name, so we're
        // done with the type-specifiers.
        goto DoneWithDeclSpec;
      }

      // If we're in a context where the template-id could be a
      // constructor name or specialization, check whether this is a
      // constructor declaration.
      if (getLangOpts().CPlusPlus && DSContext == DeclSpecContext::DSC_class &&
          Actions.isCurrentClassName(*TemplateId->Name, getCurScope()) &&
          isConstructorDeclarator(TemplateId->SS.isEmpty()))
        goto DoneWithDeclSpec;

      // Turn the template-id annotation token into a type annotation
      // token, then try again to parse it as a type-specifier.
      AnnotateTemplateIdTokenAsType();
      continue;
    }

    // GNU attributes support.
    case tok::kw___attribute:
      ParseGNUAttributes(DS.getAttributes(), nullptr, LateAttrs);
      continue;

    // Microsoft declspec support.
    case tok::kw___declspec:
      ParseMicrosoftDeclSpecs(DS.getAttributes());
      continue;

    // Microsoft single token adornments.
    case tok::kw___forceinline: {
      isInvalid = DS.setFunctionSpecForceInline(Loc, PrevSpec, DiagID);
      IdentifierInfo *AttrName = Tok.getIdentifierInfo();
      SourceLocation AttrNameLoc = Tok.getLocation();
      DS.getAttributes().addNew(AttrName, AttrNameLoc, nullptr, AttrNameLoc,
                                nullptr, 0, AttributeList::AS_Keyword);
      break;
    }

    case tok::kw___unaligned:
      isInvalid = DS.SetTypeQual(DeclSpec::TQ_unaligned, Loc, PrevSpec, DiagID,
                                 getLangOpts());
      break;

    case tok::kw___sptr:
    case tok::kw___uptr:
    case tok::kw___ptr64:
    case tok::kw___ptr32:
    case tok::kw___w64:
    case tok::kw___cdecl:
    case tok::kw___stdcall:
    case tok::kw___fastcall:
    case tok::kw__regcall:  // INTEL
    case tok::kw___thiscall:
    case tok::kw___regcall:
    case tok::kw___vectorcall:
      ParseMicrosoftTypeAttributes(DS.getAttributes());
      continue;

    // Borland single token adornments.
    case tok::kw___pascal:
      ParseBorlandTypeAttributes(DS.getAttributes());
      continue;

    // OpenCL single token adornments.
    case tok::kw___kernel:
      ParseOpenCLKernelAttributes(DS.getAttributes());
      continue;

    // Nullability type specifiers.
    case tok::kw__Nonnull:
    case tok::kw__Nullable:
    case tok::kw__Null_unspecified:
      ParseNullabilityTypeSpecifiers(DS.getAttributes());
      continue;

    // Objective-C 'kindof' types.
    case tok::kw___kindof:
      DS.getAttributes().addNew(Tok.getIdentifierInfo(), Loc, nullptr, Loc,
                                nullptr, 0, AttributeList::AS_Keyword);
      (void)ConsumeToken();
      continue;

    // storage-class-specifier
    case tok::kw_typedef:
      isInvalid = DS.SetStorageClassSpec(Actions, DeclSpec::SCS_typedef, Loc,
                                         PrevSpec, DiagID, Policy);
      isStorageClass = true;
      break;
    case tok::kw_extern:
      if (DS.getThreadStorageClassSpec() == DeclSpec::TSCS___thread)
        Diag(Tok, diag::ext_thread_before) << "extern";
      isInvalid = DS.SetStorageClassSpec(Actions, DeclSpec::SCS_extern, Loc,
                                         PrevSpec, DiagID, Policy);
      isStorageClass = true;
      break;
    case tok::kw___private_extern__:
      isInvalid = DS.SetStorageClassSpec(Actions, DeclSpec::SCS_private_extern,
                                         Loc, PrevSpec, DiagID, Policy);
      isStorageClass = true;
      break;
    case tok::kw_static:
      if (DS.getThreadStorageClassSpec() == DeclSpec::TSCS___thread)
        Diag(Tok, diag::ext_thread_before) << "static";
      isInvalid = DS.SetStorageClassSpec(Actions, DeclSpec::SCS_static, Loc,
                                         PrevSpec, DiagID, Policy);
      isStorageClass = true;
      break;
    case tok::kw_auto:
      if (getLangOpts().CPlusPlus11) {
        if (isKnownToBeTypeSpecifier(GetLookAheadToken(1))) {
          isInvalid = DS.SetStorageClassSpec(Actions, DeclSpec::SCS_auto, Loc,
                                             PrevSpec, DiagID, Policy);
          if (!isInvalid)
            Diag(Tok, diag::ext_auto_storage_class)
              << FixItHint::CreateRemoval(DS.getStorageClassSpecLoc());
        } else
          isInvalid = DS.SetTypeSpecType(DeclSpec::TST_auto, Loc, PrevSpec,
                                         DiagID, Policy);
      } else
        isInvalid = DS.SetStorageClassSpec(Actions, DeclSpec::SCS_auto, Loc,
                                           PrevSpec, DiagID, Policy);
      isStorageClass = true;
      break;
    case tok::kw___auto_type:
      Diag(Tok, diag::ext_auto_type);
      isInvalid = DS.SetTypeSpecType(DeclSpec::TST_auto_type, Loc, PrevSpec,
                                     DiagID, Policy);
      break;
    case tok::kw_register:
      isInvalid = DS.SetStorageClassSpec(Actions, DeclSpec::SCS_register, Loc,
                                         PrevSpec, DiagID, Policy);
      isStorageClass = true;
      break;
    case tok::kw_mutable:
      isInvalid = DS.SetStorageClassSpec(Actions, DeclSpec::SCS_mutable, Loc,
                                         PrevSpec, DiagID, Policy);
      isStorageClass = true;
      break;
    case tok::kw___thread:
      isInvalid = DS.SetStorageClassSpecThread(DeclSpec::TSCS___thread, Loc,
                                               PrevSpec, DiagID);
      isStorageClass = true;
      break;
    case tok::kw_thread_local:
      isInvalid = DS.SetStorageClassSpecThread(DeclSpec::TSCS_thread_local, Loc,
                                               PrevSpec, DiagID);
      break;
    case tok::kw__Thread_local:
      isInvalid = DS.SetStorageClassSpecThread(DeclSpec::TSCS__Thread_local,
                                               Loc, PrevSpec, DiagID);
      isStorageClass = true;
      break;

    // function-specifier
    case tok::kw_inline:
      isInvalid = DS.setFunctionSpecInline(Loc, PrevSpec, DiagID);
      break;
    case tok::kw_virtual:
      isInvalid = DS.setFunctionSpecVirtual(Loc, PrevSpec, DiagID);
      break;
    case tok::kw_explicit:
      isInvalid = DS.setFunctionSpecExplicit(Loc, PrevSpec, DiagID);
      break;
    case tok::kw__Noreturn:
      if (!getLangOpts().C11)
        Diag(Loc, diag::ext_c11_noreturn);
      isInvalid = DS.setFunctionSpecNoreturn(Loc, PrevSpec, DiagID);
      break;

    // alignment-specifier
    case tok::kw__Alignas:
      if (!getLangOpts().C11)
        Diag(Tok, diag::ext_c11_alignment) << Tok.getName();
      ParseAlignmentSpecifier(DS.getAttributes());
      continue;

    // friend
    case tok::kw_friend:
      if (DSContext == DeclSpecContext::DSC_class)
        isInvalid = DS.SetFriendSpec(Loc, PrevSpec, DiagID);
      else {
        PrevSpec = ""; // not actually used by the diagnostic
        DiagID = diag::err_friend_invalid_in_context;
        isInvalid = true;
      }
      break;

    // Modules
    case tok::kw___module_private__:
      isInvalid = DS.setModulePrivateSpec(Loc, PrevSpec, DiagID);
      break;

    // constexpr
    case tok::kw_constexpr:
      isInvalid = DS.SetConstexprSpec(Loc, PrevSpec, DiagID);
      break;

    // type-specifier
    case tok::kw_short:
      isInvalid = DS.SetTypeSpecWidth(DeclSpec::TSW_short, Loc, PrevSpec,
                                      DiagID, Policy);
      break;
    case tok::kw_long:
      if (DS.getTypeSpecWidth() != DeclSpec::TSW_long)
        isInvalid = DS.SetTypeSpecWidth(DeclSpec::TSW_long, Loc, PrevSpec,
                                        DiagID, Policy);
      else
        isInvalid = DS.SetTypeSpecWidth(DeclSpec::TSW_longlong, Loc, PrevSpec,
                                        DiagID, Policy);
      break;
    case tok::kw___int64:
#if INTEL_CUSTOMIZATION
      // CQ#374966 - cmake application failed with error: redefinition with a
      // different type. Bind '__int64' to 'long' builtin type if its width is
      // suitable for this on target platform.
      if (getLangOpts().IntelCompat && getTargetInfo().getLongWidth() == 64)
        isInvalid = DS.SetTypeSpecWidth(DeclSpec::TSW_long, Loc, PrevSpec,
                                        DiagID, Policy);
      else
#endif // INTEL_CUSTOMIZATION
        isInvalid = DS.SetTypeSpecWidth(DeclSpec::TSW_longlong, Loc, PrevSpec,
                                        DiagID, Policy);
      break;
    case tok::kw_signed:
      isInvalid = DS.SetTypeSpecSign(DeclSpec::TSS_signed, Loc, PrevSpec,
                                     DiagID);
      break;
    case tok::kw_unsigned:
      isInvalid = DS.SetTypeSpecSign(DeclSpec::TSS_unsigned, Loc, PrevSpec,
                                     DiagID);
      break;
    case tok::kw__Complex:
      isInvalid = DS.SetTypeSpecComplex(DeclSpec::TSC_complex, Loc, PrevSpec,
                                        DiagID);
      break;
    case tok::kw__Imaginary:
      isInvalid = DS.SetTypeSpecComplex(DeclSpec::TSC_imaginary, Loc, PrevSpec,
                                        DiagID);
      break;
    case tok::kw_void:
      isInvalid = DS.SetTypeSpecType(DeclSpec::TST_void, Loc, PrevSpec,
                                     DiagID, Policy);
      break;
    case tok::kw_char:
      isInvalid = DS.SetTypeSpecType(DeclSpec::TST_char, Loc, PrevSpec,
                                     DiagID, Policy);
      break;
    case tok::kw_int:
      isInvalid = DS.SetTypeSpecType(DeclSpec::TST_int, Loc, PrevSpec,
                                     DiagID, Policy);
      break;
    case tok::kw___int128:
      isInvalid = DS.SetTypeSpecType(DeclSpec::TST_int128, Loc, PrevSpec,
                                     DiagID, Policy);
      break;
    case tok::kw_half:
      isInvalid = DS.SetTypeSpecType(DeclSpec::TST_half, Loc, PrevSpec,
                                     DiagID, Policy);
      break;
    case tok::kw_float:
      isInvalid = DS.SetTypeSpecType(DeclSpec::TST_float, Loc, PrevSpec,
                                     DiagID, Policy);
      break;
    case tok::kw_double:
      isInvalid = DS.SetTypeSpecType(DeclSpec::TST_double, Loc, PrevSpec,
                                     DiagID, Policy);
      break;
    case tok::kw__Float16:
      isInvalid = DS.SetTypeSpecType(DeclSpec::TST_float16, Loc, PrevSpec,
                                     DiagID, Policy);
      break;
    case tok::kw___float128:
      isInvalid = DS.SetTypeSpecType(DeclSpec::TST_float128, Loc, PrevSpec,
                                     DiagID, Policy);
      break;
    case tok::kw_wchar_t:
      isInvalid = DS.SetTypeSpecType(DeclSpec::TST_wchar, Loc, PrevSpec,
                                     DiagID, Policy);
      break;
    case tok::kw_char16_t:
      isInvalid = DS.SetTypeSpecType(DeclSpec::TST_char16, Loc, PrevSpec,
                                     DiagID, Policy);
      break;
    case tok::kw_char32_t:
      isInvalid = DS.SetTypeSpecType(DeclSpec::TST_char32, Loc, PrevSpec,
                                     DiagID, Policy);
      break;
    case tok::kw_bool:
    case tok::kw__Bool:
      if (Tok.is(tok::kw_bool) &&
          DS.getTypeSpecType() != DeclSpec::TST_unspecified &&
          DS.getStorageClassSpec() == DeclSpec::SCS_typedef) {
        PrevSpec = ""; // Not used by the diagnostic.
#if INTEL_CUSTOMIZATION
        // CQ#376357: Allow bool redeclaration.
        if (getLangOpts().IntelCompat && getLangOpts().GnuPermissive)
          DiagID = diag::warn_bool_redeclaration;
        else
#endif  // INTEL_CUSTOMIZATION
        DiagID = diag::err_bool_redeclaration;
        // For better error recovery.
        Tok.setKind(tok::identifier);
        isInvalid = true;
      } else {
        isInvalid = DS.SetTypeSpecType(DeclSpec::TST_bool, Loc, PrevSpec,
                                       DiagID, Policy);
      }
      break;
    case tok::kw__Decimal32:
      isInvalid = DS.SetTypeSpecType(DeclSpec::TST_decimal32, Loc, PrevSpec,
                                     DiagID, Policy);
      break;
    case tok::kw__Decimal64:
      isInvalid = DS.SetTypeSpecType(DeclSpec::TST_decimal64, Loc, PrevSpec,
                                     DiagID, Policy);
      break;
    case tok::kw__Decimal128:
      isInvalid = DS.SetTypeSpecType(DeclSpec::TST_decimal128, Loc, PrevSpec,
                                     DiagID, Policy);
      break;
    case tok::kw___vector:
      isInvalid = DS.SetTypeAltiVecVector(true, Loc, PrevSpec, DiagID, Policy);
      break;
    case tok::kw___pixel:
      isInvalid = DS.SetTypeAltiVecPixel(true, Loc, PrevSpec, DiagID, Policy);
      break;
    case tok::kw___bool:
      isInvalid = DS.SetTypeAltiVecBool(true, Loc, PrevSpec, DiagID, Policy);
      break;
    case tok::kw_pipe:
#if INTEL_CUSTOMIZATION
      if (!getLangOpts().OpenCL || (getLangOpts().OpenCLVersion < 200 &&
          !getTargetInfo().getTriple().isINTELFPGAEnvironment())) {
#endif // INTEL_CUSTOMIZATION
        // OpenCL 2.0 defined this keyword. OpenCL 1.2 and earlier should
        // support the "pipe" word as identifier.
        Tok.getIdentifierInfo()->revertTokenIDToIdentifier();
        goto DoneWithDeclSpec;
      }
      isInvalid = DS.SetTypePipe(true, Loc, PrevSpec, DiagID, Policy);
      break;
#if INTEL_CUSTOMIZATION
    case tok::kw_channel:
      if (!getLangOpts().OpenCL ||
          !getTargetInfo().getSupportedOpenCLOpts()
          .isSupported("cl_intel_channels", 100)) {
        // 'channel' is a keyword only for OpenCL with cl_intel_channels
        // extension
        Tok.setKind(tok::identifier);
        continue;
      }
      isInvalid = DS.SetTypeChannel(true, Loc, PrevSpec, DiagID, Policy);
      break;
#endif // INTEL_CUSTOMIZATION
#define GENERIC_IMAGE_TYPE(ImgType, Id) \
  case tok::kw_##ImgType##_t: \
    isInvalid = DS.SetTypeSpecType(DeclSpec::TST_##ImgType##_t, Loc, PrevSpec, \
                                   DiagID, Policy); \
    break;
#include "clang/Basic/OpenCLImageTypes.def"
    case tok::kw___unknown_anytype:
      isInvalid = DS.SetTypeSpecType(TST_unknown_anytype, Loc,
                                     PrevSpec, DiagID, Policy);
      break;

    // class-specifier:
    case tok::kw_class:
    case tok::kw_struct:
    case tok::kw___interface:
    case tok::kw_union: {
      tok::TokenKind Kind = Tok.getKind();
      ConsumeToken();

      // These are attributes following class specifiers.
      // To produce better diagnostic, we parse them when
      // parsing class specifier.
      ParsedAttributesWithRange Attributes(AttrFactory);
      ParseClassSpecifier(Kind, Loc, DS, TemplateInfo, AS,
                          EnteringContext, DSContext, Attributes);

      // If there are attributes following class specifier,
      // take them over and handle them here.
      if (!Attributes.empty()) {
        AttrsLastTime = true;
        attrs.takeAllFrom(Attributes);
      }
      continue;
    }

    // enum-specifier:
    case tok::kw_enum:
      ConsumeToken();
      ParseEnumSpecifier(Loc, DS, TemplateInfo, AS, DSContext);
      continue;

    // cv-qualifier:
    case tok::kw_const:
      isInvalid = DS.SetTypeQual(DeclSpec::TQ_const, Loc, PrevSpec, DiagID,
                                 getLangOpts());
      break;
    case tok::kw_volatile:
      isInvalid = DS.SetTypeQual(DeclSpec::TQ_volatile, Loc, PrevSpec, DiagID,
                                 getLangOpts());
      break;
    case tok::kw_restrict:
      isInvalid = DS.SetTypeQual(DeclSpec::TQ_restrict, Loc, PrevSpec, DiagID,
                                 getLangOpts());
      break;

    // C++ typename-specifier:
    case tok::kw_typename:
      if (TryAnnotateTypeOrScopeToken()) {
        DS.SetTypeSpecError();
        goto DoneWithDeclSpec;
      }
      if (!Tok.is(tok::kw_typename))
        continue;
      break;

    // GNU typeof support.
    case tok::kw_typeof:
      ParseTypeofSpecifier(DS);
      continue;

    case tok::annot_decltype:
      ParseDecltypeSpecifier(DS);
      continue;

    case tok::annot_pragma_pack:
      HandlePragmaPack();
      continue;

    case tok::annot_pragma_ms_pragma:
      HandlePragmaMSPragma();
      continue;

    case tok::annot_pragma_ms_vtordisp:
      HandlePragmaMSVtorDisp();
      continue;

    case tok::annot_pragma_ms_pointers_to_members:
      HandlePragmaMSPointersToMembers();
      continue;

    case tok::kw___underlying_type:
      ParseUnderlyingTypeSpecifier(DS);
      continue;

#if INTEL_CUSTOMIZATION
    // CQ#369185 - support of __bases and __direct_bases intrinsics.
    case tok::kw___bases:
    case tok::kw___direct_bases:
      ParseBasesSpecifier(DS);
      continue;

#endif // INTEL_CUSTOMIZATION
    case tok::kw__Atomic:
      // C11 6.7.2.4/4:
      //   If the _Atomic keyword is immediately followed by a left parenthesis,
      //   it is interpreted as a type specifier (with a type name), not as a
      //   type qualifier.
      if (NextToken().is(tok::l_paren)) {
        ParseAtomicSpecifier(DS);
        continue;
      }
      isInvalid = DS.SetTypeQual(DeclSpec::TQ_atomic, Loc, PrevSpec, DiagID,
                                 getLangOpts());
      break;

    // OpenCL qualifiers:
    case tok::kw___generic:
#if INTEL_CUSTOMIZATION
      // CQ381345: OpenCL is not supported in Intel compatibility mode.
      if (!Actions.getLangOpts().IntelCompat)
#endif // INTEL_CUSTOMIZATION
      // generic address space is introduced only in OpenCL v2.0
      // see OpenCL C Spec v2.0 s6.5.5
      if (Actions.getLangOpts().OpenCLVersion < 200) {
        DiagID = diag::err_opencl_unknown_type_specifier;
        PrevSpec = Tok.getIdentifierInfo()->getNameStart();
        isInvalid = true;
        break;
      };
      LLVM_FALLTHROUGH;
    case tok::kw___private:
    case tok::kw___global:
    case tok::kw___local:
    case tok::kw___constant:
    case tok::kw___read_only:
    case tok::kw___write_only:
    case tok::kw___read_write:
      ParseOpenCLQualifiers(DS.getAttributes());
      break;

    case tok::less:
      // GCC ObjC supports types like "<SomeProtocol>" as a synonym for
      // "id<SomeProtocol>".  This is hopelessly old fashioned and dangerous,
      // but we support it.
      if (DS.hasTypeSpecifier() || !getLangOpts().ObjC1)
        goto DoneWithDeclSpec;

      SourceLocation StartLoc = Tok.getLocation();
      SourceLocation EndLoc;
      TypeResult Type = parseObjCProtocolQualifierType(EndLoc);
      if (Type.isUsable()) {
        if (DS.SetTypeSpecType(DeclSpec::TST_typename, StartLoc, StartLoc,
                               PrevSpec, DiagID, Type.get(),
                               Actions.getASTContext().getPrintingPolicy()))
          Diag(StartLoc, DiagID) << PrevSpec;
        
        DS.SetRangeEnd(EndLoc);
      } else {
        DS.SetTypeSpecError();
      }

      // Need to support trailing type qualifiers (e.g. "id<p> const").
      // If a type specifier follows, it will be diagnosed elsewhere.
      continue;
    }
    // If the specifier wasn't legal, issue a diagnostic.
    if (isInvalid) {
      assert(PrevSpec && "Method did not return previous specifier!");
      assert(DiagID);

      if (DiagID == diag::ext_duplicate_declspec)
        Diag(Tok, DiagID)
          << PrevSpec << FixItHint::CreateRemoval(Tok.getLocation());
      else if (DiagID == diag::err_opencl_unknown_type_specifier) {
        const int OpenCLVer = getLangOpts().OpenCLVersion;
        std::string VerSpec = llvm::to_string(OpenCLVer / 100) +
                              std::string (".") +
                              llvm::to_string((OpenCLVer % 100) / 10);
        Diag(Tok, DiagID) << VerSpec << PrevSpec << isStorageClass;
      } else
        Diag(Tok, DiagID) << PrevSpec;
    }

    DS.SetRangeEnd(Tok.getLocation());
#if INTEL_CUSTOMIZATION
    // CQ#376357: Allow bool redeclaration.
    if (DiagID != diag::err_bool_redeclaration &&
        DiagID != diag::warn_bool_redeclaration)
#endif // INTEL_CUSTOMIZATION
      ConsumeToken();

    AttrsLastTime = false;
  }
}

/// ParseStructDeclaration - Parse a struct declaration without the terminating
/// semicolon.
///
///       struct-declaration:
/// [C2x]   attributes-specifier-seq[opt]
///           specifier-qualifier-list struct-declarator-list
/// [GNU]   __extension__ struct-declaration
/// [GNU]   specifier-qualifier-list
///       struct-declarator-list:
///         struct-declarator
///         struct-declarator-list ',' struct-declarator
/// [GNU]   struct-declarator-list ',' attributes[opt] struct-declarator
///       struct-declarator:
///         declarator
/// [GNU]   declarator attributes[opt]
///         declarator[opt] ':' constant-expression
/// [GNU]   declarator[opt] ':' constant-expression attributes[opt]
///
void Parser::ParseStructDeclaration(
    ParsingDeclSpec &DS,
    llvm::function_ref<void(ParsingFieldDeclarator &)> FieldsCallback) {

  if (Tok.is(tok::kw___extension__)) {
    // __extension__ silences extension warnings in the subexpression.
    ExtensionRAIIObject O(Diags);  // Use RAII to do this.
    ConsumeToken();
    return ParseStructDeclaration(DS, FieldsCallback);
  }

  // Parse leading attributes.
  ParsedAttributesWithRange Attrs(AttrFactory);
  MaybeParseCXX11Attributes(Attrs);
  DS.takeAttributesFrom(Attrs);

  // Parse the common specifier-qualifiers-list piece.
  ParseSpecifierQualifierList(DS);

  // If there are no declarators, this is a free-standing declaration
  // specifier. Let the actions module cope with it.
  if (Tok.is(tok::semi)) {
    RecordDecl *AnonRecord = nullptr;
    Decl *TheDecl = Actions.ParsedFreeStandingDeclSpec(getCurScope(), AS_none,
                                                       DS, AnonRecord);
    assert(!AnonRecord && "Did not expect anonymous struct or union here");
    DS.complete(TheDecl);
    return;
  }

  // Read struct-declarators until we find the semicolon.
  bool FirstDeclarator = true;
  SourceLocation CommaLoc;
  while (1) {
    ParsingFieldDeclarator DeclaratorInfo(*this, DS);
    DeclaratorInfo.D.setCommaLoc(CommaLoc);

    // Attributes are only allowed here on successive declarators.
    if (!FirstDeclarator)
      MaybeParseGNUAttributes(DeclaratorInfo.D);

    /// struct-declarator: declarator
    /// struct-declarator: declarator[opt] ':' constant-expression
    if (Tok.isNot(tok::colon)) {
      // Don't parse FOO:BAR as if it were a typo for FOO::BAR.
      ColonProtectionRAIIObject X(*this);
      ParseDeclarator(DeclaratorInfo.D);
    } else
      DeclaratorInfo.D.SetIdentifier(nullptr, Tok.getLocation());

    if (TryConsumeToken(tok::colon)) {
      ExprResult Res(ParseConstantExpression());
      if (Res.isInvalid())
        SkipUntil(tok::semi, StopBeforeMatch);
      else
        DeclaratorInfo.BitfieldSize = Res.get();
    }

    // If attributes exist after the declarator, parse them.
    MaybeParseGNUAttributes(DeclaratorInfo.D);

    // We're done with this declarator;  invoke the callback.
    FieldsCallback(DeclaratorInfo);

    // If we don't have a comma, it is either the end of the list (a ';')
    // or an error, bail out.
    if (!TryConsumeToken(tok::comma, CommaLoc))
      return;

    FirstDeclarator = false;
  }
}

/// ParseStructUnionBody
///       struct-contents:
///         struct-declaration-list
/// [EXT]   empty
/// [GNU]   "struct-declaration-list" without terminatoring ';'
///       struct-declaration-list:
///         struct-declaration
///         struct-declaration-list struct-declaration
/// [OBC]   '@' 'defs' '(' class-name ')'
///
void Parser::ParseStructUnionBody(SourceLocation RecordLoc,
                                  unsigned TagType, Decl *TagDecl) {
  PrettyDeclStackTraceEntry CrashInfo(Actions, TagDecl, RecordLoc,
                                      "parsing struct/union body");
  assert(!getLangOpts().CPlusPlus && "C++ declarations not supported");

  BalancedDelimiterTracker T(*this, tok::l_brace);
  if (T.consumeOpen())
    return;

  ParseScope StructScope(this, Scope::ClassScope|Scope::DeclScope);
  Actions.ActOnTagStartDefinition(getCurScope(), TagDecl);

  SmallVector<Decl *, 32> FieldDecls;

  // While we still have something to read, read the declarations in the struct.
  while (!tryParseMisplacedModuleImport() && Tok.isNot(tok::r_brace) &&
         Tok.isNot(tok::eof)) {
    // Each iteration of this loop reads one struct-declaration.

    // Check for extraneous top-level semicolon.
    if (Tok.is(tok::semi)) {
      ConsumeExtraSemi(InsideStruct, TagType);
      continue;
    }

    // Parse _Static_assert declaration.
    if (Tok.is(tok::kw__Static_assert)) {
      SourceLocation DeclEnd;
      ParseStaticAssertDeclaration(DeclEnd);
      continue;
    }

    if (Tok.is(tok::annot_pragma_pack)) {
      HandlePragmaPack();
      continue;
    }

    if (Tok.is(tok::annot_pragma_align)) {
      HandlePragmaAlign();
      continue;
    }

    if (Tok.is(tok::annot_pragma_openmp)) {
      // Result can be ignored, because it must be always empty.
      AccessSpecifier AS = AS_none;
      ParsedAttributesWithRange Attrs(AttrFactory);
      (void)ParseOpenMPDeclarativeDirectiveWithExtDecl(AS, Attrs);
      continue;
    }

    if (!Tok.is(tok::at)) {
      auto CFieldCallback = [&](ParsingFieldDeclarator &FD) {
        // Install the declarator into the current TagDecl.
        Decl *Field =
            Actions.ActOnField(getCurScope(), TagDecl,
                               FD.D.getDeclSpec().getSourceRange().getBegin(),
                               FD.D, FD.BitfieldSize);
        FieldDecls.push_back(Field);
        FD.complete(Field);
      };

      // Parse all the comma separated declarators.
      ParsingDeclSpec DS(*this);
      ParseStructDeclaration(DS, CFieldCallback);
    } else { // Handle @defs
      ConsumeToken();
      if (!Tok.isObjCAtKeyword(tok::objc_defs)) {
        Diag(Tok, diag::err_unexpected_at);
        SkipUntil(tok::semi);
        continue;
      }
      ConsumeToken();
      ExpectAndConsume(tok::l_paren);
      if (!Tok.is(tok::identifier)) {
        Diag(Tok, diag::err_expected) << tok::identifier;
        SkipUntil(tok::semi);
        continue;
      }
      SmallVector<Decl *, 16> Fields;
      Actions.ActOnDefs(getCurScope(), TagDecl, Tok.getLocation(),
                        Tok.getIdentifierInfo(), Fields);
      FieldDecls.insert(FieldDecls.end(), Fields.begin(), Fields.end());
      ConsumeToken();
      ExpectAndConsume(tok::r_paren);
    }

    if (TryConsumeToken(tok::semi))
      continue;

    if (Tok.is(tok::r_brace)) {
      ExpectAndConsume(tok::semi, diag::ext_expected_semi_decl_list);
      break;
    }

    ExpectAndConsume(tok::semi, diag::err_expected_semi_decl_list);
    // Skip to end of block or statement to avoid ext-warning on extra ';'.
    SkipUntil(tok::r_brace, StopAtSemi | StopBeforeMatch);
    // If we stopped at a ';', eat it.
    TryConsumeToken(tok::semi);
  }

  T.consumeClose();

  ParsedAttributes attrs(AttrFactory);
  // If attributes exist after struct contents, parse them.
  MaybeParseGNUAttributes(attrs);

  Actions.ActOnFields(getCurScope(),
                      RecordLoc, TagDecl, FieldDecls,
                      T.getOpenLocation(), T.getCloseLocation(),
                      attrs.getList());
  StructScope.Exit();
  Actions.ActOnTagFinishDefinition(getCurScope(), TagDecl, T.getRange());
}

/// ParseEnumSpecifier
///       enum-specifier: [C99 6.7.2.2]
///         'enum' identifier[opt] '{' enumerator-list '}'
///[C99/C++]'enum' identifier[opt] '{' enumerator-list ',' '}'
/// [GNU]   'enum' attributes[opt] identifier[opt] '{' enumerator-list ',' [opt]
///                                                 '}' attributes[opt]
/// [MS]    'enum' __declspec[opt] identifier[opt] '{' enumerator-list ',' [opt]
///                                                 '}'
///         'enum' identifier
/// [GNU]   'enum' attributes[opt] identifier
///
/// [C++11] enum-head '{' enumerator-list[opt] '}'
/// [C++11] enum-head '{' enumerator-list ','  '}'
///
///       enum-head: [C++11]
///         enum-key attribute-specifier-seq[opt] identifier[opt] enum-base[opt]
///         enum-key attribute-specifier-seq[opt] nested-name-specifier
///             identifier enum-base[opt]
///
///       enum-key: [C++11]
///         'enum'
///         'enum' 'class'
///         'enum' 'struct'
///
///       enum-base: [C++11]
///         ':' type-specifier-seq
///
/// [C++] elaborated-type-specifier:
/// [C++]   'enum' '::'[opt] nested-name-specifier[opt] identifier
///
void Parser::ParseEnumSpecifier(SourceLocation StartLoc, DeclSpec &DS,
                                const ParsedTemplateInfo &TemplateInfo,
                                AccessSpecifier AS, DeclSpecContext DSC) {
  // Parse the tag portion of this.
  if (Tok.is(tok::code_completion)) {
    // Code completion for an enum name.
    Actions.CodeCompleteTag(getCurScope(), DeclSpec::TST_enum);
    return cutOffParsing();
  }

  // If attributes exist after tag, parse them.
  ParsedAttributesWithRange attrs(AttrFactory);
  MaybeParseGNUAttributes(attrs);
  MaybeParseCXX11Attributes(attrs);
  MaybeParseMicrosoftDeclSpecs(attrs);

  SourceLocation ScopedEnumKWLoc;
  bool IsScopedUsingClassTag = false;

  // In C++11, recognize 'enum class' and 'enum struct'.
  if (Tok.isOneOf(tok::kw_class, tok::kw_struct)) {
    Diag(Tok, getLangOpts().CPlusPlus11 ? diag::warn_cxx98_compat_scoped_enum
                                        : diag::ext_scoped_enum);
    IsScopedUsingClassTag = Tok.is(tok::kw_class);
    ScopedEnumKWLoc = ConsumeToken();

    // Attributes are not allowed between these keywords.  Diagnose,
    // but then just treat them like they appeared in the right place.
    ProhibitAttributes(attrs);

    // They are allowed afterwards, though.
    MaybeParseGNUAttributes(attrs);
    MaybeParseCXX11Attributes(attrs);
    MaybeParseMicrosoftDeclSpecs(attrs);
  }

  // C++11 [temp.explicit]p12:
  //   The usual access controls do not apply to names used to specify
  //   explicit instantiations.
  // We extend this to also cover explicit specializations.  Note that
  // we don't suppress if this turns out to be an elaborated type
  // specifier.
  bool shouldDelayDiagsInTag =
    (TemplateInfo.Kind == ParsedTemplateInfo::ExplicitInstantiation ||
     TemplateInfo.Kind == ParsedTemplateInfo::ExplicitSpecialization);
  SuppressAccessChecks diagsFromTag(*this, shouldDelayDiagsInTag);

  // Enum definitions should not be parsed in a trailing-return-type.
  bool AllowDeclaration = DSC != DeclSpecContext::DSC_trailing;

  bool AllowFixedUnderlyingType = AllowDeclaration &&
    (getLangOpts().CPlusPlus11 || getLangOpts().MicrosoftExt ||
     getLangOpts().ObjC2);

  CXXScopeSpec &SS = DS.getTypeSpecScope();
  if (getLangOpts().CPlusPlus) {
    // "enum foo : bar;" is not a potential typo for "enum foo::bar;"
    // if a fixed underlying type is allowed.
    ColonProtectionRAIIObject X(*this, AllowFixedUnderlyingType);

    CXXScopeSpec Spec;
    if (ParseOptionalCXXScopeSpecifier(Spec, nullptr,
                                       /*EnteringContext=*/true))
      return;

    if (Spec.isSet() && Tok.isNot(tok::identifier)) {
      Diag(Tok, diag::err_expected) << tok::identifier;
      if (Tok.isNot(tok::l_brace)) {
        // Has no name and is not a definition.
        // Skip the rest of this declarator, up until the comma or semicolon.
        SkipUntil(tok::comma, StopAtSemi);
        return;
      }
    }

    SS = Spec;
  }

  // Must have either 'enum name' or 'enum {...}'.
  if (Tok.isNot(tok::identifier) && Tok.isNot(tok::l_brace) &&
      !(AllowFixedUnderlyingType && Tok.is(tok::colon))) {
    Diag(Tok, diag::err_expected_either) << tok::identifier << tok::l_brace;

    // Skip the rest of this declarator, up until the comma or semicolon.
    SkipUntil(tok::comma, StopAtSemi);
    return;
  }

  // If an identifier is present, consume and remember it.
  IdentifierInfo *Name = nullptr;
  SourceLocation NameLoc;
  if (Tok.is(tok::identifier)) {
    Name = Tok.getIdentifierInfo();
    NameLoc = ConsumeToken();
  }

  if (!Name && ScopedEnumKWLoc.isValid()) {
    // C++0x 7.2p2: The optional identifier shall not be omitted in the
    // declaration of a scoped enumeration.
    Diag(Tok, diag::err_scoped_enum_missing_identifier);
    ScopedEnumKWLoc = SourceLocation();
    IsScopedUsingClassTag = false;
  }

  // Okay, end the suppression area.  We'll decide whether to emit the
  // diagnostics in a second.
  if (shouldDelayDiagsInTag)
    diagsFromTag.done();

  TypeResult BaseType;

  // Parse the fixed underlying type.
  bool CanBeBitfield = getCurScope()->getFlags() & Scope::ClassScope;
  if (AllowFixedUnderlyingType && Tok.is(tok::colon)) {
    bool PossibleBitfield = false;
    if (CanBeBitfield) {
      // If we're in class scope, this can either be an enum declaration with
      // an underlying type, or a declaration of a bitfield member. We try to
      // use a simple disambiguation scheme first to catch the common cases
      // (integer literal, sizeof); if it's still ambiguous, we then consider
      // anything that's a simple-type-specifier followed by '(' as an
      // expression. This suffices because function types are not valid
      // underlying types anyway.
      EnterExpressionEvaluationContext Unevaluated(
          Actions, Sema::ExpressionEvaluationContext::ConstantEvaluated);
      TPResult TPR = isExpressionOrTypeSpecifierSimple(NextToken().getKind());
      // If the next token starts an expression, we know we're parsing a
      // bit-field. This is the common case.
      if (TPR == TPResult::True)
        PossibleBitfield = true;
      // If the next token starts a type-specifier-seq, it may be either a
      // a fixed underlying type or the start of a function-style cast in C++;
      // lookahead one more token to see if it's obvious that we have a
      // fixed underlying type.
      else if (TPR == TPResult::False &&
               GetLookAheadToken(2).getKind() == tok::semi) {
        // Consume the ':'.
        ConsumeToken();
      } else {
        // We have the start of a type-specifier-seq, so we have to perform
        // tentative parsing to determine whether we have an expression or a
        // type.
        TentativeParsingAction TPA(*this);

        // Consume the ':'.
        ConsumeToken();

        // If we see a type specifier followed by an open-brace, we have an
        // ambiguity between an underlying type and a C++11 braced
        // function-style cast. Resolve this by always treating it as an
        // underlying type.
        // FIXME: The standard is not entirely clear on how to disambiguate in
        // this case.
        if ((getLangOpts().CPlusPlus &&
             isCXXDeclarationSpecifier(TPResult::True) != TPResult::True) ||
            (!getLangOpts().CPlusPlus && !isDeclarationSpecifier(true))) {
          // We'll parse this as a bitfield later.
          PossibleBitfield = true;
          TPA.Revert();
        } else {
          // We have a type-specifier-seq.
          TPA.Commit();
        }
      }
    } else {
      // Consume the ':'.
      ConsumeToken();
    }

    if (!PossibleBitfield) {
      SourceRange Range;
      BaseType = ParseTypeName(&Range);

      if (getLangOpts().CPlusPlus11) {
        Diag(StartLoc, diag::warn_cxx98_compat_enum_fixed_underlying_type);
      } else if (!getLangOpts().ObjC2) {
        if (getLangOpts().CPlusPlus)
          Diag(StartLoc, diag::ext_cxx11_enum_fixed_underlying_type) << Range;
        else
          Diag(StartLoc, diag::ext_c_enum_fixed_underlying_type) << Range;
      }
    }
  }

  // There are four options here.  If we have 'friend enum foo;' then this is a
  // friend declaration, and cannot have an accompanying definition. If we have
  // 'enum foo;', then this is a forward declaration.  If we have
  // 'enum foo {...' then this is a definition. Otherwise we have something
  // like 'enum foo xyz', a reference.
  //
  // This is needed to handle stuff like this right (C99 6.7.2.3p11):
  // enum foo {..};  void bar() { enum foo; }    <- new foo in bar.
  // enum foo {..};  void bar() { enum foo x; }  <- use of old foo.
  //
  Sema::TagUseKind TUK;
  if (!AllowDeclaration) {
    TUK = Sema::TUK_Reference;
  } else if (Tok.is(tok::l_brace)) {
    if (DS.isFriendSpecified()) {
      Diag(Tok.getLocation(), diag::err_friend_decl_defines_type)
        << SourceRange(DS.getFriendSpecLoc());
      ConsumeBrace();
      SkipUntil(tok::r_brace, StopAtSemi);
      TUK = Sema::TUK_Friend;
    } else {
      TUK = Sema::TUK_Definition;
    }
  } else if (!isTypeSpecifier(DSC) &&
             (Tok.is(tok::semi) ||
              (Tok.isAtStartOfLine() &&
               !isValidAfterTypeSpecifier(CanBeBitfield)))) {
    TUK = DS.isFriendSpecified() ? Sema::TUK_Friend : Sema::TUK_Declaration;
    if (Tok.isNot(tok::semi)) {
      // A semicolon was missing after this declaration. Diagnose and recover.
      ExpectAndConsume(tok::semi, diag::err_expected_after, "enum");
      PP.EnterToken(Tok);
      Tok.setKind(tok::semi);
    }
  } else {
    TUK = Sema::TUK_Reference;
  }

  // If this is an elaborated type specifier, and we delayed
  // diagnostics before, just merge them into the current pool.
  if (TUK == Sema::TUK_Reference && shouldDelayDiagsInTag) {
    diagsFromTag.redelay();
  }

  MultiTemplateParamsArg TParams;
  if (TemplateInfo.Kind != ParsedTemplateInfo::NonTemplate &&
      TUK != Sema::TUK_Reference) {
    if (!getLangOpts().CPlusPlus11 || !SS.isSet()) {
      // Skip the rest of this declarator, up until the comma or semicolon.
      Diag(Tok, diag::err_enum_template);
      SkipUntil(tok::comma, StopAtSemi);
      return;
    }

    if (TemplateInfo.Kind == ParsedTemplateInfo::ExplicitInstantiation) {
      // Enumerations can't be explicitly instantiated.
      DS.SetTypeSpecError();
      Diag(StartLoc, diag::err_explicit_instantiation_enum);
      return;
    }

    assert(TemplateInfo.TemplateParams && "no template parameters");
    TParams = MultiTemplateParamsArg(TemplateInfo.TemplateParams->data(),
                                     TemplateInfo.TemplateParams->size());
  }

  if (TUK == Sema::TUK_Reference)
    ProhibitAttributes(attrs);

  if (!Name && TUK != Sema::TUK_Definition) {
    Diag(Tok, diag::err_enumerator_unnamed_no_def);

    // Skip the rest of this declarator, up until the comma or semicolon.
    SkipUntil(tok::comma, StopAtSemi);
    return;
  }

  stripTypeAttributesOffDeclSpec(attrs, DS, TUK);

  Sema::SkipBodyInfo SkipBody;
  if (!Name && TUK == Sema::TUK_Definition && Tok.is(tok::l_brace) &&
      NextToken().is(tok::identifier))
    SkipBody = Actions.shouldSkipAnonEnumBody(getCurScope(),
                                              NextToken().getIdentifierInfo(),
                                              NextToken().getLocation());

  bool Owned = false;
  bool IsDependent = false;
  const char *PrevSpec = nullptr;
  unsigned DiagID;
  Decl *TagDecl = Actions.ActOnTag(
      getCurScope(), DeclSpec::TST_enum, TUK, StartLoc, SS, Name, NameLoc,
      attrs.getList(), AS, DS.getModulePrivateSpecLoc(), TParams, Owned,
      IsDependent, ScopedEnumKWLoc, IsScopedUsingClassTag, BaseType,
      DSC == DeclSpecContext::DSC_type_specifier,
      DSC == DeclSpecContext::DSC_template_param ||
          DSC == DeclSpecContext::DSC_template_type_arg,
      &SkipBody);

  if (SkipBody.ShouldSkip) {
    assert(TUK == Sema::TUK_Definition && "can only skip a definition");

    BalancedDelimiterTracker T(*this, tok::l_brace);
    T.consumeOpen();
    T.skipToEnd();

    if (DS.SetTypeSpecType(DeclSpec::TST_enum, StartLoc,
                           NameLoc.isValid() ? NameLoc : StartLoc,
                           PrevSpec, DiagID, TagDecl, Owned,
                           Actions.getASTContext().getPrintingPolicy()))
      Diag(StartLoc, DiagID) << PrevSpec;
    return;
  }

  if (IsDependent) {
    // This enum has a dependent nested-name-specifier. Handle it as a
    // dependent tag.
    if (!Name) {
      DS.SetTypeSpecError();
      Diag(Tok, diag::err_expected_type_name_after_typename);
      return;
    }

    TypeResult Type = Actions.ActOnDependentTag(
        getCurScope(), DeclSpec::TST_enum, TUK, SS, Name, StartLoc, NameLoc);
    if (Type.isInvalid()) {
      DS.SetTypeSpecError();
      return;
    }

    if (DS.SetTypeSpecType(DeclSpec::TST_typename, StartLoc,
                           NameLoc.isValid() ? NameLoc : StartLoc,
                           PrevSpec, DiagID, Type.get(),
                           Actions.getASTContext().getPrintingPolicy()))
      Diag(StartLoc, DiagID) << PrevSpec;

    return;
  }

  if (!TagDecl) {
    // The action failed to produce an enumeration tag. If this is a
    // definition, consume the entire definition.
    if (Tok.is(tok::l_brace) && TUK != Sema::TUK_Reference) {
      ConsumeBrace();
      SkipUntil(tok::r_brace, StopAtSemi);
    }

    DS.SetTypeSpecError();
    return;
  }

  if (Tok.is(tok::l_brace) && TUK != Sema::TUK_Reference) {
    Decl *D = SkipBody.CheckSameAsPrevious ? SkipBody.New : TagDecl;
    ParseEnumBody(StartLoc, D);
    if (SkipBody.CheckSameAsPrevious &&
        !Actions.ActOnDuplicateDefinition(DS, TagDecl, SkipBody)) {
      DS.SetTypeSpecError();
      return;
    }
  }

  if (DS.SetTypeSpecType(DeclSpec::TST_enum, StartLoc,
                         NameLoc.isValid() ? NameLoc : StartLoc,
                         PrevSpec, DiagID, TagDecl, Owned,
                         Actions.getASTContext().getPrintingPolicy()))
    Diag(StartLoc, DiagID) << PrevSpec;
}

/// ParseEnumBody - Parse a {} enclosed enumerator-list.
///       enumerator-list:
///         enumerator
///         enumerator-list ',' enumerator
///       enumerator:
///         enumeration-constant attributes[opt]
///         enumeration-constant attributes[opt] '=' constant-expression
///       enumeration-constant:
///         identifier
///
void Parser::ParseEnumBody(SourceLocation StartLoc, Decl *EnumDecl) {
  // Enter the scope of the enum body and start the definition.
  ParseScope EnumScope(this, Scope::DeclScope | Scope::EnumScope);
  Actions.ActOnTagStartDefinition(getCurScope(), EnumDecl);

  BalancedDelimiterTracker T(*this, tok::l_brace);
  T.consumeOpen();

  // C does not allow an empty enumerator-list, C++ does [dcl.enum].
  if (Tok.is(tok::r_brace) && !getLangOpts().CPlusPlus)
#if INTEL_CUSTOMIZATION
  {
    // CQ#364426 - emit a warning in IntelCompat mode
    if (getLangOpts().IntelCompat)
      Diag(Tok, diag::warn_empty_enum);
    else
#endif  // INTEL_CUSTOMIZATION
      Diag(Tok, diag::err_empty_enum);
#if INTEL_CUSTOMIZATION
  }
#endif // INTEL_CUSTOMIZATION

  SmallVector<Decl *, 32> EnumConstantDecls;
  SmallVector<SuppressAccessChecks, 32> EnumAvailabilityDiags;

  Decl *LastEnumConstDecl = nullptr;

  // Parse the enumerator-list.
  while (Tok.isNot(tok::r_brace)) {
    // Parse enumerator. If failed, try skipping till the start of the next
    // enumerator definition.
    if (Tok.isNot(tok::identifier)) {
      Diag(Tok.getLocation(), diag::err_expected) << tok::identifier;
      if (SkipUntil(tok::comma, tok::r_brace, StopBeforeMatch) &&
          TryConsumeToken(tok::comma))
        continue;
      break;
    }
    IdentifierInfo *Ident = Tok.getIdentifierInfo();
    SourceLocation IdentLoc = ConsumeToken();

    // If attributes exist after the enumerator, parse them.
    ParsedAttributesWithRange attrs(AttrFactory);
    MaybeParseGNUAttributes(attrs);
    ProhibitAttributes(attrs); // GNU-style attributes are prohibited.
    if (standardAttributesAllowed() && isCXX11AttributeSpecifier()) {
      if (getLangOpts().CPlusPlus)
        Diag(Tok.getLocation(), getLangOpts().CPlusPlus17
                                    ? diag::warn_cxx14_compat_ns_enum_attribute
                                    : diag::ext_ns_enum_attribute)
            << 1 /*enumerator*/;
      ParseCXX11Attributes(attrs);
    }

    SourceLocation EqualLoc;
    ExprResult AssignedVal;
    EnumAvailabilityDiags.emplace_back(*this);

    if (TryConsumeToken(tok::equal, EqualLoc)) {
      AssignedVal = ParseConstantExpression();
      if (AssignedVal.isInvalid())
        SkipUntil(tok::comma, tok::r_brace, StopBeforeMatch);
    }

    // Install the enumerator constant into EnumDecl.
    Decl *EnumConstDecl = Actions.ActOnEnumConstant(
        getCurScope(), EnumDecl, LastEnumConstDecl, IdentLoc, Ident,
        attrs.getList(), EqualLoc, AssignedVal.get());
    EnumAvailabilityDiags.back().done();

    EnumConstantDecls.push_back(EnumConstDecl);
    LastEnumConstDecl = EnumConstDecl;

    if (Tok.is(tok::identifier)) {
      // We're missing a comma between enumerators.
      SourceLocation Loc = getEndOfPreviousToken();
      Diag(Loc, diag::err_enumerator_list_missing_comma)
        << FixItHint::CreateInsertion(Loc, ", ");
      continue;
    }

    // Emumerator definition must be finished, only comma or r_brace are
    // allowed here.
    SourceLocation CommaLoc;
    if (Tok.isNot(tok::r_brace) && !TryConsumeToken(tok::comma, CommaLoc)) {
      if (EqualLoc.isValid())
        Diag(Tok.getLocation(), diag::err_expected_either) << tok::r_brace
                                                           << tok::comma;
      else
        Diag(Tok.getLocation(), diag::err_expected_end_of_enumerator);
      if (SkipUntil(tok::comma, tok::r_brace, StopBeforeMatch)) {
        if (TryConsumeToken(tok::comma, CommaLoc))
          continue;
      } else {
        break;
      }
    }

    // If comma is followed by r_brace, emit appropriate warning.
    if (Tok.is(tok::r_brace) && CommaLoc.isValid()) {
      if (!getLangOpts().C99 && !getLangOpts().CPlusPlus11)
        Diag(CommaLoc, getLangOpts().CPlusPlus ?
               diag::ext_enumerator_list_comma_cxx :
               diag::ext_enumerator_list_comma_c)
          << FixItHint::CreateRemoval(CommaLoc);
      else if (getLangOpts().CPlusPlus11)
        Diag(CommaLoc, diag::warn_cxx98_compat_enumerator_list_comma)
          << FixItHint::CreateRemoval(CommaLoc);
      break;
    }
  }

  // Eat the }.
  T.consumeClose();

  // If attributes exist after the identifier list, parse them.
  ParsedAttributes attrs(AttrFactory);
  MaybeParseGNUAttributes(attrs);

  Actions.ActOnEnumBody(StartLoc, T.getRange(),
                        EnumDecl, EnumConstantDecls,
                        getCurScope(),
                        attrs.getList());

  // Now handle enum constant availability diagnostics.
  assert(EnumConstantDecls.size() == EnumAvailabilityDiags.size());
  for (size_t i = 0, e = EnumConstantDecls.size(); i != e; ++i) {
    ParsingDeclRAIIObject PD(*this, ParsingDeclRAIIObject::NoParent);
    EnumAvailabilityDiags[i].redelay();
    PD.complete(EnumConstantDecls[i]);
  }

  EnumScope.Exit();
  Actions.ActOnTagFinishDefinition(getCurScope(), EnumDecl, T.getRange());

  // The next token must be valid after an enum definition. If not, a ';'
  // was probably forgotten.
  bool CanBeBitfield = getCurScope()->getFlags() & Scope::ClassScope;
  if (!isValidAfterTypeSpecifier(CanBeBitfield)) {
    ExpectAndConsume(tok::semi, diag::err_expected_after, "enum");
    // Push this token back into the preprocessor and change our current token
    // to ';' so that the rest of the code recovers as though there were an
    // ';' after the definition.
    PP.EnterToken(Tok);
    Tok.setKind(tok::semi);
  }
}

/// isKnownToBeTypeSpecifier - Return true if we know that the specified token
/// is definitely a type-specifier.  Return false if it isn't part of a type
/// specifier or if we're not sure.
bool Parser::isKnownToBeTypeSpecifier(const Token &Tok) const {
  switch (Tok.getKind()) {
  default: return false;
    // type-specifiers
  case tok::kw_short:
  case tok::kw_long:
  case tok::kw___int64:
  case tok::kw___int128:
  case tok::kw_signed:
  case tok::kw_unsigned:
  case tok::kw__Complex:
  case tok::kw__Imaginary:
  case tok::kw_void:
  case tok::kw_char:
  case tok::kw_wchar_t:
  case tok::kw_char16_t:
  case tok::kw_char32_t:
  case tok::kw_int:
  case tok::kw_half:
  case tok::kw_float:
  case tok::kw_double:
  case tok::kw__Float16:
  case tok::kw___float128:
  case tok::kw_bool:
  case tok::kw__Bool:
  case tok::kw__Decimal32:
  case tok::kw__Decimal64:
  case tok::kw__Decimal128:
  case tok::kw___vector:
#define GENERIC_IMAGE_TYPE(ImgType, Id) case tok::kw_##ImgType##_t:
#include "clang/Basic/OpenCLImageTypes.def"

    // struct-or-union-specifier (C99) or class-specifier (C++)
  case tok::kw_class:
  case tok::kw_struct:
  case tok::kw___interface:
  case tok::kw_union:
    // enum-specifier
  case tok::kw_enum:

    // typedef-name
  case tok::annot_typename:
    return true;
  }
}

/// isTypeSpecifierQualifier - Return true if the current token could be the
/// start of a specifier-qualifier-list.
bool Parser::isTypeSpecifierQualifier() {
  switch (Tok.getKind()) {
  default: return false;

  case tok::identifier:   // foo::bar
    if (TryAltiVecVectorToken())
      return true;
    // Fall through.
  case tok::kw_typename:  // typename T::type
    // Annotate typenames and C++ scope specifiers.  If we get one, just
    // recurse to handle whatever we get.
    if (TryAnnotateTypeOrScopeToken())
      return true;
    if (Tok.is(tok::identifier))
      return false;
    return isTypeSpecifierQualifier();

  case tok::coloncolon:   // ::foo::bar
    if (NextToken().is(tok::kw_new) ||    // ::new
        NextToken().is(tok::kw_delete))   // ::delete
      return false;

    if (TryAnnotateTypeOrScopeToken())
      return true;
    return isTypeSpecifierQualifier();

    // GNU attributes support.
  case tok::kw___attribute:
    // GNU typeof support.
  case tok::kw_typeof:

    // type-specifiers
  case tok::kw_short:
  case tok::kw_long:
  case tok::kw___int64:
  case tok::kw___int128:
  case tok::kw_signed:
  case tok::kw_unsigned:
  case tok::kw__Complex:
  case tok::kw__Imaginary:
  case tok::kw_void:
  case tok::kw_char:
  case tok::kw_wchar_t:
  case tok::kw_char16_t:
  case tok::kw_char32_t:
  case tok::kw_int:
  case tok::kw_half:
  case tok::kw_float:
  case tok::kw_double:
  case tok::kw__Float16:
  case tok::kw___float128:
  case tok::kw_bool:
  case tok::kw__Bool:
  case tok::kw__Decimal32:
  case tok::kw__Decimal64:
  case tok::kw__Decimal128:
  case tok::kw___vector:
#define GENERIC_IMAGE_TYPE(ImgType, Id) case tok::kw_##ImgType##_t:
#include "clang/Basic/OpenCLImageTypes.def"

    // struct-or-union-specifier (C99) or class-specifier (C++)
  case tok::kw_class:
  case tok::kw_struct:
  case tok::kw___interface:
  case tok::kw_union:
    // enum-specifier
  case tok::kw_enum:

    // type-qualifier
  case tok::kw_const:
  case tok::kw_volatile:
  case tok::kw_restrict:

    // Debugger support.
  case tok::kw___unknown_anytype:

    // typedef-name
  case tok::annot_typename:
    return true;

    // GNU ObjC bizarre protocol extension: <proto1,proto2> with implicit 'id'.
  case tok::less:
    return getLangOpts().ObjC1;

#if INTEL_CUSTOMIZATION
    // CQ381345: OpenCL is not supported in Intel compatibility mode.
  case tok::kw___generic:
    return !getLangOpts().IntelCompat;
#endif // INTEL_CUSTOMIZATION
  case tok::kw___cdecl:
  case tok::kw___stdcall:
  case tok::kw___fastcall:
  case tok::kw___thiscall:
  case tok::kw__regcall: // INTEL
  case tok::kw___regcall:
  case tok::kw___vectorcall:
  case tok::kw___w64:
  case tok::kw___ptr64:
  case tok::kw___ptr32:
  case tok::kw___pascal:
  case tok::kw___unaligned:

  case tok::kw__Nonnull:
  case tok::kw__Nullable:
  case tok::kw__Null_unspecified:

  case tok::kw___kindof:

  case tok::kw___private:
  case tok::kw___local:
  case tok::kw___global:
  case tok::kw___constant:
  case tok::kw___read_only:
  case tok::kw___read_write:
  case tok::kw___write_only:

    return true;

  // C11 _Atomic
  case tok::kw__Atomic:
    return true;
  }
}

/// isDeclarationSpecifier() - Return true if the current token is part of a
/// declaration specifier.
///
/// \param DisambiguatingWithExpression True to indicate that the purpose of
/// this check is to disambiguate between an expression and a declaration.
bool Parser::isDeclarationSpecifier(bool DisambiguatingWithExpression) {
  switch (Tok.getKind()) {
  default: return false;

  case tok::kw_pipe:
    return getLangOpts().OpenCL && (getLangOpts().OpenCLVersion >= 200);
#if INTEL_CUSTOMIZATION
  case tok::kw_channel:
    return getLangOpts().OpenCL &&
      getTargetInfo().getSupportedOpenCLOpts().
         isEnabled("cl_intel_channels");
#endif // INTEL_CUSTOMIZATION

  case tok::identifier:   // foo::bar
    // Unfortunate hack to support "Class.factoryMethod" notation.
    if (getLangOpts().ObjC1 && NextToken().is(tok::period))
      return false;
    if (TryAltiVecVectorToken())
      return true;
    // Fall through.
  case tok::kw_decltype: // decltype(T())::type
  case tok::kw_typename: // typename T::type
    // Annotate typenames and C++ scope specifiers.  If we get one, just
    // recurse to handle whatever we get.
    if (TryAnnotateTypeOrScopeToken())
      return true;
    if (Tok.is(tok::identifier))
      return false;

    // If we're in Objective-C and we have an Objective-C class type followed
    // by an identifier and then either ':' or ']', in a place where an
    // expression is permitted, then this is probably a class message send
    // missing the initial '['. In this case, we won't consider this to be
    // the start of a declaration.
    if (DisambiguatingWithExpression &&
        isStartOfObjCClassMessageMissingOpenBracket())
      return false;

    return isDeclarationSpecifier();

  case tok::coloncolon:   // ::foo::bar
    if (NextToken().is(tok::kw_new) ||    // ::new
        NextToken().is(tok::kw_delete))   // ::delete
      return false;

    // Annotate typenames and C++ scope specifiers.  If we get one, just
    // recurse to handle whatever we get.
    if (TryAnnotateTypeOrScopeToken())
      return true;
    return isDeclarationSpecifier();

    // storage-class-specifier
  case tok::kw_typedef:
  case tok::kw_extern:
  case tok::kw___private_extern__:
  case tok::kw_static:
  case tok::kw_auto:
  case tok::kw___auto_type:
  case tok::kw_register:
  case tok::kw___thread:
  case tok::kw_thread_local:
  case tok::kw__Thread_local:

    // Modules
  case tok::kw___module_private__:

    // Debugger support
  case tok::kw___unknown_anytype:

    // type-specifiers
  case tok::kw_short:
  case tok::kw_long:
  case tok::kw___int64:
  case tok::kw___int128:
  case tok::kw_signed:
  case tok::kw_unsigned:
  case tok::kw__Complex:
  case tok::kw__Imaginary:
  case tok::kw_void:
  case tok::kw_char:
  case tok::kw_wchar_t:
  case tok::kw_char16_t:
  case tok::kw_char32_t:

  case tok::kw_int:
  case tok::kw_half:
  case tok::kw_float:
  case tok::kw_double:
  case tok::kw__Float16:
  case tok::kw___float128:
  case tok::kw_bool:
  case tok::kw__Bool:
  case tok::kw__Decimal32:
  case tok::kw__Decimal64:
  case tok::kw__Decimal128:
  case tok::kw___vector:

    // struct-or-union-specifier (C99) or class-specifier (C++)
  case tok::kw_class:
  case tok::kw_struct:
  case tok::kw_union:
  case tok::kw___interface:
    // enum-specifier
  case tok::kw_enum:

    // type-qualifier
  case tok::kw_const:
  case tok::kw_volatile:
  case tok::kw_restrict:

    // function-specifier
  case tok::kw_inline:
  case tok::kw_virtual:
  case tok::kw_explicit:
  case tok::kw__Noreturn:

    // alignment-specifier
  case tok::kw__Alignas:

    // friend keyword.
  case tok::kw_friend:

    // static_assert-declaration
  case tok::kw__Static_assert:

    // GNU typeof support.
  case tok::kw_typeof:

    // GNU attributes.
  case tok::kw___attribute:

    // C++11 decltype and constexpr.
  case tok::annot_decltype:
  case tok::kw_constexpr:

    // C11 _Atomic
  case tok::kw__Atomic:
    return true;

    // GNU ObjC bizarre protocol extension: <proto1,proto2> with implicit 'id'.
  case tok::less:
    return getLangOpts().ObjC1;

    // typedef-name
  case tok::annot_typename:
    return !DisambiguatingWithExpression ||
           !isStartOfObjCClassMessageMissingOpenBracket();

#if INTEL_CUSTOMIZATION
    // CQ381345: OpenCL is not supported in Intel compatibility mode.
  case tok::kw___generic:
    return !getLangOpts().IntelCompat;
#endif // INTEL_CUSTOMIZATION
  case tok::kw___declspec:
  case tok::kw___cdecl:
  case tok::kw___stdcall:
  case tok::kw___fastcall:
  case tok::kw__regcall:  // INTEL
  case tok::kw___thiscall:
  case tok::kw___regcall:
  case tok::kw___vectorcall:
  case tok::kw___w64:
  case tok::kw___sptr:
  case tok::kw___uptr:
  case tok::kw___ptr64:
  case tok::kw___ptr32:
  case tok::kw___forceinline:
  case tok::kw___pascal:
  case tok::kw___unaligned:

  case tok::kw__Nonnull:
  case tok::kw__Nullable:
  case tok::kw__Null_unspecified:

  case tok::kw___kindof:

  case tok::kw___private:
  case tok::kw___local:
  case tok::kw___global:
  case tok::kw___constant:
  case tok::kw___read_only:
  case tok::kw___read_write:
  case tok::kw___write_only:
#define GENERIC_IMAGE_TYPE(ImgType, Id) case tok::kw_##ImgType##_t:
#include "clang/Basic/OpenCLImageTypes.def"

    return true;
  }
}

bool Parser::isConstructorDeclarator(bool IsUnqualified, bool DeductionGuide) {
  TentativeParsingAction TPA(*this);

  // Parse the C++ scope specifier.
  CXXScopeSpec SS;
  if (ParseOptionalCXXScopeSpecifier(SS, nullptr,
                                     /*EnteringContext=*/true)) {
    TPA.Revert();
    return false;
  }

  // Parse the constructor name.
  if (Tok.is(tok::identifier)) {
    // We already know that we have a constructor name; just consume
    // the token.
    ConsumeToken();
  } else if (Tok.is(tok::annot_template_id)) {
    ConsumeAnnotationToken();
  } else {
    TPA.Revert();
    return false;
  }

  // There may be attributes here, appertaining to the constructor name or type
  // we just stepped past.
  SkipCXX11Attributes();

  // Current class name must be followed by a left parenthesis.
  if (Tok.isNot(tok::l_paren)) {
    TPA.Revert();
    return false;
  }
  ConsumeParen();

  // A right parenthesis, or ellipsis followed by a right parenthesis signals
  // that we have a constructor.
  if (Tok.is(tok::r_paren) ||
      (Tok.is(tok::ellipsis) && NextToken().is(tok::r_paren))) {
    TPA.Revert();
    return true;
  }

  // A C++11 attribute here signals that we have a constructor, and is an
  // attribute on the first constructor parameter.
  if (getLangOpts().CPlusPlus11 &&
      isCXX11AttributeSpecifier(/*Disambiguate*/ false,
                                /*OuterMightBeMessageSend*/ true)) {
    TPA.Revert();
    return true;
  }

  // If we need to, enter the specified scope.
  DeclaratorScopeObj DeclScopeObj(*this, SS);
  if (SS.isSet() && Actions.ShouldEnterDeclaratorScope(getCurScope(), SS))
    DeclScopeObj.EnterDeclaratorScope();

  // Optionally skip Microsoft attributes.
  ParsedAttributes Attrs(AttrFactory);
  MaybeParseMicrosoftAttributes(Attrs);

  // Check whether the next token(s) are part of a declaration
  // specifier, in which case we have the start of a parameter and,
  // therefore, we know that this is a constructor.
  bool IsConstructor = false;
  if (isDeclarationSpecifier())
    IsConstructor = true;
  else if (Tok.is(tok::identifier) ||
           (Tok.is(tok::annot_cxxscope) && NextToken().is(tok::identifier))) {
    // We've seen "C ( X" or "C ( X::Y", but "X" / "X::Y" is not a type.
    // This might be a parenthesized member name, but is more likely to
    // be a constructor declaration with an invalid argument type. Keep
    // looking.
    if (Tok.is(tok::annot_cxxscope))
      ConsumeAnnotationToken();
    ConsumeToken();

    // If this is not a constructor, we must be parsing a declarator,
    // which must have one of the following syntactic forms (see the
    // grammar extract at the start of ParseDirectDeclarator):
    switch (Tok.getKind()) {
    case tok::l_paren:
      // C(X   (   int));
    case tok::l_square:
      // C(X   [   5]);
      // C(X   [   [attribute]]);
    case tok::coloncolon:
      // C(X   ::   Y);
      // C(X   ::   *p);
      // Assume this isn't a constructor, rather than assuming it's a
      // constructor with an unnamed parameter of an ill-formed type.
      break;

    case tok::r_paren:
      // C(X   )

      // Skip past the right-paren and any following attributes to get to
      // the function body or trailing-return-type.
      ConsumeParen();
      SkipCXX11Attributes();

      if (DeductionGuide) {
        // C(X) -> ... is a deduction guide.
        IsConstructor = Tok.is(tok::arrow);
        break;
      }
      if (Tok.is(tok::colon) || Tok.is(tok::kw_try)) {
        // Assume these were meant to be constructors:
        //   C(X)   :    (the name of a bit-field cannot be parenthesized).
        //   C(X)   try  (this is otherwise ill-formed).
        IsConstructor = true;
      }
      if (Tok.is(tok::semi) || Tok.is(tok::l_brace)) {
        // If we have a constructor name within the class definition,
        // assume these were meant to be constructors:
        //   C(X)   {
        //   C(X)   ;
        // ... because otherwise we would be declaring a non-static data
        // member that is ill-formed because it's of the same type as its
        // surrounding class.
        //
        // FIXME: We can actually do this whether or not the name is qualified,
        // because if it is qualified in this context it must be being used as
        // a constructor name.
        // currently, so we're somewhat conservative here.
        IsConstructor = IsUnqualified;
      }
      break;

    default:
      IsConstructor = true;
      break;
    }
  }

  TPA.Revert();
  return IsConstructor;
}

/// ParseTypeQualifierListOpt
///          type-qualifier-list: [C99 6.7.5]
///            type-qualifier
/// [vendor]   attributes
///              [ only if AttrReqs & AR_VendorAttributesParsed ]
///            type-qualifier-list type-qualifier
/// [vendor]   type-qualifier-list attributes
///              [ only if AttrReqs & AR_VendorAttributesParsed ]
/// [C++0x]    attribute-specifier[opt] is allowed before cv-qualifier-seq
///              [ only if AttReqs & AR_CXX11AttributesParsed ]
/// Note: vendor can be GNU, MS, etc and can be explicitly controlled via
/// AttrRequirements bitmask values.
void Parser::ParseTypeQualifierListOpt(
    DeclSpec &DS, unsigned AttrReqs, bool AtomicAllowed,
    bool IdentifierRequired,
    Optional<llvm::function_ref<void()>> CodeCompletionHandler) {
  if (standardAttributesAllowed() && (AttrReqs & AR_CXX11AttributesParsed) &&
      isCXX11AttributeSpecifier()) {
    ParsedAttributesWithRange attrs(AttrFactory);
    ParseCXX11Attributes(attrs);
    DS.takeAttributesFrom(attrs);
  }

  SourceLocation EndLoc;

  while (1) {
    bool isInvalid = false;
    const char *PrevSpec = nullptr;
    unsigned DiagID = 0;
    SourceLocation Loc = Tok.getLocation();

    switch (Tok.getKind()) {
    case tok::code_completion:
      if (CodeCompletionHandler)
        (*CodeCompletionHandler)();
      else
        Actions.CodeCompleteTypeQualifiers(DS);
      return cutOffParsing();

    case tok::kw_const:
      isInvalid = DS.SetTypeQual(DeclSpec::TQ_const   , Loc, PrevSpec, DiagID,
                                 getLangOpts());
      break;
    case tok::kw_volatile:
      isInvalid = DS.SetTypeQual(DeclSpec::TQ_volatile, Loc, PrevSpec, DiagID,
                                 getLangOpts());
      break;
    case tok::kw_restrict:
      isInvalid = DS.SetTypeQual(DeclSpec::TQ_restrict, Loc, PrevSpec, DiagID,
                                 getLangOpts());
      break;
    case tok::kw__Atomic:
      if (!AtomicAllowed)
        goto DoneWithTypeQuals;
      isInvalid = DS.SetTypeQual(DeclSpec::TQ_atomic, Loc, PrevSpec, DiagID,
                                 getLangOpts());
      break;

    // OpenCL qualifiers:
#if INTEL_CUSTOMIZATION
    case tok::kw___generic:
      // CQ381345: OpenCL is not supported in Intel compatibility mode.
      assert (!getLangOpts().IntelCompat &&
              "OpenCL is not supported in Intel compatibility mode.");
#endif // INTEL_CUSTOMIZATION 
    case tok::kw___private:
    case tok::kw___global:
    case tok::kw___local:
    case tok::kw___constant:
    case tok::kw___read_only:
    case tok::kw___write_only:
    case tok::kw___read_write:
      ParseOpenCLQualifiers(DS.getAttributes());
      break;

    case tok::kw___unaligned:
      isInvalid = DS.SetTypeQual(DeclSpec::TQ_unaligned, Loc, PrevSpec, DiagID,
                                 getLangOpts());
      break;
    case tok::kw___uptr:
      // GNU libc headers in C mode use '__uptr' as an identifer which conflicts
      // with the MS modifier keyword.
      if ((AttrReqs & AR_DeclspecAttributesParsed) && !getLangOpts().CPlusPlus &&
          IdentifierRequired && DS.isEmpty() && NextToken().is(tok::semi)) {
        if (TryKeywordIdentFallback(false))
          continue;
      }
      LLVM_FALLTHROUGH;
    case tok::kw___sptr:
    case tok::kw___w64:
    case tok::kw___ptr64:
    case tok::kw___ptr32:
    case tok::kw___cdecl:
    case tok::kw___stdcall:
    case tok::kw___fastcall:
    case tok::kw__regcall:  // INTEL
    case tok::kw___thiscall:
    case tok::kw___regcall:
    case tok::kw___vectorcall:
      if (AttrReqs & AR_DeclspecAttributesParsed) {
        ParseMicrosoftTypeAttributes(DS.getAttributes());
        continue;
      }
#if INTEL_CUSTOMIZATION
      // CQ367651: allow '__unalinged' (MS Extention) on Linux as well
      if (getLangOpts().IntelCompat && (Tok.getKind() == tok::kw___unaligned)) {
        ParseMicrosoftTypeAttributes(DS.getAttributes());
        continue;
      }
#endif // INTEL_CUSTOMIZATION
      goto DoneWithTypeQuals;
    case tok::kw___pascal:
      if (AttrReqs & AR_VendorAttributesParsed) {
        ParseBorlandTypeAttributes(DS.getAttributes());
        continue;
      }
      goto DoneWithTypeQuals;

    // Nullability type specifiers.
    case tok::kw__Nonnull:
    case tok::kw__Nullable:
    case tok::kw__Null_unspecified:
      ParseNullabilityTypeSpecifiers(DS.getAttributes());
      continue;

    // Objective-C 'kindof' types.
    case tok::kw___kindof:
      DS.getAttributes().addNew(Tok.getIdentifierInfo(), Loc, nullptr, Loc,
                                nullptr, 0, AttributeList::AS_Keyword);
      (void)ConsumeToken();
      continue;

    case tok::kw___attribute:
      if (AttrReqs & AR_GNUAttributesParsedAndRejected)
#if INTEL_CUSTOMIZATION
      // This brace is necessary to suppress a warning suggesting brace
      // insertion to avoid ambiguouse 'else'.
      {
#endif // INTEL_CUSTOMIZATION
        // When GNU attributes are expressly forbidden, diagnose their usage.
#if INTEL_CUSTOMIZATION
        // CQ#370092 - warn_attributes_not_allowed is used in IntelCompat mode
        if (getLangOpts().IntelCompat)
          Diag(Tok, diag::warn_attributes_not_allowed);
        else
#endif // INTEL_CUSTOMIZATION
        Diag(Tok, diag::err_attributes_not_allowed);
#if INTEL_CUSTOMIZATION
      }
#endif // INTEL_CUSTOMIZATION

      // Parse the attributes even if they are rejected to ensure that error
      // recovery is graceful.
      if (AttrReqs & AR_GNUAttributesParsed ||
          AttrReqs & AR_GNUAttributesParsedAndRejected) {
        ParseGNUAttributes(DS.getAttributes());
        continue; // do *not* consume the next token!
      }
      // otherwise, FALL THROUGH!
      LLVM_FALLTHROUGH;
    default:
      DoneWithTypeQuals:
      // If this is not a type-qualifier token, we're done reading type
      // qualifiers.  First verify that DeclSpec's are consistent.
      DS.Finish(Actions, Actions.getASTContext().getPrintingPolicy());
      if (EndLoc.isValid())
        DS.SetRangeEnd(EndLoc);
      return;
    }

    // If the specifier combination wasn't legal, issue a diagnostic.
    if (isInvalid) {
      assert(PrevSpec && "Method did not return previous specifier!");
      Diag(Tok, DiagID) << PrevSpec;
    }
    EndLoc = ConsumeToken();
  }
}

/// ParseDeclarator - Parse and verify a newly-initialized declarator.
///
void Parser::ParseDeclarator(Declarator &D) {
  /// This implements the 'declarator' production in the C grammar, then checks
  /// for well-formedness and issues diagnostics.
  ParseDeclaratorInternal(D, &Parser::ParseDirectDeclarator);
}

#if INTEL_CUSTOMIZATION
static bool isPtrOperatorToken(tok::TokenKind Kind, const LangOptions &Lang,
<<<<<<< HEAD
                               const TargetInfo &Target, unsigned TheContext) {
#endif // INTEL_CUSTOMIZATION
=======
                               DeclaratorContext TheContext) {
>>>>>>> 1d187134
  if (Kind == tok::star || Kind == tok::caret)
    return true;

  if ((Kind == tok::kw_pipe) && Lang.OpenCL && (Lang.OpenCLVersion >= 200))
    return true;
#if INTEL_CUSTOMIZATION
  if ((Kind == tok::kw_channel) && Lang.OpenCL &&
      Target.getSupportedOpenCLOpts().isEnabled("cl_intel_channels"))
    return true;
#endif // INTEL_CUSTOMIZATION

  if (!Lang.CPlusPlus)
    return false;

  if (Kind == tok::amp)
    return true;

  // We parse rvalue refs in C++03, because otherwise the errors are scary.
  // But we must not parse them in conversion-type-ids and new-type-ids, since
  // those can be legitimately followed by a && operator.
  // (The same thing can in theory happen after a trailing-return-type, but
  // since those are a C++11 feature, there is no rejects-valid issue there.)
  if (Kind == tok::ampamp)
    return Lang.CPlusPlus11 ||
           (TheContext != DeclaratorContext::ConversionIdContext &&
            TheContext != DeclaratorContext::CXXNewContext);

  return false;
}

// Indicates whether the given declarator is a pipe declarator.
static bool isPipeDeclerator(const Declarator &D) {
  const unsigned NumTypes = D.getNumTypeObjects();

  for (unsigned Idx = 0; Idx != NumTypes; ++Idx)
    if (DeclaratorChunk::Pipe == D.getTypeObject(Idx).Kind)
      return true;

  return false;
}

#if INTEL_CUSTOMIZATION
// Indicates whether the given declarator is a channel declarator.
static bool isChannelDeclarator(const Declarator &D) {
  const unsigned NumTypes = D.getNumTypeObjects();

  for (unsigned Idx = 0; Idx != NumTypes; ++Idx)
    if (DeclaratorChunk::Channel == D.getTypeObject(Idx).Kind)
      return true;

  return false;
}
#endif // INTEL_CUSTOMIZATION

/// ParseDeclaratorInternal - Parse a C or C++ declarator. The direct-declarator
/// is parsed by the function passed to it. Pass null, and the direct-declarator
/// isn't parsed at all, making this function effectively parse the C++
/// ptr-operator production.
///
/// If the grammar of this construct is extended, matching changes must also be
/// made to TryParseDeclarator and MightBeDeclarator, and possibly to
/// isConstructorDeclarator.
///
///       declarator: [C99 6.7.5] [C++ 8p4, dcl.decl]
/// [C]     pointer[opt] direct-declarator
/// [C++]   direct-declarator
/// [C++]   ptr-operator declarator
///
///       pointer: [C99 6.7.5]
///         '*' type-qualifier-list[opt]
///         '*' type-qualifier-list[opt] pointer
///
///       ptr-operator:
///         '*' cv-qualifier-seq[opt]
///         '&'
/// [C++0x] '&&'
/// [GNU]   '&' restrict[opt] attributes[opt]
/// [GNU?]  '&&' restrict[opt] attributes[opt]
///         '::'[opt] nested-name-specifier '*' cv-qualifier-seq[opt]
void Parser::ParseDeclaratorInternal(Declarator &D,
                                     DirectDeclParseFunction DirectDeclParser) {
  if (Diags.hasAllExtensionsSilenced())
    D.setExtension();

  // C++ member pointers start with a '::' or a nested-name.
  // Member pointers get special handling, since there's no place for the
  // scope spec in the generic path below.
  if (getLangOpts().CPlusPlus &&
      (Tok.is(tok::coloncolon) || Tok.is(tok::kw_decltype) ||
       (Tok.is(tok::identifier) &&
        (NextToken().is(tok::coloncolon) || NextToken().is(tok::less))) ||
       Tok.is(tok::annot_cxxscope))) {
    bool EnteringContext =
        D.getContext() == DeclaratorContext::FileContext ||
        D.getContext() == DeclaratorContext::MemberContext;
    CXXScopeSpec SS;
    ParseOptionalCXXScopeSpecifier(SS, nullptr, EnteringContext);

    if (SS.isNotEmpty()) {
      if (Tok.isNot(tok::star)) {
        // The scope spec really belongs to the direct-declarator.
        if (D.mayHaveIdentifier())
          D.getCXXScopeSpec() = SS;
        else
          AnnotateScopeToken(SS, true);

        if (DirectDeclParser)
          (this->*DirectDeclParser)(D);
        return;
      }

      SourceLocation Loc = ConsumeToken();
      D.SetRangeEnd(Loc);
      DeclSpec DS(AttrFactory);
      ParseTypeQualifierListOpt(DS);
      D.ExtendWithDeclSpec(DS);

      // Recurse to parse whatever is left.
      ParseDeclaratorInternal(D, DirectDeclParser);

      // Sema will have to catch (syntactically invalid) pointers into global
      // scope. It has to catch pointers into namespace scope anyway.
      D.AddTypeInfo(DeclaratorChunk::getMemberPointer(SS,DS.getTypeQualifiers(),
                                                      DS.getLocEnd()),
                    DS.getAttributes(),
                    /* Don't replace range end. */SourceLocation());
      return;
    }
  }

  tok::TokenKind Kind = Tok.getKind();

  if (D.getDeclSpec().isTypeSpecPipe() && !isPipeDeclerator(D)) {
    DeclSpec DS(AttrFactory);
    ParseTypeQualifierListOpt(DS);

    D.AddTypeInfo(
        DeclaratorChunk::getPipe(DS.getTypeQualifiers(), DS.getPipeLoc()),
        DS.getAttributes(), SourceLocation());
  }

#if INTEL_CUSTOMIZATION
  // Not a pointer, C++ reference, or block.
  if (!isPtrOperatorToken(Kind, getLangOpts(), getTargetInfo(),
                          D.getContext())) {
    if (DirectDeclParser)
      (this->*DirectDeclParser)(D);

    if (D.getDeclSpec().isTypeSpecChannel() && !isChannelDeclarator(D)) {
      // Unlike Pipes, Channels handled here, because arrays of channels are
      // allowed and we must parse further.
      DeclSpec DS(AttrFactory);
      ParseTypeQualifierListOpt(DS, AR_AllAttributesParsed,
                                /*AtomicAllowed=*/true,
                                /*IdentifierRequired=*/true);

      D.AddTypeInfo(DeclaratorChunk::getChannel(DS.getTypeQualifiers(),
                                                DS.getChannelLoc()),
                    DS.getAttributes(), SourceLocation());
    }

    return;
  }
#endif // INTEL_CUSTOMIZATION

  // Otherwise, '*' -> pointer, '^' -> block, '&' -> lvalue reference,
  // '&&' -> rvalue reference
  SourceLocation Loc = ConsumeToken();  // Eat the *, ^, & or &&.
  D.SetRangeEnd(Loc);

  if (Kind == tok::star || Kind == tok::caret) {
    // Is a pointer.
    DeclSpec DS(AttrFactory);

    // GNU attributes are not allowed here in a new-type-id, but Declspec and
    // C++11 attributes are allowed.
    unsigned Reqs = AR_CXX11AttributesParsed | AR_DeclspecAttributesParsed |
                    ((D.getContext() != DeclaratorContext::CXXNewContext)
                         ? AR_GNUAttributesParsed
                         : AR_GNUAttributesParsedAndRejected);
    ParseTypeQualifierListOpt(DS, Reqs, true, !D.mayOmitIdentifier());
    D.ExtendWithDeclSpec(DS);

    // Recursively parse the declarator.
    ParseDeclaratorInternal(D, DirectDeclParser);
    if (Kind == tok::star)
      // Remember that we parsed a pointer type, and remember the type-quals.
      D.AddTypeInfo(DeclaratorChunk::getPointer(DS.getTypeQualifiers(), Loc,
                                                DS.getConstSpecLoc(),
                                                DS.getVolatileSpecLoc(),
                                                DS.getRestrictSpecLoc(),
                                                DS.getAtomicSpecLoc(),
                                                DS.getUnalignedSpecLoc()),
                    DS.getAttributes(),
                    SourceLocation());
    else
      // Remember that we parsed a Block type, and remember the type-quals.
      D.AddTypeInfo(DeclaratorChunk::getBlockPointer(DS.getTypeQualifiers(),
                                                     Loc),
                    DS.getAttributes(),
                    SourceLocation());
  } else {
    // Is a reference
    DeclSpec DS(AttrFactory);

    // Complain about rvalue references in C++03, but then go on and build
    // the declarator.
    if (Kind == tok::ampamp)
      Diag(Loc, getLangOpts().CPlusPlus11 ?
           diag::warn_cxx98_compat_rvalue_reference :
           diag::ext_rvalue_reference);

    // GNU-style and C++11 attributes are allowed here, as is restrict.
    ParseTypeQualifierListOpt(DS);
    D.ExtendWithDeclSpec(DS);

    // C++ 8.3.2p1: cv-qualified references are ill-formed except when the
    // cv-qualifiers are introduced through the use of a typedef or of a
    // template type argument, in which case the cv-qualifiers are ignored.
    if (DS.getTypeQualifiers() != DeclSpec::TQ_unspecified) {
      if (DS.getTypeQualifiers() & DeclSpec::TQ_const)
        Diag(DS.getConstSpecLoc(),
             diag::err_invalid_reference_qualifier_application) << "const";
      if (DS.getTypeQualifiers() & DeclSpec::TQ_volatile)
        Diag(DS.getVolatileSpecLoc(),
             diag::err_invalid_reference_qualifier_application) << "volatile";
      // 'restrict' is permitted as an extension.
      if (DS.getTypeQualifiers() & DeclSpec::TQ_atomic)
        Diag(DS.getAtomicSpecLoc(),
             diag::err_invalid_reference_qualifier_application) << "_Atomic";
    }

    // Recursively parse the declarator.
    ParseDeclaratorInternal(D, DirectDeclParser);

    if (D.getNumTypeObjects() > 0) {
      // C++ [dcl.ref]p4: There shall be no references to references.
      DeclaratorChunk& InnerChunk = D.getTypeObject(D.getNumTypeObjects() - 1);
      if (InnerChunk.Kind == DeclaratorChunk::Reference) {
        if (const IdentifierInfo *II = D.getIdentifier())
          Diag(InnerChunk.Loc, diag::err_illegal_decl_reference_to_reference)
           << II;
        else
          Diag(InnerChunk.Loc, diag::err_illegal_decl_reference_to_reference)
            << "type name";

        // Once we've complained about the reference-to-reference, we
        // can go ahead and build the (technically ill-formed)
        // declarator: reference collapsing will take care of it.
      }
    }

    // Remember that we parsed a reference type.
    D.AddTypeInfo(DeclaratorChunk::getReference(DS.getTypeQualifiers(), Loc,
                                                Kind == tok::amp),
                  DS.getAttributes(),
                  SourceLocation());
  }
}

// When correcting from misplaced brackets before the identifier, the location
// is saved inside the declarator so that other diagnostic messages can use
// them.  This extracts and returns that location, or returns the provided
// location if a stored location does not exist.
static SourceLocation getMissingDeclaratorIdLoc(Declarator &D,
                                                SourceLocation Loc) {
  if (D.getName().StartLocation.isInvalid() &&
      D.getName().EndLocation.isValid())
    return D.getName().EndLocation;

  return Loc;
}

/// ParseDirectDeclarator
///       direct-declarator: [C99 6.7.5]
/// [C99]   identifier
///         '(' declarator ')'
/// [GNU]   '(' attributes declarator ')'
/// [C90]   direct-declarator '[' constant-expression[opt] ']'
/// [C99]   direct-declarator '[' type-qual-list[opt] assignment-expr[opt] ']'
/// [C99]   direct-declarator '[' 'static' type-qual-list[opt] assign-expr ']'
/// [C99]   direct-declarator '[' type-qual-list 'static' assignment-expr ']'
/// [C99]   direct-declarator '[' type-qual-list[opt] '*' ']'
/// [C++11] direct-declarator '[' constant-expression[opt] ']'
///                    attribute-specifier-seq[opt]
///         direct-declarator '(' parameter-type-list ')'
///         direct-declarator '(' identifier-list[opt] ')'
/// [GNU]   direct-declarator '(' parameter-forward-declarations
///                    parameter-type-list[opt] ')'
/// [C++]   direct-declarator '(' parameter-declaration-clause ')'
///                    cv-qualifier-seq[opt] exception-specification[opt]
/// [C++11] direct-declarator '(' parameter-declaration-clause ')'
///                    attribute-specifier-seq[opt] cv-qualifier-seq[opt]
///                    ref-qualifier[opt] exception-specification[opt]
/// [C++]   declarator-id
/// [C++11] declarator-id attribute-specifier-seq[opt]
///
///       declarator-id: [C++ 8]
///         '...'[opt] id-expression
///         '::'[opt] nested-name-specifier[opt] type-name
///
///       id-expression: [C++ 5.1]
///         unqualified-id
///         qualified-id
///
///       unqualified-id: [C++ 5.1]
///         identifier
///         operator-function-id
///         conversion-function-id
///          '~' class-name
///         template-id
///
/// C++17 adds the following, which we also handle here:
///
///       simple-declaration:
///         <decl-spec> '[' identifier-list ']' brace-or-equal-initializer ';'
///
/// Note, any additional constructs added here may need corresponding changes
/// in isConstructorDeclarator.
void Parser::ParseDirectDeclarator(Declarator &D) {
  DeclaratorScopeObj DeclScopeObj(*this, D.getCXXScopeSpec());

  if (getLangOpts().CPlusPlus && D.mayHaveIdentifier()) {
    // This might be a C++17 structured binding.
    if (Tok.is(tok::l_square) && !D.mayOmitIdentifier() &&
        D.getCXXScopeSpec().isEmpty())
      return ParseDecompositionDeclarator(D);

    // Don't parse FOO:BAR as if it were a typo for FOO::BAR inside a class, in
    // this context it is a bitfield. Also in range-based for statement colon
    // may delimit for-range-declaration.
    ColonProtectionRAIIObject X(
        *this, D.getContext() == DeclaratorContext::MemberContext ||
                   (D.getContext() == DeclaratorContext::ForContext &&
                    getLangOpts().CPlusPlus11));

    // ParseDeclaratorInternal might already have parsed the scope.
    if (D.getCXXScopeSpec().isEmpty()) {
      bool EnteringContext =
          D.getContext() == DeclaratorContext::FileContext ||
          D.getContext() == DeclaratorContext::MemberContext;
      ParseOptionalCXXScopeSpecifier(D.getCXXScopeSpec(), nullptr,
                                     EnteringContext);
    }

    if (D.getCXXScopeSpec().isValid()) {
      if (Actions.ShouldEnterDeclaratorScope(getCurScope(),
                                             D.getCXXScopeSpec()))
        // Change the declaration context for name lookup, until this function
        // is exited (and the declarator has been parsed).
        DeclScopeObj.EnterDeclaratorScope();
      else if (getObjCDeclContext()) {
        // Ensure that we don't interpret the next token as an identifier when
        // dealing with declarations in an Objective-C container.
        D.SetIdentifier(nullptr, Tok.getLocation());
        D.setInvalidType(true);
        ConsumeToken();
        goto PastIdentifier;
      }
    }

    // C++0x [dcl.fct]p14:
    //   There is a syntactic ambiguity when an ellipsis occurs at the end of a
    //   parameter-declaration-clause without a preceding comma. In this case,
    //   the ellipsis is parsed as part of the abstract-declarator if the type
    //   of the parameter either names a template parameter pack that has not
    //   been expanded or contains auto; otherwise, it is parsed as part of the
    //   parameter-declaration-clause.
    if (Tok.is(tok::ellipsis) && D.getCXXScopeSpec().isEmpty() &&
        !((D.getContext() == DeclaratorContext::PrototypeContext ||
           D.getContext() == DeclaratorContext::LambdaExprParameterContext ||
           D.getContext() == DeclaratorContext::BlockLiteralContext) &&
          NextToken().is(tok::r_paren) &&
          !D.hasGroupingParens() &&
          !Actions.containsUnexpandedParameterPacks(D) &&
          D.getDeclSpec().getTypeSpecType() != TST_auto)) {
      SourceLocation EllipsisLoc = ConsumeToken();
#if INTEL_CUSTOMIZATION
      if (isPtrOperatorToken(Tok.getKind(), getLangOpts(), getTargetInfo(),
                             D.getContext())) {
#endif // INTEL_CUSTOMIZATION
        // The ellipsis was put in the wrong place. Recover, and explain to
        // the user what they should have done.
        ParseDeclarator(D);
        if (EllipsisLoc.isValid())
          DiagnoseMisplacedEllipsisInDeclarator(EllipsisLoc, D);
        return;
      } else
        D.setEllipsisLoc(EllipsisLoc);

      // The ellipsis can't be followed by a parenthesized declarator. We
      // check for that in ParseParenDeclarator, after we have disambiguated
      // the l_paren token.
    }

    if (Tok.isOneOf(tok::identifier, tok::kw_operator, tok::annot_template_id,
                    tok::tilde)) {
      // We found something that indicates the start of an unqualified-id.
      // Parse that unqualified-id.
      bool AllowConstructorName;
      bool AllowDeductionGuide;
      if (D.getDeclSpec().hasTypeSpecifier()) {
        AllowConstructorName = false;
        AllowDeductionGuide = false;
      } else if (D.getCXXScopeSpec().isSet()) {
        AllowConstructorName =
          (D.getContext() == DeclaratorContext::FileContext ||
           D.getContext() == DeclaratorContext::MemberContext);
        AllowDeductionGuide = false;
      } else {
        AllowConstructorName =
            (D.getContext() == DeclaratorContext::MemberContext);
        AllowDeductionGuide = 
          (D.getContext() == DeclaratorContext::FileContext ||
           D.getContext() == DeclaratorContext::MemberContext);
      }

      SourceLocation TemplateKWLoc;
      bool HadScope = D.getCXXScopeSpec().isValid();
      if (ParseUnqualifiedId(D.getCXXScopeSpec(),
                             /*EnteringContext=*/true,
                             /*AllowDestructorName=*/true, AllowConstructorName,
                             AllowDeductionGuide, nullptr, TemplateKWLoc,
                             D.getName()) ||
          // Once we're past the identifier, if the scope was bad, mark the
          // whole declarator bad.
          D.getCXXScopeSpec().isInvalid()) {
        D.SetIdentifier(nullptr, Tok.getLocation());
        D.setInvalidType(true);
      } else {
        // ParseUnqualifiedId might have parsed a scope specifier during error
        // recovery. If it did so, enter that scope.
        if (!HadScope && D.getCXXScopeSpec().isValid() &&
            Actions.ShouldEnterDeclaratorScope(getCurScope(),
                                               D.getCXXScopeSpec()))
          DeclScopeObj.EnterDeclaratorScope();

        // Parsed the unqualified-id; update range information and move along.
        if (D.getSourceRange().getBegin().isInvalid())
          D.SetRangeBegin(D.getName().getSourceRange().getBegin());
        D.SetRangeEnd(D.getName().getSourceRange().getEnd());
      }
      goto PastIdentifier;
    }

    if (D.getCXXScopeSpec().isNotEmpty()) {
      // We have a scope specifier but no following unqualified-id.
      Diag(PP.getLocForEndOfToken(D.getCXXScopeSpec().getEndLoc()),
           diag::err_expected_unqualified_id)
          << /*C++*/1;
      D.SetIdentifier(nullptr, Tok.getLocation());
      goto PastIdentifier;
    }
  } else if (Tok.is(tok::identifier) && D.mayHaveIdentifier()) {
    assert(!getLangOpts().CPlusPlus &&
           "There's a C++-specific check for tok::identifier above");
    assert(Tok.getIdentifierInfo() && "Not an identifier?");
    D.SetIdentifier(Tok.getIdentifierInfo(), Tok.getLocation());
    D.SetRangeEnd(Tok.getLocation());
    ConsumeToken();
    goto PastIdentifier;
  } else if (Tok.is(tok::identifier) && !D.mayHaveIdentifier()) {
    // We're not allowed an identifier here, but we got one. Try to figure out
    // if the user was trying to attach a name to the type, or whether the name
    // is some unrelated trailing syntax.
    bool DiagnoseIdentifier = false;
    if (D.hasGroupingParens())
      // An identifier within parens is unlikely to be intended to be anything
      // other than a name being "declared".
      DiagnoseIdentifier = true;
    else if (D.getContext() == DeclaratorContext::TemplateTypeArgContext)
      // T<int N> is an accidental identifier; T<int N indicates a missing '>'.
      DiagnoseIdentifier =
          NextToken().isOneOf(tok::comma, tok::greater, tok::greatergreater);
    else if (D.getContext() == DeclaratorContext::AliasDeclContext ||
             D.getContext() == DeclaratorContext::AliasTemplateContext)
      // The most likely error is that the ';' was forgotten.
      DiagnoseIdentifier = NextToken().isOneOf(tok::comma, tok::semi);
    else if (D.getContext() == DeclaratorContext::TrailingReturnContext &&
             !isCXX11VirtSpecifier(Tok))
      DiagnoseIdentifier = NextToken().isOneOf(
          tok::comma, tok::semi, tok::equal, tok::l_brace, tok::kw_try);
    if (DiagnoseIdentifier) {
      Diag(Tok.getLocation(), diag::err_unexpected_unqualified_id)
        << FixItHint::CreateRemoval(Tok.getLocation());
      D.SetIdentifier(nullptr, Tok.getLocation());
      ConsumeToken();
      goto PastIdentifier;
    }
  }

  if (Tok.is(tok::l_paren)) {
    // direct-declarator: '(' declarator ')'
    // direct-declarator: '(' attributes declarator ')'
    // Example: 'char (*X)'   or 'int (*XX)(void)'
    ParseParenDeclarator(D);

    // If the declarator was parenthesized, we entered the declarator
    // scope when parsing the parenthesized declarator, then exited
    // the scope already. Re-enter the scope, if we need to.
    if (D.getCXXScopeSpec().isSet()) {
      // If there was an error parsing parenthesized declarator, declarator
      // scope may have been entered before. Don't do it again.
      if (!D.isInvalidType() &&
          Actions.ShouldEnterDeclaratorScope(getCurScope(),
                                             D.getCXXScopeSpec()))
        // Change the declaration context for name lookup, until this function
        // is exited (and the declarator has been parsed).
        DeclScopeObj.EnterDeclaratorScope();
    }
  } else if (D.mayOmitIdentifier()) {
    // This could be something simple like "int" (in which case the declarator
    // portion is empty), if an abstract-declarator is allowed.
    D.SetIdentifier(nullptr, Tok.getLocation());

    // The grammar for abstract-pack-declarator does not allow grouping parens.
    // FIXME: Revisit this once core issue 1488 is resolved.
    if (D.hasEllipsis() && D.hasGroupingParens())
      Diag(PP.getLocForEndOfToken(D.getEllipsisLoc()),
           diag::ext_abstract_pack_declarator_parens);
  } else {
    if (Tok.getKind() == tok::annot_pragma_parser_crash)
      LLVM_BUILTIN_TRAP;
    if (Tok.is(tok::l_square))
      return ParseMisplacedBracketDeclarator(D);
    if (D.getContext() == DeclaratorContext::MemberContext) {
      // Objective-C++: Detect C++ keywords and try to prevent further errors by
      // treating these keyword as valid member names.
      if (getLangOpts().ObjC1 && getLangOpts().CPlusPlus &&
          Tok.getIdentifierInfo() &&
          Tok.getIdentifierInfo()->isCPlusPlusKeyword(getLangOpts())) {
        Diag(getMissingDeclaratorIdLoc(D, Tok.getLocation()),
             diag::err_expected_member_name_or_semi_objcxx_keyword)
            << Tok.getIdentifierInfo()
            << (D.getDeclSpec().isEmpty() ? SourceRange()
                                          : D.getDeclSpec().getSourceRange());
        D.SetIdentifier(Tok.getIdentifierInfo(), Tok.getLocation());
        D.SetRangeEnd(Tok.getLocation());
        ConsumeToken();
        goto PastIdentifier;
      }
      Diag(getMissingDeclaratorIdLoc(D, Tok.getLocation()),
           diag::err_expected_member_name_or_semi)
          << (D.getDeclSpec().isEmpty() ? SourceRange()
                                        : D.getDeclSpec().getSourceRange());
    } else if (getLangOpts().CPlusPlus) {
      if (Tok.isOneOf(tok::period, tok::arrow))
        Diag(Tok, diag::err_invalid_operator_on_type) << Tok.is(tok::arrow);
      else {
        SourceLocation Loc = D.getCXXScopeSpec().getEndLoc();
        if (Tok.isAtStartOfLine() && Loc.isValid())
          Diag(PP.getLocForEndOfToken(Loc), diag::err_expected_unqualified_id)
              << getLangOpts().CPlusPlus;
#if INTEL_CUSTOMIZATION
        // In IntelCompat mode issue a warning, not an error, on usage of
        // "inline" keyword here. CQ#364737.
        else if (getLangOpts().IntelCompat &&
            Tok.getKind() == tok::kw_inline) {
          Diag(Tok.getLocation(), diag::warn_inline_not_allowed);
          D.SetIdentifier(nullptr, Tok.getLocation());
          ConsumeToken();
        }
#endif // INTEL_CUSTOMIZATION
        else
          Diag(getMissingDeclaratorIdLoc(D, Tok.getLocation()),
               diag::err_expected_unqualified_id)
              << getLangOpts().CPlusPlus;
      }
    } else {
      Diag(getMissingDeclaratorIdLoc(D, Tok.getLocation()),
           diag::err_expected_either)
          << tok::identifier << tok::l_paren;
    }
    D.SetIdentifier(nullptr, Tok.getLocation());
    D.setInvalidType(true);
  }

 PastIdentifier:
  assert(D.isPastIdentifier() &&
         "Haven't past the location of the identifier yet?");

  // Don't parse attributes unless we have parsed an unparenthesized name.
  if (D.hasName() && !D.getNumTypeObjects())
    MaybeParseCXX11Attributes(D);

  while (1) {
    if (Tok.is(tok::l_paren)) {
      // Enter function-declaration scope, limiting any declarators to the
      // function prototype scope, including parameter declarators.
      ParseScope PrototypeScope(this,
                                Scope::FunctionPrototypeScope|Scope::DeclScope|
                                (D.isFunctionDeclaratorAFunctionDeclaration()
                                   ? Scope::FunctionDeclarationScope : 0));

      // The paren may be part of a C++ direct initializer, eg. "int x(1);".
      // In such a case, check if we actually have a function declarator; if it
      // is not, the declarator has been fully parsed.
      bool IsAmbiguous = false;
      if (getLangOpts().CPlusPlus && D.mayBeFollowedByCXXDirectInit()) {
        // The name of the declarator, if any, is tentatively declared within
        // a possible direct initializer.
        TentativelyDeclaredIdentifiers.push_back(D.getIdentifier());
        bool IsFunctionDecl = isCXXFunctionDeclarator(&IsAmbiguous);
        TentativelyDeclaredIdentifiers.pop_back();
        if (!IsFunctionDecl)
          break;
      }
      ParsedAttributes attrs(AttrFactory);
      BalancedDelimiterTracker T(*this, tok::l_paren);
      T.consumeOpen();
      ParseFunctionDeclarator(D, attrs, T, IsAmbiguous);
      PrototypeScope.Exit();
    } else if (Tok.is(tok::l_square)) {
      ParseBracketDeclarator(D);
    } else {
      break;
    }
  }
}

void Parser::ParseDecompositionDeclarator(Declarator &D) {
  assert(Tok.is(tok::l_square));

  // If this doesn't look like a structured binding, maybe it's a misplaced
  // array declarator.
  // FIXME: Consume the l_square first so we don't need extra lookahead for
  // this.
  if (!(NextToken().is(tok::identifier) &&
        GetLookAheadToken(2).isOneOf(tok::comma, tok::r_square)) &&
      !(NextToken().is(tok::r_square) &&
        GetLookAheadToken(2).isOneOf(tok::equal, tok::l_brace)))
    return ParseMisplacedBracketDeclarator(D);

  BalancedDelimiterTracker T(*this, tok::l_square);
  T.consumeOpen();

  SmallVector<DecompositionDeclarator::Binding, 32> Bindings;
  while (Tok.isNot(tok::r_square)) {
    if (!Bindings.empty()) {
      if (Tok.is(tok::comma))
        ConsumeToken();
      else {
        if (Tok.is(tok::identifier)) {
          SourceLocation EndLoc = getEndOfPreviousToken();
          Diag(EndLoc, diag::err_expected)
              << tok::comma << FixItHint::CreateInsertion(EndLoc, ",");
        } else {
          Diag(Tok, diag::err_expected_comma_or_rsquare);
        }

        SkipUntil(tok::r_square, tok::comma, tok::identifier,
                  StopAtSemi | StopBeforeMatch);
        if (Tok.is(tok::comma))
          ConsumeToken();
        else if (Tok.isNot(tok::identifier))
          break;
      }
    }

    if (Tok.isNot(tok::identifier)) {
      Diag(Tok, diag::err_expected) << tok::identifier;
      break;
    }

    Bindings.push_back({Tok.getIdentifierInfo(), Tok.getLocation()});
    ConsumeToken();
  }

  if (Tok.isNot(tok::r_square))
    // We've already diagnosed a problem here.
    T.skipToEnd();
  else {
    // C++17 does not allow the identifier-list in a structured binding
    // to be empty.
    if (Bindings.empty())
      Diag(Tok.getLocation(), diag::ext_decomp_decl_empty);

    T.consumeClose();
  }

  return D.setDecompositionBindings(T.getOpenLocation(), Bindings,
                                    T.getCloseLocation());
}

/// ParseParenDeclarator - We parsed the declarator D up to a paren.  This is
/// only called before the identifier, so these are most likely just grouping
/// parens for precedence.  If we find that these are actually function
/// parameter parens in an abstract-declarator, we call ParseFunctionDeclarator.
///
///       direct-declarator:
///         '(' declarator ')'
/// [GNU]   '(' attributes declarator ')'
///         direct-declarator '(' parameter-type-list ')'
///         direct-declarator '(' identifier-list[opt] ')'
/// [GNU]   direct-declarator '(' parameter-forward-declarations
///                    parameter-type-list[opt] ')'
///
void Parser::ParseParenDeclarator(Declarator &D) {
  BalancedDelimiterTracker T(*this, tok::l_paren);
  T.consumeOpen();

  assert(!D.isPastIdentifier() && "Should be called before passing identifier");

  // Eat any attributes before we look at whether this is a grouping or function
  // declarator paren.  If this is a grouping paren, the attribute applies to
  // the type being built up, for example:
  //     int (__attribute__(()) *x)(long y)
  // If this ends up not being a grouping paren, the attribute applies to the
  // first argument, for example:
  //     int (__attribute__(()) int x)
  // In either case, we need to eat any attributes to be able to determine what
  // sort of paren this is.
  //
  ParsedAttributes attrs(AttrFactory);
  bool RequiresArg = false;
  if (Tok.is(tok::kw___attribute)) {
    ParseGNUAttributes(attrs);

    // We require that the argument list (if this is a non-grouping paren) be
    // present even if the attribute list was empty.
    RequiresArg = true;
  }

  // Eat any Microsoft extensions.
  ParseMicrosoftTypeAttributes(attrs);

  // Eat any Borland extensions.
  if  (Tok.is(tok::kw___pascal))
    ParseBorlandTypeAttributes(attrs);

  // If we haven't past the identifier yet (or where the identifier would be
  // stored, if this is an abstract declarator), then this is probably just
  // grouping parens. However, if this could be an abstract-declarator, then
  // this could also be the start of function arguments (consider 'void()').
  bool isGrouping;

  if (!D.mayOmitIdentifier()) {
    // If this can't be an abstract-declarator, this *must* be a grouping
    // paren, because we haven't seen the identifier yet.
    isGrouping = true;
  } else if (Tok.is(tok::r_paren) ||           // 'int()' is a function.
             (getLangOpts().CPlusPlus && Tok.is(tok::ellipsis) &&
              NextToken().is(tok::r_paren)) || // C++ int(...)
             isDeclarationSpecifier() ||       // 'int(int)' is a function.
             isCXX11AttributeSpecifier()) {    // 'int([[]]int)' is a function.
    // This handles C99 6.7.5.3p11: in "typedef int X; void foo(X)", X is
    // considered to be a type, not a K&R identifier-list.
    isGrouping = false;
  } else {
    // Otherwise, this is a grouping paren, e.g. 'int (*X)' or 'int(X)'.
    isGrouping = true;
  }

  // If this is a grouping paren, handle:
  // direct-declarator: '(' declarator ')'
  // direct-declarator: '(' attributes declarator ')'
  if (isGrouping) {
    SourceLocation EllipsisLoc = D.getEllipsisLoc();
    D.setEllipsisLoc(SourceLocation());

    bool hadGroupingParens = D.hasGroupingParens();
    D.setGroupingParens(true);
    ParseDeclaratorInternal(D, &Parser::ParseDirectDeclarator);
    // Match the ')'.
    T.consumeClose();
    D.AddTypeInfo(DeclaratorChunk::getParen(T.getOpenLocation(),
                                            T.getCloseLocation()),
                  attrs, T.getCloseLocation());

    D.setGroupingParens(hadGroupingParens);

    // An ellipsis cannot be placed outside parentheses.
    if (EllipsisLoc.isValid())
      DiagnoseMisplacedEllipsisInDeclarator(EllipsisLoc, D);

    return;
  }

  // Okay, if this wasn't a grouping paren, it must be the start of a function
  // argument list.  Recognize that this declarator will never have an
  // identifier (and remember where it would have been), then call into
  // ParseFunctionDeclarator to handle of argument list.
  D.SetIdentifier(nullptr, Tok.getLocation());

  // Enter function-declaration scope, limiting any declarators to the
  // function prototype scope, including parameter declarators.
  ParseScope PrototypeScope(this,
                            Scope::FunctionPrototypeScope | Scope::DeclScope |
                            (D.isFunctionDeclaratorAFunctionDeclaration()
                               ? Scope::FunctionDeclarationScope : 0));
  ParseFunctionDeclarator(D, attrs, T, false, RequiresArg);
  PrototypeScope.Exit();
}

/// ParseFunctionDeclarator - We are after the identifier and have parsed the
/// declarator D up to a paren, which indicates that we are parsing function
/// arguments.
///
/// If FirstArgAttrs is non-null, then the caller parsed those arguments
/// immediately after the open paren - they should be considered to be the
/// first argument of a parameter.
///
/// If RequiresArg is true, then the first argument of the function is required
/// to be present and required to not be an identifier list.
///
/// For C++, after the parameter-list, it also parses the cv-qualifier-seq[opt],
/// (C++11) ref-qualifier[opt], exception-specification[opt],
/// (C++11) attribute-specifier-seq[opt], and (C++11) trailing-return-type[opt].
///
/// [C++11] exception-specification:
///           dynamic-exception-specification
///           noexcept-specification
///
void Parser::ParseFunctionDeclarator(Declarator &D,
                                     ParsedAttributes &FirstArgAttrs,
                                     BalancedDelimiterTracker &Tracker,
                                     bool IsAmbiguous,
                                     bool RequiresArg) {
  assert(getCurScope()->isFunctionPrototypeScope() &&
         "Should call from a Function scope");
  // lparen is already consumed!
  assert(D.isPastIdentifier() && "Should not call before identifier!");

  // This should be true when the function has typed arguments.
  // Otherwise, it is treated as a K&R-style function.
  bool HasProto = false;
  // Build up an array of information about the parsed arguments.
  SmallVector<DeclaratorChunk::ParamInfo, 16> ParamInfo;
  // Remember where we see an ellipsis, if any.
  SourceLocation EllipsisLoc;

  DeclSpec DS(AttrFactory);
  bool RefQualifierIsLValueRef = true;
  SourceLocation RefQualifierLoc;
  SourceLocation ConstQualifierLoc;
  SourceLocation VolatileQualifierLoc;
  SourceLocation RestrictQualifierLoc;
  ExceptionSpecificationType ESpecType = EST_None;
  SourceRange ESpecRange;
  SmallVector<ParsedType, 2> DynamicExceptions;
  SmallVector<SourceRange, 2> DynamicExceptionRanges;
  ExprResult NoexceptExpr;
  CachedTokens *ExceptionSpecTokens = nullptr;
  ParsedAttributesWithRange FnAttrs(AttrFactory);
  TypeResult TrailingReturnType;

  /* LocalEndLoc is the end location for the local FunctionTypeLoc.
     EndLoc is the end location for the function declarator.
     They differ for trailing return types. */
  SourceLocation StartLoc, LocalEndLoc, EndLoc;
  SourceLocation LParenLoc, RParenLoc;
  LParenLoc = Tracker.getOpenLocation();
  StartLoc = LParenLoc;

  if (isFunctionDeclaratorIdentifierList()) {
    if (RequiresArg)
      Diag(Tok, diag::err_argument_required_after_attribute);

    ParseFunctionDeclaratorIdentifierList(D, ParamInfo);

    Tracker.consumeClose();
    RParenLoc = Tracker.getCloseLocation();
    LocalEndLoc = RParenLoc;
    EndLoc = RParenLoc;

    // If there are attributes following the identifier list, parse them and 
    // prohibit them.
    MaybeParseCXX11Attributes(FnAttrs);
    ProhibitAttributes(FnAttrs);
  } else {
    if (Tok.isNot(tok::r_paren))
      ParseParameterDeclarationClause(D, FirstArgAttrs, ParamInfo, 
                                      EllipsisLoc);
    else if (RequiresArg)
      Diag(Tok, diag::err_argument_required_after_attribute);

    HasProto = ParamInfo.size() || getLangOpts().CPlusPlus
                                || getLangOpts().OpenCL;

    // If we have the closing ')', eat it.
    Tracker.consumeClose();
    RParenLoc = Tracker.getCloseLocation();
    LocalEndLoc = RParenLoc;
    EndLoc = RParenLoc;

    if (getLangOpts().CPlusPlus) {
      // FIXME: Accept these components in any order, and produce fixits to
      // correct the order if the user gets it wrong. Ideally we should deal
      // with the pure-specifier in the same way.

      // Parse cv-qualifier-seq[opt].
      ParseTypeQualifierListOpt(DS, AR_NoAttributesParsed,
                                /*AtomicAllowed*/ false,
                                /*IdentifierRequired=*/false,
                                llvm::function_ref<void()>([&]() {
                                  Actions.CodeCompleteFunctionQualifiers(DS, D);
                                }));
      if (!DS.getSourceRange().getEnd().isInvalid()) {
        EndLoc = DS.getSourceRange().getEnd();
        ConstQualifierLoc = DS.getConstSpecLoc();
        VolatileQualifierLoc = DS.getVolatileSpecLoc();
        RestrictQualifierLoc = DS.getRestrictSpecLoc();
      }

      // Parse ref-qualifier[opt].
      if (ParseRefQualifier(RefQualifierIsLValueRef, RefQualifierLoc))
        EndLoc = RefQualifierLoc;

      // C++11 [expr.prim.general]p3:
      //   If a declaration declares a member function or member function
      //   template of a class X, the expression this is a prvalue of type
      //   "pointer to cv-qualifier-seq X" between the optional cv-qualifer-seq
      //   and the end of the function-definition, member-declarator, or
      //   declarator.
      // FIXME: currently, "static" case isn't handled correctly.
      bool IsCXX11MemberFunction =
        getLangOpts().CPlusPlus11 &&
        D.getDeclSpec().getStorageClassSpec() != DeclSpec::SCS_typedef &&
        (D.getContext() == DeclaratorContext::MemberContext
         ? !D.getDeclSpec().isFriendSpecified()
         : D.getContext() == DeclaratorContext::FileContext &&
           D.getCXXScopeSpec().isValid() &&
           Actions.CurContext->isRecord());
      Sema::CXXThisScopeRAII ThisScope(Actions,
                               dyn_cast<CXXRecordDecl>(Actions.CurContext),
                               DS.getTypeQualifiers() |
                               (D.getDeclSpec().isConstexprSpecified() &&
                                !getLangOpts().CPlusPlus14
                                  ? Qualifiers::Const : 0),
                               IsCXX11MemberFunction);

      // Parse exception-specification[opt].
      bool Delayed = D.isFirstDeclarationOfMember() &&
                     D.isFunctionDeclaratorAFunctionDeclaration();
      if (Delayed && Actions.isLibstdcxxEagerExceptionSpecHack(D) &&
          GetLookAheadToken(0).is(tok::kw_noexcept) &&
          GetLookAheadToken(1).is(tok::l_paren) &&
          GetLookAheadToken(2).is(tok::kw_noexcept) &&
          GetLookAheadToken(3).is(tok::l_paren) &&
          GetLookAheadToken(4).is(tok::identifier) &&
          GetLookAheadToken(4).getIdentifierInfo()->isStr("swap")) {
        // HACK: We've got an exception-specification
        //   noexcept(noexcept(swap(...)))
        // or
        //   noexcept(noexcept(swap(...)) && noexcept(swap(...)))
        // on a 'swap' member function. This is a libstdc++ bug; the lookup
        // for 'swap' will only find the function we're currently declaring,
        // whereas it expects to find a non-member swap through ADL. Turn off
        // delayed parsing to give it a chance to find what it expects.
        Delayed = false;
      }
      ESpecType = tryParseExceptionSpecification(Delayed,
                                                 ESpecRange,
                                                 DynamicExceptions,
                                                 DynamicExceptionRanges,
                                                 NoexceptExpr,
                                                 ExceptionSpecTokens);
      if (ESpecType != EST_None)
        EndLoc = ESpecRange.getEnd();

      // Parse attribute-specifier-seq[opt]. Per DR 979 and DR 1297, this goes
      // after the exception-specification.
      MaybeParseCXX11Attributes(FnAttrs);

      // Parse trailing-return-type[opt].
      LocalEndLoc = EndLoc;
      if (getLangOpts().CPlusPlus11 && Tok.is(tok::arrow)) {
        Diag(Tok, diag::warn_cxx98_compat_trailing_return_type);
        if (D.getDeclSpec().getTypeSpecType() == TST_auto)
          StartLoc = D.getDeclSpec().getTypeSpecTypeLoc();
        LocalEndLoc = Tok.getLocation();
        SourceRange Range;
        TrailingReturnType = ParseTrailingReturnType(Range);
        EndLoc = Range.getEnd();
      }
    } else if (standardAttributesAllowed()) {
      MaybeParseCXX11Attributes(FnAttrs);
    }
  }

  // Collect non-parameter declarations from the prototype if this is a function
  // declaration. They will be moved into the scope of the function. Only do
  // this in C and not C++, where the decls will continue to live in the
  // surrounding context.
  SmallVector<NamedDecl *, 0> DeclsInPrototype;
  if (getCurScope()->getFlags() & Scope::FunctionDeclarationScope &&
      !getLangOpts().CPlusPlus) {
    for (Decl *D : getCurScope()->decls()) {
      NamedDecl *ND = dyn_cast<NamedDecl>(D);
      if (!ND || isa<ParmVarDecl>(ND))
        continue;
      DeclsInPrototype.push_back(ND);
    }
  }

  // Remember that we parsed a function type, and remember the attributes.
  D.AddTypeInfo(DeclaratorChunk::getFunction(HasProto,
                                             IsAmbiguous,
                                             LParenLoc,
                                             ParamInfo.data(), ParamInfo.size(),
                                             EllipsisLoc, RParenLoc,
                                             DS.getTypeQualifiers(),
                                             RefQualifierIsLValueRef,
                                             RefQualifierLoc, ConstQualifierLoc,
                                             VolatileQualifierLoc,
                                             RestrictQualifierLoc,
                                             /*MutableLoc=*/SourceLocation(),
                                             ESpecType, ESpecRange,
                                             DynamicExceptions.data(),
                                             DynamicExceptionRanges.data(),
                                             DynamicExceptions.size(),
                                             NoexceptExpr.isUsable() ?
                                               NoexceptExpr.get() : nullptr,
                                             ExceptionSpecTokens,
                                             DeclsInPrototype,
                                             StartLoc, LocalEndLoc, D,
                                             TrailingReturnType),
                FnAttrs, EndLoc);
}

/// ParseRefQualifier - Parses a member function ref-qualifier. Returns
/// true if a ref-qualifier is found.
bool Parser::ParseRefQualifier(bool &RefQualifierIsLValueRef,
                               SourceLocation &RefQualifierLoc) {
  if (Tok.isOneOf(tok::amp, tok::ampamp)) {
    Diag(Tok, getLangOpts().CPlusPlus11 ?
         diag::warn_cxx98_compat_ref_qualifier :
         diag::ext_ref_qualifier);

    RefQualifierIsLValueRef = Tok.is(tok::amp);
    RefQualifierLoc = ConsumeToken();
    return true;
  }
  return false;
}

/// isFunctionDeclaratorIdentifierList - This parameter list may have an
/// identifier list form for a K&R-style function:  void foo(a,b,c)
///
/// Note that identifier-lists are only allowed for normal declarators, not for
/// abstract-declarators.
bool Parser::isFunctionDeclaratorIdentifierList() {
  return !getLangOpts().CPlusPlus
         && Tok.is(tok::identifier)
         && !TryAltiVecVectorToken()
         // K&R identifier lists can't have typedefs as identifiers, per C99
         // 6.7.5.3p11.
         && (TryAnnotateTypeOrScopeToken() || !Tok.is(tok::annot_typename))
         // Identifier lists follow a really simple grammar: the identifiers can
         // be followed *only* by a ", identifier" or ")".  However, K&R
         // identifier lists are really rare in the brave new modern world, and
         // it is very common for someone to typo a type in a non-K&R style
         // list.  If we are presented with something like: "void foo(intptr x,
         // float y)", we don't want to start parsing the function declarator as
         // though it is a K&R style declarator just because intptr is an
         // invalid type.
         //
         // To handle this, we check to see if the token after the first
         // identifier is a "," or ")".  Only then do we parse it as an
         // identifier list.
         && (!Tok.is(tok::eof) &&
             (NextToken().is(tok::comma) || NextToken().is(tok::r_paren)));
}

/// ParseFunctionDeclaratorIdentifierList - While parsing a function declarator
/// we found a K&R-style identifier list instead of a typed parameter list.
///
/// After returning, ParamInfo will hold the parsed parameters.
///
///       identifier-list: [C99 6.7.5]
///         identifier
///         identifier-list ',' identifier
///
void Parser::ParseFunctionDeclaratorIdentifierList(
       Declarator &D,
       SmallVectorImpl<DeclaratorChunk::ParamInfo> &ParamInfo) {
  // If there was no identifier specified for the declarator, either we are in
  // an abstract-declarator, or we are in a parameter declarator which was found
  // to be abstract.  In abstract-declarators, identifier lists are not valid:
  // diagnose this.
  if (!D.getIdentifier())
    Diag(Tok, diag::ext_ident_list_in_param);

  // Maintain an efficient lookup of params we have seen so far.
  llvm::SmallSet<const IdentifierInfo*, 16> ParamsSoFar;

  do {
    // If this isn't an identifier, report the error and skip until ')'.
    if (Tok.isNot(tok::identifier)) {
      Diag(Tok, diag::err_expected) << tok::identifier;
      SkipUntil(tok::r_paren, StopAtSemi | StopBeforeMatch);
      // Forget we parsed anything.
      ParamInfo.clear();
      return;
    }

    IdentifierInfo *ParmII = Tok.getIdentifierInfo();

    // Reject 'typedef int y; int test(x, y)', but continue parsing.
    if (Actions.getTypeName(*ParmII, Tok.getLocation(), getCurScope()))
      Diag(Tok, diag::err_unexpected_typedef_ident) << ParmII;

    // Verify that the argument identifier has not already been mentioned.
    if (!ParamsSoFar.insert(ParmII).second) {
      Diag(Tok, diag::err_param_redefinition) << ParmII;
    } else {
      // Remember this identifier in ParamInfo.
      ParamInfo.push_back(DeclaratorChunk::ParamInfo(ParmII,
                                                     Tok.getLocation(),
                                                     nullptr));
    }

    // Eat the identifier.
    ConsumeToken();
    // The list continues if we see a comma.
  } while (TryConsumeToken(tok::comma));
}

/// ParseParameterDeclarationClause - Parse a (possibly empty) parameter-list
/// after the opening parenthesis. This function will not parse a K&R-style
/// identifier list.
///
/// D is the declarator being parsed.  If FirstArgAttrs is non-null, then the
/// caller parsed those arguments immediately after the open paren - they should
/// be considered to be part of the first parameter.
///
/// After returning, ParamInfo will hold the parsed parameters. EllipsisLoc will
/// be the location of the ellipsis, if any was parsed.
///
///       parameter-type-list: [C99 6.7.5]
///         parameter-list
///         parameter-list ',' '...'
/// [C++]   parameter-list '...'
///
///       parameter-list: [C99 6.7.5]
///         parameter-declaration
///         parameter-list ',' parameter-declaration
///
///       parameter-declaration: [C99 6.7.5]
///         declaration-specifiers declarator
/// [C++]   declaration-specifiers declarator '=' assignment-expression
/// [C++11]                                       initializer-clause
/// [GNU]   declaration-specifiers declarator attributes
///         declaration-specifiers abstract-declarator[opt]
/// [C++]   declaration-specifiers abstract-declarator[opt]
///           '=' assignment-expression
/// [GNU]   declaration-specifiers abstract-declarator[opt] attributes
/// [C++11] attribute-specifier-seq parameter-declaration
///
void Parser::ParseParameterDeclarationClause(
       Declarator &D,
       ParsedAttributes &FirstArgAttrs,
       SmallVectorImpl<DeclaratorChunk::ParamInfo> &ParamInfo,
       SourceLocation &EllipsisLoc) {
  do {
    // FIXME: Issue a diagnostic if we parsed an attribute-specifier-seq
    // before deciding this was a parameter-declaration-clause.
    if (TryConsumeToken(tok::ellipsis, EllipsisLoc))
      break;

    // Parse the declaration-specifiers.
    // Just use the ParsingDeclaration "scope" of the declarator.
    DeclSpec DS(AttrFactory);

    // Parse any C++11 attributes.
    MaybeParseCXX11Attributes(DS.getAttributes());

    // Skip any Microsoft attributes before a param.
    MaybeParseMicrosoftAttributes(DS.getAttributes());

    SourceLocation DSStart = Tok.getLocation();

    // If the caller parsed attributes for the first argument, add them now.
    // Take them so that we only apply the attributes to the first parameter.
    // FIXME: If we can leave the attributes in the token stream somehow, we can
    // get rid of a parameter (FirstArgAttrs) and this statement. It might be
    // too much hassle.
    DS.takeAttributesFrom(FirstArgAttrs);

    ParseDeclarationSpecifiers(DS);


    // Parse the declarator.  This is "PrototypeContext" or 
    // "LambdaExprParameterContext", because we must accept either 
    // 'declarator' or 'abstract-declarator' here.
    Declarator ParmDeclarator(
        DS, D.getContext() == DeclaratorContext::LambdaExprContext
                ? DeclaratorContext::LambdaExprParameterContext
                : DeclaratorContext::PrototypeContext);
    ParseDeclarator(ParmDeclarator);

    // Parse GNU attributes, if present.
    MaybeParseGNUAttributes(ParmDeclarator);

    // Remember this parsed parameter in ParamInfo.
    IdentifierInfo *ParmII = ParmDeclarator.getIdentifier();

    // DefArgToks is used when the parsing of default arguments needs
    // to be delayed.
    std::unique_ptr<CachedTokens> DefArgToks;

    // If no parameter was specified, verify that *something* was specified,
    // otherwise we have a missing type and identifier.
    if (DS.isEmpty() && ParmDeclarator.getIdentifier() == nullptr &&
        ParmDeclarator.getNumTypeObjects() == 0) {
      // Completely missing, emit error.
      Diag(DSStart, diag::err_missing_param);
    } else {
      // Otherwise, we have something.  Add it and let semantic analysis try
      // to grok it and add the result to the ParamInfo we are building.

      // Last chance to recover from a misplaced ellipsis in an attempted
      // parameter pack declaration.
      if (Tok.is(tok::ellipsis) &&
          (NextToken().isNot(tok::r_paren) ||
           (!ParmDeclarator.getEllipsisLoc().isValid() &&
            !Actions.isUnexpandedParameterPackPermitted())) &&
          Actions.containsUnexpandedParameterPacks(ParmDeclarator))
        DiagnoseMisplacedEllipsisInDeclarator(ConsumeToken(), ParmDeclarator);

      // Inform the actions module about the parameter declarator, so it gets
      // added to the current scope.
      Decl *Param = Actions.ActOnParamDeclarator(getCurScope(), ParmDeclarator);
      // Parse the default argument, if any. We parse the default
      // arguments in all dialects; the semantic analysis in
      // ActOnParamDefaultArgument will reject the default argument in
      // C.
      if (Tok.is(tok::equal)) {
        SourceLocation EqualLoc = Tok.getLocation();

        // Parse the default argument
        if (D.getContext() == DeclaratorContext::MemberContext) {
          // If we're inside a class definition, cache the tokens
          // corresponding to the default argument. We'll actually parse
          // them when we see the end of the class definition.
          DefArgToks.reset(new CachedTokens);

          SourceLocation ArgStartLoc = NextToken().getLocation();
          if (!ConsumeAndStoreInitializer(*DefArgToks, CIK_DefaultArgument)) {
            DefArgToks.reset();
            Actions.ActOnParamDefaultArgumentError(Param, EqualLoc);
          } else {
            Actions.ActOnParamUnparsedDefaultArgument(Param, EqualLoc,
                                                      ArgStartLoc);
          }
        } else {
          // Consume the '='.
          ConsumeToken();

          // The argument isn't actually potentially evaluated unless it is
          // used.
          EnterExpressionEvaluationContext Eval(
              Actions,
              Sema::ExpressionEvaluationContext::PotentiallyEvaluatedIfUsed,
              Param);

          ExprResult DefArgResult;
          if (getLangOpts().CPlusPlus11 && Tok.is(tok::l_brace)) {
            Diag(Tok, diag::warn_cxx98_compat_generalized_initializer_lists);
            DefArgResult = ParseBraceInitializer();
          } else
            DefArgResult = ParseAssignmentExpression();
          DefArgResult = Actions.CorrectDelayedTyposInExpr(DefArgResult);
          if (DefArgResult.isInvalid()) {
            Actions.ActOnParamDefaultArgumentError(Param, EqualLoc);
            SkipUntil(tok::comma, tok::r_paren, StopAtSemi | StopBeforeMatch);
          } else {
            // Inform the actions module about the default argument
            Actions.ActOnParamDefaultArgument(Param, EqualLoc,
                                              DefArgResult.get());
          }
        }
      }

      ParamInfo.push_back(DeclaratorChunk::ParamInfo(ParmII,
                                          ParmDeclarator.getIdentifierLoc(), 
                                          Param, std::move(DefArgToks)));
    }

    if (TryConsumeToken(tok::ellipsis, EllipsisLoc)) {
      if (!getLangOpts().CPlusPlus) {
        // We have ellipsis without a preceding ',', which is ill-formed
        // in C. Complain and provide the fix.
        Diag(EllipsisLoc, diag::err_missing_comma_before_ellipsis)
            << FixItHint::CreateInsertion(EllipsisLoc, ", ");
      } else if (ParmDeclarator.getEllipsisLoc().isValid() ||
                 Actions.containsUnexpandedParameterPacks(ParmDeclarator)) {
        // It looks like this was supposed to be a parameter pack. Warn and
        // point out where the ellipsis should have gone.
        SourceLocation ParmEllipsis = ParmDeclarator.getEllipsisLoc();
        Diag(EllipsisLoc, diag::warn_misplaced_ellipsis_vararg)
          << ParmEllipsis.isValid() << ParmEllipsis;
        if (ParmEllipsis.isValid()) {
          Diag(ParmEllipsis,
               diag::note_misplaced_ellipsis_vararg_existing_ellipsis);
        } else {
          Diag(ParmDeclarator.getIdentifierLoc(),
               diag::note_misplaced_ellipsis_vararg_add_ellipsis)
            << FixItHint::CreateInsertion(ParmDeclarator.getIdentifierLoc(),
                                          "...")
            << !ParmDeclarator.hasName();
        }
        Diag(EllipsisLoc, diag::note_misplaced_ellipsis_vararg_add_comma)
          << FixItHint::CreateInsertion(EllipsisLoc, ", ");
      }

      // We can't have any more parameters after an ellipsis.
      break;
    }

    // If the next token is a comma, consume it and keep reading arguments.
  } while (TryConsumeToken(tok::comma));
}

/// [C90]   direct-declarator '[' constant-expression[opt] ']'
/// [C99]   direct-declarator '[' type-qual-list[opt] assignment-expr[opt] ']'
/// [C99]   direct-declarator '[' 'static' type-qual-list[opt] assign-expr ']'
/// [C99]   direct-declarator '[' type-qual-list 'static' assignment-expr ']'
/// [C99]   direct-declarator '[' type-qual-list[opt] '*' ']'
/// [C++11] direct-declarator '[' constant-expression[opt] ']'
///                           attribute-specifier-seq[opt]
void Parser::ParseBracketDeclarator(Declarator &D) {
  if (CheckProhibitedCXX11Attribute())
    return;

  BalancedDelimiterTracker T(*this, tok::l_square);
  T.consumeOpen();

  // C array syntax has many features, but by-far the most common is [] and [4].
  // This code does a fast path to handle some of the most obvious cases.
  if (Tok.getKind() == tok::r_square) {
    T.consumeClose();
    ParsedAttributes attrs(AttrFactory);
    MaybeParseCXX11Attributes(attrs);

    // Remember that we parsed the empty array type.
    D.AddTypeInfo(DeclaratorChunk::getArray(0, false, false, nullptr,
                                            T.getOpenLocation(),
                                            T.getCloseLocation()),
                  attrs, T.getCloseLocation());
    return;
  } else if (Tok.getKind() == tok::numeric_constant &&
             GetLookAheadToken(1).is(tok::r_square)) {
    // [4] is very common.  Parse the numeric constant expression.
    ExprResult ExprRes(Actions.ActOnNumericConstant(Tok, getCurScope()));
    ConsumeToken();

    T.consumeClose();
    ParsedAttributes attrs(AttrFactory);
    MaybeParseCXX11Attributes(attrs);

    // Remember that we parsed a array type, and remember its features.
    D.AddTypeInfo(DeclaratorChunk::getArray(0, false, false,
                                            ExprRes.get(),
                                            T.getOpenLocation(),
                                            T.getCloseLocation()),
                  attrs, T.getCloseLocation());
    return;
  } else if (Tok.getKind() == tok::code_completion) {
    Actions.CodeCompleteBracketDeclarator(getCurScope());
    return cutOffParsing();
  }

  // If valid, this location is the position where we read the 'static' keyword.
  SourceLocation StaticLoc;
  TryConsumeToken(tok::kw_static, StaticLoc);

  // If there is a type-qualifier-list, read it now.
  // Type qualifiers in an array subscript are a C99 feature.
  DeclSpec DS(AttrFactory);
  ParseTypeQualifierListOpt(DS, AR_CXX11AttributesParsed);

  // If we haven't already read 'static', check to see if there is one after the
  // type-qualifier-list.
  if (!StaticLoc.isValid())
    TryConsumeToken(tok::kw_static, StaticLoc);

  // Handle "direct-declarator [ type-qual-list[opt] * ]".
  bool isStar = false;
  ExprResult NumElements;

  // Handle the case where we have '[*]' as the array size.  However, a leading
  // star could be the start of an expression, for example 'X[*p + 4]'.  Verify
  // the token after the star is a ']'.  Since stars in arrays are
  // infrequent, use of lookahead is not costly here.
  if (Tok.is(tok::star) && GetLookAheadToken(1).is(tok::r_square)) {
    ConsumeToken();  // Eat the '*'.

    if (StaticLoc.isValid()) {
      Diag(StaticLoc, diag::err_unspecified_vla_size_with_static);
      StaticLoc = SourceLocation();  // Drop the static.
    }
    isStar = true;
  } else if (Tok.isNot(tok::r_square)) {
    // Note, in C89, this production uses the constant-expr production instead
    // of assignment-expr.  The only difference is that assignment-expr allows
    // things like '=' and '*='.  Sema rejects these in C89 mode because they
    // are not i-c-e's, so we don't need to distinguish between the two here.

    // Parse the constant-expression or assignment-expression now (depending
    // on dialect).
    if (getLangOpts().CPlusPlus) {
      NumElements = ParseConstantExpression();
    } else {
      EnterExpressionEvaluationContext Unevaluated(
          Actions, Sema::ExpressionEvaluationContext::ConstantEvaluated);
      NumElements =
          Actions.CorrectDelayedTyposInExpr(ParseAssignmentExpression());
    }
  } else {
    if (StaticLoc.isValid()) {
      Diag(StaticLoc, diag::err_unspecified_size_with_static);
      StaticLoc = SourceLocation();  // Drop the static.
    }
  }

  // If there was an error parsing the assignment-expression, recover.
  if (NumElements.isInvalid()) {
    D.setInvalidType(true);
    // If the expression was invalid, skip it.
    SkipUntil(tok::r_square, StopAtSemi);
    return;
  }

  T.consumeClose();

  MaybeParseCXX11Attributes(DS.getAttributes());

  // Remember that we parsed a array type, and remember its features.
  D.AddTypeInfo(DeclaratorChunk::getArray(DS.getTypeQualifiers(),
                                          StaticLoc.isValid(), isStar,
                                          NumElements.get(),
                                          T.getOpenLocation(),
                                          T.getCloseLocation()),
                DS.getAttributes(), T.getCloseLocation());
}

/// Diagnose brackets before an identifier.
void Parser::ParseMisplacedBracketDeclarator(Declarator &D) {
  assert(Tok.is(tok::l_square) && "Missing opening bracket");
  assert(!D.mayOmitIdentifier() && "Declarator cannot omit identifier");

  SourceLocation StartBracketLoc = Tok.getLocation();
  Declarator TempDeclarator(D.getDeclSpec(), D.getContext());

  while (Tok.is(tok::l_square)) {
    ParseBracketDeclarator(TempDeclarator);
  }

  // Stuff the location of the start of the brackets into the Declarator.
  // The diagnostics from ParseDirectDeclarator will make more sense if
  // they use this location instead.
  if (Tok.is(tok::semi))
    D.getName().EndLocation = StartBracketLoc;

  SourceLocation SuggestParenLoc = Tok.getLocation();

  // Now that the brackets are removed, try parsing the declarator again.
  ParseDeclaratorInternal(D, &Parser::ParseDirectDeclarator);

  // Something went wrong parsing the brackets, in which case,
  // ParseBracketDeclarator has emitted an error, and we don't need to emit
  // one here.
  if (TempDeclarator.getNumTypeObjects() == 0)
    return;

  // Determine if parens will need to be suggested in the diagnostic.
  bool NeedParens = false;
  if (D.getNumTypeObjects() != 0) {
    switch (D.getTypeObject(D.getNumTypeObjects() - 1).Kind) {
    case DeclaratorChunk::Pointer:
    case DeclaratorChunk::Reference:
    case DeclaratorChunk::BlockPointer:
    case DeclaratorChunk::MemberPointer:
    case DeclaratorChunk::Pipe:
      NeedParens = true;
      break;
    case DeclaratorChunk::Array:
    case DeclaratorChunk::Function:
#if INTEL_CUSTOMIZATION
    case DeclaratorChunk::Channel:
#endif // INTEL_CUSTOMIZATION
    case DeclaratorChunk::Paren:
      break;
    }
  }

  if (NeedParens) {
    // Create a DeclaratorChunk for the inserted parens.
    ParsedAttributes attrs(AttrFactory);
    SourceLocation EndLoc = PP.getLocForEndOfToken(D.getLocEnd());
    D.AddTypeInfo(DeclaratorChunk::getParen(SuggestParenLoc, EndLoc), attrs,
                  SourceLocation());
  }

  // Adding back the bracket info to the end of the Declarator.
  for (unsigned i = 0, e = TempDeclarator.getNumTypeObjects(); i < e; ++i) {
    const DeclaratorChunk &Chunk = TempDeclarator.getTypeObject(i);
    ParsedAttributes attrs(AttrFactory);
    attrs.set(Chunk.Common.AttrList);
    D.AddTypeInfo(Chunk, attrs, SourceLocation());
  }

  // The missing identifier would have been diagnosed in ParseDirectDeclarator.
  // If parentheses are required, always suggest them.
  if (!D.getIdentifier() && !NeedParens)
    return;

  SourceLocation EndBracketLoc = TempDeclarator.getLocEnd();

  // Generate the move bracket error message.
  SourceRange BracketRange(StartBracketLoc, EndBracketLoc);
  SourceLocation EndLoc = PP.getLocForEndOfToken(D.getLocEnd());

  if (NeedParens) {
    Diag(EndLoc, diag::err_brackets_go_after_unqualified_id)
        << getLangOpts().CPlusPlus
        << FixItHint::CreateInsertion(SuggestParenLoc, "(")
        << FixItHint::CreateInsertion(EndLoc, ")")
        << FixItHint::CreateInsertionFromRange(
               EndLoc, CharSourceRange(BracketRange, true))
        << FixItHint::CreateRemoval(BracketRange);
  } else {
    Diag(EndLoc, diag::err_brackets_go_after_unqualified_id)
        << getLangOpts().CPlusPlus
        << FixItHint::CreateInsertionFromRange(
               EndLoc, CharSourceRange(BracketRange, true))
        << FixItHint::CreateRemoval(BracketRange);
  }
}

/// [GNU]   typeof-specifier:
///           typeof ( expressions )
///           typeof ( type-name )
/// [GNU/C++] typeof unary-expression
///
void Parser::ParseTypeofSpecifier(DeclSpec &DS) {
  assert(Tok.is(tok::kw_typeof) && "Not a typeof specifier");
  Token OpTok = Tok;
  SourceLocation StartLoc = ConsumeToken();

  const bool hasParens = Tok.is(tok::l_paren);

  EnterExpressionEvaluationContext Unevaluated(
      Actions, Sema::ExpressionEvaluationContext::Unevaluated,
      Sema::ReuseLambdaContextDecl);

  bool isCastExpr;
  ParsedType CastTy;
  SourceRange CastRange;
  ExprResult Operand = Actions.CorrectDelayedTyposInExpr(
      ParseExprAfterUnaryExprOrTypeTrait(OpTok, isCastExpr, CastTy, CastRange));
  if (hasParens)
    DS.setTypeofParensRange(CastRange);

  if (CastRange.getEnd().isInvalid())
    // FIXME: Not accurate, the range gets one token more than it should.
    DS.SetRangeEnd(Tok.getLocation());
  else
    DS.SetRangeEnd(CastRange.getEnd());

  if (isCastExpr) {
    if (!CastTy) {
      DS.SetTypeSpecError();
      return;
    }

    const char *PrevSpec = nullptr;
    unsigned DiagID;
    // Check for duplicate type specifiers (e.g. "int typeof(int)").
    if (DS.SetTypeSpecType(DeclSpec::TST_typeofType, StartLoc, PrevSpec,
                           DiagID, CastTy,
                           Actions.getASTContext().getPrintingPolicy()))
      Diag(StartLoc, DiagID) << PrevSpec;
    return;
  }

  // If we get here, the operand to the typeof was an expression.
  if (Operand.isInvalid()) {
    DS.SetTypeSpecError();
    return;
  }

  // We might need to transform the operand if it is potentially evaluated.
  Operand = Actions.HandleExprEvaluationContextForTypeof(Operand.get());
  if (Operand.isInvalid()) {
    DS.SetTypeSpecError();
    return;
  }

  const char *PrevSpec = nullptr;
  unsigned DiagID;
  // Check for duplicate type specifiers (e.g. "int typeof(int)").
  if (DS.SetTypeSpecType(DeclSpec::TST_typeofExpr, StartLoc, PrevSpec,
                         DiagID, Operand.get(),
                         Actions.getASTContext().getPrintingPolicy()))
    Diag(StartLoc, DiagID) << PrevSpec;
}

/// [C11]   atomic-specifier:
///           _Atomic ( type-name )
///
void Parser::ParseAtomicSpecifier(DeclSpec &DS) {
  assert(Tok.is(tok::kw__Atomic) && NextToken().is(tok::l_paren) &&
         "Not an atomic specifier");

  SourceLocation StartLoc = ConsumeToken();
  BalancedDelimiterTracker T(*this, tok::l_paren);
  if (T.consumeOpen())
    return;

  TypeResult Result = ParseTypeName();
  if (Result.isInvalid()) {
    SkipUntil(tok::r_paren, StopAtSemi);
    return;
  }

  // Match the ')'
  T.consumeClose();

  if (T.getCloseLocation().isInvalid())
    return;

  DS.setTypeofParensRange(T.getRange());
  DS.SetRangeEnd(T.getCloseLocation());

  const char *PrevSpec = nullptr;
  unsigned DiagID;
  if (DS.SetTypeSpecType(DeclSpec::TST_atomic, StartLoc, PrevSpec,
                         DiagID, Result.get(),
                         Actions.getASTContext().getPrintingPolicy()))
    Diag(StartLoc, DiagID) << PrevSpec;
}

/// TryAltiVecVectorTokenOutOfLine - Out of line body that should only be called
/// from TryAltiVecVectorToken.
bool Parser::TryAltiVecVectorTokenOutOfLine() {
  Token Next = NextToken();
  switch (Next.getKind()) {
  default: return false;
  case tok::kw_short:
  case tok::kw_long:
  case tok::kw_signed:
  case tok::kw_unsigned:
  case tok::kw_void:
  case tok::kw_char:
  case tok::kw_int:
  case tok::kw_float:
  case tok::kw_double:
  case tok::kw_bool:
  case tok::kw___bool:
  case tok::kw___pixel:
    Tok.setKind(tok::kw___vector);
    return true;
  case tok::identifier:
    if (Next.getIdentifierInfo() == Ident_pixel) {
      Tok.setKind(tok::kw___vector);
      return true;
    }
    if (Next.getIdentifierInfo() == Ident_bool) {
      Tok.setKind(tok::kw___vector);
      return true;
    }
    return false;
  }
}

bool Parser::TryAltiVecTokenOutOfLine(DeclSpec &DS, SourceLocation Loc,
                                      const char *&PrevSpec, unsigned &DiagID,
                                      bool &isInvalid) {
  const PrintingPolicy &Policy = Actions.getASTContext().getPrintingPolicy();
  if (Tok.getIdentifierInfo() == Ident_vector) {
    Token Next = NextToken();
    switch (Next.getKind()) {
    case tok::kw_short:
    case tok::kw_long:
    case tok::kw_signed:
    case tok::kw_unsigned:
    case tok::kw_void:
    case tok::kw_char:
    case tok::kw_int:
    case tok::kw_float:
    case tok::kw_double:
    case tok::kw_bool:
    case tok::kw___bool:
    case tok::kw___pixel:
      isInvalid = DS.SetTypeAltiVecVector(true, Loc, PrevSpec, DiagID, Policy);
      return true;
    case tok::identifier:
      if (Next.getIdentifierInfo() == Ident_pixel) {
        isInvalid = DS.SetTypeAltiVecVector(true, Loc, PrevSpec, DiagID,Policy);
        return true;
      }
      if (Next.getIdentifierInfo() == Ident_bool) {
        isInvalid = DS.SetTypeAltiVecVector(true, Loc, PrevSpec, DiagID,Policy);
        return true;
      }
      break;
    default:
      break;
    }
  } else if ((Tok.getIdentifierInfo() == Ident_pixel) &&
             DS.isTypeAltiVecVector()) {
    isInvalid = DS.SetTypeAltiVecPixel(true, Loc, PrevSpec, DiagID, Policy);
    return true;
  } else if ((Tok.getIdentifierInfo() == Ident_bool) &&
             DS.isTypeAltiVecVector()) {
    isInvalid = DS.SetTypeAltiVecBool(true, Loc, PrevSpec, DiagID, Policy);
    return true;
  }
  return false;
}<|MERGE_RESOLUTION|>--- conflicted
+++ resolved
@@ -5453,12 +5453,8 @@
 
 #if INTEL_CUSTOMIZATION
 static bool isPtrOperatorToken(tok::TokenKind Kind, const LangOptions &Lang,
-<<<<<<< HEAD
-                               const TargetInfo &Target, unsigned TheContext) {
+                               const TargetInfo &Target, DeclaratorContext TheContext) {
 #endif // INTEL_CUSTOMIZATION
-=======
-                               DeclaratorContext TheContext) {
->>>>>>> 1d187134
   if (Kind == tok::star || Kind == tok::caret)
     return true;
 
