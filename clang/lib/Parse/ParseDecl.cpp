//===--- ParseDecl.cpp - Declaration Parsing --------------------*- C++ -*-===//
//
// Part of the LLVM Project, under the Apache License v2.0 with LLVM Exceptions.
// See https://llvm.org/LICENSE.txt for license information.
// SPDX-License-Identifier: Apache-2.0 WITH LLVM-exception
//
//===----------------------------------------------------------------------===//
//
//  This file implements the Declaration portions of the Parser interfaces.
//
//===----------------------------------------------------------------------===//

#include "clang/Parse/Parser.h"
#include "clang/Parse/RAIIObjectsForParser.h"
#include "clang/AST/ASTContext.h"
#include "clang/AST/DeclTemplate.h"
#include "clang/AST/PrettyDeclStackTrace.h"
#include "clang/Basic/AddressSpaces.h"
#include "clang/Basic/Attributes.h"
#include "clang/Basic/CharInfo.h"
#include "clang/Basic/TargetInfo.h"
#include "clang/Parse/ParseDiagnostic.h"
#include "clang/Sema/Lookup.h"
#include "clang/Sema/ParsedTemplate.h"
#include "clang/Sema/Scope.h"
#include "llvm/ADT/Optional.h"
#include "llvm/ADT/SmallSet.h"
#include "llvm/ADT/SmallString.h"
#include "llvm/ADT/StringSwitch.h"

using namespace clang;

//===----------------------------------------------------------------------===//
// C99 6.7: Declarations.
//===----------------------------------------------------------------------===//

/// ParseTypeName
///       type-name: [C99 6.7.6]
///         specifier-qualifier-list abstract-declarator[opt]
///
/// Called type-id in C++.
TypeResult Parser::ParseTypeName(SourceRange *Range,
                                 DeclaratorContext Context,
                                 AccessSpecifier AS,
                                 Decl **OwnedType,
                                 ParsedAttributes *Attrs) {
  DeclSpecContext DSC = getDeclSpecContextFromDeclaratorContext(Context);
  if (DSC == DeclSpecContext::DSC_normal)
    DSC = DeclSpecContext::DSC_type_specifier;

  // Parse the common declaration-specifiers piece.
  DeclSpec DS(AttrFactory);
  if (Attrs)
    DS.addAttributes(*Attrs);
  ParseSpecifierQualifierList(DS, AS, DSC);
  if (OwnedType)
    *OwnedType = DS.isTypeSpecOwned() ? DS.getRepAsDecl() : nullptr;

  // Parse the abstract-declarator, if present.
  Declarator DeclaratorInfo(DS, Context);
  ParseDeclarator(DeclaratorInfo);
  if (Range)
    *Range = DeclaratorInfo.getSourceRange();

  if (DeclaratorInfo.isInvalidType())
    return true;

  return Actions.ActOnTypeName(getCurScope(), DeclaratorInfo);
}

/// Normalizes an attribute name by dropping prefixed and suffixed __.
static StringRef normalizeAttrName(StringRef Name) {
  if (Name.size() >= 4 && Name.startswith("__") && Name.endswith("__"))
    return Name.drop_front(2).drop_back(2);
  return Name;
}

/// isAttributeLateParsed - Return true if the attribute has arguments that
/// require late parsing.
static bool isAttributeLateParsed(const IdentifierInfo &II) {
#define CLANG_ATTR_LATE_PARSED_LIST
    return llvm::StringSwitch<bool>(normalizeAttrName(II.getName()))
#include "clang/Parse/AttrParserStringSwitches.inc"
        .Default(false);
#undef CLANG_ATTR_LATE_PARSED_LIST
}

/// Check if the a start and end source location expand to the same macro.
bool FindLocsWithCommonFileID(Preprocessor &PP, SourceLocation StartLoc,
                              SourceLocation EndLoc) {
  if (!StartLoc.isMacroID() || !EndLoc.isMacroID())
    return false;

  SourceManager &SM = PP.getSourceManager();
  if (SM.getFileID(StartLoc) != SM.getFileID(EndLoc))
    return false;

  bool AttrStartIsInMacro =
      Lexer::isAtStartOfMacroExpansion(StartLoc, SM, PP.getLangOpts());
  bool AttrEndIsInMacro =
      Lexer::isAtEndOfMacroExpansion(EndLoc, SM, PP.getLangOpts());
  return AttrStartIsInMacro && AttrEndIsInMacro;
}

/// ParseGNUAttributes - Parse a non-empty attributes list.
///
/// [GNU] attributes:
///         attribute
///         attributes attribute
///
/// [GNU]  attribute:
///          '__attribute__' '(' '(' attribute-list ')' ')'
///
/// [GNU]  attribute-list:
///          attrib
///          attribute_list ',' attrib
///
/// [GNU]  attrib:
///          empty
///          attrib-name
///          attrib-name '(' identifier ')'
///          attrib-name '(' identifier ',' nonempty-expr-list ')'
///          attrib-name '(' argument-expression-list [C99 6.5.2] ')'
///
/// [GNU]  attrib-name:
///          identifier
///          typespec
///          typequal
///          storageclass
///
/// Whether an attribute takes an 'identifier' is determined by the
/// attrib-name. GCC's behavior here is not worth imitating:
///
///  * In C mode, if the attribute argument list starts with an identifier
///    followed by a ',' or an ')', and the identifier doesn't resolve to
///    a type, it is parsed as an identifier. If the attribute actually
///    wanted an expression, it's out of luck (but it turns out that no
///    attributes work that way, because C constant expressions are very
///    limited).
///  * In C++ mode, if the attribute argument list starts with an identifier,
///    and the attribute *wants* an identifier, it is parsed as an identifier.
///    At block scope, any additional tokens between the identifier and the
///    ',' or ')' are ignored, otherwise they produce a parse error.
///
/// We follow the C++ model, but don't allow junk after the identifier.
void Parser::ParseGNUAttributes(ParsedAttributes &attrs,
                                SourceLocation *endLoc,
                                LateParsedAttrList *LateAttrs,
                                Declarator *D) {
  assert(Tok.is(tok::kw___attribute) && "Not a GNU attribute list!");

  while (Tok.is(tok::kw___attribute)) {
    SourceLocation AttrTokLoc = ConsumeToken();
    unsigned OldNumAttrs = attrs.size();
    unsigned OldNumLateAttrs = LateAttrs ? LateAttrs->size() : 0;

    if (ExpectAndConsume(tok::l_paren, diag::err_expected_lparen_after,
                         "attribute")) {
      SkipUntil(tok::r_paren, StopAtSemi); // skip until ) or ;
      return;
    }
    if (ExpectAndConsume(tok::l_paren, diag::err_expected_lparen_after, "(")) {
      SkipUntil(tok::r_paren, StopAtSemi); // skip until ) or ;
      return;
    }
    // Parse the attribute-list. e.g. __attribute__(( weak, alias("__f") ))
    while (true) {
      // Allow empty/non-empty attributes. ((__vector_size__(16),,,,))
      if (TryConsumeToken(tok::comma))
        continue;

      // Expect an identifier or declaration specifier (const, int, etc.)
      if (Tok.isAnnotation())
        break;
      IdentifierInfo *AttrName = Tok.getIdentifierInfo();
      if (!AttrName)
        break;

      SourceLocation AttrNameLoc = ConsumeToken();

      if (Tok.isNot(tok::l_paren)) {
        attrs.addNew(AttrName, AttrNameLoc, nullptr, AttrNameLoc, nullptr, 0,
                     ParsedAttr::AS_GNU);
        continue;
      }

      // Handle "parameterized" attributes
      if (!LateAttrs || !isAttributeLateParsed(*AttrName)) {
        ParseGNUAttributeArgs(AttrName, AttrNameLoc, attrs, endLoc, nullptr,
                              SourceLocation(), ParsedAttr::AS_GNU, D);
        continue;
      }

      // Handle attributes with arguments that require late parsing.
      LateParsedAttribute *LA =
          new LateParsedAttribute(this, *AttrName, AttrNameLoc);
      LateAttrs->push_back(LA);

      // Attributes in a class are parsed at the end of the class, along
      // with other late-parsed declarations.
      if (!ClassStack.empty() && !LateAttrs->parseSoon())
        getCurrentClass().LateParsedDeclarations.push_back(LA);

      // Be sure ConsumeAndStoreUntil doesn't see the start l_paren, since it
      // recursively consumes balanced parens.
      LA->Toks.push_back(Tok);
      ConsumeParen();
      // Consume everything up to and including the matching right parens.
      ConsumeAndStoreUntil(tok::r_paren, LA->Toks, /*StopAtSemi=*/true);

      Token Eof;
      Eof.startToken();
      Eof.setLocation(Tok.getLocation());
      LA->Toks.push_back(Eof);
    }

    if (ExpectAndConsume(tok::r_paren))
      SkipUntil(tok::r_paren, StopAtSemi);
    SourceLocation Loc = Tok.getLocation();
    if (ExpectAndConsume(tok::r_paren))
      SkipUntil(tok::r_paren, StopAtSemi);
    if (endLoc)
      *endLoc = Loc;

    // If this was declared in a macro, attach the macro IdentifierInfo to the
    // parsed attribute.
    auto &SM = PP.getSourceManager();
    if (!SM.isWrittenInBuiltinFile(SM.getSpellingLoc(AttrTokLoc)) &&
        FindLocsWithCommonFileID(PP, AttrTokLoc, Loc)) {
      CharSourceRange ExpansionRange = SM.getExpansionRange(AttrTokLoc);
      StringRef FoundName =
          Lexer::getSourceText(ExpansionRange, SM, PP.getLangOpts());
      IdentifierInfo *MacroII = PP.getIdentifierInfo(FoundName);

      for (unsigned i = OldNumAttrs; i < attrs.size(); ++i)
        attrs[i].setMacroIdentifier(MacroII, ExpansionRange.getBegin());

      if (LateAttrs) {
        for (unsigned i = OldNumLateAttrs; i < LateAttrs->size(); ++i)
          (*LateAttrs)[i]->MacroII = MacroII;
      }
    }
  }
}

#if INTEL_CUSTOMIZATION
/// Build full attribute name based in its Syntax, Scope and ID
static void fillAttrFullName(const IdentifierInfo &II,
                             ParsedAttr::Syntax Syntax,
                             IdentifierInfo *ScopeName, std::string &Result) {
  std::string Variety, Scope;
  switch (Syntax) {
  case ParsedAttr::Syntax::AS_GNU:
    Variety = "GNU";
    break;
  case ParsedAttr::Syntax::AS_CXX11:
    Variety = "CXX11";
    if (ScopeName)
      Scope = ScopeName->getName();
    break;
  case ParsedAttr::Syntax::AS_Declspec:
    Variety = "Declspec";
    break;
  case ParsedAttr::Syntax::AS_Keyword:
    // FIXME:  add AS_ContextSensitiveKeyword
    Variety = "Keyword";
    break;
  default:
    Variety = "GNU";
  }
  Result = Variety + "::" + (Scope.length() > 0 ? Scope + "::" : "") +
           normalizeAttrName(II.getName()).str();
}

/// Determine whether the given attribute has an identifier argument.
static bool attributeHasIdentifierArg(const IdentifierInfo &II,
                                      ParsedAttr::Syntax Syntax,
                                      IdentifierInfo *ScopeName) {
  std::string FullName;
  fillAttrFullName(II, Syntax, ScopeName, FullName);
#define CLANG_ATTR_IDENTIFIER_ARG_LIST
  return llvm::StringSwitch<bool>(FullName)
#include "clang/Parse/AttrParserStringSwitches.inc"
      .Default(false);
#undef CLANG_ATTR_IDENTIFIER_ARG_LIST
}

/// Determine whether the given attribute has a variadic identifier argument.
static bool attributeHasVariadicIdentifierArg(const IdentifierInfo &II) {
#define CLANG_ATTR_VARIADIC_IDENTIFIER_ARG_LIST
  return llvm::StringSwitch<bool>(normalizeAttrName(II.getName()))
#include "clang/Parse/AttrParserStringSwitches.inc"
           .Default(false);
#undef CLANG_ATTR_VARIADIC_IDENTIFIER_ARG_LIST
}

/// Determine whether the given attribute parses a type argument.
static bool attributeIsTypeArgAttr(const IdentifierInfo &II,
                                      ParsedAttr::Syntax Syntax,
                                      IdentifierInfo *ScopeName) {
  std::string FullName;
  fillAttrFullName(II, Syntax, ScopeName, FullName);
#define CLANG_ATTR_TYPE_ARG_LIST
  return llvm::StringSwitch<bool>(FullName)
#include "clang/Parse/AttrParserStringSwitches.inc"
           .Default(false);
#undef CLANG_ATTR_TYPE_ARG_LIST
}

/// Determine whether the given attribute requires parsing its arguments
/// in an unevaluated context or not.
static bool attributeParsedArgsUnevaluated(const IdentifierInfo &II,
                                      ParsedAttr::Syntax Syntax,
                                      IdentifierInfo *ScopeName) {
  std::string FullName;
  fillAttrFullName(II, Syntax, ScopeName, FullName);
#define CLANG_ATTR_ARG_CONTEXT_LIST
  return llvm::StringSwitch<bool>(FullName)
#include "clang/Parse/AttrParserStringSwitches.inc"
           .Default(false);
#undef CLANG_ATTR_ARG_CONTEXT_LIST
}
#else
/// Determine whether the given attribute has an identifier argument.
static bool attributeHasIdentifierArg(const IdentifierInfo &II) {
#define CLANG_ATTR_IDENTIFIER_ARG_LIST
  return llvm::StringSwitch<bool>(normalizeAttrName(II.getName()))
#include "clang/Parse/AttrParserStringSwitches.inc"
           .Default(false);
#undef CLANG_ATTR_IDENTIFIER_ARG_LIST
}

/// Determine whether the given attribute has a variadic identifier argument.
static bool attributeHasVariadicIdentifierArg(const IdentifierInfo &II) {
#define CLANG_ATTR_VARIADIC_IDENTIFIER_ARG_LIST
  return llvm::StringSwitch<bool>(normalizeAttrName(II.getName()))
#include "clang/Parse/AttrParserStringSwitches.inc"
           .Default(false);
#undef CLANG_ATTR_VARIADIC_IDENTIFIER_ARG_LIST
}

/// Determine whether the given attribute parses a type argument.
static bool attributeIsTypeArgAttr(const IdentifierInfo &II) {
#define CLANG_ATTR_TYPE_ARG_LIST
  return llvm::StringSwitch<bool>(normalizeAttrName(II.getName()))
#include "clang/Parse/AttrParserStringSwitches.inc"
           .Default(false);
#undef CLANG_ATTR_TYPE_ARG_LIST
}

/// Determine whether the given attribute requires parsing its arguments
/// in an unevaluated context or not.
static bool attributeParsedArgsUnevaluated(const IdentifierInfo &II) {
#define CLANG_ATTR_ARG_CONTEXT_LIST
  return llvm::StringSwitch<bool>(normalizeAttrName(II.getName()))
#include "clang/Parse/AttrParserStringSwitches.inc"
           .Default(false);
#undef CLANG_ATTR_ARG_CONTEXT_LIST
}
#endif // INTEL_CUSTOMIZATION

/// Determine whether the given attribute treats kw_this as an identifier.
static bool attributeTreatsKeywordThisAsIdentifier(const IdentifierInfo &II) {
#define CLANG_ATTR_THIS_ISA_IDENTIFIER_ARG_LIST
  return llvm::StringSwitch<bool>(normalizeAttrName(II.getName()))
#include "clang/Parse/AttrParserStringSwitches.inc"
           .Default(false);
#undef CLANG_ATTR_THIS_ISA_IDENTIFIER_ARG_LIST
}

IdentifierLoc *Parser::ParseIdentifierLoc() {
  assert(Tok.is(tok::identifier) && "expected an identifier");
  IdentifierLoc *IL = IdentifierLoc::create(Actions.Context,
                                            Tok.getLocation(),
                                            Tok.getIdentifierInfo());
  ConsumeToken();
  return IL;
}

void Parser::ParseAttributeWithTypeArg(IdentifierInfo &AttrName,
                                       SourceLocation AttrNameLoc,
                                       ParsedAttributes &Attrs,
                                       SourceLocation *EndLoc,
                                       IdentifierInfo *ScopeName,
                                       SourceLocation ScopeLoc,
                                       ParsedAttr::Syntax Syntax) {
  BalancedDelimiterTracker Parens(*this, tok::l_paren);
  Parens.consumeOpen();

  TypeResult T;
  if (Tok.isNot(tok::r_paren))
    T = ParseTypeName();

  if (Parens.consumeClose())
    return;

  if (T.isInvalid())
    return;

  if (T.isUsable())
    Attrs.addNewTypeAttr(&AttrName,
                         SourceRange(AttrNameLoc, Parens.getCloseLocation()),
                         ScopeName, ScopeLoc, T.get(), Syntax);
  else
    Attrs.addNew(&AttrName, SourceRange(AttrNameLoc, Parens.getCloseLocation()),
                 ScopeName, ScopeLoc, nullptr, 0, Syntax);
}

unsigned Parser::ParseAttributeArgsCommon(
    IdentifierInfo *AttrName, SourceLocation AttrNameLoc,
    ParsedAttributes &Attrs, SourceLocation *EndLoc, IdentifierInfo *ScopeName,
    SourceLocation ScopeLoc, ParsedAttr::Syntax Syntax) {
  // Ignore the left paren location for now.
  ConsumeParen();

  bool ChangeKWThisToIdent = attributeTreatsKeywordThisAsIdentifier(*AttrName);

  // Interpret "kw_this" as an identifier if the attributed requests it.
  if (ChangeKWThisToIdent && Tok.is(tok::kw_this))
    Tok.setKind(tok::identifier);

  ArgsVector ArgExprs;
  if (Tok.is(tok::identifier)) {
    // If this attribute wants an 'identifier' argument, make it so.
#if INTEL_CUSTOMIZATION
    bool IsIdentifierArg =
        attributeHasIdentifierArg(*AttrName, Syntax, ScopeName) ||
                           attributeHasVariadicIdentifierArg(*AttrName);
#endif // INTEL_CUSTOMIZATION
    ParsedAttr::Kind AttrKind =
        ParsedAttr::getKind(AttrName, ScopeName, Syntax);

    // If we don't know how to parse this attribute, but this is the only
    // token in this argument, assume it's meant to be an identifier.
    if (AttrKind == ParsedAttr::UnknownAttribute ||
        AttrKind == ParsedAttr::IgnoredAttribute) {
      const Token &Next = NextToken();
      IsIdentifierArg = Next.isOneOf(tok::r_paren, tok::comma);
    }

    if (IsIdentifierArg)
      ArgExprs.push_back(ParseIdentifierLoc());
  }

  if (!ArgExprs.empty() ? Tok.is(tok::comma) : Tok.isNot(tok::r_paren)) {
    // Eat the comma.
    if (!ArgExprs.empty())
      ConsumeToken();

    // Parse the non-empty comma-separated list of expressions.
    do {
      // Interpret "kw_this" as an identifier if the attributed requests it.
      if (ChangeKWThisToIdent && Tok.is(tok::kw_this))
        Tok.setKind(tok::identifier);

      ExprResult ArgExpr;
      if (Tok.is(tok::identifier) &&
#if INTEL_CUSTOMIZATION
          attributeHasVariadicIdentifierArg(*AttrName)) {
#endif // INTEL_CUSTOMIZATION
        ArgExprs.push_back(ParseIdentifierLoc());
      } else {
#if INTEL_CUSTOMIZATION
        bool Uneval = attributeParsedArgsUnevaluated(*AttrName, Syntax,
                                                   ScopeName);
#endif // INTEL_CUSTOMIZATION
        EnterExpressionEvaluationContext Unevaluated(
            Actions,
            Uneval ? Sema::ExpressionEvaluationContext::Unevaluated
                   : Sema::ExpressionEvaluationContext::ConstantEvaluated);

        ExprResult ArgExpr(
            Actions.CorrectDelayedTyposInExpr(ParseAssignmentExpression()));
        if (ArgExpr.isInvalid()) {
          SkipUntil(tok::r_paren, StopAtSemi);
          return 0;
        }
        ArgExprs.push_back(ArgExpr.get());
      }
      // Eat the comma, move to the next argument
    } while (TryConsumeToken(tok::comma));
  }

  SourceLocation RParen = Tok.getLocation();
  if (!ExpectAndConsume(tok::r_paren)) {
    SourceLocation AttrLoc = ScopeLoc.isValid() ? ScopeLoc : AttrNameLoc;
    Attrs.addNew(AttrName, SourceRange(AttrLoc, RParen), ScopeName, ScopeLoc,
                 ArgExprs.data(), ArgExprs.size(), Syntax);
  }

  if (EndLoc)
    *EndLoc = RParen;

  return static_cast<unsigned>(ArgExprs.size());
}

/// Parse the arguments to a parameterized GNU attribute or
/// a C++11 attribute in "gnu" namespace.
void Parser::ParseGNUAttributeArgs(IdentifierInfo *AttrName,
                                   SourceLocation AttrNameLoc,
                                   ParsedAttributes &Attrs,
                                   SourceLocation *EndLoc,
                                   IdentifierInfo *ScopeName,
                                   SourceLocation ScopeLoc,
                                   ParsedAttr::Syntax Syntax,
                                   Declarator *D) {

  assert(Tok.is(tok::l_paren) && "Attribute arg list not starting with '('");

  ParsedAttr::Kind AttrKind =
      ParsedAttr::getKind(AttrName, ScopeName, Syntax);

  if (AttrKind == ParsedAttr::AT_Availability) {
    ParseAvailabilityAttribute(*AttrName, AttrNameLoc, Attrs, EndLoc, ScopeName,
                               ScopeLoc, Syntax);
    return;
  } else if (AttrKind == ParsedAttr::AT_ExternalSourceSymbol) {
    ParseExternalSourceSymbolAttribute(*AttrName, AttrNameLoc, Attrs, EndLoc,
                                       ScopeName, ScopeLoc, Syntax);
    return;
  } else if (AttrKind == ParsedAttr::AT_ObjCBridgeRelated) {
    ParseObjCBridgeRelatedAttribute(*AttrName, AttrNameLoc, Attrs, EndLoc,
                                    ScopeName, ScopeLoc, Syntax);
    return;
  } else if (AttrKind == ParsedAttr::AT_TypeTagForDatatype) {
    ParseTypeTagForDatatypeAttribute(*AttrName, AttrNameLoc, Attrs, EndLoc,
                                     ScopeName, ScopeLoc, Syntax);
    return;
#if INTEL_CUSTOMIZATION
  } else if (attributeIsTypeArgAttr(*AttrName, Syntax, ScopeName)) {
#endif // INTEL_CUSTOMIZATION
    ParseAttributeWithTypeArg(*AttrName, AttrNameLoc, Attrs, EndLoc, ScopeName,
                              ScopeLoc, Syntax);
    return;
  }

  // These may refer to the function arguments, but need to be parsed early to
  // participate in determining whether it's a redeclaration.
  llvm::Optional<ParseScope> PrototypeScope;
  if (normalizeAttrName(AttrName->getName()) == "enable_if" &&
      D && D->isFunctionDeclarator()) {
    DeclaratorChunk::FunctionTypeInfo FTI = D->getFunctionTypeInfo();
    PrototypeScope.emplace(this, Scope::FunctionPrototypeScope |
                                     Scope::FunctionDeclarationScope |
                                     Scope::DeclScope);
    for (unsigned i = 0; i != FTI.NumParams; ++i) {
      ParmVarDecl *Param = cast<ParmVarDecl>(FTI.Params[i].Param);
      Actions.ActOnReenterCXXMethodParameter(getCurScope(), Param);
    }
  }

  ParseAttributeArgsCommon(AttrName, AttrNameLoc, Attrs, EndLoc, ScopeName,
                           ScopeLoc, Syntax);
}

unsigned Parser::ParseClangAttributeArgs(
    IdentifierInfo *AttrName, SourceLocation AttrNameLoc,
    ParsedAttributes &Attrs, SourceLocation *EndLoc, IdentifierInfo *ScopeName,
    SourceLocation ScopeLoc, ParsedAttr::Syntax Syntax) {
  assert(Tok.is(tok::l_paren) && "Attribute arg list not starting with '('");

  ParsedAttr::Kind AttrKind =
      ParsedAttr::getKind(AttrName, ScopeName, Syntax);

  switch (AttrKind) {
  default:
    return ParseAttributeArgsCommon(AttrName, AttrNameLoc, Attrs, EndLoc,
                                    ScopeName, ScopeLoc, Syntax);
  case ParsedAttr::AT_ExternalSourceSymbol:
    ParseExternalSourceSymbolAttribute(*AttrName, AttrNameLoc, Attrs, EndLoc,
                                       ScopeName, ScopeLoc, Syntax);
    break;
  case ParsedAttr::AT_Availability:
    ParseAvailabilityAttribute(*AttrName, AttrNameLoc, Attrs, EndLoc, ScopeName,
                               ScopeLoc, Syntax);
    break;
  case ParsedAttr::AT_ObjCBridgeRelated:
    ParseObjCBridgeRelatedAttribute(*AttrName, AttrNameLoc, Attrs, EndLoc,
                                    ScopeName, ScopeLoc, Syntax);
    break;
  case ParsedAttr::AT_TypeTagForDatatype:
    ParseTypeTagForDatatypeAttribute(*AttrName, AttrNameLoc, Attrs, EndLoc,
                                     ScopeName, ScopeLoc, Syntax);
    break;
  }
  return !Attrs.empty() ? Attrs.begin()->getNumArgs() : 0;
}

bool Parser::ParseMicrosoftDeclSpecArgs(IdentifierInfo *AttrName,
                                        SourceLocation AttrNameLoc,
                                        ParsedAttributes &Attrs) {
  // If the attribute isn't known, we will not attempt to parse any
  // arguments.
  if (!hasAttribute(AttrSyntax::Declspec, nullptr, AttrName,
                    getTargetInfo(), getLangOpts())) {
    // Eat the left paren, then skip to the ending right paren.
    ConsumeParen();
    SkipUntil(tok::r_paren);
    return false;
  }

  SourceLocation OpenParenLoc = Tok.getLocation();

  if (AttrName->getName() == "property") {
    // The property declspec is more complex in that it can take one or two
    // assignment expressions as a parameter, but the lhs of the assignment
    // must be named get or put.

    BalancedDelimiterTracker T(*this, tok::l_paren);
    T.expectAndConsume(diag::err_expected_lparen_after,
                       AttrName->getNameStart(), tok::r_paren);

    enum AccessorKind {
      AK_Invalid = -1,
      AK_Put = 0,
      AK_Get = 1 // indices into AccessorNames
    };
    IdentifierInfo *AccessorNames[] = {nullptr, nullptr};
    bool HasInvalidAccessor = false;

    // Parse the accessor specifications.
    while (true) {
      // Stop if this doesn't look like an accessor spec.
      if (!Tok.is(tok::identifier)) {
        // If the user wrote a completely empty list, use a special diagnostic.
        if (Tok.is(tok::r_paren) && !HasInvalidAccessor &&
            AccessorNames[AK_Put] == nullptr &&
            AccessorNames[AK_Get] == nullptr) {
          Diag(AttrNameLoc, diag::err_ms_property_no_getter_or_putter);
          break;
        }

        Diag(Tok.getLocation(), diag::err_ms_property_unknown_accessor);
        break;
      }

      AccessorKind Kind;
      SourceLocation KindLoc = Tok.getLocation();
      StringRef KindStr = Tok.getIdentifierInfo()->getName();
      if (KindStr == "get") {
        Kind = AK_Get;
      } else if (KindStr == "put") {
        Kind = AK_Put;

        // Recover from the common mistake of using 'set' instead of 'put'.
      } else if (KindStr == "set") {
        Diag(KindLoc, diag::err_ms_property_has_set_accessor)
            << FixItHint::CreateReplacement(KindLoc, "put");
        Kind = AK_Put;

        // Handle the mistake of forgetting the accessor kind by skipping
        // this accessor.
      } else if (NextToken().is(tok::comma) || NextToken().is(tok::r_paren)) {
        Diag(KindLoc, diag::err_ms_property_missing_accessor_kind);
        ConsumeToken();
        HasInvalidAccessor = true;
        goto next_property_accessor;

        // Otherwise, complain about the unknown accessor kind.
      } else {
        Diag(KindLoc, diag::err_ms_property_unknown_accessor);
        HasInvalidAccessor = true;
        Kind = AK_Invalid;

        // Try to keep parsing unless it doesn't look like an accessor spec.
        if (!NextToken().is(tok::equal))
          break;
      }

      // Consume the identifier.
      ConsumeToken();

      // Consume the '='.
      if (!TryConsumeToken(tok::equal)) {
        Diag(Tok.getLocation(), diag::err_ms_property_expected_equal)
            << KindStr;
        break;
      }

      // Expect the method name.
      if (!Tok.is(tok::identifier)) {
        Diag(Tok.getLocation(), diag::err_ms_property_expected_accessor_name);
        break;
      }

      if (Kind == AK_Invalid) {
        // Just drop invalid accessors.
      } else if (AccessorNames[Kind] != nullptr) {
        // Complain about the repeated accessor, ignore it, and keep parsing.
        Diag(KindLoc, diag::err_ms_property_duplicate_accessor) << KindStr;
      } else {
        AccessorNames[Kind] = Tok.getIdentifierInfo();
      }
      ConsumeToken();

    next_property_accessor:
      // Keep processing accessors until we run out.
      if (TryConsumeToken(tok::comma))
        continue;

      // If we run into the ')', stop without consuming it.
      if (Tok.is(tok::r_paren))
        break;

      Diag(Tok.getLocation(), diag::err_ms_property_expected_comma_or_rparen);
      break;
    }

    // Only add the property attribute if it was well-formed.
    if (!HasInvalidAccessor)
      Attrs.addNewPropertyAttr(AttrName, AttrNameLoc, nullptr, SourceLocation(),
                               AccessorNames[AK_Get], AccessorNames[AK_Put],
                               ParsedAttr::AS_Declspec);
    T.skipToEnd();
    return !HasInvalidAccessor;
  }

  unsigned NumArgs =
      ParseAttributeArgsCommon(AttrName, AttrNameLoc, Attrs, nullptr, nullptr,
                               SourceLocation(), ParsedAttr::AS_Declspec);

  // If this attribute's args were parsed, and it was expected to have
  // arguments but none were provided, emit a diagnostic.
  if (!Attrs.empty() && Attrs.begin()->getMaxArgs() && !NumArgs) {
    Diag(OpenParenLoc, diag::err_attribute_requires_arguments) << AttrName;
    return false;
  }
  return true;
}

/// [MS] decl-specifier:
///             __declspec ( extended-decl-modifier-seq )
///
/// [MS] extended-decl-modifier-seq:
///             extended-decl-modifier[opt]
///             extended-decl-modifier extended-decl-modifier-seq
void Parser::ParseMicrosoftDeclSpecs(ParsedAttributes &Attrs,
                                     SourceLocation *End) {
  assert(getLangOpts().DeclSpecKeyword && "__declspec keyword is not enabled");
  assert(Tok.is(tok::kw___declspec) && "Not a declspec!");

  while (Tok.is(tok::kw___declspec)) {
    ConsumeToken();
    BalancedDelimiterTracker T(*this, tok::l_paren);
    if (T.expectAndConsume(diag::err_expected_lparen_after, "__declspec",
                           tok::r_paren))
      return;

    // An empty declspec is perfectly legal and should not warn.  Additionally,
    // you can specify multiple attributes per declspec.
    while (Tok.isNot(tok::r_paren)) {
      // Attribute not present.
      if (TryConsumeToken(tok::comma))
        continue;

      // We expect either a well-known identifier or a generic string.  Anything
      // else is a malformed declspec.
      bool IsString = Tok.getKind() == tok::string_literal;
      if (!IsString && Tok.getKind() != tok::identifier &&
          Tok.getKind() != tok::kw_restrict) {
        Diag(Tok, diag::err_ms_declspec_type);
        T.skipToEnd();
        return;
      }

      IdentifierInfo *AttrName;
      SourceLocation AttrNameLoc;
      if (IsString) {
        SmallString<8> StrBuffer;
        bool Invalid = false;
        StringRef Str = PP.getSpelling(Tok, StrBuffer, &Invalid);
        if (Invalid) {
          T.skipToEnd();
          return;
        }
        AttrName = PP.getIdentifierInfo(Str);
        AttrNameLoc = ConsumeStringToken();
      } else {
        AttrName = Tok.getIdentifierInfo();
        AttrNameLoc = ConsumeToken();
      }

      bool AttrHandled = false;

      // Parse attribute arguments.
      if (Tok.is(tok::l_paren))
        AttrHandled = ParseMicrosoftDeclSpecArgs(AttrName, AttrNameLoc, Attrs);
      else if (AttrName->getName() == "property")
        // The property attribute must have an argument list.
        Diag(Tok.getLocation(), diag::err_expected_lparen_after)
            << AttrName->getName();

      if (!AttrHandled)
        Attrs.addNew(AttrName, AttrNameLoc, nullptr, AttrNameLoc, nullptr, 0,
                     ParsedAttr::AS_Declspec);
    }
    T.consumeClose();
    if (End)
      *End = T.getCloseLocation();
  }
}

void Parser::ParseMicrosoftTypeAttributes(ParsedAttributes &attrs) {
  // Treat these like attributes
  while (true) {
    switch (Tok.getKind()) {
    case tok::kw___fastcall:
    case tok::kw__regcall:  // INTEL
    case tok::kw___stdcall:
    case tok::kw___thiscall:
    case tok::kw___regcall:
    case tok::kw___cdecl:
    case tok::kw___vectorcall:
    case tok::kw___ptr64:
    case tok::kw___w64:
    case tok::kw___ptr32:
    case tok::kw___sptr:
    case tok::kw___uptr: {
      IdentifierInfo *AttrName = Tok.getIdentifierInfo();
      SourceLocation AttrNameLoc = ConsumeToken();
      attrs.addNew(AttrName, AttrNameLoc, nullptr, AttrNameLoc, nullptr, 0,
                   ParsedAttr::AS_Keyword);
      break;
    }
    default:
      return;
    }
  }
}

void Parser::DiagnoseAndSkipExtendedMicrosoftTypeAttributes() {
  SourceLocation StartLoc = Tok.getLocation();
  SourceLocation EndLoc = SkipExtendedMicrosoftTypeAttributes();

  if (EndLoc.isValid()) {
    SourceRange Range(StartLoc, EndLoc);
    Diag(StartLoc, diag::warn_microsoft_qualifiers_ignored) << Range;
  }
}

SourceLocation Parser::SkipExtendedMicrosoftTypeAttributes() {
  SourceLocation EndLoc;

  while (true) {
    switch (Tok.getKind()) {
    case tok::kw_const:
    case tok::kw_volatile:
    case tok::kw___fastcall:
    case tok::kw___stdcall:
    case tok::kw___thiscall:
    case tok::kw___cdecl:
    case tok::kw___vectorcall:
    case tok::kw___ptr32:
    case tok::kw___ptr64:
    case tok::kw___w64:
    case tok::kw___unaligned:
    case tok::kw___sptr:
    case tok::kw___uptr:
      EndLoc = ConsumeToken();
      break;
    default:
      return EndLoc;
    }
  }
}

void Parser::ParseBorlandTypeAttributes(ParsedAttributes &attrs) {
  // Treat these like attributes
  while (Tok.is(tok::kw___pascal)) {
    IdentifierInfo *AttrName = Tok.getIdentifierInfo();
    SourceLocation AttrNameLoc = ConsumeToken();
    attrs.addNew(AttrName, AttrNameLoc, nullptr, AttrNameLoc, nullptr, 0,
                 ParsedAttr::AS_Keyword);
  }
}

void Parser::ParseOpenCLKernelAttributes(ParsedAttributes &attrs) {
  // Treat these like attributes
  while (Tok.is(tok::kw___kernel)) {
    IdentifierInfo *AttrName = Tok.getIdentifierInfo();
    SourceLocation AttrNameLoc = ConsumeToken();
    attrs.addNew(AttrName, AttrNameLoc, nullptr, AttrNameLoc, nullptr, 0,
                 ParsedAttr::AS_Keyword);
  }
}

void Parser::ParseOpenCLQualifiers(ParsedAttributes &Attrs) {
  IdentifierInfo *AttrName = Tok.getIdentifierInfo();
  SourceLocation AttrNameLoc = Tok.getLocation();
  Attrs.addNew(AttrName, AttrNameLoc, nullptr, AttrNameLoc, nullptr, 0,
               ParsedAttr::AS_Keyword);
}

void Parser::ParseNullabilityTypeSpecifiers(ParsedAttributes &attrs) {
  // Treat these like attributes, even though they're type specifiers.
  while (true) {
    switch (Tok.getKind()) {
    case tok::kw__Nonnull:
    case tok::kw__Nullable:
    case tok::kw__Null_unspecified: {
      IdentifierInfo *AttrName = Tok.getIdentifierInfo();
      SourceLocation AttrNameLoc = ConsumeToken();
      if (!getLangOpts().ObjC)
        Diag(AttrNameLoc, diag::ext_nullability)
          << AttrName;
      attrs.addNew(AttrName, AttrNameLoc, nullptr, AttrNameLoc, nullptr, 0,
                   ParsedAttr::AS_Keyword);
      break;
    }
    default:
      return;
    }
  }
}

static bool VersionNumberSeparator(const char Separator) {
  return (Separator == '.' || Separator == '_');
}

/// Parse a version number.
///
/// version:
///   simple-integer
///   simple-integer '.' simple-integer
///   simple-integer '_' simple-integer
///   simple-integer '.' simple-integer '.' simple-integer
///   simple-integer '_' simple-integer '_' simple-integer
VersionTuple Parser::ParseVersionTuple(SourceRange &Range) {
  Range = SourceRange(Tok.getLocation(), Tok.getEndLoc());

  if (!Tok.is(tok::numeric_constant)) {
    Diag(Tok, diag::err_expected_version);
    SkipUntil(tok::comma, tok::r_paren,
              StopAtSemi | StopBeforeMatch | StopAtCodeCompletion);
    return VersionTuple();
  }

  // Parse the major (and possibly minor and subminor) versions, which
  // are stored in the numeric constant. We utilize a quirk of the
  // lexer, which is that it handles something like 1.2.3 as a single
  // numeric constant, rather than two separate tokens.
  SmallString<512> Buffer;
  Buffer.resize(Tok.getLength()+1);
  const char *ThisTokBegin = &Buffer[0];

  // Get the spelling of the token, which eliminates trigraphs, etc.
  bool Invalid = false;
  unsigned ActualLength = PP.getSpelling(Tok, ThisTokBegin, &Invalid);
  if (Invalid)
    return VersionTuple();

  // Parse the major version.
  unsigned AfterMajor = 0;
  unsigned Major = 0;
  while (AfterMajor < ActualLength && isDigit(ThisTokBegin[AfterMajor])) {
    Major = Major * 10 + ThisTokBegin[AfterMajor] - '0';
    ++AfterMajor;
  }

  if (AfterMajor == 0) {
    Diag(Tok, diag::err_expected_version);
    SkipUntil(tok::comma, tok::r_paren,
              StopAtSemi | StopBeforeMatch | StopAtCodeCompletion);
    return VersionTuple();
  }

  if (AfterMajor == ActualLength) {
    ConsumeToken();

    // We only had a single version component.
    if (Major == 0) {
      Diag(Tok, diag::err_zero_version);
      return VersionTuple();
    }

    return VersionTuple(Major);
  }

  const char AfterMajorSeparator = ThisTokBegin[AfterMajor];
  if (!VersionNumberSeparator(AfterMajorSeparator)
      || (AfterMajor + 1 == ActualLength)) {
    Diag(Tok, diag::err_expected_version);
    SkipUntil(tok::comma, tok::r_paren,
              StopAtSemi | StopBeforeMatch | StopAtCodeCompletion);
    return VersionTuple();
  }

  // Parse the minor version.
  unsigned AfterMinor = AfterMajor + 1;
  unsigned Minor = 0;
  while (AfterMinor < ActualLength && isDigit(ThisTokBegin[AfterMinor])) {
    Minor = Minor * 10 + ThisTokBegin[AfterMinor] - '0';
    ++AfterMinor;
  }

  if (AfterMinor == ActualLength) {
    ConsumeToken();

    // We had major.minor.
    if (Major == 0 && Minor == 0) {
      Diag(Tok, diag::err_zero_version);
      return VersionTuple();
    }

    return VersionTuple(Major, Minor);
  }

  const char AfterMinorSeparator = ThisTokBegin[AfterMinor];
  // If what follows is not a '.' or '_', we have a problem.
  if (!VersionNumberSeparator(AfterMinorSeparator)) {
    Diag(Tok, diag::err_expected_version);
    SkipUntil(tok::comma, tok::r_paren,
              StopAtSemi | StopBeforeMatch | StopAtCodeCompletion);
    return VersionTuple();
  }

  // Warn if separators, be it '.' or '_', do not match.
  if (AfterMajorSeparator != AfterMinorSeparator)
    Diag(Tok, diag::warn_expected_consistent_version_separator);

  // Parse the subminor version.
  unsigned AfterSubminor = AfterMinor + 1;
  unsigned Subminor = 0;
  while (AfterSubminor < ActualLength && isDigit(ThisTokBegin[AfterSubminor])) {
    Subminor = Subminor * 10 + ThisTokBegin[AfterSubminor] - '0';
    ++AfterSubminor;
  }

  if (AfterSubminor != ActualLength) {
    Diag(Tok, diag::err_expected_version);
    SkipUntil(tok::comma, tok::r_paren,
              StopAtSemi | StopBeforeMatch | StopAtCodeCompletion);
    return VersionTuple();
  }
  ConsumeToken();
  return VersionTuple(Major, Minor, Subminor);
}

/// Parse the contents of the "availability" attribute.
///
/// availability-attribute:
///   'availability' '(' platform ',' opt-strict version-arg-list,
///                      opt-replacement, opt-message')'
///
/// platform:
///   identifier
///
/// opt-strict:
///   'strict' ','
///
/// version-arg-list:
///   version-arg
///   version-arg ',' version-arg-list
///
/// version-arg:
///   'introduced' '=' version
///   'deprecated' '=' version
///   'obsoleted' = version
///   'unavailable'
/// opt-replacement:
///   'replacement' '=' <string>
/// opt-message:
///   'message' '=' <string>
void Parser::ParseAvailabilityAttribute(IdentifierInfo &Availability,
                                        SourceLocation AvailabilityLoc,
                                        ParsedAttributes &attrs,
                                        SourceLocation *endLoc,
                                        IdentifierInfo *ScopeName,
                                        SourceLocation ScopeLoc,
                                        ParsedAttr::Syntax Syntax) {
  enum { Introduced, Deprecated, Obsoleted, Unknown };
  AvailabilityChange Changes[Unknown];
  ExprResult MessageExpr, ReplacementExpr;

  // Opening '('.
  BalancedDelimiterTracker T(*this, tok::l_paren);
  if (T.consumeOpen()) {
    Diag(Tok, diag::err_expected) << tok::l_paren;
    return;
  }

  // Parse the platform name.
  if (Tok.isNot(tok::identifier)) {
    Diag(Tok, diag::err_availability_expected_platform);
    SkipUntil(tok::r_paren, StopAtSemi);
    return;
  }
  IdentifierLoc *Platform = ParseIdentifierLoc();
  if (const IdentifierInfo *const Ident = Platform->Ident) {
    // Canonicalize platform name from "macosx" to "macos".
    if (Ident->getName() == "macosx")
      Platform->Ident = PP.getIdentifierInfo("macos");
    // Canonicalize platform name from "macosx_app_extension" to
    // "macos_app_extension".
    else if (Ident->getName() == "macosx_app_extension")
      Platform->Ident = PP.getIdentifierInfo("macos_app_extension");
    else
      Platform->Ident = PP.getIdentifierInfo(
          AvailabilityAttr::canonicalizePlatformName(Ident->getName()));
  }

  // Parse the ',' following the platform name.
  if (ExpectAndConsume(tok::comma)) {
    SkipUntil(tok::r_paren, StopAtSemi);
    return;
  }

  // If we haven't grabbed the pointers for the identifiers
  // "introduced", "deprecated", and "obsoleted", do so now.
  if (!Ident_introduced) {
    Ident_introduced = PP.getIdentifierInfo("introduced");
    Ident_deprecated = PP.getIdentifierInfo("deprecated");
    Ident_obsoleted = PP.getIdentifierInfo("obsoleted");
    Ident_unavailable = PP.getIdentifierInfo("unavailable");
    Ident_message = PP.getIdentifierInfo("message");
    Ident_strict = PP.getIdentifierInfo("strict");
    Ident_replacement = PP.getIdentifierInfo("replacement");
  }

  // Parse the optional "strict", the optional "replacement" and the set of
  // introductions/deprecations/removals.
  SourceLocation UnavailableLoc, StrictLoc;
  do {
    if (Tok.isNot(tok::identifier)) {
      Diag(Tok, diag::err_availability_expected_change);
      SkipUntil(tok::r_paren, StopAtSemi);
      return;
    }
    IdentifierInfo *Keyword = Tok.getIdentifierInfo();
    SourceLocation KeywordLoc = ConsumeToken();

    if (Keyword == Ident_strict) {
      if (StrictLoc.isValid()) {
        Diag(KeywordLoc, diag::err_availability_redundant)
          << Keyword << SourceRange(StrictLoc);
      }
      StrictLoc = KeywordLoc;
      continue;
    }

    if (Keyword == Ident_unavailable) {
      if (UnavailableLoc.isValid()) {
        Diag(KeywordLoc, diag::err_availability_redundant)
          << Keyword << SourceRange(UnavailableLoc);
      }
      UnavailableLoc = KeywordLoc;
      continue;
    }

    if (Keyword == Ident_deprecated && Platform->Ident &&
        Platform->Ident->isStr("swift")) {
      // For swift, we deprecate for all versions.
      if (Changes[Deprecated].KeywordLoc.isValid()) {
        Diag(KeywordLoc, diag::err_availability_redundant)
          << Keyword
          << SourceRange(Changes[Deprecated].KeywordLoc);
      }

      Changes[Deprecated].KeywordLoc = KeywordLoc;
      // Use a fake version here.
      Changes[Deprecated].Version = VersionTuple(1);
      continue;
    }

    if (Tok.isNot(tok::equal)) {
      Diag(Tok, diag::err_expected_after) << Keyword << tok::equal;
      SkipUntil(tok::r_paren, StopAtSemi);
      return;
    }
    ConsumeToken();
    if (Keyword == Ident_message || Keyword == Ident_replacement) {
      if (Tok.isNot(tok::string_literal)) {
        Diag(Tok, diag::err_expected_string_literal)
          << /*Source='availability attribute'*/2;
        SkipUntil(tok::r_paren, StopAtSemi);
        return;
      }
      if (Keyword == Ident_message)
        MessageExpr = ParseStringLiteralExpression();
      else
        ReplacementExpr = ParseStringLiteralExpression();
      // Also reject wide string literals.
      if (StringLiteral *MessageStringLiteral =
              cast_or_null<StringLiteral>(MessageExpr.get())) {
        if (MessageStringLiteral->getCharByteWidth() != 1) {
          Diag(MessageStringLiteral->getSourceRange().getBegin(),
               diag::err_expected_string_literal)
            << /*Source='availability attribute'*/ 2;
          SkipUntil(tok::r_paren, StopAtSemi);
          return;
        }
      }
      if (Keyword == Ident_message)
        break;
      else
        continue;
    }

    // Special handling of 'NA' only when applied to introduced or
    // deprecated.
    if ((Keyword == Ident_introduced || Keyword == Ident_deprecated) &&
        Tok.is(tok::identifier)) {
      IdentifierInfo *NA = Tok.getIdentifierInfo();
      if (NA->getName() == "NA") {
        ConsumeToken();
        if (Keyword == Ident_introduced)
          UnavailableLoc = KeywordLoc;
        continue;
      }
    }

    SourceRange VersionRange;
    VersionTuple Version = ParseVersionTuple(VersionRange);

    if (Version.empty()) {
      SkipUntil(tok::r_paren, StopAtSemi);
      return;
    }

    unsigned Index;
    if (Keyword == Ident_introduced)
      Index = Introduced;
    else if (Keyword == Ident_deprecated)
      Index = Deprecated;
    else if (Keyword == Ident_obsoleted)
      Index = Obsoleted;
    else
      Index = Unknown;

    if (Index < Unknown) {
      if (!Changes[Index].KeywordLoc.isInvalid()) {
        Diag(KeywordLoc, diag::err_availability_redundant)
          << Keyword
          << SourceRange(Changes[Index].KeywordLoc,
                         Changes[Index].VersionRange.getEnd());
      }

      Changes[Index].KeywordLoc = KeywordLoc;
      Changes[Index].Version = Version;
      Changes[Index].VersionRange = VersionRange;
    } else {
      Diag(KeywordLoc, diag::err_availability_unknown_change)
        << Keyword << VersionRange;
    }

  } while (TryConsumeToken(tok::comma));

  // Closing ')'.
  if (T.consumeClose())
    return;

  if (endLoc)
    *endLoc = T.getCloseLocation();

  // The 'unavailable' availability cannot be combined with any other
  // availability changes. Make sure that hasn't happened.
  if (UnavailableLoc.isValid()) {
    bool Complained = false;
    for (unsigned Index = Introduced; Index != Unknown; ++Index) {
      if (Changes[Index].KeywordLoc.isValid()) {
        if (!Complained) {
          Diag(UnavailableLoc, diag::warn_availability_and_unavailable)
            << SourceRange(Changes[Index].KeywordLoc,
                           Changes[Index].VersionRange.getEnd());
          Complained = true;
        }

        // Clear out the availability.
        Changes[Index] = AvailabilityChange();
      }
    }
  }

  // Record this attribute
  attrs.addNew(&Availability,
               SourceRange(AvailabilityLoc, T.getCloseLocation()),
               ScopeName, ScopeLoc,
               Platform,
               Changes[Introduced],
               Changes[Deprecated],
               Changes[Obsoleted],
               UnavailableLoc, MessageExpr.get(),
               Syntax, StrictLoc, ReplacementExpr.get());
}

/// Parse the contents of the "external_source_symbol" attribute.
///
/// external-source-symbol-attribute:
///   'external_source_symbol' '(' keyword-arg-list ')'
///
/// keyword-arg-list:
///   keyword-arg
///   keyword-arg ',' keyword-arg-list
///
/// keyword-arg:
///   'language' '=' <string>
///   'defined_in' '=' <string>
///   'generated_declaration'
void Parser::ParseExternalSourceSymbolAttribute(
    IdentifierInfo &ExternalSourceSymbol, SourceLocation Loc,
    ParsedAttributes &Attrs, SourceLocation *EndLoc, IdentifierInfo *ScopeName,
    SourceLocation ScopeLoc, ParsedAttr::Syntax Syntax) {
  // Opening '('.
  BalancedDelimiterTracker T(*this, tok::l_paren);
  if (T.expectAndConsume())
    return;

  // Initialize the pointers for the keyword identifiers when required.
  if (!Ident_language) {
    Ident_language = PP.getIdentifierInfo("language");
    Ident_defined_in = PP.getIdentifierInfo("defined_in");
    Ident_generated_declaration = PP.getIdentifierInfo("generated_declaration");
  }

  ExprResult Language;
  bool HasLanguage = false;
  ExprResult DefinedInExpr;
  bool HasDefinedIn = false;
  IdentifierLoc *GeneratedDeclaration = nullptr;

  // Parse the language/defined_in/generated_declaration keywords
  do {
    if (Tok.isNot(tok::identifier)) {
      Diag(Tok, diag::err_external_source_symbol_expected_keyword);
      SkipUntil(tok::r_paren, StopAtSemi);
      return;
    }

    SourceLocation KeywordLoc = Tok.getLocation();
    IdentifierInfo *Keyword = Tok.getIdentifierInfo();
    if (Keyword == Ident_generated_declaration) {
      if (GeneratedDeclaration) {
        Diag(Tok, diag::err_external_source_symbol_duplicate_clause) << Keyword;
        SkipUntil(tok::r_paren, StopAtSemi);
        return;
      }
      GeneratedDeclaration = ParseIdentifierLoc();
      continue;
    }

    if (Keyword != Ident_language && Keyword != Ident_defined_in) {
      Diag(Tok, diag::err_external_source_symbol_expected_keyword);
      SkipUntil(tok::r_paren, StopAtSemi);
      return;
    }

    ConsumeToken();
    if (ExpectAndConsume(tok::equal, diag::err_expected_after,
                         Keyword->getName())) {
      SkipUntil(tok::r_paren, StopAtSemi);
      return;
    }

    bool HadLanguage = HasLanguage, HadDefinedIn = HasDefinedIn;
    if (Keyword == Ident_language)
      HasLanguage = true;
    else
      HasDefinedIn = true;

    if (Tok.isNot(tok::string_literal)) {
      Diag(Tok, diag::err_expected_string_literal)
          << /*Source='external_source_symbol attribute'*/ 3
          << /*language | source container*/ (Keyword != Ident_language);
      SkipUntil(tok::comma, tok::r_paren, StopAtSemi | StopBeforeMatch);
      continue;
    }
    if (Keyword == Ident_language) {
      if (HadLanguage) {
        Diag(KeywordLoc, diag::err_external_source_symbol_duplicate_clause)
            << Keyword;
        ParseStringLiteralExpression();
        continue;
      }
      Language = ParseStringLiteralExpression();
    } else {
      assert(Keyword == Ident_defined_in && "Invalid clause keyword!");
      if (HadDefinedIn) {
        Diag(KeywordLoc, diag::err_external_source_symbol_duplicate_clause)
            << Keyword;
        ParseStringLiteralExpression();
        continue;
      }
      DefinedInExpr = ParseStringLiteralExpression();
    }
  } while (TryConsumeToken(tok::comma));

  // Closing ')'.
  if (T.consumeClose())
    return;
  if (EndLoc)
    *EndLoc = T.getCloseLocation();

  ArgsUnion Args[] = {Language.get(), DefinedInExpr.get(),
                      GeneratedDeclaration};
  Attrs.addNew(&ExternalSourceSymbol, SourceRange(Loc, T.getCloseLocation()),
               ScopeName, ScopeLoc, Args, llvm::array_lengthof(Args), Syntax);
}

/// Parse the contents of the "objc_bridge_related" attribute.
/// objc_bridge_related '(' related_class ',' opt-class_method ',' opt-instance_method ')'
/// related_class:
///     Identifier
///
/// opt-class_method:
///     Identifier: | <empty>
///
/// opt-instance_method:
///     Identifier | <empty>
///
void Parser::ParseObjCBridgeRelatedAttribute(IdentifierInfo &ObjCBridgeRelated,
                                SourceLocation ObjCBridgeRelatedLoc,
                                ParsedAttributes &attrs,
                                SourceLocation *endLoc,
                                IdentifierInfo *ScopeName,
                                SourceLocation ScopeLoc,
                                ParsedAttr::Syntax Syntax) {
  // Opening '('.
  BalancedDelimiterTracker T(*this, tok::l_paren);
  if (T.consumeOpen()) {
    Diag(Tok, diag::err_expected) << tok::l_paren;
    return;
  }

  // Parse the related class name.
  if (Tok.isNot(tok::identifier)) {
    Diag(Tok, diag::err_objcbridge_related_expected_related_class);
    SkipUntil(tok::r_paren, StopAtSemi);
    return;
  }
  IdentifierLoc *RelatedClass = ParseIdentifierLoc();
  if (ExpectAndConsume(tok::comma)) {
    SkipUntil(tok::r_paren, StopAtSemi);
    return;
  }

  // Parse class method name.  It's non-optional in the sense that a trailing
  // comma is required, but it can be the empty string, and then we record a
  // nullptr.
  IdentifierLoc *ClassMethod = nullptr;
  if (Tok.is(tok::identifier)) {
    ClassMethod = ParseIdentifierLoc();
    if (!TryConsumeToken(tok::colon)) {
      Diag(Tok, diag::err_objcbridge_related_selector_name);
      SkipUntil(tok::r_paren, StopAtSemi);
      return;
    }
  }
  if (!TryConsumeToken(tok::comma)) {
    if (Tok.is(tok::colon))
      Diag(Tok, diag::err_objcbridge_related_selector_name);
    else
      Diag(Tok, diag::err_expected) << tok::comma;
    SkipUntil(tok::r_paren, StopAtSemi);
    return;
  }

  // Parse instance method name.  Also non-optional but empty string is
  // permitted.
  IdentifierLoc *InstanceMethod = nullptr;
  if (Tok.is(tok::identifier))
    InstanceMethod = ParseIdentifierLoc();
  else if (Tok.isNot(tok::r_paren)) {
    Diag(Tok, diag::err_expected) << tok::r_paren;
    SkipUntil(tok::r_paren, StopAtSemi);
    return;
  }

  // Closing ')'.
  if (T.consumeClose())
    return;

  if (endLoc)
    *endLoc = T.getCloseLocation();

  // Record this attribute
  attrs.addNew(&ObjCBridgeRelated,
               SourceRange(ObjCBridgeRelatedLoc, T.getCloseLocation()),
               ScopeName, ScopeLoc,
               RelatedClass,
               ClassMethod,
               InstanceMethod,
               Syntax);
}

// Late Parsed Attributes:
// See other examples of late parsing in lib/Parse/ParseCXXInlineMethods

void Parser::LateParsedDeclaration::ParseLexedAttributes() {}

void Parser::LateParsedClass::ParseLexedAttributes() {
  Self->ParseLexedAttributes(*Class);
}

void Parser::LateParsedAttribute::ParseLexedAttributes() {
  Self->ParseLexedAttribute(*this, true, false);
}

/// Wrapper class which calls ParseLexedAttribute, after setting up the
/// scope appropriately.
void Parser::ParseLexedAttributes(ParsingClass &Class) {
  // Deal with templates
  // FIXME: Test cases to make sure this does the right thing for templates.
  bool HasTemplateScope = !Class.TopLevelClass && Class.TemplateScope;
  ParseScope ClassTemplateScope(this, Scope::TemplateParamScope,
                                HasTemplateScope);
  if (HasTemplateScope)
    Actions.ActOnReenterTemplateScope(getCurScope(), Class.TagOrTemplate);

  // Set or update the scope flags.
  bool AlreadyHasClassScope = Class.TopLevelClass;
  unsigned ScopeFlags = Scope::ClassScope|Scope::DeclScope;
  ParseScope ClassScope(this, ScopeFlags, !AlreadyHasClassScope);
  ParseScopeFlags ClassScopeFlags(this, ScopeFlags, AlreadyHasClassScope);

  // Enter the scope of nested classes
  if (!AlreadyHasClassScope)
    Actions.ActOnStartDelayedMemberDeclarations(getCurScope(),
                                                Class.TagOrTemplate);
  if (!Class.LateParsedDeclarations.empty()) {
    for (unsigned i = 0, ni = Class.LateParsedDeclarations.size(); i < ni; ++i){
      Class.LateParsedDeclarations[i]->ParseLexedAttributes();
    }
  }

  if (!AlreadyHasClassScope)
    Actions.ActOnFinishDelayedMemberDeclarations(getCurScope(),
                                                 Class.TagOrTemplate);
}

/// Parse all attributes in LAs, and attach them to Decl D.
void Parser::ParseLexedAttributeList(LateParsedAttrList &LAs, Decl *D,
                                     bool EnterScope, bool OnDefinition) {
  assert(LAs.parseSoon() &&
         "Attribute list should be marked for immediate parsing.");
  for (unsigned i = 0, ni = LAs.size(); i < ni; ++i) {
    if (D)
      LAs[i]->addDecl(D);
    ParseLexedAttribute(*LAs[i], EnterScope, OnDefinition);
    delete LAs[i];
  }
  LAs.clear();
}

/// Finish parsing an attribute for which parsing was delayed.
/// This will be called at the end of parsing a class declaration
/// for each LateParsedAttribute. We consume the saved tokens and
/// create an attribute with the arguments filled in. We add this
/// to the Attribute list for the decl.
void Parser::ParseLexedAttribute(LateParsedAttribute &LA,
                                 bool EnterScope, bool OnDefinition) {
  // Create a fake EOF so that attribute parsing won't go off the end of the
  // attribute.
  Token AttrEnd;
  AttrEnd.startToken();
  AttrEnd.setKind(tok::eof);
  AttrEnd.setLocation(Tok.getLocation());
  AttrEnd.setEofData(LA.Toks.data());
  LA.Toks.push_back(AttrEnd);

  // Append the current token at the end of the new token stream so that it
  // doesn't get lost.
  LA.Toks.push_back(Tok);
  PP.EnterTokenStream(LA.Toks, true, /*IsReinject=*/true);
  // Consume the previously pushed token.
  ConsumeAnyToken(/*ConsumeCodeCompletionTok=*/true);

  ParsedAttributes Attrs(AttrFactory);
  SourceLocation endLoc;

  if (LA.Decls.size() > 0) {
    Decl *D = LA.Decls[0];
    NamedDecl *ND  = dyn_cast<NamedDecl>(D);
    RecordDecl *RD = dyn_cast_or_null<RecordDecl>(D->getDeclContext());

    // Allow 'this' within late-parsed attributes.
    Sema::CXXThisScopeRAII ThisScope(Actions, RD, Qualifiers(),
                                     ND && ND->isCXXInstanceMember());

    if (LA.Decls.size() == 1) {
      // If the Decl is templatized, add template parameters to scope.
      bool HasTemplateScope = EnterScope && D->isTemplateDecl();
      ParseScope TempScope(this, Scope::TemplateParamScope, HasTemplateScope);
      if (HasTemplateScope)
        Actions.ActOnReenterTemplateScope(Actions.CurScope, D);

      // If the Decl is on a function, add function parameters to the scope.
      bool HasFunScope = EnterScope && D->isFunctionOrFunctionTemplate();
      ParseScope FnScope(
          this, Scope::FnScope | Scope::DeclScope | Scope::CompoundStmtScope,
          HasFunScope);
      if (HasFunScope)
        Actions.ActOnReenterFunctionContext(Actions.CurScope, D);

      ParseGNUAttributeArgs(&LA.AttrName, LA.AttrNameLoc, Attrs, &endLoc,
                            nullptr, SourceLocation(), ParsedAttr::AS_GNU,
                            nullptr);

      if (HasFunScope) {
        Actions.ActOnExitFunctionContext();
        FnScope.Exit();  // Pop scope, and remove Decls from IdResolver
      }
      if (HasTemplateScope) {
        TempScope.Exit();
      }
    } else {
      // If there are multiple decls, then the decl cannot be within the
      // function scope.
      ParseGNUAttributeArgs(&LA.AttrName, LA.AttrNameLoc, Attrs, &endLoc,
                            nullptr, SourceLocation(), ParsedAttr::AS_GNU,
                            nullptr);
    }
  } else {
    Diag(Tok, diag::warn_attribute_no_decl) << LA.AttrName.getName();
  }

  if (OnDefinition && !Attrs.empty() && !Attrs.begin()->isCXX11Attribute() &&
      Attrs.begin()->isKnownToGCC())
    Diag(Tok, diag::warn_attribute_on_function_definition)
      << &LA.AttrName;

  for (unsigned i = 0, ni = LA.Decls.size(); i < ni; ++i)
    Actions.ActOnFinishDelayedAttribute(getCurScope(), LA.Decls[i], Attrs);

  // Due to a parsing error, we either went over the cached tokens or
  // there are still cached tokens left, so we skip the leftover tokens.
  while (Tok.isNot(tok::eof))
    ConsumeAnyToken();

  if (Tok.is(tok::eof) && Tok.getEofData() == AttrEnd.getEofData())
    ConsumeAnyToken();
}

void Parser::ParseTypeTagForDatatypeAttribute(IdentifierInfo &AttrName,
                                              SourceLocation AttrNameLoc,
                                              ParsedAttributes &Attrs,
                                              SourceLocation *EndLoc,
                                              IdentifierInfo *ScopeName,
                                              SourceLocation ScopeLoc,
                                              ParsedAttr::Syntax Syntax) {
  assert(Tok.is(tok::l_paren) && "Attribute arg list not starting with '('");

  BalancedDelimiterTracker T(*this, tok::l_paren);
  T.consumeOpen();

  if (Tok.isNot(tok::identifier)) {
    Diag(Tok, diag::err_expected) << tok::identifier;
    T.skipToEnd();
    return;
  }
  IdentifierLoc *ArgumentKind = ParseIdentifierLoc();

  if (ExpectAndConsume(tok::comma)) {
    T.skipToEnd();
    return;
  }

  SourceRange MatchingCTypeRange;
  TypeResult MatchingCType = ParseTypeName(&MatchingCTypeRange);
  if (MatchingCType.isInvalid()) {
    T.skipToEnd();
    return;
  }

  bool LayoutCompatible = false;
  bool MustBeNull = false;
  while (TryConsumeToken(tok::comma)) {
    if (Tok.isNot(tok::identifier)) {
      Diag(Tok, diag::err_expected) << tok::identifier;
      T.skipToEnd();
      return;
    }
    IdentifierInfo *Flag = Tok.getIdentifierInfo();
    if (Flag->isStr("layout_compatible"))
      LayoutCompatible = true;
    else if (Flag->isStr("must_be_null"))
      MustBeNull = true;
    else {
      Diag(Tok, diag::err_type_safety_unknown_flag) << Flag;
      T.skipToEnd();
      return;
    }
    ConsumeToken(); // consume flag
  }

  if (!T.consumeClose()) {
    Attrs.addNewTypeTagForDatatype(&AttrName, AttrNameLoc, ScopeName, ScopeLoc,
                                   ArgumentKind, MatchingCType.get(),
                                   LayoutCompatible, MustBeNull, Syntax);
  }

  if (EndLoc)
    *EndLoc = T.getCloseLocation();
}

/// DiagnoseProhibitedCXX11Attribute - We have found the opening square brackets
/// of a C++11 attribute-specifier in a location where an attribute is not
/// permitted. By C++11 [dcl.attr.grammar]p6, this is ill-formed. Diagnose this
/// situation.
///
/// \return \c true if we skipped an attribute-like chunk of tokens, \c false if
/// this doesn't appear to actually be an attribute-specifier, and the caller
/// should try to parse it.
bool Parser::DiagnoseProhibitedCXX11Attribute() {
  assert(Tok.is(tok::l_square) && NextToken().is(tok::l_square));

  switch (isCXX11AttributeSpecifier(/*Disambiguate*/true)) {
  case CAK_NotAttributeSpecifier:
    // No diagnostic: we're in Obj-C++11 and this is not actually an attribute.
    return false;

  case CAK_InvalidAttributeSpecifier:
    Diag(Tok.getLocation(), diag::err_l_square_l_square_not_attribute);
    return false;

  case CAK_AttributeSpecifier:
    // Parse and discard the attributes.
    SourceLocation BeginLoc = ConsumeBracket();
    ConsumeBracket();
    SkipUntil(tok::r_square);
    assert(Tok.is(tok::r_square) && "isCXX11AttributeSpecifier lied");
    SourceLocation EndLoc = ConsumeBracket();
#if INTEL_CUSTOMIZATION
    // CQ#370092 - warn_attributes_not_allowed is used in IntelCompat mode
    if (getLangOpts().IntelCompat)
      Diag(BeginLoc, diag::warn_attributes_not_allowed)
        << SourceRange(BeginLoc, EndLoc);
    else
#endif // INTEL_CUSTOMIZATION
    Diag(BeginLoc, diag::err_attributes_not_allowed)
      << SourceRange(BeginLoc, EndLoc);
    return true;
  }
  llvm_unreachable("All cases handled above.");
}

/// We have found the opening square brackets of a C++11
/// attribute-specifier in a location where an attribute is not permitted, but
/// we know where the attributes ought to be written. Parse them anyway, and
/// provide a fixit moving them to the right place.
void Parser::DiagnoseMisplacedCXX11Attribute(ParsedAttributesWithRange &Attrs,
                                             SourceLocation CorrectLocation) {
  assert((Tok.is(tok::l_square) && NextToken().is(tok::l_square)) ||
         Tok.is(tok::kw_alignas));

  // Consume the attributes.
  SourceLocation Loc = Tok.getLocation();
  ParseCXX11Attributes(Attrs);
  CharSourceRange AttrRange(SourceRange(Loc, Attrs.Range.getEnd()), true);

#if INTEL_CUSTOMIZATION
  // CQ#370092 - warn_attributes_not_allowed is used in IntelCompat mode
  if (getLangOpts().IntelCompat)
    Diag(Loc, diag::warn_attributes_not_allowed)
        << FixItHint::CreateInsertionFromRange(CorrectLocation, AttrRange)
        << FixItHint::CreateRemoval(AttrRange);
  else
#endif // INTEL_CUSTOMIZATION

  // FIXME: use err_attributes_misplaced
  Diag(Loc, diag::err_attributes_not_allowed)
    << FixItHint::CreateInsertionFromRange(CorrectLocation, AttrRange)
    << FixItHint::CreateRemoval(AttrRange);
}

void Parser::DiagnoseProhibitedAttributes(
    const SourceRange &Range, const SourceLocation CorrectLocation) {
  if (CorrectLocation.isValid()) {
    CharSourceRange AttrRange(Range, true);
    Diag(CorrectLocation, diag::err_attributes_misplaced)
        << FixItHint::CreateInsertionFromRange(CorrectLocation, AttrRange)
        << FixItHint::CreateRemoval(AttrRange);
  } else

#if INTEL_CUSTOMIZATION
  // CQ#370092 - warn_attributes_not_allowed is used in IntelCompat mode
  if (getLangOpts().IntelCompat)
    Diag(Range.getBegin(), diag::warn_attributes_not_allowed) << Range;
#endif // INTEL_CUSTOMIZATION

  else
    Diag(Range.getBegin(), diag::err_attributes_not_allowed) << Range;
}

void Parser::ProhibitCXX11Attributes(ParsedAttributesWithRange &Attrs,
                                     unsigned DiagID) {
  for (const ParsedAttr &AL : Attrs) {
    if (!AL.isCXX11Attribute() && !AL.isC2xAttribute())
      continue;
    if (AL.getKind() == ParsedAttr::UnknownAttribute)
      Diag(AL.getLoc(), diag::warn_unknown_attribute_ignored) << AL.getName();
    else {
      Diag(AL.getLoc(), DiagID) << AL.getName();
      AL.setInvalid();
    }
  }
}

// Usually, `__attribute__((attrib)) class Foo {} var` means that attribute
// applies to var, not the type Foo.
// As an exception to the rule, __declspec(align(...)) before the
// class-key affects the type instead of the variable.
// Also, Microsoft-style [attributes] seem to affect the type instead of the
// variable.
// This function moves attributes that should apply to the type off DS to Attrs.
void Parser::stripTypeAttributesOffDeclSpec(ParsedAttributesWithRange &Attrs,
                                            DeclSpec &DS,
                                            Sema::TagUseKind TUK) {
  if (TUK == Sema::TUK_Reference)
    return;

  llvm::SmallVector<ParsedAttr *, 1> ToBeMoved;

  for (ParsedAttr &AL : DS.getAttributes()) {
    if ((AL.getKind() == ParsedAttr::AT_Aligned &&
         AL.isDeclspecAttribute()) ||
        AL.isMicrosoftAttribute())
      ToBeMoved.push_back(&AL);
  }

  for (ParsedAttr *AL : ToBeMoved) {
    DS.getAttributes().remove(AL);
    Attrs.addAtEnd(AL);
  }
}

/// ParseDeclaration - Parse a full 'declaration', which consists of
/// declaration-specifiers, some number of declarators, and a semicolon.
/// 'Context' should be a DeclaratorContext value.  This returns the
/// location of the semicolon in DeclEnd.
///
///       declaration: [C99 6.7]
///         block-declaration ->
///           simple-declaration
///           others                   [FIXME]
/// [C++]   template-declaration
/// [C++]   namespace-definition
/// [C++]   using-directive
/// [C++]   using-declaration
/// [C++11/C11] static_assert-declaration
///         others... [FIXME]
///
Parser::DeclGroupPtrTy Parser::ParseDeclaration(DeclaratorContext Context,
                                                SourceLocation &DeclEnd,
                                          ParsedAttributesWithRange &attrs) {
  ParenBraceBracketBalancer BalancerRAIIObj(*this);
  // Must temporarily exit the objective-c container scope for
  // parsing c none objective-c decls.
  ObjCDeclContextSwitch ObjCDC(*this);

  Decl *SingleDecl = nullptr;
  switch (Tok.getKind()) {
  case tok::kw_template:
  case tok::kw_export:
    ProhibitAttributes(attrs);
    SingleDecl = ParseDeclarationStartingWithTemplate(Context, DeclEnd, attrs);
    break;
  case tok::kw_inline:
    // Could be the start of an inline namespace. Allowed as an ext in C++03.
    if (getLangOpts().CPlusPlus && NextToken().is(tok::kw_namespace)) {
      ProhibitAttributes(attrs);
      SourceLocation InlineLoc = ConsumeToken();
      return ParseNamespace(Context, DeclEnd, InlineLoc);
    }
    return ParseSimpleDeclaration(Context, DeclEnd, attrs,
                                  true);
  case tok::kw_namespace:
    ProhibitAttributes(attrs);
    return ParseNamespace(Context, DeclEnd);
  case tok::kw_using:
    return ParseUsingDirectiveOrDeclaration(Context, ParsedTemplateInfo(),
                                            DeclEnd, attrs);
  case tok::kw_static_assert:
  case tok::kw__Static_assert:
    ProhibitAttributes(attrs);
    SingleDecl = ParseStaticAssertDeclaration(DeclEnd);
    break;
  default:
    return ParseSimpleDeclaration(Context, DeclEnd, attrs, true);
  }

  // This routine returns a DeclGroup, if the thing we parsed only contains a
  // single decl, convert it now.
  return Actions.ConvertDeclToDeclGroup(SingleDecl);
}

///       simple-declaration: [C99 6.7: declaration] [C++ 7p1: dcl.dcl]
///         declaration-specifiers init-declarator-list[opt] ';'
/// [C++11] attribute-specifier-seq decl-specifier-seq[opt]
///             init-declarator-list ';'
///[C90/C++]init-declarator-list ';'                             [TODO]
/// [OMP]   threadprivate-directive
/// [OMP]   allocate-directive                                   [TODO]
///
///       for-range-declaration: [C++11 6.5p1: stmt.ranged]
///         attribute-specifier-seq[opt] type-specifier-seq declarator
///
/// If RequireSemi is false, this does not check for a ';' at the end of the
/// declaration.  If it is true, it checks for and eats it.
///
/// If FRI is non-null, we might be parsing a for-range-declaration instead
/// of a simple-declaration. If we find that we are, we also parse the
/// for-range-initializer, and place it here.
Parser::DeclGroupPtrTy
Parser::ParseSimpleDeclaration(DeclaratorContext Context,
                               SourceLocation &DeclEnd,
                               ParsedAttributesWithRange &Attrs,
                               bool RequireSemi, ForRangeInit *FRI) {
  // Parse the common declaration-specifiers piece.
  ParsingDeclSpec DS(*this);

  DeclSpecContext DSContext = getDeclSpecContextFromDeclaratorContext(Context);
  ParseDeclarationSpecifiers(DS, ParsedTemplateInfo(), AS_none, DSContext);

  // If we had a free-standing type definition with a missing semicolon, we
  // may get this far before the problem becomes obvious.
  if (DS.hasTagDefinition() &&
      DiagnoseMissingSemiAfterTagDefinition(DS, AS_none, DSContext))
    return nullptr;

  // C99 6.7.2.3p6: Handle "struct-or-union identifier;", "enum { X };"
  // declaration-specifiers init-declarator-list[opt] ';'
  if (Tok.is(tok::semi)) {
    ProhibitAttributes(Attrs);
    DeclEnd = Tok.getLocation();
    if (RequireSemi) ConsumeToken();
    RecordDecl *AnonRecord = nullptr;
    Decl *TheDecl = Actions.ParsedFreeStandingDeclSpec(getCurScope(), AS_none,
                                                       DS, AnonRecord);
    DS.complete(TheDecl);
    if (AnonRecord) {
      Decl* decls[] = {AnonRecord, TheDecl};
      return Actions.BuildDeclaratorGroup(decls);
    }
    return Actions.ConvertDeclToDeclGroup(TheDecl);
  }

  DS.takeAttributesFrom(Attrs);
  return ParseDeclGroup(DS, Context, &DeclEnd, FRI);
}

/// Returns true if this might be the start of a declarator, or a common typo
/// for a declarator.
bool Parser::MightBeDeclarator(DeclaratorContext Context) {
  switch (Tok.getKind()) {
  case tok::annot_cxxscope:
  case tok::annot_template_id:
  case tok::caret:
  case tok::code_completion:
  case tok::coloncolon:
  case tok::ellipsis:
  case tok::kw___attribute:
  case tok::kw_operator:
  case tok::l_paren:
  case tok::star:
    return true;

  case tok::amp:
  case tok::ampamp:
    return getLangOpts().CPlusPlus;

  case tok::l_square: // Might be an attribute on an unnamed bit-field.
    return Context == DeclaratorContext::MemberContext &&
           getLangOpts().CPlusPlus11 && NextToken().is(tok::l_square);

  case tok::colon: // Might be a typo for '::' or an unnamed bit-field.
    return Context == DeclaratorContext::MemberContext ||
           getLangOpts().CPlusPlus;

  case tok::identifier:
    switch (NextToken().getKind()) {
    case tok::code_completion:
    case tok::coloncolon:
    case tok::comma:
    case tok::equal:
    case tok::equalequal: // Might be a typo for '='.
    case tok::kw_alignas:
    case tok::kw_asm:
    case tok::kw___attribute:
    case tok::l_brace:
    case tok::l_paren:
    case tok::l_square:
    case tok::less:
    case tok::r_brace:
    case tok::r_paren:
    case tok::r_square:
    case tok::semi:
      return true;

    case tok::colon:
      // At namespace scope, 'identifier:' is probably a typo for 'identifier::'
      // and in block scope it's probably a label. Inside a class definition,
      // this is a bit-field.
      return Context == DeclaratorContext::MemberContext ||
             (getLangOpts().CPlusPlus &&
              Context == DeclaratorContext::FileContext);

    case tok::identifier: // Possible virt-specifier.
      return getLangOpts().CPlusPlus11 && isCXX11VirtSpecifier(NextToken());

    default:
      return false;
    }

  default:
    return false;
  }
}

/// Skip until we reach something which seems like a sensible place to pick
/// up parsing after a malformed declaration. This will sometimes stop sooner
/// than SkipUntil(tok::r_brace) would, but will never stop later.
void Parser::SkipMalformedDecl() {
  while (true) {
    switch (Tok.getKind()) {
    case tok::l_brace:
      // Skip until matching }, then stop. We've probably skipped over
      // a malformed class or function definition or similar.
      ConsumeBrace();
      SkipUntil(tok::r_brace);
      if (Tok.isOneOf(tok::comma, tok::l_brace, tok::kw_try)) {
        // This declaration isn't over yet. Keep skipping.
        continue;
      }
      TryConsumeToken(tok::semi);
      return;

    case tok::l_square:
      ConsumeBracket();
      SkipUntil(tok::r_square);
      continue;

    case tok::l_paren:
      ConsumeParen();
      SkipUntil(tok::r_paren);
      continue;

    case tok::r_brace:
      return;

    case tok::semi:
      ConsumeToken();
      return;

    case tok::kw_inline:
      // 'inline namespace' at the start of a line is almost certainly
      // a good place to pick back up parsing, except in an Objective-C
      // @interface context.
      if (Tok.isAtStartOfLine() && NextToken().is(tok::kw_namespace) &&
          (!ParsingInObjCContainer || CurParsedObjCImpl))
        return;
      break;

    case tok::kw_namespace:
      // 'namespace' at the start of a line is almost certainly a good
      // place to pick back up parsing, except in an Objective-C
      // @interface context.
      if (Tok.isAtStartOfLine() &&
          (!ParsingInObjCContainer || CurParsedObjCImpl))
        return;
      break;

    case tok::at:
      // @end is very much like } in Objective-C contexts.
      if (NextToken().isObjCAtKeyword(tok::objc_end) &&
          ParsingInObjCContainer)
        return;
      break;

    case tok::minus:
    case tok::plus:
      // - and + probably start new method declarations in Objective-C contexts.
      if (Tok.isAtStartOfLine() && ParsingInObjCContainer)
        return;
      break;

    case tok::eof:
    case tok::annot_module_begin:
    case tok::annot_module_end:
    case tok::annot_module_include:
      return;

    default:
      break;
    }

    ConsumeAnyToken();
  }
}

/// ParseDeclGroup - Having concluded that this is either a function
/// definition or a group of object declarations, actually parse the
/// result.
Parser::DeclGroupPtrTy Parser::ParseDeclGroup(ParsingDeclSpec &DS,
                                              DeclaratorContext Context,
                                              SourceLocation *DeclEnd,
                                              ForRangeInit *FRI) {
  // Parse the first declarator.
  ParsingDeclarator D(*this, DS, Context);
  ParseDeclarator(D);

  // Bail out if the first declarator didn't seem well-formed.
  if (!D.hasName() && !D.mayOmitIdentifier()) {
    SkipMalformedDecl();
    return nullptr;
  }

  // Save late-parsed attributes for now; they need to be parsed in the
  // appropriate function scope after the function Decl has been constructed.
  // These will be parsed in ParseFunctionDefinition or ParseLexedAttrList.
  LateParsedAttrList LateParsedAttrs(true);
  if (D.isFunctionDeclarator()) {
    MaybeParseGNUAttributes(D, &LateParsedAttrs);

    // The _Noreturn keyword can't appear here, unlike the GNU noreturn
    // attribute. If we find the keyword here, tell the user to put it
    // at the start instead.
    if (Tok.is(tok::kw__Noreturn)) {
      SourceLocation Loc = ConsumeToken();
      const char *PrevSpec;
      unsigned DiagID;

      // We can offer a fixit if it's valid to mark this function as _Noreturn
      // and we don't have any other declarators in this declaration.
      bool Fixit = !DS.setFunctionSpecNoreturn(Loc, PrevSpec, DiagID);
      MaybeParseGNUAttributes(D, &LateParsedAttrs);
      Fixit &= Tok.isOneOf(tok::semi, tok::l_brace, tok::kw_try);

      Diag(Loc, diag::err_c11_noreturn_misplaced)
          << (Fixit ? FixItHint::CreateRemoval(Loc) : FixItHint())
          << (Fixit ? FixItHint::CreateInsertion(D.getBeginLoc(), "_Noreturn ")
                    : FixItHint());
    }
  }

  // Check to see if we have a function *definition* which must have a body.
  if (D.isFunctionDeclarator() &&
      // Look at the next token to make sure that this isn't a function
      // declaration.  We have to check this because __attribute__ might be the
      // start of a function definition in GCC-extended K&R C.
      !isDeclarationAfterDeclarator()) {

    // Function definitions are only allowed at file scope and in C++ classes.
    // The C++ inline method definition case is handled elsewhere, so we only
    // need to handle the file scope definition case.
    if (Context == DeclaratorContext::FileContext) {
      if (isStartOfFunctionDefinition(D)) {
        if (DS.getStorageClassSpec() == DeclSpec::SCS_typedef) {
          Diag(Tok, diag::err_function_declared_typedef);

          // Recover by treating the 'typedef' as spurious.
          DS.ClearStorageClassSpecs();
        }

        Decl *TheDecl =
          ParseFunctionDefinition(D, ParsedTemplateInfo(), &LateParsedAttrs);
        return Actions.ConvertDeclToDeclGroup(TheDecl);
      }

      if (isDeclarationSpecifier()) {
        // If there is an invalid declaration specifier right after the
        // function prototype, then we must be in a missing semicolon case
        // where this isn't actually a body.  Just fall through into the code
        // that handles it as a prototype, and let the top-level code handle
        // the erroneous declspec where it would otherwise expect a comma or
        // semicolon.
      } else {
        Diag(Tok, diag::err_expected_fn_body);
        SkipUntil(tok::semi);
        return nullptr;
      }
    } else {
      if (Tok.is(tok::l_brace)) {
        Diag(Tok, diag::err_function_definition_not_allowed);
        SkipMalformedDecl();
        return nullptr;
      }
    }
  }

  if (ParseAsmAttributesAfterDeclarator(D))
    return nullptr;

  // C++0x [stmt.iter]p1: Check if we have a for-range-declarator. If so, we
  // must parse and analyze the for-range-initializer before the declaration is
  // analyzed.
  //
  // Handle the Objective-C for-in loop variable similarly, although we
  // don't need to parse the container in advance.
  if (FRI && (Tok.is(tok::colon) || isTokIdentifier_in())) {
    bool IsForRangeLoop = false;
    if (TryConsumeToken(tok::colon, FRI->ColonLoc)) {
      IsForRangeLoop = true;
      if (Tok.is(tok::l_brace))
        FRI->RangeExpr = ParseBraceInitializer();
      else
        FRI->RangeExpr = ParseExpression();
    }

    Decl *ThisDecl = Actions.ActOnDeclarator(getCurScope(), D);
    if (IsForRangeLoop) {
      Actions.ActOnCXXForRangeDecl(ThisDecl);
    } else {
      // Obj-C for loop
      if (auto *VD = dyn_cast_or_null<VarDecl>(ThisDecl))
        VD->setObjCForDecl(true);
    }
    Actions.FinalizeDeclaration(ThisDecl);
    D.complete(ThisDecl);
    return Actions.FinalizeDeclaratorGroup(getCurScope(), DS, ThisDecl);
  }

  SmallVector<Decl *, 8> DeclsInGroup;
  Decl *FirstDecl = ParseDeclarationAfterDeclaratorAndAttributes(
      D, ParsedTemplateInfo(), FRI);
  if (LateParsedAttrs.size() > 0)
    ParseLexedAttributeList(LateParsedAttrs, FirstDecl, true, false);
  D.complete(FirstDecl);
  if (FirstDecl)
    DeclsInGroup.push_back(FirstDecl);

  bool ExpectSemi = Context != DeclaratorContext::ForContext;

  // If we don't have a comma, it is either the end of the list (a ';') or an
  // error, bail out.
  SourceLocation CommaLoc;
  while (TryConsumeToken(tok::comma, CommaLoc)) {
    if (Tok.isAtStartOfLine() && ExpectSemi && !MightBeDeclarator(Context)) {
      // This comma was followed by a line-break and something which can't be
      // the start of a declarator. The comma was probably a typo for a
      // semicolon.
      Diag(CommaLoc, diag::err_expected_semi_declaration)
        << FixItHint::CreateReplacement(CommaLoc, ";");
      ExpectSemi = false;
      break;
    }

    // Parse the next declarator.
    D.clear();
    D.setCommaLoc(CommaLoc);

    // Accept attributes in an init-declarator.  In the first declarator in a
    // declaration, these would be part of the declspec.  In subsequent
    // declarators, they become part of the declarator itself, so that they
    // don't apply to declarators after *this* one.  Examples:
    //    short __attribute__((common)) var;    -> declspec
    //    short var __attribute__((common));    -> declarator
    //    short x, __attribute__((common)) var;    -> declarator
    MaybeParseGNUAttributes(D);

    // MSVC parses but ignores qualifiers after the comma as an extension.
    if (getLangOpts().MicrosoftExt)
      DiagnoseAndSkipExtendedMicrosoftTypeAttributes();

    ParseDeclarator(D);
    if (!D.isInvalidType()) {
      Decl *ThisDecl = ParseDeclarationAfterDeclarator(D);
      D.complete(ThisDecl);
      if (ThisDecl)
        DeclsInGroup.push_back(ThisDecl);
    }
  }

  if (DeclEnd)
    *DeclEnd = Tok.getLocation();

  if (ExpectSemi &&
      ExpectAndConsumeSemi(Context == DeclaratorContext::FileContext
                           ? diag::err_invalid_token_after_toplevel_declarator
                           : diag::err_expected_semi_declaration)) {
    // Okay, there was no semicolon and one was expected.  If we see a
    // declaration specifier, just assume it was missing and continue parsing.
    // Otherwise things are very confused and we skip to recover.
    if (!isDeclarationSpecifier()) {
      SkipUntil(tok::r_brace, StopAtSemi | StopBeforeMatch);
      TryConsumeToken(tok::semi);
    }
  }

  return Actions.FinalizeDeclaratorGroup(getCurScope(), DS, DeclsInGroup);
}

/// Parse an optional simple-asm-expr and attributes, and attach them to a
/// declarator. Returns true on an error.
bool Parser::ParseAsmAttributesAfterDeclarator(Declarator &D) {
  // If a simple-asm-expr is present, parse it.
  if (Tok.is(tok::kw_asm)) {
    SourceLocation Loc;
    ExprResult AsmLabel(ParseSimpleAsm(&Loc));
    if (AsmLabel.isInvalid()) {
      SkipUntil(tok::semi, StopBeforeMatch);
      return true;
    }

    D.setAsmLabel(AsmLabel.get());
    D.SetRangeEnd(Loc);
  }

  MaybeParseGNUAttributes(D);
  return false;
}

/// Parse 'declaration' after parsing 'declaration-specifiers
/// declarator'. This method parses the remainder of the declaration
/// (including any attributes or initializer, among other things) and
/// finalizes the declaration.
///
///       init-declarator: [C99 6.7]
///         declarator
///         declarator '=' initializer
/// [GNU]   declarator simple-asm-expr[opt] attributes[opt]
/// [GNU]   declarator simple-asm-expr[opt] attributes[opt] '=' initializer
/// [C++]   declarator initializer[opt]
///
/// [C++] initializer:
/// [C++]   '=' initializer-clause
/// [C++]   '(' expression-list ')'
/// [C++0x] '=' 'default'                                                [TODO]
/// [C++0x] '=' 'delete'
/// [C++0x] braced-init-list
///
/// According to the standard grammar, =default and =delete are function
/// definitions, but that definitely doesn't fit with the parser here.
///
Decl *Parser::ParseDeclarationAfterDeclarator(
    Declarator &D, const ParsedTemplateInfo &TemplateInfo) {
  if (ParseAsmAttributesAfterDeclarator(D))
    return nullptr;

  return ParseDeclarationAfterDeclaratorAndAttributes(D, TemplateInfo);
}

Decl *Parser::ParseDeclarationAfterDeclaratorAndAttributes(
    Declarator &D, const ParsedTemplateInfo &TemplateInfo, ForRangeInit *FRI) {
  // RAII type used to track whether we're inside an initializer.
  struct InitializerScopeRAII {
    Parser &P;
    Declarator &D;
    Decl *ThisDecl;

    InitializerScopeRAII(Parser &P, Declarator &D, Decl *ThisDecl)
        : P(P), D(D), ThisDecl(ThisDecl) {
      if (ThisDecl && P.getLangOpts().CPlusPlus) {
        Scope *S = nullptr;
        if (D.getCXXScopeSpec().isSet()) {
          P.EnterScope(0);
          S = P.getCurScope();
        }
        P.Actions.ActOnCXXEnterDeclInitializer(S, ThisDecl);
      }
    }
    ~InitializerScopeRAII() { pop(); }
    void pop() {
      if (ThisDecl && P.getLangOpts().CPlusPlus) {
        Scope *S = nullptr;
        if (D.getCXXScopeSpec().isSet())
          S = P.getCurScope();
        P.Actions.ActOnCXXExitDeclInitializer(S, ThisDecl);
        if (S)
          P.ExitScope();
      }
      ThisDecl = nullptr;
    }
  };

  // Inform the current actions module that we just parsed this declarator.
  Decl *ThisDecl = nullptr;
  switch (TemplateInfo.Kind) {
  case ParsedTemplateInfo::NonTemplate:
    ThisDecl = Actions.ActOnDeclarator(getCurScope(), D);
    break;

  case ParsedTemplateInfo::Template:
  case ParsedTemplateInfo::ExplicitSpecialization: {
    ThisDecl = Actions.ActOnTemplateDeclarator(getCurScope(),
                                               *TemplateInfo.TemplateParams,
                                               D);
    if (VarTemplateDecl *VT = dyn_cast_or_null<VarTemplateDecl>(ThisDecl))
      // Re-direct this decl to refer to the templated decl so that we can
      // initialize it.
      ThisDecl = VT->getTemplatedDecl();
    break;
  }
  case ParsedTemplateInfo::ExplicitInstantiation: {
    if (Tok.is(tok::semi)) {
      DeclResult ThisRes = Actions.ActOnExplicitInstantiation(
          getCurScope(), TemplateInfo.ExternLoc, TemplateInfo.TemplateLoc, D);
      if (ThisRes.isInvalid()) {
        SkipUntil(tok::semi, StopBeforeMatch);
        return nullptr;
      }
      ThisDecl = ThisRes.get();
    } else {
      // FIXME: This check should be for a variable template instantiation only.

      // Check that this is a valid instantiation
      if (D.getName().getKind() != UnqualifiedIdKind::IK_TemplateId) {
        // If the declarator-id is not a template-id, issue a diagnostic and
        // recover by ignoring the 'template' keyword.
        Diag(Tok, diag::err_template_defn_explicit_instantiation)
            << 2 << FixItHint::CreateRemoval(TemplateInfo.TemplateLoc);
        ThisDecl = Actions.ActOnDeclarator(getCurScope(), D);
      } else {
        SourceLocation LAngleLoc =
            PP.getLocForEndOfToken(TemplateInfo.TemplateLoc);
        Diag(D.getIdentifierLoc(),
             diag::err_explicit_instantiation_with_definition)
            << SourceRange(TemplateInfo.TemplateLoc)
            << FixItHint::CreateInsertion(LAngleLoc, "<>");

        // Recover as if it were an explicit specialization.
        TemplateParameterLists FakedParamLists;
        FakedParamLists.push_back(Actions.ActOnTemplateParameterList(
            0, SourceLocation(), TemplateInfo.TemplateLoc, LAngleLoc, None,
            LAngleLoc, nullptr));

        ThisDecl =
            Actions.ActOnTemplateDeclarator(getCurScope(), FakedParamLists, D);
      }
    }
    break;
    }
  }

  // Parse declarator '=' initializer.
  // If a '==' or '+=' is found, suggest a fixit to '='.
  if (isTokenEqualOrEqualTypo()) {
    SourceLocation EqualLoc = ConsumeToken();

    if (Tok.is(tok::kw_delete)) {
      if (D.isFunctionDeclarator())
        Diag(ConsumeToken(), diag::err_default_delete_in_multiple_declaration)
          << 1 /* delete */;
      else
        Diag(ConsumeToken(), diag::err_deleted_non_function);
    } else if (Tok.is(tok::kw_default)) {
      if (D.isFunctionDeclarator())
        Diag(ConsumeToken(), diag::err_default_delete_in_multiple_declaration)
          << 0 /* default */;
      else
        Diag(ConsumeToken(), diag::err_default_special_members);
    } else {
      InitializerScopeRAII InitScope(*this, D, ThisDecl);

      if (Tok.is(tok::code_completion)) {
        Actions.CodeCompleteInitializer(getCurScope(), ThisDecl);
        Actions.FinalizeDeclaration(ThisDecl);
        cutOffParsing();
        return nullptr;
      }

      PreferredType.enterVariableInit(Tok.getLocation(), ThisDecl);
      ExprResult Init = ParseInitializer();

      // If this is the only decl in (possibly) range based for statement,
      // our best guess is that the user meant ':' instead of '='.
      if (Tok.is(tok::r_paren) && FRI && D.isFirstDeclarator()) {
        Diag(EqualLoc, diag::err_single_decl_assign_in_for_range)
            << FixItHint::CreateReplacement(EqualLoc, ":");
        // We are trying to stop parser from looking for ';' in this for
        // statement, therefore preventing spurious errors to be issued.
        FRI->ColonLoc = EqualLoc;
        Init = ExprError();
        FRI->RangeExpr = Init;
      }

      InitScope.pop();

      if (Init.isInvalid()) {
        SmallVector<tok::TokenKind, 2> StopTokens;
        StopTokens.push_back(tok::comma);
        if (D.getContext() == DeclaratorContext::ForContext ||
            D.getContext() == DeclaratorContext::InitStmtContext)
          StopTokens.push_back(tok::r_paren);
        SkipUntil(StopTokens, StopAtSemi | StopBeforeMatch);
        Actions.ActOnInitializerError(ThisDecl);
      } else
        Actions.AddInitializerToDecl(ThisDecl, Init.get(),
                                     /*DirectInit=*/false);
    }
  } else if (Tok.is(tok::l_paren)) {
    // Parse C++ direct initializer: '(' expression-list ')'
    BalancedDelimiterTracker T(*this, tok::l_paren);
    T.consumeOpen();

    ExprVector Exprs;
    CommaLocsTy CommaLocs;

    InitializerScopeRAII InitScope(*this, D, ThisDecl);

    auto ThisVarDecl = dyn_cast_or_null<VarDecl>(ThisDecl);
    auto RunSignatureHelp = [&]() {
      QualType PreferredType = Actions.ProduceConstructorSignatureHelp(
          getCurScope(), ThisVarDecl->getType()->getCanonicalTypeInternal(),
          ThisDecl->getLocation(), Exprs, T.getOpenLocation());
      CalledSignatureHelp = true;
      return PreferredType;
    };
    auto SetPreferredType = [&] {
      PreferredType.enterFunctionArgument(Tok.getLocation(), RunSignatureHelp);
    };

    llvm::function_ref<void()> ExpressionStarts;
    if (ThisVarDecl) {
      // ParseExpressionList can sometimes succeed even when ThisDecl is not
      // VarDecl. This is an error and it is reported in a call to
      // Actions.ActOnInitializerError(). However, we call
      // ProduceConstructorSignatureHelp only on VarDecls.
      ExpressionStarts = SetPreferredType;
    }
    if (ParseExpressionList(Exprs, CommaLocs, ExpressionStarts)) {
      if (ThisVarDecl && PP.isCodeCompletionReached() && !CalledSignatureHelp) {
        Actions.ProduceConstructorSignatureHelp(
            getCurScope(), ThisVarDecl->getType()->getCanonicalTypeInternal(),
            ThisDecl->getLocation(), Exprs, T.getOpenLocation());
        CalledSignatureHelp = true;
      }
      Actions.ActOnInitializerError(ThisDecl);
      SkipUntil(tok::r_paren, StopAtSemi);
    } else {
      // Match the ')'.
      T.consumeClose();

      assert(!Exprs.empty() && Exprs.size()-1 == CommaLocs.size() &&
             "Unexpected number of commas!");

      InitScope.pop();

      ExprResult Initializer = Actions.ActOnParenListExpr(T.getOpenLocation(),
                                                          T.getCloseLocation(),
                                                          Exprs);
      Actions.AddInitializerToDecl(ThisDecl, Initializer.get(),
                                   /*DirectInit=*/true);
    }
#if INTEL_CUSTOMIZATION
// Fix for CQ376508: attributes must be ignored after parenthesized initializer.
    if (getLangOpts().IntelCompat && !getLangOpts().IntelMSCompat &&
        Tok.is(tok::kw___attribute)) {
      ParsedAttributes Attrs(AttrFactory);
      ParseGNUAttributes(Attrs);
      Diag(Tok.getLocation(), diag::warn_attributes_ignored_after_init);
    }
#endif // INTEL_CUSTOMIZATION
  } else if ((getLangOpts().CPlusPlus11 ||                          // INTEL
              getLangOpts().IntelCompat) && Tok.is(tok::l_brace) && // INTEL
             (!CurParsedObjCImpl || !D.isFunctionDeclarator())) {
    // Parse C++0x braced-init-list.
#if INTEL_CUSTOMIZATION
    // CQ374879
    if (!getLangOpts().CPlusPlus11 && getLangOpts().IntelCompat)
      Diag(Tok, diag::ext_generalized_initializer_lists);
    else
#endif // INTEL_CUSTOMIZATION
    Diag(Tok, diag::warn_cxx98_compat_generalized_initializer_lists);

    InitializerScopeRAII InitScope(*this, D, ThisDecl);

    ExprResult Init(ParseBraceInitializer());

    InitScope.pop();

    if (Init.isInvalid()) {
      Actions.ActOnInitializerError(ThisDecl);
    } else
      Actions.AddInitializerToDecl(ThisDecl, Init.get(), /*DirectInit=*/true);
  } else {
    Actions.ActOnUninitializedDecl(ThisDecl);
  }

  Actions.FinalizeDeclaration(ThisDecl);

  return ThisDecl;
}

/// ParseSpecifierQualifierList
///        specifier-qualifier-list:
///          type-specifier specifier-qualifier-list[opt]
///          type-qualifier specifier-qualifier-list[opt]
/// [GNU]    attributes     specifier-qualifier-list[opt]
///
void Parser::ParseSpecifierQualifierList(DeclSpec &DS, AccessSpecifier AS,
                                         DeclSpecContext DSC) {
  /// specifier-qualifier-list is a subset of declaration-specifiers.  Just
  /// parse declaration-specifiers and complain about extra stuff.
  /// TODO: diagnose attribute-specifiers and alignment-specifiers.
  ParseDeclarationSpecifiers(DS, ParsedTemplateInfo(), AS, DSC);

  // Validate declspec for type-name.
  unsigned Specs = DS.getParsedSpecifiers();
  if (isTypeSpecifier(DSC) && !DS.hasTypeSpecifier()) {
    Diag(Tok, diag::err_expected_type);
    DS.SetTypeSpecError();
  } else if (Specs == DeclSpec::PQ_None && !DS.hasAttributes()) {
    Diag(Tok, diag::err_typename_requires_specqual);
    if (!DS.hasTypeSpecifier())
      DS.SetTypeSpecError();
  }

  // Issue diagnostic and remove storage class if present.
  if (Specs & DeclSpec::PQ_StorageClassSpecifier) {
    if (DS.getStorageClassSpecLoc().isValid())
      Diag(DS.getStorageClassSpecLoc(),diag::err_typename_invalid_storageclass);
    else
      Diag(DS.getThreadStorageClassSpecLoc(),
           diag::err_typename_invalid_storageclass);
    DS.ClearStorageClassSpecs();
  }

  // Issue diagnostic and remove function specifier if present.
  if (Specs & DeclSpec::PQ_FunctionSpecifier) {
    if (DS.isInlineSpecified())
      Diag(DS.getInlineSpecLoc(), diag::err_typename_invalid_functionspec);
    if (DS.isVirtualSpecified())
      Diag(DS.getVirtualSpecLoc(), diag::err_typename_invalid_functionspec);
    if (DS.isExplicitSpecified())
      Diag(DS.getExplicitSpecLoc(), diag::err_typename_invalid_functionspec);
    DS.ClearFunctionSpecs();
  }

  // Issue diagnostic and remove constexpr specfier if present.
  if (DS.isConstexprSpecified() && DSC != DeclSpecContext::DSC_condition) {
    Diag(DS.getConstexprSpecLoc(), diag::err_typename_invalid_constexpr);
    DS.ClearConstexprSpec();
  }
}

/// isValidAfterIdentifierInDeclaratorAfterDeclSpec - Return true if the
/// specified token is valid after the identifier in a declarator which
/// immediately follows the declspec.  For example, these things are valid:
///
///      int x   [             4];         // direct-declarator
///      int x   (             int y);     // direct-declarator
///  int(int x   )                         // direct-declarator
///      int x   ;                         // simple-declaration
///      int x   =             17;         // init-declarator-list
///      int x   ,             y;          // init-declarator-list
///      int x   __asm__       ("foo");    // init-declarator-list
///      int x   :             4;          // struct-declarator
///      int x   {             5};         // C++'0x unified initializers
///
/// This is not, because 'x' does not immediately follow the declspec (though
/// ')' happens to be valid anyway).
///    int (x)
///
static bool isValidAfterIdentifierInDeclarator(const Token &T) {
  return T.isOneOf(tok::l_square, tok::l_paren, tok::r_paren, tok::semi,
                   tok::comma, tok::equal, tok::kw_asm, tok::l_brace,
                   tok::colon);
}

/// ParseImplicitInt - This method is called when we have an non-typename
/// identifier in a declspec (which normally terminates the decl spec) when
/// the declspec has no type specifier.  In this case, the declspec is either
/// malformed or is "implicit int" (in K&R and C89).
///
/// This method handles diagnosing this prettily and returns false if the
/// declspec is done being processed.  If it recovers and thinks there may be
/// other pieces of declspec after it, it returns true.
///
bool Parser::ParseImplicitInt(DeclSpec &DS, CXXScopeSpec *SS,
                              const ParsedTemplateInfo &TemplateInfo,
                              AccessSpecifier AS, DeclSpecContext DSC,
                              ParsedAttributesWithRange &Attrs) {
  assert(Tok.is(tok::identifier) && "should have identifier");

  SourceLocation Loc = Tok.getLocation();
  // If we see an identifier that is not a type name, we normally would
  // parse it as the identifier being declared.  However, when a typename
  // is typo'd or the definition is not included, this will incorrectly
  // parse the typename as the identifier name and fall over misparsing
  // later parts of the diagnostic.
  //
  // As such, we try to do some look-ahead in cases where this would
  // otherwise be an "implicit-int" case to see if this is invalid.  For
  // example: "static foo_t x = 4;"  In this case, if we parsed foo_t as
  // an identifier with implicit int, we'd get a parse error because the
  // next token is obviously invalid for a type.  Parse these as a case
  // with an invalid type specifier.
  assert(!DS.hasTypeSpecifier() && "Type specifier checked above");

  // Since we know that this either implicit int (which is rare) or an
  // error, do lookahead to try to do better recovery. This never applies
  // within a type specifier. Outside of C++, we allow this even if the
  // language doesn't "officially" support implicit int -- we support
  // implicit int as an extension in C99 and C11.
  if (!isTypeSpecifier(DSC) && !getLangOpts().CPlusPlus &&
      isValidAfterIdentifierInDeclarator(NextToken())) {
    // If this token is valid for implicit int, e.g. "static x = 4", then
    // we just avoid eating the identifier, so it will be parsed as the
    // identifier in the declarator.
    return false;
  }

  // Early exit as Sema has a dedicated missing_actual_pipe_type diagnostic
  // for incomplete declarations such as `pipe p`.
  if (getLangOpts().OpenCLCPlusPlus && DS.isTypeSpecPipe())
    return false;

  if (getLangOpts().CPlusPlus &&
      DS.getStorageClassSpec() == DeclSpec::SCS_auto) {
    // Don't require a type specifier if we have the 'auto' storage class
    // specifier in C++98 -- we'll promote it to a type specifier.
    if (SS)
      AnnotateScopeToken(*SS, /*IsNewAnnotation*/false);
    return false;
  }

  if (getLangOpts().CPlusPlus && (!SS || SS->isEmpty()) &&
      getLangOpts().MSVCCompat) {
    // Lookup of an unqualified type name has failed in MSVC compatibility mode.
    // Give Sema a chance to recover if we are in a template with dependent base
    // classes.
    if (ParsedType T = Actions.ActOnMSVCUnknownTypeName(
            *Tok.getIdentifierInfo(), Tok.getLocation(),
            DSC == DeclSpecContext::DSC_template_type_arg)) {
      const char *PrevSpec;
      unsigned DiagID;
      DS.SetTypeSpecType(DeclSpec::TST_typename, Loc, PrevSpec, DiagID, T,
                         Actions.getASTContext().getPrintingPolicy());
      DS.SetRangeEnd(Tok.getLocation());
      ConsumeToken();
      return false;
    }
  }

  // Otherwise, if we don't consume this token, we are going to emit an
  // error anyway.  Try to recover from various common problems.  Check
  // to see if this was a reference to a tag name without a tag specified.
  // This is a common problem in C (saying 'foo' instead of 'struct foo').
  //
  // C++ doesn't need this, and isTagName doesn't take SS.
  if (SS == nullptr) {
    const char *TagName = nullptr, *FixitTagName = nullptr;
    tok::TokenKind TagKind = tok::unknown;

    switch (Actions.isTagName(*Tok.getIdentifierInfo(), getCurScope())) {
      default: break;
      case DeclSpec::TST_enum:
        TagName="enum"  ; FixitTagName = "enum "  ; TagKind=tok::kw_enum ;break;
      case DeclSpec::TST_union:
        TagName="union" ; FixitTagName = "union " ;TagKind=tok::kw_union ;break;
      case DeclSpec::TST_struct:
        TagName="struct"; FixitTagName = "struct ";TagKind=tok::kw_struct;break;
      case DeclSpec::TST_interface:
        TagName="__interface"; FixitTagName = "__interface ";
        TagKind=tok::kw___interface;break;
      case DeclSpec::TST_class:
        TagName="class" ; FixitTagName = "class " ;TagKind=tok::kw_class ;break;
    }

    if (TagName) {
      IdentifierInfo *TokenName = Tok.getIdentifierInfo();
      LookupResult R(Actions, TokenName, SourceLocation(),
                     Sema::LookupOrdinaryName);

      Diag(Loc, diag::err_use_of_tag_name_without_tag)
        << TokenName << TagName << getLangOpts().CPlusPlus
        << FixItHint::CreateInsertion(Tok.getLocation(), FixitTagName);

      if (Actions.LookupParsedName(R, getCurScope(), SS)) {
        for (LookupResult::iterator I = R.begin(), IEnd = R.end();
             I != IEnd; ++I)
          Diag((*I)->getLocation(), diag::note_decl_hiding_tag_type)
            << TokenName << TagName;
      }

      // Parse this as a tag as if the missing tag were present.
      if (TagKind == tok::kw_enum)
        ParseEnumSpecifier(Loc, DS, TemplateInfo, AS,
                           DeclSpecContext::DSC_normal);
      else
        ParseClassSpecifier(TagKind, Loc, DS, TemplateInfo, AS,
                            /*EnteringContext*/ false,
                            DeclSpecContext::DSC_normal, Attrs);
      return true;
    }
  }

  // Determine whether this identifier could plausibly be the name of something
  // being declared (with a missing type).
  if (!isTypeSpecifier(DSC) && (!SS || DSC == DeclSpecContext::DSC_top_level ||
                                DSC == DeclSpecContext::DSC_class)) {
    // Look ahead to the next token to try to figure out what this declaration
    // was supposed to be.
    switch (NextToken().getKind()) {
    case tok::l_paren: {
      // static x(4); // 'x' is not a type
      // x(int n);    // 'x' is not a type
      // x (*p)[];    // 'x' is a type
      //
      // Since we're in an error case, we can afford to perform a tentative
      // parse to determine which case we're in.
      TentativeParsingAction PA(*this);
      ConsumeToken();
      TPResult TPR = TryParseDeclarator(/*mayBeAbstract*/false);
      PA.Revert();

      if (TPR != TPResult::False) {
        // The identifier is followed by a parenthesized declarator.
        // It's supposed to be a type.
        break;
      }

      // If we're in a context where we could be declaring a constructor,
      // check whether this is a constructor declaration with a bogus name.
      if (DSC == DeclSpecContext::DSC_class ||
          (DSC == DeclSpecContext::DSC_top_level && SS)) {
        IdentifierInfo *II = Tok.getIdentifierInfo();
        if (Actions.isCurrentClassNameTypo(II, SS)) {
          Diag(Loc, diag::err_constructor_bad_name)
            << Tok.getIdentifierInfo() << II
            << FixItHint::CreateReplacement(Tok.getLocation(), II->getName());
          Tok.setIdentifierInfo(II);
        }
      }
      // Fall through.
      LLVM_FALLTHROUGH;
    }
    case tok::comma:
    case tok::equal:
    case tok::kw_asm:
    case tok::l_brace:
    case tok::l_square:
    case tok::semi:
      // This looks like a variable or function declaration. The type is
      // probably missing. We're done parsing decl-specifiers.
      // But only if we are not in a function prototype scope.
      if (getCurScope()->isFunctionPrototypeScope())
        break;
      if (SS)
        AnnotateScopeToken(*SS, /*IsNewAnnotation*/false);
      return false;

    default:
      // This is probably supposed to be a type. This includes cases like:
      //   int f(itn);
      //   struct S { unsinged : 4; };
      break;
    }
  }

  // This is almost certainly an invalid type name. Let Sema emit a diagnostic
  // and attempt to recover.
  ParsedType T;
  IdentifierInfo *II = Tok.getIdentifierInfo();
  bool IsTemplateName = getLangOpts().CPlusPlus && NextToken().is(tok::less);
  Actions.DiagnoseUnknownTypeName(II, Loc, getCurScope(), SS, T,
                                  IsTemplateName);
  if (T) {
    // The action has suggested that the type T could be used. Set that as
    // the type in the declaration specifiers, consume the would-be type
    // name token, and we're done.
    const char *PrevSpec;
    unsigned DiagID;
    DS.SetTypeSpecType(DeclSpec::TST_typename, Loc, PrevSpec, DiagID, T,
                       Actions.getASTContext().getPrintingPolicy());
    DS.SetRangeEnd(Tok.getLocation());
    ConsumeToken();
    // There may be other declaration specifiers after this.
    return true;
  } else if (II != Tok.getIdentifierInfo()) {
    // If no type was suggested, the correction is to a keyword
    Tok.setKind(II->getTokenID());
    // There may be other declaration specifiers after this.
    return true;
  }

  // Otherwise, the action had no suggestion for us.  Mark this as an error.
  DS.SetTypeSpecError();
  DS.SetRangeEnd(Tok.getLocation());
  ConsumeToken();

  // Eat any following template arguments.
  if (IsTemplateName) {
    SourceLocation LAngle, RAngle;
    TemplateArgList Args;
    ParseTemplateIdAfterTemplateName(true, LAngle, Args, RAngle);
  }

  // TODO: Could inject an invalid typedef decl in an enclosing scope to
  // avoid rippling error messages on subsequent uses of the same type,
  // could be useful if #include was forgotten.
  return true;
}

/// Determine the declaration specifier context from the declarator
/// context.
///
/// \param Context the declarator context, which is one of the
/// DeclaratorContext enumerator values.
Parser::DeclSpecContext
Parser::getDeclSpecContextFromDeclaratorContext(DeclaratorContext Context) {
  if (Context == DeclaratorContext::MemberContext)
    return DeclSpecContext::DSC_class;
  if (Context == DeclaratorContext::FileContext)
    return DeclSpecContext::DSC_top_level;
  if (Context == DeclaratorContext::TemplateParamContext)
    return DeclSpecContext::DSC_template_param;
  if (Context == DeclaratorContext::TemplateArgContext ||
      Context == DeclaratorContext::TemplateTypeArgContext)
    return DeclSpecContext::DSC_template_type_arg;
  if (Context == DeclaratorContext::TrailingReturnContext ||
      Context == DeclaratorContext::TrailingReturnVarContext)
    return DeclSpecContext::DSC_trailing;
  if (Context == DeclaratorContext::AliasDeclContext ||
      Context == DeclaratorContext::AliasTemplateContext)
    return DeclSpecContext::DSC_alias_declaration;
  return DeclSpecContext::DSC_normal;
}

/// ParseAlignArgument - Parse the argument to an alignment-specifier.
///
/// FIXME: Simply returns an alignof() expression if the argument is a
/// type. Ideally, the type should be propagated directly into Sema.
///
/// [C11]   type-id
/// [C11]   constant-expression
/// [C++0x] type-id ...[opt]
/// [C++0x] assignment-expression ...[opt]
ExprResult Parser::ParseAlignArgument(SourceLocation Start,
                                      SourceLocation &EllipsisLoc) {
  ExprResult ER;
  if (isTypeIdInParens()) {
    SourceLocation TypeLoc = Tok.getLocation();
    ParsedType Ty = ParseTypeName().get();
    SourceRange TypeRange(Start, Tok.getLocation());
    ER = Actions.ActOnUnaryExprOrTypeTraitExpr(TypeLoc, UETT_AlignOf, true,
                                               Ty.getAsOpaquePtr(), TypeRange);
  } else
    ER = ParseConstantExpression();

  if (getLangOpts().CPlusPlus11)
    TryConsumeToken(tok::ellipsis, EllipsisLoc);

  return ER;
}

/// ParseAlignmentSpecifier - Parse an alignment-specifier, and add the
/// attribute to Attrs.
///
/// alignment-specifier:
/// [C11]   '_Alignas' '(' type-id ')'
/// [C11]   '_Alignas' '(' constant-expression ')'
/// [C++11] 'alignas' '(' type-id ...[opt] ')'
/// [C++11] 'alignas' '(' assignment-expression ...[opt] ')'
void Parser::ParseAlignmentSpecifier(ParsedAttributes &Attrs,
                                     SourceLocation *EndLoc) {
  assert(Tok.isOneOf(tok::kw_alignas, tok::kw__Alignas) &&
         "Not an alignment-specifier!");

  IdentifierInfo *KWName = Tok.getIdentifierInfo();
  SourceLocation KWLoc = ConsumeToken();

  BalancedDelimiterTracker T(*this, tok::l_paren);
  if (T.expectAndConsume())
    return;

  SourceLocation EllipsisLoc;
  ExprResult ArgExpr = ParseAlignArgument(T.getOpenLocation(), EllipsisLoc);
  if (ArgExpr.isInvalid()) {
    T.skipToEnd();
    return;
  }

  T.consumeClose();
  if (EndLoc)
    *EndLoc = T.getCloseLocation();

  ArgsVector ArgExprs;
  ArgExprs.push_back(ArgExpr.get());
  Attrs.addNew(KWName, KWLoc, nullptr, KWLoc, ArgExprs.data(), 1,
               ParsedAttr::AS_Keyword, EllipsisLoc);
}

/// Determine whether we're looking at something that might be a declarator
/// in a simple-declaration. If it can't possibly be a declarator, maybe
/// diagnose a missing semicolon after a prior tag definition in the decl
/// specifier.
///
/// \return \c true if an error occurred and this can't be any kind of
/// declaration.
bool
Parser::DiagnoseMissingSemiAfterTagDefinition(DeclSpec &DS, AccessSpecifier AS,
                                              DeclSpecContext DSContext,
                                              LateParsedAttrList *LateAttrs) {
  assert(DS.hasTagDefinition() && "shouldn't call this");

  bool EnteringContext = (DSContext == DeclSpecContext::DSC_class ||
                          DSContext == DeclSpecContext::DSC_top_level);

  if (getLangOpts().CPlusPlus &&
      Tok.isOneOf(tok::identifier, tok::coloncolon, tok::kw_decltype,
                  tok::annot_template_id) &&
      TryAnnotateCXXScopeToken(EnteringContext)) {
    SkipMalformedDecl();
    return true;
  }

  bool HasScope = Tok.is(tok::annot_cxxscope);
  // Make a copy in case GetLookAheadToken invalidates the result of NextToken.
  Token AfterScope = HasScope ? NextToken() : Tok;

  // Determine whether the following tokens could possibly be a
  // declarator.
  bool MightBeDeclarator = true;
  if (Tok.isOneOf(tok::kw_typename, tok::annot_typename)) {
    // A declarator-id can't start with 'typename'.
    MightBeDeclarator = false;
  } else if (AfterScope.is(tok::annot_template_id)) {
    // If we have a type expressed as a template-id, this cannot be a
    // declarator-id (such a type cannot be redeclared in a simple-declaration).
    TemplateIdAnnotation *Annot =
        static_cast<TemplateIdAnnotation *>(AfterScope.getAnnotationValue());
    if (Annot->Kind == TNK_Type_template)
      MightBeDeclarator = false;
  } else if (AfterScope.is(tok::identifier)) {
    const Token &Next = HasScope ? GetLookAheadToken(2) : NextToken();

    // These tokens cannot come after the declarator-id in a
    // simple-declaration, and are likely to come after a type-specifier.
    if (Next.isOneOf(tok::star, tok::amp, tok::ampamp, tok::identifier,
                     tok::annot_cxxscope, tok::coloncolon)) {
      // Missing a semicolon.
      MightBeDeclarator = false;
    } else if (HasScope) {
      // If the declarator-id has a scope specifier, it must redeclare a
      // previously-declared entity. If that's a type (and this is not a
      // typedef), that's an error.
      CXXScopeSpec SS;
      Actions.RestoreNestedNameSpecifierAnnotation(
          Tok.getAnnotationValue(), Tok.getAnnotationRange(), SS);
      IdentifierInfo *Name = AfterScope.getIdentifierInfo();
      Sema::NameClassification Classification = Actions.ClassifyName(
          getCurScope(), SS, Name, AfterScope.getLocation(), Next,
          /*IsAddressOfOperand=*/false, /*CCC=*/nullptr);
      switch (Classification.getKind()) {
      case Sema::NC_Error:
        SkipMalformedDecl();
        return true;

      case Sema::NC_Keyword:
      case Sema::NC_NestedNameSpecifier:
        llvm_unreachable("typo correction and nested name specifiers not "
                         "possible here");

      case Sema::NC_Type:
      case Sema::NC_TypeTemplate:
        // Not a previously-declared non-type entity.
        MightBeDeclarator = false;
        break;

      case Sema::NC_Unknown:
      case Sema::NC_Expression:
      case Sema::NC_VarTemplate:
      case Sema::NC_FunctionTemplate:
      case Sema::NC_UndeclaredTemplate:
        // Might be a redeclaration of a prior entity.
        break;
      }
    }
  }

  if (MightBeDeclarator)
    return false;

  const PrintingPolicy &PPol = Actions.getASTContext().getPrintingPolicy();
  Diag(PP.getLocForEndOfToken(DS.getRepAsDecl()->getEndLoc()),
       diag::err_expected_after)
      << DeclSpec::getSpecifierName(DS.getTypeSpecType(), PPol) << tok::semi;

  // Try to recover from the typo, by dropping the tag definition and parsing
  // the problematic tokens as a type.
  //
  // FIXME: Split the DeclSpec into pieces for the standalone
  // declaration and pieces for the following declaration, instead
  // of assuming that all the other pieces attach to new declaration,
  // and call ParsedFreeStandingDeclSpec as appropriate.
  DS.ClearTypeSpecType();
  ParsedTemplateInfo NotATemplate;
  ParseDeclarationSpecifiers(DS, NotATemplate, AS, DSContext, LateAttrs);
  return false;
}

// Choose the apprpriate diagnostic error for why fixed point types are
// disabled, set the previous specifier, and mark as invalid.
static void SetupFixedPointError(const LangOptions &LangOpts,
                                 const char *&PrevSpec, unsigned &DiagID,
                                 bool &isInvalid) {
  assert(!LangOpts.FixedPoint);
  DiagID = diag::err_fixed_point_not_enabled;
  PrevSpec = "";  // Not used by diagnostic
  isInvalid = true;
}

/// ParseDeclarationSpecifiers
///       declaration-specifiers: [C99 6.7]
///         storage-class-specifier declaration-specifiers[opt]
///         type-specifier declaration-specifiers[opt]
/// [C99]   function-specifier declaration-specifiers[opt]
/// [C11]   alignment-specifier declaration-specifiers[opt]
/// [GNU]   attributes declaration-specifiers[opt]
/// [Clang] '__module_private__' declaration-specifiers[opt]
/// [ObjC1] '__kindof' declaration-specifiers[opt]
///
///       storage-class-specifier: [C99 6.7.1]
///         'typedef'
///         'extern'
///         'static'
///         'auto'
///         'register'
/// [C++]   'mutable'
/// [C++11] 'thread_local'
/// [C11]   '_Thread_local'
/// [GNU]   '__thread'
///       function-specifier: [C99 6.7.4]
/// [C99]   'inline'
/// [C++]   'virtual'
/// [C++]   'explicit'
/// [OpenCL] '__kernel'
///       'friend': [C++ dcl.friend]
///       'constexpr': [C++0x dcl.constexpr]
void Parser::ParseDeclarationSpecifiers(DeclSpec &DS,
                                        const ParsedTemplateInfo &TemplateInfo,
                                        AccessSpecifier AS,
                                        DeclSpecContext DSContext,
                                        LateParsedAttrList *LateAttrs) {
  if (DS.getSourceRange().isInvalid()) {
    // Start the range at the current token but make the end of the range
    // invalid.  This will make the entire range invalid unless we successfully
    // consume a token.
    DS.SetRangeStart(Tok.getLocation());
    DS.SetRangeEnd(SourceLocation());
  }

  bool EnteringContext = (DSContext == DeclSpecContext::DSC_class ||
                          DSContext == DeclSpecContext::DSC_top_level);
  bool AttrsLastTime = false;
  ParsedAttributesWithRange attrs(AttrFactory);
  // We use Sema's policy to get bool macros right.
  PrintingPolicy Policy = Actions.getPrintingPolicy();
  while (1) {
    bool isInvalid = false;
    bool isStorageClass = false;
    const char *PrevSpec = nullptr;
    unsigned DiagID = 0;

<<<<<<< HEAD
=======
    // This value needs to be set to the location of the last token if the last
    // token of the specifier is already consumed.
    SourceLocation ConsumedEnd;

>>>>>>> b4c756dc
    // HACK: MSVC doesn't consider _Atomic to be a keyword and its STL
    // implementation for VS2013 uses _Atomic as an identifier for one of the
    // classes in <atomic>.
    //
    // A typedef declaration containing _Atomic<...> is among the places where
    // the class is used.  If we are currently parsing such a declaration, treat
    // the token as an identifier.
    if (getLangOpts().MSVCCompat && Tok.is(tok::kw__Atomic) &&
        DS.getStorageClassSpec() == clang::DeclSpec::SCS_typedef &&
        !DS.hasTypeSpecifier() && GetLookAheadToken(1).is(tok::less))
      Tok.setKind(tok::identifier);

    SourceLocation Loc = Tok.getLocation();

    switch (Tok.getKind()) {
    default:
    DoneWithDeclSpec:
      if (!AttrsLastTime)
        ProhibitAttributes(attrs);
      else {
        // Reject C++11 attributes that appertain to decl specifiers as
        // we don't support any C++11 attributes that appertain to decl
        // specifiers. This also conforms to what g++ 4.8 is doing.
#if INTEL_CUSTOMIZATION
        // CQ#370092 - emit a warning, not error in IntelCompat mode
        ProhibitCXX11Attributes(attrs, getLangOpts().IntelCompat ?
                                diag::warn_attribute_not_type_attr :
                                diag::err_attribute_not_type_attr);
#endif // INTEL_CUSTOMIZATION

        DS.takeAttributesFrom(attrs);
      }

      // If this is not a declaration specifier token, we're done reading decl
      // specifiers.  First verify that DeclSpec's are consistent.
      DS.Finish(Actions, Policy);
      return;

    case tok::l_square:
    case tok::kw_alignas:
      if (!standardAttributesAllowed() || !isCXX11AttributeSpecifier())
        goto DoneWithDeclSpec;

      ProhibitAttributes(attrs);
      // FIXME: It would be good to recover by accepting the attributes,
      //        but attempting to do that now would cause serious
      //        madness in terms of diagnostics.
      attrs.clear();
      attrs.Range = SourceRange();

      ParseCXX11Attributes(attrs);
      AttrsLastTime = true;
      continue;

    case tok::code_completion: {
      Sema::ParserCompletionContext CCC = Sema::PCC_Namespace;
      if (DS.hasTypeSpecifier()) {
        bool AllowNonIdentifiers
          = (getCurScope()->getFlags() & (Scope::ControlScope |
                                          Scope::BlockScope |
                                          Scope::TemplateParamScope |
                                          Scope::FunctionPrototypeScope |
                                          Scope::AtCatchScope)) == 0;
        bool AllowNestedNameSpecifiers
          = DSContext == DeclSpecContext::DSC_top_level ||
            (DSContext == DeclSpecContext::DSC_class && DS.isFriendSpecified());

        Actions.CodeCompleteDeclSpec(getCurScope(), DS,
                                     AllowNonIdentifiers,
                                     AllowNestedNameSpecifiers);
        return cutOffParsing();
      }

      if (getCurScope()->getFnParent() || getCurScope()->getBlockParent())
        CCC = Sema::PCC_LocalDeclarationSpecifiers;
      else if (TemplateInfo.Kind != ParsedTemplateInfo::NonTemplate)
        CCC = DSContext == DeclSpecContext::DSC_class ? Sema::PCC_MemberTemplate
                                                      : Sema::PCC_Template;
      else if (DSContext == DeclSpecContext::DSC_class)
        CCC = Sema::PCC_Class;
      else if (CurParsedObjCImpl)
        CCC = Sema::PCC_ObjCImplementation;

      Actions.CodeCompleteOrdinaryName(getCurScope(), CCC);
      return cutOffParsing();
    }

    case tok::coloncolon: // ::foo::bar
      // C++ scope specifier.  Annotate and loop, or bail out on error.
      if (TryAnnotateCXXScopeToken(EnteringContext)) {
        if (!DS.hasTypeSpecifier())
          DS.SetTypeSpecError();
        goto DoneWithDeclSpec;
      }
      if (Tok.is(tok::coloncolon)) // ::new or ::delete
        goto DoneWithDeclSpec;
      continue;

    case tok::annot_cxxscope: {
      if (DS.hasTypeSpecifier() || DS.isTypeAltiVecVector())
        goto DoneWithDeclSpec;

      CXXScopeSpec SS;
      Actions.RestoreNestedNameSpecifierAnnotation(Tok.getAnnotationValue(),
                                                   Tok.getAnnotationRange(),
                                                   SS);

      // We are looking for a qualified typename.
      Token Next = NextToken();
      if (Next.is(tok::annot_template_id) &&
          static_cast<TemplateIdAnnotation *>(Next.getAnnotationValue())
            ->Kind == TNK_Type_template) {
        // We have a qualified template-id, e.g., N::A<int>

        // If this would be a valid constructor declaration with template
        // arguments, we will reject the attempt to form an invalid type-id
        // referring to the injected-class-name when we annotate the token,
        // per C++ [class.qual]p2.
        //
        // To improve diagnostics for this case, parse the declaration as a
        // constructor (and reject the extra template arguments later).
        TemplateIdAnnotation *TemplateId = takeTemplateIdAnnotation(Next);
        if ((DSContext == DeclSpecContext::DSC_top_level ||
             DSContext == DeclSpecContext::DSC_class) &&
            TemplateId->Name &&
            Actions.isCurrentClassName(*TemplateId->Name, getCurScope(), &SS) &&
            isConstructorDeclarator(/*Unqualified*/ false)) {
          // The user meant this to be an out-of-line constructor
          // definition, but template arguments are not allowed
          // there.  Just allow this as a constructor; we'll
          // complain about it later.
          goto DoneWithDeclSpec;
        }

        DS.getTypeSpecScope() = SS;
        ConsumeAnnotationToken(); // The C++ scope.
        assert(Tok.is(tok::annot_template_id) &&
               "ParseOptionalCXXScopeSpecifier not working");
        AnnotateTemplateIdTokenAsType();
        continue;
      }

      if (Next.is(tok::annot_typename)) {
        DS.getTypeSpecScope() = SS;
        ConsumeAnnotationToken(); // The C++ scope.
        if (Tok.getAnnotationValue()) {
          ParsedType T = getTypeAnnotation(Tok);
          isInvalid = DS.SetTypeSpecType(DeclSpec::TST_typename,
                                         Tok.getAnnotationEndLoc(),
                                         PrevSpec, DiagID, T, Policy);
          if (isInvalid)
            break;
        }
        else
          DS.SetTypeSpecError();
        DS.SetRangeEnd(Tok.getAnnotationEndLoc());
        ConsumeAnnotationToken(); // The typename
      }

      if (Next.isNot(tok::identifier))
        goto DoneWithDeclSpec;

      // Check whether this is a constructor declaration. If we're in a
      // context where the identifier could be a class name, and it has the
      // shape of a constructor declaration, process it as one.
      if ((DSContext == DeclSpecContext::DSC_top_level ||
           DSContext == DeclSpecContext::DSC_class) &&
          Actions.isCurrentClassName(*Next.getIdentifierInfo(), getCurScope(),
                                     &SS) &&
          isConstructorDeclarator(/*Unqualified*/ false))
        goto DoneWithDeclSpec;

      ParsedType TypeRep =
          Actions.getTypeName(*Next.getIdentifierInfo(), Next.getLocation(),
                              getCurScope(), &SS, false, false, nullptr,
                              /*IsCtorOrDtorName=*/false,
                              /*WantNonTrivialSourceInfo=*/true,
                              isClassTemplateDeductionContext(DSContext));

      // If the referenced identifier is not a type, then this declspec is
      // erroneous: We already checked about that it has no type specifier, and
      // C++ doesn't have implicit int.  Diagnose it as a typo w.r.t. to the
      // typename.
      if (!TypeRep) {
        // Eat the scope spec so the identifier is current.
        ConsumeAnnotationToken();
        ParsedAttributesWithRange Attrs(AttrFactory);
        if (ParseImplicitInt(DS, &SS, TemplateInfo, AS, DSContext, Attrs)) {
          if (!Attrs.empty()) {
            AttrsLastTime = true;
            attrs.takeAllFrom(Attrs);
          }
          continue;
        }
        goto DoneWithDeclSpec;
      }

      DS.getTypeSpecScope() = SS;
      ConsumeAnnotationToken(); // The C++ scope.

      isInvalid = DS.SetTypeSpecType(DeclSpec::TST_typename, Loc, PrevSpec,
                                     DiagID, TypeRep, Policy);
      if (isInvalid)
        break;

      DS.SetRangeEnd(Tok.getLocation());
      ConsumeToken(); // The typename.

      continue;
    }

    case tok::annot_typename: {
      // If we've previously seen a tag definition, we were almost surely
      // missing a semicolon after it.
      if (DS.hasTypeSpecifier() && DS.hasTagDefinition())
        goto DoneWithDeclSpec;

      if (Tok.getAnnotationValue()) {
        ParsedType T = getTypeAnnotation(Tok);
        isInvalid = DS.SetTypeSpecType(DeclSpec::TST_typename, Loc, PrevSpec,
                                       DiagID, T, Policy);
      } else
        DS.SetTypeSpecError();

      if (isInvalid)
        break;

      DS.SetRangeEnd(Tok.getAnnotationEndLoc());
      ConsumeAnnotationToken(); // The typename

      continue;
    }

    case tok::kw___is_signed:
      // GNU libstdc++ 4.4 uses __is_signed as an identifier, but Clang
      // typically treats it as a trait. If we see __is_signed as it appears
      // in libstdc++, e.g.,
      //
      //   static const bool __is_signed;
      //
      // then treat __is_signed as an identifier rather than as a keyword.
      if ((DS.getTypeSpecType() == TST_bool ||  // INTEL
      // CQ414772: ensure __is_signed is still an identifier in libstdc++
      // even if the return type is hidden by a typedef.
           (DS.getTypeSpecType() == TST_typename && // INTEL
            DS.isTypeRep() &&// INTEL
            DS.getRepAsType().get().getTypePtr()->isBooleanType()) // INTEL
          ) &&
          DS.getTypeQualifiers() == DeclSpec::TQ_const &&
          DS.getStorageClassSpec() == DeclSpec::SCS_static)
        TryKeywordIdentFallback(true);

      // We're done with the declaration-specifiers.
      goto DoneWithDeclSpec;

      // typedef-name
    case tok::kw___super:
    case tok::kw_decltype:
    case tok::identifier: {
      // This identifier can only be a typedef name if we haven't already seen
      // a type-specifier.  Without this check we misparse:
      //  typedef int X; struct Y { short X; };  as 'short int'.
      if (DS.hasTypeSpecifier())
        goto DoneWithDeclSpec;

      // If the token is an identifier named "__declspec" and Microsoft
      // extensions are not enabled, it is likely that there will be cascading
      // parse errors if this really is a __declspec attribute. Attempt to
      // recognize that scenario and recover gracefully.
      if (!getLangOpts().DeclSpecKeyword && Tok.is(tok::identifier) &&
          Tok.getIdentifierInfo()->getName().equals("__declspec")) {
        Diag(Loc, diag::err_ms_attributes_not_enabled);

        // The next token should be an open paren. If it is, eat the entire
        // attribute declaration and continue.
        if (NextToken().is(tok::l_paren)) {
          // Consume the __declspec identifier.
          ConsumeToken();

          // Eat the parens and everything between them.
          BalancedDelimiterTracker T(*this, tok::l_paren);
          if (T.consumeOpen()) {
            assert(false && "Not a left paren?");
            return;
          }
          T.skipToEnd();
          continue;
        }
      }

      // In C++, check to see if this is a scope specifier like foo::bar::, if
      // so handle it as such.  This is important for ctor parsing.
      if (getLangOpts().CPlusPlus) {
        if (TryAnnotateCXXScopeToken(EnteringContext)) {
          DS.SetTypeSpecError();
          goto DoneWithDeclSpec;
        }
        if (!Tok.is(tok::identifier))
          continue;
      }

      // Check for need to substitute AltiVec keyword tokens.
      if (TryAltiVecToken(DS, Loc, PrevSpec, DiagID, isInvalid))
        break;

      // [AltiVec] 2.2: [If the 'vector' specifier is used] The syntax does not
      //                allow the use of a typedef name as a type specifier.
      if (DS.isTypeAltiVecVector())
        goto DoneWithDeclSpec;

      if (DSContext == DeclSpecContext::DSC_objc_method_result &&
          isObjCInstancetype()) {
        ParsedType TypeRep = Actions.ActOnObjCInstanceType(Loc);
        assert(TypeRep);
        isInvalid = DS.SetTypeSpecType(DeclSpec::TST_typename, Loc, PrevSpec,
                                       DiagID, TypeRep, Policy);
        if (isInvalid)
          break;

        DS.SetRangeEnd(Loc);
        ConsumeToken();
        continue;
      }

      // If we're in a context where the identifier could be a class name,
      // check whether this is a constructor declaration.
      if (getLangOpts().CPlusPlus && DSContext == DeclSpecContext::DSC_class &&
          Actions.isCurrentClassName(*Tok.getIdentifierInfo(), getCurScope()) &&
          isConstructorDeclarator(/*Unqualified*/true))
        goto DoneWithDeclSpec;

      ParsedType TypeRep = Actions.getTypeName(
          *Tok.getIdentifierInfo(), Tok.getLocation(), getCurScope(), nullptr,
          false, false, nullptr, false, false,
          isClassTemplateDeductionContext(DSContext));

      // If this is not a typedef name, don't parse it as part of the declspec,
      // it must be an implicit int or an error.
      if (!TypeRep) {
        ParsedAttributesWithRange Attrs(AttrFactory);
        if (ParseImplicitInt(DS, nullptr, TemplateInfo, AS, DSContext, Attrs)) {
          if (!Attrs.empty()) {
            AttrsLastTime = true;
            attrs.takeAllFrom(Attrs);
          }
          continue;
        }
        goto DoneWithDeclSpec;
      }

      // Likewise, if this is a context where the identifier could be a template
      // name, check whether this is a deduction guide declaration.
      if (getLangOpts().CPlusPlus17 &&
          (DSContext == DeclSpecContext::DSC_class ||
           DSContext == DeclSpecContext::DSC_top_level) &&
          Actions.isDeductionGuideName(getCurScope(), *Tok.getIdentifierInfo(),
                                       Tok.getLocation()) &&
          isConstructorDeclarator(/*Unqualified*/ true,
                                  /*DeductionGuide*/ true))
        goto DoneWithDeclSpec;

      isInvalid = DS.SetTypeSpecType(DeclSpec::TST_typename, Loc, PrevSpec,
                                     DiagID, TypeRep, Policy);
      if (isInvalid)
        break;

      DS.SetRangeEnd(Tok.getLocation());
      ConsumeToken(); // The identifier

      // Objective-C supports type arguments and protocol references
      // following an Objective-C object or object pointer
      // type. Handle either one of them.
      if (Tok.is(tok::less) && getLangOpts().ObjC) {
        SourceLocation NewEndLoc;
        TypeResult NewTypeRep = parseObjCTypeArgsAndProtocolQualifiers(
                                  Loc, TypeRep, /*consumeLastToken=*/true,
                                  NewEndLoc);
        if (NewTypeRep.isUsable()) {
          DS.UpdateTypeRep(NewTypeRep.get());
          DS.SetRangeEnd(NewEndLoc);
        }
      }

      // Need to support trailing type qualifiers (e.g. "id<p> const").
      // If a type specifier follows, it will be diagnosed elsewhere.
      continue;
    }

      // type-name
    case tok::annot_template_id: {
      TemplateIdAnnotation *TemplateId = takeTemplateIdAnnotation(Tok);
      if (TemplateId->Kind != TNK_Type_template &&
          TemplateId->Kind != TNK_Undeclared_template) {
        // This template-id does not refer to a type name, so we're
        // done with the type-specifiers.
        goto DoneWithDeclSpec;
      }

      // If we're in a context where the template-id could be a
      // constructor name or specialization, check whether this is a
      // constructor declaration.
      if (getLangOpts().CPlusPlus && DSContext == DeclSpecContext::DSC_class &&
          Actions.isCurrentClassName(*TemplateId->Name, getCurScope()) &&
          isConstructorDeclarator(TemplateId->SS.isEmpty()))
        goto DoneWithDeclSpec;

      // Turn the template-id annotation token into a type annotation
      // token, then try again to parse it as a type-specifier.
      AnnotateTemplateIdTokenAsType();
      continue;
    }

    // GNU attributes support.
    case tok::kw___attribute:
      ParseGNUAttributes(DS.getAttributes(), nullptr, LateAttrs);
      continue;

    // Microsoft declspec support.
    case tok::kw___declspec:
      ParseMicrosoftDeclSpecs(DS.getAttributes());
      continue;

    // Microsoft single token adornments.
    case tok::kw___forceinline: {
      isInvalid = DS.setFunctionSpecForceInline(Loc, PrevSpec, DiagID);
      IdentifierInfo *AttrName = Tok.getIdentifierInfo();
      SourceLocation AttrNameLoc = Tok.getLocation();
      DS.getAttributes().addNew(AttrName, AttrNameLoc, nullptr, AttrNameLoc,
                                nullptr, 0, ParsedAttr::AS_Keyword);
      break;
    }

    case tok::kw___unaligned:
      isInvalid = DS.SetTypeQual(DeclSpec::TQ_unaligned, Loc, PrevSpec, DiagID,
                                 getLangOpts());
      break;

    case tok::kw___sptr:
    case tok::kw___uptr:
    case tok::kw___ptr64:
    case tok::kw___ptr32:
    case tok::kw___w64:
    case tok::kw___cdecl:
    case tok::kw___stdcall:
    case tok::kw___fastcall:
    case tok::kw__regcall:  // INTEL
    case tok::kw___thiscall:
    case tok::kw___regcall:
    case tok::kw___vectorcall:
      ParseMicrosoftTypeAttributes(DS.getAttributes());
      continue;

    // Borland single token adornments.
    case tok::kw___pascal:
      ParseBorlandTypeAttributes(DS.getAttributes());
      continue;

    // OpenCL single token adornments.
    case tok::kw___kernel:
      ParseOpenCLKernelAttributes(DS.getAttributes());
      continue;

    // Nullability type specifiers.
    case tok::kw__Nonnull:
    case tok::kw__Nullable:
    case tok::kw__Null_unspecified:
      ParseNullabilityTypeSpecifiers(DS.getAttributes());
      continue;

    // Objective-C 'kindof' types.
    case tok::kw___kindof:
      DS.getAttributes().addNew(Tok.getIdentifierInfo(), Loc, nullptr, Loc,
                                nullptr, 0, ParsedAttr::AS_Keyword);
      (void)ConsumeToken();
      continue;

    // storage-class-specifier
    case tok::kw_typedef:
      isInvalid = DS.SetStorageClassSpec(Actions, DeclSpec::SCS_typedef, Loc,
                                         PrevSpec, DiagID, Policy);
      isStorageClass = true;
      break;
    case tok::kw_extern:
      if (DS.getThreadStorageClassSpec() == DeclSpec::TSCS___thread)
        Diag(Tok, diag::ext_thread_before) << "extern";
      isInvalid = DS.SetStorageClassSpec(Actions, DeclSpec::SCS_extern, Loc,
                                         PrevSpec, DiagID, Policy);
      isStorageClass = true;
      break;
    case tok::kw___private_extern__:
      isInvalid = DS.SetStorageClassSpec(Actions, DeclSpec::SCS_private_extern,
                                         Loc, PrevSpec, DiagID, Policy);
      isStorageClass = true;
      break;
    case tok::kw_static:
      if (DS.getThreadStorageClassSpec() == DeclSpec::TSCS___thread)
        Diag(Tok, diag::ext_thread_before) << "static";
      isInvalid = DS.SetStorageClassSpec(Actions, DeclSpec::SCS_static, Loc,
                                         PrevSpec, DiagID, Policy);
      isStorageClass = true;
      break;
    case tok::kw_auto:
      if (getLangOpts().CPlusPlus11) {
        if (isKnownToBeTypeSpecifier(GetLookAheadToken(1))) {
          isInvalid = DS.SetStorageClassSpec(Actions, DeclSpec::SCS_auto, Loc,
                                             PrevSpec, DiagID, Policy);
          if (!isInvalid)
            Diag(Tok, diag::ext_auto_storage_class)
              << FixItHint::CreateRemoval(DS.getStorageClassSpecLoc());
        } else
          isInvalid = DS.SetTypeSpecType(DeclSpec::TST_auto, Loc, PrevSpec,
                                         DiagID, Policy);
      } else
        isInvalid = DS.SetStorageClassSpec(Actions, DeclSpec::SCS_auto, Loc,
                                           PrevSpec, DiagID, Policy);
      isStorageClass = true;
      break;
    case tok::kw___auto_type:
      Diag(Tok, diag::ext_auto_type);
      isInvalid = DS.SetTypeSpecType(DeclSpec::TST_auto_type, Loc, PrevSpec,
                                     DiagID, Policy);
      break;
    case tok::kw_register:
      isInvalid = DS.SetStorageClassSpec(Actions, DeclSpec::SCS_register, Loc,
                                         PrevSpec, DiagID, Policy);
      isStorageClass = true;
      break;
    case tok::kw_mutable:
      isInvalid = DS.SetStorageClassSpec(Actions, DeclSpec::SCS_mutable, Loc,
                                         PrevSpec, DiagID, Policy);
      isStorageClass = true;
      break;
    case tok::kw___thread:
      isInvalid = DS.SetStorageClassSpecThread(DeclSpec::TSCS___thread, Loc,
                                               PrevSpec, DiagID);
      isStorageClass = true;
      break;
    case tok::kw_thread_local:
      isInvalid = DS.SetStorageClassSpecThread(DeclSpec::TSCS_thread_local, Loc,
                                               PrevSpec, DiagID);
      isStorageClass = true;
      break;
    case tok::kw__Thread_local:
      isInvalid = DS.SetStorageClassSpecThread(DeclSpec::TSCS__Thread_local,
                                               Loc, PrevSpec, DiagID);
      isStorageClass = true;
      break;

    // function-specifier
    case tok::kw_inline:
      isInvalid = DS.setFunctionSpecInline(Loc, PrevSpec, DiagID);
      break;
    case tok::kw_virtual:
      // OpenCL C++ v1.0 s2.9: the virtual function qualifier is not supported.
      if (getLangOpts().OpenCLCPlusPlus) {
        DiagID = diag::err_openclcxx_virtual_function;
        PrevSpec = Tok.getIdentifierInfo()->getNameStart();
        isInvalid = true;
      }
      else {
        isInvalid = DS.setFunctionSpecVirtual(Loc, PrevSpec, DiagID);
      }
      break;
<<<<<<< HEAD
    case tok::kw_explicit:
      isInvalid = DS.setFunctionSpecExplicit(Loc, PrevSpec, DiagID);
=======
    case tok::kw_explicit: {
      SourceLocation ExplicitLoc = Loc;
      SourceLocation CloseParenLoc;
      ExplicitSpecifier ExplicitSpec(nullptr, ExplicitSpecKind::ResolvedTrue);
      ConsumedEnd = ExplicitLoc;
      ConsumeToken(); // kw_explicit
      if (Tok.is(tok::l_paren)) {
        if (getLangOpts().CPlusPlus2a) {
          ExprResult ExplicitExpr(static_cast<Expr *>(nullptr));
          BalancedDelimiterTracker Tracker(*this, tok::l_paren);
          Tracker.consumeOpen();
          ExplicitExpr = ParseConstantExpression();
          ConsumedEnd = Tok.getLocation();
          if (ExplicitExpr.isUsable()) {
            CloseParenLoc = Tok.getLocation();
            Tracker.consumeClose();
            ExplicitSpec =
                Actions.ActOnExplicitBoolSpecifier(ExplicitExpr.get());
          } else
            Tracker.skipToEnd();
        } else
          Diag(Tok.getLocation(), diag::warn_cxx2a_compat_explicit_bool);
      }
      isInvalid = DS.setFunctionSpecExplicit(ExplicitLoc, PrevSpec, DiagID,
                                             ExplicitSpec, CloseParenLoc);
>>>>>>> b4c756dc
      break;
    case tok::kw__Noreturn:
      if (!getLangOpts().C11)
        Diag(Loc, diag::ext_c11_noreturn);
      isInvalid = DS.setFunctionSpecNoreturn(Loc, PrevSpec, DiagID);
      break;

    // alignment-specifier
    case tok::kw__Alignas:
      if (!getLangOpts().C11)
        Diag(Tok, diag::ext_c11_alignment) << Tok.getName();
      ParseAlignmentSpecifier(DS.getAttributes());
      continue;

    // friend
    case tok::kw_friend:
      if (DSContext == DeclSpecContext::DSC_class)
        isInvalid = DS.SetFriendSpec(Loc, PrevSpec, DiagID);
      else {
        PrevSpec = ""; // not actually used by the diagnostic
        DiagID = diag::err_friend_invalid_in_context;
        isInvalid = true;
      }
      break;

    // Modules
    case tok::kw___module_private__:
      isInvalid = DS.setModulePrivateSpec(Loc, PrevSpec, DiagID);
      break;

    // constexpr
    case tok::kw_constexpr:
      isInvalid = DS.SetConstexprSpec(Loc, PrevSpec, DiagID);
      break;

    // type-specifier
    case tok::kw_short:
      isInvalid = DS.SetTypeSpecWidth(DeclSpec::TSW_short, Loc, PrevSpec,
                                      DiagID, Policy);
      break;
    case tok::kw_long:
      if (DS.getTypeSpecWidth() != DeclSpec::TSW_long)
        isInvalid = DS.SetTypeSpecWidth(DeclSpec::TSW_long, Loc, PrevSpec,
                                        DiagID, Policy);
      else
        isInvalid = DS.SetTypeSpecWidth(DeclSpec::TSW_longlong, Loc, PrevSpec,
                                        DiagID, Policy);
      break;
    case tok::kw___int64:
        isInvalid = DS.SetTypeSpecWidth(DeclSpec::TSW_longlong, Loc, PrevSpec,
                                        DiagID, Policy);
      break;
    case tok::kw_signed:
      isInvalid = DS.SetTypeSpecSign(DeclSpec::TSS_signed, Loc, PrevSpec,
                                     DiagID);
      break;
    case tok::kw_unsigned:
      isInvalid = DS.SetTypeSpecSign(DeclSpec::TSS_unsigned, Loc, PrevSpec,
                                     DiagID);
      break;
    case tok::kw__Complex:
      isInvalid = DS.SetTypeSpecComplex(DeclSpec::TSC_complex, Loc, PrevSpec,
                                        DiagID);
      break;
    case tok::kw__Imaginary:
      isInvalid = DS.SetTypeSpecComplex(DeclSpec::TSC_imaginary, Loc, PrevSpec,
                                        DiagID);
      break;
    case tok::kw_void:
      isInvalid = DS.SetTypeSpecType(DeclSpec::TST_void, Loc, PrevSpec,
                                     DiagID, Policy);
      break;
    case tok::kw_char:
      isInvalid = DS.SetTypeSpecType(DeclSpec::TST_char, Loc, PrevSpec,
                                     DiagID, Policy);
      break;
    case tok::kw_int:
      isInvalid = DS.SetTypeSpecType(DeclSpec::TST_int, Loc, PrevSpec,
                                     DiagID, Policy);
      break;
    case tok::kw___int128:
      isInvalid = DS.SetTypeSpecType(DeclSpec::TST_int128, Loc, PrevSpec,
                                     DiagID, Policy);
      break;
    case tok::kw_half:
      isInvalid = DS.SetTypeSpecType(DeclSpec::TST_half, Loc, PrevSpec,
                                     DiagID, Policy);
      break;
    case tok::kw_float:
      isInvalid = DS.SetTypeSpecType(DeclSpec::TST_float, Loc, PrevSpec,
                                     DiagID, Policy);
      break;
    case tok::kw_double:
      isInvalid = DS.SetTypeSpecType(DeclSpec::TST_double, Loc, PrevSpec,
                                     DiagID, Policy);
      break;
    case tok::kw__Float16:
      isInvalid = DS.SetTypeSpecType(DeclSpec::TST_float16, Loc, PrevSpec,
                                     DiagID, Policy);
      break;
    case tok::kw__Accum:
      if (!getLangOpts().FixedPoint) {
        SetupFixedPointError(getLangOpts(), PrevSpec, DiagID, isInvalid);
      } else {
        isInvalid = DS.SetTypeSpecType(DeclSpec::TST_accum, Loc, PrevSpec,
                                       DiagID, Policy);
      }
      break;
    case tok::kw__Fract:
      if (!getLangOpts().FixedPoint) {
        SetupFixedPointError(getLangOpts(), PrevSpec, DiagID, isInvalid);
      } else {
        isInvalid = DS.SetTypeSpecType(DeclSpec::TST_fract, Loc, PrevSpec,
                                       DiagID, Policy);
      }
      break;
    case tok::kw__Sat:
      if (!getLangOpts().FixedPoint) {
        SetupFixedPointError(getLangOpts(), PrevSpec, DiagID, isInvalid);
      } else {
        isInvalid = DS.SetTypeSpecSat(Loc, PrevSpec, DiagID);
      }
      break;
    case tok::kw___float128:
      isInvalid = DS.SetTypeSpecType(DeclSpec::TST_float128, Loc, PrevSpec,
                                     DiagID, Policy);
      break;
    case tok::kw_wchar_t:
      isInvalid = DS.SetTypeSpecType(DeclSpec::TST_wchar, Loc, PrevSpec,
                                     DiagID, Policy);
      break;
    case tok::kw_char8_t:
      isInvalid = DS.SetTypeSpecType(DeclSpec::TST_char8, Loc, PrevSpec,
                                     DiagID, Policy);
      break;
    case tok::kw_char16_t:
      isInvalid = DS.SetTypeSpecType(DeclSpec::TST_char16, Loc, PrevSpec,
                                     DiagID, Policy);
      break;
    case tok::kw_char32_t:
      isInvalid = DS.SetTypeSpecType(DeclSpec::TST_char32, Loc, PrevSpec,
                                     DiagID, Policy);
      break;
    case tok::kw_bool:
    case tok::kw__Bool:
      if (Tok.is(tok::kw_bool) &&
          DS.getTypeSpecType() != DeclSpec::TST_unspecified &&
          DS.getStorageClassSpec() == DeclSpec::SCS_typedef) {
        PrevSpec = ""; // Not used by the diagnostic.
#if INTEL_CUSTOMIZATION
        // CQ#376357: Allow bool redeclaration.
        if (getLangOpts().IntelCompat && getLangOpts().GnuPermissive)
          DiagID = diag::warn_bool_redeclaration;
        else
#endif  // INTEL_CUSTOMIZATION
        DiagID = diag::err_bool_redeclaration;
        // For better error recovery.
        Tok.setKind(tok::identifier);
        isInvalid = true;
      } else {
        isInvalid = DS.SetTypeSpecType(DeclSpec::TST_bool, Loc, PrevSpec,
                                       DiagID, Policy);
      }
      break;
    case tok::kw__Decimal32:
      isInvalid = DS.SetTypeSpecType(DeclSpec::TST_decimal32, Loc, PrevSpec,
                                     DiagID, Policy);
      break;
    case tok::kw__Decimal64:
      isInvalid = DS.SetTypeSpecType(DeclSpec::TST_decimal64, Loc, PrevSpec,
                                     DiagID, Policy);
      break;
    case tok::kw__Decimal128:
      isInvalid = DS.SetTypeSpecType(DeclSpec::TST_decimal128, Loc, PrevSpec,
                                     DiagID, Policy);
      break;
    case tok::kw___vector:
      isInvalid = DS.SetTypeAltiVecVector(true, Loc, PrevSpec, DiagID, Policy);
      break;
    case tok::kw___pixel:
      isInvalid = DS.SetTypeAltiVecPixel(true, Loc, PrevSpec, DiagID, Policy);
      break;
    case tok::kw___bool:
      isInvalid = DS.SetTypeAltiVecBool(true, Loc, PrevSpec, DiagID, Policy);
      break;
    case tok::kw_pipe:
<<<<<<< HEAD
#if INTEL_CUSTOMIZATION
      if (!getLangOpts().OpenCL || (getLangOpts().OpenCLVersion < 200 &&
          !getTargetInfo().getTriple().isINTELFPGAEnvironment())) {
#endif // INTEL_CUSTOMIZATION
=======
      if (!getLangOpts().OpenCL || (getLangOpts().OpenCLVersion < 200 &&
                                    !getLangOpts().OpenCLCPlusPlus)) {
>>>>>>> b4c756dc
        // OpenCL 2.0 defined this keyword. OpenCL 1.2 and earlier should
        // support the "pipe" word as identifier.
        Tok.getIdentifierInfo()->revertTokenIDToIdentifier();
        goto DoneWithDeclSpec;
      }
      isInvalid = DS.SetTypePipe(true, Loc, PrevSpec, DiagID, Policy);
      break;
#if INTEL_CUSTOMIZATION
    case tok::kw_channel:
      if (!getLangOpts().OpenCL ||
          !getTargetInfo().getSupportedOpenCLOpts()
          .isSupported("cl_intel_channels", getLangOpts())) {
        // 'channel' is a keyword only for OpenCL with cl_intel_channels
        // extension
        Tok.setKind(tok::identifier);
        continue;
      }
      isInvalid = DS.SetTypeChannel(true, Loc, PrevSpec, DiagID, Policy);
      break;
#endif // INTEL_CUSTOMIZATION
#define GENERIC_IMAGE_TYPE(ImgType, Id) \
  case tok::kw_##ImgType##_t: \
    isInvalid = DS.SetTypeSpecType(DeclSpec::TST_##ImgType##_t, Loc, PrevSpec, \
                                   DiagID, Policy); \
    break;
#include "clang/Basic/OpenCLImageTypes.def"
    case tok::kw___unknown_anytype:
      isInvalid = DS.SetTypeSpecType(TST_unknown_anytype, Loc,
                                     PrevSpec, DiagID, Policy);
      break;

    // class-specifier:
    case tok::kw_class:
    case tok::kw_struct:
    case tok::kw___interface:
    case tok::kw_union: {
      tok::TokenKind Kind = Tok.getKind();
      ConsumeToken();

      // These are attributes following class specifiers.
      // To produce better diagnostic, we parse them when
      // parsing class specifier.
      ParsedAttributesWithRange Attributes(AttrFactory);
      ParseClassSpecifier(Kind, Loc, DS, TemplateInfo, AS,
                          EnteringContext, DSContext, Attributes);

      // If there are attributes following class specifier,
      // take them over and handle them here.
      if (!Attributes.empty()) {
        AttrsLastTime = true;
        attrs.takeAllFrom(Attributes);
      }
      continue;
    }

    // enum-specifier:
    case tok::kw_enum:
      ConsumeToken();
      ParseEnumSpecifier(Loc, DS, TemplateInfo, AS, DSContext);
      continue;

    // cv-qualifier:
    case tok::kw_const:
      isInvalid = DS.SetTypeQual(DeclSpec::TQ_const, Loc, PrevSpec, DiagID,
                                 getLangOpts());
      break;
    case tok::kw_volatile:
      isInvalid = DS.SetTypeQual(DeclSpec::TQ_volatile, Loc, PrevSpec, DiagID,
                                 getLangOpts());
      break;
    case tok::kw_restrict:
      isInvalid = DS.SetTypeQual(DeclSpec::TQ_restrict, Loc, PrevSpec, DiagID,
                                 getLangOpts());
      break;

    // C++ typename-specifier:
    case tok::kw_typename:
      if (TryAnnotateTypeOrScopeToken()) {
        DS.SetTypeSpecError();
        goto DoneWithDeclSpec;
      }
      if (!Tok.is(tok::kw_typename))
        continue;
      break;

    // GNU typeof support.
    case tok::kw_typeof:
      ParseTypeofSpecifier(DS);
      continue;

    case tok::annot_decltype:
      ParseDecltypeSpecifier(DS);
      continue;

    case tok::annot_pragma_pack:
      HandlePragmaPack();
      continue;

    case tok::annot_pragma_ms_pragma:
      HandlePragmaMSPragma();
      continue;

    case tok::annot_pragma_ms_vtordisp:
      HandlePragmaMSVtorDisp();
      continue;

    case tok::annot_pragma_ms_pointers_to_members:
      HandlePragmaMSPointersToMembers();
      continue;

    case tok::kw___underlying_type:
      ParseUnderlyingTypeSpecifier(DS);
      continue;

    case tok::kw__Atomic:
      // C11 6.7.2.4/4:
      //   If the _Atomic keyword is immediately followed by a left parenthesis,
      //   it is interpreted as a type specifier (with a type name), not as a
      //   type qualifier.
      if (NextToken().is(tok::l_paren)) {
        ParseAtomicSpecifier(DS);
        continue;
      }
      isInvalid = DS.SetTypeQual(DeclSpec::TQ_atomic, Loc, PrevSpec, DiagID,
                                 getLangOpts());
      break;

    // OpenCL address space qualifiers:
    case tok::kw___generic:
#if INTEL_CUSTOMIZATION
      // CQ381345: OpenCL is not supported in Intel compatibility mode.
      if (!Actions.getLangOpts().IntelCompat)
#endif // INTEL_CUSTOMIZATION
      // generic address space is introduced only in OpenCL v2.0
      // see OpenCL C Spec v2.0 s6.5.5
      if (Actions.getLangOpts().OpenCLVersion < 200 &&
          !Actions.getLangOpts().OpenCLCPlusPlus) {
        DiagID = diag::err_opencl_unknown_type_specifier;
        PrevSpec = Tok.getIdentifierInfo()->getNameStart();
        isInvalid = true;
        break;
      };
      LLVM_FALLTHROUGH;
    case tok::kw_private:
    case tok::kw___private:
    case tok::kw___global:
    case tok::kw___local:
    case tok::kw___constant:
    // OpenCL access qualifiers:
    case tok::kw___read_only:
    case tok::kw___write_only:
    case tok::kw___read_write:
      ParseOpenCLQualifiers(DS.getAttributes());
      break;

    case tok::less:
      // GCC ObjC supports types like "<SomeProtocol>" as a synonym for
      // "id<SomeProtocol>".  This is hopelessly old fashioned and dangerous,
      // but we support it.
      if (DS.hasTypeSpecifier() || !getLangOpts().ObjC)
        goto DoneWithDeclSpec;

      SourceLocation StartLoc = Tok.getLocation();
      SourceLocation EndLoc;
      TypeResult Type = parseObjCProtocolQualifierType(EndLoc);
      if (Type.isUsable()) {
        if (DS.SetTypeSpecType(DeclSpec::TST_typename, StartLoc, StartLoc,
                               PrevSpec, DiagID, Type.get(),
                               Actions.getASTContext().getPrintingPolicy()))
          Diag(StartLoc, DiagID) << PrevSpec;

        DS.SetRangeEnd(EndLoc);
      } else {
        DS.SetTypeSpecError();
      }

      // Need to support trailing type qualifiers (e.g. "id<p> const").
      // If a type specifier follows, it will be diagnosed elsewhere.
      continue;
    }
<<<<<<< HEAD
=======

    DS.SetRangeEnd(ConsumedEnd.isValid() ? ConsumedEnd : Tok.getLocation());

>>>>>>> b4c756dc
    // If the specifier wasn't legal, issue a diagnostic.
    if (isInvalid) {
      assert(PrevSpec && "Method did not return previous specifier!");
      assert(DiagID);

      if (DiagID == diag::ext_duplicate_declspec ||
          DiagID == diag::ext_warn_duplicate_declspec)
        Diag(Tok, DiagID)
          << PrevSpec << FixItHint::CreateRemoval(Tok.getLocation());
      else if (DiagID == diag::err_opencl_unknown_type_specifier) {
        Diag(Tok, DiagID) << getLangOpts().OpenCLCPlusPlus
            << getLangOpts().getOpenCLVersionTuple().getAsString()
            << PrevSpec << isStorageClass;
      } else
        Diag(Tok, DiagID) << PrevSpec;
    }

<<<<<<< HEAD
    DS.SetRangeEnd(Tok.getLocation());
#if INTEL_CUSTOMIZATION
    // CQ#376357: Allow bool redeclaration.
    if (DiagID != diag::err_bool_redeclaration &&
        DiagID != diag::warn_bool_redeclaration)
#endif // INTEL_CUSTOMIZATION
=======
    if (DiagID != diag::err_bool_redeclaration && ConsumedEnd.isInvalid())
>>>>>>> b4c756dc
      // After an error the next token can be an annotation token.
      ConsumeAnyToken();

    AttrsLastTime = false;
  }
}

/// ParseStructDeclaration - Parse a struct declaration without the terminating
/// semicolon.
///
/// Note that a struct declaration refers to a declaration in a struct,
/// not to the declaration of a struct.
///
///       struct-declaration:
/// [C2x]   attributes-specifier-seq[opt]
///           specifier-qualifier-list struct-declarator-list
/// [GNU]   __extension__ struct-declaration
/// [GNU]   specifier-qualifier-list
///       struct-declarator-list:
///         struct-declarator
///         struct-declarator-list ',' struct-declarator
/// [GNU]   struct-declarator-list ',' attributes[opt] struct-declarator
///       struct-declarator:
///         declarator
/// [GNU]   declarator attributes[opt]
///         declarator[opt] ':' constant-expression
/// [GNU]   declarator[opt] ':' constant-expression attributes[opt]
///
void Parser::ParseStructDeclaration(
    ParsingDeclSpec &DS,
    llvm::function_ref<void(ParsingFieldDeclarator &)> FieldsCallback) {

  if (Tok.is(tok::kw___extension__)) {
    // __extension__ silences extension warnings in the subexpression.
    ExtensionRAIIObject O(Diags);  // Use RAII to do this.
    ConsumeToken();
    return ParseStructDeclaration(DS, FieldsCallback);
  }

  // Parse leading attributes.
  ParsedAttributesWithRange Attrs(AttrFactory);
  MaybeParseCXX11Attributes(Attrs);
  DS.takeAttributesFrom(Attrs);

  // Parse the common specifier-qualifiers-list piece.
  ParseSpecifierQualifierList(DS);

  // If there are no declarators, this is a free-standing declaration
  // specifier. Let the actions module cope with it.
  if (Tok.is(tok::semi)) {
    RecordDecl *AnonRecord = nullptr;
    Decl *TheDecl = Actions.ParsedFreeStandingDeclSpec(getCurScope(), AS_none,
                                                       DS, AnonRecord);
    assert(!AnonRecord && "Did not expect anonymous struct or union here");
    DS.complete(TheDecl);
    return;
  }

  // Read struct-declarators until we find the semicolon.
  bool FirstDeclarator = true;
  SourceLocation CommaLoc;
  while (1) {
    ParsingFieldDeclarator DeclaratorInfo(*this, DS);
    DeclaratorInfo.D.setCommaLoc(CommaLoc);

    // Attributes are only allowed here on successive declarators.
    if (!FirstDeclarator)
      MaybeParseGNUAttributes(DeclaratorInfo.D);

    /// struct-declarator: declarator
    /// struct-declarator: declarator[opt] ':' constant-expression
    if (Tok.isNot(tok::colon)) {
      // Don't parse FOO:BAR as if it were a typo for FOO::BAR.
      ColonProtectionRAIIObject X(*this);
      ParseDeclarator(DeclaratorInfo.D);
    } else
      DeclaratorInfo.D.SetIdentifier(nullptr, Tok.getLocation());

    if (TryConsumeToken(tok::colon)) {
      ExprResult Res(ParseConstantExpression());
      if (Res.isInvalid())
        SkipUntil(tok::semi, StopBeforeMatch);
      else
        DeclaratorInfo.BitfieldSize = Res.get();
    }

    // If attributes exist after the declarator, parse them.
    MaybeParseGNUAttributes(DeclaratorInfo.D);

    // We're done with this declarator;  invoke the callback.
    FieldsCallback(DeclaratorInfo);

    // If we don't have a comma, it is either the end of the list (a ';')
    // or an error, bail out.
    if (!TryConsumeToken(tok::comma, CommaLoc))
      return;

    FirstDeclarator = false;
  }
}

/// ParseStructUnionBody
///       struct-contents:
///         struct-declaration-list
/// [EXT]   empty
/// [GNU]   "struct-declaration-list" without terminatoring ';'
///       struct-declaration-list:
///         struct-declaration
///         struct-declaration-list struct-declaration
/// [OBC]   '@' 'defs' '(' class-name ')'
///
void Parser::ParseStructUnionBody(SourceLocation RecordLoc,
                                  unsigned TagType, Decl *TagDecl) {
  PrettyDeclStackTraceEntry CrashInfo(Actions.Context, TagDecl, RecordLoc,
                                      "parsing struct/union body");
  assert(!getLangOpts().CPlusPlus && "C++ declarations not supported");

  BalancedDelimiterTracker T(*this, tok::l_brace);
  if (T.consumeOpen())
    return;

  ParseScope StructScope(this, Scope::ClassScope|Scope::DeclScope);
  Actions.ActOnTagStartDefinition(getCurScope(), TagDecl);

  SmallVector<Decl *, 32> FieldDecls;

  // While we still have something to read, read the declarations in the struct.
  while (!tryParseMisplacedModuleImport() && Tok.isNot(tok::r_brace) &&
         Tok.isNot(tok::eof)) {
    // Each iteration of this loop reads one struct-declaration.

    // Check for extraneous top-level semicolon.
    if (Tok.is(tok::semi)) {
      ConsumeExtraSemi(InsideStruct, TagType);
      continue;
    }

    // Parse _Static_assert declaration.
    if (Tok.is(tok::kw__Static_assert)) {
      SourceLocation DeclEnd;
      ParseStaticAssertDeclaration(DeclEnd);
      continue;
    }

    if (Tok.is(tok::annot_pragma_pack)) {
      HandlePragmaPack();
      continue;
    }

    if (Tok.is(tok::annot_pragma_align)) {
      HandlePragmaAlign();
      continue;
    }

    if (Tok.is(tok::annot_pragma_openmp)) {
      // Result can be ignored, because it must be always empty.
      AccessSpecifier AS = AS_none;
      ParsedAttributesWithRange Attrs(AttrFactory);
      (void)ParseOpenMPDeclarativeDirectiveWithExtDecl(AS, Attrs);
      continue;
    }

    if (!Tok.is(tok::at)) {
      auto CFieldCallback = [&](ParsingFieldDeclarator &FD) {
        // Install the declarator into the current TagDecl.
        Decl *Field =
            Actions.ActOnField(getCurScope(), TagDecl,
                               FD.D.getDeclSpec().getSourceRange().getBegin(),
                               FD.D, FD.BitfieldSize);
        FieldDecls.push_back(Field);
        FD.complete(Field);
      };

      // Parse all the comma separated declarators.
      ParsingDeclSpec DS(*this);
      ParseStructDeclaration(DS, CFieldCallback);
    } else { // Handle @defs
      ConsumeToken();
      if (!Tok.isObjCAtKeyword(tok::objc_defs)) {
        Diag(Tok, diag::err_unexpected_at);
        SkipUntil(tok::semi);
        continue;
      }
      ConsumeToken();
      ExpectAndConsume(tok::l_paren);
      if (!Tok.is(tok::identifier)) {
        Diag(Tok, diag::err_expected) << tok::identifier;
        SkipUntil(tok::semi);
        continue;
      }
      SmallVector<Decl *, 16> Fields;
      Actions.ActOnDefs(getCurScope(), TagDecl, Tok.getLocation(),
                        Tok.getIdentifierInfo(), Fields);
      FieldDecls.insert(FieldDecls.end(), Fields.begin(), Fields.end());
      ConsumeToken();
      ExpectAndConsume(tok::r_paren);
    }

    if (TryConsumeToken(tok::semi))
      continue;

    if (Tok.is(tok::r_brace)) {
      ExpectAndConsume(tok::semi, diag::ext_expected_semi_decl_list);
      break;
    }

    ExpectAndConsume(tok::semi, diag::err_expected_semi_decl_list);
    // Skip to end of block or statement to avoid ext-warning on extra ';'.
    SkipUntil(tok::r_brace, StopAtSemi | StopBeforeMatch);
    // If we stopped at a ';', eat it.
    TryConsumeToken(tok::semi);
  }

  T.consumeClose();

  ParsedAttributes attrs(AttrFactory);
  // If attributes exist after struct contents, parse them.
  MaybeParseGNUAttributes(attrs);

  Actions.ActOnFields(getCurScope(), RecordLoc, TagDecl, FieldDecls,
                      T.getOpenLocation(), T.getCloseLocation(), attrs);
  StructScope.Exit();
  Actions.ActOnTagFinishDefinition(getCurScope(), TagDecl, T.getRange());
}

/// ParseEnumSpecifier
///       enum-specifier: [C99 6.7.2.2]
///         'enum' identifier[opt] '{' enumerator-list '}'
///[C99/C++]'enum' identifier[opt] '{' enumerator-list ',' '}'
/// [GNU]   'enum' attributes[opt] identifier[opt] '{' enumerator-list ',' [opt]
///                                                 '}' attributes[opt]
/// [MS]    'enum' __declspec[opt] identifier[opt] '{' enumerator-list ',' [opt]
///                                                 '}'
///         'enum' identifier
/// [GNU]   'enum' attributes[opt] identifier
///
/// [C++11] enum-head '{' enumerator-list[opt] '}'
/// [C++11] enum-head '{' enumerator-list ','  '}'
///
///       enum-head: [C++11]
///         enum-key attribute-specifier-seq[opt] identifier[opt] enum-base[opt]
///         enum-key attribute-specifier-seq[opt] nested-name-specifier
///             identifier enum-base[opt]
///
///       enum-key: [C++11]
///         'enum'
///         'enum' 'class'
///         'enum' 'struct'
///
///       enum-base: [C++11]
///         ':' type-specifier-seq
///
/// [C++] elaborated-type-specifier:
/// [C++]   'enum' '::'[opt] nested-name-specifier[opt] identifier
///
void Parser::ParseEnumSpecifier(SourceLocation StartLoc, DeclSpec &DS,
                                const ParsedTemplateInfo &TemplateInfo,
                                AccessSpecifier AS, DeclSpecContext DSC) {
  // Parse the tag portion of this.
  if (Tok.is(tok::code_completion)) {
    // Code completion for an enum name.
    Actions.CodeCompleteTag(getCurScope(), DeclSpec::TST_enum);
    return cutOffParsing();
  }

  // If attributes exist after tag, parse them.
  ParsedAttributesWithRange attrs(AttrFactory);
  MaybeParseGNUAttributes(attrs);
  MaybeParseCXX11Attributes(attrs);
  MaybeParseMicrosoftDeclSpecs(attrs);

  SourceLocation ScopedEnumKWLoc;
  bool IsScopedUsingClassTag = false;

  // In C++11, recognize 'enum class' and 'enum struct'.
  if (Tok.isOneOf(tok::kw_class, tok::kw_struct)) {
    Diag(Tok, getLangOpts().CPlusPlus11 ? diag::warn_cxx98_compat_scoped_enum
                                        : diag::ext_scoped_enum);
    IsScopedUsingClassTag = Tok.is(tok::kw_class);
    ScopedEnumKWLoc = ConsumeToken();

    // Attributes are not allowed between these keywords.  Diagnose,
    // but then just treat them like they appeared in the right place.
    ProhibitAttributes(attrs);

    // They are allowed afterwards, though.
    MaybeParseGNUAttributes(attrs);
    MaybeParseCXX11Attributes(attrs);
    MaybeParseMicrosoftDeclSpecs(attrs);
  }

  // C++11 [temp.explicit]p12:
  //   The usual access controls do not apply to names used to specify
  //   explicit instantiations.
  // We extend this to also cover explicit specializations.  Note that
  // we don't suppress if this turns out to be an elaborated type
  // specifier.
  bool shouldDelayDiagsInTag =
    (TemplateInfo.Kind == ParsedTemplateInfo::ExplicitInstantiation ||
     TemplateInfo.Kind == ParsedTemplateInfo::ExplicitSpecialization);
  SuppressAccessChecks diagsFromTag(*this, shouldDelayDiagsInTag);

  // Enum definitions should not be parsed in a trailing-return-type.
  bool AllowDeclaration = DSC != DeclSpecContext::DSC_trailing;

  CXXScopeSpec &SS = DS.getTypeSpecScope();
  if (getLangOpts().CPlusPlus) {
    // "enum foo : bar;" is not a potential typo for "enum foo::bar;"
    // if a fixed underlying type is allowed.
    ColonProtectionRAIIObject X(*this, AllowDeclaration);

    CXXScopeSpec Spec;
    if (ParseOptionalCXXScopeSpecifier(Spec, nullptr,
                                       /*EnteringContext=*/true))
      return;

    if (Spec.isSet() && Tok.isNot(tok::identifier)) {
      Diag(Tok, diag::err_expected) << tok::identifier;
      if (Tok.isNot(tok::l_brace)) {
        // Has no name and is not a definition.
        // Skip the rest of this declarator, up until the comma or semicolon.
        SkipUntil(tok::comma, StopAtSemi);
        return;
      }
    }

    SS = Spec;
  }

  // Must have either 'enum name' or 'enum {...}'.
  if (Tok.isNot(tok::identifier) && Tok.isNot(tok::l_brace) &&
      !(AllowDeclaration && Tok.is(tok::colon))) {
    Diag(Tok, diag::err_expected_either) << tok::identifier << tok::l_brace;

    // Skip the rest of this declarator, up until the comma or semicolon.
    SkipUntil(tok::comma, StopAtSemi);
    return;
  }

  // If an identifier is present, consume and remember it.
  IdentifierInfo *Name = nullptr;
  SourceLocation NameLoc;
  if (Tok.is(tok::identifier)) {
    Name = Tok.getIdentifierInfo();
    NameLoc = ConsumeToken();
  }

  if (!Name && ScopedEnumKWLoc.isValid()) {
    // C++0x 7.2p2: The optional identifier shall not be omitted in the
    // declaration of a scoped enumeration.
    Diag(Tok, diag::err_scoped_enum_missing_identifier);
    ScopedEnumKWLoc = SourceLocation();
    IsScopedUsingClassTag = false;
  }

  // Okay, end the suppression area.  We'll decide whether to emit the
  // diagnostics in a second.
  if (shouldDelayDiagsInTag)
    diagsFromTag.done();

  TypeResult BaseType;

  // Parse the fixed underlying type.
  bool CanBeBitfield = getCurScope()->getFlags() & Scope::ClassScope;
  if (AllowDeclaration && Tok.is(tok::colon)) {
    bool PossibleBitfield = false;
    if (CanBeBitfield) {
      // If we're in class scope, this can either be an enum declaration with
      // an underlying type, or a declaration of a bitfield member. We try to
      // use a simple disambiguation scheme first to catch the common cases
      // (integer literal, sizeof); if it's still ambiguous, we then consider
      // anything that's a simple-type-specifier followed by '(' as an
      // expression. This suffices because function types are not valid
      // underlying types anyway.
      EnterExpressionEvaluationContext Unevaluated(
          Actions, Sema::ExpressionEvaluationContext::ConstantEvaluated);
      TPResult TPR = isExpressionOrTypeSpecifierSimple(NextToken().getKind());
      // If the next token starts an expression, we know we're parsing a
      // bit-field. This is the common case.
      if (TPR == TPResult::True)
        PossibleBitfield = true;
      // If the next token starts a type-specifier-seq, it may be either a
      // a fixed underlying type or the start of a function-style cast in C++;
      // lookahead one more token to see if it's obvious that we have a
      // fixed underlying type.
      else if (TPR == TPResult::False &&
               GetLookAheadToken(2).getKind() == tok::semi) {
        // Consume the ':'.
        ConsumeToken();
      } else {
        // We have the start of a type-specifier-seq, so we have to perform
        // tentative parsing to determine whether we have an expression or a
        // type.
        TentativeParsingAction TPA(*this);

        // Consume the ':'.
        ConsumeToken();

        // If we see a type specifier followed by an open-brace, we have an
        // ambiguity between an underlying type and a C++11 braced
        // function-style cast. Resolve this by always treating it as an
        // underlying type.
        // FIXME: The standard is not entirely clear on how to disambiguate in
        // this case.
        if ((getLangOpts().CPlusPlus &&
             isCXXDeclarationSpecifier(TPResult::True) != TPResult::True) ||
            (!getLangOpts().CPlusPlus && !isDeclarationSpecifier(true))) {
          // We'll parse this as a bitfield later.
          PossibleBitfield = true;
          TPA.Revert();
        } else {
          // We have a type-specifier-seq.
          TPA.Commit();
        }
      }
    } else {
      // Consume the ':'.
      ConsumeToken();
    }

    if (!PossibleBitfield) {
      SourceRange Range;
      BaseType = ParseTypeName(&Range);

      if (!getLangOpts().ObjC) {
        if (getLangOpts().CPlusPlus11)
          Diag(StartLoc, diag::warn_cxx98_compat_enum_fixed_underlying_type);
        else if (getLangOpts().CPlusPlus)
          Diag(StartLoc, diag::ext_cxx11_enum_fixed_underlying_type);
        else if (getLangOpts().MicrosoftExt)
          Diag(StartLoc, diag::ext_ms_c_enum_fixed_underlying_type);
        else
          Diag(StartLoc, diag::ext_clang_c_enum_fixed_underlying_type);
      }
    }
  }

  // There are four options here.  If we have 'friend enum foo;' then this is a
  // friend declaration, and cannot have an accompanying definition. If we have
  // 'enum foo;', then this is a forward declaration.  If we have
  // 'enum foo {...' then this is a definition. Otherwise we have something
  // like 'enum foo xyz', a reference.
  //
  // This is needed to handle stuff like this right (C99 6.7.2.3p11):
  // enum foo {..};  void bar() { enum foo; }    <- new foo in bar.
  // enum foo {..};  void bar() { enum foo x; }  <- use of old foo.
  //
  Sema::TagUseKind TUK;
  if (!AllowDeclaration) {
    TUK = Sema::TUK_Reference;
  } else if (Tok.is(tok::l_brace)) {
    if (DS.isFriendSpecified()) {
      Diag(Tok.getLocation(), diag::err_friend_decl_defines_type)
        << SourceRange(DS.getFriendSpecLoc());
      ConsumeBrace();
      SkipUntil(tok::r_brace, StopAtSemi);
      TUK = Sema::TUK_Friend;
    } else {
      TUK = Sema::TUK_Definition;
    }
  } else if (!isTypeSpecifier(DSC) &&
             (Tok.is(tok::semi) ||
              (Tok.isAtStartOfLine() &&
               !isValidAfterTypeSpecifier(CanBeBitfield)))) {
    TUK = DS.isFriendSpecified() ? Sema::TUK_Friend : Sema::TUK_Declaration;
    if (Tok.isNot(tok::semi)) {
      // A semicolon was missing after this declaration. Diagnose and recover.
      ExpectAndConsume(tok::semi, diag::err_expected_after, "enum");
      PP.EnterToken(Tok, /*IsReinject=*/true);
      Tok.setKind(tok::semi);
    }
  } else {
    TUK = Sema::TUK_Reference;
  }

  // If this is an elaborated type specifier, and we delayed
  // diagnostics before, just merge them into the current pool.
  if (TUK == Sema::TUK_Reference && shouldDelayDiagsInTag) {
    diagsFromTag.redelay();
  }

  MultiTemplateParamsArg TParams;
  if (TemplateInfo.Kind != ParsedTemplateInfo::NonTemplate &&
      TUK != Sema::TUK_Reference) {
    if (!getLangOpts().CPlusPlus11 || !SS.isSet()) {
      // Skip the rest of this declarator, up until the comma or semicolon.
      Diag(Tok, diag::err_enum_template);
      SkipUntil(tok::comma, StopAtSemi);
      return;
    }

    if (TemplateInfo.Kind == ParsedTemplateInfo::ExplicitInstantiation) {
      // Enumerations can't be explicitly instantiated.
      DS.SetTypeSpecError();
      Diag(StartLoc, diag::err_explicit_instantiation_enum);
      return;
    }

    assert(TemplateInfo.TemplateParams && "no template parameters");
    TParams = MultiTemplateParamsArg(TemplateInfo.TemplateParams->data(),
                                     TemplateInfo.TemplateParams->size());
  }

  if (TUK == Sema::TUK_Reference)
    ProhibitAttributes(attrs);

  if (!Name && TUK != Sema::TUK_Definition) {
    Diag(Tok, diag::err_enumerator_unnamed_no_def);

    // Skip the rest of this declarator, up until the comma or semicolon.
    SkipUntil(tok::comma, StopAtSemi);
    return;
  }

  stripTypeAttributesOffDeclSpec(attrs, DS, TUK);

  Sema::SkipBodyInfo SkipBody;
  if (!Name && TUK == Sema::TUK_Definition && Tok.is(tok::l_brace) &&
      NextToken().is(tok::identifier))
    SkipBody = Actions.shouldSkipAnonEnumBody(getCurScope(),
                                              NextToken().getIdentifierInfo(),
                                              NextToken().getLocation());

  bool Owned = false;
  bool IsDependent = false;
  const char *PrevSpec = nullptr;
  unsigned DiagID;
  Decl *TagDecl = Actions.ActOnTag(
      getCurScope(), DeclSpec::TST_enum, TUK, StartLoc, SS, Name, NameLoc,
      attrs, AS, DS.getModulePrivateSpecLoc(), TParams, Owned, IsDependent,
      ScopedEnumKWLoc, IsScopedUsingClassTag, BaseType,
      DSC == DeclSpecContext::DSC_type_specifier,
      DSC == DeclSpecContext::DSC_template_param ||
          DSC == DeclSpecContext::DSC_template_type_arg,
      &SkipBody);

  if (SkipBody.ShouldSkip) {
    assert(TUK == Sema::TUK_Definition && "can only skip a definition");

    BalancedDelimiterTracker T(*this, tok::l_brace);
    T.consumeOpen();
    T.skipToEnd();

    if (DS.SetTypeSpecType(DeclSpec::TST_enum, StartLoc,
                           NameLoc.isValid() ? NameLoc : StartLoc,
                           PrevSpec, DiagID, TagDecl, Owned,
                           Actions.getASTContext().getPrintingPolicy()))
      Diag(StartLoc, DiagID) << PrevSpec;
    return;
  }

  if (IsDependent) {
    // This enum has a dependent nested-name-specifier. Handle it as a
    // dependent tag.
    if (!Name) {
      DS.SetTypeSpecError();
      Diag(Tok, diag::err_expected_type_name_after_typename);
      return;
    }

    TypeResult Type = Actions.ActOnDependentTag(
        getCurScope(), DeclSpec::TST_enum, TUK, SS, Name, StartLoc, NameLoc);
    if (Type.isInvalid()) {
      DS.SetTypeSpecError();
      return;
    }

    if (DS.SetTypeSpecType(DeclSpec::TST_typename, StartLoc,
                           NameLoc.isValid() ? NameLoc : StartLoc,
                           PrevSpec, DiagID, Type.get(),
                           Actions.getASTContext().getPrintingPolicy()))
      Diag(StartLoc, DiagID) << PrevSpec;

    return;
  }

  if (!TagDecl) {
    // The action failed to produce an enumeration tag. If this is a
    // definition, consume the entire definition.
    if (Tok.is(tok::l_brace) && TUK != Sema::TUK_Reference) {
      ConsumeBrace();
      SkipUntil(tok::r_brace, StopAtSemi);
    }

    DS.SetTypeSpecError();
    return;
  }

  if (Tok.is(tok::l_brace) && TUK != Sema::TUK_Reference) {
    Decl *D = SkipBody.CheckSameAsPrevious ? SkipBody.New : TagDecl;
    ParseEnumBody(StartLoc, D);
    if (SkipBody.CheckSameAsPrevious &&
        !Actions.ActOnDuplicateDefinition(DS, TagDecl, SkipBody)) {
      DS.SetTypeSpecError();
      return;
    }
  }

  if (DS.SetTypeSpecType(DeclSpec::TST_enum, StartLoc,
                         NameLoc.isValid() ? NameLoc : StartLoc,
                         PrevSpec, DiagID, TagDecl, Owned,
                         Actions.getASTContext().getPrintingPolicy()))
    Diag(StartLoc, DiagID) << PrevSpec;
}

/// ParseEnumBody - Parse a {} enclosed enumerator-list.
///       enumerator-list:
///         enumerator
///         enumerator-list ',' enumerator
///       enumerator:
///         enumeration-constant attributes[opt]
///         enumeration-constant attributes[opt] '=' constant-expression
///       enumeration-constant:
///         identifier
///
void Parser::ParseEnumBody(SourceLocation StartLoc, Decl *EnumDecl) {
  // Enter the scope of the enum body and start the definition.
  ParseScope EnumScope(this, Scope::DeclScope | Scope::EnumScope);
  Actions.ActOnTagStartDefinition(getCurScope(), EnumDecl);

  BalancedDelimiterTracker T(*this, tok::l_brace);
  T.consumeOpen();

  // C does not allow an empty enumerator-list, C++ does [dcl.enum].
  if (Tok.is(tok::r_brace) && !getLangOpts().CPlusPlus)
#if INTEL_CUSTOMIZATION
  {
    // CQ#364426 - emit a warning in IntelCompat mode
    if (getLangOpts().IntelCompat)
      Diag(Tok, diag::warn_empty_enum);
    else
#endif  // INTEL_CUSTOMIZATION
      Diag(Tok, diag::err_empty_enum);
#if INTEL_CUSTOMIZATION
  }
#endif // INTEL_CUSTOMIZATION

  SmallVector<Decl *, 32> EnumConstantDecls;
  SmallVector<SuppressAccessChecks, 32> EnumAvailabilityDiags;

  Decl *LastEnumConstDecl = nullptr;

  // Parse the enumerator-list.
  while (Tok.isNot(tok::r_brace)) {
    // Parse enumerator. If failed, try skipping till the start of the next
    // enumerator definition.
    if (Tok.isNot(tok::identifier)) {
      Diag(Tok.getLocation(), diag::err_expected) << tok::identifier;
      if (SkipUntil(tok::comma, tok::r_brace, StopBeforeMatch) &&
          TryConsumeToken(tok::comma))
        continue;
      break;
    }
    IdentifierInfo *Ident = Tok.getIdentifierInfo();
    SourceLocation IdentLoc = ConsumeToken();

    // If attributes exist after the enumerator, parse them.
    ParsedAttributesWithRange attrs(AttrFactory);
    MaybeParseGNUAttributes(attrs);
    ProhibitAttributes(attrs); // GNU-style attributes are prohibited.
    if (standardAttributesAllowed() && isCXX11AttributeSpecifier()) {
      if (getLangOpts().CPlusPlus)
        Diag(Tok.getLocation(), getLangOpts().CPlusPlus17
                                    ? diag::warn_cxx14_compat_ns_enum_attribute
                                    : diag::ext_ns_enum_attribute)
            << 1 /*enumerator*/;
      ParseCXX11Attributes(attrs);
    }

    SourceLocation EqualLoc;
    ExprResult AssignedVal;
    EnumAvailabilityDiags.emplace_back(*this);

    if (TryConsumeToken(tok::equal, EqualLoc)) {
      AssignedVal = ParseConstantExpression();
      if (AssignedVal.isInvalid())
        SkipUntil(tok::comma, tok::r_brace, StopBeforeMatch);
    }

    // Install the enumerator constant into EnumDecl.
    Decl *EnumConstDecl = Actions.ActOnEnumConstant(
        getCurScope(), EnumDecl, LastEnumConstDecl, IdentLoc, Ident, attrs,
        EqualLoc, AssignedVal.get());
    EnumAvailabilityDiags.back().done();

    EnumConstantDecls.push_back(EnumConstDecl);
    LastEnumConstDecl = EnumConstDecl;

    if (Tok.is(tok::identifier)) {
      // We're missing a comma between enumerators.
      SourceLocation Loc = getEndOfPreviousToken();
      Diag(Loc, diag::err_enumerator_list_missing_comma)
        << FixItHint::CreateInsertion(Loc, ", ");
      continue;
    }

    // Emumerator definition must be finished, only comma or r_brace are
    // allowed here.
    SourceLocation CommaLoc;
    if (Tok.isNot(tok::r_brace) && !TryConsumeToken(tok::comma, CommaLoc)) {
      if (EqualLoc.isValid())
        Diag(Tok.getLocation(), diag::err_expected_either) << tok::r_brace
                                                           << tok::comma;
      else
        Diag(Tok.getLocation(), diag::err_expected_end_of_enumerator);
      if (SkipUntil(tok::comma, tok::r_brace, StopBeforeMatch)) {
        if (TryConsumeToken(tok::comma, CommaLoc))
          continue;
      } else {
        break;
      }
    }

    // If comma is followed by r_brace, emit appropriate warning.
    if (Tok.is(tok::r_brace) && CommaLoc.isValid()) {
      if (!getLangOpts().C99 && !getLangOpts().CPlusPlus11)
        Diag(CommaLoc, getLangOpts().CPlusPlus ?
               diag::ext_enumerator_list_comma_cxx :
               diag::ext_enumerator_list_comma_c)
          << FixItHint::CreateRemoval(CommaLoc);
      else if (getLangOpts().CPlusPlus11)
        Diag(CommaLoc, diag::warn_cxx98_compat_enumerator_list_comma)
          << FixItHint::CreateRemoval(CommaLoc);
      break;
    }
  }

  // Eat the }.
  T.consumeClose();

  // If attributes exist after the identifier list, parse them.
  ParsedAttributes attrs(AttrFactory);
  MaybeParseGNUAttributes(attrs);

  Actions.ActOnEnumBody(StartLoc, T.getRange(), EnumDecl, EnumConstantDecls,
                        getCurScope(), attrs);

  // Now handle enum constant availability diagnostics.
  assert(EnumConstantDecls.size() == EnumAvailabilityDiags.size());
  for (size_t i = 0, e = EnumConstantDecls.size(); i != e; ++i) {
    ParsingDeclRAIIObject PD(*this, ParsingDeclRAIIObject::NoParent);
    EnumAvailabilityDiags[i].redelay();
    PD.complete(EnumConstantDecls[i]);
  }

  EnumScope.Exit();
  Actions.ActOnTagFinishDefinition(getCurScope(), EnumDecl, T.getRange());

  // The next token must be valid after an enum definition. If not, a ';'
  // was probably forgotten.
  bool CanBeBitfield = getCurScope()->getFlags() & Scope::ClassScope;
  if (!isValidAfterTypeSpecifier(CanBeBitfield)) {
    ExpectAndConsume(tok::semi, diag::err_expected_after, "enum");
    // Push this token back into the preprocessor and change our current token
    // to ';' so that the rest of the code recovers as though there were an
    // ';' after the definition.
    PP.EnterToken(Tok, /*IsReinject=*/true);
    Tok.setKind(tok::semi);
  }
}

/// isKnownToBeTypeSpecifier - Return true if we know that the specified token
/// is definitely a type-specifier.  Return false if it isn't part of a type
/// specifier or if we're not sure.
bool Parser::isKnownToBeTypeSpecifier(const Token &Tok) const {
  switch (Tok.getKind()) {
  default: return false;
    // type-specifiers
  case tok::kw_short:
  case tok::kw_long:
  case tok::kw___int64:
  case tok::kw___int128:
  case tok::kw_signed:
  case tok::kw_unsigned:
  case tok::kw__Complex:
  case tok::kw__Imaginary:
  case tok::kw_void:
  case tok::kw_char:
  case tok::kw_wchar_t:
  case tok::kw_char8_t:
  case tok::kw_char16_t:
  case tok::kw_char32_t:
  case tok::kw_int:
  case tok::kw_half:
  case tok::kw_float:
  case tok::kw_double:
  case tok::kw__Accum:
  case tok::kw__Fract:
  case tok::kw__Float16:
  case tok::kw___float128:
  case tok::kw_bool:
  case tok::kw__Bool:
  case tok::kw__Decimal32:
  case tok::kw__Decimal64:
  case tok::kw__Decimal128:
  case tok::kw___vector:
#define GENERIC_IMAGE_TYPE(ImgType, Id) case tok::kw_##ImgType##_t:
#include "clang/Basic/OpenCLImageTypes.def"

    // struct-or-union-specifier (C99) or class-specifier (C++)
  case tok::kw_class:
  case tok::kw_struct:
  case tok::kw___interface:
  case tok::kw_union:
    // enum-specifier
  case tok::kw_enum:

    // typedef-name
  case tok::annot_typename:
    return true;
  }
}

/// isTypeSpecifierQualifier - Return true if the current token could be the
/// start of a specifier-qualifier-list.
bool Parser::isTypeSpecifierQualifier() {
  switch (Tok.getKind()) {
  default: return false;

  case tok::identifier:   // foo::bar
    if (TryAltiVecVectorToken())
      return true;
    LLVM_FALLTHROUGH;
  case tok::kw_typename:  // typename T::type
    // Annotate typenames and C++ scope specifiers.  If we get one, just
    // recurse to handle whatever we get.
    if (TryAnnotateTypeOrScopeToken())
      return true;
    if (Tok.is(tok::identifier))
      return false;
    return isTypeSpecifierQualifier();

  case tok::coloncolon:   // ::foo::bar
    if (NextToken().is(tok::kw_new) ||    // ::new
        NextToken().is(tok::kw_delete))   // ::delete
      return false;

    if (TryAnnotateTypeOrScopeToken())
      return true;
    return isTypeSpecifierQualifier();

    // GNU attributes support.
  case tok::kw___attribute:
    // GNU typeof support.
  case tok::kw_typeof:

    // type-specifiers
  case tok::kw_short:
  case tok::kw_long:
  case tok::kw___int64:
  case tok::kw___int128:
  case tok::kw_signed:
  case tok::kw_unsigned:
  case tok::kw__Complex:
  case tok::kw__Imaginary:
  case tok::kw_void:
  case tok::kw_char:
  case tok::kw_wchar_t:
  case tok::kw_char8_t:
  case tok::kw_char16_t:
  case tok::kw_char32_t:
  case tok::kw_int:
  case tok::kw_half:
  case tok::kw_float:
  case tok::kw_double:
  case tok::kw__Accum:
  case tok::kw__Fract:
  case tok::kw__Float16:
  case tok::kw___float128:
  case tok::kw_bool:
  case tok::kw__Bool:
  case tok::kw__Decimal32:
  case tok::kw__Decimal64:
  case tok::kw__Decimal128:
  case tok::kw___vector:
#define GENERIC_IMAGE_TYPE(ImgType, Id) case tok::kw_##ImgType##_t:
#include "clang/Basic/OpenCLImageTypes.def"

    // struct-or-union-specifier (C99) or class-specifier (C++)
  case tok::kw_class:
  case tok::kw_struct:
  case tok::kw___interface:
  case tok::kw_union:
    // enum-specifier
  case tok::kw_enum:

    // type-qualifier
  case tok::kw_const:
  case tok::kw_volatile:
  case tok::kw_restrict:
  case tok::kw__Sat:

    // Debugger support.
  case tok::kw___unknown_anytype:

    // typedef-name
  case tok::annot_typename:
    return true;

    // GNU ObjC bizarre protocol extension: <proto1,proto2> with implicit 'id'.
  case tok::less:
    return getLangOpts().ObjC;

#if INTEL_CUSTOMIZATION
    // CQ381345: OpenCL is not supported in Intel compatibility mode.
  case tok::kw___generic:
    return !getLangOpts().IntelCompat;
#endif // INTEL_CUSTOMIZATION
  case tok::kw___cdecl:
  case tok::kw___stdcall:
  case tok::kw___fastcall:
  case tok::kw___thiscall:
  case tok::kw__regcall: // INTEL
  case tok::kw___regcall:
  case tok::kw___vectorcall:
  case tok::kw___w64:
  case tok::kw___ptr64:
  case tok::kw___ptr32:
  case tok::kw___pascal:
  case tok::kw___unaligned:

  case tok::kw__Nonnull:
  case tok::kw__Nullable:
  case tok::kw__Null_unspecified:

  case tok::kw___kindof:

  case tok::kw___private:
  case tok::kw___local:
  case tok::kw___global:
  case tok::kw___constant:
  case tok::kw___read_only:
  case tok::kw___read_write:
  case tok::kw___write_only:
    return true;

  case tok::kw_private:
    return getLangOpts().OpenCL;

  // C11 _Atomic
  case tok::kw__Atomic:
    return true;
  }
}

/// isDeclarationSpecifier() - Return true if the current token is part of a
/// declaration specifier.
///
/// \param DisambiguatingWithExpression True to indicate that the purpose of
/// this check is to disambiguate between an expression and a declaration.
bool Parser::isDeclarationSpecifier(bool DisambiguatingWithExpression) {
  switch (Tok.getKind()) {
  default: return false;

  case tok::kw_pipe:
<<<<<<< HEAD
    return getLangOpts().OpenCL && (getLangOpts().OpenCLVersion >= 200);
#if INTEL_CUSTOMIZATION
  case tok::kw_channel:
    return getLangOpts().OpenCL &&
      getTargetInfo().getSupportedOpenCLOpts().
         isEnabled("cl_intel_channels");
#endif // INTEL_CUSTOMIZATION
=======
    return (getLangOpts().OpenCL && getLangOpts().OpenCLVersion >= 200) ||
           getLangOpts().OpenCLCPlusPlus;
>>>>>>> b4c756dc

  case tok::identifier:   // foo::bar
    // Unfortunate hack to support "Class.factoryMethod" notation.
    if (getLangOpts().ObjC && NextToken().is(tok::period))
      return false;
    if (TryAltiVecVectorToken())
      return true;
    LLVM_FALLTHROUGH;
  case tok::kw_decltype: // decltype(T())::type
  case tok::kw_typename: // typename T::type
    // Annotate typenames and C++ scope specifiers.  If we get one, just
    // recurse to handle whatever we get.
    if (TryAnnotateTypeOrScopeToken())
      return true;
    if (Tok.is(tok::identifier))
      return false;

    // If we're in Objective-C and we have an Objective-C class type followed
    // by an identifier and then either ':' or ']', in a place where an
    // expression is permitted, then this is probably a class message send
    // missing the initial '['. In this case, we won't consider this to be
    // the start of a declaration.
    if (DisambiguatingWithExpression &&
        isStartOfObjCClassMessageMissingOpenBracket())
      return false;

    return isDeclarationSpecifier();

  case tok::coloncolon:   // ::foo::bar
    if (NextToken().is(tok::kw_new) ||    // ::new
        NextToken().is(tok::kw_delete))   // ::delete
      return false;

    // Annotate typenames and C++ scope specifiers.  If we get one, just
    // recurse to handle whatever we get.
    if (TryAnnotateTypeOrScopeToken())
      return true;
    return isDeclarationSpecifier();

    // storage-class-specifier
  case tok::kw_typedef:
  case tok::kw_extern:
  case tok::kw___private_extern__:
  case tok::kw_static:
  case tok::kw_auto:
  case tok::kw___auto_type:
  case tok::kw_register:
  case tok::kw___thread:
  case tok::kw_thread_local:
  case tok::kw__Thread_local:

    // Modules
  case tok::kw___module_private__:

    // Debugger support
  case tok::kw___unknown_anytype:

    // type-specifiers
  case tok::kw_short:
  case tok::kw_long:
  case tok::kw___int64:
  case tok::kw___int128:
  case tok::kw_signed:
  case tok::kw_unsigned:
  case tok::kw__Complex:
  case tok::kw__Imaginary:
  case tok::kw_void:
  case tok::kw_char:
  case tok::kw_wchar_t:
  case tok::kw_char8_t:
  case tok::kw_char16_t:
  case tok::kw_char32_t:

  case tok::kw_int:
  case tok::kw_half:
  case tok::kw_float:
  case tok::kw_double:
  case tok::kw__Accum:
  case tok::kw__Fract:
  case tok::kw__Float16:
  case tok::kw___float128:
  case tok::kw_bool:
  case tok::kw__Bool:
  case tok::kw__Decimal32:
  case tok::kw__Decimal64:
  case tok::kw__Decimal128:
  case tok::kw___vector:

    // struct-or-union-specifier (C99) or class-specifier (C++)
  case tok::kw_class:
  case tok::kw_struct:
  case tok::kw_union:
  case tok::kw___interface:
    // enum-specifier
  case tok::kw_enum:

    // type-qualifier
  case tok::kw_const:
  case tok::kw_volatile:
  case tok::kw_restrict:
  case tok::kw__Sat:

    // function-specifier
  case tok::kw_inline:
  case tok::kw_virtual:
  case tok::kw_explicit:
  case tok::kw__Noreturn:

    // alignment-specifier
  case tok::kw__Alignas:

    // friend keyword.
  case tok::kw_friend:

    // static_assert-declaration
  case tok::kw__Static_assert:

    // GNU typeof support.
  case tok::kw_typeof:

    // GNU attributes.
  case tok::kw___attribute:

    // C++11 decltype and constexpr.
  case tok::annot_decltype:
  case tok::kw_constexpr:

    // C11 _Atomic
  case tok::kw__Atomic:
    return true;

    // GNU ObjC bizarre protocol extension: <proto1,proto2> with implicit 'id'.
  case tok::less:
    return getLangOpts().ObjC;

    // typedef-name
  case tok::annot_typename:
    return !DisambiguatingWithExpression ||
           !isStartOfObjCClassMessageMissingOpenBracket();

#if INTEL_CUSTOMIZATION
    // CQ381345: OpenCL is not supported in Intel compatibility mode.
  case tok::kw___generic:
    return !getLangOpts().IntelCompat;
#endif // INTEL_CUSTOMIZATION
  case tok::kw___declspec:
  case tok::kw___cdecl:
  case tok::kw___stdcall:
  case tok::kw___fastcall:
  case tok::kw__regcall:  // INTEL
  case tok::kw___thiscall:
  case tok::kw___regcall:
  case tok::kw___vectorcall:
  case tok::kw___w64:
  case tok::kw___sptr:
  case tok::kw___uptr:
  case tok::kw___ptr64:
  case tok::kw___ptr32:
  case tok::kw___forceinline:
  case tok::kw___pascal:
  case tok::kw___unaligned:

  case tok::kw__Nonnull:
  case tok::kw__Nullable:
  case tok::kw__Null_unspecified:

  case tok::kw___kindof:

  case tok::kw___private:
  case tok::kw___local:
  case tok::kw___global:
  case tok::kw___constant:
  case tok::kw___read_only:
  case tok::kw___read_write:
  case tok::kw___write_only:
#define GENERIC_IMAGE_TYPE(ImgType, Id) case tok::kw_##ImgType##_t:
#include "clang/Basic/OpenCLImageTypes.def"

    return true;

  case tok::kw_private:
    return getLangOpts().OpenCL;
  }
}

bool Parser::isConstructorDeclarator(bool IsUnqualified, bool DeductionGuide) {
  TentativeParsingAction TPA(*this);

  // Parse the C++ scope specifier.
  CXXScopeSpec SS;
  if (ParseOptionalCXXScopeSpecifier(SS, nullptr,
                                     /*EnteringContext=*/true)) {
    TPA.Revert();
    return false;
  }

  // Parse the constructor name.
  if (Tok.is(tok::identifier)) {
    // We already know that we have a constructor name; just consume
    // the token.
    ConsumeToken();
  } else if (Tok.is(tok::annot_template_id)) {
    ConsumeAnnotationToken();
  } else {
    TPA.Revert();
    return false;
  }

  // There may be attributes here, appertaining to the constructor name or type
  // we just stepped past.
  SkipCXX11Attributes();

  // Current class name must be followed by a left parenthesis.
  if (Tok.isNot(tok::l_paren)) {
    TPA.Revert();
    return false;
  }
  ConsumeParen();

  // A right parenthesis, or ellipsis followed by a right parenthesis signals
  // that we have a constructor.
  if (Tok.is(tok::r_paren) ||
      (Tok.is(tok::ellipsis) && NextToken().is(tok::r_paren))) {
    TPA.Revert();
    return true;
  }

  // A C++11 attribute here signals that we have a constructor, and is an
  // attribute on the first constructor parameter.
  if (getLangOpts().CPlusPlus11 &&
      isCXX11AttributeSpecifier(/*Disambiguate*/ false,
                                /*OuterMightBeMessageSend*/ true)) {
    TPA.Revert();
    return true;
  }

  // If we need to, enter the specified scope.
  DeclaratorScopeObj DeclScopeObj(*this, SS);
  if (SS.isSet() && Actions.ShouldEnterDeclaratorScope(getCurScope(), SS))
    DeclScopeObj.EnterDeclaratorScope();

  // Optionally skip Microsoft attributes.
  ParsedAttributes Attrs(AttrFactory);
  MaybeParseMicrosoftAttributes(Attrs);

  // Check whether the next token(s) are part of a declaration
  // specifier, in which case we have the start of a parameter and,
  // therefore, we know that this is a constructor.
  bool IsConstructor = false;
  if (isDeclarationSpecifier())
    IsConstructor = true;
  else if (Tok.is(tok::identifier) ||
           (Tok.is(tok::annot_cxxscope) && NextToken().is(tok::identifier))) {
    // We've seen "C ( X" or "C ( X::Y", but "X" / "X::Y" is not a type.
    // This might be a parenthesized member name, but is more likely to
    // be a constructor declaration with an invalid argument type. Keep
    // looking.
    if (Tok.is(tok::annot_cxxscope))
      ConsumeAnnotationToken();
    ConsumeToken();

    // If this is not a constructor, we must be parsing a declarator,
    // which must have one of the following syntactic forms (see the
    // grammar extract at the start of ParseDirectDeclarator):
    switch (Tok.getKind()) {
    case tok::l_paren:
      // C(X   (   int));
    case tok::l_square:
      // C(X   [   5]);
      // C(X   [   [attribute]]);
    case tok::coloncolon:
      // C(X   ::   Y);
      // C(X   ::   *p);
      // Assume this isn't a constructor, rather than assuming it's a
      // constructor with an unnamed parameter of an ill-formed type.
      break;

    case tok::r_paren:
      // C(X   )

      // Skip past the right-paren and any following attributes to get to
      // the function body or trailing-return-type.
      ConsumeParen();
      SkipCXX11Attributes();

      if (DeductionGuide) {
        // C(X) -> ... is a deduction guide.
        IsConstructor = Tok.is(tok::arrow);
        break;
      }
      if (Tok.is(tok::colon) || Tok.is(tok::kw_try)) {
        // Assume these were meant to be constructors:
        //   C(X)   :    (the name of a bit-field cannot be parenthesized).
        //   C(X)   try  (this is otherwise ill-formed).
        IsConstructor = true;
      }
      if (Tok.is(tok::semi) || Tok.is(tok::l_brace)) {
        // If we have a constructor name within the class definition,
        // assume these were meant to be constructors:
        //   C(X)   {
        //   C(X)   ;
        // ... because otherwise we would be declaring a non-static data
        // member that is ill-formed because it's of the same type as its
        // surrounding class.
        //
        // FIXME: We can actually do this whether or not the name is qualified,
        // because if it is qualified in this context it must be being used as
        // a constructor name.
        // currently, so we're somewhat conservative here.
        IsConstructor = IsUnqualified;
      }
      break;

    default:
      IsConstructor = true;
      break;
    }
  }

  TPA.Revert();
  return IsConstructor;
}

/// ParseTypeQualifierListOpt
///          type-qualifier-list: [C99 6.7.5]
///            type-qualifier
/// [vendor]   attributes
///              [ only if AttrReqs & AR_VendorAttributesParsed ]
///            type-qualifier-list type-qualifier
/// [vendor]   type-qualifier-list attributes
///              [ only if AttrReqs & AR_VendorAttributesParsed ]
/// [C++0x]    attribute-specifier[opt] is allowed before cv-qualifier-seq
///              [ only if AttReqs & AR_CXX11AttributesParsed ]
/// Note: vendor can be GNU, MS, etc and can be explicitly controlled via
/// AttrRequirements bitmask values.
void Parser::ParseTypeQualifierListOpt(
    DeclSpec &DS, unsigned AttrReqs, bool AtomicAllowed,
    bool IdentifierRequired,
    Optional<llvm::function_ref<void()>> CodeCompletionHandler) {
  if (standardAttributesAllowed() && (AttrReqs & AR_CXX11AttributesParsed) &&
      isCXX11AttributeSpecifier()) {
    ParsedAttributesWithRange attrs(AttrFactory);
    ParseCXX11Attributes(attrs);
    DS.takeAttributesFrom(attrs);
  }

  SourceLocation EndLoc;

  while (1) {
    bool isInvalid = false;
    const char *PrevSpec = nullptr;
    unsigned DiagID = 0;
    SourceLocation Loc = Tok.getLocation();

    switch (Tok.getKind()) {
    case tok::code_completion:
      if (CodeCompletionHandler)
        (*CodeCompletionHandler)();
      else
        Actions.CodeCompleteTypeQualifiers(DS);
      return cutOffParsing();

    case tok::kw_const:
      isInvalid = DS.SetTypeQual(DeclSpec::TQ_const   , Loc, PrevSpec, DiagID,
                                 getLangOpts());
      break;
    case tok::kw_volatile:
      isInvalid = DS.SetTypeQual(DeclSpec::TQ_volatile, Loc, PrevSpec, DiagID,
                                 getLangOpts());
      break;
    case tok::kw_restrict:
      isInvalid = DS.SetTypeQual(DeclSpec::TQ_restrict, Loc, PrevSpec, DiagID,
                                 getLangOpts());
      break;
    case tok::kw__Atomic:
      if (!AtomicAllowed)
        goto DoneWithTypeQuals;
      isInvalid = DS.SetTypeQual(DeclSpec::TQ_atomic, Loc, PrevSpec, DiagID,
                                 getLangOpts());
      break;

    // OpenCL qualifiers:
#if INTEL_CUSTOMIZATION
    case tok::kw___generic:
      // CQ381345: OpenCL is not supported in Intel compatibility mode.
      assert (!getLangOpts().IntelCompat &&
              "OpenCL is not supported in Intel compatibility mode.");
#endif // INTEL_CUSTOMIZATION
    case tok::kw_private:
      if (!getLangOpts().OpenCL)
        goto DoneWithTypeQuals;
      LLVM_FALLTHROUGH;
    case tok::kw___private:
    case tok::kw___global:
    case tok::kw___local:
    case tok::kw___constant:
    case tok::kw___read_only:
    case tok::kw___write_only:
    case tok::kw___read_write:
      ParseOpenCLQualifiers(DS.getAttributes());
      break;

    case tok::kw___unaligned:
      isInvalid = DS.SetTypeQual(DeclSpec::TQ_unaligned, Loc, PrevSpec, DiagID,
                                 getLangOpts());
      break;
    case tok::kw___uptr:
      // GNU libc headers in C mode use '__uptr' as an identifier which conflicts
      // with the MS modifier keyword.
      if ((AttrReqs & AR_DeclspecAttributesParsed) && !getLangOpts().CPlusPlus &&
          IdentifierRequired && DS.isEmpty() && NextToken().is(tok::semi)) {
        if (TryKeywordIdentFallback(false))
          continue;
      }
      LLVM_FALLTHROUGH;
    case tok::kw___sptr:
    case tok::kw___w64:
    case tok::kw___ptr64:
    case tok::kw___ptr32:
    case tok::kw___cdecl:
    case tok::kw___stdcall:
    case tok::kw___fastcall:
    case tok::kw__regcall:  // INTEL
    case tok::kw___thiscall:
    case tok::kw___regcall:
    case tok::kw___vectorcall:
      if (AttrReqs & AR_DeclspecAttributesParsed) {
        ParseMicrosoftTypeAttributes(DS.getAttributes());
        continue;
      }
#if INTEL_CUSTOMIZATION
      // CQ367651: allow '__unalinged' (MS Extention) on Linux as well
      if (getLangOpts().IntelCompat && (Tok.getKind() == tok::kw___unaligned)) {
        ParseMicrosoftTypeAttributes(DS.getAttributes());
        continue;
      }
#endif // INTEL_CUSTOMIZATION
      goto DoneWithTypeQuals;
    case tok::kw___pascal:
      if (AttrReqs & AR_VendorAttributesParsed) {
        ParseBorlandTypeAttributes(DS.getAttributes());
        continue;
      }
      goto DoneWithTypeQuals;

    // Nullability type specifiers.
    case tok::kw__Nonnull:
    case tok::kw__Nullable:
    case tok::kw__Null_unspecified:
      ParseNullabilityTypeSpecifiers(DS.getAttributes());
      continue;

    // Objective-C 'kindof' types.
    case tok::kw___kindof:
      DS.getAttributes().addNew(Tok.getIdentifierInfo(), Loc, nullptr, Loc,
                                nullptr, 0, ParsedAttr::AS_Keyword);
      (void)ConsumeToken();
      continue;

    case tok::kw___attribute:
      if (AttrReqs & AR_GNUAttributesParsedAndRejected)
#if INTEL_CUSTOMIZATION
      // This brace is necessary to suppress a warning suggesting brace
      // insertion to avoid ambiguouse 'else'.
      {
#endif // INTEL_CUSTOMIZATION
        // When GNU attributes are expressly forbidden, diagnose their usage.
#if INTEL_CUSTOMIZATION
        // CQ#370092 - warn_attributes_not_allowed is used in IntelCompat mode
        if (getLangOpts().IntelCompat)
          Diag(Tok, diag::warn_attributes_not_allowed);
        else
#endif // INTEL_CUSTOMIZATION
        Diag(Tok, diag::err_attributes_not_allowed);
#if INTEL_CUSTOMIZATION
      }
#endif // INTEL_CUSTOMIZATION

      // Parse the attributes even if they are rejected to ensure that error
      // recovery is graceful.
      if (AttrReqs & AR_GNUAttributesParsed ||
          AttrReqs & AR_GNUAttributesParsedAndRejected) {
        ParseGNUAttributes(DS.getAttributes());
        continue; // do *not* consume the next token!
      }
      // otherwise, FALL THROUGH!
      LLVM_FALLTHROUGH;
    default:
      DoneWithTypeQuals:
      // If this is not a type-qualifier token, we're done reading type
      // qualifiers.  First verify that DeclSpec's are consistent.
      DS.Finish(Actions, Actions.getASTContext().getPrintingPolicy());
      if (EndLoc.isValid())
        DS.SetRangeEnd(EndLoc);
      return;
    }

    // If the specifier combination wasn't legal, issue a diagnostic.
    if (isInvalid) {
      assert(PrevSpec && "Method did not return previous specifier!");
      Diag(Tok, DiagID) << PrevSpec;
    }
    EndLoc = ConsumeToken();
  }
}

/// ParseDeclarator - Parse and verify a newly-initialized declarator.
///
void Parser::ParseDeclarator(Declarator &D) {
  /// This implements the 'declarator' production in the C grammar, then checks
  /// for well-formedness and issues diagnostics.
  ParseDeclaratorInternal(D, &Parser::ParseDirectDeclarator);
}

#if INTEL_CUSTOMIZATION
static bool isPtrOperatorToken(tok::TokenKind Kind, const LangOptions &Lang,
                               const TargetInfo &Target, DeclaratorContext TheContext) {
#endif // INTEL_CUSTOMIZATION
  if (Kind == tok::star || Kind == tok::caret)
    return true;

  if (Kind == tok::kw_pipe &&
      ((Lang.OpenCL && Lang.OpenCLVersion >= 200) || Lang.OpenCLCPlusPlus))
    return true;
#if INTEL_CUSTOMIZATION
  if ((Kind == tok::kw_channel) && Lang.OpenCL &&
      Target.getSupportedOpenCLOpts().isEnabled("cl_intel_channels"))
    return true;
#endif // INTEL_CUSTOMIZATION

  if (!Lang.CPlusPlus)
    return false;

  if (Kind == tok::amp)
    return true;

  // We parse rvalue refs in C++03, because otherwise the errors are scary.
  // But we must not parse them in conversion-type-ids and new-type-ids, since
  // those can be legitimately followed by a && operator.
  // (The same thing can in theory happen after a trailing-return-type, but
  // since those are a C++11 feature, there is no rejects-valid issue there.)
  if (Kind == tok::ampamp)
    return Lang.CPlusPlus11 ||
           (TheContext != DeclaratorContext::ConversionIdContext &&
            TheContext != DeclaratorContext::CXXNewContext);

  return false;
}

// Indicates whether the given declarator is a pipe declarator.
static bool isPipeDeclerator(const Declarator &D) {
  const unsigned NumTypes = D.getNumTypeObjects();

  for (unsigned Idx = 0; Idx != NumTypes; ++Idx)
    if (DeclaratorChunk::Pipe == D.getTypeObject(Idx).Kind)
      return true;

  return false;
}

#if INTEL_CUSTOMIZATION
// Indicates whether the given declarator is a channel declarator.
static bool isChannelDeclarator(const Declarator &D) {
  const unsigned NumTypes = D.getNumTypeObjects();

  for (unsigned Idx = 0; Idx != NumTypes; ++Idx)
    if (DeclaratorChunk::Channel == D.getTypeObject(Idx).Kind)
      return true;

  return false;
}
#endif // INTEL_CUSTOMIZATION

/// ParseDeclaratorInternal - Parse a C or C++ declarator. The direct-declarator
/// is parsed by the function passed to it. Pass null, and the direct-declarator
/// isn't parsed at all, making this function effectively parse the C++
/// ptr-operator production.
///
/// If the grammar of this construct is extended, matching changes must also be
/// made to TryParseDeclarator and MightBeDeclarator, and possibly to
/// isConstructorDeclarator.
///
///       declarator: [C99 6.7.5] [C++ 8p4, dcl.decl]
/// [C]     pointer[opt] direct-declarator
/// [C++]   direct-declarator
/// [C++]   ptr-operator declarator
///
///       pointer: [C99 6.7.5]
///         '*' type-qualifier-list[opt]
///         '*' type-qualifier-list[opt] pointer
///
///       ptr-operator:
///         '*' cv-qualifier-seq[opt]
///         '&'
/// [C++0x] '&&'
/// [GNU]   '&' restrict[opt] attributes[opt]
/// [GNU?]  '&&' restrict[opt] attributes[opt]
///         '::'[opt] nested-name-specifier '*' cv-qualifier-seq[opt]
void Parser::ParseDeclaratorInternal(Declarator &D,
                                     DirectDeclParseFunction DirectDeclParser) {
  if (Diags.hasAllExtensionsSilenced())
    D.setExtension();

  // C++ member pointers start with a '::' or a nested-name.
  // Member pointers get special handling, since there's no place for the
  // scope spec in the generic path below.
  if (getLangOpts().CPlusPlus &&
      (Tok.is(tok::coloncolon) || Tok.is(tok::kw_decltype) ||
       (Tok.is(tok::identifier) &&
        (NextToken().is(tok::coloncolon) || NextToken().is(tok::less))) ||
       Tok.is(tok::annot_cxxscope))) {
    bool EnteringContext =
        D.getContext() == DeclaratorContext::FileContext ||
        D.getContext() == DeclaratorContext::MemberContext;
    CXXScopeSpec SS;
    ParseOptionalCXXScopeSpecifier(SS, nullptr, EnteringContext);

    if (SS.isNotEmpty()) {
      if (Tok.isNot(tok::star)) {
        // The scope spec really belongs to the direct-declarator.
        if (D.mayHaveIdentifier())
          D.getCXXScopeSpec() = SS;
        else
          AnnotateScopeToken(SS, true);

        if (DirectDeclParser)
          (this->*DirectDeclParser)(D);
        return;
      }

      SourceLocation Loc = ConsumeToken();
      D.SetRangeEnd(Loc);
      DeclSpec DS(AttrFactory);
      ParseTypeQualifierListOpt(DS);
      D.ExtendWithDeclSpec(DS);

      // Recurse to parse whatever is left.
      ParseDeclaratorInternal(D, DirectDeclParser);

      // Sema will have to catch (syntactically invalid) pointers into global
      // scope. It has to catch pointers into namespace scope anyway.
      D.AddTypeInfo(DeclaratorChunk::getMemberPointer(
                        SS, DS.getTypeQualifiers(), DS.getEndLoc()),
                    std::move(DS.getAttributes()),
                    /* Don't replace range end. */ SourceLocation());
      return;
    }
  }

  tok::TokenKind Kind = Tok.getKind();

  if (D.getDeclSpec().isTypeSpecPipe() && !isPipeDeclerator(D)) {
    DeclSpec DS(AttrFactory);
    ParseTypeQualifierListOpt(DS);

    D.AddTypeInfo(
        DeclaratorChunk::getPipe(DS.getTypeQualifiers(), DS.getPipeLoc()),
        std::move(DS.getAttributes()), SourceLocation());
  }

#if INTEL_CUSTOMIZATION
  // Not a pointer, C++ reference, or block.
  if (!isPtrOperatorToken(Kind, getLangOpts(), getTargetInfo(),
                          D.getContext())) {
    if (DirectDeclParser)
      (this->*DirectDeclParser)(D);

    if (D.getDeclSpec().isTypeSpecChannel() && !isChannelDeclarator(D)) {
      // Unlike Pipes, Channels handled here, because arrays of channels are
      // allowed and we must parse further.
      DeclSpec DS(AttrFactory);
      ParseTypeQualifierListOpt(DS, AR_AllAttributesParsed,
                                /*AtomicAllowed=*/true,
                                /*IdentifierRequired=*/true);

      D.AddTypeInfo(DeclaratorChunk::getChannel(DS.getTypeQualifiers(),
                                                DS.getChannelLoc()),
                    std::move(DS.getAttributes()), SourceLocation());
    }

    return;
  }
#endif // INTEL_CUSTOMIZATION

  // Otherwise, '*' -> pointer, '^' -> block, '&' -> lvalue reference,
  // '&&' -> rvalue reference
  SourceLocation Loc = ConsumeToken();  // Eat the *, ^, & or &&.
  D.SetRangeEnd(Loc);

  if (Kind == tok::star || Kind == tok::caret) {
    // Is a pointer.
    DeclSpec DS(AttrFactory);

    // GNU attributes are not allowed here in a new-type-id, but Declspec and
    // C++11 attributes are allowed.
    unsigned Reqs = AR_CXX11AttributesParsed | AR_DeclspecAttributesParsed |
                    ((D.getContext() != DeclaratorContext::CXXNewContext)
                         ? AR_GNUAttributesParsed
                         : AR_GNUAttributesParsedAndRejected);
    ParseTypeQualifierListOpt(DS, Reqs, true, !D.mayOmitIdentifier());
    D.ExtendWithDeclSpec(DS);

    // Recursively parse the declarator.
    ParseDeclaratorInternal(D, DirectDeclParser);
    if (Kind == tok::star)
      // Remember that we parsed a pointer type, and remember the type-quals.
      D.AddTypeInfo(DeclaratorChunk::getPointer(
                        DS.getTypeQualifiers(), Loc, DS.getConstSpecLoc(),
                        DS.getVolatileSpecLoc(), DS.getRestrictSpecLoc(),
                        DS.getAtomicSpecLoc(), DS.getUnalignedSpecLoc()),
                    std::move(DS.getAttributes()), SourceLocation());
    else
      // Remember that we parsed a Block type, and remember the type-quals.
      D.AddTypeInfo(
          DeclaratorChunk::getBlockPointer(DS.getTypeQualifiers(), Loc),
          std::move(DS.getAttributes()), SourceLocation());
  } else {
    // Is a reference
    DeclSpec DS(AttrFactory);

    // Complain about rvalue references in C++03, but then go on and build
    // the declarator.
    if (Kind == tok::ampamp)
      Diag(Loc, getLangOpts().CPlusPlus11 ?
           diag::warn_cxx98_compat_rvalue_reference :
           diag::ext_rvalue_reference);

    // GNU-style and C++11 attributes are allowed here, as is restrict.
    ParseTypeQualifierListOpt(DS);
    D.ExtendWithDeclSpec(DS);

    // C++ 8.3.2p1: cv-qualified references are ill-formed except when the
    // cv-qualifiers are introduced through the use of a typedef or of a
    // template type argument, in which case the cv-qualifiers are ignored.
    if (DS.getTypeQualifiers() != DeclSpec::TQ_unspecified) {
      if (DS.getTypeQualifiers() & DeclSpec::TQ_const)
        Diag(DS.getConstSpecLoc(),
             diag::err_invalid_reference_qualifier_application) << "const";
      if (DS.getTypeQualifiers() & DeclSpec::TQ_volatile)
        Diag(DS.getVolatileSpecLoc(),
             diag::err_invalid_reference_qualifier_application) << "volatile";
      // 'restrict' is permitted as an extension.
      if (DS.getTypeQualifiers() & DeclSpec::TQ_atomic)
        Diag(DS.getAtomicSpecLoc(),
             diag::err_invalid_reference_qualifier_application) << "_Atomic";
    }

    // Recursively parse the declarator.
    ParseDeclaratorInternal(D, DirectDeclParser);

    if (D.getNumTypeObjects() > 0) {
      // C++ [dcl.ref]p4: There shall be no references to references.
      DeclaratorChunk& InnerChunk = D.getTypeObject(D.getNumTypeObjects() - 1);
      if (InnerChunk.Kind == DeclaratorChunk::Reference) {
        if (const IdentifierInfo *II = D.getIdentifier())
          Diag(InnerChunk.Loc, diag::err_illegal_decl_reference_to_reference)
           << II;
        else
          Diag(InnerChunk.Loc, diag::err_illegal_decl_reference_to_reference)
            << "type name";

        // Once we've complained about the reference-to-reference, we
        // can go ahead and build the (technically ill-formed)
        // declarator: reference collapsing will take care of it.
      }
    }

    // Remember that we parsed a reference type.
    D.AddTypeInfo(DeclaratorChunk::getReference(DS.getTypeQualifiers(), Loc,
                                                Kind == tok::amp),
                  std::move(DS.getAttributes()), SourceLocation());
  }
}

// When correcting from misplaced brackets before the identifier, the location
// is saved inside the declarator so that other diagnostic messages can use
// them.  This extracts and returns that location, or returns the provided
// location if a stored location does not exist.
static SourceLocation getMissingDeclaratorIdLoc(Declarator &D,
                                                SourceLocation Loc) {
  if (D.getName().StartLocation.isInvalid() &&
      D.getName().EndLocation.isValid())
    return D.getName().EndLocation;

  return Loc;
}

/// ParseDirectDeclarator
///       direct-declarator: [C99 6.7.5]
/// [C99]   identifier
///         '(' declarator ')'
/// [GNU]   '(' attributes declarator ')'
/// [C90]   direct-declarator '[' constant-expression[opt] ']'
/// [C99]   direct-declarator '[' type-qual-list[opt] assignment-expr[opt] ']'
/// [C99]   direct-declarator '[' 'static' type-qual-list[opt] assign-expr ']'
/// [C99]   direct-declarator '[' type-qual-list 'static' assignment-expr ']'
/// [C99]   direct-declarator '[' type-qual-list[opt] '*' ']'
/// [C++11] direct-declarator '[' constant-expression[opt] ']'
///                    attribute-specifier-seq[opt]
///         direct-declarator '(' parameter-type-list ')'
///         direct-declarator '(' identifier-list[opt] ')'
/// [GNU]   direct-declarator '(' parameter-forward-declarations
///                    parameter-type-list[opt] ')'
/// [C++]   direct-declarator '(' parameter-declaration-clause ')'
///                    cv-qualifier-seq[opt] exception-specification[opt]
/// [C++11] direct-declarator '(' parameter-declaration-clause ')'
///                    attribute-specifier-seq[opt] cv-qualifier-seq[opt]
///                    ref-qualifier[opt] exception-specification[opt]
/// [C++]   declarator-id
/// [C++11] declarator-id attribute-specifier-seq[opt]
///
///       declarator-id: [C++ 8]
///         '...'[opt] id-expression
///         '::'[opt] nested-name-specifier[opt] type-name
///
///       id-expression: [C++ 5.1]
///         unqualified-id
///         qualified-id
///
///       unqualified-id: [C++ 5.1]
///         identifier
///         operator-function-id
///         conversion-function-id
///          '~' class-name
///         template-id
///
/// C++17 adds the following, which we also handle here:
///
///       simple-declaration:
///         <decl-spec> '[' identifier-list ']' brace-or-equal-initializer ';'
///
/// Note, any additional constructs added here may need corresponding changes
/// in isConstructorDeclarator.
void Parser::ParseDirectDeclarator(Declarator &D) {
  DeclaratorScopeObj DeclScopeObj(*this, D.getCXXScopeSpec());

  if (getLangOpts().CPlusPlus && D.mayHaveIdentifier()) {
    // This might be a C++17 structured binding.
    if (Tok.is(tok::l_square) && !D.mayOmitIdentifier() &&
        D.getCXXScopeSpec().isEmpty())
      return ParseDecompositionDeclarator(D);

    // Don't parse FOO:BAR as if it were a typo for FOO::BAR inside a class, in
    // this context it is a bitfield. Also in range-based for statement colon
    // may delimit for-range-declaration.
    ColonProtectionRAIIObject X(
        *this, D.getContext() == DeclaratorContext::MemberContext ||
                   (D.getContext() == DeclaratorContext::ForContext &&
                    getLangOpts().CPlusPlus11));

    // ParseDeclaratorInternal might already have parsed the scope.
    if (D.getCXXScopeSpec().isEmpty()) {
      bool EnteringContext =
          D.getContext() == DeclaratorContext::FileContext ||
          D.getContext() == DeclaratorContext::MemberContext;
      ParseOptionalCXXScopeSpecifier(D.getCXXScopeSpec(), nullptr,
                                     EnteringContext);
    }

    if (D.getCXXScopeSpec().isValid()) {
      if (Actions.ShouldEnterDeclaratorScope(getCurScope(),
                                             D.getCXXScopeSpec()))
        // Change the declaration context for name lookup, until this function
        // is exited (and the declarator has been parsed).
        DeclScopeObj.EnterDeclaratorScope();
      else if (getObjCDeclContext()) {
        // Ensure that we don't interpret the next token as an identifier when
        // dealing with declarations in an Objective-C container.
        D.SetIdentifier(nullptr, Tok.getLocation());
        D.setInvalidType(true);
        ConsumeToken();
        goto PastIdentifier;
      }
    }

    // C++0x [dcl.fct]p14:
    //   There is a syntactic ambiguity when an ellipsis occurs at the end of a
    //   parameter-declaration-clause without a preceding comma. In this case,
    //   the ellipsis is parsed as part of the abstract-declarator if the type
    //   of the parameter either names a template parameter pack that has not
    //   been expanded or contains auto; otherwise, it is parsed as part of the
    //   parameter-declaration-clause.
    if (Tok.is(tok::ellipsis) && D.getCXXScopeSpec().isEmpty() &&
        !((D.getContext() == DeclaratorContext::PrototypeContext ||
           D.getContext() == DeclaratorContext::LambdaExprParameterContext ||
           D.getContext() == DeclaratorContext::BlockLiteralContext) &&
          NextToken().is(tok::r_paren) &&
          !D.hasGroupingParens() &&
          !Actions.containsUnexpandedParameterPacks(D) &&
          D.getDeclSpec().getTypeSpecType() != TST_auto)) {
      SourceLocation EllipsisLoc = ConsumeToken();
#if INTEL_CUSTOMIZATION
      if (isPtrOperatorToken(Tok.getKind(), getLangOpts(), getTargetInfo(),
                             D.getContext())) {
#endif // INTEL_CUSTOMIZATION
        // The ellipsis was put in the wrong place. Recover, and explain to
        // the user what they should have done.
        ParseDeclarator(D);
        if (EllipsisLoc.isValid())
          DiagnoseMisplacedEllipsisInDeclarator(EllipsisLoc, D);
        return;
      } else
        D.setEllipsisLoc(EllipsisLoc);

      // The ellipsis can't be followed by a parenthesized declarator. We
      // check for that in ParseParenDeclarator, after we have disambiguated
      // the l_paren token.
    }

    if (Tok.isOneOf(tok::identifier, tok::kw_operator, tok::annot_template_id,
                    tok::tilde)) {
      // We found something that indicates the start of an unqualified-id.
      // Parse that unqualified-id.
      bool AllowConstructorName;
      bool AllowDeductionGuide;
      if (D.getDeclSpec().hasTypeSpecifier()) {
        AllowConstructorName = false;
        AllowDeductionGuide = false;
      } else if (D.getCXXScopeSpec().isSet()) {
        AllowConstructorName =
          (D.getContext() == DeclaratorContext::FileContext ||
           D.getContext() == DeclaratorContext::MemberContext);
        AllowDeductionGuide = false;
      } else {
        AllowConstructorName =
            (D.getContext() == DeclaratorContext::MemberContext);
        AllowDeductionGuide =
          (D.getContext() == DeclaratorContext::FileContext ||
           D.getContext() == DeclaratorContext::MemberContext);
      }

      bool HadScope = D.getCXXScopeSpec().isValid();
      if (ParseUnqualifiedId(D.getCXXScopeSpec(),
                             /*EnteringContext=*/true,
                             /*AllowDestructorName=*/true, AllowConstructorName,
                             AllowDeductionGuide, nullptr, nullptr,
                             D.getName()) ||
          // Once we're past the identifier, if the scope was bad, mark the
          // whole declarator bad.
          D.getCXXScopeSpec().isInvalid()) {
        D.SetIdentifier(nullptr, Tok.getLocation());
        D.setInvalidType(true);
      } else {
        // ParseUnqualifiedId might have parsed a scope specifier during error
        // recovery. If it did so, enter that scope.
        if (!HadScope && D.getCXXScopeSpec().isValid() &&
            Actions.ShouldEnterDeclaratorScope(getCurScope(),
                                               D.getCXXScopeSpec()))
          DeclScopeObj.EnterDeclaratorScope();

        // Parsed the unqualified-id; update range information and move along.
        if (D.getSourceRange().getBegin().isInvalid())
          D.SetRangeBegin(D.getName().getSourceRange().getBegin());
        D.SetRangeEnd(D.getName().getSourceRange().getEnd());
      }
      goto PastIdentifier;
    }

    if (D.getCXXScopeSpec().isNotEmpty()) {
      // We have a scope specifier but no following unqualified-id.
      Diag(PP.getLocForEndOfToken(D.getCXXScopeSpec().getEndLoc()),
           diag::err_expected_unqualified_id)
          << /*C++*/1;
      D.SetIdentifier(nullptr, Tok.getLocation());
      goto PastIdentifier;
    }
  } else if (Tok.is(tok::identifier) && D.mayHaveIdentifier()) {
    assert(!getLangOpts().CPlusPlus &&
           "There's a C++-specific check for tok::identifier above");
    assert(Tok.getIdentifierInfo() && "Not an identifier?");
    D.SetIdentifier(Tok.getIdentifierInfo(), Tok.getLocation());
    D.SetRangeEnd(Tok.getLocation());
    ConsumeToken();
    goto PastIdentifier;
  } else if (Tok.is(tok::identifier) && !D.mayHaveIdentifier()) {
    // We're not allowed an identifier here, but we got one. Try to figure out
    // if the user was trying to attach a name to the type, or whether the name
    // is some unrelated trailing syntax.
    bool DiagnoseIdentifier = false;
    if (D.hasGroupingParens())
      // An identifier within parens is unlikely to be intended to be anything
      // other than a name being "declared".
      DiagnoseIdentifier = true;
    else if (D.getContext() == DeclaratorContext::TemplateArgContext)
      // T<int N> is an accidental identifier; T<int N indicates a missing '>'.
      DiagnoseIdentifier =
          NextToken().isOneOf(tok::comma, tok::greater, tok::greatergreater);
    else if (D.getContext() == DeclaratorContext::AliasDeclContext ||
             D.getContext() == DeclaratorContext::AliasTemplateContext)
      // The most likely error is that the ';' was forgotten.
      DiagnoseIdentifier = NextToken().isOneOf(tok::comma, tok::semi);
    else if ((D.getContext() == DeclaratorContext::TrailingReturnContext ||
              D.getContext() == DeclaratorContext::TrailingReturnVarContext) &&
             !isCXX11VirtSpecifier(Tok))
      DiagnoseIdentifier = NextToken().isOneOf(
          tok::comma, tok::semi, tok::equal, tok::l_brace, tok::kw_try);
    if (DiagnoseIdentifier) {
      Diag(Tok.getLocation(), diag::err_unexpected_unqualified_id)
        << FixItHint::CreateRemoval(Tok.getLocation());
      D.SetIdentifier(nullptr, Tok.getLocation());
      ConsumeToken();
      goto PastIdentifier;
    }
  }

  if (Tok.is(tok::l_paren)) {
    // If this might be an abstract-declarator followed by a direct-initializer,
    // check whether this is a valid declarator chunk. If it can't be, assume
    // that it's an initializer instead.
    if (D.mayOmitIdentifier() && D.mayBeFollowedByCXXDirectInit()) {
      RevertingTentativeParsingAction PA(*this);
      if (TryParseDeclarator(true, D.mayHaveIdentifier(), true) ==
              TPResult::False) {
        D.SetIdentifier(nullptr, Tok.getLocation());
        goto PastIdentifier;
      }
    }

    // direct-declarator: '(' declarator ')'
    // direct-declarator: '(' attributes declarator ')'
    // Example: 'char (*X)'   or 'int (*XX)(void)'
    ParseParenDeclarator(D);

    // If the declarator was parenthesized, we entered the declarator
    // scope when parsing the parenthesized declarator, then exited
    // the scope already. Re-enter the scope, if we need to.
    if (D.getCXXScopeSpec().isSet()) {
      // If there was an error parsing parenthesized declarator, declarator
      // scope may have been entered before. Don't do it again.
      if (!D.isInvalidType() &&
          Actions.ShouldEnterDeclaratorScope(getCurScope(),
                                             D.getCXXScopeSpec()))
        // Change the declaration context for name lookup, until this function
        // is exited (and the declarator has been parsed).
        DeclScopeObj.EnterDeclaratorScope();
    }
  } else if (D.mayOmitIdentifier()) {
    // This could be something simple like "int" (in which case the declarator
    // portion is empty), if an abstract-declarator is allowed.
    D.SetIdentifier(nullptr, Tok.getLocation());

    // The grammar for abstract-pack-declarator does not allow grouping parens.
    // FIXME: Revisit this once core issue 1488 is resolved.
    if (D.hasEllipsis() && D.hasGroupingParens())
      Diag(PP.getLocForEndOfToken(D.getEllipsisLoc()),
           diag::ext_abstract_pack_declarator_parens);
  } else {
    if (Tok.getKind() == tok::annot_pragma_parser_crash)
      LLVM_BUILTIN_TRAP;
    if (Tok.is(tok::l_square))
      return ParseMisplacedBracketDeclarator(D);
    if (D.getContext() == DeclaratorContext::MemberContext) {
      // Objective-C++: Detect C++ keywords and try to prevent further errors by
      // treating these keyword as valid member names.
      if (getLangOpts().ObjC && getLangOpts().CPlusPlus &&
          Tok.getIdentifierInfo() &&
          Tok.getIdentifierInfo()->isCPlusPlusKeyword(getLangOpts())) {
        Diag(getMissingDeclaratorIdLoc(D, Tok.getLocation()),
             diag::err_expected_member_name_or_semi_objcxx_keyword)
            << Tok.getIdentifierInfo()
            << (D.getDeclSpec().isEmpty() ? SourceRange()
                                          : D.getDeclSpec().getSourceRange());
        D.SetIdentifier(Tok.getIdentifierInfo(), Tok.getLocation());
        D.SetRangeEnd(Tok.getLocation());
        ConsumeToken();
        goto PastIdentifier;
      }
      Diag(getMissingDeclaratorIdLoc(D, Tok.getLocation()),
           diag::err_expected_member_name_or_semi)
          << (D.getDeclSpec().isEmpty() ? SourceRange()
                                        : D.getDeclSpec().getSourceRange());
    } else if (getLangOpts().CPlusPlus) {
      if (Tok.isOneOf(tok::period, tok::arrow))
        Diag(Tok, diag::err_invalid_operator_on_type) << Tok.is(tok::arrow);
      else {
        SourceLocation Loc = D.getCXXScopeSpec().getEndLoc();
        if (Tok.isAtStartOfLine() && Loc.isValid())
          Diag(PP.getLocForEndOfToken(Loc), diag::err_expected_unqualified_id)
              << getLangOpts().CPlusPlus;
#if INTEL_CUSTOMIZATION
        // In IntelCompat mode issue a warning, not an error, on usage of
        // "inline" keyword here. CQ#364737.
        else if (getLangOpts().IntelCompat &&
            Tok.getKind() == tok::kw_inline) {
          Diag(Tok.getLocation(), diag::warn_inline_not_allowed);
          D.SetIdentifier(nullptr, Tok.getLocation());
          ConsumeToken();
        }
#endif // INTEL_CUSTOMIZATION
        else
          Diag(getMissingDeclaratorIdLoc(D, Tok.getLocation()),
               diag::err_expected_unqualified_id)
              << getLangOpts().CPlusPlus;
      }
    } else {
      Diag(getMissingDeclaratorIdLoc(D, Tok.getLocation()),
           diag::err_expected_either)
          << tok::identifier << tok::l_paren;
    }
    D.SetIdentifier(nullptr, Tok.getLocation());
    D.setInvalidType(true);
  }

 PastIdentifier:
  assert(D.isPastIdentifier() &&
         "Haven't past the location of the identifier yet?");

  // Don't parse attributes unless we have parsed an unparenthesized name.
  if (D.hasName() && !D.getNumTypeObjects())
    MaybeParseCXX11Attributes(D);

  while (1) {
    if (Tok.is(tok::l_paren)) {
      // Enter function-declaration scope, limiting any declarators to the
      // function prototype scope, including parameter declarators.
      ParseScope PrototypeScope(this,
                                Scope::FunctionPrototypeScope|Scope::DeclScope|
                                (D.isFunctionDeclaratorAFunctionDeclaration()
                                   ? Scope::FunctionDeclarationScope : 0));

      // The paren may be part of a C++ direct initializer, eg. "int x(1);".
      // In such a case, check if we actually have a function declarator; if it
      // is not, the declarator has been fully parsed.
      bool IsAmbiguous = false;
      if (getLangOpts().CPlusPlus && D.mayBeFollowedByCXXDirectInit()) {
        // The name of the declarator, if any, is tentatively declared within
        // a possible direct initializer.
        TentativelyDeclaredIdentifiers.push_back(D.getIdentifier());
        bool IsFunctionDecl = isCXXFunctionDeclarator(&IsAmbiguous);
        TentativelyDeclaredIdentifiers.pop_back();
        if (!IsFunctionDecl)
          break;
      }
      ParsedAttributes attrs(AttrFactory);
      BalancedDelimiterTracker T(*this, tok::l_paren);
      T.consumeOpen();
      ParseFunctionDeclarator(D, attrs, T, IsAmbiguous);
      PrototypeScope.Exit();
    } else if (Tok.is(tok::l_square)) {
      ParseBracketDeclarator(D);
    } else {
      break;
    }
  }
}

void Parser::ParseDecompositionDeclarator(Declarator &D) {
  assert(Tok.is(tok::l_square));

  // If this doesn't look like a structured binding, maybe it's a misplaced
  // array declarator.
  // FIXME: Consume the l_square first so we don't need extra lookahead for
  // this.
  if (!(NextToken().is(tok::identifier) &&
        GetLookAheadToken(2).isOneOf(tok::comma, tok::r_square)) &&
      !(NextToken().is(tok::r_square) &&
        GetLookAheadToken(2).isOneOf(tok::equal, tok::l_brace)))
    return ParseMisplacedBracketDeclarator(D);

  BalancedDelimiterTracker T(*this, tok::l_square);
  T.consumeOpen();

  SmallVector<DecompositionDeclarator::Binding, 32> Bindings;
  while (Tok.isNot(tok::r_square)) {
    if (!Bindings.empty()) {
      if (Tok.is(tok::comma))
        ConsumeToken();
      else {
        if (Tok.is(tok::identifier)) {
          SourceLocation EndLoc = getEndOfPreviousToken();
          Diag(EndLoc, diag::err_expected)
              << tok::comma << FixItHint::CreateInsertion(EndLoc, ",");
        } else {
          Diag(Tok, diag::err_expected_comma_or_rsquare);
        }

        SkipUntil(tok::r_square, tok::comma, tok::identifier,
                  StopAtSemi | StopBeforeMatch);
        if (Tok.is(tok::comma))
          ConsumeToken();
        else if (Tok.isNot(tok::identifier))
          break;
      }
    }

    if (Tok.isNot(tok::identifier)) {
      Diag(Tok, diag::err_expected) << tok::identifier;
      break;
    }

    Bindings.push_back({Tok.getIdentifierInfo(), Tok.getLocation()});
    ConsumeToken();
  }

  if (Tok.isNot(tok::r_square))
    // We've already diagnosed a problem here.
    T.skipToEnd();
  else {
    // C++17 does not allow the identifier-list in a structured binding
    // to be empty.
    if (Bindings.empty())
      Diag(Tok.getLocation(), diag::ext_decomp_decl_empty);

    T.consumeClose();
  }

  return D.setDecompositionBindings(T.getOpenLocation(), Bindings,
                                    T.getCloseLocation());
}

/// ParseParenDeclarator - We parsed the declarator D up to a paren.  This is
/// only called before the identifier, so these are most likely just grouping
/// parens for precedence.  If we find that these are actually function
/// parameter parens in an abstract-declarator, we call ParseFunctionDeclarator.
///
///       direct-declarator:
///         '(' declarator ')'
/// [GNU]   '(' attributes declarator ')'
///         direct-declarator '(' parameter-type-list ')'
///         direct-declarator '(' identifier-list[opt] ')'
/// [GNU]   direct-declarator '(' parameter-forward-declarations
///                    parameter-type-list[opt] ')'
///
void Parser::ParseParenDeclarator(Declarator &D) {
  BalancedDelimiterTracker T(*this, tok::l_paren);
  T.consumeOpen();

  assert(!D.isPastIdentifier() && "Should be called before passing identifier");

  // Eat any attributes before we look at whether this is a grouping or function
  // declarator paren.  If this is a grouping paren, the attribute applies to
  // the type being built up, for example:
  //     int (__attribute__(()) *x)(long y)
  // If this ends up not being a grouping paren, the attribute applies to the
  // first argument, for example:
  //     int (__attribute__(()) int x)
  // In either case, we need to eat any attributes to be able to determine what
  // sort of paren this is.
  //
  ParsedAttributes attrs(AttrFactory);
  bool RequiresArg = false;
  if (Tok.is(tok::kw___attribute)) {
    ParseGNUAttributes(attrs);

    // We require that the argument list (if this is a non-grouping paren) be
    // present even if the attribute list was empty.
    RequiresArg = true;
  }

  // Eat any Microsoft extensions.
  ParseMicrosoftTypeAttributes(attrs);

  // Eat any Borland extensions.
  if  (Tok.is(tok::kw___pascal))
    ParseBorlandTypeAttributes(attrs);

  // If we haven't past the identifier yet (or where the identifier would be
  // stored, if this is an abstract declarator), then this is probably just
  // grouping parens. However, if this could be an abstract-declarator, then
  // this could also be the start of function arguments (consider 'void()').
  bool isGrouping;

  if (!D.mayOmitIdentifier()) {
    // If this can't be an abstract-declarator, this *must* be a grouping
    // paren, because we haven't seen the identifier yet.
    isGrouping = true;
  } else if (Tok.is(tok::r_paren) ||           // 'int()' is a function.
             (getLangOpts().CPlusPlus && Tok.is(tok::ellipsis) &&
              NextToken().is(tok::r_paren)) || // C++ int(...)
             isDeclarationSpecifier() ||       // 'int(int)' is a function.
             isCXX11AttributeSpecifier()) {    // 'int([[]]int)' is a function.
    // This handles C99 6.7.5.3p11: in "typedef int X; void foo(X)", X is
    // considered to be a type, not a K&R identifier-list.
    isGrouping = false;
  } else {
    // Otherwise, this is a grouping paren, e.g. 'int (*X)' or 'int(X)'.
    isGrouping = true;
  }

  // If this is a grouping paren, handle:
  // direct-declarator: '(' declarator ')'
  // direct-declarator: '(' attributes declarator ')'
  if (isGrouping) {
    SourceLocation EllipsisLoc = D.getEllipsisLoc();
    D.setEllipsisLoc(SourceLocation());

    bool hadGroupingParens = D.hasGroupingParens();
    D.setGroupingParens(true);
    ParseDeclaratorInternal(D, &Parser::ParseDirectDeclarator);
    // Match the ')'.
    T.consumeClose();
    D.AddTypeInfo(
        DeclaratorChunk::getParen(T.getOpenLocation(), T.getCloseLocation()),
        std::move(attrs), T.getCloseLocation());

    D.setGroupingParens(hadGroupingParens);

    // An ellipsis cannot be placed outside parentheses.
    if (EllipsisLoc.isValid())
      DiagnoseMisplacedEllipsisInDeclarator(EllipsisLoc, D);

    return;
  }

  // Okay, if this wasn't a grouping paren, it must be the start of a function
  // argument list.  Recognize that this declarator will never have an
  // identifier (and remember where it would have been), then call into
  // ParseFunctionDeclarator to handle of argument list.
  D.SetIdentifier(nullptr, Tok.getLocation());

  // Enter function-declaration scope, limiting any declarators to the
  // function prototype scope, including parameter declarators.
  ParseScope PrototypeScope(this,
                            Scope::FunctionPrototypeScope | Scope::DeclScope |
                            (D.isFunctionDeclaratorAFunctionDeclaration()
                               ? Scope::FunctionDeclarationScope : 0));
  ParseFunctionDeclarator(D, attrs, T, false, RequiresArg);
  PrototypeScope.Exit();
}

/// ParseFunctionDeclarator - We are after the identifier and have parsed the
/// declarator D up to a paren, which indicates that we are parsing function
/// arguments.
///
/// If FirstArgAttrs is non-null, then the caller parsed those arguments
/// immediately after the open paren - they should be considered to be the
/// first argument of a parameter.
///
/// If RequiresArg is true, then the first argument of the function is required
/// to be present and required to not be an identifier list.
///
/// For C++, after the parameter-list, it also parses the cv-qualifier-seq[opt],
/// (C++11) ref-qualifier[opt], exception-specification[opt],
/// (C++11) attribute-specifier-seq[opt], and (C++11) trailing-return-type[opt].
///
/// [C++11] exception-specification:
///           dynamic-exception-specification
///           noexcept-specification
///
void Parser::ParseFunctionDeclarator(Declarator &D,
                                     ParsedAttributes &FirstArgAttrs,
                                     BalancedDelimiterTracker &Tracker,
                                     bool IsAmbiguous,
                                     bool RequiresArg) {
  assert(getCurScope()->isFunctionPrototypeScope() &&
         "Should call from a Function scope");
  // lparen is already consumed!
  assert(D.isPastIdentifier() && "Should not call before identifier!");

  // This should be true when the function has typed arguments.
  // Otherwise, it is treated as a K&R-style function.
  bool HasProto = false;
  // Build up an array of information about the parsed arguments.
  SmallVector<DeclaratorChunk::ParamInfo, 16> ParamInfo;
  // Remember where we see an ellipsis, if any.
  SourceLocation EllipsisLoc;

  DeclSpec DS(AttrFactory);
  bool RefQualifierIsLValueRef = true;
  SourceLocation RefQualifierLoc;
  ExceptionSpecificationType ESpecType = EST_None;
  SourceRange ESpecRange;
  SmallVector<ParsedType, 2> DynamicExceptions;
  SmallVector<SourceRange, 2> DynamicExceptionRanges;
  ExprResult NoexceptExpr;
  CachedTokens *ExceptionSpecTokens = nullptr;
  ParsedAttributesWithRange FnAttrs(AttrFactory);
  TypeResult TrailingReturnType;

  /* LocalEndLoc is the end location for the local FunctionTypeLoc.
     EndLoc is the end location for the function declarator.
     They differ for trailing return types. */
  SourceLocation StartLoc, LocalEndLoc, EndLoc;
  SourceLocation LParenLoc, RParenLoc;
  LParenLoc = Tracker.getOpenLocation();
  StartLoc = LParenLoc;

  if (isFunctionDeclaratorIdentifierList()) {
    if (RequiresArg)
      Diag(Tok, diag::err_argument_required_after_attribute);

    ParseFunctionDeclaratorIdentifierList(D, ParamInfo);

    Tracker.consumeClose();
    RParenLoc = Tracker.getCloseLocation();
    LocalEndLoc = RParenLoc;
    EndLoc = RParenLoc;

    // If there are attributes following the identifier list, parse them and
    // prohibit them.
    MaybeParseCXX11Attributes(FnAttrs);
    ProhibitAttributes(FnAttrs);
  } else {
    if (Tok.isNot(tok::r_paren))
      ParseParameterDeclarationClause(D, FirstArgAttrs, ParamInfo,
                                      EllipsisLoc);
    else if (RequiresArg)
      Diag(Tok, diag::err_argument_required_after_attribute);

    HasProto = ParamInfo.size() || getLangOpts().CPlusPlus
                                || getLangOpts().OpenCL;

    // If we have the closing ')', eat it.
    Tracker.consumeClose();
    RParenLoc = Tracker.getCloseLocation();
    LocalEndLoc = RParenLoc;
    EndLoc = RParenLoc;

    if (getLangOpts().CPlusPlus) {
      // FIXME: Accept these components in any order, and produce fixits to
      // correct the order if the user gets it wrong. Ideally we should deal
      // with the pure-specifier in the same way.

      // Parse cv-qualifier-seq[opt].
      ParseTypeQualifierListOpt(DS, AR_NoAttributesParsed,
                                /*AtomicAllowed*/ false,
                                /*IdentifierRequired=*/false,
                                llvm::function_ref<void()>([&]() {
                                  Actions.CodeCompleteFunctionQualifiers(DS, D);
                                }));
      if (!DS.getSourceRange().getEnd().isInvalid()) {
        EndLoc = DS.getSourceRange().getEnd();
      }

      // Parse ref-qualifier[opt].
      if (ParseRefQualifier(RefQualifierIsLValueRef, RefQualifierLoc))
        EndLoc = RefQualifierLoc;

      // C++11 [expr.prim.general]p3:
      //   If a declaration declares a member function or member function
      //   template of a class X, the expression this is a prvalue of type
      //   "pointer to cv-qualifier-seq X" between the optional cv-qualifer-seq
      //   and the end of the function-definition, member-declarator, or
      //   declarator.
      // FIXME: currently, "static" case isn't handled correctly.
      bool IsCXX11MemberFunction =
        getLangOpts().CPlusPlus11 &&
        D.getDeclSpec().getStorageClassSpec() != DeclSpec::SCS_typedef &&
        (D.getContext() == DeclaratorContext::MemberContext
         ? !D.getDeclSpec().isFriendSpecified()
         : D.getContext() == DeclaratorContext::FileContext &&
           D.getCXXScopeSpec().isValid() &&
           Actions.CurContext->isRecord());

      Qualifiers Q = Qualifiers::fromCVRUMask(DS.getTypeQualifiers());
      if (D.getDeclSpec().isConstexprSpecified() && !getLangOpts().CPlusPlus14)
        Q.addConst();
      // FIXME: Collect C++ address spaces.
      // If there are multiple different address spaces, the source is invalid.
      // Carry on using the first addr space for the qualifiers of 'this'.
      // The diagnostic will be given later while creating the function
      // prototype for the method.
      if (getLangOpts().OpenCLCPlusPlus) {
        for (ParsedAttr &attr : DS.getAttributes()) {
          LangAS ASIdx = attr.asOpenCLLangAS();
          if (ASIdx != LangAS::Default) {
            Q.addAddressSpace(ASIdx);
            break;
          }
        }
      }

      Sema::CXXThisScopeRAII ThisScope(
          Actions, dyn_cast<CXXRecordDecl>(Actions.CurContext), Q,
          IsCXX11MemberFunction);

      // Parse exception-specification[opt].
      bool Delayed = D.isFirstDeclarationOfMember() &&
                     D.isFunctionDeclaratorAFunctionDeclaration();
      if (Delayed && Actions.isLibstdcxxEagerExceptionSpecHack(D) &&
          GetLookAheadToken(0).is(tok::kw_noexcept) &&
          GetLookAheadToken(1).is(tok::l_paren) &&
          GetLookAheadToken(2).is(tok::kw_noexcept) &&
          GetLookAheadToken(3).is(tok::l_paren) &&
          GetLookAheadToken(4).is(tok::identifier) &&
          GetLookAheadToken(4).getIdentifierInfo()->isStr("swap")) {
        // HACK: We've got an exception-specification
        //   noexcept(noexcept(swap(...)))
        // or
        //   noexcept(noexcept(swap(...)) && noexcept(swap(...)))
        // on a 'swap' member function. This is a libstdc++ bug; the lookup
        // for 'swap' will only find the function we're currently declaring,
        // whereas it expects to find a non-member swap through ADL. Turn off
        // delayed parsing to give it a chance to find what it expects.
        Delayed = false;
      }
      ESpecType = tryParseExceptionSpecification(Delayed,
                                                 ESpecRange,
                                                 DynamicExceptions,
                                                 DynamicExceptionRanges,
                                                 NoexceptExpr,
                                                 ExceptionSpecTokens);
      if (ESpecType != EST_None)
        EndLoc = ESpecRange.getEnd();

      // Parse attribute-specifier-seq[opt]. Per DR 979 and DR 1297, this goes
      // after the exception-specification.
      MaybeParseCXX11Attributes(FnAttrs);

      // Parse trailing-return-type[opt].
      LocalEndLoc = EndLoc;
      if (getLangOpts().CPlusPlus11 && Tok.is(tok::arrow)) {
        Diag(Tok, diag::warn_cxx98_compat_trailing_return_type);
        if (D.getDeclSpec().getTypeSpecType() == TST_auto)
          StartLoc = D.getDeclSpec().getTypeSpecTypeLoc();
        LocalEndLoc = Tok.getLocation();
        SourceRange Range;
        TrailingReturnType =
            ParseTrailingReturnType(Range, D.mayBeFollowedByCXXDirectInit());
        EndLoc = Range.getEnd();
      }
    } else if (standardAttributesAllowed()) {
      MaybeParseCXX11Attributes(FnAttrs);
    }
  }

  // Collect non-parameter declarations from the prototype if this is a function
  // declaration. They will be moved into the scope of the function. Only do
  // this in C and not C++, where the decls will continue to live in the
  // surrounding context.
  SmallVector<NamedDecl *, 0> DeclsInPrototype;
  if (getCurScope()->getFlags() & Scope::FunctionDeclarationScope &&
      !getLangOpts().CPlusPlus) {
    for (Decl *D : getCurScope()->decls()) {
      NamedDecl *ND = dyn_cast<NamedDecl>(D);
      if (!ND || isa<ParmVarDecl>(ND))
        continue;
      DeclsInPrototype.push_back(ND);
    }
  }

  // Remember that we parsed a function type, and remember the attributes.
  D.AddTypeInfo(DeclaratorChunk::getFunction(
                    HasProto, IsAmbiguous, LParenLoc, ParamInfo.data(),
                    ParamInfo.size(), EllipsisLoc, RParenLoc,
                    RefQualifierIsLValueRef, RefQualifierLoc,
                    /*MutableLoc=*/SourceLocation(),
                    ESpecType, ESpecRange, DynamicExceptions.data(),
                    DynamicExceptionRanges.data(), DynamicExceptions.size(),
                    NoexceptExpr.isUsable() ? NoexceptExpr.get() : nullptr,
                    ExceptionSpecTokens, DeclsInPrototype, StartLoc,
                    LocalEndLoc, D, TrailingReturnType, &DS),
                std::move(FnAttrs), EndLoc);
}

/// ParseRefQualifier - Parses a member function ref-qualifier. Returns
/// true if a ref-qualifier is found.
bool Parser::ParseRefQualifier(bool &RefQualifierIsLValueRef,
                               SourceLocation &RefQualifierLoc) {
  if (Tok.isOneOf(tok::amp, tok::ampamp)) {
    Diag(Tok, getLangOpts().CPlusPlus11 ?
         diag::warn_cxx98_compat_ref_qualifier :
         diag::ext_ref_qualifier);

    RefQualifierIsLValueRef = Tok.is(tok::amp);
    RefQualifierLoc = ConsumeToken();
    return true;
  }
  return false;
}

/// isFunctionDeclaratorIdentifierList - This parameter list may have an
/// identifier list form for a K&R-style function:  void foo(a,b,c)
///
/// Note that identifier-lists are only allowed for normal declarators, not for
/// abstract-declarators.
bool Parser::isFunctionDeclaratorIdentifierList() {
  return !getLangOpts().CPlusPlus
         && Tok.is(tok::identifier)
         && !TryAltiVecVectorToken()
         // K&R identifier lists can't have typedefs as identifiers, per C99
         // 6.7.5.3p11.
         && (TryAnnotateTypeOrScopeToken() || !Tok.is(tok::annot_typename))
         // Identifier lists follow a really simple grammar: the identifiers can
         // be followed *only* by a ", identifier" or ")".  However, K&R
         // identifier lists are really rare in the brave new modern world, and
         // it is very common for someone to typo a type in a non-K&R style
         // list.  If we are presented with something like: "void foo(intptr x,
         // float y)", we don't want to start parsing the function declarator as
         // though it is a K&R style declarator just because intptr is an
         // invalid type.
         //
         // To handle this, we check to see if the token after the first
         // identifier is a "," or ")".  Only then do we parse it as an
         // identifier list.
         && (!Tok.is(tok::eof) &&
             (NextToken().is(tok::comma) || NextToken().is(tok::r_paren)));
}

/// ParseFunctionDeclaratorIdentifierList - While parsing a function declarator
/// we found a K&R-style identifier list instead of a typed parameter list.
///
/// After returning, ParamInfo will hold the parsed parameters.
///
///       identifier-list: [C99 6.7.5]
///         identifier
///         identifier-list ',' identifier
///
void Parser::ParseFunctionDeclaratorIdentifierList(
       Declarator &D,
       SmallVectorImpl<DeclaratorChunk::ParamInfo> &ParamInfo) {
  // If there was no identifier specified for the declarator, either we are in
  // an abstract-declarator, or we are in a parameter declarator which was found
  // to be abstract.  In abstract-declarators, identifier lists are not valid:
  // diagnose this.
  if (!D.getIdentifier())
    Diag(Tok, diag::ext_ident_list_in_param);

  // Maintain an efficient lookup of params we have seen so far.
  llvm::SmallSet<const IdentifierInfo*, 16> ParamsSoFar;

  do {
    // If this isn't an identifier, report the error and skip until ')'.
    if (Tok.isNot(tok::identifier)) {
      Diag(Tok, diag::err_expected) << tok::identifier;
      SkipUntil(tok::r_paren, StopAtSemi | StopBeforeMatch);
      // Forget we parsed anything.
      ParamInfo.clear();
      return;
    }

    IdentifierInfo *ParmII = Tok.getIdentifierInfo();

    // Reject 'typedef int y; int test(x, y)', but continue parsing.
    if (Actions.getTypeName(*ParmII, Tok.getLocation(), getCurScope()))
      Diag(Tok, diag::err_unexpected_typedef_ident) << ParmII;

    // Verify that the argument identifier has not already been mentioned.
    if (!ParamsSoFar.insert(ParmII).second) {
      Diag(Tok, diag::err_param_redefinition) << ParmII;
    } else {
      // Remember this identifier in ParamInfo.
      ParamInfo.push_back(DeclaratorChunk::ParamInfo(ParmII,
                                                     Tok.getLocation(),
                                                     nullptr));
    }

    // Eat the identifier.
    ConsumeToken();
    // The list continues if we see a comma.
  } while (TryConsumeToken(tok::comma));
}

/// ParseParameterDeclarationClause - Parse a (possibly empty) parameter-list
/// after the opening parenthesis. This function will not parse a K&R-style
/// identifier list.
///
/// D is the declarator being parsed.  If FirstArgAttrs is non-null, then the
/// caller parsed those arguments immediately after the open paren - they should
/// be considered to be part of the first parameter.
///
/// After returning, ParamInfo will hold the parsed parameters. EllipsisLoc will
/// be the location of the ellipsis, if any was parsed.
///
///       parameter-type-list: [C99 6.7.5]
///         parameter-list
///         parameter-list ',' '...'
/// [C++]   parameter-list '...'
///
///       parameter-list: [C99 6.7.5]
///         parameter-declaration
///         parameter-list ',' parameter-declaration
///
///       parameter-declaration: [C99 6.7.5]
///         declaration-specifiers declarator
/// [C++]   declaration-specifiers declarator '=' assignment-expression
/// [C++11]                                       initializer-clause
/// [GNU]   declaration-specifiers declarator attributes
///         declaration-specifiers abstract-declarator[opt]
/// [C++]   declaration-specifiers abstract-declarator[opt]
///           '=' assignment-expression
/// [GNU]   declaration-specifiers abstract-declarator[opt] attributes
/// [C++11] attribute-specifier-seq parameter-declaration
///
void Parser::ParseParameterDeclarationClause(
       Declarator &D,
       ParsedAttributes &FirstArgAttrs,
       SmallVectorImpl<DeclaratorChunk::ParamInfo> &ParamInfo,
       SourceLocation &EllipsisLoc) {
  do {
    // FIXME: Issue a diagnostic if we parsed an attribute-specifier-seq
    // before deciding this was a parameter-declaration-clause.
    if (TryConsumeToken(tok::ellipsis, EllipsisLoc))
      break;

    // Parse the declaration-specifiers.
    // Just use the ParsingDeclaration "scope" of the declarator.
    DeclSpec DS(AttrFactory);

    // Parse any C++11 attributes.
    MaybeParseCXX11Attributes(DS.getAttributes());

    // Skip any Microsoft attributes before a param.
    MaybeParseMicrosoftAttributes(DS.getAttributes());

    SourceLocation DSStart = Tok.getLocation();

    // If the caller parsed attributes for the first argument, add them now.
    // Take them so that we only apply the attributes to the first parameter.
    // FIXME: If we can leave the attributes in the token stream somehow, we can
    // get rid of a parameter (FirstArgAttrs) and this statement. It might be
    // too much hassle.
    DS.takeAttributesFrom(FirstArgAttrs);

    ParseDeclarationSpecifiers(DS);


    // Parse the declarator.  This is "PrototypeContext" or
    // "LambdaExprParameterContext", because we must accept either
    // 'declarator' or 'abstract-declarator' here.
    Declarator ParmDeclarator(
        DS, D.getContext() == DeclaratorContext::LambdaExprContext
                ? DeclaratorContext::LambdaExprParameterContext
                : DeclaratorContext::PrototypeContext);
    ParseDeclarator(ParmDeclarator);

    // Parse GNU attributes, if present.
    MaybeParseGNUAttributes(ParmDeclarator);

    // Remember this parsed parameter in ParamInfo.
    IdentifierInfo *ParmII = ParmDeclarator.getIdentifier();

    // DefArgToks is used when the parsing of default arguments needs
    // to be delayed.
    std::unique_ptr<CachedTokens> DefArgToks;

    // If no parameter was specified, verify that *something* was specified,
    // otherwise we have a missing type and identifier.
    if (DS.isEmpty() && ParmDeclarator.getIdentifier() == nullptr &&
        ParmDeclarator.getNumTypeObjects() == 0) {
      // Completely missing, emit error.
      Diag(DSStart, diag::err_missing_param);
    } else {
      // Otherwise, we have something.  Add it and let semantic analysis try
      // to grok it and add the result to the ParamInfo we are building.

      // Last chance to recover from a misplaced ellipsis in an attempted
      // parameter pack declaration.
      if (Tok.is(tok::ellipsis) &&
          (NextToken().isNot(tok::r_paren) ||
           (!ParmDeclarator.getEllipsisLoc().isValid() &&
            !Actions.isUnexpandedParameterPackPermitted())) &&
          Actions.containsUnexpandedParameterPacks(ParmDeclarator))
        DiagnoseMisplacedEllipsisInDeclarator(ConsumeToken(), ParmDeclarator);

      // Inform the actions module about the parameter declarator, so it gets
      // added to the current scope.
      Decl *Param = Actions.ActOnParamDeclarator(getCurScope(), ParmDeclarator);
      // Parse the default argument, if any. We parse the default
      // arguments in all dialects; the semantic analysis in
      // ActOnParamDefaultArgument will reject the default argument in
      // C.
      if (Tok.is(tok::equal)) {
        SourceLocation EqualLoc = Tok.getLocation();

        // Parse the default argument
        if (D.getContext() == DeclaratorContext::MemberContext) {
          // If we're inside a class definition, cache the tokens
          // corresponding to the default argument. We'll actually parse
          // them when we see the end of the class definition.
          DefArgToks.reset(new CachedTokens);

          SourceLocation ArgStartLoc = NextToken().getLocation();
          if (!ConsumeAndStoreInitializer(*DefArgToks, CIK_DefaultArgument)) {
            DefArgToks.reset();
            Actions.ActOnParamDefaultArgumentError(Param, EqualLoc);
          } else {
            Actions.ActOnParamUnparsedDefaultArgument(Param, EqualLoc,
                                                      ArgStartLoc);
          }
        } else {
          // Consume the '='.
          ConsumeToken();

          // The argument isn't actually potentially evaluated unless it is
          // used.
          EnterExpressionEvaluationContext Eval(
              Actions,
              Sema::ExpressionEvaluationContext::PotentiallyEvaluatedIfUsed,
              Param);

          ExprResult DefArgResult;
          if (getLangOpts().CPlusPlus11 && Tok.is(tok::l_brace)) {
            Diag(Tok, diag::warn_cxx98_compat_generalized_initializer_lists);
            DefArgResult = ParseBraceInitializer();
          } else
            DefArgResult = ParseAssignmentExpression();
          DefArgResult = Actions.CorrectDelayedTyposInExpr(DefArgResult);
          if (DefArgResult.isInvalid()) {
            Actions.ActOnParamDefaultArgumentError(Param, EqualLoc);
            SkipUntil(tok::comma, tok::r_paren, StopAtSemi | StopBeforeMatch);
          } else {
            // Inform the actions module about the default argument
            Actions.ActOnParamDefaultArgument(Param, EqualLoc,
                                              DefArgResult.get());
          }
        }
      }

      ParamInfo.push_back(DeclaratorChunk::ParamInfo(ParmII,
                                          ParmDeclarator.getIdentifierLoc(),
                                          Param, std::move(DefArgToks)));
    }

    if (TryConsumeToken(tok::ellipsis, EllipsisLoc)) {
      if (!getLangOpts().CPlusPlus) {
        // We have ellipsis without a preceding ',', which is ill-formed
        // in C. Complain and provide the fix.
        Diag(EllipsisLoc, diag::err_missing_comma_before_ellipsis)
            << FixItHint::CreateInsertion(EllipsisLoc, ", ");
      } else if (ParmDeclarator.getEllipsisLoc().isValid() ||
                 Actions.containsUnexpandedParameterPacks(ParmDeclarator)) {
        // It looks like this was supposed to be a parameter pack. Warn and
        // point out where the ellipsis should have gone.
        SourceLocation ParmEllipsis = ParmDeclarator.getEllipsisLoc();
        Diag(EllipsisLoc, diag::warn_misplaced_ellipsis_vararg)
          << ParmEllipsis.isValid() << ParmEllipsis;
        if (ParmEllipsis.isValid()) {
          Diag(ParmEllipsis,
               diag::note_misplaced_ellipsis_vararg_existing_ellipsis);
        } else {
          Diag(ParmDeclarator.getIdentifierLoc(),
               diag::note_misplaced_ellipsis_vararg_add_ellipsis)
            << FixItHint::CreateInsertion(ParmDeclarator.getIdentifierLoc(),
                                          "...")
            << !ParmDeclarator.hasName();
        }
        Diag(EllipsisLoc, diag::note_misplaced_ellipsis_vararg_add_comma)
          << FixItHint::CreateInsertion(EllipsisLoc, ", ");
      }

      // We can't have any more parameters after an ellipsis.
      break;
    }

    // If the next token is a comma, consume it and keep reading arguments.
  } while (TryConsumeToken(tok::comma));
}

/// [C90]   direct-declarator '[' constant-expression[opt] ']'
/// [C99]   direct-declarator '[' type-qual-list[opt] assignment-expr[opt] ']'
/// [C99]   direct-declarator '[' 'static' type-qual-list[opt] assign-expr ']'
/// [C99]   direct-declarator '[' type-qual-list 'static' assignment-expr ']'
/// [C99]   direct-declarator '[' type-qual-list[opt] '*' ']'
/// [C++11] direct-declarator '[' constant-expression[opt] ']'
///                           attribute-specifier-seq[opt]
void Parser::ParseBracketDeclarator(Declarator &D) {
  if (CheckProhibitedCXX11Attribute())
    return;

  BalancedDelimiterTracker T(*this, tok::l_square);
  T.consumeOpen();

  // C array syntax has many features, but by-far the most common is [] and [4].
  // This code does a fast path to handle some of the most obvious cases.
  if (Tok.getKind() == tok::r_square) {
    T.consumeClose();
    ParsedAttributes attrs(AttrFactory);
    MaybeParseCXX11Attributes(attrs);

    // Remember that we parsed the empty array type.
    D.AddTypeInfo(DeclaratorChunk::getArray(0, false, false, nullptr,
                                            T.getOpenLocation(),
                                            T.getCloseLocation()),
                  std::move(attrs), T.getCloseLocation());
    return;
  } else if (Tok.getKind() == tok::numeric_constant &&
             GetLookAheadToken(1).is(tok::r_square)) {
    // [4] is very common.  Parse the numeric constant expression.
    ExprResult ExprRes(Actions.ActOnNumericConstant(Tok, getCurScope()));
    ConsumeToken();

    T.consumeClose();
    ParsedAttributes attrs(AttrFactory);
    MaybeParseCXX11Attributes(attrs);

    // Remember that we parsed a array type, and remember its features.
    D.AddTypeInfo(DeclaratorChunk::getArray(0, false, false, ExprRes.get(),
                                            T.getOpenLocation(),
                                            T.getCloseLocation()),
                  std::move(attrs), T.getCloseLocation());
    return;
  } else if (Tok.getKind() == tok::code_completion) {
    Actions.CodeCompleteBracketDeclarator(getCurScope());
    return cutOffParsing();
  }

  // If valid, this location is the position where we read the 'static' keyword.
  SourceLocation StaticLoc;
  TryConsumeToken(tok::kw_static, StaticLoc);

  // If there is a type-qualifier-list, read it now.
  // Type qualifiers in an array subscript are a C99 feature.
  DeclSpec DS(AttrFactory);
  ParseTypeQualifierListOpt(DS, AR_CXX11AttributesParsed);

  // If we haven't already read 'static', check to see if there is one after the
  // type-qualifier-list.
  if (!StaticLoc.isValid())
    TryConsumeToken(tok::kw_static, StaticLoc);

  // Handle "direct-declarator [ type-qual-list[opt] * ]".
  bool isStar = false;
  ExprResult NumElements;

  // Handle the case where we have '[*]' as the array size.  However, a leading
  // star could be the start of an expression, for example 'X[*p + 4]'.  Verify
  // the token after the star is a ']'.  Since stars in arrays are
  // infrequent, use of lookahead is not costly here.
  if (Tok.is(tok::star) && GetLookAheadToken(1).is(tok::r_square)) {
    ConsumeToken();  // Eat the '*'.

    if (StaticLoc.isValid()) {
      Diag(StaticLoc, diag::err_unspecified_vla_size_with_static);
      StaticLoc = SourceLocation();  // Drop the static.
    }
    isStar = true;
  } else if (Tok.isNot(tok::r_square)) {
    // Note, in C89, this production uses the constant-expr production instead
    // of assignment-expr.  The only difference is that assignment-expr allows
    // things like '=' and '*='.  Sema rejects these in C89 mode because they
    // are not i-c-e's, so we don't need to distinguish between the two here.

    // Parse the constant-expression or assignment-expression now (depending
    // on dialect).
    if (getLangOpts().CPlusPlus) {
      NumElements = ParseConstantExpression();
    } else {
      EnterExpressionEvaluationContext Unevaluated(
          Actions, Sema::ExpressionEvaluationContext::ConstantEvaluated);
      NumElements =
          Actions.CorrectDelayedTyposInExpr(ParseAssignmentExpression());
    }
  } else {
    if (StaticLoc.isValid()) {
      Diag(StaticLoc, diag::err_unspecified_size_with_static);
      StaticLoc = SourceLocation();  // Drop the static.
    }
  }

  // If there was an error parsing the assignment-expression, recover.
  if (NumElements.isInvalid()) {
    D.setInvalidType(true);
    // If the expression was invalid, skip it.
    SkipUntil(tok::r_square, StopAtSemi);
    return;
  }

  T.consumeClose();

  MaybeParseCXX11Attributes(DS.getAttributes());

  // Remember that we parsed a array type, and remember its features.
  D.AddTypeInfo(
      DeclaratorChunk::getArray(DS.getTypeQualifiers(), StaticLoc.isValid(),
                                isStar, NumElements.get(), T.getOpenLocation(),
                                T.getCloseLocation()),
      std::move(DS.getAttributes()), T.getCloseLocation());
}

/// Diagnose brackets before an identifier.
void Parser::ParseMisplacedBracketDeclarator(Declarator &D) {
  assert(Tok.is(tok::l_square) && "Missing opening bracket");
  assert(!D.mayOmitIdentifier() && "Declarator cannot omit identifier");

  SourceLocation StartBracketLoc = Tok.getLocation();
  Declarator TempDeclarator(D.getDeclSpec(), D.getContext());

  while (Tok.is(tok::l_square)) {
    ParseBracketDeclarator(TempDeclarator);
  }

  // Stuff the location of the start of the brackets into the Declarator.
  // The diagnostics from ParseDirectDeclarator will make more sense if
  // they use this location instead.
  if (Tok.is(tok::semi))
    D.getName().EndLocation = StartBracketLoc;

  SourceLocation SuggestParenLoc = Tok.getLocation();

  // Now that the brackets are removed, try parsing the declarator again.
  ParseDeclaratorInternal(D, &Parser::ParseDirectDeclarator);

  // Something went wrong parsing the brackets, in which case,
  // ParseBracketDeclarator has emitted an error, and we don't need to emit
  // one here.
  if (TempDeclarator.getNumTypeObjects() == 0)
    return;

  // Determine if parens will need to be suggested in the diagnostic.
  bool NeedParens = false;
  if (D.getNumTypeObjects() != 0) {
    switch (D.getTypeObject(D.getNumTypeObjects() - 1).Kind) {
    case DeclaratorChunk::Pointer:
    case DeclaratorChunk::Reference:
    case DeclaratorChunk::BlockPointer:
    case DeclaratorChunk::MemberPointer:
    case DeclaratorChunk::Pipe:
      NeedParens = true;
      break;
    case DeclaratorChunk::Array:
    case DeclaratorChunk::Function:
#if INTEL_CUSTOMIZATION
    case DeclaratorChunk::Channel:
#endif // INTEL_CUSTOMIZATION
    case DeclaratorChunk::Paren:
      break;
    }
  }

  if (NeedParens) {
    // Create a DeclaratorChunk for the inserted parens.
    SourceLocation EndLoc = PP.getLocForEndOfToken(D.getEndLoc());
    D.AddTypeInfo(DeclaratorChunk::getParen(SuggestParenLoc, EndLoc),
                  SourceLocation());
  }

  // Adding back the bracket info to the end of the Declarator.
  for (unsigned i = 0, e = TempDeclarator.getNumTypeObjects(); i < e; ++i) {
    const DeclaratorChunk &Chunk = TempDeclarator.getTypeObject(i);
    D.AddTypeInfo(Chunk, SourceLocation());
  }

  // The missing identifier would have been diagnosed in ParseDirectDeclarator.
  // If parentheses are required, always suggest them.
  if (!D.getIdentifier() && !NeedParens)
    return;

  SourceLocation EndBracketLoc = TempDeclarator.getEndLoc();

  // Generate the move bracket error message.
  SourceRange BracketRange(StartBracketLoc, EndBracketLoc);
  SourceLocation EndLoc = PP.getLocForEndOfToken(D.getEndLoc());

  if (NeedParens) {
    Diag(EndLoc, diag::err_brackets_go_after_unqualified_id)
        << getLangOpts().CPlusPlus
        << FixItHint::CreateInsertion(SuggestParenLoc, "(")
        << FixItHint::CreateInsertion(EndLoc, ")")
        << FixItHint::CreateInsertionFromRange(
               EndLoc, CharSourceRange(BracketRange, true))
        << FixItHint::CreateRemoval(BracketRange);
  } else {
    Diag(EndLoc, diag::err_brackets_go_after_unqualified_id)
        << getLangOpts().CPlusPlus
        << FixItHint::CreateInsertionFromRange(
               EndLoc, CharSourceRange(BracketRange, true))
        << FixItHint::CreateRemoval(BracketRange);
  }
}

/// [GNU]   typeof-specifier:
///           typeof ( expressions )
///           typeof ( type-name )
/// [GNU/C++] typeof unary-expression
///
void Parser::ParseTypeofSpecifier(DeclSpec &DS) {
  assert(Tok.is(tok::kw_typeof) && "Not a typeof specifier");
  Token OpTok = Tok;
  SourceLocation StartLoc = ConsumeToken();

  const bool hasParens = Tok.is(tok::l_paren);

  EnterExpressionEvaluationContext Unevaluated(
      Actions, Sema::ExpressionEvaluationContext::Unevaluated,
      Sema::ReuseLambdaContextDecl);

  bool isCastExpr;
  ParsedType CastTy;
  SourceRange CastRange;
  ExprResult Operand = Actions.CorrectDelayedTyposInExpr(
      ParseExprAfterUnaryExprOrTypeTrait(OpTok, isCastExpr, CastTy, CastRange));
  if (hasParens)
    DS.setTypeofParensRange(CastRange);

  if (CastRange.getEnd().isInvalid())
    // FIXME: Not accurate, the range gets one token more than it should.
    DS.SetRangeEnd(Tok.getLocation());
  else
    DS.SetRangeEnd(CastRange.getEnd());

  if (isCastExpr) {
    if (!CastTy) {
      DS.SetTypeSpecError();
      return;
    }

    const char *PrevSpec = nullptr;
    unsigned DiagID;
    // Check for duplicate type specifiers (e.g. "int typeof(int)").
    if (DS.SetTypeSpecType(DeclSpec::TST_typeofType, StartLoc, PrevSpec,
                           DiagID, CastTy,
                           Actions.getASTContext().getPrintingPolicy()))
      Diag(StartLoc, DiagID) << PrevSpec;
    return;
  }

  // If we get here, the operand to the typeof was an expression.
  if (Operand.isInvalid()) {
    DS.SetTypeSpecError();
    return;
  }

  // We might need to transform the operand if it is potentially evaluated.
  Operand = Actions.HandleExprEvaluationContextForTypeof(Operand.get());
  if (Operand.isInvalid()) {
    DS.SetTypeSpecError();
    return;
  }

  const char *PrevSpec = nullptr;
  unsigned DiagID;
  // Check for duplicate type specifiers (e.g. "int typeof(int)").
  if (DS.SetTypeSpecType(DeclSpec::TST_typeofExpr, StartLoc, PrevSpec,
                         DiagID, Operand.get(),
                         Actions.getASTContext().getPrintingPolicy()))
    Diag(StartLoc, DiagID) << PrevSpec;
}

/// [C11]   atomic-specifier:
///           _Atomic ( type-name )
///
void Parser::ParseAtomicSpecifier(DeclSpec &DS) {
  assert(Tok.is(tok::kw__Atomic) && NextToken().is(tok::l_paren) &&
         "Not an atomic specifier");

  SourceLocation StartLoc = ConsumeToken();
  BalancedDelimiterTracker T(*this, tok::l_paren);
  if (T.consumeOpen())
    return;

  TypeResult Result = ParseTypeName();
  if (Result.isInvalid()) {
    SkipUntil(tok::r_paren, StopAtSemi);
    return;
  }

  // Match the ')'
  T.consumeClose();

  if (T.getCloseLocation().isInvalid())
    return;

  DS.setTypeofParensRange(T.getRange());
  DS.SetRangeEnd(T.getCloseLocation());

  const char *PrevSpec = nullptr;
  unsigned DiagID;
  if (DS.SetTypeSpecType(DeclSpec::TST_atomic, StartLoc, PrevSpec,
                         DiagID, Result.get(),
                         Actions.getASTContext().getPrintingPolicy()))
    Diag(StartLoc, DiagID) << PrevSpec;
}

/// TryAltiVecVectorTokenOutOfLine - Out of line body that should only be called
/// from TryAltiVecVectorToken.
bool Parser::TryAltiVecVectorTokenOutOfLine() {
  Token Next = NextToken();
  switch (Next.getKind()) {
  default: return false;
  case tok::kw_short:
  case tok::kw_long:
  case tok::kw_signed:
  case tok::kw_unsigned:
  case tok::kw_void:
  case tok::kw_char:
  case tok::kw_int:
  case tok::kw_float:
  case tok::kw_double:
  case tok::kw_bool:
  case tok::kw___bool:
  case tok::kw___pixel:
    Tok.setKind(tok::kw___vector);
    return true;
  case tok::identifier:
    if (Next.getIdentifierInfo() == Ident_pixel) {
      Tok.setKind(tok::kw___vector);
      return true;
    }
    if (Next.getIdentifierInfo() == Ident_bool) {
      Tok.setKind(tok::kw___vector);
      return true;
    }
    return false;
  }
}

bool Parser::TryAltiVecTokenOutOfLine(DeclSpec &DS, SourceLocation Loc,
                                      const char *&PrevSpec, unsigned &DiagID,
                                      bool &isInvalid) {
  const PrintingPolicy &Policy = Actions.getASTContext().getPrintingPolicy();
  if (Tok.getIdentifierInfo() == Ident_vector) {
    Token Next = NextToken();
    switch (Next.getKind()) {
    case tok::kw_short:
    case tok::kw_long:
    case tok::kw_signed:
    case tok::kw_unsigned:
    case tok::kw_void:
    case tok::kw_char:
    case tok::kw_int:
    case tok::kw_float:
    case tok::kw_double:
    case tok::kw_bool:
    case tok::kw___bool:
    case tok::kw___pixel:
      isInvalid = DS.SetTypeAltiVecVector(true, Loc, PrevSpec, DiagID, Policy);
      return true;
    case tok::identifier:
      if (Next.getIdentifierInfo() == Ident_pixel) {
        isInvalid = DS.SetTypeAltiVecVector(true, Loc, PrevSpec, DiagID,Policy);
        return true;
      }
      if (Next.getIdentifierInfo() == Ident_bool) {
        isInvalid = DS.SetTypeAltiVecVector(true, Loc, PrevSpec, DiagID,Policy);
        return true;
      }
      break;
    default:
      break;
    }
  } else if ((Tok.getIdentifierInfo() == Ident_pixel) &&
             DS.isTypeAltiVecVector()) {
    isInvalid = DS.SetTypeAltiVecPixel(true, Loc, PrevSpec, DiagID, Policy);
    return true;
  } else if ((Tok.getIdentifierInfo() == Ident_bool) &&
             DS.isTypeAltiVecVector()) {
    isInvalid = DS.SetTypeAltiVecBool(true, Loc, PrevSpec, DiagID, Policy);
    return true;
  }
  return false;
}<|MERGE_RESOLUTION|>--- conflicted
+++ resolved
@@ -2611,12 +2611,12 @@
       Diag(DS.getInlineSpecLoc(), diag::err_typename_invalid_functionspec);
     if (DS.isVirtualSpecified())
       Diag(DS.getVirtualSpecLoc(), diag::err_typename_invalid_functionspec);
-    if (DS.isExplicitSpecified())
+    if (DS.hasExplicitSpecifier())
       Diag(DS.getExplicitSpecLoc(), diag::err_typename_invalid_functionspec);
     DS.ClearFunctionSpecs();
   }
 
-  // Issue diagnostic and remove constexpr specfier if present.
+  // Issue diagnostic and remove constexpr specifier if present.
   if (DS.isConstexprSpecified() && DSC != DeclSpecContext::DSC_condition) {
     Diag(DS.getConstexprSpecLoc(), diag::err_typename_invalid_constexpr);
     DS.ClearConstexprSpec();
@@ -3143,13 +3143,10 @@
     const char *PrevSpec = nullptr;
     unsigned DiagID = 0;
 
-<<<<<<< HEAD
-=======
     // This value needs to be set to the location of the last token if the last
     // token of the specifier is already consumed.
     SourceLocation ConsumedEnd;
 
->>>>>>> b4c756dc
     // HACK: MSVC doesn't consider _Atomic to be a keyword and its STL
     // implementation for VS2013 uses _Atomic as an identifier for one of the
     // classes in <atomic>.
@@ -3713,10 +3710,6 @@
         isInvalid = DS.setFunctionSpecVirtual(Loc, PrevSpec, DiagID);
       }
       break;
-<<<<<<< HEAD
-    case tok::kw_explicit:
-      isInvalid = DS.setFunctionSpecExplicit(Loc, PrevSpec, DiagID);
-=======
     case tok::kw_explicit: {
       SourceLocation ExplicitLoc = Loc;
       SourceLocation CloseParenLoc;
@@ -3742,8 +3735,8 @@
       }
       isInvalid = DS.setFunctionSpecExplicit(ExplicitLoc, PrevSpec, DiagID,
                                              ExplicitSpec, CloseParenLoc);
->>>>>>> b4c756dc
-      break;
+      break;
+    }
     case tok::kw__Noreturn:
       if (!getLangOpts().C11)
         Diag(Loc, diag::ext_c11_noreturn);
@@ -3929,15 +3922,11 @@
       isInvalid = DS.SetTypeAltiVecBool(true, Loc, PrevSpec, DiagID, Policy);
       break;
     case tok::kw_pipe:
-<<<<<<< HEAD
 #if INTEL_CUSTOMIZATION
       if (!getLangOpts().OpenCL || (getLangOpts().OpenCLVersion < 200 &&
+                                    !getLangOpts().OpenCLCPlusPlus &&
           !getTargetInfo().getTriple().isINTELFPGAEnvironment())) {
 #endif // INTEL_CUSTOMIZATION
-=======
-      if (!getLangOpts().OpenCL || (getLangOpts().OpenCLVersion < 200 &&
-                                    !getLangOpts().OpenCLCPlusPlus)) {
->>>>>>> b4c756dc
         // OpenCL 2.0 defined this keyword. OpenCL 1.2 and earlier should
         // support the "pipe" word as identifier.
         Tok.getIdentifierInfo()->revertTokenIDToIdentifier();
@@ -4118,39 +4107,33 @@
       // If a type specifier follows, it will be diagnosed elsewhere.
       continue;
     }
-<<<<<<< HEAD
-=======
 
     DS.SetRangeEnd(ConsumedEnd.isValid() ? ConsumedEnd : Tok.getLocation());
 
->>>>>>> b4c756dc
     // If the specifier wasn't legal, issue a diagnostic.
     if (isInvalid) {
       assert(PrevSpec && "Method did not return previous specifier!");
       assert(DiagID);
 
       if (DiagID == diag::ext_duplicate_declspec ||
-          DiagID == diag::ext_warn_duplicate_declspec)
-        Diag(Tok, DiagID)
-          << PrevSpec << FixItHint::CreateRemoval(Tok.getLocation());
+          DiagID == diag::ext_warn_duplicate_declspec ||
+          DiagID == diag::err_duplicate_declspec)
+        Diag(Loc, DiagID) << PrevSpec
+                          << FixItHint::CreateRemoval(
+                                 SourceRange(Loc, DS.getEndLoc()));
       else if (DiagID == diag::err_opencl_unknown_type_specifier) {
-        Diag(Tok, DiagID) << getLangOpts().OpenCLCPlusPlus
-            << getLangOpts().getOpenCLVersionTuple().getAsString()
-            << PrevSpec << isStorageClass;
+        Diag(Loc, DiagID) << getLangOpts().OpenCLCPlusPlus
+                          << getLangOpts().getOpenCLVersionTuple().getAsString()
+                          << PrevSpec << isStorageClass;
       } else
-        Diag(Tok, DiagID) << PrevSpec;
-    }
-
-<<<<<<< HEAD
-    DS.SetRangeEnd(Tok.getLocation());
+        Diag(Loc, DiagID) << PrevSpec;
+    }
+
 #if INTEL_CUSTOMIZATION
     // CQ#376357: Allow bool redeclaration.
     if (DiagID != diag::err_bool_redeclaration &&
-        DiagID != diag::warn_bool_redeclaration)
+        DiagID != diag::warn_bool_redeclaration && ConsumedEnd.isInvalid())
 #endif // INTEL_CUSTOMIZATION
-=======
-    if (DiagID != diag::err_bool_redeclaration && ConsumedEnd.isInvalid())
->>>>>>> b4c756dc
       // After an error the next token can be an annotation token.
       ConsumeAnyToken();
 
@@ -5106,19 +5089,14 @@
   default: return false;
 
   case tok::kw_pipe:
-<<<<<<< HEAD
-    return getLangOpts().OpenCL && (getLangOpts().OpenCLVersion >= 200);
+    return (getLangOpts().OpenCL && getLangOpts().OpenCLVersion >= 200) ||
+           getLangOpts().OpenCLCPlusPlus;
 #if INTEL_CUSTOMIZATION
   case tok::kw_channel:
     return getLangOpts().OpenCL &&
       getTargetInfo().getSupportedOpenCLOpts().
          isEnabled("cl_intel_channels");
 #endif // INTEL_CUSTOMIZATION
-=======
-    return (getLangOpts().OpenCL && getLangOpts().OpenCLVersion >= 200) ||
-           getLangOpts().OpenCLCPlusPlus;
->>>>>>> b4c756dc
-
   case tok::identifier:   // foo::bar
     // Unfortunate hack to support "Class.factoryMethod" notation.
     if (getLangOpts().ObjC && NextToken().is(tok::period))
