//===--- ParseExpr.cpp - Expression Parsing -------------------------------===//
//
//                     The LLVM Compiler Infrastructure
//
// This file is distributed under the University of Illinois Open Source
// License. See LICENSE.TXT for details.
//
//===----------------------------------------------------------------------===//
///
/// \file
/// \brief Provides the Expression parsing implementation.
///
/// Expressions in C99 basically consist of a bunch of binary operators with
/// unary operators and other random stuff at the leaves.
///
/// In the C99 grammar, these unary operators bind tightest and are represented
/// as the 'cast-expression' production.  Everything else is either a binary
/// operator (e.g. '/') or a ternary operator ("?:").  The unary leaves are
/// handled by ParseCastExpression, the higher level pieces are handled by
/// ParseBinaryExpression.
///
//===----------------------------------------------------------------------===//

#include "clang/Parse/Parser.h"
#include "RAIIObjectsForParser.h"
#include "clang/AST/ASTContext.h"
#include "clang/Basic/PrettyStackTrace.h"
#include "clang/Sema/DeclSpec.h"
#include "clang/Sema/Lookup.h"
#include "clang/Sema/ParsedTemplate.h"
#include "clang/Sema/Scope.h"
#include "clang/Sema/TypoCorrection.h"
#include "llvm/ADT/SmallString.h"
#include "llvm/ADT/SmallVector.h"
using namespace clang;

/// \brief Simple precedence-based parser for binary/ternary operators.
///
/// Note: we diverge from the C99 grammar when parsing the assignment-expression
/// production.  C99 specifies that the LHS of an assignment operator should be
/// parsed as a unary-expression, but consistency dictates that it be a
/// conditional-expession.  In practice, the important thing here is that the
/// LHS of an assignment has to be an l-value, which productions between
/// unary-expression and conditional-expression don't produce.  Because we want
/// consistency, we parse the LHS as a conditional-expression, then check for
/// l-value-ness in semantic analysis stages.
///
/// \verbatim
///       pm-expression: [C++ 5.5]
///         cast-expression
///         pm-expression '.*' cast-expression
///         pm-expression '->*' cast-expression
///
///       multiplicative-expression: [C99 6.5.5]
///     Note: in C++, apply pm-expression instead of cast-expression
///         cast-expression
///         multiplicative-expression '*' cast-expression
///         multiplicative-expression '/' cast-expression
///         multiplicative-expression '%' cast-expression
///
///       additive-expression: [C99 6.5.6]
///         multiplicative-expression
///         additive-expression '+' multiplicative-expression
///         additive-expression '-' multiplicative-expression
///
///       shift-expression: [C99 6.5.7]
///         additive-expression
///         shift-expression '<<' additive-expression
///         shift-expression '>>' additive-expression
///
///       relational-expression: [C99 6.5.8]
///         shift-expression
///         relational-expression '<' shift-expression
///         relational-expression '>' shift-expression
///         relational-expression '<=' shift-expression
///         relational-expression '>=' shift-expression
///
///       equality-expression: [C99 6.5.9]
///         relational-expression
///         equality-expression '==' relational-expression
///         equality-expression '!=' relational-expression
///
///       AND-expression: [C99 6.5.10]
///         equality-expression
///         AND-expression '&' equality-expression
///
///       exclusive-OR-expression: [C99 6.5.11]
///         AND-expression
///         exclusive-OR-expression '^' AND-expression
///
///       inclusive-OR-expression: [C99 6.5.12]
///         exclusive-OR-expression
///         inclusive-OR-expression '|' exclusive-OR-expression
///
///       logical-AND-expression: [C99 6.5.13]
///         inclusive-OR-expression
///         logical-AND-expression '&&' inclusive-OR-expression
///
///       logical-OR-expression: [C99 6.5.14]
///         logical-AND-expression
///         logical-OR-expression '||' logical-AND-expression
///
///       conditional-expression: [C99 6.5.15]
///         logical-OR-expression
///         logical-OR-expression '?' expression ':' conditional-expression
/// [GNU]   logical-OR-expression '?' ':' conditional-expression
/// [C++] the third operand is an assignment-expression
///
///       assignment-expression: [C99 6.5.16]
///         conditional-expression
///         unary-expression assignment-operator assignment-expression
/// [C++]   throw-expression [C++ 15]
///
///       assignment-operator: one of
///         = *= /= %= += -= <<= >>= &= ^= |=
///
///       expression: [C99 6.5.17]
///         assignment-expression ...[opt]
///         expression ',' assignment-expression ...[opt]
/// \endverbatim
ExprResult Parser::ParseExpression(TypeCastState isTypeCast) {
  ExprResult LHS(ParseAssignmentExpression(isTypeCast));
  return ParseRHSOfBinaryExpression(LHS, prec::Comma);
}

/// This routine is called when the '@' is seen and consumed.
/// Current token is an Identifier and is not a 'try'. This
/// routine is necessary to disambiguate \@try-statement from,
/// for example, \@encode-expression.
///
ExprResult
Parser::ParseExpressionWithLeadingAt(SourceLocation AtLoc) {
  ExprResult LHS(ParseObjCAtExpression(AtLoc));
  return ParseRHSOfBinaryExpression(LHS, prec::Comma);
}

/// This routine is called when a leading '__extension__' is seen and
/// consumed.  This is necessary because the token gets consumed in the
/// process of disambiguating between an expression and a declaration.
ExprResult
Parser::ParseExpressionWithLeadingExtension(SourceLocation ExtLoc) {
  ExprResult LHS(true);
  {
    // Silence extension warnings in the sub-expression
    ExtensionRAIIObject O(Diags);

    LHS = ParseCastExpression(false);
  }

  if (!LHS.isInvalid())
    LHS = Actions.ActOnUnaryOp(getCurScope(), ExtLoc, tok::kw___extension__,
                               LHS.get());

  return ParseRHSOfBinaryExpression(LHS, prec::Comma);
}

/// \brief Parse an expr that doesn't include (top-level) commas.
ExprResult Parser::ParseAssignmentExpression(TypeCastState isTypeCast) {
  if (Tok.is(tok::code_completion)) {
    Actions.CodeCompleteOrdinaryName(getCurScope(), Sema::PCC_Expression);
    cutOffParsing();
    return ExprError();
  }

  if (Tok.is(tok::kw_throw))
    return ParseThrowExpression();

  ExprResult LHS = ParseCastExpression(/*isUnaryExpression=*/false,
                                       /*isAddressOfOperand=*/false,
                                       isTypeCast);
  return ParseRHSOfBinaryExpression(LHS, prec::Assignment);
}

/// \brief Parse an assignment expression where part of an Objective-C message
/// send has already been parsed.
///
/// In this case \p LBracLoc indicates the location of the '[' of the message
/// send, and either \p ReceiverName or \p ReceiverExpr is non-null indicating
/// the receiver of the message.
///
/// Since this handles full assignment-expression's, it handles postfix
/// expressions and other binary operators for these expressions as well.
ExprResult
Parser::ParseAssignmentExprWithObjCMessageExprStart(SourceLocation LBracLoc,
                                                    SourceLocation SuperLoc,
                                                    ParsedType ReceiverType,
                                                    Expr *ReceiverExpr) {
  ExprResult R
    = ParseObjCMessageExpressionBody(LBracLoc, SuperLoc,
                                     ReceiverType, ReceiverExpr);
  R = ParsePostfixExpressionSuffix(R);
  return ParseRHSOfBinaryExpression(R, prec::Assignment);
}


ExprResult Parser::ParseConstantExpression(TypeCastState isTypeCast) {
  // C++03 [basic.def.odr]p2:
  //   An expression is potentially evaluated unless it appears where an
  //   integral constant expression is required (see 5.19) [...].
  // C++98 and C++11 have no such rule, but this is only a defect in C++98.
  EnterExpressionEvaluationContext Unevaluated(Actions,
                                               Sema::ConstantEvaluated);

  ExprResult LHS(ParseCastExpression(false, false, isTypeCast));
  ExprResult Res(ParseRHSOfBinaryExpression(LHS, prec::Conditional));
  return Actions.ActOnConstantExpression(Res);
}

bool Parser::isNotExpressionStart() {
  tok::TokenKind K = Tok.getKind();
  if (K == tok::l_brace || K == tok::r_brace  ||
      K == tok::kw_for  || K == tok::kw_while ||
      K == tok::kw_if   || K == tok::kw_else  ||
      K == tok::kw_goto || K == tok::kw_try)
    return true;
  // If this is a decl-specifier, we can't be at the start of an expression.
  return isKnownToBeDeclarationSpecifier();
}

static bool isFoldOperator(prec::Level Level) {
  return Level > prec::Unknown && Level != prec::Conditional;
}
static bool isFoldOperator(tok::TokenKind Kind) {
  return isFoldOperator(getBinOpPrecedence(Kind, false, true));
}

/// \brief Parse a binary expression that starts with \p LHS and has a
/// precedence of at least \p MinPrec.
ExprResult
Parser::ParseRHSOfBinaryExpression(ExprResult LHS, prec::Level MinPrec) {
  prec::Level NextTokPrec = getBinOpPrecedence(Tok.getKind(),
                                               GreaterThanIsOperator,
                                               getLangOpts().CPlusPlus11);
  SourceLocation ColonLoc;

  while (1) {
    // If this token has a lower precedence than we are allowed to parse (e.g.
    // because we are called recursively, or because the token is not a binop),
    // then we are done!
    if (NextTokPrec < MinPrec) {
#ifdef INTEL_CUSTOMIZATION
      if (LHS.isUsable()) {
        if (Actions.CheckCEANExpr(getCurScope(), LHS.get())){
          (void)Actions.CorrectDelayedTyposInExpr(LHS);
          return ExprError();
        }
      }
#endif
      return LHS;
    }

    // Consume the operator, saving the operator token for error reporting.
    Token OpToken = Tok;
    ConsumeToken();

    // Bail out when encountering a comma followed by a token which can't
    // possibly be the start of an expression. For instance:
    //   int f() { return 1, }
    // We can't do this before consuming the comma, because
    // isNotExpressionStart() looks at the token stream.
    if (OpToken.is(tok::comma) && isNotExpressionStart()) {
      PP.EnterToken(Tok);
      Tok = OpToken;
#ifdef INTEL_CUSTOMIZATION
      if (LHS.isUsable()) {
        if (Actions.CheckCEANExpr(getCurScope(), LHS.get())){
          (void)Actions.CorrectDelayedTyposInExpr(LHS);
          return ExprError();
        }
      }
#endif
      return LHS;
    }

    // If the next token is an ellipsis, then this is a fold-expression. Leave
    // it alone so we can handle it in the paren expression.
    if (isFoldOperator(NextTokPrec) && Tok.is(tok::ellipsis)) {
      // FIXME: We can't check this via lookahead before we consume the token
      // because that tickles a lexer bug.
      PP.EnterToken(Tok);
      Tok = OpToken;
      return LHS;
    }

    // Special case handling for the ternary operator.
    ExprResult TernaryMiddle(true);
    if (NextTokPrec == prec::Conditional) {
      if (Tok.isNot(tok::colon)) {
        // Don't parse FOO:BAR as if it were a typo for FOO::BAR.
        ColonProtectionRAIIObject X(*this);

        // Handle this production specially:
        //   logical-OR-expression '?' expression ':' conditional-expression
        // In particular, the RHS of the '?' is 'expression', not
        // 'logical-OR-expression' as we might expect.
        TernaryMiddle = ParseExpression();
        if (TernaryMiddle.isInvalid()) {
          Actions.CorrectDelayedTyposInExpr(LHS);
          LHS = ExprError();
          TernaryMiddle = nullptr;
        }
      } else {
        // Special case handling of "X ? Y : Z" where Y is empty:
        //   logical-OR-expression '?' ':' conditional-expression   [GNU]
        TernaryMiddle = nullptr;
        Diag(Tok, diag::ext_gnu_conditional_expr);
      }

      if (!TryConsumeToken(tok::colon, ColonLoc)) {
        // Otherwise, we're missing a ':'.  Assume that this was a typo that
        // the user forgot. If we're not in a macro expansion, we can suggest
        // a fixit hint. If there were two spaces before the current token,
        // suggest inserting the colon in between them, otherwise insert ": ".
        SourceLocation FILoc = Tok.getLocation();
        const char *FIText = ": ";
        const SourceManager &SM = PP.getSourceManager();
        if (FILoc.isFileID() || PP.isAtStartOfMacroExpansion(FILoc, &FILoc)) {
          assert(FILoc.isFileID());
          bool IsInvalid = false;
          const char *SourcePtr =
            SM.getCharacterData(FILoc.getLocWithOffset(-1), &IsInvalid);
          if (!IsInvalid && *SourcePtr == ' ') {
            SourcePtr =
              SM.getCharacterData(FILoc.getLocWithOffset(-2), &IsInvalid);
            if (!IsInvalid && *SourcePtr == ' ') {
              FILoc = FILoc.getLocWithOffset(-1);
              FIText = ":";
            }
          }
        }

        Diag(Tok, diag::err_expected)
            << tok::colon << FixItHint::CreateInsertion(FILoc, FIText);
        Diag(OpToken, diag::note_matching) << tok::question;
        ColonLoc = Tok.getLocation();
      }
    }
    
    // Code completion for the right-hand side of an assignment expression
    // goes through a special hook that takes the left-hand side into account.
    if (Tok.is(tok::code_completion) && NextTokPrec == prec::Assignment) {
      Actions.CodeCompleteAssignmentRHS(getCurScope(), LHS.get());
      cutOffParsing();
      return ExprError();
    }
    
    // Parse another leaf here for the RHS of the operator.
    // ParseCastExpression works here because all RHS expressions in C have it
    // as a prefix, at least. However, in C++, an assignment-expression could
    // be a throw-expression, which is not a valid cast-expression.
    // Therefore we need some special-casing here.
    // Also note that the third operand of the conditional operator is
    // an assignment-expression in C++, and in C++11, we can have a
    // braced-init-list on the RHS of an assignment. For better diagnostics,
    // parse as if we were allowed braced-init-lists everywhere, and check that
    // they only appear on the RHS of assignments later.
    ExprResult RHS;
    bool RHSIsInitList = false;
    if (getLangOpts().CPlusPlus11 && Tok.is(tok::l_brace)) {
      RHS = ParseBraceInitializer();
      RHSIsInitList = true;
    } else if (getLangOpts().CPlusPlus && NextTokPrec <= prec::Conditional)
      RHS = ParseAssignmentExpression();
    else
      RHS = ParseCastExpression(false);

    if (RHS.isInvalid()) {
      Actions.CorrectDelayedTyposInExpr(LHS);
      LHS = ExprError();
    }

    // Remember the precedence of this operator and get the precedence of the
    // operator immediately to the right of the RHS.
    prec::Level ThisPrec = NextTokPrec;
    NextTokPrec = getBinOpPrecedence(Tok.getKind(), GreaterThanIsOperator,
                                     getLangOpts().CPlusPlus11);

    // Assignment and conditional expressions are right-associative.
    bool isRightAssoc = ThisPrec == prec::Conditional ||
                        ThisPrec == prec::Assignment;

    // Get the precedence of the operator to the right of the RHS.  If it binds
    // more tightly with RHS than we do, evaluate it completely first.
    if (ThisPrec < NextTokPrec ||
        (ThisPrec == NextTokPrec && isRightAssoc)) {
      if (!RHS.isInvalid() && RHSIsInitList) {
        Diag(Tok, diag::err_init_list_bin_op)
          << /*LHS*/0 << PP.getSpelling(Tok) << Actions.getExprRange(RHS.get());
        RHS = ExprError();
      }
      // If this is left-associative, only parse things on the RHS that bind
      // more tightly than the current operator.  If it is left-associative, it
      // is okay, to bind exactly as tightly.  For example, compile A=B=C=D as
      // A=(B=(C=D)), where each paren is a level of recursion here.
      // The function takes ownership of the RHS.
      RHS = ParseRHSOfBinaryExpression(RHS, 
                            static_cast<prec::Level>(ThisPrec + !isRightAssoc));
      RHSIsInitList = false;

      if (RHS.isInvalid()) {
        Actions.CorrectDelayedTyposInExpr(LHS);
        LHS = ExprError();
      }

      NextTokPrec = getBinOpPrecedence(Tok.getKind(), GreaterThanIsOperator,
                                       getLangOpts().CPlusPlus11);
    }

    if (!RHS.isInvalid() && RHSIsInitList) {
      if (ThisPrec == prec::Assignment) {
        Diag(OpToken, diag::warn_cxx98_compat_generalized_initializer_lists)
          << Actions.getExprRange(RHS.get());
      } else {
        Diag(OpToken, diag::err_init_list_bin_op)
          << /*RHS*/1 << PP.getSpelling(OpToken)
          << Actions.getExprRange(RHS.get());
        LHS = ExprError();
      }
    }

    if (!LHS.isInvalid()) {
      // Combine the LHS and RHS into the LHS (e.g. build AST).
      if (TernaryMiddle.isInvalid()) {
        // If we're using '>>' as an operator within a template
        // argument list (in C++98), suggest the addition of
        // parentheses so that the code remains well-formed in C++0x.
        if (!GreaterThanIsOperator && OpToken.is(tok::greatergreater))
          SuggestParentheses(OpToken.getLocation(),
                             diag::warn_cxx11_right_shift_in_template_arg,
                         SourceRange(Actions.getExprRange(LHS.get()).getBegin(),
                                     Actions.getExprRange(RHS.get()).getEnd()));

        LHS = Actions.ActOnBinOp(getCurScope(), OpToken.getLocation(),
                                 OpToken.getKind(), LHS.get(), RHS.get());
      } else
        LHS = Actions.ActOnConditionalOp(OpToken.getLocation(), ColonLoc,
                                         LHS.get(), TernaryMiddle.get(),
                                         RHS.get());
    } else
      // Ensure potential typos in the RHS aren't left undiagnosed.
      Actions.CorrectDelayedTyposInExpr(RHS);
  }
}

/// \brief Parse a cast-expression, or, if \p isUnaryExpression is true,
/// parse a unary-expression.
///
/// \p isAddressOfOperand exists because an id-expression that is the
/// operand of address-of gets special treatment due to member pointers.
///
ExprResult Parser::ParseCastExpression(bool isUnaryExpression,
                                       bool isAddressOfOperand,
                                       TypeCastState isTypeCast) {
  bool NotCastExpr;
  ExprResult Res = ParseCastExpression(isUnaryExpression,
                                       isAddressOfOperand,
                                       NotCastExpr,
                                       isTypeCast);
  if (NotCastExpr)
    Diag(Tok, diag::err_expected_expression);
  return Res;
}

namespace {
class CastExpressionIdValidator : public CorrectionCandidateCallback {
 public:
  CastExpressionIdValidator(Token Next, bool AllowTypes, bool AllowNonTypes)
      : NextToken(Next), AllowNonTypes(AllowNonTypes) {
    WantTypeSpecifiers = WantFunctionLikeCasts = AllowTypes;
  }

  bool ValidateCandidate(const TypoCorrection &candidate) override {
    NamedDecl *ND = candidate.getCorrectionDecl();
    if (!ND)
      return candidate.isKeyword();

    if (isa<TypeDecl>(ND))
      return WantTypeSpecifiers;

    if (!AllowNonTypes || !CorrectionCandidateCallback::ValidateCandidate(candidate))
      return false;

    if (!(NextToken.is(tok::equal) || NextToken.is(tok::arrow) ||
          NextToken.is(tok::period)))
      return true;

    for (auto *C : candidate) {
      NamedDecl *ND = C->getUnderlyingDecl();
      if (isa<ValueDecl>(ND) && !isa<FunctionDecl>(ND))
        return true;
    }
    return false;
  }

 private:
  Token NextToken;
  bool AllowNonTypes;
};
}

/// \brief Parse a cast-expression, or, if \pisUnaryExpression is true, parse
/// a unary-expression.
///
/// \p isAddressOfOperand exists because an id-expression that is the operand
/// of address-of gets special treatment due to member pointers. NotCastExpr
/// is set to true if the token is not the start of a cast-expression, and no
/// diagnostic is emitted in this case.
///
/// \verbatim
///       cast-expression: [C99 6.5.4]
///         unary-expression
///         '(' type-name ')' cast-expression
///
///       unary-expression:  [C99 6.5.3]
///         postfix-expression
///         '++' unary-expression
///         '--' unary-expression
///         unary-operator cast-expression
///         'sizeof' unary-expression
///         'sizeof' '(' type-name ')'
/// [C++11] 'sizeof' '...' '(' identifier ')'
/// [GNU]   '__alignof' unary-expression
/// [GNU]   '__alignof' '(' type-name ')'
/// [C11]   '_Alignof' '(' type-name ')'
/// [C++11] 'alignof' '(' type-id ')'
/// [GNU]   '&&' identifier
/// [C++11] 'noexcept' '(' expression ')' [C++11 5.3.7]
/// [C++]   new-expression
/// [C++]   delete-expression
///
///       unary-operator: one of
///         '&'  '*'  '+'  '-'  '~'  '!'
/// [GNU]   '__extension__'  '__real'  '__imag'
///
///       primary-expression: [C99 6.5.1]
/// [C99]   identifier
/// [C++]   id-expression
///         constant
///         string-literal
/// [C++]   boolean-literal  [C++ 2.13.5]
/// [C++11] 'nullptr'        [C++11 2.14.7]
/// [C++11] user-defined-literal
///         '(' expression ')'
/// [C11]   generic-selection
///         '__func__'        [C99 6.4.2.2]
/// [GNU]   '__FUNCTION__'
/// [MS]    '__FUNCDNAME__'
/// [MS]    'L__FUNCTION__'
/// [GNU]   '__PRETTY_FUNCTION__'
/// [GNU]   '(' compound-statement ')'
/// [GNU]   '__builtin_va_arg' '(' assignment-expression ',' type-name ')'
/// [GNU]   '__builtin_offsetof' '(' type-name ',' offsetof-member-designator')'
/// [GNU]   '__builtin_choose_expr' '(' assign-expr ',' assign-expr ','
///                                     assign-expr ')'
/// [GNU]   '__builtin_types_compatible_p' '(' type-name ',' type-name ')'
/// [GNU]   '__null'
/// [OBJC]  '[' objc-message-expr ']'
/// [OBJC]  '\@selector' '(' objc-selector-arg ')'
/// [OBJC]  '\@protocol' '(' identifier ')'
/// [OBJC]  '\@encode' '(' type-name ')'
/// [OBJC]  objc-string-literal
/// [C++]   simple-type-specifier '(' expression-list[opt] ')'      [C++ 5.2.3]
/// [C++11] simple-type-specifier braced-init-list                  [C++11 5.2.3]
/// [C++]   typename-specifier '(' expression-list[opt] ')'         [C++ 5.2.3]
/// [C++11] typename-specifier braced-init-list                     [C++11 5.2.3]
/// [C++]   'const_cast' '<' type-name '>' '(' expression ')'       [C++ 5.2p1]
/// [C++]   'dynamic_cast' '<' type-name '>' '(' expression ')'     [C++ 5.2p1]
/// [C++]   'reinterpret_cast' '<' type-name '>' '(' expression ')' [C++ 5.2p1]
/// [C++]   'static_cast' '<' type-name '>' '(' expression ')'      [C++ 5.2p1]
/// [C++]   'typeid' '(' expression ')'                             [C++ 5.2p1]
/// [C++]   'typeid' '(' type-id ')'                                [C++ 5.2p1]
/// [C++]   'this'          [C++ 9.3.2]
/// [G++]   unary-type-trait '(' type-id ')'
/// [G++]   binary-type-trait '(' type-id ',' type-id ')'           [TODO]
/// [EMBT]  array-type-trait '(' type-id ',' integer ')'
/// [clang] '^' block-literal
///
///       constant: [C99 6.4.4]
///         integer-constant
///         floating-constant
///         enumeration-constant -> identifier
///         character-constant
///
///       id-expression: [C++ 5.1]
///                   unqualified-id
///                   qualified-id          
///
///       unqualified-id: [C++ 5.1]
///                   identifier
///                   operator-function-id
///                   conversion-function-id
///                   '~' class-name        
///                   template-id           
///
///       new-expression: [C++ 5.3.4]
///                   '::'[opt] 'new' new-placement[opt] new-type-id
///                                     new-initializer[opt]
///                   '::'[opt] 'new' new-placement[opt] '(' type-id ')'
///                                     new-initializer[opt]
///
///       delete-expression: [C++ 5.3.5]
///                   '::'[opt] 'delete' cast-expression
///                   '::'[opt] 'delete' '[' ']' cast-expression
///
/// [GNU/Embarcadero] unary-type-trait:
///                   '__is_arithmetic'
///                   '__is_floating_point'
///                   '__is_integral'
///                   '__is_lvalue_expr'
///                   '__is_rvalue_expr'
///                   '__is_complete_type'
///                   '__is_void'
///                   '__is_array'
///                   '__is_function'
///                   '__is_reference'
///                   '__is_lvalue_reference'
///                   '__is_rvalue_reference'
///                   '__is_fundamental'
///                   '__is_object'
///                   '__is_scalar'
///                   '__is_compound'
///                   '__is_pointer'
///                   '__is_member_object_pointer'
///                   '__is_member_function_pointer'
///                   '__is_member_pointer'
///                   '__is_const'
///                   '__is_volatile'
///                   '__is_trivial'
///                   '__is_standard_layout'
///                   '__is_signed'
///                   '__is_unsigned'
///
/// [GNU] unary-type-trait:
///                   '__has_nothrow_assign'
///                   '__has_nothrow_copy'
///                   '__has_nothrow_constructor'
///                   '__has_trivial_assign'                  [TODO]
///                   '__has_trivial_copy'                    [TODO]
///                   '__has_trivial_constructor'
///                   '__has_trivial_destructor'
///                   '__has_virtual_destructor'
///                   '__is_abstract'                         [TODO]
///                   '__is_class'
///                   '__is_empty'                            [TODO]
///                   '__is_enum'
///                   '__is_final'
///                   '__is_pod'
///                   '__is_polymorphic'
///                   '__is_sealed'                           [MS]
///                   '__is_trivial'
///                   '__is_union'
///
/// [Clang] unary-type-trait:
///                   '__trivially_copyable'
///
///       binary-type-trait:
/// [GNU]             '__is_base_of'       
/// [MS]              '__is_convertible_to'
///                   '__is_convertible'
///                   '__is_same'
///
/// [Embarcadero] array-type-trait:
///                   '__array_rank'
///                   '__array_extent'
///
/// [Embarcadero] expression-trait:
///                   '__is_lvalue_expr'
///                   '__is_rvalue_expr'
/// \endverbatim
///
ExprResult Parser::ParseCastExpression(bool isUnaryExpression,
                                       bool isAddressOfOperand,
                                       bool &NotCastExpr,
                                       TypeCastState isTypeCast) {
  ExprResult Res;
  tok::TokenKind SavedKind = Tok.getKind();
  NotCastExpr = false;

  // This handles all of cast-expression, unary-expression, postfix-expression,
  // and primary-expression.  We handle them together like this for efficiency
  // and to simplify handling of an expression starting with a '(' token: which
  // may be one of a parenthesized expression, cast-expression, compound literal
  // expression, or statement expression.
  //
  // If the parsed tokens consist of a primary-expression, the cases below
  // break out of the switch;  at the end we call ParsePostfixExpressionSuffix
  // to handle the postfix expression suffixes.  Cases that cannot be followed
  // by postfix exprs should return without invoking
  // ParsePostfixExpressionSuffix.
  switch (SavedKind) {
  case tok::l_paren: {
    // If this expression is limited to being a unary-expression, the parent can
    // not start a cast expression.
    ParenParseOption ParenExprType =
        (isUnaryExpression && !getLangOpts().CPlusPlus) ? CompoundLiteral
                                                        : CastExpr;
    ParsedType CastTy;
    SourceLocation RParenLoc;
    Res = ParseParenExpression(ParenExprType, false/*stopIfCastExr*/,
                               isTypeCast == IsTypeCast, CastTy, RParenLoc);

    switch (ParenExprType) {
    case SimpleExpr:   break;    // Nothing else to do.
    case CompoundStmt: break;  // Nothing else to do.
    case CompoundLiteral:
      // We parsed '(' type-name ')' '{' ... '}'.  If any suffixes of
      // postfix-expression exist, parse them now.
      break;
    case CastExpr:
      // We have parsed the cast-expression and no postfix-expr pieces are
      // following.
      return Res;
    }

    break;
  }

    // primary-expression
  case tok::numeric_constant:
    // constant: integer-constant
    // constant: floating-constant

    Res = Actions.ActOnNumericConstant(Tok, /*UDLScope*/getCurScope());
    ConsumeToken();
    break;

  case tok::kw_true:
  case tok::kw_false:
    return ParseCXXBoolLiteral();
  
  case tok::kw___objc_yes:
  case tok::kw___objc_no:
      return ParseObjCBoolLiteral();

  case tok::kw_nullptr:
    Diag(Tok, diag::warn_cxx98_compat_nullptr);
    return Actions.ActOnCXXNullPtrLiteral(ConsumeToken());

  case tok::annot_primary_expr:
    assert(Res.get() == nullptr && "Stray primary-expression annotation?");
    Res = getExprAnnotation(Tok);
    ConsumeToken();
    break;

  case tok::kw___super:
  case tok::kw_decltype:
    // Annotate the token and tail recurse.
    if (TryAnnotateTypeOrScopeToken())
      return ExprError();
    assert(Tok.isNot(tok::kw_decltype) && Tok.isNot(tok::kw___super));
    return ParseCastExpression(isUnaryExpression, isAddressOfOperand);
      
  case tok::identifier: {      // primary-expression: identifier
                               // unqualified-id: identifier
                               // constant: enumeration-constant
    // Turn a potentially qualified name into a annot_typename or
    // annot_cxxscope if it would be valid.  This handles things like x::y, etc.
    if (getLangOpts().CPlusPlus) {
      // Avoid the unnecessary parse-time lookup in the common case
      // where the syntax forbids a type.
      const Token &Next = NextToken();

      // If this identifier was reverted from a token ID, and the next token
      // is a parenthesis, this is likely to be a use of a type trait. Check
      // those tokens.
      if (Next.is(tok::l_paren) &&
          Tok.is(tok::identifier) &&
          Tok.getIdentifierInfo()->hasRevertedTokenIDToIdentifier()) {
        IdentifierInfo *II = Tok.getIdentifierInfo();
        // Build up the mapping of revertible type traits, for future use.
        if (RevertibleTypeTraits.empty()) {
#define RTT_JOIN(X,Y) X##Y
#define REVERTIBLE_TYPE_TRAIT(Name)                         \
          RevertibleTypeTraits[PP.getIdentifierInfo(#Name)] \
            = RTT_JOIN(tok::kw_,Name)

          REVERTIBLE_TYPE_TRAIT(__is_abstract);
          REVERTIBLE_TYPE_TRAIT(__is_arithmetic);
          REVERTIBLE_TYPE_TRAIT(__is_array);
          REVERTIBLE_TYPE_TRAIT(__is_base_of);
          REVERTIBLE_TYPE_TRAIT(__is_class);
          REVERTIBLE_TYPE_TRAIT(__is_complete_type);
          REVERTIBLE_TYPE_TRAIT(__is_compound);
          REVERTIBLE_TYPE_TRAIT(__is_const);
          REVERTIBLE_TYPE_TRAIT(__is_constructible);
          REVERTIBLE_TYPE_TRAIT(__is_convertible);
          REVERTIBLE_TYPE_TRAIT(__is_convertible_to);
          REVERTIBLE_TYPE_TRAIT(__is_destructible);
          REVERTIBLE_TYPE_TRAIT(__is_empty);
          REVERTIBLE_TYPE_TRAIT(__is_enum);
          REVERTIBLE_TYPE_TRAIT(__is_floating_point);
          REVERTIBLE_TYPE_TRAIT(__is_final);
          REVERTIBLE_TYPE_TRAIT(__is_function);
          REVERTIBLE_TYPE_TRAIT(__is_fundamental);
          REVERTIBLE_TYPE_TRAIT(__is_integral);
          REVERTIBLE_TYPE_TRAIT(__is_interface_class);
          REVERTIBLE_TYPE_TRAIT(__is_literal);
          REVERTIBLE_TYPE_TRAIT(__is_lvalue_expr);
          REVERTIBLE_TYPE_TRAIT(__is_lvalue_reference);
          REVERTIBLE_TYPE_TRAIT(__is_member_function_pointer);
          REVERTIBLE_TYPE_TRAIT(__is_member_object_pointer);
          REVERTIBLE_TYPE_TRAIT(__is_member_pointer);
          REVERTIBLE_TYPE_TRAIT(__is_nothrow_assignable);
          REVERTIBLE_TYPE_TRAIT(__is_nothrow_constructible);
          REVERTIBLE_TYPE_TRAIT(__is_nothrow_destructible);
          REVERTIBLE_TYPE_TRAIT(__is_object);
          REVERTIBLE_TYPE_TRAIT(__is_pod);
          REVERTIBLE_TYPE_TRAIT(__is_pointer);
          REVERTIBLE_TYPE_TRAIT(__is_polymorphic);
          REVERTIBLE_TYPE_TRAIT(__is_reference);
          REVERTIBLE_TYPE_TRAIT(__is_rvalue_expr);
          REVERTIBLE_TYPE_TRAIT(__is_rvalue_reference);
          REVERTIBLE_TYPE_TRAIT(__is_same);
          REVERTIBLE_TYPE_TRAIT(__is_scalar);
          REVERTIBLE_TYPE_TRAIT(__is_sealed);
          REVERTIBLE_TYPE_TRAIT(__is_signed);
          REVERTIBLE_TYPE_TRAIT(__is_standard_layout);
          REVERTIBLE_TYPE_TRAIT(__is_trivial);
          REVERTIBLE_TYPE_TRAIT(__is_trivially_assignable);
          REVERTIBLE_TYPE_TRAIT(__is_trivially_constructible);
          REVERTIBLE_TYPE_TRAIT(__is_trivially_copyable);
          REVERTIBLE_TYPE_TRAIT(__is_union);
          REVERTIBLE_TYPE_TRAIT(__is_unsigned);
          REVERTIBLE_TYPE_TRAIT(__is_void);
          REVERTIBLE_TYPE_TRAIT(__is_volatile);
#undef REVERTIBLE_TYPE_TRAIT
#undef RTT_JOIN
        }

        // If we find that this is in fact the name of a type trait,
        // update the token kind in place and parse again to treat it as
        // the appropriate kind of type trait.
        llvm::SmallDenseMap<IdentifierInfo *, tok::TokenKind>::iterator Known
          = RevertibleTypeTraits.find(II);
        if (Known != RevertibleTypeTraits.end()) {
          Tok.setKind(Known->second);
          return ParseCastExpression(isUnaryExpression, isAddressOfOperand,
                                     NotCastExpr, isTypeCast);
        }
      }

      if (Next.is(tok::coloncolon) ||
          (!ColonIsSacred && Next.is(tok::colon)) ||
          Next.is(tok::less) ||
          Next.is(tok::l_paren) ||
          Next.is(tok::l_brace)) {
        // If TryAnnotateTypeOrScopeToken annotates the token, tail recurse.
        if (TryAnnotateTypeOrScopeToken())
          return ExprError();
        if (!Tok.is(tok::identifier))
          return ParseCastExpression(isUnaryExpression, isAddressOfOperand);
      }
    }

    // Consume the identifier so that we can see if it is followed by a '(' or
    // '.'.
    IdentifierInfo &II = *Tok.getIdentifierInfo();
    SourceLocation ILoc = ConsumeToken();

    // Support 'Class.property' and 'super.property' notation.
    if (getLangOpts().ObjC1 && Tok.is(tok::period) &&
        (Actions.getTypeName(II, ILoc, getCurScope()) ||
         // Allow the base to be 'super' if in an objc-method.
         (&II == Ident_super && getCurScope()->isInObjcMethodScope()))) {
      ConsumeToken();
      
      // Allow either an identifier or the keyword 'class' (in C++).
      if (Tok.isNot(tok::identifier) && 
          !(getLangOpts().CPlusPlus && Tok.is(tok::kw_class))) {
        Diag(Tok, diag::err_expected_property_name);
        return ExprError();
      }
      IdentifierInfo &PropertyName = *Tok.getIdentifierInfo();
      SourceLocation PropertyLoc = ConsumeToken();
      
      Res = Actions.ActOnClassPropertyRefExpr(II, PropertyName,
                                              ILoc, PropertyLoc);
      break;
    }

    // In an Objective-C method, if we have "super" followed by an identifier,
    // the token sequence is ill-formed. However, if there's a ':' or ']' after
    // that identifier, this is probably a message send with a missing open
    // bracket. Treat it as such. 
    if (getLangOpts().ObjC1 && &II == Ident_super && !InMessageExpression &&
        getCurScope()->isInObjcMethodScope() &&
        ((Tok.is(tok::identifier) &&
         (NextToken().is(tok::colon) || NextToken().is(tok::r_square))) ||
         Tok.is(tok::code_completion))) {
      Res = ParseObjCMessageExpressionBody(SourceLocation(), ILoc, ParsedType(),
                                           nullptr);
      break;
    }
    
    // If we have an Objective-C class name followed by an identifier
    // and either ':' or ']', this is an Objective-C class message
    // send that's missing the opening '['. Recovery
    // appropriately. Also take this path if we're performing code
    // completion after an Objective-C class name.
    if (getLangOpts().ObjC1 && 
        ((Tok.is(tok::identifier) && !InMessageExpression) || 
         Tok.is(tok::code_completion))) {
      const Token& Next = NextToken();
      if (Tok.is(tok::code_completion) || 
          Next.is(tok::colon) || Next.is(tok::r_square))
        if (ParsedType Typ = Actions.getTypeName(II, ILoc, getCurScope()))
          if (Typ.get()->isObjCObjectOrInterfaceType()) {
            // Fake up a Declarator to use with ActOnTypeName.
            DeclSpec DS(AttrFactory);
            DS.SetRangeStart(ILoc);
            DS.SetRangeEnd(ILoc);
            const char *PrevSpec = nullptr;
            unsigned DiagID;
            DS.SetTypeSpecType(TST_typename, ILoc, PrevSpec, DiagID, Typ,
                               Actions.getASTContext().getPrintingPolicy());
            
            Declarator DeclaratorInfo(DS, Declarator::TypeNameContext);
            TypeResult Ty = Actions.ActOnTypeName(getCurScope(), 
                                                  DeclaratorInfo);
            if (Ty.isInvalid())
              break;

            Res = ParseObjCMessageExpressionBody(SourceLocation(), 
                                                 SourceLocation(), 
                                                 Ty.get(), nullptr);
            break;
          }
    }
    
    // Make sure to pass down the right value for isAddressOfOperand.
    if (isAddressOfOperand && isPostfixExpressionSuffixStart())
      isAddressOfOperand = false;
   
    // Function designators are allowed to be undeclared (C99 6.5.1p2), so we
    // need to know whether or not this identifier is a function designator or
    // not.
    UnqualifiedId Name;
    CXXScopeSpec ScopeSpec;
    SourceLocation TemplateKWLoc;
    Token Replacement;
    auto Validator = llvm::make_unique<CastExpressionIdValidator>(
        Tok, isTypeCast != NotTypeCast, isTypeCast != IsTypeCast);
    Validator->IsAddressOfOperand = isAddressOfOperand;
    Validator->WantRemainingKeywords = Tok.isNot(tok::r_paren);
    Name.setIdentifier(&II, ILoc);
    Res = Actions.ActOnIdExpression(
        getCurScope(), ScopeSpec, TemplateKWLoc, Name, Tok.is(tok::l_paren),
        isAddressOfOperand, std::move(Validator),
        /*IsInlineAsmIdentifier=*/false, &Replacement);
    if (!Res.isInvalid() && !Res.get()) {
      UnconsumeToken(Replacement);
      return ParseCastExpression(isUnaryExpression, isAddressOfOperand,
                                 NotCastExpr, isTypeCast);
    }
    break;
  }
  case tok::char_constant:     // constant: character-constant
  case tok::wide_char_constant:
  case tok::utf8_char_constant:
  case tok::utf16_char_constant:
  case tok::utf32_char_constant:
    Res = Actions.ActOnCharacterConstant(Tok, /*UDLScope*/getCurScope());
    ConsumeToken();
    break;
  case tok::kw___func__:       // primary-expression: __func__ [C99 6.4.2.2]
  case tok::kw___FUNCTION__:   // primary-expression: __FUNCTION__ [GNU]
  case tok::kw___FUNCDNAME__:   // primary-expression: __FUNCDNAME__ [MS]
  case tok::kw___FUNCSIG__:     // primary-expression: __FUNCSIG__ [MS]
  case tok::kw_L__FUNCTION__:   // primary-expression: L__FUNCTION__ [MS]
  case tok::kw___PRETTY_FUNCTION__:  // primary-expression: __P..Y_F..N__ [GNU]
    Res = Actions.ActOnPredefinedExpr(Tok.getLocation(), SavedKind);
    ConsumeToken();
    break;
  case tok::string_literal:    // primary-expression: string-literal
  case tok::wide_string_literal:
  case tok::utf8_string_literal:
  case tok::utf16_string_literal:
  case tok::utf32_string_literal:
    Res = ParseStringLiteralExpression(true);
    break;
  case tok::kw__Generic:   // primary-expression: generic-selection [C11 6.5.1]
    Res = ParseGenericSelectionExpression();
    break;
  case tok::kw___builtin_va_arg:
  case tok::kw___builtin_offsetof:
  case tok::kw___builtin_choose_expr:
  case tok::kw___builtin_astype: // primary-expression: [OCL] as_type()
  case tok::kw___builtin_convertvector:
    return ParseBuiltinPrimaryExpression();
  case tok::kw___null:
    return Actions.ActOnGNUNullExpr(ConsumeToken());

  case tok::plusplus:      // unary-expression: '++' unary-expression [C99]
  case tok::minusminus: {  // unary-expression: '--' unary-expression [C99]
    // C++ [expr.unary] has:
    //   unary-expression:
    //     ++ cast-expression
    //     -- cast-expression
    SourceLocation SavedLoc = ConsumeToken();
    // One special case is implicitly handled here: if the preceding tokens are
    // an ambiguous cast expression, such as "(T())++", then we recurse to
    // determine whether the '++' is prefix or postfix.
    Res = ParseCastExpression(!getLangOpts().CPlusPlus,
                              /*isAddressOfOperand*/false, NotCastExpr,
                              NotTypeCast);
    if (!Res.isInvalid())
      Res = Actions.ActOnUnaryOp(getCurScope(), SavedLoc, SavedKind, Res.get());
    return Res;
  }
  case tok::amp: {         // unary-expression: '&' cast-expression
    // Special treatment because of member pointers
    SourceLocation SavedLoc = ConsumeToken();
    Res = ParseCastExpression(false, true);
    if (!Res.isInvalid())
      Res = Actions.ActOnUnaryOp(getCurScope(), SavedLoc, SavedKind, Res.get());
    return Res;
  }

  case tok::star:          // unary-expression: '*' cast-expression
  case tok::plus:          // unary-expression: '+' cast-expression
  case tok::minus:         // unary-expression: '-' cast-expression
  case tok::tilde:         // unary-expression: '~' cast-expression
  case tok::exclaim:       // unary-expression: '!' cast-expression
  case tok::kw___real:     // unary-expression: '__real' cast-expression [GNU]
  case tok::kw___imag: {   // unary-expression: '__imag' cast-expression [GNU]
    SourceLocation SavedLoc = ConsumeToken();
    Res = ParseCastExpression(false);
    if (!Res.isInvalid())
      Res = Actions.ActOnUnaryOp(getCurScope(), SavedLoc, SavedKind, Res.get());
    return Res;
  }

  case tok::kw___extension__:{//unary-expression:'__extension__' cast-expr [GNU]
    // __extension__ silences extension warnings in the subexpression.
    ExtensionRAIIObject O(Diags);  // Use RAII to do this.
    SourceLocation SavedLoc = ConsumeToken();
    Res = ParseCastExpression(false);
    if (!Res.isInvalid())
      Res = Actions.ActOnUnaryOp(getCurScope(), SavedLoc, SavedKind, Res.get());
    return Res;
  }
  case tok::kw__Alignof:   // unary-expression: '_Alignof' '(' type-name ')'
    if (!getLangOpts().C11)
      Diag(Tok, diag::ext_c11_alignment) << Tok.getName();
    // fallthrough
  case tok::kw_alignof:    // unary-expression: 'alignof' '(' type-id ')'
  case tok::kw___alignof:  // unary-expression: '__alignof' unary-expression
                           // unary-expression: '__alignof' '(' type-name ')'
  case tok::kw_sizeof:     // unary-expression: 'sizeof' unary-expression
                           // unary-expression: 'sizeof' '(' type-name ')'
#ifdef INTEL_CUSTOMIZATION
  {
    Actions.ActOnStartCEANExpr(Sema::FullCEANAllowed);
    ExprResult ExprRes(ParseUnaryExprOrTypeTraitExpression());
    Actions.ActOnEndCEANExpr(ExprRes.get());
    return ExprRes;
  }
#endif  
  case tok::kw_vec_step:   // unary-expression: OpenCL 'vec_step' expression
    return ParseUnaryExprOrTypeTraitExpression();
  case tok::ampamp: {      // unary-expression: '&&' identifier
    SourceLocation AmpAmpLoc = ConsumeToken();
    if (Tok.isNot(tok::identifier))
      return ExprError(Diag(Tok, diag::err_expected) << tok::identifier);

    if (getCurScope()->getFnParent() == nullptr)
      return ExprError(Diag(Tok, diag::err_address_of_label_outside_fn));
    
    Diag(AmpAmpLoc, diag::ext_gnu_address_of_label);
    LabelDecl *LD = Actions.LookupOrCreateLabel(Tok.getIdentifierInfo(),
                                                Tok.getLocation());
    Res = Actions.ActOnAddrLabel(AmpAmpLoc, Tok.getLocation(), LD);
    ConsumeToken();
    return Res;
  }
  case tok::kw_const_cast:
  case tok::kw_dynamic_cast:
  case tok::kw_reinterpret_cast:
  case tok::kw_static_cast:
    Res = ParseCXXCasts();
    break;
  case tok::kw_typeid:
    Res = ParseCXXTypeid();
    break;
  case tok::kw___uuidof:
    Res = ParseCXXUuidof();
    break;
  case tok::kw_this:
    Res = ParseCXXThis();
    break;

  case tok::annot_typename:
    if (isStartOfObjCClassMessageMissingOpenBracket()) {
      ParsedType Type = getTypeAnnotation(Tok);

      // Fake up a Declarator to use with ActOnTypeName.
      DeclSpec DS(AttrFactory);
      DS.SetRangeStart(Tok.getLocation());
      DS.SetRangeEnd(Tok.getLastLoc());

      const char *PrevSpec = nullptr;
      unsigned DiagID;
      DS.SetTypeSpecType(TST_typename, Tok.getAnnotationEndLoc(),
                         PrevSpec, DiagID, Type,
                         Actions.getASTContext().getPrintingPolicy());

      Declarator DeclaratorInfo(DS, Declarator::TypeNameContext);
      TypeResult Ty = Actions.ActOnTypeName(getCurScope(), DeclaratorInfo);
      if (Ty.isInvalid())
        break;

      ConsumeToken();
      Res = ParseObjCMessageExpressionBody(SourceLocation(), SourceLocation(),
                                           Ty.get(), nullptr);
      break;
    }
    // Fall through

  case tok::annot_decltype:
  case tok::kw_char:
  case tok::kw_wchar_t:
  case tok::kw_char16_t:
  case tok::kw_char32_t:
  case tok::kw_bool:
  case tok::kw_short:
  case tok::kw_int:
  case tok::kw_long:
  case tok::kw___int64:
  case tok::kw___int128:
  case tok::kw_signed:
  case tok::kw_unsigned:
  case tok::kw_half:
  case tok::kw_float:
  case tok::kw_double:
#ifdef INTEL_CUSTOMIZATION
  case tok::kw__Quad:
#endif
  case tok::kw_void:
  case tok::kw_typename:
  case tok::kw_typeof:
  case tok::kw___vector: {
    if (!getLangOpts().CPlusPlus) {
      Diag(Tok, diag::err_expected_expression);
      return ExprError();
    }

    if (SavedKind == tok::kw_typename) {
      // postfix-expression: typename-specifier '(' expression-list[opt] ')'
      //                     typename-specifier braced-init-list
      if (TryAnnotateTypeOrScopeToken())
        return ExprError();

      if (!Actions.isSimpleTypeSpecifier(Tok.getKind()))
        // We are trying to parse a simple-type-specifier but might not get such
        // a token after error recovery.
        return ExprError();
    }

    // postfix-expression: simple-type-specifier '(' expression-list[opt] ')'
    //                     simple-type-specifier braced-init-list
    //
    DeclSpec DS(AttrFactory);

    ParseCXXSimpleTypeSpecifier(DS);
    if (Tok.isNot(tok::l_paren) &&
        (!getLangOpts().CPlusPlus11 || Tok.isNot(tok::l_brace)))
      return ExprError(Diag(Tok, diag::err_expected_lparen_after_type)
                         << DS.getSourceRange());

    if (Tok.is(tok::l_brace))
      Diag(Tok, diag::warn_cxx98_compat_generalized_initializer_lists);

    Res = ParseCXXTypeConstructExpression(DS);
    break;
  }

  case tok::annot_cxxscope: { // [C++] id-expression: qualified-id
    // If TryAnnotateTypeOrScopeToken annotates the token, tail recurse.
    // (We can end up in this situation after tentative parsing.)
    if (TryAnnotateTypeOrScopeToken())
      return ExprError();
    if (!Tok.is(tok::annot_cxxscope))
      return ParseCastExpression(isUnaryExpression, isAddressOfOperand,
                                 NotCastExpr, isTypeCast);

    Token Next = NextToken();
    if (Next.is(tok::annot_template_id)) {
      TemplateIdAnnotation *TemplateId = takeTemplateIdAnnotation(Next);
      if (TemplateId->Kind == TNK_Type_template) {
        // We have a qualified template-id that we know refers to a
        // type, translate it into a type and continue parsing as a
        // cast expression.
        CXXScopeSpec SS;
        ParseOptionalCXXScopeSpecifier(SS, ParsedType(), 
                                       /*EnteringContext=*/false);
        AnnotateTemplateIdTokenAsType();
        return ParseCastExpression(isUnaryExpression, isAddressOfOperand,
                                   NotCastExpr, isTypeCast);
      }
    }

    // Parse as an id-expression.
    Res = ParseCXXIdExpression(isAddressOfOperand);
    break;
  }

  case tok::annot_template_id: { // [C++]          template-id
    TemplateIdAnnotation *TemplateId = takeTemplateIdAnnotation(Tok);
    if (TemplateId->Kind == TNK_Type_template) {
      // We have a template-id that we know refers to a type,
      // translate it into a type and continue parsing as a cast
      // expression.
      AnnotateTemplateIdTokenAsType();
      return ParseCastExpression(isUnaryExpression, isAddressOfOperand,
                                 NotCastExpr, isTypeCast);
    }

    // Fall through to treat the template-id as an id-expression.
  }

  case tok::kw_operator: // [C++] id-expression: operator/conversion-function-id
    Res = ParseCXXIdExpression(isAddressOfOperand);
    break;

  case tok::coloncolon: {
    // ::foo::bar -> global qualified name etc.   If TryAnnotateTypeOrScopeToken
    // annotates the token, tail recurse.
    if (TryAnnotateTypeOrScopeToken())
      return ExprError();
    if (!Tok.is(tok::coloncolon))
      return ParseCastExpression(isUnaryExpression, isAddressOfOperand);

    // ::new -> [C++] new-expression
    // ::delete -> [C++] delete-expression
    SourceLocation CCLoc = ConsumeToken();
    if (Tok.is(tok::kw_new))
      return ParseCXXNewExpression(true, CCLoc);
    if (Tok.is(tok::kw_delete))
      return ParseCXXDeleteExpression(true, CCLoc);

    // This is not a type name or scope specifier, it is an invalid expression.
    Diag(CCLoc, diag::err_expected_expression);
    return ExprError();
  }

  case tok::kw_new: // [C++] new-expression
    return ParseCXXNewExpression(false, Tok.getLocation());

  case tok::kw_delete: // [C++] delete-expression
    return ParseCXXDeleteExpression(false, Tok.getLocation());

  case tok::kw_noexcept: { // [C++0x] 'noexcept' '(' expression ')'
    Diag(Tok, diag::warn_cxx98_compat_noexcept_expr);
    SourceLocation KeyLoc = ConsumeToken();
    BalancedDelimiterTracker T(*this, tok::l_paren);

    if (T.expectAndConsume(diag::err_expected_lparen_after, "noexcept"))
      return ExprError();
    // C++11 [expr.unary.noexcept]p1:
    //   The noexcept operator determines whether the evaluation of its operand,
    //   which is an unevaluated operand, can throw an exception.
    EnterExpressionEvaluationContext Unevaluated(Actions, Sema::Unevaluated);
    ExprResult Result = ParseExpression();

    T.consumeClose();

    if (!Result.isInvalid())
      Result = Actions.ActOnNoexceptExpr(KeyLoc, T.getOpenLocation(), 
                                         Result.get(), T.getCloseLocation());
    return Result;
  }

#define TYPE_TRAIT(N,Spelling,K) \
  case tok::kw_##Spelling:
#include "clang/Basic/TokenKinds.def"
    return ParseTypeTrait();
      
  case tok::kw___array_rank:
  case tok::kw___array_extent:
    return ParseArrayTypeTrait();

  case tok::kw___is_lvalue_expr:
  case tok::kw___is_rvalue_expr:
    return ParseExpressionTrait();
      
  case tok::at: {
    SourceLocation AtLoc = ConsumeToken();
    return ParseObjCAtExpression(AtLoc);
  }
  case tok::caret:
    Res = ParseBlockLiteralExpression();
    break;
  case tok::code_completion: {
    Actions.CodeCompleteOrdinaryName(getCurScope(), Sema::PCC_Expression);
    cutOffParsing();
    return ExprError();
  }
#ifdef INTEL_CUSTOMIZATION
  // postfix-expression: [CP]
  //   _Cilk_spawn[opt] postfix-expression '(' argument-expression-list[opt] ')'
  case tok::kw__Cilk_spawn: {
    SourceLocation SpawnLoc = ConsumeToken();
    if (!getLangOpts().CilkPlus) {
      Diag(SpawnLoc, diag::err_cilkplus_disable);
      SkipUntil(tok::semi, StopAtSemi | StopBeforeMatch);
      return ExprError();
    }

    Res = ParseCastExpression(false);
    if (Res.isInvalid()) return ExprError();
    return Actions.ActOnCilkSpawnCall(SpawnLoc, Res.get());
  }
#endif
  case tok::l_square:
    if (getLangOpts().CPlusPlus11) {
      if (getLangOpts().ObjC1) {
        // C++11 lambda expressions and Objective-C message sends both start with a
        // square bracket.  There are three possibilities here:
        // we have a valid lambda expression, we have an invalid lambda
        // expression, or we have something that doesn't appear to be a lambda.
        // If we're in the last case, we fall back to ParseObjCMessageExpression.
        Res = TryParseLambdaExpression();
        if (!Res.isInvalid() && !Res.get())
          Res = ParseObjCMessageExpression();
        break;
      }
      Res = ParseLambdaExpression();
      break;
    }
    if (getLangOpts().ObjC1) {
      Res = ParseObjCMessageExpression();
      break;
    }
    // FALL THROUGH.
  default:
    NotCastExpr = true;
    return ExprError();
  }

  // These can be followed by postfix-expr pieces.
  return ParsePostfixExpressionSuffix(Res);
}

/// \brief Once the leading part of a postfix-expression is parsed, this
/// method parses any suffixes that apply.
///
/// \verbatim
///       postfix-expression: [C99 6.5.2]
///         primary-expression
///         postfix-expression '[' expression ']'
///         postfix-expression '[' braced-init-list ']'
///         postfix-expression '(' argument-expression-list[opt] ')'
///         postfix-expression '.' identifier
///         postfix-expression '->' identifier
///         postfix-expression '++'
///         postfix-expression '--'
///         '(' type-name ')' '{' initializer-list '}'
///         '(' type-name ')' '{' initializer-list ',' '}'
///
///       argument-expression-list: [C99 6.5.2]
///         argument-expression ...[opt]
///         argument-expression-list ',' assignment-expression ...[opt]
/// \endverbatim
ExprResult
Parser::ParsePostfixExpressionSuffix(ExprResult LHS) {
  // Now that the primary-expression piece of the postfix-expression has been
  // parsed, see if there are any postfix-expression pieces here.
  SourceLocation Loc;
  while (1) {
    switch (Tok.getKind()) {
    case tok::code_completion:
      if (InMessageExpression)
        return LHS;
        
      Actions.CodeCompletePostfixExpression(getCurScope(), LHS);
      cutOffParsing();
      return ExprError();
        
    case tok::identifier:
      // If we see identifier: after an expression, and we're not already in a
      // message send, then this is probably a message send with a missing
      // opening bracket '['.
      if (getLangOpts().ObjC1 && !InMessageExpression && 
          (NextToken().is(tok::colon) || NextToken().is(tok::r_square))) {
        LHS = ParseObjCMessageExpressionBody(SourceLocation(), SourceLocation(),
                                             ParsedType(), LHS.get());
        break;
      }
        
      // Fall through; this isn't a message send.
                
    default:  // Not a postfix-expression suffix.
      return LHS;
    case tok::l_square: {  // postfix-expression: p-e '[' expression ']'
      // If we have a array postfix expression that starts on a new line and
      // Objective-C is enabled, it is highly likely that the user forgot a
      // semicolon after the base expression and that the array postfix-expr is
      // actually another message send.  In this case, do some look-ahead to see
      // if the contents of the square brackets are obviously not a valid
      // expression and recover by pretending there is no suffix.
      if (getLangOpts().ObjC1 && Tok.isAtStartOfLine() &&
          isSimpleObjCMessageExpression())
        return LHS;

      // Reject array indices starting with a lambda-expression. '[[' is
      // reserved for attributes.
      if (CheckProhibitedCXX11Attribute())
        return ExprError();

      BalancedDelimiterTracker T(*this, tok::l_square);
      T.consumeOpen();
      Loc = T.getOpenLocation();
      ExprResult Idx;
#ifdef INTEL_CUSTOMIZATION	  
      ExprResult CEANLength, CEANStride;
      bool IsCEAN = false;
      SourceLocation ColonLoc1, ColonLoc2;
      {
        ColonProtectionRAIIObject CPRAII(*this);
        if (getLangOpts().CPlusPlus11 && Tok.is(tok::l_brace)) {
          Diag(Tok, diag::warn_cxx98_compat_generalized_initializer_lists);
          Idx = ParseBraceInitializer();
        } else if (Tok.is(tok::colon)) {
          // '[' ':'
          IsCEAN = true;
          ColonLoc1 = ConsumeToken();
          if (Tok.isNot(tok::r_square)) {
            CEANLength = ParseExpression();
          }
        } else {
          Idx = ParseExpression();
          if (Tok.is(tok::colon)) {
            // '[' <expr> ':'
            IsCEAN = true;
            ColonLoc1 = ConsumeToken();
            // <length>
            if (Tok.isNot(tok::colon) && Tok.isNot(tok::r_square)) {
              CEANLength = ParseExpression();
            }
            // ':' <stride>
            if (Tok.is(tok::colon)) {
              ColonLoc2 = ConsumeToken();
              CEANStride = ParseExpression();
            }
          }
        }
      }
      if (IsCEAN && !Idx.isInvalid() &&
          !CEANLength.isInvalid() && !CEANStride.isInvalid()) {
          Idx = Actions.ActOnCEANIndexExpr(getCurScope(), LHS.get(), Idx.get(),
                                           ColonLoc1, CEANLength.get(),
                                           ColonLoc2, CEANStride.get());
      }
#else
      if (getLangOpts().CPlusPlus11 && Tok.is(tok::l_brace)) {
        Diag(Tok, diag::warn_cxx98_compat_generalized_initializer_lists);
        Idx = ParseBraceInitializer();
      } else
        Idx = ParseExpression();
#endif
      SourceLocation RLoc = Tok.getLocation();

      if (!LHS.isInvalid() && !Idx.isInvalid() && Tok.is(tok::r_square)) {
        LHS = Actions.ActOnArraySubscriptExpr(getCurScope(), LHS.get(), Loc,
                                              Idx.get(), RLoc);
      } else {
        (void)Actions.CorrectDelayedTyposInExpr(LHS);
        (void)Actions.CorrectDelayedTyposInExpr(Idx);
        LHS = ExprError();
        Idx = ExprError();
      }

      // Match the ']'.
      T.consumeClose();
      break;
    }

    case tok::l_paren:         // p-e: p-e '(' argument-expression-list[opt] ')'
    case tok::lesslessless: {  // p-e: p-e '<<<' argument-expression-list '>>>'
                               //   '(' argument-expression-list[opt] ')'
      tok::TokenKind OpKind = Tok.getKind();
      InMessageExpressionRAIIObject InMessage(*this, false);

      Expr *ExecConfig = nullptr;

      BalancedDelimiterTracker PT(*this, tok::l_paren);

      if (OpKind == tok::lesslessless) {
        ExprVector ExecConfigExprs;
        CommaLocsTy ExecConfigCommaLocs;
        SourceLocation OpenLoc = ConsumeToken();

        if (ParseSimpleExpressionList(ExecConfigExprs, ExecConfigCommaLocs)) {
          (void)Actions.CorrectDelayedTyposInExpr(LHS);
          LHS = ExprError();
        }

        SourceLocation CloseLoc;
        if (TryConsumeToken(tok::greatergreatergreater, CloseLoc)) {
        } else if (LHS.isInvalid()) {
          SkipUntil(tok::greatergreatergreater, StopAtSemi);
        } else {
          // There was an error closing the brackets
          Diag(Tok, diag::err_expected) << tok::greatergreatergreater;
          Diag(OpenLoc, diag::note_matching) << tok::lesslessless;
          SkipUntil(tok::greatergreatergreater, StopAtSemi);
          LHS = ExprError();
        }

        if (!LHS.isInvalid()) {
          if (ExpectAndConsume(tok::l_paren))
            LHS = ExprError();
          else
            Loc = PrevTokLocation;
        }

        if (!LHS.isInvalid()) {
          ExprResult ECResult = Actions.ActOnCUDAExecConfigExpr(getCurScope(),
                                    OpenLoc, 
                                    ExecConfigExprs, 
                                    CloseLoc);
          if (ECResult.isInvalid())
            LHS = ExprError();
          else
            ExecConfig = ECResult.get();
        }
      } else {
        PT.consumeOpen();
        Loc = PT.getOpenLocation();
      }

      ExprVector ArgExprs;
      CommaLocsTy CommaLocs;
      
      if (Tok.is(tok::code_completion)) {
        Actions.CodeCompleteCall(getCurScope(), LHS.get(), None);
        cutOffParsing();
        return ExprError();
      }
#ifdef INTEL_CUSTOMIZATION
      unsigned BuiltinId = 0;
#endif	  
      if (OpKind == tok::l_paren || !LHS.isInvalid()) {
        if (Tok.isNot(tok::r_paren)) {
<<<<<<< HEAD
#ifdef INTEL_CUSTOMIZATION
          if (LHS.isUsable()) {
            Expr *Fn = LHS.get()->IgnoreParens();
            if (isa<DeclRefExpr>(Fn)) {
              FunctionDecl *FnDecl =
                dyn_cast_or_null<FunctionDecl>(cast<DeclRefExpr>(Fn)->getDecl());
              BuiltinId = (FnDecl ? FnDecl->getBuiltinID() : 0);
            }
          }
          switch (BuiltinId) {
          case Builtin::BI__sec_reduce_add:
          case Builtin::BI__sec_reduce_mul:
          case Builtin::BI__sec_reduce_max:
          case Builtin::BI__sec_reduce_min:
          case Builtin::BI__sec_reduce_max_ind:
          case Builtin::BI__sec_reduce_min_ind:
          case Builtin::BI__sec_reduce_all_zero:
          case Builtin::BI__sec_reduce_all_nonzero:
          case Builtin::BI__sec_reduce_any_zero:
          case Builtin::BI__sec_reduce_any_nonzero:
          case Builtin::BI__sec_reduce:
          case Builtin::BI__sec_reduce_mutating:
            Actions.ActOnStartCEANExpr(Sema::FullCEANAllowed);
            break;
          default:
            break;
          }
          switch (BuiltinId) {
          case Builtin::BI__sec_reduce:
          case Builtin::BI__sec_reduce_mutating:
            if (ParseSecReduceExpressionList(ArgExprs, CommaLocs,
                                             BuiltinId == Builtin::BI__sec_reduce,
                                             &Sema::CodeCompleteCall,
                                             LHS.get())) {
              (void)Actions.CorrectDelayedTyposInExpr(LHS);
              LHS = ExprError();
            }
            break;
          default:
            if (ParseExpressionList(ArgExprs, CommaLocs, &Sema::CodeCompleteCall,
                                    LHS.get())) {
              (void)Actions.CorrectDelayedTyposInExpr(LHS);
              LHS = ExprError();
            }
            break;
#else
          if (ParseExpressionList(ArgExprs, CommaLocs, &Sema::CodeCompleteCall,
                                  LHS.get())) {
=======
          if (ParseExpressionList(ArgExprs, CommaLocs, [&] {
                Actions.CodeCompleteCall(getCurScope(), LHS.get(), ArgExprs);
             })) {
>>>>>>> 1fe2a8d8
            (void)Actions.CorrectDelayedTyposInExpr(LHS);
            LHS = ExprError();
#endif
          }
        }
      }

      // Match the ')'.
      if (LHS.isInvalid()) {
        SkipUntil(tok::r_paren, StopAtSemi);
      } else if (Tok.isNot(tok::r_paren)) {
        PT.consumeClose();
        LHS = ExprError();
      } else {
        assert((ArgExprs.size() == 0 || 
                ArgExprs.size()-1 == CommaLocs.size())&&
               "Unexpected number of commas!");
        LHS = Actions.ActOnCallExpr(getCurScope(), LHS.get(), Loc,
                                    ArgExprs, Tok.getLocation(),
                                    ExecConfig);
#ifdef INTEL_CUSTOMIZATION									
        switch (BuiltinId) {
        case Builtin::BI__sec_reduce_add:
        case Builtin::BI__sec_reduce_mul:
        case Builtin::BI__sec_reduce_max:
        case Builtin::BI__sec_reduce_min:
        case Builtin::BI__sec_reduce_max_ind:
        case Builtin::BI__sec_reduce_min_ind:
        case Builtin::BI__sec_reduce_all_zero:
        case Builtin::BI__sec_reduce_all_nonzero:
        case Builtin::BI__sec_reduce_any_zero:
        case Builtin::BI__sec_reduce_any_nonzero:
        case Builtin::BI__sec_reduce:
        case Builtin::BI__sec_reduce_mutating:
          Actions.ActOnEndCEANExpr(LHS.get());
          break;
        default:
          break;
        }
#endif		
        PT.consumeClose();
      }

      break;
    }
    case tok::arrow:
    case tok::period: {
      // postfix-expression: p-e '->' template[opt] id-expression
      // postfix-expression: p-e '.' template[opt] id-expression
      tok::TokenKind OpKind = Tok.getKind();
      SourceLocation OpLoc = ConsumeToken();  // Eat the "." or "->" token.

      CXXScopeSpec SS;
      ParsedType ObjectType;
      bool MayBePseudoDestructor = false;
      if (getLangOpts().CPlusPlus && !LHS.isInvalid()) {
        Expr *Base = LHS.get();
        const Type* BaseType = Base->getType().getTypePtrOrNull();
        if (BaseType && Tok.is(tok::l_paren) &&
            (BaseType->isFunctionType() ||
             BaseType->isSpecificPlaceholderType(BuiltinType::BoundMember))) {
          Diag(OpLoc, diag::err_function_is_not_record)
              << OpKind << Base->getSourceRange()
              << FixItHint::CreateRemoval(OpLoc);
          return ParsePostfixExpressionSuffix(Base);
        }

        LHS = Actions.ActOnStartCXXMemberReference(getCurScope(), Base,
                                                   OpLoc, OpKind, ObjectType,
                                                   MayBePseudoDestructor);
        if (LHS.isInvalid())
          break;

        ParseOptionalCXXScopeSpecifier(SS, ObjectType, 
                                       /*EnteringContext=*/false,
                                       &MayBePseudoDestructor);
        if (SS.isNotEmpty())
          ObjectType = ParsedType();
      }

      if (Tok.is(tok::code_completion)) {
        // Code completion for a member access expression.
        Actions.CodeCompleteMemberReferenceExpr(getCurScope(), LHS.get(),
                                                OpLoc, OpKind == tok::arrow);
        
        cutOffParsing();
        return ExprError();
      }

      if (MayBePseudoDestructor && !LHS.isInvalid()) {
        LHS = ParseCXXPseudoDestructor(LHS.get(), OpLoc, OpKind, SS, 
                                       ObjectType);
        break;
      }

      // Either the action has told us that this cannot be a
      // pseudo-destructor expression (based on the type of base
      // expression), or we didn't see a '~' in the right place. We
      // can still parse a destructor name here, but in that case it
      // names a real destructor.
      // Allow explicit constructor calls in Microsoft mode.
      // FIXME: Add support for explicit call of template constructor.
      SourceLocation TemplateKWLoc;
      UnqualifiedId Name;
      if (getLangOpts().ObjC2 && OpKind == tok::period &&
          Tok.is(tok::kw_class)) {
        // Objective-C++:
        //   After a '.' in a member access expression, treat the keyword
        //   'class' as if it were an identifier.
        //
        // This hack allows property access to the 'class' method because it is
        // such a common method name. For other C++ keywords that are 
        // Objective-C method names, one must use the message send syntax.
        IdentifierInfo *Id = Tok.getIdentifierInfo();
        SourceLocation Loc = ConsumeToken();
        Name.setIdentifier(Id, Loc);
      } else if (ParseUnqualifiedId(SS, 
                                    /*EnteringContext=*/false, 
                                    /*AllowDestructorName=*/true,
                                    /*AllowConstructorName=*/
                                      getLangOpts().MicrosoftExt, 
                                    ObjectType, TemplateKWLoc, Name)) {
        (void)Actions.CorrectDelayedTyposInExpr(LHS);
        LHS = ExprError();
      }
      
      if (!LHS.isInvalid())
        LHS = Actions.ActOnMemberAccessExpr(getCurScope(), LHS.get(), OpLoc, 
                                            OpKind, SS, TemplateKWLoc, Name,
                                 CurParsedObjCImpl ? CurParsedObjCImpl->Dcl
                                                   : nullptr);
      break;
    }
    case tok::plusplus:    // postfix-expression: postfix-expression '++'
    case tok::minusminus:  // postfix-expression: postfix-expression '--'
      if (!LHS.isInvalid()) {
        LHS = Actions.ActOnPostfixUnaryOp(getCurScope(), Tok.getLocation(),
                                          Tok.getKind(), LHS.get());
      }
      ConsumeToken();
      break;
    }
  }
}

/// ParseExprAfterUnaryExprOrTypeTrait - We parsed a typeof/sizeof/alignof/
/// vec_step and we are at the start of an expression or a parenthesized
/// type-id. OpTok is the operand token (typeof/sizeof/alignof). Returns the
/// expression (isCastExpr == false) or the type (isCastExpr == true).
///
/// \verbatim
///       unary-expression:  [C99 6.5.3]
///         'sizeof' unary-expression
///         'sizeof' '(' type-name ')'
/// [GNU]   '__alignof' unary-expression
/// [GNU]   '__alignof' '(' type-name ')'
/// [C11]   '_Alignof' '(' type-name ')'
/// [C++0x] 'alignof' '(' type-id ')'
///
/// [GNU]   typeof-specifier:
///           typeof ( expressions )
///           typeof ( type-name )
/// [GNU/C++] typeof unary-expression
///
/// [OpenCL 1.1 6.11.12] vec_step built-in function:
///           vec_step ( expressions )
///           vec_step ( type-name )
/// \endverbatim
ExprResult
Parser::ParseExprAfterUnaryExprOrTypeTrait(const Token &OpTok,
                                           bool &isCastExpr,
                                           ParsedType &CastTy,
                                           SourceRange &CastRange) {

  assert((OpTok.is(tok::kw_typeof)    || OpTok.is(tok::kw_sizeof) ||
          OpTok.is(tok::kw___alignof) || OpTok.is(tok::kw_alignof) ||
          OpTok.is(tok::kw__Alignof)  || OpTok.is(tok::kw_vec_step)) &&
          "Not a typeof/sizeof/alignof/vec_step expression!");

  ExprResult Operand;

  // If the operand doesn't start with an '(', it must be an expression.
  if (Tok.isNot(tok::l_paren)) {
    // If construct allows a form without parenthesis, user may forget to put
    // pathenthesis around type name.
    if (OpTok.is(tok::kw_sizeof)  || OpTok.is(tok::kw___alignof) ||
        OpTok.is(tok::kw_alignof) || OpTok.is(tok::kw__Alignof)) {
      if (isTypeIdUnambiguously()) {
        DeclSpec DS(AttrFactory);
        ParseSpecifierQualifierList(DS);
        Declarator DeclaratorInfo(DS, Declarator::TypeNameContext);
        ParseDeclarator(DeclaratorInfo);

        SourceLocation LParenLoc = PP.getLocForEndOfToken(OpTok.getLocation());
        SourceLocation RParenLoc = PP.getLocForEndOfToken(PrevTokLocation);
        Diag(LParenLoc, diag::err_expected_parentheses_around_typename)
          << OpTok.getName()
          << FixItHint::CreateInsertion(LParenLoc, "(")
          << FixItHint::CreateInsertion(RParenLoc, ")");
        isCastExpr = true;
        return ExprEmpty();
      }
    }

    isCastExpr = false;
    if (OpTok.is(tok::kw_typeof) && !getLangOpts().CPlusPlus) {
      Diag(Tok, diag::err_expected_after) << OpTok.getIdentifierInfo()
                                          << tok::l_paren;
      return ExprError();
    }

    Operand = ParseCastExpression(true/*isUnaryExpression*/);
  } else {
    // If it starts with a '(', we know that it is either a parenthesized
    // type-name, or it is a unary-expression that starts with a compound
    // literal, or starts with a primary-expression that is a parenthesized
    // expression.
    ParenParseOption ExprType = CastExpr;
    SourceLocation LParenLoc = Tok.getLocation(), RParenLoc;

    Operand = ParseParenExpression(ExprType, true/*stopIfCastExpr*/, 
                                   false, CastTy, RParenLoc);
    CastRange = SourceRange(LParenLoc, RParenLoc);

    // If ParseParenExpression parsed a '(typename)' sequence only, then this is
    // a type.
    if (ExprType == CastExpr) {
      isCastExpr = true;
      return ExprEmpty();
    }

    if (getLangOpts().CPlusPlus || OpTok.isNot(tok::kw_typeof)) {
      // GNU typeof in C requires the expression to be parenthesized. Not so for
      // sizeof/alignof or in C++. Therefore, the parenthesized expression is
      // the start of a unary-expression, but doesn't include any postfix 
      // pieces. Parse these now if present.
      if (!Operand.isInvalid())
        Operand = ParsePostfixExpressionSuffix(Operand.get());
    }
  }

  // If we get here, the operand to the typeof/sizeof/alignof was an expresion.
  isCastExpr = false;
  return Operand;
}


/// \brief Parse a sizeof or alignof expression.
///
/// \verbatim
///       unary-expression:  [C99 6.5.3]
///         'sizeof' unary-expression
///         'sizeof' '(' type-name ')'
/// [C++11] 'sizeof' '...' '(' identifier ')'
/// [GNU]   '__alignof' unary-expression
/// [GNU]   '__alignof' '(' type-name ')'
/// [C11]   '_Alignof' '(' type-name ')'
/// [C++11] 'alignof' '(' type-id ')'
/// \endverbatim
ExprResult Parser::ParseUnaryExprOrTypeTraitExpression() {
  assert((Tok.is(tok::kw_sizeof) || Tok.is(tok::kw___alignof) ||
          Tok.is(tok::kw_alignof) || Tok.is(tok::kw__Alignof) ||
          Tok.is(tok::kw_vec_step)) &&
         "Not a sizeof/alignof/vec_step expression!");
  Token OpTok = Tok;
  ConsumeToken();

  // [C++11] 'sizeof' '...' '(' identifier ')'
  if (Tok.is(tok::ellipsis) && OpTok.is(tok::kw_sizeof)) {
    SourceLocation EllipsisLoc = ConsumeToken();
    SourceLocation LParenLoc, RParenLoc;
    IdentifierInfo *Name = nullptr;
    SourceLocation NameLoc;
    if (Tok.is(tok::l_paren)) {
      BalancedDelimiterTracker T(*this, tok::l_paren);
      T.consumeOpen();
      LParenLoc = T.getOpenLocation();
      if (Tok.is(tok::identifier)) {
        Name = Tok.getIdentifierInfo();
        NameLoc = ConsumeToken();
        T.consumeClose();
        RParenLoc = T.getCloseLocation();
        if (RParenLoc.isInvalid())
          RParenLoc = PP.getLocForEndOfToken(NameLoc);
      } else {
        Diag(Tok, diag::err_expected_parameter_pack);
        SkipUntil(tok::r_paren, StopAtSemi);
      }
    } else if (Tok.is(tok::identifier)) {
      Name = Tok.getIdentifierInfo();
      NameLoc = ConsumeToken();
      LParenLoc = PP.getLocForEndOfToken(EllipsisLoc);
      RParenLoc = PP.getLocForEndOfToken(NameLoc);
      Diag(LParenLoc, diag::err_paren_sizeof_parameter_pack)
        << Name
        << FixItHint::CreateInsertion(LParenLoc, "(")
        << FixItHint::CreateInsertion(RParenLoc, ")");
    } else {
      Diag(Tok, diag::err_sizeof_parameter_pack);
    }
    
    if (!Name)
      return ExprError();
    
    EnterExpressionEvaluationContext Unevaluated(Actions, Sema::Unevaluated,
                                                 Sema::ReuseLambdaContextDecl);

    return Actions.ActOnSizeofParameterPackExpr(getCurScope(),
                                                OpTok.getLocation(), 
                                                *Name, NameLoc,
                                                RParenLoc);
  }

  if (OpTok.is(tok::kw_alignof) || OpTok.is(tok::kw__Alignof))
    Diag(OpTok, diag::warn_cxx98_compat_alignof);

  EnterExpressionEvaluationContext Unevaluated(Actions, Sema::Unevaluated,
                                               Sema::ReuseLambdaContextDecl);

  bool isCastExpr;
  ParsedType CastTy;
  SourceRange CastRange;
  ExprResult Operand = ParseExprAfterUnaryExprOrTypeTrait(OpTok,
                                                          isCastExpr,
                                                          CastTy,
                                                          CastRange);

  UnaryExprOrTypeTrait ExprKind = UETT_SizeOf;
  if (OpTok.is(tok::kw_alignof) || OpTok.is(tok::kw___alignof) ||
      OpTok.is(tok::kw__Alignof))
    ExprKind = UETT_AlignOf;
  else if (OpTok.is(tok::kw_vec_step))
    ExprKind = UETT_VecStep;

  if (isCastExpr)
    return Actions.ActOnUnaryExprOrTypeTraitExpr(OpTok.getLocation(),
                                                 ExprKind,
                                                 /*isType=*/true,
                                                 CastTy.getAsOpaquePtr(),
                                                 CastRange);

  if (OpTok.is(tok::kw_alignof) || OpTok.is(tok::kw__Alignof))
    Diag(OpTok, diag::ext_alignof_expr) << OpTok.getIdentifierInfo();

  // If we get here, the operand to the sizeof/alignof was an expresion.
  if (!Operand.isInvalid())
    Operand = Actions.ActOnUnaryExprOrTypeTraitExpr(OpTok.getLocation(),
                                                    ExprKind,
                                                    /*isType=*/false,
                                                    Operand.get(),
                                                    CastRange);
  return Operand;
}

/// ParseBuiltinPrimaryExpression
///
/// \verbatim
///       primary-expression: [C99 6.5.1]
/// [GNU]   '__builtin_va_arg' '(' assignment-expression ',' type-name ')'
/// [GNU]   '__builtin_offsetof' '(' type-name ',' offsetof-member-designator')'
/// [GNU]   '__builtin_choose_expr' '(' assign-expr ',' assign-expr ','
///                                     assign-expr ')'
/// [GNU]   '__builtin_types_compatible_p' '(' type-name ',' type-name ')'
/// [OCL]   '__builtin_astype' '(' assignment-expression ',' type-name ')'
///
/// [GNU] offsetof-member-designator:
/// [GNU]   identifier
/// [GNU]   offsetof-member-designator '.' identifier
/// [GNU]   offsetof-member-designator '[' expression ']'
/// \endverbatim
ExprResult Parser::ParseBuiltinPrimaryExpression() {
  ExprResult Res;
  const IdentifierInfo *BuiltinII = Tok.getIdentifierInfo();

  tok::TokenKind T = Tok.getKind();
  SourceLocation StartLoc = ConsumeToken();   // Eat the builtin identifier.

  // All of these start with an open paren.
  if (Tok.isNot(tok::l_paren))
    return ExprError(Diag(Tok, diag::err_expected_after) << BuiltinII
                                                         << tok::l_paren);

  BalancedDelimiterTracker PT(*this, tok::l_paren);
  PT.consumeOpen();

  // TODO: Build AST.

  switch (T) {
  default: llvm_unreachable("Not a builtin primary expression!");
  case tok::kw___builtin_va_arg: {
    ExprResult Expr(ParseAssignmentExpression());

    if (ExpectAndConsume(tok::comma)) {
      SkipUntil(tok::r_paren, StopAtSemi);
      Expr = ExprError();
    }

    TypeResult Ty = ParseTypeName();

    if (Tok.isNot(tok::r_paren)) {
      Diag(Tok, diag::err_expected) << tok::r_paren;
      Expr = ExprError();
    }

    if (Expr.isInvalid() || Ty.isInvalid())
      Res = ExprError();
    else
      Res = Actions.ActOnVAArg(StartLoc, Expr.get(), Ty.get(), ConsumeParen());
    break;
  }
  case tok::kw___builtin_offsetof: {
    SourceLocation TypeLoc = Tok.getLocation();
    TypeResult Ty = ParseTypeName();
    if (Ty.isInvalid()) {
      SkipUntil(tok::r_paren, StopAtSemi);
      return ExprError();
    }

    if (ExpectAndConsume(tok::comma)) {
      SkipUntil(tok::r_paren, StopAtSemi);
      return ExprError();
    }

    // We must have at least one identifier here.
    if (Tok.isNot(tok::identifier)) {
      Diag(Tok, diag::err_expected) << tok::identifier;
      SkipUntil(tok::r_paren, StopAtSemi);
      return ExprError();
    }

    // Keep track of the various subcomponents we see.
    SmallVector<Sema::OffsetOfComponent, 4> Comps;

    Comps.push_back(Sema::OffsetOfComponent());
    Comps.back().isBrackets = false;
    Comps.back().U.IdentInfo = Tok.getIdentifierInfo();
    Comps.back().LocStart = Comps.back().LocEnd = ConsumeToken();

    // FIXME: This loop leaks the index expressions on error.
    while (1) {
      if (Tok.is(tok::period)) {
        // offsetof-member-designator: offsetof-member-designator '.' identifier
        Comps.push_back(Sema::OffsetOfComponent());
        Comps.back().isBrackets = false;
        Comps.back().LocStart = ConsumeToken();

        if (Tok.isNot(tok::identifier)) {
          Diag(Tok, diag::err_expected) << tok::identifier;
          SkipUntil(tok::r_paren, StopAtSemi);
          return ExprError();
        }
        Comps.back().U.IdentInfo = Tok.getIdentifierInfo();
        Comps.back().LocEnd = ConsumeToken();

      } else if (Tok.is(tok::l_square)) {
        if (CheckProhibitedCXX11Attribute())
          return ExprError();

        // offsetof-member-designator: offsetof-member-design '[' expression ']'
        Comps.push_back(Sema::OffsetOfComponent());
        Comps.back().isBrackets = true;
        BalancedDelimiterTracker ST(*this, tok::l_square);
        ST.consumeOpen();
        Comps.back().LocStart = ST.getOpenLocation();
        Res = ParseExpression();
        if (Res.isInvalid()) {
          SkipUntil(tok::r_paren, StopAtSemi);
          return Res;
        }
        Comps.back().U.E = Res.get();

        ST.consumeClose();
        Comps.back().LocEnd = ST.getCloseLocation();
      } else {
        if (Tok.isNot(tok::r_paren)) {
          PT.consumeClose();
          Res = ExprError();
        } else if (Ty.isInvalid()) {
          Res = ExprError();
        } else {
          PT.consumeClose();
          Res = Actions.ActOnBuiltinOffsetOf(getCurScope(), StartLoc, TypeLoc,
                                             Ty.get(), &Comps[0], Comps.size(),
                                             PT.getCloseLocation());
        }
        break;
      }
    }
    break;
  }
  case tok::kw___builtin_choose_expr: {
    ExprResult Cond(ParseAssignmentExpression());
    if (Cond.isInvalid()) {
      SkipUntil(tok::r_paren, StopAtSemi);
      return Cond;
    }
    if (ExpectAndConsume(tok::comma)) {
      SkipUntil(tok::r_paren, StopAtSemi);
      return ExprError();
    }

    ExprResult Expr1(ParseAssignmentExpression());
    if (Expr1.isInvalid()) {
      SkipUntil(tok::r_paren, StopAtSemi);
      return Expr1;
    }
    if (ExpectAndConsume(tok::comma)) {
      SkipUntil(tok::r_paren, StopAtSemi);
      return ExprError();
    }

    ExprResult Expr2(ParseAssignmentExpression());
    if (Expr2.isInvalid()) {
      SkipUntil(tok::r_paren, StopAtSemi);
      return Expr2;
    }
    if (Tok.isNot(tok::r_paren)) {
      Diag(Tok, diag::err_expected) << tok::r_paren;
      return ExprError();
    }
    Res = Actions.ActOnChooseExpr(StartLoc, Cond.get(), Expr1.get(),
                                  Expr2.get(), ConsumeParen());
    break;
  }
  case tok::kw___builtin_astype: {
    // The first argument is an expression to be converted, followed by a comma.
    ExprResult Expr(ParseAssignmentExpression());
    if (Expr.isInvalid()) {
      SkipUntil(tok::r_paren, StopAtSemi);
      return ExprError();
    }

    if (ExpectAndConsume(tok::comma)) {
      SkipUntil(tok::r_paren, StopAtSemi);
      return ExprError();
    }

    // Second argument is the type to bitcast to.
    TypeResult DestTy = ParseTypeName();
    if (DestTy.isInvalid())
      return ExprError();
    
    // Attempt to consume the r-paren.
    if (Tok.isNot(tok::r_paren)) {
      Diag(Tok, diag::err_expected) << tok::r_paren;
      SkipUntil(tok::r_paren, StopAtSemi);
      return ExprError();
    }
    
    Res = Actions.ActOnAsTypeExpr(Expr.get(), DestTy.get(), StartLoc, 
                                  ConsumeParen());
    break;
  }
  case tok::kw___builtin_convertvector: {
    // The first argument is an expression to be converted, followed by a comma.
    ExprResult Expr(ParseAssignmentExpression());
    if (Expr.isInvalid()) {
      SkipUntil(tok::r_paren, StopAtSemi);
      return ExprError();
    }

    if (ExpectAndConsume(tok::comma)) {
      SkipUntil(tok::r_paren, StopAtSemi);
      return ExprError();
    }

    // Second argument is the type to bitcast to.
    TypeResult DestTy = ParseTypeName();
    if (DestTy.isInvalid())
      return ExprError();
    
    // Attempt to consume the r-paren.
    if (Tok.isNot(tok::r_paren)) {
      Diag(Tok, diag::err_expected) << tok::r_paren;
      SkipUntil(tok::r_paren, StopAtSemi);
      return ExprError();
    }
    
    Res = Actions.ActOnConvertVectorExpr(Expr.get(), DestTy.get(), StartLoc, 
                                         ConsumeParen());
    break;
  }
  }

  if (Res.isInvalid())
    return ExprError();

  // These can be followed by postfix-expr pieces because they are
  // primary-expressions.
  return ParsePostfixExpressionSuffix(Res.get());
}

/// ParseParenExpression - This parses the unit that starts with a '(' token,
/// based on what is allowed by ExprType.  The actual thing parsed is returned
/// in ExprType. If stopIfCastExpr is true, it will only return the parsed type,
/// not the parsed cast-expression.
///
/// \verbatim
///       primary-expression: [C99 6.5.1]
///         '(' expression ')'
/// [GNU]   '(' compound-statement ')'      (if !ParenExprOnly)
///       postfix-expression: [C99 6.5.2]
///         '(' type-name ')' '{' initializer-list '}'
///         '(' type-name ')' '{' initializer-list ',' '}'
///       cast-expression: [C99 6.5.4]
///         '(' type-name ')' cast-expression
/// [ARC]   bridged-cast-expression
/// [ARC] bridged-cast-expression:
///         (__bridge type-name) cast-expression
///         (__bridge_transfer type-name) cast-expression
///         (__bridge_retained type-name) cast-expression
///       fold-expression: [C++1z]
///         '(' cast-expression fold-operator '...' ')'
///         '(' '...' fold-operator cast-expression ')'
///         '(' cast-expression fold-operator '...'
///                 fold-operator cast-expression ')'
/// \endverbatim
ExprResult
Parser::ParseParenExpression(ParenParseOption &ExprType, bool stopIfCastExpr,
                             bool isTypeCast, ParsedType &CastTy,
                             SourceLocation &RParenLoc) {
  assert(Tok.is(tok::l_paren) && "Not a paren expr!");
  ColonProtectionRAIIObject ColonProtection(*this, false);
  BalancedDelimiterTracker T(*this, tok::l_paren);
  if (T.consumeOpen())
    return ExprError();
  SourceLocation OpenLoc = T.getOpenLocation();

  ExprResult Result(true);
  bool isAmbiguousTypeId;
  CastTy = ParsedType();

  if (Tok.is(tok::code_completion)) {
    Actions.CodeCompleteOrdinaryName(getCurScope(), 
                 ExprType >= CompoundLiteral? Sema::PCC_ParenthesizedExpression
                                            : Sema::PCC_Expression);
    cutOffParsing();
    return ExprError();
  }

  // Diagnose use of bridge casts in non-arc mode.
  bool BridgeCast = (getLangOpts().ObjC2 &&
                     (Tok.is(tok::kw___bridge) || 
                      Tok.is(tok::kw___bridge_transfer) ||
                      Tok.is(tok::kw___bridge_retained) ||
                      Tok.is(tok::kw___bridge_retain)));
  if (BridgeCast && !getLangOpts().ObjCAutoRefCount) {
    if (!TryConsumeToken(tok::kw___bridge)) {
      StringRef BridgeCastName = Tok.getName();
      SourceLocation BridgeKeywordLoc = ConsumeToken();
      if (!PP.getSourceManager().isInSystemHeader(BridgeKeywordLoc))
        Diag(BridgeKeywordLoc, diag::warn_arc_bridge_cast_nonarc)
          << BridgeCastName
          << FixItHint::CreateReplacement(BridgeKeywordLoc, "");
    }
    BridgeCast = false;
  }
  
  // None of these cases should fall through with an invalid Result
  // unless they've already reported an error.
  if (ExprType >= CompoundStmt && Tok.is(tok::l_brace)) {
    Diag(Tok, diag::ext_gnu_statement_expr);

    if (!getCurScope()->getFnParent() && !getCurScope()->getBlockParent()) {
      Result = ExprError(Diag(OpenLoc, diag::err_stmtexpr_file_scope));
    } else {
      Actions.ActOnStartStmtExpr();

      StmtResult Stmt(ParseCompoundStatement(true));
      ExprType = CompoundStmt;

      // If the substmt parsed correctly, build the AST node.
      if (!Stmt.isInvalid()) {
        Result = Actions.ActOnStmtExpr(OpenLoc, Stmt.get(), Tok.getLocation());
      } else {
        Actions.ActOnStmtExprError();
      }
    }
  } else if (ExprType >= CompoundLiteral && BridgeCast) {
    tok::TokenKind tokenKind = Tok.getKind();
    SourceLocation BridgeKeywordLoc = ConsumeToken();

    // Parse an Objective-C ARC ownership cast expression.
    ObjCBridgeCastKind Kind;
    if (tokenKind == tok::kw___bridge)
      Kind = OBC_Bridge;
    else if (tokenKind == tok::kw___bridge_transfer)
      Kind = OBC_BridgeTransfer;
    else if (tokenKind == tok::kw___bridge_retained)
      Kind = OBC_BridgeRetained;
    else {
      // As a hopefully temporary workaround, allow __bridge_retain as
      // a synonym for __bridge_retained, but only in system headers.
      assert(tokenKind == tok::kw___bridge_retain);
      Kind = OBC_BridgeRetained;
      if (!PP.getSourceManager().isInSystemHeader(BridgeKeywordLoc))
        Diag(BridgeKeywordLoc, diag::err_arc_bridge_retain)
          << FixItHint::CreateReplacement(BridgeKeywordLoc,
                                          "__bridge_retained");
    }
             
    TypeResult Ty = ParseTypeName();
    T.consumeClose();
    ColonProtection.restore();
    RParenLoc = T.getCloseLocation();
    ExprResult SubExpr = ParseCastExpression(/*isUnaryExpression=*/false);
    
    if (Ty.isInvalid() || SubExpr.isInvalid())
      return ExprError();
    
    return Actions.ActOnObjCBridgedCast(getCurScope(), OpenLoc, Kind,
                                        BridgeKeywordLoc, Ty.get(),
                                        RParenLoc, SubExpr.get());
  } else if (ExprType >= CompoundLiteral &&
             isTypeIdInParens(isAmbiguousTypeId)) {

    // Otherwise, this is a compound literal expression or cast expression.

    // In C++, if the type-id is ambiguous we disambiguate based on context.
    // If stopIfCastExpr is true the context is a typeof/sizeof/alignof
    // in which case we should treat it as type-id.
    // if stopIfCastExpr is false, we need to determine the context past the
    // parens, so we defer to ParseCXXAmbiguousParenExpression for that.
    if (isAmbiguousTypeId && !stopIfCastExpr) {
      ExprResult res = ParseCXXAmbiguousParenExpression(ExprType, CastTy, T,
                                                        ColonProtection);
      RParenLoc = T.getCloseLocation();
      return res;
    }

    // Parse the type declarator.
    DeclSpec DS(AttrFactory);
    ParseSpecifierQualifierList(DS);
    Declarator DeclaratorInfo(DS, Declarator::TypeNameContext);
    ParseDeclarator(DeclaratorInfo);
    
    // If our type is followed by an identifier and either ':' or ']', then 
    // this is probably an Objective-C message send where the leading '[' is
    // missing. Recover as if that were the case.
    if (!DeclaratorInfo.isInvalidType() && Tok.is(tok::identifier) &&
        !InMessageExpression && getLangOpts().ObjC1 &&
        (NextToken().is(tok::colon) || NextToken().is(tok::r_square))) {
      TypeResult Ty;
      {
        InMessageExpressionRAIIObject InMessage(*this, false);
        Ty = Actions.ActOnTypeName(getCurScope(), DeclaratorInfo);
      }
      Result = ParseObjCMessageExpressionBody(SourceLocation(), 
                                              SourceLocation(), 
                                              Ty.get(), nullptr);
    } else {          
      // Match the ')'.
      T.consumeClose();
      ColonProtection.restore();
      RParenLoc = T.getCloseLocation();
      if (Tok.is(tok::l_brace)) {
        ExprType = CompoundLiteral;
        TypeResult Ty;
        {
          InMessageExpressionRAIIObject InMessage(*this, false);
          Ty = Actions.ActOnTypeName(getCurScope(), DeclaratorInfo);
        }
        return ParseCompoundLiteralExpression(Ty.get(), OpenLoc, RParenLoc);
      }

      if (ExprType == CastExpr) {
        // We parsed '(' type-name ')' and the thing after it wasn't a '{'.

        if (DeclaratorInfo.isInvalidType())
          return ExprError();

        // Note that this doesn't parse the subsequent cast-expression, it just
        // returns the parsed type to the callee.
        if (stopIfCastExpr) {
          TypeResult Ty;
          {
            InMessageExpressionRAIIObject InMessage(*this, false);
            Ty = Actions.ActOnTypeName(getCurScope(), DeclaratorInfo);
          }
          CastTy = Ty.get();
          return ExprResult();
        }

        // Reject the cast of super idiom in ObjC.
        if (Tok.is(tok::identifier) && getLangOpts().ObjC1 &&
            Tok.getIdentifierInfo() == Ident_super && 
            getCurScope()->isInObjcMethodScope() &&
            GetLookAheadToken(1).isNot(tok::period)) {
          Diag(Tok.getLocation(), diag::err_illegal_super_cast)
            << SourceRange(OpenLoc, RParenLoc);
          return ExprError();
        }

        // Parse the cast-expression that follows it next.
        // TODO: For cast expression with CastTy.
        Result = ParseCastExpression(/*isUnaryExpression=*/false,
                                     /*isAddressOfOperand=*/false,
                                     /*isTypeCast=*/IsTypeCast);
        if (!Result.isInvalid()) {
          Result = Actions.ActOnCastExpr(getCurScope(), OpenLoc,
                                         DeclaratorInfo, CastTy, 
                                         RParenLoc, Result.get());
        }
        return Result;
      }

      Diag(Tok, diag::err_expected_lbrace_in_compound_literal);
      return ExprError();
    }
  } else if (Tok.is(tok::ellipsis) &&
             isFoldOperator(NextToken().getKind())) {
    return ParseFoldExpression(ExprResult(), T);
  } else if (isTypeCast) {
    // Parse the expression-list.
    InMessageExpressionRAIIObject InMessage(*this, false);

    ExprVector ArgExprs;
    CommaLocsTy CommaLocs;

    if (!ParseSimpleExpressionList(ArgExprs, CommaLocs)) {
      // FIXME: If we ever support comma expressions as operands to
      // fold-expressions, we'll need to allow multiple ArgExprs here.
      if (ArgExprs.size() == 1 && isFoldOperator(Tok.getKind()) &&
          NextToken().is(tok::ellipsis))
        return ParseFoldExpression(Result, T);

      ExprType = SimpleExpr;
      Result = Actions.ActOnParenListExpr(OpenLoc, Tok.getLocation(),
                                          ArgExprs);
    }
  } else {
    InMessageExpressionRAIIObject InMessage(*this, false);

    Result = ParseExpression(MaybeTypeCast);
    ExprType = SimpleExpr;

    if (isFoldOperator(Tok.getKind()) && NextToken().is(tok::ellipsis))
      return ParseFoldExpression(Result, T);

    // Don't build a paren expression unless we actually match a ')'.
    if (!Result.isInvalid() && Tok.is(tok::r_paren))
      Result =
          Actions.ActOnParenExpr(OpenLoc, Tok.getLocation(), Result.get());
  }

  // Match the ')'.
  if (Result.isInvalid()) {
    SkipUntil(tok::r_paren, StopAtSemi);
    return ExprError();
  }

  T.consumeClose();
  RParenLoc = T.getCloseLocation();
  return Result;
}

/// ParseCompoundLiteralExpression - We have parsed the parenthesized type-name
/// and we are at the left brace.
///
/// \verbatim
///       postfix-expression: [C99 6.5.2]
///         '(' type-name ')' '{' initializer-list '}'
///         '(' type-name ')' '{' initializer-list ',' '}'
/// \endverbatim
ExprResult
Parser::ParseCompoundLiteralExpression(ParsedType Ty,
                                       SourceLocation LParenLoc,
                                       SourceLocation RParenLoc) {
  assert(Tok.is(tok::l_brace) && "Not a compound literal!");
  if (!getLangOpts().C99)   // Compound literals don't exist in C90.
    Diag(LParenLoc, diag::ext_c99_compound_literal);
  ExprResult Result = ParseInitializer();
  if (!Result.isInvalid() && Ty)
    return Actions.ActOnCompoundLiteral(LParenLoc, Ty, RParenLoc, Result.get());
  return Result;
}

/// ParseStringLiteralExpression - This handles the various token types that
/// form string literals, and also handles string concatenation [C99 5.1.1.2,
/// translation phase #6].
///
/// \verbatim
///       primary-expression: [C99 6.5.1]
///         string-literal
/// \verbatim
ExprResult Parser::ParseStringLiteralExpression(bool AllowUserDefinedLiteral) {
  assert(isTokenStringLiteral() && "Not a string literal!");

  // String concat.  Note that keywords like __func__ and __FUNCTION__ are not
  // considered to be strings for concatenation purposes.
  SmallVector<Token, 4> StringToks;

  do {
    StringToks.push_back(Tok);
    ConsumeStringToken();
  } while (isTokenStringLiteral());

  // Pass the set of string tokens, ready for concatenation, to the actions.
  return Actions.ActOnStringLiteral(StringToks,
                                    AllowUserDefinedLiteral ? getCurScope()
                                                            : nullptr);
}

/// ParseGenericSelectionExpression - Parse a C11 generic-selection
/// [C11 6.5.1.1].
///
/// \verbatim
///    generic-selection:
///           _Generic ( assignment-expression , generic-assoc-list )
///    generic-assoc-list:
///           generic-association
///           generic-assoc-list , generic-association
///    generic-association:
///           type-name : assignment-expression
///           default : assignment-expression
/// \endverbatim
ExprResult Parser::ParseGenericSelectionExpression() {
  assert(Tok.is(tok::kw__Generic) && "_Generic keyword expected");
  SourceLocation KeyLoc = ConsumeToken();

  if (!getLangOpts().C11)
    Diag(KeyLoc, diag::ext_c11_generic_selection);

  BalancedDelimiterTracker T(*this, tok::l_paren);
  if (T.expectAndConsume())
    return ExprError();

  ExprResult ControllingExpr;
  {
    // C11 6.5.1.1p3 "The controlling expression of a generic selection is
    // not evaluated."
    EnterExpressionEvaluationContext Unevaluated(Actions, Sema::Unevaluated);
    ControllingExpr = ParseAssignmentExpression();
    if (ControllingExpr.isInvalid()) {
      SkipUntil(tok::r_paren, StopAtSemi);
      return ExprError();
    }
  }

  if (ExpectAndConsume(tok::comma)) {
    SkipUntil(tok::r_paren, StopAtSemi);
    return ExprError();
  }

  SourceLocation DefaultLoc;
  TypeVector Types;
  ExprVector Exprs;
  do {
    ParsedType Ty;
    if (Tok.is(tok::kw_default)) {
      // C11 6.5.1.1p2 "A generic selection shall have no more than one default
      // generic association."
      if (!DefaultLoc.isInvalid()) {
        Diag(Tok, diag::err_duplicate_default_assoc);
        Diag(DefaultLoc, diag::note_previous_default_assoc);
        SkipUntil(tok::r_paren, StopAtSemi);
        return ExprError();
      }
      DefaultLoc = ConsumeToken();
      Ty = ParsedType();
    } else {
      ColonProtectionRAIIObject X(*this);
      TypeResult TR = ParseTypeName();
      if (TR.isInvalid()) {
        SkipUntil(tok::r_paren, StopAtSemi);
        return ExprError();
      }
      Ty = TR.get();
    }
    Types.push_back(Ty);

    if (ExpectAndConsume(tok::colon)) {
      SkipUntil(tok::r_paren, StopAtSemi);
      return ExprError();
    }

    // FIXME: These expressions should be parsed in a potentially potentially
    // evaluated context.
    ExprResult ER(ParseAssignmentExpression());
    if (ER.isInvalid()) {
      SkipUntil(tok::r_paren, StopAtSemi);
      return ExprError();
    }
    Exprs.push_back(ER.get());
  } while (TryConsumeToken(tok::comma));

  T.consumeClose();
  if (T.getCloseLocation().isInvalid())
    return ExprError();

  return Actions.ActOnGenericSelectionExpr(KeyLoc, DefaultLoc, 
                                           T.getCloseLocation(),
                                           ControllingExpr.get(),
                                           Types, Exprs);
}

/// \brief Parse A C++1z fold-expression after the opening paren and optional
/// left-hand-side expression.
///
/// \verbatim
///   fold-expression:
///       ( cast-expression fold-operator ... )
///       ( ... fold-operator cast-expression )
///       ( cast-expression fold-operator ... fold-operator cast-expression )
ExprResult Parser::ParseFoldExpression(ExprResult LHS,
                                       BalancedDelimiterTracker &T) {
  if (LHS.isInvalid()) {
    T.skipToEnd();
    return true;
  }

  tok::TokenKind Kind = tok::unknown;
  SourceLocation FirstOpLoc;
  if (LHS.isUsable()) {
    Kind = Tok.getKind();
    assert(isFoldOperator(Kind) && "missing fold-operator");
    FirstOpLoc = ConsumeToken();
  }

  assert(Tok.is(tok::ellipsis) && "not a fold-expression");
  SourceLocation EllipsisLoc = ConsumeToken();

  ExprResult RHS;
  if (Tok.isNot(tok::r_paren)) {
    if (!isFoldOperator(Tok.getKind()))
      return Diag(Tok.getLocation(), diag::err_expected_fold_operator);

    if (Kind != tok::unknown && Tok.getKind() != Kind)
      Diag(Tok.getLocation(), diag::err_fold_operator_mismatch)
        << SourceRange(FirstOpLoc);
    Kind = Tok.getKind();
    ConsumeToken();

    RHS = ParseExpression();
    if (RHS.isInvalid()) {
      T.skipToEnd();
      return true;
    }
  }

  Diag(EllipsisLoc, getLangOpts().CPlusPlus1z
                        ? diag::warn_cxx14_compat_fold_expression
                        : diag::ext_fold_expression);

  T.consumeClose();
  return Actions.ActOnCXXFoldExpr(T.getOpenLocation(), LHS.get(), Kind,
                                  EllipsisLoc, RHS.get(), T.getCloseLocation());
}

/// ParseExpressionList - Used for C/C++ (argument-)expression-list.
///
/// \verbatim
///       argument-expression-list:
///         assignment-expression
///         argument-expression-list , assignment-expression
///
/// [C++] expression-list:
/// [C++]   assignment-expression
/// [C++]   expression-list , assignment-expression
///
/// [C++0x] expression-list:
/// [C++0x]   initializer-list
///
/// [C++0x] initializer-list
/// [C++0x]   initializer-clause ...[opt]
/// [C++0x]   initializer-list , initializer-clause ...[opt]
///
/// [C++0x] initializer-clause:
/// [C++0x]   assignment-expression
/// [C++0x]   braced-init-list
/// \endverbatim
bool Parser::ParseExpressionList(SmallVectorImpl<Expr *> &Exprs,
                                 SmallVectorImpl<SourceLocation> &CommaLocs,
                                 std::function<void()> Completer) {
  bool SawError = false;
  while (1) {
    if (Tok.is(tok::code_completion)) {
      if (Completer)
        Completer();
      else
        Actions.CodeCompleteOrdinaryName(getCurScope(), Sema::PCC_Expression);
      cutOffParsing();
      return true;
    }

    ExprResult Expr;
    if (getLangOpts().CPlusPlus11 && Tok.is(tok::l_brace)) {
      Diag(Tok, diag::warn_cxx98_compat_generalized_initializer_lists);
      Expr = ParseBraceInitializer();
    } else
      Expr = ParseAssignmentExpression();

    if (Tok.is(tok::ellipsis))
      Expr = Actions.ActOnPackExpansion(Expr.get(), ConsumeToken());    
    if (Expr.isInvalid()) {
      SkipUntil(tok::comma, tok::r_paren, StopBeforeMatch);
      SawError = true;
    } else {
      Exprs.push_back(Expr.get());
    }

    if (Tok.isNot(tok::comma))
      break;
    // Move to the next argument, remember where the comma was.
    CommaLocs.push_back(ConsumeToken());
  }
  if (SawError) {
    // Ensure typos get diagnosed when errors were encountered while parsing the
    // expression list.
    for (auto &E : Exprs) {
      ExprResult Expr = Actions.CorrectDelayedTyposInExpr(E);
      if (Expr.isUsable()) E = Expr.get();
    }
  }
  return SawError;
}
#ifdef INTEL_CUSTOMIZATION
/// ParseSecreduceExpressionList - Used for C/C++ (argument-)expression-list.
///
/// \verbatim
///       argument-expression-list:
///         assignment-expression
///         argument-expression-list , assignment-expression
///
/// [C++] expression-list:
/// [C++]   assignment-expression
/// [C++]   expression-list , assignment-expression
///
/// [C++0x] expression-list:
/// [C++0x]   initializer-list
///
/// [C++0x] initializer-list
/// [C++0x]   initializer-clause ...[opt]
/// [C++0x]   initializer-list , initializer-clause ...[opt]
///
/// [C++0x] initializer-clause:
/// [C++0x]   assignment-expression
/// [C++0x]   braced-init-list
/// \endverbatim
bool
Parser::ParseSecReduceExpressionList(SmallVectorImpl<Expr*> &Exprs,
                                     SmallVectorImpl<SourceLocation> &CommaLocs,
                                     bool CheckReturnType,
                                     void (Sema::*Completer)(
                                                         Scope *S,
                                                         Expr *Data,
                                                         ArrayRef<Expr *> Args),
                                     Expr *Data) {
  unsigned ArgCounter = 0;
  while (1) {
    if (Tok.is(tok::code_completion)) {
      if (Completer)
        (Actions.*Completer)(getCurScope(), Data, Exprs);
      else
        Actions.CodeCompleteOrdinaryName(getCurScope(), Sema::PCC_Expression);
      cutOffParsing();
      return true;
    }

    ExprResult Expr = ExprError();
    if (ArgCounter == 2 &&
        getLangOpts().CPlusPlus &&
        Exprs[0]->getType().getCanonicalType()->isStructureOrClassType()) {
      TentativeParsingAction PA(*this);
      CXXScopeSpec SS;
      if (ParseOptionalCXXScopeSpecifier(SS, ParsedType(), false)) {
        PA.Commit();
        return true;
      }
      // Ttrying to locate methods in base class.
      CXXRecordDecl *CXXRD =
        Exprs[0]->getType().getCanonicalType()->getAsCXXRecordDecl();
      QualType ClassType =
        Exprs[0]->getType().getNonReferenceType().getCanonicalType();
      // Trying to find method T.<Tok>(T arg)
      //SS.clear();
      SourceLocation TemplateKWLoc;
      UnqualifiedId Name;
      //TentativeParsingAction PA(*this);
      if (ParseUnqualifiedId(SS, false, false, false, ParsedType(), TemplateKWLoc, Name)) {
        PA.Commit();
        return true;
      }
      LookupResult LRes(Actions, Actions.GetNameFromUnqualifiedId(Name),
                        Sema::LookupOrdinaryName);
      LRes.suppressDiagnostics();
      Actions.LookupQualifiedName(LRes, CXXRD);
      if (!LRes.empty()) {
        SmallVector<NamedDecl *, 16> FoundDecls;
        for (LookupResult::iterator I = LRes.begin(), E = LRes.end();
             I != E; ++I) {
          NamedDecl *D = *I;
          if (CXXMethodDecl *CXXMD = dyn_cast<CXXMethodDecl>(D)) {
            if (CXXMD->isInstance() && !CXXMD->isPure() &&
                !CXXMD->isDeleted() && !CXXMD->getPrimaryTemplate() &&
                !CXXMD->getDescribedFunctionTemplate() &&
                CXXMD->getNumParams() == 1 &&
                Actions.CheckMemberAccess(Tok.getLocation(), CXXRD, I.getPair()) ==
                                                              Sema::AR_accessible) {
              QualType ParamType =
                CXXMD->getParamDecl(0)->getType().getCanonicalType();
              QualType ResType = CXXMD->getReturnType().getCanonicalType();
              if (Actions.getASTContext().hasSameUnqualifiedType(ClassType, ParamType) &&
                  (!CheckReturnType ||
                   Actions.getASTContext().hasSameUnqualifiedType(ClassType, ResType)))
                FoundDecls.push_back(D);
            }
          }
        }
        if (FoundDecls.size() > 0) {
          PA.Commit();
          SS.Extend(Actions.getASTContext(), SourceLocation(),
                    Actions.getASTContext().getTrivialTypeSourceInfo(ClassType)->getTypeLoc(),
                    SourceLocation());
          Expr = Actions.ActOnIdExpression(getCurScope(), SS, TemplateKWLoc, Name, false, true);
          if (Expr.isInvalid())
            return true;
        } else
          PA.Revert();
      } else
        PA.Revert();
    }

    if (Expr.isInvalid()) {
      if (getLangOpts().CPlusPlus11 && Tok.is(tok::l_brace)) {
        Diag(Tok, diag::warn_cxx98_compat_generalized_initializer_lists);
        Expr = ParseBraceInitializer();
      } else
        Expr = ParseAssignmentExpression();

      if (Tok.is(tok::ellipsis))
        Expr = Actions.ActOnPackExpansion(Expr.get(), ConsumeToken());
      if (Expr.isInvalid())
        return true;
    }

    Exprs.push_back(Expr.get());

    if (Tok.isNot(tok::comma))
      return false;
    // Move to the next argument, remember where the comma was.
    CommaLocs.push_back(ConsumeToken());
    ++ArgCounter;
  }
}
#endif
/// ParseSimpleExpressionList - A simple comma-separated list of expressions,
/// used for misc language extensions.
///
/// \verbatim
///       simple-expression-list:
///         assignment-expression
///         simple-expression-list , assignment-expression
/// \endverbatim
bool
Parser::ParseSimpleExpressionList(SmallVectorImpl<Expr*> &Exprs,
                                  SmallVectorImpl<SourceLocation> &CommaLocs) {
  while (1) {
    ExprResult Expr = ParseAssignmentExpression();
    if (Expr.isInvalid())
      return true;

    Exprs.push_back(Expr.get());

    if (Tok.isNot(tok::comma))
      return false;

    // Move to the next argument, remember where the comma was.
    CommaLocs.push_back(ConsumeToken());
  }
}

/// ParseBlockId - Parse a block-id, which roughly looks like int (int x).
///
/// \verbatim
/// [clang] block-id:
/// [clang]   specifier-qualifier-list block-declarator
/// \endverbatim
void Parser::ParseBlockId(SourceLocation CaretLoc) {
  if (Tok.is(tok::code_completion)) {
    Actions.CodeCompleteOrdinaryName(getCurScope(), Sema::PCC_Type);
    return cutOffParsing();
  }
  
  // Parse the specifier-qualifier-list piece.
  DeclSpec DS(AttrFactory);
  ParseSpecifierQualifierList(DS);

  // Parse the block-declarator.
  Declarator DeclaratorInfo(DS, Declarator::BlockLiteralContext);
  ParseDeclarator(DeclaratorInfo);

  // We do this for: ^ __attribute__((noreturn)) {, as DS has the attributes.
  DeclaratorInfo.takeAttributes(DS.getAttributes(), SourceLocation());

  MaybeParseGNUAttributes(DeclaratorInfo);

  // Inform sema that we are starting a block.
  Actions.ActOnBlockArguments(CaretLoc, DeclaratorInfo, getCurScope());
}

/// ParseBlockLiteralExpression - Parse a block literal, which roughly looks
/// like ^(int x){ return x+1; }
///
/// \verbatim
///         block-literal:
/// [clang]   '^' block-args[opt] compound-statement
/// [clang]   '^' block-id compound-statement
/// [clang] block-args:
/// [clang]   '(' parameter-list ')'
/// \endverbatim
ExprResult Parser::ParseBlockLiteralExpression() {
  assert(Tok.is(tok::caret) && "block literal starts with ^");
  SourceLocation CaretLoc = ConsumeToken();

  PrettyStackTraceLoc CrashInfo(PP.getSourceManager(), CaretLoc,
                                "block literal parsing");

  // Enter a scope to hold everything within the block.  This includes the
  // argument decls, decls within the compound expression, etc.  This also
  // allows determining whether a variable reference inside the block is
  // within or outside of the block.
  ParseScope BlockScope(this, Scope::BlockScope | Scope::FnScope |
                              Scope::DeclScope);

  // Inform sema that we are starting a block.
  Actions.ActOnBlockStart(CaretLoc, getCurScope());

  // Parse the return type if present.
  DeclSpec DS(AttrFactory);
  Declarator ParamInfo(DS, Declarator::BlockLiteralContext);
  // FIXME: Since the return type isn't actually parsed, it can't be used to
  // fill ParamInfo with an initial valid range, so do it manually.
  ParamInfo.SetSourceRange(SourceRange(Tok.getLocation(), Tok.getLocation()));

  // If this block has arguments, parse them.  There is no ambiguity here with
  // the expression case, because the expression case requires a parameter list.
  if (Tok.is(tok::l_paren)) {
    ParseParenDeclarator(ParamInfo);
    // Parse the pieces after the identifier as if we had "int(...)".
    // SetIdentifier sets the source range end, but in this case we're past
    // that location.
    SourceLocation Tmp = ParamInfo.getSourceRange().getEnd();
    ParamInfo.SetIdentifier(nullptr, CaretLoc);
    ParamInfo.SetRangeEnd(Tmp);
    if (ParamInfo.isInvalidType()) {
      // If there was an error parsing the arguments, they may have
      // tried to use ^(x+y) which requires an argument list.  Just
      // skip the whole block literal.
      Actions.ActOnBlockError(CaretLoc, getCurScope());
      return ExprError();
    }

    MaybeParseGNUAttributes(ParamInfo);

    // Inform sema that we are starting a block.
    Actions.ActOnBlockArguments(CaretLoc, ParamInfo, getCurScope());
  } else if (!Tok.is(tok::l_brace)) {
    ParseBlockId(CaretLoc);
  } else {
    // Otherwise, pretend we saw (void).
    ParsedAttributes attrs(AttrFactory);
    SourceLocation NoLoc;
    ParamInfo.AddTypeInfo(DeclaratorChunk::getFunction(/*HasProto=*/true,
                                             /*IsAmbiguous=*/false,
                                             /*RParenLoc=*/NoLoc,
                                             /*ArgInfo=*/nullptr,
                                             /*NumArgs=*/0,
                                             /*EllipsisLoc=*/NoLoc,
                                             /*RParenLoc=*/NoLoc,
                                             /*TypeQuals=*/0,
                                             /*RefQualifierIsLvalueRef=*/true,
                                             /*RefQualifierLoc=*/NoLoc,
                                             /*ConstQualifierLoc=*/NoLoc,
                                             /*VolatileQualifierLoc=*/NoLoc,
                                             /*RestrictQualifierLoc=*/NoLoc,
                                             /*MutableLoc=*/NoLoc,
                                             EST_None,
                                             /*ESpecLoc=*/NoLoc,
                                             /*Exceptions=*/nullptr,
                                             /*ExceptionRanges=*/nullptr,
                                             /*NumExceptions=*/0,
                                             /*NoexceptExpr=*/nullptr,
                                             /*ExceptionSpecTokens=*/nullptr,
                                             CaretLoc, CaretLoc,
                                             ParamInfo),
                          attrs, CaretLoc);

    MaybeParseGNUAttributes(ParamInfo);

    // Inform sema that we are starting a block.
    Actions.ActOnBlockArguments(CaretLoc, ParamInfo, getCurScope());
  }


  ExprResult Result(true);
  if (!Tok.is(tok::l_brace)) {
    // Saw something like: ^expr
    Diag(Tok, diag::err_expected_expression);
    Actions.ActOnBlockError(CaretLoc, getCurScope());
    return ExprError();
  }

  StmtResult Stmt(ParseCompoundStatementBody());
  BlockScope.Exit();
  if (!Stmt.isInvalid())
    Result = Actions.ActOnBlockStmtExpr(CaretLoc, Stmt.get(), getCurScope());
  else
    Actions.ActOnBlockError(CaretLoc, getCurScope());
  return Result;
}

/// ParseObjCBoolLiteral - This handles the objective-c Boolean literals.
///
///         '__objc_yes'
///         '__objc_no'
ExprResult Parser::ParseObjCBoolLiteral() {
  tok::TokenKind Kind = Tok.getKind();
  return Actions.ActOnObjCBoolLiteral(ConsumeToken(), Kind);
}<|MERGE_RESOLUTION|>--- conflicted
+++ resolved
@@ -1542,7 +1542,6 @@
 #endif	  
       if (OpKind == tok::l_paren || !LHS.isInvalid()) {
         if (Tok.isNot(tok::r_paren)) {
-<<<<<<< HEAD
 #ifdef INTEL_CUSTOMIZATION
           if (LHS.isUsable()) {
             Expr *Fn = LHS.get()->IgnoreParens();
@@ -1582,24 +1581,22 @@
             }
             break;
           default:
-            if (ParseExpressionList(ArgExprs, CommaLocs, &Sema::CodeCompleteCall,
-                                    LHS.get())) {
+            if (ParseExpressionList(ArgExprs, CommaLocs, [&] {
+                  Actions.CodeCompleteCall(getCurScope(), LHS.get(), ArgExprs);
+               })) {
               (void)Actions.CorrectDelayedTyposInExpr(LHS);
               LHS = ExprError();
             }
             break;
+          }
 #else
-          if (ParseExpressionList(ArgExprs, CommaLocs, &Sema::CodeCompleteCall,
-                                  LHS.get())) {
-=======
           if (ParseExpressionList(ArgExprs, CommaLocs, [&] {
                 Actions.CodeCompleteCall(getCurScope(), LHS.get(), ArgExprs);
              })) {
->>>>>>> 1fe2a8d8
             (void)Actions.CorrectDelayedTyposInExpr(LHS);
             LHS = ExprError();
+          }
 #endif
-          }
         }
       }
 
