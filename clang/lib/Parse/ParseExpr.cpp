//===--- ParseExpr.cpp - Expression Parsing -------------------------------===//
//
//                     The LLVM Compiler Infrastructure
//
// This file is distributed under the University of Illinois Open Source
// License. See LICENSE.TXT for details.
//
//===----------------------------------------------------------------------===//
///
/// \file
/// \brief Provides the Expression parsing implementation.
///
/// Expressions in C99 basically consist of a bunch of binary operators with
/// unary operators and other random stuff at the leaves.
///
/// In the C99 grammar, these unary operators bind tightest and are represented
/// as the 'cast-expression' production.  Everything else is either a binary
/// operator (e.g. '/') or a ternary operator ("?:").  The unary leaves are
/// handled by ParseCastExpression, the higher level pieces are handled by
/// ParseBinaryExpression.
///
//===----------------------------------------------------------------------===//

#include "RAIIObjectsForParser.h"
#include "clang/AST/ASTContext.h"
#include "clang/Basic/PrettyStackTrace.h"
#include "clang/Parse/Parser.h"
#include "clang/Sema/DeclSpec.h"
#include "clang/Sema/Lookup.h" // INTEL
#include "clang/Sema/ParsedTemplate.h"
#include "clang/Sema/Scope.h"
#include "clang/Sema/TypoCorrection.h"
#include "llvm/ADT/SmallVector.h"
using namespace clang;

/// \brief Simple precedence-based parser for binary/ternary operators.
///
/// Note: we diverge from the C99 grammar when parsing the assignment-expression
/// production.  C99 specifies that the LHS of an assignment operator should be
/// parsed as a unary-expression, but consistency dictates that it be a
/// conditional-expession.  In practice, the important thing here is that the
/// LHS of an assignment has to be an l-value, which productions between
/// unary-expression and conditional-expression don't produce.  Because we want
/// consistency, we parse the LHS as a conditional-expression, then check for
/// l-value-ness in semantic analysis stages.
///
/// \verbatim
///       pm-expression: [C++ 5.5]
///         cast-expression
///         pm-expression '.*' cast-expression
///         pm-expression '->*' cast-expression
///
///       multiplicative-expression: [C99 6.5.5]
///     Note: in C++, apply pm-expression instead of cast-expression
///         cast-expression
///         multiplicative-expression '*' cast-expression
///         multiplicative-expression '/' cast-expression
///         multiplicative-expression '%' cast-expression
///
///       additive-expression: [C99 6.5.6]
///         multiplicative-expression
///         additive-expression '+' multiplicative-expression
///         additive-expression '-' multiplicative-expression
///
///       shift-expression: [C99 6.5.7]
///         additive-expression
///         shift-expression '<<' additive-expression
///         shift-expression '>>' additive-expression
///
///       relational-expression: [C99 6.5.8]
///         shift-expression
///         relational-expression '<' shift-expression
///         relational-expression '>' shift-expression
///         relational-expression '<=' shift-expression
///         relational-expression '>=' shift-expression
///
///       equality-expression: [C99 6.5.9]
///         relational-expression
///         equality-expression '==' relational-expression
///         equality-expression '!=' relational-expression
///
///       AND-expression: [C99 6.5.10]
///         equality-expression
///         AND-expression '&' equality-expression
///
///       exclusive-OR-expression: [C99 6.5.11]
///         AND-expression
///         exclusive-OR-expression '^' AND-expression
///
///       inclusive-OR-expression: [C99 6.5.12]
///         exclusive-OR-expression
///         inclusive-OR-expression '|' exclusive-OR-expression
///
///       logical-AND-expression: [C99 6.5.13]
///         inclusive-OR-expression
///         logical-AND-expression '&&' inclusive-OR-expression
///
///       logical-OR-expression: [C99 6.5.14]
///         logical-AND-expression
///         logical-OR-expression '||' logical-AND-expression
///
///       conditional-expression: [C99 6.5.15]
///         logical-OR-expression
///         logical-OR-expression '?' expression ':' conditional-expression
/// [GNU]   logical-OR-expression '?' ':' conditional-expression
/// [C++] the third operand is an assignment-expression
///
///       assignment-expression: [C99 6.5.16]
///         conditional-expression
///         unary-expression assignment-operator assignment-expression
/// [C++]   throw-expression [C++ 15]
///
///       assignment-operator: one of
///         = *= /= %= += -= <<= >>= &= ^= |=
///
///       expression: [C99 6.5.17]
///         assignment-expression ...[opt]
///         expression ',' assignment-expression ...[opt]
/// \endverbatim
ExprResult Parser::ParseExpression(TypeCastState isTypeCast) {
  ExprResult LHS(ParseAssignmentExpression(isTypeCast));
  return ParseRHSOfBinaryExpression(LHS, prec::Comma);
}

/// This routine is called when the '@' is seen and consumed.
/// Current token is an Identifier and is not a 'try'. This
/// routine is necessary to disambiguate \@try-statement from,
/// for example, \@encode-expression.
///
ExprResult
Parser::ParseExpressionWithLeadingAt(SourceLocation AtLoc) {
  ExprResult LHS(ParseObjCAtExpression(AtLoc));
  return ParseRHSOfBinaryExpression(LHS, prec::Comma);
}

/// This routine is called when a leading '__extension__' is seen and
/// consumed.  This is necessary because the token gets consumed in the
/// process of disambiguating between an expression and a declaration.
ExprResult
Parser::ParseExpressionWithLeadingExtension(SourceLocation ExtLoc) {
  ExprResult LHS(true);
  {
    // Silence extension warnings in the sub-expression
    ExtensionRAIIObject O(Diags);

    LHS = ParseCastExpression(false);
  }

  if (!LHS.isInvalid())
    LHS = Actions.ActOnUnaryOp(getCurScope(), ExtLoc, tok::kw___extension__,
                               LHS.get());

  return ParseRHSOfBinaryExpression(LHS, prec::Comma);
}

/// \brief Parse an expr that doesn't include (top-level) commas.
ExprResult Parser::ParseAssignmentExpression(TypeCastState isTypeCast) {
  if (Tok.is(tok::code_completion)) {
    Actions.CodeCompleteOrdinaryName(getCurScope(), Sema::PCC_Expression);
    cutOffParsing();
    return ExprError();
  }

  if (Tok.is(tok::kw_throw))
    return ParseThrowExpression();
  if (Tok.is(tok::kw_co_yield))
    return ParseCoyieldExpression();

  ExprResult LHS = ParseCastExpression(/*isUnaryExpression=*/false,
                                       /*isAddressOfOperand=*/false,
                                       isTypeCast);
  return ParseRHSOfBinaryExpression(LHS, prec::Assignment);
}

/// \brief Parse an assignment expression where part of an Objective-C message
/// send has already been parsed.
///
/// In this case \p LBracLoc indicates the location of the '[' of the message
/// send, and either \p ReceiverName or \p ReceiverExpr is non-null indicating
/// the receiver of the message.
///
/// Since this handles full assignment-expression's, it handles postfix
/// expressions and other binary operators for these expressions as well.
ExprResult
Parser::ParseAssignmentExprWithObjCMessageExprStart(SourceLocation LBracLoc,
                                                    SourceLocation SuperLoc,
                                                    ParsedType ReceiverType,
                                                    Expr *ReceiverExpr) {
  ExprResult R
    = ParseObjCMessageExpressionBody(LBracLoc, SuperLoc,
                                     ReceiverType, ReceiverExpr);
  R = ParsePostfixExpressionSuffix(R);
  return ParseRHSOfBinaryExpression(R, prec::Assignment);
}


ExprResult Parser::ParseConstantExpression(TypeCastState isTypeCast) {
  // C++03 [basic.def.odr]p2:
  //   An expression is potentially evaluated unless it appears where an
  //   integral constant expression is required (see 5.19) [...].
  // C++98 and C++11 have no such rule, but this is only a defect in C++98.
  EnterExpressionEvaluationContext Unevaluated(Actions,
                                               Sema::ConstantEvaluated);

  ExprResult LHS(ParseCastExpression(false, false, isTypeCast));
  ExprResult Res(ParseRHSOfBinaryExpression(LHS, prec::Conditional));
  return Actions.ActOnConstantExpression(Res);
}

/// \brief Parse a constraint-expression.
///
/// \verbatim
///       constraint-expression: [Concepts TS temp.constr.decl p1]
///         logical-or-expression
/// \endverbatim
ExprResult Parser::ParseConstraintExpression() {
  // FIXME: this may erroneously consume a function-body as the braced
  // initializer list of a compound literal
  //
  // FIXME: this may erroneously consume a parenthesized rvalue reference
  // declarator as a parenthesized address-of-label expression
  ExprResult LHS(ParseCastExpression(/*isUnaryExpression=*/false));
  ExprResult Res(ParseRHSOfBinaryExpression(LHS, prec::LogicalOr));

  return Res;
}

bool Parser::isNotExpressionStart() {
  tok::TokenKind K = Tok.getKind();
  if (K == tok::l_brace || K == tok::r_brace  ||
      K == tok::kw_for  || K == tok::kw_while ||
      K == tok::kw_if   || K == tok::kw_else  ||
      K == tok::kw_goto || K == tok::kw_try)
    return true;
  // If this is a decl-specifier, we can't be at the start of an expression.
  return isKnownToBeDeclarationSpecifier();
}

static bool isFoldOperator(prec::Level Level) {
  return Level > prec::Unknown && Level != prec::Conditional;
}
static bool isFoldOperator(tok::TokenKind Kind) {
  return isFoldOperator(getBinOpPrecedence(Kind, false, true));
}

/// \brief Parse a binary expression that starts with \p LHS and has a
/// precedence of at least \p MinPrec.
ExprResult
Parser::ParseRHSOfBinaryExpression(ExprResult LHS, prec::Level MinPrec) {
  prec::Level NextTokPrec = getBinOpPrecedence(Tok.getKind(),
                                               GreaterThanIsOperator,
                                               getLangOpts().CPlusPlus11);
  SourceLocation ColonLoc;

  while (1) {
    // If this token has a lower precedence than we are allowed to parse (e.g.
    // because we are called recursively, or because the token is not a binop),
    // then we are done!
    if (NextTokPrec < MinPrec)
#if INTEL_SPECIFIC_CILKPLUS
    { if (LHS.isUsable()) {
        if (Actions.CheckCEANExpr(getCurScope(), LHS.get())){
          (void)Actions.CorrectDelayedTyposInExpr(LHS);
          return ExprError();
        }
      }
#endif // INTEL_SPECIFIC_CILKPLUS
      return LHS;
#if INTEL_SPECIFIC_CILKPLUS
    }
#endif // INTEL_SPECIFIC_CILKPLUS

    // Consume the operator, saving the operator token for error reporting.
    Token OpToken = Tok;
    ConsumeToken();

    if (OpToken.is(tok::caretcaret)) {
      return ExprError(Diag(Tok, diag::err_opencl_logical_exclusive_or));
    }
    // Bail out when encountering a comma followed by a token which can't
    // possibly be the start of an expression. For instance:
    //   int f() { return 1, }
    // We can't do this before consuming the comma, because
    // isNotExpressionStart() looks at the token stream.
    if (OpToken.is(tok::comma) && isNotExpressionStart()) {
      PP.EnterToken(Tok);
      Tok = OpToken;
#if INTEL_SPECIFIC_CILKPLUS
      if (LHS.isUsable()) {
        if (Actions.CheckCEANExpr(getCurScope(), LHS.get())){
          (void)Actions.CorrectDelayedTyposInExpr(LHS);
          return ExprError();
        }
      }
#endif // INTEL_SPECIFIC_CILKPLUS
      return LHS;
    }

    // If the next token is an ellipsis, then this is a fold-expression. Leave
    // it alone so we can handle it in the paren expression.
    if (isFoldOperator(NextTokPrec) && Tok.is(tok::ellipsis)) {
      // FIXME: We can't check this via lookahead before we consume the token
      // because that tickles a lexer bug.
      PP.EnterToken(Tok);
      Tok = OpToken;
      return LHS;
    }

    // Special case handling for the ternary operator.
    ExprResult TernaryMiddle(true);
    if (NextTokPrec == prec::Conditional) {
      if (Tok.isNot(tok::colon)) {
        // Don't parse FOO:BAR as if it were a typo for FOO::BAR.
        ColonProtectionRAIIObject X(*this);

        // Handle this production specially:
        //   logical-OR-expression '?' expression ':' conditional-expression
        // In particular, the RHS of the '?' is 'expression', not
        // 'logical-OR-expression' as we might expect.
        TernaryMiddle = ParseExpression();
        if (TernaryMiddle.isInvalid()) {
          Actions.CorrectDelayedTyposInExpr(LHS);
          LHS = ExprError();
          TernaryMiddle = nullptr;
        }
      } else {
        // Special case handling of "X ? Y : Z" where Y is empty:
        //   logical-OR-expression '?' ':' conditional-expression   [GNU]
        TernaryMiddle = nullptr;
        Diag(Tok, diag::ext_gnu_conditional_expr);
      }

      if (!TryConsumeToken(tok::colon, ColonLoc)) {
        // Otherwise, we're missing a ':'.  Assume that this was a typo that
        // the user forgot. If we're not in a macro expansion, we can suggest
        // a fixit hint. If there were two spaces before the current token,
        // suggest inserting the colon in between them, otherwise insert ": ".
        SourceLocation FILoc = Tok.getLocation();
        const char *FIText = ": ";
        const SourceManager &SM = PP.getSourceManager();
        if (FILoc.isFileID() || PP.isAtStartOfMacroExpansion(FILoc, &FILoc)) {
          assert(FILoc.isFileID());
          bool IsInvalid = false;
          const char *SourcePtr =
            SM.getCharacterData(FILoc.getLocWithOffset(-1), &IsInvalid);
          if (!IsInvalid && *SourcePtr == ' ') {
            SourcePtr =
              SM.getCharacterData(FILoc.getLocWithOffset(-2), &IsInvalid);
            if (!IsInvalid && *SourcePtr == ' ') {
              FILoc = FILoc.getLocWithOffset(-1);
              FIText = ":";
            }
          }
        }

        Diag(Tok, diag::err_expected)
            << tok::colon << FixItHint::CreateInsertion(FILoc, FIText);
        Diag(OpToken, diag::note_matching) << tok::question;
        ColonLoc = Tok.getLocation();
      }
    }
    
    // Code completion for the right-hand side of an assignment expression
    // goes through a special hook that takes the left-hand side into account.
    if (Tok.is(tok::code_completion) && NextTokPrec == prec::Assignment) {
      Actions.CodeCompleteAssignmentRHS(getCurScope(), LHS.get());
      cutOffParsing();
      return ExprError();
    }
    
    // Parse another leaf here for the RHS of the operator.
    // ParseCastExpression works here because all RHS expressions in C have it
    // as a prefix, at least. However, in C++, an assignment-expression could
    // be a throw-expression, which is not a valid cast-expression.
    // Therefore we need some special-casing here.
    // Also note that the third operand of the conditional operator is
    // an assignment-expression in C++, and in C++11, we can have a
    // braced-init-list on the RHS of an assignment. For better diagnostics,
    // parse as if we were allowed braced-init-lists everywhere, and check that
    // they only appear on the RHS of assignments later.
    ExprResult RHS;
    bool RHSIsInitList = false;
    if ((getLangOpts().CPlusPlus11 || getLangOpts().IntelCompat) && // INTEL
        Tok.is(tok::l_brace)) { // INTEL
#if INTEL_CUSTOMIZATION
      // CQ375240
      if (!getLangOpts().CPlusPlus11 && getLangOpts().IntelCompat)
        Diag(Tok, diag::ext_generalized_initializer_lists);
#endif // INTEL_CUSTOMIZATION
      RHS = ParseBraceInitializer();
      RHSIsInitList = true;
    } else if (getLangOpts().CPlusPlus && NextTokPrec <= prec::Conditional)
      RHS = ParseAssignmentExpression();
    else
      RHS = ParseCastExpression(false);

    if (RHS.isInvalid()) {
      // FIXME: Errors generated by the delayed typo correction should be
      // printed before errors from parsing the RHS, not after.
      Actions.CorrectDelayedTyposInExpr(LHS);
      if (TernaryMiddle.isUsable())
        TernaryMiddle = Actions.CorrectDelayedTyposInExpr(TernaryMiddle);
      LHS = ExprError();
    }

    // Remember the precedence of this operator and get the precedence of the
    // operator immediately to the right of the RHS.
    prec::Level ThisPrec = NextTokPrec;
    NextTokPrec = getBinOpPrecedence(Tok.getKind(), GreaterThanIsOperator,
                                     getLangOpts().CPlusPlus11);

    // Assignment and conditional expressions are right-associative.
    bool isRightAssoc = ThisPrec == prec::Conditional ||
                        ThisPrec == prec::Assignment;

    // Get the precedence of the operator to the right of the RHS.  If it binds
    // more tightly with RHS than we do, evaluate it completely first.
    if (ThisPrec < NextTokPrec ||
        (ThisPrec == NextTokPrec && isRightAssoc)) {
      if (!RHS.isInvalid() && RHSIsInitList) {
        Diag(Tok, diag::err_init_list_bin_op)
          << /*LHS*/0 << PP.getSpelling(Tok) << Actions.getExprRange(RHS.get());
        RHS = ExprError();
      }
      // If this is left-associative, only parse things on the RHS that bind
      // more tightly than the current operator.  If it is left-associative, it
      // is okay, to bind exactly as tightly.  For example, compile A=B=C=D as
      // A=(B=(C=D)), where each paren is a level of recursion here.
      // The function takes ownership of the RHS.
      RHS = ParseRHSOfBinaryExpression(RHS, 
                            static_cast<prec::Level>(ThisPrec + !isRightAssoc));
      RHSIsInitList = false;

      if (RHS.isInvalid()) {
        // FIXME: Errors generated by the delayed typo correction should be
        // printed before errors from ParseRHSOfBinaryExpression, not after.
        Actions.CorrectDelayedTyposInExpr(LHS);
        if (TernaryMiddle.isUsable())
          TernaryMiddle = Actions.CorrectDelayedTyposInExpr(TernaryMiddle);
        LHS = ExprError();
      }

      NextTokPrec = getBinOpPrecedence(Tok.getKind(), GreaterThanIsOperator,
                                       getLangOpts().CPlusPlus11);
    }

    if (!RHS.isInvalid() && RHSIsInitList) {
      if (ThisPrec == prec::Assignment) {
        Diag(OpToken, diag::warn_cxx98_compat_generalized_initializer_lists)
          << Actions.getExprRange(RHS.get());
      } else {
        Diag(OpToken, diag::err_init_list_bin_op)
          << /*RHS*/1 << PP.getSpelling(OpToken)
          << Actions.getExprRange(RHS.get());
        LHS = ExprError();
      }
    }

    ExprResult OrigLHS = LHS;
    if (!LHS.isInvalid()) {
      // Combine the LHS and RHS into the LHS (e.g. build AST).
      if (TernaryMiddle.isInvalid()) {
        // If we're using '>>' as an operator within a template
        // argument list (in C++98), suggest the addition of
        // parentheses so that the code remains well-formed in C++0x.
        if (!GreaterThanIsOperator && OpToken.is(tok::greatergreater))
          SuggestParentheses(OpToken.getLocation(),
                             diag::warn_cxx11_right_shift_in_template_arg,
                         SourceRange(Actions.getExprRange(LHS.get()).getBegin(),
                                     Actions.getExprRange(RHS.get()).getEnd()));

        LHS = Actions.ActOnBinOp(getCurScope(), OpToken.getLocation(),
                                 OpToken.getKind(), LHS.get(), RHS.get());

        // In this case, ActOnBinOp performed the CorrectDelayedTyposInExpr check.
        if (!getLangOpts().CPlusPlus)
          continue;
      } else {
        LHS = Actions.ActOnConditionalOp(OpToken.getLocation(), ColonLoc,
                                         LHS.get(), TernaryMiddle.get(),
                                         RHS.get());
      }
    }
    // Ensure potential typos aren't left undiagnosed.
    if (LHS.isInvalid()) {
      Actions.CorrectDelayedTyposInExpr(OrigLHS);
      Actions.CorrectDelayedTyposInExpr(TernaryMiddle);
      Actions.CorrectDelayedTyposInExpr(RHS);
    }
  }
}

/// \brief Parse a cast-expression, or, if \p isUnaryExpression is true,
/// parse a unary-expression.
///
/// \p isAddressOfOperand exists because an id-expression that is the
/// operand of address-of gets special treatment due to member pointers.
///
ExprResult Parser::ParseCastExpression(bool isUnaryExpression,
                                       bool isAddressOfOperand,
                                       TypeCastState isTypeCast) {
  bool NotCastExpr;
  ExprResult Res = ParseCastExpression(isUnaryExpression,
                                       isAddressOfOperand,
                                       NotCastExpr,
                                       isTypeCast);
  if (NotCastExpr)
    Diag(Tok, diag::err_expected_expression);
  return Res;
}

namespace {
class CastExpressionIdValidator : public CorrectionCandidateCallback {
 public:
  CastExpressionIdValidator(Token Next, bool AllowTypes, bool AllowNonTypes)
      : NextToken(Next), AllowNonTypes(AllowNonTypes) {
    WantTypeSpecifiers = WantFunctionLikeCasts = AllowTypes;
  }

  bool ValidateCandidate(const TypoCorrection &candidate) override {
    NamedDecl *ND = candidate.getCorrectionDecl();
    if (!ND)
      return candidate.isKeyword();

    if (isa<TypeDecl>(ND))
      return WantTypeSpecifiers;

    if (!AllowNonTypes || !CorrectionCandidateCallback::ValidateCandidate(candidate))
      return false;

    if (!NextToken.isOneOf(tok::equal, tok::arrow, tok::period))
      return true;

    for (auto *C : candidate) {
      NamedDecl *ND = C->getUnderlyingDecl();
      if (isa<ValueDecl>(ND) && !isa<FunctionDecl>(ND))
        return true;
    }
    return false;
  }

 private:
  Token NextToken;
  bool AllowNonTypes;
};
}

/// \brief Parse a cast-expression, or, if \pisUnaryExpression is true, parse
/// a unary-expression.
///
/// \p isAddressOfOperand exists because an id-expression that is the operand
/// of address-of gets special treatment due to member pointers. NotCastExpr
/// is set to true if the token is not the start of a cast-expression, and no
/// diagnostic is emitted in this case and no tokens are consumed.
///
/// \verbatim
///       cast-expression: [C99 6.5.4]
///         unary-expression
///         '(' type-name ')' cast-expression
///
///       unary-expression:  [C99 6.5.3]
///         postfix-expression
///         '++' unary-expression
///         '--' unary-expression
/// [Coro]  'co_await' cast-expression
///         unary-operator cast-expression
///         'sizeof' unary-expression
///         'sizeof' '(' type-name ')'
/// [C++11] 'sizeof' '...' '(' identifier ')'
/// [GNU]   '__alignof' unary-expression
/// [GNU]   '__alignof' '(' type-name ')'
/// [C11]   '_Alignof' '(' type-name ')'
/// [C++11] 'alignof' '(' type-id ')'
/// [GNU]   '&&' identifier
/// [C++11] 'noexcept' '(' expression ')' [C++11 5.3.7]
/// [C++]   new-expression
/// [C++]   delete-expression
///
///       unary-operator: one of
///         '&'  '*'  '+'  '-'  '~'  '!'
/// [GNU]   '__extension__'  '__real'  '__imag'
///
///       primary-expression: [C99 6.5.1]
/// [C99]   identifier
/// [C++]   id-expression
///         constant
///         string-literal
/// [C++]   boolean-literal  [C++ 2.13.5]
/// [C++11] 'nullptr'        [C++11 2.14.7]
/// [C++11] user-defined-literal
///         '(' expression ')'
/// [C11]   generic-selection
///         '__func__'        [C99 6.4.2.2]
/// [GNU]   '__FUNCTION__'
/// [MS]    '__FUNCDNAME__'
/// [MS]    'L__FUNCTION__'
/// [GNU]   '__PRETTY_FUNCTION__'
/// [GNU]   '(' compound-statement ')'
/// [GNU]   '__builtin_va_arg' '(' assignment-expression ',' type-name ')'
/// [GNU]   '__builtin_offsetof' '(' type-name ',' offsetof-member-designator')'
/// [GNU]   '__builtin_choose_expr' '(' assign-expr ',' assign-expr ','
///                                     assign-expr ')'
/// [GNU]   '__builtin_types_compatible_p' '(' type-name ',' type-name ')'
/// [GNU]   '__null'
/// [OBJC]  '[' objc-message-expr ']'
/// [OBJC]  '\@selector' '(' objc-selector-arg ')'
/// [OBJC]  '\@protocol' '(' identifier ')'
/// [OBJC]  '\@encode' '(' type-name ')'
/// [OBJC]  objc-string-literal
/// [C++]   simple-type-specifier '(' expression-list[opt] ')'      [C++ 5.2.3]
/// [C++11] simple-type-specifier braced-init-list                  [C++11 5.2.3]
/// [C++]   typename-specifier '(' expression-list[opt] ')'         [C++ 5.2.3]
/// [C++11] typename-specifier braced-init-list                     [C++11 5.2.3]
/// [C++]   'const_cast' '<' type-name '>' '(' expression ')'       [C++ 5.2p1]
/// [C++]   'dynamic_cast' '<' type-name '>' '(' expression ')'     [C++ 5.2p1]
/// [C++]   'reinterpret_cast' '<' type-name '>' '(' expression ')' [C++ 5.2p1]
/// [C++]   'static_cast' '<' type-name '>' '(' expression ')'      [C++ 5.2p1]
/// [C++]   'typeid' '(' expression ')'                             [C++ 5.2p1]
/// [C++]   'typeid' '(' type-id ')'                                [C++ 5.2p1]
/// [C++]   'this'          [C++ 9.3.2]
/// [G++]   unary-type-trait '(' type-id ')'
/// [G++]   binary-type-trait '(' type-id ',' type-id ')'           [TODO]
/// [EMBT]  array-type-trait '(' type-id ',' integer ')'
/// [clang] '^' block-literal
///
///       constant: [C99 6.4.4]
///         integer-constant
///         floating-constant
///         enumeration-constant -> identifier
///         character-constant
///
///       id-expression: [C++ 5.1]
///                   unqualified-id
///                   qualified-id          
///
///       unqualified-id: [C++ 5.1]
///                   identifier
///                   operator-function-id
///                   conversion-function-id
///                   '~' class-name        
///                   template-id           
///
///       new-expression: [C++ 5.3.4]
///                   '::'[opt] 'new' new-placement[opt] new-type-id
///                                     new-initializer[opt]
///                   '::'[opt] 'new' new-placement[opt] '(' type-id ')'
///                                     new-initializer[opt]
///
///       delete-expression: [C++ 5.3.5]
///                   '::'[opt] 'delete' cast-expression
///                   '::'[opt] 'delete' '[' ']' cast-expression
///
/// [GNU/Embarcadero] unary-type-trait:
///                   '__is_arithmetic'
///                   '__is_floating_point'
///                   '__is_integral'
///                   '__is_lvalue_expr'
///                   '__is_rvalue_expr'
///                   '__is_complete_type'
///                   '__is_void'
///                   '__is_array'
///                   '__is_function'
///                   '__is_reference'
///                   '__is_lvalue_reference'
///                   '__is_rvalue_reference'
///                   '__is_fundamental'
///                   '__is_object'
///                   '__is_scalar'
///                   '__is_compound'
///                   '__is_pointer'
///                   '__is_member_object_pointer'
///                   '__is_member_function_pointer'
///                   '__is_member_pointer'
///                   '__is_const'
///                   '__is_volatile'
///                   '__is_trivial'
///                   '__is_standard_layout'
///                   '__is_signed'
///                   '__is_unsigned'
///
/// [GNU] unary-type-trait:
///                   '__has_nothrow_assign'
///                   '__has_nothrow_copy'
///                   '__has_nothrow_constructor'
///                   '__has_trivial_assign'                  [TODO]
///                   '__has_trivial_copy'                    [TODO]
///                   '__has_trivial_constructor'
///                   '__has_trivial_destructor'
///                   '__has_virtual_destructor'
///                   '__is_abstract'                         [TODO]
///                   '__is_class'
///                   '__is_empty'                            [TODO]
///                   '__is_enum'
///                   '__is_final'
///                   '__is_pod'
///                   '__is_polymorphic'
///                   '__is_sealed'                           [MS]
///                   '__is_trivial'
///                   '__is_union'
///
/// [Clang] unary-type-trait:
///                   '__trivially_copyable'
///
///       binary-type-trait:
/// [GNU]             '__is_base_of'       
/// [MS]              '__is_convertible_to'
///                   '__is_convertible'
///                   '__is_same'
///
/// [Embarcadero] array-type-trait:
///                   '__array_rank'
///                   '__array_extent'
///
/// [Embarcadero] expression-trait:
///                   '__is_lvalue_expr'
///                   '__is_rvalue_expr'
/// \endverbatim
///
ExprResult Parser::ParseCastExpression(bool isUnaryExpression,
                                       bool isAddressOfOperand,
                                       bool &NotCastExpr,
                                       TypeCastState isTypeCast) {
  ExprResult Res;
  tok::TokenKind SavedKind = Tok.getKind();
  NotCastExpr = false;

  // This handles all of cast-expression, unary-expression, postfix-expression,
  // and primary-expression.  We handle them together like this for efficiency
  // and to simplify handling of an expression starting with a '(' token: which
  // may be one of a parenthesized expression, cast-expression, compound literal
  // expression, or statement expression.
  //
  // If the parsed tokens consist of a primary-expression, the cases below
  // break out of the switch;  at the end we call ParsePostfixExpressionSuffix
  // to handle the postfix expression suffixes.  Cases that cannot be followed
  // by postfix exprs should return without invoking
  // ParsePostfixExpressionSuffix.
  switch (SavedKind) {
  case tok::l_paren: {
    // If this expression is limited to being a unary-expression, the parent can
    // not start a cast expression.
    ParenParseOption ParenExprType =
        (isUnaryExpression && !getLangOpts().CPlusPlus) ? CompoundLiteral
                                                        : CastExpr;
    ParsedType CastTy;
    SourceLocation RParenLoc;
    Res = ParseParenExpression(ParenExprType, false/*stopIfCastExr*/,
                               isTypeCast == IsTypeCast, CastTy, RParenLoc);

    switch (ParenExprType) {
    case SimpleExpr:   break;    // Nothing else to do.
    case CompoundStmt: break;  // Nothing else to do.
    case CompoundLiteral:
      // We parsed '(' type-name ')' '{' ... '}'.  If any suffixes of
      // postfix-expression exist, parse them now.
      break;
    case CastExpr:
      // We have parsed the cast-expression and no postfix-expr pieces are
      // following.
      return Res;
    }

    break;
  }

    // primary-expression
  case tok::numeric_constant:
    // constant: integer-constant
    // constant: floating-constant

    Res = Actions.ActOnNumericConstant(Tok, /*UDLScope*/getCurScope());
    ConsumeToken();
    break;

  case tok::kw_true:
  case tok::kw_false:
    return ParseCXXBoolLiteral();
  
  case tok::kw___objc_yes:
  case tok::kw___objc_no:
      return ParseObjCBoolLiteral();

  case tok::kw_nullptr:
    Diag(Tok, diag::warn_cxx98_compat_nullptr);
    return Actions.ActOnCXXNullPtrLiteral(ConsumeToken());

  case tok::annot_primary_expr:
    assert(Res.get() == nullptr && "Stray primary-expression annotation?");
    Res = getExprAnnotation(Tok);
    ConsumeToken();
    break;

  case tok::kw___super:
  case tok::kw_decltype:
    // Annotate the token and tail recurse.
    if (TryAnnotateTypeOrScopeToken())
      return ExprError();
    assert(Tok.isNot(tok::kw_decltype) && Tok.isNot(tok::kw___super));
    return ParseCastExpression(isUnaryExpression, isAddressOfOperand);
      
  case tok::identifier: {      // primary-expression: identifier
                               // unqualified-id: identifier
                               // constant: enumeration-constant
    // Turn a potentially qualified name into a annot_typename or
    // annot_cxxscope if it would be valid.  This handles things like x::y, etc.
    if (getLangOpts().CPlusPlus) {
      // Avoid the unnecessary parse-time lookup in the common case
      // where the syntax forbids a type.
      const Token &Next = NextToken();

      // If this identifier was reverted from a token ID, and the next token
      // is a parenthesis, this is likely to be a use of a type trait. Check
      // those tokens.
      if (Next.is(tok::l_paren) &&
          Tok.is(tok::identifier) &&
          Tok.getIdentifierInfo()->hasRevertedTokenIDToIdentifier()) {
        IdentifierInfo *II = Tok.getIdentifierInfo();
        // Build up the mapping of revertible type traits, for future use.
        if (RevertibleTypeTraits.empty()) {
#define RTT_JOIN(X,Y) X##Y
#define REVERTIBLE_TYPE_TRAIT(Name)                         \
          RevertibleTypeTraits[PP.getIdentifierInfo(#Name)] \
            = RTT_JOIN(tok::kw_,Name)

          REVERTIBLE_TYPE_TRAIT(__is_abstract);
          REVERTIBLE_TYPE_TRAIT(__is_arithmetic);
          REVERTIBLE_TYPE_TRAIT(__is_array);
          REVERTIBLE_TYPE_TRAIT(__is_assignable);
          REVERTIBLE_TYPE_TRAIT(__is_base_of);
          REVERTIBLE_TYPE_TRAIT(__is_class);
          REVERTIBLE_TYPE_TRAIT(__is_complete_type);
          REVERTIBLE_TYPE_TRAIT(__is_compound);
          REVERTIBLE_TYPE_TRAIT(__is_const);
          REVERTIBLE_TYPE_TRAIT(__is_constructible);
          REVERTIBLE_TYPE_TRAIT(__is_convertible);
          REVERTIBLE_TYPE_TRAIT(__is_convertible_to);
          REVERTIBLE_TYPE_TRAIT(__is_destructible);
          REVERTIBLE_TYPE_TRAIT(__is_empty);
          REVERTIBLE_TYPE_TRAIT(__is_enum);
          REVERTIBLE_TYPE_TRAIT(__is_floating_point);
          REVERTIBLE_TYPE_TRAIT(__is_final);
          REVERTIBLE_TYPE_TRAIT(__is_function);
          REVERTIBLE_TYPE_TRAIT(__is_fundamental);
          REVERTIBLE_TYPE_TRAIT(__is_integral);
          REVERTIBLE_TYPE_TRAIT(__is_interface_class);
          REVERTIBLE_TYPE_TRAIT(__is_literal);
          REVERTIBLE_TYPE_TRAIT(__is_lvalue_expr);
          REVERTIBLE_TYPE_TRAIT(__is_lvalue_reference);
          REVERTIBLE_TYPE_TRAIT(__is_member_function_pointer);
          REVERTIBLE_TYPE_TRAIT(__is_member_object_pointer);
          REVERTIBLE_TYPE_TRAIT(__is_member_pointer);
          REVERTIBLE_TYPE_TRAIT(__is_nothrow_assignable);
          REVERTIBLE_TYPE_TRAIT(__is_nothrow_constructible);
          REVERTIBLE_TYPE_TRAIT(__is_nothrow_destructible);
          REVERTIBLE_TYPE_TRAIT(__is_object);
          REVERTIBLE_TYPE_TRAIT(__is_pod);
          REVERTIBLE_TYPE_TRAIT(__is_pointer);
          REVERTIBLE_TYPE_TRAIT(__is_polymorphic);
          REVERTIBLE_TYPE_TRAIT(__is_reference);
          REVERTIBLE_TYPE_TRAIT(__is_rvalue_expr);
          REVERTIBLE_TYPE_TRAIT(__is_rvalue_reference);
          REVERTIBLE_TYPE_TRAIT(__is_same);
          REVERTIBLE_TYPE_TRAIT(__is_scalar);
          REVERTIBLE_TYPE_TRAIT(__is_sealed);
          REVERTIBLE_TYPE_TRAIT(__is_signed);
          REVERTIBLE_TYPE_TRAIT(__is_standard_layout);
          REVERTIBLE_TYPE_TRAIT(__is_trivial);
          REVERTIBLE_TYPE_TRAIT(__is_trivially_assignable);
          REVERTIBLE_TYPE_TRAIT(__is_trivially_constructible);
          REVERTIBLE_TYPE_TRAIT(__is_trivially_copyable);
          REVERTIBLE_TYPE_TRAIT(__is_union);
          REVERTIBLE_TYPE_TRAIT(__is_unsigned);
          REVERTIBLE_TYPE_TRAIT(__is_void);
          REVERTIBLE_TYPE_TRAIT(__is_volatile);
#undef REVERTIBLE_TYPE_TRAIT
#undef RTT_JOIN
        }

        // If we find that this is in fact the name of a type trait,
        // update the token kind in place and parse again to treat it as
        // the appropriate kind of type trait.
        llvm::SmallDenseMap<IdentifierInfo *, tok::TokenKind>::iterator Known
          = RevertibleTypeTraits.find(II);
        if (Known != RevertibleTypeTraits.end()) {
          Tok.setKind(Known->second);
          return ParseCastExpression(isUnaryExpression, isAddressOfOperand,
                                     NotCastExpr, isTypeCast);
        }
      }

      if ((!ColonIsSacred && Next.is(tok::colon)) ||
          Next.isOneOf(tok::coloncolon, tok::less, tok::l_paren,
                       tok::l_brace)) {
        // If TryAnnotateTypeOrScopeToken annotates the token, tail recurse.
        if (TryAnnotateTypeOrScopeToken())
          return ExprError();
        if (!Tok.is(tok::identifier))
          return ParseCastExpression(isUnaryExpression, isAddressOfOperand);
      }
    }

    // Consume the identifier so that we can see if it is followed by a '(' or
    // '.'.
    IdentifierInfo &II = *Tok.getIdentifierInfo();
    SourceLocation ILoc = ConsumeToken();

    // Support 'Class.property' and 'super.property' notation.
    if (getLangOpts().ObjC1 && Tok.is(tok::period) &&
        (Actions.getTypeName(II, ILoc, getCurScope()) ||
         // Allow the base to be 'super' if in an objc-method.
         (&II == Ident_super && getCurScope()->isInObjcMethodScope()))) {
      ConsumeToken();
      
      // Allow either an identifier or the keyword 'class' (in C++).
      if (Tok.isNot(tok::identifier) && 
          !(getLangOpts().CPlusPlus && Tok.is(tok::kw_class))) {
        Diag(Tok, diag::err_expected_property_name);
        return ExprError();
      }
      IdentifierInfo &PropertyName = *Tok.getIdentifierInfo();
      SourceLocation PropertyLoc = ConsumeToken();
      
      Res = Actions.ActOnClassPropertyRefExpr(II, PropertyName,
                                              ILoc, PropertyLoc);
      break;
    }

    // In an Objective-C method, if we have "super" followed by an identifier,
    // the token sequence is ill-formed. However, if there's a ':' or ']' after
    // that identifier, this is probably a message send with a missing open
    // bracket. Treat it as such. 
    if (getLangOpts().ObjC1 && &II == Ident_super && !InMessageExpression &&
        getCurScope()->isInObjcMethodScope() &&
        ((Tok.is(tok::identifier) &&
         (NextToken().is(tok::colon) || NextToken().is(tok::r_square))) ||
         Tok.is(tok::code_completion))) {
      Res = ParseObjCMessageExpressionBody(SourceLocation(), ILoc, nullptr,
                                           nullptr);
      break;
    }
    
    // If we have an Objective-C class name followed by an identifier
    // and either ':' or ']', this is an Objective-C class message
    // send that's missing the opening '['. Recovery
    // appropriately. Also take this path if we're performing code
    // completion after an Objective-C class name.
    if (getLangOpts().ObjC1 && 
        ((Tok.is(tok::identifier) && !InMessageExpression) || 
         Tok.is(tok::code_completion))) {
      const Token& Next = NextToken();
      if (Tok.is(tok::code_completion) || 
          Next.is(tok::colon) || Next.is(tok::r_square))
        if (ParsedType Typ = Actions.getTypeName(II, ILoc, getCurScope()))
          if (Typ.get()->isObjCObjectOrInterfaceType()) {
            // Fake up a Declarator to use with ActOnTypeName.
            DeclSpec DS(AttrFactory);
            DS.SetRangeStart(ILoc);
            DS.SetRangeEnd(ILoc);
            const char *PrevSpec = nullptr;
            unsigned DiagID;
            DS.SetTypeSpecType(TST_typename, ILoc, PrevSpec, DiagID, Typ,
                               Actions.getASTContext().getPrintingPolicy());
            
            Declarator DeclaratorInfo(DS, Declarator::TypeNameContext);
            TypeResult Ty = Actions.ActOnTypeName(getCurScope(), 
                                                  DeclaratorInfo);
            if (Ty.isInvalid())
              break;

            Res = ParseObjCMessageExpressionBody(SourceLocation(), 
                                                 SourceLocation(), 
                                                 Ty.get(), nullptr);
            break;
          }
    }
    
    // Make sure to pass down the right value for isAddressOfOperand.
    if (isAddressOfOperand && isPostfixExpressionSuffixStart())
      isAddressOfOperand = false;
   
    // Function designators are allowed to be undeclared (C99 6.5.1p2), so we
    // need to know whether or not this identifier is a function designator or
    // not.
    UnqualifiedId Name;
    CXXScopeSpec ScopeSpec;
    SourceLocation TemplateKWLoc;
    Token Replacement;
    auto Validator = llvm::make_unique<CastExpressionIdValidator>(
        Tok, isTypeCast != NotTypeCast, isTypeCast != IsTypeCast);
    Validator->IsAddressOfOperand = isAddressOfOperand;
    if (Tok.isOneOf(tok::periodstar, tok::arrowstar)) {
      Validator->WantExpressionKeywords = false;
      Validator->WantRemainingKeywords = false;
    } else {
      Validator->WantRemainingKeywords = Tok.isNot(tok::r_paren);
    }
    Name.setIdentifier(&II, ILoc);
    Res = Actions.ActOnIdExpression(
        getCurScope(), ScopeSpec, TemplateKWLoc, Name, Tok.is(tok::l_paren),
        isAddressOfOperand, std::move(Validator),
        /*IsInlineAsmIdentifier=*/false,
        Tok.is(tok::r_paren) ? nullptr : &Replacement);
    if (!Res.isInvalid() && !Res.get()) {
      UnconsumeToken(Replacement);
      return ParseCastExpression(isUnaryExpression, isAddressOfOperand,
                                 NotCastExpr, isTypeCast);
    }

#if INTEL_CUSTOMIZATION
    // CQ#410807: To be compatible with MS, we should always assume that an
    // identifier might be a reference to a class method and treat it as such.
    // This is only applicable to "inside initializer" context and only when we
    // sure that a function call doesn't follow (hence "l_paren" check).
    if (getLangOpts().IntelMSCompat && !isAddressOfOperand &&
        Actions.IsInInitializerContext && Tok.isNot(tok::l_paren) &&
        !Res.isInvalid() &&
        (Res.get()->getStmtClass() == Stmt::DeclRefExprClass)) {
      ValueDecl *dcl = cast<DeclRefExpr>(Res.get())->getDecl();

      if (dyn_cast<FunctionDecl>(dcl) && dcl->isCXXClassMember()) {
        Res = Actions.ActOnUnaryOp(getCurScope(), ILoc, tok::amp, Res.get());
        return Res;
      }
    }
#endif // INTEL_CUSTOMIZATION

    break;
  }
  case tok::char_constant:     // constant: character-constant
  case tok::wide_char_constant:
  case tok::utf8_char_constant:
  case tok::utf16_char_constant:
  case tok::utf32_char_constant:
    Res = Actions.ActOnCharacterConstant(Tok, /*UDLScope*/getCurScope());
    ConsumeToken();
    break;
  case tok::kw___func__:       // primary-expression: __func__ [C99 6.4.2.2]
  case tok::kw___FUNCTION__:   // primary-expression: __FUNCTION__ [GNU]
  case tok::kw___FUNCDNAME__:   // primary-expression: __FUNCDNAME__ [MS]
  case tok::kw___FUNCSIG__:     // primary-expression: __FUNCSIG__ [MS]
  case tok::kw_L__FUNCTION__:   // primary-expression: L__FUNCTION__ [MS]
  case tok::kw___PRETTY_FUNCTION__:  // primary-expression: __P..Y_F..N__ [GNU]
    Res = Actions.ActOnPredefinedExpr(Tok.getLocation(), SavedKind);
    ConsumeToken();
    break;
  case tok::string_literal:    // primary-expression: string-literal
  case tok::wide_string_literal:
  case tok::utf8_string_literal:
  case tok::utf16_string_literal:
  case tok::utf32_string_literal:
    Res = ParseStringLiteralExpression(true);
    break;
  case tok::kw__Generic:   // primary-expression: generic-selection [C11 6.5.1]
    Res = ParseGenericSelectionExpression();
    break;
<<<<<<< HEAD
  case tok::kw___generic:
#if INTEL_CUSTOMIZATION
    // CQ381345: Parse Intel generic selection expression
    if (getLangOpts().IntelCompat) {
      Res = ParseIntelGenericSelectionExpression();
      break;
    }
#endif // INTEL_CUSTOMIZATION
=======
  case tok::kw___builtin_available:
    return ParseAvailabilityCheckExpr(Tok.getLocation());
>>>>>>> 12b9e76b
  case tok::kw___builtin_va_arg:
  case tok::kw___builtin_offsetof:
  case tok::kw___builtin_choose_expr:
  case tok::kw___builtin_astype: // primary-expression: [OCL] as_type()
  case tok::kw___builtin_convertvector:
    return ParseBuiltinPrimaryExpression();
  case tok::kw___null:
    return Actions.ActOnGNUNullExpr(ConsumeToken());

  case tok::plusplus:      // unary-expression: '++' unary-expression [C99]
  case tok::minusminus: {  // unary-expression: '--' unary-expression [C99]
    // C++ [expr.unary] has:
    //   unary-expression:
    //     ++ cast-expression
    //     -- cast-expression
    Token SavedTok = Tok;
    ConsumeToken();
    // One special case is implicitly handled here: if the preceding tokens are
    // an ambiguous cast expression, such as "(T())++", then we recurse to
    // determine whether the '++' is prefix or postfix.
    Res = ParseCastExpression(!getLangOpts().CPlusPlus,
                              /*isAddressOfOperand*/false, NotCastExpr,
                              NotTypeCast);
    if (NotCastExpr) {
      // If we return with NotCastExpr = true, we must not consume any tokens,
      // so put the token back where we found it.
      assert(Res.isInvalid());
      UnconsumeToken(SavedTok);
      return ExprError();
    }
    if (!Res.isInvalid())
      Res = Actions.ActOnUnaryOp(getCurScope(), SavedTok.getLocation(),
                                 SavedKind, Res.get());
    return Res;
  }
  case tok::amp: {         // unary-expression: '&' cast-expression
    // Special treatment because of member pointers
    SourceLocation SavedLoc = ConsumeToken();
    Res = ParseCastExpression(false, true);
    if (!Res.isInvalid())
      Res = Actions.ActOnUnaryOp(getCurScope(), SavedLoc, SavedKind, Res.get());
    return Res;
  }

  case tok::star:          // unary-expression: '*' cast-expression
  case tok::plus:          // unary-expression: '+' cast-expression
  case tok::minus:         // unary-expression: '-' cast-expression
  case tok::tilde:         // unary-expression: '~' cast-expression
  case tok::exclaim:       // unary-expression: '!' cast-expression
  case tok::kw___real:     // unary-expression: '__real' cast-expression [GNU]
  case tok::kw___imag: {   // unary-expression: '__imag' cast-expression [GNU]
    SourceLocation SavedLoc = ConsumeToken();
    Res = ParseCastExpression(false);
    if (!Res.isInvalid())
      Res = Actions.ActOnUnaryOp(getCurScope(), SavedLoc, SavedKind, Res.get());
    return Res;
  }

  case tok::kw_co_await: {  // unary-expression: 'co_await' cast-expression
    SourceLocation CoawaitLoc = ConsumeToken();
    Res = ParseCastExpression(false);
    if (!Res.isInvalid())
      Res = Actions.ActOnCoawaitExpr(getCurScope(), CoawaitLoc, Res.get());
    return Res;
  }

  case tok::kw___extension__:{//unary-expression:'__extension__' cast-expr [GNU]
    // __extension__ silences extension warnings in the subexpression.
    ExtensionRAIIObject O(Diags);  // Use RAII to do this.
    SourceLocation SavedLoc = ConsumeToken();
    Res = ParseCastExpression(false);
    if (!Res.isInvalid())
      Res = Actions.ActOnUnaryOp(getCurScope(), SavedLoc, SavedKind, Res.get());
    return Res;
  }
  case tok::kw__Alignof:   // unary-expression: '_Alignof' '(' type-name ')'
    if (!getLangOpts().C11)
      Diag(Tok, diag::ext_c11_alignment) << Tok.getName();
    // fallthrough
  case tok::kw_alignof:    // unary-expression: 'alignof' '(' type-id ')'
  case tok::kw___alignof:  // unary-expression: '__alignof' unary-expression
                           // unary-expression: '__alignof' '(' type-name ')'
  case tok::kw_sizeof:     // unary-expression: 'sizeof' unary-expression
                           // unary-expression: 'sizeof' '(' type-name ')'
#if INTEL_SPECIFIC_CILKPLUS
  {
    Actions.ActOnStartCEANExpr(Sema::FullCEANAllowed);
    ExprResult ExprRes(ParseUnaryExprOrTypeTraitExpression());
    Actions.ActOnEndCEANExpr(ExprRes.get());
    return ExprRes;
  }
#endif                     // INTEL_SPECIFIC_CILKPLUS
  case tok::kw_vec_step:   // unary-expression: OpenCL 'vec_step' expression
  // unary-expression: '__builtin_omp_required_simd_align' '(' type-name ')'
  case tok::kw___builtin_omp_required_simd_align:
    return ParseUnaryExprOrTypeTraitExpression();
  case tok::ampamp: {      // unary-expression: '&&' identifier
    SourceLocation AmpAmpLoc = ConsumeToken();
    if (Tok.isNot(tok::identifier))
      return ExprError(Diag(Tok, diag::err_expected) << tok::identifier);

    if (getCurScope()->getFnParent() == nullptr)
      return ExprError(Diag(Tok, diag::err_address_of_label_outside_fn));
    
    Diag(AmpAmpLoc, diag::ext_gnu_address_of_label);
    LabelDecl *LD = Actions.LookupOrCreateLabel(Tok.getIdentifierInfo(),
                                                Tok.getLocation());
    Res = Actions.ActOnAddrLabel(AmpAmpLoc, Tok.getLocation(), LD);
    ConsumeToken();
    return Res;
  }
  case tok::kw_const_cast:
  case tok::kw_dynamic_cast:
  case tok::kw_reinterpret_cast:
  case tok::kw_static_cast:
    Res = ParseCXXCasts();
    break;
  case tok::kw_typeid:
    Res = ParseCXXTypeid();
    break;
  case tok::kw___uuidof:
    Res = ParseCXXUuidof();
    break;
  case tok::kw_this:
    Res = ParseCXXThis();
    break;

  case tok::annot_typename:
    if (isStartOfObjCClassMessageMissingOpenBracket()) {
      ParsedType Type = getTypeAnnotation(Tok);

      // Fake up a Declarator to use with ActOnTypeName.
      DeclSpec DS(AttrFactory);
      DS.SetRangeStart(Tok.getLocation());
      DS.SetRangeEnd(Tok.getLastLoc());

      const char *PrevSpec = nullptr;
      unsigned DiagID;
      DS.SetTypeSpecType(TST_typename, Tok.getAnnotationEndLoc(),
                         PrevSpec, DiagID, Type,
                         Actions.getASTContext().getPrintingPolicy());

      Declarator DeclaratorInfo(DS, Declarator::TypeNameContext);
      TypeResult Ty = Actions.ActOnTypeName(getCurScope(), DeclaratorInfo);
      if (Ty.isInvalid())
        break;

      ConsumeToken();
      Res = ParseObjCMessageExpressionBody(SourceLocation(), SourceLocation(),
                                           Ty.get(), nullptr);
      break;
    }
    // Fall through

  case tok::annot_decltype:
  case tok::kw_char:
  case tok::kw_wchar_t:
  case tok::kw_char16_t:
  case tok::kw_char32_t:
  case tok::kw_bool:
  case tok::kw_short:
  case tok::kw_int:
  case tok::kw_long:
  case tok::kw___int64:
  case tok::kw___int128:
  case tok::kw_signed:
  case tok::kw_unsigned:
  case tok::kw_half:
  case tok::kw_float:
  case tok::kw_double:
  case tok::kw___float128:
  case tok::kw_void:
  case tok::kw_typename:
  case tok::kw_typeof:
  case tok::kw___vector:
#define GENERIC_IMAGE_TYPE(ImgType, Id) case tok::kw_##ImgType##_t:
#include "clang/Basic/OpenCLImageTypes.def"
  {
    if (!getLangOpts().CPlusPlus) {
      Diag(Tok, diag::err_expected_expression);
      return ExprError();
    }

    if (SavedKind == tok::kw_typename) {
      // postfix-expression: typename-specifier '(' expression-list[opt] ')'
      //                     typename-specifier braced-init-list
      if (TryAnnotateTypeOrScopeToken())
        return ExprError();

      if (!Actions.isSimpleTypeSpecifier(Tok.getKind()))
        // We are trying to parse a simple-type-specifier but might not get such
        // a token after error recovery.
        return ExprError();
    }

    // postfix-expression: simple-type-specifier '(' expression-list[opt] ')'
    //                     simple-type-specifier braced-init-list
    //
    DeclSpec DS(AttrFactory);

    ParseCXXSimpleTypeSpecifier(DS);
    if (Tok.isNot(tok::l_paren) &&
        (!getLangOpts().CPlusPlus11 || Tok.isNot(tok::l_brace)))
      return ExprError(Diag(Tok, diag::err_expected_lparen_after_type)
                         << DS.getSourceRange());

    if (Tok.is(tok::l_brace))
      Diag(Tok, diag::warn_cxx98_compat_generalized_initializer_lists);

    Res = ParseCXXTypeConstructExpression(DS);
    break;
  }

  case tok::annot_cxxscope: { // [C++] id-expression: qualified-id
    // If TryAnnotateTypeOrScopeToken annotates the token, tail recurse.
    // (We can end up in this situation after tentative parsing.)
    if (TryAnnotateTypeOrScopeToken())
      return ExprError();
    if (!Tok.is(tok::annot_cxxscope))
      return ParseCastExpression(isUnaryExpression, isAddressOfOperand,
                                 NotCastExpr, isTypeCast);

    Token Next = NextToken();
    if (Next.is(tok::annot_template_id)) {
      TemplateIdAnnotation *TemplateId = takeTemplateIdAnnotation(Next);
      if (TemplateId->Kind == TNK_Type_template) {
        // We have a qualified template-id that we know refers to a
        // type, translate it into a type and continue parsing as a
        // cast expression.
        CXXScopeSpec SS;
        ParseOptionalCXXScopeSpecifier(SS, nullptr,
                                       /*EnteringContext=*/false);
        AnnotateTemplateIdTokenAsType();
        return ParseCastExpression(isUnaryExpression, isAddressOfOperand,
                                   NotCastExpr, isTypeCast);
      }
    }

    // Parse as an id-expression.
    Res = ParseCXXIdExpression(isAddressOfOperand);
    break;
  }

  case tok::annot_template_id: { // [C++]          template-id
    TemplateIdAnnotation *TemplateId = takeTemplateIdAnnotation(Tok);
    if (TemplateId->Kind == TNK_Type_template) {
      // We have a template-id that we know refers to a type,
      // translate it into a type and continue parsing as a cast
      // expression.
      AnnotateTemplateIdTokenAsType();
      return ParseCastExpression(isUnaryExpression, isAddressOfOperand,
                                 NotCastExpr, isTypeCast);
    }

    // Fall through to treat the template-id as an id-expression.
  }

  case tok::kw_operator: // [C++] id-expression: operator/conversion-function-id
    Res = ParseCXXIdExpression(isAddressOfOperand);
    break;

  case tok::coloncolon: {
    // ::foo::bar -> global qualified name etc.   If TryAnnotateTypeOrScopeToken
    // annotates the token, tail recurse.
    if (TryAnnotateTypeOrScopeToken())
      return ExprError();
    if (!Tok.is(tok::coloncolon))
      return ParseCastExpression(isUnaryExpression, isAddressOfOperand);

    // ::new -> [C++] new-expression
    // ::delete -> [C++] delete-expression
    SourceLocation CCLoc = ConsumeToken();
    if (Tok.is(tok::kw_new))
      return ParseCXXNewExpression(true, CCLoc);
    if (Tok.is(tok::kw_delete))
      return ParseCXXDeleteExpression(true, CCLoc);

    // This is not a type name or scope specifier, it is an invalid expression.
    Diag(CCLoc, diag::err_expected_expression);
    return ExprError();
  }

  case tok::kw_new: // [C++] new-expression
    return ParseCXXNewExpression(false, Tok.getLocation());

  case tok::kw_delete: // [C++] delete-expression
    return ParseCXXDeleteExpression(false, Tok.getLocation());

  case tok::kw_noexcept: { // [C++0x] 'noexcept' '(' expression ')'
    Diag(Tok, diag::warn_cxx98_compat_noexcept_expr);
    SourceLocation KeyLoc = ConsumeToken();
    BalancedDelimiterTracker T(*this, tok::l_paren);

    if (T.expectAndConsume(diag::err_expected_lparen_after, "noexcept"))
      return ExprError();
    // C++11 [expr.unary.noexcept]p1:
    //   The noexcept operator determines whether the evaluation of its operand,
    //   which is an unevaluated operand, can throw an exception.
    EnterExpressionEvaluationContext Unevaluated(Actions, Sema::Unevaluated);
    ExprResult Result = ParseExpression();

    T.consumeClose();

    if (!Result.isInvalid())
      Result = Actions.ActOnNoexceptExpr(KeyLoc, T.getOpenLocation(), 
                                         Result.get(), T.getCloseLocation());
    return Result;
  }

#define TYPE_TRAIT(N,Spelling,K) \
  case tok::kw_##Spelling:
#include "clang/Basic/TokenKinds.def"
    return ParseTypeTrait();
      
  case tok::kw___array_rank:
  case tok::kw___array_extent:
    return ParseArrayTypeTrait();

  case tok::kw___is_lvalue_expr:
  case tok::kw___is_rvalue_expr:
    return ParseExpressionTrait();
      
  case tok::at: {
    SourceLocation AtLoc = ConsumeToken();
    return ParseObjCAtExpression(AtLoc);
  }
  case tok::caret:
    Res = ParseBlockLiteralExpression();
    break;
  case tok::code_completion: {
    Actions.CodeCompleteOrdinaryName(getCurScope(), Sema::PCC_Expression);
    cutOffParsing();
    return ExprError();
  }
#if INTEL_SPECIFIC_CILKPLUS
  // postfix-expression: [CP]
  //   _Cilk_spawn[opt] postfix-expression '(' argument-expression-list[opt] ')'
  case tok::kw__Cilk_spawn: {
    SourceLocation SpawnLoc = ConsumeToken();
    if (!getLangOpts().CilkPlus) {
      Diag(SpawnLoc, diag::err_cilkplus_disable);
      SkipUntil(tok::semi, StopAtSemi | StopBeforeMatch);
      return ExprError();
    }

    Res = ParseCastExpression(false);
    if (Res.isInvalid()) return ExprError();
    return Actions.ActOnCilkSpawnCall(SpawnLoc, Res.get());
  }
#endif // INTEL_SPECIFIC_CILKPLUS
  case tok::l_square:
    if (getLangOpts().CPlusPlus11) {
      if (getLangOpts().ObjC1) {
        // C++11 lambda expressions and Objective-C message sends both start with a
        // square bracket.  There are three possibilities here:
        // we have a valid lambda expression, we have an invalid lambda
        // expression, or we have something that doesn't appear to be a lambda.
        // If we're in the last case, we fall back to ParseObjCMessageExpression.
        Res = TryParseLambdaExpression();
        if (!Res.isInvalid() && !Res.get())
          Res = ParseObjCMessageExpression();
        break;
      }
      Res = ParseLambdaExpression();
      break;
    }
    if (getLangOpts().ObjC1) {
      Res = ParseObjCMessageExpression();
      break;
    }
    // FALL THROUGH.
  default:
    NotCastExpr = true;
    return ExprError();
  }

  // Check to see whether Res is a function designator only. If it is and we
  // are compiling for OpenCL, we need to return an error as this implies
  // that the address of the function is being taken, which is illegal in CL.

  // These can be followed by postfix-expr pieces.
  Res = ParsePostfixExpressionSuffix(Res);
  if (getLangOpts().OpenCL)
    if (Expr *PostfixExpr = Res.get()) {
      QualType Ty = PostfixExpr->getType();
      if (!Ty.isNull() && Ty->isFunctionType()) {
        Diag(PostfixExpr->getExprLoc(),
             diag::err_opencl_taking_function_address_parser);
        return ExprError();
      }
    }

  return Res;
}

/// \brief Once the leading part of a postfix-expression is parsed, this
/// method parses any suffixes that apply.
///
/// \verbatim
///       postfix-expression: [C99 6.5.2]
///         primary-expression
///         postfix-expression '[' expression ']'
///         postfix-expression '[' braced-init-list ']'
///         postfix-expression '(' argument-expression-list[opt] ')'
///         postfix-expression '.' identifier
///         postfix-expression '->' identifier
///         postfix-expression '++'
///         postfix-expression '--'
///         '(' type-name ')' '{' initializer-list '}'
///         '(' type-name ')' '{' initializer-list ',' '}'
///
///       argument-expression-list: [C99 6.5.2]
///         argument-expression ...[opt]
///         argument-expression-list ',' assignment-expression ...[opt]
/// \endverbatim
ExprResult
Parser::ParsePostfixExpressionSuffix(ExprResult LHS) {
  // Now that the primary-expression piece of the postfix-expression has been
  // parsed, see if there are any postfix-expression pieces here.
  SourceLocation Loc;
  while (1) {
    switch (Tok.getKind()) {
    case tok::code_completion:
      if (InMessageExpression)
        return LHS;
        
      Actions.CodeCompletePostfixExpression(getCurScope(), LHS);
      cutOffParsing();
      return ExprError();
        
    case tok::identifier:
      // If we see identifier: after an expression, and we're not already in a
      // message send, then this is probably a message send with a missing
      // opening bracket '['.
      if (getLangOpts().ObjC1 && !InMessageExpression && 
          (NextToken().is(tok::colon) || NextToken().is(tok::r_square))) {
        LHS = ParseObjCMessageExpressionBody(SourceLocation(), SourceLocation(),
                                             nullptr, LHS.get());
        break;
      }
        
      // Fall through; this isn't a message send.
                
    default:  // Not a postfix-expression suffix.
      return LHS;
    case tok::l_square: {  // postfix-expression: p-e '[' expression ']'
      // If we have a array postfix expression that starts on a new line and
      // Objective-C is enabled, it is highly likely that the user forgot a
      // semicolon after the base expression and that the array postfix-expr is
      // actually another message send.  In this case, do some look-ahead to see
      // if the contents of the square brackets are obviously not a valid
      // expression and recover by pretending there is no suffix.
      if (getLangOpts().ObjC1 && Tok.isAtStartOfLine() &&
          isSimpleObjCMessageExpression())
        return LHS;

      // Reject array indices starting with a lambda-expression. '[[' is
      // reserved for attributes.
      if (CheckProhibitedCXX11Attribute()) {
        (void)Actions.CorrectDelayedTyposInExpr(LHS);
        return ExprError();
      }

      BalancedDelimiterTracker T(*this, tok::l_square);
      T.consumeOpen();
      Loc = T.getOpenLocation();
      ExprResult Idx, Length;
      SourceLocation ColonLoc;
#if INTEL_SPECIFIC_CILKPLUS
      if (!Actions.IsOpenMPCEANAllowed()) {
        ExprResult CEANLength, CEANStride;
        bool IsCEAN = false;
        SourceLocation ColonLoc1, ColonLoc2;
        {
          ColonProtectionRAIIObject CPRAII(*this);
          if (getLangOpts().CPlusPlus11 && Tok.is(tok::l_brace)) {
            Diag(Tok, diag::warn_cxx98_compat_generalized_initializer_lists);
            Idx = ParseBraceInitializer();
          } else if (Tok.is(tok::colon)) {
            // '[' ':'
            IsCEAN = true;
            ColonLoc1 = ConsumeToken();
            if (Tok.isNot(tok::r_square)) {
              CEANLength = ParseExpression();
            }
          } else {
            Idx = ParseExpression();
            if (Tok.is(tok::colon)) {
              // '[' <expr> ':'
              IsCEAN = true;
              ColonLoc1 = ConsumeToken();
              // <length>
              if (Tok.isNot(tok::colon) && Tok.isNot(tok::r_square)) {
                CEANLength = ParseExpression();
              }
              // ':' <stride>
              if (Tok.is(tok::colon)) {
                ColonLoc2 = ConsumeToken();
                CEANStride = ParseExpression();
              }
            }
          }
        }
        if (IsCEAN && !Idx.isInvalid() && !CEANLength.isInvalid() &&
            !CEANStride.isInvalid()) {
          Idx = Actions.ActOnCEANIndexExpr(getCurScope(), LHS.get(), Idx.get(),
                                           ColonLoc1, CEANLength.get(),
                                           ColonLoc2, CEANStride.get());
        }
      } else {
#endif // INTEL_SPECIFIC_CILKPLUS
      if (getLangOpts().CPlusPlus11 && Tok.is(tok::l_brace)) {
        Diag(Tok, diag::warn_cxx98_compat_generalized_initializer_lists);
        Idx = ParseBraceInitializer();
      } else if (getLangOpts().OpenMP) {
        ColonProtectionRAIIObject RAII(*this);
        // Parse [: or [ expr or [ expr :
        if (!Tok.is(tok::colon)) {
          // [ expr
          Idx = ParseExpression();
        }
        if (Tok.is(tok::colon)) {
          // Consume ':'
          ColonLoc = ConsumeToken();
          if (Tok.isNot(tok::r_square))
            Length = ParseExpression();
        }
      } else
        Idx = ParseExpression();
#if INTEL_SPECIFIC_CILKPLUS
      }
#endif // INTEL_SPECIFIC_CILKPLUS
      SourceLocation RLoc = Tok.getLocation();

      ExprResult OrigLHS = LHS;
      if (!LHS.isInvalid() && !Idx.isInvalid() && !Length.isInvalid() &&
          Tok.is(tok::r_square)) {
        if (ColonLoc.isValid()) {
          LHS = Actions.ActOnOMPArraySectionExpr(LHS.get(), Loc, Idx.get(),
                                                 ColonLoc, Length.get(), RLoc);
        } else {
          LHS = Actions.ActOnArraySubscriptExpr(getCurScope(), LHS.get(), Loc,
                                                Idx.get(), RLoc);
        }
      } else {
        LHS = ExprError();
      }
      if (LHS.isInvalid()) {
        (void)Actions.CorrectDelayedTyposInExpr(OrigLHS);
        (void)Actions.CorrectDelayedTyposInExpr(Idx);
        (void)Actions.CorrectDelayedTyposInExpr(Length);
        LHS = ExprError();
        Idx = ExprError();
      }

      // Match the ']'.
      T.consumeClose();
      break;
    }

    case tok::l_paren:         // p-e: p-e '(' argument-expression-list[opt] ')'
    case tok::lesslessless: {  // p-e: p-e '<<<' argument-expression-list '>>>'
                               //   '(' argument-expression-list[opt] ')'
      tok::TokenKind OpKind = Tok.getKind();
      InMessageExpressionRAIIObject InMessage(*this, false);

      Expr *ExecConfig = nullptr;

      BalancedDelimiterTracker PT(*this, tok::l_paren);

      if (OpKind == tok::lesslessless) {
        ExprVector ExecConfigExprs;
        CommaLocsTy ExecConfigCommaLocs;
        SourceLocation OpenLoc = ConsumeToken();

        if (ParseSimpleExpressionList(ExecConfigExprs, ExecConfigCommaLocs)) {
          (void)Actions.CorrectDelayedTyposInExpr(LHS);
          LHS = ExprError();
        }

        SourceLocation CloseLoc;
        if (TryConsumeToken(tok::greatergreatergreater, CloseLoc)) {
        } else if (LHS.isInvalid()) {
          SkipUntil(tok::greatergreatergreater, StopAtSemi);
        } else {
          // There was an error closing the brackets
          Diag(Tok, diag::err_expected) << tok::greatergreatergreater;
          Diag(OpenLoc, diag::note_matching) << tok::lesslessless;
          SkipUntil(tok::greatergreatergreater, StopAtSemi);
          LHS = ExprError();
        }

        if (!LHS.isInvalid()) {
          if (ExpectAndConsume(tok::l_paren))
            LHS = ExprError();
          else
            Loc = PrevTokLocation;
        }

        if (!LHS.isInvalid()) {
          ExprResult ECResult = Actions.ActOnCUDAExecConfigExpr(getCurScope(),
                                    OpenLoc, 
                                    ExecConfigExprs, 
                                    CloseLoc);
          if (ECResult.isInvalid())
            LHS = ExprError();
          else
            ExecConfig = ECResult.get();
        }
      } else {
        PT.consumeOpen();
        Loc = PT.getOpenLocation();
      }

      ExprVector ArgExprs;
      CommaLocsTy CommaLocs;
      
      if (Tok.is(tok::code_completion)) {
        Actions.CodeCompleteCall(getCurScope(), LHS.get(), None);
        cutOffParsing();
        return ExprError();
      }
#if INTEL_SPECIFIC_CILKPLUS
      unsigned BuiltinId = 0;
#endif // INTEL_SPECIFIC_CILKPLUS
      if (OpKind == tok::l_paren || !LHS.isInvalid()) {
        if (Tok.isNot(tok::r_paren)) {
#if INTEL_SPECIFIC_CILKPLUS
          if (LHS.isUsable()) {
            Expr *Fn = LHS.get()->IgnoreParens();
            if (isa<DeclRefExpr>(Fn)) {
              FunctionDecl *FnDecl = dyn_cast_or_null<FunctionDecl>
                                            (cast<DeclRefExpr>(Fn)->getDecl());
              BuiltinId = (FnDecl ? FnDecl->getBuiltinID() : 0);
            }
          }
          switch (BuiltinId) {
          case Builtin::BI__sec_reduce_add:
          case Builtin::BI__sec_reduce_mul:
          case Builtin::BI__sec_reduce_max:
          case Builtin::BI__sec_reduce_min:
          case Builtin::BI__sec_reduce_max_ind:
          case Builtin::BI__sec_reduce_min_ind:
          case Builtin::BI__sec_reduce_all_zero:
          case Builtin::BI__sec_reduce_all_nonzero:
          case Builtin::BI__sec_reduce_any_zero:
          case Builtin::BI__sec_reduce_any_nonzero:
          case Builtin::BI__sec_reduce:
          case Builtin::BI__sec_reduce_mutating:
            Actions.ActOnStartCEANExpr(Sema::FullCEANAllowed);
            break;
          default:
            break;
          }
          switch (BuiltinId) {
          case Builtin::BI__sec_reduce:
          case Builtin::BI__sec_reduce_mutating:
            if (ParseSecReduceExpressionList(ArgExprs, CommaLocs,
                                             BuiltinId ==
                                                      Builtin::BI__sec_reduce,
                                             &Sema::CodeCompleteCall,
                                             LHS.get())) {
              (void)Actions.CorrectDelayedTyposInExpr(LHS);
              LHS = ExprError();
            } else if (LHS.isInvalid()) {
              for (auto &E : ArgExprs)
                Actions.CorrectDelayedTyposInExpr(E);
            }
            break;
          default:
#endif // INTEL_SPECIFIC_CILKPLUS
          if (ParseExpressionList(ArgExprs, CommaLocs, [&] {
                Actions.CodeCompleteCall(getCurScope(), LHS.get(), ArgExprs);
             })) {
            (void)Actions.CorrectDelayedTyposInExpr(LHS);
            LHS = ExprError();
          } else if (LHS.isInvalid()) {
            for (auto &E : ArgExprs)
              Actions.CorrectDelayedTyposInExpr(E);
          }
#if INTEL_SPECIFIC_CILKPLUS
            break;
          }
#endif // INTEL_SPECIFIC_CILKPLUS
        }
      }

      // Match the ')'.
      if (LHS.isInvalid()) {
        SkipUntil(tok::r_paren, StopAtSemi);
      } else if (Tok.isNot(tok::r_paren)) {
        bool HadDelayedTypo = false;
        if (Actions.CorrectDelayedTyposInExpr(LHS).get() != LHS.get())
          HadDelayedTypo = true;
        for (auto &E : ArgExprs)
          if (Actions.CorrectDelayedTyposInExpr(E).get() != E)
            HadDelayedTypo = true;
        // If there were delayed typos in the LHS or ArgExprs, call SkipUntil
        // instead of PT.consumeClose() to avoid emitting extra diagnostics for
        // the unmatched l_paren.
        if (HadDelayedTypo)
          SkipUntil(tok::r_paren, StopAtSemi);
        else
          PT.consumeClose();
        LHS = ExprError();
      } else {
        assert((ArgExprs.size() == 0 || 
                ArgExprs.size()-1 == CommaLocs.size())&&
               "Unexpected number of commas!");
        LHS = Actions.ActOnCallExpr(getCurScope(), LHS.get(), Loc,
                                    ArgExprs, Tok.getLocation(),
                                    ExecConfig);
#if INTEL_SPECIFIC_CILKPLUS
        switch (BuiltinId) {
        case Builtin::BI__sec_reduce_add:
        case Builtin::BI__sec_reduce_mul:
        case Builtin::BI__sec_reduce_max:
        case Builtin::BI__sec_reduce_min:
        case Builtin::BI__sec_reduce_max_ind:
        case Builtin::BI__sec_reduce_min_ind:
        case Builtin::BI__sec_reduce_all_zero:
        case Builtin::BI__sec_reduce_all_nonzero:
        case Builtin::BI__sec_reduce_any_zero:
        case Builtin::BI__sec_reduce_any_nonzero:
        case Builtin::BI__sec_reduce:
        case Builtin::BI__sec_reduce_mutating:
          Actions.ActOnEndCEANExpr(LHS.get());
          break;
        default:
          break;
        }
#endif // INTEL_SPECIFIC_CILKPLUS
        PT.consumeClose();
      }

      break;
    }
    case tok::arrow:
    case tok::period: {
      // postfix-expression: p-e '->' template[opt] id-expression
      // postfix-expression: p-e '.' template[opt] id-expression
      tok::TokenKind OpKind = Tok.getKind();
      SourceLocation OpLoc = ConsumeToken();  // Eat the "." or "->" token.

      CXXScopeSpec SS;
      ParsedType ObjectType;
      bool MayBePseudoDestructor = false;
      if (getLangOpts().CPlusPlus && !LHS.isInvalid()) {
        Expr *Base = LHS.get();
        const Type* BaseType = Base->getType().getTypePtrOrNull();
        if (BaseType && Tok.is(tok::l_paren) &&
            (BaseType->isFunctionType() ||
             BaseType->isSpecificPlaceholderType(BuiltinType::BoundMember))) {
          Diag(OpLoc, diag::err_function_is_not_record)
              << OpKind << Base->getSourceRange()
              << FixItHint::CreateRemoval(OpLoc);
          return ParsePostfixExpressionSuffix(Base);
        }

        LHS = Actions.ActOnStartCXXMemberReference(getCurScope(), Base,
                                                   OpLoc, OpKind, ObjectType,
                                                   MayBePseudoDestructor);
        if (LHS.isInvalid())
          break;

        ParseOptionalCXXScopeSpecifier(SS, ObjectType, 
                                       /*EnteringContext=*/false,
                                       &MayBePseudoDestructor);
        if (SS.isNotEmpty())
          ObjectType = nullptr;
      }

      if (Tok.is(tok::code_completion)) {
        // Code completion for a member access expression.
        Actions.CodeCompleteMemberReferenceExpr(getCurScope(), LHS.get(),
                                                OpLoc, OpKind == tok::arrow);
        
        cutOffParsing();
        return ExprError();
      }

      if (MayBePseudoDestructor && !LHS.isInvalid()) {
        LHS = ParseCXXPseudoDestructor(LHS.get(), OpLoc, OpKind, SS, 
                                       ObjectType);
        break;
      }

      // Either the action has told us that this cannot be a
      // pseudo-destructor expression (based on the type of base
      // expression), or we didn't see a '~' in the right place. We
      // can still parse a destructor name here, but in that case it
      // names a real destructor.
      // Allow explicit constructor calls in Microsoft mode.
      // FIXME: Add support for explicit call of template constructor.
      SourceLocation TemplateKWLoc;
      UnqualifiedId Name;
      if (getLangOpts().ObjC2 && OpKind == tok::period &&
          Tok.is(tok::kw_class)) {
        // Objective-C++:
        //   After a '.' in a member access expression, treat the keyword
        //   'class' as if it were an identifier.
        //
        // This hack allows property access to the 'class' method because it is
        // such a common method name. For other C++ keywords that are 
        // Objective-C method names, one must use the message send syntax.
        IdentifierInfo *Id = Tok.getIdentifierInfo();
        SourceLocation Loc = ConsumeToken();
        Name.setIdentifier(Id, Loc);
      } else if (ParseUnqualifiedId(SS, 
                                    /*EnteringContext=*/false, 
                                    /*AllowDestructorName=*/true,
                                    /*AllowConstructorName=*/
                                      getLangOpts().MicrosoftExt, 
                                    ObjectType, TemplateKWLoc, Name)) {
        (void)Actions.CorrectDelayedTyposInExpr(LHS);
        LHS = ExprError();
      }
      
      if (!LHS.isInvalid())
        LHS = Actions.ActOnMemberAccessExpr(getCurScope(), LHS.get(), OpLoc, 
                                            OpKind, SS, TemplateKWLoc, Name,
                                 CurParsedObjCImpl ? CurParsedObjCImpl->Dcl
                                                   : nullptr);
      break;
    }
    case tok::plusplus:    // postfix-expression: postfix-expression '++'
    case tok::minusminus:  // postfix-expression: postfix-expression '--'
      if (!LHS.isInvalid()) {
        LHS = Actions.ActOnPostfixUnaryOp(getCurScope(), Tok.getLocation(),
                                          Tok.getKind(), LHS.get());
      }
      ConsumeToken();
      break;
    }
  }
}

/// ParseExprAfterUnaryExprOrTypeTrait - We parsed a typeof/sizeof/alignof/
/// vec_step and we are at the start of an expression or a parenthesized
/// type-id. OpTok is the operand token (typeof/sizeof/alignof). Returns the
/// expression (isCastExpr == false) or the type (isCastExpr == true).
///
/// \verbatim
///       unary-expression:  [C99 6.5.3]
///         'sizeof' unary-expression
///         'sizeof' '(' type-name ')'
/// [GNU]   '__alignof' unary-expression
/// [GNU]   '__alignof' '(' type-name ')'
/// [C11]   '_Alignof' '(' type-name ')'
/// [C++0x] 'alignof' '(' type-id ')'
///
/// [GNU]   typeof-specifier:
///           typeof ( expressions )
///           typeof ( type-name )
/// [GNU/C++] typeof unary-expression
///
/// [OpenCL 1.1 6.11.12] vec_step built-in function:
///           vec_step ( expressions )
///           vec_step ( type-name )
/// \endverbatim
ExprResult
Parser::ParseExprAfterUnaryExprOrTypeTrait(const Token &OpTok,
                                           bool &isCastExpr,
                                           ParsedType &CastTy,
                                           SourceRange &CastRange) {

  assert(OpTok.isOneOf(tok::kw_typeof, tok::kw_sizeof, tok::kw___alignof,
                       tok::kw_alignof, tok::kw__Alignof, tok::kw_vec_step,
                       tok::kw___builtin_omp_required_simd_align) &&
         "Not a typeof/sizeof/alignof/vec_step expression!");

  ExprResult Operand;

  // If the operand doesn't start with an '(', it must be an expression.
  if (Tok.isNot(tok::l_paren)) {
    // If construct allows a form without parenthesis, user may forget to put
    // pathenthesis around type name.
    if (OpTok.isOneOf(tok::kw_sizeof, tok::kw___alignof, tok::kw_alignof,
                      tok::kw__Alignof)) {
      if (isTypeIdUnambiguously()) {
        DeclSpec DS(AttrFactory);
        ParseSpecifierQualifierList(DS);
        Declarator DeclaratorInfo(DS, Declarator::TypeNameContext);
        ParseDeclarator(DeclaratorInfo);

        SourceLocation LParenLoc = PP.getLocForEndOfToken(OpTok.getLocation());
        SourceLocation RParenLoc = PP.getLocForEndOfToken(PrevTokLocation);
        Diag(LParenLoc, diag::err_expected_parentheses_around_typename)
          << OpTok.getName()
          << FixItHint::CreateInsertion(LParenLoc, "(")
          << FixItHint::CreateInsertion(RParenLoc, ")");
        isCastExpr = true;
        return ExprEmpty();
      }
    }

    isCastExpr = false;
    if (OpTok.is(tok::kw_typeof) && !getLangOpts().CPlusPlus) {
      Diag(Tok, diag::err_expected_after) << OpTok.getIdentifierInfo()
                                          << tok::l_paren;
      return ExprError();
    }

    Operand = ParseCastExpression(true/*isUnaryExpression*/);
  } else {
    // If it starts with a '(', we know that it is either a parenthesized
    // type-name, or it is a unary-expression that starts with a compound
    // literal, or starts with a primary-expression that is a parenthesized
    // expression.
    ParenParseOption ExprType = CastExpr;
    SourceLocation LParenLoc = Tok.getLocation(), RParenLoc;

    Operand = ParseParenExpression(ExprType, true/*stopIfCastExpr*/, 
                                   false, CastTy, RParenLoc);
    CastRange = SourceRange(LParenLoc, RParenLoc);

    // If ParseParenExpression parsed a '(typename)' sequence only, then this is
    // a type.
    if (ExprType == CastExpr) {
      isCastExpr = true;
      return ExprEmpty();
    }

    if (getLangOpts().CPlusPlus || OpTok.isNot(tok::kw_typeof)) {
      // GNU typeof in C requires the expression to be parenthesized. Not so for
      // sizeof/alignof or in C++. Therefore, the parenthesized expression is
      // the start of a unary-expression, but doesn't include any postfix 
      // pieces. Parse these now if present.
      if (!Operand.isInvalid())
        Operand = ParsePostfixExpressionSuffix(Operand.get());
    }
  }

  // If we get here, the operand to the typeof/sizeof/alignof was an expresion.
  isCastExpr = false;
  return Operand;
}


/// \brief Parse a sizeof or alignof expression.
///
/// \verbatim
///       unary-expression:  [C99 6.5.3]
///         'sizeof' unary-expression
///         'sizeof' '(' type-name ')'
/// [C++11] 'sizeof' '...' '(' identifier ')'
/// [GNU]   '__alignof' unary-expression
/// [GNU]   '__alignof' '(' type-name ')'
/// [C11]   '_Alignof' '(' type-name ')'
/// [C++11] 'alignof' '(' type-id ')'
/// \endverbatim
ExprResult Parser::ParseUnaryExprOrTypeTraitExpression() {
  assert(Tok.isOneOf(tok::kw_sizeof, tok::kw___alignof, tok::kw_alignof,
                     tok::kw__Alignof, tok::kw_vec_step,
                     tok::kw___builtin_omp_required_simd_align) &&
         "Not a sizeof/alignof/vec_step expression!");
  Token OpTok = Tok;
  ConsumeToken();

  // [C++11] 'sizeof' '...' '(' identifier ')'
  if (Tok.is(tok::ellipsis) && OpTok.is(tok::kw_sizeof)) {
    SourceLocation EllipsisLoc = ConsumeToken();
    SourceLocation LParenLoc, RParenLoc;
    IdentifierInfo *Name = nullptr;
    SourceLocation NameLoc;
    if (Tok.is(tok::l_paren)) {
      BalancedDelimiterTracker T(*this, tok::l_paren);
      T.consumeOpen();
      LParenLoc = T.getOpenLocation();
      if (Tok.is(tok::identifier)) {
        Name = Tok.getIdentifierInfo();
        NameLoc = ConsumeToken();
        T.consumeClose();
        RParenLoc = T.getCloseLocation();
        if (RParenLoc.isInvalid())
          RParenLoc = PP.getLocForEndOfToken(NameLoc);
      } else {
        Diag(Tok, diag::err_expected_parameter_pack);
        SkipUntil(tok::r_paren, StopAtSemi);
      }
    } else if (Tok.is(tok::identifier)) {
      Name = Tok.getIdentifierInfo();
      NameLoc = ConsumeToken();
      LParenLoc = PP.getLocForEndOfToken(EllipsisLoc);
      RParenLoc = PP.getLocForEndOfToken(NameLoc);
      Diag(LParenLoc, diag::err_paren_sizeof_parameter_pack)
        << Name
        << FixItHint::CreateInsertion(LParenLoc, "(")
        << FixItHint::CreateInsertion(RParenLoc, ")");
    } else {
      Diag(Tok, diag::err_sizeof_parameter_pack);
    }
    
    if (!Name)
      return ExprError();
    
    EnterExpressionEvaluationContext Unevaluated(Actions, Sema::Unevaluated,
                                                 Sema::ReuseLambdaContextDecl);

    return Actions.ActOnSizeofParameterPackExpr(getCurScope(),
                                                OpTok.getLocation(), 
                                                *Name, NameLoc,
                                                RParenLoc);
  }

  if (OpTok.isOneOf(tok::kw_alignof, tok::kw__Alignof))
    Diag(OpTok, diag::warn_cxx98_compat_alignof);

  EnterExpressionEvaluationContext Unevaluated(Actions, Sema::Unevaluated,
                                               Sema::ReuseLambdaContextDecl);

  bool isCastExpr;
  ParsedType CastTy;
  SourceRange CastRange;
  ExprResult Operand = ParseExprAfterUnaryExprOrTypeTrait(OpTok,
                                                          isCastExpr,
                                                          CastTy,
                                                          CastRange);

  UnaryExprOrTypeTrait ExprKind = UETT_SizeOf;
  if (OpTok.isOneOf(tok::kw_alignof, tok::kw___alignof, tok::kw__Alignof))
    ExprKind = UETT_AlignOf;
  else if (OpTok.is(tok::kw_vec_step))
    ExprKind = UETT_VecStep;
  else if (OpTok.is(tok::kw___builtin_omp_required_simd_align))
    ExprKind = UETT_OpenMPRequiredSimdAlign;

  if (isCastExpr)
    return Actions.ActOnUnaryExprOrTypeTraitExpr(OpTok.getLocation(),
                                                 ExprKind,
                                                 /*isType=*/true,
                                                 CastTy.getAsOpaquePtr(),
                                                 CastRange);

  if (OpTok.isOneOf(tok::kw_alignof, tok::kw__Alignof))
    Diag(OpTok, diag::ext_alignof_expr) << OpTok.getIdentifierInfo();

  // If we get here, the operand to the sizeof/alignof was an expresion.
  if (!Operand.isInvalid())
    Operand = Actions.ActOnUnaryExprOrTypeTraitExpr(OpTok.getLocation(),
                                                    ExprKind,
                                                    /*isType=*/false,
                                                    Operand.get(),
                                                    CastRange);
  return Operand;
}

/// ParseBuiltinPrimaryExpression
///
/// \verbatim
///       primary-expression: [C99 6.5.1]
/// [GNU]   '__builtin_va_arg' '(' assignment-expression ',' type-name ')'
/// [GNU]   '__builtin_offsetof' '(' type-name ',' offsetof-member-designator')'
/// [GNU]   '__builtin_choose_expr' '(' assign-expr ',' assign-expr ','
///                                     assign-expr ')'
/// [GNU]   '__builtin_types_compatible_p' '(' type-name ',' type-name ')'
/// [OCL]   '__builtin_astype' '(' assignment-expression ',' type-name ')'
///
/// [GNU] offsetof-member-designator:
/// [GNU]   identifier
/// [GNU]   offsetof-member-designator '.' identifier
/// [GNU]   offsetof-member-designator '[' expression ']'
/// \endverbatim
ExprResult Parser::ParseBuiltinPrimaryExpression() {
  ExprResult Res;
  const IdentifierInfo *BuiltinII = Tok.getIdentifierInfo();

  tok::TokenKind T = Tok.getKind();
  SourceLocation StartLoc = ConsumeToken();   // Eat the builtin identifier.

  // All of these start with an open paren.
  if (Tok.isNot(tok::l_paren))
    return ExprError(Diag(Tok, diag::err_expected_after) << BuiltinII
                                                         << tok::l_paren);

  BalancedDelimiterTracker PT(*this, tok::l_paren);
  PT.consumeOpen();

  // TODO: Build AST.

  switch (T) {
  default: llvm_unreachable("Not a builtin primary expression!");
  case tok::kw___builtin_va_arg: {
    ExprResult Expr(ParseAssignmentExpression());

    if (ExpectAndConsume(tok::comma)) {
      SkipUntil(tok::r_paren, StopAtSemi);
      Expr = ExprError();
    }

    TypeResult Ty = ParseTypeName();

    if (Tok.isNot(tok::r_paren)) {
      Diag(Tok, diag::err_expected) << tok::r_paren;
      Expr = ExprError();
    }

    if (Expr.isInvalid() || Ty.isInvalid())
      Res = ExprError();
    else
      Res = Actions.ActOnVAArg(StartLoc, Expr.get(), Ty.get(), ConsumeParen());
    break;
  }
  case tok::kw___builtin_offsetof: {
    SourceLocation TypeLoc = Tok.getLocation();
    TypeResult Ty = ParseTypeName();
    if (Ty.isInvalid()) {
      SkipUntil(tok::r_paren, StopAtSemi);
      return ExprError();
    }

    if (ExpectAndConsume(tok::comma)) {
      SkipUntil(tok::r_paren, StopAtSemi);
      return ExprError();
    }

    // We must have at least one identifier here.
    if (Tok.isNot(tok::identifier)) {
      Diag(Tok, diag::err_expected) << tok::identifier;
      SkipUntil(tok::r_paren, StopAtSemi);
      return ExprError();
    }

    // Keep track of the various subcomponents we see.
    SmallVector<Sema::OffsetOfComponent, 4> Comps;

    Comps.push_back(Sema::OffsetOfComponent());
    Comps.back().isBrackets = false;
    Comps.back().U.IdentInfo = Tok.getIdentifierInfo();
    Comps.back().LocStart = Comps.back().LocEnd = ConsumeToken();

    // FIXME: This loop leaks the index expressions on error.
    while (1) {
      if (Tok.is(tok::period)) {
        // offsetof-member-designator: offsetof-member-designator '.' identifier
        Comps.push_back(Sema::OffsetOfComponent());
        Comps.back().isBrackets = false;
        Comps.back().LocStart = ConsumeToken();

        if (Tok.isNot(tok::identifier)) {
          Diag(Tok, diag::err_expected) << tok::identifier;
          SkipUntil(tok::r_paren, StopAtSemi);
          return ExprError();
        }
        Comps.back().U.IdentInfo = Tok.getIdentifierInfo();
        Comps.back().LocEnd = ConsumeToken();

      } else if (Tok.is(tok::l_square)) {
        if (CheckProhibitedCXX11Attribute())
          return ExprError();

        // offsetof-member-designator: offsetof-member-design '[' expression ']'
        Comps.push_back(Sema::OffsetOfComponent());
        Comps.back().isBrackets = true;
        BalancedDelimiterTracker ST(*this, tok::l_square);
        ST.consumeOpen();
        Comps.back().LocStart = ST.getOpenLocation();
        Res = ParseExpression();
        if (Res.isInvalid()) {
          SkipUntil(tok::r_paren, StopAtSemi);
          return Res;
        }
        Comps.back().U.E = Res.get();

        ST.consumeClose();
        Comps.back().LocEnd = ST.getCloseLocation();
      } else {
        if (Tok.isNot(tok::r_paren)) {
          PT.consumeClose();
          Res = ExprError();
        } else if (Ty.isInvalid()) {
          Res = ExprError();
        } else {
          PT.consumeClose();
          Res = Actions.ActOnBuiltinOffsetOf(getCurScope(), StartLoc, TypeLoc,
                                             Ty.get(), Comps,
                                             PT.getCloseLocation());
        }
        break;
      }
    }
    break;
  }
  case tok::kw___builtin_choose_expr: {
    ExprResult Cond(ParseAssignmentExpression());
    if (Cond.isInvalid()) {
      SkipUntil(tok::r_paren, StopAtSemi);
      return Cond;
    }
    if (ExpectAndConsume(tok::comma)) {
      SkipUntil(tok::r_paren, StopAtSemi);
      return ExprError();
    }

    ExprResult Expr1(ParseAssignmentExpression());
    if (Expr1.isInvalid()) {
      SkipUntil(tok::r_paren, StopAtSemi);
      return Expr1;
    }
    if (ExpectAndConsume(tok::comma)) {
      SkipUntil(tok::r_paren, StopAtSemi);
      return ExprError();
    }

    ExprResult Expr2(ParseAssignmentExpression());
    if (Expr2.isInvalid()) {
      SkipUntil(tok::r_paren, StopAtSemi);
      return Expr2;
    }
    if (Tok.isNot(tok::r_paren)) {
      Diag(Tok, diag::err_expected) << tok::r_paren;
      return ExprError();
    }
    Res = Actions.ActOnChooseExpr(StartLoc, Cond.get(), Expr1.get(),
                                  Expr2.get(), ConsumeParen());
    break;
  }
  case tok::kw___builtin_astype: {
    // The first argument is an expression to be converted, followed by a comma.
    ExprResult Expr(ParseAssignmentExpression());
    if (Expr.isInvalid()) {
      SkipUntil(tok::r_paren, StopAtSemi);
      return ExprError();
    }

    if (ExpectAndConsume(tok::comma)) {
      SkipUntil(tok::r_paren, StopAtSemi);
      return ExprError();
    }

    // Second argument is the type to bitcast to.
    TypeResult DestTy = ParseTypeName();
    if (DestTy.isInvalid())
      return ExprError();
    
    // Attempt to consume the r-paren.
    if (Tok.isNot(tok::r_paren)) {
      Diag(Tok, diag::err_expected) << tok::r_paren;
      SkipUntil(tok::r_paren, StopAtSemi);
      return ExprError();
    }
    
    Res = Actions.ActOnAsTypeExpr(Expr.get(), DestTy.get(), StartLoc, 
                                  ConsumeParen());
    break;
  }
  case tok::kw___builtin_convertvector: {
    // The first argument is an expression to be converted, followed by a comma.
    ExprResult Expr(ParseAssignmentExpression());
    if (Expr.isInvalid()) {
      SkipUntil(tok::r_paren, StopAtSemi);
      return ExprError();
    }

    if (ExpectAndConsume(tok::comma)) {
      SkipUntil(tok::r_paren, StopAtSemi);
      return ExprError();
    }

    // Second argument is the type to bitcast to.
    TypeResult DestTy = ParseTypeName();
    if (DestTy.isInvalid())
      return ExprError();
    
    // Attempt to consume the r-paren.
    if (Tok.isNot(tok::r_paren)) {
      Diag(Tok, diag::err_expected) << tok::r_paren;
      SkipUntil(tok::r_paren, StopAtSemi);
      return ExprError();
    }
    
    Res = Actions.ActOnConvertVectorExpr(Expr.get(), DestTy.get(), StartLoc, 
                                         ConsumeParen());
    break;
  }
  }

  if (Res.isInvalid())
    return ExprError();

  // These can be followed by postfix-expr pieces because they are
  // primary-expressions.
  return ParsePostfixExpressionSuffix(Res.get());
}

/// ParseParenExpression - This parses the unit that starts with a '(' token,
/// based on what is allowed by ExprType.  The actual thing parsed is returned
/// in ExprType. If stopIfCastExpr is true, it will only return the parsed type,
/// not the parsed cast-expression.
///
/// \verbatim
///       primary-expression: [C99 6.5.1]
///         '(' expression ')'
/// [GNU]   '(' compound-statement ')'      (if !ParenExprOnly)
///       postfix-expression: [C99 6.5.2]
///         '(' type-name ')' '{' initializer-list '}'
///         '(' type-name ')' '{' initializer-list ',' '}'
///       cast-expression: [C99 6.5.4]
///         '(' type-name ')' cast-expression
/// [ARC]   bridged-cast-expression
/// [ARC] bridged-cast-expression:
///         (__bridge type-name) cast-expression
///         (__bridge_transfer type-name) cast-expression
///         (__bridge_retained type-name) cast-expression
///       fold-expression: [C++1z]
///         '(' cast-expression fold-operator '...' ')'
///         '(' '...' fold-operator cast-expression ')'
///         '(' cast-expression fold-operator '...'
///                 fold-operator cast-expression ')'
/// \endverbatim
ExprResult
Parser::ParseParenExpression(ParenParseOption &ExprType, bool stopIfCastExpr,
                             bool isTypeCast, ParsedType &CastTy,
                             SourceLocation &RParenLoc) {
  assert(Tok.is(tok::l_paren) && "Not a paren expr!");
  ColonProtectionRAIIObject ColonProtection(*this, false);
  BalancedDelimiterTracker T(*this, tok::l_paren);
  if (T.consumeOpen())
    return ExprError();
  SourceLocation OpenLoc = T.getOpenLocation();

  ExprResult Result(true);
  bool isAmbiguousTypeId;
  CastTy = nullptr;

  if (Tok.is(tok::code_completion)) {
    Actions.CodeCompleteOrdinaryName(getCurScope(), 
                 ExprType >= CompoundLiteral? Sema::PCC_ParenthesizedExpression
                                            : Sema::PCC_Expression);
    cutOffParsing();
    return ExprError();
  }

  // Diagnose use of bridge casts in non-arc mode.
  bool BridgeCast = (getLangOpts().ObjC2 &&
                     Tok.isOneOf(tok::kw___bridge,
                                 tok::kw___bridge_transfer,
                                 tok::kw___bridge_retained,
                                 tok::kw___bridge_retain));
  if (BridgeCast && !getLangOpts().ObjCAutoRefCount) {
    if (!TryConsumeToken(tok::kw___bridge)) {
      StringRef BridgeCastName = Tok.getName();
      SourceLocation BridgeKeywordLoc = ConsumeToken();
      if (!PP.getSourceManager().isInSystemHeader(BridgeKeywordLoc))
        Diag(BridgeKeywordLoc, diag::warn_arc_bridge_cast_nonarc)
          << BridgeCastName
          << FixItHint::CreateReplacement(BridgeKeywordLoc, "");
    }
    BridgeCast = false;
  }
  
  // None of these cases should fall through with an invalid Result
  // unless they've already reported an error.
  if (ExprType >= CompoundStmt && Tok.is(tok::l_brace)) {
    Diag(Tok, diag::ext_gnu_statement_expr);

    if (!getCurScope()->getFnParent() && !getCurScope()->getBlockParent()) {
      Result = ExprError(Diag(OpenLoc, diag::err_stmtexpr_file_scope));
    } else {
      // Find the nearest non-record decl context. Variables declared in a
      // statement expression behave as if they were declared in the enclosing
      // function, block, or other code construct.
      DeclContext *CodeDC = Actions.CurContext;
      while (CodeDC->isRecord() || isa<EnumDecl>(CodeDC)) {
        CodeDC = CodeDC->getParent();
        assert(CodeDC && !CodeDC->isFileContext() &&
               "statement expr not in code context");
      }
      Sema::ContextRAII SavedContext(Actions, CodeDC, /*NewThisContext=*/false);

      Actions.ActOnStartStmtExpr();

      StmtResult Stmt(ParseCompoundStatement(true));
      ExprType = CompoundStmt;

      // If the substmt parsed correctly, build the AST node.
      if (!Stmt.isInvalid()) {
        Result = Actions.ActOnStmtExpr(OpenLoc, Stmt.get(), Tok.getLocation());
      } else {
        Actions.ActOnStmtExprError();
      }
    }
  } else if (ExprType >= CompoundLiteral && BridgeCast) {
    tok::TokenKind tokenKind = Tok.getKind();
    SourceLocation BridgeKeywordLoc = ConsumeToken();

    // Parse an Objective-C ARC ownership cast expression.
    ObjCBridgeCastKind Kind;
    if (tokenKind == tok::kw___bridge)
      Kind = OBC_Bridge;
    else if (tokenKind == tok::kw___bridge_transfer)
      Kind = OBC_BridgeTransfer;
    else if (tokenKind == tok::kw___bridge_retained)
      Kind = OBC_BridgeRetained;
    else {
      // As a hopefully temporary workaround, allow __bridge_retain as
      // a synonym for __bridge_retained, but only in system headers.
      assert(tokenKind == tok::kw___bridge_retain);
      Kind = OBC_BridgeRetained;
      if (!PP.getSourceManager().isInSystemHeader(BridgeKeywordLoc))
        Diag(BridgeKeywordLoc, diag::err_arc_bridge_retain)
          << FixItHint::CreateReplacement(BridgeKeywordLoc,
                                          "__bridge_retained");
    }
             
    TypeResult Ty = ParseTypeName();
    T.consumeClose();
    ColonProtection.restore();
    RParenLoc = T.getCloseLocation();
    ExprResult SubExpr = ParseCastExpression(/*isUnaryExpression=*/false);
    
    if (Ty.isInvalid() || SubExpr.isInvalid())
      return ExprError();
    
    return Actions.ActOnObjCBridgedCast(getCurScope(), OpenLoc, Kind,
                                        BridgeKeywordLoc, Ty.get(),
                                        RParenLoc, SubExpr.get());
  } else if (ExprType >= CompoundLiteral &&
             isTypeIdInParens(isAmbiguousTypeId)) {

    // Otherwise, this is a compound literal expression or cast expression.

    // In C++, if the type-id is ambiguous we disambiguate based on context.
    // If stopIfCastExpr is true the context is a typeof/sizeof/alignof
    // in which case we should treat it as type-id.
    // if stopIfCastExpr is false, we need to determine the context past the
    // parens, so we defer to ParseCXXAmbiguousParenExpression for that.
    if (isAmbiguousTypeId && !stopIfCastExpr) {
      ExprResult res = ParseCXXAmbiguousParenExpression(ExprType, CastTy, T,
                                                        ColonProtection);
      RParenLoc = T.getCloseLocation();
      return res;
    }

    // Parse the type declarator.
    DeclSpec DS(AttrFactory);
    ParseSpecifierQualifierList(DS);
    Declarator DeclaratorInfo(DS, Declarator::TypeNameContext);
    ParseDeclarator(DeclaratorInfo);
    
    // If our type is followed by an identifier and either ':' or ']', then 
    // this is probably an Objective-C message send where the leading '[' is
    // missing. Recover as if that were the case.
    if (!DeclaratorInfo.isInvalidType() && Tok.is(tok::identifier) &&
        !InMessageExpression && getLangOpts().ObjC1 &&
        (NextToken().is(tok::colon) || NextToken().is(tok::r_square))) {
      TypeResult Ty;
      {
        InMessageExpressionRAIIObject InMessage(*this, false);
        Ty = Actions.ActOnTypeName(getCurScope(), DeclaratorInfo);
      }
      Result = ParseObjCMessageExpressionBody(SourceLocation(), 
                                              SourceLocation(), 
                                              Ty.get(), nullptr);
    } else {          
      // Match the ')'.
      T.consumeClose();
      ColonProtection.restore();
      RParenLoc = T.getCloseLocation();
      if (Tok.is(tok::l_brace)) {
        ExprType = CompoundLiteral;
        TypeResult Ty;
        {
          InMessageExpressionRAIIObject InMessage(*this, false);
          Ty = Actions.ActOnTypeName(getCurScope(), DeclaratorInfo);
        }
        return ParseCompoundLiteralExpression(Ty.get(), OpenLoc, RParenLoc);
      }

      if (ExprType == CastExpr) {
        // We parsed '(' type-name ')' and the thing after it wasn't a '{'.

        if (DeclaratorInfo.isInvalidType())
          return ExprError();

        // Note that this doesn't parse the subsequent cast-expression, it just
        // returns the parsed type to the callee.
        if (stopIfCastExpr) {
          TypeResult Ty;
          {
            InMessageExpressionRAIIObject InMessage(*this, false);
            Ty = Actions.ActOnTypeName(getCurScope(), DeclaratorInfo);
          }
          CastTy = Ty.get();
          return ExprResult();
        }

        // Reject the cast of super idiom in ObjC.
        if (Tok.is(tok::identifier) && getLangOpts().ObjC1 &&
            Tok.getIdentifierInfo() == Ident_super && 
            getCurScope()->isInObjcMethodScope() &&
            GetLookAheadToken(1).isNot(tok::period)) {
          Diag(Tok.getLocation(), diag::err_illegal_super_cast)
            << SourceRange(OpenLoc, RParenLoc);
          return ExprError();
        }

        // Parse the cast-expression that follows it next.
        // TODO: For cast expression with CastTy.
        Result = ParseCastExpression(/*isUnaryExpression=*/false,
                                     /*isAddressOfOperand=*/false,
                                     /*isTypeCast=*/IsTypeCast);
        if (!Result.isInvalid()) {
          Result = Actions.ActOnCastExpr(getCurScope(), OpenLoc,
                                         DeclaratorInfo, CastTy, 
                                         RParenLoc, Result.get());
        }
        return Result;
      }

      Diag(Tok, diag::err_expected_lbrace_in_compound_literal);
      return ExprError();
    }
  } else if (Tok.is(tok::ellipsis) &&
             isFoldOperator(NextToken().getKind())) {
    return ParseFoldExpression(ExprResult(), T);
  } else if (isTypeCast) {
    // Parse the expression-list.
    InMessageExpressionRAIIObject InMessage(*this, false);

    ExprVector ArgExprs;
    CommaLocsTy CommaLocs;

    if (!ParseSimpleExpressionList(ArgExprs, CommaLocs)) {
      // FIXME: If we ever support comma expressions as operands to
      // fold-expressions, we'll need to allow multiple ArgExprs here.
      if (ArgExprs.size() == 1 && isFoldOperator(Tok.getKind()) &&
          NextToken().is(tok::ellipsis))
        return ParseFoldExpression(Result, T);

      ExprType = SimpleExpr;
      Result = Actions.ActOnParenListExpr(OpenLoc, Tok.getLocation(),
                                          ArgExprs);
    }
  } else {
    InMessageExpressionRAIIObject InMessage(*this, false);

    Result = ParseExpression(MaybeTypeCast);
    if (!getLangOpts().CPlusPlus && MaybeTypeCast && Result.isUsable()) {
      // Correct typos in non-C++ code earlier so that implicit-cast-like
      // expressions are parsed correctly.
      Result = Actions.CorrectDelayedTyposInExpr(Result);
    }
    ExprType = SimpleExpr;

    if (isFoldOperator(Tok.getKind()) && NextToken().is(tok::ellipsis))
      return ParseFoldExpression(Result, T);

    // Don't build a paren expression unless we actually match a ')'.
    if (!Result.isInvalid() && Tok.is(tok::r_paren))
      Result =
          Actions.ActOnParenExpr(OpenLoc, Tok.getLocation(), Result.get());
  }

  // Match the ')'.
  if (Result.isInvalid()) {
    SkipUntil(tok::r_paren, StopAtSemi);
    return ExprError();
  }

  T.consumeClose();
  RParenLoc = T.getCloseLocation();
  return Result;
}

/// ParseCompoundLiteralExpression - We have parsed the parenthesized type-name
/// and we are at the left brace.
///
/// \verbatim
///       postfix-expression: [C99 6.5.2]
///         '(' type-name ')' '{' initializer-list '}'
///         '(' type-name ')' '{' initializer-list ',' '}'
/// \endverbatim
ExprResult
Parser::ParseCompoundLiteralExpression(ParsedType Ty,
                                       SourceLocation LParenLoc,
                                       SourceLocation RParenLoc) {
  assert(Tok.is(tok::l_brace) && "Not a compound literal!");
  if (!getLangOpts().C99)   // Compound literals don't exist in C90.
    Diag(LParenLoc, diag::ext_c99_compound_literal);
  ExprResult Result = ParseInitializer();
  if (!Result.isInvalid() && Ty)
    return Actions.ActOnCompoundLiteral(LParenLoc, Ty, RParenLoc, Result.get());
  return Result;
}

/// ParseStringLiteralExpression - This handles the various token types that
/// form string literals, and also handles string concatenation [C99 5.1.1.2,
/// translation phase #6].
///
/// \verbatim
///       primary-expression: [C99 6.5.1]
///         string-literal
/// \verbatim
ExprResult Parser::ParseStringLiteralExpression(bool AllowUserDefinedLiteral) {
  assert(isTokenStringLiteral() && "Not a string literal!");

  // String concat.  Note that keywords like __func__ and __FUNCTION__ are not
  // considered to be strings for concatenation purposes.
  SmallVector<Token, 4> StringToks;

  do {
    StringToks.push_back(Tok);
    ConsumeStringToken();
  } while (isTokenStringLiteral());

  // Pass the set of string tokens, ready for concatenation, to the actions.
  return Actions.ActOnStringLiteral(StringToks,
                                    AllowUserDefinedLiteral ? getCurScope()
                                                            : nullptr);
}

/// ParseGenericSelectionExpression - Parse a C11 generic-selection
/// [C11 6.5.1.1].
///
/// \verbatim
///    generic-selection:
///           _Generic ( assignment-expression , generic-assoc-list )
///    generic-assoc-list:
///           generic-association
///           generic-assoc-list , generic-association
///    generic-association:
///           type-name : assignment-expression
///           default : assignment-expression
/// \endverbatim
ExprResult Parser::ParseGenericSelectionExpression() {
  assert(Tok.is(tok::kw__Generic) && "_Generic keyword expected");
  SourceLocation KeyLoc = ConsumeToken();

  if (!getLangOpts().C11)
    Diag(KeyLoc, diag::ext_c11_generic_selection);

  BalancedDelimiterTracker T(*this, tok::l_paren);
  if (T.expectAndConsume())
    return ExprError();

  ExprResult ControllingExpr;
  {
    // C11 6.5.1.1p3 "The controlling expression of a generic selection is
    // not evaluated."
    EnterExpressionEvaluationContext Unevaluated(Actions, Sema::Unevaluated);
    ControllingExpr =
        Actions.CorrectDelayedTyposInExpr(ParseAssignmentExpression());
    if (ControllingExpr.isInvalid()) {
      SkipUntil(tok::r_paren, StopAtSemi);
      return ExprError();
    }
  }

  if (ExpectAndConsume(tok::comma)) {
    SkipUntil(tok::r_paren, StopAtSemi);
    return ExprError();
  }

  SourceLocation DefaultLoc;
  TypeVector Types;
  ExprVector Exprs;
  do {
    ParsedType Ty;
    if (Tok.is(tok::kw_default)) {
      // C11 6.5.1.1p2 "A generic selection shall have no more than one default
      // generic association."
      if (!DefaultLoc.isInvalid()) {
        Diag(Tok, diag::err_duplicate_default_assoc);
        Diag(DefaultLoc, diag::note_previous_default_assoc);
        SkipUntil(tok::r_paren, StopAtSemi);
        return ExprError();
      }
      DefaultLoc = ConsumeToken();
      Ty = nullptr;
    } else {
      ColonProtectionRAIIObject X(*this);
      TypeResult TR = ParseTypeName();
      if (TR.isInvalid()) {
        SkipUntil(tok::r_paren, StopAtSemi);
        return ExprError();
      }
      Ty = TR.get();
    }
    Types.push_back(Ty);

    if (ExpectAndConsume(tok::colon)) {
      SkipUntil(tok::r_paren, StopAtSemi);
      return ExprError();
    }

    // FIXME: These expressions should be parsed in a potentially potentially
    // evaluated context.
    ExprResult ER(
        Actions.CorrectDelayedTyposInExpr(ParseAssignmentExpression()));
    if (ER.isInvalid()) {
      SkipUntil(tok::r_paren, StopAtSemi);
      return ExprError();
    }
    Exprs.push_back(ER.get());
  } while (TryConsumeToken(tok::comma));

  T.consumeClose();
  if (T.getCloseLocation().isInvalid())
    return ExprError();

  return Actions.ActOnGenericSelectionExpr(KeyLoc, DefaultLoc, 
                                           T.getCloseLocation(),
                                           ControllingExpr.get(),
                                           Types, Exprs);
}

#if INTEL_CUSTOMIZATION
    // CQ381345: Parse Intel generic selection expression

/// ParseIntelGenericSelectionExpression scans the Intel extension __generic
/// operator, which is  variant of C99 type-generic function macros.
/// The form of the macro reference is:
///
///    __generic(x, [y], [z], fnc-d, fnc-f, fnc-l, fnc-cd, fnc-cf, fnc-cl)
///
/// where x and the optional y and z are the arguments with which a type-generic
/// function is called, and the remaining 6 arguments are the names of functions
/// from which is selected the actual function to be called. (The suffixes with
/// which the function names are supplied here correspond to function parameter
/// types: double, float, long double, double _Complex, float _Complex, long
/// double _Complex, respectively. The order is fixed.) Function names may be
/// omitted.
///
/// For example, tgmath.h may have the following macros defined:
///
///   #define sin(x) __generic(x,,, sin, sinf, sinl, csin, csinf, csinl)(x)
///   #define fmax(x,y) __generic(x, y,, fmax, fmaxf, fmaxl,,,)(x, y)
///   #define conjg(x) __generic(x,,, ,,, conjg, conjgf, conjgl)(x)
///
/// Note that sin and conjg take only one argument, that fmax has no forms
/// that accept complex arguments, and that conjg has no forms that accept real
/// arguments.
///
ExprResult Parser::ParseIntelGenericSelectionExpression() {
  assert(Tok.is(tok::kw___generic) && "_Generic keyword expected");

  ConsumeToken();
  BalancedDelimiterTracker T(*this, tok::l_paren);
  if (T.expectAndConsume()) {
    SkipUntil(tok::r_paren, StopAtSemi);
    return ExprError();
  }

  auto ArgType = getTypeOfControllingExpr();
  if (ArgType.isNull()) {
    SkipUntil(tok::r_paren, StopAtSemi);
    return ExprError();
  }

  if (!getTypeOfPossibleControllingExpr(ArgType)) {
    SkipUntil(tok::r_paren, StopAtSemi);
    return ExprError();
  }

  if (!getTypeOfPossibleControllingExpr(ArgType)) {
    SkipUntil(tok::r_paren, StopAtSemi);
    return ExprError();
  }

  if (ExpectAndConsume(tok::comma)) {
    SkipUntil(tok::r_paren, StopAtSemi);
    return ExprError();
  }

  int ArgNumber = 0;
  const Type *BT = ArgType.getTypePtr();
  if (ArgType->isComplexType())
    BT = ArgType->getAs<ComplexType>()->getElementType().getTypePtr();

  switch (cast<BuiltinType>(BT)->getKind()) {
  case BuiltinType::Double:
    ArgNumber = 4;
    break;
  case BuiltinType::Float:
    ArgNumber = 5;
    break;
  case BuiltinType::LongDouble:
    ArgNumber = 6;
    break;
  default:
    ArgNumber = -1;
  }
  if (ArgType->isComplexType())
    ArgNumber += 3;

  ExprResult ExprRes;
  for (int AN = 4; AN <= 9; AN++) {
    if (Tok.isOneOf(tok::comma, tok::r_paren)) {
      // Missing expression
      if (AN == ArgNumber || (Tok.is(tok::l_paren) && AN < ArgNumber))
        // There is no specific function corresponding to the type
        Diag(Tok.getLocation(), diag::err_expected_expression);
    } else {
      ExprResult ER(
          Actions.CorrectDelayedTyposInExpr(ParseAssignmentExpression()));
      if (AN == ArgNumber) 
        ExprRes = ER;
    }
    if (AN < 9 && ExpectAndConsume(tok::comma)) {
      SkipUntil(tok::r_paren, StopAtSemi);
      return ExprError();
    }
  }

  T.consumeClose();
  if (T.getCloseLocation().isInvalid())
    return ExprError();

  return ExprRes;
}

/// getTypeOfControllingExpr scans an expression (beginning at the current token)
/// that is an argument to a type-generic function.  Do not evaluate the
/// expression; just determine its floating or complex type, converting
/// an integral type to double, and return the type.
QualType Parser::getTypeOfControllingExpr() {
  // The controlling expression of a generic selection is not evaluated
  EnterExpressionEvaluationContext Unevaluated(Actions, Sema::Unevaluated);
  SourceLocation KeyLoc = Tok.getLocation();
  QualType Res;
  auto ControllingExpr =
    Actions.CorrectDelayedTyposInExpr(ParseAssignmentExpression());
  if (ControllingExpr.isInvalid()) {
    SkipUntil(tok::r_paren, StopAtSemi);
    return Res;
  }
  auto T = ControllingExpr.get()->getType();
  if (!T->isScalarType()) {
    Diag(KeyLoc, diag::err_no_arith_type);
    return Res;
  }
  if (T->isIntegerType())
    Res = Actions.getASTContext().DoubleTy;
  else if (T->isFloatingType())
    Res = T;
  else
    Diag(KeyLoc, diag::err_no_arith_type);
  return Res;
}

/// getTypeOfPossibleControllingExpr scans an optional expression (beginning at
/// the current token) that is an argument to a type-generic function.  Do not
/// evaluate the expression; just determine its type, and adjust the composite
/// type in &QT accordingly.  Return false if there is an error.
bool Parser::getTypeOfPossibleControllingExpr(QualType &QT) {
  ConsumeToken();

  // The controlling expression of a generic selection is not evaluated
  if (Tok.isOneOf(tok::comma, tok::l_brace))
    return true;

  SourceLocation KeyLoc = Tok.getLocation();
  EnterExpressionEvaluationContext Unevaluated(Actions, Sema::Unevaluated);
  auto ControllingExpr =
    Actions.CorrectDelayedTyposInExpr(ParseAssignmentExpression());
  if (ControllingExpr.isInvalid()) {
    SkipUntil(tok::r_paren, StopAtSemi);
    return false;
  }

  auto NQT = ControllingExpr.get()->getType();

  if (NQT->isIntegerType()) {
    NQT = Actions.getASTContext().DoubleTy;
  } else if (!NQT->isFloatingType()) {
    Diag(KeyLoc, diag::err_no_arith_type);
    return false;
  }

  if (QT.getTypePtr() == NQT.getTypePtr())
    return true;

  const BuiltinType *NBT, *QBT;
  bool IsCompQT = QT->isComplexType();
  if (IsCompQT)
    QBT = QT->getAs<ComplexType>()->getElementType()->getAs<BuiltinType>();
  else
    QBT = QT->getAs<BuiltinType>();

  if (NQT->isComplexType())
    NBT = NQT->getAs<ComplexType>()->getElementType()->getAs<BuiltinType>();
  else
    NBT = NQT->getAs<BuiltinType>();

  switch (NBT->getKind()) {
  case BuiltinType::Float:
    break;
  case BuiltinType::Double:
    if (QBT->getKind() == BuiltinType::Float) {
      QT = NQT;
    }
    break;
  default:
    QT = NQT;
  }

  if ((IsCompQT && !QT->isComplexType()) ||
      (!IsCompQT && !QT->isComplexType() && NQT->isComplexType())) {
    ASTContext &Context = Actions.getASTContext(); 
    QT = Context.getComplexType(QT);
  }
  return true;
}

#endif // INTEL_CUSTOMIZATION

/// \brief Parse A C++1z fold-expression after the opening paren and optional
/// left-hand-side expression.
///
/// \verbatim
///   fold-expression:
///       ( cast-expression fold-operator ... )
///       ( ... fold-operator cast-expression )
///       ( cast-expression fold-operator ... fold-operator cast-expression )
ExprResult Parser::ParseFoldExpression(ExprResult LHS,
                                       BalancedDelimiterTracker &T) {
  if (LHS.isInvalid()) {
    T.skipToEnd();
    return true;
  }

  tok::TokenKind Kind = tok::unknown;
  SourceLocation FirstOpLoc;
  if (LHS.isUsable()) {
    Kind = Tok.getKind();
    assert(isFoldOperator(Kind) && "missing fold-operator");
    FirstOpLoc = ConsumeToken();
  }

  assert(Tok.is(tok::ellipsis) && "not a fold-expression");
  SourceLocation EllipsisLoc = ConsumeToken();

  ExprResult RHS;
  if (Tok.isNot(tok::r_paren)) {
    if (!isFoldOperator(Tok.getKind()))
      return Diag(Tok.getLocation(), diag::err_expected_fold_operator);

    if (Kind != tok::unknown && Tok.getKind() != Kind)
      Diag(Tok.getLocation(), diag::err_fold_operator_mismatch)
        << SourceRange(FirstOpLoc);
    Kind = Tok.getKind();
    ConsumeToken();

    RHS = ParseExpression();
    if (RHS.isInvalid()) {
      T.skipToEnd();
      return true;
    }
  }

  Diag(EllipsisLoc, getLangOpts().CPlusPlus1z
                        ? diag::warn_cxx14_compat_fold_expression
                        : diag::ext_fold_expression);

  T.consumeClose();
  return Actions.ActOnCXXFoldExpr(T.getOpenLocation(), LHS.get(), Kind,
                                  EllipsisLoc, RHS.get(), T.getCloseLocation());
}

/// ParseExpressionList - Used for C/C++ (argument-)expression-list.
///
/// \verbatim
///       argument-expression-list:
///         assignment-expression
///         argument-expression-list , assignment-expression
///
/// [C++] expression-list:
/// [C++]   assignment-expression
/// [C++]   expression-list , assignment-expression
///
/// [C++0x] expression-list:
/// [C++0x]   initializer-list
///
/// [C++0x] initializer-list
/// [C++0x]   initializer-clause ...[opt]
/// [C++0x]   initializer-list , initializer-clause ...[opt]
///
/// [C++0x] initializer-clause:
/// [C++0x]   assignment-expression
/// [C++0x]   braced-init-list
/// \endverbatim
bool Parser::ParseExpressionList(SmallVectorImpl<Expr *> &Exprs,
                                 SmallVectorImpl<SourceLocation> &CommaLocs,
                                 std::function<void()> Completer) {
  bool SawError = false;
  while (1) {
    if (Tok.is(tok::code_completion)) {
      if (Completer)
        Completer();
      else
        Actions.CodeCompleteOrdinaryName(getCurScope(), Sema::PCC_Expression);
      cutOffParsing();
      return true;
    }

    ExprResult Expr;
    if ((getLangOpts().CPlusPlus11 ||                          // INTEL
         getLangOpts().IntelCompat) && Tok.is(tok::l_brace)) { // INTEL
#if INTEL_CUSTOMIZATION
      // CQ374879
      if (!getLangOpts().CPlusPlus11 && getLangOpts().IntelCompat)
        Diag(Tok, diag::ext_generalized_initializer_lists);
      else
#endif // INTEL_CUSTOMIZATION
      Diag(Tok, diag::warn_cxx98_compat_generalized_initializer_lists);
      Expr = ParseBraceInitializer();
    } else
      Expr = ParseAssignmentExpression();

    if (Tok.is(tok::ellipsis))
      Expr = Actions.ActOnPackExpansion(Expr.get(), ConsumeToken());    
    if (Expr.isInvalid()) {
      SkipUntil(tok::comma, tok::r_paren, StopBeforeMatch);
      SawError = true;
    } else {
      Exprs.push_back(Expr.get());
    }

    if (Tok.isNot(tok::comma))
      break;
    // Move to the next argument, remember where the comma was.
    CommaLocs.push_back(ConsumeToken());
  }
  if (SawError) {
    // Ensure typos get diagnosed when errors were encountered while parsing the
    // expression list.
    for (auto &E : Exprs) {
      ExprResult Expr = Actions.CorrectDelayedTyposInExpr(E);
      if (Expr.isUsable()) E = Expr.get();
    }
  }
  return SawError;
}

/// ParseSimpleExpressionList - A simple comma-separated list of expressions,
/// used for misc language extensions.
///
/// \verbatim
///       simple-expression-list:
///         assignment-expression
///         simple-expression-list , assignment-expression
/// \endverbatim
bool
Parser::ParseSimpleExpressionList(SmallVectorImpl<Expr*> &Exprs,
                                  SmallVectorImpl<SourceLocation> &CommaLocs) {
  while (1) {
    ExprResult Expr = ParseAssignmentExpression();
    if (Expr.isInvalid())
      return true;

    Exprs.push_back(Expr.get());

    if (Tok.isNot(tok::comma))
      return false;

    // Move to the next argument, remember where the comma was.
    CommaLocs.push_back(ConsumeToken());
  }
}

/// ParseBlockId - Parse a block-id, which roughly looks like int (int x).
///
/// \verbatim
/// [clang] block-id:
/// [clang]   specifier-qualifier-list block-declarator
/// \endverbatim
void Parser::ParseBlockId(SourceLocation CaretLoc) {
  if (Tok.is(tok::code_completion)) {
    Actions.CodeCompleteOrdinaryName(getCurScope(), Sema::PCC_Type);
    return cutOffParsing();
  }
  
  // Parse the specifier-qualifier-list piece.
  DeclSpec DS(AttrFactory);
  ParseSpecifierQualifierList(DS);

  // Parse the block-declarator.
  Declarator DeclaratorInfo(DS, Declarator::BlockLiteralContext);
  ParseDeclarator(DeclaratorInfo);

  MaybeParseGNUAttributes(DeclaratorInfo);

  // Inform sema that we are starting a block.
  Actions.ActOnBlockArguments(CaretLoc, DeclaratorInfo, getCurScope());
}

/// ParseBlockLiteralExpression - Parse a block literal, which roughly looks
/// like ^(int x){ return x+1; }
///
/// \verbatim
///         block-literal:
/// [clang]   '^' block-args[opt] compound-statement
/// [clang]   '^' block-id compound-statement
/// [clang] block-args:
/// [clang]   '(' parameter-list ')'
/// \endverbatim
ExprResult Parser::ParseBlockLiteralExpression() {
  assert(Tok.is(tok::caret) && "block literal starts with ^");
  SourceLocation CaretLoc = ConsumeToken();

  PrettyStackTraceLoc CrashInfo(PP.getSourceManager(), CaretLoc,
                                "block literal parsing");

  // Enter a scope to hold everything within the block.  This includes the
  // argument decls, decls within the compound expression, etc.  This also
  // allows determining whether a variable reference inside the block is
  // within or outside of the block.
  ParseScope BlockScope(this, Scope::BlockScope | Scope::FnScope |
                              Scope::DeclScope);

  // Inform sema that we are starting a block.
  Actions.ActOnBlockStart(CaretLoc, getCurScope());

  // Parse the return type if present.
  DeclSpec DS(AttrFactory);
  Declarator ParamInfo(DS, Declarator::BlockLiteralContext);
  // FIXME: Since the return type isn't actually parsed, it can't be used to
  // fill ParamInfo with an initial valid range, so do it manually.
  ParamInfo.SetSourceRange(SourceRange(Tok.getLocation(), Tok.getLocation()));

  // If this block has arguments, parse them.  There is no ambiguity here with
  // the expression case, because the expression case requires a parameter list.
  if (Tok.is(tok::l_paren)) {
    ParseParenDeclarator(ParamInfo);
    // Parse the pieces after the identifier as if we had "int(...)".
    // SetIdentifier sets the source range end, but in this case we're past
    // that location.
    SourceLocation Tmp = ParamInfo.getSourceRange().getEnd();
    ParamInfo.SetIdentifier(nullptr, CaretLoc);
    ParamInfo.SetRangeEnd(Tmp);
    if (ParamInfo.isInvalidType()) {
      // If there was an error parsing the arguments, they may have
      // tried to use ^(x+y) which requires an argument list.  Just
      // skip the whole block literal.
      Actions.ActOnBlockError(CaretLoc, getCurScope());
      return ExprError();
    }

    MaybeParseGNUAttributes(ParamInfo);

    // Inform sema that we are starting a block.
    Actions.ActOnBlockArguments(CaretLoc, ParamInfo, getCurScope());
  } else if (!Tok.is(tok::l_brace)) {
    ParseBlockId(CaretLoc);
  } else {
    // Otherwise, pretend we saw (void).
    ParsedAttributes attrs(AttrFactory);
    SourceLocation NoLoc;
    ParamInfo.AddTypeInfo(DeclaratorChunk::getFunction(/*HasProto=*/true,
                                             /*IsAmbiguous=*/false,
                                             /*RParenLoc=*/NoLoc,
                                             /*ArgInfo=*/nullptr,
                                             /*NumArgs=*/0,
                                             /*EllipsisLoc=*/NoLoc,
                                             /*RParenLoc=*/NoLoc,
                                             /*TypeQuals=*/0,
                                             /*RefQualifierIsLvalueRef=*/true,
                                             /*RefQualifierLoc=*/NoLoc,
                                             /*ConstQualifierLoc=*/NoLoc,
                                             /*VolatileQualifierLoc=*/NoLoc,
                                             /*RestrictQualifierLoc=*/NoLoc,
                                             /*MutableLoc=*/NoLoc,
                                             EST_None,
                                             /*ESpecRange=*/SourceRange(),
                                             /*Exceptions=*/nullptr,
                                             /*ExceptionRanges=*/nullptr,
                                             /*NumExceptions=*/0,
                                             /*NoexceptExpr=*/nullptr,
                                             /*ExceptionSpecTokens=*/nullptr,
                                             CaretLoc, CaretLoc,
                                             ParamInfo),
                          attrs, CaretLoc);

    MaybeParseGNUAttributes(ParamInfo);

    // Inform sema that we are starting a block.
    Actions.ActOnBlockArguments(CaretLoc, ParamInfo, getCurScope());
  }


  ExprResult Result(true);
  if (!Tok.is(tok::l_brace)) {
    // Saw something like: ^expr
    Diag(Tok, diag::err_expected_expression);
    Actions.ActOnBlockError(CaretLoc, getCurScope());
    return ExprError();
  }

  StmtResult Stmt(ParseCompoundStatementBody());
  BlockScope.Exit();
  if (!Stmt.isInvalid())
    Result = Actions.ActOnBlockStmtExpr(CaretLoc, Stmt.get(), getCurScope());
  else
    Actions.ActOnBlockError(CaretLoc, getCurScope());
  return Result;
}

/// ParseObjCBoolLiteral - This handles the objective-c Boolean literals.
///
///         '__objc_yes'
///         '__objc_no'
ExprResult Parser::ParseObjCBoolLiteral() {
  tok::TokenKind Kind = Tok.getKind();
  return Actions.ActOnObjCBoolLiteral(ConsumeToken(), Kind);
}

/// Validate availability spec list, emitting diagnostics if necessary. Returns
/// true if invalid.
static bool CheckAvailabilitySpecList(Parser &P,
                                      ArrayRef<AvailabilitySpec> AvailSpecs) {
  llvm::SmallSet<StringRef, 4> Platforms;
  bool HasOtherPlatformSpec = false;
  bool Valid = true;
  for (const auto &Spec : AvailSpecs) {
    if (Spec.isOtherPlatformSpec()) {
      if (HasOtherPlatformSpec) {
        P.Diag(Spec.getBeginLoc(), diag::err_availability_query_repeated_star);
        Valid = false;
      }

      HasOtherPlatformSpec = true;
      continue;
    }

    bool Inserted = Platforms.insert(Spec.getPlatform()).second;
    if (!Inserted) {
      // Rule out multiple version specs referring to the same platform.
      // For example, we emit an error for:
      // @available(macos 10.10, macos 10.11, *)
      StringRef Platform = Spec.getPlatform();
      P.Diag(Spec.getBeginLoc(), diag::err_availability_query_repeated_platform)
          << Spec.getEndLoc() << Platform;
      Valid = false;
    }
  }

  if (!HasOtherPlatformSpec) {
    SourceLocation InsertWildcardLoc = AvailSpecs.back().getEndLoc();
    P.Diag(InsertWildcardLoc, diag::err_availability_query_wildcard_required)
        << FixItHint::CreateInsertion(InsertWildcardLoc, ", *");
    return true;
  }

  return !Valid;
}

/// Parse availability query specification.
///
///  availability-spec:
///     '*'
///     identifier version-tuple
Optional<AvailabilitySpec> Parser::ParseAvailabilitySpec() {
  if (Tok.is(tok::star)) {
    return AvailabilitySpec(ConsumeToken());
  } else {
    // Parse the platform name.
    if (Tok.isNot(tok::identifier)) {
      Diag(Tok, diag::err_avail_query_expected_platform_name);
      return None;
    }

    IdentifierLoc *PlatformIdentifier = ParseIdentifierLoc();
    SourceRange VersionRange;
    VersionTuple Version = ParseVersionTuple(VersionRange);

    if (Version.empty())
      return None;

    StringRef Platform = PlatformIdentifier->Ident->getName();

    if (AvailabilityAttr::getPrettyPlatformName(Platform).empty()) {
      Diag(PlatformIdentifier->Loc,
           diag::err_avail_query_unrecognized_platform_name)
          << Platform;
      return None;
    }

    return AvailabilitySpec(Version, Platform, PlatformIdentifier->Loc,
                            VersionRange.getEnd());
  }
}

ExprResult Parser::ParseAvailabilityCheckExpr(SourceLocation BeginLoc) {
  assert(Tok.is(tok::kw___builtin_available) ||
         Tok.isObjCAtKeyword(tok::objc_available));

  // Eat the available or __builtin_available.
  ConsumeToken();

  BalancedDelimiterTracker Parens(*this, tok::l_paren);
  if (Parens.expectAndConsume())
    return ExprError();

  SmallVector<AvailabilitySpec, 4> AvailSpecs;
  bool HasError = false;
  while (true) {
    Optional<AvailabilitySpec> Spec = ParseAvailabilitySpec();
    if (!Spec)
      HasError = true;
    else
      AvailSpecs.push_back(*Spec);

    if (!TryConsumeToken(tok::comma))
      break;
  }

  if (HasError) {
    SkipUntil(tok::r_paren, StopAtSemi);
    return ExprError();
  }

  CheckAvailabilitySpecList(*this, AvailSpecs);

  if (Parens.consumeClose())
    return ExprError();

  return Actions.ActOnObjCAvailabilityCheckExpr(AvailSpecs, BeginLoc,
                                                Parens.getCloseLocation());
}<|MERGE_RESOLUTION|>--- conflicted
+++ resolved
@@ -1053,19 +1053,16 @@
   case tok::kw__Generic:   // primary-expression: generic-selection [C11 6.5.1]
     Res = ParseGenericSelectionExpression();
     break;
-<<<<<<< HEAD
+  case tok::kw___builtin_available:
+    return ParseAvailabilityCheckExpr(Tok.getLocation());
+#if INTEL_CUSTOMIZATION
   case tok::kw___generic:
-#if INTEL_CUSTOMIZATION
     // CQ381345: Parse Intel generic selection expression
     if (getLangOpts().IntelCompat) {
       Res = ParseIntelGenericSelectionExpression();
       break;
     }
 #endif // INTEL_CUSTOMIZATION
-=======
-  case tok::kw___builtin_available:
-    return ParseAvailabilityCheckExpr(Tok.getLocation());
->>>>>>> 12b9e76b
   case tok::kw___builtin_va_arg:
   case tok::kw___builtin_offsetof:
   case tok::kw___builtin_choose_expr:
