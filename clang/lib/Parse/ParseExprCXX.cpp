//===--- ParseExprCXX.cpp - C++ Expression Parsing ------------------------===//
//
//                     The LLVM Compiler Infrastructure
//
// This file is distributed under the University of Illinois Open Source
// License. See LICENSE.TXT for details.
//
//===----------------------------------------------------------------------===//
//
// This file implements the Expression parsing implementation for C++.
//
//===----------------------------------------------------------------------===//
#include "clang/AST/ASTContext.h"
#include "RAIIObjectsForParser.h"
#include "clang/AST/DeclTemplate.h"
#include "clang/Basic/PrettyStackTrace.h"
#include "clang/Lex/LiteralSupport.h"
#include "clang/Parse/ParseDiagnostic.h"
#include "clang/Parse/Parser.h"
#include "clang/Sema/DeclSpec.h"
#include "clang/Sema/ParsedTemplate.h"
#include "clang/Sema/Scope.h"
#include "llvm/Support/ErrorHandling.h"


using namespace clang;

static int SelectDigraphErrorMessage(tok::TokenKind Kind) {
  switch (Kind) {
    // template name
    case tok::unknown:             return 0;
    // casts
    case tok::kw_const_cast:       return 1;
    case tok::kw_dynamic_cast:     return 2;
    case tok::kw_reinterpret_cast: return 3;
    case tok::kw_static_cast:      return 4;
    default:
      llvm_unreachable("Unknown type for digraph error message.");
  }
}

// Are the two tokens adjacent in the same source file?
bool Parser::areTokensAdjacent(const Token &First, const Token &Second) {
  SourceManager &SM = PP.getSourceManager();
  SourceLocation FirstLoc = SM.getSpellingLoc(First.getLocation());
  SourceLocation FirstEnd = FirstLoc.getLocWithOffset(First.getLength());
  return FirstEnd == SM.getSpellingLoc(Second.getLocation());
}

// Suggest fixit for "<::" after a cast.
static void FixDigraph(Parser &P, Preprocessor &PP, Token &DigraphToken,
                       Token &ColonToken, tok::TokenKind Kind, bool AtDigraph) {
  // Pull '<:' and ':' off token stream.
  if (!AtDigraph)
    PP.Lex(DigraphToken);
  PP.Lex(ColonToken);

  SourceRange Range;
  Range.setBegin(DigraphToken.getLocation());
  Range.setEnd(ColonToken.getLocation());
  P.Diag(DigraphToken.getLocation(), diag::err_missing_whitespace_digraph)
      << SelectDigraphErrorMessage(Kind)
      << FixItHint::CreateReplacement(Range, "< ::");

  // Update token information to reflect their change in token type.
  ColonToken.setKind(tok::coloncolon);
  ColonToken.setLocation(ColonToken.getLocation().getLocWithOffset(-1));
  ColonToken.setLength(2);
  DigraphToken.setKind(tok::less);
  DigraphToken.setLength(1);

  // Push new tokens back to token stream.
  PP.EnterToken(ColonToken);
  if (!AtDigraph)
    PP.EnterToken(DigraphToken);
}

// Check for '<::' which should be '< ::' instead of '[:' when following
// a template name.
void Parser::CheckForTemplateAndDigraph(Token &Next, ParsedType ObjectType,
                                        bool EnteringContext,
                                        IdentifierInfo &II, CXXScopeSpec &SS) {
  if (!Next.is(tok::l_square) || Next.getLength() != 2)
    return;

  Token SecondToken = GetLookAheadToken(2);
  if (!SecondToken.is(tok::colon) || !areTokensAdjacent(Next, SecondToken))
    return;

  TemplateTy Template;
  UnqualifiedId TemplateName;
  TemplateName.setIdentifier(&II, Tok.getLocation());
  bool MemberOfUnknownSpecialization;
  if (!Actions.isTemplateName(getCurScope(), SS, /*hasTemplateKeyword=*/false,
                              TemplateName, ObjectType, EnteringContext,
                              Template, MemberOfUnknownSpecialization))
    return;

  FixDigraph(*this, PP, Next, SecondToken, tok::unknown,
             /*AtDigraph*/false);
}

/// \brief Emits an error for a left parentheses after a double colon.
///
/// When a '(' is found after a '::', emit an error.  Attempt to fix the token
/// stream by removing the '(', and the matching ')' if found.
void Parser::CheckForLParenAfterColonColon() {
  if (!Tok.is(tok::l_paren))
    return;

  Token LParen = Tok;
  Token NextTok = GetLookAheadToken(1);
  Token StarTok = NextTok;
  // Check for (identifier or (*identifier
  Token IdentifierTok = StarTok.is(tok::star) ? GetLookAheadToken(2) : StarTok;
  if (IdentifierTok.isNot(tok::identifier))
    return;
  // Eat the '('.
  ConsumeParen();
  Token RParen;
  RParen.setLocation(SourceLocation());
  // Do we have a ')' ?
  NextTok = StarTok.is(tok::star) ? GetLookAheadToken(2) : GetLookAheadToken(1);
  if (NextTok.is(tok::r_paren)) {
    RParen = NextTok;
    // Eat the '*' if it is present.
    if (StarTok.is(tok::star))
      ConsumeToken();
    // Eat the identifier.
    ConsumeToken();
    // Add the identifier token back.
    PP.EnterToken(IdentifierTok);
    // Add the '*' back if it was present.
    if (StarTok.is(tok::star))
      PP.EnterToken(StarTok);
    // Eat the ')'.
    ConsumeParen();
  }

  Diag(LParen.getLocation(), diag::err_paren_after_colon_colon)
      << FixItHint::CreateRemoval(LParen.getLocation())
      << FixItHint::CreateRemoval(RParen.getLocation());
}

/// \brief Parse global scope or nested-name-specifier if present.
///
/// Parses a C++ global scope specifier ('::') or nested-name-specifier (which
/// may be preceded by '::'). Note that this routine will not parse ::new or
/// ::delete; it will just leave them in the token stream.
///
///       '::'[opt] nested-name-specifier
///       '::'
///
///       nested-name-specifier:
///         type-name '::'
///         namespace-name '::'
///         nested-name-specifier identifier '::'
///         nested-name-specifier 'template'[opt] simple-template-id '::'
///
///
/// \param SS the scope specifier that will be set to the parsed
/// nested-name-specifier (or empty)
///
/// \param ObjectType if this nested-name-specifier is being parsed following
/// the "." or "->" of a member access expression, this parameter provides the
/// type of the object whose members are being accessed.
///
/// \param EnteringContext whether we will be entering into the context of
/// the nested-name-specifier after parsing it.
///
/// \param MayBePseudoDestructor When non-NULL, points to a flag that
/// indicates whether this nested-name-specifier may be part of a
/// pseudo-destructor name. In this case, the flag will be set false
/// if we don't actually end up parsing a destructor name. Moreorover,
/// if we do end up determining that we are parsing a destructor name,
/// the last component of the nested-name-specifier is not parsed as
/// part of the scope specifier.
///
/// \param IsTypename If \c true, this nested-name-specifier is known to be
/// part of a type name. This is used to improve error recovery.
///
/// \param LastII When non-NULL, points to an IdentifierInfo* that will be
/// filled in with the leading identifier in the last component of the
/// nested-name-specifier, if any.
///
/// \returns true if there was an error parsing a scope specifier
bool Parser::ParseOptionalCXXScopeSpecifier(CXXScopeSpec &SS,
                                            ParsedType ObjectType,
                                            bool EnteringContext,
                                            bool *MayBePseudoDestructor,
                                            bool IsTypename,
                                            IdentifierInfo **LastII) {
  assert(getLangOpts().CPlusPlus &&
         "Call sites of this function should be guarded by checking for C++");

  if (Tok.is(tok::annot_cxxscope)) {
    assert(!LastII && "want last identifier but have already annotated scope");
    assert(!MayBePseudoDestructor && "unexpected annot_cxxscope");
    Actions.RestoreNestedNameSpecifierAnnotation(Tok.getAnnotationValue(),
                                                 Tok.getAnnotationRange(),
                                                 SS);
    ConsumeToken();
    return false;
  }

  if (Tok.is(tok::annot_template_id)) {
    // If the current token is an annotated template id, it may already have
    // a scope specifier. Restore it.
    TemplateIdAnnotation *TemplateId = takeTemplateIdAnnotation(Tok);
    SS = TemplateId->SS;
  }

  // Has to happen before any "return false"s in this function.
  bool CheckForDestructor = false;
  if (MayBePseudoDestructor && *MayBePseudoDestructor) {
    CheckForDestructor = true;
    *MayBePseudoDestructor = false;
  }

  if (LastII)
    *LastII = nullptr;

  bool HasScopeSpecifier = false;

  if (Tok.is(tok::coloncolon)) {
    // ::new and ::delete aren't nested-name-specifiers.
    tok::TokenKind NextKind = NextToken().getKind();
    if (NextKind == tok::kw_new || NextKind == tok::kw_delete)
      return false;

    if (NextKind == tok::l_brace) {
      // It is invalid to have :: {, consume the scope qualifier and pretend
      // like we never saw it.
      Diag(ConsumeToken(), diag::err_expected) << tok::identifier;
    } else {
      // '::' - Global scope qualifier.
      if (Actions.ActOnCXXGlobalScopeSpecifier(ConsumeToken(), SS))
        return true;

      CheckForLParenAfterColonColon();

      HasScopeSpecifier = true;
    }
  }

  if (Tok.is(tok::kw___super)) {
    SourceLocation SuperLoc = ConsumeToken();
    if (!Tok.is(tok::coloncolon)) {
      Diag(Tok.getLocation(), diag::err_expected_coloncolon_after_super);
      return true;
    }

    return Actions.ActOnSuperScopeSpecifier(SuperLoc, ConsumeToken(), SS);
  }

  if (!HasScopeSpecifier &&
      Tok.isOneOf(tok::kw_decltype, tok::annot_decltype)) {
    DeclSpec DS(AttrFactory);
    SourceLocation DeclLoc = Tok.getLocation();
    SourceLocation EndLoc  = ParseDecltypeSpecifier(DS);

    SourceLocation CCLoc;
    if (!TryConsumeToken(tok::coloncolon, CCLoc)) {
      AnnotateExistingDecltypeSpecifier(DS, DeclLoc, EndLoc);
      return false;
    }

    if (Actions.ActOnCXXNestedNameSpecifierDecltype(SS, DS, CCLoc))
      SS.SetInvalid(SourceRange(DeclLoc, CCLoc));

    HasScopeSpecifier = true;
  }

  while (true) {
    if (HasScopeSpecifier) {
      // C++ [basic.lookup.classref]p5:
      //   If the qualified-id has the form
      //
      //       ::class-name-or-namespace-name::...
      //
      //   the class-name-or-namespace-name is looked up in global scope as a
      //   class-name or namespace-name.
      //
      // To implement this, we clear out the object type as soon as we've
      // seen a leading '::' or part of a nested-name-specifier.
      ObjectType = nullptr;

      if (Tok.is(tok::code_completion)) {
        // Code completion for a nested-name-specifier, where the code
        // code completion token follows the '::'.
        Actions.CodeCompleteQualifiedId(getCurScope(), SS, EnteringContext);
        // Include code completion token into the range of the scope otherwise
        // when we try to annotate the scope tokens the dangling code completion
        // token will cause assertion in
        // Preprocessor::AnnotatePreviousCachedTokens.
        SS.setEndLoc(Tok.getLocation());
        cutOffParsing();
        return true;
      }
    }

    // nested-name-specifier:
    //   nested-name-specifier 'template'[opt] simple-template-id '::'

    // Parse the optional 'template' keyword, then make sure we have
    // 'identifier <' after it.
    if (Tok.is(tok::kw_template)) {
      // If we don't have a scope specifier or an object type, this isn't a
      // nested-name-specifier, since they aren't allowed to start with
      // 'template'.
      if (!HasScopeSpecifier && !ObjectType)
        break;

      TentativeParsingAction TPA(*this);
      SourceLocation TemplateKWLoc = ConsumeToken();

      UnqualifiedId TemplateName;
      if (Tok.is(tok::identifier)) {
        // Consume the identifier.
        TemplateName.setIdentifier(Tok.getIdentifierInfo(), Tok.getLocation());
        ConsumeToken();
      } else if (Tok.is(tok::kw_operator)) {
        // We don't need to actually parse the unqualified-id in this case,
        // because a simple-template-id cannot start with 'operator', but
        // go ahead and parse it anyway for consistency with the case where
        // we already annotated the template-id.
        if (ParseUnqualifiedIdOperator(SS, EnteringContext, ObjectType,
                                       TemplateName)) {
          TPA.Commit();
          break;
        }

        if (TemplateName.getKind() != UnqualifiedId::IK_OperatorFunctionId &&
            TemplateName.getKind() != UnqualifiedId::IK_LiteralOperatorId) {
          Diag(TemplateName.getSourceRange().getBegin(),
               diag::err_id_after_template_in_nested_name_spec)
            << TemplateName.getSourceRange();
          TPA.Commit();
          break;
        }
      } else {
        TPA.Revert();
        break;
      }

      // If the next token is not '<', we have a qualified-id that refers
      // to a template name, such as T::template apply, but is not a 
      // template-id.
      if (Tok.isNot(tok::less)) {
        TPA.Revert();
        break;
      }        
      
      // Commit to parsing the template-id.
      TPA.Commit();
      TemplateTy Template;
      if (TemplateNameKind TNK
          = Actions.ActOnDependentTemplateName(getCurScope(),
                                               SS, TemplateKWLoc, TemplateName,
                                               ObjectType, EnteringContext,
                                               Template)) {
        if (AnnotateTemplateIdToken(Template, TNK, SS, TemplateKWLoc,
                                    TemplateName, false))
          return true;
      } else
        return true;

      continue;
    }

    if (Tok.is(tok::annot_template_id) && NextToken().is(tok::coloncolon)) {
      // We have
      //
      //   template-id '::'
      //
      // So we need to check whether the template-id is a simple-template-id of
      // the right kind (it should name a type or be dependent), and then
      // convert it into a type within the nested-name-specifier.
      TemplateIdAnnotation *TemplateId = takeTemplateIdAnnotation(Tok);
      if (CheckForDestructor && GetLookAheadToken(2).is(tok::tilde)) {
        *MayBePseudoDestructor = true;
        return false;
      }

      if (LastII)
        *LastII = TemplateId->Name;

      // Consume the template-id token.
      ConsumeToken();

      assert(Tok.is(tok::coloncolon) && "NextToken() not working properly!");
      SourceLocation CCLoc = ConsumeToken();

      HasScopeSpecifier = true;

      ASTTemplateArgsPtr TemplateArgsPtr(TemplateId->getTemplateArgs(),
                                         TemplateId->NumArgs);

      if (Actions.ActOnCXXNestedNameSpecifier(getCurScope(),
                                              SS,
                                              TemplateId->TemplateKWLoc,
                                              TemplateId->Template,
                                              TemplateId->TemplateNameLoc,
                                              TemplateId->LAngleLoc,
                                              TemplateArgsPtr,
                                              TemplateId->RAngleLoc,
                                              CCLoc,
                                              EnteringContext)) {
        SourceLocation StartLoc 
          = SS.getBeginLoc().isValid()? SS.getBeginLoc()
                                      : TemplateId->TemplateNameLoc;
        SS.SetInvalid(SourceRange(StartLoc, CCLoc));
      }

      continue;
    }

    // The rest of the nested-name-specifier possibilities start with
    // tok::identifier.
    if (Tok.isNot(tok::identifier))
      break;

    IdentifierInfo &II = *Tok.getIdentifierInfo();

    // nested-name-specifier:
    //   type-name '::'
    //   namespace-name '::'
    //   nested-name-specifier identifier '::'
    Token Next = NextToken();
    
    // If we get foo:bar, this is almost certainly a typo for foo::bar.  Recover
    // and emit a fixit hint for it.
    if (Next.is(tok::colon) && !ColonIsSacred) {
      if (Actions.IsInvalidUnlessNestedName(getCurScope(), SS, II, 
                                            Tok.getLocation(), 
                                            Next.getLocation(), ObjectType,
                                            EnteringContext) &&
          // If the token after the colon isn't an identifier, it's still an
          // error, but they probably meant something else strange so don't
          // recover like this.
          PP.LookAhead(1).is(tok::identifier)) {
        Diag(Next, diag::err_unexpected_colon_in_nested_name_spec)
          << FixItHint::CreateReplacement(Next.getLocation(), "::");
        // Recover as if the user wrote '::'.
        Next.setKind(tok::coloncolon);
      }
    }

    if (Next.is(tok::coloncolon) && GetLookAheadToken(2).is(tok::l_brace)) {
      // It is invalid to have :: {, consume the scope qualifier and pretend
      // like we never saw it.
      Token Identifier = Tok; // Stash away the identifier.
      ConsumeToken();         // Eat the identifier, current token is now '::'.
      Diag(PP.getLocForEndOfToken(ConsumeToken()), diag::err_expected)
          << tok::identifier;
      UnconsumeToken(Identifier); // Stick the identifier back.
      Next = NextToken();         // Point Next at the '{' token.
    }

    if (Next.is(tok::coloncolon)) {
      if (CheckForDestructor && GetLookAheadToken(2).is(tok::tilde) &&
          !Actions.isNonTypeNestedNameSpecifier(
              getCurScope(), SS, Tok.getLocation(), II, ObjectType)) {
        *MayBePseudoDestructor = true;
        return false;
      }

      if (ColonIsSacred) {
        const Token &Next2 = GetLookAheadToken(2);
        if (Next2.is(tok::kw_private) || Next2.is(tok::kw_protected) ||
            Next2.is(tok::kw_public) || Next2.is(tok::kw_virtual)) {
          Diag(Next2, diag::err_unexpected_token_in_nested_name_spec)
              << Next2.getName()
              << FixItHint::CreateReplacement(Next.getLocation(), ":");
          Token ColonColon;
          PP.Lex(ColonColon);
          ColonColon.setKind(tok::colon);
          PP.EnterToken(ColonColon);
          break;
        }
      }

      if (LastII)
        *LastII = &II;

      // We have an identifier followed by a '::'. Lookup this name
      // as the name in a nested-name-specifier.
      Token Identifier = Tok;
      SourceLocation IdLoc = ConsumeToken();
      assert(Tok.isOneOf(tok::coloncolon, tok::colon) &&
             "NextToken() not working properly!");
      Token ColonColon = Tok;
      SourceLocation CCLoc = ConsumeToken();

      CheckForLParenAfterColonColon();

      bool IsCorrectedToColon = false;
      bool *CorrectionFlagPtr = ColonIsSacred ? &IsCorrectedToColon : nullptr;
      if (Actions.ActOnCXXNestedNameSpecifier(getCurScope(), II, IdLoc, CCLoc,
                                              ObjectType, EnteringContext, SS,
                                              false, CorrectionFlagPtr)) {
        // Identifier is not recognized as a nested name, but we can have
        // mistyped '::' instead of ':'.
        if (CorrectionFlagPtr && IsCorrectedToColon) {
          ColonColon.setKind(tok::colon);
          PP.EnterToken(Tok);
          PP.EnterToken(ColonColon);
          Tok = Identifier;
          break;
        }
        SS.SetInvalid(SourceRange(IdLoc, CCLoc));
      }
      HasScopeSpecifier = true;
      continue;
    }

    CheckForTemplateAndDigraph(Next, ObjectType, EnteringContext, II, SS);

    // nested-name-specifier:
    //   type-name '<'
    if (Next.is(tok::less)) {
      TemplateTy Template;
      UnqualifiedId TemplateName;
      TemplateName.setIdentifier(&II, Tok.getLocation());
      bool MemberOfUnknownSpecialization;
      if (TemplateNameKind TNK = Actions.isTemplateName(getCurScope(), SS, 
                                              /*hasTemplateKeyword=*/false,
                                                        TemplateName,
                                                        ObjectType,
                                                        EnteringContext,
                                                        Template,
                                              MemberOfUnknownSpecialization)) {
        // We have found a template name, so annotate this token
        // with a template-id annotation. We do not permit the
        // template-id to be translated into a type annotation,
        // because some clients (e.g., the parsing of class template
        // specializations) still want to see the original template-id
        // token.
        ConsumeToken();
        if (AnnotateTemplateIdToken(Template, TNK, SS, SourceLocation(),
                                    TemplateName, false))
          return true;
        continue;
      }

      if (MemberOfUnknownSpecialization && (ObjectType || SS.isSet()) && 
          (IsTypename || IsTemplateArgumentList(1))) {
        // We have something like t::getAs<T>, where getAs is a 
        // member of an unknown specialization. However, this will only
        // parse correctly as a template, so suggest the keyword 'template'
        // before 'getAs' and treat this as a dependent template name.
        unsigned DiagID = diag::err_missing_dependent_template_keyword;
#if INTEL_CUSTOMIZATION
        // CQ#375523 - gimagereader application failed with error:
        // use 'template' keyword to treat 'value' as a dependent template name.
        if (getLangOpts().MicrosoftExt || getLangOpts().IntelCompat)
#else
        if (getLangOpts().MicrosoftExt)
#endif // INTEL_CUSTOMIZATION
          DiagID = diag::warn_missing_dependent_template_keyword;
        
        Diag(Tok.getLocation(), DiagID)
          << II.getName()
          << FixItHint::CreateInsertion(Tok.getLocation(), "template ");
        
        if (TemplateNameKind TNK 
              = Actions.ActOnDependentTemplateName(getCurScope(), 
                                                   SS, SourceLocation(),
                                                   TemplateName, ObjectType,
                                                   EnteringContext, Template)) {
          // Consume the identifier.
          ConsumeToken();
          if (AnnotateTemplateIdToken(Template, TNK, SS, SourceLocation(),
                                      TemplateName, false))
            return true;
        }
        else
          return true;     
                
        continue;        
      }
    }

    // We don't have any tokens that form the beginning of a
    // nested-name-specifier, so we're done.
    break;
  }

  // Even if we didn't see any pieces of a nested-name-specifier, we
  // still check whether there is a tilde in this position, which
  // indicates a potential pseudo-destructor.
  if (CheckForDestructor && Tok.is(tok::tilde))
    *MayBePseudoDestructor = true;

  return false;
}

ExprResult Parser::tryParseCXXIdExpression(CXXScopeSpec &SS, bool isAddressOfOperand,
                                           Token &Replacement) {
  SourceLocation TemplateKWLoc;
  UnqualifiedId Name;
  if (ParseUnqualifiedId(SS,
                         /*EnteringContext=*/false,
                         /*AllowDestructorName=*/false,
                         /*AllowConstructorName=*/false,
                         /*ObjectType=*/nullptr, TemplateKWLoc, Name))
    return ExprError();

  // This is only the direct operand of an & operator if it is not
  // followed by a postfix-expression suffix.
  if (isAddressOfOperand && isPostfixExpressionSuffixStart())
    isAddressOfOperand = false;

  return Actions.ActOnIdExpression(getCurScope(), SS, TemplateKWLoc, Name,
                                   Tok.is(tok::l_paren), isAddressOfOperand,
                                   nullptr, /*IsInlineAsmIdentifier=*/false,
                                   &Replacement);
}

/// ParseCXXIdExpression - Handle id-expression.
///
///       id-expression:
///         unqualified-id
///         qualified-id
///
///       qualified-id:
///         '::'[opt] nested-name-specifier 'template'[opt] unqualified-id
///         '::' identifier
///         '::' operator-function-id
///         '::' template-id
///
/// NOTE: The standard specifies that, for qualified-id, the parser does not
/// expect:
///
///   '::' conversion-function-id
///   '::' '~' class-name
///
/// This may cause a slight inconsistency on diagnostics:
///
/// class C {};
/// namespace A {}
/// void f() {
///   :: A :: ~ C(); // Some Sema error about using destructor with a
///                  // namespace.
///   :: ~ C(); // Some Parser error like 'unexpected ~'.
/// }
///
/// We simplify the parser a bit and make it work like:
///
///       qualified-id:
///         '::'[opt] nested-name-specifier 'template'[opt] unqualified-id
///         '::' unqualified-id
///
/// That way Sema can handle and report similar errors for namespaces and the
/// global scope.
///
/// The isAddressOfOperand parameter indicates that this id-expression is a
/// direct operand of the address-of operator. This is, besides member contexts,
/// the only place where a qualified-id naming a non-static class member may
/// appear.
///
ExprResult Parser::ParseCXXIdExpression(bool isAddressOfOperand) {
  // qualified-id:
  //   '::'[opt] nested-name-specifier 'template'[opt] unqualified-id
  //   '::' unqualified-id
  //
  CXXScopeSpec SS;
  ParseOptionalCXXScopeSpecifier(SS, nullptr, /*EnteringContext=*/false);

  Token Replacement;
  ExprResult Result =
      tryParseCXXIdExpression(SS, isAddressOfOperand, Replacement);
  if (Result.isUnset()) {
    // If the ExprResult is valid but null, then typo correction suggested a
    // keyword replacement that needs to be reparsed.
    UnconsumeToken(Replacement);
    Result = tryParseCXXIdExpression(SS, isAddressOfOperand, Replacement);
  }
  assert(!Result.isUnset() && "Typo correction suggested a keyword replacement "
                              "for a previous keyword suggestion");
  return Result;
}

/// ParseLambdaExpression - Parse a C++11 lambda expression.
///
///       lambda-expression:
///         lambda-introducer lambda-declarator[opt] compound-statement
///
///       lambda-introducer:
///         '[' lambda-capture[opt] ']'
///
///       lambda-capture:
///         capture-default
///         capture-list
///         capture-default ',' capture-list
///
///       capture-default:
///         '&'
///         '='
///
///       capture-list:
///         capture
///         capture-list ',' capture
///
///       capture:
///         simple-capture
///         init-capture     [C++1y]
///
///       simple-capture:
///         identifier
///         '&' identifier
///         'this'
///
///       init-capture:      [C++1y]
///         identifier initializer
///         '&' identifier initializer
///
///       lambda-declarator:
///         '(' parameter-declaration-clause ')' attribute-specifier[opt]
///           'mutable'[opt] exception-specification[opt]
///           trailing-return-type[opt]
///
ExprResult Parser::ParseLambdaExpression() {
  // Parse lambda-introducer.
  LambdaIntroducer Intro;
  Optional<unsigned> DiagID = ParseLambdaIntroducer(Intro);
  if (DiagID) {
    Diag(Tok, DiagID.getValue());
    SkipUntil(tok::r_square, StopAtSemi);
    SkipUntil(tok::l_brace, StopAtSemi);
    SkipUntil(tok::r_brace, StopAtSemi);
    return ExprError();
  }

  return ParseLambdaExpressionAfterIntroducer(Intro);
}

/// TryParseLambdaExpression - Use lookahead and potentially tentative
/// parsing to determine if we are looking at a C++0x lambda expression, and parse
/// it if we are.
///
/// If we are not looking at a lambda expression, returns ExprError().
ExprResult Parser::TryParseLambdaExpression() {
  assert(getLangOpts().CPlusPlus11
         && Tok.is(tok::l_square)
         && "Not at the start of a possible lambda expression.");

  const Token Next = NextToken(), After = GetLookAheadToken(2);

  // If lookahead indicates this is a lambda...
  if (Next.is(tok::r_square) ||     // []
      Next.is(tok::equal) ||        // [=
      (Next.is(tok::amp) &&         // [&] or [&,
       (After.is(tok::r_square) ||
        After.is(tok::comma))) ||
      (Next.is(tok::identifier) &&  // [identifier]
       After.is(tok::r_square))) {
    return ParseLambdaExpression();
  }

  // If lookahead indicates an ObjC message send...
  // [identifier identifier
  if (Next.is(tok::identifier) && After.is(tok::identifier)) {
    return ExprEmpty();
  }
 
  // Here, we're stuck: lambda introducers and Objective-C message sends are
  // unambiguous, but it requires arbitrary lookhead.  [a,b,c,d,e,f,g] is a
  // lambda, and [a,b,c,d,e,f,g h] is a Objective-C message send.  Instead of
  // writing two routines to parse a lambda introducer, just try to parse
  // a lambda introducer first, and fall back if that fails.
  // (TryParseLambdaIntroducer never produces any diagnostic output.)
  LambdaIntroducer Intro;
  if (TryParseLambdaIntroducer(Intro))
    return ExprEmpty();

  return ParseLambdaExpressionAfterIntroducer(Intro);
}

/// \brief Parse a lambda introducer.
/// \param Intro A LambdaIntroducer filled in with information about the
///        contents of the lambda-introducer.
/// \param SkippedInits If non-null, we are disambiguating between an Obj-C
///        message send and a lambda expression. In this mode, we will
///        sometimes skip the initializers for init-captures and not fully
///        populate \p Intro. This flag will be set to \c true if we do so.
/// \return A DiagnosticID if it hit something unexpected. The location for
///         for the diagnostic is that of the current token.
Optional<unsigned> Parser::ParseLambdaIntroducer(LambdaIntroducer &Intro,
                                                 bool *SkippedInits) {
  typedef Optional<unsigned> DiagResult;

  assert(Tok.is(tok::l_square) && "Lambda expressions begin with '['.");
  BalancedDelimiterTracker T(*this, tok::l_square);
  T.consumeOpen();

  Intro.Range.setBegin(T.getOpenLocation());

  bool first = true;

  // Parse capture-default.
  if (Tok.is(tok::amp) &&
      (NextToken().is(tok::comma) || NextToken().is(tok::r_square))) {
    Intro.Default = LCD_ByRef;
    Intro.DefaultLoc = ConsumeToken();
    first = false;
  } else if (Tok.is(tok::equal)) {
    Intro.Default = LCD_ByCopy;
    Intro.DefaultLoc = ConsumeToken();
    first = false;
  }

  while (Tok.isNot(tok::r_square)) {
    if (!first) {
      if (Tok.isNot(tok::comma)) {
        // Provide a completion for a lambda introducer here. Except
        // in Objective-C, where this is Almost Surely meant to be a message
        // send. In that case, fail here and let the ObjC message
        // expression parser perform the completion.
        if (Tok.is(tok::code_completion) &&
            !(getLangOpts().ObjC1 && Intro.Default == LCD_None &&
              !Intro.Captures.empty())) {
          Actions.CodeCompleteLambdaIntroducer(getCurScope(), Intro, 
                                               /*AfterAmpersand=*/false);
          cutOffParsing();
          break;
        }

        return DiagResult(diag::err_expected_comma_or_rsquare);
      }
      ConsumeToken();
    }

    if (Tok.is(tok::code_completion)) {
      // If we're in Objective-C++ and we have a bare '[', then this is more
      // likely to be a message receiver.
      if (getLangOpts().ObjC1 && first)
        Actions.CodeCompleteObjCMessageReceiver(getCurScope());
      else
        Actions.CodeCompleteLambdaIntroducer(getCurScope(), Intro, 
                                             /*AfterAmpersand=*/false);
      cutOffParsing();
      break;
    }

    first = false;
    
    // Parse capture.
    LambdaCaptureKind Kind = LCK_ByCopy;
    LambdaCaptureInitKind InitKind = LambdaCaptureInitKind::NoInit;
    SourceLocation Loc;
    IdentifierInfo *Id = nullptr;
    SourceLocation EllipsisLoc;
    ExprResult Init;

    if (Tok.is(tok::star)) {
      Loc = ConsumeToken(); 
      if (Tok.is(tok::kw_this)) {
        ConsumeToken();     
        Kind = LCK_StarThis;      
      } else {
        return DiagResult(diag::err_expected_star_this_capture);
      }
    } else if (Tok.is(tok::kw_this)) {
      Kind = LCK_This;
      Loc = ConsumeToken();
    } else {
      if (Tok.is(tok::amp)) {
        Kind = LCK_ByRef;
        ConsumeToken();

        if (Tok.is(tok::code_completion)) {
          Actions.CodeCompleteLambdaIntroducer(getCurScope(), Intro, 
                                               /*AfterAmpersand=*/true);
          cutOffParsing();
          break;
        }
      }

      if (Tok.is(tok::identifier)) {
        Id = Tok.getIdentifierInfo();
        Loc = ConsumeToken();
      } else if (Tok.is(tok::kw_this)) {
        // FIXME: If we want to suggest a fixit here, will need to return more
        // than just DiagnosticID. Perhaps full DiagnosticBuilder that can be
        // Clear()ed to prevent emission in case of tentative parsing?
        return DiagResult(diag::err_this_captured_by_reference);
      } else {
        return DiagResult(diag::err_expected_capture);
      }

      if (Tok.is(tok::l_paren)) {
        BalancedDelimiterTracker Parens(*this, tok::l_paren);
        Parens.consumeOpen();

        InitKind = LambdaCaptureInitKind::DirectInit;

        ExprVector Exprs;
        CommaLocsTy Commas;
        if (SkippedInits) {
          Parens.skipToEnd();
          *SkippedInits = true;
        } else if (ParseExpressionList(Exprs, Commas)) {
          Parens.skipToEnd();
          Init = ExprError();
        } else {
          Parens.consumeClose();
          Init = Actions.ActOnParenListExpr(Parens.getOpenLocation(),
                                            Parens.getCloseLocation(),
                                            Exprs);
        }
      } else if (Tok.isOneOf(tok::l_brace, tok::equal)) {
        // Each lambda init-capture forms its own full expression, which clears
        // Actions.MaybeODRUseExprs. So create an expression evaluation context
        // to save the necessary state, and restore it later.
        EnterExpressionEvaluationContext EC(Actions,
                                            Sema::PotentiallyEvaluated);

        if (TryConsumeToken(tok::equal))
          InitKind = LambdaCaptureInitKind::CopyInit;
        else
          InitKind = LambdaCaptureInitKind::ListInit;

        if (!SkippedInits) {
          Init = ParseInitializer();
        } else if (Tok.is(tok::l_brace)) {
          BalancedDelimiterTracker Braces(*this, tok::l_brace);
          Braces.consumeOpen();
          Braces.skipToEnd();
          *SkippedInits = true;
        } else {
          // We're disambiguating this:
          //
          //   [..., x = expr
          //
          // We need to find the end of the following expression in order to
          // determine whether this is an Obj-C message send's receiver, a
          // C99 designator, or a lambda init-capture.
          //
          // Parse the expression to find where it ends, and annotate it back
          // onto the tokens. We would have parsed this expression the same way
          // in either case: both the RHS of an init-capture and the RHS of an
          // assignment expression are parsed as an initializer-clause, and in
          // neither case can anything be added to the scope between the '[' and
          // here.
          //
          // FIXME: This is horrible. Adding a mechanism to skip an expression
          // would be much cleaner.
          // FIXME: If there is a ',' before the next ']' or ':', we can skip to
          // that instead. (And if we see a ':' with no matching '?', we can
          // classify this as an Obj-C message send.)
          SourceLocation StartLoc = Tok.getLocation();
          InMessageExpressionRAIIObject MaybeInMessageExpression(*this, true);
          Init = ParseInitializer();

          if (Tok.getLocation() != StartLoc) {
            // Back out the lexing of the token after the initializer.
            PP.RevertCachedTokens(1);

            // Replace the consumed tokens with an appropriate annotation.
            Tok.setLocation(StartLoc);
            Tok.setKind(tok::annot_primary_expr);
            setExprAnnotation(Tok, Init);
            Tok.setAnnotationEndLoc(PP.getLastCachedTokenLocation());
            PP.AnnotateCachedTokens(Tok);

            // Consume the annotated initializer.
            ConsumeToken();
          }
        }
      } else
        TryConsumeToken(tok::ellipsis, EllipsisLoc);
    }
    // If this is an init capture, process the initialization expression
    // right away.  For lambda init-captures such as the following:
    // const int x = 10;
    //  auto L = [i = x+1](int a) {
    //    return [j = x+2,
    //           &k = x](char b) { };
    //  };
    // keep in mind that each lambda init-capture has to have:
    //  - its initialization expression executed in the context
    //    of the enclosing/parent decl-context.
    //  - but the variable itself has to be 'injected' into the
    //    decl-context of its lambda's call-operator (which has
    //    not yet been created).
    // Each init-expression is a full-expression that has to get
    // Sema-analyzed (for capturing etc.) before its lambda's
    // call-operator's decl-context, scope & scopeinfo are pushed on their
    // respective stacks.  Thus if any variable is odr-used in the init-capture
    // it will correctly get captured in the enclosing lambda, if one exists.
    // The init-variables above are created later once the lambdascope and
    // call-operators decl-context is pushed onto its respective stack.

    // Since the lambda init-capture's initializer expression occurs in the
    // context of the enclosing function or lambda, therefore we can not wait
    // till a lambda scope has been pushed on before deciding whether the
    // variable needs to be captured.  We also need to process all
    // lvalue-to-rvalue conversions and discarded-value conversions,
    // so that we can avoid capturing certain constant variables.
    // For e.g.,
    //  void test() {
    //   const int x = 10;
    //   auto L = [&z = x](char a) { <-- don't capture by the current lambda
    //     return [y = x](int i) { <-- don't capture by enclosing lambda
    //          return y;
    //     }
    //   };
    // If x was not const, the second use would require 'L' to capture, and
    // that would be an error.

    ParsedType InitCaptureType;
    if (Init.isUsable()) {
      // Get the pointer and store it in an lvalue, so we can use it as an
      // out argument.
      Expr *InitExpr = Init.get();
      // This performs any lvalue-to-rvalue conversions if necessary, which
      // can affect what gets captured in the containing decl-context.
      InitCaptureType = Actions.actOnLambdaInitCaptureInitialization(
          Loc, Kind == LCK_ByRef, Id, InitKind, InitExpr);
      Init = InitExpr;
    }
    Intro.addCapture(Kind, Loc, Id, EllipsisLoc, InitKind, Init,
                     InitCaptureType);
  }

  T.consumeClose();
  Intro.Range.setEnd(T.getCloseLocation());
  return DiagResult();
}

/// TryParseLambdaIntroducer - Tentatively parse a lambda introducer.
///
/// Returns true if it hit something unexpected.
bool Parser::TryParseLambdaIntroducer(LambdaIntroducer &Intro) {
  TentativeParsingAction PA(*this);

  bool SkippedInits = false;
  Optional<unsigned> DiagID(ParseLambdaIntroducer(Intro, &SkippedInits));

  if (DiagID) {
    PA.Revert();
    return true;
  }

  if (SkippedInits) {
    // Parse it again, but this time parse the init-captures too.
    PA.Revert();
    Intro = LambdaIntroducer();
    DiagID = ParseLambdaIntroducer(Intro);
    assert(!DiagID && "parsing lambda-introducer failed on reparse");
    return false;
  }

  PA.Commit();
  return false;
}

static void
tryConsumeMutableOrConstexprToken(Parser &P, SourceLocation &MutableLoc,
                                  SourceLocation &ConstexprLoc,
                                  SourceLocation &DeclEndLoc) {
  assert(MutableLoc.isInvalid());
  assert(ConstexprLoc.isInvalid());
  // Consume constexpr-opt mutable-opt in any sequence, and set the DeclEndLoc
  // to the final of those locations. Emit an error if we have multiple
  // copies of those keywords and recover.

  while (true) {
    switch (P.getCurToken().getKind()) {
    case tok::kw_mutable: {
      if (MutableLoc.isValid()) {
        P.Diag(P.getCurToken().getLocation(),
               diag::err_lambda_decl_specifier_repeated)
            << 0 << FixItHint::CreateRemoval(P.getCurToken().getLocation());
      }
      MutableLoc = P.ConsumeToken();
      DeclEndLoc = MutableLoc;
      break /*switch*/;
    }
    case tok::kw_constexpr:
      if (ConstexprLoc.isValid()) {
        P.Diag(P.getCurToken().getLocation(),
               diag::err_lambda_decl_specifier_repeated)
            << 1 << FixItHint::CreateRemoval(P.getCurToken().getLocation());
      }
      ConstexprLoc = P.ConsumeToken();
      DeclEndLoc = ConstexprLoc;
      break /*switch*/;
    default:
      return;
    }
  }
}

static void
addConstexprToLambdaDeclSpecifier(Parser &P, SourceLocation ConstexprLoc,
                                  DeclSpec &DS) {
  if (ConstexprLoc.isValid()) {
    P.Diag(ConstexprLoc, !P.getLangOpts().CPlusPlus1z
                             ? diag::ext_constexpr_on_lambda_cxx1z
                             : diag::warn_cxx14_compat_constexpr_on_lambda);
    const char *PrevSpec = nullptr;
    unsigned DiagID = 0;
    DS.SetConstexprSpec(ConstexprLoc, PrevSpec, DiagID);
    assert(PrevSpec == nullptr && DiagID == 0 &&
           "Constexpr cannot have been set previously!");
  }
}

/// ParseLambdaExpressionAfterIntroducer - Parse the rest of a lambda
/// expression.
ExprResult Parser::ParseLambdaExpressionAfterIntroducer(
                     LambdaIntroducer &Intro) {
  SourceLocation LambdaBeginLoc = Intro.Range.getBegin();
  Diag(LambdaBeginLoc, diag::warn_cxx98_compat_lambda);

  PrettyStackTraceLoc CrashInfo(PP.getSourceManager(), LambdaBeginLoc,
                                "lambda expression parsing");

 

  // FIXME: Call into Actions to add any init-capture declarations to the
  // scope while parsing the lambda-declarator and compound-statement.

  // Parse lambda-declarator[opt].
  DeclSpec DS(AttrFactory);
  Declarator D(DS, Declarator::LambdaExprContext);
  TemplateParameterDepthRAII CurTemplateDepthTracker(TemplateParameterDepth);
  Actions.PushLambdaScope();    

  TypeResult TrailingReturnType;
  if (Tok.is(tok::l_paren)) {
    ParseScope PrototypeScope(this,
                              Scope::FunctionPrototypeScope |
                              Scope::FunctionDeclarationScope |
                              Scope::DeclScope);

    SourceLocation DeclEndLoc;
    BalancedDelimiterTracker T(*this, tok::l_paren);
    T.consumeOpen();
    SourceLocation LParenLoc = T.getOpenLocation();

    // Parse parameter-declaration-clause.
    ParsedAttributes Attr(AttrFactory);
    SmallVector<DeclaratorChunk::ParamInfo, 16> ParamInfo;
    SourceLocation EllipsisLoc;
    
    if (Tok.isNot(tok::r_paren)) {
      Actions.RecordParsingTemplateParameterDepth(TemplateParameterDepth);
      ParseParameterDeclarationClause(D, Attr, ParamInfo, EllipsisLoc);
      // For a generic lambda, each 'auto' within the parameter declaration 
      // clause creates a template type parameter, so increment the depth.
      if (Actions.getCurGenericLambda()) 
        ++CurTemplateDepthTracker;
    }
    T.consumeClose();
    SourceLocation RParenLoc = T.getCloseLocation();
    DeclEndLoc = RParenLoc;

    // GNU-style attributes must be parsed before the mutable specifier to be
    // compatible with GCC.
    MaybeParseGNUAttributes(Attr, &DeclEndLoc);

    // MSVC-style attributes must be parsed before the mutable specifier to be
    // compatible with MSVC.
    MaybeParseMicrosoftDeclSpecs(Attr, &DeclEndLoc);

    // Parse mutable-opt and/or constexpr-opt, and update the DeclEndLoc.
    SourceLocation MutableLoc;
    SourceLocation ConstexprLoc;
    tryConsumeMutableOrConstexprToken(*this, MutableLoc, ConstexprLoc,
                                      DeclEndLoc);
    
    addConstexprToLambdaDeclSpecifier(*this, ConstexprLoc, DS);

    // Parse exception-specification[opt].
    ExceptionSpecificationType ESpecType = EST_None;
    SourceRange ESpecRange;
    SmallVector<ParsedType, 2> DynamicExceptions;
    SmallVector<SourceRange, 2> DynamicExceptionRanges;
    ExprResult NoexceptExpr;
    CachedTokens *ExceptionSpecTokens;
    ESpecType = tryParseExceptionSpecification(/*Delayed=*/false,
                                               ESpecRange,
                                               DynamicExceptions,
                                               DynamicExceptionRanges,
                                               NoexceptExpr,
                                               ExceptionSpecTokens);

    if (ESpecType != EST_None)
      DeclEndLoc = ESpecRange.getEnd();

    // Parse attribute-specifier[opt].
    MaybeParseCXX11Attributes(Attr, &DeclEndLoc);

    SourceLocation FunLocalRangeEnd = DeclEndLoc;

    // Parse trailing-return-type[opt].
    if (Tok.is(tok::arrow)) {
      FunLocalRangeEnd = Tok.getLocation();
      SourceRange Range;
      TrailingReturnType = ParseTrailingReturnType(Range);
      if (Range.getEnd().isValid())
        DeclEndLoc = Range.getEnd();
    }

    PrototypeScope.Exit();

    SourceLocation NoLoc;
    D.AddTypeInfo(DeclaratorChunk::getFunction(/*hasProto=*/true,
                                           /*isAmbiguous=*/false,
                                           LParenLoc,
                                           ParamInfo.data(), ParamInfo.size(),
                                           EllipsisLoc, RParenLoc,
                                           DS.getTypeQualifiers(),
                                           /*RefQualifierIsLValueRef=*/true,
                                           /*RefQualifierLoc=*/NoLoc,
                                           /*ConstQualifierLoc=*/NoLoc,
                                           /*VolatileQualifierLoc=*/NoLoc,
                                           /*RestrictQualifierLoc=*/NoLoc,
                                           MutableLoc,
                                           ESpecType, ESpecRange,
                                           DynamicExceptions.data(),
                                           DynamicExceptionRanges.data(),
                                           DynamicExceptions.size(),
                                           NoexceptExpr.isUsable() ?
                                             NoexceptExpr.get() : nullptr,
                                           /*ExceptionSpecTokens*/nullptr,
                                           LParenLoc, FunLocalRangeEnd, D,
                                           TrailingReturnType),
                  Attr, DeclEndLoc);
  } else if (Tok.isOneOf(tok::kw_mutable, tok::arrow, tok::kw___attribute,
                         tok::kw_constexpr) ||
             (Tok.is(tok::l_square) && NextToken().is(tok::l_square))) {
    // It's common to forget that one needs '()' before 'mutable', an attribute
    // specifier, or the result type. Deal with this.
    unsigned TokKind = 0;
    switch (Tok.getKind()) {
    case tok::kw_mutable: TokKind = 0; break;
    case tok::arrow: TokKind = 1; break;
    case tok::kw___attribute:
    case tok::l_square: TokKind = 2; break;
    case tok::kw_constexpr: TokKind = 3; break;
    default: llvm_unreachable("Unknown token kind");
    }

    Diag(Tok, diag::err_lambda_missing_parens)
      << TokKind
      << FixItHint::CreateInsertion(Tok.getLocation(), "() ");
    SourceLocation DeclLoc = Tok.getLocation();
    SourceLocation DeclEndLoc = DeclLoc;

    // GNU-style attributes must be parsed before the mutable specifier to be
    // compatible with GCC.
    ParsedAttributes Attr(AttrFactory);
    MaybeParseGNUAttributes(Attr, &DeclEndLoc);

    // Parse 'mutable', if it's there.
    SourceLocation MutableLoc;
    if (Tok.is(tok::kw_mutable)) {
      MutableLoc = ConsumeToken();
      DeclEndLoc = MutableLoc;
    }

    // Parse attribute-specifier[opt].
    MaybeParseCXX11Attributes(Attr, &DeclEndLoc);

    // Parse the return type, if there is one.
    if (Tok.is(tok::arrow)) {
      SourceRange Range;
      TrailingReturnType = ParseTrailingReturnType(Range);
      if (Range.getEnd().isValid())
        DeclEndLoc = Range.getEnd();
    }

    SourceLocation NoLoc;
    D.AddTypeInfo(DeclaratorChunk::getFunction(/*hasProto=*/true,
                                               /*isAmbiguous=*/false,
                                               /*LParenLoc=*/NoLoc,
                                               /*Params=*/nullptr,
                                               /*NumParams=*/0,
                                               /*EllipsisLoc=*/NoLoc,
                                               /*RParenLoc=*/NoLoc,
                                               /*TypeQuals=*/0,
                                               /*RefQualifierIsLValueRef=*/true,
                                               /*RefQualifierLoc=*/NoLoc,
                                               /*ConstQualifierLoc=*/NoLoc,
                                               /*VolatileQualifierLoc=*/NoLoc,
                                               /*RestrictQualifierLoc=*/NoLoc,
                                               MutableLoc,
                                               EST_None,
                                               /*ESpecRange=*/SourceRange(),
                                               /*Exceptions=*/nullptr,
                                               /*ExceptionRanges=*/nullptr,
                                               /*NumExceptions=*/0,
                                               /*NoexceptExpr=*/nullptr,
                                               /*ExceptionSpecTokens=*/nullptr,
                                               DeclLoc, DeclEndLoc, D,
                                               TrailingReturnType),
                  Attr, DeclEndLoc);
  }
  

  // FIXME: Rename BlockScope -> ClosureScope if we decide to continue using
  // it.
  unsigned ScopeFlags = Scope::BlockScope | Scope::FnScope | Scope::DeclScope;
  ParseScope BodyScope(this, ScopeFlags);

  Actions.ActOnStartOfLambdaDefinition(Intro, D, getCurScope());

  // Parse compound-statement.
  if (!Tok.is(tok::l_brace)) {
    Diag(Tok, diag::err_expected_lambda_body);
    Actions.ActOnLambdaError(LambdaBeginLoc, getCurScope());
    return ExprError();
  }

  StmtResult Stmt(ParseCompoundStatementBody());
  BodyScope.Exit();

  if (!Stmt.isInvalid() && !TrailingReturnType.isInvalid())
    return Actions.ActOnLambdaExpr(LambdaBeginLoc, Stmt.get(), getCurScope());

  Actions.ActOnLambdaError(LambdaBeginLoc, getCurScope());
  return ExprError();
}

/// ParseCXXCasts - This handles the various ways to cast expressions to another
/// type.
///
///       postfix-expression: [C++ 5.2p1]
///         'dynamic_cast' '<' type-name '>' '(' expression ')'
///         'static_cast' '<' type-name '>' '(' expression ')'
///         'reinterpret_cast' '<' type-name '>' '(' expression ')'
///         'const_cast' '<' type-name '>' '(' expression ')'
///
ExprResult Parser::ParseCXXCasts() {
  tok::TokenKind Kind = Tok.getKind();
  const char *CastName = nullptr; // For error messages

  switch (Kind) {
  default: llvm_unreachable("Unknown C++ cast!");
  case tok::kw_const_cast:       CastName = "const_cast";       break;
  case tok::kw_dynamic_cast:     CastName = "dynamic_cast";     break;
  case tok::kw_reinterpret_cast: CastName = "reinterpret_cast"; break;
  case tok::kw_static_cast:      CastName = "static_cast";      break;
  }

  SourceLocation OpLoc = ConsumeToken();
  SourceLocation LAngleBracketLoc = Tok.getLocation();

  // Check for "<::" which is parsed as "[:".  If found, fix token stream,
  // diagnose error, suggest fix, and recover parsing.
  if (Tok.is(tok::l_square) && Tok.getLength() == 2) {
    Token Next = NextToken();
    if (Next.is(tok::colon) && areTokensAdjacent(Tok, Next))
      FixDigraph(*this, PP, Tok, Next, Kind, /*AtDigraph*/true);
  }

  if (ExpectAndConsume(tok::less, diag::err_expected_less_after, CastName))
    return ExprError();

  // Parse the common declaration-specifiers piece.
  DeclSpec DS(AttrFactory);
  ParseSpecifierQualifierList(DS);

  // Parse the abstract-declarator, if present.
  Declarator DeclaratorInfo(DS, Declarator::TypeNameContext);
  ParseDeclarator(DeclaratorInfo);

  SourceLocation RAngleBracketLoc = Tok.getLocation();

  if (ExpectAndConsume(tok::greater))
    return ExprError(Diag(LAngleBracketLoc, diag::note_matching) << tok::less);

  SourceLocation LParenLoc, RParenLoc;
  BalancedDelimiterTracker T(*this, tok::l_paren);

  if (T.expectAndConsume(diag::err_expected_lparen_after, CastName))
    return ExprError();

  ExprResult Result = ParseExpression();

  // Match the ')'.
  T.consumeClose();

  if (!Result.isInvalid() && !DeclaratorInfo.isInvalidType())
    Result = Actions.ActOnCXXNamedCast(OpLoc, Kind,
                                       LAngleBracketLoc, DeclaratorInfo,
                                       RAngleBracketLoc,
                                       T.getOpenLocation(), Result.get(), 
                                       T.getCloseLocation());

  return Result;
}

/// ParseCXXTypeid - This handles the C++ typeid expression.
///
///       postfix-expression: [C++ 5.2p1]
///         'typeid' '(' expression ')'
///         'typeid' '(' type-id ')'
///
ExprResult Parser::ParseCXXTypeid() {
  assert(Tok.is(tok::kw_typeid) && "Not 'typeid'!");

  SourceLocation OpLoc = ConsumeToken();
  SourceLocation LParenLoc, RParenLoc;
  BalancedDelimiterTracker T(*this, tok::l_paren);

  // typeid expressions are always parenthesized.
  if (T.expectAndConsume(diag::err_expected_lparen_after, "typeid"))
    return ExprError();
  LParenLoc = T.getOpenLocation();

  ExprResult Result;

  // C++0x [expr.typeid]p3:
  //   When typeid is applied to an expression other than an lvalue of a
  //   polymorphic class type [...] The expression is an unevaluated
  //   operand (Clause 5).
  //
  // Note that we can't tell whether the expression is an lvalue of a
  // polymorphic class type until after we've parsed the expression; we
  // speculatively assume the subexpression is unevaluated, and fix it up
  // later.
  //
  // We enter the unevaluated context before trying to determine whether we
  // have a type-id, because the tentative parse logic will try to resolve
  // names, and must treat them as unevaluated.
  EnterExpressionEvaluationContext Unevaluated(Actions, Sema::Unevaluated,
                                               Sema::ReuseLambdaContextDecl);

  if (isTypeIdInParens()) {
    TypeResult Ty = ParseTypeName();

    // Match the ')'.
    T.consumeClose();
    RParenLoc = T.getCloseLocation();
    if (Ty.isInvalid() || RParenLoc.isInvalid())
      return ExprError();

    Result = Actions.ActOnCXXTypeid(OpLoc, LParenLoc, /*isType=*/true,
                                    Ty.get().getAsOpaquePtr(), RParenLoc);
  } else {
    Result = ParseExpression();

    // Match the ')'.
    if (Result.isInvalid())
      SkipUntil(tok::r_paren, StopAtSemi);
    else {
      T.consumeClose();
      RParenLoc = T.getCloseLocation();
      if (RParenLoc.isInvalid())
        return ExprError();

      Result = Actions.ActOnCXXTypeid(OpLoc, LParenLoc, /*isType=*/false,
                                      Result.get(), RParenLoc);
    }
  }

  return Result;
}

/// ParseCXXUuidof - This handles the Microsoft C++ __uuidof expression.
///
///         '__uuidof' '(' expression ')'
///         '__uuidof' '(' type-id ')'
///
ExprResult Parser::ParseCXXUuidof() {
  assert(Tok.is(tok::kw___uuidof) && "Not '__uuidof'!");

  SourceLocation OpLoc = ConsumeToken();
  BalancedDelimiterTracker T(*this, tok::l_paren);

  // __uuidof expressions are always parenthesized.
  if (T.expectAndConsume(diag::err_expected_lparen_after, "__uuidof"))
    return ExprError();

  ExprResult Result;

  if (isTypeIdInParens()) {
    TypeResult Ty = ParseTypeName();

    // Match the ')'.
    T.consumeClose();

    if (Ty.isInvalid())
      return ExprError();

    Result = Actions.ActOnCXXUuidof(OpLoc, T.getOpenLocation(), /*isType=*/true,
                                    Ty.get().getAsOpaquePtr(), 
                                    T.getCloseLocation());
  } else {
    EnterExpressionEvaluationContext Unevaluated(Actions, Sema::Unevaluated);
    Result = ParseExpression();

    // Match the ')'.
    if (Result.isInvalid())
      SkipUntil(tok::r_paren, StopAtSemi);
    else {
      T.consumeClose();

      Result = Actions.ActOnCXXUuidof(OpLoc, T.getOpenLocation(),
                                      /*isType=*/false,
                                      Result.get(), T.getCloseLocation());
    }
  }

  return Result;
}

/// \brief Parse a C++ pseudo-destructor expression after the base,
/// . or -> operator, and nested-name-specifier have already been
/// parsed.
///
///       postfix-expression: [C++ 5.2]
///         postfix-expression . pseudo-destructor-name
///         postfix-expression -> pseudo-destructor-name
///
///       pseudo-destructor-name: 
///         ::[opt] nested-name-specifier[opt] type-name :: ~type-name 
///         ::[opt] nested-name-specifier template simple-template-id :: 
///                 ~type-name 
///         ::[opt] nested-name-specifier[opt] ~type-name
///       
ExprResult 
Parser::ParseCXXPseudoDestructor(Expr *Base, SourceLocation OpLoc,
                                 tok::TokenKind OpKind,
                                 CXXScopeSpec &SS,
                                 ParsedType ObjectType) {
  // We're parsing either a pseudo-destructor-name or a dependent
  // member access that has the same form as a
  // pseudo-destructor-name. We parse both in the same way and let
  // the action model sort them out.
  //
  // Note that the ::[opt] nested-name-specifier[opt] has already
  // been parsed, and if there was a simple-template-id, it has
  // been coalesced into a template-id annotation token.
  UnqualifiedId FirstTypeName;
  SourceLocation CCLoc;
  if (Tok.is(tok::identifier)) {
    FirstTypeName.setIdentifier(Tok.getIdentifierInfo(), Tok.getLocation());
    ConsumeToken();
    assert(Tok.is(tok::coloncolon) &&"ParseOptionalCXXScopeSpecifier fail");
    CCLoc = ConsumeToken();
  } else if (Tok.is(tok::annot_template_id)) {
    // FIXME: retrieve TemplateKWLoc from template-id annotation and
    // store it in the pseudo-dtor node (to be used when instantiating it).
    FirstTypeName.setTemplateId(
                              (TemplateIdAnnotation *)Tok.getAnnotationValue());
    ConsumeToken();
    assert(Tok.is(tok::coloncolon) &&"ParseOptionalCXXScopeSpecifier fail");
    CCLoc = ConsumeToken();
  } else {
    FirstTypeName.setIdentifier(nullptr, SourceLocation());
  }

  // Parse the tilde.
  assert(Tok.is(tok::tilde) && "ParseOptionalCXXScopeSpecifier fail");
  SourceLocation TildeLoc = ConsumeToken();

  if (Tok.is(tok::kw_decltype) && !FirstTypeName.isValid() && SS.isEmpty()) {
    DeclSpec DS(AttrFactory);
    ParseDecltypeSpecifier(DS);
    if (DS.getTypeSpecType() == TST_error)
      return ExprError();
    return Actions.ActOnPseudoDestructorExpr(getCurScope(), Base, OpLoc, OpKind,
                                             TildeLoc, DS);
  }

  if (!Tok.is(tok::identifier)) {
    Diag(Tok, diag::err_destructor_tilde_identifier);
    return ExprError();
  }
  
  // Parse the second type.
  UnqualifiedId SecondTypeName;
  IdentifierInfo *Name = Tok.getIdentifierInfo();
  SourceLocation NameLoc = ConsumeToken();
  SecondTypeName.setIdentifier(Name, NameLoc);
  
  // If there is a '<', the second type name is a template-id. Parse
  // it as such.
  if (Tok.is(tok::less) &&
      ParseUnqualifiedIdTemplateId(SS, SourceLocation(),
                                   Name, NameLoc,
                                   false, ObjectType, SecondTypeName,
                                   /*AssumeTemplateName=*/true))
    return ExprError();

  return Actions.ActOnPseudoDestructorExpr(getCurScope(), Base, OpLoc, OpKind,
                                           SS, FirstTypeName, CCLoc, TildeLoc,
                                           SecondTypeName);
}

/// ParseCXXBoolLiteral - This handles the C++ Boolean literals.
///
///       boolean-literal: [C++ 2.13.5]
///         'true'
///         'false'
ExprResult Parser::ParseCXXBoolLiteral() {
  tok::TokenKind Kind = Tok.getKind();
  return Actions.ActOnCXXBoolLiteral(ConsumeToken(), Kind);
}

/// ParseThrowExpression - This handles the C++ throw expression.
///
///       throw-expression: [C++ 15]
///         'throw' assignment-expression[opt]
ExprResult Parser::ParseThrowExpression() {
  assert(Tok.is(tok::kw_throw) && "Not throw!");
  SourceLocation ThrowLoc = ConsumeToken();           // Eat the throw token.

  // If the current token isn't the start of an assignment-expression,
  // then the expression is not present.  This handles things like:
  //   "C ? throw : (void)42", which is crazy but legal.
  switch (Tok.getKind()) {  // FIXME: move this predicate somewhere common.
  case tok::semi:
  case tok::r_paren:
  case tok::r_square:
  case tok::r_brace:
  case tok::colon:
  case tok::comma:
    return Actions.ActOnCXXThrow(getCurScope(), ThrowLoc, nullptr);

  default:
    ExprResult Expr(ParseAssignmentExpression());
    if (Expr.isInvalid()) return Expr;
    return Actions.ActOnCXXThrow(getCurScope(), ThrowLoc, Expr.get());
  }
}

/// \brief Parse the C++ Coroutines co_yield expression.
///
///       co_yield-expression:
///         'co_yield' assignment-expression[opt]
ExprResult Parser::ParseCoyieldExpression() {
  assert(Tok.is(tok::kw_co_yield) && "Not co_yield!");

  SourceLocation Loc = ConsumeToken();
  ExprResult Expr = Tok.is(tok::l_brace) ? ParseBraceInitializer()
                                         : ParseAssignmentExpression();
  if (!Expr.isInvalid())
    Expr = Actions.ActOnCoyieldExpr(getCurScope(), Loc, Expr.get());
  return Expr;
}

/// ParseCXXThis - This handles the C++ 'this' pointer.
///
/// C++ 9.3.2: In the body of a non-static member function, the keyword this is
/// a non-lvalue expression whose value is the address of the object for which
/// the function is called.
ExprResult Parser::ParseCXXThis() {
  assert(Tok.is(tok::kw_this) && "Not 'this'!");
  SourceLocation ThisLoc = ConsumeToken();
  return Actions.ActOnCXXThis(ThisLoc);
}

/// ParseCXXTypeConstructExpression - Parse construction of a specified type.
/// Can be interpreted either as function-style casting ("int(x)")
/// or class type construction ("ClassType(x,y,z)")
/// or creation of a value-initialized type ("int()").
/// See [C++ 5.2.3].
///
///       postfix-expression: [C++ 5.2p1]
///         simple-type-specifier '(' expression-list[opt] ')'
/// [C++0x] simple-type-specifier braced-init-list
///         typename-specifier '(' expression-list[opt] ')'
/// [C++0x] typename-specifier braced-init-list
///
ExprResult
Parser::ParseCXXTypeConstructExpression(const DeclSpec &DS) {
  Declarator DeclaratorInfo(DS, Declarator::TypeNameContext);
  ParsedType TypeRep = Actions.ActOnTypeName(getCurScope(), DeclaratorInfo).get();

  assert((Tok.is(tok::l_paren) ||
          (getLangOpts().CPlusPlus11 && Tok.is(tok::l_brace)))
         && "Expected '(' or '{'!");

  if (Tok.is(tok::l_brace)) {
    ExprResult Init = ParseBraceInitializer();
    if (Init.isInvalid())
      return Init;
    Expr *InitList = Init.get();
    return Actions.ActOnCXXTypeConstructExpr(TypeRep, SourceLocation(),
                                             MultiExprArg(&InitList, 1),
                                             SourceLocation());
  } else {
    BalancedDelimiterTracker T(*this, tok::l_paren);
    T.consumeOpen();

    ExprVector Exprs;
    CommaLocsTy CommaLocs;

    if (Tok.isNot(tok::r_paren)) {
      if (ParseExpressionList(Exprs, CommaLocs, [&] {
            Actions.CodeCompleteConstructor(getCurScope(),
                                      TypeRep.get()->getCanonicalTypeInternal(),
                                            DS.getLocEnd(), Exprs);
         })) {
        SkipUntil(tok::r_paren, StopAtSemi);
        return ExprError();
      }
    }

    // Match the ')'.
    T.consumeClose();

    // TypeRep could be null, if it references an invalid typedef.
    if (!TypeRep)
      return ExprError();

    assert((Exprs.size() == 0 || Exprs.size()-1 == CommaLocs.size())&&
           "Unexpected number of commas!");
    return Actions.ActOnCXXTypeConstructExpr(TypeRep, T.getOpenLocation(), 
                                             Exprs,
                                             T.getCloseLocation());
  }
}

/// ParseCXXCondition - if/switch/while condition expression.
///
///       condition:
///         expression
///         type-specifier-seq declarator '=' assignment-expression
/// [C++11] type-specifier-seq declarator '=' initializer-clause
/// [C++11] type-specifier-seq declarator braced-init-list
/// [GNU]   type-specifier-seq declarator simple-asm-expr[opt] attributes[opt]
///             '=' assignment-expression
///
/// \param ExprOut if the condition was parsed as an expression, the parsed
/// expression.
///
/// \param DeclOut if the condition was parsed as a declaration, the parsed
/// declaration.
///
/// \param Loc The location of the start of the statement that requires this
/// condition, e.g., the "for" in a for loop.
///
/// \param ConvertToBoolean Whether the condition expression should be
/// converted to a boolean value.
///
/// \returns true if there was a parsing, false otherwise.
bool Parser::ParseCXXCondition(ExprResult &ExprOut,
                               Decl *&DeclOut,
                               SourceLocation Loc,
                               bool ConvertToBoolean) {
  if (Tok.is(tok::code_completion)) {
    Actions.CodeCompleteOrdinaryName(getCurScope(), Sema::PCC_Condition);
    cutOffParsing();
    return true;
  }

  ParsedAttributesWithRange attrs(AttrFactory);
  MaybeParseCXX11Attributes(attrs);

  if (!isCXXConditionDeclaration()) {
    ProhibitAttributes(attrs);

    // Parse the expression.
    ExprOut = ParseExpression(); // expression
    DeclOut = nullptr;
    if (ExprOut.isInvalid())
      return true;

    // If required, convert to a boolean value.
    if (ConvertToBoolean)
      ExprOut
        = Actions.ActOnBooleanCondition(getCurScope(), Loc, ExprOut.get());
    return ExprOut.isInvalid();
  }

  // type-specifier-seq
  DeclSpec DS(AttrFactory);
  DS.takeAttributesFrom(attrs);
  ParseSpecifierQualifierList(DS, AS_none, DSC_condition);

  // declarator
  Declarator DeclaratorInfo(DS, Declarator::ConditionContext);
  ParseDeclarator(DeclaratorInfo);

  // simple-asm-expr[opt]
  if (Tok.is(tok::kw_asm)) {
    SourceLocation Loc;
    ExprResult AsmLabel(ParseSimpleAsm(&Loc));
    if (AsmLabel.isInvalid()) {
      SkipUntil(tok::semi, StopAtSemi);
      return true;
    }
    DeclaratorInfo.setAsmLabel(AsmLabel.get());
    DeclaratorInfo.SetRangeEnd(Loc);
  }

  // If attributes are present, parse them.
  MaybeParseGNUAttributes(DeclaratorInfo);

  // Type-check the declaration itself.
  DeclResult Dcl = Actions.ActOnCXXConditionDeclaration(getCurScope(), 
                                                        DeclaratorInfo);
  DeclOut = Dcl.get();
  ExprOut = ExprError();

  // '=' assignment-expression
  // If a '==' or '+=' is found, suggest a fixit to '='.
  bool CopyInitialization = isTokenEqualOrEqualTypo();
  if (CopyInitialization)
    ConsumeToken();

  ExprResult InitExpr = ExprError();
  if (getLangOpts().CPlusPlus11 && Tok.is(tok::l_brace)) {
    Diag(Tok.getLocation(),
         diag::warn_cxx98_compat_generalized_initializer_lists);
    InitExpr = ParseBraceInitializer();
  } else if (CopyInitialization) {
    InitExpr = ParseAssignmentExpression();
  } else if (Tok.is(tok::l_paren)) {
    // This was probably an attempt to initialize the variable.
    SourceLocation LParen = ConsumeParen(), RParen = LParen;
    if (SkipUntil(tok::r_paren, StopAtSemi | StopBeforeMatch))
      RParen = ConsumeParen();
    Diag(DeclOut ? DeclOut->getLocation() : LParen,
         diag::err_expected_init_in_condition_lparen)
      << SourceRange(LParen, RParen);
  } else {
    Diag(DeclOut ? DeclOut->getLocation() : Tok.getLocation(),
         diag::err_expected_init_in_condition);
  }

  if (!InitExpr.isInvalid())
    Actions.AddInitializerToDecl(DeclOut, InitExpr.get(), !CopyInitialization,
                                 DS.containsPlaceholderType());
  else
    Actions.ActOnInitializerError(DeclOut);

  // FIXME: Build a reference to this declaration? Convert it to bool?
  // (This is currently handled by Sema).

  Actions.FinalizeDeclaration(DeclOut);
  
  return false;
}

/// ParseCXXSimpleTypeSpecifier - [C++ 7.1.5.2] Simple type specifiers.
/// This should only be called when the current token is known to be part of
/// simple-type-specifier.
///
///       simple-type-specifier:
///         '::'[opt] nested-name-specifier[opt] type-name
///         '::'[opt] nested-name-specifier 'template' simple-template-id [TODO]
///         char
///         wchar_t
///         bool
///         short
///         int
///         long
///         signed
///         unsigned
///         float
///         double
///         void
/// [GNU]   typeof-specifier
/// [C++0x] auto               [TODO]
///
///       type-name:
///         class-name
///         enum-name
///         typedef-name
///
void Parser::ParseCXXSimpleTypeSpecifier(DeclSpec &DS) {
  DS.SetRangeStart(Tok.getLocation());
  const char *PrevSpec;
  unsigned DiagID;
  SourceLocation Loc = Tok.getLocation();
  const clang::PrintingPolicy &Policy =
      Actions.getASTContext().getPrintingPolicy();

  switch (Tok.getKind()) {
  case tok::identifier:   // foo::bar
  case tok::coloncolon:   // ::foo::bar
    llvm_unreachable("Annotation token should already be formed!");
  default:
    llvm_unreachable("Not a simple-type-specifier token!");

  // type-name
  case tok::annot_typename: {
    if (getTypeAnnotation(Tok))
      DS.SetTypeSpecType(DeclSpec::TST_typename, Loc, PrevSpec, DiagID,
                         getTypeAnnotation(Tok), Policy);
    else
      DS.SetTypeSpecError();
    
    DS.SetRangeEnd(Tok.getAnnotationEndLoc());
    ConsumeToken();
    
    DS.Finish(Actions, Policy);
    return;
  }

  // builtin types
  case tok::kw_short:
    DS.SetTypeSpecWidth(DeclSpec::TSW_short, Loc, PrevSpec, DiagID, Policy);
    break;
  case tok::kw_long:
    DS.SetTypeSpecWidth(DeclSpec::TSW_long, Loc, PrevSpec, DiagID, Policy);
    break;
  case tok::kw___int64:
#if INTEL_CUSTOMIZATION
    // CQ#374966 - cmake application failed with error: redefinition with a
    // different type. Bind '__int64' to 'long' builtin type if its width is
    // suitable for this on target platform.
    if (getLangOpts().IntelCompat && getTargetInfo().getLongWidth() == 64)
      DS.SetTypeSpecWidth(DeclSpec::TSW_long, Loc, PrevSpec, DiagID, Policy);
    else
#endif // INTEL_CUSTOMIZATION
    DS.SetTypeSpecWidth(DeclSpec::TSW_longlong, Loc, PrevSpec, DiagID, Policy);
    break;
  case tok::kw_signed:
    DS.SetTypeSpecSign(DeclSpec::TSS_signed, Loc, PrevSpec, DiagID);
    break;
  case tok::kw_unsigned:
    DS.SetTypeSpecSign(DeclSpec::TSS_unsigned, Loc, PrevSpec, DiagID);
    break;
  case tok::kw_void:
    DS.SetTypeSpecType(DeclSpec::TST_void, Loc, PrevSpec, DiagID, Policy);
    break;
  case tok::kw_char:
    DS.SetTypeSpecType(DeclSpec::TST_char, Loc, PrevSpec, DiagID, Policy);
    break;
  case tok::kw_int:
    DS.SetTypeSpecType(DeclSpec::TST_int, Loc, PrevSpec, DiagID, Policy);
    break;
  case tok::kw___int128:
    DS.SetTypeSpecType(DeclSpec::TST_int128, Loc, PrevSpec, DiagID, Policy);
    break;
  case tok::kw_half:
    DS.SetTypeSpecType(DeclSpec::TST_half, Loc, PrevSpec, DiagID, Policy);
    break;
  case tok::kw_float:
    DS.SetTypeSpecType(DeclSpec::TST_float, Loc, PrevSpec, DiagID, Policy);
    break;
  case tok::kw_double:
    DS.SetTypeSpecType(DeclSpec::TST_double, Loc, PrevSpec, DiagID, Policy);
    break;
<<<<<<< HEAD
#if INTEL_CUSTOMIZATION
  case tok::kw__Quad:
    DS.SetTypeSpecType(DeclSpec::TST_float128, Loc, PrevSpec, DiagID, Policy);
    break;
#endif  // INTEL_CUSTOMIZATION
=======
  case tok::kw___float128:
    DS.SetTypeSpecType(DeclSpec::TST_float128, Loc, PrevSpec, DiagID, Policy);
    break;
>>>>>>> e39c8143
  case tok::kw_wchar_t:
    DS.SetTypeSpecType(DeclSpec::TST_wchar, Loc, PrevSpec, DiagID, Policy);
    break;
  case tok::kw_char16_t:
    DS.SetTypeSpecType(DeclSpec::TST_char16, Loc, PrevSpec, DiagID, Policy);
    break;
  case tok::kw_char32_t:
    DS.SetTypeSpecType(DeclSpec::TST_char32, Loc, PrevSpec, DiagID, Policy);
    break;
  case tok::kw_bool:
    DS.SetTypeSpecType(DeclSpec::TST_bool, Loc, PrevSpec, DiagID, Policy);
    break;
  case tok::annot_decltype:
  case tok::kw_decltype:
    DS.SetRangeEnd(ParseDecltypeSpecifier(DS));
    return DS.Finish(Actions, Policy);

  // GNU typeof support.
  case tok::kw_typeof:
    ParseTypeofSpecifier(DS);
    DS.Finish(Actions, Policy);
    return;
  }
  if (Tok.is(tok::annot_typename))
    DS.SetRangeEnd(Tok.getAnnotationEndLoc());
  else
    DS.SetRangeEnd(Tok.getLocation());
  ConsumeToken();
  DS.Finish(Actions, Policy);
}

/// ParseCXXTypeSpecifierSeq - Parse a C++ type-specifier-seq (C++
/// [dcl.name]), which is a non-empty sequence of type-specifiers,
/// e.g., "const short int". Note that the DeclSpec is *not* finished
/// by parsing the type-specifier-seq, because these sequences are
/// typically followed by some form of declarator. Returns true and
/// emits diagnostics if this is not a type-specifier-seq, false
/// otherwise.
///
///   type-specifier-seq: [C++ 8.1]
///     type-specifier type-specifier-seq[opt]
///
bool Parser::ParseCXXTypeSpecifierSeq(DeclSpec &DS) {
  ParseSpecifierQualifierList(DS, AS_none, DSC_type_specifier);
  DS.Finish(Actions, Actions.getASTContext().getPrintingPolicy());
  return false;
}

/// \brief Finish parsing a C++ unqualified-id that is a template-id of
/// some form. 
///
/// This routine is invoked when a '<' is encountered after an identifier or
/// operator-function-id is parsed by \c ParseUnqualifiedId() to determine
/// whether the unqualified-id is actually a template-id. This routine will
/// then parse the template arguments and form the appropriate template-id to
/// return to the caller.
///
/// \param SS the nested-name-specifier that precedes this template-id, if
/// we're actually parsing a qualified-id.
///
/// \param Name for constructor and destructor names, this is the actual
/// identifier that may be a template-name.
///
/// \param NameLoc the location of the class-name in a constructor or 
/// destructor.
///
/// \param EnteringContext whether we're entering the scope of the 
/// nested-name-specifier.
///
/// \param ObjectType if this unqualified-id occurs within a member access
/// expression, the type of the base object whose member is being accessed.
///
/// \param Id as input, describes the template-name or operator-function-id
/// that precedes the '<'. If template arguments were parsed successfully,
/// will be updated with the template-id.
/// 
/// \param AssumeTemplateId When true, this routine will assume that the name
/// refers to a template without performing name lookup to verify. 
///
/// \returns true if a parse error occurred, false otherwise.
bool Parser::ParseUnqualifiedIdTemplateId(CXXScopeSpec &SS,
                                          SourceLocation TemplateKWLoc,
                                          IdentifierInfo *Name,
                                          SourceLocation NameLoc,
                                          bool EnteringContext,
                                          ParsedType ObjectType,
                                          UnqualifiedId &Id,
                                          bool AssumeTemplateId) {
  assert((AssumeTemplateId || Tok.is(tok::less)) &&
         "Expected '<' to finish parsing a template-id");
  
  TemplateTy Template;
  TemplateNameKind TNK = TNK_Non_template;
  switch (Id.getKind()) {
  case UnqualifiedId::IK_Identifier:
  case UnqualifiedId::IK_OperatorFunctionId:
  case UnqualifiedId::IK_LiteralOperatorId:
    if (AssumeTemplateId) {
      TNK = Actions.ActOnDependentTemplateName(getCurScope(), SS, TemplateKWLoc,
                                               Id, ObjectType, EnteringContext,
                                               Template);
      if (TNK == TNK_Non_template)
        return true;
    } else {
      bool MemberOfUnknownSpecialization;
      TNK = Actions.isTemplateName(getCurScope(), SS,
                                   TemplateKWLoc.isValid(), Id,
                                   ObjectType, EnteringContext, Template,
                                   MemberOfUnknownSpecialization);
      
      if (TNK == TNK_Non_template && MemberOfUnknownSpecialization &&
          ObjectType && IsTemplateArgumentList()) {
        // We have something like t->getAs<T>(), where getAs is a 
        // member of an unknown specialization. However, this will only
        // parse correctly as a template, so suggest the keyword 'template'
        // before 'getAs' and treat this as a dependent template name.
        std::string Name;
        if (Id.getKind() == UnqualifiedId::IK_Identifier)
          Name = Id.Identifier->getName();
        else {
          Name = "operator ";
          if (Id.getKind() == UnqualifiedId::IK_OperatorFunctionId)
            Name += getOperatorSpelling(Id.OperatorFunctionId.Operator);
          else
            Name += Id.Identifier->getName();
        }
        Diag(Id.StartLocation, diag::err_missing_dependent_template_keyword)
          << Name
          << FixItHint::CreateInsertion(Id.StartLocation, "template ");
        TNK = Actions.ActOnDependentTemplateName(getCurScope(),
                                                 SS, TemplateKWLoc, Id,
                                                 ObjectType, EnteringContext,
                                                 Template);
        if (TNK == TNK_Non_template)
          return true;              
      }
    }
    break;
      
  case UnqualifiedId::IK_ConstructorName: {
    UnqualifiedId TemplateName;
    bool MemberOfUnknownSpecialization;
    TemplateName.setIdentifier(Name, NameLoc);
    TNK = Actions.isTemplateName(getCurScope(), SS, TemplateKWLoc.isValid(),
                                 TemplateName, ObjectType, 
                                 EnteringContext, Template,
                                 MemberOfUnknownSpecialization);
    break;
  }
      
  case UnqualifiedId::IK_DestructorName: {
    UnqualifiedId TemplateName;
    bool MemberOfUnknownSpecialization;
    TemplateName.setIdentifier(Name, NameLoc);
    if (ObjectType) {
      TNK = Actions.ActOnDependentTemplateName(getCurScope(),
                                               SS, TemplateKWLoc, TemplateName,
                                               ObjectType, EnteringContext,
                                               Template);
      if (TNK == TNK_Non_template)
        return true;
    } else {
      TNK = Actions.isTemplateName(getCurScope(), SS, TemplateKWLoc.isValid(),
                                   TemplateName, ObjectType, 
                                   EnteringContext, Template,
                                   MemberOfUnknownSpecialization);
      
      if (TNK == TNK_Non_template && !Id.DestructorName.get()) {
        Diag(NameLoc, diag::err_destructor_template_id)
          << Name << SS.getRange();
        return true;        
      }
    }
    break;
  }
      
  default:
    return false;
  }
  
  if (TNK == TNK_Non_template)
    return false;
  
  // Parse the enclosed template argument list.
  SourceLocation LAngleLoc, RAngleLoc;
  TemplateArgList TemplateArgs;
  if (Tok.is(tok::less) &&
      ParseTemplateIdAfterTemplateName(Template, Id.StartLocation,
                                       SS, true, LAngleLoc,
                                       TemplateArgs,
                                       RAngleLoc))
    return true;
  
  if (Id.getKind() == UnqualifiedId::IK_Identifier ||
      Id.getKind() == UnqualifiedId::IK_OperatorFunctionId ||
      Id.getKind() == UnqualifiedId::IK_LiteralOperatorId) {
    // Form a parsed representation of the template-id to be stored in the
    // UnqualifiedId.
    TemplateIdAnnotation *TemplateId
      = TemplateIdAnnotation::Allocate(TemplateArgs.size(), TemplateIds);

    // FIXME: Store name for literal operator too.
    if (Id.getKind() == UnqualifiedId::IK_Identifier) {
      TemplateId->Name = Id.Identifier;
      TemplateId->Operator = OO_None;
      TemplateId->TemplateNameLoc = Id.StartLocation;
    } else {
      TemplateId->Name = nullptr;
      TemplateId->Operator = Id.OperatorFunctionId.Operator;
      TemplateId->TemplateNameLoc = Id.StartLocation;
    }

    TemplateId->SS = SS;
    TemplateId->TemplateKWLoc = TemplateKWLoc;
    TemplateId->Template = Template;
    TemplateId->Kind = TNK;
    TemplateId->LAngleLoc = LAngleLoc;
    TemplateId->RAngleLoc = RAngleLoc;
    ParsedTemplateArgument *Args = TemplateId->getTemplateArgs();
    for (unsigned Arg = 0, ArgEnd = TemplateArgs.size(); 
         Arg != ArgEnd; ++Arg)
      Args[Arg] = TemplateArgs[Arg];
    
    Id.setTemplateId(TemplateId);
    return false;
  }

  // Bundle the template arguments together.
  ASTTemplateArgsPtr TemplateArgsPtr(TemplateArgs);

  // Constructor and destructor names.
  TypeResult Type
    = Actions.ActOnTemplateIdType(SS, TemplateKWLoc,
                                  Template, NameLoc,
                                  LAngleLoc, TemplateArgsPtr, RAngleLoc,
                                  /*IsCtorOrDtorName=*/true);
  if (Type.isInvalid())
    return true;
  
  if (Id.getKind() == UnqualifiedId::IK_ConstructorName)
    Id.setConstructorName(Type.get(), NameLoc, RAngleLoc);
  else
    Id.setDestructorName(Id.StartLocation, Type.get(), RAngleLoc);
  
  return false;
}

/// \brief Parse an operator-function-id or conversion-function-id as part
/// of a C++ unqualified-id.
///
/// This routine is responsible only for parsing the operator-function-id or
/// conversion-function-id; it does not handle template arguments in any way.
///
/// \code
///       operator-function-id: [C++ 13.5]
///         'operator' operator
///
///       operator: one of
///            new   delete  new[]   delete[]
///            +     -    *  /    %  ^    &   |   ~
///            !     =    <  >    += -=   *=  /=  %=
///            ^=    &=   |= <<   >> >>= <<=  ==  !=
///            <=    >=   && ||   ++ --   ,   ->* ->
///            ()    []
///
///       conversion-function-id: [C++ 12.3.2]
///         operator conversion-type-id
///
///       conversion-type-id:
///         type-specifier-seq conversion-declarator[opt]
///
///       conversion-declarator:
///         ptr-operator conversion-declarator[opt]
/// \endcode
///
/// \param SS The nested-name-specifier that preceded this unqualified-id. If
/// non-empty, then we are parsing the unqualified-id of a qualified-id.
///
/// \param EnteringContext whether we are entering the scope of the 
/// nested-name-specifier.
///
/// \param ObjectType if this unqualified-id occurs within a member access
/// expression, the type of the base object whose member is being accessed.
///
/// \param Result on a successful parse, contains the parsed unqualified-id.
///
/// \returns true if parsing fails, false otherwise.
bool Parser::ParseUnqualifiedIdOperator(CXXScopeSpec &SS, bool EnteringContext,
                                        ParsedType ObjectType,
                                        UnqualifiedId &Result) {
  assert(Tok.is(tok::kw_operator) && "Expected 'operator' keyword");
  
  // Consume the 'operator' keyword.
  SourceLocation KeywordLoc = ConsumeToken();
  
  // Determine what kind of operator name we have.
  unsigned SymbolIdx = 0;
  SourceLocation SymbolLocations[3];
  OverloadedOperatorKind Op = OO_None;
  switch (Tok.getKind()) {
    case tok::kw_new:
    case tok::kw_delete: {
      bool isNew = Tok.getKind() == tok::kw_new;
      // Consume the 'new' or 'delete'.
      SymbolLocations[SymbolIdx++] = ConsumeToken();
      // Check for array new/delete.
      if (Tok.is(tok::l_square) &&
          (!getLangOpts().CPlusPlus11 || NextToken().isNot(tok::l_square))) {
        // Consume the '[' and ']'.
        BalancedDelimiterTracker T(*this, tok::l_square);
        T.consumeOpen();
        T.consumeClose();
        if (T.getCloseLocation().isInvalid())
          return true;
        
        SymbolLocations[SymbolIdx++] = T.getOpenLocation();
        SymbolLocations[SymbolIdx++] = T.getCloseLocation();
        Op = isNew? OO_Array_New : OO_Array_Delete;
      } else {
        Op = isNew? OO_New : OO_Delete;
      }
      break;
    }
      
#define OVERLOADED_OPERATOR(Name,Spelling,Token,Unary,Binary,MemberOnly) \
    case tok::Token:                                                     \
      SymbolLocations[SymbolIdx++] = ConsumeToken();                     \
      Op = OO_##Name;                                                    \
      break;
#define OVERLOADED_OPERATOR_MULTI(Name,Spelling,Unary,Binary,MemberOnly)
#include "clang/Basic/OperatorKinds.def"
      
    case tok::l_paren: {
      // Consume the '(' and ')'.
      BalancedDelimiterTracker T(*this, tok::l_paren);
      T.consumeOpen();
      T.consumeClose();
      if (T.getCloseLocation().isInvalid())
        return true;
      
      SymbolLocations[SymbolIdx++] = T.getOpenLocation();
      SymbolLocations[SymbolIdx++] = T.getCloseLocation();
      Op = OO_Call;
      break;
    }
      
    case tok::l_square: {
      // Consume the '[' and ']'.
      BalancedDelimiterTracker T(*this, tok::l_square);
      T.consumeOpen();
      T.consumeClose();
      if (T.getCloseLocation().isInvalid())
        return true;
      
      SymbolLocations[SymbolIdx++] = T.getOpenLocation();
      SymbolLocations[SymbolIdx++] = T.getCloseLocation();
      Op = OO_Subscript;
      break;
    }
      
    case tok::code_completion: {
      // Code completion for the operator name.
      Actions.CodeCompleteOperatorName(getCurScope());
      cutOffParsing();      
      // Don't try to parse any further.
      return true;
    }
      
    default:
      break;
  }
  
  if (Op != OO_None) {
    // We have parsed an operator-function-id.
    Result.setOperatorFunctionId(KeywordLoc, Op, SymbolLocations);
    return false;
  }

  // Parse a literal-operator-id.
  //
  //   literal-operator-id: C++11 [over.literal]
  //     operator string-literal identifier
  //     operator user-defined-string-literal

  if (getLangOpts().CPlusPlus11 && isTokenStringLiteral()) {
    Diag(Tok.getLocation(), diag::warn_cxx98_compat_literal_operator);

    SourceLocation DiagLoc;
    unsigned DiagId = 0;

    // We're past translation phase 6, so perform string literal concatenation
    // before checking for "".
    SmallVector<Token, 4> Toks;
    SmallVector<SourceLocation, 4> TokLocs;
    while (isTokenStringLiteral()) {
      if (!Tok.is(tok::string_literal) && !DiagId) {
        // C++11 [over.literal]p1:
        //   The string-literal or user-defined-string-literal in a
        //   literal-operator-id shall have no encoding-prefix [...].
        DiagLoc = Tok.getLocation();
        DiagId = diag::err_literal_operator_string_prefix;
      }
      Toks.push_back(Tok);
      TokLocs.push_back(ConsumeStringToken());
    }

    StringLiteralParser Literal(Toks, PP);
    if (Literal.hadError)
      return true;

    // Grab the literal operator's suffix, which will be either the next token
    // or a ud-suffix from the string literal.
    IdentifierInfo *II = nullptr;
    SourceLocation SuffixLoc;
    if (!Literal.getUDSuffix().empty()) {
      II = &PP.getIdentifierTable().get(Literal.getUDSuffix());
      SuffixLoc =
        Lexer::AdvanceToTokenCharacter(TokLocs[Literal.getUDSuffixToken()],
                                       Literal.getUDSuffixOffset(),
                                       PP.getSourceManager(), getLangOpts());
    } else if (Tok.is(tok::identifier)) {
      II = Tok.getIdentifierInfo();
      SuffixLoc = ConsumeToken();
      TokLocs.push_back(SuffixLoc);
    } else {
      Diag(Tok.getLocation(), diag::err_expected) << tok::identifier;
      return true;
    }

    // The string literal must be empty.
    if (!Literal.GetString().empty() || Literal.Pascal) {
      // C++11 [over.literal]p1:
      //   The string-literal or user-defined-string-literal in a
      //   literal-operator-id shall [...] contain no characters
      //   other than the implicit terminating '\0'.
      DiagLoc = TokLocs.front();
      DiagId = diag::err_literal_operator_string_not_empty;
    }

    if (DiagId) {
      // This isn't a valid literal-operator-id, but we think we know
      // what the user meant. Tell them what they should have written.
      SmallString<32> Str;
      Str += "\"\"";
      Str += II->getName();
      Diag(DiagLoc, DiagId) << FixItHint::CreateReplacement(
          SourceRange(TokLocs.front(), TokLocs.back()), Str);
    }

    Result.setLiteralOperatorId(II, KeywordLoc, SuffixLoc);

    return Actions.checkLiteralOperatorId(SS, Result);
  }

  // Parse a conversion-function-id.
  //
  //   conversion-function-id: [C++ 12.3.2]
  //     operator conversion-type-id
  //
  //   conversion-type-id:
  //     type-specifier-seq conversion-declarator[opt]
  //
  //   conversion-declarator:
  //     ptr-operator conversion-declarator[opt]
  
  // Parse the type-specifier-seq.
  DeclSpec DS(AttrFactory);
  if (ParseCXXTypeSpecifierSeq(DS)) // FIXME: ObjectType?
    return true;
  
  // Parse the conversion-declarator, which is merely a sequence of
  // ptr-operators.
  Declarator D(DS, Declarator::ConversionIdContext);
  ParseDeclaratorInternal(D, /*DirectDeclParser=*/nullptr);

  // Finish up the type.
  TypeResult Ty = Actions.ActOnTypeName(getCurScope(), D);
  if (Ty.isInvalid())
    return true;
  
  // Note that this is a conversion-function-id.
  Result.setConversionFunctionId(KeywordLoc, Ty.get(), 
                                 D.getSourceRange().getEnd());
  return false;  
}

/// \brief Parse a C++ unqualified-id (or a C identifier), which describes the
/// name of an entity.
///
/// \code
///       unqualified-id: [C++ expr.prim.general]
///         identifier
///         operator-function-id
///         conversion-function-id
/// [C++0x] literal-operator-id [TODO]
///         ~ class-name
///         template-id
///
/// \endcode
///
/// \param SS The nested-name-specifier that preceded this unqualified-id. If
/// non-empty, then we are parsing the unqualified-id of a qualified-id.
///
/// \param EnteringContext whether we are entering the scope of the 
/// nested-name-specifier.
///
/// \param AllowDestructorName whether we allow parsing of a destructor name.
///
/// \param AllowConstructorName whether we allow parsing a constructor name.
///
/// \param ObjectType if this unqualified-id occurs within a member access
/// expression, the type of the base object whose member is being accessed.
///
/// \param Result on a successful parse, contains the parsed unqualified-id.
///
/// \returns true if parsing fails, false otherwise.
bool Parser::ParseUnqualifiedId(CXXScopeSpec &SS, bool EnteringContext,
                                bool AllowDestructorName,
                                bool AllowConstructorName,
                                ParsedType ObjectType,
                                SourceLocation& TemplateKWLoc,
                                UnqualifiedId &Result) {

  // Handle 'A::template B'. This is for template-ids which have not
  // already been annotated by ParseOptionalCXXScopeSpecifier().
  bool TemplateSpecified = false;
  if (getLangOpts().CPlusPlus && Tok.is(tok::kw_template) &&
      (ObjectType || SS.isSet())) {
    TemplateSpecified = true;
    TemplateKWLoc = ConsumeToken();
  }

  // unqualified-id:
  //   identifier
  //   template-id (when it hasn't already been annotated)
  if (Tok.is(tok::identifier)) {
    // Consume the identifier.
    IdentifierInfo *Id = Tok.getIdentifierInfo();
    SourceLocation IdLoc = ConsumeToken();

    if (!getLangOpts().CPlusPlus) {
      // If we're not in C++, only identifiers matter. Record the
      // identifier and return.
      Result.setIdentifier(Id, IdLoc);
      return false;
    }

    if (AllowConstructorName && 
        Actions.isCurrentClassName(*Id, getCurScope(), &SS)) {
      // We have parsed a constructor name.
      ParsedType Ty = Actions.getTypeName(*Id, IdLoc, getCurScope(), &SS, false,
                                          false, nullptr,
                                          /*IsCtorOrDtorName=*/true,
                                          /*NonTrivialTypeSourceInfo=*/true);
      Result.setConstructorName(Ty, IdLoc, IdLoc);
    } else {
      // We have parsed an identifier.
      Result.setIdentifier(Id, IdLoc);      
    }

    // If the next token is a '<', we may have a template.
    if (TemplateSpecified || Tok.is(tok::less))
      return ParseUnqualifiedIdTemplateId(SS, TemplateKWLoc, Id, IdLoc,
                                          EnteringContext, ObjectType,
                                          Result, TemplateSpecified);
    
    return false;
  }
  
  // unqualified-id:
  //   template-id (already parsed and annotated)
  if (Tok.is(tok::annot_template_id)) {
    TemplateIdAnnotation *TemplateId = takeTemplateIdAnnotation(Tok);

    // If the template-name names the current class, then this is a constructor 
    if (AllowConstructorName && TemplateId->Name &&
        Actions.isCurrentClassName(*TemplateId->Name, getCurScope(), &SS)) {
      if (SS.isSet()) {
        // C++ [class.qual]p2 specifies that a qualified template-name
        // is taken as the constructor name where a constructor can be
        // declared. Thus, the template arguments are extraneous, so
        // complain about them and remove them entirely.
        Diag(TemplateId->TemplateNameLoc, 
             diag::err_out_of_line_constructor_template_id)
          << TemplateId->Name
          << FixItHint::CreateRemoval(
                    SourceRange(TemplateId->LAngleLoc, TemplateId->RAngleLoc));
        ParsedType Ty =
            Actions.getTypeName(*TemplateId->Name, TemplateId->TemplateNameLoc,
                                getCurScope(), &SS, false, false, nullptr,
                                /*IsCtorOrDtorName=*/true,
                                /*NontrivialTypeSourceInfo=*/true);
        Result.setConstructorName(Ty, TemplateId->TemplateNameLoc,
                                  TemplateId->RAngleLoc);
        ConsumeToken();
        return false;
      }

      Result.setConstructorTemplateId(TemplateId);
      ConsumeToken();
      return false;
    }

    // We have already parsed a template-id; consume the annotation token as
    // our unqualified-id.
    Result.setTemplateId(TemplateId);
    TemplateKWLoc = TemplateId->TemplateKWLoc;
    ConsumeToken();
    return false;
  }
  
  // unqualified-id:
  //   operator-function-id
  //   conversion-function-id
  if (Tok.is(tok::kw_operator)) {
    if (ParseUnqualifiedIdOperator(SS, EnteringContext, ObjectType, Result))
      return true;
    
    // If we have an operator-function-id or a literal-operator-id and the next
    // token is a '<', we may have a
    // 
    //   template-id:
    //     operator-function-id < template-argument-list[opt] >
    if ((Result.getKind() == UnqualifiedId::IK_OperatorFunctionId ||
         Result.getKind() == UnqualifiedId::IK_LiteralOperatorId) &&
        (TemplateSpecified || Tok.is(tok::less)))
      return ParseUnqualifiedIdTemplateId(SS, TemplateKWLoc,
                                          nullptr, SourceLocation(),
                                          EnteringContext, ObjectType,
                                          Result, TemplateSpecified);

    return false;
  }
  
  if (getLangOpts().CPlusPlus && 
      (AllowDestructorName || SS.isSet()) && Tok.is(tok::tilde)) {
    // C++ [expr.unary.op]p10:
    //   There is an ambiguity in the unary-expression ~X(), where X is a 
    //   class-name. The ambiguity is resolved in favor of treating ~ as a 
    //    unary complement rather than treating ~X as referring to a destructor.
    
    // Parse the '~'.
    SourceLocation TildeLoc = ConsumeToken();

    if (SS.isEmpty() && Tok.is(tok::kw_decltype)) {
      DeclSpec DS(AttrFactory);
      SourceLocation EndLoc = ParseDecltypeSpecifier(DS);
      if (ParsedType Type = Actions.getDestructorType(DS, ObjectType)) {
        Result.setDestructorName(TildeLoc, Type, EndLoc);
        return false;
      }
      return true;
    }
    
    // Parse the class-name.
    if (Tok.isNot(tok::identifier)) {
      Diag(Tok, diag::err_destructor_tilde_identifier);
      return true;
    }

    // If the user wrote ~T::T, correct it to T::~T.
    DeclaratorScopeObj DeclScopeObj(*this, SS);
    if (!TemplateSpecified && NextToken().is(tok::coloncolon)) {
      // Don't let ParseOptionalCXXScopeSpecifier() "correct"
      // `int A; struct { ~A::A(); };` to `int A; struct { ~A:A(); };`,
      // it will confuse this recovery logic.
      ColonProtectionRAIIObject ColonRAII(*this, false);

      if (SS.isSet()) {
        AnnotateScopeToken(SS, /*NewAnnotation*/true);
        SS.clear();
      }
      if (ParseOptionalCXXScopeSpecifier(SS, ObjectType, EnteringContext))
        return true;
      if (SS.isNotEmpty())
        ObjectType = nullptr;
      if (Tok.isNot(tok::identifier) || NextToken().is(tok::coloncolon) ||
          !SS.isSet()) {
        Diag(TildeLoc, diag::err_destructor_tilde_scope);
        return true;
      }

      // Recover as if the tilde had been written before the identifier.
      Diag(TildeLoc, diag::err_destructor_tilde_scope)
        << FixItHint::CreateRemoval(TildeLoc)
        << FixItHint::CreateInsertion(Tok.getLocation(), "~");

      // Temporarily enter the scope for the rest of this function.
      if (Actions.ShouldEnterDeclaratorScope(getCurScope(), SS))
        DeclScopeObj.EnterDeclaratorScope();
    }

    // Parse the class-name (or template-name in a simple-template-id).
    IdentifierInfo *ClassName = Tok.getIdentifierInfo();
    SourceLocation ClassNameLoc = ConsumeToken();

    if (TemplateSpecified || Tok.is(tok::less)) {
      Result.setDestructorName(TildeLoc, nullptr, ClassNameLoc);
      return ParseUnqualifiedIdTemplateId(SS, TemplateKWLoc,
                                          ClassName, ClassNameLoc,
                                          EnteringContext, ObjectType,
                                          Result, TemplateSpecified);
    }

    // Note that this is a destructor name.
    ParsedType Ty = Actions.getDestructorName(TildeLoc, *ClassName, 
                                              ClassNameLoc, getCurScope(),
                                              SS, ObjectType,
                                              EnteringContext);
    if (!Ty)
      return true;

    Result.setDestructorName(TildeLoc, Ty, ClassNameLoc);
    return false;
  }
  
  Diag(Tok, diag::err_expected_unqualified_id)
    << getLangOpts().CPlusPlus;
  return true;
}

/// ParseCXXNewExpression - Parse a C++ new-expression. New is used to allocate
/// memory in a typesafe manner and call constructors.
///
/// This method is called to parse the new expression after the optional :: has
/// been already parsed.  If the :: was present, "UseGlobal" is true and "Start"
/// is its location.  Otherwise, "Start" is the location of the 'new' token.
///
///        new-expression:
///                   '::'[opt] 'new' new-placement[opt] new-type-id
///                                     new-initializer[opt]
///                   '::'[opt] 'new' new-placement[opt] '(' type-id ')'
///                                     new-initializer[opt]
///
///        new-placement:
///                   '(' expression-list ')'
///
///        new-type-id:
///                   type-specifier-seq new-declarator[opt]
/// [GNU]             attributes type-specifier-seq new-declarator[opt]
///
///        new-declarator:
///                   ptr-operator new-declarator[opt]
///                   direct-new-declarator
///
///        new-initializer:
///                   '(' expression-list[opt] ')'
/// [C++0x]           braced-init-list
///
ExprResult
Parser::ParseCXXNewExpression(bool UseGlobal, SourceLocation Start) {
  assert(Tok.is(tok::kw_new) && "expected 'new' token");
  ConsumeToken();   // Consume 'new'

  // A '(' now can be a new-placement or the '(' wrapping the type-id in the
  // second form of new-expression. It can't be a new-type-id.

  ExprVector PlacementArgs;
  SourceLocation PlacementLParen, PlacementRParen;

  SourceRange TypeIdParens;
  DeclSpec DS(AttrFactory);
  Declarator DeclaratorInfo(DS, Declarator::CXXNewContext);
  if (Tok.is(tok::l_paren)) {
    // If it turns out to be a placement, we change the type location.
    BalancedDelimiterTracker T(*this, tok::l_paren);
    T.consumeOpen();
    PlacementLParen = T.getOpenLocation();
    if (ParseExpressionListOrTypeId(PlacementArgs, DeclaratorInfo)) {
      SkipUntil(tok::semi, StopAtSemi | StopBeforeMatch);
      return ExprError();
    }

    T.consumeClose();
    PlacementRParen = T.getCloseLocation();
    if (PlacementRParen.isInvalid()) {
      SkipUntil(tok::semi, StopAtSemi | StopBeforeMatch);
      return ExprError();
    }

    if (PlacementArgs.empty()) {
      // Reset the placement locations. There was no placement.
      TypeIdParens = T.getRange();
      PlacementLParen = PlacementRParen = SourceLocation();
    } else {
      // We still need the type.
      if (Tok.is(tok::l_paren)) {
        BalancedDelimiterTracker T(*this, tok::l_paren);
        T.consumeOpen();
        MaybeParseGNUAttributes(DeclaratorInfo);
        ParseSpecifierQualifierList(DS);
        DeclaratorInfo.SetSourceRange(DS.getSourceRange());
        ParseDeclarator(DeclaratorInfo);
        T.consumeClose();
        TypeIdParens = T.getRange();
      } else {
        MaybeParseGNUAttributes(DeclaratorInfo);
        if (ParseCXXTypeSpecifierSeq(DS))
          DeclaratorInfo.setInvalidType(true);
        else {
          DeclaratorInfo.SetSourceRange(DS.getSourceRange());
          ParseDeclaratorInternal(DeclaratorInfo,
                                  &Parser::ParseDirectNewDeclarator);
        }
      }
    }
  } else {
    // A new-type-id is a simplified type-id, where essentially the
    // direct-declarator is replaced by a direct-new-declarator.
    MaybeParseGNUAttributes(DeclaratorInfo);
    if (ParseCXXTypeSpecifierSeq(DS))
      DeclaratorInfo.setInvalidType(true);
    else {
      DeclaratorInfo.SetSourceRange(DS.getSourceRange());
      ParseDeclaratorInternal(DeclaratorInfo,
                              &Parser::ParseDirectNewDeclarator);
    }
  }
  if (DeclaratorInfo.isInvalidType()) {
    SkipUntil(tok::semi, StopAtSemi | StopBeforeMatch);
    return ExprError();
  }

  ExprResult Initializer;

  if (Tok.is(tok::l_paren)) {
    SourceLocation ConstructorLParen, ConstructorRParen;
    ExprVector ConstructorArgs;
    BalancedDelimiterTracker T(*this, tok::l_paren);
    T.consumeOpen();
    ConstructorLParen = T.getOpenLocation();
    if (Tok.isNot(tok::r_paren)) {
      CommaLocsTy CommaLocs;
      if (ParseExpressionList(ConstructorArgs, CommaLocs, [&] {
            ParsedType TypeRep = Actions.ActOnTypeName(getCurScope(),
                                                       DeclaratorInfo).get();
            Actions.CodeCompleteConstructor(getCurScope(),
                                      TypeRep.get()->getCanonicalTypeInternal(),
                                            DeclaratorInfo.getLocEnd(),
                                            ConstructorArgs);
      })) {
        SkipUntil(tok::semi, StopAtSemi | StopBeforeMatch);
        return ExprError();
      }
    }
    T.consumeClose();
    ConstructorRParen = T.getCloseLocation();
    if (ConstructorRParen.isInvalid()) {
      SkipUntil(tok::semi, StopAtSemi | StopBeforeMatch);
      return ExprError();
    }
    Initializer = Actions.ActOnParenListExpr(ConstructorLParen,
                                             ConstructorRParen,
                                             ConstructorArgs);
  } else if ((getLangOpts().CPlusPlus11 ||
              getLangOpts().IntelCompat) && // INTEL
             Tok.is(tok::l_brace)) {        // INTEL
#if INTEL_CUSTOMIZATION
    // CQ374879
    if (!getLangOpts().CPlusPlus11 && getLangOpts().IntelCompat)
      Diag(Tok.getLocation(), diag::ext_generalized_initializer_lists);
    else
#endif // INTEL_CUSTOMIZATION
    Diag(Tok.getLocation(),
         diag::warn_cxx98_compat_generalized_initializer_lists);
    Initializer = ParseBraceInitializer();
  }
  if (Initializer.isInvalid())
    return Initializer;

  return Actions.ActOnCXXNew(Start, UseGlobal, PlacementLParen,
                             PlacementArgs, PlacementRParen,
                             TypeIdParens, DeclaratorInfo, Initializer.get());
}

/// ParseDirectNewDeclarator - Parses a direct-new-declarator. Intended to be
/// passed to ParseDeclaratorInternal.
///
///        direct-new-declarator:
///                   '[' expression ']'
///                   direct-new-declarator '[' constant-expression ']'
///
void Parser::ParseDirectNewDeclarator(Declarator &D) {
  // Parse the array dimensions.
  bool first = true;
  while (Tok.is(tok::l_square)) {
    // An array-size expression can't start with a lambda.
    if (CheckProhibitedCXX11Attribute())
      continue;

    BalancedDelimiterTracker T(*this, tok::l_square);
    T.consumeOpen();

    ExprResult Size(first ? ParseExpression()
                                : ParseConstantExpression());
    if (Size.isInvalid()) {
      // Recover
      SkipUntil(tok::r_square, StopAtSemi);
      return;
    }
    first = false;

    T.consumeClose();

    // Attributes here appertain to the array type. C++11 [expr.new]p5.
    ParsedAttributes Attrs(AttrFactory);
    MaybeParseCXX11Attributes(Attrs);

    D.AddTypeInfo(DeclaratorChunk::getArray(0,
                                            /*static=*/false, /*star=*/false,
                                            Size.get(),
                                            T.getOpenLocation(),
                                            T.getCloseLocation()),
                  Attrs, T.getCloseLocation());

    if (T.getCloseLocation().isInvalid())
      return;
  }
}

/// ParseExpressionListOrTypeId - Parse either an expression-list or a type-id.
/// This ambiguity appears in the syntax of the C++ new operator.
///
///        new-expression:
///                   '::'[opt] 'new' new-placement[opt] '(' type-id ')'
///                                     new-initializer[opt]
///
///        new-placement:
///                   '(' expression-list ')'
///
bool Parser::ParseExpressionListOrTypeId(
                                   SmallVectorImpl<Expr*> &PlacementArgs,
                                         Declarator &D) {
  // The '(' was already consumed.
  if (isTypeIdInParens()) {
    ParseSpecifierQualifierList(D.getMutableDeclSpec());
    D.SetSourceRange(D.getDeclSpec().getSourceRange());
    ParseDeclarator(D);
    return D.isInvalidType();
  }

  // It's not a type, it has to be an expression list.
  // Discard the comma locations - ActOnCXXNew has enough parameters.
  CommaLocsTy CommaLocs;
  return ParseExpressionList(PlacementArgs, CommaLocs);
}

/// ParseCXXDeleteExpression - Parse a C++ delete-expression. Delete is used
/// to free memory allocated by new.
///
/// This method is called to parse the 'delete' expression after the optional
/// '::' has been already parsed.  If the '::' was present, "UseGlobal" is true
/// and "Start" is its location.  Otherwise, "Start" is the location of the
/// 'delete' token.
///
///        delete-expression:
///                   '::'[opt] 'delete' cast-expression
///                   '::'[opt] 'delete' '[' ']' cast-expression
ExprResult
Parser::ParseCXXDeleteExpression(bool UseGlobal, SourceLocation Start) {
  assert(Tok.is(tok::kw_delete) && "Expected 'delete' keyword");
  ConsumeToken(); // Consume 'delete'

  // Array delete?
  bool ArrayDelete = false;
  if (Tok.is(tok::l_square) && NextToken().is(tok::r_square)) {
    // C++11 [expr.delete]p1:
    //   Whenever the delete keyword is followed by empty square brackets, it
    //   shall be interpreted as [array delete].
    //   [Footnote: A lambda expression with a lambda-introducer that consists
    //              of empty square brackets can follow the delete keyword if
    //              the lambda expression is enclosed in parentheses.]
    // FIXME: Produce a better diagnostic if the '[]' is unambiguously a
    //        lambda-introducer.
    ArrayDelete = true;
    BalancedDelimiterTracker T(*this, tok::l_square);

    T.consumeOpen();
    T.consumeClose();
    if (T.getCloseLocation().isInvalid())
      return ExprError();
  }

  ExprResult Operand(ParseCastExpression(false));
  if (Operand.isInvalid())
    return Operand;

  return Actions.ActOnCXXDelete(Start, UseGlobal, ArrayDelete, Operand.get());
}

static TypeTrait TypeTraitFromTokKind(tok::TokenKind kind) {
  switch (kind) {
  default: llvm_unreachable("Not a known type trait");
#define TYPE_TRAIT_1(Spelling, Name, Key) \
case tok::kw_ ## Spelling: return UTT_ ## Name;
#define TYPE_TRAIT_2(Spelling, Name, Key) \
case tok::kw_ ## Spelling: return BTT_ ## Name;
#include "clang/Basic/TokenKinds.def"
#define TYPE_TRAIT_N(Spelling, Name, Key) \
  case tok::kw_ ## Spelling: return TT_ ## Name;
#include "clang/Basic/TokenKinds.def"
  }
}

static ArrayTypeTrait ArrayTypeTraitFromTokKind(tok::TokenKind kind) {
  switch(kind) {
  default: llvm_unreachable("Not a known binary type trait");
  case tok::kw___array_rank:                 return ATT_ArrayRank;
  case tok::kw___array_extent:               return ATT_ArrayExtent;
  }
}

static ExpressionTrait ExpressionTraitFromTokKind(tok::TokenKind kind) {
  switch(kind) {
  default: llvm_unreachable("Not a known unary expression trait.");
  case tok::kw___is_lvalue_expr:             return ET_IsLValueExpr;
  case tok::kw___is_rvalue_expr:             return ET_IsRValueExpr;
  }
}

static unsigned TypeTraitArity(tok::TokenKind kind) {
  switch (kind) {
    default: llvm_unreachable("Not a known type trait");
#define TYPE_TRAIT(N,Spelling,K) case tok::kw_##Spelling: return N;
#include "clang/Basic/TokenKinds.def"
  }
}

/// \brief Parse the built-in type-trait pseudo-functions that allow 
/// implementation of the TR1/C++11 type traits templates.
///
///       primary-expression:
///          unary-type-trait '(' type-id ')'
///          binary-type-trait '(' type-id ',' type-id ')'
///          type-trait '(' type-id-seq ')'
///
///       type-id-seq:
///          type-id ...[opt] type-id-seq[opt]
///
ExprResult Parser::ParseTypeTrait() {
  tok::TokenKind Kind = Tok.getKind();
  unsigned Arity = TypeTraitArity(Kind);

  SourceLocation Loc = ConsumeToken();
  
  BalancedDelimiterTracker Parens(*this, tok::l_paren);
  if (Parens.expectAndConsume())
    return ExprError();

  SmallVector<ParsedType, 2> Args;
  do {
    // Parse the next type.
    TypeResult Ty = ParseTypeName();
    if (Ty.isInvalid()) {
      Parens.skipToEnd();
      return ExprError();
    }

    // Parse the ellipsis, if present.
    if (Tok.is(tok::ellipsis)) {
      Ty = Actions.ActOnPackExpansion(Ty.get(), ConsumeToken());
      if (Ty.isInvalid()) {
        Parens.skipToEnd();
        return ExprError();
      }
    }
    
    // Add this type to the list of arguments.
    Args.push_back(Ty.get());
  } while (TryConsumeToken(tok::comma));

  if (Parens.consumeClose())
    return ExprError();

  SourceLocation EndLoc = Parens.getCloseLocation();

  if (Arity && Args.size() != Arity) {
    Diag(EndLoc, diag::err_type_trait_arity)
      << Arity << 0 << (Arity > 1) << (int)Args.size() << SourceRange(Loc);
    return ExprError();
  }

  if (!Arity && Args.empty()) {
    Diag(EndLoc, diag::err_type_trait_arity)
      << 1 << 1 << 1 << (int)Args.size() << SourceRange(Loc);
    return ExprError();
  }

  return Actions.ActOnTypeTrait(TypeTraitFromTokKind(Kind), Loc, Args, EndLoc);
}

/// ParseArrayTypeTrait - Parse the built-in array type-trait
/// pseudo-functions.
///
///       primary-expression:
/// [Embarcadero]     '__array_rank' '(' type-id ')'
/// [Embarcadero]     '__array_extent' '(' type-id ',' expression ')'
///
ExprResult Parser::ParseArrayTypeTrait() {
  ArrayTypeTrait ATT = ArrayTypeTraitFromTokKind(Tok.getKind());
  SourceLocation Loc = ConsumeToken();

  BalancedDelimiterTracker T(*this, tok::l_paren);
  if (T.expectAndConsume())
    return ExprError();

  TypeResult Ty = ParseTypeName();
  if (Ty.isInvalid()) {
    SkipUntil(tok::comma, StopAtSemi);
    SkipUntil(tok::r_paren, StopAtSemi);
    return ExprError();
  }

  switch (ATT) {
  case ATT_ArrayRank: {
    T.consumeClose();
    return Actions.ActOnArrayTypeTrait(ATT, Loc, Ty.get(), nullptr,
                                       T.getCloseLocation());
  }
  case ATT_ArrayExtent: {
    if (ExpectAndConsume(tok::comma)) {
      SkipUntil(tok::r_paren, StopAtSemi);
      return ExprError();
    }

    ExprResult DimExpr = ParseExpression();
    T.consumeClose();

    return Actions.ActOnArrayTypeTrait(ATT, Loc, Ty.get(), DimExpr.get(),
                                       T.getCloseLocation());
  }
  }
  llvm_unreachable("Invalid ArrayTypeTrait!");
}

/// ParseExpressionTrait - Parse built-in expression-trait
/// pseudo-functions like __is_lvalue_expr( xxx ).
///
///       primary-expression:
/// [Embarcadero]     expression-trait '(' expression ')'
///
ExprResult Parser::ParseExpressionTrait() {
  ExpressionTrait ET = ExpressionTraitFromTokKind(Tok.getKind());
  SourceLocation Loc = ConsumeToken();

  BalancedDelimiterTracker T(*this, tok::l_paren);
  if (T.expectAndConsume())
    return ExprError();

  ExprResult Expr = ParseExpression();

  T.consumeClose();

  return Actions.ActOnExpressionTrait(ET, Loc, Expr.get(),
                                      T.getCloseLocation());
}


/// ParseCXXAmbiguousParenExpression - We have parsed the left paren of a
/// parenthesized ambiguous type-id. This uses tentative parsing to disambiguate
/// based on the context past the parens.
ExprResult
Parser::ParseCXXAmbiguousParenExpression(ParenParseOption &ExprType,
                                         ParsedType &CastTy,
                                         BalancedDelimiterTracker &Tracker,
                                         ColonProtectionRAIIObject &ColonProt) {
  assert(getLangOpts().CPlusPlus && "Should only be called for C++!");
  assert(ExprType == CastExpr && "Compound literals are not ambiguous!");
  assert(isTypeIdInParens() && "Not a type-id!");

  ExprResult Result(true);
  CastTy = nullptr;

  // We need to disambiguate a very ugly part of the C++ syntax:
  //
  // (T())x;  - type-id
  // (T())*x; - type-id
  // (T())/x; - expression
  // (T());   - expression
  //
  // The bad news is that we cannot use the specialized tentative parser, since
  // it can only verify that the thing inside the parens can be parsed as
  // type-id, it is not useful for determining the context past the parens.
  //
  // The good news is that the parser can disambiguate this part without
  // making any unnecessary Action calls.
  //
  // It uses a scheme similar to parsing inline methods. The parenthesized
  // tokens are cached, the context that follows is determined (possibly by
  // parsing a cast-expression), and then we re-introduce the cached tokens
  // into the token stream and parse them appropriately.

  ParenParseOption ParseAs;
  CachedTokens Toks;

  // Store the tokens of the parentheses. We will parse them after we determine
  // the context that follows them.
  if (!ConsumeAndStoreUntil(tok::r_paren, Toks)) {
    // We didn't find the ')' we expected.
    Tracker.consumeClose();
    return ExprError();
  }

  if (Tok.is(tok::l_brace)) {
    ParseAs = CompoundLiteral;
  } else {
    bool NotCastExpr;
    if (Tok.is(tok::l_paren) && NextToken().is(tok::r_paren)) {
      NotCastExpr = true;
    } else {
      // Try parsing the cast-expression that may follow.
      // If it is not a cast-expression, NotCastExpr will be true and no token
      // will be consumed.
      ColonProt.restore();
      Result = ParseCastExpression(false/*isUnaryExpression*/,
                                   false/*isAddressofOperand*/,
                                   NotCastExpr,
                                   // type-id has priority.
                                   IsTypeCast);
    }

    // If we parsed a cast-expression, it's really a type-id, otherwise it's
    // an expression.
    ParseAs = NotCastExpr ? SimpleExpr : CastExpr;
  }

  // Create a fake EOF to mark end of Toks buffer.
  Token AttrEnd;
  AttrEnd.startToken();
  AttrEnd.setKind(tok::eof);
  AttrEnd.setLocation(Tok.getLocation());
  AttrEnd.setEofData(Toks.data());
  Toks.push_back(AttrEnd);

  // The current token should go after the cached tokens.
  Toks.push_back(Tok);
  // Re-enter the stored parenthesized tokens into the token stream, so we may
  // parse them now.
  PP.EnterTokenStream(Toks, true /*DisableMacroExpansion*/);
  // Drop the current token and bring the first cached one. It's the same token
  // as when we entered this function.
  ConsumeAnyToken();

  if (ParseAs >= CompoundLiteral) {
    // Parse the type declarator.
    DeclSpec DS(AttrFactory);
    Declarator DeclaratorInfo(DS, Declarator::TypeNameContext);
    {
      ColonProtectionRAIIObject InnerColonProtection(*this);
      ParseSpecifierQualifierList(DS);
      ParseDeclarator(DeclaratorInfo);
    }

    // Match the ')'.
    Tracker.consumeClose();
    ColonProt.restore();

    // Consume EOF marker for Toks buffer.
    assert(Tok.is(tok::eof) && Tok.getEofData() == AttrEnd.getEofData());
    ConsumeAnyToken();

    if (ParseAs == CompoundLiteral) {
      ExprType = CompoundLiteral;
      if (DeclaratorInfo.isInvalidType())
        return ExprError();

      TypeResult Ty = Actions.ActOnTypeName(getCurScope(), DeclaratorInfo);
      return ParseCompoundLiteralExpression(Ty.get(),
                                            Tracker.getOpenLocation(),
                                            Tracker.getCloseLocation());
    }

    // We parsed '(' type-id ')' and the thing after it wasn't a '{'.
    assert(ParseAs == CastExpr);

    if (DeclaratorInfo.isInvalidType())
      return ExprError();

    // Result is what ParseCastExpression returned earlier.
    if (!Result.isInvalid())
      Result = Actions.ActOnCastExpr(getCurScope(), Tracker.getOpenLocation(),
                                    DeclaratorInfo, CastTy,
                                    Tracker.getCloseLocation(), Result.get());
    return Result;
  }

  // Not a compound literal, and not followed by a cast-expression.
  assert(ParseAs == SimpleExpr);

  ExprType = SimpleExpr;
  Result = ParseExpression();
  if (!Result.isInvalid() && Tok.is(tok::r_paren))
    Result = Actions.ActOnParenExpr(Tracker.getOpenLocation(), 
                                    Tok.getLocation(), Result.get());

  // Match the ')'.
  if (Result.isInvalid()) {
    while (Tok.isNot(tok::eof))
      ConsumeAnyToken();
    assert(Tok.getEofData() == AttrEnd.getEofData());
    ConsumeAnyToken();
    return ExprError();
  }

  Tracker.consumeClose();
  // Consume EOF marker for Toks buffer.
  assert(Tok.is(tok::eof) && Tok.getEofData() == AttrEnd.getEofData());
  ConsumeAnyToken();
  return Result;
}<|MERGE_RESOLUTION|>--- conflicted
+++ resolved
@@ -1942,17 +1942,9 @@
   case tok::kw_double:
     DS.SetTypeSpecType(DeclSpec::TST_double, Loc, PrevSpec, DiagID, Policy);
     break;
-<<<<<<< HEAD
-#if INTEL_CUSTOMIZATION
-  case tok::kw__Quad:
-    DS.SetTypeSpecType(DeclSpec::TST_float128, Loc, PrevSpec, DiagID, Policy);
-    break;
-#endif  // INTEL_CUSTOMIZATION
-=======
   case tok::kw___float128:
     DS.SetTypeSpecType(DeclSpec::TST_float128, Loc, PrevSpec, DiagID, Policy);
     break;
->>>>>>> e39c8143
   case tok::kw_wchar_t:
     DS.SetTypeSpecType(DeclSpec::TST_wchar, Loc, PrevSpec, DiagID, Policy);
     break;
