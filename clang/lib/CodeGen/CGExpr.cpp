--- conflicted
+++ resolved
@@ -304,7 +304,6 @@
   switch (M->getStorageDuration()) {
   case SD_FullExpression:
   case SD_Automatic: {
-<<<<<<< HEAD
 #ifdef INTEL_CUSTOMIZATION
     // In a captured statement, don't alloca the receiver temp; it is passed in.
     if (CodeGenFunction::CGCilkSpawnInfo *Info =
@@ -317,10 +316,6 @@
       }
     }
 #endif  // INTEL_CUSTOMIZATION
-    return CGF.CreateMemTemp(Inner->getType(), "ref.tmp");
-  }
-
-=======
     // If we have a constant temporary array or record try to promote it into a
     // constant global under the same rules a normal constant would've been
     // promoted. This is easier on the optimizer and generally emits fewer
@@ -340,7 +335,6 @@
       }
     return CGF.CreateMemTemp(Ty, "ref.tmp");
   }
->>>>>>> 775954be
   case SD_Thread:
   case SD_Static:
     return CGF.CGM.GetAddrOfGlobalTemporary(M, Inner);
