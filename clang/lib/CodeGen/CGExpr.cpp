//===--- CGExpr.cpp - Emit LLVM Code from Expressions ---------------------===//
//
// Part of the LLVM Project, under the Apache License v2.0 with LLVM Exceptions.
// See https://llvm.org/LICENSE.txt for license information.
// SPDX-License-Identifier: Apache-2.0 WITH LLVM-exception
//
//===----------------------------------------------------------------------===//
//
// This contains code to emit Expr nodes as LLVM code.
//
//===----------------------------------------------------------------------===//

#include "CGCXXABI.h"
#include "CGCall.h"
#include "CGCleanup.h"
#include "CGDebugInfo.h"
#include "CGObjCRuntime.h"
#include "CGOpenMPRuntime.h"
#if INTEL_COLLAB
#include "intel/CGOpenMPLateOutline.h"
#endif // INTEL_COLLAB
#include "CGRecordLayout.h"
#include "CodeGenFunction.h"
#include "CodeGenModule.h"
#include "ConstantEmitter.h"
#include "TargetInfo.h"
#include "clang/AST/ASTContext.h"
#include "clang/AST/Attr.h"
#include "clang/AST/DeclObjC.h"
#include "clang/AST/NSAPI.h"
#include "clang/Basic/Builtins.h"
#include "clang/Basic/CodeGenOptions.h"
#include "llvm/ADT/Hashing.h"
#include "llvm/ADT/StringExtras.h"
#include "llvm/IR/DataLayout.h"
#include "llvm/IR/Intrinsics.h"
#include "llvm/IR/LLVMContext.h"
#include "llvm/IR/MDBuilder.h"
#include "llvm/Support/ConvertUTF.h"
#include "llvm/Support/MathExtras.h"
#include "llvm/Support/Path.h"
#include "llvm/Transforms/Utils/SanitizerStats.h"

#include <string>

using namespace clang;
using namespace CodeGen;

//===--------------------------------------------------------------------===//
//                        Miscellaneous Helper Methods
//===--------------------------------------------------------------------===//

llvm::Value *CodeGenFunction::EmitCastToVoidPtr(llvm::Value *value) {
  unsigned addressSpace =
      cast<llvm::PointerType>(value->getType())->getAddressSpace();

  llvm::PointerType *destType = Int8PtrTy;
  if (addressSpace)
    destType = llvm::Type::getInt8PtrTy(getLLVMContext(), addressSpace);

  if (value->getType() == destType) return value;
  return Builder.CreateBitCast(value, destType);
}

/// CreateTempAlloca - This creates a alloca and inserts it into the entry
/// block.
Address CodeGenFunction::CreateTempAllocaWithoutCast(llvm::Type *Ty,
                                                     CharUnits Align,
                                                     const Twine &Name,
                                                     llvm::Value *ArraySize) {
  auto Alloca = CreateTempAlloca(Ty, Name, ArraySize);
  Alloca->setAlignment(Align.getQuantity());
  return Address(Alloca, Align);
}

/// CreateTempAlloca - This creates a alloca and inserts it into the entry
/// block. The alloca is casted to default address space if necessary.
Address CodeGenFunction::CreateTempAlloca(llvm::Type *Ty, CharUnits Align,
                                          const Twine &Name,
                                          llvm::Value *ArraySize,
                                          Address *AllocaAddr) {
  auto Alloca = CreateTempAllocaWithoutCast(Ty, Align, Name, ArraySize);
  if (AllocaAddr)
    *AllocaAddr = Alloca;
  llvm::Value *V = Alloca.getPointer();
  // Alloca always returns a pointer in alloca address space, which may
  // be different from the type defined by the language. For example,
  // in C++ the auto variables are in the default address space. Therefore
  // cast alloca to the default address space when necessary.
  if (getASTAllocaAddressSpace() != LangAS::Default) {
    auto DestAddrSpace = getContext().getTargetAddressSpace(LangAS::Default);
    llvm::IRBuilderBase::InsertPointGuard IPG(Builder);
    // When ArraySize is nullptr, alloca is inserted at AllocaInsertPt,
    // otherwise alloca is inserted at the current insertion point of the
    // builder.
    if (!ArraySize)
      Builder.SetInsertPoint(AllocaInsertPt);
    V = getTargetHooks().performAddrSpaceCast(
        *this, V, getASTAllocaAddressSpace(), LangAS::Default,
        Ty->getPointerTo(DestAddrSpace), /*non-null*/ true);
  }
#if INTEL_COLLAB
  if (CapturedStmtInfo && !ArraySize)
    CapturedStmtInfo->recordValueDefinition(V);
#endif // INTEL_COLLAB
  return Address(V, Align);
}

/// CreateTempAlloca - This creates an alloca and inserts it into the entry
/// block if \p ArraySize is nullptr, otherwise inserts it at the current
/// insertion point of the builder.
llvm::AllocaInst *CodeGenFunction::CreateTempAlloca(llvm::Type *Ty,
                                                    const Twine &Name,
                                                    llvm::Value *ArraySize) {
  if (ArraySize)
    return Builder.CreateAlloca(Ty, ArraySize, Name);
  return new llvm::AllocaInst(Ty, CGM.getDataLayout().getAllocaAddrSpace(),
                              ArraySize, Name, AllocaInsertPt);
}

/// CreateDefaultAlignTempAlloca - This creates an alloca with the
/// default alignment of the corresponding LLVM type, which is *not*
/// guaranteed to be related in any way to the expected alignment of
/// an AST type that might have been lowered to Ty.
Address CodeGenFunction::CreateDefaultAlignTempAlloca(llvm::Type *Ty,
                                                      const Twine &Name) {
  CharUnits Align =
    CharUnits::fromQuantity(CGM.getDataLayout().getABITypeAlignment(Ty));
  return CreateTempAlloca(Ty, Align, Name);
}

void CodeGenFunction::InitTempAlloca(Address Var, llvm::Value *Init) {
  assert(isa<llvm::AllocaInst>(Var.getPointer()));
  auto *Store = new llvm::StoreInst(Init, Var.getPointer());
  Store->setAlignment(Var.getAlignment().getQuantity());
  llvm::BasicBlock *Block = AllocaInsertPt->getParent();
  Block->getInstList().insertAfter(AllocaInsertPt->getIterator(), Store);
}

Address CodeGenFunction::CreateIRTemp(QualType Ty, const Twine &Name) {
  CharUnits Align = getContext().getTypeAlignInChars(Ty);
  return CreateTempAlloca(ConvertType(Ty), Align, Name);
}

Address CodeGenFunction::CreateMemTemp(QualType Ty, const Twine &Name,
                                       Address *Alloca) {
  // FIXME: Should we prefer the preferred type alignment here?
  return CreateMemTemp(Ty, getContext().getTypeAlignInChars(Ty), Name, Alloca);
}

Address CodeGenFunction::CreateMemTemp(QualType Ty, CharUnits Align,
                                       const Twine &Name, Address *Alloca) {
  return CreateTempAlloca(ConvertTypeForMem(Ty), Align, Name,
                          /*ArraySize=*/nullptr, Alloca);
}

Address CodeGenFunction::CreateMemTempWithoutCast(QualType Ty, CharUnits Align,
                                                  const Twine &Name) {
  return CreateTempAllocaWithoutCast(ConvertTypeForMem(Ty), Align, Name);
}

Address CodeGenFunction::CreateMemTempWithoutCast(QualType Ty,
                                                  const Twine &Name) {
  return CreateMemTempWithoutCast(Ty, getContext().getTypeAlignInChars(Ty),
                                  Name);
}

/// EvaluateExprAsBool - Perform the usual unary conversions on the specified
/// expression and compare the result against zero, returning an Int1Ty value.
llvm::Value *CodeGenFunction::EvaluateExprAsBool(const Expr *E) {
  PGO.setCurrentStmt(E);
  if (const MemberPointerType *MPT = E->getType()->getAs<MemberPointerType>()) {
    llvm::Value *MemPtr = EmitScalarExpr(E);
    return CGM.getCXXABI().EmitMemberPointerIsNotNull(*this, MemPtr, MPT);
  }

  QualType BoolTy = getContext().BoolTy;
  SourceLocation Loc = E->getExprLoc();
  if (!E->getType()->isAnyComplexType())
    return EmitScalarConversion(EmitScalarExpr(E), E->getType(), BoolTy, Loc);

  return EmitComplexToScalarConversion(EmitComplexExpr(E), E->getType(), BoolTy,
                                       Loc);
}

/// EmitIgnoredExpr - Emit code to compute the specified expression,
/// ignoring the result.
void CodeGenFunction::EmitIgnoredExpr(const Expr *E) {
  if (E->isRValue())
    return (void) EmitAnyExpr(E, AggValueSlot::ignored(), true);

  // Just emit it as an l-value and drop the result.
  EmitLValue(E);
}

/// EmitAnyExpr - Emit code to compute the specified expression which
/// can have any type.  The result is returned as an RValue struct.
/// If this is an aggregate expression, AggSlot indicates where the
/// result should be returned.
RValue CodeGenFunction::EmitAnyExpr(const Expr *E,
                                    AggValueSlot aggSlot,
                                    bool ignoreResult) {
  switch (getEvaluationKind(E->getType())) {
  case TEK_Scalar:
    return RValue::get(EmitScalarExpr(E, ignoreResult));
  case TEK_Complex:
    return RValue::getComplex(EmitComplexExpr(E, ignoreResult, ignoreResult));
  case TEK_Aggregate:
    if (!ignoreResult && aggSlot.isIgnored())
      aggSlot = CreateAggTemp(E->getType(), "agg-temp");
    EmitAggExpr(E, aggSlot);
    return aggSlot.asRValue();
  }
  llvm_unreachable("bad evaluation kind");
}

/// EmitAnyExprToTemp - Similar to EmitAnyExpr(), however, the result will
/// always be accessible even if no aggregate location is provided.
RValue CodeGenFunction::EmitAnyExprToTemp(const Expr *E) {
  AggValueSlot AggSlot = AggValueSlot::ignored();

  if (hasAggregateEvaluationKind(E->getType()))
    AggSlot = CreateAggTemp(E->getType(), "agg.tmp");
  return EmitAnyExpr(E, AggSlot);
}

/// EmitAnyExprToMem - Evaluate an expression into a given memory
/// location.
void CodeGenFunction::EmitAnyExprToMem(const Expr *E,
                                       Address Location,
                                       Qualifiers Quals,
                                       bool IsInit) {
  // FIXME: This function should take an LValue as an argument.
  switch (getEvaluationKind(E->getType())) {
  case TEK_Complex:
    EmitComplexExprIntoLValue(E, MakeAddrLValue(Location, E->getType()),
                              /*isInit*/ false);
    return;

  case TEK_Aggregate: {
    EmitAggExpr(E, AggValueSlot::forAddr(Location, Quals,
                                         AggValueSlot::IsDestructed_t(IsInit),
                                         AggValueSlot::DoesNotNeedGCBarriers,
                                         AggValueSlot::IsAliased_t(!IsInit),
                                         AggValueSlot::MayOverlap));
    return;
  }

  case TEK_Scalar: {
    RValue RV = RValue::get(EmitScalarExpr(E, /*Ignore*/ false));
    LValue LV = MakeAddrLValue(Location, E->getType());
    EmitStoreThroughLValue(RV, LV);
    return;
  }
  }
  llvm_unreachable("bad evaluation kind");
}

static void
pushTemporaryCleanup(CodeGenFunction &CGF, const MaterializeTemporaryExpr *M,
                     const Expr *E, Address ReferenceTemporary) {
  // Objective-C++ ARC:
  //   If we are binding a reference to a temporary that has ownership, we
  //   need to perform retain/release operations on the temporary.
  //
  // FIXME: This should be looking at E, not M.
  if (auto Lifetime = M->getType().getObjCLifetime()) {
    switch (Lifetime) {
    case Qualifiers::OCL_None:
    case Qualifiers::OCL_ExplicitNone:
      // Carry on to normal cleanup handling.
      break;

    case Qualifiers::OCL_Autoreleasing:
      // Nothing to do; cleaned up by an autorelease pool.
      return;

    case Qualifiers::OCL_Strong:
    case Qualifiers::OCL_Weak:
      switch (StorageDuration Duration = M->getStorageDuration()) {
      case SD_Static:
        // Note: we intentionally do not register a cleanup to release
        // the object on program termination.
        return;

      case SD_Thread:
        // FIXME: We should probably register a cleanup in this case.
        return;

      case SD_Automatic:
      case SD_FullExpression:
        CodeGenFunction::Destroyer *Destroy;
        CleanupKind CleanupKind;
        if (Lifetime == Qualifiers::OCL_Strong) {
          const ValueDecl *VD = M->getExtendingDecl();
          bool Precise =
              VD && isa<VarDecl>(VD) && VD->hasAttr<ObjCPreciseLifetimeAttr>();
          CleanupKind = CGF.getARCCleanupKind();
          Destroy = Precise ? &CodeGenFunction::destroyARCStrongPrecise
                            : &CodeGenFunction::destroyARCStrongImprecise;
        } else {
          // __weak objects always get EH cleanups; otherwise, exceptions
          // could cause really nasty crashes instead of mere leaks.
          CleanupKind = NormalAndEHCleanup;
          Destroy = &CodeGenFunction::destroyARCWeak;
        }
        if (Duration == SD_FullExpression)
          CGF.pushDestroy(CleanupKind, ReferenceTemporary,
                          M->getType(), *Destroy,
                          CleanupKind & EHCleanup);
        else
          CGF.pushLifetimeExtendedDestroy(CleanupKind, ReferenceTemporary,
                                          M->getType(),
                                          *Destroy, CleanupKind & EHCleanup);
        return;

      case SD_Dynamic:
        llvm_unreachable("temporary cannot have dynamic storage duration");
      }
      llvm_unreachable("unknown storage duration");
    }
  }

  CXXDestructorDecl *ReferenceTemporaryDtor = nullptr;
  if (const RecordType *RT =
          E->getType()->getBaseElementTypeUnsafe()->getAs<RecordType>()) {
    // Get the destructor for the reference temporary.
    auto *ClassDecl = cast<CXXRecordDecl>(RT->getDecl());
    if (!ClassDecl->hasTrivialDestructor())
      ReferenceTemporaryDtor = ClassDecl->getDestructor();
  }

  if (!ReferenceTemporaryDtor)
    return;

  // Call the destructor for the temporary.
  switch (M->getStorageDuration()) {
  case SD_Static:
  case SD_Thread: {
    llvm::FunctionCallee CleanupFn;
    llvm::Constant *CleanupArg;
    if (E->getType()->isArrayType()) {
      CleanupFn = CodeGenFunction(CGF.CGM).generateDestroyHelper(
          ReferenceTemporary, E->getType(),
          CodeGenFunction::destroyCXXObject, CGF.getLangOpts().Exceptions,
          dyn_cast_or_null<VarDecl>(M->getExtendingDecl()));
      CleanupArg = llvm::Constant::getNullValue(CGF.Int8PtrTy);
    } else {
      CleanupFn = CGF.CGM.getAddrAndTypeOfCXXStructor(
          GlobalDecl(ReferenceTemporaryDtor, Dtor_Complete));
      CleanupArg = cast<llvm::Constant>(ReferenceTemporary.getPointer());
    }
    CGF.CGM.getCXXABI().registerGlobalDtor(
        CGF, *cast<VarDecl>(M->getExtendingDecl()), CleanupFn, CleanupArg);
    break;
  }

  case SD_FullExpression:
    CGF.pushDestroy(NormalAndEHCleanup, ReferenceTemporary, E->getType(),
                    CodeGenFunction::destroyCXXObject,
                    CGF.getLangOpts().Exceptions);
    break;

  case SD_Automatic:
    CGF.pushLifetimeExtendedDestroy(NormalAndEHCleanup,
                                    ReferenceTemporary, E->getType(),
                                    CodeGenFunction::destroyCXXObject,
                                    CGF.getLangOpts().Exceptions);
    break;

  case SD_Dynamic:
    llvm_unreachable("temporary cannot have dynamic storage duration");
  }
}

static Address createReferenceTemporary(CodeGenFunction &CGF,
                                        const MaterializeTemporaryExpr *M,
                                        const Expr *Inner,
                                        Address *Alloca = nullptr) {
  auto &TCG = CGF.getTargetHooks();
  switch (M->getStorageDuration()) {
  case SD_FullExpression:
  case SD_Automatic: {
    // If we have a constant temporary array or record try to promote it into a
    // constant global under the same rules a normal constant would've been
    // promoted. This is easier on the optimizer and generally emits fewer
    // instructions.
    QualType Ty = Inner->getType();
    if (CGF.CGM.getCodeGenOpts().MergeAllConstants &&
        (Ty->isArrayType() || Ty->isRecordType()) &&
        CGF.CGM.isTypeConstant(Ty, true))
      if (auto Init = ConstantEmitter(CGF).tryEmitAbstract(Inner, Ty)) {
        if (auto AddrSpace = CGF.getTarget().getConstantAddressSpace()) {
          auto AS = AddrSpace.getValue();
          auto *GV = new llvm::GlobalVariable(
              CGF.CGM.getModule(), Init->getType(), /*isConstant=*/true,
              llvm::GlobalValue::PrivateLinkage, Init, ".ref.tmp", nullptr,
              llvm::GlobalValue::NotThreadLocal,
              CGF.getContext().getTargetAddressSpace(AS));
          CharUnits alignment = CGF.getContext().getTypeAlignInChars(Ty);
          GV->setAlignment(alignment.getQuantity());
          llvm::Constant *C = GV;
          if (AS != LangAS::Default)
            C = TCG.performAddrSpaceCast(
                CGF.CGM, GV, AS, LangAS::Default,
                GV->getValueType()->getPointerTo(
                    CGF.getContext().getTargetAddressSpace(LangAS::Default)));
          // FIXME: Should we put the new global into a COMDAT?
          return Address(C, alignment);
        }
      }
    return CGF.CreateMemTemp(Ty, "ref.tmp", Alloca);
  }
  case SD_Thread:
  case SD_Static:
    return CGF.CGM.GetAddrOfGlobalTemporary(M, Inner);

  case SD_Dynamic:
    llvm_unreachable("temporary can't have dynamic storage duration");
  }
  llvm_unreachable("unknown storage duration");
}

LValue CodeGenFunction::
EmitMaterializeTemporaryExpr(const MaterializeTemporaryExpr *M) {
  const Expr *E = M->GetTemporaryExpr();

  assert((!M->getExtendingDecl() || !isa<VarDecl>(M->getExtendingDecl()) ||
          !cast<VarDecl>(M->getExtendingDecl())->isARCPseudoStrong()) &&
         "Reference should never be pseudo-strong!");

  // FIXME: ideally this would use EmitAnyExprToMem, however, we cannot do so
  // as that will cause the lifetime adjustment to be lost for ARC
  auto ownership = M->getType().getObjCLifetime();
  if (ownership != Qualifiers::OCL_None &&
      ownership != Qualifiers::OCL_ExplicitNone) {
    Address Object = createReferenceTemporary(*this, M, E);
    if (auto *Var = dyn_cast<llvm::GlobalVariable>(Object.getPointer())) {
      Object = Address(llvm::ConstantExpr::getBitCast(Var,
                           ConvertTypeForMem(E->getType())
                             ->getPointerTo(Object.getAddressSpace())),
                       Object.getAlignment());

      // createReferenceTemporary will promote the temporary to a global with a
      // constant initializer if it can.  It can only do this to a value of
      // ARC-manageable type if the value is global and therefore "immune" to
      // ref-counting operations.  Therefore we have no need to emit either a
      // dynamic initialization or a cleanup and we can just return the address
      // of the temporary.
      if (Var->hasInitializer())
        return MakeAddrLValue(Object, M->getType(), AlignmentSource::Decl);

      Var->setInitializer(CGM.EmitNullConstant(E->getType()));
    }
    LValue RefTempDst = MakeAddrLValue(Object, M->getType(),
                                       AlignmentSource::Decl);

    switch (getEvaluationKind(E->getType())) {
    default: llvm_unreachable("expected scalar or aggregate expression");
    case TEK_Scalar:
      EmitScalarInit(E, M->getExtendingDecl(), RefTempDst, false);
      break;
    case TEK_Aggregate: {
      EmitAggExpr(E, AggValueSlot::forAddr(Object,
                                           E->getType().getQualifiers(),
                                           AggValueSlot::IsDestructed,
                                           AggValueSlot::DoesNotNeedGCBarriers,
                                           AggValueSlot::IsNotAliased,
                                           AggValueSlot::DoesNotOverlap));
      break;
    }
    }

    pushTemporaryCleanup(*this, M, E, Object);
    return RefTempDst;
  }

  SmallVector<const Expr *, 2> CommaLHSs;
  SmallVector<SubobjectAdjustment, 2> Adjustments;
  E = E->skipRValueSubobjectAdjustments(CommaLHSs, Adjustments);

  for (const auto &Ignored : CommaLHSs)
    EmitIgnoredExpr(Ignored);

  if (const auto *opaque = dyn_cast<OpaqueValueExpr>(E)) {
    if (opaque->getType()->isRecordType()) {
      assert(Adjustments.empty());
      return EmitOpaqueValueLValue(opaque);
    }
  }

  // Create and initialize the reference temporary.
  Address Alloca = Address::invalid();
  Address Object = createReferenceTemporary(*this, M, E, &Alloca);
  if (auto *Var = dyn_cast<llvm::GlobalVariable>(
          Object.getPointer()->stripPointerCasts())) {
    Object = Address(llvm::ConstantExpr::getBitCast(
                         cast<llvm::Constant>(Object.getPointer()),
                         ConvertTypeForMem(E->getType())->getPointerTo()),
                     Object.getAlignment());
    // If the temporary is a global and has a constant initializer or is a
    // constant temporary that we promoted to a global, we may have already
    // initialized it.
    if (!Var->hasInitializer()) {
      Var->setInitializer(CGM.EmitNullConstant(E->getType()));
      EmitAnyExprToMem(E, Object, Qualifiers(), /*IsInit*/true);
    }
  } else {
    switch (M->getStorageDuration()) {
    case SD_Automatic:
      if (auto *Size = EmitLifetimeStart(
              CGM.getDataLayout().getTypeAllocSize(Alloca.getElementType()),
              Alloca.getPointer())) {
        pushCleanupAfterFullExpr<CallLifetimeEnd>(NormalEHLifetimeMarker,
                                                  Alloca, Size);
      }
      break;

    case SD_FullExpression: {
      if (!ShouldEmitLifetimeMarkers)
        break;

      // Avoid creating a conditional cleanup just to hold an llvm.lifetime.end
      // marker. Instead, start the lifetime of a conditional temporary earlier
      // so that it's unconditional. Don't do this in ASan's use-after-scope
      // mode so that it gets the more precise lifetime marks. If the type has
      // a non-trivial destructor, we'll have a cleanup block for it anyway,
      // so this typically doesn't help; skip it in that case.
      ConditionalEvaluation *OldConditional = nullptr;
      CGBuilderTy::InsertPoint OldIP;
      if (isInConditionalBranch() && !E->getType().isDestructedType() &&
          !CGM.getCodeGenOpts().SanitizeAddressUseAfterScope) {
        OldConditional = OutermostConditional;
        OutermostConditional = nullptr;

        OldIP = Builder.saveIP();
        llvm::BasicBlock *Block = OldConditional->getStartingBlock();
        Builder.restoreIP(CGBuilderTy::InsertPoint(
            Block, llvm::BasicBlock::iterator(Block->back())));
      }

      if (auto *Size = EmitLifetimeStart(
              CGM.getDataLayout().getTypeAllocSize(Alloca.getElementType()),
              Alloca.getPointer())) {
        pushFullExprCleanup<CallLifetimeEnd>(NormalEHLifetimeMarker, Alloca,
                                             Size);
      }

      if (OldConditional) {
        OutermostConditional = OldConditional;
        Builder.restoreIP(OldIP);
      }
      break;
    }

    default:
      break;
    }
    EmitAnyExprToMem(E, Object, Qualifiers(), /*IsInit*/true);
  }
  pushTemporaryCleanup(*this, M, E, Object);

  // Perform derived-to-base casts and/or field accesses, to get from the
  // temporary object we created (and, potentially, for which we extended
  // the lifetime) to the subobject we're binding the reference to.
  for (unsigned I = Adjustments.size(); I != 0; --I) {
    SubobjectAdjustment &Adjustment = Adjustments[I-1];
    switch (Adjustment.Kind) {
    case SubobjectAdjustment::DerivedToBaseAdjustment:
      Object =
          GetAddressOfBaseClass(Object, Adjustment.DerivedToBase.DerivedClass,
                                Adjustment.DerivedToBase.BasePath->path_begin(),
                                Adjustment.DerivedToBase.BasePath->path_end(),
                                /*NullCheckValue=*/ false, E->getExprLoc());
      break;

    case SubobjectAdjustment::FieldAdjustment: {
      LValue LV = MakeAddrLValue(Object, E->getType(), AlignmentSource::Decl);
      LV = EmitLValueForField(LV, Adjustment.Field);
      assert(LV.isSimple() &&
             "materialized temporary field is not a simple lvalue");
      Object = LV.getAddress();
      break;
    }

    case SubobjectAdjustment::MemberPointerAdjustment: {
      llvm::Value *Ptr = EmitScalarExpr(Adjustment.Ptr.RHS);
      Object = EmitCXXMemberDataPointerAddress(E, Object, Ptr,
                                               Adjustment.Ptr.MPT);
      break;
    }
    }
  }

  return MakeAddrLValue(Object, M->getType(), AlignmentSource::Decl);
}

RValue
CodeGenFunction::EmitReferenceBindingToExpr(const Expr *E) {
  // Emit the expression as an lvalue.
  LValue LV = EmitLValue(E);
  assert(LV.isSimple());
  llvm::Value *Value = LV.getPointer();

  if (sanitizePerformTypeCheck() && !E->getType()->isFunctionType()) {
    // C++11 [dcl.ref]p5 (as amended by core issue 453):
    //   If a glvalue to which a reference is directly bound designates neither
    //   an existing object or function of an appropriate type nor a region of
    //   storage of suitable size and alignment to contain an object of the
    //   reference's type, the behavior is undefined.
    QualType Ty = E->getType();
    EmitTypeCheck(TCK_ReferenceBinding, E->getExprLoc(), Value, Ty);
  }

  return RValue::get(Value);
}


/// getAccessedFieldNo - Given an encoded value and a result number, return the
/// input field number being accessed.
unsigned CodeGenFunction::getAccessedFieldNo(unsigned Idx,
                                             const llvm::Constant *Elts) {
  return cast<llvm::ConstantInt>(Elts->getAggregateElement(Idx))
      ->getZExtValue();
}

/// Emit the hash_16_bytes function from include/llvm/ADT/Hashing.h.
static llvm::Value *emitHash16Bytes(CGBuilderTy &Builder, llvm::Value *Low,
                                    llvm::Value *High) {
  llvm::Value *KMul = Builder.getInt64(0x9ddfea08eb382d69ULL);
  llvm::Value *K47 = Builder.getInt64(47);
  llvm::Value *A0 = Builder.CreateMul(Builder.CreateXor(Low, High), KMul);
  llvm::Value *A1 = Builder.CreateXor(Builder.CreateLShr(A0, K47), A0);
  llvm::Value *B0 = Builder.CreateMul(Builder.CreateXor(High, A1), KMul);
  llvm::Value *B1 = Builder.CreateXor(Builder.CreateLShr(B0, K47), B0);
  return Builder.CreateMul(B1, KMul);
}

bool CodeGenFunction::isNullPointerAllowed(TypeCheckKind TCK) {
  return TCK == TCK_DowncastPointer || TCK == TCK_Upcast ||
         TCK == TCK_UpcastToVirtualBase || TCK == TCK_DynamicOperation;
}

bool CodeGenFunction::isVptrCheckRequired(TypeCheckKind TCK, QualType Ty) {
  CXXRecordDecl *RD = Ty->getAsCXXRecordDecl();
  return (RD && RD->hasDefinition() && RD->isDynamicClass()) &&
         (TCK == TCK_MemberAccess || TCK == TCK_MemberCall ||
          TCK == TCK_DowncastPointer || TCK == TCK_DowncastReference ||
          TCK == TCK_UpcastToVirtualBase || TCK == TCK_DynamicOperation);
}

bool CodeGenFunction::sanitizePerformTypeCheck() const {
  return SanOpts.has(SanitizerKind::Null) |
         SanOpts.has(SanitizerKind::Alignment) |
         SanOpts.has(SanitizerKind::ObjectSize) |
         SanOpts.has(SanitizerKind::Vptr);
}

void CodeGenFunction::EmitTypeCheck(TypeCheckKind TCK, SourceLocation Loc,
                                    llvm::Value *Ptr, QualType Ty,
                                    CharUnits Alignment,
                                    SanitizerSet SkippedChecks,
                                    llvm::Value *ArraySize) {
  if (!sanitizePerformTypeCheck())
    return;

  // Don't check pointers outside the default address space. The null check
  // isn't correct, the object-size check isn't supported by LLVM, and we can't
  // communicate the addresses to the runtime handler for the vptr check.
  if (Ptr->getType()->getPointerAddressSpace())
    return;

  // Don't check pointers to volatile data. The behavior here is implementation-
  // defined.
  if (Ty.isVolatileQualified())
    return;

  SanitizerScope SanScope(this);

  SmallVector<std::pair<llvm::Value *, SanitizerMask>, 3> Checks;
  llvm::BasicBlock *Done = nullptr;

  // Quickly determine whether we have a pointer to an alloca. It's possible
  // to skip null checks, and some alignment checks, for these pointers. This
  // can reduce compile-time significantly.
  auto PtrToAlloca =
      dyn_cast<llvm::AllocaInst>(Ptr->stripPointerCastsNoFollowAliases());

  llvm::Value *True = llvm::ConstantInt::getTrue(getLLVMContext());
  llvm::Value *IsNonNull = nullptr;
  bool IsGuaranteedNonNull =
      SkippedChecks.has(SanitizerKind::Null) || PtrToAlloca;
  bool AllowNullPointers = isNullPointerAllowed(TCK);
  if ((SanOpts.has(SanitizerKind::Null) || AllowNullPointers) &&
      !IsGuaranteedNonNull) {
    // The glvalue must not be an empty glvalue.
    IsNonNull = Builder.CreateIsNotNull(Ptr);

    // The IR builder can constant-fold the null check if the pointer points to
    // a constant.
    IsGuaranteedNonNull = IsNonNull == True;

    // Skip the null check if the pointer is known to be non-null.
    if (!IsGuaranteedNonNull) {
      if (AllowNullPointers) {
        // When performing pointer casts, it's OK if the value is null.
        // Skip the remaining checks in that case.
        Done = createBasicBlock("null");
        llvm::BasicBlock *Rest = createBasicBlock("not.null");
        Builder.CreateCondBr(IsNonNull, Rest, Done);
        EmitBlock(Rest);
      } else {
        Checks.push_back(std::make_pair(IsNonNull, SanitizerKind::Null));
      }
    }
  }

  if (SanOpts.has(SanitizerKind::ObjectSize) &&
      !SkippedChecks.has(SanitizerKind::ObjectSize) &&
      !Ty->isIncompleteType()) {
    uint64_t TySize = getContext().getTypeSizeInChars(Ty).getQuantity();
    llvm::Value *Size = llvm::ConstantInt::get(IntPtrTy, TySize);
    if (ArraySize)
      Size = Builder.CreateMul(Size, ArraySize);

    // Degenerate case: new X[0] does not need an objectsize check.
    llvm::Constant *ConstantSize = dyn_cast<llvm::Constant>(Size);
    if (!ConstantSize || !ConstantSize->isNullValue()) {
      // The glvalue must refer to a large enough storage region.
      // FIXME: If Address Sanitizer is enabled, insert dynamic instrumentation
      //        to check this.
      // FIXME: Get object address space
      llvm::Type *Tys[2] = { IntPtrTy, Int8PtrTy };
      llvm::Function *F = CGM.getIntrinsic(llvm::Intrinsic::objectsize, Tys);
      llvm::Value *Min = Builder.getFalse();
      llvm::Value *NullIsUnknown = Builder.getFalse();
      llvm::Value *Dynamic = Builder.getFalse();
      llvm::Value *CastAddr = Builder.CreateBitCast(Ptr, Int8PtrTy);
      llvm::Value *LargeEnough = Builder.CreateICmpUGE(
          Builder.CreateCall(F, {CastAddr, Min, NullIsUnknown, Dynamic}), Size);
      Checks.push_back(std::make_pair(LargeEnough, SanitizerKind::ObjectSize));
    }
  }

  uint64_t AlignVal = 0;
  llvm::Value *PtrAsInt = nullptr;

  if (SanOpts.has(SanitizerKind::Alignment) &&
      !SkippedChecks.has(SanitizerKind::Alignment)) {
    AlignVal = Alignment.getQuantity();
    if (!Ty->isIncompleteType() && !AlignVal)
      AlignVal = getContext().getTypeAlignInChars(Ty).getQuantity();

    // The glvalue must be suitably aligned.
    if (AlignVal > 1 &&
        (!PtrToAlloca || PtrToAlloca->getAlignment() < AlignVal)) {
      PtrAsInt = Builder.CreatePtrToInt(Ptr, IntPtrTy);
      llvm::Value *Align = Builder.CreateAnd(
          PtrAsInt, llvm::ConstantInt::get(IntPtrTy, AlignVal - 1));
      llvm::Value *Aligned =
          Builder.CreateICmpEQ(Align, llvm::ConstantInt::get(IntPtrTy, 0));
      if (Aligned != True)
        Checks.push_back(std::make_pair(Aligned, SanitizerKind::Alignment));
    }
  }

  if (Checks.size() > 0) {
    // Make sure we're not losing information. Alignment needs to be a power of
    // 2
    assert(!AlignVal || (uint64_t)1 << llvm::Log2_64(AlignVal) == AlignVal);
    llvm::Constant *StaticData[] = {
        EmitCheckSourceLocation(Loc), EmitCheckTypeDescriptor(Ty),
        llvm::ConstantInt::get(Int8Ty, AlignVal ? llvm::Log2_64(AlignVal) : 1),
        llvm::ConstantInt::get(Int8Ty, TCK)};
    EmitCheck(Checks, SanitizerHandler::TypeMismatch, StaticData,
              PtrAsInt ? PtrAsInt : Ptr);
  }

  // If possible, check that the vptr indicates that there is a subobject of
  // type Ty at offset zero within this object.
  //
  // C++11 [basic.life]p5,6:
  //   [For storage which does not refer to an object within its lifetime]
  //   The program has undefined behavior if:
  //    -- the [pointer or glvalue] is used to access a non-static data member
  //       or call a non-static member function
  if (SanOpts.has(SanitizerKind::Vptr) &&
      !SkippedChecks.has(SanitizerKind::Vptr) && isVptrCheckRequired(TCK, Ty)) {
    // Ensure that the pointer is non-null before loading it. If there is no
    // compile-time guarantee, reuse the run-time null check or emit a new one.
    if (!IsGuaranteedNonNull) {
      if (!IsNonNull)
        IsNonNull = Builder.CreateIsNotNull(Ptr);
      if (!Done)
        Done = createBasicBlock("vptr.null");
      llvm::BasicBlock *VptrNotNull = createBasicBlock("vptr.not.null");
      Builder.CreateCondBr(IsNonNull, VptrNotNull, Done);
      EmitBlock(VptrNotNull);
    }

    // Compute a hash of the mangled name of the type.
    //
    // FIXME: This is not guaranteed to be deterministic! Move to a
    //        fingerprinting mechanism once LLVM provides one. For the time
    //        being the implementation happens to be deterministic.
    SmallString<64> MangledName;
    llvm::raw_svector_ostream Out(MangledName);
    CGM.getCXXABI().getMangleContext().mangleCXXRTTI(Ty.getUnqualifiedType(),
                                                     Out);

    // Blacklist based on the mangled type.
    if (!CGM.getContext().getSanitizerBlacklist().isBlacklistedType(
            SanitizerKind::Vptr, Out.str())) {
      llvm::hash_code TypeHash = hash_value(Out.str());

      // Load the vptr, and compute hash_16_bytes(TypeHash, vptr).
      llvm::Value *Low = llvm::ConstantInt::get(Int64Ty, TypeHash);
      llvm::Type *VPtrTy = llvm::PointerType::get(IntPtrTy, 0);
      Address VPtrAddr(Builder.CreateBitCast(Ptr, VPtrTy), getPointerAlign());
      llvm::Value *VPtrVal = Builder.CreateLoad(VPtrAddr);
      llvm::Value *High = Builder.CreateZExt(VPtrVal, Int64Ty);

      llvm::Value *Hash = emitHash16Bytes(Builder, Low, High);
      Hash = Builder.CreateTrunc(Hash, IntPtrTy);

      // Look the hash up in our cache.
      const int CacheSize = 128;
      llvm::Type *HashTable = llvm::ArrayType::get(IntPtrTy, CacheSize);
      llvm::Value *Cache = CGM.CreateRuntimeVariable(HashTable,
                                                     "__ubsan_vptr_type_cache");
      llvm::Value *Slot = Builder.CreateAnd(Hash,
                                            llvm::ConstantInt::get(IntPtrTy,
                                                                   CacheSize-1));
      llvm::Value *Indices[] = { Builder.getInt32(0), Slot };
      llvm::Value *CacheVal =
        Builder.CreateAlignedLoad(Builder.CreateInBoundsGEP(Cache, Indices),
                                  getPointerAlign());

      // If the hash isn't in the cache, call a runtime handler to perform the
      // hard work of checking whether the vptr is for an object of the right
      // type. This will either fill in the cache and return, or produce a
      // diagnostic.
      llvm::Value *EqualHash = Builder.CreateICmpEQ(CacheVal, Hash);
      llvm::Constant *StaticData[] = {
        EmitCheckSourceLocation(Loc),
        EmitCheckTypeDescriptor(Ty),
        CGM.GetAddrOfRTTIDescriptor(Ty.getUnqualifiedType()),
        llvm::ConstantInt::get(Int8Ty, TCK)
      };
      llvm::Value *DynamicData[] = { Ptr, Hash };
      EmitCheck(std::make_pair(EqualHash, SanitizerKind::Vptr),
                SanitizerHandler::DynamicTypeCacheMiss, StaticData,
                DynamicData);
    }
  }

  if (Done) {
    Builder.CreateBr(Done);
    EmitBlock(Done);
  }
}

/// Determine whether this expression refers to a flexible array member in a
/// struct. We disable array bounds checks for such members.
static bool isFlexibleArrayMemberExpr(const Expr *E) {
  // For compatibility with existing code, we treat arrays of length 0 or
  // 1 as flexible array members.
  const ArrayType *AT = E->getType()->castAsArrayTypeUnsafe();
  if (const auto *CAT = dyn_cast<ConstantArrayType>(AT)) {
    if (CAT->getSize().ugt(1))
      return false;
  } else if (!isa<IncompleteArrayType>(AT))
    return false;

  E = E->IgnoreParens();

  // A flexible array member must be the last member in the class.
  if (const auto *ME = dyn_cast<MemberExpr>(E)) {
    // FIXME: If the base type of the member expr is not FD->getParent(),
    // this should not be treated as a flexible array member access.
    if (const auto *FD = dyn_cast<FieldDecl>(ME->getMemberDecl())) {
      RecordDecl::field_iterator FI(
          DeclContext::decl_iterator(const_cast<FieldDecl *>(FD)));
      return ++FI == FD->getParent()->field_end();
    }
  } else if (const auto *IRE = dyn_cast<ObjCIvarRefExpr>(E)) {
    return IRE->getDecl()->getNextIvar() == nullptr;
  }

  return false;
}

llvm::Value *CodeGenFunction::LoadPassedObjectSize(const Expr *E,
                                                   QualType EltTy) {
  ASTContext &C = getContext();
  uint64_t EltSize = C.getTypeSizeInChars(EltTy).getQuantity();
  if (!EltSize)
    return nullptr;

  auto *ArrayDeclRef = dyn_cast<DeclRefExpr>(E->IgnoreParenImpCasts());
  if (!ArrayDeclRef)
    return nullptr;

  auto *ParamDecl = dyn_cast<ParmVarDecl>(ArrayDeclRef->getDecl());
  if (!ParamDecl)
    return nullptr;

  auto *POSAttr = ParamDecl->getAttr<PassObjectSizeAttr>();
  if (!POSAttr)
    return nullptr;

  // Don't load the size if it's a lower bound.
  int POSType = POSAttr->getType();
  if (POSType != 0 && POSType != 1)
    return nullptr;

  // Find the implicit size parameter.
  auto PassedSizeIt = SizeArguments.find(ParamDecl);
  if (PassedSizeIt == SizeArguments.end())
    return nullptr;

  const ImplicitParamDecl *PassedSizeDecl = PassedSizeIt->second;
  assert(LocalDeclMap.count(PassedSizeDecl) && "Passed size not loadable");
  Address AddrOfSize = LocalDeclMap.find(PassedSizeDecl)->second;
  llvm::Value *SizeInBytes = EmitLoadOfScalar(AddrOfSize, /*Volatile=*/false,
                                              C.getSizeType(), E->getExprLoc());
  llvm::Value *SizeOfElement =
      llvm::ConstantInt::get(SizeInBytes->getType(), EltSize);
  return Builder.CreateUDiv(SizeInBytes, SizeOfElement);
}

/// If Base is known to point to the start of an array, return the length of
/// that array. Return 0 if the length cannot be determined.
static llvm::Value *getArrayIndexingBound(
    CodeGenFunction &CGF, const Expr *Base, QualType &IndexedType) {
  // For the vector indexing extension, the bound is the number of elements.
  if (const VectorType *VT = Base->getType()->getAs<VectorType>()) {
    IndexedType = Base->getType();
    return CGF.Builder.getInt32(VT->getNumElements());
  }

  Base = Base->IgnoreParens();

  if (const auto *CE = dyn_cast<CastExpr>(Base)) {
    if (CE->getCastKind() == CK_ArrayToPointerDecay &&
        !isFlexibleArrayMemberExpr(CE->getSubExpr())) {
      IndexedType = CE->getSubExpr()->getType();
      const ArrayType *AT = IndexedType->castAsArrayTypeUnsafe();
      if (const auto *CAT = dyn_cast<ConstantArrayType>(AT))
        return CGF.Builder.getInt(CAT->getSize());
      else if (const auto *VAT = dyn_cast<VariableArrayType>(AT))
        return CGF.getVLASize(VAT).NumElts;
      // Ignore pass_object_size here. It's not applicable on decayed pointers.
    }
  }

  QualType EltTy{Base->getType()->getPointeeOrArrayElementType(), 0};
  if (llvm::Value *POS = CGF.LoadPassedObjectSize(Base, EltTy)) {
    IndexedType = Base->getType();
    return POS;
  }

  return nullptr;
}

void CodeGenFunction::EmitBoundsCheck(const Expr *E, const Expr *Base,
                                      llvm::Value *Index, QualType IndexType,
                                      bool Accessed) {
  assert(SanOpts.has(SanitizerKind::ArrayBounds) &&
         "should not be called unless adding bounds checks");
  SanitizerScope SanScope(this);

  QualType IndexedType;
  llvm::Value *Bound = getArrayIndexingBound(*this, Base, IndexedType);
  if (!Bound)
    return;

  bool IndexSigned = IndexType->isSignedIntegerOrEnumerationType();
  llvm::Value *IndexVal = Builder.CreateIntCast(Index, SizeTy, IndexSigned);
  llvm::Value *BoundVal = Builder.CreateIntCast(Bound, SizeTy, false);

  llvm::Constant *StaticData[] = {
    EmitCheckSourceLocation(E->getExprLoc()),
    EmitCheckTypeDescriptor(IndexedType),
    EmitCheckTypeDescriptor(IndexType)
  };
  llvm::Value *Check = Accessed ? Builder.CreateICmpULT(IndexVal, BoundVal)
                                : Builder.CreateICmpULE(IndexVal, BoundVal);
  EmitCheck(std::make_pair(Check, SanitizerKind::ArrayBounds),
            SanitizerHandler::OutOfBounds, StaticData, Index);
}


CodeGenFunction::ComplexPairTy CodeGenFunction::
EmitComplexPrePostIncDec(const UnaryOperator *E, LValue LV,
                         bool isInc, bool isPre) {
  ComplexPairTy InVal = EmitLoadOfComplex(LV, E->getExprLoc());

  llvm::Value *NextVal;
  if (isa<llvm::IntegerType>(InVal.first->getType())) {
    uint64_t AmountVal = isInc ? 1 : -1;
    NextVal = llvm::ConstantInt::get(InVal.first->getType(), AmountVal, true);

    // Add the inc/dec to the real part.
    NextVal = Builder.CreateAdd(InVal.first, NextVal, isInc ? "inc" : "dec");
  } else {
    QualType ElemTy = E->getType()->getAs<ComplexType>()->getElementType();
    llvm::APFloat FVal(getContext().getFloatTypeSemantics(ElemTy), 1);
    if (!isInc)
      FVal.changeSign();
    NextVal = llvm::ConstantFP::get(getLLVMContext(), FVal);

    // Add the inc/dec to the real part.
    NextVal = Builder.CreateFAdd(InVal.first, NextVal, isInc ? "inc" : "dec");
  }

  ComplexPairTy IncVal(NextVal, InVal.second);

  // Store the updated result through the lvalue.
  EmitStoreOfComplex(IncVal, LV, /*init*/ false);

  // If this is a postinc, return the value read from memory, otherwise use the
  // updated value.
  return isPre ? IncVal : InVal;
}

void CodeGenModule::EmitExplicitCastExprType(const ExplicitCastExpr *E,
                                             CodeGenFunction *CGF) {
  // Bind VLAs in the cast type.
  if (CGF && E->getType()->isVariablyModifiedType())
    CGF->EmitVariablyModifiedType(E->getType());

  if (CGDebugInfo *DI = getModuleDebugInfo())
    DI->EmitExplicitCastType(E->getType());
}

//===----------------------------------------------------------------------===//
//                         LValue Expression Emission
//===----------------------------------------------------------------------===//

/// EmitPointerWithAlignment - Given an expression of pointer type, try to
/// derive a more accurate bound on the alignment of the pointer.
Address CodeGenFunction::EmitPointerWithAlignment(const Expr *E,
                                                  LValueBaseInfo *BaseInfo,
                                                  TBAAAccessInfo *TBAAInfo) {
  // We allow this with ObjC object pointers because of fragile ABIs.
  assert(E->getType()->isPointerType() ||
         E->getType()->isObjCObjectPointerType());
  E = E->IgnoreParens();

  // Casts:
  if (const CastExpr *CE = dyn_cast<CastExpr>(E)) {
    if (const auto *ECE = dyn_cast<ExplicitCastExpr>(CE))
      CGM.EmitExplicitCastExprType(ECE, this);

    switch (CE->getCastKind()) {
    // Non-converting casts (but not C's implicit conversion from void*).
    case CK_BitCast:
    case CK_NoOp:
    case CK_AddressSpaceConversion:
      if (auto PtrTy = CE->getSubExpr()->getType()->getAs<PointerType>()) {
        if (PtrTy->getPointeeType()->isVoidType())
          break;

        LValueBaseInfo InnerBaseInfo;
        TBAAAccessInfo InnerTBAAInfo;
        Address Addr = EmitPointerWithAlignment(CE->getSubExpr(),
                                                &InnerBaseInfo,
                                                &InnerTBAAInfo);
        if (BaseInfo) *BaseInfo = InnerBaseInfo;
        if (TBAAInfo) *TBAAInfo = InnerTBAAInfo;

        if (isa<ExplicitCastExpr>(CE)) {
          LValueBaseInfo TargetTypeBaseInfo;
          TBAAAccessInfo TargetTypeTBAAInfo;
          CharUnits Align = getNaturalPointeeTypeAlignment(E->getType(),
                                                           &TargetTypeBaseInfo,
                                                           &TargetTypeTBAAInfo);
          if (TBAAInfo)
            *TBAAInfo = CGM.mergeTBAAInfoForCast(*TBAAInfo,
                                                 TargetTypeTBAAInfo);
          // If the source l-value is opaque, honor the alignment of the
          // casted-to type.
          if (InnerBaseInfo.getAlignmentSource() != AlignmentSource::Decl) {
            if (BaseInfo)
              BaseInfo->mergeForCast(TargetTypeBaseInfo);
            Addr = Address(Addr.getPointer(), Align);
          }
        }

        if (SanOpts.has(SanitizerKind::CFIUnrelatedCast) &&
            CE->getCastKind() == CK_BitCast) {
          if (auto PT = E->getType()->getAs<PointerType>())
            EmitVTablePtrCheckForCast(PT->getPointeeType(), Addr.getPointer(),
                                      /*MayBeNull=*/true,
                                      CodeGenFunction::CFITCK_UnrelatedCast,
                                      CE->getBeginLoc());
        }
        return Builder.CreatePointerBitCastOrAddrSpaceCast(
            Addr, ConvertType(E->getType()));
      }
      break;

    // Array-to-pointer decay.
    case CK_ArrayToPointerDecay:
      return EmitArrayToPointerDecay(CE->getSubExpr(), BaseInfo, TBAAInfo);

    // Derived-to-base conversions.
    case CK_UncheckedDerivedToBase:
    case CK_DerivedToBase: {
      // TODO: Support accesses to members of base classes in TBAA. For now, we
      // conservatively pretend that the complete object is of the base class
      // type.
      if (TBAAInfo)
        *TBAAInfo = CGM.getTBAAAccessInfo(E->getType());
      Address Addr = EmitPointerWithAlignment(CE->getSubExpr(), BaseInfo);
      auto Derived = CE->getSubExpr()->getType()->getPointeeCXXRecordDecl();
      return GetAddressOfBaseClass(Addr, Derived,
                                   CE->path_begin(), CE->path_end(),
                                   ShouldNullCheckClassCastValue(CE),
                                   CE->getExprLoc());
    }

    // TODO: Is there any reason to treat base-to-derived conversions
    // specially?
    default:
      break;
    }
  }

  // Unary &.
  if (const UnaryOperator *UO = dyn_cast<UnaryOperator>(E)) {
    if (UO->getOpcode() == UO_AddrOf) {
      LValue LV = EmitLValue(UO->getSubExpr());
      if (BaseInfo) *BaseInfo = LV.getBaseInfo();
      if (TBAAInfo) *TBAAInfo = LV.getTBAAInfo();
      return LV.getAddress();
    }
  }

  // TODO: conditional operators, comma.

  // Otherwise, use the alignment of the type.
  CharUnits Align = getNaturalPointeeTypeAlignment(E->getType(), BaseInfo,
                                                   TBAAInfo);
  return Address(EmitScalarExpr(E), Align);
}

RValue CodeGenFunction::GetUndefRValue(QualType Ty) {
  if (Ty->isVoidType())
    return RValue::get(nullptr);

  switch (getEvaluationKind(Ty)) {
  case TEK_Complex: {
    llvm::Type *EltTy =
      ConvertType(Ty->castAs<ComplexType>()->getElementType());
    llvm::Value *U = llvm::UndefValue::get(EltTy);
    return RValue::getComplex(std::make_pair(U, U));
  }

  // If this is a use of an undefined aggregate type, the aggregate must have an
  // identifiable address.  Just because the contents of the value are undefined
  // doesn't mean that the address can't be taken and compared.
  case TEK_Aggregate: {
    Address DestPtr = CreateMemTemp(Ty, "undef.agg.tmp");
    return RValue::getAggregate(DestPtr);
  }

  case TEK_Scalar:
    return RValue::get(llvm::UndefValue::get(ConvertType(Ty)));
  }
  llvm_unreachable("bad evaluation kind");
}

RValue CodeGenFunction::EmitUnsupportedRValue(const Expr *E,
                                              const char *Name) {
  ErrorUnsupported(E, Name);
  return GetUndefRValue(E->getType());
}

LValue CodeGenFunction::EmitUnsupportedLValue(const Expr *E,
                                              const char *Name) {
  ErrorUnsupported(E, Name);
  llvm::Type *Ty = llvm::PointerType::getUnqual(ConvertType(E->getType()));
  return MakeAddrLValue(Address(llvm::UndefValue::get(Ty), CharUnits::One()),
                        E->getType());
}

bool CodeGenFunction::IsWrappedCXXThis(const Expr *Obj) {
  const Expr *Base = Obj;
  while (!isa<CXXThisExpr>(Base)) {
    // The result of a dynamic_cast can be null.
    if (isa<CXXDynamicCastExpr>(Base))
      return false;

    if (const auto *CE = dyn_cast<CastExpr>(Base)) {
      Base = CE->getSubExpr();
    } else if (const auto *PE = dyn_cast<ParenExpr>(Base)) {
      Base = PE->getSubExpr();
    } else if (const auto *UO = dyn_cast<UnaryOperator>(Base)) {
      if (UO->getOpcode() == UO_Extension)
        Base = UO->getSubExpr();
      else
        return false;
    } else {
      return false;
    }
  }
  return true;
}

LValue CodeGenFunction::EmitCheckedLValue(const Expr *E, TypeCheckKind TCK) {
  LValue LV;
  if (SanOpts.has(SanitizerKind::ArrayBounds) && isa<ArraySubscriptExpr>(E))
    LV = EmitArraySubscriptExpr(cast<ArraySubscriptExpr>(E), /*Accessed*/true);
  else
    LV = EmitLValue(E);
  if (!isa<DeclRefExpr>(E) && !LV.isBitField() && LV.isSimple()) {
    SanitizerSet SkippedChecks;
    if (const auto *ME = dyn_cast<MemberExpr>(E)) {
      bool IsBaseCXXThis = IsWrappedCXXThis(ME->getBase());
      if (IsBaseCXXThis)
        SkippedChecks.set(SanitizerKind::Alignment, true);
      if (IsBaseCXXThis || isa<DeclRefExpr>(ME->getBase()))
        SkippedChecks.set(SanitizerKind::Null, true);
    }
    EmitTypeCheck(TCK, E->getExprLoc(), LV.getPointer(),
                  E->getType(), LV.getAlignment(), SkippedChecks);
  }
  return LV;
}

/// EmitLValue - Emit code to compute a designator that specifies the location
/// of the expression.
///
/// This can return one of two things: a simple address or a bitfield reference.
/// In either case, the LLVM Value* in the LValue structure is guaranteed to be
/// an LLVM pointer type.
///
/// If this returns a bitfield reference, nothing about the pointee type of the
/// LLVM value is known: For example, it may not be a pointer to an integer.
///
/// If this returns a normal address, and if the lvalue's C type is fixed size,
/// this method guarantees that the returned pointer type will point to an LLVM
/// type of the same size of the lvalue's type.  If the lvalue has a variable
/// length type, this is not possible.
///
LValue CodeGenFunction::EmitLValue(const Expr *E) {
  ApplyDebugLocation DL(*this, E);
  switch (E->getStmtClass()) {
  default: return EmitUnsupportedLValue(E, "l-value expression");
  case Expr::ObjCPropertyRefExprClass:
    llvm_unreachable("cannot emit a property reference directly");

  case Expr::ObjCSelectorExprClass:
    return EmitObjCSelectorLValue(cast<ObjCSelectorExpr>(E));
  case Expr::ObjCIsaExprClass:
    return EmitObjCIsaExpr(cast<ObjCIsaExpr>(E));
  case Expr::BinaryOperatorClass:
    return EmitBinaryOperatorLValue(cast<BinaryOperator>(E));
  case Expr::CompoundAssignOperatorClass: {
    QualType Ty = E->getType();
    if (const AtomicType *AT = Ty->getAs<AtomicType>())
      Ty = AT->getValueType();
    if (!Ty->isAnyComplexType())
      return EmitCompoundAssignmentLValue(cast<CompoundAssignOperator>(E));
    return EmitComplexCompoundAssignmentLValue(cast<CompoundAssignOperator>(E));
  }
  case Expr::CallExprClass:
  case Expr::CXXMemberCallExprClass:
  case Expr::CXXOperatorCallExprClass:
  case Expr::UserDefinedLiteralClass:
    return EmitCallExprLValue(cast<CallExpr>(E));
  case Expr::VAArgExprClass:
    return EmitVAArgExprLValue(cast<VAArgExpr>(E));
  case Expr::DeclRefExprClass:
    return EmitDeclRefLValue(cast<DeclRefExpr>(E));
  case Expr::ConstantExprClass:
    return EmitLValue(cast<ConstantExpr>(E)->getSubExpr());
  case Expr::ParenExprClass:
    return EmitLValue(cast<ParenExpr>(E)->getSubExpr());
  case Expr::GenericSelectionExprClass:
    return EmitLValue(cast<GenericSelectionExpr>(E)->getResultExpr());
  case Expr::PredefinedExprClass:
    return EmitPredefinedLValue(cast<PredefinedExpr>(E));
  case Expr::StringLiteralClass:
    return EmitStringLiteralLValue(cast<StringLiteral>(E));
  case Expr::ObjCEncodeExprClass:
    return EmitObjCEncodeExprLValue(cast<ObjCEncodeExpr>(E));
  case Expr::PseudoObjectExprClass:
    return EmitPseudoObjectLValue(cast<PseudoObjectExpr>(E));
  case Expr::InitListExprClass:
    return EmitInitListLValue(cast<InitListExpr>(E));
  case Expr::CXXTemporaryObjectExprClass:
  case Expr::CXXConstructExprClass:
    return EmitCXXConstructLValue(cast<CXXConstructExpr>(E));
  case Expr::CXXBindTemporaryExprClass:
    return EmitCXXBindTemporaryLValue(cast<CXXBindTemporaryExpr>(E));
  case Expr::CXXUuidofExprClass:
    return EmitCXXUuidofLValue(cast<CXXUuidofExpr>(E));
  case Expr::LambdaExprClass:
    return EmitAggExprToLValue(E);

  case Expr::ExprWithCleanupsClass: {
    const auto *cleanups = cast<ExprWithCleanups>(E);
    enterFullExpression(cleanups);
    RunCleanupsScope Scope(*this);
    LValue LV = EmitLValue(cleanups->getSubExpr());
    if (LV.isSimple()) {
      // Defend against branches out of gnu statement expressions surrounded by
      // cleanups.
      llvm::Value *V = LV.getPointer();
      Scope.ForceCleanup({&V});
      return LValue::MakeAddr(Address(V, LV.getAlignment()), LV.getType(),
                              getContext(), LV.getBaseInfo(), LV.getTBAAInfo());
    }
    // FIXME: Is it possible to create an ExprWithCleanups that produces a
    // bitfield lvalue or some other non-simple lvalue?
    return LV;
  }

  case Expr::CXXDefaultArgExprClass: {
    auto *DAE = cast<CXXDefaultArgExpr>(E);
    CXXDefaultArgExprScope Scope(*this, DAE);
    return EmitLValue(DAE->getExpr());
  }
  case Expr::CXXDefaultInitExprClass: {
    auto *DIE = cast<CXXDefaultInitExpr>(E);
    CXXDefaultInitExprScope Scope(*this, DIE);
    return EmitLValue(DIE->getExpr());
  }
  case Expr::CXXTypeidExprClass:
    return EmitCXXTypeidLValue(cast<CXXTypeidExpr>(E));

  case Expr::ObjCMessageExprClass:
    return EmitObjCMessageExprLValue(cast<ObjCMessageExpr>(E));
  case Expr::ObjCIvarRefExprClass:
    return EmitObjCIvarRefLValue(cast<ObjCIvarRefExpr>(E));
  case Expr::StmtExprClass:
    return EmitStmtExprLValue(cast<StmtExpr>(E));
  case Expr::UnaryOperatorClass:
    return EmitUnaryOpLValue(cast<UnaryOperator>(E));
  case Expr::ArraySubscriptExprClass:
    return EmitArraySubscriptExpr(cast<ArraySubscriptExpr>(E));
  case Expr::OMPArraySectionExprClass:
    return EmitOMPArraySectionExpr(cast<OMPArraySectionExpr>(E));
  case Expr::ExtVectorElementExprClass:
    return EmitExtVectorElementExpr(cast<ExtVectorElementExpr>(E));
  case Expr::MemberExprClass:
    return EmitMemberExpr(cast<MemberExpr>(E));
  case Expr::CompoundLiteralExprClass:
    return EmitCompoundLiteralLValue(cast<CompoundLiteralExpr>(E));
  case Expr::ConditionalOperatorClass:
    return EmitConditionalOperatorLValue(cast<ConditionalOperator>(E));
  case Expr::BinaryConditionalOperatorClass:
    return EmitConditionalOperatorLValue(cast<BinaryConditionalOperator>(E));
  case Expr::ChooseExprClass:
    return EmitLValue(cast<ChooseExpr>(E)->getChosenSubExpr());
  case Expr::OpaqueValueExprClass:
    return EmitOpaqueValueLValue(cast<OpaqueValueExpr>(E));
  case Expr::SubstNonTypeTemplateParmExprClass:
    return EmitLValue(cast<SubstNonTypeTemplateParmExpr>(E)->getReplacement());
  case Expr::ImplicitCastExprClass:
  case Expr::CStyleCastExprClass:
  case Expr::CXXFunctionalCastExprClass:
  case Expr::CXXStaticCastExprClass:
  case Expr::CXXDynamicCastExprClass:
  case Expr::CXXReinterpretCastExprClass:
  case Expr::CXXConstCastExprClass:
  case Expr::ObjCBridgedCastExprClass:
    return EmitCastLValue(cast<CastExpr>(E));

  case Expr::MaterializeTemporaryExprClass:
    return EmitMaterializeTemporaryExpr(cast<MaterializeTemporaryExpr>(E));

  case Expr::CoawaitExprClass:
    return EmitCoawaitLValue(cast<CoawaitExpr>(E));
  case Expr::CoyieldExprClass:
    return EmitCoyieldLValue(cast<CoyieldExpr>(E));
  }
}

/// Given an object of the given canonical type, can we safely copy a
/// value out of it based on its initializer?
static bool isConstantEmittableObjectType(QualType type) {
  assert(type.isCanonical());
  assert(!type->isReferenceType());

  // Must be const-qualified but non-volatile.
  Qualifiers qs = type.getLocalQualifiers();
  if (!qs.hasConst() || qs.hasVolatile()) return false;

  // Otherwise, all object types satisfy this except C++ classes with
  // mutable subobjects or non-trivial copy/destroy behavior.
  if (const auto *RT = dyn_cast<RecordType>(type))
    if (const auto *RD = dyn_cast<CXXRecordDecl>(RT->getDecl()))
      if (RD->hasMutableFields() || !RD->isTrivial())
        return false;

  return true;
}

/// Can we constant-emit a load of a reference to a variable of the
/// given type?  This is different from predicates like
/// Decl::mightBeUsableInConstantExpressions because we do want it to apply
/// in situations that don't necessarily satisfy the language's rules
/// for this (e.g. C++'s ODR-use rules).  For example, we want to able
/// to do this with const float variables even if those variables
/// aren't marked 'constexpr'.
enum ConstantEmissionKind {
  CEK_None,
  CEK_AsReferenceOnly,
  CEK_AsValueOrReference,
  CEK_AsValueOnly
};
static ConstantEmissionKind checkVarTypeForConstantEmission(QualType type) {
  type = type.getCanonicalType();
  if (const auto *ref = dyn_cast<ReferenceType>(type)) {
    if (isConstantEmittableObjectType(ref->getPointeeType()))
      return CEK_AsValueOrReference;
    return CEK_AsReferenceOnly;
  }
  if (isConstantEmittableObjectType(type))
    return CEK_AsValueOnly;
  return CEK_None;
}

/// Try to emit a reference to the given value without producing it as
/// an l-value.  This is just an optimization, but it avoids us needing
/// to emit global copies of variables if they're named without triggering
/// a formal use in a context where we can't emit a direct reference to them,
/// for instance if a block or lambda or a member of a local class uses a
/// const int variable or constexpr variable from an enclosing function.
CodeGenFunction::ConstantEmission
CodeGenFunction::tryEmitAsConstant(DeclRefExpr *refExpr) {
  ValueDecl *value = refExpr->getDecl();

  // The value needs to be an enum constant or a constant variable.
  ConstantEmissionKind CEK;
  if (isa<ParmVarDecl>(value)) {
    CEK = CEK_None;
  } else if (auto *var = dyn_cast<VarDecl>(value)) {
    CEK = checkVarTypeForConstantEmission(var->getType());
  } else if (isa<EnumConstantDecl>(value)) {
    CEK = CEK_AsValueOnly;
  } else {
    CEK = CEK_None;
  }
  if (CEK == CEK_None) return ConstantEmission();

  Expr::EvalResult result;
  bool resultIsReference;
  QualType resultType;

  // It's best to evaluate all the way as an r-value if that's permitted.
  if (CEK != CEK_AsReferenceOnly &&
      refExpr->EvaluateAsRValue(result, getContext())) {
    resultIsReference = false;
    resultType = refExpr->getType();

  // Otherwise, try to evaluate as an l-value.
  } else if (CEK != CEK_AsValueOnly &&
             refExpr->EvaluateAsLValue(result, getContext())) {
    resultIsReference = true;
    resultType = value->getType();

  // Failure.
  } else {
    return ConstantEmission();
  }

  // In any case, if the initializer has side-effects, abandon ship.
  if (result.HasSideEffects)
    return ConstantEmission();

  // Emit as a constant.
  auto C = ConstantEmitter(*this).emitAbstract(refExpr->getLocation(),
                                               result.Val, resultType);

  // Make sure we emit a debug reference to the global variable.
  // This should probably fire even for
  if (isa<VarDecl>(value)) {
    if (!getContext().DeclMustBeEmitted(cast<VarDecl>(value)))
      EmitDeclRefExprDbgValue(refExpr, result.Val);
  } else {
    assert(isa<EnumConstantDecl>(value));
    EmitDeclRefExprDbgValue(refExpr, result.Val);
  }

  // If we emitted a reference constant, we need to dereference that.
  if (resultIsReference)
    return ConstantEmission::forReference(C);

  return ConstantEmission::forValue(C);
}

static DeclRefExpr *tryToConvertMemberExprToDeclRefExpr(CodeGenFunction &CGF,
                                                        const MemberExpr *ME) {
  if (auto *VD = dyn_cast<VarDecl>(ME->getMemberDecl())) {
    // Try to emit static variable member expressions as DREs.
    return DeclRefExpr::Create(
        CGF.getContext(), NestedNameSpecifierLoc(), SourceLocation(), VD,
        /*RefersToEnclosingVariableOrCapture=*/false, ME->getExprLoc(),
        ME->getType(), ME->getValueKind(), nullptr, nullptr, ME->isNonOdrUse());
  }
  return nullptr;
}

CodeGenFunction::ConstantEmission
CodeGenFunction::tryEmitAsConstant(const MemberExpr *ME) {
  if (DeclRefExpr *DRE = tryToConvertMemberExprToDeclRefExpr(*this, ME))
    return tryEmitAsConstant(DRE);
  return ConstantEmission();
}

llvm::Value *CodeGenFunction::emitScalarConstant(
    const CodeGenFunction::ConstantEmission &Constant, Expr *E) {
  assert(Constant && "not a constant");
  if (Constant.isReference())
    return EmitLoadOfLValue(Constant.getReferenceLValue(*this, E),
                            E->getExprLoc())
        .getScalarVal();
  return Constant.getValue();
}

llvm::Value *CodeGenFunction::EmitLoadOfScalar(LValue lvalue,
                                               SourceLocation Loc) {
  return EmitLoadOfScalar(lvalue.getAddress(), lvalue.isVolatile(),
                          lvalue.getType(), Loc, lvalue.getBaseInfo(),
                          lvalue.getTBAAInfo(), lvalue.isNontemporal());
}

static bool hasBooleanRepresentation(QualType Ty) {
  if (Ty->isBooleanType())
    return true;

  if (const EnumType *ET = Ty->getAs<EnumType>())
    return ET->getDecl()->getIntegerType()->isBooleanType();

  if (const AtomicType *AT = Ty->getAs<AtomicType>())
    return hasBooleanRepresentation(AT->getValueType());

  return false;
}

static bool getRangeForType(CodeGenFunction &CGF, QualType Ty,
                            llvm::APInt &Min, llvm::APInt &End,
                            bool StrictEnums, bool IsBool) {
  const EnumType *ET = Ty->getAs<EnumType>();
  bool IsRegularCPlusPlusEnum = CGF.getLangOpts().CPlusPlus && StrictEnums &&
                                ET && !ET->getDecl()->isFixed();
  if (!IsBool && !IsRegularCPlusPlusEnum)
    return false;

  if (IsBool) {
    Min = llvm::APInt(CGF.getContext().getTypeSize(Ty), 0);
    End = llvm::APInt(CGF.getContext().getTypeSize(Ty), 2);
  } else {
    const EnumDecl *ED = ET->getDecl();
    llvm::Type *LTy = CGF.ConvertTypeForMem(ED->getIntegerType());
    unsigned Bitwidth = LTy->getScalarSizeInBits();
    unsigned NumNegativeBits = ED->getNumNegativeBits();
    unsigned NumPositiveBits = ED->getNumPositiveBits();

    if (NumNegativeBits) {
      unsigned NumBits = std::max(NumNegativeBits, NumPositiveBits + 1);
      assert(NumBits <= Bitwidth);
      End = llvm::APInt(Bitwidth, 1) << (NumBits - 1);
      Min = -End;
    } else {
      assert(NumPositiveBits <= Bitwidth);
      End = llvm::APInt(Bitwidth, 1) << NumPositiveBits;
      Min = llvm::APInt(Bitwidth, 0);
    }
  }
  return true;
}

llvm::MDNode *CodeGenFunction::getRangeForLoadFromType(QualType Ty) {
  llvm::APInt Min, End;
  if (!getRangeForType(*this, Ty, Min, End, CGM.getCodeGenOpts().StrictEnums,
                       hasBooleanRepresentation(Ty)))
    return nullptr;

  llvm::MDBuilder MDHelper(getLLVMContext());
  return MDHelper.createRange(Min, End);
}

bool CodeGenFunction::EmitScalarRangeCheck(llvm::Value *Value, QualType Ty,
                                           SourceLocation Loc) {
  bool HasBoolCheck = SanOpts.has(SanitizerKind::Bool);
  bool HasEnumCheck = SanOpts.has(SanitizerKind::Enum);
  if (!HasBoolCheck && !HasEnumCheck)
    return false;

  bool IsBool = hasBooleanRepresentation(Ty) ||
                NSAPI(CGM.getContext()).isObjCBOOLType(Ty);
  bool NeedsBoolCheck = HasBoolCheck && IsBool;
  bool NeedsEnumCheck = HasEnumCheck && Ty->getAs<EnumType>();
  if (!NeedsBoolCheck && !NeedsEnumCheck)
    return false;

  // Single-bit booleans don't need to be checked. Special-case this to avoid
  // a bit width mismatch when handling bitfield values. This is handled by
  // EmitFromMemory for the non-bitfield case.
  if (IsBool &&
      cast<llvm::IntegerType>(Value->getType())->getBitWidth() == 1)
    return false;

  llvm::APInt Min, End;
  if (!getRangeForType(*this, Ty, Min, End, /*StrictEnums=*/true, IsBool))
    return true;

  auto &Ctx = getLLVMContext();
  SanitizerScope SanScope(this);
  llvm::Value *Check;
  --End;
  if (!Min) {
    Check = Builder.CreateICmpULE(Value, llvm::ConstantInt::get(Ctx, End));
  } else {
    llvm::Value *Upper =
        Builder.CreateICmpSLE(Value, llvm::ConstantInt::get(Ctx, End));
    llvm::Value *Lower =
        Builder.CreateICmpSGE(Value, llvm::ConstantInt::get(Ctx, Min));
    Check = Builder.CreateAnd(Upper, Lower);
  }
  llvm::Constant *StaticArgs[] = {EmitCheckSourceLocation(Loc),
                                  EmitCheckTypeDescriptor(Ty)};
  SanitizerMask Kind =
      NeedsEnumCheck ? SanitizerKind::Enum : SanitizerKind::Bool;
  EmitCheck(std::make_pair(Check, Kind), SanitizerHandler::LoadInvalidValue,
            StaticArgs, EmitCheckValue(Value));
  return true;
}

llvm::Value *CodeGenFunction::EmitLoadOfScalar(Address Addr, bool Volatile,
                                               QualType Ty,
                                               SourceLocation Loc,
                                               LValueBaseInfo BaseInfo,
                                               TBAAAccessInfo TBAAInfo,
                                               bool isNontemporal) {
  if (!CGM.getCodeGenOpts().PreserveVec3Type) {
    // For better performance, handle vector loads differently.
    if (Ty->isVectorType()) {
      const llvm::Type *EltTy = Addr.getElementType();

      const auto *VTy = cast<llvm::VectorType>(EltTy);

      // Handle vectors of size 3 like size 4 for better performance.
      if (VTy->getNumElements() == 3) {

        // Bitcast to vec4 type.
        llvm::VectorType *vec4Ty =
            llvm::VectorType::get(VTy->getElementType(), 4);
        Address Cast = Builder.CreateElementBitCast(Addr, vec4Ty, "castToVec4");
        // Now load value.
        llvm::Value *V = Builder.CreateLoad(Cast, Volatile, "loadVec4");

        // Shuffle vector to get vec3.
        V = Builder.CreateShuffleVector(V, llvm::UndefValue::get(vec4Ty),
                                        {0, 1, 2}, "extractVec");
        return EmitFromMemory(V, Ty);
      }
    }
  }

  // Atomic operations have to be done on integral types.
  LValue AtomicLValue =
      LValue::MakeAddr(Addr, Ty, getContext(), BaseInfo, TBAAInfo);
  if (Ty->isAtomicType() || LValueIsSuitableForInlineAtomic(AtomicLValue)) {
    return EmitAtomicLoad(AtomicLValue, Loc).getScalarVal();
  }

  llvm::LoadInst *Load = Builder.CreateLoad(Addr, Volatile);
  if (isNontemporal) {
    llvm::MDNode *Node = llvm::MDNode::get(
        Load->getContext(), llvm::ConstantAsMetadata::get(Builder.getInt32(1)));
    Load->setMetadata(CGM.getModule().getMDKindID("nontemporal"), Node);
  }

  CGM.DecorateInstructionWithTBAA(Load, TBAAInfo);

  if (EmitScalarRangeCheck(Load, Ty, Loc)) {
    // In order to prevent the optimizer from throwing away the check, don't
    // attach range metadata to the load.
  } else if (CGM.getCodeGenOpts().OptimizationLevel > 0)
    if (llvm::MDNode *RangeInfo = getRangeForLoadFromType(Ty))
      Load->setMetadata(llvm::LLVMContext::MD_range, RangeInfo);

  return EmitFromMemory(Load, Ty);
}

llvm::Value *CodeGenFunction::EmitToMemory(llvm::Value *Value, QualType Ty) {
  // Bool has a different representation in memory than in registers.
  if (hasBooleanRepresentation(Ty)) {
    // This should really always be an i1, but sometimes it's already
    // an i8, and it's awkward to track those cases down.
    if (Value->getType()->isIntegerTy(1))
      return Builder.CreateZExt(Value, ConvertTypeForMem(Ty), "frombool");
    assert(Value->getType()->isIntegerTy(getContext().getTypeSize(Ty)) &&
           "wrong value rep of bool");
  }

  return Value;
}

llvm::Value *CodeGenFunction::EmitFromMemory(llvm::Value *Value, QualType Ty) {
  // Bool has a different representation in memory than in registers.
  if (hasBooleanRepresentation(Ty)) {
    assert(Value->getType()->isIntegerTy(getContext().getTypeSize(Ty)) &&
           "wrong value rep of bool");
    return Builder.CreateTrunc(Value, Builder.getInt1Ty(), "tobool");
  }

  return Value;
}

void CodeGenFunction::EmitStoreOfScalar(llvm::Value *Value, Address Addr,
                                        bool Volatile, QualType Ty,
                                        LValueBaseInfo BaseInfo,
                                        TBAAAccessInfo TBAAInfo,
                                        bool isInit, bool isNontemporal) {
  if (!CGM.getCodeGenOpts().PreserveVec3Type) {
    // Handle vectors differently to get better performance.
    if (Ty->isVectorType()) {
      llvm::Type *SrcTy = Value->getType();
      auto *VecTy = dyn_cast<llvm::VectorType>(SrcTy);
      // Handle vec3 special.
      if (VecTy && VecTy->getNumElements() == 3) {
        // Our source is a vec3, do a shuffle vector to make it a vec4.
        llvm::Constant *Mask[] = {Builder.getInt32(0), Builder.getInt32(1),
                                  Builder.getInt32(2),
                                  llvm::UndefValue::get(Builder.getInt32Ty())};
        llvm::Value *MaskV = llvm::ConstantVector::get(Mask);
        Value = Builder.CreateShuffleVector(Value, llvm::UndefValue::get(VecTy),
                                            MaskV, "extractVec");
        SrcTy = llvm::VectorType::get(VecTy->getElementType(), 4);
      }
      if (Addr.getElementType() != SrcTy) {
        Addr = Builder.CreateElementBitCast(Addr, SrcTy, "storetmp");
      }
    }
  }

  Value = EmitToMemory(Value, Ty);

  LValue AtomicLValue =
      LValue::MakeAddr(Addr, Ty, getContext(), BaseInfo, TBAAInfo);
  if (Ty->isAtomicType() ||
      (!isInit && LValueIsSuitableForInlineAtomic(AtomicLValue))) {
    EmitAtomicStore(RValue::get(Value), AtomicLValue, isInit);
    return;
  }

<<<<<<< HEAD
  if (getenv("ENABLE_INFER_AS")) {
=======
  if (!getenv("DISABLE_INFER_AS")) {
>>>>>>> 97b6396c
    if (auto *PtrTy = dyn_cast<llvm::PointerType>(Value->getType())) {
      auto *ExpectedPtrType =
          cast<llvm::PointerType>(Addr.getType()->getElementType());
      unsigned ValueAS = PtrTy->getAddressSpace();
      unsigned ExpectedAS = ExpectedPtrType->getAddressSpace();
      if (ValueAS != ExpectedAS) {
        Value =
            Builder.CreatePointerBitCastOrAddrSpaceCast(Value, ExpectedPtrType);
      }
    }
  }
  llvm::StoreInst *Store = Builder.CreateStore(Value, Addr, Volatile);
  if (isNontemporal) {
    llvm::MDNode *Node =
        llvm::MDNode::get(Store->getContext(),
                          llvm::ConstantAsMetadata::get(Builder.getInt32(1)));
    Store->setMetadata(CGM.getModule().getMDKindID("nontemporal"), Node);
  }

  CGM.DecorateInstructionWithTBAA(Store, TBAAInfo);
}

void CodeGenFunction::EmitStoreOfScalar(llvm::Value *value, LValue lvalue,
                                        bool isInit) {
  EmitStoreOfScalar(value, lvalue.getAddress(), lvalue.isVolatile(),
                    lvalue.getType(), lvalue.getBaseInfo(),
                    lvalue.getTBAAInfo(), isInit, lvalue.isNontemporal());
}

/// EmitLoadOfLValue - Given an expression that represents a value lvalue, this
/// method emits the address of the lvalue, then loads the result as an rvalue,
/// returning the rvalue.
RValue CodeGenFunction::EmitLoadOfLValue(LValue LV, SourceLocation Loc) {
  if (LV.isObjCWeak()) {
    // load of a __weak object.
    Address AddrWeakObj = LV.getAddress();
    return RValue::get(CGM.getObjCRuntime().EmitObjCWeakRead(*this,
                                                             AddrWeakObj));
  }
  if (LV.getQuals().getObjCLifetime() == Qualifiers::OCL_Weak) {
    // In MRC mode, we do a load+autorelease.
    if (!getLangOpts().ObjCAutoRefCount) {
      return RValue::get(EmitARCLoadWeak(LV.getAddress()));
    }

    // In ARC mode, we load retained and then consume the value.
    llvm::Value *Object = EmitARCLoadWeakRetained(LV.getAddress());
    Object = EmitObjCConsumeObject(LV.getType(), Object);
    return RValue::get(Object);
  }

  if (LV.isSimple()) {
    assert(!LV.getType()->isFunctionType());

    // Everything needs a load.
    return RValue::get(EmitLoadOfScalar(LV, Loc));
  }

  if (LV.isVectorElt()) {
    llvm::LoadInst *Load = Builder.CreateLoad(LV.getVectorAddress(),
                                              LV.isVolatileQualified());
    return RValue::get(Builder.CreateExtractElement(Load, LV.getVectorIdx(),
                                                    "vecext"));
  }

  // If this is a reference to a subset of the elements of a vector, either
  // shuffle the input or extract/insert them as appropriate.
  if (LV.isExtVectorElt())
    return EmitLoadOfExtVectorElementLValue(LV);

  // Global Register variables always invoke intrinsics
  if (LV.isGlobalReg())
    return EmitLoadOfGlobalRegLValue(LV);

  assert(LV.isBitField() && "Unknown LValue type!");
  return EmitLoadOfBitfieldLValue(LV, Loc);
}

RValue CodeGenFunction::EmitLoadOfBitfieldLValue(LValue LV,
                                                 SourceLocation Loc) {
  const CGBitFieldInfo &Info = LV.getBitFieldInfo();

  // Get the output type.
  llvm::Type *ResLTy = ConvertType(LV.getType());

  Address Ptr = LV.getBitFieldAddress();
  llvm::Value *Val = Builder.CreateLoad(Ptr, LV.isVolatileQualified(), "bf.load");
#if INTEL_CUSTOMIZATION
  if (getLangOpts().isIntelCompat(LangOptions::IntelTBAABF))
    CGM.DecorateInstructionWithTBAA(cast<llvm::LoadInst>(Val), LV.getTBAAInfo());
#endif  // INTEL_CUSTOMIZATION

  if (Info.IsSigned) {
    assert(static_cast<unsigned>(Info.Offset + Info.Size) <= Info.StorageSize);
    unsigned HighBits = Info.StorageSize - Info.Offset - Info.Size;
    if (HighBits)
      Val = Builder.CreateShl(Val, HighBits, "bf.shl");
    if (Info.Offset + HighBits)
      Val = Builder.CreateAShr(Val, Info.Offset + HighBits, "bf.ashr");
  } else {
    if (Info.Offset)
      Val = Builder.CreateLShr(Val, Info.Offset, "bf.lshr");
    if (static_cast<unsigned>(Info.Offset) + Info.Size < Info.StorageSize)
      Val = Builder.CreateAnd(Val, llvm::APInt::getLowBitsSet(Info.StorageSize,
                                                              Info.Size),
                              "bf.clear");
  }
  Val = Builder.CreateIntCast(Val, ResLTy, Info.IsSigned, "bf.cast");
  EmitScalarRangeCheck(Val, LV.getType(), Loc);
  return RValue::get(Val);
}

// If this is a reference to a subset of the elements of a vector, create an
// appropriate shufflevector.
RValue CodeGenFunction::EmitLoadOfExtVectorElementLValue(LValue LV) {
  llvm::Value *Vec = Builder.CreateLoad(LV.getExtVectorAddress(),
                                        LV.isVolatileQualified());

  const llvm::Constant *Elts = LV.getExtVectorElts();

  // If the result of the expression is a non-vector type, we must be extracting
  // a single element.  Just codegen as an extractelement.
  const VectorType *ExprVT = LV.getType()->getAs<VectorType>();
  if (!ExprVT) {
    unsigned InIdx = getAccessedFieldNo(0, Elts);
    llvm::Value *Elt = llvm::ConstantInt::get(SizeTy, InIdx);
    return RValue::get(Builder.CreateExtractElement(Vec, Elt));
  }

  // Always use shuffle vector to try to retain the original program structure
  unsigned NumResultElts = ExprVT->getNumElements();

  SmallVector<llvm::Constant*, 4> Mask;
  for (unsigned i = 0; i != NumResultElts; ++i)
    Mask.push_back(Builder.getInt32(getAccessedFieldNo(i, Elts)));

  llvm::Value *MaskV = llvm::ConstantVector::get(Mask);
  Vec = Builder.CreateShuffleVector(Vec, llvm::UndefValue::get(Vec->getType()),
                                    MaskV);
  return RValue::get(Vec);
}

/// Generates lvalue for partial ext_vector access.
Address CodeGenFunction::EmitExtVectorElementLValue(LValue LV) {
  Address VectorAddress = LV.getExtVectorAddress();
  const VectorType *ExprVT = LV.getType()->getAs<VectorType>();
  QualType EQT = ExprVT->getElementType();
  llvm::Type *VectorElementTy = CGM.getTypes().ConvertType(EQT);

  Address CastToPointerElement =
    Builder.CreateElementBitCast(VectorAddress, VectorElementTy,
                                 "conv.ptr.element");

  const llvm::Constant *Elts = LV.getExtVectorElts();
  unsigned ix = getAccessedFieldNo(0, Elts);

  Address VectorBasePtrPlusIx =
    Builder.CreateConstInBoundsGEP(CastToPointerElement, ix,
                                   "vector.elt");

  return VectorBasePtrPlusIx;
}

/// Load of global gamed gegisters are always calls to intrinsics.
RValue CodeGenFunction::EmitLoadOfGlobalRegLValue(LValue LV) {
  assert((LV.getType()->isIntegerType() || LV.getType()->isPointerType()) &&
         "Bad type for register variable");
  llvm::MDNode *RegName = cast<llvm::MDNode>(
      cast<llvm::MetadataAsValue>(LV.getGlobalReg())->getMetadata());

  // We accept integer and pointer types only
  llvm::Type *OrigTy = CGM.getTypes().ConvertType(LV.getType());
  llvm::Type *Ty = OrigTy;
  if (OrigTy->isPointerTy())
    Ty = CGM.getTypes().getDataLayout().getIntPtrType(OrigTy);
  llvm::Type *Types[] = { Ty };

  llvm::Function *F = CGM.getIntrinsic(llvm::Intrinsic::read_register, Types);
  llvm::Value *Call = Builder.CreateCall(
      F, llvm::MetadataAsValue::get(Ty->getContext(), RegName));
  if (OrigTy->isPointerTy())
    Call = Builder.CreateIntToPtr(Call, OrigTy);
  return RValue::get(Call);
}


/// EmitStoreThroughLValue - Store the specified rvalue into the specified
/// lvalue, where both are guaranteed to the have the same type, and that type
/// is 'Ty'.
void CodeGenFunction::EmitStoreThroughLValue(RValue Src, LValue Dst,
                                             bool isInit) {
  if (!Dst.isSimple()) {
    if (Dst.isVectorElt()) {
      // Read/modify/write the vector, inserting the new element.
      llvm::Value *Vec = Builder.CreateLoad(Dst.getVectorAddress(),
                                            Dst.isVolatileQualified());
      Vec = Builder.CreateInsertElement(Vec, Src.getScalarVal(),
                                        Dst.getVectorIdx(), "vecins");
      Builder.CreateStore(Vec, Dst.getVectorAddress(),
                          Dst.isVolatileQualified());
      return;
    }

    // If this is an update of extended vector elements, insert them as
    // appropriate.
    if (Dst.isExtVectorElt())
      return EmitStoreThroughExtVectorComponentLValue(Src, Dst);

    if (Dst.isGlobalReg())
      return EmitStoreThroughGlobalRegLValue(Src, Dst);

    assert(Dst.isBitField() && "Unknown LValue type");
    return EmitStoreThroughBitfieldLValue(Src, Dst);
  }

  // There's special magic for assigning into an ARC-qualified l-value.
  if (Qualifiers::ObjCLifetime Lifetime = Dst.getQuals().getObjCLifetime()) {
    switch (Lifetime) {
    case Qualifiers::OCL_None:
      llvm_unreachable("present but none");

    case Qualifiers::OCL_ExplicitNone:
      // nothing special
      break;

    case Qualifiers::OCL_Strong:
      if (isInit) {
        Src = RValue::get(EmitARCRetain(Dst.getType(), Src.getScalarVal()));
        break;
      }
      EmitARCStoreStrong(Dst, Src.getScalarVal(), /*ignore*/ true);
      return;

    case Qualifiers::OCL_Weak:
      if (isInit)
        // Initialize and then skip the primitive store.
        EmitARCInitWeak(Dst.getAddress(), Src.getScalarVal());
      else
        EmitARCStoreWeak(Dst.getAddress(), Src.getScalarVal(), /*ignore*/ true);
      return;

    case Qualifiers::OCL_Autoreleasing:
      Src = RValue::get(EmitObjCExtendObjectLifetime(Dst.getType(),
                                                     Src.getScalarVal()));
      // fall into the normal path
      break;
    }
  }

  if (Dst.isObjCWeak() && !Dst.isNonGC()) {
    // load of a __weak object.
    Address LvalueDst = Dst.getAddress();
    llvm::Value *src = Src.getScalarVal();
     CGM.getObjCRuntime().EmitObjCWeakAssign(*this, src, LvalueDst);
    return;
  }

  if (Dst.isObjCStrong() && !Dst.isNonGC()) {
    // load of a __strong object.
    Address LvalueDst = Dst.getAddress();
    llvm::Value *src = Src.getScalarVal();
    if (Dst.isObjCIvar()) {
      assert(Dst.getBaseIvarExp() && "BaseIvarExp is NULL");
      llvm::Type *ResultType = IntPtrTy;
      Address dst = EmitPointerWithAlignment(Dst.getBaseIvarExp());
      llvm::Value *RHS = dst.getPointer();
      RHS = Builder.CreatePtrToInt(RHS, ResultType, "sub.ptr.rhs.cast");
      llvm::Value *LHS =
        Builder.CreatePtrToInt(LvalueDst.getPointer(), ResultType,
                               "sub.ptr.lhs.cast");
      llvm::Value *BytesBetween = Builder.CreateSub(LHS, RHS, "ivar.offset");
      CGM.getObjCRuntime().EmitObjCIvarAssign(*this, src, dst,
                                              BytesBetween);
    } else if (Dst.isGlobalObjCRef()) {
      CGM.getObjCRuntime().EmitObjCGlobalAssign(*this, src, LvalueDst,
                                                Dst.isThreadLocalRef());
    }
    else
      CGM.getObjCRuntime().EmitObjCStrongCastAssign(*this, src, LvalueDst);
    return;
  }

  assert(Src.isScalar() && "Can't emit an agg store with this method");
  EmitStoreOfScalar(Src.getScalarVal(), Dst, isInit);
}

void CodeGenFunction::EmitStoreThroughBitfieldLValue(RValue Src, LValue Dst,
                                                     llvm::Value **Result) {
  const CGBitFieldInfo &Info = Dst.getBitFieldInfo();
  llvm::Type *ResLTy = ConvertTypeForMem(Dst.getType());
  Address Ptr = Dst.getBitFieldAddress();

  // Get the source value, truncated to the width of the bit-field.
  llvm::Value *SrcVal = Src.getScalarVal();

  // Cast the source to the storage type and shift it into place.
  SrcVal = Builder.CreateIntCast(SrcVal, Ptr.getElementType(),
                                 /*isSigned=*/false);
  llvm::Value *MaskedVal = SrcVal;

  // See if there are other bits in the bitfield's storage we'll need to load
  // and mask together with source before storing.
  if (Info.StorageSize != Info.Size) {
    assert(Info.StorageSize > Info.Size && "Invalid bitfield size.");
    llvm::Value *Val =
      Builder.CreateLoad(Ptr, Dst.isVolatileQualified(), "bf.load");
#if INTEL_CUSTOMIZATION
    if (getLangOpts().isIntelCompat(LangOptions::IntelTBAABF)) {
      CGM.DecorateInstructionWithTBAA(cast<llvm::LoadInst>(Val), Dst.getTBAAInfo());
    }
#endif  // INTEL_CUSTOMIZATION

    // Mask the source value as needed.
    if (!hasBooleanRepresentation(Dst.getType()))
      SrcVal = Builder.CreateAnd(SrcVal,
                                 llvm::APInt::getLowBitsSet(Info.StorageSize,
                                                            Info.Size),
                                 "bf.value");
    MaskedVal = SrcVal;
    if (Info.Offset)
      SrcVal = Builder.CreateShl(SrcVal, Info.Offset, "bf.shl");

    // Mask out the original value.
    Val = Builder.CreateAnd(Val,
                            ~llvm::APInt::getBitsSet(Info.StorageSize,
                                                     Info.Offset,
                                                     Info.Offset + Info.Size),
                            "bf.clear");

    // Or together the unchanged values and the source value.
    SrcVal = Builder.CreateOr(Val, SrcVal, "bf.set");
  } else {
    assert(Info.Offset == 0);
  }
#if INTEL_CUSTOMIZATION
  // Write the new value back out.
  llvm::StoreInst *Store = Builder.CreateStore(SrcVal, Ptr,
                                               Dst.isVolatileQualified());
  if (getLangOpts().isIntelCompat(LangOptions::IntelTBAABF))
    CGM.DecorateInstructionWithTBAA(Store, Dst.getTBAAInfo());
#endif // INTEL_CUSTOMIZATION

  // Return the new value of the bit-field, if requested.
  if (Result) {
    llvm::Value *ResultVal = MaskedVal;

    // Sign extend the value if needed.
    if (Info.IsSigned) {
      assert(Info.Size <= Info.StorageSize);
      unsigned HighBits = Info.StorageSize - Info.Size;
      if (HighBits) {
        ResultVal = Builder.CreateShl(ResultVal, HighBits, "bf.result.shl");
        ResultVal = Builder.CreateAShr(ResultVal, HighBits, "bf.result.ashr");
      }
    }

    ResultVal = Builder.CreateIntCast(ResultVal, ResLTy, Info.IsSigned,
                                      "bf.result.cast");
    *Result = EmitFromMemory(ResultVal, Dst.getType());
  }
}

void CodeGenFunction::EmitStoreThroughExtVectorComponentLValue(RValue Src,
                                                               LValue Dst) {
  // This access turns into a read/modify/write of the vector.  Load the input
  // value now.
  llvm::Value *Vec = Builder.CreateLoad(Dst.getExtVectorAddress(),
                                        Dst.isVolatileQualified());
  const llvm::Constant *Elts = Dst.getExtVectorElts();

  llvm::Value *SrcVal = Src.getScalarVal();

  if (const VectorType *VTy = Dst.getType()->getAs<VectorType>()) {
    unsigned NumSrcElts = VTy->getNumElements();
    unsigned NumDstElts = Vec->getType()->getVectorNumElements();
    if (NumDstElts == NumSrcElts) {
      // Use shuffle vector is the src and destination are the same number of
      // elements and restore the vector mask since it is on the side it will be
      // stored.
      SmallVector<llvm::Constant*, 4> Mask(NumDstElts);
      for (unsigned i = 0; i != NumSrcElts; ++i)
        Mask[getAccessedFieldNo(i, Elts)] = Builder.getInt32(i);

      llvm::Value *MaskV = llvm::ConstantVector::get(Mask);
      Vec = Builder.CreateShuffleVector(SrcVal,
                                        llvm::UndefValue::get(Vec->getType()),
                                        MaskV);
    } else if (NumDstElts > NumSrcElts) {
      // Extended the source vector to the same length and then shuffle it
      // into the destination.
      // FIXME: since we're shuffling with undef, can we just use the indices
      //        into that?  This could be simpler.
      SmallVector<llvm::Constant*, 4> ExtMask;
      for (unsigned i = 0; i != NumSrcElts; ++i)
        ExtMask.push_back(Builder.getInt32(i));
      ExtMask.resize(NumDstElts, llvm::UndefValue::get(Int32Ty));
      llvm::Value *ExtMaskV = llvm::ConstantVector::get(ExtMask);
      llvm::Value *ExtSrcVal =
        Builder.CreateShuffleVector(SrcVal,
                                    llvm::UndefValue::get(SrcVal->getType()),
                                    ExtMaskV);
      // build identity
      SmallVector<llvm::Constant*, 4> Mask;
      for (unsigned i = 0; i != NumDstElts; ++i)
        Mask.push_back(Builder.getInt32(i));

      // When the vector size is odd and .odd or .hi is used, the last element
      // of the Elts constant array will be one past the size of the vector.
      // Ignore the last element here, if it is greater than the mask size.
      if (getAccessedFieldNo(NumSrcElts - 1, Elts) == Mask.size())
        NumSrcElts--;

      // modify when what gets shuffled in
      for (unsigned i = 0; i != NumSrcElts; ++i)
        Mask[getAccessedFieldNo(i, Elts)] = Builder.getInt32(i+NumDstElts);
      llvm::Value *MaskV = llvm::ConstantVector::get(Mask);
      Vec = Builder.CreateShuffleVector(Vec, ExtSrcVal, MaskV);
    } else {
      // We should never shorten the vector
      llvm_unreachable("unexpected shorten vector length");
    }
  } else {
    // If the Src is a scalar (not a vector) it must be updating one element.
    unsigned InIdx = getAccessedFieldNo(0, Elts);
    llvm::Value *Elt = llvm::ConstantInt::get(SizeTy, InIdx);
    Vec = Builder.CreateInsertElement(Vec, SrcVal, Elt);
  }

  Builder.CreateStore(Vec, Dst.getExtVectorAddress(),
                      Dst.isVolatileQualified());
}

/// Store of global named registers are always calls to intrinsics.
void CodeGenFunction::EmitStoreThroughGlobalRegLValue(RValue Src, LValue Dst) {
  assert((Dst.getType()->isIntegerType() || Dst.getType()->isPointerType()) &&
         "Bad type for register variable");
  llvm::MDNode *RegName = cast<llvm::MDNode>(
      cast<llvm::MetadataAsValue>(Dst.getGlobalReg())->getMetadata());
  assert(RegName && "Register LValue is not metadata");

  // We accept integer and pointer types only
  llvm::Type *OrigTy = CGM.getTypes().ConvertType(Dst.getType());
  llvm::Type *Ty = OrigTy;
  if (OrigTy->isPointerTy())
    Ty = CGM.getTypes().getDataLayout().getIntPtrType(OrigTy);
  llvm::Type *Types[] = { Ty };

  llvm::Function *F = CGM.getIntrinsic(llvm::Intrinsic::write_register, Types);
  llvm::Value *Value = Src.getScalarVal();
  if (OrigTy->isPointerTy())
    Value = Builder.CreatePtrToInt(Value, Ty);
  Builder.CreateCall(
      F, {llvm::MetadataAsValue::get(Ty->getContext(), RegName), Value});
}

// setObjCGCLValueClass - sets class of the lvalue for the purpose of
// generating write-barries API. It is currently a global, ivar,
// or neither.
static void setObjCGCLValueClass(const ASTContext &Ctx, const Expr *E,
                                 LValue &LV,
                                 bool IsMemberAccess=false) {
  if (Ctx.getLangOpts().getGC() == LangOptions::NonGC)
    return;

  if (isa<ObjCIvarRefExpr>(E)) {
    QualType ExpTy = E->getType();
    if (IsMemberAccess && ExpTy->isPointerType()) {
      // If ivar is a structure pointer, assigning to field of
      // this struct follows gcc's behavior and makes it a non-ivar
      // writer-barrier conservatively.
      ExpTy = ExpTy->getAs<PointerType>()->getPointeeType();
      if (ExpTy->isRecordType()) {
        LV.setObjCIvar(false);
        return;
      }
    }
    LV.setObjCIvar(true);
    auto *Exp = cast<ObjCIvarRefExpr>(const_cast<Expr *>(E));
    LV.setBaseIvarExp(Exp->getBase());
    LV.setObjCArray(E->getType()->isArrayType());
    return;
  }

  if (const auto *Exp = dyn_cast<DeclRefExpr>(E)) {
    if (const auto *VD = dyn_cast<VarDecl>(Exp->getDecl())) {
      if (VD->hasGlobalStorage()) {
        LV.setGlobalObjCRef(true);
        LV.setThreadLocalRef(VD->getTLSKind() != VarDecl::TLS_None);
      }
    }
    LV.setObjCArray(E->getType()->isArrayType());
    return;
  }

  if (const auto *Exp = dyn_cast<UnaryOperator>(E)) {
    setObjCGCLValueClass(Ctx, Exp->getSubExpr(), LV, IsMemberAccess);
    return;
  }

  if (const auto *Exp = dyn_cast<ParenExpr>(E)) {
    setObjCGCLValueClass(Ctx, Exp->getSubExpr(), LV, IsMemberAccess);
    if (LV.isObjCIvar()) {
      // If cast is to a structure pointer, follow gcc's behavior and make it
      // a non-ivar write-barrier.
      QualType ExpTy = E->getType();
      if (ExpTy->isPointerType())
        ExpTy = ExpTy->getAs<PointerType>()->getPointeeType();
      if (ExpTy->isRecordType())
        LV.setObjCIvar(false);
    }
    return;
  }

  if (const auto *Exp = dyn_cast<GenericSelectionExpr>(E)) {
    setObjCGCLValueClass(Ctx, Exp->getResultExpr(), LV);
    return;
  }

  if (const auto *Exp = dyn_cast<ImplicitCastExpr>(E)) {
    setObjCGCLValueClass(Ctx, Exp->getSubExpr(), LV, IsMemberAccess);
    return;
  }

  if (const auto *Exp = dyn_cast<CStyleCastExpr>(E)) {
    setObjCGCLValueClass(Ctx, Exp->getSubExpr(), LV, IsMemberAccess);
    return;
  }

  if (const auto *Exp = dyn_cast<ObjCBridgedCastExpr>(E)) {
    setObjCGCLValueClass(Ctx, Exp->getSubExpr(), LV, IsMemberAccess);
    return;
  }

  if (const auto *Exp = dyn_cast<ArraySubscriptExpr>(E)) {
    setObjCGCLValueClass(Ctx, Exp->getBase(), LV);
    if (LV.isObjCIvar() && !LV.isObjCArray())
      // Using array syntax to assigning to what an ivar points to is not
      // same as assigning to the ivar itself. {id *Names;} Names[i] = 0;
      LV.setObjCIvar(false);
    else if (LV.isGlobalObjCRef() && !LV.isObjCArray())
      // Using array syntax to assigning to what global points to is not
      // same as assigning to the global itself. {id *G;} G[i] = 0;
      LV.setGlobalObjCRef(false);
    return;
  }

  if (const auto *Exp = dyn_cast<MemberExpr>(E)) {
    setObjCGCLValueClass(Ctx, Exp->getBase(), LV, true);
    // We don't know if member is an 'ivar', but this flag is looked at
    // only in the context of LV.isObjCIvar().
    LV.setObjCArray(E->getType()->isArrayType());
    return;
  }
}

static llvm::Value *
EmitBitCastOfLValueToProperType(CodeGenFunction &CGF,
                                llvm::Value *V, llvm::Type *IRType,
                                StringRef Name = StringRef()) {
  unsigned AS = cast<llvm::PointerType>(V->getType())->getAddressSpace();
  return CGF.Builder.CreateBitCast(V, IRType->getPointerTo(AS), Name);
}

static LValue EmitThreadPrivateVarDeclLValue(
    CodeGenFunction &CGF, const VarDecl *VD, QualType T, Address Addr,
    llvm::Type *RealVarTy, SourceLocation Loc) {
  Addr = CGF.CGM.getOpenMPRuntime().getAddrOfThreadPrivate(CGF, VD, Addr, Loc);
  Addr = CGF.Builder.CreateElementBitCast(Addr, RealVarTy);
  return CGF.MakeAddrLValue(Addr, T, AlignmentSource::Decl);
}

static Address emitDeclTargetVarDeclLValue(CodeGenFunction &CGF,
                                           const VarDecl *VD, QualType T) {
  llvm::Optional<OMPDeclareTargetDeclAttr::MapTypeTy> Res =
      OMPDeclareTargetDeclAttr::isDeclareTargetDeclaration(VD);
  // Return an invalid address if variable is MT_To and unified
  // memory is not enabled. For all other cases: MT_Link and
  // MT_To with unified memory, return a valid address.
  if (!Res || (*Res == OMPDeclareTargetDeclAttr::MT_To &&
               !CGF.CGM.getOpenMPRuntime().hasRequiresUnifiedSharedMemory()))
    return Address::invalid();
  assert(((*Res == OMPDeclareTargetDeclAttr::MT_Link) ||
          (*Res == OMPDeclareTargetDeclAttr::MT_To &&
           CGF.CGM.getOpenMPRuntime().hasRequiresUnifiedSharedMemory())) &&
         "Expected link clause OR to clause with unified memory enabled.");
  QualType PtrTy = CGF.getContext().getPointerType(VD->getType());
  Address Addr = CGF.CGM.getOpenMPRuntime().getAddrOfDeclareTargetVar(VD);
  return CGF.EmitLoadOfPointer(Addr, PtrTy->castAs<PointerType>());
}

Address
CodeGenFunction::EmitLoadOfReference(LValue RefLVal,
                                     LValueBaseInfo *PointeeBaseInfo,
                                     TBAAAccessInfo *PointeeTBAAInfo) {
  llvm::LoadInst *Load = Builder.CreateLoad(RefLVal.getAddress(),
                                            RefLVal.isVolatile());
  CGM.DecorateInstructionWithTBAA(Load, RefLVal.getTBAAInfo());

  CharUnits Align = getNaturalTypeAlignment(RefLVal.getType()->getPointeeType(),
                                            PointeeBaseInfo, PointeeTBAAInfo,
                                            /* forPointeeType= */ true);
  return Address(Load, Align);
}

LValue CodeGenFunction::EmitLoadOfReferenceLValue(LValue RefLVal) {
  LValueBaseInfo PointeeBaseInfo;
  TBAAAccessInfo PointeeTBAAInfo;
  Address PointeeAddr = EmitLoadOfReference(RefLVal, &PointeeBaseInfo,
                                            &PointeeTBAAInfo);
  return MakeAddrLValue(PointeeAddr, RefLVal.getType()->getPointeeType(),
                        PointeeBaseInfo, PointeeTBAAInfo);
}

Address CodeGenFunction::EmitLoadOfPointer(Address Ptr,
                                           const PointerType *PtrTy,
                                           LValueBaseInfo *BaseInfo,
                                           TBAAAccessInfo *TBAAInfo) {
  llvm::Value *Addr = Builder.CreateLoad(Ptr);
  return Address(Addr, getNaturalTypeAlignment(PtrTy->getPointeeType(),
                                               BaseInfo, TBAAInfo,
                                               /*forPointeeType=*/true));
}

LValue CodeGenFunction::EmitLoadOfPointerLValue(Address PtrAddr,
                                                const PointerType *PtrTy) {
  LValueBaseInfo BaseInfo;
  TBAAAccessInfo TBAAInfo;
  Address Addr = EmitLoadOfPointer(PtrAddr, PtrTy, &BaseInfo, &TBAAInfo);
  return MakeAddrLValue(Addr, PtrTy->getPointeeType(), BaseInfo, TBAAInfo);
}

static LValue EmitGlobalVarDeclLValue(CodeGenFunction &CGF,
                                      const Expr *E, const VarDecl *VD) {
  QualType T = E->getType();

  // If it's thread_local, emit a call to its wrapper function instead.
  if (VD->getTLSKind() == VarDecl::TLS_Dynamic &&
      CGF.CGM.getCXXABI().usesThreadWrapperFunction())
    return CGF.CGM.getCXXABI().EmitThreadLocalVarDeclLValue(CGF, VD, T);
  // Check if the variable is marked as declare target with link clause in
  // device codegen.
  if (CGF.getLangOpts().OpenMPIsDevice) {
    Address Addr = emitDeclTargetVarDeclLValue(CGF, VD, T);
    if (Addr.isValid())
      return CGF.MakeAddrLValue(Addr, T, AlignmentSource::Decl);
  }

  llvm::Value *V = CGF.CGM.GetAddrOfGlobalVar(VD);
  llvm::Type *RealVarTy = CGF.getTypes().ConvertTypeForMem(VD->getType());
  V = EmitBitCastOfLValueToProperType(CGF, V, RealVarTy);
  CharUnits Alignment = CGF.getContext().getDeclAlign(VD);
  Address Addr(V, Alignment);
  // Emit reference to the private copy of the variable if it is an OpenMP
  // threadprivate variable.
#if INTEL_CUSTOMIZATION
  auto *GV = dyn_cast<llvm::GlobalValue>(V);
  if (GV && CGF.getLangOpts().OpenMPThreadPrivateLegacy &&
      VD->hasAttr<OMPThreadPrivateDeclAttr>())
    GV->setThreadPrivate(true);
  else
#endif // INTEL_CUSTOMIZATION
  if (CGF.getLangOpts().OpenMP && !CGF.getLangOpts().OpenMPSimd &&
      VD->hasAttr<OMPThreadPrivateDeclAttr>()) {
    return EmitThreadPrivateVarDeclLValue(CGF, VD, T, Addr, RealVarTy,
                                          E->getExprLoc());
  }
  LValue LV = VD->getType()->isReferenceType() ?
      CGF.EmitLoadOfReferenceLValue(Addr, VD->getType(),
                                    AlignmentSource::Decl) :
      CGF.MakeAddrLValue(Addr, T, AlignmentSource::Decl);
  setObjCGCLValueClass(CGF.getContext(), E, LV);
  return LV;
}

static llvm::Constant *EmitFunctionDeclPointer(CodeGenModule &CGM,
                                               const FunctionDecl *FD) {
  if (FD->hasAttr<WeakRefAttr>()) {
    ConstantAddress aliasee = CGM.GetWeakRefReference(FD);
    return aliasee.getPointer();
  }

  llvm::Constant *V = CGM.GetAddrOfFunction(FD);
  if (!FD->hasPrototype()) {
    if (const FunctionProtoType *Proto =
            FD->getType()->getAs<FunctionProtoType>()) {
      // Ugly case: for a K&R-style definition, the type of the definition
      // isn't the same as the type of a use.  Correct for this with a
      // bitcast.
      QualType NoProtoType =
          CGM.getContext().getFunctionNoProtoType(Proto->getReturnType());
      NoProtoType = CGM.getContext().getPointerType(NoProtoType);
      V = llvm::ConstantExpr::getBitCast(V,
                                      CGM.getTypes().ConvertType(NoProtoType));
    }
  }
  return V;
}

static LValue EmitFunctionDeclLValue(CodeGenFunction &CGF,
                                     const Expr *E, const FunctionDecl *FD) {
  llvm::Value *V = EmitFunctionDeclPointer(CGF.CGM, FD);
  CharUnits Alignment = CGF.getContext().getDeclAlign(FD);
  return CGF.MakeAddrLValue(V, E->getType(), Alignment,
                            AlignmentSource::Decl);
}

static LValue EmitCapturedFieldLValue(CodeGenFunction &CGF, const FieldDecl *FD,
                                      llvm::Value *ThisValue) {
  QualType TagType = CGF.getContext().getTagDeclType(FD->getParent());
  LValue LV = CGF.MakeNaturalAlignAddrLValue(ThisValue, TagType);
  return CGF.EmitLValueForField(LV, FD);
}

/// Named Registers are named metadata pointing to the register name
/// which will be read from/written to as an argument to the intrinsic
/// @llvm.read/write_register.
/// So far, only the name is being passed down, but other options such as
/// register type, allocation type or even optimization options could be
/// passed down via the metadata node.
static LValue EmitGlobalNamedRegister(const VarDecl *VD, CodeGenModule &CGM) {
  SmallString<64> Name("llvm.named.register.");
  AsmLabelAttr *Asm = VD->getAttr<AsmLabelAttr>();
  assert(Asm->getLabel().size() < 64-Name.size() &&
      "Register name too big");
  Name.append(Asm->getLabel());
  llvm::NamedMDNode *M =
    CGM.getModule().getOrInsertNamedMetadata(Name);
  if (M->getNumOperands() == 0) {
    llvm::MDString *Str = llvm::MDString::get(CGM.getLLVMContext(),
                                              Asm->getLabel());
    llvm::Metadata *Ops[] = {Str};
    M->addOperand(llvm::MDNode::get(CGM.getLLVMContext(), Ops));
  }

  CharUnits Alignment = CGM.getContext().getDeclAlign(VD);

  llvm::Value *Ptr =
    llvm::MetadataAsValue::get(CGM.getLLVMContext(), M->getOperand(0));
  return LValue::MakeGlobalReg(Address(Ptr, Alignment), VD->getType());
}

/// Determine whether we can emit a reference to \p VD from the current
/// context, despite not necessarily having seen an odr-use of the variable in
/// this context.
static bool canEmitSpuriousReferenceToVariable(CodeGenFunction &CGF,
                                               const DeclRefExpr *E,
                                               const VarDecl *VD,
                                               bool IsConstant) {
  // For a variable declared in an enclosing scope, do not emit a spurious
  // reference even if we have a capture, as that will emit an unwarranted
  // reference to our capture state, and will likely generate worse code than
  // emitting a local copy.
  if (E->refersToEnclosingVariableOrCapture())
    return false;

  // For a local declaration declared in this function, we can always reference
  // it even if we don't have an odr-use.
  if (VD->hasLocalStorage()) {
    return VD->getDeclContext() ==
           dyn_cast_or_null<DeclContext>(CGF.CurCodeDecl);
  }

  // For a global declaration, we can emit a reference to it if we know
  // for sure that we are able to emit a definition of it.
  VD = VD->getDefinition(CGF.getContext());
  if (!VD)
    return false;

  // Don't emit a spurious reference if it might be to a variable that only
  // exists on a different device / target.
  // FIXME: This is unnecessarily broad. Check whether this would actually be a
  // cross-target reference.
  if (CGF.getLangOpts().OpenMP || CGF.getLangOpts().CUDA ||
      CGF.getLangOpts().OpenCL) {
    return false;
  }

  // We can emit a spurious reference only if the linkage implies that we'll
  // be emitting a non-interposable symbol that will be retained until link
  // time.
  switch (CGF.CGM.getLLVMLinkageVarDefinition(VD, IsConstant)) {
  case llvm::GlobalValue::ExternalLinkage:
  case llvm::GlobalValue::LinkOnceODRLinkage:
  case llvm::GlobalValue::WeakODRLinkage:
  case llvm::GlobalValue::InternalLinkage:
  case llvm::GlobalValue::PrivateLinkage:
    return true;
  default:
    return false;
  }
}

LValue CodeGenFunction::EmitDeclRefLValue(const DeclRefExpr *E) {
  const NamedDecl *ND = E->getDecl();
  QualType T = E->getType();

  assert(E->isNonOdrUse() != NOUR_Unevaluated &&
         "should not emit an unevaluated operand");

  if (const auto *VD = dyn_cast<VarDecl>(ND)) {
    // Global Named registers access via intrinsics only
    if (VD->getStorageClass() == SC_Register &&
        VD->hasAttr<AsmLabelAttr>() && !VD->isLocalVarDecl())
      return EmitGlobalNamedRegister(VD, CGM);

    // If this DeclRefExpr does not constitute an odr-use of the variable,
    // we're not permitted to emit a reference to it in general, and it might
    // not be captured if capture would be necessary for a use. Emit the
    // constant value directly instead.
    if (E->isNonOdrUse() == NOUR_Constant &&
        (VD->getType()->isReferenceType() ||
         !canEmitSpuriousReferenceToVariable(*this, E, VD, true))) {
      VD->getAnyInitializer(VD);
      llvm::Constant *Val = ConstantEmitter(*this).emitAbstract(
          E->getLocation(), *VD->evaluateValue(), VD->getType());
      assert(Val && "failed to emit constant expression");

      Address Addr = Address::invalid();
      if (!VD->getType()->isReferenceType()) {
        // Spill the constant value to a global.
        Addr = CGM.createUnnamedGlobalFrom(*VD, Val,
                                           getContext().getDeclAlign(VD));
      } else {
        // Should we be using the alignment of the constant pointer we emitted?
        CharUnits Alignment =
            getNaturalTypeAlignment(E->getType(),
                                    /* BaseInfo= */ nullptr,
                                    /* TBAAInfo= */ nullptr,
                                    /* forPointeeType= */ true);
        Addr = Address(Val, Alignment);
      }
      return MakeAddrLValue(Addr, T, AlignmentSource::Decl);
    }

#if INTEL_COLLAB
#if INTEL_CUSTOMIZATION
    bool Nested = false;
#endif // INTEL_CUSTOMIZATION
    if (getLangOpts().OpenMPLateOutline
#if INTEL_CUSTOMIZATION
        && CapturedStmtInfo && CapturedStmtInfo->isLateOutlinedRegion()
#endif // INTEL_CUSTOMIZATION
       ) {
#if INTEL_CUSTOMIZATION
      // This is a late-outlined region, check if it is nested inside a
      // fe-outlined region.
      auto *CSI = cast<CGLateOutlineOpenMPRegionInfo>(CapturedStmtInfo);
      CodeGenFunction::CGCapturedStmtInfo *outer = CSI->getOldCSI();
      while (outer && outer->isLateOutlinedRegion()) {
        auto *CSI = cast<CGLateOutlineOpenMPRegionInfo>(outer);
        outer = CSI->getOldCSI();
      }
      if (outer)
        Nested = true;
    }
    bool NestedGlobal =
        Nested && (VD->hasLinkage() || VD->isStaticDataMember());
    if (getLangOpts().OpenMPLateOutline && !NestedGlobal &&
        (!CapturedStmtInfo || CapturedStmtInfo->isLateOutlinedRegion())) {
#endif // INTEL_CUSTOMIZATION
      if (CapturedStmtInfo)
        CapturedStmtInfo->recordVariableReference(VD);
      if (isa<OMPCapturedExprDecl>(VD)) {
        // All OMPCapturedExprDecls are remapped in OMPLateOutlineLexicalScope.
        auto I = LocalDeclMap.find(VD);
        assert(I != LocalDeclMap.end() && "OMPCapturedExprDecl not remapped.");
        return MakeAddrLValue(I->second, T, AlignmentSource::Decl);
      }
      if (E->refersToEnclosingVariableOrCapture() &&
          OMPLateOutlineLexicalScope::isCapturedVar(*this, VD)) {
        VD = VD->getCanonicalDecl();
        if (auto *FD = LambdaCaptureFields.lookup(VD)) {
          if (CapturedStmtInfo)
            CapturedStmtInfo->recordValueReference(CXXABIThisValue);
          return EmitCapturedFieldLValue(*this, FD, CXXABIThisValue);
        }
      }
    } else
#endif // INTEL_COLLAB
    // FIXME: Handle other kinds of non-odr-use DeclRefExprs.

    // Check for captured variables.
    if (E->refersToEnclosingVariableOrCapture()) {
      VD = VD->getCanonicalDecl();
      if (auto *FD = LambdaCaptureFields.lookup(VD))
        return EmitCapturedFieldLValue(*this, FD, CXXABIThisValue);
      else if (CapturedStmtInfo) {
        auto I = LocalDeclMap.find(VD);
        if (I != LocalDeclMap.end()) {
          if (VD->getType()->isReferenceType())
            return EmitLoadOfReferenceLValue(I->second, VD->getType(),
                                             AlignmentSource::Decl);
          return MakeAddrLValue(I->second, T);
        }
        LValue CapLVal =
            EmitCapturedFieldLValue(*this, CapturedStmtInfo->lookup(VD),
                                    CapturedStmtInfo->getContextValue());
        return MakeAddrLValue(
            Address(CapLVal.getPointer(), getContext().getDeclAlign(VD)),
            CapLVal.getType(), LValueBaseInfo(AlignmentSource::Decl),
            CapLVal.getTBAAInfo());
      }

      assert(isa<BlockDecl>(CurCodeDecl));
      Address addr = GetAddrOfBlockDecl(VD);
      return MakeAddrLValue(addr, T, AlignmentSource::Decl);
    }
  }

  // FIXME: We should be able to assert this for FunctionDecls as well!
  // FIXME: We should be able to assert this for all DeclRefExprs, not just
  // those with a valid source location.
  assert((ND->isUsed(false) || !isa<VarDecl>(ND) || E->isNonOdrUse() ||
          !E->getLocation().isValid()) &&
         "Should not use decl without marking it used!");

  if (ND->hasAttr<WeakRefAttr>()) {
    const auto *VD = cast<ValueDecl>(ND);
    ConstantAddress Aliasee = CGM.GetWeakRefReference(VD);
    return MakeAddrLValue(Aliasee, T, AlignmentSource::Decl);
  }

  if (const auto *VD = dyn_cast<VarDecl>(ND)) {
    // Check if this is a global variable.
   if (VD->hasLinkage() || VD->isStaticDataMember())
      return EmitGlobalVarDeclLValue(*this, E, VD);

    Address addr = Address::invalid();

    // The variable should generally be present in the local decl map.
    auto iter = LocalDeclMap.find(VD);
    if (iter != LocalDeclMap.end()) {
      addr = iter->second;

    // Otherwise, it might be static local we haven't emitted yet for
    // some reason; most likely, because it's in an outer function.
    } else if (VD->isStaticLocal()) {
      addr = Address(CGM.getOrCreateStaticVarDecl(
          *VD, CGM.getLLVMLinkageVarDefinition(VD, /*IsConstant=*/false)),
                     getContext().getDeclAlign(VD));

    // No other cases for now.
    } else {
      llvm_unreachable("DeclRefExpr for Decl not entered in LocalDeclMap?");
    }


    // Check for OpenMP threadprivate variables.
#if INTEL_CUSTOMIZATION
    if (!getLangOpts().OpenMPThreadPrivateLegacy)
#endif // INTEL_CUSTOMIZATION
    if (getLangOpts().OpenMP && !getLangOpts().OpenMPSimd &&
        VD->hasAttr<OMPThreadPrivateDeclAttr>()) {
      return EmitThreadPrivateVarDeclLValue(
          *this, VD, T, addr, getTypes().ConvertTypeForMem(VD->getType()),
          E->getExprLoc());
    }

    // Drill into block byref variables.
    bool isBlockByref = VD->isEscapingByref();
    if (isBlockByref) {
      addr = emitBlockByrefAddress(addr, VD);
    }

    // Drill into reference types.
    LValue LV = VD->getType()->isReferenceType() ?
        EmitLoadOfReferenceLValue(addr, VD->getType(), AlignmentSource::Decl) :
        MakeAddrLValue(addr, T, AlignmentSource::Decl);

    bool isLocalStorage = VD->hasLocalStorage();

    bool NonGCable = isLocalStorage &&
                     !VD->getType()->isReferenceType() &&
                     !isBlockByref;
    if (NonGCable) {
      LV.getQuals().removeObjCGCAttr();
      LV.setNonGC(true);
    }

    bool isImpreciseLifetime =
      (isLocalStorage && !VD->hasAttr<ObjCPreciseLifetimeAttr>());
    if (isImpreciseLifetime)
      LV.setARCPreciseLifetime(ARCImpreciseLifetime);
    setObjCGCLValueClass(getContext(), E, LV);
    return LV;
  }

  if (const auto *FD = dyn_cast<FunctionDecl>(ND))
    return EmitFunctionDeclLValue(*this, E, FD);

  // FIXME: While we're emitting a binding from an enclosing scope, all other
  // DeclRefExprs we see should be implicitly treated as if they also refer to
  // an enclosing scope.
  if (const auto *BD = dyn_cast<BindingDecl>(ND))
    return EmitLValue(BD->getBinding());

  llvm_unreachable("Unhandled DeclRefExpr");
}

LValue CodeGenFunction::EmitUnaryOpLValue(const UnaryOperator *E) {
  // __extension__ doesn't affect lvalue-ness.
  if (E->getOpcode() == UO_Extension)
    return EmitLValue(E->getSubExpr());

  QualType ExprTy = getContext().getCanonicalType(E->getSubExpr()->getType());
  switch (E->getOpcode()) {
  default: llvm_unreachable("Unknown unary operator lvalue!");
  case UO_Deref: {
    QualType T = E->getSubExpr()->getType()->getPointeeType();
    assert(!T.isNull() && "CodeGenFunction::EmitUnaryOpLValue: Illegal type");

    LValueBaseInfo BaseInfo;
    TBAAAccessInfo TBAAInfo;
    Address Addr = EmitPointerWithAlignment(E->getSubExpr(), &BaseInfo,
                                            &TBAAInfo);
    LValue LV = MakeAddrLValue(Addr, T, BaseInfo, TBAAInfo);
    LV.getQuals().setAddressSpace(ExprTy.getAddressSpace());

    // We should not generate __weak write barrier on indirect reference
    // of a pointer to object; as in void foo (__weak id *param); *param = 0;
    // But, we continue to generate __strong write barrier on indirect write
    // into a pointer to object.
    if (getLangOpts().ObjC &&
        getLangOpts().getGC() != LangOptions::NonGC &&
        LV.isObjCWeak())
      LV.setNonGC(!E->isOBJCGCCandidate(getContext()));
    return LV;
  }
  case UO_Real:
  case UO_Imag: {
    LValue LV = EmitLValue(E->getSubExpr());
    assert(LV.isSimple() && "real/imag on non-ordinary l-value");

    // __real is valid on scalars.  This is a faster way of testing that.
    // __imag can only produce an rvalue on scalars.
    if (E->getOpcode() == UO_Real &&
        !LV.getAddress().getElementType()->isStructTy()) {
      assert(E->getSubExpr()->getType()->isArithmeticType());
      return LV;
    }

    QualType T = ExprTy->castAs<ComplexType>()->getElementType();

    Address Component =
      (E->getOpcode() == UO_Real
         ? emitAddrOfRealComponent(LV.getAddress(), LV.getType())
         : emitAddrOfImagComponent(LV.getAddress(), LV.getType()));
    LValue ElemLV = MakeAddrLValue(Component, T, LV.getBaseInfo(),
                                   CGM.getTBAAInfoForSubobject(LV, T));
    ElemLV.getQuals().addQualifiers(LV.getQuals());
    return ElemLV;
  }
  case UO_PreInc:
  case UO_PreDec: {
    LValue LV = EmitLValue(E->getSubExpr());
    bool isInc = E->getOpcode() == UO_PreInc;

    if (E->getType()->isAnyComplexType())
      EmitComplexPrePostIncDec(E, LV, isInc, true/*isPre*/);
    else
      EmitScalarPrePostIncDec(E, LV, isInc, true/*isPre*/);
    return LV;
  }
  }
}

LValue CodeGenFunction::EmitStringLiteralLValue(const StringLiteral *E) {
  return MakeAddrLValue(CGM.GetAddrOfConstantStringFromLiteral(E),
                        E->getType(), AlignmentSource::Decl);
}

LValue CodeGenFunction::EmitObjCEncodeExprLValue(const ObjCEncodeExpr *E) {
  return MakeAddrLValue(CGM.GetAddrOfConstantStringFromObjCEncode(E),
                        E->getType(), AlignmentSource::Decl);
}

LValue CodeGenFunction::EmitPredefinedLValue(const PredefinedExpr *E) {
  auto SL = E->getFunctionName();
  assert(SL != nullptr && "No StringLiteral name in PredefinedExpr");
  StringRef FnName = CurFn->getName();
  if (FnName.startswith("\01"))
    FnName = FnName.substr(1);
  StringRef NameItems[] = {
      PredefinedExpr::getIdentKindName(E->getIdentKind()), FnName};
  std::string GVName = llvm::join(NameItems, NameItems + 2, ".");
  if (auto *BD = dyn_cast_or_null<BlockDecl>(CurCodeDecl)) {
    std::string Name = SL->getString();
    if (!Name.empty()) {
      unsigned Discriminator =
          CGM.getCXXABI().getMangleContext().getBlockId(BD, true);
      if (Discriminator)
        Name += "_" + Twine(Discriminator + 1).str();
      auto C = CGM.GetAddrOfConstantCString(Name, GVName.c_str());
      return MakeAddrLValue(C, E->getType(), AlignmentSource::Decl);
    } else {
      auto C = CGM.GetAddrOfConstantCString(FnName, GVName.c_str());
      return MakeAddrLValue(C, E->getType(), AlignmentSource::Decl);
    }
  }
  auto C = CGM.GetAddrOfConstantStringFromLiteral(SL, GVName);
  return MakeAddrLValue(C, E->getType(), AlignmentSource::Decl);
}

/// Emit a type description suitable for use by a runtime sanitizer library. The
/// format of a type descriptor is
///
/// \code
///   { i16 TypeKind, i16 TypeInfo }
/// \endcode
///
/// followed by an array of i8 containing the type name. TypeKind is 0 for an
/// integer, 1 for a floating point value, and -1 for anything else.
llvm::Constant *CodeGenFunction::EmitCheckTypeDescriptor(QualType T) {
  // Only emit each type's descriptor once.
  if (llvm::Constant *C = CGM.getTypeDescriptorFromMap(T))
    return C;

  uint16_t TypeKind = -1;
  uint16_t TypeInfo = 0;

  if (T->isIntegerType()) {
    TypeKind = 0;
    TypeInfo = (llvm::Log2_32(getContext().getTypeSize(T)) << 1) |
               (T->isSignedIntegerType() ? 1 : 0);
  } else if (T->isFloatingType()) {
    TypeKind = 1;
    TypeInfo = getContext().getTypeSize(T);
  }

  // Format the type name as if for a diagnostic, including quotes and
  // optionally an 'aka'.
  SmallString<32> Buffer;
  CGM.getDiags().ConvertArgToString(DiagnosticsEngine::ak_qualtype,
                                    (intptr_t)T.getAsOpaquePtr(),
                                    StringRef(), StringRef(), None, Buffer,
                                    None);

  llvm::Constant *Components[] = {
    Builder.getInt16(TypeKind), Builder.getInt16(TypeInfo),
    llvm::ConstantDataArray::getString(getLLVMContext(), Buffer)
  };
  llvm::Constant *Descriptor = llvm::ConstantStruct::getAnon(Components);

  auto *GV = new llvm::GlobalVariable(
      CGM.getModule(), Descriptor->getType(),
      /*isConstant=*/true, llvm::GlobalVariable::PrivateLinkage, Descriptor);
  GV->setUnnamedAddr(llvm::GlobalValue::UnnamedAddr::Global);
  CGM.getSanitizerMetadata()->disableSanitizerForGlobal(GV);

  // Remember the descriptor for this type.
  CGM.setTypeDescriptorInMap(T, GV);

  return GV;
}

llvm::Value *CodeGenFunction::EmitCheckValue(llvm::Value *V) {
  llvm::Type *TargetTy = IntPtrTy;

  if (V->getType() == TargetTy)
    return V;

  // Floating-point types which fit into intptr_t are bitcast to integers
  // and then passed directly (after zero-extension, if necessary).
  if (V->getType()->isFloatingPointTy()) {
    unsigned Bits = V->getType()->getPrimitiveSizeInBits();
    if (Bits <= TargetTy->getIntegerBitWidth())
      V = Builder.CreateBitCast(V, llvm::Type::getIntNTy(getLLVMContext(),
                                                         Bits));
  }

  // Integers which fit in intptr_t are zero-extended and passed directly.
  if (V->getType()->isIntegerTy() &&
      V->getType()->getIntegerBitWidth() <= TargetTy->getIntegerBitWidth())
    return Builder.CreateZExt(V, TargetTy);

  // Pointers are passed directly, everything else is passed by address.
  if (!V->getType()->isPointerTy()) {
    Address Ptr = CreateDefaultAlignTempAlloca(V->getType());
    Builder.CreateStore(V, Ptr);
    V = Ptr.getPointer();
  }
  return Builder.CreatePtrToInt(V, TargetTy);
}

/// Emit a representation of a SourceLocation for passing to a handler
/// in a sanitizer runtime library. The format for this data is:
/// \code
///   struct SourceLocation {
///     const char *Filename;
///     int32_t Line, Column;
///   };
/// \endcode
/// For an invalid SourceLocation, the Filename pointer is null.
llvm::Constant *CodeGenFunction::EmitCheckSourceLocation(SourceLocation Loc) {
  llvm::Constant *Filename;
  int Line, Column;

  PresumedLoc PLoc = getContext().getSourceManager().getPresumedLoc(Loc);
  if (PLoc.isValid()) {
    StringRef FilenameString = PLoc.getFilename();

    int PathComponentsToStrip =
        CGM.getCodeGenOpts().EmitCheckPathComponentsToStrip;
    if (PathComponentsToStrip < 0) {
      assert(PathComponentsToStrip != INT_MIN);
      int PathComponentsToKeep = -PathComponentsToStrip;
      auto I = llvm::sys::path::rbegin(FilenameString);
      auto E = llvm::sys::path::rend(FilenameString);
      while (I != E && --PathComponentsToKeep)
        ++I;

      FilenameString = FilenameString.substr(I - E);
    } else if (PathComponentsToStrip > 0) {
      auto I = llvm::sys::path::begin(FilenameString);
      auto E = llvm::sys::path::end(FilenameString);
      while (I != E && PathComponentsToStrip--)
        ++I;

      if (I != E)
        FilenameString =
            FilenameString.substr(I - llvm::sys::path::begin(FilenameString));
      else
        FilenameString = llvm::sys::path::filename(FilenameString);
    }

    auto FilenameGV = CGM.GetAddrOfConstantCString(FilenameString, ".src");
    CGM.getSanitizerMetadata()->disableSanitizerForGlobal(
                          cast<llvm::GlobalVariable>(FilenameGV.getPointer()));
    Filename = FilenameGV.getPointer();
    Line = PLoc.getLine();
    Column = PLoc.getColumn();
  } else {
    Filename = llvm::Constant::getNullValue(Int8PtrTy);
    Line = Column = 0;
  }

  llvm::Constant *Data[] = {Filename, Builder.getInt32(Line),
                            Builder.getInt32(Column)};

  return llvm::ConstantStruct::getAnon(Data);
}

namespace {
/// Specify under what conditions this check can be recovered
enum class CheckRecoverableKind {
  /// Always terminate program execution if this check fails.
  Unrecoverable,
  /// Check supports recovering, runtime has both fatal (noreturn) and
  /// non-fatal handlers for this check.
  Recoverable,
  /// Runtime conditionally aborts, always need to support recovery.
  AlwaysRecoverable
};
}

static CheckRecoverableKind getRecoverableKind(SanitizerMask Kind) {
  assert(Kind.countPopulation() == 1);
  if (Kind == SanitizerKind::Function || Kind == SanitizerKind::Vptr)
    return CheckRecoverableKind::AlwaysRecoverable;
  else if (Kind == SanitizerKind::Return || Kind == SanitizerKind::Unreachable)
    return CheckRecoverableKind::Unrecoverable;
  else
    return CheckRecoverableKind::Recoverable;
}

namespace {
struct SanitizerHandlerInfo {
  char const *const Name;
  unsigned Version;
};
}

const SanitizerHandlerInfo SanitizerHandlers[] = {
#define SANITIZER_CHECK(Enum, Name, Version) {#Name, Version},
    LIST_SANITIZER_CHECKS
#undef SANITIZER_CHECK
};

static void emitCheckHandlerCall(CodeGenFunction &CGF,
                                 llvm::FunctionType *FnType,
                                 ArrayRef<llvm::Value *> FnArgs,
                                 SanitizerHandler CheckHandler,
                                 CheckRecoverableKind RecoverKind, bool IsFatal,
                                 llvm::BasicBlock *ContBB) {
  assert(IsFatal || RecoverKind != CheckRecoverableKind::Unrecoverable);
  Optional<ApplyDebugLocation> DL;
  if (!CGF.Builder.getCurrentDebugLocation()) {
    // Ensure that the call has at least an artificial debug location.
    DL.emplace(CGF, SourceLocation());
  }
  bool NeedsAbortSuffix =
      IsFatal && RecoverKind != CheckRecoverableKind::Unrecoverable;
  bool MinimalRuntime = CGF.CGM.getCodeGenOpts().SanitizeMinimalRuntime;
  const SanitizerHandlerInfo &CheckInfo = SanitizerHandlers[CheckHandler];
  const StringRef CheckName = CheckInfo.Name;
  std::string FnName = "__ubsan_handle_" + CheckName.str();
  if (CheckInfo.Version && !MinimalRuntime)
    FnName += "_v" + llvm::utostr(CheckInfo.Version);
  if (MinimalRuntime)
    FnName += "_minimal";
  if (NeedsAbortSuffix)
    FnName += "_abort";
  bool MayReturn =
      !IsFatal || RecoverKind == CheckRecoverableKind::AlwaysRecoverable;

  llvm::AttrBuilder B;
  if (!MayReturn) {
    B.addAttribute(llvm::Attribute::NoReturn)
        .addAttribute(llvm::Attribute::NoUnwind);
  }
  B.addAttribute(llvm::Attribute::UWTable);

  llvm::FunctionCallee Fn = CGF.CGM.CreateRuntimeFunction(
      FnType, FnName,
      llvm::AttributeList::get(CGF.getLLVMContext(),
                               llvm::AttributeList::FunctionIndex, B),
      /*Local=*/true);
  llvm::CallInst *HandlerCall = CGF.EmitNounwindRuntimeCall(Fn, FnArgs);
  if (!MayReturn) {
    HandlerCall->setDoesNotReturn();
    CGF.Builder.CreateUnreachable();
  } else {
    CGF.Builder.CreateBr(ContBB);
  }
}

void CodeGenFunction::EmitCheck(
    ArrayRef<std::pair<llvm::Value *, SanitizerMask>> Checked,
    SanitizerHandler CheckHandler, ArrayRef<llvm::Constant *> StaticArgs,
    ArrayRef<llvm::Value *> DynamicArgs) {
  assert(IsSanitizerScope);
  assert(Checked.size() > 0);
  assert(CheckHandler >= 0 &&
         size_t(CheckHandler) < llvm::array_lengthof(SanitizerHandlers));
  const StringRef CheckName = SanitizerHandlers[CheckHandler].Name;

  llvm::Value *FatalCond = nullptr;
  llvm::Value *RecoverableCond = nullptr;
  llvm::Value *TrapCond = nullptr;
  for (int i = 0, n = Checked.size(); i < n; ++i) {
    llvm::Value *Check = Checked[i].first;
    // -fsanitize-trap= overrides -fsanitize-recover=.
    llvm::Value *&Cond =
        CGM.getCodeGenOpts().SanitizeTrap.has(Checked[i].second)
            ? TrapCond
            : CGM.getCodeGenOpts().SanitizeRecover.has(Checked[i].second)
                  ? RecoverableCond
                  : FatalCond;
    Cond = Cond ? Builder.CreateAnd(Cond, Check) : Check;
  }

  if (TrapCond)
    EmitTrapCheck(TrapCond);
  if (!FatalCond && !RecoverableCond)
    return;

  llvm::Value *JointCond;
  if (FatalCond && RecoverableCond)
    JointCond = Builder.CreateAnd(FatalCond, RecoverableCond);
  else
    JointCond = FatalCond ? FatalCond : RecoverableCond;
  assert(JointCond);

  CheckRecoverableKind RecoverKind = getRecoverableKind(Checked[0].second);
  assert(SanOpts.has(Checked[0].second));
#ifndef NDEBUG
  for (int i = 1, n = Checked.size(); i < n; ++i) {
    assert(RecoverKind == getRecoverableKind(Checked[i].second) &&
           "All recoverable kinds in a single check must be same!");
    assert(SanOpts.has(Checked[i].second));
  }
#endif

  llvm::BasicBlock *Cont = createBasicBlock("cont");
  llvm::BasicBlock *Handlers = createBasicBlock("handler." + CheckName);
  llvm::Instruction *Branch = Builder.CreateCondBr(JointCond, Cont, Handlers);
  // Give hint that we very much don't expect to execute the handler
  // Value chosen to match UR_NONTAKEN_WEIGHT, see BranchProbabilityInfo.cpp
  llvm::MDBuilder MDHelper(getLLVMContext());
  llvm::MDNode *Node = MDHelper.createBranchWeights((1U << 20) - 1, 1);
  Branch->setMetadata(llvm::LLVMContext::MD_prof, Node);
  EmitBlock(Handlers);

  // Handler functions take an i8* pointing to the (handler-specific) static
  // information block, followed by a sequence of intptr_t arguments
  // representing operand values.
  SmallVector<llvm::Value *, 4> Args;
  SmallVector<llvm::Type *, 4> ArgTypes;
  if (!CGM.getCodeGenOpts().SanitizeMinimalRuntime) {
    Args.reserve(DynamicArgs.size() + 1);
    ArgTypes.reserve(DynamicArgs.size() + 1);

    // Emit handler arguments and create handler function type.
    if (!StaticArgs.empty()) {
      llvm::Constant *Info = llvm::ConstantStruct::getAnon(StaticArgs);
      auto *InfoPtr =
          new llvm::GlobalVariable(CGM.getModule(), Info->getType(), false,
                                   llvm::GlobalVariable::PrivateLinkage, Info);
      InfoPtr->setUnnamedAddr(llvm::GlobalValue::UnnamedAddr::Global);
      CGM.getSanitizerMetadata()->disableSanitizerForGlobal(InfoPtr);
      Args.push_back(Builder.CreateBitCast(InfoPtr, Int8PtrTy));
      ArgTypes.push_back(Int8PtrTy);
    }

    for (size_t i = 0, n = DynamicArgs.size(); i != n; ++i) {
      Args.push_back(EmitCheckValue(DynamicArgs[i]));
      ArgTypes.push_back(IntPtrTy);
    }
  }

  llvm::FunctionType *FnType =
    llvm::FunctionType::get(CGM.VoidTy, ArgTypes, false);

  if (!FatalCond || !RecoverableCond) {
    // Simple case: we need to generate a single handler call, either
    // fatal, or non-fatal.
    emitCheckHandlerCall(*this, FnType, Args, CheckHandler, RecoverKind,
                         (FatalCond != nullptr), Cont);
  } else {
    // Emit two handler calls: first one for set of unrecoverable checks,
    // another one for recoverable.
    llvm::BasicBlock *NonFatalHandlerBB =
        createBasicBlock("non_fatal." + CheckName);
    llvm::BasicBlock *FatalHandlerBB = createBasicBlock("fatal." + CheckName);
    Builder.CreateCondBr(FatalCond, NonFatalHandlerBB, FatalHandlerBB);
    EmitBlock(FatalHandlerBB);
    emitCheckHandlerCall(*this, FnType, Args, CheckHandler, RecoverKind, true,
                         NonFatalHandlerBB);
    EmitBlock(NonFatalHandlerBB);
    emitCheckHandlerCall(*this, FnType, Args, CheckHandler, RecoverKind, false,
                         Cont);
  }

  EmitBlock(Cont);
}

void CodeGenFunction::EmitCfiSlowPathCheck(
    SanitizerMask Kind, llvm::Value *Cond, llvm::ConstantInt *TypeId,
    llvm::Value *Ptr, ArrayRef<llvm::Constant *> StaticArgs) {
  llvm::BasicBlock *Cont = createBasicBlock("cfi.cont");

  llvm::BasicBlock *CheckBB = createBasicBlock("cfi.slowpath");
  llvm::BranchInst *BI = Builder.CreateCondBr(Cond, Cont, CheckBB);

  llvm::MDBuilder MDHelper(getLLVMContext());
  llvm::MDNode *Node = MDHelper.createBranchWeights((1U << 20) - 1, 1);
  BI->setMetadata(llvm::LLVMContext::MD_prof, Node);

  EmitBlock(CheckBB);

  bool WithDiag = !CGM.getCodeGenOpts().SanitizeTrap.has(Kind);

  llvm::CallInst *CheckCall;
  llvm::FunctionCallee SlowPathFn;
  if (WithDiag) {
    llvm::Constant *Info = llvm::ConstantStruct::getAnon(StaticArgs);
    auto *InfoPtr =
        new llvm::GlobalVariable(CGM.getModule(), Info->getType(), false,
                                 llvm::GlobalVariable::PrivateLinkage, Info);
    InfoPtr->setUnnamedAddr(llvm::GlobalValue::UnnamedAddr::Global);
    CGM.getSanitizerMetadata()->disableSanitizerForGlobal(InfoPtr);

    SlowPathFn = CGM.getModule().getOrInsertFunction(
        "__cfi_slowpath_diag",
        llvm::FunctionType::get(VoidTy, {Int64Ty, Int8PtrTy, Int8PtrTy},
                                false));
    CheckCall = Builder.CreateCall(
        SlowPathFn, {TypeId, Ptr, Builder.CreateBitCast(InfoPtr, Int8PtrTy)});
  } else {
    SlowPathFn = CGM.getModule().getOrInsertFunction(
        "__cfi_slowpath",
        llvm::FunctionType::get(VoidTy, {Int64Ty, Int8PtrTy}, false));
    CheckCall = Builder.CreateCall(SlowPathFn, {TypeId, Ptr});
  }

  CGM.setDSOLocal(
      cast<llvm::GlobalValue>(SlowPathFn.getCallee()->stripPointerCasts()));
  CheckCall->setDoesNotThrow();

  EmitBlock(Cont);
}

// Emit a stub for __cfi_check function so that the linker knows about this
// symbol in LTO mode.
void CodeGenFunction::EmitCfiCheckStub() {
  llvm::Module *M = &CGM.getModule();
  auto &Ctx = M->getContext();
  llvm::Function *F = llvm::Function::Create(
      llvm::FunctionType::get(VoidTy, {Int64Ty, Int8PtrTy, Int8PtrTy}, false),
      llvm::GlobalValue::WeakAnyLinkage, "__cfi_check", M);
  CGM.setDSOLocal(F);
  llvm::BasicBlock *BB = llvm::BasicBlock::Create(Ctx, "entry", F);
  // FIXME: consider emitting an intrinsic call like
  // call void @llvm.cfi_check(i64 %0, i8* %1, i8* %2)
  // which can be lowered in CrossDSOCFI pass to the actual contents of
  // __cfi_check. This would allow inlining of __cfi_check calls.
  llvm::CallInst::Create(
      llvm::Intrinsic::getDeclaration(M, llvm::Intrinsic::trap), "", BB);
  llvm::ReturnInst::Create(Ctx, nullptr, BB);
}

// This function is basically a switch over the CFI failure kind, which is
// extracted from CFICheckFailData (1st function argument). Each case is either
// llvm.trap or a call to one of the two runtime handlers, based on
// -fsanitize-trap and -fsanitize-recover settings.  Default case (invalid
// failure kind) traps, but this should really never happen.  CFICheckFailData
// can be nullptr if the calling module has -fsanitize-trap behavior for this
// check kind; in this case __cfi_check_fail traps as well.
void CodeGenFunction::EmitCfiCheckFail() {
  SanitizerScope SanScope(this);
  FunctionArgList Args;
  ImplicitParamDecl ArgData(getContext(), getContext().VoidPtrTy,
                            ImplicitParamDecl::Other);
  ImplicitParamDecl ArgAddr(getContext(), getContext().VoidPtrTy,
                            ImplicitParamDecl::Other);
  Args.push_back(&ArgData);
  Args.push_back(&ArgAddr);

  const CGFunctionInfo &FI =
    CGM.getTypes().arrangeBuiltinFunctionDeclaration(getContext().VoidTy, Args);

  llvm::Function *F = llvm::Function::Create(
      llvm::FunctionType::get(VoidTy, {VoidPtrTy, VoidPtrTy}, false),
      llvm::GlobalValue::WeakODRLinkage, "__cfi_check_fail", &CGM.getModule());
  F->setVisibility(llvm::GlobalValue::HiddenVisibility);

  StartFunction(GlobalDecl(), CGM.getContext().VoidTy, F, FI, Args,
                SourceLocation());

  // This function should not be affected by blacklist. This function does
  // not have a source location, but "src:*" would still apply. Revert any
  // changes to SanOpts made in StartFunction.
  SanOpts = CGM.getLangOpts().Sanitize;

  llvm::Value *Data =
      EmitLoadOfScalar(GetAddrOfLocalVar(&ArgData), /*Volatile=*/false,
                       CGM.getContext().VoidPtrTy, ArgData.getLocation());
  llvm::Value *Addr =
      EmitLoadOfScalar(GetAddrOfLocalVar(&ArgAddr), /*Volatile=*/false,
                       CGM.getContext().VoidPtrTy, ArgAddr.getLocation());

  // Data == nullptr means the calling module has trap behaviour for this check.
  llvm::Value *DataIsNotNullPtr =
      Builder.CreateICmpNE(Data, llvm::ConstantPointerNull::get(Int8PtrTy));
  EmitTrapCheck(DataIsNotNullPtr);

  llvm::StructType *SourceLocationTy =
      llvm::StructType::get(VoidPtrTy, Int32Ty, Int32Ty);
  llvm::StructType *CfiCheckFailDataTy =
      llvm::StructType::get(Int8Ty, SourceLocationTy, VoidPtrTy);

  llvm::Value *V = Builder.CreateConstGEP2_32(
      CfiCheckFailDataTy,
      Builder.CreatePointerCast(Data, CfiCheckFailDataTy->getPointerTo(0)), 0,
      0);
  Address CheckKindAddr(V, getIntAlign());
  llvm::Value *CheckKind = Builder.CreateLoad(CheckKindAddr);

  llvm::Value *AllVtables = llvm::MetadataAsValue::get(
      CGM.getLLVMContext(),
      llvm::MDString::get(CGM.getLLVMContext(), "all-vtables"));
  llvm::Value *ValidVtable = Builder.CreateZExt(
      Builder.CreateCall(CGM.getIntrinsic(llvm::Intrinsic::type_test),
                         {Addr, AllVtables}),
      IntPtrTy);

  const std::pair<int, SanitizerMask> CheckKinds[] = {
      {CFITCK_VCall, SanitizerKind::CFIVCall},
      {CFITCK_NVCall, SanitizerKind::CFINVCall},
      {CFITCK_DerivedCast, SanitizerKind::CFIDerivedCast},
      {CFITCK_UnrelatedCast, SanitizerKind::CFIUnrelatedCast},
      {CFITCK_ICall, SanitizerKind::CFIICall}};

  SmallVector<std::pair<llvm::Value *, SanitizerMask>, 5> Checks;
  for (auto CheckKindMaskPair : CheckKinds) {
    int Kind = CheckKindMaskPair.first;
    SanitizerMask Mask = CheckKindMaskPair.second;
    llvm::Value *Cond =
        Builder.CreateICmpNE(CheckKind, llvm::ConstantInt::get(Int8Ty, Kind));
    if (CGM.getLangOpts().Sanitize.has(Mask))
      EmitCheck(std::make_pair(Cond, Mask), SanitizerHandler::CFICheckFail, {},
                {Data, Addr, ValidVtable});
    else
      EmitTrapCheck(Cond);
  }

  FinishFunction();
  // The only reference to this function will be created during LTO link.
  // Make sure it survives until then.
  CGM.addUsedGlobal(F);
}

void CodeGenFunction::EmitUnreachable(SourceLocation Loc) {
  if (SanOpts.has(SanitizerKind::Unreachable)) {
    SanitizerScope SanScope(this);
    EmitCheck(std::make_pair(static_cast<llvm::Value *>(Builder.getFalse()),
                             SanitizerKind::Unreachable),
              SanitizerHandler::BuiltinUnreachable,
              EmitCheckSourceLocation(Loc), None);
  }
  Builder.CreateUnreachable();
}

void CodeGenFunction::EmitTrapCheck(llvm::Value *Checked) {
  llvm::BasicBlock *Cont = createBasicBlock("cont");

  // If we're optimizing, collapse all calls to trap down to just one per
  // function to save on code size.
  if (!CGM.getCodeGenOpts().OptimizationLevel || !TrapBB) {
    TrapBB = createBasicBlock("trap");
    Builder.CreateCondBr(Checked, Cont, TrapBB);
    EmitBlock(TrapBB);
    llvm::CallInst *TrapCall = EmitTrapCall(llvm::Intrinsic::trap);
    TrapCall->setDoesNotReturn();
    TrapCall->setDoesNotThrow();
    Builder.CreateUnreachable();
  } else {
    Builder.CreateCondBr(Checked, Cont, TrapBB);
  }

  EmitBlock(Cont);
}

llvm::CallInst *CodeGenFunction::EmitTrapCall(llvm::Intrinsic::ID IntrID) {
  llvm::CallInst *TrapCall = Builder.CreateCall(CGM.getIntrinsic(IntrID));

  if (!CGM.getCodeGenOpts().TrapFuncName.empty()) {
    auto A = llvm::Attribute::get(getLLVMContext(), "trap-func-name",
                                  CGM.getCodeGenOpts().TrapFuncName);
    TrapCall->addAttribute(llvm::AttributeList::FunctionIndex, A);
  }

  return TrapCall;
}

Address CodeGenFunction::EmitArrayToPointerDecay(const Expr *E,
                                                 LValueBaseInfo *BaseInfo,
                                                 TBAAAccessInfo *TBAAInfo) {
  assert(E->getType()->isArrayType() &&
         "Array to pointer decay must have array source type!");

  // Expressions of array type can't be bitfields or vector elements.
  LValue LV = EmitLValue(E);
  Address Addr = LV.getAddress();

  // If the array type was an incomplete type, we need to make sure
  // the decay ends up being the right type.
  llvm::Type *NewTy = ConvertType(E->getType());
  Addr = Builder.CreateElementBitCast(Addr, NewTy);

  // Note that VLA pointers are always decayed, so we don't need to do
  // anything here.
  if (!E->getType()->isVariableArrayType()) {
    assert(isa<llvm::ArrayType>(Addr.getElementType()) &&
           "Expected pointer to array");
    Addr = Builder.CreateConstArrayGEP(Addr, 0, "arraydecay");
  }

  // The result of this decay conversion points to an array element within the
  // base lvalue. However, since TBAA currently does not support representing
  // accesses to elements of member arrays, we conservatively represent accesses
  // to the pointee object as if it had no any base lvalue specified.
  // TODO: Support TBAA for member arrays.
  QualType EltType = E->getType()->castAsArrayTypeUnsafe()->getElementType();
  if (BaseInfo) *BaseInfo = LV.getBaseInfo();
  if (TBAAInfo) *TBAAInfo = CGM.getTBAAAccessInfo(EltType);

  return Builder.CreateElementBitCast(Addr, ConvertTypeForMem(EltType));
}

/// isSimpleArrayDecayOperand - If the specified expr is a simple decay from an
/// array to pointer, return the array subexpression.
static const Expr *isSimpleArrayDecayOperand(const Expr *E) {
  // If this isn't just an array->pointer decay, bail out.
  const auto *CE = dyn_cast<CastExpr>(E);
  if (!CE || CE->getCastKind() != CK_ArrayToPointerDecay)
    return nullptr;

  // If this is a decay from variable width array, bail out.
  const Expr *SubExpr = CE->getSubExpr();
  if (SubExpr->getType()->isVariableArrayType())
    return nullptr;

  return SubExpr;
}

static llvm::Value *emitArraySubscriptGEP(CodeGenFunction &CGF,
                                          llvm::Value *ptr,
                                          ArrayRef<llvm::Value*> indices,
                                          bool inbounds,
                                          bool signedIndices,
                                          SourceLocation loc,
                                    const llvm::Twine &name = "arrayidx") {
  if (inbounds) {
    return CGF.EmitCheckedInBoundsGEP(ptr, indices, signedIndices,
                                      CodeGenFunction::NotSubtraction, loc,
                                      name);
  } else {
    return CGF.Builder.CreateGEP(ptr, indices, name);
  }
}

static CharUnits getArrayElementAlign(CharUnits arrayAlign,
                                      llvm::Value *idx,
                                      CharUnits eltSize) {
  // If we have a constant index, we can use the exact offset of the
  // element we're accessing.
  if (auto constantIdx = dyn_cast<llvm::ConstantInt>(idx)) {
    CharUnits offset = constantIdx->getZExtValue() * eltSize;
    return arrayAlign.alignmentAtOffset(offset);

  // Otherwise, use the worst-case alignment for any element.
  } else {
    return arrayAlign.alignmentOfArrayElement(eltSize);
  }
}

static QualType getFixedSizeElementType(const ASTContext &ctx,
                                        const VariableArrayType *vla) {
  QualType eltType;
  do {
    eltType = vla->getElementType();
  } while ((vla = ctx.getAsVariableArrayType(eltType)));
  return eltType;
}

static Address emitArraySubscriptGEP(CodeGenFunction &CGF, Address addr,
                                     ArrayRef<llvm::Value *> indices,
                                     QualType eltType, bool inbounds,
                                     bool signedIndices, SourceLocation loc,
                                     const llvm::Twine &name = "arrayidx") {
  // All the indices except that last must be zero.
#ifndef NDEBUG
  for (auto idx : indices.drop_back())
    assert(isa<llvm::ConstantInt>(idx) &&
           cast<llvm::ConstantInt>(idx)->isZero());
#endif

  // Determine the element size of the statically-sized base.  This is
  // the thing that the indices are expressed in terms of.
  if (auto vla = CGF.getContext().getAsVariableArrayType(eltType)) {
    eltType = getFixedSizeElementType(CGF.getContext(), vla);
  }

  // We can use that to compute the best alignment of the element.
  CharUnits eltSize = CGF.getContext().getTypeSizeInChars(eltType);
  CharUnits eltAlign =
    getArrayElementAlign(addr.getAlignment(), indices.back(), eltSize);

  llvm::Value *eltPtr;
  auto LastIndex = dyn_cast<llvm::ConstantInt>(indices.back());
  if (!CGF.IsInPreservedAIRegion || !LastIndex) {
    eltPtr = emitArraySubscriptGEP(
        CGF, addr.getPointer(), indices, inbounds, signedIndices,
        loc, name);
  } else {
    // Remember the original array subscript for bpf target
    unsigned idx = LastIndex->getZExtValue();
    eltPtr = CGF.Builder.CreatePreserveArrayAccessIndex(addr.getPointer(),
                                                        indices.size() - 1,
                                                        idx);
  }

  return Address(eltPtr, eltAlign);
}

LValue CodeGenFunction::EmitArraySubscriptExpr(const ArraySubscriptExpr *E,
                                               bool Accessed) {
  // The index must always be an integer, which is not an aggregate.  Emit it
  // in lexical order (this complexity is, sadly, required by C++17).
  llvm::Value *IdxPre =
      (E->getLHS() == E->getIdx()) ? EmitScalarExpr(E->getIdx()) : nullptr;
  bool SignedIndices = false;
  auto EmitIdxAfterBase = [&, IdxPre](bool Promote) -> llvm::Value * {
    auto *Idx = IdxPre;
    if (E->getLHS() != E->getIdx()) {
      assert(E->getRHS() == E->getIdx() && "index was neither LHS nor RHS");
      Idx = EmitScalarExpr(E->getIdx());
    }

    QualType IdxTy = E->getIdx()->getType();
    bool IdxSigned = IdxTy->isSignedIntegerOrEnumerationType();
    SignedIndices |= IdxSigned;

    if (SanOpts.has(SanitizerKind::ArrayBounds))
      EmitBoundsCheck(E, E->getBase(), Idx, IdxTy, Accessed);

    // Extend or truncate the index type to 32 or 64-bits.
    if (Promote && Idx->getType() != IntPtrTy)
      Idx = Builder.CreateIntCast(Idx, IntPtrTy, IdxSigned, "idxprom");

    return Idx;
  };
  IdxPre = nullptr;

  // If the base is a vector type, then we are forming a vector element lvalue
  // with this subscript.
  if (E->getBase()->getType()->isVectorType() &&
      !isa<ExtVectorElementExpr>(E->getBase())) {
    // Emit the vector as an lvalue to get its address.
    LValue LHS = EmitLValue(E->getBase());
    auto *Idx = EmitIdxAfterBase(/*Promote*/false);
    assert(LHS.isSimple() && "Can only subscript lvalue vectors here!");
    return LValue::MakeVectorElt(LHS.getAddress(), Idx, E->getBase()->getType(),
                                 LHS.getBaseInfo(), TBAAAccessInfo());
  }

  // All the other cases basically behave like simple offsetting.

  // Handle the extvector case we ignored above.
  if (isa<ExtVectorElementExpr>(E->getBase())) {
    LValue LV = EmitLValue(E->getBase());
    auto *Idx = EmitIdxAfterBase(/*Promote*/true);
    Address Addr = EmitExtVectorElementLValue(LV);

    QualType EltType = LV.getType()->castAs<VectorType>()->getElementType();
    Addr = emitArraySubscriptGEP(*this, Addr, Idx, EltType, /*inbounds*/ true,
                                 SignedIndices, E->getExprLoc());
    return MakeAddrLValue(Addr, EltType, LV.getBaseInfo(),
                          CGM.getTBAAInfoForSubobject(LV, EltType));
  }

  LValueBaseInfo EltBaseInfo;
  TBAAAccessInfo EltTBAAInfo;
  Address Addr = Address::invalid();
  if (const VariableArrayType *vla =
           getContext().getAsVariableArrayType(E->getType())) {
    // The base must be a pointer, which is not an aggregate.  Emit
    // it.  It needs to be emitted first in case it's what captures
    // the VLA bounds.
    Addr = EmitPointerWithAlignment(E->getBase(), &EltBaseInfo, &EltTBAAInfo);
    auto *Idx = EmitIdxAfterBase(/*Promote*/true);

    // The element count here is the total number of non-VLA elements.
    llvm::Value *numElements = getVLASize(vla).NumElts;

    // Effectively, the multiply by the VLA size is part of the GEP.
    // GEP indexes are signed, and scaling an index isn't permitted to
    // signed-overflow, so we use the same semantics for our explicit
    // multiply.  We suppress this if overflow is not undefined behavior.
    if (getLangOpts().isSignedOverflowDefined()) {
      Idx = Builder.CreateMul(Idx, numElements);
    } else {
      Idx = Builder.CreateNSWMul(Idx, numElements);
    }

    Addr = emitArraySubscriptGEP(*this, Addr, Idx, vla->getElementType(),
                                 !getLangOpts().isSignedOverflowDefined(),
                                 SignedIndices, E->getExprLoc());

  } else if (const ObjCObjectType *OIT = E->getType()->getAs<ObjCObjectType>()){
    // Indexing over an interface, as in "NSString *P; P[4];"

    // Emit the base pointer.
    Addr = EmitPointerWithAlignment(E->getBase(), &EltBaseInfo, &EltTBAAInfo);
    auto *Idx = EmitIdxAfterBase(/*Promote*/true);

    CharUnits InterfaceSize = getContext().getTypeSizeInChars(OIT);
    llvm::Value *InterfaceSizeVal =
        llvm::ConstantInt::get(Idx->getType(), InterfaceSize.getQuantity());

    llvm::Value *ScaledIdx = Builder.CreateMul(Idx, InterfaceSizeVal);

    // We don't necessarily build correct LLVM struct types for ObjC
    // interfaces, so we can't rely on GEP to do this scaling
    // correctly, so we need to cast to i8*.  FIXME: is this actually
    // true?  A lot of other things in the fragile ABI would break...
    llvm::Type *OrigBaseTy = Addr.getType();
    Addr = Builder.CreateElementBitCast(Addr, Int8Ty);

    // Do the GEP.
    CharUnits EltAlign =
      getArrayElementAlign(Addr.getAlignment(), Idx, InterfaceSize);
    llvm::Value *EltPtr =
        emitArraySubscriptGEP(*this, Addr.getPointer(), ScaledIdx, false,
                              SignedIndices, E->getExprLoc());
    Addr = Address(EltPtr, EltAlign);

    // Cast back.
    Addr = Builder.CreateBitCast(Addr, OrigBaseTy);
  } else if (const Expr *Array = isSimpleArrayDecayOperand(E->getBase())) {
    // If this is A[i] where A is an array, the frontend will have decayed the
    // base to be a ArrayToPointerDecay implicit cast.  While correct, it is
    // inefficient at -O0 to emit a "gep A, 0, 0" when codegen'ing it, then a
    // "gep x, i" here.  Emit one "gep A, 0, i".
    assert(Array->getType()->isArrayType() &&
           "Array to pointer decay must have array source type!");
    LValue ArrayLV;
    // For simple multidimensional array indexing, set the 'accessed' flag for
    // better bounds-checking of the base expression.
    if (const auto *ASE = dyn_cast<ArraySubscriptExpr>(Array))
      ArrayLV = EmitArraySubscriptExpr(ASE, /*Accessed*/ true);
    else
      ArrayLV = EmitLValue(Array);
    auto *Idx = EmitIdxAfterBase(/*Promote*/true);

    // Propagate the alignment from the array itself to the result.
    Addr = emitArraySubscriptGEP(
        *this, ArrayLV.getAddress(), {CGM.getSize(CharUnits::Zero()), Idx},
        E->getType(), !getLangOpts().isSignedOverflowDefined(), SignedIndices,
        E->getExprLoc());
    EltBaseInfo = ArrayLV.getBaseInfo();
#if INTEL_CUSTOMIZATION
    // CQ#379144 TBAA for arrays
    if (getLangOpts().IntelCompat && CGM.getCodeGenOpts().StructPathTBAA &&
        ArrayLV.getTBAAInfo().AccessType !=
            CGM.getTBAATypeInfo(getContext().CharTy)) {
      // Propagate TBAA from array to element access. Array element access
      // in TBAA looks like access to first element in the array. Except for
      // the case when TBAA for the array type is omnipotent char in this case
      // element access information is more precise.
      EltTBAAInfo = ArrayLV.getTBAAInfo();
      if (!EltTBAAInfo.BaseType)
        EltTBAAInfo.BaseType = CGM.getTBAATypeInfo(Array->getType());
      EltTBAAInfo.AccessType = CGM.getTBAAAccessInfo(E->getType()).AccessType;
      if (getLangOpts().isIntelCompat(LangOptions::IntelTBAA)) {
        auto *I = dyn_cast<llvm::Instruction>(Addr.getPointer());
        if (I && !EltTBAAInfo.isMayAlias()) {
          TBAAAccessInfo AI(EltTBAAInfo);
          AI.BaseType = CGM.getTBAATypeInfo(Array->getType());
          AI.Offset = 0;
          llvm::MDNode *N = CGM.getTBAAAccessTagInfo(AI);
          I->setMetadata("intel-tbaa", N);
        }
      }
    } else
#endif // INTEL_CUSTOMIZATION
    EltTBAAInfo = CGM.getTBAAInfoForSubobject(ArrayLV, E->getType());
  } else {
    // The base must be a pointer; emit it with an estimate of its alignment.
    Addr = EmitPointerWithAlignment(E->getBase(), &EltBaseInfo, &EltTBAAInfo);
    auto *Idx = EmitIdxAfterBase(/*Promote*/true);
    Addr = emitArraySubscriptGEP(*this, Addr, Idx, E->getType(),
                                 !getLangOpts().isSignedOverflowDefined(),
                                 SignedIndices, E->getExprLoc());
  }

  LValue LV = MakeAddrLValue(Addr, E->getType(), EltBaseInfo, EltTBAAInfo);

  if (getLangOpts().ObjC &&
      getLangOpts().getGC() != LangOptions::NonGC) {
    LV.setNonGC(!E->isOBJCGCCandidate(getContext()));
    setObjCGCLValueClass(getContext(), E, LV);
  }
  return LV;
}

static Address emitOMPArraySectionBase(CodeGenFunction &CGF, const Expr *Base,
                                       LValueBaseInfo &BaseInfo,
                                       TBAAAccessInfo &TBAAInfo,
                                       QualType BaseTy, QualType ElTy,
                                       bool IsLowerBound) {
  LValue BaseLVal;
  if (auto *ASE = dyn_cast<OMPArraySectionExpr>(Base->IgnoreParenImpCasts())) {
    BaseLVal = CGF.EmitOMPArraySectionExpr(ASE, IsLowerBound);
    if (BaseTy->isArrayType()) {
      Address Addr = BaseLVal.getAddress();
      BaseInfo = BaseLVal.getBaseInfo();

      // If the array type was an incomplete type, we need to make sure
      // the decay ends up being the right type.
      llvm::Type *NewTy = CGF.ConvertType(BaseTy);
      Addr = CGF.Builder.CreateElementBitCast(Addr, NewTy);

      // Note that VLA pointers are always decayed, so we don't need to do
      // anything here.
      if (!BaseTy->isVariableArrayType()) {
        assert(isa<llvm::ArrayType>(Addr.getElementType()) &&
               "Expected pointer to array");
        Addr = CGF.Builder.CreateConstArrayGEP(Addr, 0, "arraydecay");
      }

      return CGF.Builder.CreateElementBitCast(Addr,
                                              CGF.ConvertTypeForMem(ElTy));
    }
    LValueBaseInfo TypeBaseInfo;
    TBAAAccessInfo TypeTBAAInfo;
    CharUnits Align = CGF.getNaturalTypeAlignment(ElTy, &TypeBaseInfo,
                                                  &TypeTBAAInfo);
    BaseInfo.mergeForCast(TypeBaseInfo);
    TBAAInfo = CGF.CGM.mergeTBAAInfoForCast(TBAAInfo, TypeTBAAInfo);
    return Address(CGF.Builder.CreateLoad(BaseLVal.getAddress()), Align);
  }
  return CGF.EmitPointerWithAlignment(Base, &BaseInfo, &TBAAInfo);
}

LValue CodeGenFunction::EmitOMPArraySectionExpr(const OMPArraySectionExpr *E,
                                                bool IsLowerBound) {
  QualType BaseTy = OMPArraySectionExpr::getBaseOriginalType(E->getBase());
  QualType ResultExprTy;
  if (auto *AT = getContext().getAsArrayType(BaseTy))
    ResultExprTy = AT->getElementType();
  else
    ResultExprTy = BaseTy->getPointeeType();
  llvm::Value *Idx = nullptr;
  if (IsLowerBound || E->getColonLoc().isInvalid()) {
    // Requesting lower bound or upper bound, but without provided length and
    // without ':' symbol for the default length -> length = 1.
    // Idx = LowerBound ?: 0;
    if (auto *LowerBound = E->getLowerBound()) {
      Idx = Builder.CreateIntCast(
          EmitScalarExpr(LowerBound), IntPtrTy,
          LowerBound->getType()->hasSignedIntegerRepresentation());
    } else
      Idx = llvm::ConstantInt::getNullValue(IntPtrTy);
  } else {
    // Try to emit length or lower bound as constant. If this is possible, 1
    // is subtracted from constant length or lower bound. Otherwise, emit LLVM
    // IR (LB + Len) - 1.
    auto &C = CGM.getContext();
    auto *Length = E->getLength();
    llvm::APSInt ConstLength;
    if (Length) {
      // Idx = LowerBound + Length - 1;
      if (Length->isIntegerConstantExpr(ConstLength, C)) {
        ConstLength = ConstLength.zextOrTrunc(PointerWidthInBits);
        Length = nullptr;
      }
      auto *LowerBound = E->getLowerBound();
      llvm::APSInt ConstLowerBound(PointerWidthInBits, /*isUnsigned=*/false);
      if (LowerBound && LowerBound->isIntegerConstantExpr(ConstLowerBound, C)) {
        ConstLowerBound = ConstLowerBound.zextOrTrunc(PointerWidthInBits);
        LowerBound = nullptr;
      }
      if (!Length)
        --ConstLength;
      else if (!LowerBound)
        --ConstLowerBound;

      if (Length || LowerBound) {
        auto *LowerBoundVal =
            LowerBound
                ? Builder.CreateIntCast(
                      EmitScalarExpr(LowerBound), IntPtrTy,
                      LowerBound->getType()->hasSignedIntegerRepresentation())
                : llvm::ConstantInt::get(IntPtrTy, ConstLowerBound);
        auto *LengthVal =
            Length
                ? Builder.CreateIntCast(
                      EmitScalarExpr(Length), IntPtrTy,
                      Length->getType()->hasSignedIntegerRepresentation())
                : llvm::ConstantInt::get(IntPtrTy, ConstLength);
        Idx = Builder.CreateAdd(LowerBoundVal, LengthVal, "lb_add_len",
                                /*HasNUW=*/false,
                                !getLangOpts().isSignedOverflowDefined());
        if (Length && LowerBound) {
          Idx = Builder.CreateSub(
              Idx, llvm::ConstantInt::get(IntPtrTy, /*V=*/1), "idx_sub_1",
              /*HasNUW=*/false, !getLangOpts().isSignedOverflowDefined());
        }
      } else
        Idx = llvm::ConstantInt::get(IntPtrTy, ConstLength + ConstLowerBound);
    } else {
      // Idx = ArraySize - 1;
      QualType ArrayTy = BaseTy->isPointerType()
                             ? E->getBase()->IgnoreParenImpCasts()->getType()
                             : BaseTy;
      if (auto *VAT = C.getAsVariableArrayType(ArrayTy)) {
        Length = VAT->getSizeExpr();
        if (Length->isIntegerConstantExpr(ConstLength, C))
          Length = nullptr;
      } else {
        auto *CAT = C.getAsConstantArrayType(ArrayTy);
        ConstLength = CAT->getSize();
      }
      if (Length) {
        auto *LengthVal = Builder.CreateIntCast(
            EmitScalarExpr(Length), IntPtrTy,
            Length->getType()->hasSignedIntegerRepresentation());
        Idx = Builder.CreateSub(
            LengthVal, llvm::ConstantInt::get(IntPtrTy, /*V=*/1), "len_sub_1",
            /*HasNUW=*/false, !getLangOpts().isSignedOverflowDefined());
      } else {
        ConstLength = ConstLength.zextOrTrunc(PointerWidthInBits);
        --ConstLength;
        Idx = llvm::ConstantInt::get(IntPtrTy, ConstLength);
      }
    }
  }
  assert(Idx);

  Address EltPtr = Address::invalid();
  LValueBaseInfo BaseInfo;
  TBAAAccessInfo TBAAInfo;
  if (auto *VLA = getContext().getAsVariableArrayType(ResultExprTy)) {
    // The base must be a pointer, which is not an aggregate.  Emit
    // it.  It needs to be emitted first in case it's what captures
    // the VLA bounds.
    Address Base =
        emitOMPArraySectionBase(*this, E->getBase(), BaseInfo, TBAAInfo,
                                BaseTy, VLA->getElementType(), IsLowerBound);
    // The element count here is the total number of non-VLA elements.
    llvm::Value *NumElements = getVLASize(VLA).NumElts;

    // Effectively, the multiply by the VLA size is part of the GEP.
    // GEP indexes are signed, and scaling an index isn't permitted to
    // signed-overflow, so we use the same semantics for our explicit
    // multiply.  We suppress this if overflow is not undefined behavior.
    if (getLangOpts().isSignedOverflowDefined())
      Idx = Builder.CreateMul(Idx, NumElements);
    else
      Idx = Builder.CreateNSWMul(Idx, NumElements);
    EltPtr = emitArraySubscriptGEP(*this, Base, Idx, VLA->getElementType(),
                                   !getLangOpts().isSignedOverflowDefined(),
                                   /*signedIndices=*/false, E->getExprLoc());
  } else if (const Expr *Array = isSimpleArrayDecayOperand(E->getBase())) {
    // If this is A[i] where A is an array, the frontend will have decayed the
    // base to be a ArrayToPointerDecay implicit cast.  While correct, it is
    // inefficient at -O0 to emit a "gep A, 0, 0" when codegen'ing it, then a
    // "gep x, i" here.  Emit one "gep A, 0, i".
    assert(Array->getType()->isArrayType() &&
           "Array to pointer decay must have array source type!");
    LValue ArrayLV;
    // For simple multidimensional array indexing, set the 'accessed' flag for
    // better bounds-checking of the base expression.
    if (const auto *ASE = dyn_cast<ArraySubscriptExpr>(Array))
      ArrayLV = EmitArraySubscriptExpr(ASE, /*Accessed*/ true);
    else
      ArrayLV = EmitLValue(Array);

    // Propagate the alignment from the array itself to the result.
    EltPtr = emitArraySubscriptGEP(
        *this, ArrayLV.getAddress(), {CGM.getSize(CharUnits::Zero()), Idx},
        ResultExprTy, !getLangOpts().isSignedOverflowDefined(),
        /*signedIndices=*/false, E->getExprLoc());
    BaseInfo = ArrayLV.getBaseInfo();
    TBAAInfo = CGM.getTBAAInfoForSubobject(ArrayLV, ResultExprTy);
  } else {
    Address Base = emitOMPArraySectionBase(*this, E->getBase(), BaseInfo,
                                           TBAAInfo, BaseTy, ResultExprTy,
                                           IsLowerBound);
    EltPtr = emitArraySubscriptGEP(*this, Base, Idx, ResultExprTy,
                                   !getLangOpts().isSignedOverflowDefined(),
                                   /*signedIndices=*/false, E->getExprLoc());
  }

  return MakeAddrLValue(EltPtr, ResultExprTy, BaseInfo, TBAAInfo);
}

LValue CodeGenFunction::
EmitExtVectorElementExpr(const ExtVectorElementExpr *E) {
  // Emit the base vector as an l-value.
  LValue Base;

  // ExtVectorElementExpr's base can either be a vector or pointer to vector.
  if (E->isArrow()) {
    // If it is a pointer to a vector, emit the address and form an lvalue with
    // it.
    LValueBaseInfo BaseInfo;
    TBAAAccessInfo TBAAInfo;
    Address Ptr = EmitPointerWithAlignment(E->getBase(), &BaseInfo, &TBAAInfo);
    const PointerType *PT = E->getBase()->getType()->getAs<PointerType>();
    Base = MakeAddrLValue(Ptr, PT->getPointeeType(), BaseInfo, TBAAInfo);
    Base.getQuals().removeObjCGCAttr();
  } else if (E->getBase()->isGLValue()) {
    // Otherwise, if the base is an lvalue ( as in the case of foo.x.x),
    // emit the base as an lvalue.
    assert(E->getBase()->getType()->isVectorType());
    Base = EmitLValue(E->getBase());
  } else {
    // Otherwise, the base is a normal rvalue (as in (V+V).x), emit it as such.
    assert(E->getBase()->getType()->isVectorType() &&
           "Result must be a vector");
    llvm::Value *Vec = EmitScalarExpr(E->getBase());

    // Store the vector to memory (because LValue wants an address).
    Address VecMem = CreateMemTemp(E->getBase()->getType());
    Builder.CreateStore(Vec, VecMem);
    Base = MakeAddrLValue(VecMem, E->getBase()->getType(),
                          AlignmentSource::Decl);
  }

  QualType type =
    E->getType().withCVRQualifiers(Base.getQuals().getCVRQualifiers());

  // Encode the element access list into a vector of unsigned indices.
  SmallVector<uint32_t, 4> Indices;
  E->getEncodedElementAccess(Indices);

  if (Base.isSimple()) {
    llvm::Constant *CV =
        llvm::ConstantDataVector::get(getLLVMContext(), Indices);
    return LValue::MakeExtVectorElt(Base.getAddress(), CV, type,
                                    Base.getBaseInfo(), TBAAAccessInfo());
  }
  assert(Base.isExtVectorElt() && "Can only subscript lvalue vec elts here!");

  llvm::Constant *BaseElts = Base.getExtVectorElts();
  SmallVector<llvm::Constant *, 4> CElts;

  for (unsigned i = 0, e = Indices.size(); i != e; ++i)
    CElts.push_back(BaseElts->getAggregateElement(Indices[i]));
  llvm::Constant *CV = llvm::ConstantVector::get(CElts);
  return LValue::MakeExtVectorElt(Base.getExtVectorAddress(), CV, type,
                                  Base.getBaseInfo(), TBAAAccessInfo());
}

LValue CodeGenFunction::EmitMemberExpr(const MemberExpr *E) {
  if (DeclRefExpr *DRE = tryToConvertMemberExprToDeclRefExpr(*this, E)) {
    EmitIgnoredExpr(E->getBase());
    return EmitDeclRefLValue(DRE);
  }

  Expr *BaseExpr = E->getBase();
  // If this is s.x, emit s as an lvalue.  If it is s->x, emit s as a scalar.
  LValue BaseLV;
  if (E->isArrow()) {
    LValueBaseInfo BaseInfo;
    TBAAAccessInfo TBAAInfo;
    Address Addr = EmitPointerWithAlignment(BaseExpr, &BaseInfo, &TBAAInfo);
    QualType PtrTy = BaseExpr->getType()->getPointeeType();
    SanitizerSet SkippedChecks;
    bool IsBaseCXXThis = IsWrappedCXXThis(BaseExpr);
    if (IsBaseCXXThis)
      SkippedChecks.set(SanitizerKind::Alignment, true);
    if (IsBaseCXXThis || isa<DeclRefExpr>(BaseExpr))
      SkippedChecks.set(SanitizerKind::Null, true);
    EmitTypeCheck(TCK_MemberAccess, E->getExprLoc(), Addr.getPointer(), PtrTy,
                  /*Alignment=*/CharUnits::Zero(), SkippedChecks);
    BaseLV = MakeAddrLValue(Addr, PtrTy, BaseInfo, TBAAInfo);
  } else
    BaseLV = EmitCheckedLValue(BaseExpr, TCK_MemberAccess);

  NamedDecl *ND = E->getMemberDecl();
  if (auto *Field = dyn_cast<FieldDecl>(ND)) {
    LValue LV = EmitLValueForField(BaseLV, Field);
    setObjCGCLValueClass(getContext(), E, LV);
    return LV;
  }

  if (const auto *FD = dyn_cast<FunctionDecl>(ND))
    return EmitFunctionDeclLValue(*this, E, FD);

  llvm_unreachable("Unhandled member declaration!");
}

/// Given that we are currently emitting a lambda, emit an l-value for
/// one of its members.
LValue CodeGenFunction::EmitLValueForLambdaField(const FieldDecl *Field) {
  assert(cast<CXXMethodDecl>(CurCodeDecl)->getParent()->isLambda());
  assert(cast<CXXMethodDecl>(CurCodeDecl)->getParent() == Field->getParent());
  QualType LambdaTagType =
    getContext().getTagDeclType(Field->getParent());
  LValue LambdaLV = MakeNaturalAlignAddrLValue(CXXABIThisValue, LambdaTagType);
  return EmitLValueForField(LambdaLV, Field);
}

/// Get the field index in the debug info. The debug info structure/union
/// will ignore the unnamed bitfields.
unsigned CodeGenFunction::getDebugInfoFIndex(const RecordDecl *Rec,
                                             unsigned FieldIndex) {
  unsigned I = 0, Skipped = 0;

  for (auto F : Rec->getDefinition()->fields()) {
    if (I == FieldIndex)
      break;
    if (F->isUnnamedBitfield())
      Skipped++;
    I++;
  }

  return FieldIndex - Skipped;
}

/// Get the address of a zero-sized field within a record. The resulting
/// address doesn't necessarily have the right type.
static Address emitAddrOfZeroSizeField(CodeGenFunction &CGF, Address Base,
                                       const FieldDecl *Field) {
  CharUnits Offset = CGF.getContext().toCharUnitsFromBits(
      CGF.getContext().getFieldOffset(Field));
  if (Offset.isZero())
    return Base;
  Base = CGF.Builder.CreateElementBitCast(Base, CGF.Int8Ty);
  return CGF.Builder.CreateConstInBoundsByteGEP(Base, Offset);
}

/// Drill down to the storage of a field without walking into
/// reference types.
///
/// The resulting address doesn't necessarily have the right type.
static Address emitAddrOfFieldStorage(CodeGenFunction &CGF, Address base,
                                      const FieldDecl *field) {
  if (field->isZeroSize(CGF.getContext()))
    return emitAddrOfZeroSizeField(CGF, base, field);

  const RecordDecl *rec = field->getParent();

  unsigned idx =
    CGF.CGM.getTypes().getCGRecordLayout(rec).getLLVMFieldNo(field);

  return CGF.Builder.CreateStructGEP(base, idx, field->getName());
}

static Address emitPreserveStructAccess(CodeGenFunction &CGF, Address base,
                                        const FieldDecl *field) {
  const RecordDecl *rec = field->getParent();
  llvm::DIType *DbgInfo = CGF.getDebugInfo()->getOrCreateRecordType(
      CGF.getContext().getRecordType(rec), rec->getLocation());

  unsigned idx =
      CGF.CGM.getTypes().getCGRecordLayout(rec).getLLVMFieldNo(field);

  return CGF.Builder.CreatePreserveStructAccessIndex(
      base, idx, CGF.getDebugInfoFIndex(rec, field->getFieldIndex()), DbgInfo);
}

static bool hasAnyVptr(const QualType Type, const ASTContext &Context) {
  const auto *RD = Type.getTypePtr()->getAsCXXRecordDecl();
  if (!RD)
    return false;

  if (RD->isDynamicClass())
    return true;

  for (const auto &Base : RD->bases())
    if (hasAnyVptr(Base.getType(), Context))
      return true;

  for (const FieldDecl *Field : RD->fields())
    if (hasAnyVptr(Field->getType(), Context))
      return true;

  return false;
}

LValue CodeGenFunction::EmitLValueForField(LValue base,
                                           const FieldDecl *field) {
  LValueBaseInfo BaseInfo = base.getBaseInfo();
#if INTEL_CUSTOMIZATION
  LValue BitfieldResult;
#endif  // INTEL_CUSTOMIZATION

  if (field->isBitField()) {
    const CGRecordLayout &RL =
      CGM.getTypes().getCGRecordLayout(field->getParent());
    const CGBitFieldInfo &Info = RL.getBitFieldInfo(field);
    Address Addr = base.getAddress();
    unsigned Idx = RL.getLLVMFieldNo(field);
    if (Idx != 0)
      // For structs, we GEP to the field that the record layout suggests.
      Addr = Builder.CreateStructGEP(Addr, Idx, field->getName());
    // Get the access type.
    llvm::Type *FieldIntTy =
      llvm::Type::getIntNTy(getLLVMContext(), Info.StorageSize);
    if (Addr.getElementType() != FieldIntTy)
      Addr = Builder.CreateElementBitCast(Addr, FieldIntTy);

    QualType fieldType =
      field->getType().withCVRQualifiers(base.getVRQualifiers());
    // TODO: Support TBAA for bit fields.
    LValueBaseInfo FieldBaseInfo(BaseInfo.getAlignmentSource());
#if INTEL_CUSTOMIZATION
    BitfieldResult = LValue::MakeBitfield(Addr, Info, fieldType, FieldBaseInfo,
                                TBAAAccessInfo());
    if (!getLangOpts().isIntelCompat(LangOptions::IntelTBAABF))
      return BitfieldResult;
#endif  // INTEL_CUSTOMIZATION
  }

  // Fields of may-alias structures are may-alias themselves.
  // FIXME: this should get propagated down through anonymous structs
  // and unions.
  QualType FieldType = field->getType();
  const RecordDecl *rec = field->getParent();
  AlignmentSource BaseAlignSource = BaseInfo.getAlignmentSource();
  LValueBaseInfo FieldBaseInfo(getFieldAlignmentSource(BaseAlignSource));
  TBAAAccessInfo FieldTBAAInfo;
  if (base.getTBAAInfo().isMayAlias() ||
          rec->hasAttr<MayAliasAttr>() || FieldType->isVectorType()) {
    FieldTBAAInfo = TBAAAccessInfo::getMayAliasInfo();
  } else if (rec->isUnion()) {
    // TODO: Support TBAA for unions.
    FieldTBAAInfo = TBAAAccessInfo::getMayAliasInfo();
  } else {
    // If no base type been assigned for the base access, then try to generate
    // one for this base lvalue.
    FieldTBAAInfo = base.getTBAAInfo();
    if (!FieldTBAAInfo.BaseType) {
        FieldTBAAInfo.BaseType = CGM.getTBAABaseTypeInfo(base.getType());
        assert(!FieldTBAAInfo.Offset &&
               "Nonzero offset for an access with no base type!");
    }

    // Adjust offset to be relative to the base type.
    const ASTRecordLayout &Layout =
        getContext().getASTRecordLayout(field->getParent());
    unsigned CharWidth = getContext().getCharWidth();
    if (FieldTBAAInfo.BaseType)
      FieldTBAAInfo.Offset +=
          Layout.getFieldOffset(field->getFieldIndex()) / CharWidth;
#if INTEL_CUSTOMIZATION
    if (field->isBitField()) {
      const CGRecordLayout &RL =
        CGM.getTypes().getCGRecordLayout(rec);
      const CGBitFieldInfo &Info = RL.getBitFieldInfo(field);
      auto fieldIntTy = getContext().getIntTypeForBitwidth(Info.StorageSize, 0);
      if (fieldIntTy.isNull())
        return BitfieldResult;
      FieldTBAAInfo.Size = getContext().toCharUnitsFromBits(Info.StorageSize).getQuantity();
      // Round down offset to the container boundary.
      FieldTBAAInfo.Offset =
          FieldTBAAInfo.Offset / FieldTBAAInfo.Size * FieldTBAAInfo.Size;

      // AccessType of different fields needs to be same to enable commoning.
      // Set access type as int of width StorageSize.
      FieldTBAAInfo.AccessType = CGM.getTBAATypeInfo(fieldIntTy);

      // Make sure the base actually has a matching field+offset pair at this
      // position.
      if (FieldTBAAInfo.BaseType == nullptr ||
          FieldTBAAInfo.BaseType->getNumOperands() < 3) {
        // base is not a struct node
        return BitfieldResult;
      }
      bool found = false;
      llvm::MDNode *baseMD = FieldTBAAInfo.BaseType;
      // baseMD: { "name", type0, offset0, type1, offset1... }
      for (uint64_t idx = 1; idx < baseMD->getNumOperands() - 1; idx++) {
        llvm::MDNode *baseChild =
            dyn_cast_or_null<llvm::MDNode>(baseMD->getOperand(idx));
        if (FieldTBAAInfo.AccessType == baseChild) {
          // field type matches, try to match the offset in the next slot
          const llvm::MDOperand &offsetNode = baseMD->getOperand(idx + 1);
          llvm::ConstantInt *offsetValue =
              llvm::mdconst::dyn_extract_or_null<llvm::ConstantInt>(offsetNode);
          if (offsetValue != nullptr) {
            uint64_t offset = offsetValue->getZExtValue();
            if (offset == FieldTBAAInfo.Offset) {
              found = true;
              break;
            }
          }
        }
      }
      if (!found) {
        return BitfieldResult;
      }

      BitfieldResult.setTBAAInfo(FieldTBAAInfo);
      return BitfieldResult;
    }
#endif  // INTEL_CUSTOMIZATION

    // Update the final access type and size.
    FieldTBAAInfo.AccessType = CGM.getTBAATypeInfo(FieldType);
    FieldTBAAInfo.Size =
        getContext().getTypeSizeInChars(FieldType).getQuantity();
  }

#if INTEL_CUSTOMIZATION
  if (field->isBitField()) {
    // If the field is a bitfield, then BitfieldResult lvalue is complete.
    // Return it without any bitfield tbaa metadata.  The code after this
    // statement does not expect to handle bitfields.
    return BitfieldResult;
  }
#endif  // INTEL_CUSTOMIZATION

  Address addr = base.getAddress();
  if (auto *ClassDef = dyn_cast<CXXRecordDecl>(rec)) {
    if (CGM.getCodeGenOpts().StrictVTablePointers &&
        ClassDef->isDynamicClass()) {
      // Getting to any field of dynamic object requires stripping dynamic
      // information provided by invariant.group.  This is because accessing
      // fields may leak the real address of dynamic object, which could result
      // in miscompilation when leaked pointer would be compared.
      auto *stripped = Builder.CreateStripInvariantGroup(addr.getPointer());
      addr = Address(stripped, addr.getAlignment());
    }
  }

  unsigned RecordCVR = base.getVRQualifiers();
  if (rec->isUnion()) {
    // For unions, there is no pointer adjustment.
    assert(!FieldType->isReferenceType() && "union has reference member");
    if (CGM.getCodeGenOpts().StrictVTablePointers &&
        hasAnyVptr(FieldType, getContext()))
      // Because unions can easily skip invariant.barriers, we need to add
      // a barrier every time CXXRecord field with vptr is referenced.
      addr = Address(Builder.CreateLaunderInvariantGroup(addr.getPointer()),
                     addr.getAlignment());

    if (IsInPreservedAIRegion) {
      // Remember the original union field index
      llvm::DIType *DbgInfo = getDebugInfo()->getOrCreateRecordType(
          getContext().getRecordType(rec), rec->getLocation());
      addr = Address(
          Builder.CreatePreserveUnionAccessIndex(
              addr.getPointer(), getDebugInfoFIndex(rec, field->getFieldIndex()), DbgInfo),
          addr.getAlignment());
    }
  } else {

    if (!IsInPreservedAIRegion)
      // For structs, we GEP to the field that the record layout suggests.
      addr = emitAddrOfFieldStorage(*this, addr, field);
    else
      // Remember the original struct field index
      addr = emitPreserveStructAccess(*this, addr, field);

#if INTEL_CUSTOMIZATION
    // TODO: Doc. Another case is GetElementConstantExpr. I hope it will be
    // handled by the AA even without TBAA.
    if (getLangOpts().isIntelCompat(LangOptions::IntelTBAA)) {
      auto *GEP = dyn_cast<llvm::GetElementPtrInst>(addr.getPointer());
      if (GEP && !FieldTBAAInfo.isMayAlias()) {
        // HACK: If the base didn't have a base type we created the base type
        // for the field access exclusively above. In such case, we need to
        // re-use that newly created BaseType. Otherwise, we already have a
        // bigger chain of the TBAA accesses in FieldTBBAAInfo and we only need
        // to use the "base" of the last field access.
        auto BaseType = base.getTBAAInfo().BaseType
                            ? base.getTBAAInfo().AccessType
                            : FieldTBAAInfo.BaseType;
        // FIXME: isValidBaseType returns false for the structs with flexible
        // array members. For some reason, for such structs TBAA access tags are
        // completely disabled (even in LLORG), so we don't have a valid
        // BaseType available. Don't emit anything in such case.
        //
        // Note: I'd expect that only annotation of the flexible array member
        // itself should not contain the access path. Not sure why it affects
        // other fields of the structs.
        if (BaseType) {
          TBAAAccessInfo AI(BaseType, FieldTBAAInfo.AccessType,
                            FieldTBAAInfo.Offset - base.getTBAAInfo().Offset,
                            FieldTBAAInfo.Size);
          llvm::MDNode *N = CGM.getTBAAAccessTagInfo(AI);
          GEP->setMetadata("intel-tbaa", N);
        }
      }
    }
#endif // INTEL_CUSTOMIZATION

    // If this is a reference field, load the reference right now.
    if (FieldType->isReferenceType()) {
      LValue RefLVal = MakeAddrLValue(addr, FieldType, FieldBaseInfo,
                                      FieldTBAAInfo);
      if (RecordCVR & Qualifiers::Volatile)
        RefLVal.getQuals().addVolatile();
      addr = EmitLoadOfReference(RefLVal, &FieldBaseInfo, &FieldTBAAInfo);

      // Qualifiers on the struct don't apply to the referencee.
      RecordCVR = 0;
      FieldType = FieldType->getPointeeType();
    }
  }

  // Make sure that the address is pointing to the right type.  This is critical
  // for both unions and structs.  A union needs a bitcast, a struct element
  // will need a bitcast if the LLVM type laid out doesn't match the desired
  // type.
  addr = Builder.CreateElementBitCast(
      addr, CGM.getTypes().ConvertTypeForMem(FieldType), field->getName());

  if (field->hasAttr<AnnotateAttr>())
    addr = EmitFieldAnnotations(field, addr);

<<<<<<< HEAD
#if INTEL_CUSTOMIZATION
  // Emit HLS attribute annotation for a field.
  if (getLangOpts().HLS ||
      (getLangOpts().OpenCL &&
       getContext().getTargetInfo().getTriple().isINTELFPGAEnvironment())) {
    SmallString<256> AnnotStr;
    CGM.generateHLSAnnotation(field, AnnotStr);
    if (!AnnotStr.empty())
      addr = EmitHLSFieldAnnotations(field, addr, AnnotStr);
  }
#endif // INTEL_CUSTOMIZATION

=======
>>>>>>> 97b6396c
  // Emit attribute annotation for a field.
  if (getLangOpts().SYCLIsDevice) {
    SmallString<256> AnnotStr;
    CGM.generateIntelFPGAAnnotation(field, AnnotStr);
    if (!AnnotStr.empty())
      addr = EmitIntelFPGAFieldAnnotations(field, addr, AnnotStr);
  }

  LValue LV = MakeAddrLValue(addr, FieldType, FieldBaseInfo, FieldTBAAInfo);
  LV.getQuals().addCVRQualifiers(RecordCVR);

  // __weak attribute on a field is ignored.
  if (LV.getQuals().getObjCGCAttr() == Qualifiers::Weak)
    LV.getQuals().removeObjCGCAttr();

  return LV;
}

LValue
CodeGenFunction::EmitLValueForFieldInitialization(LValue Base,
                                                  const FieldDecl *Field) {
  QualType FieldType = Field->getType();

  if (!FieldType->isReferenceType())
    return EmitLValueForField(Base, Field);

  Address V = emitAddrOfFieldStorage(*this, Base.getAddress(), Field);

  // Make sure that the address is pointing to the right type.
  llvm::Type *llvmType = ConvertTypeForMem(FieldType);
  V = Builder.CreateElementBitCast(V, llvmType, Field->getName());

  // TODO: Generate TBAA information that describes this access as a structure
  // member access and not just an access to an object of the field's type. This
  // should be similar to what we do in EmitLValueForField().
  LValueBaseInfo BaseInfo = Base.getBaseInfo();
  AlignmentSource FieldAlignSource = BaseInfo.getAlignmentSource();
  LValueBaseInfo FieldBaseInfo(getFieldAlignmentSource(FieldAlignSource));
  return MakeAddrLValue(V, FieldType, FieldBaseInfo,
                        CGM.getTBAAInfoForSubobject(Base, FieldType));
}

LValue CodeGenFunction::EmitCompoundLiteralLValue(const CompoundLiteralExpr *E){
  if (E->isFileScope()) {
    ConstantAddress GlobalPtr = CGM.GetAddrOfConstantCompoundLiteral(E);
    return MakeAddrLValue(GlobalPtr, E->getType(), AlignmentSource::Decl);
  }
  if (E->getType()->isVariablyModifiedType())
    // make sure to emit the VLA size.
    EmitVariablyModifiedType(E->getType());

  Address DeclPtr = CreateMemTemp(E->getType(), ".compoundliteral");
  const Expr *InitExpr = E->getInitializer();
  LValue Result = MakeAddrLValue(DeclPtr, E->getType(), AlignmentSource::Decl);

  EmitAnyExprToMem(InitExpr, DeclPtr, E->getType().getQualifiers(),
                   /*Init*/ true);

  return Result;
}

LValue CodeGenFunction::EmitInitListLValue(const InitListExpr *E) {
  if (!E->isGLValue())
    // Initializing an aggregate temporary in C++11: T{...}.
    return EmitAggExprToLValue(E);

  // An lvalue initializer list must be initializing a reference.
  assert(E->isTransparent() && "non-transparent glvalue init list");
  return EmitLValue(E->getInit(0));
}

/// Emit the operand of a glvalue conditional operator. This is either a glvalue
/// or a (possibly-parenthesized) throw-expression. If this is a throw, no
/// LValue is returned and the current block has been terminated.
static Optional<LValue> EmitLValueOrThrowExpression(CodeGenFunction &CGF,
                                                    const Expr *Operand) {
  if (auto *ThrowExpr = dyn_cast<CXXThrowExpr>(Operand->IgnoreParens())) {
    CGF.EmitCXXThrowExpr(ThrowExpr, /*KeepInsertionPoint*/false);
    return None;
  }

  return CGF.EmitLValue(Operand);
}

LValue CodeGenFunction::
EmitConditionalOperatorLValue(const AbstractConditionalOperator *expr) {
  if (!expr->isGLValue()) {
    // ?: here should be an aggregate.
    assert(hasAggregateEvaluationKind(expr->getType()) &&
           "Unexpected conditional operator!");
    return EmitAggExprToLValue(expr);
  }

  OpaqueValueMapping binding(*this, expr);

  const Expr *condExpr = expr->getCond();
  bool CondExprBool;
  if (ConstantFoldsToSimpleInteger(condExpr, CondExprBool)) {
    const Expr *live = expr->getTrueExpr(), *dead = expr->getFalseExpr();
    if (!CondExprBool) std::swap(live, dead);

    if (!ContainsLabel(dead)) {
      // If the true case is live, we need to track its region.
      if (CondExprBool)
        incrementProfileCounter(expr);
      return EmitLValue(live);
    }
  }

  llvm::BasicBlock *lhsBlock = createBasicBlock("cond.true");
  llvm::BasicBlock *rhsBlock = createBasicBlock("cond.false");
  llvm::BasicBlock *contBlock = createBasicBlock("cond.end");

  ConditionalEvaluation eval(*this);
  EmitBranchOnBoolExpr(condExpr, lhsBlock, rhsBlock, getProfileCount(expr));

  // Any temporaries created here are conditional.
  EmitBlock(lhsBlock);
  incrementProfileCounter(expr);
  eval.begin(*this);
  Optional<LValue> lhs =
      EmitLValueOrThrowExpression(*this, expr->getTrueExpr());
  eval.end(*this);

  if (lhs && !lhs->isSimple())
    return EmitUnsupportedLValue(expr, "conditional operator");

  lhsBlock = Builder.GetInsertBlock();
  if (lhs)
    Builder.CreateBr(contBlock);

  // Any temporaries created here are conditional.
  EmitBlock(rhsBlock);
  eval.begin(*this);
  Optional<LValue> rhs =
      EmitLValueOrThrowExpression(*this, expr->getFalseExpr());
  eval.end(*this);
  if (rhs && !rhs->isSimple())
    return EmitUnsupportedLValue(expr, "conditional operator");
  rhsBlock = Builder.GetInsertBlock();

  EmitBlock(contBlock);

  if (lhs && rhs) {
    llvm::PHINode *phi = Builder.CreatePHI(lhs->getPointer()->getType(),
                                           2, "cond-lvalue");
    phi->addIncoming(lhs->getPointer(), lhsBlock);
    phi->addIncoming(rhs->getPointer(), rhsBlock);
    Address result(phi, std::min(lhs->getAlignment(), rhs->getAlignment()));
    AlignmentSource alignSource =
      std::max(lhs->getBaseInfo().getAlignmentSource(),
               rhs->getBaseInfo().getAlignmentSource());
    TBAAAccessInfo TBAAInfo = CGM.mergeTBAAInfoForConditionalOperator(
        lhs->getTBAAInfo(), rhs->getTBAAInfo());
    return MakeAddrLValue(result, expr->getType(), LValueBaseInfo(alignSource),
                          TBAAInfo);
  } else {
    assert((lhs || rhs) &&
           "both operands of glvalue conditional are throw-expressions?");
    return lhs ? *lhs : *rhs;
  }
}

/// EmitCastLValue - Casts are never lvalues unless that cast is to a reference
/// type. If the cast is to a reference, we can have the usual lvalue result,
/// otherwise if a cast is needed by the code generator in an lvalue context,
/// then it must mean that we need the address of an aggregate in order to
/// access one of its members.  This can happen for all the reasons that casts
/// are permitted with aggregate result, including noop aggregate casts, and
/// cast from scalar to union.
LValue CodeGenFunction::EmitCastLValue(const CastExpr *E) {
  switch (E->getCastKind()) {
  case CK_ToVoid:
  case CK_BitCast:
  case CK_LValueToRValueBitCast:
  case CK_ArrayToPointerDecay:
  case CK_FunctionToPointerDecay:
  case CK_NullToMemberPointer:
  case CK_NullToPointer:
  case CK_IntegralToPointer:
  case CK_PointerToIntegral:
  case CK_PointerToBoolean:
  case CK_VectorSplat:
  case CK_IntegralCast:
  case CK_BooleanToSignedIntegral:
  case CK_IntegralToBoolean:
  case CK_IntegralToFloating:
  case CK_FloatingToIntegral:
  case CK_FloatingToBoolean:
  case CK_FloatingCast:
  case CK_FloatingRealToComplex:
  case CK_FloatingComplexToReal:
  case CK_FloatingComplexToBoolean:
  case CK_FloatingComplexCast:
  case CK_FloatingComplexToIntegralComplex:
  case CK_IntegralRealToComplex:
  case CK_IntegralComplexToReal:
  case CK_IntegralComplexToBoolean:
  case CK_IntegralComplexCast:
  case CK_IntegralComplexToFloatingComplex:
  case CK_DerivedToBaseMemberPointer:
  case CK_BaseToDerivedMemberPointer:
  case CK_MemberPointerToBoolean:
  case CK_ReinterpretMemberPointer:
  case CK_AnyPointerToBlockPointerCast:
  case CK_ARCProduceObject:
  case CK_ARCConsumeObject:
  case CK_ARCReclaimReturnedObject:
  case CK_ARCExtendBlockObject:
  case CK_CopyAndAutoreleaseBlockObject:
  case CK_IntToOCLSampler:
  case CK_FixedPointCast:
  case CK_FixedPointToBoolean:
  case CK_FixedPointToIntegral:
  case CK_IntegralToFixedPoint:
#if INTEL_CUSTOMIZATION
    // CQ#366312 - enable an extension that allows casts of lvalues to
    // be used as lvalues, as long as the size of the object is not lengthened
    // through the cast.
    if (getLangOpts().IntelCompat)
      if (auto *SubExpr = E->getSubExpr()->IgnoreParenCasts()) {
        QualType FromType = SubExpr->getType();
        QualType ToType = E->getType();
        if (auto *CE = dyn_cast<ExplicitCastExpr>(E->IgnoreParens()))
          ToType = CE->getTypeAsWritten();
        uint64_t SizeBefore = getContext().getTypeSize(FromType);
        uint64_t SizeAfter = getContext().getTypeSize(ToType);
        // Mimic ICC's behaviour by pointer cast from *FromType to *ToType.
        if (SizeAfter <= SizeBefore) {
          LValue LV = EmitLValue(SubExpr);
          llvm::Type *DesTy = ConvertType(ToType)->getPointerTo();
          llvm::Value *V = Builder.CreatePointerCast(LV.getPointer(), DesTy);
          return MakeNaturalAlignAddrLValue(V, E->getType());
        }
      }
#endif // INTEL_CUSTOMIZATION
    return EmitUnsupportedLValue(E, "unexpected cast lvalue");

  case CK_Dependent:
    llvm_unreachable("dependent cast kind in IR gen!");

  case CK_BuiltinFnToFnPtr:
    llvm_unreachable("builtin functions are handled elsewhere");

  // These are never l-values; just use the aggregate emission code.
  case CK_NonAtomicToAtomic:
  case CK_AtomicToNonAtomic:
    return EmitAggExprToLValue(E);

  case CK_Dynamic: {
    LValue LV = EmitLValue(E->getSubExpr());
    Address V = LV.getAddress();
    const auto *DCE = cast<CXXDynamicCastExpr>(E);
    return MakeNaturalAlignAddrLValue(EmitDynamicCast(V, DCE), E->getType());
  }

  case CK_ConstructorConversion:
  case CK_UserDefinedConversion:
  case CK_CPointerToObjCPointerCast:
  case CK_BlockPointerToObjCPointerCast:
  case CK_NoOp:
  case CK_LValueToRValue:
    return EmitLValue(E->getSubExpr());

  case CK_UncheckedDerivedToBase:
  case CK_DerivedToBase: {
    const RecordType *DerivedClassTy =
      E->getSubExpr()->getType()->getAs<RecordType>();
    auto *DerivedClassDecl = cast<CXXRecordDecl>(DerivedClassTy->getDecl());

    LValue LV = EmitLValue(E->getSubExpr());
    Address This = LV.getAddress();

    // Perform the derived-to-base conversion
    Address Base = GetAddressOfBaseClass(
        This, DerivedClassDecl, E->path_begin(), E->path_end(),
        /*NullCheckValue=*/false, E->getExprLoc());

    // TODO: Support accesses to members of base classes in TBAA. For now, we
    // conservatively pretend that the complete object is of the base class
    // type.
    return MakeAddrLValue(Base, E->getType(), LV.getBaseInfo(),
                          CGM.getTBAAInfoForSubobject(LV, E->getType()));
  }
  case CK_ToUnion:
    return EmitAggExprToLValue(E);
  case CK_BaseToDerived: {
    const RecordType *DerivedClassTy = E->getType()->getAs<RecordType>();
    auto *DerivedClassDecl = cast<CXXRecordDecl>(DerivedClassTy->getDecl());

    LValue LV = EmitLValue(E->getSubExpr());

    // Perform the base-to-derived conversion
    Address Derived =
      GetAddressOfDerivedClass(LV.getAddress(), DerivedClassDecl,
                               E->path_begin(), E->path_end(),
                               /*NullCheckValue=*/false);

    // C++11 [expr.static.cast]p2: Behavior is undefined if a downcast is
    // performed and the object is not of the derived type.
    if (sanitizePerformTypeCheck())
      EmitTypeCheck(TCK_DowncastReference, E->getExprLoc(),
                    Derived.getPointer(), E->getType());

    if (SanOpts.has(SanitizerKind::CFIDerivedCast))
      EmitVTablePtrCheckForCast(E->getType(), Derived.getPointer(),
                                /*MayBeNull=*/false, CFITCK_DerivedCast,
                                E->getBeginLoc());

    return MakeAddrLValue(Derived, E->getType(), LV.getBaseInfo(),
                          CGM.getTBAAInfoForSubobject(LV, E->getType()));
  }
  case CK_LValueBitCast: {
    // This must be a reinterpret_cast (or c-style equivalent).
    const auto *CE = cast<ExplicitCastExpr>(E);

    CGM.EmitExplicitCastExprType(CE, this);
    LValue LV = EmitLValue(E->getSubExpr());
    Address V = Builder.CreateBitCast(LV.getAddress(),
                                      ConvertType(CE->getTypeAsWritten()));

    if (SanOpts.has(SanitizerKind::CFIUnrelatedCast))
      EmitVTablePtrCheckForCast(E->getType(), V.getPointer(),
                                /*MayBeNull=*/false, CFITCK_UnrelatedCast,
                                E->getBeginLoc());

    return MakeAddrLValue(V, E->getType(), LV.getBaseInfo(),
                          CGM.getTBAAInfoForSubobject(LV, E->getType()));
  }
  case CK_AddressSpaceConversion: {
    LValue LV = EmitLValue(E->getSubExpr());
    QualType DestTy = getContext().getPointerType(E->getType());
    llvm::Value *V = getTargetHooks().performAddrSpaceCast(
        *this, LV.getPointer(), E->getSubExpr()->getType().getAddressSpace(),
        E->getType().getAddressSpace(), ConvertType(DestTy));
    return MakeAddrLValue(Address(V, LV.getAddress().getAlignment()),
                          E->getType(), LV.getBaseInfo(), LV.getTBAAInfo());
  }
  case CK_ObjCObjectLValueCast: {
    LValue LV = EmitLValue(E->getSubExpr());
    Address V = Builder.CreateElementBitCast(LV.getAddress(),
                                             ConvertType(E->getType()));
    return MakeAddrLValue(V, E->getType(), LV.getBaseInfo(),
                          CGM.getTBAAInfoForSubobject(LV, E->getType()));
  }
  case CK_ZeroToOCLOpaqueType:
    llvm_unreachable("NULL to OpenCL opaque type lvalue cast is not valid");
  }

  llvm_unreachable("Unhandled lvalue cast kind?");
}

LValue CodeGenFunction::EmitOpaqueValueLValue(const OpaqueValueExpr *e) {
  assert(OpaqueValueMappingData::shouldBindAsLValue(e));
  return getOrCreateOpaqueLValueMapping(e);
}

LValue
CodeGenFunction::getOrCreateOpaqueLValueMapping(const OpaqueValueExpr *e) {
  assert(OpaqueValueMapping::shouldBindAsLValue(e));

  llvm::DenseMap<const OpaqueValueExpr*,LValue>::iterator
      it = OpaqueLValues.find(e);

  if (it != OpaqueLValues.end())
    return it->second;

  assert(e->isUnique() && "LValue for a nonunique OVE hasn't been emitted");
  return EmitLValue(e->getSourceExpr());
}

RValue
CodeGenFunction::getOrCreateOpaqueRValueMapping(const OpaqueValueExpr *e) {
  assert(!OpaqueValueMapping::shouldBindAsLValue(e));

  llvm::DenseMap<const OpaqueValueExpr*,RValue>::iterator
      it = OpaqueRValues.find(e);

  if (it != OpaqueRValues.end())
    return it->second;

  assert(e->isUnique() && "RValue for a nonunique OVE hasn't been emitted");
  return EmitAnyExpr(e->getSourceExpr());
}

RValue CodeGenFunction::EmitRValueForField(LValue LV,
                                           const FieldDecl *FD,
                                           SourceLocation Loc) {
  QualType FT = FD->getType();
  LValue FieldLV = EmitLValueForField(LV, FD);
  switch (getEvaluationKind(FT)) {
  case TEK_Complex:
    return RValue::getComplex(EmitLoadOfComplex(FieldLV, Loc));
  case TEK_Aggregate:
    return FieldLV.asAggregateRValue();
  case TEK_Scalar:
    // This routine is used to load fields one-by-one to perform a copy, so
    // don't load reference fields.
    if (FD->getType()->isReferenceType())
      return RValue::get(FieldLV.getPointer());
    return EmitLoadOfLValue(FieldLV, Loc);
  }
  llvm_unreachable("bad evaluation kind");
}

//===--------------------------------------------------------------------===//
//                             Expression Emission
//===--------------------------------------------------------------------===//

RValue CodeGenFunction::EmitCallExpr(const CallExpr *E,
                                     ReturnValueSlot ReturnValue) {
  // Builtins never have block type.
  if (E->getCallee()->getType()->isBlockPointerType())
    return EmitBlockCallExpr(E, ReturnValue);

  if (const auto *CE = dyn_cast<CXXMemberCallExpr>(E))
    return EmitCXXMemberCallExpr(CE, ReturnValue);

  if (const auto *CE = dyn_cast<CUDAKernelCallExpr>(E))
    return EmitCUDAKernelCallExpr(CE, ReturnValue);

  if (const auto *CE = dyn_cast<CXXOperatorCallExpr>(E))
    if (const CXXMethodDecl *MD =
          dyn_cast_or_null<CXXMethodDecl>(CE->getCalleeDecl()))
      return EmitCXXOperatorMemberCallExpr(CE, MD, ReturnValue);

  CGCallee callee = EmitCallee(E->getCallee());

  if (callee.isBuiltin()) {
    return EmitBuiltinExpr(callee.getBuiltinDecl(), callee.getBuiltinID(),
                           E, ReturnValue);
  }

  if (callee.isPseudoDestructor()) {
    return EmitCXXPseudoDestructorExpr(callee.getPseudoDestructorExpr());
  }

  return EmitCall(E->getCallee()->getType(), callee, E, ReturnValue);
}

/// Emit a CallExpr without considering whether it might be a subclass.
RValue CodeGenFunction::EmitSimpleCallExpr(const CallExpr *E,
                                           ReturnValueSlot ReturnValue) {
  CGCallee Callee = EmitCallee(E->getCallee());
  return EmitCall(E->getCallee()->getType(), Callee, E, ReturnValue);
}

static CGCallee EmitDirectCallee(CodeGenFunction &CGF, const FunctionDecl *FD) {
  if (auto builtinID = FD->getBuiltinID()) {
    return CGCallee::forBuiltin(builtinID, FD);
  }

#if INTEL_CUSTOMIZATION
  if (CGF.getLangOpts().OpenMPIsDevice && CGF.CapturedStmtInfo &&
      CGF.CapturedStmtInfo->inTargetVariantDispatchRegion()) {
    for (const auto *DVDA : FD->specific_attrs<OMPDeclareVariantDeclAttr>()) {
      // Force target emission of variants as they are conditionally called
      // based on the device clause.
      const FunctionDecl *VFD = DVDA->getFunctionDecl();
      CGF.CGM.GetAddrOfFunction(VFD);
    }
  }
#endif // INTEL_CUSTOMIZATION
  llvm::Constant *calleePtr = EmitFunctionDeclPointer(CGF.CGM, FD);
  return CGCallee::forDirect(calleePtr, GlobalDecl(FD));
}

CGCallee CodeGenFunction::EmitCallee(const Expr *E) {
  E = E->IgnoreParens();

  // Look through function-to-pointer decay.
  if (auto ICE = dyn_cast<ImplicitCastExpr>(E)) {
    if (ICE->getCastKind() == CK_FunctionToPointerDecay ||
        ICE->getCastKind() == CK_BuiltinFnToFnPtr) {
      return EmitCallee(ICE->getSubExpr());
    }

  // Resolve direct calls.
  } else if (auto DRE = dyn_cast<DeclRefExpr>(E)) {
    if (auto FD = dyn_cast<FunctionDecl>(DRE->getDecl())) {
      return EmitDirectCallee(*this, FD);
    }
  } else if (auto ME = dyn_cast<MemberExpr>(E)) {
    if (auto FD = dyn_cast<FunctionDecl>(ME->getMemberDecl())) {
      EmitIgnoredExpr(ME->getBase());
      return EmitDirectCallee(*this, FD);
    }

  // Look through template substitutions.
  } else if (auto NTTP = dyn_cast<SubstNonTypeTemplateParmExpr>(E)) {
    return EmitCallee(NTTP->getReplacement());

  // Treat pseudo-destructor calls differently.
  } else if (auto PDE = dyn_cast<CXXPseudoDestructorExpr>(E)) {
    return CGCallee::forPseudoDestructor(PDE);
  }

  // Otherwise, we have an indirect reference.
  llvm::Value *calleePtr;
  QualType functionType;
  if (auto ptrType = E->getType()->getAs<PointerType>()) {
    calleePtr = EmitScalarExpr(E);
    functionType = ptrType->getPointeeType();
  } else {
    functionType = E->getType();
    calleePtr = EmitLValue(E).getPointer();
  }
  assert(functionType->isFunctionType());

  GlobalDecl GD;
  if (const auto *VD =
          dyn_cast_or_null<VarDecl>(E->getReferencedDeclOfCallee()))
    GD = GlobalDecl(VD);

  CGCalleeInfo calleeInfo(functionType->getAs<FunctionProtoType>(), GD);
  CGCallee callee(calleeInfo, calleePtr);
  return callee;
}

LValue CodeGenFunction::EmitBinaryOperatorLValue(const BinaryOperator *E) {
  // Comma expressions just emit their LHS then their RHS as an l-value.
  if (E->getOpcode() == BO_Comma) {
    EmitIgnoredExpr(E->getLHS());
    EnsureInsertPoint();
    return EmitLValue(E->getRHS());
  }

  if (E->getOpcode() == BO_PtrMemD ||
      E->getOpcode() == BO_PtrMemI)
    return EmitPointerToDataMemberBinaryExpr(E);

  assert(E->getOpcode() == BO_Assign && "unexpected binary l-value");

  // Note that in all of these cases, __block variables need the RHS
  // evaluated first just in case the variable gets moved by the RHS.

  switch (getEvaluationKind(E->getType())) {
  case TEK_Scalar: {
    switch (E->getLHS()->getType().getObjCLifetime()) {
    case Qualifiers::OCL_Strong:
      return EmitARCStoreStrong(E, /*ignored*/ false).first;

    case Qualifiers::OCL_Autoreleasing:
      return EmitARCStoreAutoreleasing(E).first;

    // No reason to do any of these differently.
    case Qualifiers::OCL_None:
    case Qualifiers::OCL_ExplicitNone:
    case Qualifiers::OCL_Weak:
      break;
    }
    RValue RV = EmitAnyExpr(E->getRHS());
    LValue LV = EmitCheckedLValue(E->getLHS(), TCK_Store);
    if (RV.isScalar())
      EmitNullabilityCheck(LV, RV.getScalarVal(), E->getExprLoc());
    EmitStoreThroughLValue(RV, LV);
    return LV;
  }

  case TEK_Complex:
    return EmitComplexAssignmentLValue(E);

  case TEK_Aggregate:
    return EmitAggExprToLValue(E);
  }
  llvm_unreachable("bad evaluation kind");
}

LValue CodeGenFunction::EmitCallExprLValue(const CallExpr *E) {
  RValue RV = EmitCallExpr(E);

  if (!RV.isScalar())
    return MakeAddrLValue(RV.getAggregateAddress(), E->getType(),
                          AlignmentSource::Decl);

  assert(E->getCallReturnType(getContext())->isReferenceType() &&
         "Can't have a scalar return unless the return type is a "
         "reference type!");

  return MakeNaturalAlignPointeeAddrLValue(RV.getScalarVal(), E->getType());
}

LValue CodeGenFunction::EmitVAArgExprLValue(const VAArgExpr *E) {
  // FIXME: This shouldn't require another copy.
  return EmitAggExprToLValue(E);
}

LValue CodeGenFunction::EmitCXXConstructLValue(const CXXConstructExpr *E) {
  assert(E->getType()->getAsCXXRecordDecl()->hasTrivialDestructor()
         && "binding l-value to type which needs a temporary");
  AggValueSlot Slot = CreateAggTemp(E->getType());
  EmitCXXConstructExpr(E, Slot);
  return MakeAddrLValue(Slot.getAddress(), E->getType(), AlignmentSource::Decl);
}

LValue
CodeGenFunction::EmitCXXTypeidLValue(const CXXTypeidExpr *E) {
  return MakeNaturalAlignAddrLValue(EmitCXXTypeidExpr(E), E->getType());
}

Address CodeGenFunction::EmitCXXUuidofExpr(const CXXUuidofExpr *E) {
  return Builder.CreateElementBitCast(CGM.GetAddrOfUuidDescriptor(E),
                                      ConvertType(E->getType()));
}

LValue CodeGenFunction::EmitCXXUuidofLValue(const CXXUuidofExpr *E) {
  return MakeAddrLValue(EmitCXXUuidofExpr(E), E->getType(),
                        AlignmentSource::Decl);
}

LValue
CodeGenFunction::EmitCXXBindTemporaryLValue(const CXXBindTemporaryExpr *E) {
  AggValueSlot Slot = CreateAggTemp(E->getType(), "temp.lvalue");
  Slot.setExternallyDestructed();
  EmitAggExpr(E->getSubExpr(), Slot);
  EmitCXXTemporary(E->getTemporary(), E->getType(), Slot.getAddress());
  return MakeAddrLValue(Slot.getAddress(), E->getType(), AlignmentSource::Decl);
}

LValue CodeGenFunction::EmitObjCMessageExprLValue(const ObjCMessageExpr *E) {
  RValue RV = EmitObjCMessageExpr(E);

  if (!RV.isScalar())
    return MakeAddrLValue(RV.getAggregateAddress(), E->getType(),
                          AlignmentSource::Decl);

  assert(E->getMethodDecl()->getReturnType()->isReferenceType() &&
         "Can't have a scalar return unless the return type is a "
         "reference type!");

  return MakeNaturalAlignPointeeAddrLValue(RV.getScalarVal(), E->getType());
}

LValue CodeGenFunction::EmitObjCSelectorLValue(const ObjCSelectorExpr *E) {
  Address V =
    CGM.getObjCRuntime().GetAddrOfSelector(*this, E->getSelector());
  return MakeAddrLValue(V, E->getType(), AlignmentSource::Decl);
}

llvm::Value *CodeGenFunction::EmitIvarOffset(const ObjCInterfaceDecl *Interface,
                                             const ObjCIvarDecl *Ivar) {
  return CGM.getObjCRuntime().EmitIvarOffset(*this, Interface, Ivar);
}

LValue CodeGenFunction::EmitLValueForIvar(QualType ObjectTy,
                                          llvm::Value *BaseValue,
                                          const ObjCIvarDecl *Ivar,
                                          unsigned CVRQualifiers) {
  return CGM.getObjCRuntime().EmitObjCValueForIvar(*this, ObjectTy, BaseValue,
                                                   Ivar, CVRQualifiers);
}

LValue CodeGenFunction::EmitObjCIvarRefLValue(const ObjCIvarRefExpr *E) {
  // FIXME: A lot of the code below could be shared with EmitMemberExpr.
  llvm::Value *BaseValue = nullptr;
  const Expr *BaseExpr = E->getBase();
  Qualifiers BaseQuals;
  QualType ObjectTy;
  if (E->isArrow()) {
    BaseValue = EmitScalarExpr(BaseExpr);
    ObjectTy = BaseExpr->getType()->getPointeeType();
    BaseQuals = ObjectTy.getQualifiers();
  } else {
    LValue BaseLV = EmitLValue(BaseExpr);
    BaseValue = BaseLV.getPointer();
    ObjectTy = BaseExpr->getType();
    BaseQuals = ObjectTy.getQualifiers();
  }

  LValue LV =
    EmitLValueForIvar(ObjectTy, BaseValue, E->getDecl(),
                      BaseQuals.getCVRQualifiers());
  setObjCGCLValueClass(getContext(), E, LV);
  return LV;
}

LValue CodeGenFunction::EmitStmtExprLValue(const StmtExpr *E) {
  // Can only get l-value for message expression returning aggregate type
  RValue RV = EmitAnyExprToTemp(E);
  return MakeAddrLValue(RV.getAggregateAddress(), E->getType(),
                        AlignmentSource::Decl);
}

RValue CodeGenFunction::EmitCall(QualType CalleeType, const CGCallee &OrigCallee,
                                 const CallExpr *E, ReturnValueSlot ReturnValue,
                                 llvm::Value *Chain) {
  // Get the actual function type. The callee type will always be a pointer to
  // function type or a block pointer type.
  assert(CalleeType->isFunctionPointerType() &&
         "Call must have function pointer type!");

  const Decl *TargetDecl =
      OrigCallee.getAbstractInfo().getCalleeDecl().getDecl();

  CalleeType = getContext().getCanonicalType(CalleeType);

  auto PointeeType = cast<PointerType>(CalleeType)->getPointeeType();

  CGCallee Callee = OrigCallee;

  if (getLangOpts().CPlusPlus && SanOpts.has(SanitizerKind::Function) &&
      (!TargetDecl || !isa<FunctionDecl>(TargetDecl))) {
    if (llvm::Constant *PrefixSig =
            CGM.getTargetCodeGenInfo().getUBSanFunctionSignature(CGM)) {
      SanitizerScope SanScope(this);
      // Remove any (C++17) exception specifications, to allow calling e.g. a
      // noexcept function through a non-noexcept pointer.
      auto ProtoTy =
        getContext().getFunctionTypeWithExceptionSpec(PointeeType, EST_None);
      llvm::Constant *FTRTTIConst =
          CGM.GetAddrOfRTTIDescriptor(ProtoTy, /*ForEH=*/true);
      llvm::Type *PrefixStructTyElems[] = {PrefixSig->getType(), Int32Ty};
      llvm::StructType *PrefixStructTy = llvm::StructType::get(
          CGM.getLLVMContext(), PrefixStructTyElems, /*isPacked=*/true);

      llvm::Value *CalleePtr = Callee.getFunctionPointer();

      llvm::Value *CalleePrefixStruct = Builder.CreateBitCast(
          CalleePtr, llvm::PointerType::getUnqual(PrefixStructTy));
      llvm::Value *CalleeSigPtr =
          Builder.CreateConstGEP2_32(PrefixStructTy, CalleePrefixStruct, 0, 0);
      llvm::Value *CalleeSig =
          Builder.CreateAlignedLoad(CalleeSigPtr, getIntAlign());
      llvm::Value *CalleeSigMatch = Builder.CreateICmpEQ(CalleeSig, PrefixSig);

      llvm::BasicBlock *Cont = createBasicBlock("cont");
      llvm::BasicBlock *TypeCheck = createBasicBlock("typecheck");
      Builder.CreateCondBr(CalleeSigMatch, TypeCheck, Cont);

      EmitBlock(TypeCheck);
      llvm::Value *CalleeRTTIPtr =
          Builder.CreateConstGEP2_32(PrefixStructTy, CalleePrefixStruct, 0, 1);
      llvm::Value *CalleeRTTIEncoded =
          Builder.CreateAlignedLoad(CalleeRTTIPtr, getPointerAlign());
      llvm::Value *CalleeRTTI =
          DecodeAddrUsedInPrologue(CalleePtr, CalleeRTTIEncoded);
      llvm::Value *CalleeRTTIMatch =
          Builder.CreateICmpEQ(CalleeRTTI, FTRTTIConst);
      llvm::Constant *StaticData[] = {EmitCheckSourceLocation(E->getBeginLoc()),
                                      EmitCheckTypeDescriptor(CalleeType)};
      EmitCheck(std::make_pair(CalleeRTTIMatch, SanitizerKind::Function),
                SanitizerHandler::FunctionTypeMismatch, StaticData,
                {CalleePtr, CalleeRTTI, FTRTTIConst});

      Builder.CreateBr(Cont);
      EmitBlock(Cont);
    }
  }

  const auto *FnType = cast<FunctionType>(PointeeType);

  // If we are checking indirect calls and this call is indirect, check that the
  // function pointer is a member of the bit set for the function type.
  if (SanOpts.has(SanitizerKind::CFIICall) &&
      (!TargetDecl || !isa<FunctionDecl>(TargetDecl))) {
    SanitizerScope SanScope(this);
    EmitSanitizerStatReport(llvm::SanStat_CFI_ICall);

    llvm::Metadata *MD;
    if (CGM.getCodeGenOpts().SanitizeCfiICallGeneralizePointers)
      MD = CGM.CreateMetadataIdentifierGeneralized(QualType(FnType, 0));
    else
      MD = CGM.CreateMetadataIdentifierForType(QualType(FnType, 0));

    llvm::Value *TypeId = llvm::MetadataAsValue::get(getLLVMContext(), MD);

    llvm::Value *CalleePtr = Callee.getFunctionPointer();
    llvm::Value *CastedCallee = Builder.CreateBitCast(CalleePtr, Int8PtrTy);
    llvm::Value *TypeTest = Builder.CreateCall(
        CGM.getIntrinsic(llvm::Intrinsic::type_test), {CastedCallee, TypeId});

    auto CrossDsoTypeId = CGM.CreateCrossDsoCfiTypeId(MD);
    llvm::Constant *StaticData[] = {
        llvm::ConstantInt::get(Int8Ty, CFITCK_ICall),
        EmitCheckSourceLocation(E->getBeginLoc()),
        EmitCheckTypeDescriptor(QualType(FnType, 0)),
    };
    if (CGM.getCodeGenOpts().SanitizeCfiCrossDso && CrossDsoTypeId) {
      EmitCfiSlowPathCheck(SanitizerKind::CFIICall, TypeTest, CrossDsoTypeId,
                           CastedCallee, StaticData);
    } else {
      EmitCheck(std::make_pair(TypeTest, SanitizerKind::CFIICall),
                SanitizerHandler::CFICheckFail, StaticData,
                {CastedCallee, llvm::UndefValue::get(IntPtrTy)});
    }
  }

  CallArgList Args;
  if (Chain)
    Args.add(RValue::get(Builder.CreateBitCast(Chain, CGM.VoidPtrTy)),
             CGM.getContext().VoidPtrTy);

  // C++17 requires that we evaluate arguments to a call using assignment syntax
  // right-to-left, and that we evaluate arguments to certain other operators
  // left-to-right. Note that we allow this to override the order dictated by
  // the calling convention on the MS ABI, which means that parameter
  // destruction order is not necessarily reverse construction order.
  // FIXME: Revisit this based on C++ committee response to unimplementability.
  EvaluationOrder Order = EvaluationOrder::Default;
  if (auto *OCE = dyn_cast<CXXOperatorCallExpr>(E)) {
    if (OCE->isAssignmentOp())
      Order = EvaluationOrder::ForceRightToLeft;
    else {
      switch (OCE->getOperator()) {
      case OO_LessLess:
      case OO_GreaterGreater:
      case OO_AmpAmp:
      case OO_PipePipe:
      case OO_Comma:
      case OO_ArrowStar:
        Order = EvaluationOrder::ForceLeftToRight;
        break;
      default:
        break;
      }
    }
  }

  EmitCallArgs(Args, dyn_cast<FunctionProtoType>(FnType), E->arguments(),
               E->getDirectCallee(), /*ParamsToSkip*/ 0, Order);

  const CGFunctionInfo &FnInfo = CGM.getTypes().arrangeFreeFunctionCall(
      Args, FnType, /*ChainCall=*/Chain);

  // C99 6.5.2.2p6:
  //   If the expression that denotes the called function has a type
  //   that does not include a prototype, [the default argument
  //   promotions are performed]. If the number of arguments does not
  //   equal the number of parameters, the behavior is undefined. If
  //   the function is defined with a type that includes a prototype,
  //   and either the prototype ends with an ellipsis (, ...) or the
  //   types of the arguments after promotion are not compatible with
  //   the types of the parameters, the behavior is undefined. If the
  //   function is defined with a type that does not include a
  //   prototype, and the types of the arguments after promotion are
  //   not compatible with those of the parameters after promotion,
  //   the behavior is undefined [except in some trivial cases].
  // That is, in the general case, we should assume that a call
  // through an unprototyped function type works like a *non-variadic*
  // call.  The way we make this work is to cast to the exact type
  // of the promoted arguments.
  //
  // Chain calls use this same code path to add the invisible chain parameter
  // to the function type.
  if (isa<FunctionNoProtoType>(FnType) || Chain) {
    llvm::Type *CalleeTy = getTypes().GetFunctionType(FnInfo);
    CalleeTy = CalleeTy->getPointerTo();

    llvm::Value *CalleePtr = Callee.getFunctionPointer();
    CalleePtr = Builder.CreateBitCast(CalleePtr, CalleeTy, "callee.knr.cast");
    Callee.setFunctionPointer(CalleePtr);
  }

  llvm::CallBase *CallOrInvoke = nullptr;
  RValue Call = EmitCall(FnInfo, Callee, ReturnValue, Args, &CallOrInvoke,
                         E->getExprLoc());

  // Generate function declaration DISuprogram in order to be used
  // in debug info about call sites.
  if (CGDebugInfo *DI = getDebugInfo()) {
    if (auto *CalleeDecl = dyn_cast_or_null<FunctionDecl>(TargetDecl))
      DI->EmitFuncDeclForCallSite(CallOrInvoke, QualType(FnType, 0),
                                  CalleeDecl);
  }

  return Call;
}

LValue CodeGenFunction::
EmitPointerToDataMemberBinaryExpr(const BinaryOperator *E) {
  Address BaseAddr = Address::invalid();
  if (E->getOpcode() == BO_PtrMemI) {
    BaseAddr = EmitPointerWithAlignment(E->getLHS());
  } else {
    BaseAddr = EmitLValue(E->getLHS()).getAddress();
  }

  llvm::Value *OffsetV = EmitScalarExpr(E->getRHS());

  const MemberPointerType *MPT
    = E->getRHS()->getType()->getAs<MemberPointerType>();

  LValueBaseInfo BaseInfo;
  TBAAAccessInfo TBAAInfo;
  Address MemberAddr =
    EmitCXXMemberDataPointerAddress(E, BaseAddr, OffsetV, MPT, &BaseInfo,
                                    &TBAAInfo);

  return MakeAddrLValue(MemberAddr, MPT->getPointeeType(), BaseInfo, TBAAInfo);
}

/// Given the address of a temporary variable, produce an r-value of
/// its type.
RValue CodeGenFunction::convertTempToRValue(Address addr,
                                            QualType type,
                                            SourceLocation loc) {
  LValue lvalue = MakeAddrLValue(addr, type, AlignmentSource::Decl);
  switch (getEvaluationKind(type)) {
  case TEK_Complex:
    return RValue::getComplex(EmitLoadOfComplex(lvalue, loc));
  case TEK_Aggregate:
    return lvalue.asAggregateRValue();
  case TEK_Scalar:
    return RValue::get(EmitLoadOfScalar(lvalue, loc));
  }
  llvm_unreachable("bad evaluation kind");
}

void CodeGenFunction::SetFPAccuracy(llvm::Value *Val, float Accuracy) {
  assert(Val->getType()->isFPOrFPVectorTy());
  if (Accuracy == 0.0 || !isa<llvm::Instruction>(Val))
    return;

  llvm::MDBuilder MDHelper(getLLVMContext());
  llvm::MDNode *Node = MDHelper.createFPMath(Accuracy);

  cast<llvm::Instruction>(Val)->setMetadata(llvm::LLVMContext::MD_fpmath, Node);
}

namespace {
  struct LValueOrRValue {
    LValue LV;
    RValue RV;
  };
}

static LValueOrRValue emitPseudoObjectExpr(CodeGenFunction &CGF,
                                           const PseudoObjectExpr *E,
                                           bool forLValue,
                                           AggValueSlot slot) {
  SmallVector<CodeGenFunction::OpaqueValueMappingData, 4> opaques;

  // Find the result expression, if any.
  const Expr *resultExpr = E->getResultExpr();
  LValueOrRValue result;

  for (PseudoObjectExpr::const_semantics_iterator
         i = E->semantics_begin(), e = E->semantics_end(); i != e; ++i) {
    const Expr *semantic = *i;

    // If this semantic expression is an opaque value, bind it
    // to the result of its source expression.
    if (const auto *ov = dyn_cast<OpaqueValueExpr>(semantic)) {
      // Skip unique OVEs.
      if (ov->isUnique()) {
        assert(ov != resultExpr &&
               "A unique OVE cannot be used as the result expression");
        continue;
      }

      // If this is the result expression, we may need to evaluate
      // directly into the slot.
      typedef CodeGenFunction::OpaqueValueMappingData OVMA;
      OVMA opaqueData;
      if (ov == resultExpr && ov->isRValue() && !forLValue &&
          CodeGenFunction::hasAggregateEvaluationKind(ov->getType())) {
        CGF.EmitAggExpr(ov->getSourceExpr(), slot);
        LValue LV = CGF.MakeAddrLValue(slot.getAddress(), ov->getType(),
                                       AlignmentSource::Decl);
        opaqueData = OVMA::bind(CGF, ov, LV);
        result.RV = slot.asRValue();

      // Otherwise, emit as normal.
      } else {
        opaqueData = OVMA::bind(CGF, ov, ov->getSourceExpr());

        // If this is the result, also evaluate the result now.
        if (ov == resultExpr) {
          if (forLValue)
            result.LV = CGF.EmitLValue(ov);
          else
            result.RV = CGF.EmitAnyExpr(ov, slot);
        }
      }

      opaques.push_back(opaqueData);

    // Otherwise, if the expression is the result, evaluate it
    // and remember the result.
    } else if (semantic == resultExpr) {
      if (forLValue)
        result.LV = CGF.EmitLValue(semantic);
      else
        result.RV = CGF.EmitAnyExpr(semantic, slot);

    // Otherwise, evaluate the expression in an ignored context.
    } else {
      CGF.EmitIgnoredExpr(semantic);
    }
  }

  // Unbind all the opaques now.
  for (unsigned i = 0, e = opaques.size(); i != e; ++i)
    opaques[i].unbind(CGF);

  return result;
}

RValue CodeGenFunction::EmitPseudoObjectRValue(const PseudoObjectExpr *E,
                                               AggValueSlot slot) {
  return emitPseudoObjectExpr(*this, E, false, slot).RV;
}

LValue CodeGenFunction::EmitPseudoObjectLValue(const PseudoObjectExpr *E) {
  return emitPseudoObjectExpr(*this, E, true, AggValueSlot::ignored()).LV;
}<|MERGE_RESOLUTION|>--- conflicted
+++ resolved
@@ -1752,11 +1752,7 @@
     return;
   }
 
-<<<<<<< HEAD
-  if (getenv("ENABLE_INFER_AS")) {
-=======
   if (!getenv("DISABLE_INFER_AS")) {
->>>>>>> 97b6396c
     if (auto *PtrTy = dyn_cast<llvm::PointerType>(Value->getType())) {
       auto *ExpectedPtrType =
           cast<llvm::PointerType>(Addr.getType()->getElementType());
@@ -4314,7 +4310,6 @@
   if (field->hasAttr<AnnotateAttr>())
     addr = EmitFieldAnnotations(field, addr);
 
-<<<<<<< HEAD
 #if INTEL_CUSTOMIZATION
   // Emit HLS attribute annotation for a field.
   if (getLangOpts().HLS ||
@@ -4327,8 +4322,6 @@
   }
 #endif // INTEL_CUSTOMIZATION
 
-=======
->>>>>>> 97b6396c
   // Emit attribute annotation for a field.
   if (getLangOpts().SYCLIsDevice) {
     SmallString<256> AnnotStr;
