--- conflicted
+++ resolved
@@ -4322,7 +4322,6 @@
   if (field->hasAttr<AnnotateAttr>())
     addr = EmitFieldAnnotations(field, addr);
 
-<<<<<<< HEAD
 #if INTEL_CUSTOMIZATION
   // Emit HLS attribute annotation for a field.
   if (getLangOpts().HLS ||
@@ -4335,8 +4334,6 @@
   }
 #endif // INTEL_CUSTOMIZATION
 
-=======
->>>>>>> 8fd0c5dd
   // Emit attribute annotation for a field.
   if (getLangOpts().SYCLIsDevice) {
     SmallString<256> AnnotStr;
