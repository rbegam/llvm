//===--- CGExpr.cpp - Emit LLVM Code from Expressions ---------------------===//
//
//                     The LLVM Compiler Infrastructure
//
// This file is distributed under the University of Illinois Open Source
// License. See LICENSE.TXT for details.
//
//===----------------------------------------------------------------------===//
//
// This contains code to emit Expr nodes as LLVM code.
//
//===----------------------------------------------------------------------===//

#include "CGCXXABI.h"
#include "CGCall.h"
#include "CGCleanup.h"
#include "CGDebugInfo.h"
#include "CGObjCRuntime.h"
#include "CGOpenMPRuntime.h"
#include "CGRecordLayout.h"
#include "CodeGenFunction.h"
#include "CodeGenModule.h"
#include "ConstantEmitter.h"
#include "TargetInfo.h"
#include "clang/AST/ASTContext.h"
#include "clang/AST/Attr.h"
#include "clang/AST/DeclObjC.h"
#include "clang/AST/NSAPI.h"
#include "clang/Frontend/CodeGenOptions.h"
#include "llvm/ADT/Hashing.h"
#include "llvm/ADT/StringExtras.h"
#include "llvm/IR/DataLayout.h"
#include "llvm/IR/Intrinsics.h"
#include "llvm/IR/LLVMContext.h"
#include "llvm/IR/MDBuilder.h"
#include "llvm/Support/ConvertUTF.h"
#include "llvm/Support/MathExtras.h"
#include "llvm/Support/Path.h"
#include "llvm/Transforms/Utils/SanitizerStats.h"
#if INTEL_CUSTOMIZATION
#include "intel/CGIntelStmtOpenMP.h"
#endif // INTEL_CUSTOMIZATION

#include <string>

using namespace clang;
using namespace CodeGen;

//===--------------------------------------------------------------------===//
//                        Miscellaneous Helper Methods
//===--------------------------------------------------------------------===//

llvm::Value *CodeGenFunction::EmitCastToVoidPtr(llvm::Value *value) {
  unsigned addressSpace =
      cast<llvm::PointerType>(value->getType())->getAddressSpace();

  llvm::PointerType *destType = Int8PtrTy;
  if (addressSpace)
    destType = llvm::Type::getInt8PtrTy(getLLVMContext(), addressSpace);

  if (value->getType() == destType) return value;
  return Builder.CreateBitCast(value, destType);
}

/// CreateTempAlloca - This creates a alloca and inserts it into the entry
/// block.
Address CodeGenFunction::CreateTempAllocaWithoutCast(llvm::Type *Ty,
                                                     CharUnits Align,
                                                     const Twine &Name,
                                                     llvm::Value *ArraySize) {
  auto Alloca = CreateTempAlloca(Ty, Name, ArraySize);
  Alloca->setAlignment(Align.getQuantity());
  return Address(Alloca, Align);
}

/// CreateTempAlloca - This creates a alloca and inserts it into the entry
/// block. The alloca is casted to default address space if necessary.
Address CodeGenFunction::CreateTempAlloca(llvm::Type *Ty, CharUnits Align,
                                          const Twine &Name,
                                          llvm::Value *ArraySize,
                                          Address *AllocaAddr) {
  auto Alloca = CreateTempAllocaWithoutCast(Ty, Align, Name, ArraySize);
  if (AllocaAddr)
    *AllocaAddr = Alloca;
  llvm::Value *V = Alloca.getPointer();
  // Alloca always returns a pointer in alloca address space, which may
  // be different from the type defined by the language. For example,
  // in C++ the auto variables are in the default address space. Therefore
  // cast alloca to the default address space when necessary.
  if (getASTAllocaAddressSpace() != LangAS::Default) {
    auto DestAddrSpace = getContext().getTargetAddressSpace(LangAS::Default);
    llvm::IRBuilderBase::InsertPointGuard IPG(Builder);
    // When ArraySize is nullptr, alloca is inserted at AllocaInsertPt,
    // otherwise alloca is inserted at the current insertion point of the
    // builder.
    if (!ArraySize)
      Builder.SetInsertPoint(AllocaInsertPt);
    V = getTargetHooks().performAddrSpaceCast(
        *this, V, getASTAllocaAddressSpace(), LangAS::Default,
        Ty->getPointerTo(DestAddrSpace), /*non-null*/ true);
  }

  return Address(V, Align);
}

/// CreateTempAlloca - This creates an alloca and inserts it into the entry
/// block if \p ArraySize is nullptr, otherwise inserts it at the current
/// insertion point of the builder.
llvm::AllocaInst *CodeGenFunction::CreateTempAlloca(llvm::Type *Ty,
                                                    const Twine &Name,
                                                    llvm::Value *ArraySize) {
  if (ArraySize)
    return Builder.CreateAlloca(Ty, ArraySize, Name);
  return new llvm::AllocaInst(Ty, CGM.getDataLayout().getAllocaAddrSpace(),
                              ArraySize, Name, AllocaInsertPt);
}

/// CreateDefaultAlignTempAlloca - This creates an alloca with the
/// default alignment of the corresponding LLVM type, which is *not*
/// guaranteed to be related in any way to the expected alignment of
/// an AST type that might have been lowered to Ty.
Address CodeGenFunction::CreateDefaultAlignTempAlloca(llvm::Type *Ty,
                                                      const Twine &Name) {
  CharUnits Align =
    CharUnits::fromQuantity(CGM.getDataLayout().getABITypeAlignment(Ty));
  return CreateTempAlloca(Ty, Align, Name);
}

void CodeGenFunction::InitTempAlloca(Address Var, llvm::Value *Init) {
  assert(isa<llvm::AllocaInst>(Var.getPointer()));
  auto *Store = new llvm::StoreInst(Init, Var.getPointer());
  Store->setAlignment(Var.getAlignment().getQuantity());
  llvm::BasicBlock *Block = AllocaInsertPt->getParent();
  Block->getInstList().insertAfter(AllocaInsertPt->getIterator(), Store);
}

Address CodeGenFunction::CreateIRTemp(QualType Ty, const Twine &Name) {
  CharUnits Align = getContext().getTypeAlignInChars(Ty);
  return CreateTempAlloca(ConvertType(Ty), Align, Name);
}

Address CodeGenFunction::CreateMemTemp(QualType Ty, const Twine &Name,
                                       Address *Alloca) {
  // FIXME: Should we prefer the preferred type alignment here?
  return CreateMemTemp(Ty, getContext().getTypeAlignInChars(Ty), Name, Alloca);
}

Address CodeGenFunction::CreateMemTemp(QualType Ty, CharUnits Align,
                                       const Twine &Name, Address *Alloca) {
  return CreateTempAlloca(ConvertTypeForMem(Ty), Align, Name,
                          /*ArraySize=*/nullptr, Alloca);
}

Address CodeGenFunction::CreateMemTempWithoutCast(QualType Ty, CharUnits Align,
                                                  const Twine &Name) {
  return CreateTempAllocaWithoutCast(ConvertTypeForMem(Ty), Align, Name);
}

Address CodeGenFunction::CreateMemTempWithoutCast(QualType Ty,
                                                  const Twine &Name) {
  return CreateMemTempWithoutCast(Ty, getContext().getTypeAlignInChars(Ty),
                                  Name);
}

/// EvaluateExprAsBool - Perform the usual unary conversions on the specified
/// expression and compare the result against zero, returning an Int1Ty value.
llvm::Value *CodeGenFunction::EvaluateExprAsBool(const Expr *E) {
  PGO.setCurrentStmt(E);
  if (const MemberPointerType *MPT = E->getType()->getAs<MemberPointerType>()) {
    llvm::Value *MemPtr = EmitScalarExpr(E);
    return CGM.getCXXABI().EmitMemberPointerIsNotNull(*this, MemPtr, MPT);
  }

  QualType BoolTy = getContext().BoolTy;
  SourceLocation Loc = E->getExprLoc();
  if (!E->getType()->isAnyComplexType())
    return EmitScalarConversion(EmitScalarExpr(E), E->getType(), BoolTy, Loc);

  return EmitComplexToScalarConversion(EmitComplexExpr(E), E->getType(), BoolTy,
                                       Loc);
}

/// EmitIgnoredExpr - Emit code to compute the specified expression,
/// ignoring the result.
void CodeGenFunction::EmitIgnoredExpr(const Expr *E) {
  if (E->isRValue())
    return (void) EmitAnyExpr(E, AggValueSlot::ignored(), true);

  // Just emit it as an l-value and drop the result.
  EmitLValue(E);
}

/// EmitAnyExpr - Emit code to compute the specified expression which
/// can have any type.  The result is returned as an RValue struct.
/// If this is an aggregate expression, AggSlot indicates where the
/// result should be returned.
RValue CodeGenFunction::EmitAnyExpr(const Expr *E,
                                    AggValueSlot aggSlot,
                                    bool ignoreResult) {
  switch (getEvaluationKind(E->getType())) {
  case TEK_Scalar:
    return RValue::get(EmitScalarExpr(E, ignoreResult));
  case TEK_Complex:
    return RValue::getComplex(EmitComplexExpr(E, ignoreResult, ignoreResult));
  case TEK_Aggregate:
    if (!ignoreResult && aggSlot.isIgnored())
      aggSlot = CreateAggTemp(E->getType(), "agg-temp");
    EmitAggExpr(E, aggSlot);
    return aggSlot.asRValue();
  }
  llvm_unreachable("bad evaluation kind");
}

/// EmitAnyExprToTemp - Similar to EmitAnyExpr(), however, the result will
/// always be accessible even if no aggregate location is provided.
RValue CodeGenFunction::EmitAnyExprToTemp(const Expr *E) {
  AggValueSlot AggSlot = AggValueSlot::ignored();

  if (hasAggregateEvaluationKind(E->getType()))
    AggSlot = CreateAggTemp(E->getType(), "agg.tmp");
  return EmitAnyExpr(E, AggSlot);
}

/// EmitAnyExprToMem - Evaluate an expression into a given memory
/// location.
void CodeGenFunction::EmitAnyExprToMem(const Expr *E,
                                       Address Location,
                                       Qualifiers Quals,
                                       bool IsInit) {
  // FIXME: This function should take an LValue as an argument.
  switch (getEvaluationKind(E->getType())) {
  case TEK_Complex:
    EmitComplexExprIntoLValue(E, MakeAddrLValue(Location, E->getType()),
                              /*isInit*/ false);
    return;

  case TEK_Aggregate: {
    EmitAggExpr(E, AggValueSlot::forAddr(Location, Quals,
                                         AggValueSlot::IsDestructed_t(IsInit),
                                         AggValueSlot::DoesNotNeedGCBarriers,
                                         AggValueSlot::IsAliased_t(!IsInit),
                                         AggValueSlot::MayOverlap));
    return;
  }

  case TEK_Scalar: {
    RValue RV = RValue::get(EmitScalarExpr(E, /*Ignore*/ false));
    LValue LV = MakeAddrLValue(Location, E->getType());
    EmitStoreThroughLValue(RV, LV);
    return;
  }
  }
  llvm_unreachable("bad evaluation kind");
}

static void
pushTemporaryCleanup(CodeGenFunction &CGF, const MaterializeTemporaryExpr *M,
                     const Expr *E, Address ReferenceTemporary) {
  // Objective-C++ ARC:
  //   If we are binding a reference to a temporary that has ownership, we
  //   need to perform retain/release operations on the temporary.
  //
  // FIXME: This should be looking at E, not M.
  if (auto Lifetime = M->getType().getObjCLifetime()) {
    switch (Lifetime) {
    case Qualifiers::OCL_None:
    case Qualifiers::OCL_ExplicitNone:
      // Carry on to normal cleanup handling.
      break;

    case Qualifiers::OCL_Autoreleasing:
      // Nothing to do; cleaned up by an autorelease pool.
      return;

    case Qualifiers::OCL_Strong:
    case Qualifiers::OCL_Weak:
      switch (StorageDuration Duration = M->getStorageDuration()) {
      case SD_Static:
        // Note: we intentionally do not register a cleanup to release
        // the object on program termination.
        return;

      case SD_Thread:
        // FIXME: We should probably register a cleanup in this case.
        return;

      case SD_Automatic:
      case SD_FullExpression:
        CodeGenFunction::Destroyer *Destroy;
        CleanupKind CleanupKind;
        if (Lifetime == Qualifiers::OCL_Strong) {
          const ValueDecl *VD = M->getExtendingDecl();
          bool Precise =
              VD && isa<VarDecl>(VD) && VD->hasAttr<ObjCPreciseLifetimeAttr>();
          CleanupKind = CGF.getARCCleanupKind();
          Destroy = Precise ? &CodeGenFunction::destroyARCStrongPrecise
                            : &CodeGenFunction::destroyARCStrongImprecise;
        } else {
          // __weak objects always get EH cleanups; otherwise, exceptions
          // could cause really nasty crashes instead of mere leaks.
          CleanupKind = NormalAndEHCleanup;
          Destroy = &CodeGenFunction::destroyARCWeak;
        }
        if (Duration == SD_FullExpression)
          CGF.pushDestroy(CleanupKind, ReferenceTemporary,
                          M->getType(), *Destroy,
                          CleanupKind & EHCleanup);
        else
          CGF.pushLifetimeExtendedDestroy(CleanupKind, ReferenceTemporary,
                                          M->getType(),
                                          *Destroy, CleanupKind & EHCleanup);
        return;

      case SD_Dynamic:
        llvm_unreachable("temporary cannot have dynamic storage duration");
      }
      llvm_unreachable("unknown storage duration");
    }
  }

  CXXDestructorDecl *ReferenceTemporaryDtor = nullptr;
  if (const RecordType *RT =
          E->getType()->getBaseElementTypeUnsafe()->getAs<RecordType>()) {
    // Get the destructor for the reference temporary.
    auto *ClassDecl = cast<CXXRecordDecl>(RT->getDecl());
    if (!ClassDecl->hasTrivialDestructor())
      ReferenceTemporaryDtor = ClassDecl->getDestructor();
  }

  if (!ReferenceTemporaryDtor)
    return;

  // Call the destructor for the temporary.
  switch (M->getStorageDuration()) {
  case SD_Static:
  case SD_Thread: {
    llvm::Constant *CleanupFn;
    llvm::Constant *CleanupArg;
    if (E->getType()->isArrayType()) {
      CleanupFn = CodeGenFunction(CGF.CGM).generateDestroyHelper(
          ReferenceTemporary, E->getType(),
          CodeGenFunction::destroyCXXObject, CGF.getLangOpts().Exceptions,
          dyn_cast_or_null<VarDecl>(M->getExtendingDecl()));
      CleanupArg = llvm::Constant::getNullValue(CGF.Int8PtrTy);
    } else {
      CleanupFn = CGF.CGM.getAddrOfCXXStructor(ReferenceTemporaryDtor,
                                               StructorType::Complete);
      CleanupArg = cast<llvm::Constant>(ReferenceTemporary.getPointer());
    }
    CGF.CGM.getCXXABI().registerGlobalDtor(
        CGF, *cast<VarDecl>(M->getExtendingDecl()), CleanupFn, CleanupArg);
    break;
  }

  case SD_FullExpression:
    CGF.pushDestroy(NormalAndEHCleanup, ReferenceTemporary, E->getType(),
                    CodeGenFunction::destroyCXXObject,
                    CGF.getLangOpts().Exceptions);
    break;

  case SD_Automatic:
    CGF.pushLifetimeExtendedDestroy(NormalAndEHCleanup,
                                    ReferenceTemporary, E->getType(),
                                    CodeGenFunction::destroyCXXObject,
                                    CGF.getLangOpts().Exceptions);
    break;

  case SD_Dynamic:
    llvm_unreachable("temporary cannot have dynamic storage duration");
  }
}

static Address createReferenceTemporary(CodeGenFunction &CGF,
                                        const MaterializeTemporaryExpr *M,
                                        const Expr *Inner,
                                        Address *Alloca = nullptr) {
  auto &TCG = CGF.getTargetHooks();
  switch (M->getStorageDuration()) {
  case SD_FullExpression:
  case SD_Automatic: {
    // If we have a constant temporary array or record try to promote it into a
    // constant global under the same rules a normal constant would've been
    // promoted. This is easier on the optimizer and generally emits fewer
    // instructions.
    QualType Ty = Inner->getType();
    if (CGF.CGM.getCodeGenOpts().MergeAllConstants &&
        (Ty->isArrayType() || Ty->isRecordType()) &&
        CGF.CGM.isTypeConstant(Ty, true))
      if (auto Init = ConstantEmitter(CGF).tryEmitAbstract(Inner, Ty)) {
        if (auto AddrSpace = CGF.getTarget().getConstantAddressSpace()) {
          auto AS = AddrSpace.getValue();
          auto *GV = new llvm::GlobalVariable(
              CGF.CGM.getModule(), Init->getType(), /*isConstant=*/true,
              llvm::GlobalValue::PrivateLinkage, Init, ".ref.tmp", nullptr,
              llvm::GlobalValue::NotThreadLocal,
              CGF.getContext().getTargetAddressSpace(AS));
          CharUnits alignment = CGF.getContext().getTypeAlignInChars(Ty);
          GV->setAlignment(alignment.getQuantity());
          llvm::Constant *C = GV;
          if (AS != LangAS::Default)
            C = TCG.performAddrSpaceCast(
                CGF.CGM, GV, AS, LangAS::Default,
                GV->getValueType()->getPointerTo(
                    CGF.getContext().getTargetAddressSpace(LangAS::Default)));
          // FIXME: Should we put the new global into a COMDAT?
          return Address(C, alignment);
        }
      }
    return CGF.CreateMemTemp(Ty, "ref.tmp", Alloca);
  }
  case SD_Thread:
  case SD_Static:
    return CGF.CGM.GetAddrOfGlobalTemporary(M, Inner);

  case SD_Dynamic:
    llvm_unreachable("temporary can't have dynamic storage duration");
  }
  llvm_unreachable("unknown storage duration");
}

LValue CodeGenFunction::
EmitMaterializeTemporaryExpr(const MaterializeTemporaryExpr *M) {
  const Expr *E = M->GetTemporaryExpr();

    // FIXME: ideally this would use EmitAnyExprToMem, however, we cannot do so
    // as that will cause the lifetime adjustment to be lost for ARC
  auto ownership = M->getType().getObjCLifetime();
  if (ownership != Qualifiers::OCL_None &&
      ownership != Qualifiers::OCL_ExplicitNone) {
    Address Object = createReferenceTemporary(*this, M, E);
    if (auto *Var = dyn_cast<llvm::GlobalVariable>(Object.getPointer())) {
      Object = Address(llvm::ConstantExpr::getBitCast(Var,
                           ConvertTypeForMem(E->getType())
                             ->getPointerTo(Object.getAddressSpace())),
                       Object.getAlignment());

      // createReferenceTemporary will promote the temporary to a global with a
      // constant initializer if it can.  It can only do this to a value of
      // ARC-manageable type if the value is global and therefore "immune" to
      // ref-counting operations.  Therefore we have no need to emit either a
      // dynamic initialization or a cleanup and we can just return the address
      // of the temporary.
      if (Var->hasInitializer())
        return MakeAddrLValue(Object, M->getType(), AlignmentSource::Decl);

      Var->setInitializer(CGM.EmitNullConstant(E->getType()));
    }
    LValue RefTempDst = MakeAddrLValue(Object, M->getType(),
                                       AlignmentSource::Decl);

    switch (getEvaluationKind(E->getType())) {
    default: llvm_unreachable("expected scalar or aggregate expression");
    case TEK_Scalar:
      EmitScalarInit(E, M->getExtendingDecl(), RefTempDst, false);
      break;
    case TEK_Aggregate: {
      EmitAggExpr(E, AggValueSlot::forAddr(Object,
                                           E->getType().getQualifiers(),
                                           AggValueSlot::IsDestructed,
                                           AggValueSlot::DoesNotNeedGCBarriers,
                                           AggValueSlot::IsNotAliased,
                                           AggValueSlot::DoesNotOverlap));
      break;
    }
    }

    pushTemporaryCleanup(*this, M, E, Object);
    return RefTempDst;
  }

  SmallVector<const Expr *, 2> CommaLHSs;
  SmallVector<SubobjectAdjustment, 2> Adjustments;
  E = E->skipRValueSubobjectAdjustments(CommaLHSs, Adjustments);

  for (const auto &Ignored : CommaLHSs)
    EmitIgnoredExpr(Ignored);

  if (const auto *opaque = dyn_cast<OpaqueValueExpr>(E)) {
    if (opaque->getType()->isRecordType()) {
      assert(Adjustments.empty());
      return EmitOpaqueValueLValue(opaque);
    }
  }

  // Create and initialize the reference temporary.
  Address Alloca = Address::invalid();
  Address Object = createReferenceTemporary(*this, M, E, &Alloca);
  if (auto *Var = dyn_cast<llvm::GlobalVariable>(
          Object.getPointer()->stripPointerCasts())) {
    Object = Address(llvm::ConstantExpr::getBitCast(
                         cast<llvm::Constant>(Object.getPointer()),
                         ConvertTypeForMem(E->getType())->getPointerTo()),
                     Object.getAlignment());
    // If the temporary is a global and has a constant initializer or is a
    // constant temporary that we promoted to a global, we may have already
    // initialized it.
    if (!Var->hasInitializer()) {
      Var->setInitializer(CGM.EmitNullConstant(E->getType()));
      EmitAnyExprToMem(E, Object, Qualifiers(), /*IsInit*/true);
    }
  } else {
    switch (M->getStorageDuration()) {
    case SD_Automatic:
      if (auto *Size = EmitLifetimeStart(
              CGM.getDataLayout().getTypeAllocSize(Alloca.getElementType()),
              Alloca.getPointer())) {
        pushCleanupAfterFullExpr<CallLifetimeEnd>(NormalEHLifetimeMarker,
                                                  Alloca, Size);
      }
      break;

    case SD_FullExpression: {
      if (!ShouldEmitLifetimeMarkers)
        break;

      // Avoid creating a conditional cleanup just to hold an llvm.lifetime.end
      // marker. Instead, start the lifetime of a conditional temporary earlier
      // so that it's unconditional. Don't do this in ASan's use-after-scope
      // mode so that it gets the more precise lifetime marks. If the type has
      // a non-trivial destructor, we'll have a cleanup block for it anyway,
      // so this typically doesn't help; skip it in that case.
      ConditionalEvaluation *OldConditional = nullptr;
      CGBuilderTy::InsertPoint OldIP;
      if (isInConditionalBranch() && !E->getType().isDestructedType() &&
          !CGM.getCodeGenOpts().SanitizeAddressUseAfterScope) {
        OldConditional = OutermostConditional;
        OutermostConditional = nullptr;

        OldIP = Builder.saveIP();
        llvm::BasicBlock *Block = OldConditional->getStartingBlock();
        Builder.restoreIP(CGBuilderTy::InsertPoint(
            Block, llvm::BasicBlock::iterator(Block->back())));
      }

      if (auto *Size = EmitLifetimeStart(
              CGM.getDataLayout().getTypeAllocSize(Alloca.getElementType()),
              Alloca.getPointer())) {
        pushFullExprCleanup<CallLifetimeEnd>(NormalEHLifetimeMarker, Alloca,
                                             Size);
      }

      if (OldConditional) {
        OutermostConditional = OldConditional;
        Builder.restoreIP(OldIP);
      }
      break;
    }

    default:
      break;
    }
    EmitAnyExprToMem(E, Object, Qualifiers(), /*IsInit*/true);
  }
  pushTemporaryCleanup(*this, M, E, Object);

  // Perform derived-to-base casts and/or field accesses, to get from the
  // temporary object we created (and, potentially, for which we extended
  // the lifetime) to the subobject we're binding the reference to.
  for (unsigned I = Adjustments.size(); I != 0; --I) {
    SubobjectAdjustment &Adjustment = Adjustments[I-1];
    switch (Adjustment.Kind) {
    case SubobjectAdjustment::DerivedToBaseAdjustment:
      Object =
          GetAddressOfBaseClass(Object, Adjustment.DerivedToBase.DerivedClass,
                                Adjustment.DerivedToBase.BasePath->path_begin(),
                                Adjustment.DerivedToBase.BasePath->path_end(),
                                /*NullCheckValue=*/ false, E->getExprLoc());
      break;

    case SubobjectAdjustment::FieldAdjustment: {
      LValue LV = MakeAddrLValue(Object, E->getType(), AlignmentSource::Decl);
      LV = EmitLValueForField(LV, Adjustment.Field);
      assert(LV.isSimple() &&
             "materialized temporary field is not a simple lvalue");
      Object = LV.getAddress();
      break;
    }

    case SubobjectAdjustment::MemberPointerAdjustment: {
      llvm::Value *Ptr = EmitScalarExpr(Adjustment.Ptr.RHS);
      Object = EmitCXXMemberDataPointerAddress(E, Object, Ptr,
                                               Adjustment.Ptr.MPT);
      break;
    }
    }
  }

  return MakeAddrLValue(Object, M->getType(), AlignmentSource::Decl);
}

RValue
CodeGenFunction::EmitReferenceBindingToExpr(const Expr *E) {
  // Emit the expression as an lvalue.
  LValue LV = EmitLValue(E);
  assert(LV.isSimple());
  llvm::Value *Value = LV.getPointer();

  if (sanitizePerformTypeCheck() && !E->getType()->isFunctionType()) {
    // C++11 [dcl.ref]p5 (as amended by core issue 453):
    //   If a glvalue to which a reference is directly bound designates neither
    //   an existing object or function of an appropriate type nor a region of
    //   storage of suitable size and alignment to contain an object of the
    //   reference's type, the behavior is undefined.
    QualType Ty = E->getType();
    EmitTypeCheck(TCK_ReferenceBinding, E->getExprLoc(), Value, Ty);
  }

  return RValue::get(Value);
}


/// getAccessedFieldNo - Given an encoded value and a result number, return the
/// input field number being accessed.
unsigned CodeGenFunction::getAccessedFieldNo(unsigned Idx,
                                             const llvm::Constant *Elts) {
  return cast<llvm::ConstantInt>(Elts->getAggregateElement(Idx))
      ->getZExtValue();
}

/// Emit the hash_16_bytes function from include/llvm/ADT/Hashing.h.
static llvm::Value *emitHash16Bytes(CGBuilderTy &Builder, llvm::Value *Low,
                                    llvm::Value *High) {
  llvm::Value *KMul = Builder.getInt64(0x9ddfea08eb382d69ULL);
  llvm::Value *K47 = Builder.getInt64(47);
  llvm::Value *A0 = Builder.CreateMul(Builder.CreateXor(Low, High), KMul);
  llvm::Value *A1 = Builder.CreateXor(Builder.CreateLShr(A0, K47), A0);
  llvm::Value *B0 = Builder.CreateMul(Builder.CreateXor(High, A1), KMul);
  llvm::Value *B1 = Builder.CreateXor(Builder.CreateLShr(B0, K47), B0);
  return Builder.CreateMul(B1, KMul);
}

bool CodeGenFunction::isNullPointerAllowed(TypeCheckKind TCK) {
  return TCK == TCK_DowncastPointer || TCK == TCK_Upcast ||
         TCK == TCK_UpcastToVirtualBase || TCK == TCK_DynamicOperation;
}

bool CodeGenFunction::isVptrCheckRequired(TypeCheckKind TCK, QualType Ty) {
  CXXRecordDecl *RD = Ty->getAsCXXRecordDecl();
  return (RD && RD->hasDefinition() && RD->isDynamicClass()) &&
         (TCK == TCK_MemberAccess || TCK == TCK_MemberCall ||
          TCK == TCK_DowncastPointer || TCK == TCK_DowncastReference ||
          TCK == TCK_UpcastToVirtualBase || TCK == TCK_DynamicOperation);
}

bool CodeGenFunction::sanitizePerformTypeCheck() const {
  return SanOpts.has(SanitizerKind::Null) |
         SanOpts.has(SanitizerKind::Alignment) |
         SanOpts.has(SanitizerKind::ObjectSize) |
         SanOpts.has(SanitizerKind::Vptr);
}

void CodeGenFunction::EmitTypeCheck(TypeCheckKind TCK, SourceLocation Loc,
                                    llvm::Value *Ptr, QualType Ty,
                                    CharUnits Alignment,
                                    SanitizerSet SkippedChecks) {
  if (!sanitizePerformTypeCheck())
    return;

  // Don't check pointers outside the default address space. The null check
  // isn't correct, the object-size check isn't supported by LLVM, and we can't
  // communicate the addresses to the runtime handler for the vptr check.
  if (Ptr->getType()->getPointerAddressSpace())
    return;

  // Don't check pointers to volatile data. The behavior here is implementation-
  // defined.
  if (Ty.isVolatileQualified())
    return;

  SanitizerScope SanScope(this);

  SmallVector<std::pair<llvm::Value *, SanitizerMask>, 3> Checks;
  llvm::BasicBlock *Done = nullptr;

  // Quickly determine whether we have a pointer to an alloca. It's possible
  // to skip null checks, and some alignment checks, for these pointers. This
  // can reduce compile-time significantly.
  auto PtrToAlloca =
      dyn_cast<llvm::AllocaInst>(Ptr->stripPointerCastsNoFollowAliases());

  llvm::Value *True = llvm::ConstantInt::getTrue(getLLVMContext());
  llvm::Value *IsNonNull = nullptr;
  bool IsGuaranteedNonNull =
      SkippedChecks.has(SanitizerKind::Null) || PtrToAlloca;
  bool AllowNullPointers = isNullPointerAllowed(TCK);
  if ((SanOpts.has(SanitizerKind::Null) || AllowNullPointers) &&
      !IsGuaranteedNonNull) {
    // The glvalue must not be an empty glvalue.
    IsNonNull = Builder.CreateIsNotNull(Ptr);

    // The IR builder can constant-fold the null check if the pointer points to
    // a constant.
    IsGuaranteedNonNull = IsNonNull == True;

    // Skip the null check if the pointer is known to be non-null.
    if (!IsGuaranteedNonNull) {
      if (AllowNullPointers) {
        // When performing pointer casts, it's OK if the value is null.
        // Skip the remaining checks in that case.
        Done = createBasicBlock("null");
        llvm::BasicBlock *Rest = createBasicBlock("not.null");
        Builder.CreateCondBr(IsNonNull, Rest, Done);
        EmitBlock(Rest);
      } else {
        Checks.push_back(std::make_pair(IsNonNull, SanitizerKind::Null));
      }
    }
  }

  if (SanOpts.has(SanitizerKind::ObjectSize) &&
      !SkippedChecks.has(SanitizerKind::ObjectSize) &&
      !Ty->isIncompleteType()) {
    uint64_t Size = getContext().getTypeSizeInChars(Ty).getQuantity();

    // The glvalue must refer to a large enough storage region.
    // FIXME: If Address Sanitizer is enabled, insert dynamic instrumentation
    //        to check this.
    // FIXME: Get object address space
    llvm::Type *Tys[2] = { IntPtrTy, Int8PtrTy };
    llvm::Value *F = CGM.getIntrinsic(llvm::Intrinsic::objectsize, Tys);
    llvm::Value *Min = Builder.getFalse();
    llvm::Value *NullIsUnknown = Builder.getFalse();
    llvm::Value *CastAddr = Builder.CreateBitCast(Ptr, Int8PtrTy);
    llvm::Value *LargeEnough = Builder.CreateICmpUGE(
        Builder.CreateCall(F, {CastAddr, Min, NullIsUnknown}),
        llvm::ConstantInt::get(IntPtrTy, Size));
    Checks.push_back(std::make_pair(LargeEnough, SanitizerKind::ObjectSize));
  }

  uint64_t AlignVal = 0;
  llvm::Value *PtrAsInt = nullptr;

  if (SanOpts.has(SanitizerKind::Alignment) &&
      !SkippedChecks.has(SanitizerKind::Alignment)) {
    AlignVal = Alignment.getQuantity();
    if (!Ty->isIncompleteType() && !AlignVal)
      AlignVal = getContext().getTypeAlignInChars(Ty).getQuantity();

    // The glvalue must be suitably aligned.
    if (AlignVal > 1 &&
        (!PtrToAlloca || PtrToAlloca->getAlignment() < AlignVal)) {
      PtrAsInt = Builder.CreatePtrToInt(Ptr, IntPtrTy);
      llvm::Value *Align = Builder.CreateAnd(
          PtrAsInt, llvm::ConstantInt::get(IntPtrTy, AlignVal - 1));
      llvm::Value *Aligned =
          Builder.CreateICmpEQ(Align, llvm::ConstantInt::get(IntPtrTy, 0));
      if (Aligned != True)
        Checks.push_back(std::make_pair(Aligned, SanitizerKind::Alignment));
    }
  }

  if (Checks.size() > 0) {
    // Make sure we're not losing information. Alignment needs to be a power of
    // 2
    assert(!AlignVal || (uint64_t)1 << llvm::Log2_64(AlignVal) == AlignVal);
    llvm::Constant *StaticData[] = {
        EmitCheckSourceLocation(Loc), EmitCheckTypeDescriptor(Ty),
        llvm::ConstantInt::get(Int8Ty, AlignVal ? llvm::Log2_64(AlignVal) : 1),
        llvm::ConstantInt::get(Int8Ty, TCK)};
    EmitCheck(Checks, SanitizerHandler::TypeMismatch, StaticData,
              PtrAsInt ? PtrAsInt : Ptr);
  }

  // If possible, check that the vptr indicates that there is a subobject of
  // type Ty at offset zero within this object.
  //
  // C++11 [basic.life]p5,6:
  //   [For storage which does not refer to an object within its lifetime]
  //   The program has undefined behavior if:
  //    -- the [pointer or glvalue] is used to access a non-static data member
  //       or call a non-static member function
  if (SanOpts.has(SanitizerKind::Vptr) &&
      !SkippedChecks.has(SanitizerKind::Vptr) && isVptrCheckRequired(TCK, Ty)) {
    // Ensure that the pointer is non-null before loading it. If there is no
    // compile-time guarantee, reuse the run-time null check or emit a new one.
    if (!IsGuaranteedNonNull) {
      if (!IsNonNull)
        IsNonNull = Builder.CreateIsNotNull(Ptr);
      if (!Done)
        Done = createBasicBlock("vptr.null");
      llvm::BasicBlock *VptrNotNull = createBasicBlock("vptr.not.null");
      Builder.CreateCondBr(IsNonNull, VptrNotNull, Done);
      EmitBlock(VptrNotNull);
    }

    // Compute a hash of the mangled name of the type.
    //
    // FIXME: This is not guaranteed to be deterministic! Move to a
    //        fingerprinting mechanism once LLVM provides one. For the time
    //        being the implementation happens to be deterministic.
    SmallString<64> MangledName;
    llvm::raw_svector_ostream Out(MangledName);
    CGM.getCXXABI().getMangleContext().mangleCXXRTTI(Ty.getUnqualifiedType(),
                                                     Out);

    // Blacklist based on the mangled type.
    if (!CGM.getContext().getSanitizerBlacklist().isBlacklistedType(
            SanitizerKind::Vptr, Out.str())) {
      llvm::hash_code TypeHash = hash_value(Out.str());

      // Load the vptr, and compute hash_16_bytes(TypeHash, vptr).
      llvm::Value *Low = llvm::ConstantInt::get(Int64Ty, TypeHash);
      llvm::Type *VPtrTy = llvm::PointerType::get(IntPtrTy, 0);
      Address VPtrAddr(Builder.CreateBitCast(Ptr, VPtrTy), getPointerAlign());
      llvm::Value *VPtrVal = Builder.CreateLoad(VPtrAddr);
      llvm::Value *High = Builder.CreateZExt(VPtrVal, Int64Ty);

      llvm::Value *Hash = emitHash16Bytes(Builder, Low, High);
      Hash = Builder.CreateTrunc(Hash, IntPtrTy);

      // Look the hash up in our cache.
      const int CacheSize = 128;
      llvm::Type *HashTable = llvm::ArrayType::get(IntPtrTy, CacheSize);
      llvm::Value *Cache = CGM.CreateRuntimeVariable(HashTable,
                                                     "__ubsan_vptr_type_cache");
      llvm::Value *Slot = Builder.CreateAnd(Hash,
                                            llvm::ConstantInt::get(IntPtrTy,
                                                                   CacheSize-1));
      llvm::Value *Indices[] = { Builder.getInt32(0), Slot };
      llvm::Value *CacheVal =
        Builder.CreateAlignedLoad(Builder.CreateInBoundsGEP(Cache, Indices),
                                  getPointerAlign());

      // If the hash isn't in the cache, call a runtime handler to perform the
      // hard work of checking whether the vptr is for an object of the right
      // type. This will either fill in the cache and return, or produce a
      // diagnostic.
      llvm::Value *EqualHash = Builder.CreateICmpEQ(CacheVal, Hash);
      llvm::Constant *StaticData[] = {
        EmitCheckSourceLocation(Loc),
        EmitCheckTypeDescriptor(Ty),
        CGM.GetAddrOfRTTIDescriptor(Ty.getUnqualifiedType()),
        llvm::ConstantInt::get(Int8Ty, TCK)
      };
      llvm::Value *DynamicData[] = { Ptr, Hash };
      EmitCheck(std::make_pair(EqualHash, SanitizerKind::Vptr),
                SanitizerHandler::DynamicTypeCacheMiss, StaticData,
                DynamicData);
    }
  }

  if (Done) {
    Builder.CreateBr(Done);
    EmitBlock(Done);
  }
}

/// Determine whether this expression refers to a flexible array member in a
/// struct. We disable array bounds checks for such members.
static bool isFlexibleArrayMemberExpr(const Expr *E) {
  // For compatibility with existing code, we treat arrays of length 0 or
  // 1 as flexible array members.
  const ArrayType *AT = E->getType()->castAsArrayTypeUnsafe();
  if (const auto *CAT = dyn_cast<ConstantArrayType>(AT)) {
    if (CAT->getSize().ugt(1))
      return false;
  } else if (!isa<IncompleteArrayType>(AT))
    return false;

  E = E->IgnoreParens();

  // A flexible array member must be the last member in the class.
  if (const auto *ME = dyn_cast<MemberExpr>(E)) {
    // FIXME: If the base type of the member expr is not FD->getParent(),
    // this should not be treated as a flexible array member access.
    if (const auto *FD = dyn_cast<FieldDecl>(ME->getMemberDecl())) {
      RecordDecl::field_iterator FI(
          DeclContext::decl_iterator(const_cast<FieldDecl *>(FD)));
      return ++FI == FD->getParent()->field_end();
    }
  } else if (const auto *IRE = dyn_cast<ObjCIvarRefExpr>(E)) {
    return IRE->getDecl()->getNextIvar() == nullptr;
  }

  return false;
}

llvm::Value *CodeGenFunction::LoadPassedObjectSize(const Expr *E,
                                                   QualType EltTy) {
  ASTContext &C = getContext();
  uint64_t EltSize = C.getTypeSizeInChars(EltTy).getQuantity();
  if (!EltSize)
    return nullptr;

  auto *ArrayDeclRef = dyn_cast<DeclRefExpr>(E->IgnoreParenImpCasts());
  if (!ArrayDeclRef)
    return nullptr;

  auto *ParamDecl = dyn_cast<ParmVarDecl>(ArrayDeclRef->getDecl());
  if (!ParamDecl)
    return nullptr;

  auto *POSAttr = ParamDecl->getAttr<PassObjectSizeAttr>();
  if (!POSAttr)
    return nullptr;

  // Don't load the size if it's a lower bound.
  int POSType = POSAttr->getType();
  if (POSType != 0 && POSType != 1)
    return nullptr;

  // Find the implicit size parameter.
  auto PassedSizeIt = SizeArguments.find(ParamDecl);
  if (PassedSizeIt == SizeArguments.end())
    return nullptr;

  const ImplicitParamDecl *PassedSizeDecl = PassedSizeIt->second;
  assert(LocalDeclMap.count(PassedSizeDecl) && "Passed size not loadable");
  Address AddrOfSize = LocalDeclMap.find(PassedSizeDecl)->second;
  llvm::Value *SizeInBytes = EmitLoadOfScalar(AddrOfSize, /*Volatile=*/false,
                                              C.getSizeType(), E->getExprLoc());
  llvm::Value *SizeOfElement =
      llvm::ConstantInt::get(SizeInBytes->getType(), EltSize);
  return Builder.CreateUDiv(SizeInBytes, SizeOfElement);
}

/// If Base is known to point to the start of an array, return the length of
/// that array. Return 0 if the length cannot be determined.
static llvm::Value *getArrayIndexingBound(
    CodeGenFunction &CGF, const Expr *Base, QualType &IndexedType) {
  // For the vector indexing extension, the bound is the number of elements.
  if (const VectorType *VT = Base->getType()->getAs<VectorType>()) {
    IndexedType = Base->getType();
    return CGF.Builder.getInt32(VT->getNumElements());
  }

  Base = Base->IgnoreParens();

  if (const auto *CE = dyn_cast<CastExpr>(Base)) {
    if (CE->getCastKind() == CK_ArrayToPointerDecay &&
        !isFlexibleArrayMemberExpr(CE->getSubExpr())) {
      IndexedType = CE->getSubExpr()->getType();
      const ArrayType *AT = IndexedType->castAsArrayTypeUnsafe();
      if (const auto *CAT = dyn_cast<ConstantArrayType>(AT))
        return CGF.Builder.getInt(CAT->getSize());
      else if (const auto *VAT = dyn_cast<VariableArrayType>(AT))
        return CGF.getVLASize(VAT).NumElts;
      // Ignore pass_object_size here. It's not applicable on decayed pointers.
    }
  }

  QualType EltTy{Base->getType()->getPointeeOrArrayElementType(), 0};
  if (llvm::Value *POS = CGF.LoadPassedObjectSize(Base, EltTy)) {
    IndexedType = Base->getType();
    return POS;
  }

  return nullptr;
}

void CodeGenFunction::EmitBoundsCheck(const Expr *E, const Expr *Base,
                                      llvm::Value *Index, QualType IndexType,
                                      bool Accessed) {
  assert(SanOpts.has(SanitizerKind::ArrayBounds) &&
         "should not be called unless adding bounds checks");
  SanitizerScope SanScope(this);

  QualType IndexedType;
  llvm::Value *Bound = getArrayIndexingBound(*this, Base, IndexedType);
  if (!Bound)
    return;

  bool IndexSigned = IndexType->isSignedIntegerOrEnumerationType();
  llvm::Value *IndexVal = Builder.CreateIntCast(Index, SizeTy, IndexSigned);
  llvm::Value *BoundVal = Builder.CreateIntCast(Bound, SizeTy, false);

  llvm::Constant *StaticData[] = {
    EmitCheckSourceLocation(E->getExprLoc()),
    EmitCheckTypeDescriptor(IndexedType),
    EmitCheckTypeDescriptor(IndexType)
  };
  llvm::Value *Check = Accessed ? Builder.CreateICmpULT(IndexVal, BoundVal)
                                : Builder.CreateICmpULE(IndexVal, BoundVal);
  EmitCheck(std::make_pair(Check, SanitizerKind::ArrayBounds),
            SanitizerHandler::OutOfBounds, StaticData, Index);
}


CodeGenFunction::ComplexPairTy CodeGenFunction::
EmitComplexPrePostIncDec(const UnaryOperator *E, LValue LV,
                         bool isInc, bool isPre) {
  ComplexPairTy InVal = EmitLoadOfComplex(LV, E->getExprLoc());

  llvm::Value *NextVal;
  if (isa<llvm::IntegerType>(InVal.first->getType())) {
    uint64_t AmountVal = isInc ? 1 : -1;
    NextVal = llvm::ConstantInt::get(InVal.first->getType(), AmountVal, true);

    // Add the inc/dec to the real part.
    NextVal = Builder.CreateAdd(InVal.first, NextVal, isInc ? "inc" : "dec");
  } else {
    QualType ElemTy = E->getType()->getAs<ComplexType>()->getElementType();
    llvm::APFloat FVal(getContext().getFloatTypeSemantics(ElemTy), 1);
    if (!isInc)
      FVal.changeSign();
    NextVal = llvm::ConstantFP::get(getLLVMContext(), FVal);

    // Add the inc/dec to the real part.
    NextVal = Builder.CreateFAdd(InVal.first, NextVal, isInc ? "inc" : "dec");
  }

  ComplexPairTy IncVal(NextVal, InVal.second);

  // Store the updated result through the lvalue.
  EmitStoreOfComplex(IncVal, LV, /*init*/ false);

  // If this is a postinc, return the value read from memory, otherwise use the
  // updated value.
  return isPre ? IncVal : InVal;
}

void CodeGenModule::EmitExplicitCastExprType(const ExplicitCastExpr *E,
                                             CodeGenFunction *CGF) {
  // Bind VLAs in the cast type.
  if (CGF && E->getType()->isVariablyModifiedType())
    CGF->EmitVariablyModifiedType(E->getType());

  if (CGDebugInfo *DI = getModuleDebugInfo())
    DI->EmitExplicitCastType(E->getType());
}

//===----------------------------------------------------------------------===//
//                         LValue Expression Emission
//===----------------------------------------------------------------------===//

/// EmitPointerWithAlignment - Given an expression of pointer type, try to
/// derive a more accurate bound on the alignment of the pointer.
Address CodeGenFunction::EmitPointerWithAlignment(const Expr *E,
                                                  LValueBaseInfo *BaseInfo,
                                                  TBAAAccessInfo *TBAAInfo) {
  // We allow this with ObjC object pointers because of fragile ABIs.
  assert(E->getType()->isPointerType() ||
         E->getType()->isObjCObjectPointerType());
  E = E->IgnoreParens();

  // Casts:
  if (const CastExpr *CE = dyn_cast<CastExpr>(E)) {
    if (const auto *ECE = dyn_cast<ExplicitCastExpr>(CE))
      CGM.EmitExplicitCastExprType(ECE, this);

    switch (CE->getCastKind()) {
    // Non-converting casts (but not C's implicit conversion from void*).
    case CK_BitCast:
    case CK_NoOp:
    case CK_AddressSpaceConversion:
      if (auto PtrTy = CE->getSubExpr()->getType()->getAs<PointerType>()) {
        if (PtrTy->getPointeeType()->isVoidType())
          break;

        LValueBaseInfo InnerBaseInfo;
        TBAAAccessInfo InnerTBAAInfo;
        Address Addr = EmitPointerWithAlignment(CE->getSubExpr(),
                                                &InnerBaseInfo,
                                                &InnerTBAAInfo);
        if (BaseInfo) *BaseInfo = InnerBaseInfo;
        if (TBAAInfo) *TBAAInfo = InnerTBAAInfo;

        if (isa<ExplicitCastExpr>(CE)) {
          LValueBaseInfo TargetTypeBaseInfo;
          TBAAAccessInfo TargetTypeTBAAInfo;
          CharUnits Align = getNaturalPointeeTypeAlignment(E->getType(),
                                                           &TargetTypeBaseInfo,
                                                           &TargetTypeTBAAInfo);
          if (TBAAInfo)
            *TBAAInfo = CGM.mergeTBAAInfoForCast(*TBAAInfo,
                                                 TargetTypeTBAAInfo);
          // If the source l-value is opaque, honor the alignment of the
          // casted-to type.
          if (InnerBaseInfo.getAlignmentSource() != AlignmentSource::Decl) {
            if (BaseInfo)
              BaseInfo->mergeForCast(TargetTypeBaseInfo);
            Addr = Address(Addr.getPointer(), Align);
          }
        }

        if (SanOpts.has(SanitizerKind::CFIUnrelatedCast) &&
            CE->getCastKind() == CK_BitCast) {
          if (auto PT = E->getType()->getAs<PointerType>())
            EmitVTablePtrCheckForCast(PT->getPointeeType(), Addr.getPointer(),
                                      /*MayBeNull=*/true,
                                      CodeGenFunction::CFITCK_UnrelatedCast,
                                      CE->getBeginLoc());
        }
        return CE->getCastKind() != CK_AddressSpaceConversion
                   ? Builder.CreateBitCast(Addr, ConvertType(E->getType()))
                   : Builder.CreateAddrSpaceCast(Addr,
                                                 ConvertType(E->getType()));
      }
      break;

    // Array-to-pointer decay.
    case CK_ArrayToPointerDecay:
      return EmitArrayToPointerDecay(CE->getSubExpr(), BaseInfo, TBAAInfo);

    // Derived-to-base conversions.
    case CK_UncheckedDerivedToBase:
    case CK_DerivedToBase: {
      // TODO: Support accesses to members of base classes in TBAA. For now, we
      // conservatively pretend that the complete object is of the base class
      // type.
      if (TBAAInfo)
        *TBAAInfo = CGM.getTBAAAccessInfo(E->getType());
      Address Addr = EmitPointerWithAlignment(CE->getSubExpr(), BaseInfo);
      auto Derived = CE->getSubExpr()->getType()->getPointeeCXXRecordDecl();
      return GetAddressOfBaseClass(Addr, Derived,
                                   CE->path_begin(), CE->path_end(),
                                   ShouldNullCheckClassCastValue(CE),
                                   CE->getExprLoc());
    }

    // TODO: Is there any reason to treat base-to-derived conversions
    // specially?
    default:
      break;
    }
  }

  // Unary &.
  if (const UnaryOperator *UO = dyn_cast<UnaryOperator>(E)) {
    if (UO->getOpcode() == UO_AddrOf) {
      LValue LV = EmitLValue(UO->getSubExpr());
      if (BaseInfo) *BaseInfo = LV.getBaseInfo();
      if (TBAAInfo) *TBAAInfo = LV.getTBAAInfo();
      return LV.getAddress();
    }
  }

  // TODO: conditional operators, comma.

  // Otherwise, use the alignment of the type.
  CharUnits Align = getNaturalPointeeTypeAlignment(E->getType(), BaseInfo,
                                                   TBAAInfo);
  return Address(EmitScalarExpr(E), Align);
}

RValue CodeGenFunction::GetUndefRValue(QualType Ty) {
  if (Ty->isVoidType())
    return RValue::get(nullptr);

  switch (getEvaluationKind(Ty)) {
  case TEK_Complex: {
    llvm::Type *EltTy =
      ConvertType(Ty->castAs<ComplexType>()->getElementType());
    llvm::Value *U = llvm::UndefValue::get(EltTy);
    return RValue::getComplex(std::make_pair(U, U));
  }

  // If this is a use of an undefined aggregate type, the aggregate must have an
  // identifiable address.  Just because the contents of the value are undefined
  // doesn't mean that the address can't be taken and compared.
  case TEK_Aggregate: {
    Address DestPtr = CreateMemTemp(Ty, "undef.agg.tmp");
    return RValue::getAggregate(DestPtr);
  }

  case TEK_Scalar:
    return RValue::get(llvm::UndefValue::get(ConvertType(Ty)));
  }
  llvm_unreachable("bad evaluation kind");
}

RValue CodeGenFunction::EmitUnsupportedRValue(const Expr *E,
                                              const char *Name) {
  ErrorUnsupported(E, Name);
  return GetUndefRValue(E->getType());
}

LValue CodeGenFunction::EmitUnsupportedLValue(const Expr *E,
                                              const char *Name) {
  ErrorUnsupported(E, Name);
  llvm::Type *Ty = llvm::PointerType::getUnqual(ConvertType(E->getType()));
  return MakeAddrLValue(Address(llvm::UndefValue::get(Ty), CharUnits::One()),
                        E->getType());
}

bool CodeGenFunction::IsWrappedCXXThis(const Expr *Obj) {
  const Expr *Base = Obj;
  while (!isa<CXXThisExpr>(Base)) {
    // The result of a dynamic_cast can be null.
    if (isa<CXXDynamicCastExpr>(Base))
      return false;

    if (const auto *CE = dyn_cast<CastExpr>(Base)) {
      Base = CE->getSubExpr();
    } else if (const auto *PE = dyn_cast<ParenExpr>(Base)) {
      Base = PE->getSubExpr();
    } else if (const auto *UO = dyn_cast<UnaryOperator>(Base)) {
      if (UO->getOpcode() == UO_Extension)
        Base = UO->getSubExpr();
      else
        return false;
    } else {
      return false;
    }
  }
  return true;
}

LValue CodeGenFunction::EmitCheckedLValue(const Expr *E, TypeCheckKind TCK) {
  LValue LV;
  if (SanOpts.has(SanitizerKind::ArrayBounds) && isa<ArraySubscriptExpr>(E))
    LV = EmitArraySubscriptExpr(cast<ArraySubscriptExpr>(E), /*Accessed*/true);
  else
    LV = EmitLValue(E);
  if (!isa<DeclRefExpr>(E) && !LV.isBitField() && LV.isSimple()) {
    SanitizerSet SkippedChecks;
    if (const auto *ME = dyn_cast<MemberExpr>(E)) {
      bool IsBaseCXXThis = IsWrappedCXXThis(ME->getBase());
      if (IsBaseCXXThis)
        SkippedChecks.set(SanitizerKind::Alignment, true);
      if (IsBaseCXXThis || isa<DeclRefExpr>(ME->getBase()))
        SkippedChecks.set(SanitizerKind::Null, true);
    }
    EmitTypeCheck(TCK, E->getExprLoc(), LV.getPointer(),
                  E->getType(), LV.getAlignment(), SkippedChecks);
  }
  return LV;
}

/// EmitLValue - Emit code to compute a designator that specifies the location
/// of the expression.
///
/// This can return one of two things: a simple address or a bitfield reference.
/// In either case, the LLVM Value* in the LValue structure is guaranteed to be
/// an LLVM pointer type.
///
/// If this returns a bitfield reference, nothing about the pointee type of the
/// LLVM value is known: For example, it may not be a pointer to an integer.
///
/// If this returns a normal address, and if the lvalue's C type is fixed size,
/// this method guarantees that the returned pointer type will point to an LLVM
/// type of the same size of the lvalue's type.  If the lvalue has a variable
/// length type, this is not possible.
///
LValue CodeGenFunction::EmitLValue(const Expr *E) {
  ApplyDebugLocation DL(*this, E);
  switch (E->getStmtClass()) {
  default: return EmitUnsupportedLValue(E, "l-value expression");
  case Expr::ObjCPropertyRefExprClass:
    llvm_unreachable("cannot emit a property reference directly");

  case Expr::ObjCSelectorExprClass:
    return EmitObjCSelectorLValue(cast<ObjCSelectorExpr>(E));
  case Expr::ObjCIsaExprClass:
    return EmitObjCIsaExpr(cast<ObjCIsaExpr>(E));
  case Expr::BinaryOperatorClass:
    return EmitBinaryOperatorLValue(cast<BinaryOperator>(E));
  case Expr::CompoundAssignOperatorClass: {
    QualType Ty = E->getType();
    if (const AtomicType *AT = Ty->getAs<AtomicType>())
      Ty = AT->getValueType();
    if (!Ty->isAnyComplexType())
      return EmitCompoundAssignmentLValue(cast<CompoundAssignOperator>(E));
    return EmitComplexCompoundAssignmentLValue(cast<CompoundAssignOperator>(E));
  }
  case Expr::CallExprClass:
  case Expr::CXXMemberCallExprClass:
  case Expr::CXXOperatorCallExprClass:
  case Expr::UserDefinedLiteralClass:
    return EmitCallExprLValue(cast<CallExpr>(E));
  case Expr::VAArgExprClass:
    return EmitVAArgExprLValue(cast<VAArgExpr>(E));
  case Expr::DeclRefExprClass:
    return EmitDeclRefLValue(cast<DeclRefExpr>(E));
  case Expr::ParenExprClass:
    return EmitLValue(cast<ParenExpr>(E)->getSubExpr());
  case Expr::GenericSelectionExprClass:
    return EmitLValue(cast<GenericSelectionExpr>(E)->getResultExpr());
  case Expr::PredefinedExprClass:
    return EmitPredefinedLValue(cast<PredefinedExpr>(E));
  case Expr::StringLiteralClass:
    return EmitStringLiteralLValue(cast<StringLiteral>(E));
  case Expr::ObjCEncodeExprClass:
    return EmitObjCEncodeExprLValue(cast<ObjCEncodeExpr>(E));
  case Expr::PseudoObjectExprClass:
    return EmitPseudoObjectLValue(cast<PseudoObjectExpr>(E));
  case Expr::InitListExprClass:
    return EmitInitListLValue(cast<InitListExpr>(E));
  case Expr::CXXTemporaryObjectExprClass:
  case Expr::CXXConstructExprClass:
    return EmitCXXConstructLValue(cast<CXXConstructExpr>(E));
  case Expr::CXXBindTemporaryExprClass:
    return EmitCXXBindTemporaryLValue(cast<CXXBindTemporaryExpr>(E));
  case Expr::CXXUuidofExprClass:
    return EmitCXXUuidofLValue(cast<CXXUuidofExpr>(E));
  case Expr::LambdaExprClass:
    return EmitLambdaLValue(cast<LambdaExpr>(E));

  case Expr::ExprWithCleanupsClass: {
    const auto *cleanups = cast<ExprWithCleanups>(E);
    enterFullExpression(cleanups);
    RunCleanupsScope Scope(*this);
    LValue LV = EmitLValue(cleanups->getSubExpr());
    if (LV.isSimple()) {
      // Defend against branches out of gnu statement expressions surrounded by
      // cleanups.
      llvm::Value *V = LV.getPointer();
      Scope.ForceCleanup({&V});
      return LValue::MakeAddr(Address(V, LV.getAlignment()), LV.getType(),
                              getContext(), LV.getBaseInfo(), LV.getTBAAInfo());
    }
    // FIXME: Is it possible to create an ExprWithCleanups that produces a
    // bitfield lvalue or some other non-simple lvalue?
    return LV;
  }

  case Expr::CXXDefaultArgExprClass:
    return EmitLValue(cast<CXXDefaultArgExpr>(E)->getExpr());
  case Expr::CXXDefaultInitExprClass: {
    CXXDefaultInitExprScope Scope(*this);
    return EmitLValue(cast<CXXDefaultInitExpr>(E)->getExpr());
  }
  case Expr::CXXTypeidExprClass:
    return EmitCXXTypeidLValue(cast<CXXTypeidExpr>(E));

  case Expr::ObjCMessageExprClass:
    return EmitObjCMessageExprLValue(cast<ObjCMessageExpr>(E));
  case Expr::ObjCIvarRefExprClass:
    return EmitObjCIvarRefLValue(cast<ObjCIvarRefExpr>(E));
  case Expr::StmtExprClass:
    return EmitStmtExprLValue(cast<StmtExpr>(E));
  case Expr::UnaryOperatorClass:
    return EmitUnaryOpLValue(cast<UnaryOperator>(E));
  case Expr::ArraySubscriptExprClass:
    return EmitArraySubscriptExpr(cast<ArraySubscriptExpr>(E));
  case Expr::OMPArraySectionExprClass:
    return EmitOMPArraySectionExpr(cast<OMPArraySectionExpr>(E));
  case Expr::ExtVectorElementExprClass:
    return EmitExtVectorElementExpr(cast<ExtVectorElementExpr>(E));
  case Expr::MemberExprClass:
    return EmitMemberExpr(cast<MemberExpr>(E));
  case Expr::CompoundLiteralExprClass:
    return EmitCompoundLiteralLValue(cast<CompoundLiteralExpr>(E));
  case Expr::ConditionalOperatorClass:
    return EmitConditionalOperatorLValue(cast<ConditionalOperator>(E));
  case Expr::BinaryConditionalOperatorClass:
    return EmitConditionalOperatorLValue(cast<BinaryConditionalOperator>(E));
  case Expr::ChooseExprClass:
    return EmitLValue(cast<ChooseExpr>(E)->getChosenSubExpr());
  case Expr::OpaqueValueExprClass:
    return EmitOpaqueValueLValue(cast<OpaqueValueExpr>(E));
  case Expr::SubstNonTypeTemplateParmExprClass:
    return EmitLValue(cast<SubstNonTypeTemplateParmExpr>(E)->getReplacement());
  case Expr::ImplicitCastExprClass:
  case Expr::CStyleCastExprClass:
  case Expr::CXXFunctionalCastExprClass:
  case Expr::CXXStaticCastExprClass:
  case Expr::CXXDynamicCastExprClass:
  case Expr::CXXReinterpretCastExprClass:
  case Expr::CXXConstCastExprClass:
  case Expr::ObjCBridgedCastExprClass:
    return EmitCastLValue(cast<CastExpr>(E));

  case Expr::MaterializeTemporaryExprClass:
    return EmitMaterializeTemporaryExpr(cast<MaterializeTemporaryExpr>(E));

  case Expr::CoawaitExprClass:
    return EmitCoawaitLValue(cast<CoawaitExpr>(E));
  case Expr::CoyieldExprClass:
    return EmitCoyieldLValue(cast<CoyieldExpr>(E));
  }
}

/// Given an object of the given canonical type, can we safely copy a
/// value out of it based on its initializer?
static bool isConstantEmittableObjectType(QualType type) {
  assert(type.isCanonical());
  assert(!type->isReferenceType());

  // Must be const-qualified but non-volatile.
  Qualifiers qs = type.getLocalQualifiers();
  if (!qs.hasConst() || qs.hasVolatile()) return false;

  // Otherwise, all object types satisfy this except C++ classes with
  // mutable subobjects or non-trivial copy/destroy behavior.
  if (const auto *RT = dyn_cast<RecordType>(type))
    if (const auto *RD = dyn_cast<CXXRecordDecl>(RT->getDecl()))
      if (RD->hasMutableFields() || !RD->isTrivial())
        return false;

  return true;
}

/// Can we constant-emit a load of a reference to a variable of the
/// given type?  This is different from predicates like
/// Decl::isUsableInConstantExpressions because we do want it to apply
/// in situations that don't necessarily satisfy the language's rules
/// for this (e.g. C++'s ODR-use rules).  For example, we want to able
/// to do this with const float variables even if those variables
/// aren't marked 'constexpr'.
enum ConstantEmissionKind {
  CEK_None,
  CEK_AsReferenceOnly,
  CEK_AsValueOrReference,
  CEK_AsValueOnly
};
static ConstantEmissionKind checkVarTypeForConstantEmission(QualType type) {
  type = type.getCanonicalType();
  if (const auto *ref = dyn_cast<ReferenceType>(type)) {
    if (isConstantEmittableObjectType(ref->getPointeeType()))
      return CEK_AsValueOrReference;
    return CEK_AsReferenceOnly;
  }
  if (isConstantEmittableObjectType(type))
    return CEK_AsValueOnly;
  return CEK_None;
}

/// Try to emit a reference to the given value without producing it as
/// an l-value.  This is actually more than an optimization: we can't
/// produce an l-value for variables that we never actually captured
/// in a block or lambda, which means const int variables or constexpr
/// literals or similar.
CodeGenFunction::ConstantEmission
CodeGenFunction::tryEmitAsConstant(DeclRefExpr *refExpr) {
  ValueDecl *value = refExpr->getDecl();

  // The value needs to be an enum constant or a constant variable.
  ConstantEmissionKind CEK;
  if (isa<ParmVarDecl>(value)) {
    CEK = CEK_None;
  } else if (auto *var = dyn_cast<VarDecl>(value)) {
    CEK = checkVarTypeForConstantEmission(var->getType());
  } else if (isa<EnumConstantDecl>(value)) {
    CEK = CEK_AsValueOnly;
  } else {
    CEK = CEK_None;
  }
  if (CEK == CEK_None) return ConstantEmission();

  Expr::EvalResult result;
  bool resultIsReference;
  QualType resultType;

  // It's best to evaluate all the way as an r-value if that's permitted.
  if (CEK != CEK_AsReferenceOnly &&
      refExpr->EvaluateAsRValue(result, getContext())) {
    resultIsReference = false;
    resultType = refExpr->getType();

  // Otherwise, try to evaluate as an l-value.
  } else if (CEK != CEK_AsValueOnly &&
             refExpr->EvaluateAsLValue(result, getContext())) {
    resultIsReference = true;
    resultType = value->getType();

  // Failure.
  } else {
    return ConstantEmission();
  }

  // In any case, if the initializer has side-effects, abandon ship.
  if (result.HasSideEffects)
    return ConstantEmission();

  // Emit as a constant.
  auto C = ConstantEmitter(*this).emitAbstract(refExpr->getLocation(),
                                               result.Val, resultType);

  // Make sure we emit a debug reference to the global variable.
  // This should probably fire even for
  if (isa<VarDecl>(value)) {
    if (!getContext().DeclMustBeEmitted(cast<VarDecl>(value)))
      EmitDeclRefExprDbgValue(refExpr, result.Val);
  } else {
    assert(isa<EnumConstantDecl>(value));
    EmitDeclRefExprDbgValue(refExpr, result.Val);
  }

  // If we emitted a reference constant, we need to dereference that.
  if (resultIsReference)
    return ConstantEmission::forReference(C);

  return ConstantEmission::forValue(C);
}

static DeclRefExpr *tryToConvertMemberExprToDeclRefExpr(CodeGenFunction &CGF,
                                                        const MemberExpr *ME) {
  if (auto *VD = dyn_cast<VarDecl>(ME->getMemberDecl())) {
    // Try to emit static variable member expressions as DREs.
    return DeclRefExpr::Create(
        CGF.getContext(), NestedNameSpecifierLoc(), SourceLocation(), VD,
        /*RefersToEnclosingVariableOrCapture=*/false, ME->getExprLoc(),
        ME->getType(), ME->getValueKind());
  }
  return nullptr;
}

CodeGenFunction::ConstantEmission
CodeGenFunction::tryEmitAsConstant(const MemberExpr *ME) {
  if (DeclRefExpr *DRE = tryToConvertMemberExprToDeclRefExpr(*this, ME))
    return tryEmitAsConstant(DRE);
  return ConstantEmission();
}

llvm::Value *CodeGenFunction::EmitLoadOfScalar(LValue lvalue,
                                               SourceLocation Loc) {
  return EmitLoadOfScalar(lvalue.getAddress(), lvalue.isVolatile(),
                          lvalue.getType(), Loc, lvalue.getBaseInfo(),
                          lvalue.getTBAAInfo(), lvalue.isNontemporal());
}

static bool hasBooleanRepresentation(QualType Ty) {
  if (Ty->isBooleanType())
    return true;

  if (const EnumType *ET = Ty->getAs<EnumType>())
    return ET->getDecl()->getIntegerType()->isBooleanType();

  if (const AtomicType *AT = Ty->getAs<AtomicType>())
    return hasBooleanRepresentation(AT->getValueType());

  return false;
}

static bool getRangeForType(CodeGenFunction &CGF, QualType Ty,
                            llvm::APInt &Min, llvm::APInt &End,
                            bool StrictEnums, bool IsBool) {
  const EnumType *ET = Ty->getAs<EnumType>();
  bool IsRegularCPlusPlusEnum = CGF.getLangOpts().CPlusPlus && StrictEnums &&
                                ET && !ET->getDecl()->isFixed();
  if (!IsBool && !IsRegularCPlusPlusEnum)
    return false;

  if (IsBool) {
    Min = llvm::APInt(CGF.getContext().getTypeSize(Ty), 0);
    End = llvm::APInt(CGF.getContext().getTypeSize(Ty), 2);
  } else {
    const EnumDecl *ED = ET->getDecl();
    llvm::Type *LTy = CGF.ConvertTypeForMem(ED->getIntegerType());
    unsigned Bitwidth = LTy->getScalarSizeInBits();
    unsigned NumNegativeBits = ED->getNumNegativeBits();
    unsigned NumPositiveBits = ED->getNumPositiveBits();

    if (NumNegativeBits) {
      unsigned NumBits = std::max(NumNegativeBits, NumPositiveBits + 1);
      assert(NumBits <= Bitwidth);
      End = llvm::APInt(Bitwidth, 1) << (NumBits - 1);
      Min = -End;
    } else {
      assert(NumPositiveBits <= Bitwidth);
      End = llvm::APInt(Bitwidth, 1) << NumPositiveBits;
      Min = llvm::APInt(Bitwidth, 0);
    }
  }
  return true;
}

llvm::MDNode *CodeGenFunction::getRangeForLoadFromType(QualType Ty) {
  llvm::APInt Min, End;
  if (!getRangeForType(*this, Ty, Min, End, CGM.getCodeGenOpts().StrictEnums,
                       hasBooleanRepresentation(Ty)))
    return nullptr;

  llvm::MDBuilder MDHelper(getLLVMContext());
  return MDHelper.createRange(Min, End);
}

bool CodeGenFunction::EmitScalarRangeCheck(llvm::Value *Value, QualType Ty,
                                           SourceLocation Loc) {
  bool HasBoolCheck = SanOpts.has(SanitizerKind::Bool);
  bool HasEnumCheck = SanOpts.has(SanitizerKind::Enum);
  if (!HasBoolCheck && !HasEnumCheck)
    return false;

  bool IsBool = hasBooleanRepresentation(Ty) ||
                NSAPI(CGM.getContext()).isObjCBOOLType(Ty);
  bool NeedsBoolCheck = HasBoolCheck && IsBool;
  bool NeedsEnumCheck = HasEnumCheck && Ty->getAs<EnumType>();
  if (!NeedsBoolCheck && !NeedsEnumCheck)
    return false;

  // Single-bit booleans don't need to be checked. Special-case this to avoid
  // a bit width mismatch when handling bitfield values. This is handled by
  // EmitFromMemory for the non-bitfield case.
  if (IsBool &&
      cast<llvm::IntegerType>(Value->getType())->getBitWidth() == 1)
    return false;

  llvm::APInt Min, End;
  if (!getRangeForType(*this, Ty, Min, End, /*StrictEnums=*/true, IsBool))
    return true;

  auto &Ctx = getLLVMContext();
  SanitizerScope SanScope(this);
  llvm::Value *Check;
  --End;
  if (!Min) {
    Check = Builder.CreateICmpULE(Value, llvm::ConstantInt::get(Ctx, End));
  } else {
    llvm::Value *Upper =
        Builder.CreateICmpSLE(Value, llvm::ConstantInt::get(Ctx, End));
    llvm::Value *Lower =
        Builder.CreateICmpSGE(Value, llvm::ConstantInt::get(Ctx, Min));
    Check = Builder.CreateAnd(Upper, Lower);
  }
  llvm::Constant *StaticArgs[] = {EmitCheckSourceLocation(Loc),
                                  EmitCheckTypeDescriptor(Ty)};
  SanitizerMask Kind =
      NeedsEnumCheck ? SanitizerKind::Enum : SanitizerKind::Bool;
  EmitCheck(std::make_pair(Check, Kind), SanitizerHandler::LoadInvalidValue,
            StaticArgs, EmitCheckValue(Value));
  return true;
}

llvm::Value *CodeGenFunction::EmitLoadOfScalar(Address Addr, bool Volatile,
                                               QualType Ty,
                                               SourceLocation Loc,
                                               LValueBaseInfo BaseInfo,
                                               TBAAAccessInfo TBAAInfo,
                                               bool isNontemporal) {
  if (!CGM.getCodeGenOpts().PreserveVec3Type) {
    // For better performance, handle vector loads differently.
    if (Ty->isVectorType()) {
      const llvm::Type *EltTy = Addr.getElementType();

      const auto *VTy = cast<llvm::VectorType>(EltTy);

      // Handle vectors of size 3 like size 4 for better performance.
      if (VTy->getNumElements() == 3) {

        // Bitcast to vec4 type.
        llvm::VectorType *vec4Ty =
            llvm::VectorType::get(VTy->getElementType(), 4);
        Address Cast = Builder.CreateElementBitCast(Addr, vec4Ty, "castToVec4");
        // Now load value.
        llvm::Value *V = Builder.CreateLoad(Cast, Volatile, "loadVec4");

        // Shuffle vector to get vec3.
        V = Builder.CreateShuffleVector(V, llvm::UndefValue::get(vec4Ty),
                                        {0, 1, 2}, "extractVec");
        return EmitFromMemory(V, Ty);
      }
    }
  }

  // Atomic operations have to be done on integral types.
  LValue AtomicLValue =
      LValue::MakeAddr(Addr, Ty, getContext(), BaseInfo, TBAAInfo);
  if (Ty->isAtomicType() || LValueIsSuitableForInlineAtomic(AtomicLValue)) {
    return EmitAtomicLoad(AtomicLValue, Loc).getScalarVal();
  }

  llvm::LoadInst *Load = Builder.CreateLoad(Addr, Volatile);
  if (isNontemporal) {
    llvm::MDNode *Node = llvm::MDNode::get(
        Load->getContext(), llvm::ConstantAsMetadata::get(Builder.getInt32(1)));
    Load->setMetadata(CGM.getModule().getMDKindID("nontemporal"), Node);
  }

  CGM.DecorateInstructionWithTBAA(Load, TBAAInfo);

  if (EmitScalarRangeCheck(Load, Ty, Loc)) {
    // In order to prevent the optimizer from throwing away the check, don't
    // attach range metadata to the load.
  } else if (CGM.getCodeGenOpts().OptimizationLevel > 0)
    if (llvm::MDNode *RangeInfo = getRangeForLoadFromType(Ty))
      Load->setMetadata(llvm::LLVMContext::MD_range, RangeInfo);

  return EmitFromMemory(Load, Ty);
}

llvm::Value *CodeGenFunction::EmitToMemory(llvm::Value *Value, QualType Ty) {
  // Bool has a different representation in memory than in registers.
  if (hasBooleanRepresentation(Ty)) {
    // This should really always be an i1, but sometimes it's already
    // an i8, and it's awkward to track those cases down.
    if (Value->getType()->isIntegerTy(1))
      return Builder.CreateZExt(Value, ConvertTypeForMem(Ty), "frombool");
    assert(Value->getType()->isIntegerTy(getContext().getTypeSize(Ty)) &&
           "wrong value rep of bool");
  }

  return Value;
}

llvm::Value *CodeGenFunction::EmitFromMemory(llvm::Value *Value, QualType Ty) {
  // Bool has a different representation in memory than in registers.
  if (hasBooleanRepresentation(Ty)) {
    assert(Value->getType()->isIntegerTy(getContext().getTypeSize(Ty)) &&
           "wrong value rep of bool");
    return Builder.CreateTrunc(Value, Builder.getInt1Ty(), "tobool");
  }

  return Value;
}

void CodeGenFunction::EmitStoreOfScalar(llvm::Value *Value, Address Addr,
                                        bool Volatile, QualType Ty,
                                        LValueBaseInfo BaseInfo,
                                        TBAAAccessInfo TBAAInfo,
                                        bool isInit, bool isNontemporal) {
  if (!CGM.getCodeGenOpts().PreserveVec3Type) {
    // Handle vectors differently to get better performance.
    if (Ty->isVectorType()) {
      llvm::Type *SrcTy = Value->getType();
      auto *VecTy = dyn_cast<llvm::VectorType>(SrcTy);
      // Handle vec3 special.
      if (VecTy && VecTy->getNumElements() == 3) {
        // Our source is a vec3, do a shuffle vector to make it a vec4.
        llvm::Constant *Mask[] = {Builder.getInt32(0), Builder.getInt32(1),
                                  Builder.getInt32(2),
                                  llvm::UndefValue::get(Builder.getInt32Ty())};
        llvm::Value *MaskV = llvm::ConstantVector::get(Mask);
        Value = Builder.CreateShuffleVector(Value, llvm::UndefValue::get(VecTy),
                                            MaskV, "extractVec");
        SrcTy = llvm::VectorType::get(VecTy->getElementType(), 4);
      }
      if (Addr.getElementType() != SrcTy) {
        Addr = Builder.CreateElementBitCast(Addr, SrcTy, "storetmp");
      }
    }
  }

  Value = EmitToMemory(Value, Ty);

  LValue AtomicLValue =
      LValue::MakeAddr(Addr, Ty, getContext(), BaseInfo, TBAAInfo);
  if (Ty->isAtomicType() ||
      (!isInit && LValueIsSuitableForInlineAtomic(AtomicLValue))) {
    EmitAtomicStore(RValue::get(Value), AtomicLValue, isInit);
    return;
  }

  llvm::StoreInst *Store = Builder.CreateStore(Value, Addr, Volatile);
  if (isNontemporal) {
    llvm::MDNode *Node =
        llvm::MDNode::get(Store->getContext(),
                          llvm::ConstantAsMetadata::get(Builder.getInt32(1)));
    Store->setMetadata(CGM.getModule().getMDKindID("nontemporal"), Node);
  }

  CGM.DecorateInstructionWithTBAA(Store, TBAAInfo);
}

void CodeGenFunction::EmitStoreOfScalar(llvm::Value *value, LValue lvalue,
                                        bool isInit) {
  EmitStoreOfScalar(value, lvalue.getAddress(), lvalue.isVolatile(),
                    lvalue.getType(), lvalue.getBaseInfo(),
                    lvalue.getTBAAInfo(), isInit, lvalue.isNontemporal());
}

/// EmitLoadOfLValue - Given an expression that represents a value lvalue, this
/// method emits the address of the lvalue, then loads the result as an rvalue,
/// returning the rvalue.
RValue CodeGenFunction::EmitLoadOfLValue(LValue LV, SourceLocation Loc) {
  if (LV.isObjCWeak()) {
    // load of a __weak object.
    Address AddrWeakObj = LV.getAddress();
    return RValue::get(CGM.getObjCRuntime().EmitObjCWeakRead(*this,
                                                             AddrWeakObj));
  }
  if (LV.getQuals().getObjCLifetime() == Qualifiers::OCL_Weak) {
    // In MRC mode, we do a load+autorelease.
    if (!getLangOpts().ObjCAutoRefCount) {
      return RValue::get(EmitARCLoadWeak(LV.getAddress()));
    }

    // In ARC mode, we load retained and then consume the value.
    llvm::Value *Object = EmitARCLoadWeakRetained(LV.getAddress());
    Object = EmitObjCConsumeObject(LV.getType(), Object);
    return RValue::get(Object);
  }

  if (LV.isSimple()) {
    assert(!LV.getType()->isFunctionType());

    // Everything needs a load.
    return RValue::get(EmitLoadOfScalar(LV, Loc));
  }

  if (LV.isVectorElt()) {
    llvm::LoadInst *Load = Builder.CreateLoad(LV.getVectorAddress(),
                                              LV.isVolatileQualified());
    return RValue::get(Builder.CreateExtractElement(Load, LV.getVectorIdx(),
                                                    "vecext"));
  }

  // If this is a reference to a subset of the elements of a vector, either
  // shuffle the input or extract/insert them as appropriate.
  if (LV.isExtVectorElt())
    return EmitLoadOfExtVectorElementLValue(LV);

  // Global Register variables always invoke intrinsics
  if (LV.isGlobalReg())
    return EmitLoadOfGlobalRegLValue(LV);

  assert(LV.isBitField() && "Unknown LValue type!");
  return EmitLoadOfBitfieldLValue(LV, Loc);
}

RValue CodeGenFunction::EmitLoadOfBitfieldLValue(LValue LV,
                                                 SourceLocation Loc) {
  const CGBitFieldInfo &Info = LV.getBitFieldInfo();

  // Get the output type.
  llvm::Type *ResLTy = ConvertType(LV.getType());

  Address Ptr = LV.getBitFieldAddress();
  llvm::Value *Val = Builder.CreateLoad(Ptr, LV.isVolatileQualified(), "bf.load");
#if INTEL_CUSTOMIZATION
  if (getLangOpts().isIntelCompat(LangOptions::IntelTBAABF))
    CGM.DecorateInstructionWithTBAA(cast<llvm::LoadInst>(Val), LV.getTBAAInfo());
#endif  // INTEL_CUSTOMIZATION

  if (Info.IsSigned) {
    assert(static_cast<unsigned>(Info.Offset + Info.Size) <= Info.StorageSize);
    unsigned HighBits = Info.StorageSize - Info.Offset - Info.Size;
    if (HighBits)
      Val = Builder.CreateShl(Val, HighBits, "bf.shl");
    if (Info.Offset + HighBits)
      Val = Builder.CreateAShr(Val, Info.Offset + HighBits, "bf.ashr");
  } else {
    if (Info.Offset)
      Val = Builder.CreateLShr(Val, Info.Offset, "bf.lshr");
    if (static_cast<unsigned>(Info.Offset) + Info.Size < Info.StorageSize)
      Val = Builder.CreateAnd(Val, llvm::APInt::getLowBitsSet(Info.StorageSize,
                                                              Info.Size),
                              "bf.clear");
  }
  Val = Builder.CreateIntCast(Val, ResLTy, Info.IsSigned, "bf.cast");
  EmitScalarRangeCheck(Val, LV.getType(), Loc);
  return RValue::get(Val);
}

// If this is a reference to a subset of the elements of a vector, create an
// appropriate shufflevector.
RValue CodeGenFunction::EmitLoadOfExtVectorElementLValue(LValue LV) {
  llvm::Value *Vec = Builder.CreateLoad(LV.getExtVectorAddress(),
                                        LV.isVolatileQualified());

  const llvm::Constant *Elts = LV.getExtVectorElts();

  // If the result of the expression is a non-vector type, we must be extracting
  // a single element.  Just codegen as an extractelement.
  const VectorType *ExprVT = LV.getType()->getAs<VectorType>();
  if (!ExprVT) {
    unsigned InIdx = getAccessedFieldNo(0, Elts);
    llvm::Value *Elt = llvm::ConstantInt::get(SizeTy, InIdx);
    return RValue::get(Builder.CreateExtractElement(Vec, Elt));
  }

  // Always use shuffle vector to try to retain the original program structure
  unsigned NumResultElts = ExprVT->getNumElements();

  SmallVector<llvm::Constant*, 4> Mask;
  for (unsigned i = 0; i != NumResultElts; ++i)
    Mask.push_back(Builder.getInt32(getAccessedFieldNo(i, Elts)));

  llvm::Value *MaskV = llvm::ConstantVector::get(Mask);
  Vec = Builder.CreateShuffleVector(Vec, llvm::UndefValue::get(Vec->getType()),
                                    MaskV);
  return RValue::get(Vec);
}

/// Generates lvalue for partial ext_vector access.
Address CodeGenFunction::EmitExtVectorElementLValue(LValue LV) {
  Address VectorAddress = LV.getExtVectorAddress();
  const VectorType *ExprVT = LV.getType()->getAs<VectorType>();
  QualType EQT = ExprVT->getElementType();
  llvm::Type *VectorElementTy = CGM.getTypes().ConvertType(EQT);

  Address CastToPointerElement =
    Builder.CreateElementBitCast(VectorAddress, VectorElementTy,
                                 "conv.ptr.element");

  const llvm::Constant *Elts = LV.getExtVectorElts();
  unsigned ix = getAccessedFieldNo(0, Elts);

  Address VectorBasePtrPlusIx =
    Builder.CreateConstInBoundsGEP(CastToPointerElement, ix,
                                   getContext().getTypeSizeInChars(EQT),
                                   "vector.elt");

  return VectorBasePtrPlusIx;
}

/// Load of global gamed gegisters are always calls to intrinsics.
RValue CodeGenFunction::EmitLoadOfGlobalRegLValue(LValue LV) {
  assert((LV.getType()->isIntegerType() || LV.getType()->isPointerType()) &&
         "Bad type for register variable");
  llvm::MDNode *RegName = cast<llvm::MDNode>(
      cast<llvm::MetadataAsValue>(LV.getGlobalReg())->getMetadata());

  // We accept integer and pointer types only
  llvm::Type *OrigTy = CGM.getTypes().ConvertType(LV.getType());
  llvm::Type *Ty = OrigTy;
  if (OrigTy->isPointerTy())
    Ty = CGM.getTypes().getDataLayout().getIntPtrType(OrigTy);
  llvm::Type *Types[] = { Ty };

  llvm::Value *F = CGM.getIntrinsic(llvm::Intrinsic::read_register, Types);
  llvm::Value *Call = Builder.CreateCall(
      F, llvm::MetadataAsValue::get(Ty->getContext(), RegName));
  if (OrigTy->isPointerTy())
    Call = Builder.CreateIntToPtr(Call, OrigTy);
  return RValue::get(Call);
}


/// EmitStoreThroughLValue - Store the specified rvalue into the specified
/// lvalue, where both are guaranteed to the have the same type, and that type
/// is 'Ty'.
void CodeGenFunction::EmitStoreThroughLValue(RValue Src, LValue Dst,
                                             bool isInit) {
  if (!Dst.isSimple()) {
    if (Dst.isVectorElt()) {
      // Read/modify/write the vector, inserting the new element.
      llvm::Value *Vec = Builder.CreateLoad(Dst.getVectorAddress(),
                                            Dst.isVolatileQualified());
      Vec = Builder.CreateInsertElement(Vec, Src.getScalarVal(),
                                        Dst.getVectorIdx(), "vecins");
      Builder.CreateStore(Vec, Dst.getVectorAddress(),
                          Dst.isVolatileQualified());
      return;
    }

    // If this is an update of extended vector elements, insert them as
    // appropriate.
    if (Dst.isExtVectorElt())
      return EmitStoreThroughExtVectorComponentLValue(Src, Dst);

    if (Dst.isGlobalReg())
      return EmitStoreThroughGlobalRegLValue(Src, Dst);

    assert(Dst.isBitField() && "Unknown LValue type");
    return EmitStoreThroughBitfieldLValue(Src, Dst);
  }

  // There's special magic for assigning into an ARC-qualified l-value.
  if (Qualifiers::ObjCLifetime Lifetime = Dst.getQuals().getObjCLifetime()) {
    switch (Lifetime) {
    case Qualifiers::OCL_None:
      llvm_unreachable("present but none");

    case Qualifiers::OCL_ExplicitNone:
      // nothing special
      break;

    case Qualifiers::OCL_Strong:
      if (isInit) {
        Src = RValue::get(EmitARCRetain(Dst.getType(), Src.getScalarVal()));
        break;
      }
      EmitARCStoreStrong(Dst, Src.getScalarVal(), /*ignore*/ true);
      return;

    case Qualifiers::OCL_Weak:
      if (isInit)
        // Initialize and then skip the primitive store.
        EmitARCInitWeak(Dst.getAddress(), Src.getScalarVal());
      else
        EmitARCStoreWeak(Dst.getAddress(), Src.getScalarVal(), /*ignore*/ true);
      return;

    case Qualifiers::OCL_Autoreleasing:
      Src = RValue::get(EmitObjCExtendObjectLifetime(Dst.getType(),
                                                     Src.getScalarVal()));
      // fall into the normal path
      break;
    }
  }

  if (Dst.isObjCWeak() && !Dst.isNonGC()) {
    // load of a __weak object.
    Address LvalueDst = Dst.getAddress();
    llvm::Value *src = Src.getScalarVal();
     CGM.getObjCRuntime().EmitObjCWeakAssign(*this, src, LvalueDst);
    return;
  }

  if (Dst.isObjCStrong() && !Dst.isNonGC()) {
    // load of a __strong object.
    Address LvalueDst = Dst.getAddress();
    llvm::Value *src = Src.getScalarVal();
    if (Dst.isObjCIvar()) {
      assert(Dst.getBaseIvarExp() && "BaseIvarExp is NULL");
      llvm::Type *ResultType = IntPtrTy;
      Address dst = EmitPointerWithAlignment(Dst.getBaseIvarExp());
      llvm::Value *RHS = dst.getPointer();
      RHS = Builder.CreatePtrToInt(RHS, ResultType, "sub.ptr.rhs.cast");
      llvm::Value *LHS =
        Builder.CreatePtrToInt(LvalueDst.getPointer(), ResultType,
                               "sub.ptr.lhs.cast");
      llvm::Value *BytesBetween = Builder.CreateSub(LHS, RHS, "ivar.offset");
      CGM.getObjCRuntime().EmitObjCIvarAssign(*this, src, dst,
                                              BytesBetween);
    } else if (Dst.isGlobalObjCRef()) {
      CGM.getObjCRuntime().EmitObjCGlobalAssign(*this, src, LvalueDst,
                                                Dst.isThreadLocalRef());
    }
    else
      CGM.getObjCRuntime().EmitObjCStrongCastAssign(*this, src, LvalueDst);
    return;
  }

  assert(Src.isScalar() && "Can't emit an agg store with this method");
  EmitStoreOfScalar(Src.getScalarVal(), Dst, isInit);
}

void CodeGenFunction::EmitStoreThroughBitfieldLValue(RValue Src, LValue Dst,
                                                     llvm::Value **Result) {
  const CGBitFieldInfo &Info = Dst.getBitFieldInfo();
  llvm::Type *ResLTy = ConvertTypeForMem(Dst.getType());
  Address Ptr = Dst.getBitFieldAddress();

  // Get the source value, truncated to the width of the bit-field.
  llvm::Value *SrcVal = Src.getScalarVal();

#if INTEL_CUSTOMIZATION
  // CQ#371662 - don't do bit manipulations in IntelCompat mode if both offset
  // and size are of natural sizes. This improves code size.
  unsigned ByteWidth = getTarget().getCharWidth();
  bool ShouldSkipBitMasking = getLangOpts().IntelCompat &&
                              Info.Offset % ByteWidth == 0 &&
                              Info.Size % ByteWidth == 0;
  if (ShouldSkipBitMasking) {
    llvm::Value *PtrVal = Ptr.getPointer();
    if (Info.Offset)
      PtrVal = Builder.CreateConstGEP1_64(EmitCastToVoidPtr(PtrVal),
                                          Info.Offset / ByteWidth);
    PtrVal = Builder.CreatePointerBitCastOrAddrSpaceCast(
        PtrVal, Builder.getIntNTy(Info.Size)->getPointerTo());
    // Fixme - I don't think this code is quite right. In particular,
    // I think the alignment is probably optimistic, and it should probably
    // just be 1.
    Ptr = Address(PtrVal, Ptr.getAlignment());
  }
#endif // INTEL_CUSTOMIZATION
  // Cast the source to the storage type and shift it into place.
  SrcVal = Builder.CreateIntCast(SrcVal, Ptr.getElementType(),
                                 /*IsSigned=*/false);
  llvm::Value *MaskedVal = SrcVal;

#if INTEL_CUSTOMIZATION
  if (!ShouldSkipBitMasking) {
#endif // INTEL_CUSTOMIZATION
  // See if there are other bits in the bitfield's storage we'll need to load
  // and mask together with source before storing.
  if (Info.StorageSize != Info.Size) {
    assert(Info.StorageSize > Info.Size && "Invalid bitfield size.");
    llvm::Value *Val =
      Builder.CreateLoad(Ptr, Dst.isVolatileQualified(), "bf.load");
#if INTEL_CUSTOMIZATION
    if (getLangOpts().isIntelCompat(LangOptions::IntelTBAABF)) {
      CGM.DecorateInstructionWithTBAA(cast<llvm::LoadInst>(Val), Dst.getTBAAInfo());
    }
#endif  // INTEL_CUSTOMIZATION

    // Mask the source value as needed.
    if (!hasBooleanRepresentation(Dst.getType()))
      SrcVal = Builder.CreateAnd(SrcVal,
                                 llvm::APInt::getLowBitsSet(Info.StorageSize,
                                                            Info.Size),
                                 "bf.value");
    MaskedVal = SrcVal;
    if (Info.Offset)
      SrcVal = Builder.CreateShl(SrcVal, Info.Offset, "bf.shl");

    // Mask out the original value.
    Val = Builder.CreateAnd(Val,
                            ~llvm::APInt::getBitsSet(Info.StorageSize,
                                                     Info.Offset,
                                                     Info.Offset + Info.Size),
                            "bf.clear");

    // Or together the unchanged values and the source value.
    SrcVal = Builder.CreateOr(Val, SrcVal, "bf.set");
  } else {
    assert(Info.Offset == 0);
  }
#if INTEL_CUSTOMIZATION
  }  // !ShouldSkipBitMasking

  // Write the new value back out.
  llvm::StoreInst *Store = Builder.CreateStore(SrcVal, Ptr,
                                               Dst.isVolatileQualified());
  if (getLangOpts().isIntelCompat(LangOptions::IntelTBAABF))
    CGM.DecorateInstructionWithTBAA(Store, Dst.getTBAAInfo());
#endif // INTEL_CUSTOMIZATION

  // Return the new value of the bit-field, if requested.
  if (Result) {
    llvm::Value *ResultVal = MaskedVal;

    // Sign extend the value if needed.
    if (Info.IsSigned) {
      assert(Info.Size <= Info.StorageSize);
      unsigned HighBits = Info.StorageSize - Info.Size;
      if (HighBits) {
        ResultVal = Builder.CreateShl(ResultVal, HighBits, "bf.result.shl");
        ResultVal = Builder.CreateAShr(ResultVal, HighBits, "bf.result.ashr");
      }
    }

    ResultVal = Builder.CreateIntCast(ResultVal, ResLTy, Info.IsSigned,
                                      "bf.result.cast");
    *Result = EmitFromMemory(ResultVal, Dst.getType());
  }
}

void CodeGenFunction::EmitStoreThroughExtVectorComponentLValue(RValue Src,
                                                               LValue Dst) {
  // This access turns into a read/modify/write of the vector.  Load the input
  // value now.
  llvm::Value *Vec = Builder.CreateLoad(Dst.getExtVectorAddress(),
                                        Dst.isVolatileQualified());
  const llvm::Constant *Elts = Dst.getExtVectorElts();

  llvm::Value *SrcVal = Src.getScalarVal();

  if (const VectorType *VTy = Dst.getType()->getAs<VectorType>()) {
    unsigned NumSrcElts = VTy->getNumElements();
    unsigned NumDstElts = Vec->getType()->getVectorNumElements();
    if (NumDstElts == NumSrcElts) {
      // Use shuffle vector is the src and destination are the same number of
      // elements and restore the vector mask since it is on the side it will be
      // stored.
      SmallVector<llvm::Constant*, 4> Mask(NumDstElts);
      for (unsigned i = 0; i != NumSrcElts; ++i)
        Mask[getAccessedFieldNo(i, Elts)] = Builder.getInt32(i);

      llvm::Value *MaskV = llvm::ConstantVector::get(Mask);
      Vec = Builder.CreateShuffleVector(SrcVal,
                                        llvm::UndefValue::get(Vec->getType()),
                                        MaskV);
    } else if (NumDstElts > NumSrcElts) {
      // Extended the source vector to the same length and then shuffle it
      // into the destination.
      // FIXME: since we're shuffling with undef, can we just use the indices
      //        into that?  This could be simpler.
      SmallVector<llvm::Constant*, 4> ExtMask;
      for (unsigned i = 0; i != NumSrcElts; ++i)
        ExtMask.push_back(Builder.getInt32(i));
      ExtMask.resize(NumDstElts, llvm::UndefValue::get(Int32Ty));
      llvm::Value *ExtMaskV = llvm::ConstantVector::get(ExtMask);
      llvm::Value *ExtSrcVal =
        Builder.CreateShuffleVector(SrcVal,
                                    llvm::UndefValue::get(SrcVal->getType()),
                                    ExtMaskV);
      // build identity
      SmallVector<llvm::Constant*, 4> Mask;
      for (unsigned i = 0; i != NumDstElts; ++i)
        Mask.push_back(Builder.getInt32(i));

      // When the vector size is odd and .odd or .hi is used, the last element
      // of the Elts constant array will be one past the size of the vector.
      // Ignore the last element here, if it is greater than the mask size.
      if (getAccessedFieldNo(NumSrcElts - 1, Elts) == Mask.size())
        NumSrcElts--;

      // modify when what gets shuffled in
      for (unsigned i = 0; i != NumSrcElts; ++i)
        Mask[getAccessedFieldNo(i, Elts)] = Builder.getInt32(i+NumDstElts);
      llvm::Value *MaskV = llvm::ConstantVector::get(Mask);
      Vec = Builder.CreateShuffleVector(Vec, ExtSrcVal, MaskV);
    } else {
      // We should never shorten the vector
      llvm_unreachable("unexpected shorten vector length");
    }
  } else {
    // If the Src is a scalar (not a vector) it must be updating one element.
    unsigned InIdx = getAccessedFieldNo(0, Elts);
    llvm::Value *Elt = llvm::ConstantInt::get(SizeTy, InIdx);
    Vec = Builder.CreateInsertElement(Vec, SrcVal, Elt);
  }

  Builder.CreateStore(Vec, Dst.getExtVectorAddress(),
                      Dst.isVolatileQualified());
}

/// Store of global named registers are always calls to intrinsics.
void CodeGenFunction::EmitStoreThroughGlobalRegLValue(RValue Src, LValue Dst) {
  assert((Dst.getType()->isIntegerType() || Dst.getType()->isPointerType()) &&
         "Bad type for register variable");
  llvm::MDNode *RegName = cast<llvm::MDNode>(
      cast<llvm::MetadataAsValue>(Dst.getGlobalReg())->getMetadata());
  assert(RegName && "Register LValue is not metadata");

  // We accept integer and pointer types only
  llvm::Type *OrigTy = CGM.getTypes().ConvertType(Dst.getType());
  llvm::Type *Ty = OrigTy;
  if (OrigTy->isPointerTy())
    Ty = CGM.getTypes().getDataLayout().getIntPtrType(OrigTy);
  llvm::Type *Types[] = { Ty };

  llvm::Value *F = CGM.getIntrinsic(llvm::Intrinsic::write_register, Types);
  llvm::Value *Value = Src.getScalarVal();
  if (OrigTy->isPointerTy())
    Value = Builder.CreatePtrToInt(Value, Ty);
  Builder.CreateCall(
      F, {llvm::MetadataAsValue::get(Ty->getContext(), RegName), Value});
}

// setObjCGCLValueClass - sets class of the lvalue for the purpose of
// generating write-barries API. It is currently a global, ivar,
// or neither.
static void setObjCGCLValueClass(const ASTContext &Ctx, const Expr *E,
                                 LValue &LV,
                                 bool IsMemberAccess=false) {
  if (Ctx.getLangOpts().getGC() == LangOptions::NonGC)
    return;

  if (isa<ObjCIvarRefExpr>(E)) {
    QualType ExpTy = E->getType();
    if (IsMemberAccess && ExpTy->isPointerType()) {
      // If ivar is a structure pointer, assigning to field of
      // this struct follows gcc's behavior and makes it a non-ivar
      // writer-barrier conservatively.
      ExpTy = ExpTy->getAs<PointerType>()->getPointeeType();
      if (ExpTy->isRecordType()) {
        LV.setObjCIvar(false);
        return;
      }
    }
    LV.setObjCIvar(true);
    auto *Exp = cast<ObjCIvarRefExpr>(const_cast<Expr *>(E));
    LV.setBaseIvarExp(Exp->getBase());
    LV.setObjCArray(E->getType()->isArrayType());
    return;
  }

  if (const auto *Exp = dyn_cast<DeclRefExpr>(E)) {
    if (const auto *VD = dyn_cast<VarDecl>(Exp->getDecl())) {
      if (VD->hasGlobalStorage()) {
        LV.setGlobalObjCRef(true);
        LV.setThreadLocalRef(VD->getTLSKind() != VarDecl::TLS_None);
      }
    }
    LV.setObjCArray(E->getType()->isArrayType());
    return;
  }

  if (const auto *Exp = dyn_cast<UnaryOperator>(E)) {
    setObjCGCLValueClass(Ctx, Exp->getSubExpr(), LV, IsMemberAccess);
    return;
  }

  if (const auto *Exp = dyn_cast<ParenExpr>(E)) {
    setObjCGCLValueClass(Ctx, Exp->getSubExpr(), LV, IsMemberAccess);
    if (LV.isObjCIvar()) {
      // If cast is to a structure pointer, follow gcc's behavior and make it
      // a non-ivar write-barrier.
      QualType ExpTy = E->getType();
      if (ExpTy->isPointerType())
        ExpTy = ExpTy->getAs<PointerType>()->getPointeeType();
      if (ExpTy->isRecordType())
        LV.setObjCIvar(false);
    }
    return;
  }

  if (const auto *Exp = dyn_cast<GenericSelectionExpr>(E)) {
    setObjCGCLValueClass(Ctx, Exp->getResultExpr(), LV);
    return;
  }

  if (const auto *Exp = dyn_cast<ImplicitCastExpr>(E)) {
    setObjCGCLValueClass(Ctx, Exp->getSubExpr(), LV, IsMemberAccess);
    return;
  }

  if (const auto *Exp = dyn_cast<CStyleCastExpr>(E)) {
    setObjCGCLValueClass(Ctx, Exp->getSubExpr(), LV, IsMemberAccess);
    return;
  }

  if (const auto *Exp = dyn_cast<ObjCBridgedCastExpr>(E)) {
    setObjCGCLValueClass(Ctx, Exp->getSubExpr(), LV, IsMemberAccess);
    return;
  }

  if (const auto *Exp = dyn_cast<ArraySubscriptExpr>(E)) {
    setObjCGCLValueClass(Ctx, Exp->getBase(), LV);
    if (LV.isObjCIvar() && !LV.isObjCArray())
      // Using array syntax to assigning to what an ivar points to is not
      // same as assigning to the ivar itself. {id *Names;} Names[i] = 0;
      LV.setObjCIvar(false);
    else if (LV.isGlobalObjCRef() && !LV.isObjCArray())
      // Using array syntax to assigning to what global points to is not
      // same as assigning to the global itself. {id *G;} G[i] = 0;
      LV.setGlobalObjCRef(false);
    return;
  }

  if (const auto *Exp = dyn_cast<MemberExpr>(E)) {
    setObjCGCLValueClass(Ctx, Exp->getBase(), LV, true);
    // We don't know if member is an 'ivar', but this flag is looked at
    // only in the context of LV.isObjCIvar().
    LV.setObjCArray(E->getType()->isArrayType());
    return;
  }
}

static llvm::Value *
EmitBitCastOfLValueToProperType(CodeGenFunction &CGF,
                                llvm::Value *V, llvm::Type *IRType,
                                StringRef Name = StringRef()) {
  unsigned AS = cast<llvm::PointerType>(V->getType())->getAddressSpace();
  return CGF.Builder.CreateBitCast(V, IRType->getPointerTo(AS), Name);
}

static LValue EmitThreadPrivateVarDeclLValue(
    CodeGenFunction &CGF, const VarDecl *VD, QualType T, Address Addr,
    llvm::Type *RealVarTy, SourceLocation Loc) {
  Addr = CGF.CGM.getOpenMPRuntime().getAddrOfThreadPrivate(CGF, VD, Addr, Loc);
  Addr = CGF.Builder.CreateElementBitCast(Addr, RealVarTy);
  return CGF.MakeAddrLValue(Addr, T, AlignmentSource::Decl);
}

static Address emitDeclTargetLinkVarDeclLValue(CodeGenFunction &CGF,
                                               const VarDecl *VD, QualType T) {
  llvm::Optional<OMPDeclareTargetDeclAttr::MapTypeTy> Res =
      OMPDeclareTargetDeclAttr::isDeclareTargetDeclaration(VD);
  if (!Res || *Res == OMPDeclareTargetDeclAttr::MT_To)
    return Address::invalid();
  assert(*Res == OMPDeclareTargetDeclAttr::MT_Link && "Expected link clause");
  QualType PtrTy = CGF.getContext().getPointerType(VD->getType());
  Address Addr = CGF.CGM.getOpenMPRuntime().getAddrOfDeclareTargetLink(VD);
  return CGF.EmitLoadOfPointer(Addr, PtrTy->castAs<PointerType>());
}

Address
CodeGenFunction::EmitLoadOfReference(LValue RefLVal,
                                     LValueBaseInfo *PointeeBaseInfo,
                                     TBAAAccessInfo *PointeeTBAAInfo) {
  llvm::LoadInst *Load = Builder.CreateLoad(RefLVal.getAddress(),
                                            RefLVal.isVolatile());
  CGM.DecorateInstructionWithTBAA(Load, RefLVal.getTBAAInfo());

  CharUnits Align = getNaturalTypeAlignment(RefLVal.getType()->getPointeeType(),
                                            PointeeBaseInfo, PointeeTBAAInfo,
                                            /* forPointeeType= */ true);
  return Address(Load, Align);
}

LValue CodeGenFunction::EmitLoadOfReferenceLValue(LValue RefLVal) {
  LValueBaseInfo PointeeBaseInfo;
  TBAAAccessInfo PointeeTBAAInfo;
  Address PointeeAddr = EmitLoadOfReference(RefLVal, &PointeeBaseInfo,
                                            &PointeeTBAAInfo);
  return MakeAddrLValue(PointeeAddr, RefLVal.getType()->getPointeeType(),
                        PointeeBaseInfo, PointeeTBAAInfo);
}

Address CodeGenFunction::EmitLoadOfPointer(Address Ptr,
                                           const PointerType *PtrTy,
                                           LValueBaseInfo *BaseInfo,
                                           TBAAAccessInfo *TBAAInfo) {
  llvm::Value *Addr = Builder.CreateLoad(Ptr);
  return Address(Addr, getNaturalTypeAlignment(PtrTy->getPointeeType(),
                                               BaseInfo, TBAAInfo,
                                               /*forPointeeType=*/true));
}

LValue CodeGenFunction::EmitLoadOfPointerLValue(Address PtrAddr,
                                                const PointerType *PtrTy) {
  LValueBaseInfo BaseInfo;
  TBAAAccessInfo TBAAInfo;
  Address Addr = EmitLoadOfPointer(PtrAddr, PtrTy, &BaseInfo, &TBAAInfo);
  return MakeAddrLValue(Addr, PtrTy->getPointeeType(), BaseInfo, TBAAInfo);
}

static LValue EmitGlobalVarDeclLValue(CodeGenFunction &CGF,
                                      const Expr *E, const VarDecl *VD) {
  QualType T = E->getType();

  // If it's thread_local, emit a call to its wrapper function instead.
  if (VD->getTLSKind() == VarDecl::TLS_Dynamic &&
      CGF.CGM.getCXXABI().usesThreadWrapperFunction())
    return CGF.CGM.getCXXABI().EmitThreadLocalVarDeclLValue(CGF, VD, T);
  // Check if the variable is marked as declare target with link clause in
  // device codegen.
  if (CGF.getLangOpts().OpenMPIsDevice) {
    Address Addr = emitDeclTargetLinkVarDeclLValue(CGF, VD, T);
    if (Addr.isValid())
      return CGF.MakeAddrLValue(Addr, T, AlignmentSource::Decl);
  }

  llvm::Value *V = CGF.CGM.GetAddrOfGlobalVar(VD);
  llvm::Type *RealVarTy = CGF.getTypes().ConvertTypeForMem(VD->getType());
  V = EmitBitCastOfLValueToProperType(CGF, V, RealVarTy);
  CharUnits Alignment = CGF.getContext().getDeclAlign(VD);
  Address Addr(V, Alignment);
  // Emit reference to the private copy of the variable if it is an OpenMP
  // threadprivate variable.
#if INTEL_CUSTOMIZATION
  auto *GV = dyn_cast<llvm::GlobalValue>(V);
  if (GV && CGF.getLangOpts().OpenMPThreadPrivateLegacy &&
      VD->hasAttr<OMPThreadPrivateDeclAttr>())
    GV->setThreadPrivate(true);
  else
#endif // INTEL_CUSTOMIZATION
  if (CGF.getLangOpts().OpenMP && !CGF.getLangOpts().OpenMPSimd &&
      VD->hasAttr<OMPThreadPrivateDeclAttr>()) {
    return EmitThreadPrivateVarDeclLValue(CGF, VD, T, Addr, RealVarTy,
                                          E->getExprLoc());
  }
  LValue LV = VD->getType()->isReferenceType() ?
      CGF.EmitLoadOfReferenceLValue(Addr, VD->getType(),
                                    AlignmentSource::Decl) :
      CGF.MakeAddrLValue(Addr, T, AlignmentSource::Decl);
  setObjCGCLValueClass(CGF.getContext(), E, LV);
  return LV;
}

static llvm::Constant *EmitFunctionDeclPointer(CodeGenModule &CGM,
                                               const FunctionDecl *FD) {
  if (FD->hasAttr<WeakRefAttr>()) {
    ConstantAddress aliasee = CGM.GetWeakRefReference(FD);
    return aliasee.getPointer();
  }

  llvm::Constant *V = CGM.GetAddrOfFunction(FD);
  if (!FD->hasPrototype()) {
    if (const FunctionProtoType *Proto =
            FD->getType()->getAs<FunctionProtoType>()) {
      // Ugly case: for a K&R-style definition, the type of the definition
      // isn't the same as the type of a use.  Correct for this with a
      // bitcast.
      QualType NoProtoType =
          CGM.getContext().getFunctionNoProtoType(Proto->getReturnType());
      NoProtoType = CGM.getContext().getPointerType(NoProtoType);
      V = llvm::ConstantExpr::getBitCast(V,
                                      CGM.getTypes().ConvertType(NoProtoType));
    }
  }
  return V;
}

static LValue EmitFunctionDeclLValue(CodeGenFunction &CGF,
                                     const Expr *E, const FunctionDecl *FD) {
  llvm::Value *V = EmitFunctionDeclPointer(CGF.CGM, FD);
  CharUnits Alignment = CGF.getContext().getDeclAlign(FD);
  return CGF.MakeAddrLValue(V, E->getType(), Alignment,
                            AlignmentSource::Decl);
}

static LValue EmitCapturedFieldLValue(CodeGenFunction &CGF, const FieldDecl *FD,
                                      llvm::Value *ThisValue) {
  QualType TagType = CGF.getContext().getTagDeclType(FD->getParent());
  LValue LV = CGF.MakeNaturalAlignAddrLValue(ThisValue, TagType);
  return CGF.EmitLValueForField(LV, FD);
}

/// Named Registers are named metadata pointing to the register name
/// which will be read from/written to as an argument to the intrinsic
/// @llvm.read/write_register.
/// So far, only the name is being passed down, but other options such as
/// register type, allocation type or even optimization options could be
/// passed down via the metadata node.
static LValue EmitGlobalNamedRegister(const VarDecl *VD, CodeGenModule &CGM) {
  SmallString<64> Name("llvm.named.register.");
  AsmLabelAttr *Asm = VD->getAttr<AsmLabelAttr>();
  assert(Asm->getLabel().size() < 64-Name.size() &&
      "Register name too big");
  Name.append(Asm->getLabel());
  llvm::NamedMDNode *M =
    CGM.getModule().getOrInsertNamedMetadata(Name);
  if (M->getNumOperands() == 0) {
    llvm::MDString *Str = llvm::MDString::get(CGM.getLLVMContext(),
                                              Asm->getLabel());
    llvm::Metadata *Ops[] = {Str};
    M->addOperand(llvm::MDNode::get(CGM.getLLVMContext(), Ops));
  }

  CharUnits Alignment = CGM.getContext().getDeclAlign(VD);

  llvm::Value *Ptr =
    llvm::MetadataAsValue::get(CGM.getLLVMContext(), M->getOperand(0));
  return LValue::MakeGlobalReg(Address(Ptr, Alignment), VD->getType());
}

LValue CodeGenFunction::EmitDeclRefLValue(const DeclRefExpr *E) {
  const NamedDecl *ND = E->getDecl();
  QualType T = E->getType();

  if (const auto *VD = dyn_cast<VarDecl>(ND)) {
    // Global Named registers access via intrinsics only
    if (VD->getStorageClass() == SC_Register &&
        VD->hasAttr<AsmLabelAttr>() && !VD->isLocalVarDecl())
      return EmitGlobalNamedRegister(VD, CGM);

    // A DeclRefExpr for a reference initialized by a constant expression can
    // appear without being odr-used. Directly emit the constant initializer.
    const Expr *Init = VD->getAnyInitializer(VD);
    const auto *BD = dyn_cast_or_null<BlockDecl>(CurCodeDecl);
    if (Init && !isa<ParmVarDecl>(VD) && VD->getType()->isReferenceType() &&
        VD->isUsableInConstantExpressions(getContext()) &&
        VD->checkInitIsICE() &&
        // Do not emit if it is private OpenMP variable.
        !(E->refersToEnclosingVariableOrCapture() &&
          ((CapturedStmtInfo &&
            (LocalDeclMap.count(VD->getCanonicalDecl()) ||
             CapturedStmtInfo->lookup(VD->getCanonicalDecl()))) ||
           LambdaCaptureFields.lookup(VD->getCanonicalDecl()) ||
           (BD && BD->capturesVariable(VD))))) {
      llvm::Constant *Val =
        ConstantEmitter(*this).emitAbstract(E->getLocation(),
                                            *VD->evaluateValue(),
                                            VD->getType());
      assert(Val && "failed to emit reference constant expression");
      // FIXME: Eventually we will want to emit vector element references.

      // Should we be using the alignment of the constant pointer we emitted?
      CharUnits Alignment = getNaturalTypeAlignment(E->getType(),
                                                    /* BaseInfo= */ nullptr,
                                                    /* TBAAInfo= */ nullptr,
                                                    /* forPointeeType= */ true);
      return MakeAddrLValue(Address(Val, Alignment), T, AlignmentSource::Decl);
    }

#if INTEL_CUSTOMIZATION
    if (getLangOpts().IntelOpenMP) {
      if (CapturedStmtInfo)
        CapturedStmtInfo->recordVariableReference(VD);
      if (isa<OMPCapturedExprDecl>(VD)) {
        // All OMPCapturedExprDecls are remapped in OMPLateOutlineLexicalScope.
        auto I = LocalDeclMap.find(VD);
        assert(I != LocalDeclMap.end() && "OMPCapturedExprDecl not remapped.");
        return MakeAddrLValue(I->second, T, AlignmentSource::Decl);
      }
      if (E->refersToEnclosingVariableOrCapture() &&
          OMPLateOutlineLexicalScope::isCapturedVar(*this, VD)) {
        VD = VD->getCanonicalDecl();
        if (auto *FD = LambdaCaptureFields.lookup(VD)) {
          if (CapturedStmtInfo)
            CapturedStmtInfo->recordThisPointerReference(CXXABIThisValue);
          return EmitCapturedFieldLValue(*this, FD, CXXABIThisValue);
        }
      }
    } else
#endif // INTEL_CUSTOMIZATION
    // Check for captured variables.
    if (E->refersToEnclosingVariableOrCapture()) {
      VD = VD->getCanonicalDecl();
      if (auto *FD = LambdaCaptureFields.lookup(VD))
        return EmitCapturedFieldLValue(*this, FD, CXXABIThisValue);
      else if (CapturedStmtInfo) {
        auto I = LocalDeclMap.find(VD);
        if (I != LocalDeclMap.end()) {
          if (VD->getType()->isReferenceType())
            return EmitLoadOfReferenceLValue(I->second, VD->getType(),
                                             AlignmentSource::Decl);
          return MakeAddrLValue(I->second, T);
        }
        LValue CapLVal =
            EmitCapturedFieldLValue(*this, CapturedStmtInfo->lookup(VD),
                                    CapturedStmtInfo->getContextValue());
        return MakeAddrLValue(
            Address(CapLVal.getPointer(), getContext().getDeclAlign(VD)),
            CapLVal.getType(), LValueBaseInfo(AlignmentSource::Decl),
            CapLVal.getTBAAInfo());
      }

      assert(isa<BlockDecl>(CurCodeDecl));
      Address addr = GetAddrOfBlockDecl(VD);
      return MakeAddrLValue(addr, T, AlignmentSource::Decl);
    }
  }

  // FIXME: We should be able to assert this for FunctionDecls as well!
  // FIXME: We should be able to assert this for all DeclRefExprs, not just
  // those with a valid source location.
  assert((ND->isUsed(false) || !isa<VarDecl>(ND) ||
          !E->getLocation().isValid()) &&
         "Should not use decl without marking it used!");

  if (ND->hasAttr<WeakRefAttr>()) {
    const auto *VD = cast<ValueDecl>(ND);
    ConstantAddress Aliasee = CGM.GetWeakRefReference(VD);
    return MakeAddrLValue(Aliasee, T, AlignmentSource::Decl);
  }

  if (const auto *VD = dyn_cast<VarDecl>(ND)) {
    // Check if this is a global variable.
   if (VD->hasLinkage() || VD->isStaticDataMember())
      return EmitGlobalVarDeclLValue(*this, E, VD);

    Address addr = Address::invalid();

    // The variable should generally be present in the local decl map.
    auto iter = LocalDeclMap.find(VD);
    if (iter != LocalDeclMap.end()) {
      addr = iter->second;

    // Otherwise, it might be static local we haven't emitted yet for
    // some reason; most likely, because it's in an outer function.
    } else if (VD->isStaticLocal()) {
      addr = Address(CGM.getOrCreateStaticVarDecl(
          *VD, CGM.getLLVMLinkageVarDefinition(VD, /*isConstant=*/false)),
                     getContext().getDeclAlign(VD));

    // No other cases for now.
    } else {
      llvm_unreachable("DeclRefExpr for Decl not entered in LocalDeclMap?");
    }


    // Check for OpenMP threadprivate variables.
#if INTEL_CUSTOMIZATION
    if (!getLangOpts().OpenMPThreadPrivateLegacy)
#endif // INTEL_CUSTOMIZATION
    if (getLangOpts().OpenMP && !getLangOpts().OpenMPSimd &&
        VD->hasAttr<OMPThreadPrivateDeclAttr>()) {
      return EmitThreadPrivateVarDeclLValue(
          *this, VD, T, addr, getTypes().ConvertTypeForMem(VD->getType()),
          E->getExprLoc());
    }

    // Drill into block byref variables.
    bool isBlockByref = VD->isEscapingByref();
    if (isBlockByref) {
      addr = emitBlockByrefAddress(addr, VD);
    }

    // Drill into reference types.
    LValue LV = VD->getType()->isReferenceType() ?
        EmitLoadOfReferenceLValue(addr, VD->getType(), AlignmentSource::Decl) :
        MakeAddrLValue(addr, T, AlignmentSource::Decl);

    bool isLocalStorage = VD->hasLocalStorage();

    bool NonGCable = isLocalStorage &&
                     !VD->getType()->isReferenceType() &&
                     !isBlockByref;
    if (NonGCable) {
      LV.getQuals().removeObjCGCAttr();
      LV.setNonGC(true);
    }

    bool isImpreciseLifetime =
      (isLocalStorage && !VD->hasAttr<ObjCPreciseLifetimeAttr>());
    if (isImpreciseLifetime)
      LV.setARCPreciseLifetime(ARCImpreciseLifetime);
    setObjCGCLValueClass(getContext(), E, LV);
    return LV;
  }

  if (const auto *FD = dyn_cast<FunctionDecl>(ND))
    return EmitFunctionDeclLValue(*this, E, FD);

  // FIXME: While we're emitting a binding from an enclosing scope, all other
  // DeclRefExprs we see should be implicitly treated as if they also refer to
  // an enclosing scope.
  if (const auto *BD = dyn_cast<BindingDecl>(ND))
    return EmitLValue(BD->getBinding());

  llvm_unreachable("Unhandled DeclRefExpr");
}

LValue CodeGenFunction::EmitUnaryOpLValue(const UnaryOperator *E) {
  // __extension__ doesn't affect lvalue-ness.
  if (E->getOpcode() == UO_Extension)
    return EmitLValue(E->getSubExpr());

  QualType ExprTy = getContext().getCanonicalType(E->getSubExpr()->getType());
  switch (E->getOpcode()) {
  default: llvm_unreachable("Unknown unary operator lvalue!");
  case UO_Deref: {
    QualType T = E->getSubExpr()->getType()->getPointeeType();
    assert(!T.isNull() && "CodeGenFunction::EmitUnaryOpLValue: Illegal type");

    LValueBaseInfo BaseInfo;
    TBAAAccessInfo TBAAInfo;
    Address Addr = EmitPointerWithAlignment(E->getSubExpr(), &BaseInfo,
                                            &TBAAInfo);
    LValue LV = MakeAddrLValue(Addr, T, BaseInfo, TBAAInfo);
    LV.getQuals().setAddressSpace(ExprTy.getAddressSpace());

    // We should not generate __weak write barrier on indirect reference
    // of a pointer to object; as in void foo (__weak id *param); *param = 0;
    // But, we continue to generate __strong write barrier on indirect write
    // into a pointer to object.
    if (getLangOpts().ObjC1 &&
        getLangOpts().getGC() != LangOptions::NonGC &&
        LV.isObjCWeak())
      LV.setNonGC(!E->isOBJCGCCandidate(getContext()));
    return LV;
  }
  case UO_Real:
  case UO_Imag: {
    LValue LV = EmitLValue(E->getSubExpr());
    assert(LV.isSimple() && "real/imag on non-ordinary l-value");

    // __real is valid on scalars.  This is a faster way of testing that.
    // __imag can only produce an rvalue on scalars.
    if (E->getOpcode() == UO_Real &&
        !LV.getAddress().getElementType()->isStructTy()) {
      assert(E->getSubExpr()->getType()->isArithmeticType());
      return LV;
    }

    QualType T = ExprTy->castAs<ComplexType>()->getElementType();

    Address Component =
      (E->getOpcode() == UO_Real
         ? emitAddrOfRealComponent(LV.getAddress(), LV.getType())
         : emitAddrOfImagComponent(LV.getAddress(), LV.getType()));
    LValue ElemLV = MakeAddrLValue(Component, T, LV.getBaseInfo(),
                                   CGM.getTBAAInfoForSubobject(LV, T));
    ElemLV.getQuals().addQualifiers(LV.getQuals());
    return ElemLV;
  }
  case UO_PreInc:
  case UO_PreDec: {
    LValue LV = EmitLValue(E->getSubExpr());
    bool isInc = E->getOpcode() == UO_PreInc;

    if (E->getType()->isAnyComplexType())
      EmitComplexPrePostIncDec(E, LV, isInc, true/*isPre*/);
    else
      EmitScalarPrePostIncDec(E, LV, isInc, true/*isPre*/);
    return LV;
  }
  }
}

LValue CodeGenFunction::EmitStringLiteralLValue(const StringLiteral *E) {
  return MakeAddrLValue(CGM.GetAddrOfConstantStringFromLiteral(E),
                        E->getType(), AlignmentSource::Decl);
}

LValue CodeGenFunction::EmitObjCEncodeExprLValue(const ObjCEncodeExpr *E) {
  return MakeAddrLValue(CGM.GetAddrOfConstantStringFromObjCEncode(E),
                        E->getType(), AlignmentSource::Decl);
}

LValue CodeGenFunction::EmitPredefinedLValue(const PredefinedExpr *E) {
  auto SL = E->getFunctionName();
  assert(SL != nullptr && "No StringLiteral name in PredefinedExpr");
  StringRef FnName = CurFn->getName();
  if (FnName.startswith("\01"))
    FnName = FnName.substr(1);
  StringRef NameItems[] = {
      PredefinedExpr::getIdentTypeName(E->getIdentType()), FnName};
  std::string GVName = llvm::join(NameItems, NameItems + 2, ".");
  if (auto *BD = dyn_cast_or_null<BlockDecl>(CurCodeDecl)) {
    std::string Name = SL->getString();
    if (!Name.empty()) {
      unsigned Discriminator =
          CGM.getCXXABI().getMangleContext().getBlockId(BD, true);
      if (Discriminator)
        Name += "_" + Twine(Discriminator + 1).str();
      auto C = CGM.GetAddrOfConstantCString(Name, GVName.c_str());
      return MakeAddrLValue(C, E->getType(), AlignmentSource::Decl);
    } else {
      auto C = CGM.GetAddrOfConstantCString(FnName, GVName.c_str());
      return MakeAddrLValue(C, E->getType(), AlignmentSource::Decl);
    }
  }
  auto C = CGM.GetAddrOfConstantStringFromLiteral(SL, GVName);
  return MakeAddrLValue(C, E->getType(), AlignmentSource::Decl);
}

/// Emit a type description suitable for use by a runtime sanitizer library. The
/// format of a type descriptor is
///
/// \code
///   { i16 TypeKind, i16 TypeInfo }
/// \endcode
///
/// followed by an array of i8 containing the type name. TypeKind is 0 for an
/// integer, 1 for a floating point value, and -1 for anything else.
llvm::Constant *CodeGenFunction::EmitCheckTypeDescriptor(QualType T) {
  // Only emit each type's descriptor once.
  if (llvm::Constant *C = CGM.getTypeDescriptorFromMap(T))
    return C;

  uint16_t TypeKind = -1;
  uint16_t TypeInfo = 0;

  if (T->isIntegerType()) {
    TypeKind = 0;
    TypeInfo = (llvm::Log2_32(getContext().getTypeSize(T)) << 1) |
               (T->isSignedIntegerType() ? 1 : 0);
  } else if (T->isFloatingType()) {
    TypeKind = 1;
    TypeInfo = getContext().getTypeSize(T);
  }

  // Format the type name as if for a diagnostic, including quotes and
  // optionally an 'aka'.
  SmallString<32> Buffer;
  CGM.getDiags().ConvertArgToString(DiagnosticsEngine::ak_qualtype,
                                    (intptr_t)T.getAsOpaquePtr(),
                                    StringRef(), StringRef(), None, Buffer,
                                    None);

  llvm::Constant *Components[] = {
    Builder.getInt16(TypeKind), Builder.getInt16(TypeInfo),
    llvm::ConstantDataArray::getString(getLLVMContext(), Buffer)
  };
  llvm::Constant *Descriptor = llvm::ConstantStruct::getAnon(Components);

  auto *GV = new llvm::GlobalVariable(
      CGM.getModule(), Descriptor->getType(),
      /*isConstant=*/true, llvm::GlobalVariable::PrivateLinkage, Descriptor);
  GV->setUnnamedAddr(llvm::GlobalValue::UnnamedAddr::Global);
  CGM.getSanitizerMetadata()->disableSanitizerForGlobal(GV);

  // Remember the descriptor for this type.
  CGM.setTypeDescriptorInMap(T, GV);

  return GV;
}

llvm::Value *CodeGenFunction::EmitCheckValue(llvm::Value *V) {
  llvm::Type *TargetTy = IntPtrTy;

  if (V->getType() == TargetTy)
    return V;

  // Floating-point types which fit into intptr_t are bitcast to integers
  // and then passed directly (after zero-extension, if necessary).
  if (V->getType()->isFloatingPointTy()) {
    unsigned Bits = V->getType()->getPrimitiveSizeInBits();
    if (Bits <= TargetTy->getIntegerBitWidth())
      V = Builder.CreateBitCast(V, llvm::Type::getIntNTy(getLLVMContext(),
                                                         Bits));
  }

  // Integers which fit in intptr_t are zero-extended and passed directly.
  if (V->getType()->isIntegerTy() &&
      V->getType()->getIntegerBitWidth() <= TargetTy->getIntegerBitWidth())
    return Builder.CreateZExt(V, TargetTy);

  // Pointers are passed directly, everything else is passed by address.
  if (!V->getType()->isPointerTy()) {
    Address Ptr = CreateDefaultAlignTempAlloca(V->getType());
    Builder.CreateStore(V, Ptr);
    V = Ptr.getPointer();
  }
  return Builder.CreatePtrToInt(V, TargetTy);
}

/// Emit a representation of a SourceLocation for passing to a handler
/// in a sanitizer runtime library. The format for this data is:
/// \code
///   struct SourceLocation {
///     const char *Filename;
///     int32_t Line, Column;
///   };
/// \endcode
/// For an invalid SourceLocation, the Filename pointer is null.
llvm::Constant *CodeGenFunction::EmitCheckSourceLocation(SourceLocation Loc) {
  llvm::Constant *Filename;
  int Line, Column;

  PresumedLoc PLoc = getContext().getSourceManager().getPresumedLoc(Loc);
  if (PLoc.isValid()) {
    StringRef FilenameString = PLoc.getFilename();

    int PathComponentsToStrip =
        CGM.getCodeGenOpts().EmitCheckPathComponentsToStrip;
    if (PathComponentsToStrip < 0) {
      assert(PathComponentsToStrip != INT_MIN);
      int PathComponentsToKeep = -PathComponentsToStrip;
      auto I = llvm::sys::path::rbegin(FilenameString);
      auto E = llvm::sys::path::rend(FilenameString);
      while (I != E && --PathComponentsToKeep)
        ++I;

      FilenameString = FilenameString.substr(I - E);
    } else if (PathComponentsToStrip > 0) {
      auto I = llvm::sys::path::begin(FilenameString);
      auto E = llvm::sys::path::end(FilenameString);
      while (I != E && PathComponentsToStrip--)
        ++I;

      if (I != E)
        FilenameString =
            FilenameString.substr(I - llvm::sys::path::begin(FilenameString));
      else
        FilenameString = llvm::sys::path::filename(FilenameString);
    }

    auto FilenameGV = CGM.GetAddrOfConstantCString(FilenameString, ".src");
    CGM.getSanitizerMetadata()->disableSanitizerForGlobal(
                          cast<llvm::GlobalVariable>(FilenameGV.getPointer()));
    Filename = FilenameGV.getPointer();
    Line = PLoc.getLine();
    Column = PLoc.getColumn();
  } else {
    Filename = llvm::Constant::getNullValue(Int8PtrTy);
    Line = Column = 0;
  }

  llvm::Constant *Data[] = {Filename, Builder.getInt32(Line),
                            Builder.getInt32(Column)};

  return llvm::ConstantStruct::getAnon(Data);
}

namespace {
/// Specify under what conditions this check can be recovered
enum class CheckRecoverableKind {
  /// Always terminate program execution if this check fails.
  Unrecoverable,
  /// Check supports recovering, runtime has both fatal (noreturn) and
  /// non-fatal handlers for this check.
  Recoverable,
  /// Runtime conditionally aborts, always need to support recovery.
  AlwaysRecoverable
};
}

static CheckRecoverableKind getRecoverableKind(SanitizerMask Kind) {
  assert(llvm::countPopulation(Kind) == 1);
  switch (Kind) {
  case SanitizerKind::Vptr:
    return CheckRecoverableKind::AlwaysRecoverable;
  case SanitizerKind::Return:
  case SanitizerKind::Unreachable:
    return CheckRecoverableKind::Unrecoverable;
  default:
    return CheckRecoverableKind::Recoverable;
  }
}

namespace {
struct SanitizerHandlerInfo {
  char const *const Name;
  unsigned Version;
};
}

const SanitizerHandlerInfo SanitizerHandlers[] = {
#define SANITIZER_CHECK(Enum, Name, Version) {#Name, Version},
    LIST_SANITIZER_CHECKS
#undef SANITIZER_CHECK
};

static void emitCheckHandlerCall(CodeGenFunction &CGF,
                                 llvm::FunctionType *FnType,
                                 ArrayRef<llvm::Value *> FnArgs,
                                 SanitizerHandler CheckHandler,
                                 CheckRecoverableKind RecoverKind, bool IsFatal,
                                 llvm::BasicBlock *ContBB) {
  assert(IsFatal || RecoverKind != CheckRecoverableKind::Unrecoverable);
  bool NeedsAbortSuffix =
      IsFatal && RecoverKind != CheckRecoverableKind::Unrecoverable;
  bool MinimalRuntime = CGF.CGM.getCodeGenOpts().SanitizeMinimalRuntime;
  const SanitizerHandlerInfo &CheckInfo = SanitizerHandlers[CheckHandler];
  const StringRef CheckName = CheckInfo.Name;
  std::string FnName = "__ubsan_handle_" + CheckName.str();
  if (CheckInfo.Version && !MinimalRuntime)
    FnName += "_v" + llvm::utostr(CheckInfo.Version);
  if (MinimalRuntime)
    FnName += "_minimal";
  if (NeedsAbortSuffix)
    FnName += "_abort";
  bool MayReturn =
      !IsFatal || RecoverKind == CheckRecoverableKind::AlwaysRecoverable;

  llvm::AttrBuilder B;
  if (!MayReturn) {
    B.addAttribute(llvm::Attribute::NoReturn)
        .addAttribute(llvm::Attribute::NoUnwind);
  }
  B.addAttribute(llvm::Attribute::UWTable);

  llvm::Value *Fn = CGF.CGM.CreateRuntimeFunction(
      FnType, FnName,
      llvm::AttributeList::get(CGF.getLLVMContext(),
                               llvm::AttributeList::FunctionIndex, B),
      /*Local=*/true);
  llvm::CallInst *HandlerCall = CGF.EmitNounwindRuntimeCall(Fn, FnArgs);
  if (!MayReturn) {
    HandlerCall->setDoesNotReturn();
    CGF.Builder.CreateUnreachable();
  } else {
    CGF.Builder.CreateBr(ContBB);
  }
}

void CodeGenFunction::EmitCheck(
    ArrayRef<std::pair<llvm::Value *, SanitizerMask>> Checked,
    SanitizerHandler CheckHandler, ArrayRef<llvm::Constant *> StaticArgs,
    ArrayRef<llvm::Value *> DynamicArgs) {
  assert(IsSanitizerScope);
  assert(Checked.size() > 0);
  assert(CheckHandler >= 0 &&
         size_t(CheckHandler) < llvm::array_lengthof(SanitizerHandlers));
  const StringRef CheckName = SanitizerHandlers[CheckHandler].Name;

  llvm::Value *FatalCond = nullptr;
  llvm::Value *RecoverableCond = nullptr;
  llvm::Value *TrapCond = nullptr;
  for (int i = 0, n = Checked.size(); i < n; ++i) {
    llvm::Value *Check = Checked[i].first;
    // -fsanitize-trap= overrides -fsanitize-recover=.
    llvm::Value *&Cond =
        CGM.getCodeGenOpts().SanitizeTrap.has(Checked[i].second)
            ? TrapCond
            : CGM.getCodeGenOpts().SanitizeRecover.has(Checked[i].second)
                  ? RecoverableCond
                  : FatalCond;
    Cond = Cond ? Builder.CreateAnd(Cond, Check) : Check;
  }

  if (TrapCond)
    EmitTrapCheck(TrapCond);
  if (!FatalCond && !RecoverableCond)
    return;

  llvm::Value *JointCond;
  if (FatalCond && RecoverableCond)
    JointCond = Builder.CreateAnd(FatalCond, RecoverableCond);
  else
    JointCond = FatalCond ? FatalCond : RecoverableCond;
  assert(JointCond);

  CheckRecoverableKind RecoverKind = getRecoverableKind(Checked[0].second);
  assert(SanOpts.has(Checked[0].second));
#ifndef NDEBUG
  for (int i = 1, n = Checked.size(); i < n; ++i) {
    assert(RecoverKind == getRecoverableKind(Checked[i].second) &&
           "All recoverable kinds in a single check must be same!");
    assert(SanOpts.has(Checked[i].second));
  }
#endif

  llvm::BasicBlock *Cont = createBasicBlock("cont");
  llvm::BasicBlock *Handlers = createBasicBlock("handler." + CheckName);
  llvm::Instruction *Branch = Builder.CreateCondBr(JointCond, Cont, Handlers);
  // Give hint that we very much don't expect to execute the handler
  // Value chosen to match UR_NONTAKEN_WEIGHT, see BranchProbabilityInfo.cpp
  llvm::MDBuilder MDHelper(getLLVMContext());
  llvm::MDNode *Node = MDHelper.createBranchWeights((1U << 20) - 1, 1);
  Branch->setMetadata(llvm::LLVMContext::MD_prof, Node);
  EmitBlock(Handlers);

  // Handler functions take an i8* pointing to the (handler-specific) static
  // information block, followed by a sequence of intptr_t arguments
  // representing operand values.
  SmallVector<llvm::Value *, 4> Args;
  SmallVector<llvm::Type *, 4> ArgTypes;
  if (!CGM.getCodeGenOpts().SanitizeMinimalRuntime) {
    Args.reserve(DynamicArgs.size() + 1);
    ArgTypes.reserve(DynamicArgs.size() + 1);

    // Emit handler arguments and create handler function type.
    if (!StaticArgs.empty()) {
      llvm::Constant *Info = llvm::ConstantStruct::getAnon(StaticArgs);
      auto *InfoPtr =
          new llvm::GlobalVariable(CGM.getModule(), Info->getType(), false,
                                   llvm::GlobalVariable::PrivateLinkage, Info);
      InfoPtr->setUnnamedAddr(llvm::GlobalValue::UnnamedAddr::Global);
      CGM.getSanitizerMetadata()->disableSanitizerForGlobal(InfoPtr);
      Args.push_back(Builder.CreateBitCast(InfoPtr, Int8PtrTy));
      ArgTypes.push_back(Int8PtrTy);
    }

    for (size_t i = 0, n = DynamicArgs.size(); i != n; ++i) {
      Args.push_back(EmitCheckValue(DynamicArgs[i]));
      ArgTypes.push_back(IntPtrTy);
    }
  }

  llvm::FunctionType *FnType =
    llvm::FunctionType::get(CGM.VoidTy, ArgTypes, false);

  if (!FatalCond || !RecoverableCond) {
    // Simple case: we need to generate a single handler call, either
    // fatal, or non-fatal.
    emitCheckHandlerCall(*this, FnType, Args, CheckHandler, RecoverKind,
                         (FatalCond != nullptr), Cont);
  } else {
    // Emit two handler calls: first one for set of unrecoverable checks,
    // another one for recoverable.
    llvm::BasicBlock *NonFatalHandlerBB =
        createBasicBlock("non_fatal." + CheckName);
    llvm::BasicBlock *FatalHandlerBB = createBasicBlock("fatal." + CheckName);
    Builder.CreateCondBr(FatalCond, NonFatalHandlerBB, FatalHandlerBB);
    EmitBlock(FatalHandlerBB);
    emitCheckHandlerCall(*this, FnType, Args, CheckHandler, RecoverKind, true,
                         NonFatalHandlerBB);
    EmitBlock(NonFatalHandlerBB);
    emitCheckHandlerCall(*this, FnType, Args, CheckHandler, RecoverKind, false,
                         Cont);
  }

  EmitBlock(Cont);
}

void CodeGenFunction::EmitCfiSlowPathCheck(
    SanitizerMask Kind, llvm::Value *Cond, llvm::ConstantInt *TypeId,
    llvm::Value *Ptr, ArrayRef<llvm::Constant *> StaticArgs) {
  llvm::BasicBlock *Cont = createBasicBlock("cfi.cont");

  llvm::BasicBlock *CheckBB = createBasicBlock("cfi.slowpath");
  llvm::BranchInst *BI = Builder.CreateCondBr(Cond, Cont, CheckBB);

  llvm::MDBuilder MDHelper(getLLVMContext());
  llvm::MDNode *Node = MDHelper.createBranchWeights((1U << 20) - 1, 1);
  BI->setMetadata(llvm::LLVMContext::MD_prof, Node);

  EmitBlock(CheckBB);

  bool WithDiag = !CGM.getCodeGenOpts().SanitizeTrap.has(Kind);

  llvm::CallInst *CheckCall;
  llvm::Constant *SlowPathFn;
  if (WithDiag) {
    llvm::Constant *Info = llvm::ConstantStruct::getAnon(StaticArgs);
    auto *InfoPtr =
        new llvm::GlobalVariable(CGM.getModule(), Info->getType(), false,
                                 llvm::GlobalVariable::PrivateLinkage, Info);
    InfoPtr->setUnnamedAddr(llvm::GlobalValue::UnnamedAddr::Global);
    CGM.getSanitizerMetadata()->disableSanitizerForGlobal(InfoPtr);

    SlowPathFn = CGM.getModule().getOrInsertFunction(
        "__cfi_slowpath_diag",
        llvm::FunctionType::get(VoidTy, {Int64Ty, Int8PtrTy, Int8PtrTy},
                                false));
    CheckCall = Builder.CreateCall(
        SlowPathFn, {TypeId, Ptr, Builder.CreateBitCast(InfoPtr, Int8PtrTy)});
  } else {
    SlowPathFn = CGM.getModule().getOrInsertFunction(
        "__cfi_slowpath",
        llvm::FunctionType::get(VoidTy, {Int64Ty, Int8PtrTy}, false));
    CheckCall = Builder.CreateCall(SlowPathFn, {TypeId, Ptr});
  }

  CGM.setDSOLocal(cast<llvm::GlobalValue>(SlowPathFn->stripPointerCasts()));
  CheckCall->setDoesNotThrow();

  EmitBlock(Cont);
}

// Emit a stub for __cfi_check function so that the linker knows about this
// symbol in LTO mode.
void CodeGenFunction::EmitCfiCheckStub() {
  llvm::Module *M = &CGM.getModule();
  auto &Ctx = M->getContext();
  llvm::Function *F = llvm::Function::Create(
      llvm::FunctionType::get(VoidTy, {Int64Ty, Int8PtrTy, Int8PtrTy}, false),
      llvm::GlobalValue::WeakAnyLinkage, "__cfi_check", M);
  CGM.setDSOLocal(F);
  llvm::BasicBlock *BB = llvm::BasicBlock::Create(Ctx, "entry", F);
  // FIXME: consider emitting an intrinsic call like
  // call void @llvm.cfi_check(i64 %0, i8* %1, i8* %2)
  // which can be lowered in CrossDSOCFI pass to the actual contents of
  // __cfi_check. This would allow inlining of __cfi_check calls.
  llvm::CallInst::Create(
      llvm::Intrinsic::getDeclaration(M, llvm::Intrinsic::trap), "", BB);
  llvm::ReturnInst::Create(Ctx, nullptr, BB);
}

// This function is basically a switch over the CFI failure kind, which is
// extracted from CFICheckFailData (1st function argument). Each case is either
// llvm.trap or a call to one of the two runtime handlers, based on
// -fsanitize-trap and -fsanitize-recover settings.  Default case (invalid
// failure kind) traps, but this should really never happen.  CFICheckFailData
// can be nullptr if the calling module has -fsanitize-trap behavior for this
// check kind; in this case __cfi_check_fail traps as well.
void CodeGenFunction::EmitCfiCheckFail() {
  SanitizerScope SanScope(this);
  FunctionArgList Args;
  ImplicitParamDecl ArgData(getContext(), getContext().VoidPtrTy,
                            ImplicitParamDecl::Other);
  ImplicitParamDecl ArgAddr(getContext(), getContext().VoidPtrTy,
                            ImplicitParamDecl::Other);
  Args.push_back(&ArgData);
  Args.push_back(&ArgAddr);

  const CGFunctionInfo &FI =
    CGM.getTypes().arrangeBuiltinFunctionDeclaration(getContext().VoidTy, Args);

  llvm::Function *F = llvm::Function::Create(
      llvm::FunctionType::get(VoidTy, {VoidPtrTy, VoidPtrTy}, false),
      llvm::GlobalValue::WeakODRLinkage, "__cfi_check_fail", &CGM.getModule());
  F->setVisibility(llvm::GlobalValue::HiddenVisibility);

  StartFunction(GlobalDecl(), CGM.getContext().VoidTy, F, FI, Args,
                SourceLocation());

  // This function should not be affected by blacklist. This function does
  // not have a source location, but "src:*" would still apply. Revert any
  // changes to SanOpts made in StartFunction.
  SanOpts = CGM.getLangOpts().Sanitize;

  llvm::Value *Data =
      EmitLoadOfScalar(GetAddrOfLocalVar(&ArgData), /*Volatile=*/false,
                       CGM.getContext().VoidPtrTy, ArgData.getLocation());
  llvm::Value *Addr =
      EmitLoadOfScalar(GetAddrOfLocalVar(&ArgAddr), /*Volatile=*/false,
                       CGM.getContext().VoidPtrTy, ArgAddr.getLocation());

  // Data == nullptr means the calling module has trap behaviour for this check.
  llvm::Value *DataIsNotNullPtr =
      Builder.CreateICmpNE(Data, llvm::ConstantPointerNull::get(Int8PtrTy));
  EmitTrapCheck(DataIsNotNullPtr);

  llvm::StructType *SourceLocationTy =
      llvm::StructType::get(VoidPtrTy, Int32Ty, Int32Ty);
  llvm::StructType *CfiCheckFailDataTy =
      llvm::StructType::get(Int8Ty, SourceLocationTy, VoidPtrTy);

  llvm::Value *V = Builder.CreateConstGEP2_32(
      CfiCheckFailDataTy,
      Builder.CreatePointerCast(Data, CfiCheckFailDataTy->getPointerTo(0)), 0,
      0);
  Address CheckKindAddr(V, getIntAlign());
  llvm::Value *CheckKind = Builder.CreateLoad(CheckKindAddr);

  llvm::Value *AllVtables = llvm::MetadataAsValue::get(
      CGM.getLLVMContext(),
      llvm::MDString::get(CGM.getLLVMContext(), "all-vtables"));
  llvm::Value *ValidVtable = Builder.CreateZExt(
      Builder.CreateCall(CGM.getIntrinsic(llvm::Intrinsic::type_test),
                         {Addr, AllVtables}),
      IntPtrTy);

  const std::pair<int, SanitizerMask> CheckKinds[] = {
      {CFITCK_VCall, SanitizerKind::CFIVCall},
      {CFITCK_NVCall, SanitizerKind::CFINVCall},
      {CFITCK_DerivedCast, SanitizerKind::CFIDerivedCast},
      {CFITCK_UnrelatedCast, SanitizerKind::CFIUnrelatedCast},
      {CFITCK_ICall, SanitizerKind::CFIICall}};

  SmallVector<std::pair<llvm::Value *, SanitizerMask>, 5> Checks;
  for (auto CheckKindMaskPair : CheckKinds) {
    int Kind = CheckKindMaskPair.first;
    SanitizerMask Mask = CheckKindMaskPair.second;
    llvm::Value *Cond =
        Builder.CreateICmpNE(CheckKind, llvm::ConstantInt::get(Int8Ty, Kind));
    if (CGM.getLangOpts().Sanitize.has(Mask))
      EmitCheck(std::make_pair(Cond, Mask), SanitizerHandler::CFICheckFail, {},
                {Data, Addr, ValidVtable});
    else
      EmitTrapCheck(Cond);
  }

  FinishFunction();
  // The only reference to this function will be created during LTO link.
  // Make sure it survives until then.
  CGM.addUsedGlobal(F);
}

void CodeGenFunction::EmitUnreachable(SourceLocation Loc) {
  if (SanOpts.has(SanitizerKind::Unreachable)) {
    SanitizerScope SanScope(this);
    EmitCheck(std::make_pair(static_cast<llvm::Value *>(Builder.getFalse()),
                             SanitizerKind::Unreachable),
              SanitizerHandler::BuiltinUnreachable,
              EmitCheckSourceLocation(Loc), None);
  }
  Builder.CreateUnreachable();
}

void CodeGenFunction::EmitTrapCheck(llvm::Value *Checked) {
  llvm::BasicBlock *Cont = createBasicBlock("cont");

  // If we're optimizing, collapse all calls to trap down to just one per
  // function to save on code size.
  if (!CGM.getCodeGenOpts().OptimizationLevel || !TrapBB) {
    TrapBB = createBasicBlock("trap");
    Builder.CreateCondBr(Checked, Cont, TrapBB);
    EmitBlock(TrapBB);
    llvm::CallInst *TrapCall = EmitTrapCall(llvm::Intrinsic::trap);
    TrapCall->setDoesNotReturn();
    TrapCall->setDoesNotThrow();
    Builder.CreateUnreachable();
  } else {
    Builder.CreateCondBr(Checked, Cont, TrapBB);
  }

  EmitBlock(Cont);
}

llvm::CallInst *CodeGenFunction::EmitTrapCall(llvm::Intrinsic::ID IntrID) {
  llvm::CallInst *TrapCall = Builder.CreateCall(CGM.getIntrinsic(IntrID));

  if (!CGM.getCodeGenOpts().TrapFuncName.empty()) {
    auto A = llvm::Attribute::get(getLLVMContext(), "trap-func-name",
                                  CGM.getCodeGenOpts().TrapFuncName);
    TrapCall->addAttribute(llvm::AttributeList::FunctionIndex, A);
  }

  return TrapCall;
}

Address CodeGenFunction::EmitArrayToPointerDecay(const Expr *E,
                                                 LValueBaseInfo *BaseInfo,
                                                 TBAAAccessInfo *TBAAInfo) {
  assert(E->getType()->isArrayType() &&
         "Array to pointer decay must have array source type!");

  // Expressions of array type can't be bitfields or vector elements.
  LValue LV = EmitLValue(E);
  Address Addr = LV.getAddress();

  // If the array type was an incomplete type, we need to make sure
  // the decay ends up being the right type.
  llvm::Type *NewTy = ConvertType(E->getType());
  Addr = Builder.CreateElementBitCast(Addr, NewTy);

  // Note that VLA pointers are always decayed, so we don't need to do
  // anything here.
  if (!E->getType()->isVariableArrayType()) {
    assert(isa<llvm::ArrayType>(Addr.getElementType()) &&
           "Expected pointer to array");
    Addr = Builder.CreateStructGEP(Addr, 0, CharUnits::Zero(), "arraydecay");
  }

  // The result of this decay conversion points to an array element within the
  // base lvalue. However, since TBAA currently does not support representing
  // accesses to elements of member arrays, we conservatively represent accesses
  // to the pointee object as if it had no any base lvalue specified.
  // TODO: Support TBAA for member arrays.
  QualType EltType = E->getType()->castAsArrayTypeUnsafe()->getElementType();
  if (BaseInfo) *BaseInfo = LV.getBaseInfo();
  if (TBAAInfo) *TBAAInfo = CGM.getTBAAAccessInfo(EltType);

  return Builder.CreateElementBitCast(Addr, ConvertTypeForMem(EltType));
}

/// isSimpleArrayDecayOperand - If the specified expr is a simple decay from an
/// array to pointer, return the array subexpression.
static const Expr *isSimpleArrayDecayOperand(const Expr *E) {
  // If this isn't just an array->pointer decay, bail out.
  const auto *CE = dyn_cast<CastExpr>(E);
  if (!CE || CE->getCastKind() != CK_ArrayToPointerDecay)
    return nullptr;

  // If this is a decay from variable width array, bail out.
  const Expr *SubExpr = CE->getSubExpr();
  if (SubExpr->getType()->isVariableArrayType())
    return nullptr;

  return SubExpr;
}

static llvm::Value *emitArraySubscriptGEP(CodeGenFunction &CGF,
                                          llvm::Value *ptr,
                                          ArrayRef<llvm::Value*> indices,
                                          bool inbounds,
                                          bool signedIndices,
                                          SourceLocation loc,
                                    const llvm::Twine &name = "arrayidx") {
  if (inbounds) {
    return CGF.EmitCheckedInBoundsGEP(ptr, indices, signedIndices,
                                      CodeGenFunction::NotSubtraction, loc,
                                      name);
  } else {
    return CGF.Builder.CreateGEP(ptr, indices, name);
  }
}

static CharUnits getArrayElementAlign(CharUnits arrayAlign,
                                      llvm::Value *idx,
                                      CharUnits eltSize) {
  // If we have a constant index, we can use the exact offset of the
  // element we're accessing.
  if (auto constantIdx = dyn_cast<llvm::ConstantInt>(idx)) {
    CharUnits offset = constantIdx->getZExtValue() * eltSize;
    return arrayAlign.alignmentAtOffset(offset);

  // Otherwise, use the worst-case alignment for any element.
  } else {
    return arrayAlign.alignmentOfArrayElement(eltSize);
  }
}

static QualType getFixedSizeElementType(const ASTContext &ctx,
                                        const VariableArrayType *vla) {
  QualType eltType;
  do {
    eltType = vla->getElementType();
  } while ((vla = ctx.getAsVariableArrayType(eltType)));
  return eltType;
}

static Address emitArraySubscriptGEP(CodeGenFunction &CGF, Address addr,
                                     ArrayRef<llvm::Value *> indices,
                                     QualType eltType, bool inbounds,
                                     bool signedIndices, SourceLocation loc,
                                     const llvm::Twine &name = "arrayidx") {
  // All the indices except that last must be zero.
#ifndef NDEBUG
  for (auto idx : indices.drop_back())
    assert(isa<llvm::ConstantInt>(idx) &&
           cast<llvm::ConstantInt>(idx)->isZero());
#endif

  // Determine the element size of the statically-sized base.  This is
  // the thing that the indices are expressed in terms of.
  if (auto vla = CGF.getContext().getAsVariableArrayType(eltType)) {
    eltType = getFixedSizeElementType(CGF.getContext(), vla);
  }

  // We can use that to compute the best alignment of the element.
  CharUnits eltSize = CGF.getContext().getTypeSizeInChars(eltType);
  CharUnits eltAlign =
    getArrayElementAlign(addr.getAlignment(), indices.back(), eltSize);

  llvm::Value *eltPtr = emitArraySubscriptGEP(
      CGF, addr.getPointer(), indices, inbounds, signedIndices, loc, name);
  return Address(eltPtr, eltAlign);
}

LValue CodeGenFunction::EmitArraySubscriptExpr(const ArraySubscriptExpr *E,
                                               bool Accessed) {
  // The index must always be an integer, which is not an aggregate.  Emit it
  // in lexical order (this complexity is, sadly, required by C++17).
  llvm::Value *IdxPre =
      (E->getLHS() == E->getIdx()) ? EmitScalarExpr(E->getIdx()) : nullptr;
  bool SignedIndices = false;
  auto EmitIdxAfterBase = [&, IdxPre](bool Promote) -> llvm::Value * {
    auto *Idx = IdxPre;
    if (E->getLHS() != E->getIdx()) {
      assert(E->getRHS() == E->getIdx() && "index was neither LHS nor RHS");
      Idx = EmitScalarExpr(E->getIdx());
    }

    QualType IdxTy = E->getIdx()->getType();
    bool IdxSigned = IdxTy->isSignedIntegerOrEnumerationType();
    SignedIndices |= IdxSigned;

    if (SanOpts.has(SanitizerKind::ArrayBounds))
      EmitBoundsCheck(E, E->getBase(), Idx, IdxTy, Accessed);

    // Extend or truncate the index type to 32 or 64-bits.
    if (Promote && Idx->getType() != IntPtrTy)
      Idx = Builder.CreateIntCast(Idx, IntPtrTy, IdxSigned, "idxprom");

    return Idx;
  };
  IdxPre = nullptr;

  // If the base is a vector type, then we are forming a vector element lvalue
  // with this subscript.
  if (E->getBase()->getType()->isVectorType() &&
      !isa<ExtVectorElementExpr>(E->getBase())) {
    // Emit the vector as an lvalue to get its address.
    LValue LHS = EmitLValue(E->getBase());
    auto *Idx = EmitIdxAfterBase(/*Promote*/false);
    assert(LHS.isSimple() && "Can only subscript lvalue vectors here!");
    return LValue::MakeVectorElt(LHS.getAddress(), Idx, E->getBase()->getType(),
                                 LHS.getBaseInfo(), TBAAAccessInfo());
  }

  // All the other cases basically behave like simple offsetting.

  // Handle the extvector case we ignored above.
  if (isa<ExtVectorElementExpr>(E->getBase())) {
    LValue LV = EmitLValue(E->getBase());
    auto *Idx = EmitIdxAfterBase(/*Promote*/true);
    Address Addr = EmitExtVectorElementLValue(LV);

    QualType EltType = LV.getType()->castAs<VectorType>()->getElementType();
    Addr = emitArraySubscriptGEP(*this, Addr, Idx, EltType, /*inbounds*/ true,
                                 SignedIndices, E->getExprLoc());
    return MakeAddrLValue(Addr, EltType, LV.getBaseInfo(),
                          CGM.getTBAAInfoForSubobject(LV, EltType));
  }

  LValueBaseInfo EltBaseInfo;
  TBAAAccessInfo EltTBAAInfo;
  Address Addr = Address::invalid();
  if (const VariableArrayType *vla =
           getContext().getAsVariableArrayType(E->getType())) {
    // The base must be a pointer, which is not an aggregate.  Emit
    // it.  It needs to be emitted first in case it's what captures
    // the VLA bounds.
    Addr = EmitPointerWithAlignment(E->getBase(), &EltBaseInfo, &EltTBAAInfo);
    auto *Idx = EmitIdxAfterBase(/*Promote*/true);

    // The element count here is the total number of non-VLA elements.
    llvm::Value *numElements = getVLASize(vla).NumElts;

    // Effectively, the multiply by the VLA size is part of the GEP.
    // GEP indexes are signed, and scaling an index isn't permitted to
    // signed-overflow, so we use the same semantics for our explicit
    // multiply.  We suppress this if overflow is not undefined behavior.
    if (getLangOpts().isSignedOverflowDefined()) {
      Idx = Builder.CreateMul(Idx, numElements);
    } else {
      Idx = Builder.CreateNSWMul(Idx, numElements);
    }

    Addr = emitArraySubscriptGEP(*this, Addr, Idx, vla->getElementType(),
                                 !getLangOpts().isSignedOverflowDefined(),
                                 SignedIndices, E->getExprLoc());

  } else if (const ObjCObjectType *OIT = E->getType()->getAs<ObjCObjectType>()){
    // Indexing over an interface, as in "NSString *P; P[4];"

    // Emit the base pointer.
    Addr = EmitPointerWithAlignment(E->getBase(), &EltBaseInfo, &EltTBAAInfo);
    auto *Idx = EmitIdxAfterBase(/*Promote*/true);

    CharUnits InterfaceSize = getContext().getTypeSizeInChars(OIT);
    llvm::Value *InterfaceSizeVal =
        llvm::ConstantInt::get(Idx->getType(), InterfaceSize.getQuantity());

    llvm::Value *ScaledIdx = Builder.CreateMul(Idx, InterfaceSizeVal);

    // We don't necessarily build correct LLVM struct types for ObjC
    // interfaces, so we can't rely on GEP to do this scaling
    // correctly, so we need to cast to i8*.  FIXME: is this actually
    // true?  A lot of other things in the fragile ABI would break...
    llvm::Type *OrigBaseTy = Addr.getType();
    Addr = Builder.CreateElementBitCast(Addr, Int8Ty);

    // Do the GEP.
    CharUnits EltAlign =
      getArrayElementAlign(Addr.getAlignment(), Idx, InterfaceSize);
    llvm::Value *EltPtr =
        emitArraySubscriptGEP(*this, Addr.getPointer(), ScaledIdx, false,
                              SignedIndices, E->getExprLoc());
    Addr = Address(EltPtr, EltAlign);

    // Cast back.
    Addr = Builder.CreateBitCast(Addr, OrigBaseTy);
  } else if (const Expr *Array = isSimpleArrayDecayOperand(E->getBase())) {
    // If this is A[i] where A is an array, the frontend will have decayed the
    // base to be a ArrayToPointerDecay implicit cast.  While correct, it is
    // inefficient at -O0 to emit a "gep A, 0, 0" when codegen'ing it, then a
    // "gep x, i" here.  Emit one "gep A, 0, i".
    assert(Array->getType()->isArrayType() &&
           "Array to pointer decay must have array source type!");
    LValue ArrayLV;
    // For simple multidimensional array indexing, set the 'accessed' flag for
    // better bounds-checking of the base expression.
    if (const auto *ASE = dyn_cast<ArraySubscriptExpr>(Array))
      ArrayLV = EmitArraySubscriptExpr(ASE, /*Accessed*/ true);
    else
      ArrayLV = EmitLValue(Array);
    auto *Idx = EmitIdxAfterBase(/*Promote*/true);

    // Propagate the alignment from the array itself to the result.
    Addr = emitArraySubscriptGEP(
        *this, ArrayLV.getAddress(), {CGM.getSize(CharUnits::Zero()), Idx},
        E->getType(), !getLangOpts().isSignedOverflowDefined(), SignedIndices,
        E->getExprLoc());
    EltBaseInfo = ArrayLV.getBaseInfo();
#if INTEL_CUSTOMIZATION
    // CQ#379144 TBAA for arrays
    if (getLangOpts().IntelCompat && CGM.getCodeGenOpts().StructPathTBAA &&
        ArrayLV.getTBAAInfo().AccessType !=
            CGM.getTBAATypeInfo(getContext().CharTy)) {
      // Propagate TBAA from array to element access. Array element access
      // in TBAA looks like access to first element in the array. Except for
      // the case when TBAA for the array type is omnipotent char in this case
      // element access information is more precise.
      EltTBAAInfo = ArrayLV.getTBAAInfo();
      if (!EltTBAAInfo.BaseType)
        EltTBAAInfo.BaseType = CGM.getTBAATypeInfo(Array->getType());
      EltTBAAInfo.AccessType = CGM.getTBAAAccessInfo(E->getType()).AccessType;
      if (getLangOpts().isIntelCompat(LangOptions::IntelTBAA)) {
        auto *I = dyn_cast<llvm::Instruction>(Addr.getPointer());
        if (I && !EltTBAAInfo.isMayAlias()) {
          TBAAAccessInfo AI(EltTBAAInfo);
          AI.BaseType = CGM.getTBAATypeInfo(Array->getType());
          AI.Offset = 0;
          llvm::MDNode *N = CGM.getTBAAAccessTagInfo(AI);
          I->setMetadata("intel-tbaa", N);
        }
      }
    } else
#endif // INTEL_CUSTOMIZATION
    EltTBAAInfo = CGM.getTBAAInfoForSubobject(ArrayLV, E->getType());
  } else {
    // The base must be a pointer; emit it with an estimate of its alignment.
    Addr = EmitPointerWithAlignment(E->getBase(), &EltBaseInfo, &EltTBAAInfo);
    auto *Idx = EmitIdxAfterBase(/*Promote*/true);
    Addr = emitArraySubscriptGEP(*this, Addr, Idx, E->getType(),
                                 !getLangOpts().isSignedOverflowDefined(),
                                 SignedIndices, E->getExprLoc());
  }

  LValue LV = MakeAddrLValue(Addr, E->getType(), EltBaseInfo, EltTBAAInfo);

  if (getLangOpts().ObjC1 &&
      getLangOpts().getGC() != LangOptions::NonGC) {
    LV.setNonGC(!E->isOBJCGCCandidate(getContext()));
    setObjCGCLValueClass(getContext(), E, LV);
  }
  return LV;
}

static Address emitOMPArraySectionBase(CodeGenFunction &CGF, const Expr *Base,
                                       LValueBaseInfo &BaseInfo,
                                       TBAAAccessInfo &TBAAInfo,
                                       QualType BaseTy, QualType ElTy,
                                       bool IsLowerBound) {
  LValue BaseLVal;
  if (auto *ASE = dyn_cast<OMPArraySectionExpr>(Base->IgnoreParenImpCasts())) {
    BaseLVal = CGF.EmitOMPArraySectionExpr(ASE, IsLowerBound);
    if (BaseTy->isArrayType()) {
      Address Addr = BaseLVal.getAddress();
      BaseInfo = BaseLVal.getBaseInfo();

      // If the array type was an incomplete type, we need to make sure
      // the decay ends up being the right type.
      llvm::Type *NewTy = CGF.ConvertType(BaseTy);
      Addr = CGF.Builder.CreateElementBitCast(Addr, NewTy);

      // Note that VLA pointers are always decayed, so we don't need to do
      // anything here.
      if (!BaseTy->isVariableArrayType()) {
        assert(isa<llvm::ArrayType>(Addr.getElementType()) &&
               "Expected pointer to array");
        Addr = CGF.Builder.CreateStructGEP(Addr, 0, CharUnits::Zero(),
                                           "arraydecay");
      }

      return CGF.Builder.CreateElementBitCast(Addr,
                                              CGF.ConvertTypeForMem(ElTy));
    }
    LValueBaseInfo TypeBaseInfo;
    TBAAAccessInfo TypeTBAAInfo;
    CharUnits Align = CGF.getNaturalTypeAlignment(ElTy, &TypeBaseInfo,
                                                  &TypeTBAAInfo);
    BaseInfo.mergeForCast(TypeBaseInfo);
    TBAAInfo = CGF.CGM.mergeTBAAInfoForCast(TBAAInfo, TypeTBAAInfo);
    return Address(CGF.Builder.CreateLoad(BaseLVal.getAddress()), Align);
  }
  return CGF.EmitPointerWithAlignment(Base, &BaseInfo, &TBAAInfo);
}

LValue CodeGenFunction::EmitOMPArraySectionExpr(const OMPArraySectionExpr *E,
                                                bool IsLowerBound) {
  QualType BaseTy = OMPArraySectionExpr::getBaseOriginalType(E->getBase());
  QualType ResultExprTy;
  if (auto *AT = getContext().getAsArrayType(BaseTy))
    ResultExprTy = AT->getElementType();
  else
    ResultExprTy = BaseTy->getPointeeType();
  llvm::Value *Idx = nullptr;
  if (IsLowerBound || E->getColonLoc().isInvalid()) {
    // Requesting lower bound or upper bound, but without provided length and
    // without ':' symbol for the default length -> length = 1.
    // Idx = LowerBound ?: 0;
    if (auto *LowerBound = E->getLowerBound()) {
      Idx = Builder.CreateIntCast(
          EmitScalarExpr(LowerBound), IntPtrTy,
          LowerBound->getType()->hasSignedIntegerRepresentation());
    } else
      Idx = llvm::ConstantInt::getNullValue(IntPtrTy);
  } else {
    // Try to emit length or lower bound as constant. If this is possible, 1
    // is subtracted from constant length or lower bound. Otherwise, emit LLVM
    // IR (LB + Len) - 1.
    auto &C = CGM.getContext();
    auto *Length = E->getLength();
    llvm::APSInt ConstLength;
    if (Length) {
      // Idx = LowerBound + Length - 1;
      if (Length->isIntegerConstantExpr(ConstLength, C)) {
        ConstLength = ConstLength.zextOrTrunc(PointerWidthInBits);
        Length = nullptr;
      }
      auto *LowerBound = E->getLowerBound();
      llvm::APSInt ConstLowerBound(PointerWidthInBits, /*isUnsigned=*/false);
      if (LowerBound && LowerBound->isIntegerConstantExpr(ConstLowerBound, C)) {
        ConstLowerBound = ConstLowerBound.zextOrTrunc(PointerWidthInBits);
        LowerBound = nullptr;
      }
      if (!Length)
        --ConstLength;
      else if (!LowerBound)
        --ConstLowerBound;

      if (Length || LowerBound) {
        auto *LowerBoundVal =
            LowerBound
                ? Builder.CreateIntCast(
                      EmitScalarExpr(LowerBound), IntPtrTy,
                      LowerBound->getType()->hasSignedIntegerRepresentation())
                : llvm::ConstantInt::get(IntPtrTy, ConstLowerBound);
        auto *LengthVal =
            Length
                ? Builder.CreateIntCast(
                      EmitScalarExpr(Length), IntPtrTy,
                      Length->getType()->hasSignedIntegerRepresentation())
                : llvm::ConstantInt::get(IntPtrTy, ConstLength);
        Idx = Builder.CreateAdd(LowerBoundVal, LengthVal, "lb_add_len",
                                /*HasNUW=*/false,
                                !getLangOpts().isSignedOverflowDefined());
        if (Length && LowerBound) {
          Idx = Builder.CreateSub(
              Idx, llvm::ConstantInt::get(IntPtrTy, /*V=*/1), "idx_sub_1",
              /*HasNUW=*/false, !getLangOpts().isSignedOverflowDefined());
        }
      } else
        Idx = llvm::ConstantInt::get(IntPtrTy, ConstLength + ConstLowerBound);
    } else {
      // Idx = ArraySize - 1;
      QualType ArrayTy = BaseTy->isPointerType()
                             ? E->getBase()->IgnoreParenImpCasts()->getType()
                             : BaseTy;
      if (auto *VAT = C.getAsVariableArrayType(ArrayTy)) {
        Length = VAT->getSizeExpr();
        if (Length->isIntegerConstantExpr(ConstLength, C))
          Length = nullptr;
      } else {
        auto *CAT = C.getAsConstantArrayType(ArrayTy);
        ConstLength = CAT->getSize();
      }
      if (Length) {
        auto *LengthVal = Builder.CreateIntCast(
            EmitScalarExpr(Length), IntPtrTy,
            Length->getType()->hasSignedIntegerRepresentation());
        Idx = Builder.CreateSub(
            LengthVal, llvm::ConstantInt::get(IntPtrTy, /*V=*/1), "len_sub_1",
            /*HasNUW=*/false, !getLangOpts().isSignedOverflowDefined());
      } else {
        ConstLength = ConstLength.zextOrTrunc(PointerWidthInBits);
        --ConstLength;
        Idx = llvm::ConstantInt::get(IntPtrTy, ConstLength);
      }
    }
  }
  assert(Idx);

  Address EltPtr = Address::invalid();
  LValueBaseInfo BaseInfo;
  TBAAAccessInfo TBAAInfo;
  if (auto *VLA = getContext().getAsVariableArrayType(ResultExprTy)) {
    // The base must be a pointer, which is not an aggregate.  Emit
    // it.  It needs to be emitted first in case it's what captures
    // the VLA bounds.
    Address Base =
        emitOMPArraySectionBase(*this, E->getBase(), BaseInfo, TBAAInfo,
                                BaseTy, VLA->getElementType(), IsLowerBound);
    // The element count here is the total number of non-VLA elements.
    llvm::Value *NumElements = getVLASize(VLA).NumElts;

    // Effectively, the multiply by the VLA size is part of the GEP.
    // GEP indexes are signed, and scaling an index isn't permitted to
    // signed-overflow, so we use the same semantics for our explicit
    // multiply.  We suppress this if overflow is not undefined behavior.
    if (getLangOpts().isSignedOverflowDefined())
      Idx = Builder.CreateMul(Idx, NumElements);
    else
      Idx = Builder.CreateNSWMul(Idx, NumElements);
    EltPtr = emitArraySubscriptGEP(*this, Base, Idx, VLA->getElementType(),
                                   !getLangOpts().isSignedOverflowDefined(),
                                   /*SignedIndices=*/false, E->getExprLoc());
  } else if (const Expr *Array = isSimpleArrayDecayOperand(E->getBase())) {
    // If this is A[i] where A is an array, the frontend will have decayed the
    // base to be a ArrayToPointerDecay implicit cast.  While correct, it is
    // inefficient at -O0 to emit a "gep A, 0, 0" when codegen'ing it, then a
    // "gep x, i" here.  Emit one "gep A, 0, i".
    assert(Array->getType()->isArrayType() &&
           "Array to pointer decay must have array source type!");
    LValue ArrayLV;
    // For simple multidimensional array indexing, set the 'accessed' flag for
    // better bounds-checking of the base expression.
    if (const auto *ASE = dyn_cast<ArraySubscriptExpr>(Array))
      ArrayLV = EmitArraySubscriptExpr(ASE, /*Accessed*/ true);
    else
      ArrayLV = EmitLValue(Array);

    // Propagate the alignment from the array itself to the result.
    EltPtr = emitArraySubscriptGEP(
        *this, ArrayLV.getAddress(), {CGM.getSize(CharUnits::Zero()), Idx},
        ResultExprTy, !getLangOpts().isSignedOverflowDefined(),
        /*SignedIndices=*/false, E->getExprLoc());
    BaseInfo = ArrayLV.getBaseInfo();
    TBAAInfo = CGM.getTBAAInfoForSubobject(ArrayLV, ResultExprTy);
  } else {
    Address Base = emitOMPArraySectionBase(*this, E->getBase(), BaseInfo,
                                           TBAAInfo, BaseTy, ResultExprTy,
                                           IsLowerBound);
    EltPtr = emitArraySubscriptGEP(*this, Base, Idx, ResultExprTy,
                                   !getLangOpts().isSignedOverflowDefined(),
                                   /*SignedIndices=*/false, E->getExprLoc());
  }

  return MakeAddrLValue(EltPtr, ResultExprTy, BaseInfo, TBAAInfo);
}

LValue CodeGenFunction::
EmitExtVectorElementExpr(const ExtVectorElementExpr *E) {
  // Emit the base vector as an l-value.
  LValue Base;

  // ExtVectorElementExpr's base can either be a vector or pointer to vector.
  if (E->isArrow()) {
    // If it is a pointer to a vector, emit the address and form an lvalue with
    // it.
    LValueBaseInfo BaseInfo;
    TBAAAccessInfo TBAAInfo;
    Address Ptr = EmitPointerWithAlignment(E->getBase(), &BaseInfo, &TBAAInfo);
    const PointerType *PT = E->getBase()->getType()->getAs<PointerType>();
    Base = MakeAddrLValue(Ptr, PT->getPointeeType(), BaseInfo, TBAAInfo);
    Base.getQuals().removeObjCGCAttr();
  } else if (E->getBase()->isGLValue()) {
    // Otherwise, if the base is an lvalue ( as in the case of foo.x.x),
    // emit the base as an lvalue.
    assert(E->getBase()->getType()->isVectorType());
    Base = EmitLValue(E->getBase());
  } else {
    // Otherwise, the base is a normal rvalue (as in (V+V).x), emit it as such.
    assert(E->getBase()->getType()->isVectorType() &&
           "Result must be a vector");
    llvm::Value *Vec = EmitScalarExpr(E->getBase());

    // Store the vector to memory (because LValue wants an address).
    Address VecMem = CreateMemTemp(E->getBase()->getType());
    Builder.CreateStore(Vec, VecMem);
    Base = MakeAddrLValue(VecMem, E->getBase()->getType(),
                          AlignmentSource::Decl);
  }

  QualType type =
    E->getType().withCVRQualifiers(Base.getQuals().getCVRQualifiers());

  // Encode the element access list into a vector of unsigned indices.
  SmallVector<uint32_t, 4> Indices;
  E->getEncodedElementAccess(Indices);

  if (Base.isSimple()) {
    llvm::Constant *CV =
        llvm::ConstantDataVector::get(getLLVMContext(), Indices);
    return LValue::MakeExtVectorElt(Base.getAddress(), CV, type,
                                    Base.getBaseInfo(), TBAAAccessInfo());
  }
  assert(Base.isExtVectorElt() && "Can only subscript lvalue vec elts here!");

  llvm::Constant *BaseElts = Base.getExtVectorElts();
  SmallVector<llvm::Constant *, 4> CElts;

  for (unsigned i = 0, e = Indices.size(); i != e; ++i)
    CElts.push_back(BaseElts->getAggregateElement(Indices[i]));
  llvm::Constant *CV = llvm::ConstantVector::get(CElts);
  return LValue::MakeExtVectorElt(Base.getExtVectorAddress(), CV, type,
                                  Base.getBaseInfo(), TBAAAccessInfo());
}

LValue CodeGenFunction::EmitMemberExpr(const MemberExpr *E) {
  if (DeclRefExpr *DRE = tryToConvertMemberExprToDeclRefExpr(*this, E)) {
    EmitIgnoredExpr(E->getBase());
    return EmitDeclRefLValue(DRE);
  }

  Expr *BaseExpr = E->getBase();
  // If this is s.x, emit s as an lvalue.  If it is s->x, emit s as a scalar.
  LValue BaseLV;
  if (E->isArrow()) {
    LValueBaseInfo BaseInfo;
    TBAAAccessInfo TBAAInfo;
    Address Addr = EmitPointerWithAlignment(BaseExpr, &BaseInfo, &TBAAInfo);
    QualType PtrTy = BaseExpr->getType()->getPointeeType();
    SanitizerSet SkippedChecks;
    bool IsBaseCXXThis = IsWrappedCXXThis(BaseExpr);
    if (IsBaseCXXThis)
      SkippedChecks.set(SanitizerKind::Alignment, true);
    if (IsBaseCXXThis || isa<DeclRefExpr>(BaseExpr))
      SkippedChecks.set(SanitizerKind::Null, true);
    EmitTypeCheck(TCK_MemberAccess, E->getExprLoc(), Addr.getPointer(), PtrTy,
                  /*Alignment=*/CharUnits::Zero(), SkippedChecks);
    BaseLV = MakeAddrLValue(Addr, PtrTy, BaseInfo, TBAAInfo);
  } else
    BaseLV = EmitCheckedLValue(BaseExpr, TCK_MemberAccess);

  NamedDecl *ND = E->getMemberDecl();
  if (auto *Field = dyn_cast<FieldDecl>(ND)) {
    LValue LV = EmitLValueForField(BaseLV, Field);
    setObjCGCLValueClass(getContext(), E, LV);
    return LV;
  }

  if (const auto *FD = dyn_cast<FunctionDecl>(ND))
    return EmitFunctionDeclLValue(*this, E, FD);

  llvm_unreachable("Unhandled member declaration!");
}

/// Given that we are currently emitting a lambda, emit an l-value for
/// one of its members.
LValue CodeGenFunction::EmitLValueForLambdaField(const FieldDecl *Field) {
  assert(cast<CXXMethodDecl>(CurCodeDecl)->getParent()->isLambda());
  assert(cast<CXXMethodDecl>(CurCodeDecl)->getParent() == Field->getParent());
  QualType LambdaTagType =
    getContext().getTagDeclType(Field->getParent());
  LValue LambdaLV = MakeNaturalAlignAddrLValue(CXXABIThisValue, LambdaTagType);
  return EmitLValueForField(LambdaLV, Field);
}

/// Drill down to the storage of a field without walking into
/// reference types.
///
/// The resulting address doesn't necessarily have the right type.
static Address emitAddrOfFieldStorage(CodeGenFunction &CGF, Address base,
                                      const FieldDecl *field) {
  const RecordDecl *rec = field->getParent();

  unsigned idx =
    CGF.CGM.getTypes().getCGRecordLayout(rec).getLLVMFieldNo(field);

  CharUnits offset;
  // Adjust the alignment down to the given offset.
  // As a special case, if the LLVM field index is 0, we know that this
  // is zero.
  assert((idx != 0 || CGF.getContext().getASTRecordLayout(rec)
                         .getFieldOffset(field->getFieldIndex()) == 0) &&
         "LLVM field at index zero had non-zero offset?");
  if (idx != 0) {
    auto &recLayout = CGF.getContext().getASTRecordLayout(rec);
    auto offsetInBits = recLayout.getFieldOffset(field->getFieldIndex());
    offset = CGF.getContext().toCharUnitsFromBits(offsetInBits);
  }

  return CGF.Builder.CreateStructGEP(base, idx, offset, field->getName());
}

static bool hasAnyVptr(const QualType Type, const ASTContext &Context) {
  const auto *RD = Type.getTypePtr()->getAsCXXRecordDecl();
  if (!RD)
    return false;

  if (RD->isDynamicClass())
    return true;

  for (const auto &Base : RD->bases())
    if (hasAnyVptr(Base.getType(), Context))
      return true;

  for (const FieldDecl *Field : RD->fields())
    if (hasAnyVptr(Field->getType(), Context))
      return true;

  return false;
}

LValue CodeGenFunction::EmitLValueForField(LValue base,
                                           const FieldDecl *field) {
  LValueBaseInfo BaseInfo = base.getBaseInfo();
#if INTEL_CUSTOMIZATION
  LValue BitfieldResult;
#endif  // INTEL_CUSTOMIZATION

  if (field->isBitField()) {
    const CGRecordLayout &RL =
      CGM.getTypes().getCGRecordLayout(field->getParent());
    const CGBitFieldInfo &Info = RL.getBitFieldInfo(field);
    Address Addr = base.getAddress();
    unsigned Idx = RL.getLLVMFieldNo(field);
    if (Idx != 0)
      // For structs, we GEP to the field that the record layout suggests.
      Addr = Builder.CreateStructGEP(Addr, Idx, Info.StorageOffset,
                                     field->getName());
    // Get the access type.
    llvm::Type *FieldIntTy =
      llvm::Type::getIntNTy(getLLVMContext(), Info.StorageSize);
    if (Addr.getElementType() != FieldIntTy)
      Addr = Builder.CreateElementBitCast(Addr, FieldIntTy);

    QualType fieldType =
      field->getType().withCVRQualifiers(base.getVRQualifiers());
    // TODO: Support TBAA for bit fields.
    LValueBaseInfo FieldBaseInfo(BaseInfo.getAlignmentSource());
#if INTEL_CUSTOMIZATION
    BitfieldResult = LValue::MakeBitfield(Addr, Info, fieldType, FieldBaseInfo,
                                TBAAAccessInfo());
    if (!getLangOpts().isIntelCompat(LangOptions::IntelTBAABF))
      return BitfieldResult;
#endif  // INTEL_CUSTOMIZATION
  }

  // Fields of may-alias structures are may-alias themselves.
  // FIXME: this should get propagated down through anonymous structs
  // and unions.
  QualType FieldType = field->getType();
  const RecordDecl *rec = field->getParent();
  AlignmentSource BaseAlignSource = BaseInfo.getAlignmentSource();
  LValueBaseInfo FieldBaseInfo(getFieldAlignmentSource(BaseAlignSource));
  TBAAAccessInfo FieldTBAAInfo;
  if (base.getTBAAInfo().isMayAlias() ||
          rec->hasAttr<MayAliasAttr>() || FieldType->isVectorType()) {
    FieldTBAAInfo = TBAAAccessInfo::getMayAliasInfo();
  } else if (rec->isUnion()) {
    // TODO: Support TBAA for unions.
    FieldTBAAInfo = TBAAAccessInfo::getMayAliasInfo();
  } else {
    // If no base type been assigned for the base access, then try to generate
    // one for this base lvalue.
    FieldTBAAInfo = base.getTBAAInfo();
    if (!FieldTBAAInfo.BaseType) {
        FieldTBAAInfo.BaseType = CGM.getTBAABaseTypeInfo(base.getType());
        assert(!FieldTBAAInfo.Offset &&
               "Nonzero offset for an access with no base type!");
    }

    // Adjust offset to be relative to the base type.
    const ASTRecordLayout &Layout =
        getContext().getASTRecordLayout(field->getParent());
    unsigned CharWidth = getContext().getCharWidth();
    if (FieldTBAAInfo.BaseType)
      FieldTBAAInfo.Offset +=
          Layout.getFieldOffset(field->getFieldIndex()) / CharWidth;
#if INTEL_CUSTOMIZATION
    if (field->isBitField()) {
      const CGRecordLayout &RL =
        CGM.getTypes().getCGRecordLayout(rec);
      const CGBitFieldInfo &Info = RL.getBitFieldInfo(field);
      auto fieldIntTy = getContext().getIntTypeForBitwidth(Info.StorageSize, 0);
      if (fieldIntTy.isNull())
        return BitfieldResult;
      FieldTBAAInfo.Size = getContext().toCharUnitsFromBits(Info.StorageSize).getQuantity();
      // Round down offset to the container boundary.
      FieldTBAAInfo.Offset =
          FieldTBAAInfo.Offset / FieldTBAAInfo.Size * FieldTBAAInfo.Size;

      // AccessType of different fields needs to be same to enable commoning.
      // Set access type as int of width StorageSize.
      FieldTBAAInfo.AccessType = CGM.getTBAATypeInfo(fieldIntTy);

      // Make sure the base actually has a matching field+offset pair at this
      // position.
      if (FieldTBAAInfo.BaseType == nullptr ||
          FieldTBAAInfo.BaseType->getNumOperands() < 3) {
        // base is not a struct node
        return BitfieldResult;
      }
      bool found = false;
      llvm::MDNode *baseMD = FieldTBAAInfo.BaseType;
      // baseMD: { "name", type0, offset0, type1, offset1... }
      for (uint64_t idx = 1; idx < baseMD->getNumOperands() - 1; idx++) {
        llvm::MDNode *baseChild =
            dyn_cast_or_null<llvm::MDNode>(baseMD->getOperand(idx));
        if (FieldTBAAInfo.AccessType == baseChild) {
          // field type matches, try to match the offset in the next slot
          const llvm::MDOperand &offsetNode = baseMD->getOperand(idx + 1);
          llvm::ConstantInt *offsetValue =
              llvm::mdconst::dyn_extract_or_null<llvm::ConstantInt>(offsetNode);
          if (offsetValue != nullptr) {
            uint64_t offset = offsetValue->getZExtValue();
            if (offset == FieldTBAAInfo.Offset) {
              found = true;
              break;
            }
          }
        }
      }
      if (!found) {
        return BitfieldResult;
      }

      BitfieldResult.setTBAAInfo(FieldTBAAInfo);
      return BitfieldResult;
    }
#endif  // INTEL_CUSTOMIZATION

    // Update the final access type and size.
    FieldTBAAInfo.AccessType = CGM.getTBAATypeInfo(FieldType);
    FieldTBAAInfo.Size =
        getContext().getTypeSizeInChars(FieldType).getQuantity();
  }

#if INTEL_CUSTOMIZATION
  if (field->isBitField()) {
    // If the field is a bitfield, then BitfieldResult lvalue is complete.
    // Return it without any bitfield tbaa metadata.  The code after this
    // statement does not expect to handle bitfields.
    return BitfieldResult;
  }
#endif  // INTEL_CUSTOMIZATION

  Address addr = base.getAddress();
  if (auto *ClassDef = dyn_cast<CXXRecordDecl>(rec)) {
    if (CGM.getCodeGenOpts().StrictVTablePointers &&
        ClassDef->isDynamicClass()) {
      // Getting to any field of dynamic object requires stripping dynamic
      // information provided by invariant.group.  This is because accessing
      // fields may leak the real address of dynamic object, which could result
      // in miscompilation when leaked pointer would be compared.
      auto *stripped = Builder.CreateStripInvariantGroup(addr.getPointer());
      addr = Address(stripped, addr.getAlignment());
    }
  }

  unsigned RecordCVR = base.getVRQualifiers();
  if (rec->isUnion()) {
    // For unions, there is no pointer adjustment.
    assert(!FieldType->isReferenceType() && "union has reference member");
    if (CGM.getCodeGenOpts().StrictVTablePointers &&
        hasAnyVptr(FieldType, getContext()))
      // Because unions can easily skip invariant.barriers, we need to add
      // a barrier every time CXXRecord field with vptr is referenced.
      addr = Address(Builder.CreateLaunderInvariantGroup(addr.getPointer()),
                     addr.getAlignment());
  } else {
    // For structs, we GEP to the field that the record layout suggests.
    addr = emitAddrOfFieldStorage(*this, addr, field);

#if INTEL_CUSTOMIZATION
    // TODO: Doc. Another case is GetElementConstantExpr. I hope it will be
    // handled by the AA even without TBAA.
    if (getLangOpts().isIntelCompat(LangOptions::IntelTBAA)) {
      auto *GEP = dyn_cast<llvm::GetElementPtrInst>(addr.getPointer());
      if (GEP && !FieldTBAAInfo.isMayAlias()) {
        // HACK: If the base didn't have a base type we created the base type
        // for the field access exclusively above. In such case, we need to
        // re-use that newly created BaseType. Otherwise, we already have a
        // bigger chain of the TBAA accesses in FieldTBBAAInfo and we only need
        // to use the "base" of the last field access.
        auto BaseType = base.getTBAAInfo().BaseType
                            ? base.getTBAAInfo().AccessType
                            : FieldTBAAInfo.BaseType;
        // FIXME: isValidBaseType returns false for the structs with flexible
        // array members. For some reason, for such structs TBAA access tags are
        // completely disabled (even in LLORG), so we don't have a valid
        // BaseType available. Don't emit anything in such case.
        //
        // Note: I'd expect that only annotation of the flexible array member
        // itself should not contain the access path. Not sure why it affects
        // other fields of the structs.
        if (BaseType) {
          TBAAAccessInfo AI(BaseType, FieldTBAAInfo.AccessType,
                            FieldTBAAInfo.Offset - base.getTBAAInfo().Offset,
                            FieldTBAAInfo.Size);
          llvm::MDNode *N = CGM.getTBAAAccessTagInfo(AI);
          GEP->setMetadata("intel-tbaa", N);
        }
      }
    }
#endif // INTEL_CUSTOMIZATION

    // If this is a reference field, load the reference right now.
    if (FieldType->isReferenceType()) {
      LValue RefLVal = MakeAddrLValue(addr, FieldType, FieldBaseInfo,
                                      FieldTBAAInfo);
      if (RecordCVR & Qualifiers::Volatile)
        RefLVal.getQuals().setVolatile(true);
      addr = EmitLoadOfReference(RefLVal, &FieldBaseInfo, &FieldTBAAInfo);

      // Qualifiers on the struct don't apply to the referencee.
      RecordCVR = 0;
      FieldType = FieldType->getPointeeType();
    }
  }

  // Make sure that the address is pointing to the right type.  This is critical
  // for both unions and structs.  A union needs a bitcast, a struct element
  // will need a bitcast if the LLVM type laid out doesn't match the desired
  // type.
  addr = Builder.CreateElementBitCast(
      addr, CGM.getTypes().ConvertTypeForMem(FieldType), field->getName());

  if (field->hasAttr<AnnotateAttr>())
    addr = EmitFieldAnnotations(field, addr);

  LValue LV = MakeAddrLValue(addr, FieldType, FieldBaseInfo, FieldTBAAInfo);
  LV.getQuals().addCVRQualifiers(RecordCVR);

  // __weak attribute on a field is ignored.
  if (LV.getQuals().getObjCGCAttr() == Qualifiers::Weak)
    LV.getQuals().removeObjCGCAttr();

  return LV;
}

LValue
CodeGenFunction::EmitLValueForFieldInitialization(LValue Base,
                                                  const FieldDecl *Field) {
  QualType FieldType = Field->getType();

  if (!FieldType->isReferenceType())
    return EmitLValueForField(Base, Field);

  Address V = emitAddrOfFieldStorage(*this, Base.getAddress(), Field);

  // Make sure that the address is pointing to the right type.
  llvm::Type *llvmType = ConvertTypeForMem(FieldType);
  V = Builder.CreateElementBitCast(V, llvmType, Field->getName());

  // TODO: Generate TBAA information that describes this access as a structure
  // member access and not just an access to an object of the field's type. This
  // should be similar to what we do in EmitLValueForField().
  LValueBaseInfo BaseInfo = Base.getBaseInfo();
  AlignmentSource FieldAlignSource = BaseInfo.getAlignmentSource();
  LValueBaseInfo FieldBaseInfo(getFieldAlignmentSource(FieldAlignSource));
  return MakeAddrLValue(V, FieldType, FieldBaseInfo,
                        CGM.getTBAAInfoForSubobject(Base, FieldType));
}

LValue CodeGenFunction::EmitCompoundLiteralLValue(const CompoundLiteralExpr *E){
  if (E->isFileScope()) {
    ConstantAddress GlobalPtr = CGM.GetAddrOfConstantCompoundLiteral(E);
    return MakeAddrLValue(GlobalPtr, E->getType(), AlignmentSource::Decl);
  }
  if (E->getType()->isVariablyModifiedType())
    // make sure to emit the VLA size.
    EmitVariablyModifiedType(E->getType());

  Address DeclPtr = CreateMemTemp(E->getType(), ".compoundliteral");
  const Expr *InitExpr = E->getInitializer();
  LValue Result = MakeAddrLValue(DeclPtr, E->getType(), AlignmentSource::Decl);

  EmitAnyExprToMem(InitExpr, DeclPtr, E->getType().getQualifiers(),
                   /*Init*/ true);

  return Result;
}

LValue CodeGenFunction::EmitInitListLValue(const InitListExpr *E) {
  if (!E->isGLValue())
    // Initializing an aggregate temporary in C++11: T{...}.
    return EmitAggExprToLValue(E);

  // An lvalue initializer list must be initializing a reference.
  assert(E->isTransparent() && "non-transparent glvalue init list");
  return EmitLValue(E->getInit(0));
}

/// Emit the operand of a glvalue conditional operator. This is either a glvalue
/// or a (possibly-parenthesized) throw-expression. If this is a throw, no
/// LValue is returned and the current block has been terminated.
static Optional<LValue> EmitLValueOrThrowExpression(CodeGenFunction &CGF,
                                                    const Expr *Operand) {
  if (auto *ThrowExpr = dyn_cast<CXXThrowExpr>(Operand->IgnoreParens())) {
    CGF.EmitCXXThrowExpr(ThrowExpr, /*KeepInsertionPoint*/false);
    return None;
  }

  return CGF.EmitLValue(Operand);
}

LValue CodeGenFunction::
EmitConditionalOperatorLValue(const AbstractConditionalOperator *expr) {
  if (!expr->isGLValue()) {
    // ?: here should be an aggregate.
    assert(hasAggregateEvaluationKind(expr->getType()) &&
           "Unexpected conditional operator!");
    return EmitAggExprToLValue(expr);
  }

  OpaqueValueMapping binding(*this, expr);

  const Expr *condExpr = expr->getCond();
  bool CondExprBool;
  if (ConstantFoldsToSimpleInteger(condExpr, CondExprBool)) {
    const Expr *live = expr->getTrueExpr(), *dead = expr->getFalseExpr();
    if (!CondExprBool) std::swap(live, dead);

    if (!ContainsLabel(dead)) {
      // If the true case is live, we need to track its region.
      if (CondExprBool)
        incrementProfileCounter(expr);
      return EmitLValue(live);
    }
  }

  llvm::BasicBlock *lhsBlock = createBasicBlock("cond.true");
  llvm::BasicBlock *rhsBlock = createBasicBlock("cond.false");
  llvm::BasicBlock *contBlock = createBasicBlock("cond.end");

  ConditionalEvaluation eval(*this);
  EmitBranchOnBoolExpr(condExpr, lhsBlock, rhsBlock, getProfileCount(expr));

  // Any temporaries created here are conditional.
  EmitBlock(lhsBlock);
  incrementProfileCounter(expr);
  eval.begin(*this);
  Optional<LValue> lhs =
      EmitLValueOrThrowExpression(*this, expr->getTrueExpr());
  eval.end(*this);

  if (lhs && !lhs->isSimple())
    return EmitUnsupportedLValue(expr, "conditional operator");

  lhsBlock = Builder.GetInsertBlock();
  if (lhs)
    Builder.CreateBr(contBlock);

  // Any temporaries created here are conditional.
  EmitBlock(rhsBlock);
  eval.begin(*this);
  Optional<LValue> rhs =
      EmitLValueOrThrowExpression(*this, expr->getFalseExpr());
  eval.end(*this);
  if (rhs && !rhs->isSimple())
    return EmitUnsupportedLValue(expr, "conditional operator");
  rhsBlock = Builder.GetInsertBlock();

  EmitBlock(contBlock);

  if (lhs && rhs) {
    llvm::PHINode *phi = Builder.CreatePHI(lhs->getPointer()->getType(),
                                           2, "cond-lvalue");
    phi->addIncoming(lhs->getPointer(), lhsBlock);
    phi->addIncoming(rhs->getPointer(), rhsBlock);
    Address result(phi, std::min(lhs->getAlignment(), rhs->getAlignment()));
    AlignmentSource alignSource =
      std::max(lhs->getBaseInfo().getAlignmentSource(),
               rhs->getBaseInfo().getAlignmentSource());
    TBAAAccessInfo TBAAInfo = CGM.mergeTBAAInfoForConditionalOperator(
        lhs->getTBAAInfo(), rhs->getTBAAInfo());
    return MakeAddrLValue(result, expr->getType(), LValueBaseInfo(alignSource),
                          TBAAInfo);
  } else {
    assert((lhs || rhs) &&
           "both operands of glvalue conditional are throw-expressions?");
    return lhs ? *lhs : *rhs;
  }
}

/// EmitCastLValue - Casts are never lvalues unless that cast is to a reference
/// type. If the cast is to a reference, we can have the usual lvalue result,
/// otherwise if a cast is needed by the code generator in an lvalue context,
/// then it must mean that we need the address of an aggregate in order to
/// access one of its members.  This can happen for all the reasons that casts
/// are permitted with aggregate result, including noop aggregate casts, and
/// cast from scalar to union.
LValue CodeGenFunction::EmitCastLValue(const CastExpr *E) {
  switch (E->getCastKind()) {
  case CK_ToVoid:
  case CK_BitCast:
  case CK_ArrayToPointerDecay:
  case CK_FunctionToPointerDecay:
  case CK_NullToMemberPointer:
  case CK_NullToPointer:
  case CK_IntegralToPointer:
  case CK_PointerToIntegral:
  case CK_PointerToBoolean:
  case CK_VectorSplat:
  case CK_IntegralCast:
  case CK_BooleanToSignedIntegral:
  case CK_IntegralToBoolean:
  case CK_IntegralToFloating:
  case CK_FloatingToIntegral:
  case CK_FloatingToBoolean:
  case CK_FloatingCast:
  case CK_FloatingRealToComplex:
  case CK_FloatingComplexToReal:
  case CK_FloatingComplexToBoolean:
  case CK_FloatingComplexCast:
  case CK_FloatingComplexToIntegralComplex:
  case CK_IntegralRealToComplex:
  case CK_IntegralComplexToReal:
  case CK_IntegralComplexToBoolean:
  case CK_IntegralComplexCast:
  case CK_IntegralComplexToFloatingComplex:
  case CK_DerivedToBaseMemberPointer:
  case CK_BaseToDerivedMemberPointer:
  case CK_MemberPointerToBoolean:
  case CK_ReinterpretMemberPointer:
  case CK_AnyPointerToBlockPointerCast:
  case CK_ARCProduceObject:
  case CK_ARCConsumeObject:
  case CK_ARCReclaimReturnedObject:
  case CK_ARCExtendBlockObject:
  case CK_CopyAndAutoreleaseBlockObject:
  case CK_AddressSpaceConversion:
  case CK_IntToOCLSampler:
<<<<<<< HEAD
#if INTEL_CUSTOMIZATION
    // CQ#366312 - enable an extension that allows casts of lvalues to
    // be used as lvalues, as long as the size of the object is not lengthened
    // through the cast.
    if (getLangOpts().IntelCompat)
      if (auto *SubExpr = E->getSubExpr()->IgnoreParenCasts()) {
        QualType FromType = SubExpr->getType();
        QualType ToType = E->getType();
        if (auto *CE = dyn_cast<ExplicitCastExpr>(E->IgnoreParens()))
          ToType = CE->getTypeAsWritten();
        uint64_t SizeBefore = getContext().getTypeSize(FromType);
        uint64_t SizeAfter = getContext().getTypeSize(ToType);
        // Mimic ICC's behaviour by pointer cast from *FromType to *ToType.
        if (SizeAfter <= SizeBefore) {
          LValue LV = EmitLValue(SubExpr);
          llvm::Type *DesTy = ConvertType(ToType)->getPointerTo();
          llvm::Value *V = Builder.CreatePointerCast(LV.getPointer(), DesTy);
          return MakeNaturalAlignAddrLValue(V, E->getType());
        }
      }
#endif // INTEL_CUSTOMIZATION
=======
  case CK_FixedPointCast:
>>>>>>> f2965d11
    return EmitUnsupportedLValue(E, "unexpected cast lvalue");

  case CK_Dependent:
    llvm_unreachable("dependent cast kind in IR gen!");

  case CK_BuiltinFnToFnPtr:
    llvm_unreachable("builtin functions are handled elsewhere");

  // These are never l-values; just use the aggregate emission code.
  case CK_NonAtomicToAtomic:
  case CK_AtomicToNonAtomic:
    return EmitAggExprToLValue(E);

  case CK_Dynamic: {
    LValue LV = EmitLValue(E->getSubExpr());
    Address V = LV.getAddress();
    const auto *DCE = cast<CXXDynamicCastExpr>(E);
    return MakeNaturalAlignAddrLValue(EmitDynamicCast(V, DCE), E->getType());
  }

  case CK_ConstructorConversion:
  case CK_UserDefinedConversion:
  case CK_CPointerToObjCPointerCast:
  case CK_BlockPointerToObjCPointerCast:
  case CK_NoOp:
  case CK_LValueToRValue:
    return EmitLValue(E->getSubExpr());

  case CK_UncheckedDerivedToBase:
  case CK_DerivedToBase: {
    const RecordType *DerivedClassTy =
      E->getSubExpr()->getType()->getAs<RecordType>();
    auto *DerivedClassDecl = cast<CXXRecordDecl>(DerivedClassTy->getDecl());

    LValue LV = EmitLValue(E->getSubExpr());
    Address This = LV.getAddress();

    // Perform the derived-to-base conversion
    Address Base = GetAddressOfBaseClass(
        This, DerivedClassDecl, E->path_begin(), E->path_end(),
        /*NullCheckValue=*/false, E->getExprLoc());

    // TODO: Support accesses to members of base classes in TBAA. For now, we
    // conservatively pretend that the complete object is of the base class
    // type.
    return MakeAddrLValue(Base, E->getType(), LV.getBaseInfo(),
                          CGM.getTBAAInfoForSubobject(LV, E->getType()));
  }
  case CK_ToUnion:
    return EmitAggExprToLValue(E);
  case CK_BaseToDerived: {
    const RecordType *DerivedClassTy = E->getType()->getAs<RecordType>();
    auto *DerivedClassDecl = cast<CXXRecordDecl>(DerivedClassTy->getDecl());

    LValue LV = EmitLValue(E->getSubExpr());

    // Perform the base-to-derived conversion
    Address Derived =
      GetAddressOfDerivedClass(LV.getAddress(), DerivedClassDecl,
                               E->path_begin(), E->path_end(),
                               /*NullCheckValue=*/false);

    // C++11 [expr.static.cast]p2: Behavior is undefined if a downcast is
    // performed and the object is not of the derived type.
    if (sanitizePerformTypeCheck())
      EmitTypeCheck(TCK_DowncastReference, E->getExprLoc(),
                    Derived.getPointer(), E->getType());

    if (SanOpts.has(SanitizerKind::CFIDerivedCast))
      EmitVTablePtrCheckForCast(E->getType(), Derived.getPointer(),
                                /*MayBeNull=*/false, CFITCK_DerivedCast,
                                E->getBeginLoc());

    return MakeAddrLValue(Derived, E->getType(), LV.getBaseInfo(),
                          CGM.getTBAAInfoForSubobject(LV, E->getType()));
  }
  case CK_LValueBitCast: {
    // This must be a reinterpret_cast (or c-style equivalent).
    const auto *CE = cast<ExplicitCastExpr>(E);

    CGM.EmitExplicitCastExprType(CE, this);
    LValue LV = EmitLValue(E->getSubExpr());
    Address V = Builder.CreateBitCast(LV.getAddress(),
                                      ConvertType(CE->getTypeAsWritten()));

    if (SanOpts.has(SanitizerKind::CFIUnrelatedCast))
      EmitVTablePtrCheckForCast(E->getType(), V.getPointer(),
                                /*MayBeNull=*/false, CFITCK_UnrelatedCast,
                                E->getBeginLoc());

    return MakeAddrLValue(V, E->getType(), LV.getBaseInfo(),
                          CGM.getTBAAInfoForSubobject(LV, E->getType()));
  }
  case CK_ObjCObjectLValueCast: {
    LValue LV = EmitLValue(E->getSubExpr());
    Address V = Builder.CreateElementBitCast(LV.getAddress(),
                                             ConvertType(E->getType()));
    return MakeAddrLValue(V, E->getType(), LV.getBaseInfo(),
                          CGM.getTBAAInfoForSubobject(LV, E->getType()));
  }
  case CK_ZeroToOCLQueue:
    llvm_unreachable("NULL to OpenCL queue lvalue cast is not valid");
  case CK_ZeroToOCLEvent:
    llvm_unreachable("NULL to OpenCL event lvalue cast is not valid");
  }

  llvm_unreachable("Unhandled lvalue cast kind?");
}

LValue CodeGenFunction::EmitOpaqueValueLValue(const OpaqueValueExpr *e) {
  assert(OpaqueValueMappingData::shouldBindAsLValue(e));
  return getOrCreateOpaqueLValueMapping(e);
}

LValue
CodeGenFunction::getOrCreateOpaqueLValueMapping(const OpaqueValueExpr *e) {
  assert(OpaqueValueMapping::shouldBindAsLValue(e));

  llvm::DenseMap<const OpaqueValueExpr*,LValue>::iterator
      it = OpaqueLValues.find(e);

  if (it != OpaqueLValues.end())
    return it->second;

  assert(e->isUnique() && "LValue for a nonunique OVE hasn't been emitted");
  return EmitLValue(e->getSourceExpr());
}

RValue
CodeGenFunction::getOrCreateOpaqueRValueMapping(const OpaqueValueExpr *e) {
  assert(!OpaqueValueMapping::shouldBindAsLValue(e));

  llvm::DenseMap<const OpaqueValueExpr*,RValue>::iterator
      it = OpaqueRValues.find(e);

  if (it != OpaqueRValues.end())
    return it->second;

  assert(e->isUnique() && "RValue for a nonunique OVE hasn't been emitted");
  return EmitAnyExpr(e->getSourceExpr());
}

RValue CodeGenFunction::EmitRValueForField(LValue LV,
                                           const FieldDecl *FD,
                                           SourceLocation Loc) {
  QualType FT = FD->getType();
  LValue FieldLV = EmitLValueForField(LV, FD);
  switch (getEvaluationKind(FT)) {
  case TEK_Complex:
    return RValue::getComplex(EmitLoadOfComplex(FieldLV, Loc));
  case TEK_Aggregate:
    return FieldLV.asAggregateRValue();
  case TEK_Scalar:
    // This routine is used to load fields one-by-one to perform a copy, so
    // don't load reference fields.
    if (FD->getType()->isReferenceType())
      return RValue::get(FieldLV.getPointer());
    return EmitLoadOfLValue(FieldLV, Loc);
  }
  llvm_unreachable("bad evaluation kind");
}

//===--------------------------------------------------------------------===//
//                             Expression Emission
//===--------------------------------------------------------------------===//

RValue CodeGenFunction::EmitCallExpr(const CallExpr *E,
                                     ReturnValueSlot ReturnValue) {
  // Builtins never have block type.
  if (E->getCallee()->getType()->isBlockPointerType())
    return EmitBlockCallExpr(E, ReturnValue);

  if (const auto *CE = dyn_cast<CXXMemberCallExpr>(E))
    return EmitCXXMemberCallExpr(CE, ReturnValue);

  if (const auto *CE = dyn_cast<CUDAKernelCallExpr>(E))
    return EmitCUDAKernelCallExpr(CE, ReturnValue);

  if (const auto *CE = dyn_cast<CXXOperatorCallExpr>(E))
    if (const CXXMethodDecl *MD =
          dyn_cast_or_null<CXXMethodDecl>(CE->getCalleeDecl()))
      return EmitCXXOperatorMemberCallExpr(CE, MD, ReturnValue);

  CGCallee callee = EmitCallee(E->getCallee());

  if (callee.isBuiltin()) {
    return EmitBuiltinExpr(callee.getBuiltinDecl(), callee.getBuiltinID(),
                           E, ReturnValue);
  }

  if (callee.isPseudoDestructor()) {
    return EmitCXXPseudoDestructorExpr(callee.getPseudoDestructorExpr());
  }

  return EmitCall(E->getCallee()->getType(), callee, E, ReturnValue);
}

/// Emit a CallExpr without considering whether it might be a subclass.
RValue CodeGenFunction::EmitSimpleCallExpr(const CallExpr *E,
                                           ReturnValueSlot ReturnValue) {
  CGCallee Callee = EmitCallee(E->getCallee());
  return EmitCall(E->getCallee()->getType(), Callee, E, ReturnValue);
}

static CGCallee EmitDirectCallee(CodeGenFunction &CGF, const FunctionDecl *FD) {
  if (auto builtinID = FD->getBuiltinID()) {
    return CGCallee::forBuiltin(builtinID, FD);
  }

  llvm::Constant *calleePtr = EmitFunctionDeclPointer(CGF.CGM, FD);
  return CGCallee::forDirect(calleePtr, FD);
}

CGCallee CodeGenFunction::EmitCallee(const Expr *E) {
  E = E->IgnoreParens();

  // Look through function-to-pointer decay.
  if (auto ICE = dyn_cast<ImplicitCastExpr>(E)) {
    if (ICE->getCastKind() == CK_FunctionToPointerDecay ||
        ICE->getCastKind() == CK_BuiltinFnToFnPtr) {
      return EmitCallee(ICE->getSubExpr());
    }

  // Resolve direct calls.
  } else if (auto DRE = dyn_cast<DeclRefExpr>(E)) {
    if (auto FD = dyn_cast<FunctionDecl>(DRE->getDecl())) {
      return EmitDirectCallee(*this, FD);
    }
  } else if (auto ME = dyn_cast<MemberExpr>(E)) {
    if (auto FD = dyn_cast<FunctionDecl>(ME->getMemberDecl())) {
      EmitIgnoredExpr(ME->getBase());
      return EmitDirectCallee(*this, FD);
    }

  // Look through template substitutions.
  } else if (auto NTTP = dyn_cast<SubstNonTypeTemplateParmExpr>(E)) {
    return EmitCallee(NTTP->getReplacement());

  // Treat pseudo-destructor calls differently.
  } else if (auto PDE = dyn_cast<CXXPseudoDestructorExpr>(E)) {
    return CGCallee::forPseudoDestructor(PDE);
  }

  // Otherwise, we have an indirect reference.
  llvm::Value *calleePtr;
  QualType functionType;
  if (auto ptrType = E->getType()->getAs<PointerType>()) {
    calleePtr = EmitScalarExpr(E);
    functionType = ptrType->getPointeeType();
  } else {
    functionType = E->getType();
    calleePtr = EmitLValue(E).getPointer();
  }
  assert(functionType->isFunctionType());
  CGCalleeInfo calleeInfo(functionType->getAs<FunctionProtoType>(),
                          E->getReferencedDeclOfCallee());
  CGCallee callee(calleeInfo, calleePtr);
  return callee;
}

LValue CodeGenFunction::EmitBinaryOperatorLValue(const BinaryOperator *E) {
  // Comma expressions just emit their LHS then their RHS as an l-value.
  if (E->getOpcode() == BO_Comma) {
    EmitIgnoredExpr(E->getLHS());
    EnsureInsertPoint();
    return EmitLValue(E->getRHS());
  }

  if (E->getOpcode() == BO_PtrMemD ||
      E->getOpcode() == BO_PtrMemI)
    return EmitPointerToDataMemberBinaryExpr(E);

  assert(E->getOpcode() == BO_Assign && "unexpected binary l-value");

  // Note that in all of these cases, __block variables need the RHS
  // evaluated first just in case the variable gets moved by the RHS.

  switch (getEvaluationKind(E->getType())) {
  case TEK_Scalar: {
    switch (E->getLHS()->getType().getObjCLifetime()) {
    case Qualifiers::OCL_Strong:
      return EmitARCStoreStrong(E, /*ignored*/ false).first;

    case Qualifiers::OCL_Autoreleasing:
      return EmitARCStoreAutoreleasing(E).first;

    // No reason to do any of these differently.
    case Qualifiers::OCL_None:
    case Qualifiers::OCL_ExplicitNone:
    case Qualifiers::OCL_Weak:
      break;
    }
    RValue RV = EmitAnyExpr(E->getRHS());
    LValue LV = EmitCheckedLValue(E->getLHS(), TCK_Store);
    if (RV.isScalar())
      EmitNullabilityCheck(LV, RV.getScalarVal(), E->getExprLoc());
    EmitStoreThroughLValue(RV, LV);
    return LV;
  }

  case TEK_Complex:
    return EmitComplexAssignmentLValue(E);

  case TEK_Aggregate:
    return EmitAggExprToLValue(E);
  }
  llvm_unreachable("bad evaluation kind");
}

LValue CodeGenFunction::EmitCallExprLValue(const CallExpr *E) {
  RValue RV = EmitCallExpr(E);

  if (!RV.isScalar())
    return MakeAddrLValue(RV.getAggregateAddress(), E->getType(),
                          AlignmentSource::Decl);

  assert(E->getCallReturnType(getContext())->isReferenceType() &&
         "Can't have a scalar return unless the return type is a "
         "reference type!");

  return MakeNaturalAlignPointeeAddrLValue(RV.getScalarVal(), E->getType());
}

LValue CodeGenFunction::EmitVAArgExprLValue(const VAArgExpr *E) {
  // FIXME: This shouldn't require another copy.
  return EmitAggExprToLValue(E);
}

LValue CodeGenFunction::EmitCXXConstructLValue(const CXXConstructExpr *E) {
  assert(E->getType()->getAsCXXRecordDecl()->hasTrivialDestructor()
         && "binding l-value to type which needs a temporary");
  AggValueSlot Slot = CreateAggTemp(E->getType());
  EmitCXXConstructExpr(E, Slot);
  return MakeAddrLValue(Slot.getAddress(), E->getType(), AlignmentSource::Decl);
}

LValue
CodeGenFunction::EmitCXXTypeidLValue(const CXXTypeidExpr *E) {
  return MakeNaturalAlignAddrLValue(EmitCXXTypeidExpr(E), E->getType());
}

Address CodeGenFunction::EmitCXXUuidofExpr(const CXXUuidofExpr *E) {
  return Builder.CreateElementBitCast(CGM.GetAddrOfUuidDescriptor(E),
                                      ConvertType(E->getType()));
}

LValue CodeGenFunction::EmitCXXUuidofLValue(const CXXUuidofExpr *E) {
  return MakeAddrLValue(EmitCXXUuidofExpr(E), E->getType(),
                        AlignmentSource::Decl);
}

LValue
CodeGenFunction::EmitCXXBindTemporaryLValue(const CXXBindTemporaryExpr *E) {
  AggValueSlot Slot = CreateAggTemp(E->getType(), "temp.lvalue");
  Slot.setExternallyDestructed();
  EmitAggExpr(E->getSubExpr(), Slot);
  EmitCXXTemporary(E->getTemporary(), E->getType(), Slot.getAddress());
  return MakeAddrLValue(Slot.getAddress(), E->getType(), AlignmentSource::Decl);
}

LValue
CodeGenFunction::EmitLambdaLValue(const LambdaExpr *E) {
  AggValueSlot Slot = CreateAggTemp(E->getType(), "temp.lvalue");
  EmitLambdaExpr(E, Slot);
  return MakeAddrLValue(Slot.getAddress(), E->getType(), AlignmentSource::Decl);
}

LValue CodeGenFunction::EmitObjCMessageExprLValue(const ObjCMessageExpr *E) {
  RValue RV = EmitObjCMessageExpr(E);

  if (!RV.isScalar())
    return MakeAddrLValue(RV.getAggregateAddress(), E->getType(),
                          AlignmentSource::Decl);

  assert(E->getMethodDecl()->getReturnType()->isReferenceType() &&
         "Can't have a scalar return unless the return type is a "
         "reference type!");

  return MakeNaturalAlignPointeeAddrLValue(RV.getScalarVal(), E->getType());
}

LValue CodeGenFunction::EmitObjCSelectorLValue(const ObjCSelectorExpr *E) {
  Address V =
    CGM.getObjCRuntime().GetAddrOfSelector(*this, E->getSelector());
  return MakeAddrLValue(V, E->getType(), AlignmentSource::Decl);
}

llvm::Value *CodeGenFunction::EmitIvarOffset(const ObjCInterfaceDecl *Interface,
                                             const ObjCIvarDecl *Ivar) {
  return CGM.getObjCRuntime().EmitIvarOffset(*this, Interface, Ivar);
}

LValue CodeGenFunction::EmitLValueForIvar(QualType ObjectTy,
                                          llvm::Value *BaseValue,
                                          const ObjCIvarDecl *Ivar,
                                          unsigned CVRQualifiers) {
  return CGM.getObjCRuntime().EmitObjCValueForIvar(*this, ObjectTy, BaseValue,
                                                   Ivar, CVRQualifiers);
}

LValue CodeGenFunction::EmitObjCIvarRefLValue(const ObjCIvarRefExpr *E) {
  // FIXME: A lot of the code below could be shared with EmitMemberExpr.
  llvm::Value *BaseValue = nullptr;
  const Expr *BaseExpr = E->getBase();
  Qualifiers BaseQuals;
  QualType ObjectTy;
  if (E->isArrow()) {
    BaseValue = EmitScalarExpr(BaseExpr);
    ObjectTy = BaseExpr->getType()->getPointeeType();
    BaseQuals = ObjectTy.getQualifiers();
  } else {
    LValue BaseLV = EmitLValue(BaseExpr);
    BaseValue = BaseLV.getPointer();
    ObjectTy = BaseExpr->getType();
    BaseQuals = ObjectTy.getQualifiers();
  }

  LValue LV =
    EmitLValueForIvar(ObjectTy, BaseValue, E->getDecl(),
                      BaseQuals.getCVRQualifiers());
  setObjCGCLValueClass(getContext(), E, LV);
  return LV;
}

LValue CodeGenFunction::EmitStmtExprLValue(const StmtExpr *E) {
  // Can only get l-value for message expression returning aggregate type
  RValue RV = EmitAnyExprToTemp(E);
  return MakeAddrLValue(RV.getAggregateAddress(), E->getType(),
                        AlignmentSource::Decl);
}

RValue CodeGenFunction::EmitCall(QualType CalleeType, const CGCallee &OrigCallee,
                                 const CallExpr *E, ReturnValueSlot ReturnValue,
                                 llvm::Value *Chain) {
  // Get the actual function type. The callee type will always be a pointer to
  // function type or a block pointer type.
  assert(CalleeType->isFunctionPointerType() &&
         "Call must have function pointer type!");

  const Decl *TargetDecl = OrigCallee.getAbstractInfo().getCalleeDecl();

  if (const FunctionDecl *FD = dyn_cast_or_null<FunctionDecl>(TargetDecl))
    // We can only guarantee that a function is called from the correct
    // context/function based on the appropriate target attributes,
    // so only check in the case where we have both always_inline and target
    // since otherwise we could be making a conditional call after a check for
    // the proper cpu features (and it won't cause code generation issues due to
    // function based code generation).
    if (TargetDecl->hasAttr<AlwaysInlineAttr>() &&
        TargetDecl->hasAttr<TargetAttr>())
      checkTargetFeatures(E, FD);

  CalleeType = getContext().getCanonicalType(CalleeType);

  auto PointeeType = cast<PointerType>(CalleeType)->getPointeeType();

  CGCallee Callee = OrigCallee;

  if (getLangOpts().CPlusPlus && SanOpts.has(SanitizerKind::Function) &&
      (!TargetDecl || !isa<FunctionDecl>(TargetDecl))) {
    if (llvm::Constant *PrefixSig =
            CGM.getTargetCodeGenInfo().getUBSanFunctionSignature(CGM)) {
      SanitizerScope SanScope(this);
      // Remove any (C++17) exception specifications, to allow calling e.g. a
      // noexcept function through a non-noexcept pointer.
      auto ProtoTy =
        getContext().getFunctionTypeWithExceptionSpec(PointeeType, EST_None);
      llvm::Constant *FTRTTIConst =
          CGM.GetAddrOfRTTIDescriptor(ProtoTy, /*ForEH=*/true);
      llvm::Type *PrefixStructTyElems[] = {PrefixSig->getType(), Int32Ty};
      llvm::StructType *PrefixStructTy = llvm::StructType::get(
          CGM.getLLVMContext(), PrefixStructTyElems, /*isPacked=*/true);

      llvm::Value *CalleePtr = Callee.getFunctionPointer();

      llvm::Value *CalleePrefixStruct = Builder.CreateBitCast(
          CalleePtr, llvm::PointerType::getUnqual(PrefixStructTy));
      llvm::Value *CalleeSigPtr =
          Builder.CreateConstGEP2_32(PrefixStructTy, CalleePrefixStruct, 0, 0);
      llvm::Value *CalleeSig =
          Builder.CreateAlignedLoad(CalleeSigPtr, getIntAlign());
      llvm::Value *CalleeSigMatch = Builder.CreateICmpEQ(CalleeSig, PrefixSig);

      llvm::BasicBlock *Cont = createBasicBlock("cont");
      llvm::BasicBlock *TypeCheck = createBasicBlock("typecheck");
      Builder.CreateCondBr(CalleeSigMatch, TypeCheck, Cont);

      EmitBlock(TypeCheck);
      llvm::Value *CalleeRTTIPtr =
          Builder.CreateConstGEP2_32(PrefixStructTy, CalleePrefixStruct, 0, 1);
      llvm::Value *CalleeRTTIEncoded =
          Builder.CreateAlignedLoad(CalleeRTTIPtr, getPointerAlign());
      llvm::Value *CalleeRTTI =
          DecodeAddrUsedInPrologue(CalleePtr, CalleeRTTIEncoded);
      llvm::Value *CalleeRTTIMatch =
          Builder.CreateICmpEQ(CalleeRTTI, FTRTTIConst);
      llvm::Constant *StaticData[] = {EmitCheckSourceLocation(E->getBeginLoc()),
                                      EmitCheckTypeDescriptor(CalleeType)};
      EmitCheck(std::make_pair(CalleeRTTIMatch, SanitizerKind::Function),
                SanitizerHandler::FunctionTypeMismatch, StaticData, CalleePtr);

      Builder.CreateBr(Cont);
      EmitBlock(Cont);
    }
  }

  const auto *FnType = cast<FunctionType>(PointeeType);

  // If we are checking indirect calls and this call is indirect, check that the
  // function pointer is a member of the bit set for the function type.
  if (SanOpts.has(SanitizerKind::CFIICall) &&
      (!TargetDecl || !isa<FunctionDecl>(TargetDecl))) {
    SanitizerScope SanScope(this);
    EmitSanitizerStatReport(llvm::SanStat_CFI_ICall);

    llvm::Metadata *MD;
    if (CGM.getCodeGenOpts().SanitizeCfiICallGeneralizePointers)
      MD = CGM.CreateMetadataIdentifierGeneralized(QualType(FnType, 0));
    else
      MD = CGM.CreateMetadataIdentifierForType(QualType(FnType, 0));

    llvm::Value *TypeId = llvm::MetadataAsValue::get(getLLVMContext(), MD);

    llvm::Value *CalleePtr = Callee.getFunctionPointer();
    llvm::Value *CastedCallee = Builder.CreateBitCast(CalleePtr, Int8PtrTy);
    llvm::Value *TypeTest = Builder.CreateCall(
        CGM.getIntrinsic(llvm::Intrinsic::type_test), {CastedCallee, TypeId});

    auto CrossDsoTypeId = CGM.CreateCrossDsoCfiTypeId(MD);
    llvm::Constant *StaticData[] = {
        llvm::ConstantInt::get(Int8Ty, CFITCK_ICall),
        EmitCheckSourceLocation(E->getBeginLoc()),
        EmitCheckTypeDescriptor(QualType(FnType, 0)),
    };
    if (CGM.getCodeGenOpts().SanitizeCfiCrossDso && CrossDsoTypeId) {
      EmitCfiSlowPathCheck(SanitizerKind::CFIICall, TypeTest, CrossDsoTypeId,
                           CastedCallee, StaticData);
    } else {
      EmitCheck(std::make_pair(TypeTest, SanitizerKind::CFIICall),
                SanitizerHandler::CFICheckFail, StaticData,
                {CastedCallee, llvm::UndefValue::get(IntPtrTy)});
    }
  }

  CallArgList Args;
  if (Chain)
    Args.add(RValue::get(Builder.CreateBitCast(Chain, CGM.VoidPtrTy)),
             CGM.getContext().VoidPtrTy);

  // C++17 requires that we evaluate arguments to a call using assignment syntax
  // right-to-left, and that we evaluate arguments to certain other operators
  // left-to-right. Note that we allow this to override the order dictated by
  // the calling convention on the MS ABI, which means that parameter
  // destruction order is not necessarily reverse construction order.
  // FIXME: Revisit this based on C++ committee response to unimplementability.
  EvaluationOrder Order = EvaluationOrder::Default;
  if (auto *OCE = dyn_cast<CXXOperatorCallExpr>(E)) {
    if (OCE->isAssignmentOp())
      Order = EvaluationOrder::ForceRightToLeft;
    else {
      switch (OCE->getOperator()) {
      case OO_LessLess:
      case OO_GreaterGreater:
      case OO_AmpAmp:
      case OO_PipePipe:
      case OO_Comma:
      case OO_ArrowStar:
        Order = EvaluationOrder::ForceLeftToRight;
        break;
      default:
        break;
      }
    }
  }

  EmitCallArgs(Args, dyn_cast<FunctionProtoType>(FnType), E->arguments(),
               E->getDirectCallee(), /*ParamsToSkip*/ 0, Order);

  const CGFunctionInfo &FnInfo = CGM.getTypes().arrangeFreeFunctionCall(
      Args, FnType, /*isChainCall=*/Chain);

  // C99 6.5.2.2p6:
  //   If the expression that denotes the called function has a type
  //   that does not include a prototype, [the default argument
  //   promotions are performed]. If the number of arguments does not
  //   equal the number of parameters, the behavior is undefined. If
  //   the function is defined with a type that includes a prototype,
  //   and either the prototype ends with an ellipsis (, ...) or the
  //   types of the arguments after promotion are not compatible with
  //   the types of the parameters, the behavior is undefined. If the
  //   function is defined with a type that does not include a
  //   prototype, and the types of the arguments after promotion are
  //   not compatible with those of the parameters after promotion,
  //   the behavior is undefined [except in some trivial cases].
  // That is, in the general case, we should assume that a call
  // through an unprototyped function type works like a *non-variadic*
  // call.  The way we make this work is to cast to the exact type
  // of the promoted arguments.
  //
  // Chain calls use this same code path to add the invisible chain parameter
  // to the function type.
  if (isa<FunctionNoProtoType>(FnType) || Chain) {
    llvm::Type *CalleeTy = getTypes().GetFunctionType(FnInfo);
    CalleeTy = CalleeTy->getPointerTo();

    llvm::Value *CalleePtr = Callee.getFunctionPointer();
    CalleePtr = Builder.CreateBitCast(CalleePtr, CalleeTy, "callee.knr.cast");
    Callee.setFunctionPointer(CalleePtr);
  }

  return EmitCall(FnInfo, Callee, ReturnValue, Args, nullptr, E->getExprLoc());
}

LValue CodeGenFunction::
EmitPointerToDataMemberBinaryExpr(const BinaryOperator *E) {
  Address BaseAddr = Address::invalid();
  if (E->getOpcode() == BO_PtrMemI) {
    BaseAddr = EmitPointerWithAlignment(E->getLHS());
  } else {
    BaseAddr = EmitLValue(E->getLHS()).getAddress();
  }

  llvm::Value *OffsetV = EmitScalarExpr(E->getRHS());

  const MemberPointerType *MPT
    = E->getRHS()->getType()->getAs<MemberPointerType>();

  LValueBaseInfo BaseInfo;
  TBAAAccessInfo TBAAInfo;
  Address MemberAddr =
    EmitCXXMemberDataPointerAddress(E, BaseAddr, OffsetV, MPT, &BaseInfo,
                                    &TBAAInfo);

  return MakeAddrLValue(MemberAddr, MPT->getPointeeType(), BaseInfo, TBAAInfo);
}

/// Given the address of a temporary variable, produce an r-value of
/// its type.
RValue CodeGenFunction::convertTempToRValue(Address addr,
                                            QualType type,
                                            SourceLocation loc) {
  LValue lvalue = MakeAddrLValue(addr, type, AlignmentSource::Decl);
  switch (getEvaluationKind(type)) {
  case TEK_Complex:
    return RValue::getComplex(EmitLoadOfComplex(lvalue, loc));
  case TEK_Aggregate:
    return lvalue.asAggregateRValue();
  case TEK_Scalar:
    return RValue::get(EmitLoadOfScalar(lvalue, loc));
  }
  llvm_unreachable("bad evaluation kind");
}

void CodeGenFunction::SetFPAccuracy(llvm::Value *Val, float Accuracy) {
  assert(Val->getType()->isFPOrFPVectorTy());
  if (Accuracy == 0.0 || !isa<llvm::Instruction>(Val))
    return;

  llvm::MDBuilder MDHelper(getLLVMContext());
  llvm::MDNode *Node = MDHelper.createFPMath(Accuracy);

  cast<llvm::Instruction>(Val)->setMetadata(llvm::LLVMContext::MD_fpmath, Node);
}

namespace {
  struct LValueOrRValue {
    LValue LV;
    RValue RV;
  };
}

static LValueOrRValue emitPseudoObjectExpr(CodeGenFunction &CGF,
                                           const PseudoObjectExpr *E,
                                           bool forLValue,
                                           AggValueSlot slot) {
  SmallVector<CodeGenFunction::OpaqueValueMappingData, 4> opaques;

  // Find the result expression, if any.
  const Expr *resultExpr = E->getResultExpr();
  LValueOrRValue result;

  for (PseudoObjectExpr::const_semantics_iterator
         i = E->semantics_begin(), e = E->semantics_end(); i != e; ++i) {
    const Expr *semantic = *i;

    // If this semantic expression is an opaque value, bind it
    // to the result of its source expression.
    if (const auto *ov = dyn_cast<OpaqueValueExpr>(semantic)) {
      // Skip unique OVEs.
      if (ov->isUnique()) {
        assert(ov != resultExpr &&
               "A unique OVE cannot be used as the result expression");
        continue;
      }

      // If this is the result expression, we may need to evaluate
      // directly into the slot.
      typedef CodeGenFunction::OpaqueValueMappingData OVMA;
      OVMA opaqueData;
      if (ov == resultExpr && ov->isRValue() && !forLValue &&
          CodeGenFunction::hasAggregateEvaluationKind(ov->getType())) {
        CGF.EmitAggExpr(ov->getSourceExpr(), slot);
        LValue LV = CGF.MakeAddrLValue(slot.getAddress(), ov->getType(),
                                       AlignmentSource::Decl);
        opaqueData = OVMA::bind(CGF, ov, LV);
        result.RV = slot.asRValue();

      // Otherwise, emit as normal.
      } else {
        opaqueData = OVMA::bind(CGF, ov, ov->getSourceExpr());

        // If this is the result, also evaluate the result now.
        if (ov == resultExpr) {
          if (forLValue)
            result.LV = CGF.EmitLValue(ov);
          else
            result.RV = CGF.EmitAnyExpr(ov, slot);
        }
      }

      opaques.push_back(opaqueData);

    // Otherwise, if the expression is the result, evaluate it
    // and remember the result.
    } else if (semantic == resultExpr) {
      if (forLValue)
        result.LV = CGF.EmitLValue(semantic);
      else
        result.RV = CGF.EmitAnyExpr(semantic, slot);

    // Otherwise, evaluate the expression in an ignored context.
    } else {
      CGF.EmitIgnoredExpr(semantic);
    }
  }

  // Unbind all the opaques now.
  for (unsigned i = 0, e = opaques.size(); i != e; ++i)
    opaques[i].unbind(CGF);

  return result;
}

RValue CodeGenFunction::EmitPseudoObjectRValue(const PseudoObjectExpr *E,
                                               AggValueSlot slot) {
  return emitPseudoObjectExpr(*this, E, false, slot).RV;
}

LValue CodeGenFunction::EmitPseudoObjectLValue(const PseudoObjectExpr *E) {
  return emitPseudoObjectExpr(*this, E, true, AggValueSlot::ignored()).LV;
}<|MERGE_RESOLUTION|>--- conflicted
+++ resolved
@@ -4350,7 +4350,7 @@
   case CK_CopyAndAutoreleaseBlockObject:
   case CK_AddressSpaceConversion:
   case CK_IntToOCLSampler:
-<<<<<<< HEAD
+  case CK_FixedPointCast:
 #if INTEL_CUSTOMIZATION
     // CQ#366312 - enable an extension that allows casts of lvalues to
     // be used as lvalues, as long as the size of the object is not lengthened
@@ -4372,9 +4372,6 @@
         }
       }
 #endif // INTEL_CUSTOMIZATION
-=======
-  case CK_FixedPointCast:
->>>>>>> f2965d11
     return EmitUnsupportedLValue(E, "unexpected cast lvalue");
 
   case CK_Dependent:
