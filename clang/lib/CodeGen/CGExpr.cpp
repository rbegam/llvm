//===--- CGExpr.cpp - Emit LLVM Code from Expressions ---------------------===//
//
//                     The LLVM Compiler Infrastructure
//
// This file is distributed under the University of Illinois Open Source
// License. See LICENSE.TXT for details.
//
//===----------------------------------------------------------------------===//
//
// This contains code to emit Expr nodes as LLVM code.
//
//===----------------------------------------------------------------------===//

#include "CGCXXABI.h"
#include "CGCall.h"
<<<<<<< HEAD
#if INTEL_SPECIFIC_CILKPLUS
#include "intel/CGCilkPlusRuntime.h"
#endif // INTEL_SPECIFIC_CILKPLUS
=======
#include "CGCleanup.h"
>>>>>>> 12b9e76b
#include "CGDebugInfo.h"
#include "CGObjCRuntime.h"
#include "CGOpenMPRuntime.h"
#include "CGRecordLayout.h"
#include "CodeGenFunction.h"
#include "CodeGenModule.h"
#include "TargetInfo.h"
#include "clang/AST/ASTContext.h"
#include "clang/AST/Attr.h"
#include "clang/AST/DeclObjC.h"
#include "clang/Frontend/CodeGenOptions.h"
#include "llvm/ADT/Hashing.h"
#include "llvm/ADT/StringExtras.h"
#include "llvm/IR/DataLayout.h"
#include "llvm/IR/Intrinsics.h"
#include "llvm/IR/LLVMContext.h"
#include "llvm/IR/MDBuilder.h"
#include "llvm/Support/ConvertUTF.h"
#include "llvm/Support/MathExtras.h"
#include "llvm/Support/Path.h"
#include "llvm/Transforms/Utils/SanitizerStats.h"

using namespace clang;
using namespace CodeGen;

//===--------------------------------------------------------------------===//
//                        Miscellaneous Helper Methods
//===--------------------------------------------------------------------===//

llvm::Value *CodeGenFunction::EmitCastToVoidPtr(llvm::Value *value) {
  unsigned addressSpace =
    cast<llvm::PointerType>(value->getType())->getAddressSpace();

  llvm::PointerType *destType = Int8PtrTy;
  if (addressSpace)
    destType = llvm::Type::getInt8PtrTy(getLLVMContext(), addressSpace);

  if (value->getType() == destType) return value;
  return Builder.CreateBitCast(value, destType);
}

/// CreateTempAlloca - This creates a alloca and inserts it into the entry
/// block.
Address CodeGenFunction::CreateTempAlloca(llvm::Type *Ty, CharUnits Align,
                                          const Twine &Name) {
  auto Alloca = CreateTempAlloca(Ty, Name);
  Alloca->setAlignment(Align.getQuantity());
  return Address(Alloca, Align);
}

/// CreateTempAlloca - This creates a alloca and inserts it into the entry
/// block.
llvm::AllocaInst *CodeGenFunction::CreateTempAlloca(llvm::Type *Ty,
                                                    const Twine &Name) {
  return new llvm::AllocaInst(Ty, nullptr, Name, AllocaInsertPt);
}

/// CreateDefaultAlignTempAlloca - This creates an alloca with the
/// default alignment of the corresponding LLVM type, which is *not*
/// guaranteed to be related in any way to the expected alignment of
/// an AST type that might have been lowered to Ty.
Address CodeGenFunction::CreateDefaultAlignTempAlloca(llvm::Type *Ty,
                                                      const Twine &Name) {
  CharUnits Align =
    CharUnits::fromQuantity(CGM.getDataLayout().getABITypeAlignment(Ty));
  return CreateTempAlloca(Ty, Align, Name);
}

void CodeGenFunction::InitTempAlloca(Address Var, llvm::Value *Init) {
  assert(isa<llvm::AllocaInst>(Var.getPointer()));
  auto *Store = new llvm::StoreInst(Init, Var.getPointer());
  Store->setAlignment(Var.getAlignment().getQuantity());
  llvm::BasicBlock *Block = AllocaInsertPt->getParent();
  Block->getInstList().insertAfter(AllocaInsertPt->getIterator(), Store);
}

Address CodeGenFunction::CreateIRTemp(QualType Ty, const Twine &Name) {
  CharUnits Align = getContext().getTypeAlignInChars(Ty);
  return CreateTempAlloca(ConvertType(Ty), Align, Name);
}

Address CodeGenFunction::CreateMemTemp(QualType Ty, const Twine &Name) {
  // FIXME: Should we prefer the preferred type alignment here?
  return CreateMemTemp(Ty, getContext().getTypeAlignInChars(Ty), Name);
}

Address CodeGenFunction::CreateMemTemp(QualType Ty, CharUnits Align,
                                       const Twine &Name) {
  return CreateTempAlloca(ConvertTypeForMem(Ty), Align, Name);
}

/// EvaluateExprAsBool - Perform the usual unary conversions on the specified
/// expression and compare the result against zero, returning an Int1Ty value.
llvm::Value *CodeGenFunction::EvaluateExprAsBool(const Expr *E) {
  PGO.setCurrentStmt(E);
  if (const MemberPointerType *MPT = E->getType()->getAs<MemberPointerType>()) {
    llvm::Value *MemPtr = EmitScalarExpr(E);
    return CGM.getCXXABI().EmitMemberPointerIsNotNull(*this, MemPtr, MPT);
  }

  QualType BoolTy = getContext().BoolTy;
  SourceLocation Loc = E->getExprLoc();
  if (!E->getType()->isAnyComplexType())
    return EmitScalarConversion(EmitScalarExpr(E), E->getType(), BoolTy, Loc);

  return EmitComplexToScalarConversion(EmitComplexExpr(E), E->getType(), BoolTy,
                                       Loc);
}

/// EmitIgnoredExpr - Emit code to compute the specified expression,
/// ignoring the result.
void CodeGenFunction::EmitIgnoredExpr(const Expr *E) {
  if (E->isRValue())
    return (void) EmitAnyExpr(E, AggValueSlot::ignored(), true);

  // Just emit it as an l-value and drop the result.
  EmitLValue(E);
}

/// EmitAnyExpr - Emit code to compute the specified expression which
/// can have any type.  The result is returned as an RValue struct.
/// If this is an aggregate expression, AggSlot indicates where the
/// result should be returned.
RValue CodeGenFunction::EmitAnyExpr(const Expr *E,
                                    AggValueSlot aggSlot,
                                    bool ignoreResult) {
  switch (getEvaluationKind(E->getType())) {
  case TEK_Scalar:
    return RValue::get(EmitScalarExpr(E, ignoreResult));
  case TEK_Complex:
    return RValue::getComplex(EmitComplexExpr(E, ignoreResult, ignoreResult));
  case TEK_Aggregate:
    if (!ignoreResult && aggSlot.isIgnored())
      aggSlot = CreateAggTemp(E->getType(), "agg-temp");
    EmitAggExpr(E, aggSlot);
    return aggSlot.asRValue();
  }
  llvm_unreachable("bad evaluation kind");
}

/// EmitAnyExprToTemp - Similary to EmitAnyExpr(), however, the result will
/// always be accessible even if no aggregate location is provided.
RValue CodeGenFunction::EmitAnyExprToTemp(const Expr *E) {
  AggValueSlot AggSlot = AggValueSlot::ignored();

  if (hasAggregateEvaluationKind(E->getType()))
    AggSlot = CreateAggTemp(E->getType(), "agg.tmp");
  return EmitAnyExpr(E, AggSlot);
}

/// EmitAnyExprToMem - Evaluate an expression into a given memory
/// location.
void CodeGenFunction::EmitAnyExprToMem(const Expr *E,
                                       Address Location,
                                       Qualifiers Quals,
                                       bool IsInit) {
  // FIXME: This function should take an LValue as an argument.
  switch (getEvaluationKind(E->getType())) {
  case TEK_Complex:
    EmitComplexExprIntoLValue(E, MakeAddrLValue(Location, E->getType()),
                              /*isInit*/ false);
    return;

  case TEK_Aggregate: {
    EmitAggExpr(E, AggValueSlot::forAddr(Location, Quals,
                                         AggValueSlot::IsDestructed_t(IsInit),
                                         AggValueSlot::DoesNotNeedGCBarriers,
                                         AggValueSlot::IsAliased_t(!IsInit)));
    return;
  }

  case TEK_Scalar: {
    RValue RV = RValue::get(EmitScalarExpr(E, /*Ignore*/ false));
    LValue LV = MakeAddrLValue(Location, E->getType());
    EmitStoreThroughLValue(RV, LV);
    return;
  }
  }
  llvm_unreachable("bad evaluation kind");
}

static void
pushTemporaryCleanup(CodeGenFunction &CGF, const MaterializeTemporaryExpr *M,
                     const Expr *E, Address ReferenceTemporary) {
  // Objective-C++ ARC:
  //   If we are binding a reference to a temporary that has ownership, we
  //   need to perform retain/release operations on the temporary.
  //
  // FIXME: This should be looking at E, not M.
  if (auto Lifetime = M->getType().getObjCLifetime()) {
    switch (Lifetime) {
    case Qualifiers::OCL_None:
    case Qualifiers::OCL_ExplicitNone:
      // Carry on to normal cleanup handling.
      break;

    case Qualifiers::OCL_Autoreleasing:
      // Nothing to do; cleaned up by an autorelease pool.
      return;

    case Qualifiers::OCL_Strong:
    case Qualifiers::OCL_Weak:
      switch (StorageDuration Duration = M->getStorageDuration()) {
      case SD_Static:
        // Note: we intentionally do not register a cleanup to release
        // the object on program termination.
        return;

      case SD_Thread:
        // FIXME: We should probably register a cleanup in this case.
        return;

      case SD_Automatic:
      case SD_FullExpression:
        CodeGenFunction::Destroyer *Destroy;
        CleanupKind CleanupKind;
        if (Lifetime == Qualifiers::OCL_Strong) {
          const ValueDecl *VD = M->getExtendingDecl();
          bool Precise =
              VD && isa<VarDecl>(VD) && VD->hasAttr<ObjCPreciseLifetimeAttr>();
          CleanupKind = CGF.getARCCleanupKind();
          Destroy = Precise ? &CodeGenFunction::destroyARCStrongPrecise
                            : &CodeGenFunction::destroyARCStrongImprecise;
        } else {
          // __weak objects always get EH cleanups; otherwise, exceptions
          // could cause really nasty crashes instead of mere leaks.
          CleanupKind = NormalAndEHCleanup;
          Destroy = &CodeGenFunction::destroyARCWeak;
        }
        if (Duration == SD_FullExpression)
          CGF.pushDestroy(CleanupKind, ReferenceTemporary,
                          M->getType(), *Destroy,
                          CleanupKind & EHCleanup);
        else
          CGF.pushLifetimeExtendedDestroy(CleanupKind, ReferenceTemporary,
                                          M->getType(),
                                          *Destroy, CleanupKind & EHCleanup);
        return;

      case SD_Dynamic:
        llvm_unreachable("temporary cannot have dynamic storage duration");
      }
      llvm_unreachable("unknown storage duration");
    }
  }

  CXXDestructorDecl *ReferenceTemporaryDtor = nullptr;
  if (const RecordType *RT =
          E->getType()->getBaseElementTypeUnsafe()->getAs<RecordType>()) {
    // Get the destructor for the reference temporary.
    auto *ClassDecl = cast<CXXRecordDecl>(RT->getDecl());
    if (!ClassDecl->hasTrivialDestructor())
      ReferenceTemporaryDtor = ClassDecl->getDestructor();
  }

  if (!ReferenceTemporaryDtor)
    return;

  // Call the destructor for the temporary.
  switch (M->getStorageDuration()) {
  case SD_Static:
  case SD_Thread: {
    llvm::Constant *CleanupFn;
    llvm::Constant *CleanupArg;
    if (E->getType()->isArrayType()) {
      CleanupFn = CodeGenFunction(CGF.CGM).generateDestroyHelper(
          ReferenceTemporary, E->getType(),
          CodeGenFunction::destroyCXXObject, CGF.getLangOpts().Exceptions,
          dyn_cast_or_null<VarDecl>(M->getExtendingDecl()));
      CleanupArg = llvm::Constant::getNullValue(CGF.Int8PtrTy);
    } else {
      CleanupFn = CGF.CGM.getAddrOfCXXStructor(ReferenceTemporaryDtor,
                                               StructorType::Complete);
      CleanupArg = cast<llvm::Constant>(ReferenceTemporary.getPointer());
    }
    CGF.CGM.getCXXABI().registerGlobalDtor(
        CGF, *cast<VarDecl>(M->getExtendingDecl()), CleanupFn, CleanupArg);
    break;
  }

  case SD_FullExpression:
    CGF.pushDestroy(NormalAndEHCleanup, ReferenceTemporary, E->getType(),
                    CodeGenFunction::destroyCXXObject,
                    CGF.getLangOpts().Exceptions);
    break;

  case SD_Automatic:
    CGF.pushLifetimeExtendedDestroy(NormalAndEHCleanup,
                                    ReferenceTemporary, E->getType(),
                                    CodeGenFunction::destroyCXXObject,
                                    CGF.getLangOpts().Exceptions);
    break;

  case SD_Dynamic:
    llvm_unreachable("temporary cannot have dynamic storage duration");
  }
}

static Address
createReferenceTemporary(CodeGenFunction &CGF,
                         const MaterializeTemporaryExpr *M, const Expr *Inner) {
  switch (M->getStorageDuration()) {
  case SD_FullExpression:
  case SD_Automatic: {
#if INTEL_SPECIFIC_CILKPLUS
    // In a captured statement, don't alloca the receiver temp; it is passed in.
    if (CodeGenFunction::CGCilkSpawnInfo *Info =
          dyn_cast_or_null<CodeGenFunction::CGCilkSpawnInfo>
                                                      (CGF.CapturedStmtInfo)) {
      if (Info->isReceiverDecl(M->getExtendingDecl())) {
        assert(Info->getReceiverTmp().isValid() &&
               "Expected receiver temporary in captured statement");
        return Info->getReceiverTmp();
      }
    }
#endif // INTEL_SPECIFIC_CILKPLUS
    // If we have a constant temporary array or record try to promote it into a
    // constant global under the same rules a normal constant would've been
    // promoted. This is easier on the optimizer and generally emits fewer
    // instructions.
    QualType Ty = Inner->getType();
    if (CGF.CGM.getCodeGenOpts().MergeAllConstants &&
        (Ty->isArrayType() || Ty->isRecordType()) &&
        CGF.CGM.isTypeConstant(Ty, true))
      if (llvm::Constant *Init = CGF.CGM.EmitConstantExpr(Inner, Ty, &CGF)) {
        auto *GV = new llvm::GlobalVariable(
            CGF.CGM.getModule(), Init->getType(), /*isConstant=*/true,
            llvm::GlobalValue::PrivateLinkage, Init, ".ref.tmp");
        CharUnits alignment = CGF.getContext().getTypeAlignInChars(Ty);
        GV->setAlignment(alignment.getQuantity());
        // FIXME: Should we put the new global into a COMDAT?
        return Address(GV, alignment);
      }
    return CGF.CreateMemTemp(Ty, "ref.tmp");
  }
  case SD_Thread:
  case SD_Static:
    return CGF.CGM.GetAddrOfGlobalTemporary(M, Inner);

  case SD_Dynamic:
    llvm_unreachable("temporary can't have dynamic storage duration");
  }
  llvm_unreachable("unknown storage duration");
}

LValue CodeGenFunction::
EmitMaterializeTemporaryExpr(const MaterializeTemporaryExpr *M) {
  const Expr *E = M->GetTemporaryExpr();

    // FIXME: ideally this would use EmitAnyExprToMem, however, we cannot do so
    // as that will cause the lifetime adjustment to be lost for ARC
  auto ownership = M->getType().getObjCLifetime();
  if (ownership != Qualifiers::OCL_None &&
      ownership != Qualifiers::OCL_ExplicitNone) {
    Address Object = createReferenceTemporary(*this, M, E);
    if (auto *Var = dyn_cast<llvm::GlobalVariable>(Object.getPointer())) {
      Object = Address(llvm::ConstantExpr::getBitCast(Var,
                           ConvertTypeForMem(E->getType())
                             ->getPointerTo(Object.getAddressSpace())),
                       Object.getAlignment());

      // createReferenceTemporary will promote the temporary to a global with a
      // constant initializer if it can.  It can only do this to a value of
      // ARC-manageable type if the value is global and therefore "immune" to
      // ref-counting operations.  Therefore we have no need to emit either a
      // dynamic initialization or a cleanup and we can just return the address
      // of the temporary.
      if (Var->hasInitializer())
        return MakeAddrLValue(Object, M->getType(), AlignmentSource::Decl);

      Var->setInitializer(CGM.EmitNullConstant(E->getType()));
    }
    LValue RefTempDst = MakeAddrLValue(Object, M->getType(),
                                       AlignmentSource::Decl);

    switch (getEvaluationKind(E->getType())) {
    default: llvm_unreachable("expected scalar or aggregate expression");
    case TEK_Scalar:
      EmitScalarInit(E, M->getExtendingDecl(), RefTempDst, false);
      break;
    case TEK_Aggregate: {
      EmitAggExpr(E, AggValueSlot::forAddr(Object,
                                           E->getType().getQualifiers(),
                                           AggValueSlot::IsDestructed,
                                           AggValueSlot::DoesNotNeedGCBarriers,
                                           AggValueSlot::IsNotAliased));
      break;
    }
    }

    pushTemporaryCleanup(*this, M, E, Object);
    return RefTempDst;
  }

  SmallVector<const Expr *, 2> CommaLHSs;
  SmallVector<SubobjectAdjustment, 2> Adjustments;
  E = E->skipRValueSubobjectAdjustments(CommaLHSs, Adjustments);

  for (const auto &Ignored : CommaLHSs)
    EmitIgnoredExpr(Ignored);

  if (const auto *opaque = dyn_cast<OpaqueValueExpr>(E)) {
    if (opaque->getType()->isRecordType()) {
      assert(Adjustments.empty());
      return EmitOpaqueValueLValue(opaque);
    }
  }

  // Create and initialize the reference temporary.
  Address Object = createReferenceTemporary(*this, M, E);
  if (auto *Var = dyn_cast<llvm::GlobalVariable>(Object.getPointer())) {
    Object = Address(llvm::ConstantExpr::getBitCast(
        Var, ConvertTypeForMem(E->getType())->getPointerTo()),
                     Object.getAlignment());
    // If the temporary is a global and has a constant initializer or is a
    // constant temporary that we promoted to a global, we may have already
    // initialized it.
    if (!Var->hasInitializer()) {
      Var->setInitializer(CGM.EmitNullConstant(E->getType()));
      EmitAnyExprToMem(E, Object, Qualifiers(), /*IsInit*/true);
    }
  } else {
    switch (M->getStorageDuration()) {
    case SD_Automatic:
    case SD_FullExpression:
      if (auto *Size = EmitLifetimeStart(
              CGM.getDataLayout().getTypeAllocSize(Object.getElementType()),
              Object.getPointer())) {
        if (M->getStorageDuration() == SD_Automatic)
          pushCleanupAfterFullExpr<CallLifetimeEnd>(NormalEHLifetimeMarker,
                                                    Object, Size);
        else
          pushFullExprCleanup<CallLifetimeEnd>(NormalEHLifetimeMarker, Object,
                                               Size);
      }
      break;
    default:
      break;
    }
    EmitAnyExprToMem(E, Object, Qualifiers(), /*IsInit*/true);
  }
  pushTemporaryCleanup(*this, M, E, Object);

  // Perform derived-to-base casts and/or field accesses, to get from the
  // temporary object we created (and, potentially, for which we extended
  // the lifetime) to the subobject we're binding the reference to.
  for (unsigned I = Adjustments.size(); I != 0; --I) {
    SubobjectAdjustment &Adjustment = Adjustments[I-1];
    switch (Adjustment.Kind) {
    case SubobjectAdjustment::DerivedToBaseAdjustment:
      Object =
          GetAddressOfBaseClass(Object, Adjustment.DerivedToBase.DerivedClass,
                                Adjustment.DerivedToBase.BasePath->path_begin(),
                                Adjustment.DerivedToBase.BasePath->path_end(),
                                /*NullCheckValue=*/ false, E->getExprLoc());
      break;

    case SubobjectAdjustment::FieldAdjustment: {
      LValue LV = MakeAddrLValue(Object, E->getType(),
                                 AlignmentSource::Decl);
      LV = EmitLValueForField(LV, Adjustment.Field);
      assert(LV.isSimple() &&
             "materialized temporary field is not a simple lvalue");
      Object = LV.getAddress();
      break;
    }

    case SubobjectAdjustment::MemberPointerAdjustment: {
      llvm::Value *Ptr = EmitScalarExpr(Adjustment.Ptr.RHS);
      Object = EmitCXXMemberDataPointerAddress(E, Object, Ptr,
                                               Adjustment.Ptr.MPT);
      break;
    }
    }
  }

  return MakeAddrLValue(Object, M->getType(), AlignmentSource::Decl);
}

RValue
CodeGenFunction::EmitReferenceBindingToExpr(const Expr *E) {
  // Emit the expression as an lvalue.
  LValue LV = EmitLValue(E);
  assert(LV.isSimple());
  llvm::Value *Value = LV.getPointer();

  if (sanitizePerformTypeCheck() && !E->getType()->isFunctionType()) {
    // C++11 [dcl.ref]p5 (as amended by core issue 453):
    //   If a glvalue to which a reference is directly bound designates neither
    //   an existing object or function of an appropriate type nor a region of
    //   storage of suitable size and alignment to contain an object of the
    //   reference's type, the behavior is undefined.
    QualType Ty = E->getType();
    EmitTypeCheck(TCK_ReferenceBinding, E->getExprLoc(), Value, Ty);
  }

  return RValue::get(Value);
}


/// getAccessedFieldNo - Given an encoded value and a result number, return the
/// input field number being accessed.
unsigned CodeGenFunction::getAccessedFieldNo(unsigned Idx,
                                             const llvm::Constant *Elts) {
  return cast<llvm::ConstantInt>(Elts->getAggregateElement(Idx))
      ->getZExtValue();
}

/// Emit the hash_16_bytes function from include/llvm/ADT/Hashing.h.
static llvm::Value *emitHash16Bytes(CGBuilderTy &Builder, llvm::Value *Low,
                                    llvm::Value *High) {
  llvm::Value *KMul = Builder.getInt64(0x9ddfea08eb382d69ULL);
  llvm::Value *K47 = Builder.getInt64(47);
  llvm::Value *A0 = Builder.CreateMul(Builder.CreateXor(Low, High), KMul);
  llvm::Value *A1 = Builder.CreateXor(Builder.CreateLShr(A0, K47), A0);
  llvm::Value *B0 = Builder.CreateMul(Builder.CreateXor(High, A1), KMul);
  llvm::Value *B1 = Builder.CreateXor(Builder.CreateLShr(B0, K47), B0);
  return Builder.CreateMul(B1, KMul);
}

bool CodeGenFunction::sanitizePerformTypeCheck() const {
  return SanOpts.has(SanitizerKind::Null) |
         SanOpts.has(SanitizerKind::Alignment) |
         SanOpts.has(SanitizerKind::ObjectSize) |
         SanOpts.has(SanitizerKind::Vptr);
}

void CodeGenFunction::EmitTypeCheck(TypeCheckKind TCK, SourceLocation Loc,
                                    llvm::Value *Ptr, QualType Ty,
                                    CharUnits Alignment, bool SkipNullCheck) {
  if (!sanitizePerformTypeCheck())
    return;

  // Don't check pointers outside the default address space. The null check
  // isn't correct, the object-size check isn't supported by LLVM, and we can't
  // communicate the addresses to the runtime handler for the vptr check.
  if (Ptr->getType()->getPointerAddressSpace())
    return;

  SanitizerScope SanScope(this);

  SmallVector<std::pair<llvm::Value *, SanitizerMask>, 3> Checks;
  llvm::BasicBlock *Done = nullptr;

  bool AllowNullPointers = TCK == TCK_DowncastPointer || TCK == TCK_Upcast ||
                           TCK == TCK_UpcastToVirtualBase;
  if ((SanOpts.has(SanitizerKind::Null) || AllowNullPointers) &&
      !SkipNullCheck) {
    // The glvalue must not be an empty glvalue.
    llvm::Value *IsNonNull = Builder.CreateIsNotNull(Ptr);

    if (AllowNullPointers) {
      // When performing pointer casts, it's OK if the value is null.
      // Skip the remaining checks in that case.
      Done = createBasicBlock("null");
      llvm::BasicBlock *Rest = createBasicBlock("not.null");
      Builder.CreateCondBr(IsNonNull, Rest, Done);
      EmitBlock(Rest);
    } else {
      Checks.push_back(std::make_pair(IsNonNull, SanitizerKind::Null));
    }
  }

  if (SanOpts.has(SanitizerKind::ObjectSize) && !Ty->isIncompleteType()) {
    uint64_t Size = getContext().getTypeSizeInChars(Ty).getQuantity();

    // The glvalue must refer to a large enough storage region.
    // FIXME: If Address Sanitizer is enabled, insert dynamic instrumentation
    //        to check this.
    // FIXME: Get object address space
    llvm::Type *Tys[2] = { IntPtrTy, Int8PtrTy };
    llvm::Value *F = CGM.getIntrinsic(llvm::Intrinsic::objectsize, Tys);
    llvm::Value *Min = Builder.getFalse();
    llvm::Value *CastAddr = Builder.CreateBitCast(Ptr, Int8PtrTy);
    llvm::Value *LargeEnough =
        Builder.CreateICmpUGE(Builder.CreateCall(F, {CastAddr, Min}),
                              llvm::ConstantInt::get(IntPtrTy, Size));
    Checks.push_back(std::make_pair(LargeEnough, SanitizerKind::ObjectSize));
  }

  uint64_t AlignVal = 0;

  if (SanOpts.has(SanitizerKind::Alignment)) {
    AlignVal = Alignment.getQuantity();
    if (!Ty->isIncompleteType() && !AlignVal)
      AlignVal = getContext().getTypeAlignInChars(Ty).getQuantity();

    // The glvalue must be suitably aligned.
    if (AlignVal) {
      llvm::Value *Align =
          Builder.CreateAnd(Builder.CreatePtrToInt(Ptr, IntPtrTy),
                            llvm::ConstantInt::get(IntPtrTy, AlignVal - 1));
      llvm::Value *Aligned =
        Builder.CreateICmpEQ(Align, llvm::ConstantInt::get(IntPtrTy, 0));
      Checks.push_back(std::make_pair(Aligned, SanitizerKind::Alignment));
    }
  }

  if (Checks.size() > 0) {
    llvm::Constant *StaticData[] = {
     EmitCheckSourceLocation(Loc),
      EmitCheckTypeDescriptor(Ty),
      llvm::ConstantInt::get(SizeTy, AlignVal),
      llvm::ConstantInt::get(Int8Ty, TCK)
    };
    EmitCheck(Checks, "type_mismatch", StaticData, Ptr);
  }

  // If possible, check that the vptr indicates that there is a subobject of
  // type Ty at offset zero within this object.
  //
  // C++11 [basic.life]p5,6:
  //   [For storage which does not refer to an object within its lifetime]
  //   The program has undefined behavior if:
  //    -- the [pointer or glvalue] is used to access a non-static data member
  //       or call a non-static member function
  CXXRecordDecl *RD = Ty->getAsCXXRecordDecl();
  if (SanOpts.has(SanitizerKind::Vptr) &&
      (TCK == TCK_MemberAccess || TCK == TCK_MemberCall ||
       TCK == TCK_DowncastPointer || TCK == TCK_DowncastReference ||
       TCK == TCK_UpcastToVirtualBase) &&
      RD && RD->hasDefinition() && RD->isDynamicClass()) {
    // Compute a hash of the mangled name of the type.
    //
    // FIXME: This is not guaranteed to be deterministic! Move to a
    //        fingerprinting mechanism once LLVM provides one. For the time
    //        being the implementation happens to be deterministic.
    SmallString<64> MangledName;
    llvm::raw_svector_ostream Out(MangledName);
    CGM.getCXXABI().getMangleContext().mangleCXXRTTI(Ty.getUnqualifiedType(),
                                                     Out);

    // Blacklist based on the mangled type.
    if (!CGM.getContext().getSanitizerBlacklist().isBlacklistedType(
            Out.str())) {
      llvm::hash_code TypeHash = hash_value(Out.str());

      // Load the vptr, and compute hash_16_bytes(TypeHash, vptr).
      llvm::Value *Low = llvm::ConstantInt::get(Int64Ty, TypeHash);
      llvm::Type *VPtrTy = llvm::PointerType::get(IntPtrTy, 0);
      Address VPtrAddr(Builder.CreateBitCast(Ptr, VPtrTy), getPointerAlign());
      llvm::Value *VPtrVal = Builder.CreateLoad(VPtrAddr);
      llvm::Value *High = Builder.CreateZExt(VPtrVal, Int64Ty);

      llvm::Value *Hash = emitHash16Bytes(Builder, Low, High);
      Hash = Builder.CreateTrunc(Hash, IntPtrTy);

      // Look the hash up in our cache.
      const int CacheSize = 128;
      llvm::Type *HashTable = llvm::ArrayType::get(IntPtrTy, CacheSize);
      llvm::Value *Cache = CGM.CreateRuntimeVariable(HashTable,
                                                     "__ubsan_vptr_type_cache");
      llvm::Value *Slot = Builder.CreateAnd(Hash,
                                            llvm::ConstantInt::get(IntPtrTy,
                                                                   CacheSize-1));
      llvm::Value *Indices[] = { Builder.getInt32(0), Slot };
      llvm::Value *CacheVal =
        Builder.CreateAlignedLoad(Builder.CreateInBoundsGEP(Cache, Indices),
                                  getPointerAlign());

      // If the hash isn't in the cache, call a runtime handler to perform the
      // hard work of checking whether the vptr is for an object of the right
      // type. This will either fill in the cache and return, or produce a
      // diagnostic.
      llvm::Value *EqualHash = Builder.CreateICmpEQ(CacheVal, Hash);
      llvm::Constant *StaticData[] = {
        EmitCheckSourceLocation(Loc),
        EmitCheckTypeDescriptor(Ty),
        CGM.GetAddrOfRTTIDescriptor(Ty.getUnqualifiedType()),
        llvm::ConstantInt::get(Int8Ty, TCK)
      };
      llvm::Value *DynamicData[] = { Ptr, Hash };
      EmitCheck(std::make_pair(EqualHash, SanitizerKind::Vptr),
                "dynamic_type_cache_miss", StaticData, DynamicData);
    }
  }

  if (Done) {
    Builder.CreateBr(Done);
    EmitBlock(Done);
  }
}

/// Determine whether this expression refers to a flexible array member in a
/// struct. We disable array bounds checks for such members.
static bool isFlexibleArrayMemberExpr(const Expr *E) {
  // For compatibility with existing code, we treat arrays of length 0 or
  // 1 as flexible array members.
  const ArrayType *AT = E->getType()->castAsArrayTypeUnsafe();
  if (const auto *CAT = dyn_cast<ConstantArrayType>(AT)) {
    if (CAT->getSize().ugt(1))
      return false;
  } else if (!isa<IncompleteArrayType>(AT))
    return false;

  E = E->IgnoreParens();

  // A flexible array member must be the last member in the class.
  if (const auto *ME = dyn_cast<MemberExpr>(E)) {
    // FIXME: If the base type of the member expr is not FD->getParent(),
    // this should not be treated as a flexible array member access.
    if (const auto *FD = dyn_cast<FieldDecl>(ME->getMemberDecl())) {
      RecordDecl::field_iterator FI(
          DeclContext::decl_iterator(const_cast<FieldDecl *>(FD)));
      return ++FI == FD->getParent()->field_end();
    }
  }

  return false;
}

/// If Base is known to point to the start of an array, return the length of
/// that array. Return 0 if the length cannot be determined.
static llvm::Value *getArrayIndexingBound(
    CodeGenFunction &CGF, const Expr *Base, QualType &IndexedType) {
  // For the vector indexing extension, the bound is the number of elements.
  if (const VectorType *VT = Base->getType()->getAs<VectorType>()) {
    IndexedType = Base->getType();
    return CGF.Builder.getInt32(VT->getNumElements());
  }

  Base = Base->IgnoreParens();

  if (const auto *CE = dyn_cast<CastExpr>(Base)) {
    if (CE->getCastKind() == CK_ArrayToPointerDecay &&
        !isFlexibleArrayMemberExpr(CE->getSubExpr())) {
      IndexedType = CE->getSubExpr()->getType();
      const ArrayType *AT = IndexedType->castAsArrayTypeUnsafe();
      if (const auto *CAT = dyn_cast<ConstantArrayType>(AT))
        return CGF.Builder.getInt(CAT->getSize());
      else if (const auto *VAT = dyn_cast<VariableArrayType>(AT))
        return CGF.getVLASize(VAT).first;
    }
  }

  return nullptr;
}

void CodeGenFunction::EmitBoundsCheck(const Expr *E, const Expr *Base,
                                      llvm::Value *Index, QualType IndexType,
                                      bool Accessed) {
  assert(SanOpts.has(SanitizerKind::ArrayBounds) &&
         "should not be called unless adding bounds checks");
  SanitizerScope SanScope(this);

  QualType IndexedType;
  llvm::Value *Bound = getArrayIndexingBound(*this, Base, IndexedType);
  if (!Bound)
    return;

  bool IndexSigned = IndexType->isSignedIntegerOrEnumerationType();
  llvm::Value *IndexVal = Builder.CreateIntCast(Index, SizeTy, IndexSigned);
  llvm::Value *BoundVal = Builder.CreateIntCast(Bound, SizeTy, false);

  llvm::Constant *StaticData[] = {
    EmitCheckSourceLocation(E->getExprLoc()),
    EmitCheckTypeDescriptor(IndexedType),
    EmitCheckTypeDescriptor(IndexType)
  };
  llvm::Value *Check = Accessed ? Builder.CreateICmpULT(IndexVal, BoundVal)
                                : Builder.CreateICmpULE(IndexVal, BoundVal);
  EmitCheck(std::make_pair(Check, SanitizerKind::ArrayBounds), "out_of_bounds",
            StaticData, Index);
}


CodeGenFunction::ComplexPairTy CodeGenFunction::
EmitComplexPrePostIncDec(const UnaryOperator *E, LValue LV,
                         bool isInc, bool isPre) {
  ComplexPairTy InVal = EmitLoadOfComplex(LV, E->getExprLoc());

  llvm::Value *NextVal;
  if (isa<llvm::IntegerType>(InVal.first->getType())) {
    uint64_t AmountVal = isInc ? 1 : -1;
    NextVal = llvm::ConstantInt::get(InVal.first->getType(), AmountVal, true);

    // Add the inc/dec to the real part.
    NextVal = Builder.CreateAdd(InVal.first, NextVal, isInc ? "inc" : "dec");
  } else {
    QualType ElemTy = E->getType()->getAs<ComplexType>()->getElementType();
    llvm::APFloat FVal(getContext().getFloatTypeSemantics(ElemTy), 1);
    if (!isInc)
      FVal.changeSign();
    NextVal = llvm::ConstantFP::get(getLLVMContext(), FVal);

    // Add the inc/dec to the real part.
    NextVal = Builder.CreateFAdd(InVal.first, NextVal, isInc ? "inc" : "dec");
  }

  ComplexPairTy IncVal(NextVal, InVal.second);

  // Store the updated result through the lvalue.
  EmitStoreOfComplex(IncVal, LV, /*init*/ false);

  // If this is a postinc, return the value read from memory, otherwise use the
  // updated value.
  return isPre ? IncVal : InVal;
}

void CodeGenModule::EmitExplicitCastExprType(const ExplicitCastExpr *E,
                                             CodeGenFunction *CGF) {
  // Bind VLAs in the cast type.
  if (CGF && E->getType()->isVariablyModifiedType())
    CGF->EmitVariablyModifiedType(E->getType());

  if (CGDebugInfo *DI = getModuleDebugInfo())
    DI->EmitExplicitCastType(E->getType());
}

//===----------------------------------------------------------------------===//
//                         LValue Expression Emission
//===----------------------------------------------------------------------===//

/// EmitPointerWithAlignment - Given an expression of pointer type, try to
/// derive a more accurate bound on the alignment of the pointer.
Address CodeGenFunction::EmitPointerWithAlignment(const Expr *E,
                                                  AlignmentSource  *Source) {
  // We allow this with ObjC object pointers because of fragile ABIs.
  assert(E->getType()->isPointerType() ||
         E->getType()->isObjCObjectPointerType());
  E = E->IgnoreParens();

  // Casts:
  if (const CastExpr *CE = dyn_cast<CastExpr>(E)) {
    if (const auto *ECE = dyn_cast<ExplicitCastExpr>(CE))
      CGM.EmitExplicitCastExprType(ECE, this);

    switch (CE->getCastKind()) {
    // Non-converting casts (but not C's implicit conversion from void*).
    case CK_BitCast:
    case CK_NoOp:
      if (auto PtrTy = CE->getSubExpr()->getType()->getAs<PointerType>()) {
        if (PtrTy->getPointeeType()->isVoidType())
          break;

        AlignmentSource InnerSource;
        Address Addr = EmitPointerWithAlignment(CE->getSubExpr(), &InnerSource);
        if (Source) *Source = InnerSource;

        // If this is an explicit bitcast, and the source l-value is
        // opaque, honor the alignment of the casted-to type.
        if (isa<ExplicitCastExpr>(CE) &&
            InnerSource != AlignmentSource::Decl) {
          Addr = Address(Addr.getPointer(),
                         getNaturalPointeeTypeAlignment(E->getType(), Source));
        }

        if (SanOpts.has(SanitizerKind::CFIUnrelatedCast) &&
            CE->getCastKind() == CK_BitCast) {
          if (auto PT = E->getType()->getAs<PointerType>())
            EmitVTablePtrCheckForCast(PT->getPointeeType(), Addr.getPointer(),
                                      /*MayBeNull=*/true,
                                      CodeGenFunction::CFITCK_UnrelatedCast,
                                      CE->getLocStart());
        }

        return Builder.CreateBitCast(Addr, ConvertType(E->getType()));
      }
      break;

    // Array-to-pointer decay.
    case CK_ArrayToPointerDecay:
      return EmitArrayToPointerDecay(CE->getSubExpr(), Source);

    // Derived-to-base conversions.
    case CK_UncheckedDerivedToBase:
    case CK_DerivedToBase: {
      Address Addr = EmitPointerWithAlignment(CE->getSubExpr(), Source);
      auto Derived = CE->getSubExpr()->getType()->getPointeeCXXRecordDecl();
      return GetAddressOfBaseClass(Addr, Derived,
                                   CE->path_begin(), CE->path_end(),
                                   ShouldNullCheckClassCastValue(CE),
                                   CE->getExprLoc());
    }

    // TODO: Is there any reason to treat base-to-derived conversions
    // specially?
    default:
      break;
    }
  }

  // Unary &.
  if (const UnaryOperator *UO = dyn_cast<UnaryOperator>(E)) {
    if (UO->getOpcode() == UO_AddrOf) {
      LValue LV = EmitLValue(UO->getSubExpr());
      if (Source) *Source = LV.getAlignmentSource();
      return LV.getAddress();
    }
  }

  // TODO: conditional operators, comma.

  // Otherwise, use the alignment of the type.
  CharUnits Align = getNaturalPointeeTypeAlignment(E->getType(), Source);
  return Address(EmitScalarExpr(E), Align);
}

RValue CodeGenFunction::GetUndefRValue(QualType Ty) {
  if (Ty->isVoidType())
    return RValue::get(nullptr);

  switch (getEvaluationKind(Ty)) {
  case TEK_Complex: {
    llvm::Type *EltTy =
      ConvertType(Ty->castAs<ComplexType>()->getElementType());
    llvm::Value *U = llvm::UndefValue::get(EltTy);
    return RValue::getComplex(std::make_pair(U, U));
  }

  // If this is a use of an undefined aggregate type, the aggregate must have an
  // identifiable address.  Just because the contents of the value are undefined
  // doesn't mean that the address can't be taken and compared.
  case TEK_Aggregate: {
    Address DestPtr = CreateMemTemp(Ty, "undef.agg.tmp");
    return RValue::getAggregate(DestPtr);
  }

  case TEK_Scalar:
    return RValue::get(llvm::UndefValue::get(ConvertType(Ty)));
  }
  llvm_unreachable("bad evaluation kind");
}

RValue CodeGenFunction::EmitUnsupportedRValue(const Expr *E,
                                              const char *Name) {
  ErrorUnsupported(E, Name);
  return GetUndefRValue(E->getType());
}

LValue CodeGenFunction::EmitUnsupportedLValue(const Expr *E,
                                              const char *Name) {
  ErrorUnsupported(E, Name);
  llvm::Type *Ty = llvm::PointerType::getUnqual(ConvertType(E->getType()));
  return MakeAddrLValue(Address(llvm::UndefValue::get(Ty), CharUnits::One()),
                        E->getType());
}

LValue CodeGenFunction::EmitCheckedLValue(const Expr *E, TypeCheckKind TCK) {
  LValue LV;
  if (SanOpts.has(SanitizerKind::ArrayBounds) && isa<ArraySubscriptExpr>(E))
    LV = EmitArraySubscriptExpr(cast<ArraySubscriptExpr>(E), /*Accessed*/true);
  else
    LV = EmitLValue(E);
  if (!isa<DeclRefExpr>(E) && !LV.isBitField() && LV.isSimple())
    EmitTypeCheck(TCK, E->getExprLoc(), LV.getPointer(),
                  E->getType(), LV.getAlignment());
  return LV;
}

/// EmitLValue - Emit code to compute a designator that specifies the location
/// of the expression.
///
/// This can return one of two things: a simple address or a bitfield reference.
/// In either case, the LLVM Value* in the LValue structure is guaranteed to be
/// an LLVM pointer type.
///
/// If this returns a bitfield reference, nothing about the pointee type of the
/// LLVM value is known: For example, it may not be a pointer to an integer.
///
/// If this returns a normal address, and if the lvalue's C type is fixed size,
/// this method guarantees that the returned pointer type will point to an LLVM
/// type of the same size of the lvalue's type.  If the lvalue has a variable
/// length type, this is not possible.
///
LValue CodeGenFunction::EmitLValue(const Expr *E) {
  ApplyDebugLocation DL(*this, E);
  switch (E->getStmtClass()) {
  default: return EmitUnsupportedLValue(E, "l-value expression");
#ifdef INTEL_CUSTOMIZATION
  case Expr::CEANBuiltinExprClass: {
    auto *CBE = cast<CEANBuiltinExpr>(E);
    LocalVarsDeclGuard Guard(*this);
    EmitCEANBuiltinExprBody(CBE);
    assert(CBE->getBuiltinKind() != CEANBuiltinExpr::ReduceMutating);
    return EmitLValue(CBE->getReturnExpr());
  }
#endif // INTEL_CUSTOMIZATION
  case Expr::ObjCPropertyRefExprClass:
    llvm_unreachable("cannot emit a property reference directly");

  case Expr::ObjCSelectorExprClass:
    return EmitObjCSelectorLValue(cast<ObjCSelectorExpr>(E));
  case Expr::ObjCIsaExprClass:
    return EmitObjCIsaExpr(cast<ObjCIsaExpr>(E));
  case Expr::BinaryOperatorClass:
    return EmitBinaryOperatorLValue(cast<BinaryOperator>(E));
  case Expr::CompoundAssignOperatorClass: {
    QualType Ty = E->getType();
    if (const AtomicType *AT = Ty->getAs<AtomicType>())
      Ty = AT->getValueType();
    if (!Ty->isAnyComplexType())
      return EmitCompoundAssignmentLValue(cast<CompoundAssignOperator>(E));
    return EmitComplexCompoundAssignmentLValue(cast<CompoundAssignOperator>(E));
  }
  case Expr::CallExprClass:
  case Expr::CXXMemberCallExprClass:
  case Expr::CXXOperatorCallExprClass:
  case Expr::UserDefinedLiteralClass:
    return EmitCallExprLValue(cast<CallExpr>(E));
  case Expr::VAArgExprClass:
    return EmitVAArgExprLValue(cast<VAArgExpr>(E));
  case Expr::DeclRefExprClass:
    return EmitDeclRefLValue(cast<DeclRefExpr>(E));
  case Expr::ParenExprClass:
    return EmitLValue(cast<ParenExpr>(E)->getSubExpr());
  case Expr::GenericSelectionExprClass:
    return EmitLValue(cast<GenericSelectionExpr>(E)->getResultExpr());
  case Expr::PredefinedExprClass:
    return EmitPredefinedLValue(cast<PredefinedExpr>(E));
  case Expr::StringLiteralClass:
    return EmitStringLiteralLValue(cast<StringLiteral>(E));
  case Expr::ObjCEncodeExprClass:
    return EmitObjCEncodeExprLValue(cast<ObjCEncodeExpr>(E));
  case Expr::PseudoObjectExprClass:
    return EmitPseudoObjectLValue(cast<PseudoObjectExpr>(E));
  case Expr::InitListExprClass:
    return EmitInitListLValue(cast<InitListExpr>(E));
  case Expr::CXXTemporaryObjectExprClass:
  case Expr::CXXConstructExprClass:
    return EmitCXXConstructLValue(cast<CXXConstructExpr>(E));
  case Expr::CXXBindTemporaryExprClass:
    return EmitCXXBindTemporaryLValue(cast<CXXBindTemporaryExpr>(E));
  case Expr::CXXUuidofExprClass:
    return EmitCXXUuidofLValue(cast<CXXUuidofExpr>(E));
  case Expr::LambdaExprClass:
    return EmitLambdaLValue(cast<LambdaExpr>(E));

  case Expr::ExprWithCleanupsClass: {
    const auto *cleanups = cast<ExprWithCleanups>(E);
    enterFullExpression(cleanups);
    RunCleanupsScope Scope(*this);
    return EmitLValue(cleanups->getSubExpr());
  }

  case Expr::CXXDefaultArgExprClass:
    return EmitLValue(cast<CXXDefaultArgExpr>(E)->getExpr());
  case Expr::CXXDefaultInitExprClass: {
    CXXDefaultInitExprScope Scope(*this);
    return EmitLValue(cast<CXXDefaultInitExpr>(E)->getExpr());
  }
  case Expr::CXXTypeidExprClass:
    return EmitCXXTypeidLValue(cast<CXXTypeidExpr>(E));

  case Expr::ObjCMessageExprClass:
    return EmitObjCMessageExprLValue(cast<ObjCMessageExpr>(E));
  case Expr::ObjCIvarRefExprClass:
    return EmitObjCIvarRefLValue(cast<ObjCIvarRefExpr>(E));
  case Expr::StmtExprClass:
    return EmitStmtExprLValue(cast<StmtExpr>(E));
  case Expr::UnaryOperatorClass:
    return EmitUnaryOpLValue(cast<UnaryOperator>(E));
  case Expr::ArraySubscriptExprClass:
    return EmitArraySubscriptExpr(cast<ArraySubscriptExpr>(E));
  case Expr::OMPArraySectionExprClass:
    return EmitOMPArraySectionExpr(cast<OMPArraySectionExpr>(E));
  case Expr::ExtVectorElementExprClass:
    return EmitExtVectorElementExpr(cast<ExtVectorElementExpr>(E));
  case Expr::MemberExprClass:
    return EmitMemberExpr(cast<MemberExpr>(E));
  case Expr::CompoundLiteralExprClass:
    return EmitCompoundLiteralLValue(cast<CompoundLiteralExpr>(E));
  case Expr::ConditionalOperatorClass:
    return EmitConditionalOperatorLValue(cast<ConditionalOperator>(E));
  case Expr::BinaryConditionalOperatorClass:
    return EmitConditionalOperatorLValue(cast<BinaryConditionalOperator>(E));
  case Expr::ChooseExprClass:
    return EmitLValue(cast<ChooseExpr>(E)->getChosenSubExpr());
  case Expr::OpaqueValueExprClass:
    return EmitOpaqueValueLValue(cast<OpaqueValueExpr>(E));
  case Expr::SubstNonTypeTemplateParmExprClass:
    return EmitLValue(cast<SubstNonTypeTemplateParmExpr>(E)->getReplacement());
  case Expr::ImplicitCastExprClass:
  case Expr::CStyleCastExprClass:
  case Expr::CXXFunctionalCastExprClass:
  case Expr::CXXStaticCastExprClass:
  case Expr::CXXDynamicCastExprClass:
  case Expr::CXXReinterpretCastExprClass:
  case Expr::CXXConstCastExprClass:
  case Expr::ObjCBridgedCastExprClass:
    return EmitCastLValue(cast<CastExpr>(E));

  case Expr::MaterializeTemporaryExprClass:
    return EmitMaterializeTemporaryExpr(cast<MaterializeTemporaryExpr>(E));
  }
}

/// Given an object of the given canonical type, can we safely copy a
/// value out of it based on its initializer?
static bool isConstantEmittableObjectType(QualType type) {
  assert(type.isCanonical());
  assert(!type->isReferenceType());

  // Must be const-qualified but non-volatile.
  Qualifiers qs = type.getLocalQualifiers();
  if (!qs.hasConst() || qs.hasVolatile()) return false;

  // Otherwise, all object types satisfy this except C++ classes with
  // mutable subobjects or non-trivial copy/destroy behavior.
  if (const auto *RT = dyn_cast<RecordType>(type))
    if (const auto *RD = dyn_cast<CXXRecordDecl>(RT->getDecl()))
      if (RD->hasMutableFields() || !RD->isTrivial())
        return false;

  return true;
}

/// Can we constant-emit a load of a reference to a variable of the
/// given type?  This is different from predicates like
/// Decl::isUsableInConstantExpressions because we do want it to apply
/// in situations that don't necessarily satisfy the language's rules
/// for this (e.g. C++'s ODR-use rules).  For example, we want to able
/// to do this with const float variables even if those variables
/// aren't marked 'constexpr'.
enum ConstantEmissionKind {
  CEK_None,
  CEK_AsReferenceOnly,
  CEK_AsValueOrReference,
  CEK_AsValueOnly
};
static ConstantEmissionKind checkVarTypeForConstantEmission(QualType type) {
  type = type.getCanonicalType();
  if (const auto *ref = dyn_cast<ReferenceType>(type)) {
    if (isConstantEmittableObjectType(ref->getPointeeType()))
      return CEK_AsValueOrReference;
    return CEK_AsReferenceOnly;
  }
  if (isConstantEmittableObjectType(type))
    return CEK_AsValueOnly;
  return CEK_None;
}

/// Try to emit a reference to the given value without producing it as
/// an l-value.  This is actually more than an optimization: we can't
/// produce an l-value for variables that we never actually captured
/// in a block or lambda, which means const int variables or constexpr
/// literals or similar.
CodeGenFunction::ConstantEmission
CodeGenFunction::tryEmitAsConstant(DeclRefExpr *refExpr) {
  ValueDecl *value = refExpr->getDecl();

  // The value needs to be an enum constant or a constant variable.
  ConstantEmissionKind CEK;
  if (isa<ParmVarDecl>(value)) {
    CEK = CEK_None;
  } else if (auto *var = dyn_cast<VarDecl>(value)) {
    CEK = checkVarTypeForConstantEmission(var->getType());
  } else if (isa<EnumConstantDecl>(value)) {
    CEK = CEK_AsValueOnly;
  } else {
    CEK = CEK_None;
  }
  if (CEK == CEK_None) return ConstantEmission();

  Expr::EvalResult result;
  bool resultIsReference;
  QualType resultType;

  // It's best to evaluate all the way as an r-value if that's permitted.
  if (CEK != CEK_AsReferenceOnly &&
      refExpr->EvaluateAsRValue(result, getContext())) {
    resultIsReference = false;
    resultType = refExpr->getType();

  // Otherwise, try to evaluate as an l-value.
  } else if (CEK != CEK_AsValueOnly &&
             refExpr->EvaluateAsLValue(result, getContext())) {
    resultIsReference = true;
    resultType = value->getType();

  // Failure.
  } else {
    return ConstantEmission();
  }

  // In any case, if the initializer has side-effects, abandon ship.
  if (result.HasSideEffects)
    return ConstantEmission();

  // Emit as a constant.
  llvm::Constant *C = CGM.EmitConstantValue(result.Val, resultType, this);

  // Make sure we emit a debug reference to the global variable.
  // This should probably fire even for
  if (isa<VarDecl>(value)) {
    if (!getContext().DeclMustBeEmitted(cast<VarDecl>(value)))
      EmitDeclRefExprDbgValue(refExpr, C);
  } else {
    assert(isa<EnumConstantDecl>(value));
    EmitDeclRefExprDbgValue(refExpr, C);
  }

  // If we emitted a reference constant, we need to dereference that.
  if (resultIsReference)
    return ConstantEmission::forReference(C);

  return ConstantEmission::forValue(C);
}

llvm::Value *CodeGenFunction::EmitLoadOfScalar(LValue lvalue,
                                               SourceLocation Loc) {
  return EmitLoadOfScalar(lvalue.getAddress(), lvalue.isVolatile(),
                          lvalue.getType(), Loc, lvalue.getAlignmentSource(),
                          lvalue.getTBAAInfo(),
                          lvalue.getTBAABaseType(), lvalue.getTBAAOffset(),
                          lvalue.isNontemporal());
}

static bool hasBooleanRepresentation(QualType Ty) {
  if (Ty->isBooleanType())
    return true;

  if (const EnumType *ET = Ty->getAs<EnumType>())
    return ET->getDecl()->getIntegerType()->isBooleanType();

  if (const AtomicType *AT = Ty->getAs<AtomicType>())
    return hasBooleanRepresentation(AT->getValueType());

  return false;
}

static bool getRangeForType(CodeGenFunction &CGF, QualType Ty,
                            llvm::APInt &Min, llvm::APInt &End,
                            bool StrictEnums) {
  const EnumType *ET = Ty->getAs<EnumType>();
  bool IsRegularCPlusPlusEnum = CGF.getLangOpts().CPlusPlus && StrictEnums &&
                                ET && !ET->getDecl()->isFixed();
  bool IsBool = hasBooleanRepresentation(Ty);
  if (!IsBool && !IsRegularCPlusPlusEnum)
    return false;

  if (IsBool) {
    Min = llvm::APInt(CGF.getContext().getTypeSize(Ty), 0);
    End = llvm::APInt(CGF.getContext().getTypeSize(Ty), 2);
  } else {
    const EnumDecl *ED = ET->getDecl();
    llvm::Type *LTy = CGF.ConvertTypeForMem(ED->getIntegerType());
    unsigned Bitwidth = LTy->getScalarSizeInBits();
    unsigned NumNegativeBits = ED->getNumNegativeBits();
    unsigned NumPositiveBits = ED->getNumPositiveBits();

    if (NumNegativeBits) {
      unsigned NumBits = std::max(NumNegativeBits, NumPositiveBits + 1);
      assert(NumBits <= Bitwidth);
      End = llvm::APInt(Bitwidth, 1) << (NumBits - 1);
      Min = -End;
    } else {
      assert(NumPositiveBits <= Bitwidth);
      End = llvm::APInt(Bitwidth, 1) << NumPositiveBits;
      Min = llvm::APInt(Bitwidth, 0);
    }
  }
  return true;
}

llvm::MDNode *CodeGenFunction::getRangeForLoadFromType(QualType Ty) {
  llvm::APInt Min, End;
  if (!getRangeForType(*this, Ty, Min, End,
                       CGM.getCodeGenOpts().StrictEnums))
    return nullptr;

  llvm::MDBuilder MDHelper(getLLVMContext());
  return MDHelper.createRange(Min, End);
}

llvm::Value *CodeGenFunction::EmitLoadOfScalar(Address Addr, bool Volatile,
                                               QualType Ty,
                                               SourceLocation Loc,
                                               AlignmentSource AlignSource,
                                               llvm::MDNode *TBAAInfo,
                                               QualType TBAABaseType,
                                               uint64_t TBAAOffset,
                                               bool isNontemporal) {
  // For better performance, handle vector loads differently.
  if (Ty->isVectorType()) {
    const llvm::Type *EltTy = Addr.getElementType();

    const auto *VTy = cast<llvm::VectorType>(EltTy);

    // Handle vectors of size 3 like size 4 for better performance.
    if (VTy->getNumElements() == 3) {

      // Bitcast to vec4 type.
      llvm::VectorType *vec4Ty = llvm::VectorType::get(VTy->getElementType(),
                                                         4);
      Address Cast = Builder.CreateElementBitCast(Addr, vec4Ty, "castToVec4");
      // Now load value.
      llvm::Value *V = Builder.CreateLoad(Cast, Volatile, "loadVec4");

      // Shuffle vector to get vec3.
      V = Builder.CreateShuffleVector(V, llvm::UndefValue::get(vec4Ty),
                                      {0, 1, 2}, "extractVec");
      return EmitFromMemory(V, Ty);
    }
  }

  // Atomic operations have to be done on integral types.
  LValue AtomicLValue =
      LValue::MakeAddr(Addr, Ty, getContext(), AlignSource, TBAAInfo);
  if (Ty->isAtomicType() || LValueIsSuitableForInlineAtomic(AtomicLValue)) {
    return EmitAtomicLoad(AtomicLValue, Loc).getScalarVal();
  }

  llvm::LoadInst *Load = Builder.CreateLoad(Addr, Volatile);
  if (isNontemporal) {
    llvm::MDNode *Node = llvm::MDNode::get(
        Load->getContext(), llvm::ConstantAsMetadata::get(Builder.getInt32(1)));
    Load->setMetadata(CGM.getModule().getMDKindID("nontemporal"), Node);
  }
  if (TBAAInfo) {
    llvm::MDNode *TBAAPath = CGM.getTBAAStructTagInfo(TBAABaseType, TBAAInfo,
                                                      TBAAOffset);
    if (TBAAPath)
      CGM.DecorateInstructionWithTBAA(Load, TBAAPath,
                                      false /*ConvertTypeToTag*/);
  }

  bool NeedsBoolCheck =
      SanOpts.has(SanitizerKind::Bool) && hasBooleanRepresentation(Ty);
  bool NeedsEnumCheck =
      SanOpts.has(SanitizerKind::Enum) && Ty->getAs<EnumType>();
  if (NeedsBoolCheck || NeedsEnumCheck) {
    SanitizerScope SanScope(this);
    llvm::APInt Min, End;
    if (getRangeForType(*this, Ty, Min, End, true)) {
      --End;
      llvm::Value *Check;
      if (!Min)
        Check = Builder.CreateICmpULE(
          Load, llvm::ConstantInt::get(getLLVMContext(), End));
      else {
        llvm::Value *Upper = Builder.CreateICmpSLE(
          Load, llvm::ConstantInt::get(getLLVMContext(), End));
        llvm::Value *Lower = Builder.CreateICmpSGE(
          Load, llvm::ConstantInt::get(getLLVMContext(), Min));
        Check = Builder.CreateAnd(Upper, Lower);
      }
      llvm::Constant *StaticArgs[] = {
        EmitCheckSourceLocation(Loc),
        EmitCheckTypeDescriptor(Ty)
      };
      SanitizerMask Kind = NeedsEnumCheck ? SanitizerKind::Enum : SanitizerKind::Bool;
      EmitCheck(std::make_pair(Check, Kind), "load_invalid_value", StaticArgs,
                EmitCheckValue(Load));
    }
  } else if (CGM.getCodeGenOpts().OptimizationLevel > 0)
    if (llvm::MDNode *RangeInfo = getRangeForLoadFromType(Ty))
      Load->setMetadata(llvm::LLVMContext::MD_range, RangeInfo);

  return EmitFromMemory(Load, Ty);
}

llvm::Value *CodeGenFunction::EmitToMemory(llvm::Value *Value, QualType Ty) {
  // Bool has a different representation in memory than in registers.
  if (hasBooleanRepresentation(Ty)) {
    // This should really always be an i1, but sometimes it's already
    // an i8, and it's awkward to track those cases down.
    if (Value->getType()->isIntegerTy(1))
      return Builder.CreateZExt(Value, ConvertTypeForMem(Ty), "frombool");
    assert(Value->getType()->isIntegerTy(getContext().getTypeSize(Ty)) &&
           "wrong value rep of bool");
  }

  return Value;
}

llvm::Value *CodeGenFunction::EmitFromMemory(llvm::Value *Value, QualType Ty) {
  // Bool has a different representation in memory than in registers.
  if (hasBooleanRepresentation(Ty)) {
    assert(Value->getType()->isIntegerTy(getContext().getTypeSize(Ty)) &&
           "wrong value rep of bool");
    return Builder.CreateTrunc(Value, Builder.getInt1Ty(), "tobool");
  }

  return Value;
}

void CodeGenFunction::EmitStoreOfScalar(llvm::Value *Value, Address Addr,
                                        bool Volatile, QualType Ty,
                                        AlignmentSource AlignSource,
                                        llvm::MDNode *TBAAInfo,
                                        bool isInit, QualType TBAABaseType,
                                        uint64_t TBAAOffset,
                                        bool isNontemporal) {

  // Handle vectors differently to get better performance.
  if (Ty->isVectorType()) {
    llvm::Type *SrcTy = Value->getType();
    auto *VecTy = cast<llvm::VectorType>(SrcTy);
    // Handle vec3 special.
    if (VecTy->getNumElements() == 3) {
      // Our source is a vec3, do a shuffle vector to make it a vec4.
      llvm::Constant *Mask[] = {Builder.getInt32(0), Builder.getInt32(1),
                                Builder.getInt32(2),
                                llvm::UndefValue::get(Builder.getInt32Ty())};
      llvm::Value *MaskV = llvm::ConstantVector::get(Mask);
      Value = Builder.CreateShuffleVector(Value,
                                          llvm::UndefValue::get(VecTy),
                                          MaskV, "extractVec");
      SrcTy = llvm::VectorType::get(VecTy->getElementType(), 4);
    }
    if (Addr.getElementType() != SrcTy) {
      Addr = Builder.CreateElementBitCast(Addr, SrcTy, "storetmp");
    }
  }

  Value = EmitToMemory(Value, Ty);

  LValue AtomicLValue =
      LValue::MakeAddr(Addr, Ty, getContext(), AlignSource, TBAAInfo);
  if (Ty->isAtomicType() ||
      (!isInit && LValueIsSuitableForInlineAtomic(AtomicLValue))) {
    EmitAtomicStore(RValue::get(Value), AtomicLValue, isInit);
    return;
  }

  llvm::StoreInst *Store = Builder.CreateStore(Value, Addr, Volatile);
  if (isNontemporal) {
    llvm::MDNode *Node =
        llvm::MDNode::get(Store->getContext(),
                          llvm::ConstantAsMetadata::get(Builder.getInt32(1)));
    Store->setMetadata(CGM.getModule().getMDKindID("nontemporal"), Node);
  }
  if (TBAAInfo) {
    llvm::MDNode *TBAAPath = CGM.getTBAAStructTagInfo(TBAABaseType, TBAAInfo,
                                                      TBAAOffset);
    if (TBAAPath)
      CGM.DecorateInstructionWithTBAA(Store, TBAAPath,
                                      false /*ConvertTypeToTag*/);
  }
}

void CodeGenFunction::EmitStoreOfScalar(llvm::Value *value, LValue lvalue,
                                        bool isInit) {
  EmitStoreOfScalar(value, lvalue.getAddress(), lvalue.isVolatile(),
                    lvalue.getType(), lvalue.getAlignmentSource(),
                    lvalue.getTBAAInfo(), isInit, lvalue.getTBAABaseType(),
                    lvalue.getTBAAOffset(), lvalue.isNontemporal());
}

/// EmitLoadOfLValue - Given an expression that represents a value lvalue, this
/// method emits the address of the lvalue, then loads the result as an rvalue,
/// returning the rvalue.
RValue CodeGenFunction::EmitLoadOfLValue(LValue LV, SourceLocation Loc) {
  if (LV.isObjCWeak()) {
    // load of a __weak object.
    Address AddrWeakObj = LV.getAddress();
    return RValue::get(CGM.getObjCRuntime().EmitObjCWeakRead(*this,
                                                             AddrWeakObj));
  }
  if (LV.getQuals().getObjCLifetime() == Qualifiers::OCL_Weak) {
    // In MRC mode, we do a load+autorelease.
    if (!getLangOpts().ObjCAutoRefCount) {
      return RValue::get(EmitARCLoadWeak(LV.getAddress()));
    }

    // In ARC mode, we load retained and then consume the value.
    llvm::Value *Object = EmitARCLoadWeakRetained(LV.getAddress());
    Object = EmitObjCConsumeObject(LV.getType(), Object);
    return RValue::get(Object);
  }

  if (LV.isSimple()) {
    assert(!LV.getType()->isFunctionType());

    // Everything needs a load.
    return RValue::get(EmitLoadOfScalar(LV, Loc));
  }

  if (LV.isVectorElt()) {
    llvm::LoadInst *Load = Builder.CreateLoad(LV.getVectorAddress(),
                                              LV.isVolatileQualified());
    return RValue::get(Builder.CreateExtractElement(Load, LV.getVectorIdx(),
                                                    "vecext"));
  }

  // If this is a reference to a subset of the elements of a vector, either
  // shuffle the input or extract/insert them as appropriate.
  if (LV.isExtVectorElt())
    return EmitLoadOfExtVectorElementLValue(LV);

  // Global Register variables always invoke intrinsics
  if (LV.isGlobalReg())
    return EmitLoadOfGlobalRegLValue(LV);

  assert(LV.isBitField() && "Unknown LValue type!");
  return EmitLoadOfBitfieldLValue(LV);
}

RValue CodeGenFunction::EmitLoadOfBitfieldLValue(LValue LV) {
  const CGBitFieldInfo &Info = LV.getBitFieldInfo();

  // Get the output type.
  llvm::Type *ResLTy = ConvertType(LV.getType());

  Address Ptr = LV.getBitFieldAddress();
  llvm::Value *Val = Builder.CreateLoad(Ptr, LV.isVolatileQualified(), "bf.load");

  if (Info.IsSigned) {
    assert(static_cast<unsigned>(Info.Offset + Info.Size) <= Info.StorageSize);
    unsigned HighBits = Info.StorageSize - Info.Offset - Info.Size;
    if (HighBits)
      Val = Builder.CreateShl(Val, HighBits, "bf.shl");
    if (Info.Offset + HighBits)
      Val = Builder.CreateAShr(Val, Info.Offset + HighBits, "bf.ashr");
  } else {
    if (Info.Offset)
      Val = Builder.CreateLShr(Val, Info.Offset, "bf.lshr");
    if (static_cast<unsigned>(Info.Offset) + Info.Size < Info.StorageSize)
      Val = Builder.CreateAnd(Val, llvm::APInt::getLowBitsSet(Info.StorageSize,
                                                              Info.Size),
                              "bf.clear");
  }
  Val = Builder.CreateIntCast(Val, ResLTy, Info.IsSigned, "bf.cast");

  return RValue::get(Val);
}

// If this is a reference to a subset of the elements of a vector, create an
// appropriate shufflevector.
RValue CodeGenFunction::EmitLoadOfExtVectorElementLValue(LValue LV) {
  llvm::Value *Vec = Builder.CreateLoad(LV.getExtVectorAddress(),
                                        LV.isVolatileQualified());

  const llvm::Constant *Elts = LV.getExtVectorElts();

  // If the result of the expression is a non-vector type, we must be extracting
  // a single element.  Just codegen as an extractelement.
  const VectorType *ExprVT = LV.getType()->getAs<VectorType>();
  if (!ExprVT) {
    unsigned InIdx = getAccessedFieldNo(0, Elts);
    llvm::Value *Elt = llvm::ConstantInt::get(SizeTy, InIdx);
    return RValue::get(Builder.CreateExtractElement(Vec, Elt));
  }

  // Always use shuffle vector to try to retain the original program structure
  unsigned NumResultElts = ExprVT->getNumElements();

  SmallVector<llvm::Constant*, 4> Mask;
  for (unsigned i = 0; i != NumResultElts; ++i)
    Mask.push_back(Builder.getInt32(getAccessedFieldNo(i, Elts)));

  llvm::Value *MaskV = llvm::ConstantVector::get(Mask);
  Vec = Builder.CreateShuffleVector(Vec, llvm::UndefValue::get(Vec->getType()),
                                    MaskV);
  return RValue::get(Vec);
}

/// @brief Generates lvalue for partial ext_vector access.
Address CodeGenFunction::EmitExtVectorElementLValue(LValue LV) {
  Address VectorAddress = LV.getExtVectorAddress();
  const VectorType *ExprVT = LV.getType()->getAs<VectorType>();
  QualType EQT = ExprVT->getElementType();
  llvm::Type *VectorElementTy = CGM.getTypes().ConvertType(EQT);
  
  Address CastToPointerElement =
    Builder.CreateElementBitCast(VectorAddress, VectorElementTy,
                                 "conv.ptr.element");
  
  const llvm::Constant *Elts = LV.getExtVectorElts();
  unsigned ix = getAccessedFieldNo(0, Elts);
  
  Address VectorBasePtrPlusIx =
    Builder.CreateConstInBoundsGEP(CastToPointerElement, ix,
                                   getContext().getTypeSizeInChars(EQT),
                                   "vector.elt");

  return VectorBasePtrPlusIx;
}

/// @brief Load of global gamed gegisters are always calls to intrinsics.
RValue CodeGenFunction::EmitLoadOfGlobalRegLValue(LValue LV) {
  assert((LV.getType()->isIntegerType() || LV.getType()->isPointerType()) &&
         "Bad type for register variable");
  llvm::MDNode *RegName = cast<llvm::MDNode>(
      cast<llvm::MetadataAsValue>(LV.getGlobalReg())->getMetadata());

  // We accept integer and pointer types only
  llvm::Type *OrigTy = CGM.getTypes().ConvertType(LV.getType());
  llvm::Type *Ty = OrigTy;
  if (OrigTy->isPointerTy())
    Ty = CGM.getTypes().getDataLayout().getIntPtrType(OrigTy);
  llvm::Type *Types[] = { Ty };

  llvm::Value *F = CGM.getIntrinsic(llvm::Intrinsic::read_register, Types);
  llvm::Value *Call = Builder.CreateCall(
      F, llvm::MetadataAsValue::get(Ty->getContext(), RegName));
  if (OrigTy->isPointerTy())
    Call = Builder.CreateIntToPtr(Call, OrigTy);
  return RValue::get(Call);
}


/// EmitStoreThroughLValue - Store the specified rvalue into the specified
/// lvalue, where both are guaranteed to the have the same type, and that type
/// is 'Ty'.
void CodeGenFunction::EmitStoreThroughLValue(RValue Src, LValue Dst,
                                             bool isInit) {
  if (!Dst.isSimple()) {
    if (Dst.isVectorElt()) {
      // Read/modify/write the vector, inserting the new element.
      llvm::Value *Vec = Builder.CreateLoad(Dst.getVectorAddress(),
                                            Dst.isVolatileQualified());
      Vec = Builder.CreateInsertElement(Vec, Src.getScalarVal(),
                                        Dst.getVectorIdx(), "vecins");
      Builder.CreateStore(Vec, Dst.getVectorAddress(),
                          Dst.isVolatileQualified());
      return;
    }

    // If this is an update of extended vector elements, insert them as
    // appropriate.
    if (Dst.isExtVectorElt())
      return EmitStoreThroughExtVectorComponentLValue(Src, Dst);

    if (Dst.isGlobalReg())
      return EmitStoreThroughGlobalRegLValue(Src, Dst);

    assert(Dst.isBitField() && "Unknown LValue type");
    return EmitStoreThroughBitfieldLValue(Src, Dst);
  }

  // There's special magic for assigning into an ARC-qualified l-value.
  if (Qualifiers::ObjCLifetime Lifetime = Dst.getQuals().getObjCLifetime()) {
    switch (Lifetime) {
    case Qualifiers::OCL_None:
      llvm_unreachable("present but none");

    case Qualifiers::OCL_ExplicitNone:
      // nothing special
      break;

    case Qualifiers::OCL_Strong:
      EmitARCStoreStrong(Dst, Src.getScalarVal(), /*ignore*/ true);
      return;

    case Qualifiers::OCL_Weak:
      EmitARCStoreWeak(Dst.getAddress(), Src.getScalarVal(), /*ignore*/ true);
      return;

    case Qualifiers::OCL_Autoreleasing:
      Src = RValue::get(EmitObjCExtendObjectLifetime(Dst.getType(),
                                                     Src.getScalarVal()));
      // fall into the normal path
      break;
    }
  }

  if (Dst.isObjCWeak() && !Dst.isNonGC()) {
    // load of a __weak object.
    Address LvalueDst = Dst.getAddress();
    llvm::Value *src = Src.getScalarVal();
     CGM.getObjCRuntime().EmitObjCWeakAssign(*this, src, LvalueDst);
    return;
  }

  if (Dst.isObjCStrong() && !Dst.isNonGC()) {
    // load of a __strong object.
    Address LvalueDst = Dst.getAddress();
    llvm::Value *src = Src.getScalarVal();
    if (Dst.isObjCIvar()) {
      assert(Dst.getBaseIvarExp() && "BaseIvarExp is NULL");
      llvm::Type *ResultType = IntPtrTy;
      Address dst = EmitPointerWithAlignment(Dst.getBaseIvarExp());
      llvm::Value *RHS = dst.getPointer();
      RHS = Builder.CreatePtrToInt(RHS, ResultType, "sub.ptr.rhs.cast");
      llvm::Value *LHS =
        Builder.CreatePtrToInt(LvalueDst.getPointer(), ResultType,
                               "sub.ptr.lhs.cast");
      llvm::Value *BytesBetween = Builder.CreateSub(LHS, RHS, "ivar.offset");
      CGM.getObjCRuntime().EmitObjCIvarAssign(*this, src, dst,
                                              BytesBetween);
    } else if (Dst.isGlobalObjCRef()) {
      CGM.getObjCRuntime().EmitObjCGlobalAssign(*this, src, LvalueDst,
                                                Dst.isThreadLocalRef());
    }
    else
      CGM.getObjCRuntime().EmitObjCStrongCastAssign(*this, src, LvalueDst);
    return;
  }

  assert(Src.isScalar() && "Can't emit an agg store with this method");
  EmitStoreOfScalar(Src.getScalarVal(), Dst, isInit);
}

void CodeGenFunction::EmitStoreThroughBitfieldLValue(RValue Src, LValue Dst,
                                                     llvm::Value **Result) {
  const CGBitFieldInfo &Info = Dst.getBitFieldInfo();
  llvm::Type *ResLTy = ConvertTypeForMem(Dst.getType());
  Address Ptr = Dst.getBitFieldAddress();

  // Get the source value, truncated to the width of the bit-field.
  llvm::Value *SrcVal = Src.getScalarVal();

#if INTEL_CUSTOMIZATION
  // CQ#371662 - don't do bit manipulations in IntelCompat mode if both offset
  // and size are of natural sizes. This improves code size.
  unsigned ByteWidth = getTarget().getCharWidth();
  bool ShouldSkipBitMasking = getLangOpts().IntelCompat &&
                              Info.Offset % ByteWidth == 0 &&
                              Info.Size % ByteWidth == 0;
  if (ShouldSkipBitMasking) {
    llvm::Value *PtrVal = Ptr.getPointer();
    if (Info.Offset)
      PtrVal = Builder.CreateConstGEP1_64(EmitCastToVoidPtr(PtrVal),
                                          Info.Offset / ByteWidth);
    PtrVal = Builder.CreatePointerBitCastOrAddrSpaceCast(
        PtrVal, Builder.getIntNTy(Info.Size)->getPointerTo());
    // Fixme - I don't think this code is quite right. In particular,
    // I think the alignment is probably optimistic, and it should probably
    // just be 1.
    Ptr = Address(PtrVal, Ptr.getAlignment());
  }
#endif // INTEL_CUSTOMIZATION
  // Cast the source to the storage type and shift it into place.
  SrcVal = Builder.CreateIntCast(SrcVal, Ptr.getElementType(),
                                 /*IsSigned=*/false);
  llvm::Value *MaskedVal = SrcVal;

#if INTEL_CUSTOMIZATION
  if (!ShouldSkipBitMasking) {
#endif // INTEL_CUSTOMIZATION
  // See if there are other bits in the bitfield's storage we'll need to load
  // and mask together with source before storing.
  if (Info.StorageSize != Info.Size) {
    assert(Info.StorageSize > Info.Size && "Invalid bitfield size.");
    llvm::Value *Val =
      Builder.CreateLoad(Ptr, Dst.isVolatileQualified(), "bf.load");

    // Mask the source value as needed.
    if (!hasBooleanRepresentation(Dst.getType()))
      SrcVal = Builder.CreateAnd(SrcVal,
                                 llvm::APInt::getLowBitsSet(Info.StorageSize,
                                                            Info.Size),
                                 "bf.value");
    MaskedVal = SrcVal;
    if (Info.Offset)
      SrcVal = Builder.CreateShl(SrcVal, Info.Offset, "bf.shl");

    // Mask out the original value.
    Val = Builder.CreateAnd(Val,
                            ~llvm::APInt::getBitsSet(Info.StorageSize,
                                                     Info.Offset,
                                                     Info.Offset + Info.Size),
                            "bf.clear");

    // Or together the unchanged values and the source value.
    SrcVal = Builder.CreateOr(Val, SrcVal, "bf.set");
  } else {
    assert(Info.Offset == 0);
  }
#if INTEL_CUSTOMIZATION
  }
#endif // INTEL_CUSTOMIZATION

  // Write the new value back out.
  Builder.CreateStore(SrcVal, Ptr, Dst.isVolatileQualified());

  // Return the new value of the bit-field, if requested.
  if (Result) {
    llvm::Value *ResultVal = MaskedVal;

    // Sign extend the value if needed.
    if (Info.IsSigned) {
      assert(Info.Size <= Info.StorageSize);
      unsigned HighBits = Info.StorageSize - Info.Size;
      if (HighBits) {
        ResultVal = Builder.CreateShl(ResultVal, HighBits, "bf.result.shl");
        ResultVal = Builder.CreateAShr(ResultVal, HighBits, "bf.result.ashr");
      }
    }

    ResultVal = Builder.CreateIntCast(ResultVal, ResLTy, Info.IsSigned,
                                      "bf.result.cast");
    *Result = EmitFromMemory(ResultVal, Dst.getType());
  }
}

void CodeGenFunction::EmitStoreThroughExtVectorComponentLValue(RValue Src,
                                                               LValue Dst) {
  // This access turns into a read/modify/write of the vector.  Load the input
  // value now.
  llvm::Value *Vec = Builder.CreateLoad(Dst.getExtVectorAddress(),
                                        Dst.isVolatileQualified());
  const llvm::Constant *Elts = Dst.getExtVectorElts();

  llvm::Value *SrcVal = Src.getScalarVal();

  if (const VectorType *VTy = Dst.getType()->getAs<VectorType>()) {
    unsigned NumSrcElts = VTy->getNumElements();
    unsigned NumDstElts = Vec->getType()->getVectorNumElements();
    if (NumDstElts == NumSrcElts) {
      // Use shuffle vector is the src and destination are the same number of
      // elements and restore the vector mask since it is on the side it will be
      // stored.
      SmallVector<llvm::Constant*, 4> Mask(NumDstElts);
      for (unsigned i = 0; i != NumSrcElts; ++i)
        Mask[getAccessedFieldNo(i, Elts)] = Builder.getInt32(i);

      llvm::Value *MaskV = llvm::ConstantVector::get(Mask);
      Vec = Builder.CreateShuffleVector(SrcVal,
                                        llvm::UndefValue::get(Vec->getType()),
                                        MaskV);
    } else if (NumDstElts > NumSrcElts) {
      // Extended the source vector to the same length and then shuffle it
      // into the destination.
      // FIXME: since we're shuffling with undef, can we just use the indices
      //        into that?  This could be simpler.
      SmallVector<llvm::Constant*, 4> ExtMask;
      for (unsigned i = 0; i != NumSrcElts; ++i)
        ExtMask.push_back(Builder.getInt32(i));
      ExtMask.resize(NumDstElts, llvm::UndefValue::get(Int32Ty));
      llvm::Value *ExtMaskV = llvm::ConstantVector::get(ExtMask);
      llvm::Value *ExtSrcVal =
        Builder.CreateShuffleVector(SrcVal,
                                    llvm::UndefValue::get(SrcVal->getType()),
                                    ExtMaskV);
      // build identity
      SmallVector<llvm::Constant*, 4> Mask;
      for (unsigned i = 0; i != NumDstElts; ++i)
        Mask.push_back(Builder.getInt32(i));

      // When the vector size is odd and .odd or .hi is used, the last element
      // of the Elts constant array will be one past the size of the vector.
      // Ignore the last element here, if it is greater than the mask size.
      if (getAccessedFieldNo(NumSrcElts - 1, Elts) == Mask.size())
        NumSrcElts--;

      // modify when what gets shuffled in
      for (unsigned i = 0; i != NumSrcElts; ++i)
        Mask[getAccessedFieldNo(i, Elts)] = Builder.getInt32(i+NumDstElts);
      llvm::Value *MaskV = llvm::ConstantVector::get(Mask);
      Vec = Builder.CreateShuffleVector(Vec, ExtSrcVal, MaskV);
    } else {
      // We should never shorten the vector
      llvm_unreachable("unexpected shorten vector length");
    }
  } else {
    // If the Src is a scalar (not a vector) it must be updating one element.
    unsigned InIdx = getAccessedFieldNo(0, Elts);
    llvm::Value *Elt = llvm::ConstantInt::get(SizeTy, InIdx);
    Vec = Builder.CreateInsertElement(Vec, SrcVal, Elt);
  }

  Builder.CreateStore(Vec, Dst.getExtVectorAddress(),
                      Dst.isVolatileQualified());
}

/// @brief Store of global named registers are always calls to intrinsics.
void CodeGenFunction::EmitStoreThroughGlobalRegLValue(RValue Src, LValue Dst) {
  assert((Dst.getType()->isIntegerType() || Dst.getType()->isPointerType()) &&
         "Bad type for register variable");
  llvm::MDNode *RegName = cast<llvm::MDNode>(
      cast<llvm::MetadataAsValue>(Dst.getGlobalReg())->getMetadata());
  assert(RegName && "Register LValue is not metadata");

  // We accept integer and pointer types only
  llvm::Type *OrigTy = CGM.getTypes().ConvertType(Dst.getType());
  llvm::Type *Ty = OrigTy;
  if (OrigTy->isPointerTy())
    Ty = CGM.getTypes().getDataLayout().getIntPtrType(OrigTy);
  llvm::Type *Types[] = { Ty };

  llvm::Value *F = CGM.getIntrinsic(llvm::Intrinsic::write_register, Types);
  llvm::Value *Value = Src.getScalarVal();
  if (OrigTy->isPointerTy())
    Value = Builder.CreatePtrToInt(Value, Ty);
  Builder.CreateCall(
      F, {llvm::MetadataAsValue::get(Ty->getContext(), RegName), Value});
}

// setObjCGCLValueClass - sets class of the lvalue for the purpose of
// generating write-barries API. It is currently a global, ivar,
// or neither.
static void setObjCGCLValueClass(const ASTContext &Ctx, const Expr *E,
                                 LValue &LV,
                                 bool IsMemberAccess=false) {
  if (Ctx.getLangOpts().getGC() == LangOptions::NonGC)
    return;

  if (isa<ObjCIvarRefExpr>(E)) {
    QualType ExpTy = E->getType();
    if (IsMemberAccess && ExpTy->isPointerType()) {
      // If ivar is a structure pointer, assigning to field of
      // this struct follows gcc's behavior and makes it a non-ivar
      // writer-barrier conservatively.
      ExpTy = ExpTy->getAs<PointerType>()->getPointeeType();
      if (ExpTy->isRecordType()) {
        LV.setObjCIvar(false);
        return;
      }
    }
    LV.setObjCIvar(true);
    auto *Exp = cast<ObjCIvarRefExpr>(const_cast<Expr *>(E));
    LV.setBaseIvarExp(Exp->getBase());
    LV.setObjCArray(E->getType()->isArrayType());
    return;
  }

  if (const auto *Exp = dyn_cast<DeclRefExpr>(E)) {
    if (const auto *VD = dyn_cast<VarDecl>(Exp->getDecl())) {
      if (VD->hasGlobalStorage()) {
        LV.setGlobalObjCRef(true);
        LV.setThreadLocalRef(VD->getTLSKind() != VarDecl::TLS_None);
      }
    }
    LV.setObjCArray(E->getType()->isArrayType());
    return;
  }

  if (const auto *Exp = dyn_cast<UnaryOperator>(E)) {
    setObjCGCLValueClass(Ctx, Exp->getSubExpr(), LV, IsMemberAccess);
    return;
  }

  if (const auto *Exp = dyn_cast<ParenExpr>(E)) {
    setObjCGCLValueClass(Ctx, Exp->getSubExpr(), LV, IsMemberAccess);
    if (LV.isObjCIvar()) {
      // If cast is to a structure pointer, follow gcc's behavior and make it
      // a non-ivar write-barrier.
      QualType ExpTy = E->getType();
      if (ExpTy->isPointerType())
        ExpTy = ExpTy->getAs<PointerType>()->getPointeeType();
      if (ExpTy->isRecordType())
        LV.setObjCIvar(false);
    }
    return;
  }

  if (const auto *Exp = dyn_cast<GenericSelectionExpr>(E)) {
    setObjCGCLValueClass(Ctx, Exp->getResultExpr(), LV);
    return;
  }

  if (const auto *Exp = dyn_cast<ImplicitCastExpr>(E)) {
    setObjCGCLValueClass(Ctx, Exp->getSubExpr(), LV, IsMemberAccess);
    return;
  }

  if (const auto *Exp = dyn_cast<CStyleCastExpr>(E)) {
    setObjCGCLValueClass(Ctx, Exp->getSubExpr(), LV, IsMemberAccess);
    return;
  }

  if (const auto *Exp = dyn_cast<ObjCBridgedCastExpr>(E)) {
    setObjCGCLValueClass(Ctx, Exp->getSubExpr(), LV, IsMemberAccess);
    return;
  }

  if (const auto *Exp = dyn_cast<ArraySubscriptExpr>(E)) {
    setObjCGCLValueClass(Ctx, Exp->getBase(), LV);
    if (LV.isObjCIvar() && !LV.isObjCArray())
      // Using array syntax to assigning to what an ivar points to is not
      // same as assigning to the ivar itself. {id *Names;} Names[i] = 0;
      LV.setObjCIvar(false);
    else if (LV.isGlobalObjCRef() && !LV.isObjCArray())
      // Using array syntax to assigning to what global points to is not
      // same as assigning to the global itself. {id *G;} G[i] = 0;
      LV.setGlobalObjCRef(false);
    return;
  }

  if (const auto *Exp = dyn_cast<MemberExpr>(E)) {
    setObjCGCLValueClass(Ctx, Exp->getBase(), LV, true);
    // We don't know if member is an 'ivar', but this flag is looked at
    // only in the context of LV.isObjCIvar().
    LV.setObjCArray(E->getType()->isArrayType());
    return;
  }
}

static llvm::Value *
EmitBitCastOfLValueToProperType(CodeGenFunction &CGF,
                                llvm::Value *V, llvm::Type *IRType,
                                StringRef Name = StringRef()) {
  unsigned AS = cast<llvm::PointerType>(V->getType())->getAddressSpace();
  return CGF.Builder.CreateBitCast(V, IRType->getPointerTo(AS), Name);
}

static LValue EmitThreadPrivateVarDeclLValue(
    CodeGenFunction &CGF, const VarDecl *VD, QualType T, Address Addr,
    llvm::Type *RealVarTy, SourceLocation Loc) {
  Addr = CGF.CGM.getOpenMPRuntime().getAddrOfThreadPrivate(CGF, VD, Addr, Loc);
  Addr = CGF.Builder.CreateElementBitCast(Addr, RealVarTy);
  return CGF.MakeAddrLValue(Addr, T, AlignmentSource::Decl);
}

Address CodeGenFunction::EmitLoadOfReference(Address Addr,
                                             const ReferenceType *RefTy,
                                             AlignmentSource *Source) {
  llvm::Value *Ptr = Builder.CreateLoad(Addr);
  return Address(Ptr, getNaturalTypeAlignment(RefTy->getPointeeType(),
                                              Source, /*forPointee*/ true));
  
}

LValue CodeGenFunction::EmitLoadOfReferenceLValue(Address RefAddr,
                                                  const ReferenceType *RefTy) {
  AlignmentSource Source;
  Address Addr = EmitLoadOfReference(RefAddr, RefTy, &Source);
  return MakeAddrLValue(Addr, RefTy->getPointeeType(), Source);
}

Address CodeGenFunction::EmitLoadOfPointer(Address Ptr,
                                           const PointerType *PtrTy,
                                           AlignmentSource *Source) {
  llvm::Value *Addr = Builder.CreateLoad(Ptr);
  return Address(Addr, getNaturalTypeAlignment(PtrTy->getPointeeType(), Source,
                                               /*forPointeeType=*/true));
}

LValue CodeGenFunction::EmitLoadOfPointerLValue(Address PtrAddr,
                                                const PointerType *PtrTy) {
  AlignmentSource Source;
  Address Addr = EmitLoadOfPointer(PtrAddr, PtrTy, &Source);
  return MakeAddrLValue(Addr, PtrTy->getPointeeType(), Source);
}

static LValue EmitGlobalVarDeclLValue(CodeGenFunction &CGF,
                                      const Expr *E, const VarDecl *VD) {
  QualType T = E->getType();

  // If it's thread_local, emit a call to its wrapper function instead.
  if (VD->getTLSKind() == VarDecl::TLS_Dynamic &&
      CGF.CGM.getCXXABI().usesThreadWrapperFunction())
    return CGF.CGM.getCXXABI().EmitThreadLocalVarDeclLValue(CGF, VD, T);

  llvm::Value *V = CGF.CGM.GetAddrOfGlobalVar(VD);
  llvm::Type *RealVarTy = CGF.getTypes().ConvertTypeForMem(VD->getType());
  V = EmitBitCastOfLValueToProperType(CGF, V, RealVarTy);
  CharUnits Alignment = CGF.getContext().getDeclAlign(VD);
  Address Addr(V, Alignment);
  LValue LV;
  // Emit reference to the private copy of the variable if it is an OpenMP
  // threadprivate variable.
  if (CGF.getLangOpts().OpenMP && VD->hasAttr<OMPThreadPrivateDeclAttr>())
    return EmitThreadPrivateVarDeclLValue(CGF, VD, T, Addr, RealVarTy,
                                          E->getExprLoc());
  if (auto RefTy = VD->getType()->getAs<ReferenceType>()) {
    LV = CGF.EmitLoadOfReferenceLValue(Addr, RefTy);
  } else {
    LV = CGF.MakeAddrLValue(Addr, T, AlignmentSource::Decl);
  }
  setObjCGCLValueClass(CGF.getContext(), E, LV);
  return LV;
}

static LValue EmitFunctionDeclLValue(CodeGenFunction &CGF,
                                     const Expr *E, const FunctionDecl *FD) {
  llvm::Value *V = CGF.CGM.GetAddrOfFunction(FD);
  if (!FD->hasPrototype()) {
    if (const FunctionProtoType *Proto =
            FD->getType()->getAs<FunctionProtoType>()) {
      // Ugly case: for a K&R-style definition, the type of the definition
      // isn't the same as the type of a use.  Correct for this with a
      // bitcast.
      QualType NoProtoType =
          CGF.getContext().getFunctionNoProtoType(Proto->getReturnType());
      NoProtoType = CGF.getContext().getPointerType(NoProtoType);
      V = CGF.Builder.CreateBitCast(V, CGF.ConvertType(NoProtoType));
    }
  }
  CharUnits Alignment = CGF.getContext().getDeclAlign(FD);
  return CGF.MakeAddrLValue(V, E->getType(), Alignment, AlignmentSource::Decl);
}

static LValue EmitCapturedFieldLValue(CodeGenFunction &CGF, const FieldDecl *FD,
                                      llvm::Value *ThisValue) {
  QualType TagType = CGF.getContext().getTagDeclType(FD->getParent());
  LValue LV = CGF.MakeNaturalAlignAddrLValue(ThisValue, TagType);
  return CGF.EmitLValueForField(LV, FD);
}

/// Named Registers are named metadata pointing to the register name
/// which will be read from/written to as an argument to the intrinsic
/// @llvm.read/write_register.
/// So far, only the name is being passed down, but other options such as
/// register type, allocation type or even optimization options could be
/// passed down via the metadata node.
static LValue EmitGlobalNamedRegister(const VarDecl *VD, CodeGenModule &CGM) {
  SmallString<64> Name("llvm.named.register.");
  AsmLabelAttr *Asm = VD->getAttr<AsmLabelAttr>();
  assert(Asm->getLabel().size() < 64-Name.size() &&
      "Register name too big");
  Name.append(Asm->getLabel());
  llvm::NamedMDNode *M =
    CGM.getModule().getOrInsertNamedMetadata(Name);
  if (M->getNumOperands() == 0) {
    llvm::MDString *Str = llvm::MDString::get(CGM.getLLVMContext(),
                                              Asm->getLabel());
    llvm::Metadata *Ops[] = {Str};
    M->addOperand(llvm::MDNode::get(CGM.getLLVMContext(), Ops));
  }

  CharUnits Alignment = CGM.getContext().getDeclAlign(VD);

  llvm::Value *Ptr =
    llvm::MetadataAsValue::get(CGM.getLLVMContext(), M->getOperand(0));
  return LValue::MakeGlobalReg(Address(Ptr, Alignment), VD->getType());
}

LValue CodeGenFunction::EmitDeclRefLValue(const DeclRefExpr *E) {
  const NamedDecl *ND = E->getDecl();
  QualType T = E->getType();

  if (const auto *VD = dyn_cast<VarDecl>(ND)) {
    // Global Named registers access via intrinsics only
    if (VD->getStorageClass() == SC_Register &&
        VD->hasAttr<AsmLabelAttr>() && !VD->isLocalVarDecl())
      return EmitGlobalNamedRegister(VD, CGM);

    // A DeclRefExpr for a reference initialized by a constant expression can
    // appear without being odr-used. Directly emit the constant initializer.
    const Expr *Init = VD->getAnyInitializer(VD);
    if (Init && !isa<ParmVarDecl>(VD) && VD->getType()->isReferenceType() &&
        VD->isUsableInConstantExpressions(getContext()) &&
        VD->checkInitIsICE() &&
        // Do not emit if it is private OpenMP variable.
        !(E->refersToEnclosingVariableOrCapture() && CapturedStmtInfo &&
          LocalDeclMap.count(VD))) {
      llvm::Constant *Val =
        CGM.EmitConstantValue(*VD->evaluateValue(), VD->getType(), this);
      assert(Val && "failed to emit reference constant expression");
      // FIXME: Eventually we will want to emit vector element references.

      // Should we be using the alignment of the constant pointer we emitted?
      CharUnits Alignment = getNaturalTypeAlignment(E->getType(), nullptr,
                                                    /*pointee*/ true);

      return MakeAddrLValue(Address(Val, Alignment), T, AlignmentSource::Decl);
    }

    // Check for captured variables.
    if (E->refersToEnclosingVariableOrCapture()) {
      if (auto *FD = LambdaCaptureFields.lookup(VD))
        return EmitCapturedFieldLValue(*this, FD, CXXABIThisValue);
      else if (CapturedStmtInfo) {
        auto it = LocalDeclMap.find(VD);
        if (it != LocalDeclMap.end()) {
          if (auto RefTy = VD->getType()->getAs<ReferenceType>()) {
            return EmitLoadOfReferenceLValue(it->second, RefTy);
          }
          return MakeAddrLValue(it->second, T);
        }
#if INTEL_SPECIFIC_CILKPLUS
        else {
          // If referencing a loop control variable, then load its
          // corresponding inner loop control variable.
          if (CapturedStmtInfo->getKind() == CR_CilkFor) {
            CGCilkForStmtInfo *CFSI =
                reinterpret_cast<CGCilkForStmtInfo *>(CapturedStmtInfo);
            if (CFSI->getCilkForStmt().getLoopControlVar() == VD) {
              auto Addr = CFSI->getInnerLoopControlVarAddr();
              assert(Addr.isValid() &&
                     "missing inner loop control variable address");
              return MakeAddrLValue(Addr, T);
            }
          } else if (CapturedStmtInfo->getKind() == CR_SIMDFor) {
            // If this variable is a SIMD data-privatization variable, then
            // load its corresponding local copy.
            CGSIMDForStmtInfo *FSI = cast<CGSIMDForStmtInfo>(CapturedStmtInfo);
            if (FSI->shouldReplaceWithLocal()) {
              auto Addr = FSI->lookupLocalAddr(VD);
              if (Addr.isValid())
                return MakeAddrLValue(Addr, T);
            }
          } else if (CapturedStmtInfo->getKind() == CR_CilkSpawn) {
            CGCilkSpawnInfo *SSI = cast<CGCilkSpawnInfo>(CapturedStmtInfo);
            if (SSI->isReceiverDecl(ND)) {
              auto Addr = SSI->getReceiverAddr();
              if (Addr.isValid())
                return MakeAddrLValue(Addr, T);
            }
          }
// Otherwise load it from the captured struct.
#endif // INTEL_SPECIFIC_CILKPLUS
        LValue CapLVal =
            EmitCapturedFieldLValue(*this, CapturedStmtInfo->lookup(VD),
                                    CapturedStmtInfo->getContextValue());
        return MakeAddrLValue(
            Address(CapLVal.getPointer(), getContext().getDeclAlign(VD)),
            CapLVal.getType(), AlignmentSource::Decl);
#if INTEL_SPECIFIC_CILKPLUS
        }
#endif // INTEL_SPECIFIC_CILKPLUS
      }

#if INTEL_CUSTOMIZATION
      if (isa<BlockDecl>(CurCodeDecl) || LocalDeclMap.count(VD) == 0) {
#endif  // INTEL_CUSTOMIZATION
      assert(isa<BlockDecl>(CurCodeDecl));
      Address addr = GetAddrOfBlockDecl(VD, VD->hasAttr<BlocksAttr>());
      return MakeAddrLValue(addr, T, AlignmentSource::Decl);
#if INTEL_CUSTOMIZATION
      }
#endif  // INTEL_CUSTOMIZATION
    }

#if INTEL_SPECIFIC_CILKPLUS
    // special case of receiver declared in advance
    // int i;
    // i = Spawn foo();
    else if (CapturedStmtInfo &&
             (CapturedStmtInfo->getKind() == CR_CilkSpawn) &&
             CapturedStmtInfo->lookup(VD)) {
      return EmitCapturedFieldLValue(*this, CapturedStmtInfo->lookup(VD),
                                     CapturedStmtInfo->getContextValue());
    }
#endif // INTEL_SPECIFIC_CILKPLUS

  }

  // FIXME: We should be able to assert this for FunctionDecls as well!
  // FIXME: We should be able to assert this for all DeclRefExprs, not just
  // those with a valid source location.
  assert((ND->isUsed(false) || !isa<VarDecl>(ND) ||
          !E->getLocation().isValid()) &&
         "Should not use decl without marking it used!");

  if (ND->hasAttr<WeakRefAttr>()) {
    const auto *VD = cast<ValueDecl>(ND);
    ConstantAddress Aliasee = CGM.GetWeakRefReference(VD);
    return MakeAddrLValue(Aliasee, T, AlignmentSource::Decl);
  }

  if (const auto *VD = dyn_cast<VarDecl>(ND)) {
    // Check if this is a global variable.
   if (VD->hasLinkage() || VD->isStaticDataMember())
      return EmitGlobalVarDeclLValue(*this, E, VD);

    Address addr = Address::invalid();

    // The variable should generally be present in the local decl map.
    auto iter = LocalDeclMap.find(VD);
    if (iter != LocalDeclMap.end()) {
      addr = iter->second;

    // Otherwise, it might be static local we haven't emitted yet for
    // some reason; most likely, because it's in an outer function.
    } else if (VD->isStaticLocal()) {
      addr = Address(CGM.getOrCreateStaticVarDecl(
          *VD, CGM.getLLVMLinkageVarDefinition(VD, /*isConstant=*/false)),
                     getContext().getDeclAlign(VD));

    // No other cases for now.
    } else {
      llvm_unreachable("DeclRefExpr for Decl not entered in LocalDeclMap?");
    }


    // Check for OpenMP threadprivate variables.
    if (getLangOpts().OpenMP && VD->hasAttr<OMPThreadPrivateDeclAttr>()) {
      return EmitThreadPrivateVarDeclLValue(
          *this, VD, T, addr, getTypes().ConvertTypeForMem(VD->getType()),
          E->getExprLoc());
    }

    // Drill into block byref variables.
    bool isBlockByref = VD->hasAttr<BlocksAttr>();
    if (isBlockByref) {
      addr = emitBlockByrefAddress(addr, VD);
    }

    // Drill into reference types.
    LValue LV;
    if (auto RefTy = VD->getType()->getAs<ReferenceType>()) {
      LV = EmitLoadOfReferenceLValue(addr, RefTy);
    } else {
      LV = MakeAddrLValue(addr, T, AlignmentSource::Decl);
    }

    bool isLocalStorage = VD->hasLocalStorage();

    bool NonGCable = isLocalStorage &&
                     !VD->getType()->isReferenceType() &&
                     !isBlockByref;
    if (NonGCable) {
      LV.getQuals().removeObjCGCAttr();
      LV.setNonGC(true);
    }

    bool isImpreciseLifetime =
      (isLocalStorage && !VD->hasAttr<ObjCPreciseLifetimeAttr>());
    if (isImpreciseLifetime)
      LV.setARCPreciseLifetime(ARCImpreciseLifetime);
    setObjCGCLValueClass(getContext(), E, LV);
    return LV;
  }

  if (const auto *FD = dyn_cast<FunctionDecl>(ND))
    return EmitFunctionDeclLValue(*this, E, FD);

  llvm_unreachable("Unhandled DeclRefExpr");
}

LValue CodeGenFunction::EmitUnaryOpLValue(const UnaryOperator *E) {
  // __extension__ doesn't affect lvalue-ness.
  if (E->getOpcode() == UO_Extension)
    return EmitLValue(E->getSubExpr());

  QualType ExprTy = getContext().getCanonicalType(E->getSubExpr()->getType());
  switch (E->getOpcode()) {
  default: llvm_unreachable("Unknown unary operator lvalue!");
  case UO_Deref: {
    QualType T = E->getSubExpr()->getType()->getPointeeType();
    assert(!T.isNull() && "CodeGenFunction::EmitUnaryOpLValue: Illegal type");

    AlignmentSource AlignSource;
    Address Addr = EmitPointerWithAlignment(E->getSubExpr(), &AlignSource);
    LValue LV = MakeAddrLValue(Addr, T, AlignSource);
    LV.getQuals().setAddressSpace(ExprTy.getAddressSpace());

    // We should not generate __weak write barrier on indirect reference
    // of a pointer to object; as in void foo (__weak id *param); *param = 0;
    // But, we continue to generate __strong write barrier on indirect write
    // into a pointer to object.
    if (getLangOpts().ObjC1 &&
        getLangOpts().getGC() != LangOptions::NonGC &&
        LV.isObjCWeak())
      LV.setNonGC(!E->isOBJCGCCandidate(getContext()));
    return LV;
  }
  case UO_Real:
  case UO_Imag: {
    LValue LV = EmitLValue(E->getSubExpr());
    assert(LV.isSimple() && "real/imag on non-ordinary l-value");

    // __real is valid on scalars.  This is a faster way of testing that.
    // __imag can only produce an rvalue on scalars.
    if (E->getOpcode() == UO_Real &&
        !LV.getAddress().getElementType()->isStructTy()) {
      assert(E->getSubExpr()->getType()->isArithmeticType());
      return LV;
    }

    assert(E->getSubExpr()->getType()->isAnyComplexType());

    Address Component =
      (E->getOpcode() == UO_Real
         ? emitAddrOfRealComponent(LV.getAddress(), LV.getType())
         : emitAddrOfImagComponent(LV.getAddress(), LV.getType()));
    return MakeAddrLValue(Component, ExprTy, LV.getAlignmentSource());
  }
  case UO_PreInc:
  case UO_PreDec: {
    LValue LV = EmitLValue(E->getSubExpr());
    bool isInc = E->getOpcode() == UO_PreInc;

    if (E->getType()->isAnyComplexType())
      EmitComplexPrePostIncDec(E, LV, isInc, true/*isPre*/);
    else
      EmitScalarPrePostIncDec(E, LV, isInc, true/*isPre*/);
    return LV;
  }
  }
}

LValue CodeGenFunction::EmitStringLiteralLValue(const StringLiteral *E) {
  return MakeAddrLValue(CGM.GetAddrOfConstantStringFromLiteral(E),
                        E->getType(), AlignmentSource::Decl);
}

LValue CodeGenFunction::EmitObjCEncodeExprLValue(const ObjCEncodeExpr *E) {
  return MakeAddrLValue(CGM.GetAddrOfConstantStringFromObjCEncode(E),
                        E->getType(), AlignmentSource::Decl);
}

LValue CodeGenFunction::EmitPredefinedLValue(const PredefinedExpr *E) {
  auto SL = E->getFunctionName();
  assert(SL != nullptr && "No StringLiteral name in PredefinedExpr");
  StringRef FnName = CurFn->getName();
  if (FnName.startswith("\01"))
    FnName = FnName.substr(1);
  StringRef NameItems[] = {
      PredefinedExpr::getIdentTypeName(E->getIdentType()), FnName};
  std::string GVName = llvm::join(NameItems, NameItems + 2, ".");
  if (CurCodeDecl && isa<BlockDecl>(CurCodeDecl)) {
    auto C = CGM.GetAddrOfConstantCString(FnName, GVName.c_str());
    return MakeAddrLValue(C, E->getType(), AlignmentSource::Decl);
  }
  auto C = CGM.GetAddrOfConstantStringFromLiteral(SL, GVName);
  return MakeAddrLValue(C, E->getType(), AlignmentSource::Decl);
}

/// Emit a type description suitable for use by a runtime sanitizer library. The
/// format of a type descriptor is
///
/// \code
///   { i16 TypeKind, i16 TypeInfo }
/// \endcode
///
/// followed by an array of i8 containing the type name. TypeKind is 0 for an
/// integer, 1 for a floating point value, and -1 for anything else.
llvm::Constant *CodeGenFunction::EmitCheckTypeDescriptor(QualType T) {
  // Only emit each type's descriptor once.
  if (llvm::Constant *C = CGM.getTypeDescriptorFromMap(T))
    return C;

  uint16_t TypeKind = -1;
  uint16_t TypeInfo = 0;

  if (T->isIntegerType()) {
    TypeKind = 0;
    TypeInfo = (llvm::Log2_32(getContext().getTypeSize(T)) << 1) |
               (T->isSignedIntegerType() ? 1 : 0);
  } else if (T->isFloatingType()) {
    TypeKind = 1;
    TypeInfo = getContext().getTypeSize(T);
  }

  // Format the type name as if for a diagnostic, including quotes and
  // optionally an 'aka'.
  SmallString<32> Buffer;
  CGM.getDiags().ConvertArgToString(DiagnosticsEngine::ak_qualtype,
                                    (intptr_t)T.getAsOpaquePtr(),
                                    StringRef(), StringRef(), None, Buffer,
                                    None);

  llvm::Constant *Components[] = {
    Builder.getInt16(TypeKind), Builder.getInt16(TypeInfo),
    llvm::ConstantDataArray::getString(getLLVMContext(), Buffer)
  };
  llvm::Constant *Descriptor = llvm::ConstantStruct::getAnon(Components);

  auto *GV = new llvm::GlobalVariable(
      CGM.getModule(), Descriptor->getType(),
      /*isConstant=*/true, llvm::GlobalVariable::PrivateLinkage, Descriptor);
  GV->setUnnamedAddr(llvm::GlobalValue::UnnamedAddr::Global);
  CGM.getSanitizerMetadata()->disableSanitizerForGlobal(GV);

  // Remember the descriptor for this type.
  CGM.setTypeDescriptorInMap(T, GV);

  return GV;
}

llvm::Value *CodeGenFunction::EmitCheckValue(llvm::Value *V) {
  llvm::Type *TargetTy = IntPtrTy;

  // Floating-point types which fit into intptr_t are bitcast to integers
  // and then passed directly (after zero-extension, if necessary).
  if (V->getType()->isFloatingPointTy()) {
    unsigned Bits = V->getType()->getPrimitiveSizeInBits();
    if (Bits <= TargetTy->getIntegerBitWidth())
      V = Builder.CreateBitCast(V, llvm::Type::getIntNTy(getLLVMContext(),
                                                         Bits));
  }

  // Integers which fit in intptr_t are zero-extended and passed directly.
  if (V->getType()->isIntegerTy() &&
      V->getType()->getIntegerBitWidth() <= TargetTy->getIntegerBitWidth())
    return Builder.CreateZExt(V, TargetTy);

  // Pointers are passed directly, everything else is passed by address.
  if (!V->getType()->isPointerTy()) {
    Address Ptr = CreateDefaultAlignTempAlloca(V->getType());
    Builder.CreateStore(V, Ptr);
    V = Ptr.getPointer();
  }
  return Builder.CreatePtrToInt(V, TargetTy);
}

/// \brief Emit a representation of a SourceLocation for passing to a handler
/// in a sanitizer runtime library. The format for this data is:
/// \code
///   struct SourceLocation {
///     const char *Filename;
///     int32_t Line, Column;
///   };
/// \endcode
/// For an invalid SourceLocation, the Filename pointer is null.
llvm::Constant *CodeGenFunction::EmitCheckSourceLocation(SourceLocation Loc) {
  llvm::Constant *Filename;
  int Line, Column;

  PresumedLoc PLoc = getContext().getSourceManager().getPresumedLoc(Loc);
  if (PLoc.isValid()) {
    StringRef FilenameString = PLoc.getFilename();

    int PathComponentsToStrip =
        CGM.getCodeGenOpts().EmitCheckPathComponentsToStrip;
    if (PathComponentsToStrip < 0) {
      assert(PathComponentsToStrip != INT_MIN);
      int PathComponentsToKeep = -PathComponentsToStrip;
      auto I = llvm::sys::path::rbegin(FilenameString);
      auto E = llvm::sys::path::rend(FilenameString);
      while (I != E && --PathComponentsToKeep)
        ++I;

      FilenameString = FilenameString.substr(I - E);
    } else if (PathComponentsToStrip > 0) {
      auto I = llvm::sys::path::begin(FilenameString);
      auto E = llvm::sys::path::end(FilenameString);
      while (I != E && PathComponentsToStrip--)
        ++I;

      if (I != E)
        FilenameString =
            FilenameString.substr(I - llvm::sys::path::begin(FilenameString));
      else
        FilenameString = llvm::sys::path::filename(FilenameString);
    }

    auto FilenameGV = CGM.GetAddrOfConstantCString(FilenameString, ".src");
    CGM.getSanitizerMetadata()->disableSanitizerForGlobal(
                          cast<llvm::GlobalVariable>(FilenameGV.getPointer()));
    Filename = FilenameGV.getPointer();
    Line = PLoc.getLine();
    Column = PLoc.getColumn();
  } else {
    Filename = llvm::Constant::getNullValue(Int8PtrTy);
    Line = Column = 0;
  }

  llvm::Constant *Data[] = {Filename, Builder.getInt32(Line),
                            Builder.getInt32(Column)};

  return llvm::ConstantStruct::getAnon(Data);
}

namespace {
/// \brief Specify under what conditions this check can be recovered
enum class CheckRecoverableKind {
  /// Always terminate program execution if this check fails.
  Unrecoverable,
  /// Check supports recovering, runtime has both fatal (noreturn) and
  /// non-fatal handlers for this check.
  Recoverable,
  /// Runtime conditionally aborts, always need to support recovery.
  AlwaysRecoverable
};
}

static CheckRecoverableKind getRecoverableKind(SanitizerMask Kind) {
  assert(llvm::countPopulation(Kind) == 1);
  switch (Kind) {
  case SanitizerKind::Vptr:
    return CheckRecoverableKind::AlwaysRecoverable;
  case SanitizerKind::Return:
  case SanitizerKind::Unreachable:
    return CheckRecoverableKind::Unrecoverable;
  default:
    return CheckRecoverableKind::Recoverable;
  }
}

static void emitCheckHandlerCall(CodeGenFunction &CGF,
                                 llvm::FunctionType *FnType,
                                 ArrayRef<llvm::Value *> FnArgs,
                                 StringRef CheckName,
                                 CheckRecoverableKind RecoverKind, bool IsFatal,
                                 llvm::BasicBlock *ContBB) {
  assert(IsFatal || RecoverKind != CheckRecoverableKind::Unrecoverable);
  bool NeedsAbortSuffix =
      IsFatal && RecoverKind != CheckRecoverableKind::Unrecoverable;
  std::string FnName = ("__ubsan_handle_" + CheckName +
                        (NeedsAbortSuffix ? "_abort" : "")).str();
  bool MayReturn =
      !IsFatal || RecoverKind == CheckRecoverableKind::AlwaysRecoverable;

  llvm::AttrBuilder B;
  if (!MayReturn) {
    B.addAttribute(llvm::Attribute::NoReturn)
        .addAttribute(llvm::Attribute::NoUnwind);
  }
  B.addAttribute(llvm::Attribute::UWTable);

  llvm::Value *Fn = CGF.CGM.CreateRuntimeFunction(
      FnType, FnName,
      llvm::AttributeSet::get(CGF.getLLVMContext(),
                              llvm::AttributeSet::FunctionIndex, B));
  llvm::CallInst *HandlerCall = CGF.EmitNounwindRuntimeCall(Fn, FnArgs);
  if (!MayReturn) {
    HandlerCall->setDoesNotReturn();
    CGF.Builder.CreateUnreachable();
  } else {
    CGF.Builder.CreateBr(ContBB);
  }
}

void CodeGenFunction::EmitCheck(
    ArrayRef<std::pair<llvm::Value *, SanitizerMask>> Checked,
    StringRef CheckName, ArrayRef<llvm::Constant *> StaticArgs,
    ArrayRef<llvm::Value *> DynamicArgs) {
  assert(IsSanitizerScope);
  assert(Checked.size() > 0);

  llvm::Value *FatalCond = nullptr;
  llvm::Value *RecoverableCond = nullptr;
  llvm::Value *TrapCond = nullptr;
  for (int i = 0, n = Checked.size(); i < n; ++i) {
    llvm::Value *Check = Checked[i].first;
    // -fsanitize-trap= overrides -fsanitize-recover=.
    llvm::Value *&Cond =
        CGM.getCodeGenOpts().SanitizeTrap.has(Checked[i].second)
            ? TrapCond
            : CGM.getCodeGenOpts().SanitizeRecover.has(Checked[i].second)
                  ? RecoverableCond
                  : FatalCond;
    Cond = Cond ? Builder.CreateAnd(Cond, Check) : Check;
  }

  if (TrapCond)
    EmitTrapCheck(TrapCond);
  if (!FatalCond && !RecoverableCond)
    return;

  llvm::Value *JointCond;
  if (FatalCond && RecoverableCond)
    JointCond = Builder.CreateAnd(FatalCond, RecoverableCond);
  else
    JointCond = FatalCond ? FatalCond : RecoverableCond;
  assert(JointCond);

  CheckRecoverableKind RecoverKind = getRecoverableKind(Checked[0].second);
  assert(SanOpts.has(Checked[0].second));
#ifndef NDEBUG
  for (int i = 1, n = Checked.size(); i < n; ++i) {
    assert(RecoverKind == getRecoverableKind(Checked[i].second) &&
           "All recoverable kinds in a single check must be same!");
    assert(SanOpts.has(Checked[i].second));
  }
#endif

  llvm::BasicBlock *Cont = createBasicBlock("cont");
  llvm::BasicBlock *Handlers = createBasicBlock("handler." + CheckName);
  llvm::Instruction *Branch = Builder.CreateCondBr(JointCond, Cont, Handlers);
  // Give hint that we very much don't expect to execute the handler
  // Value chosen to match UR_NONTAKEN_WEIGHT, see BranchProbabilityInfo.cpp
  llvm::MDBuilder MDHelper(getLLVMContext());
  llvm::MDNode *Node = MDHelper.createBranchWeights((1U << 20) - 1, 1);
  Branch->setMetadata(llvm::LLVMContext::MD_prof, Node);
  EmitBlock(Handlers);

  // Handler functions take an i8* pointing to the (handler-specific) static
  // information block, followed by a sequence of intptr_t arguments
  // representing operand values.
  SmallVector<llvm::Value *, 4> Args;
  SmallVector<llvm::Type *, 4> ArgTypes;
  Args.reserve(DynamicArgs.size() + 1);
  ArgTypes.reserve(DynamicArgs.size() + 1);

  // Emit handler arguments and create handler function type.
  if (!StaticArgs.empty()) {
    llvm::Constant *Info = llvm::ConstantStruct::getAnon(StaticArgs);
    auto *InfoPtr =
        new llvm::GlobalVariable(CGM.getModule(), Info->getType(), false,
                                 llvm::GlobalVariable::PrivateLinkage, Info);
    InfoPtr->setUnnamedAddr(llvm::GlobalValue::UnnamedAddr::Global);
    CGM.getSanitizerMetadata()->disableSanitizerForGlobal(InfoPtr);
    Args.push_back(Builder.CreateBitCast(InfoPtr, Int8PtrTy));
    ArgTypes.push_back(Int8PtrTy);
  }

  for (size_t i = 0, n = DynamicArgs.size(); i != n; ++i) {
    Args.push_back(EmitCheckValue(DynamicArgs[i]));
    ArgTypes.push_back(IntPtrTy);
  }

  llvm::FunctionType *FnType =
    llvm::FunctionType::get(CGM.VoidTy, ArgTypes, false);

  if (!FatalCond || !RecoverableCond) {
    // Simple case: we need to generate a single handler call, either
    // fatal, or non-fatal.
    emitCheckHandlerCall(*this, FnType, Args, CheckName, RecoverKind,
                         (FatalCond != nullptr), Cont);
  } else {
    // Emit two handler calls: first one for set of unrecoverable checks,
    // another one for recoverable.
    llvm::BasicBlock *NonFatalHandlerBB =
        createBasicBlock("non_fatal." + CheckName);
    llvm::BasicBlock *FatalHandlerBB = createBasicBlock("fatal." + CheckName);
    Builder.CreateCondBr(FatalCond, NonFatalHandlerBB, FatalHandlerBB);
    EmitBlock(FatalHandlerBB);
    emitCheckHandlerCall(*this, FnType, Args, CheckName, RecoverKind, true,
                         NonFatalHandlerBB);
    EmitBlock(NonFatalHandlerBB);
    emitCheckHandlerCall(*this, FnType, Args, CheckName, RecoverKind, false,
                         Cont);
  }

  EmitBlock(Cont);
}

void CodeGenFunction::EmitCfiSlowPathCheck(
    SanitizerMask Kind, llvm::Value *Cond, llvm::ConstantInt *TypeId,
    llvm::Value *Ptr, ArrayRef<llvm::Constant *> StaticArgs) {
  llvm::BasicBlock *Cont = createBasicBlock("cfi.cont");

  llvm::BasicBlock *CheckBB = createBasicBlock("cfi.slowpath");
  llvm::BranchInst *BI = Builder.CreateCondBr(Cond, Cont, CheckBB);

  llvm::MDBuilder MDHelper(getLLVMContext());
  llvm::MDNode *Node = MDHelper.createBranchWeights((1U << 20) - 1, 1);
  BI->setMetadata(llvm::LLVMContext::MD_prof, Node);

  EmitBlock(CheckBB);

  bool WithDiag = !CGM.getCodeGenOpts().SanitizeTrap.has(Kind);

  llvm::CallInst *CheckCall;
  if (WithDiag) {
    llvm::Constant *Info = llvm::ConstantStruct::getAnon(StaticArgs);
    auto *InfoPtr =
        new llvm::GlobalVariable(CGM.getModule(), Info->getType(), false,
                                 llvm::GlobalVariable::PrivateLinkage, Info);
    InfoPtr->setUnnamedAddr(llvm::GlobalValue::UnnamedAddr::Global);
    CGM.getSanitizerMetadata()->disableSanitizerForGlobal(InfoPtr);

    llvm::Constant *SlowPathDiagFn = CGM.getModule().getOrInsertFunction(
        "__cfi_slowpath_diag",
        llvm::FunctionType::get(VoidTy, {Int64Ty, Int8PtrTy, Int8PtrTy},
                                false));
    CheckCall = Builder.CreateCall(
        SlowPathDiagFn,
        {TypeId, Ptr, Builder.CreateBitCast(InfoPtr, Int8PtrTy)});
  } else {
    llvm::Constant *SlowPathFn = CGM.getModule().getOrInsertFunction(
        "__cfi_slowpath",
        llvm::FunctionType::get(VoidTy, {Int64Ty, Int8PtrTy}, false));
    CheckCall = Builder.CreateCall(SlowPathFn, {TypeId, Ptr});
  }

  CheckCall->setDoesNotThrow();

  EmitBlock(Cont);
}

// This function is basically a switch over the CFI failure kind, which is
// extracted from CFICheckFailData (1st function argument). Each case is either
// llvm.trap or a call to one of the two runtime handlers, based on
// -fsanitize-trap and -fsanitize-recover settings.  Default case (invalid
// failure kind) traps, but this should really never happen.  CFICheckFailData
// can be nullptr if the calling module has -fsanitize-trap behavior for this
// check kind; in this case __cfi_check_fail traps as well.
void CodeGenFunction::EmitCfiCheckFail() {
  SanitizerScope SanScope(this);
  FunctionArgList Args;
  ImplicitParamDecl ArgData(getContext(), nullptr, SourceLocation(), nullptr,
                            getContext().VoidPtrTy);
  ImplicitParamDecl ArgAddr(getContext(), nullptr, SourceLocation(), nullptr,
                            getContext().VoidPtrTy);
  Args.push_back(&ArgData);
  Args.push_back(&ArgAddr);

  const CGFunctionInfo &FI =
    CGM.getTypes().arrangeBuiltinFunctionDeclaration(getContext().VoidTy, Args);

  llvm::Function *F = llvm::Function::Create(
      llvm::FunctionType::get(VoidTy, {VoidPtrTy, VoidPtrTy}, false),
      llvm::GlobalValue::WeakODRLinkage, "__cfi_check_fail", &CGM.getModule());
  F->setVisibility(llvm::GlobalValue::HiddenVisibility);

  StartFunction(GlobalDecl(), CGM.getContext().VoidTy, F, FI, Args,
                SourceLocation());

  llvm::Value *Data =
      EmitLoadOfScalar(GetAddrOfLocalVar(&ArgData), /*Volatile=*/false,
                       CGM.getContext().VoidPtrTy, ArgData.getLocation());
  llvm::Value *Addr =
      EmitLoadOfScalar(GetAddrOfLocalVar(&ArgAddr), /*Volatile=*/false,
                       CGM.getContext().VoidPtrTy, ArgAddr.getLocation());

  // Data == nullptr means the calling module has trap behaviour for this check.
  llvm::Value *DataIsNotNullPtr =
      Builder.CreateICmpNE(Data, llvm::ConstantPointerNull::get(Int8PtrTy));
  EmitTrapCheck(DataIsNotNullPtr);

  llvm::StructType *SourceLocationTy =
      llvm::StructType::get(VoidPtrTy, Int32Ty, Int32Ty, nullptr);
  llvm::StructType *CfiCheckFailDataTy =
      llvm::StructType::get(Int8Ty, SourceLocationTy, VoidPtrTy, nullptr);

  llvm::Value *V = Builder.CreateConstGEP2_32(
      CfiCheckFailDataTy,
      Builder.CreatePointerCast(Data, CfiCheckFailDataTy->getPointerTo(0)), 0,
      0);
  Address CheckKindAddr(V, getIntAlign());
  llvm::Value *CheckKind = Builder.CreateLoad(CheckKindAddr);

  llvm::Value *AllVtables = llvm::MetadataAsValue::get(
      CGM.getLLVMContext(),
      llvm::MDString::get(CGM.getLLVMContext(), "all-vtables"));
  llvm::Value *ValidVtable = Builder.CreateZExt(
      Builder.CreateCall(CGM.getIntrinsic(llvm::Intrinsic::type_test),
                         {Addr, AllVtables}),
      IntPtrTy);

  const std::pair<int, SanitizerMask> CheckKinds[] = {
      {CFITCK_VCall, SanitizerKind::CFIVCall},
      {CFITCK_NVCall, SanitizerKind::CFINVCall},
      {CFITCK_DerivedCast, SanitizerKind::CFIDerivedCast},
      {CFITCK_UnrelatedCast, SanitizerKind::CFIUnrelatedCast},
      {CFITCK_ICall, SanitizerKind::CFIICall}};

  SmallVector<std::pair<llvm::Value *, SanitizerMask>, 5> Checks;
  for (auto CheckKindMaskPair : CheckKinds) {
    int Kind = CheckKindMaskPair.first;
    SanitizerMask Mask = CheckKindMaskPair.second;
    llvm::Value *Cond =
        Builder.CreateICmpNE(CheckKind, llvm::ConstantInt::get(Int8Ty, Kind));
    if (CGM.getLangOpts().Sanitize.has(Mask))
      EmitCheck(std::make_pair(Cond, Mask), "cfi_check_fail", {},
                {Data, Addr, ValidVtable});
    else
      EmitTrapCheck(Cond);
  }

  FinishFunction();
  // The only reference to this function will be created during LTO link.
  // Make sure it survives until then.
  CGM.addUsedGlobal(F);
}

void CodeGenFunction::EmitTrapCheck(llvm::Value *Checked) {
  llvm::BasicBlock *Cont = createBasicBlock("cont");

  // If we're optimizing, collapse all calls to trap down to just one per
  // function to save on code size.
  if (!CGM.getCodeGenOpts().OptimizationLevel || !TrapBB) {
    TrapBB = createBasicBlock("trap");
    Builder.CreateCondBr(Checked, Cont, TrapBB);
    EmitBlock(TrapBB);
    llvm::CallInst *TrapCall = EmitTrapCall(llvm::Intrinsic::trap);
    TrapCall->setDoesNotReturn();
    TrapCall->setDoesNotThrow();
    Builder.CreateUnreachable();
  } else {
    Builder.CreateCondBr(Checked, Cont, TrapBB);
  }

  EmitBlock(Cont);
}

llvm::CallInst *CodeGenFunction::EmitTrapCall(llvm::Intrinsic::ID IntrID) {
  llvm::CallInst *TrapCall = Builder.CreateCall(CGM.getIntrinsic(IntrID));

  if (!CGM.getCodeGenOpts().TrapFuncName.empty())
    TrapCall->addAttribute(llvm::AttributeSet::FunctionIndex,
                           "trap-func-name",
                           CGM.getCodeGenOpts().TrapFuncName);

  return TrapCall;
}

Address CodeGenFunction::EmitArrayToPointerDecay(const Expr *E,
                                                 AlignmentSource *AlignSource) {
  assert(E->getType()->isArrayType() &&
         "Array to pointer decay must have array source type!");

  // Expressions of array type can't be bitfields or vector elements.
  LValue LV = EmitLValue(E);
  Address Addr = LV.getAddress();
  if (AlignSource) *AlignSource = LV.getAlignmentSource();

  // If the array type was an incomplete type, we need to make sure
  // the decay ends up being the right type.
  llvm::Type *NewTy = ConvertType(E->getType());
  Addr = Builder.CreateElementBitCast(Addr, NewTy);

  // Note that VLA pointers are always decayed, so we don't need to do
  // anything here.
  if (!E->getType()->isVariableArrayType()) {
    assert(isa<llvm::ArrayType>(Addr.getElementType()) &&
           "Expected pointer to array");
    Addr = Builder.CreateStructGEP(Addr, 0, CharUnits::Zero(), "arraydecay");
  }

  QualType EltType = E->getType()->castAsArrayTypeUnsafe()->getElementType();
  return Builder.CreateElementBitCast(Addr, ConvertTypeForMem(EltType));
}

/// isSimpleArrayDecayOperand - If the specified expr is a simple decay from an
/// array to pointer, return the array subexpression.
static const Expr *isSimpleArrayDecayOperand(const Expr *E) {
  // If this isn't just an array->pointer decay, bail out.
  const auto *CE = dyn_cast<CastExpr>(E);
  if (!CE || CE->getCastKind() != CK_ArrayToPointerDecay)
    return nullptr;

  // If this is a decay from variable width array, bail out.
  const Expr *SubExpr = CE->getSubExpr();
  if (SubExpr->getType()->isVariableArrayType())
    return nullptr;

  return SubExpr;
}

static llvm::Value *emitArraySubscriptGEP(CodeGenFunction &CGF,
                                          llvm::Value *ptr,
                                          ArrayRef<llvm::Value*> indices,
                                          bool inbounds,
                                    const llvm::Twine &name = "arrayidx") {
  if (inbounds) {
    return CGF.Builder.CreateInBoundsGEP(ptr, indices, name);
  } else {
    return CGF.Builder.CreateGEP(ptr, indices, name);
  }
}

static CharUnits getArrayElementAlign(CharUnits arrayAlign,
                                      llvm::Value *idx,
                                      CharUnits eltSize) {
  // If we have a constant index, we can use the exact offset of the
  // element we're accessing.
  if (auto constantIdx = dyn_cast<llvm::ConstantInt>(idx)) {
    CharUnits offset = constantIdx->getZExtValue() * eltSize;
    return arrayAlign.alignmentAtOffset(offset);

  // Otherwise, use the worst-case alignment for any element.
  } else {
    return arrayAlign.alignmentOfArrayElement(eltSize);
  }
}

static QualType getFixedSizeElementType(const ASTContext &ctx,
                                        const VariableArrayType *vla) {
  QualType eltType;
  do {
    eltType = vla->getElementType();
  } while ((vla = ctx.getAsVariableArrayType(eltType)));
  return eltType;
}

static Address emitArraySubscriptGEP(CodeGenFunction &CGF, Address addr,
                                     ArrayRef<llvm::Value*> indices,
                                     QualType eltType, bool inbounds,
                                     const llvm::Twine &name = "arrayidx") {
  // All the indices except that last must be zero.
#ifndef NDEBUG
  for (auto idx : indices.drop_back())
    assert(isa<llvm::ConstantInt>(idx) &&
           cast<llvm::ConstantInt>(idx)->isZero());
#endif  

  // Determine the element size of the statically-sized base.  This is
  // the thing that the indices are expressed in terms of.
  if (auto vla = CGF.getContext().getAsVariableArrayType(eltType)) {
    eltType = getFixedSizeElementType(CGF.getContext(), vla);
  }

  // We can use that to compute the best alignment of the element.
  CharUnits eltSize = CGF.getContext().getTypeSizeInChars(eltType);
  CharUnits eltAlign =
    getArrayElementAlign(addr.getAlignment(), indices.back(), eltSize);

  llvm::Value *eltPtr =
    emitArraySubscriptGEP(CGF, addr.getPointer(), indices, inbounds, name);
  return Address(eltPtr, eltAlign);
}

LValue CodeGenFunction::EmitArraySubscriptExpr(const ArraySubscriptExpr *E,
                                               bool Accessed) {
  // The index must always be an integer, which is not an aggregate.  Emit it.
  llvm::Value *Idx = EmitScalarExpr(E->getIdx());
  QualType IdxTy  = E->getIdx()->getType();
  bool IdxSigned = IdxTy->isSignedIntegerOrEnumerationType();

  if (SanOpts.has(SanitizerKind::ArrayBounds))
    EmitBoundsCheck(E, E->getBase(), Idx, IdxTy, Accessed);

  // If the base is a vector type, then we are forming a vector element lvalue
  // with this subscript.
  if (E->getBase()->getType()->isVectorType() &&
      !isa<ExtVectorElementExpr>(E->getBase())) {
    // Emit the vector as an lvalue to get its address.
    LValue LHS = EmitLValue(E->getBase());
    assert(LHS.isSimple() && "Can only subscript lvalue vectors here!");
    return LValue::MakeVectorElt(LHS.getAddress(), Idx,
                                 E->getBase()->getType(),
                                 LHS.getAlignmentSource());
  }

  // All the other cases basically behave like simple offsetting.

  // Extend or truncate the index type to 32 or 64-bits.
  if (Idx->getType() != IntPtrTy)
    Idx = Builder.CreateIntCast(Idx, IntPtrTy, IdxSigned, "idxprom");

  // Handle the extvector case we ignored above.
  if (isa<ExtVectorElementExpr>(E->getBase())) {
    LValue LV = EmitLValue(E->getBase());
    Address Addr = EmitExtVectorElementLValue(LV);

    QualType EltType = LV.getType()->castAs<VectorType>()->getElementType();
    Addr = emitArraySubscriptGEP(*this, Addr, Idx, EltType, /*inbounds*/ true);
    return MakeAddrLValue(Addr, EltType, LV.getAlignmentSource());
  }

  AlignmentSource AlignSource;
  Address Addr = Address::invalid();
#if INTEL_CUSTOMIZATION
  // CQ#379144 TBAA for arrays
  QualType  TBAABaseType;
  uint64_t TBAAOffset = 0;
#endif // INTEL_CUSTOMIZATION
  if (const VariableArrayType *vla =
           getContext().getAsVariableArrayType(E->getType())) {
    // The base must be a pointer, which is not an aggregate.  Emit
    // it.  It needs to be emitted first in case it's what captures
    // the VLA bounds.
    Addr = EmitPointerWithAlignment(E->getBase(), &AlignSource);

    // The element count here is the total number of non-VLA elements.
    llvm::Value *numElements = getVLASize(vla).first;

    // Effectively, the multiply by the VLA size is part of the GEP.
    // GEP indexes are signed, and scaling an index isn't permitted to
    // signed-overflow, so we use the same semantics for our explicit
    // multiply.  We suppress this if overflow is not undefined behavior.
    if (getLangOpts().isSignedOverflowDefined()) {
      Idx = Builder.CreateMul(Idx, numElements);
    } else {
      Idx = Builder.CreateNSWMul(Idx, numElements);
    }

    Addr = emitArraySubscriptGEP(*this, Addr, Idx, vla->getElementType(),
                                 !getLangOpts().isSignedOverflowDefined());

  } else if (const ObjCObjectType *OIT = E->getType()->getAs<ObjCObjectType>()){
    // Indexing over an interface, as in "NSString *P; P[4];"
    CharUnits InterfaceSize = getContext().getTypeSizeInChars(OIT);
    llvm::Value *InterfaceSizeVal = 
      llvm::ConstantInt::get(Idx->getType(), InterfaceSize.getQuantity());;

    llvm::Value *ScaledIdx = Builder.CreateMul(Idx, InterfaceSizeVal);

    // Emit the base pointer.
    Addr = EmitPointerWithAlignment(E->getBase(), &AlignSource);

    // We don't necessarily build correct LLVM struct types for ObjC
    // interfaces, so we can't rely on GEP to do this scaling
    // correctly, so we need to cast to i8*.  FIXME: is this actually
    // true?  A lot of other things in the fragile ABI would break...
    llvm::Type *OrigBaseTy = Addr.getType();
    Addr = Builder.CreateElementBitCast(Addr, Int8Ty);

    // Do the GEP.
    CharUnits EltAlign =
      getArrayElementAlign(Addr.getAlignment(), Idx, InterfaceSize);
    llvm::Value *EltPtr =
      emitArraySubscriptGEP(*this, Addr.getPointer(), ScaledIdx, false);
    Addr = Address(EltPtr, EltAlign);

    // Cast back.
    Addr = Builder.CreateBitCast(Addr, OrigBaseTy);
  } else if (const Expr *Array = isSimpleArrayDecayOperand(E->getBase())) {
    // If this is A[i] where A is an array, the frontend will have decayed the
    // base to be a ArrayToPointerDecay implicit cast.  While correct, it is
    // inefficient at -O0 to emit a "gep A, 0, 0" when codegen'ing it, then a
    // "gep x, i" here.  Emit one "gep A, 0, i".
    assert(Array->getType()->isArrayType() &&
           "Array to pointer decay must have array source type!");
    LValue ArrayLV;
    // For simple multidimensional array indexing, set the 'accessed' flag for
    // better bounds-checking of the base expression.
    if (const auto *ASE = dyn_cast<ArraySubscriptExpr>(Array))
      ArrayLV = EmitArraySubscriptExpr(ASE, /*Accessed*/ true);
    else
      ArrayLV = EmitLValue(Array);

    // Propagate the alignment from the array itself to the result.
    Addr = emitArraySubscriptGEP(*this, ArrayLV.getAddress(),
                                 {CGM.getSize(CharUnits::Zero()), Idx},
                                 E->getType(),
                                 !getLangOpts().isSignedOverflowDefined());
    AlignSource = ArrayLV.getAlignmentSource();
#if INTEL_CUSTOMIZATION
    // CQ#379144 TBAA for arrays
    if (getLangOpts().IntelCompat && CGM.getCodeGenOpts().StructPathTBAA &&
        ArrayLV.getTBAAInfo() != CGM.getTBAAInfo(getContext().CharTy)) {
      // Propagate TBAA from array to element access. Array element access
      // in TBAA looks like access to first element in the array. Except for
      // the case when TBAA for the array type is omnipotent char in this case
      // element access information is more precise.
      TBAABaseType = ArrayLV.getTBAABaseType();
      TBAAOffset = ArrayLV.getTBAAOffset();
    }
#endif // INTEL_CUSTOMIZATION
  } else {
    // The base must be a pointer; emit it with an estimate of its alignment.
    Addr = EmitPointerWithAlignment(E->getBase(), &AlignSource);
    Addr = emitArraySubscriptGEP(*this, Addr, Idx, E->getType(),
                                 !getLangOpts().isSignedOverflowDefined());
  }

  LValue LV = MakeAddrLValue(Addr, E->getType(), AlignSource);

  // TODO: Preserve/extend path TBAA metadata?
#if INTEL_CUSTOMIZATION
    // CQ#379144 TBAA for arrays
  if (!TBAABaseType.isNull()) {
    LV.setTBAABaseType(TBAABaseType);
    LV.setTBAAOffset(TBAAOffset);
  }
#endif // INTEL_CUSTOMIZATION

  if (getLangOpts().ObjC1 &&
      getLangOpts().getGC() != LangOptions::NonGC) {
    LV.setNonGC(!E->isOBJCGCCandidate(getContext()));
    setObjCGCLValueClass(getContext(), E, LV);
  }
  return LV;
}

static Address emitOMPArraySectionBase(CodeGenFunction &CGF, const Expr *Base,
                                       AlignmentSource &AlignSource,
                                       QualType BaseTy, QualType ElTy,
                                       bool IsLowerBound) {
  LValue BaseLVal;
  if (auto *ASE = dyn_cast<OMPArraySectionExpr>(Base->IgnoreParenImpCasts())) {
    BaseLVal = CGF.EmitOMPArraySectionExpr(ASE, IsLowerBound);
    if (BaseTy->isArrayType()) {
      Address Addr = BaseLVal.getAddress();
      AlignSource = BaseLVal.getAlignmentSource();

      // If the array type was an incomplete type, we need to make sure
      // the decay ends up being the right type.
      llvm::Type *NewTy = CGF.ConvertType(BaseTy);
      Addr = CGF.Builder.CreateElementBitCast(Addr, NewTy);

      // Note that VLA pointers are always decayed, so we don't need to do
      // anything here.
      if (!BaseTy->isVariableArrayType()) {
        assert(isa<llvm::ArrayType>(Addr.getElementType()) &&
               "Expected pointer to array");
        Addr = CGF.Builder.CreateStructGEP(Addr, 0, CharUnits::Zero(),
                                           "arraydecay");
      }

      return CGF.Builder.CreateElementBitCast(Addr,
                                              CGF.ConvertTypeForMem(ElTy));
    }
    CharUnits Align = CGF.getNaturalTypeAlignment(ElTy, &AlignSource);
    return Address(CGF.Builder.CreateLoad(BaseLVal.getAddress()), Align);
  }
  return CGF.EmitPointerWithAlignment(Base, &AlignSource);
}

LValue CodeGenFunction::EmitOMPArraySectionExpr(const OMPArraySectionExpr *E,
                                                bool IsLowerBound) {
  QualType BaseTy;
  if (auto *ASE =
          dyn_cast<OMPArraySectionExpr>(E->getBase()->IgnoreParenImpCasts()))
    BaseTy = OMPArraySectionExpr::getBaseOriginalType(ASE);
  else
    BaseTy = E->getBase()->getType();
  QualType ResultExprTy;
  if (auto *AT = getContext().getAsArrayType(BaseTy))
    ResultExprTy = AT->getElementType();
  else
    ResultExprTy = BaseTy->getPointeeType();
  llvm::Value *Idx = nullptr;
  if (IsLowerBound || E->getColonLoc().isInvalid()) {
    // Requesting lower bound or upper bound, but without provided length and
    // without ':' symbol for the default length -> length = 1.
    // Idx = LowerBound ?: 0;
    if (auto *LowerBound = E->getLowerBound()) {
      Idx = Builder.CreateIntCast(
          EmitScalarExpr(LowerBound), IntPtrTy,
          LowerBound->getType()->hasSignedIntegerRepresentation());
    } else
      Idx = llvm::ConstantInt::getNullValue(IntPtrTy);
  } else {
    // Try to emit length or lower bound as constant. If this is possible, 1
    // is subtracted from constant length or lower bound. Otherwise, emit LLVM
    // IR (LB + Len) - 1.
    auto &C = CGM.getContext();
    auto *Length = E->getLength();
    llvm::APSInt ConstLength;
    if (Length) {
      // Idx = LowerBound + Length - 1;
      if (Length->isIntegerConstantExpr(ConstLength, C)) {
        ConstLength = ConstLength.zextOrTrunc(PointerWidthInBits);
        Length = nullptr;
      }
      auto *LowerBound = E->getLowerBound();
      llvm::APSInt ConstLowerBound(PointerWidthInBits, /*isUnsigned=*/false);
      if (LowerBound && LowerBound->isIntegerConstantExpr(ConstLowerBound, C)) {
        ConstLowerBound = ConstLowerBound.zextOrTrunc(PointerWidthInBits);
        LowerBound = nullptr;
      }
      if (!Length)
        --ConstLength;
      else if (!LowerBound)
        --ConstLowerBound;

      if (Length || LowerBound) {
        auto *LowerBoundVal =
            LowerBound
                ? Builder.CreateIntCast(
                      EmitScalarExpr(LowerBound), IntPtrTy,
                      LowerBound->getType()->hasSignedIntegerRepresentation())
                : llvm::ConstantInt::get(IntPtrTy, ConstLowerBound);
        auto *LengthVal =
            Length
                ? Builder.CreateIntCast(
                      EmitScalarExpr(Length), IntPtrTy,
                      Length->getType()->hasSignedIntegerRepresentation())
                : llvm::ConstantInt::get(IntPtrTy, ConstLength);
        Idx = Builder.CreateAdd(LowerBoundVal, LengthVal, "lb_add_len",
                                /*HasNUW=*/false,
                                !getLangOpts().isSignedOverflowDefined());
        if (Length && LowerBound) {
          Idx = Builder.CreateSub(
              Idx, llvm::ConstantInt::get(IntPtrTy, /*V=*/1), "idx_sub_1",
              /*HasNUW=*/false, !getLangOpts().isSignedOverflowDefined());
        }
      } else
        Idx = llvm::ConstantInt::get(IntPtrTy, ConstLength + ConstLowerBound);
    } else {
      // Idx = ArraySize - 1;
      QualType ArrayTy = BaseTy->isPointerType()
                             ? E->getBase()->IgnoreParenImpCasts()->getType()
                             : BaseTy;
      if (auto *VAT = C.getAsVariableArrayType(ArrayTy)) {
        Length = VAT->getSizeExpr();
        if (Length->isIntegerConstantExpr(ConstLength, C))
          Length = nullptr;
      } else {
        auto *CAT = C.getAsConstantArrayType(ArrayTy);
        ConstLength = CAT->getSize();
      }
      if (Length) {
        auto *LengthVal = Builder.CreateIntCast(
            EmitScalarExpr(Length), IntPtrTy,
            Length->getType()->hasSignedIntegerRepresentation());
        Idx = Builder.CreateSub(
            LengthVal, llvm::ConstantInt::get(IntPtrTy, /*V=*/1), "len_sub_1",
            /*HasNUW=*/false, !getLangOpts().isSignedOverflowDefined());
      } else {
        ConstLength = ConstLength.zextOrTrunc(PointerWidthInBits);
        --ConstLength;
        Idx = llvm::ConstantInt::get(IntPtrTy, ConstLength);
      }
    }
  }
  assert(Idx);

  Address EltPtr = Address::invalid();
  AlignmentSource AlignSource;
  if (auto *VLA = getContext().getAsVariableArrayType(ResultExprTy)) {
    // The base must be a pointer, which is not an aggregate.  Emit
    // it.  It needs to be emitted first in case it's what captures
    // the VLA bounds.
    Address Base =
        emitOMPArraySectionBase(*this, E->getBase(), AlignSource, BaseTy,
                                VLA->getElementType(), IsLowerBound);
    // The element count here is the total number of non-VLA elements.
    llvm::Value *NumElements = getVLASize(VLA).first;

    // Effectively, the multiply by the VLA size is part of the GEP.
    // GEP indexes are signed, and scaling an index isn't permitted to
    // signed-overflow, so we use the same semantics for our explicit
    // multiply.  We suppress this if overflow is not undefined behavior.
    if (getLangOpts().isSignedOverflowDefined())
      Idx = Builder.CreateMul(Idx, NumElements);
    else
      Idx = Builder.CreateNSWMul(Idx, NumElements);
    EltPtr = emitArraySubscriptGEP(*this, Base, Idx, VLA->getElementType(),
                                   !getLangOpts().isSignedOverflowDefined());
  } else if (const Expr *Array = isSimpleArrayDecayOperand(E->getBase())) {
    // If this is A[i] where A is an array, the frontend will have decayed the
    // base to be a ArrayToPointerDecay implicit cast.  While correct, it is
    // inefficient at -O0 to emit a "gep A, 0, 0" when codegen'ing it, then a
    // "gep x, i" here.  Emit one "gep A, 0, i".
    assert(Array->getType()->isArrayType() &&
           "Array to pointer decay must have array source type!");
    LValue ArrayLV;
    // For simple multidimensional array indexing, set the 'accessed' flag for
    // better bounds-checking of the base expression.
    if (const auto *ASE = dyn_cast<ArraySubscriptExpr>(Array))
      ArrayLV = EmitArraySubscriptExpr(ASE, /*Accessed*/ true);
    else
      ArrayLV = EmitLValue(Array);

    // Propagate the alignment from the array itself to the result.
    EltPtr = emitArraySubscriptGEP(
        *this, ArrayLV.getAddress(), {CGM.getSize(CharUnits::Zero()), Idx},
        ResultExprTy, !getLangOpts().isSignedOverflowDefined());
    AlignSource = ArrayLV.getAlignmentSource();
  } else {
    Address Base = emitOMPArraySectionBase(*this, E->getBase(), AlignSource,
                                           BaseTy, ResultExprTy, IsLowerBound);
    EltPtr = emitArraySubscriptGEP(*this, Base, Idx, ResultExprTy,
                                   !getLangOpts().isSignedOverflowDefined());
  }

  return MakeAddrLValue(EltPtr, ResultExprTy, AlignSource);
}

LValue CodeGenFunction::
EmitExtVectorElementExpr(const ExtVectorElementExpr *E) {
  // Emit the base vector as an l-value.
  LValue Base;

  // ExtVectorElementExpr's base can either be a vector or pointer to vector.
  if (E->isArrow()) {
    // If it is a pointer to a vector, emit the address and form an lvalue with
    // it.
    AlignmentSource AlignSource;
    Address Ptr = EmitPointerWithAlignment(E->getBase(), &AlignSource);
    const PointerType *PT = E->getBase()->getType()->getAs<PointerType>();
    Base = MakeAddrLValue(Ptr, PT->getPointeeType(), AlignSource);
    Base.getQuals().removeObjCGCAttr();
  } else if (E->getBase()->isGLValue()) {
    // Otherwise, if the base is an lvalue ( as in the case of foo.x.x),
    // emit the base as an lvalue.
    assert(E->getBase()->getType()->isVectorType());
    Base = EmitLValue(E->getBase());
  } else {
    // Otherwise, the base is a normal rvalue (as in (V+V).x), emit it as such.
    assert(E->getBase()->getType()->isVectorType() &&
           "Result must be a vector");
    llvm::Value *Vec = EmitScalarExpr(E->getBase());

    // Store the vector to memory (because LValue wants an address).
    Address VecMem = CreateMemTemp(E->getBase()->getType());
    Builder.CreateStore(Vec, VecMem);
    Base = MakeAddrLValue(VecMem, E->getBase()->getType(),
                          AlignmentSource::Decl);
  }

  QualType type =
    E->getType().withCVRQualifiers(Base.getQuals().getCVRQualifiers());

  // Encode the element access list into a vector of unsigned indices.
  SmallVector<uint32_t, 4> Indices;
  E->getEncodedElementAccess(Indices);

  if (Base.isSimple()) {
    llvm::Constant *CV =
        llvm::ConstantDataVector::get(getLLVMContext(), Indices);
    return LValue::MakeExtVectorElt(Base.getAddress(), CV, type,
                                    Base.getAlignmentSource());
  }
  assert(Base.isExtVectorElt() && "Can only subscript lvalue vec elts here!");

  llvm::Constant *BaseElts = Base.getExtVectorElts();
  SmallVector<llvm::Constant *, 4> CElts;

  for (unsigned i = 0, e = Indices.size(); i != e; ++i)
    CElts.push_back(BaseElts->getAggregateElement(Indices[i]));
  llvm::Constant *CV = llvm::ConstantVector::get(CElts);
  return LValue::MakeExtVectorElt(Base.getExtVectorAddress(), CV, type,
                                  Base.getAlignmentSource());
}

LValue CodeGenFunction::EmitMemberExpr(const MemberExpr *E) {
  Expr *BaseExpr = E->getBase();

  // If this is s.x, emit s as an lvalue.  If it is s->x, emit s as a scalar.
  LValue BaseLV;
  if (E->isArrow()) {
    AlignmentSource AlignSource;
    Address Addr = EmitPointerWithAlignment(BaseExpr, &AlignSource);
    QualType PtrTy = BaseExpr->getType()->getPointeeType();
    EmitTypeCheck(TCK_MemberAccess, E->getExprLoc(), Addr.getPointer(), PtrTy);
    BaseLV = MakeAddrLValue(Addr, PtrTy, AlignSource);
  } else
    BaseLV = EmitCheckedLValue(BaseExpr, TCK_MemberAccess);

  NamedDecl *ND = E->getMemberDecl();
  if (auto *Field = dyn_cast<FieldDecl>(ND)) {
    LValue LV = EmitLValueForField(BaseLV, Field);
    setObjCGCLValueClass(getContext(), E, LV);
    return LV;
  }

  if (auto *VD = dyn_cast<VarDecl>(ND))
    return EmitGlobalVarDeclLValue(*this, E, VD);

  if (const auto *FD = dyn_cast<FunctionDecl>(ND))
    return EmitFunctionDeclLValue(*this, E, FD);

  llvm_unreachable("Unhandled member declaration!");
}

/// Given that we are currently emitting a lambda, emit an l-value for
/// one of its members.
LValue CodeGenFunction::EmitLValueForLambdaField(const FieldDecl *Field) {
  assert(cast<CXXMethodDecl>(CurCodeDecl)->getParent()->isLambda());
  assert(cast<CXXMethodDecl>(CurCodeDecl)->getParent() == Field->getParent());
  QualType LambdaTagType =
    getContext().getTagDeclType(Field->getParent());
  LValue LambdaLV = MakeNaturalAlignAddrLValue(CXXABIThisValue, LambdaTagType);
  return EmitLValueForField(LambdaLV, Field);
}

/// Drill down to the storage of a field without walking into
/// reference types.
///
/// The resulting address doesn't necessarily have the right type.
static Address emitAddrOfFieldStorage(CodeGenFunction &CGF, Address base,
                                      const FieldDecl *field) {
  const RecordDecl *rec = field->getParent();
  
  unsigned idx =
    CGF.CGM.getTypes().getCGRecordLayout(rec).getLLVMFieldNo(field);

  CharUnits offset;
  // Adjust the alignment down to the given offset.
  // As a special case, if the LLVM field index is 0, we know that this
  // is zero.
  assert((idx != 0 || CGF.getContext().getASTRecordLayout(rec)
                         .getFieldOffset(field->getFieldIndex()) == 0) &&
         "LLVM field at index zero had non-zero offset?");
  if (idx != 0) {
    auto &recLayout = CGF.getContext().getASTRecordLayout(rec);
    auto offsetInBits = recLayout.getFieldOffset(field->getFieldIndex());
    offset = CGF.getContext().toCharUnitsFromBits(offsetInBits);
  }

  return CGF.Builder.CreateStructGEP(base, idx, offset, field->getName());
}

LValue CodeGenFunction::EmitLValueForField(LValue base,
                                           const FieldDecl *field) {
  AlignmentSource fieldAlignSource =
    getFieldAlignmentSource(base.getAlignmentSource());

  if (field->isBitField()) {
    const CGRecordLayout &RL =
      CGM.getTypes().getCGRecordLayout(field->getParent());
    const CGBitFieldInfo &Info = RL.getBitFieldInfo(field);
    Address Addr = base.getAddress();
    unsigned Idx = RL.getLLVMFieldNo(field);
    if (Idx != 0)
      // For structs, we GEP to the field that the record layout suggests.
      Addr = Builder.CreateStructGEP(Addr, Idx, Info.StorageOffset,
                                     field->getName());
    // Get the access type.
    llvm::Type *FieldIntTy =
      llvm::Type::getIntNTy(getLLVMContext(), Info.StorageSize);
    if (Addr.getElementType() != FieldIntTy)
      Addr = Builder.CreateElementBitCast(Addr, FieldIntTy);

    QualType fieldType =
      field->getType().withCVRQualifiers(base.getVRQualifiers());
    return LValue::MakeBitfield(Addr, Info, fieldType, fieldAlignSource);
  }

  const RecordDecl *rec = field->getParent();
  QualType type = field->getType();

  bool mayAlias = rec->hasAttr<MayAliasAttr>();

  Address addr = base.getAddress();
  unsigned cvr = base.getVRQualifiers();
  bool TBAAPath = CGM.getCodeGenOpts().StructPathTBAA;
  if (rec->isUnion()) {
    // For unions, there is no pointer adjustment.
    assert(!type->isReferenceType() && "union has reference member");
    // TODO: handle path-aware TBAA for union.
    TBAAPath = false;
  } else {
    // For structs, we GEP to the field that the record layout suggests.
    addr = emitAddrOfFieldStorage(*this, addr, field);

    // If this is a reference field, load the reference right now.
    if (const ReferenceType *refType = type->getAs<ReferenceType>()) {
      llvm::LoadInst *load = Builder.CreateLoad(addr, "ref");
      if (cvr & Qualifiers::Volatile) load->setVolatile(true);

      // Loading the reference will disable path-aware TBAA.
      TBAAPath = false;
      if (CGM.shouldUseTBAA()) {
        llvm::MDNode *tbaa;
        if (mayAlias)
          tbaa = CGM.getTBAAInfo(getContext().CharTy);
        else
          tbaa = CGM.getTBAAInfo(type);
        if (tbaa)
          CGM.DecorateInstructionWithTBAA(load, tbaa);
      }

      mayAlias = false;
      type = refType->getPointeeType();

      CharUnits alignment =
        getNaturalTypeAlignment(type, &fieldAlignSource, /*pointee*/ true);
      addr = Address(load, alignment);

      // Qualifiers on the struct don't apply to the referencee, and
      // we'll pick up CVR from the actual type later, so reset these
      // additional qualifiers now.
      cvr = 0;
    }
  }

  // Make sure that the address is pointing to the right type.  This is critical
  // for both unions and structs.  A union needs a bitcast, a struct element
  // will need a bitcast if the LLVM type laid out doesn't match the desired
  // type.
  addr = Builder.CreateElementBitCast(addr,
                                      CGM.getTypes().ConvertTypeForMem(type),
                                      field->getName());

  if (field->hasAttr<AnnotateAttr>())
    addr = EmitFieldAnnotations(field, addr);

  LValue LV = MakeAddrLValue(addr, type, fieldAlignSource);
  LV.getQuals().addCVRQualifiers(cvr);
  if (TBAAPath) {
    const ASTRecordLayout &Layout =
        getContext().getASTRecordLayout(field->getParent());
    // Set the base type to be the base type of the base LValue and
    // update offset to be relative to the base type.
    LV.setTBAABaseType(mayAlias ? getContext().CharTy : base.getTBAABaseType());
    LV.setTBAAOffset(mayAlias ? 0 : base.getTBAAOffset() +
                     Layout.getFieldOffset(field->getFieldIndex()) /
                                           getContext().getCharWidth());
  }

  // __weak attribute on a field is ignored.
  if (LV.getQuals().getObjCGCAttr() == Qualifiers::Weak)
    LV.getQuals().removeObjCGCAttr();

  // Fields of may_alias structs act like 'char' for TBAA purposes.
  // FIXME: this should get propagated down through anonymous structs
  // and unions.
  if (mayAlias && LV.getTBAAInfo())
    LV.setTBAAInfo(CGM.getTBAAInfo(getContext().CharTy));

  return LV;
}

LValue
CodeGenFunction::EmitLValueForFieldInitialization(LValue Base,
                                                  const FieldDecl *Field) {
  QualType FieldType = Field->getType();

  if (!FieldType->isReferenceType())
    return EmitLValueForField(Base, Field);

  Address V = emitAddrOfFieldStorage(*this, Base.getAddress(), Field);

  // Make sure that the address is pointing to the right type.
  llvm::Type *llvmType = ConvertTypeForMem(FieldType);
  V = Builder.CreateElementBitCast(V, llvmType, Field->getName());

  // TODO: access-path TBAA?
  auto FieldAlignSource = getFieldAlignmentSource(Base.getAlignmentSource());
  return MakeAddrLValue(V, FieldType, FieldAlignSource);
}

LValue CodeGenFunction::EmitCompoundLiteralLValue(const CompoundLiteralExpr *E){
  if (E->isFileScope()) {
    ConstantAddress GlobalPtr = CGM.GetAddrOfConstantCompoundLiteral(E);
    return MakeAddrLValue(GlobalPtr, E->getType(), AlignmentSource::Decl);
  }
  if (E->getType()->isVariablyModifiedType())
    // make sure to emit the VLA size.
    EmitVariablyModifiedType(E->getType());

  Address DeclPtr = CreateMemTemp(E->getType(), ".compoundliteral");
  const Expr *InitExpr = E->getInitializer();
  LValue Result = MakeAddrLValue(DeclPtr, E->getType(), AlignmentSource::Decl);

  EmitAnyExprToMem(InitExpr, DeclPtr, E->getType().getQualifiers(),
                   /*Init*/ true);

  return Result;
}

LValue CodeGenFunction::EmitInitListLValue(const InitListExpr *E) {
  if (!E->isGLValue())
    // Initializing an aggregate temporary in C++11: T{...}.
    return EmitAggExprToLValue(E);

  // An lvalue initializer list must be initializing a reference.
  assert(E->getNumInits() == 1 && "reference init with multiple values");
  return EmitLValue(E->getInit(0));
}

/// Emit the operand of a glvalue conditional operator. This is either a glvalue
/// or a (possibly-parenthesized) throw-expression. If this is a throw, no
/// LValue is returned and the current block has been terminated.
static Optional<LValue> EmitLValueOrThrowExpression(CodeGenFunction &CGF,
                                                    const Expr *Operand) {
  if (auto *ThrowExpr = dyn_cast<CXXThrowExpr>(Operand->IgnoreParens())) {
    CGF.EmitCXXThrowExpr(ThrowExpr, /*KeepInsertionPoint*/false);
    return None;
  }

  return CGF.EmitLValue(Operand);
}

LValue CodeGenFunction::
EmitConditionalOperatorLValue(const AbstractConditionalOperator *expr) {
  if (!expr->isGLValue()) {
    // ?: here should be an aggregate.
    assert(hasAggregateEvaluationKind(expr->getType()) &&
           "Unexpected conditional operator!");
    return EmitAggExprToLValue(expr);
  }

  OpaqueValueMapping binding(*this, expr);

  const Expr *condExpr = expr->getCond();
  bool CondExprBool;
  if (ConstantFoldsToSimpleInteger(condExpr, CondExprBool)) {
    const Expr *live = expr->getTrueExpr(), *dead = expr->getFalseExpr();
    if (!CondExprBool) std::swap(live, dead);

    if (!ContainsLabel(dead)) {
      // If the true case is live, we need to track its region.
      if (CondExprBool)
        incrementProfileCounter(expr);
      return EmitLValue(live);
    }
  }

  llvm::BasicBlock *lhsBlock = createBasicBlock("cond.true");
  llvm::BasicBlock *rhsBlock = createBasicBlock("cond.false");
  llvm::BasicBlock *contBlock = createBasicBlock("cond.end");

  ConditionalEvaluation eval(*this);
  EmitBranchOnBoolExpr(condExpr, lhsBlock, rhsBlock, getProfileCount(expr));

  // Any temporaries created here are conditional.
  EmitBlock(lhsBlock);
  incrementProfileCounter(expr);
  eval.begin(*this);
  Optional<LValue> lhs =
      EmitLValueOrThrowExpression(*this, expr->getTrueExpr());
  eval.end(*this);

  if (lhs && !lhs->isSimple())
    return EmitUnsupportedLValue(expr, "conditional operator");

  lhsBlock = Builder.GetInsertBlock();
  if (lhs)
    Builder.CreateBr(contBlock);

  // Any temporaries created here are conditional.
  EmitBlock(rhsBlock);
  eval.begin(*this);
  Optional<LValue> rhs =
      EmitLValueOrThrowExpression(*this, expr->getFalseExpr());
  eval.end(*this);
  if (rhs && !rhs->isSimple())
    return EmitUnsupportedLValue(expr, "conditional operator");
  rhsBlock = Builder.GetInsertBlock();

  EmitBlock(contBlock);

  if (lhs && rhs) {
    llvm::PHINode *phi = Builder.CreatePHI(lhs->getPointer()->getType(),
                                           2, "cond-lvalue");
    phi->addIncoming(lhs->getPointer(), lhsBlock);
    phi->addIncoming(rhs->getPointer(), rhsBlock);
    Address result(phi, std::min(lhs->getAlignment(), rhs->getAlignment()));
    AlignmentSource alignSource =
      std::max(lhs->getAlignmentSource(), rhs->getAlignmentSource());
    return MakeAddrLValue(result, expr->getType(), alignSource);
  } else {
    assert((lhs || rhs) &&
           "both operands of glvalue conditional are throw-expressions?");
    return lhs ? *lhs : *rhs;
  }
}

/// EmitCastLValue - Casts are never lvalues unless that cast is to a reference
/// type. If the cast is to a reference, we can have the usual lvalue result,
/// otherwise if a cast is needed by the code generator in an lvalue context,
/// then it must mean that we need the address of an aggregate in order to
/// access one of its members.  This can happen for all the reasons that casts
/// are permitted with aggregate result, including noop aggregate casts, and
/// cast from scalar to union.
LValue CodeGenFunction::EmitCastLValue(const CastExpr *E) {
  switch (E->getCastKind()) {
  case CK_ToVoid:
  case CK_BitCast:
  case CK_ArrayToPointerDecay:
  case CK_FunctionToPointerDecay:
  case CK_NullToMemberPointer:
  case CK_NullToPointer:
  case CK_IntegralToPointer:
  case CK_PointerToIntegral:
  case CK_PointerToBoolean:
  case CK_VectorSplat:
  case CK_IntegralCast:
  case CK_BooleanToSignedIntegral:
  case CK_IntegralToBoolean:
  case CK_IntegralToFloating:
  case CK_FloatingToIntegral:
  case CK_FloatingToBoolean:
  case CK_FloatingCast:
  case CK_FloatingRealToComplex:
  case CK_FloatingComplexToReal:
  case CK_FloatingComplexToBoolean:
  case CK_FloatingComplexCast:
  case CK_FloatingComplexToIntegralComplex:
  case CK_IntegralRealToComplex:
  case CK_IntegralComplexToReal:
  case CK_IntegralComplexToBoolean:
  case CK_IntegralComplexCast:
  case CK_IntegralComplexToFloatingComplex:
  case CK_DerivedToBaseMemberPointer:
  case CK_BaseToDerivedMemberPointer:
  case CK_MemberPointerToBoolean:
  case CK_ReinterpretMemberPointer:
  case CK_AnyPointerToBlockPointerCast:
  case CK_ARCProduceObject:
  case CK_ARCConsumeObject:
  case CK_ARCReclaimReturnedObject:
  case CK_ARCExtendBlockObject:
  case CK_CopyAndAutoreleaseBlockObject:
  case CK_AddressSpaceConversion:
#if INTEL_CUSTOMIZATION
    // CQ#366312 - enable an extension that allows casts of lvalues to
    // be used as lvalues, as long as the size of the object is not lengthened
    // through the cast.
    if (getLangOpts().IntelCompat)
      if (auto *SubExpr = E->getSubExpr()->IgnoreParenCasts()) {
        QualType FromType = SubExpr->getType();
        QualType ToType = E->getType();
        if (auto *CE = dyn_cast<ExplicitCastExpr>(E->IgnoreParens()))
          ToType = CE->getTypeAsWritten();
        uint64_t SizeBefore = getContext().getTypeSize(FromType);
        uint64_t SizeAfter = getContext().getTypeSize(ToType);
        // Mimic ICC's behaviour by pointer cast from *FromType to *ToType.
        if (SizeAfter <= SizeBefore) {
          LValue LV = EmitLValue(SubExpr);
          llvm::Type *DesTy = ConvertType(ToType)->getPointerTo();
          llvm::Value *V = Builder.CreatePointerCast(LV.getPointer(), DesTy);
          return MakeNaturalAlignAddrLValue(V, E->getType());
        }
      }
#endif // INTEL_CUSTOMIZATION
    return EmitUnsupportedLValue(E, "unexpected cast lvalue");

  case CK_Dependent:
    llvm_unreachable("dependent cast kind in IR gen!");

  case CK_BuiltinFnToFnPtr:
    llvm_unreachable("builtin functions are handled elsewhere");

  // These are never l-values; just use the aggregate emission code.
  case CK_NonAtomicToAtomic:
  case CK_AtomicToNonAtomic:
    return EmitAggExprToLValue(E);

  case CK_Dynamic: {
    LValue LV = EmitLValue(E->getSubExpr());
    Address V = LV.getAddress();
    const auto *DCE = cast<CXXDynamicCastExpr>(E);
    return MakeNaturalAlignAddrLValue(EmitDynamicCast(V, DCE), E->getType());
  }

  case CK_ConstructorConversion:
  case CK_UserDefinedConversion:
  case CK_CPointerToObjCPointerCast:
  case CK_BlockPointerToObjCPointerCast:
  case CK_NoOp:
  case CK_LValueToRValue:
    return EmitLValue(E->getSubExpr());

  case CK_UncheckedDerivedToBase:
  case CK_DerivedToBase: {
    const RecordType *DerivedClassTy =
      E->getSubExpr()->getType()->getAs<RecordType>();
    auto *DerivedClassDecl = cast<CXXRecordDecl>(DerivedClassTy->getDecl());

    LValue LV = EmitLValue(E->getSubExpr());
    Address This = LV.getAddress();

    // Perform the derived-to-base conversion
    Address Base = GetAddressOfBaseClass(
        This, DerivedClassDecl, E->path_begin(), E->path_end(),
        /*NullCheckValue=*/false, E->getExprLoc());

    return MakeAddrLValue(Base, E->getType(), LV.getAlignmentSource());
  }
  case CK_ToUnion:
    return EmitAggExprToLValue(E);
  case CK_BaseToDerived: {
    const RecordType *DerivedClassTy = E->getType()->getAs<RecordType>();
    auto *DerivedClassDecl = cast<CXXRecordDecl>(DerivedClassTy->getDecl());

    LValue LV = EmitLValue(E->getSubExpr());

    // Perform the base-to-derived conversion
    Address Derived =
      GetAddressOfDerivedClass(LV.getAddress(), DerivedClassDecl,
                               E->path_begin(), E->path_end(),
                               /*NullCheckValue=*/false);

    // C++11 [expr.static.cast]p2: Behavior is undefined if a downcast is
    // performed and the object is not of the derived type.
    if (sanitizePerformTypeCheck())
      EmitTypeCheck(TCK_DowncastReference, E->getExprLoc(),
                    Derived.getPointer(), E->getType());

    if (SanOpts.has(SanitizerKind::CFIDerivedCast))
      EmitVTablePtrCheckForCast(E->getType(), Derived.getPointer(),
                                /*MayBeNull=*/false,
                                CFITCK_DerivedCast, E->getLocStart());

    return MakeAddrLValue(Derived, E->getType(), LV.getAlignmentSource());
  }
  case CK_LValueBitCast: {
    // This must be a reinterpret_cast (or c-style equivalent).
    const auto *CE = cast<ExplicitCastExpr>(E);

    CGM.EmitExplicitCastExprType(CE, this);
    LValue LV = EmitLValue(E->getSubExpr());
    Address V = Builder.CreateBitCast(LV.getAddress(),
                                      ConvertType(CE->getTypeAsWritten()));

    if (SanOpts.has(SanitizerKind::CFIUnrelatedCast))
      EmitVTablePtrCheckForCast(E->getType(), V.getPointer(),
                                /*MayBeNull=*/false,
                                CFITCK_UnrelatedCast, E->getLocStart());

    return MakeAddrLValue(V, E->getType(), LV.getAlignmentSource());
  }
  case CK_ObjCObjectLValueCast: {
    LValue LV = EmitLValue(E->getSubExpr());
    Address V = Builder.CreateElementBitCast(LV.getAddress(),
                                             ConvertType(E->getType()));
    return MakeAddrLValue(V, E->getType(), LV.getAlignmentSource());
  }
  case CK_ZeroToOCLEvent:
    llvm_unreachable("NULL to OpenCL event lvalue cast is not valid");
  }

  llvm_unreachable("Unhandled lvalue cast kind?");
}

LValue CodeGenFunction::EmitOpaqueValueLValue(const OpaqueValueExpr *e) {
  assert(OpaqueValueMappingData::shouldBindAsLValue(e));
  return getOpaqueLValueMapping(e);
}

RValue CodeGenFunction::EmitRValueForField(LValue LV,
                                           const FieldDecl *FD,
                                           SourceLocation Loc) {
  QualType FT = FD->getType();
  LValue FieldLV = EmitLValueForField(LV, FD);
  switch (getEvaluationKind(FT)) {
  case TEK_Complex:
    return RValue::getComplex(EmitLoadOfComplex(FieldLV, Loc));
  case TEK_Aggregate:
    return FieldLV.asAggregateRValue();
  case TEK_Scalar:
    // This routine is used to load fields one-by-one to perform a copy, so
    // don't load reference fields.
    if (FD->getType()->isReferenceType())
      return RValue::get(FieldLV.getPointer());
    return EmitLoadOfLValue(FieldLV, Loc);
  }
  llvm_unreachable("bad evaluation kind");
}

//===--------------------------------------------------------------------===//
//                             Expression Emission
//===--------------------------------------------------------------------===//

RValue CodeGenFunction::EmitCallExpr(const CallExpr *E,
                                     ReturnValueSlot ReturnValue) {
  // Builtins never have block type.
  if (E->getCallee()->getType()->isBlockPointerType())
    return EmitBlockCallExpr(E, ReturnValue);

  if (const auto *CE = dyn_cast<CXXMemberCallExpr>(E))
    return EmitCXXMemberCallExpr(CE, ReturnValue);

  if (const auto *CE = dyn_cast<CUDAKernelCallExpr>(E))
    return EmitCUDAKernelCallExpr(CE, ReturnValue);

  const Decl *TargetDecl = E->getCalleeDecl();
  if (const FunctionDecl *FD = dyn_cast_or_null<FunctionDecl>(TargetDecl)) {
    if (unsigned builtinID = FD->getBuiltinID())
      return EmitBuiltinExpr(FD, builtinID, E, ReturnValue);
  }

  if (const auto *CE = dyn_cast<CXXOperatorCallExpr>(E))
    if (const CXXMethodDecl *MD = dyn_cast_or_null<CXXMethodDecl>(TargetDecl))
      return EmitCXXOperatorMemberCallExpr(CE, MD, ReturnValue);

  if (const auto *PseudoDtor =
          dyn_cast<CXXPseudoDestructorExpr>(E->getCallee()->IgnoreParens())) {
    QualType DestroyedType = PseudoDtor->getDestroyedType();
    if (DestroyedType.hasStrongOrWeakObjCLifetime()) {
      // Automatic Reference Counting:
      //   If the pseudo-expression names a retainable object with weak or
      //   strong lifetime, the object shall be released.
      Expr *BaseExpr = PseudoDtor->getBase();
      Address BaseValue = Address::invalid();
      Qualifiers BaseQuals;

      // If this is s.x, emit s as an lvalue. If it is s->x, emit s as a scalar.
      if (PseudoDtor->isArrow()) {
        BaseValue = EmitPointerWithAlignment(BaseExpr);
        const PointerType *PTy = BaseExpr->getType()->getAs<PointerType>();
        BaseQuals = PTy->getPointeeType().getQualifiers();
      } else {
        LValue BaseLV = EmitLValue(BaseExpr);
        BaseValue = BaseLV.getAddress();
        QualType BaseTy = BaseExpr->getType();
        BaseQuals = BaseTy.getQualifiers();
      }

      switch (DestroyedType.getObjCLifetime()) {
      case Qualifiers::OCL_None:
      case Qualifiers::OCL_ExplicitNone:
      case Qualifiers::OCL_Autoreleasing:
        break;

      case Qualifiers::OCL_Strong:
        EmitARCRelease(Builder.CreateLoad(BaseValue,
                          PseudoDtor->getDestroyedType().isVolatileQualified()),
                       ARCPreciseLifetime);
        break;

      case Qualifiers::OCL_Weak:
        EmitARCDestroyWeak(BaseValue);
        break;
      }
    } else {
      // C++ [expr.pseudo]p1:
      //   The result shall only be used as the operand for the function call
      //   operator (), and the result of such a call has type void. The only
      //   effect is the evaluation of the postfix-expression before the dot or
      //   arrow.
      EmitScalarExpr(E->getCallee());
    }

    return RValue::get(nullptr);
  }

  llvm::Value *Callee = EmitScalarExpr(E->getCallee());
  return EmitCall(E->getCallee()->getType(), Callee, E, ReturnValue,
                  TargetDecl);
}

LValue CodeGenFunction::EmitBinaryOperatorLValue(const BinaryOperator *E) {
  // Comma expressions just emit their LHS then their RHS as an l-value.
  if (E->getOpcode() == BO_Comma) {
    EmitIgnoredExpr(E->getLHS());
    EnsureInsertPoint();
    return EmitLValue(E->getRHS());
  }

  if (E->getOpcode() == BO_PtrMemD ||
      E->getOpcode() == BO_PtrMemI)
    return EmitPointerToDataMemberBinaryExpr(E);

  assert(E->getOpcode() == BO_Assign && "unexpected binary l-value");

  // Note that in all of these cases, __block variables need the RHS
  // evaluated first just in case the variable gets moved by the RHS.

  switch (getEvaluationKind(E->getType())) {
  case TEK_Scalar: {
    switch (E->getLHS()->getType().getObjCLifetime()) {
    case Qualifiers::OCL_Strong:
      return EmitARCStoreStrong(E, /*ignored*/ false).first;

    case Qualifiers::OCL_Autoreleasing:
      return EmitARCStoreAutoreleasing(E).first;

    // No reason to do any of these differently.
    case Qualifiers::OCL_None:
    case Qualifiers::OCL_ExplicitNone:
    case Qualifiers::OCL_Weak:
      break;
    }
#if INTEL_SPECIFIC_CILKPLUS
    LValue LV;
    RValue RV;
    // Cilk Plus needs the LHS evaluated first to handle cases such as
    // array[f()] = _Cilk_spawn foo();
    // This evaluation order requirement implies that _Cilk_spawn cannot
    // spawn Objective C block calls.
    if (getLangOpts().CilkPlus && E->getRHS()->isCilkSpawn()) {
      LV = EmitCheckedLValue(E->getLHS(), TCK_Store);
      RV = EmitAnyExpr(E->getRHS());
    } else {
      RV = EmitAnyExpr(E->getRHS());
      LV = EmitCheckedLValue(E->getLHS(), TCK_Store);
    }
#else
    RValue RV = EmitAnyExpr(E->getRHS());
    LValue LV = EmitCheckedLValue(E->getLHS(), TCK_Store);
#endif // INTEL_SPECIFIC_CILKPLUS
    EmitStoreThroughLValue(RV, LV);
    return LV;
  }

  case TEK_Complex:
    return EmitComplexAssignmentLValue(E);

  case TEK_Aggregate:
    return EmitAggExprToLValue(E);
  }
  llvm_unreachable("bad evaluation kind");
}

LValue CodeGenFunction::EmitCallExprLValue(const CallExpr *E) {
  RValue RV = EmitCallExpr(E);

  if (!RV.isScalar())
    return MakeAddrLValue(RV.getAggregateAddress(), E->getType(),
                          AlignmentSource::Decl);

  assert(E->getCallReturnType(getContext())->isReferenceType() &&
         "Can't have a scalar return unless the return type is a "
         "reference type!");

  return MakeNaturalAlignPointeeAddrLValue(RV.getScalarVal(), E->getType());
}

LValue CodeGenFunction::EmitVAArgExprLValue(const VAArgExpr *E) {
  // FIXME: This shouldn't require another copy.
  return EmitAggExprToLValue(E);
}

LValue CodeGenFunction::EmitCXXConstructLValue(const CXXConstructExpr *E) {
  assert(E->getType()->getAsCXXRecordDecl()->hasTrivialDestructor()
         && "binding l-value to type which needs a temporary");
  AggValueSlot Slot = CreateAggTemp(E->getType());
  EmitCXXConstructExpr(E, Slot);
  return MakeAddrLValue(Slot.getAddress(), E->getType(),
                        AlignmentSource::Decl);
}

LValue
CodeGenFunction::EmitCXXTypeidLValue(const CXXTypeidExpr *E) {
  return MakeNaturalAlignAddrLValue(EmitCXXTypeidExpr(E), E->getType());
}

Address CodeGenFunction::EmitCXXUuidofExpr(const CXXUuidofExpr *E) {
  return Builder.CreateElementBitCast(CGM.GetAddrOfUuidDescriptor(E),
                                      ConvertType(E->getType()));
}

LValue CodeGenFunction::EmitCXXUuidofLValue(const CXXUuidofExpr *E) {
  return MakeAddrLValue(EmitCXXUuidofExpr(E), E->getType(),
                        AlignmentSource::Decl);
}

LValue
CodeGenFunction::EmitCXXBindTemporaryLValue(const CXXBindTemporaryExpr *E) {
  AggValueSlot Slot = CreateAggTemp(E->getType(), "temp.lvalue");
  Slot.setExternallyDestructed();
  EmitAggExpr(E->getSubExpr(), Slot);
  EmitCXXTemporary(E->getTemporary(), E->getType(), Slot.getAddress());
  return MakeAddrLValue(Slot.getAddress(), E->getType(),
                        AlignmentSource::Decl);
}

LValue
CodeGenFunction::EmitLambdaLValue(const LambdaExpr *E) {
  AggValueSlot Slot = CreateAggTemp(E->getType(), "temp.lvalue");
  EmitLambdaExpr(E, Slot);
  return MakeAddrLValue(Slot.getAddress(), E->getType(),
                        AlignmentSource::Decl);
}

LValue CodeGenFunction::EmitObjCMessageExprLValue(const ObjCMessageExpr *E) {
  RValue RV = EmitObjCMessageExpr(E);

  if (!RV.isScalar())
    return MakeAddrLValue(RV.getAggregateAddress(), E->getType(),
                          AlignmentSource::Decl);

  assert(E->getMethodDecl()->getReturnType()->isReferenceType() &&
         "Can't have a scalar return unless the return type is a "
         "reference type!");

  return MakeNaturalAlignPointeeAddrLValue(RV.getScalarVal(), E->getType());
}

LValue CodeGenFunction::EmitObjCSelectorLValue(const ObjCSelectorExpr *E) {
  Address V =
    CGM.getObjCRuntime().GetAddrOfSelector(*this, E->getSelector());
  return MakeAddrLValue(V, E->getType(), AlignmentSource::Decl);
}

llvm::Value *CodeGenFunction::EmitIvarOffset(const ObjCInterfaceDecl *Interface,
                                             const ObjCIvarDecl *Ivar) {
  return CGM.getObjCRuntime().EmitIvarOffset(*this, Interface, Ivar);
}

LValue CodeGenFunction::EmitLValueForIvar(QualType ObjectTy,
                                          llvm::Value *BaseValue,
                                          const ObjCIvarDecl *Ivar,
                                          unsigned CVRQualifiers) {
  return CGM.getObjCRuntime().EmitObjCValueForIvar(*this, ObjectTy, BaseValue,
                                                   Ivar, CVRQualifiers);
}

LValue CodeGenFunction::EmitObjCIvarRefLValue(const ObjCIvarRefExpr *E) {
  // FIXME: A lot of the code below could be shared with EmitMemberExpr.
  llvm::Value *BaseValue = nullptr;
  const Expr *BaseExpr = E->getBase();
  Qualifiers BaseQuals;
  QualType ObjectTy;
  if (E->isArrow()) {
    BaseValue = EmitScalarExpr(BaseExpr);
    ObjectTy = BaseExpr->getType()->getPointeeType();
    BaseQuals = ObjectTy.getQualifiers();
  } else {
    LValue BaseLV = EmitLValue(BaseExpr);
    BaseValue = BaseLV.getPointer();
    ObjectTy = BaseExpr->getType();
    BaseQuals = ObjectTy.getQualifiers();
  }

  LValue LV =
    EmitLValueForIvar(ObjectTy, BaseValue, E->getDecl(),
                      BaseQuals.getCVRQualifiers());
  setObjCGCLValueClass(getContext(), E, LV);
  return LV;
}

LValue CodeGenFunction::EmitStmtExprLValue(const StmtExpr *E) {
  // Can only get l-value for message expression returning aggregate type
  RValue RV = EmitAnyExprToTemp(E);
  return MakeAddrLValue(RV.getAggregateAddress(), E->getType(),
                        AlignmentSource::Decl);
}

RValue CodeGenFunction::EmitCall(QualType CalleeType, llvm::Value *Callee,
                                 const CallExpr *E, ReturnValueSlot ReturnValue,
                                 CGCalleeInfo CalleeInfo, llvm::Value *Chain) {
  // Get the actual function type. The callee type will always be a pointer to
  // function type or a block pointer type.
  assert(CalleeType->isFunctionPointerType() &&
         "Call must have function pointer type!");

  // Preserve the non-canonical function type because things like exception
  // specifications disappear in the canonical type. That information is useful
  // to drive the generation of more accurate code for this call later on.
  const FunctionProtoType *NonCanonicalFTP = CalleeType->getAs<PointerType>()
                                                 ->getPointeeType()
                                                 ->getAs<FunctionProtoType>();

  const Decl *TargetDecl = CalleeInfo.getCalleeDecl();

  if (const FunctionDecl *FD = dyn_cast_or_null<FunctionDecl>(TargetDecl))
    // We can only guarantee that a function is called from the correct
    // context/function based on the appropriate target attributes,
    // so only check in the case where we have both always_inline and target
    // since otherwise we could be making a conditional call after a check for
    // the proper cpu features (and it won't cause code generation issues due to
    // function based code generation).
    if (TargetDecl->hasAttr<AlwaysInlineAttr>() &&
        !getLangOpts().IntelCompat &&            // INTEL
        TargetDecl->hasAttr<TargetAttr>())
      checkTargetFeatures(E, FD);

  CalleeType = getContext().getCanonicalType(CalleeType);

  const auto *FnType =
      cast<FunctionType>(cast<PointerType>(CalleeType)->getPointeeType());

  if (getLangOpts().CPlusPlus && SanOpts.has(SanitizerKind::Function) &&
      (!TargetDecl || !isa<FunctionDecl>(TargetDecl))) {
    if (llvm::Constant *PrefixSig =
            CGM.getTargetCodeGenInfo().getUBSanFunctionSignature(CGM)) {
      SanitizerScope SanScope(this);
      llvm::Constant *FTRTTIConst =
          CGM.GetAddrOfRTTIDescriptor(QualType(FnType, 0), /*ForEH=*/true);
      llvm::Type *PrefixStructTyElems[] = {
        PrefixSig->getType(),
        FTRTTIConst->getType()
      };
      llvm::StructType *PrefixStructTy = llvm::StructType::get(
          CGM.getLLVMContext(), PrefixStructTyElems, /*isPacked=*/true);

      llvm::Value *CalleePrefixStruct = Builder.CreateBitCast(
          Callee, llvm::PointerType::getUnqual(PrefixStructTy));
      llvm::Value *CalleeSigPtr =
          Builder.CreateConstGEP2_32(PrefixStructTy, CalleePrefixStruct, 0, 0);
      llvm::Value *CalleeSig =
          Builder.CreateAlignedLoad(CalleeSigPtr, getIntAlign());
      llvm::Value *CalleeSigMatch = Builder.CreateICmpEQ(CalleeSig, PrefixSig);

      llvm::BasicBlock *Cont = createBasicBlock("cont");
      llvm::BasicBlock *TypeCheck = createBasicBlock("typecheck");
      Builder.CreateCondBr(CalleeSigMatch, TypeCheck, Cont);

      EmitBlock(TypeCheck);
      llvm::Value *CalleeRTTIPtr =
          Builder.CreateConstGEP2_32(PrefixStructTy, CalleePrefixStruct, 0, 1);
      llvm::Value *CalleeRTTI =
          Builder.CreateAlignedLoad(CalleeRTTIPtr, getPointerAlign());
      llvm::Value *CalleeRTTIMatch =
          Builder.CreateICmpEQ(CalleeRTTI, FTRTTIConst);
      llvm::Constant *StaticData[] = {
        EmitCheckSourceLocation(E->getLocStart()),
        EmitCheckTypeDescriptor(CalleeType)
      };
      EmitCheck(std::make_pair(CalleeRTTIMatch, SanitizerKind::Function),
                "function_type_mismatch", StaticData, Callee);

      Builder.CreateBr(Cont);
      EmitBlock(Cont);
    }
  }

  // If we are checking indirect calls and this call is indirect, check that the
  // function pointer is a member of the bit set for the function type.
  if (SanOpts.has(SanitizerKind::CFIICall) &&
      (!TargetDecl || !isa<FunctionDecl>(TargetDecl))) {
    SanitizerScope SanScope(this);
    EmitSanitizerStatReport(llvm::SanStat_CFI_ICall);

    llvm::Metadata *MD = CGM.CreateMetadataIdentifierForType(QualType(FnType, 0));
    llvm::Value *TypeId = llvm::MetadataAsValue::get(getLLVMContext(), MD);

    llvm::Value *CastedCallee = Builder.CreateBitCast(Callee, Int8PtrTy);
    llvm::Value *TypeTest = Builder.CreateCall(
        CGM.getIntrinsic(llvm::Intrinsic::type_test), {CastedCallee, TypeId});

    auto CrossDsoTypeId = CGM.CreateCrossDsoCfiTypeId(MD);
    llvm::Constant *StaticData[] = {
        llvm::ConstantInt::get(Int8Ty, CFITCK_ICall),
        EmitCheckSourceLocation(E->getLocStart()),
        EmitCheckTypeDescriptor(QualType(FnType, 0)),
    };
    if (CGM.getCodeGenOpts().SanitizeCfiCrossDso && CrossDsoTypeId) {
      EmitCfiSlowPathCheck(SanitizerKind::CFIICall, TypeTest, CrossDsoTypeId,
                           CastedCallee, StaticData);
    } else {
      EmitCheck(std::make_pair(TypeTest, SanitizerKind::CFIICall),
                "cfi_check_fail", StaticData,
                {CastedCallee, llvm::UndefValue::get(IntPtrTy)});
    }
  }

  CallArgList Args;
  if (Chain)
    Args.add(RValue::get(Builder.CreateBitCast(Chain, CGM.VoidPtrTy)),
             CGM.getContext().VoidPtrTy);
  EmitCallArgs(Args, dyn_cast<FunctionProtoType>(FnType), E->arguments(),
               E->getDirectCallee(), /*ParamsToSkip*/ 0);

  const CGFunctionInfo &FnInfo = CGM.getTypes().arrangeFreeFunctionCall(
      Args, FnType, /*isChainCall=*/Chain);

  // C99 6.5.2.2p6:
  //   If the expression that denotes the called function has a type
  //   that does not include a prototype, [the default argument
  //   promotions are performed]. If the number of arguments does not
  //   equal the number of parameters, the behavior is undefined. If
  //   the function is defined with a type that includes a prototype,
  //   and either the prototype ends with an ellipsis (, ...) or the
  //   types of the arguments after promotion are not compatible with
  //   the types of the parameters, the behavior is undefined. If the
  //   function is defined with a type that does not include a
  //   prototype, and the types of the arguments after promotion are
  //   not compatible with those of the parameters after promotion,
  //   the behavior is undefined [except in some trivial cases].
  // That is, in the general case, we should assume that a call
  // through an unprototyped function type works like a *non-variadic*
  // call.  The way we make this work is to cast to the exact type
  // of the promoted arguments.
  //
  // Chain calls use this same code path to add the invisible chain parameter
  // to the function type.
  if (isa<FunctionNoProtoType>(FnType) || Chain) {
    llvm::Type *CalleeTy = getTypes().GetFunctionType(FnInfo);
    CalleeTy = CalleeTy->getPointerTo();
    Callee = Builder.CreateBitCast(Callee, CalleeTy, "callee.knr.cast");
  }

  return EmitCall(FnInfo, Callee, ReturnValue, Args,
                  CGCalleeInfo(NonCanonicalFTP, TargetDecl)
#if INTEL_SPECIFIC_CILKPLUS
                  ,
                  /*callOrInvoke=*/0, E->isCilkSpawnCall()
#endif // INTEL_SPECIFIC_CILKPLUS
                      );
}

LValue CodeGenFunction::
EmitPointerToDataMemberBinaryExpr(const BinaryOperator *E) {
  Address BaseAddr = Address::invalid();
  if (E->getOpcode() == BO_PtrMemI) {
    BaseAddr = EmitPointerWithAlignment(E->getLHS());
  } else {
    BaseAddr = EmitLValue(E->getLHS()).getAddress();
  }

  llvm::Value *OffsetV = EmitScalarExpr(E->getRHS());

  const MemberPointerType *MPT
    = E->getRHS()->getType()->getAs<MemberPointerType>();

  AlignmentSource AlignSource;
  Address MemberAddr =
    EmitCXXMemberDataPointerAddress(E, BaseAddr, OffsetV, MPT,
                                    &AlignSource);

  return MakeAddrLValue(MemberAddr, MPT->getPointeeType(), AlignSource);
}

/// Given the address of a temporary variable, produce an r-value of
/// its type.
RValue CodeGenFunction::convertTempToRValue(Address addr,
                                            QualType type,
                                            SourceLocation loc) {
  LValue lvalue = MakeAddrLValue(addr, type, AlignmentSource::Decl);
  switch (getEvaluationKind(type)) {
  case TEK_Complex:
    return RValue::getComplex(EmitLoadOfComplex(lvalue, loc));
  case TEK_Aggregate:
    return lvalue.asAggregateRValue();
  case TEK_Scalar:
    return RValue::get(EmitLoadOfScalar(lvalue, loc));
  }
  llvm_unreachable("bad evaluation kind");
}

void CodeGenFunction::SetFPAccuracy(llvm::Value *Val, float Accuracy) {
  assert(Val->getType()->isFPOrFPVectorTy());
  if (Accuracy == 0.0 || !isa<llvm::Instruction>(Val))
    return;

  llvm::MDBuilder MDHelper(getLLVMContext());
  llvm::MDNode *Node = MDHelper.createFPMath(Accuracy);

  cast<llvm::Instruction>(Val)->setMetadata(llvm::LLVMContext::MD_fpmath, Node);
}

namespace {
  struct LValueOrRValue {
    LValue LV;
    RValue RV;
  };
}

static LValueOrRValue emitPseudoObjectExpr(CodeGenFunction &CGF,
                                           const PseudoObjectExpr *E,
                                           bool forLValue,
                                           AggValueSlot slot) {
  SmallVector<CodeGenFunction::OpaqueValueMappingData, 4> opaques;

  // Find the result expression, if any.
  const Expr *resultExpr = E->getResultExpr();
  LValueOrRValue result;

  for (PseudoObjectExpr::const_semantics_iterator
         i = E->semantics_begin(), e = E->semantics_end(); i != e; ++i) {
    const Expr *semantic = *i;

    // If this semantic expression is an opaque value, bind it
    // to the result of its source expression.
    if (const auto *ov = dyn_cast<OpaqueValueExpr>(semantic)) {

      // If this is the result expression, we may need to evaluate
      // directly into the slot.
      typedef CodeGenFunction::OpaqueValueMappingData OVMA;
      OVMA opaqueData;
      if (ov == resultExpr && ov->isRValue() && !forLValue &&
          CodeGenFunction::hasAggregateEvaluationKind(ov->getType())) {
        CGF.EmitAggExpr(ov->getSourceExpr(), slot);

        LValue LV = CGF.MakeAddrLValue(slot.getAddress(), ov->getType(),
                                       AlignmentSource::Decl);
        opaqueData = OVMA::bind(CGF, ov, LV);
        result.RV = slot.asRValue();

      // Otherwise, emit as normal.
      } else {
        opaqueData = OVMA::bind(CGF, ov, ov->getSourceExpr());

        // If this is the result, also evaluate the result now.
        if (ov == resultExpr) {
          if (forLValue)
            result.LV = CGF.EmitLValue(ov);
          else
            result.RV = CGF.EmitAnyExpr(ov, slot);
        }
      }

      opaques.push_back(opaqueData);

    // Otherwise, if the expression is the result, evaluate it
    // and remember the result.
    } else if (semantic == resultExpr) {
      if (forLValue)
        result.LV = CGF.EmitLValue(semantic);
      else
        result.RV = CGF.EmitAnyExpr(semantic, slot);

    // Otherwise, evaluate the expression in an ignored context.
    } else {
      CGF.EmitIgnoredExpr(semantic);
    }
  }

  // Unbind all the opaques now.
  for (unsigned i = 0, e = opaques.size(); i != e; ++i)
    opaques[i].unbind(CGF);

  return result;
}

RValue CodeGenFunction::EmitPseudoObjectRValue(const PseudoObjectExpr *E,
                                               AggValueSlot slot) {
  return emitPseudoObjectExpr(*this, E, false, slot).RV;
}

LValue CodeGenFunction::EmitPseudoObjectLValue(const PseudoObjectExpr *E) {
  return emitPseudoObjectExpr(*this, E, true, AggValueSlot::ignored()).LV;
}
#if INTEL_SPECIFIC_CILKPLUS
static void EmitRecursiveCEANBuiltinExpr(CodeGenFunction &CGF,
                                         const CEANBuiltinExpr *E,
                                         unsigned Rank) {
  if (Rank < E->getRank()) {
    const DeclStmt *DS = cast<DeclStmt>(E->getVars()[Rank]);
    CGF.EmitStmt(DS);
    llvm::BasicBlock *CondBlock = CGF.createBasicBlock("cean.loop.cond");
    CGF.EmitBranch(CondBlock);
    CGF.EmitBlock(CondBlock);
    CGF.LoopStack.setParallel();
    CGF.LoopStack.setVectorizeEnable(true);
    CGF.LoopStack.push(CondBlock);
    llvm::BasicBlock *MainLoop = CGF.createBasicBlock("cean.loop.body");
    llvm::BasicBlock *ExitLoop = CGF.createBasicBlock("cean.loop.exit");
    const VarDecl *VD = cast<VarDecl>(DS->getSingleDecl());
    CGF.Builder.CreateCondBr(
                CGF.Builder.CreateICmpNE(CGF.Builder.CreateLoad(CGF.GetAddrOfLocalVar(VD)),
                                         CGF.EmitScalarExpr(E->getLengths()[Rank])),
                MainLoop, ExitLoop);
    CGF.EmitBlock(MainLoop);
    {
      CodeGenFunction::RunCleanupsScope BodyScope(CGF);
      EmitRecursiveCEANBuiltinExpr(CGF, E, Rank + 1);
      CGF.EmitStmt(E->getIncrements()[Rank]);
    }
    CGF.LoopStack.pop();
    CGF.EmitBranch(CondBlock);
    CGF.EmitBlock(ExitLoop, true);
  } else {
    CodeGenFunction::RunCleanupsScope BodyScope(CGF);
    CGF.EmitStmt(E->getBody());
  }
}

void CodeGenFunction::EmitCEANBuiltinExprBody(const CEANBuiltinExpr *E) {
  if (E->getBuiltinKind() != CEANBuiltinExpr::ImplicitIndex) {
    if (E->getBuiltinKind() != CEANBuiltinExpr::ReduceMutating)
      EmitStmt(E->getInit());
    JumpDest ExitExpr = getJumpDestInCurrentScope("cean.builtin.end");
    BreakContinueStack.push_back(BreakContinue(ExitExpr, ExitExpr));
    {
      RunCleanupsScope BodyScope(*this);
      EmitRecursiveCEANBuiltinExpr(*this, E, 0);
    }
    BreakContinueStack.pop_back();
    EmitBranchThroughCleanup(ExitExpr);
    EmitBlock(ExitExpr.getBlock());
  }
}
#endif // INTEL_SPECIFIC_CILKPLUS<|MERGE_RESOLUTION|>--- conflicted
+++ resolved
@@ -13,13 +13,10 @@
 
 #include "CGCXXABI.h"
 #include "CGCall.h"
-<<<<<<< HEAD
 #if INTEL_SPECIFIC_CILKPLUS
 #include "intel/CGCilkPlusRuntime.h"
 #endif // INTEL_SPECIFIC_CILKPLUS
-=======
 #include "CGCleanup.h"
->>>>>>> 12b9e76b
 #include "CGDebugInfo.h"
 #include "CGObjCRuntime.h"
 #include "CGOpenMPRuntime.h"
@@ -445,6 +442,23 @@
     switch (M->getStorageDuration()) {
     case SD_Automatic:
     case SD_FullExpression:
+#ifdef INTEL_CUSTOMIZATION
+      // This is a temporary "hack" to disable lifetime.start/lifetime.end
+      // for cilk programs.
+      // After r274385 which started lifetime.start/end on temporary markers,
+      // all cilk tests fail due to a temporary start/end being placed on the
+      // incoming pointer to cilk_spawn_helper (%1), which causes dead store
+      // elimination to remove all memory writes through these pointers.
+      // It's unclear whether there's a bug in lifetime insertion, or if the
+      // cilk code needs to be tweaked because of the funny "fastcall"
+      // convention in linux.
+      // For now, we're going to disable this until this can be figured out.
+      //
+      if (CGCilkSpawnInfo *Info =
+	dyn_cast_or_null<CGCilkSpawnInfo>(CapturedStmtInfo))
+	break;
+#endif //INTEL_CUSTOMIZATION
+
       if (auto *Size = EmitLifetimeStart(
               CGM.getDataLayout().getTypeAllocSize(Object.getElementType()),
               Object.getPointer())) {
