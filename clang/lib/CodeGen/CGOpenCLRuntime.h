--- conflicted
+++ resolved
@@ -35,15 +35,11 @@
 class CGOpenCLRuntime {
 protected:
   CodeGenModule &CGM;
-<<<<<<< HEAD
-  llvm::Type *PipeTy;
+  llvm::Type *PipeROTy;
+  llvm::Type *PipeWOTy;
 #if INTEL_CUSTOMIZATION
   llvm::Type *ChannelTy;
 #endif // INTEL_CUSTOMIZATION
-=======
-  llvm::Type *PipeROTy;
-  llvm::Type *PipeWOTy;
->>>>>>> 6c0665e2
   llvm::PointerType *SamplerTy;
 
   /// Structure for enqueued block information.
@@ -59,16 +55,12 @@
                                   llvm::Type *&PipeTy);
 
 public:
-<<<<<<< HEAD
 #if INTEL_CUSTOMIZATION
   CGOpenCLRuntime(CodeGenModule &CGM)
-      : CGM(CGM), PipeTy(nullptr), ChannelTy(nullptr), SamplerTy(nullptr) {}
+      : CGM(CGM), PipeROTy(nullptr), PipeWOTy(nullptr),
+        ChannelTy(nullptr), SamplerTy(nullptr) {}
 #endif // INTEL_CUSTOMIZATION
 
-=======
-  CGOpenCLRuntime(CodeGenModule &CGM) : CGM(CGM),
-    PipeROTy(nullptr), PipeWOTy(nullptr), SamplerTy(nullptr) {}
->>>>>>> 6c0665e2
   virtual ~CGOpenCLRuntime();
 
   /// Emit the IR required for a work-group-local variable declaration, and add
