--- conflicted
+++ resolved
@@ -1079,8 +1079,7 @@
       EmitStoreOfScalar(Val1Scalar, MakeAddrLValue(Temp, Val1Ty));
       break;
     }
-<<<<<<< HEAD
-    // Fall through.
+      LLVM_FALLTHROUGH;
 #if INTEL_CUSTOMIZATION
   case AtomicExpr::AO__atomic_exchange_explicit:
   case AtomicExpr::AO__atomic_exchange_explicit_1:
@@ -1089,9 +1088,6 @@
   case AtomicExpr::AO__atomic_exchange_explicit_8:
   case AtomicExpr::AO__atomic_exchange_explicit_16:
 #endif // INTEL_CUSTOMIZATION
-=======
-      LLVM_FALLTHROUGH;
->>>>>>> d1c3dd89
   case AtomicExpr::AO__atomic_fetch_add:
   case AtomicExpr::AO__atomic_fetch_sub:
   case AtomicExpr::AO__atomic_add_fetch:
@@ -1450,8 +1446,7 @@
 #endif // INTEL_CUSTOMIZATION
     case AtomicExpr::AO__atomic_add_fetch:
       PostOp = llvm::Instruction::Add;
-<<<<<<< HEAD
-    // Fall through.
+      LLVM_FALLTHROUGH;
 #if INTEL_CUSTOMIZATION
     case AtomicExpr::AO__atomic_fetch_add_explicit:
     case AtomicExpr::AO__atomic_fetch_add_explicit_1:
@@ -1460,9 +1455,6 @@
     case AtomicExpr::AO__atomic_fetch_add_explicit_8:
     case AtomicExpr::AO__atomic_fetch_add_explicit_16:
 #endif // INTEL_CUSTOMIZATION
-=======
-      LLVM_FALLTHROUGH;
->>>>>>> d1c3dd89
     case AtomicExpr::AO__c11_atomic_fetch_add:
     case AtomicExpr::AO__opencl_atomic_fetch_add:
     case AtomicExpr::AO__atomic_fetch_add:
@@ -1482,8 +1474,7 @@
 #endif // INTEL_CUSTOMIZATION
     case AtomicExpr::AO__atomic_and_fetch:
       PostOp = llvm::Instruction::And;
-<<<<<<< HEAD
-    // Fall through.
+      LLVM_FALLTHROUGH;
 #if INTEL_CUSTOMIZATION
     case AtomicExpr::AO__atomic_fetch_and_explicit:
     case AtomicExpr::AO__atomic_fetch_and_explicit_1:
@@ -1492,9 +1483,6 @@
     case AtomicExpr::AO__atomic_fetch_and_explicit_8:
     case AtomicExpr::AO__atomic_fetch_and_explicit_16:
 #endif // INTEL_CUSTOMIZATION
-=======
-      LLVM_FALLTHROUGH;
->>>>>>> d1c3dd89
     case AtomicExpr::AO__c11_atomic_fetch_and:
     case AtomicExpr::AO__opencl_atomic_fetch_and:
     case AtomicExpr::AO__atomic_fetch_and:
@@ -1514,8 +1502,7 @@
 #endif // INTEL_CUSTOMIZATION
     case AtomicExpr::AO__atomic_or_fetch:
       PostOp = llvm::Instruction::Or;
-<<<<<<< HEAD
-    // Fall through.
+      LLVM_FALLTHROUGH;
 #if INTEL_CUSTOMIZATION
     case AtomicExpr::AO__atomic_fetch_or_explicit:
     case AtomicExpr::AO__atomic_fetch_or_explicit_1:
@@ -1524,9 +1511,6 @@
     case AtomicExpr::AO__atomic_fetch_or_explicit_8:
     case AtomicExpr::AO__atomic_fetch_or_explicit_16:
 #endif // INTEL_CUSTOMIZATION
-=======
-      LLVM_FALLTHROUGH;
->>>>>>> d1c3dd89
     case AtomicExpr::AO__c11_atomic_fetch_or:
     case AtomicExpr::AO__opencl_atomic_fetch_or:
     case AtomicExpr::AO__atomic_fetch_or:
@@ -1546,8 +1530,7 @@
 #endif // INTEL_CUSTOMIZATION
     case AtomicExpr::AO__atomic_sub_fetch:
       PostOp = llvm::Instruction::Sub;
-<<<<<<< HEAD
-    // Fall through.
+      LLVM_FALLTHROUGH;
 #if INTEL_CUSTOMIZATION
     case AtomicExpr::AO__atomic_fetch_sub_explicit:
     case AtomicExpr::AO__atomic_fetch_sub_explicit_1:
@@ -1556,9 +1539,6 @@
     case AtomicExpr::AO__atomic_fetch_sub_explicit_8:
     case AtomicExpr::AO__atomic_fetch_sub_explicit_16:
 #endif // INTEL_CUSTOMIZATION
-=======
-      LLVM_FALLTHROUGH;
->>>>>>> d1c3dd89
     case AtomicExpr::AO__c11_atomic_fetch_sub:
     case AtomicExpr::AO__opencl_atomic_fetch_sub:
     case AtomicExpr::AO__atomic_fetch_sub:
@@ -1578,8 +1558,7 @@
 #endif // INTEL_CUSTOMIZATION
     case AtomicExpr::AO__atomic_xor_fetch:
       PostOp = llvm::Instruction::Xor;
-<<<<<<< HEAD
-    // Fall through.
+      LLVM_FALLTHROUGH;
 #if INTEL_CUSTOMIZATION
     case AtomicExpr::AO__atomic_fetch_xor_explicit:
     case AtomicExpr::AO__atomic_fetch_xor_explicit_1:
@@ -1588,9 +1567,6 @@
     case AtomicExpr::AO__atomic_fetch_xor_explicit_8:
     case AtomicExpr::AO__atomic_fetch_xor_explicit_16:
 #endif // INTEL_CUSTOMIZATION
-=======
-      LLVM_FALLTHROUGH;
->>>>>>> d1c3dd89
     case AtomicExpr::AO__c11_atomic_fetch_xor:
     case AtomicExpr::AO__opencl_atomic_fetch_xor:
     case AtomicExpr::AO__atomic_fetch_xor:
@@ -1624,8 +1600,7 @@
 #endif // INTEL_CUSTOMIZATION
     case AtomicExpr::AO__atomic_nand_fetch:
       PostOp = llvm::Instruction::And; // the NOT is special cased below
-<<<<<<< HEAD
-    // Fall through.
+      LLVM_FALLTHROUGH;
 #if INTEL_CUSTOMIZATION
     case AtomicExpr::AO__atomic_fetch_nand_explicit:
     case AtomicExpr::AO__atomic_fetch_nand_explicit_1:
@@ -1634,9 +1609,6 @@
     case AtomicExpr::AO__atomic_fetch_nand_explicit_8:
     case AtomicExpr::AO__atomic_fetch_nand_explicit_16:
 #endif // INTEL_CUSTOMIZATION
-=======
-      LLVM_FALLTHROUGH;
->>>>>>> d1c3dd89
     case AtomicExpr::AO__atomic_fetch_nand:
       LibCallName = "__atomic_fetch_nand";
       AddDirectArgument(*this, Args, UseOptimizedLibcall, Val1.getPointer(),
