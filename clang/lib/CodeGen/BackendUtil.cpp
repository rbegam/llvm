--- conflicted
+++ resolved
@@ -653,14 +653,8 @@
 
   // If an optional clang TargetInfo description string was passed in, use it to
   // verify the LLVM TargetMachine's DataLayout.
-<<<<<<< HEAD
-  if (AsmHelper.TM && AsmHelper.TM->getDataLayout() && !TDesc.empty()) {
-    std::string DLDesc =
-        AsmHelper.TM->getDataLayout()->getStringRepresentation();
-=======
   if (AsmHelper.TM && !TDesc.empty()) {
     std::string DLDesc = M->getDataLayout().getStringRepresentation();
->>>>>>> 26c5df2c
     if (DLDesc != TDesc) {
       unsigned DiagID = Diags.getCustomDiagID(
           DiagnosticsEngine::Error, "backend data layout '%0' does not match "
