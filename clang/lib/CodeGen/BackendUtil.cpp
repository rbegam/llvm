--- conflicted
+++ resolved
@@ -534,11 +534,7 @@
     PMBuilder.Inliner = createFunctionInliningPass(
         CodeGenOpts.OptimizationLevel, CodeGenOpts.OptimizeSize,
         (!CodeGenOpts.SampleProfileFile.empty() &&
-<<<<<<< HEAD
-         CodeGenOpts.EmitSummaryIndex), CodeGenOpts.PrepareForLTO); // INTEL
-=======
-         CodeGenOpts.PrepareForThinLTO));
->>>>>>> f279169d
+         CodeGenOpts.PrepareForThinLTO), CodeGenOpts.PrepareForLTO); // INTEL
   }
 
 #if INTEL_CUSTOMIZATION
