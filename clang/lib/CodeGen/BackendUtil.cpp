//===--- BackendUtil.cpp - LLVM Backend Utilities -------------------------===//
//
//                     The LLVM Compiler Infrastructure
//
// This file is distributed under the University of Illinois Open Source
// License. See LICENSE.TXT for details.
//
//===----------------------------------------------------------------------===//

#include "clang/CodeGen/BackendUtil.h"
#include "clang/Basic/Diagnostic.h"
#include "clang/Basic/LangOptions.h"
#include "clang/Basic/TargetOptions.h"
#include "clang/Frontend/CodeGenOptions.h"
#include "clang/Frontend/FrontendDiagnostic.h"
#include "clang/Frontend/Utils.h"
#include "clang/Lex/HeaderSearchOptions.h"
#include "llvm/ADT/SmallSet.h"
#include "llvm/ADT/StringExtras.h"
#include "llvm/ADT/StringSwitch.h"
#include "llvm/ADT/Triple.h"
#include "llvm/Analysis/TargetLibraryInfo.h"
#include "llvm/Analysis/TargetTransformInfo.h"
#include "llvm/Bitcode/BitcodeReader.h"
#include "llvm/Bitcode/BitcodeWriter.h"
#include "llvm/Bitcode/BitcodeWriterPass.h"
#include "llvm/CodeGen/RegAllocRegistry.h"
#include "llvm/CodeGen/SchedulerRegistry.h"
#include "llvm/CodeGen/TargetSubtargetInfo.h"
#include "llvm/IR/DataLayout.h"
#include "llvm/IR/IRPrintingPasses.h"
#include "llvm/IR/LegacyPassManager.h"
#include "llvm/IR/Module.h"
#include "llvm/IR/ModuleSummaryIndex.h"
#include "llvm/IR/Verifier.h"
#include "llvm/LTO/LTOBackend.h"
#include "llvm/MC/MCAsmInfo.h"
#include "llvm/MC/SubtargetFeature.h"
#include "llvm/Passes/PassBuilder.h"
#include "llvm/Support/CommandLine.h"
#include "llvm/Support/MemoryBuffer.h"
#include "llvm/Support/PrettyStackTrace.h"
#include "llvm/Support/TargetRegistry.h"
#include "llvm/Support/Timer.h"
#include "llvm/Support/raw_ostream.h"
#include "llvm/Target/TargetMachine.h"
#include "llvm/Target/TargetOptions.h"
#include "llvm/Transforms/Coroutines.h"
#include "llvm/Transforms/GCOVProfiler.h"
#include "llvm/Transforms/IPO.h"
#include "llvm/Transforms/IPO/Intel_InlineLists.h"       // INTEL
#include "llvm/Transforms/IPO/AlwaysInliner.h"
#include "llvm/Transforms/IPO/PassManagerBuilder.h"
#include "llvm/Transforms/IPO/ThinLTOBitcodeWriter.h"
#include "llvm/Transforms/Instrumentation.h"
#include "llvm/Transforms/Instrumentation/BoundsChecking.h"
#include "llvm/Transforms/ObjCARC.h"
#include "llvm/Transforms/Scalar.h"
#include "llvm/Transforms/Scalar/GVN.h"
#include "llvm/Transforms/Utils/NameAnonGlobals.h"
#include "llvm/Transforms/Utils/SymbolRewriter.h"
#include <memory>
#if INTEL_CUSTOMIZATION
#include "llvm/Support/SPIRV.h"
#endif // INTEL_CUSTOMIZATION
using namespace clang;
using namespace llvm;

namespace {

// Default filename used for profile generation.
static constexpr StringLiteral DefaultProfileGenName = "default_%m.profraw";

class EmitAssemblyHelper {
  DiagnosticsEngine &Diags;
  const HeaderSearchOptions &HSOpts;
  const CodeGenOptions &CodeGenOpts;
  const clang::TargetOptions &TargetOpts;
  const LangOptions &LangOpts;
  Module *TheModule;

  Timer CodeGenerationTime;

  std::unique_ptr<raw_pwrite_stream> OS;

  TargetIRAnalysis getTargetIRAnalysis() const {
    if (TM)
      return TM->getTargetIRAnalysis();

    return TargetIRAnalysis();
  }

  void CreatePasses(legacy::PassManager &MPM, legacy::FunctionPassManager &FPM);

  /// Generates the TargetMachine.
  /// Leaves TM unchanged if it is unable to create the target machine.
  /// Some of our clang tests specify triples which are not built
  /// into clang. This is okay because these tests check the generated
  /// IR, and they require DataLayout which depends on the triple.
  /// In this case, we allow this method to fail and not report an error.
  /// When MustCreateTM is used, we print an error if we are unable to load
  /// the requested target.
  void CreateTargetMachine(bool MustCreateTM);

  /// Add passes necessary to emit assembly or LLVM IR.
  ///
  /// \return True on success.
  bool AddEmitPasses(legacy::PassManager &CodeGenPasses, BackendAction Action,
                     raw_pwrite_stream &OS);

public:
  EmitAssemblyHelper(DiagnosticsEngine &_Diags,
                     const HeaderSearchOptions &HeaderSearchOpts,
                     const CodeGenOptions &CGOpts,
                     const clang::TargetOptions &TOpts,
                     const LangOptions &LOpts, Module *M)
      : Diags(_Diags), HSOpts(HeaderSearchOpts), CodeGenOpts(CGOpts),
        TargetOpts(TOpts), LangOpts(LOpts), TheModule(M),
        CodeGenerationTime("codegen", "Code Generation Time") {}

  ~EmitAssemblyHelper() {
    if (CodeGenOpts.DisableFree)
      BuryPointer(std::move(TM));
  }

  std::unique_ptr<TargetMachine> TM;

  void EmitAssembly(BackendAction Action,
                    std::unique_ptr<raw_pwrite_stream> OS);

  void EmitAssemblyWithNewPassManager(BackendAction Action,
                                      std::unique_ptr<raw_pwrite_stream> OS);
};

// We need this wrapper to access LangOpts and CGOpts from extension functions
// that we add to the PassManagerBuilder.
class PassManagerBuilderWrapper : public PassManagerBuilder {
public:
  PassManagerBuilderWrapper(const Triple &TargetTriple,
                            const CodeGenOptions &CGOpts,
                            const LangOptions &LangOpts)
      : PassManagerBuilder(), TargetTriple(TargetTriple), CGOpts(CGOpts),
        LangOpts(LangOpts) {}
  const Triple &getTargetTriple() const { return TargetTriple; }
  const CodeGenOptions &getCGOpts() const { return CGOpts; }
  const LangOptions &getLangOpts() const { return LangOpts; }

private:
  const Triple &TargetTriple;
  const CodeGenOptions &CGOpts;
  const LangOptions &LangOpts;
};
}

static void addObjCARCAPElimPass(const PassManagerBuilder &Builder, PassManagerBase &PM) {
  if (Builder.OptLevel > 0)
    PM.add(createObjCARCAPElimPass());
}

static void addObjCARCExpandPass(const PassManagerBuilder &Builder, PassManagerBase &PM) {
  if (Builder.OptLevel > 0)
    PM.add(createObjCARCExpandPass());
}

static void addObjCARCOptPass(const PassManagerBuilder &Builder, PassManagerBase &PM) {
  if (Builder.OptLevel > 0)
    PM.add(createObjCARCOptPass());
}

static void addAddDiscriminatorsPass(const PassManagerBuilder &Builder,
                                     legacy::PassManagerBase &PM) {
  PM.add(createAddDiscriminatorsPass());
}

static void addBoundsCheckingPass(const PassManagerBuilder &Builder,
                                  legacy::PassManagerBase &PM) {
  PM.add(createBoundsCheckingLegacyPass());
}

static void addSanitizerCoveragePass(const PassManagerBuilder &Builder,
                                     legacy::PassManagerBase &PM) {
  const PassManagerBuilderWrapper &BuilderWrapper =
      static_cast<const PassManagerBuilderWrapper&>(Builder);
  const CodeGenOptions &CGOpts = BuilderWrapper.getCGOpts();
  SanitizerCoverageOptions Opts;
  Opts.CoverageType =
      static_cast<SanitizerCoverageOptions::Type>(CGOpts.SanitizeCoverageType);
  Opts.IndirectCalls = CGOpts.SanitizeCoverageIndirectCalls;
  Opts.TraceBB = CGOpts.SanitizeCoverageTraceBB;
  Opts.TraceCmp = CGOpts.SanitizeCoverageTraceCmp;
  Opts.TraceDiv = CGOpts.SanitizeCoverageTraceDiv;
  Opts.TraceGep = CGOpts.SanitizeCoverageTraceGep;
  Opts.Use8bitCounters = CGOpts.SanitizeCoverage8bitCounters;
  Opts.TracePC = CGOpts.SanitizeCoverageTracePC;
  Opts.TracePCGuard = CGOpts.SanitizeCoverageTracePCGuard;
  Opts.NoPrune = CGOpts.SanitizeCoverageNoPrune;
  Opts.Inline8bitCounters = CGOpts.SanitizeCoverageInline8bitCounters;
  Opts.PCTable = CGOpts.SanitizeCoveragePCTable;
  Opts.StackDepth = CGOpts.SanitizeCoverageStackDepth;
  PM.add(createSanitizerCoverageModulePass(Opts));
}

// Check if ASan should use GC-friendly instrumentation for globals.
// First of all, there is no point if -fdata-sections is off (expect for MachO,
// where this is not a factor). Also, on ELF this feature requires an assembler
// extension that only works with -integrated-as at the moment.
static bool asanUseGlobalsGC(const Triple &T, const CodeGenOptions &CGOpts) {
  if (!CGOpts.SanitizeAddressGlobalsDeadStripping)
    return false;
  switch (T.getObjectFormat()) {
  case Triple::MachO:
  case Triple::COFF:
    return true;
  case Triple::ELF:
    return CGOpts.DataSections && !CGOpts.DisableIntegratedAS;
  default:
    return false;
  }
}

static void addAddressSanitizerPasses(const PassManagerBuilder &Builder,
                                      legacy::PassManagerBase &PM) {
  const PassManagerBuilderWrapper &BuilderWrapper =
      static_cast<const PassManagerBuilderWrapper&>(Builder);
  const Triple &T = BuilderWrapper.getTargetTriple();
  const CodeGenOptions &CGOpts = BuilderWrapper.getCGOpts();
  bool Recover = CGOpts.SanitizeRecover.has(SanitizerKind::Address);
  bool UseAfterScope = CGOpts.SanitizeAddressUseAfterScope;
  bool UseGlobalsGC = asanUseGlobalsGC(T, CGOpts);
  PM.add(createAddressSanitizerFunctionPass(/*CompileKernel*/ false, Recover,
                                            UseAfterScope));
  PM.add(createAddressSanitizerModulePass(/*CompileKernel*/ false, Recover,
                                          UseGlobalsGC));
}

static void addKernelAddressSanitizerPasses(const PassManagerBuilder &Builder,
                                            legacy::PassManagerBase &PM) {
  PM.add(createAddressSanitizerFunctionPass(
      /*CompileKernel*/ true,
      /*Recover*/ true, /*UseAfterScope*/ false));
  PM.add(createAddressSanitizerModulePass(/*CompileKernel*/true,
                                          /*Recover*/true));
}

static void addHWAddressSanitizerPasses(const PassManagerBuilder &Builder,
                                            legacy::PassManagerBase &PM) {
  const PassManagerBuilderWrapper &BuilderWrapper =
      static_cast<const PassManagerBuilderWrapper &>(Builder);
  const CodeGenOptions &CGOpts = BuilderWrapper.getCGOpts();
  bool Recover = CGOpts.SanitizeRecover.has(SanitizerKind::HWAddress);
  PM.add(createHWAddressSanitizerPass(Recover));
}

static void addMemorySanitizerPass(const PassManagerBuilder &Builder,
                                   legacy::PassManagerBase &PM) {
  const PassManagerBuilderWrapper &BuilderWrapper =
      static_cast<const PassManagerBuilderWrapper&>(Builder);
  const CodeGenOptions &CGOpts = BuilderWrapper.getCGOpts();
  int TrackOrigins = CGOpts.SanitizeMemoryTrackOrigins;
  bool Recover = CGOpts.SanitizeRecover.has(SanitizerKind::Memory);
  PM.add(createMemorySanitizerPass(TrackOrigins, Recover));

  // MemorySanitizer inserts complex instrumentation that mostly follows
  // the logic of the original code, but operates on "shadow" values.
  // It can benefit from re-running some general purpose optimization passes.
  if (Builder.OptLevel > 0) {
    PM.add(createEarlyCSEPass());
    PM.add(createReassociatePass());
    PM.add(createLICMPass());
    PM.add(createGVNPass());
    PM.add(createInstructionCombiningPass());
    PM.add(createDeadStoreEliminationPass());
  }
}

static void addThreadSanitizerPass(const PassManagerBuilder &Builder,
                                   legacy::PassManagerBase &PM) {
  PM.add(createThreadSanitizerPass());
}

static void addDataFlowSanitizerPass(const PassManagerBuilder &Builder,
                                     legacy::PassManagerBase &PM) {
  const PassManagerBuilderWrapper &BuilderWrapper =
      static_cast<const PassManagerBuilderWrapper&>(Builder);
  const LangOptions &LangOpts = BuilderWrapper.getLangOpts();
  PM.add(createDataFlowSanitizerPass(LangOpts.SanitizerBlacklistFiles));
}

static void addEfficiencySanitizerPass(const PassManagerBuilder &Builder,
                                       legacy::PassManagerBase &PM) {
  const PassManagerBuilderWrapper &BuilderWrapper =
      static_cast<const PassManagerBuilderWrapper&>(Builder);
  const LangOptions &LangOpts = BuilderWrapper.getLangOpts();
  EfficiencySanitizerOptions Opts;
  if (LangOpts.Sanitize.has(SanitizerKind::EfficiencyCacheFrag))
    Opts.ToolType = EfficiencySanitizerOptions::ESAN_CacheFrag;
  else if (LangOpts.Sanitize.has(SanitizerKind::EfficiencyWorkingSet))
    Opts.ToolType = EfficiencySanitizerOptions::ESAN_WorkingSet;
  PM.add(createEfficiencySanitizerPass(Opts));
}

static TargetLibraryInfoImpl *createTLII(llvm::Triple &TargetTriple,
                                         const CodeGenOptions &CodeGenOpts) {
  TargetLibraryInfoImpl *TLII = new TargetLibraryInfoImpl(TargetTriple);
  if (!CodeGenOpts.SimplifyLibCalls)
    TLII->disableAllFunctions();
  else {
    // Disable individual libc/libm calls in TargetLibraryInfo.
    LibFunc F;
    for (auto &FuncName : CodeGenOpts.getNoBuiltinFuncs())
      if (TLII->getLibFunc(FuncName, F))
        TLII->setUnavailable(F);
  }

  switch (CodeGenOpts.getVecLib()) {
  case CodeGenOptions::Accelerate:
    TLII->addVectorizableFunctionsFromVecLib(TargetLibraryInfoImpl::Accelerate);
    break;
  case CodeGenOptions::SVML:
    TLII->addVectorizableFunctionsFromVecLib(TargetLibraryInfoImpl::SVML);
    break;
  case CodeGenOptions::Libmvec:
    TLII->addVectorizableFunctionsFromVecLib(TargetLibraryInfoImpl::Libmvec);
    break;
  default:
    break;
  }
  return TLII;
}

static void addSymbolRewriterPass(const CodeGenOptions &Opts,
                                  legacy::PassManager *MPM) {
  llvm::SymbolRewriter::RewriteDescriptorList DL;

  llvm::SymbolRewriter::RewriteMapParser MapParser;
  for (const auto &MapFile : Opts.RewriteMapFiles)
    MapParser.parse(MapFile, &DL);

  MPM->add(createRewriteSymbolsPass(DL));
}

static CodeGenOpt::Level getCGOptLevel(const CodeGenOptions &CodeGenOpts) {
  switch (CodeGenOpts.OptimizationLevel) {
  default:
    llvm_unreachable("Invalid optimization level!");
  case 0:
    return CodeGenOpt::None;
  case 1:
    return CodeGenOpt::Less;
  case 2:
    return CodeGenOpt::Default; // O2/Os/Oz
  case 3:
    return CodeGenOpt::Aggressive;
  }
}

static Optional<llvm::CodeModel::Model>
getCodeModel(const CodeGenOptions &CodeGenOpts) {
  unsigned CodeModel = llvm::StringSwitch<unsigned>(CodeGenOpts.CodeModel)
                           .Case("small", llvm::CodeModel::Small)
                           .Case("kernel", llvm::CodeModel::Kernel)
                           .Case("medium", llvm::CodeModel::Medium)
                           .Case("large", llvm::CodeModel::Large)
                           .Case("default", ~1u)
                           .Default(~0u);
  assert(CodeModel != ~0u && "invalid code model!");
  if (CodeModel == ~1u)
    return None;
  return static_cast<llvm::CodeModel::Model>(CodeModel);
}

static TargetMachine::CodeGenFileType getCodeGenFileType(BackendAction Action) {
  if (Action == Backend_EmitObj)
    return TargetMachine::CGFT_ObjectFile;
  else if (Action == Backend_EmitMCNull)
    return TargetMachine::CGFT_Null;
  else {
    assert(Action == Backend_EmitAssembly && "Invalid action!");
    return TargetMachine::CGFT_AssemblyFile;
  }
}

static void initTargetOptions(llvm::TargetOptions &Options,
                              const CodeGenOptions &CodeGenOpts,
                              const clang::TargetOptions &TargetOpts,
                              const LangOptions &LangOpts,
                              const HeaderSearchOptions &HSOpts) {
  Options.ThreadModel =
      llvm::StringSwitch<llvm::ThreadModel::Model>(CodeGenOpts.ThreadModel)
          .Case("posix", llvm::ThreadModel::POSIX)
          .Case("single", llvm::ThreadModel::Single);

  // Set float ABI type.
  assert((CodeGenOpts.FloatABI == "soft" || CodeGenOpts.FloatABI == "softfp" ||
          CodeGenOpts.FloatABI == "hard" || CodeGenOpts.FloatABI.empty()) &&
         "Invalid Floating Point ABI!");
  Options.FloatABIType =
      llvm::StringSwitch<llvm::FloatABI::ABIType>(CodeGenOpts.FloatABI)
          .Case("soft", llvm::FloatABI::Soft)
          .Case("softfp", llvm::FloatABI::Soft)
          .Case("hard", llvm::FloatABI::Hard)
          .Default(llvm::FloatABI::Default);

  // Set FP fusion mode.
  switch (LangOpts.getDefaultFPContractMode()) {
  case LangOptions::FPC_Off:
    // Preserve any contraction performed by the front-end.  (Strict performs
    // splitting of the muladd instrinsic in the backend.)
    Options.AllowFPOpFusion = llvm::FPOpFusion::Standard;
    break;
  case LangOptions::FPC_On:
    Options.AllowFPOpFusion = llvm::FPOpFusion::Standard;
    break;
  case LangOptions::FPC_Fast:
    Options.AllowFPOpFusion = llvm::FPOpFusion::Fast;
    break;
  }

  Options.UseInitArray = CodeGenOpts.UseInitArray;
  Options.DisableIntegratedAS = CodeGenOpts.DisableIntegratedAS;
  Options.CompressDebugSections = CodeGenOpts.getCompressDebugSections();
  Options.RelaxELFRelocations = CodeGenOpts.RelaxELFRelocations;

  // Set EABI version.
  Options.EABIVersion = TargetOpts.EABIVersion;

  if (LangOpts.SjLjExceptions)
    Options.ExceptionModel = llvm::ExceptionHandling::SjLj;
  if (LangOpts.SEHExceptions)
    Options.ExceptionModel = llvm::ExceptionHandling::WinEH;
  if (LangOpts.DWARFExceptions)
    Options.ExceptionModel = llvm::ExceptionHandling::DwarfCFI;

  Options.NoInfsFPMath = CodeGenOpts.NoInfsFPMath;
  Options.NoNaNsFPMath = CodeGenOpts.NoNaNsFPMath;
  Options.NoZerosInBSS = CodeGenOpts.NoZeroInitializedInBSS;
  Options.UnsafeFPMath = CodeGenOpts.UnsafeFPMath;
#if INTEL_CUSTOMIZATION
  Options.IntelAdvancedOptim = LangOpts.IntelAdvancedOptim;
#endif // INTEL_CUSTOMIZATION
  Options.StackAlignmentOverride = CodeGenOpts.StackAlignment;
  Options.FunctionSections = CodeGenOpts.FunctionSections;
  Options.DataSections = CodeGenOpts.DataSections;
  Options.UniqueSectionNames = CodeGenOpts.UniqueSectionNames;
  Options.EmulatedTLS = CodeGenOpts.EmulatedTLS;
  Options.ExplicitEmulatedTLS = CodeGenOpts.ExplicitEmulatedTLS;
  Options.DebuggerTuning = CodeGenOpts.getDebuggerTuning();
  Options.EmitStackSizeSection = CodeGenOpts.StackSizeSection;

  if (CodeGenOpts.EnableSplitDwarf)
    Options.MCOptions.SplitDwarfFile = CodeGenOpts.SplitDwarfFile;
  Options.MCOptions.MCRelaxAll = CodeGenOpts.RelaxAll;
  Options.MCOptions.MCSaveTempLabels = CodeGenOpts.SaveTempLabels;
  Options.MCOptions.MCUseDwarfDirectory = !CodeGenOpts.NoDwarfDirectoryAsm;
  Options.MCOptions.MCNoExecStack = CodeGenOpts.NoExecStack;
  Options.MCOptions.MCIncrementalLinkerCompatible =
      CodeGenOpts.IncrementalLinkerCompatible;
  Options.MCOptions.MCPIECopyRelocations = CodeGenOpts.PIECopyRelocations;
  Options.MCOptions.MCFatalWarnings = CodeGenOpts.FatalWarnings;
  Options.MCOptions.AsmVerbose = CodeGenOpts.AsmVerbose;
  Options.MCOptions.PreserveAsmComments = CodeGenOpts.PreserveAsmComments;
  Options.MCOptions.ABIName = TargetOpts.ABI;
  for (const auto &Entry : HSOpts.UserEntries)
    if (!Entry.IsFramework &&
        (Entry.Group == frontend::IncludeDirGroup::Quoted ||
         Entry.Group == frontend::IncludeDirGroup::Angled ||
         Entry.Group == frontend::IncludeDirGroup::System))
      Options.MCOptions.IASSearchPaths.push_back(
          Entry.IgnoreSysRoot ? Entry.Path : HSOpts.Sysroot + Entry.Path);
}
static Optional<GCOVOptions> getGCOVOptions(const CodeGenOptions &CodeGenOpts) {
  if (CodeGenOpts.DisableGCov)
    return None;
  if (!CodeGenOpts.EmitGcovArcs && !CodeGenOpts.EmitGcovNotes)
    return None;
  // Not using 'GCOVOptions::getDefault' allows us to avoid exiting if
  // LLVM's -default-gcov-version flag is set to something invalid.
  GCOVOptions Options;
  Options.EmitNotes = CodeGenOpts.EmitGcovNotes;
  Options.EmitData = CodeGenOpts.EmitGcovArcs;
  llvm::copy(CodeGenOpts.CoverageVersion, std::begin(Options.Version));
  Options.UseCfgChecksum = CodeGenOpts.CoverageExtraChecksum;
  Options.NoRedZone = CodeGenOpts.DisableRedZone;
  Options.FunctionNamesInData = !CodeGenOpts.CoverageNoFunctionNamesInData;
  Options.ExitBlockBeforeBody = CodeGenOpts.CoverageExitBlockBeforeBody;
  return Options;
}

void EmitAssemblyHelper::CreatePasses(legacy::PassManager &MPM,
                                      legacy::FunctionPassManager &FPM) {
  // Handle disabling of all LLVM passes, where we want to preserve the
  // internal module before any optimization.
  if (CodeGenOpts.DisableLLVMPasses)
    return;

  // Figure out TargetLibraryInfo.  This needs to be added to MPM and FPM
  // manually (and not via PMBuilder), since some passes (eg. InstrProfiling)
  // are inserted before PMBuilder ones - they'd get the default-constructed
  // TLI with an unknown target otherwise.
  Triple TargetTriple(TheModule->getTargetTriple());
  std::unique_ptr<TargetLibraryInfoImpl> TLII(
      createTLII(TargetTriple, CodeGenOpts));

  PassManagerBuilderWrapper PMBuilder(TargetTriple, CodeGenOpts, LangOpts);

  // At O0 and O1 we only run the always inliner which is more efficient. At
  // higher optimization levels we run the normal inliner.
  if (CodeGenOpts.OptimizationLevel <= 1) {
    bool InsertLifetimeIntrinsics = (CodeGenOpts.OptimizationLevel != 0 &&
                                     !CodeGenOpts.DisableLifetimeMarkers);
    PMBuilder.Inliner = createAlwaysInlinerLegacyPass(InsertLifetimeIntrinsics);
  } else {
    // We do not want to inline hot callsites for SamplePGO module-summary build
    // because profile annotation will happen again in ThinLTO backend, and we
    // want the IR of the hot path to match the profile.
    PMBuilder.Inliner = createFunctionInliningPass(
        CodeGenOpts.OptimizationLevel, CodeGenOpts.OptimizeSize,
        (!CodeGenOpts.SampleProfileFile.empty() &&
         CodeGenOpts.EmitSummaryIndex), CodeGenOpts.PrepareForLTO); // INTEL
  }

#if INTEL_CUSTOMIZATION
  PMBuilder.DisableIntelProprietaryOpts =
    CodeGenOpts.DisableIntelProprietaryOpts;
#endif // INTEL_CUSTOMIZATION

  PMBuilder.OptLevel = CodeGenOpts.OptimizationLevel;
  PMBuilder.SizeLevel = CodeGenOpts.OptimizeSize;
  PMBuilder.SLPVectorize = CodeGenOpts.VectorizeSLP;
  PMBuilder.LoopVectorize = CodeGenOpts.VectorizeLoop;

  PMBuilder.DisableUnrollLoops = !CodeGenOpts.UnrollLoops;
  PMBuilder.MergeFunctions = CodeGenOpts.MergeFunctions;
  PMBuilder.PrepareForThinLTO = CodeGenOpts.EmitSummaryIndex;
  PMBuilder.PrepareForLTO = CodeGenOpts.PrepareForLTO;
  PMBuilder.RerollLoops = CodeGenOpts.RerollLoops;

  MPM.add(new TargetLibraryInfoWrapperPass(*TLII));

  if (TM)
    TM->adjustPassManager(PMBuilder);

  if (CodeGenOpts.DebugInfoForProfiling ||
      !CodeGenOpts.SampleProfileFile.empty())
    PMBuilder.addExtension(PassManagerBuilder::EP_EarlyAsPossible,
                           addAddDiscriminatorsPass);

  // In ObjC ARC mode, add the main ARC optimization passes.
  if (LangOpts.ObjCAutoRefCount) {
    PMBuilder.addExtension(PassManagerBuilder::EP_EarlyAsPossible,
                           addObjCARCExpandPass);
    PMBuilder.addExtension(PassManagerBuilder::EP_ModuleOptimizerEarly,
                           addObjCARCAPElimPass);
    PMBuilder.addExtension(PassManagerBuilder::EP_ScalarOptimizerLate,
                           addObjCARCOptPass);
  }

  if (LangOpts.Sanitize.has(SanitizerKind::LocalBounds)) {
    PMBuilder.addExtension(PassManagerBuilder::EP_ScalarOptimizerLate,
                           addBoundsCheckingPass);
    PMBuilder.addExtension(PassManagerBuilder::EP_EnabledOnOptLevel0,
                           addBoundsCheckingPass);
  }

  if (CodeGenOpts.SanitizeCoverageType ||
      CodeGenOpts.SanitizeCoverageIndirectCalls ||
      CodeGenOpts.SanitizeCoverageTraceCmp) {
    PMBuilder.addExtension(PassManagerBuilder::EP_OptimizerLast,
                           addSanitizerCoveragePass);
    PMBuilder.addExtension(PassManagerBuilder::EP_EnabledOnOptLevel0,
                           addSanitizerCoveragePass);
  }

  if (LangOpts.Sanitize.has(SanitizerKind::Address)) {
    PMBuilder.addExtension(PassManagerBuilder::EP_OptimizerLast,
                           addAddressSanitizerPasses);
    PMBuilder.addExtension(PassManagerBuilder::EP_EnabledOnOptLevel0,
                           addAddressSanitizerPasses);
  }

  if (LangOpts.Sanitize.has(SanitizerKind::KernelAddress)) {
    PMBuilder.addExtension(PassManagerBuilder::EP_OptimizerLast,
                           addKernelAddressSanitizerPasses);
    PMBuilder.addExtension(PassManagerBuilder::EP_EnabledOnOptLevel0,
                           addKernelAddressSanitizerPasses);
  }

  if (LangOpts.Sanitize.has(SanitizerKind::HWAddress)) {
    PMBuilder.addExtension(PassManagerBuilder::EP_OptimizerLast,
                           addHWAddressSanitizerPasses);
    PMBuilder.addExtension(PassManagerBuilder::EP_EnabledOnOptLevel0,
                           addHWAddressSanitizerPasses);
  }

  if (LangOpts.Sanitize.has(SanitizerKind::Memory)) {
    PMBuilder.addExtension(PassManagerBuilder::EP_OptimizerLast,
                           addMemorySanitizerPass);
    PMBuilder.addExtension(PassManagerBuilder::EP_EnabledOnOptLevel0,
                           addMemorySanitizerPass);
  }

  if (LangOpts.Sanitize.has(SanitizerKind::Thread)) {
    PMBuilder.addExtension(PassManagerBuilder::EP_OptimizerLast,
                           addThreadSanitizerPass);
    PMBuilder.addExtension(PassManagerBuilder::EP_EnabledOnOptLevel0,
                           addThreadSanitizerPass);
  }

  if (LangOpts.Sanitize.has(SanitizerKind::DataFlow)) {
    PMBuilder.addExtension(PassManagerBuilder::EP_OptimizerLast,
                           addDataFlowSanitizerPass);
    PMBuilder.addExtension(PassManagerBuilder::EP_EnabledOnOptLevel0,
                           addDataFlowSanitizerPass);
  }

  if (LangOpts.CoroutinesTS)
    addCoroutinePassesToExtensionPoints(PMBuilder);

  if (LangOpts.Sanitize.hasOneOf(SanitizerKind::Efficiency)) {
    PMBuilder.addExtension(PassManagerBuilder::EP_OptimizerLast,
                           addEfficiencySanitizerPass);
    PMBuilder.addExtension(PassManagerBuilder::EP_EnabledOnOptLevel0,
                           addEfficiencySanitizerPass);
  }

  // Set up the per-function pass manager.
  FPM.add(new TargetLibraryInfoWrapperPass(*TLII));
  if (CodeGenOpts.VerifyModule)
    FPM.add(createVerifierPass());

  // Set up the per-module pass manager.
  if (!CodeGenOpts.RewriteMapFiles.empty())
    addSymbolRewriterPass(CodeGenOpts, &MPM);

  if (Optional<GCOVOptions> Options = getGCOVOptions(CodeGenOpts)) {
    MPM.add(createGCOVProfilerPass(*Options));
    if (CodeGenOpts.getDebugInfo() == codegenoptions::NoDebugInfo)
      MPM.add(createStripSymbolsPass(true));
  }

  if (CodeGenOpts.hasProfileClangInstr()) {
    InstrProfOptions Options;
    Options.NoRedZone = CodeGenOpts.DisableRedZone;
    Options.InstrProfileOutput = CodeGenOpts.InstrProfileOutput;
    MPM.add(createInstrProfilingLegacyPass(Options));
  }
  if (CodeGenOpts.hasProfileIRInstr()) {
    PMBuilder.EnablePGOInstrGen = true;
    if (!CodeGenOpts.InstrProfileOutput.empty())
      PMBuilder.PGOInstrGen = CodeGenOpts.InstrProfileOutput;
    else
      PMBuilder.PGOInstrGen = DefaultProfileGenName;
  }
  if (CodeGenOpts.hasProfileIRUse())
    PMBuilder.PGOInstrUse = CodeGenOpts.ProfileInstrumentUsePath;

  if (!CodeGenOpts.SampleProfileFile.empty())
    PMBuilder.PGOSampleUse = CodeGenOpts.SampleProfileFile;

#if INTEL_CUSTOMIZATION
  PMBuilder.OffloadTargets = CodeGenOpts.OffloadTargets;
#endif // INTEL_CUSTOMIZATION

  PMBuilder.populateFunctionPassManager(FPM);
  PMBuilder.populateModulePassManager(MPM);
}

static void setCommandLineOpts(const CodeGenOptions &CodeGenOpts) {
  SmallVector<const char *, 16> BackendArgs;
  BackendArgs.push_back("clang"); // Fake program name.
  if (!CodeGenOpts.DebugPass.empty()) {
    BackendArgs.push_back("-debug-pass");
    BackendArgs.push_back(CodeGenOpts.DebugPass.c_str());
  }
  if (!CodeGenOpts.LimitFloatPrecision.empty()) {
    BackendArgs.push_back("-limit-float-precision");
    BackendArgs.push_back(CodeGenOpts.LimitFloatPrecision.c_str());
  }
  for (const std::string &BackendOption : CodeGenOpts.BackendOptions)
    BackendArgs.push_back(BackendOption.c_str());
  BackendArgs.push_back(nullptr);
  llvm::cl::ParseCommandLineOptions(BackendArgs.size() - 1,
                                    BackendArgs.data());
}

void EmitAssemblyHelper::CreateTargetMachine(bool MustCreateTM) {
  // Create the TargetMachine for generating code.
  std::string Error;
  std::string Triple = TheModule->getTargetTriple();
  const llvm::Target *TheTarget = TargetRegistry::lookupTarget(Triple, Error);
  if (!TheTarget) {
    if (MustCreateTM)
      Diags.Report(diag::err_fe_unable_to_create_target) << Error;
    return;
  }

  Optional<llvm::CodeModel::Model> CM = getCodeModel(CodeGenOpts);
  std::string FeaturesStr =
      llvm::join(TargetOpts.Features.begin(), TargetOpts.Features.end(), ",");
  llvm::Reloc::Model RM = CodeGenOpts.RelocationModel;
  CodeGenOpt::Level OptLevel = getCGOptLevel(CodeGenOpts);

  llvm::TargetOptions Options;
  initTargetOptions(Options, CodeGenOpts, TargetOpts, LangOpts, HSOpts);
  TM.reset(TheTarget->createTargetMachine(Triple, TargetOpts.CPU, FeaturesStr,
                                          Options, RM, CM, OptLevel));
}

bool EmitAssemblyHelper::AddEmitPasses(legacy::PassManager &CodeGenPasses,
                                       BackendAction Action,
                                       raw_pwrite_stream &OS) {
  // Add LibraryInfo.
  llvm::Triple TargetTriple(TheModule->getTargetTriple());
  std::unique_ptr<TargetLibraryInfoImpl> TLII(
      createTLII(TargetTriple, CodeGenOpts));
  CodeGenPasses.add(new TargetLibraryInfoWrapperPass(*TLII));

  // Normal mode, emit a .s or .o file by running the code generator. Note,
  // this also adds codegenerator level optimization passes.
  TargetMachine::CodeGenFileType CGFT = getCodeGenFileType(Action);

  // Add ObjC ARC final-cleanup optimizations. This is done as part of the
  // "codegen" passes so that it isn't run multiple times when there is
  // inlining happening.
  if (CodeGenOpts.OptimizationLevel > 0)
    CodeGenPasses.add(createObjCARCContractPass());

  if (TM->addPassesToEmitFile(CodeGenPasses, OS, CGFT,
                              /*DisableVerify=*/!CodeGenOpts.VerifyModule)) {
    Diags.Report(diag::err_fe_unable_to_interface_with_target);
    return false;
  }

  return true;
}

void EmitAssemblyHelper::EmitAssembly(BackendAction Action,
                                      std::unique_ptr<raw_pwrite_stream> OS) {
  TimeRegion Region(llvm::TimePassesIsEnabled ? &CodeGenerationTime : nullptr);

  setCommandLineOpts(CodeGenOpts);

  bool UsesCodeGen = (Action != Backend_EmitNothing &&
                      Action != Backend_EmitBC &&
#if INTEL_CUSTOMIZATION
                      Action != Backend_EmitSPIRV &&
#endif // INTEL_CUSTOMIZATION
                      Action != Backend_EmitLL);
  CreateTargetMachine(UsesCodeGen);

  if (UsesCodeGen && !TM)
    return;
  if (TM)
    TheModule->setDataLayout(TM->createDataLayout());

  legacy::PassManager PerModulePasses;
  PerModulePasses.add(
      createTargetTransformInfoWrapperPass(getTargetIRAnalysis()));

  legacy::FunctionPassManager PerFunctionPasses(TheModule);
  PerFunctionPasses.add(
      createTargetTransformInfoWrapperPass(getTargetIRAnalysis()));

  CreatePasses(PerModulePasses, PerFunctionPasses);

  legacy::PassManager CodeGenPasses;
  CodeGenPasses.add(
      createTargetTransformInfoWrapperPass(getTargetIRAnalysis()));

  std::unique_ptr<raw_fd_ostream> ThinLinkOS;

  switch (Action) {
  case Backend_EmitNothing:
    break;

  case Backend_EmitBC:
    if (CodeGenOpts.EmitSummaryIndex) {
      if (!CodeGenOpts.ThinLinkBitcodeFile.empty()) {
        std::error_code EC;
        ThinLinkOS.reset(new llvm::raw_fd_ostream(
            CodeGenOpts.ThinLinkBitcodeFile, EC,
            llvm::sys::fs::F_None));
        if (EC) {
          Diags.Report(diag::err_fe_unable_to_open_output) << CodeGenOpts.ThinLinkBitcodeFile
                                                           << EC.message();
          return;
        }
      }
      PerModulePasses.add(
          createWriteThinLTOBitcodePass(*OS, ThinLinkOS.get()));
    }
    else
      PerModulePasses.add(
          createBitcodeWriterPass(*OS, CodeGenOpts.EmitLLVMUseLists));
    break;

#if INTEL_CUSTOMIZATION
  case Backend_EmitSPIRV:
    PerModulePasses.add(createSPIRVWriterPass(*OS));
    break;
#endif // INTEL_CUSTOMIZATION

  case Backend_EmitLL:
    PerModulePasses.add(
        createPrintModulePass(*OS, "", CodeGenOpts.EmitLLVMUseLists));
    break;

  default:
    if (!AddEmitPasses(CodeGenPasses, Action, *OS))
      return;
  }

  // Before executing passes, print the final values of the LLVM options.
  cl::PrintOptionValues();

  // Run passes. For now we do all passes at once, but eventually we
  // would like to have the option of streaming code generation.

  {
    PrettyStackTraceString CrashInfo("Per-function optimization");

    PerFunctionPasses.doInitialization();
    for (Function &F : *TheModule)
      if (!F.isDeclaration())
        PerFunctionPasses.run(F);
    PerFunctionPasses.doFinalization();
  }

  {
    PrettyStackTraceString CrashInfo("Per-module optimization passes");
    PerModulePasses.run(*TheModule);
  }

  {
    PrettyStackTraceString CrashInfo("Code generation");
    CodeGenPasses.run(*TheModule);
  }
}

static PassBuilder::OptimizationLevel mapToLevel(const CodeGenOptions &Opts) {
  switch (Opts.OptimizationLevel) {
  default:
    llvm_unreachable("Invalid optimization level!");

  case 1:
    return PassBuilder::O1;

  case 2:
    switch (Opts.OptimizeSize) {
    default:
      llvm_unreachable("Invalide optimization level for size!");

    case 0:
      return PassBuilder::O2;

    case 1:
      return PassBuilder::Os;

    case 2:
      return PassBuilder::Oz;
    }

  case 3:
    return PassBuilder::O3;
  }
}

/// A clean version of `EmitAssembly` that uses the new pass manager.
///
/// Not all features are currently supported in this system, but where
/// necessary it falls back to the legacy pass manager to at least provide
/// basic functionality.
///
/// This API is planned to have its functionality finished and then to replace
/// `EmitAssembly` at some point in the future when the default switches.
void EmitAssemblyHelper::EmitAssemblyWithNewPassManager(
    BackendAction Action, std::unique_ptr<raw_pwrite_stream> OS) {
  TimeRegion Region(llvm::TimePassesIsEnabled ? &CodeGenerationTime : nullptr);
  setCommandLineOpts(CodeGenOpts);

  // The new pass manager always makes a target machine available to passes
  // during construction.
  CreateTargetMachine(/*MustCreateTM*/ true);
  if (!TM)
    // This will already be diagnosed, just bail.
    return;
  TheModule->setDataLayout(TM->createDataLayout());

  Optional<PGOOptions> PGOOpt;

  if (CodeGenOpts.hasProfileIRInstr())
    // -fprofile-generate.
    PGOOpt = PGOOptions(CodeGenOpts.InstrProfileOutput.empty()
                            ? DefaultProfileGenName
                            : CodeGenOpts.InstrProfileOutput,
                        "", "", true, CodeGenOpts.DebugInfoForProfiling);
  else if (CodeGenOpts.hasProfileIRUse())
    // -fprofile-use.
    PGOOpt = PGOOptions("", CodeGenOpts.ProfileInstrumentUsePath, "", false,
                        CodeGenOpts.DebugInfoForProfiling);
  else if (!CodeGenOpts.SampleProfileFile.empty())
    // -fprofile-sample-use
    PGOOpt = PGOOptions("", "", CodeGenOpts.SampleProfileFile, false,
                        CodeGenOpts.DebugInfoForProfiling);
  else if (CodeGenOpts.DebugInfoForProfiling)
    // -fdebug-info-for-profiling
    PGOOpt = PGOOptions("", "", "", false, true);

  PassBuilder PB(TM.get(), PGOOpt);

  LoopAnalysisManager LAM(CodeGenOpts.DebugPassManager);
  FunctionAnalysisManager FAM(CodeGenOpts.DebugPassManager);
  CGSCCAnalysisManager CGAM(CodeGenOpts.DebugPassManager);
  ModuleAnalysisManager MAM(CodeGenOpts.DebugPassManager);

  // Register the AA manager first so that our version is the one used.
  FAM.registerPass([&] { return PB.buildDefaultAAPipeline(); });

  // Register the target library analysis directly and give it a customized
  // preset TLI.
  Triple TargetTriple(TheModule->getTargetTriple());
  std::unique_ptr<TargetLibraryInfoImpl> TLII(
      createTLII(TargetTriple, CodeGenOpts));
  FAM.registerPass([&] { return TargetLibraryAnalysis(*TLII); });
  MAM.registerPass([&] { return TargetLibraryAnalysis(*TLII); });

  // Register all the basic analyses with the managers.
  PB.registerModuleAnalyses(MAM);
  PB.registerCGSCCAnalyses(CGAM);
  PB.registerFunctionAnalyses(FAM);
  PB.registerLoopAnalyses(LAM);
  PB.crossRegisterProxies(LAM, FAM, CGAM, MAM);

  ModulePassManager MPM(CodeGenOpts.DebugPassManager);

  if (!CodeGenOpts.DisableLLVMPasses) {
    bool IsThinLTO = CodeGenOpts.EmitSummaryIndex;
    bool IsLTO = CodeGenOpts.PrepareForLTO;

    if (CodeGenOpts.OptimizationLevel == 0) {
      if (Optional<GCOVOptions> Options = getGCOVOptions(CodeGenOpts))
        MPM.addPass(GCOVProfilerPass(*Options));

      // Build a minimal pipeline based on the semantics required by Clang,
      // which is just that always inlining occurs.
      MPM.addPass(InlineListsPass()); // INTEL
      MPM.addPass(AlwaysInlinerPass());

      // At -O0 we directly run necessary sanitizer passes.
      if (LangOpts.Sanitize.has(SanitizerKind::LocalBounds))
        MPM.addPass(createModuleToFunctionPassAdaptor(BoundsCheckingPass()));

      // Lastly, add a semantically necessary pass for ThinLTO.
      if (IsThinLTO)
        MPM.addPass(NameAnonGlobalPass());
    } else {
      // Map our optimization levels into one of the distinct levels used to
      // configure the pipeline.
      PassBuilder::OptimizationLevel Level = mapToLevel(CodeGenOpts);

      // Register callbacks to schedule sanitizer passes at the appropriate part of
      // the pipeline.
      if (LangOpts.Sanitize.has(SanitizerKind::LocalBounds))
        PB.registerScalarOptimizerLateEPCallback(
            [](FunctionPassManager &FPM, PassBuilder::OptimizationLevel Level) {
              FPM.addPass(BoundsCheckingPass());
            });
      if (Optional<GCOVOptions> Options = getGCOVOptions(CodeGenOpts))
        PB.registerPipelineStartEPCallback([Options](ModulePassManager &MPM) {
          MPM.addPass(GCOVProfilerPass(*Options));
        });

      if (IsThinLTO) {
        MPM = PB.buildThinLTOPreLinkDefaultPipeline(
            Level, CodeGenOpts.DebugPassManager);
        MPM.addPass(NameAnonGlobalPass());
      } else if (IsLTO) {
        MPM = PB.buildLTOPreLinkDefaultPipeline(Level,
                                                CodeGenOpts.DebugPassManager);
      } else {
        MPM = PB.buildPerModuleDefaultPipeline(Level,
                                               CodeGenOpts.DebugPassManager);
      }
    }
  }

  // FIXME: We still use the legacy pass manager to do code generation. We
  // create that pass manager here and use it as needed below.
  legacy::PassManager CodeGenPasses;
  bool NeedCodeGen = false;
  Optional<raw_fd_ostream> ThinLinkOS;

  // Append any output we need to the pass manager.
  switch (Action) {
  case Backend_EmitNothing:
    break;

  case Backend_EmitBC:
    if (CodeGenOpts.EmitSummaryIndex) {
      if (!CodeGenOpts.ThinLinkBitcodeFile.empty()) {
        std::error_code EC;
        ThinLinkOS.emplace(CodeGenOpts.ThinLinkBitcodeFile, EC,
                           llvm::sys::fs::F_None);
        if (EC) {
          Diags.Report(diag::err_fe_unable_to_open_output)
              << CodeGenOpts.ThinLinkBitcodeFile << EC.message();
          return;
        }
      }
      MPM.addPass(
          ThinLTOBitcodeWriterPass(*OS, ThinLinkOS ? &*ThinLinkOS : nullptr));
    } else {
      MPM.addPass(BitcodeWriterPass(*OS, CodeGenOpts.EmitLLVMUseLists,
                                    CodeGenOpts.EmitSummaryIndex,
                                    CodeGenOpts.EmitSummaryIndex));
    }
    break;

#if INTEL_CUSTOMIZATION
  case Backend_EmitSPIRV:
    CodeGenPasses.add(createSPIRVWriterPass(*OS));
    break;
#endif // INTEL_CUSTOMIZATION

  case Backend_EmitLL:
    MPM.addPass(PrintModulePass(*OS, "", CodeGenOpts.EmitLLVMUseLists));
    break;

  case Backend_EmitAssembly:
  case Backend_EmitMCNull:
  case Backend_EmitObj:
    NeedCodeGen = true;
    CodeGenPasses.add(
        createTargetTransformInfoWrapperPass(getTargetIRAnalysis()));
    if (!AddEmitPasses(CodeGenPasses, Action, *OS))
      // FIXME: Should we handle this error differently?
      return;
    break;
  }

  // Before executing passes, print the final values of the LLVM options.
  cl::PrintOptionValues();

  // Now that we have all of the passes ready, run them.
  {
    PrettyStackTraceString CrashInfo("Optimizer");
    MPM.run(*TheModule, MAM);
  }

  // Now if needed, run the legacy PM for codegen.
  if (NeedCodeGen) {
    PrettyStackTraceString CrashInfo("Code generation");
    CodeGenPasses.run(*TheModule);
  }
}

Expected<BitcodeModule> clang::FindThinLTOModule(MemoryBufferRef MBRef) {
  Expected<std::vector<BitcodeModule>> BMsOrErr = getBitcodeModuleList(MBRef);
  if (!BMsOrErr)
    return BMsOrErr.takeError();

  // The bitcode file may contain multiple modules, we want the one that is
  // marked as being the ThinLTO module.
  if (const BitcodeModule *Bm = FindThinLTOModule(*BMsOrErr))
    return *Bm;

  return make_error<StringError>("Could not find module summary",
                                 inconvertibleErrorCode());
}

BitcodeModule *clang::FindThinLTOModule(MutableArrayRef<BitcodeModule> BMs) {
  for (BitcodeModule &BM : BMs) {
    Expected<BitcodeLTOInfo> LTOInfo = BM.getLTOInfo();
    if (LTOInfo && LTOInfo->IsThinLTO)
      return &BM;
  }
  return nullptr;
}

static void runThinLTOBackend(ModuleSummaryIndex *CombinedIndex, Module *M,
                              const HeaderSearchOptions &HeaderOpts,
                              const CodeGenOptions &CGOpts,
                              const clang::TargetOptions &TOpts,
                              const LangOptions &LOpts,
                              std::unique_ptr<raw_pwrite_stream> OS,
                              std::string SampleProfile,
                              BackendAction Action) {
  StringMap<DenseMap<GlobalValue::GUID, GlobalValueSummary *>>
      ModuleToDefinedGVSummaries;
  CombinedIndex->collectDefinedGVSummariesPerModule(ModuleToDefinedGVSummaries);

  setCommandLineOpts(CGOpts);

  // We can simply import the values mentioned in the combined index, since
  // we should only invoke this using the individual indexes written out
  // via a WriteIndexesThinBackend.
  FunctionImporter::ImportMapTy ImportList;
  for (auto &GlobalList : *CombinedIndex) {
    // Ignore entries for undefined references.
    if (GlobalList.second.SummaryList.empty())
      continue;

    auto GUID = GlobalList.first;
    assert(GlobalList.second.SummaryList.size() == 1 &&
           "Expected individual combined index to have one summary per GUID");
    auto &Summary = GlobalList.second.SummaryList[0];
    // Skip the summaries for the importing module. These are included to
    // e.g. record required linkage changes.
    if (Summary->modulePath() == M->getModuleIdentifier())
      continue;
    // Doesn't matter what value we plug in to the map, just needs an entry
    // to provoke importing by thinBackend.
    ImportList[Summary->modulePath()][GUID] = 1;
  }

  std::vector<std::unique_ptr<llvm::MemoryBuffer>> OwnedImports;
  MapVector<llvm::StringRef, llvm::BitcodeModule> ModuleMap;

  for (auto &I : ImportList) {
    ErrorOr<std::unique_ptr<llvm::MemoryBuffer>> MBOrErr =
        llvm::MemoryBuffer::getFile(I.first());
    if (!MBOrErr) {
      errs() << "Error loading imported file '" << I.first()
             << "': " << MBOrErr.getError().message() << "\n";
      return;
    }

    Expected<BitcodeModule> BMOrErr = FindThinLTOModule(**MBOrErr);
    if (!BMOrErr) {
      handleAllErrors(BMOrErr.takeError(), [&](ErrorInfoBase &EIB) {
        errs() << "Error loading imported file '" << I.first()
               << "': " << EIB.message() << '\n';
      });
      return;
    }
    ModuleMap.insert({I.first(), *BMOrErr});

    OwnedImports.push_back(std::move(*MBOrErr));
  }
  auto AddStream = [&](size_t Task) {
    return llvm::make_unique<lto::NativeObjectStream>(std::move(OS));
  };
  lto::Config Conf;
  Conf.CPU = TOpts.CPU;
  Conf.CodeModel = getCodeModel(CGOpts);
  Conf.MAttrs = TOpts.Features;
  Conf.RelocModel = CGOpts.RelocationModel;
  Conf.CGOptLevel = getCGOptLevel(CGOpts);
  initTargetOptions(Conf.Options, CGOpts, TOpts, LOpts, HeaderOpts);
  Conf.SampleProfile = std::move(SampleProfile);
  Conf.UseNewPM = CGOpts.ExperimentalNewPassManager;
  Conf.DebugPassManager = CGOpts.DebugPassManager;
  switch (Action) {
  case Backend_EmitNothing:
    Conf.PreCodeGenModuleHook = [](size_t Task, const Module &Mod) {
      return false;
    };
    break;
  case Backend_EmitLL:
    Conf.PreCodeGenModuleHook = [&](size_t Task, const Module &Mod) {
      M->print(*OS, nullptr, CGOpts.EmitLLVMUseLists);
      return false;
    };
    break;
  case Backend_EmitBC:
    Conf.PreCodeGenModuleHook = [&](size_t Task, const Module &Mod) {
      WriteBitcodeToFile(*M, *OS, CGOpts.EmitLLVMUseLists);
      return false;
    };
    break;
  default:
    Conf.CGFileType = getCodeGenFileType(Action);
    break;
  }
  if (Error E = thinBackend(
          Conf, 0, AddStream, *M, *CombinedIndex, ImportList,
          ModuleToDefinedGVSummaries[M->getModuleIdentifier()], ModuleMap)) {
    handleAllErrors(std::move(E), [&](ErrorInfoBase &EIB) {
      errs() << "Error running ThinLTO backend: " << EIB.message() << '\n';
    });
  }
}

void clang::EmitBackendOutput(DiagnosticsEngine &Diags,
                              const HeaderSearchOptions &HeaderOpts,
                              const CodeGenOptions &CGOpts,
                              const clang::TargetOptions &TOpts,
                              const LangOptions &LOpts,
                              const llvm::DataLayout &TDesc, Module *M,
                              BackendAction Action,
                              std::unique_ptr<raw_pwrite_stream> OS) {
<<<<<<< HEAD
#if INTEL_PRODUCT_RELEASE
  if (Action == Backend_EmitLL) {
    unsigned DiagID = Diags.getCustomDiagID(
        DiagnosticsEngine::Error, "IR output is not supported.");
    Diags.Report(DiagID);
    return;
  }
  if (Action == Backend_EmitBC && !CGOpts.PrepareForLTO &&
      !CGOpts.DisableIntelProprietaryOpts) {
    unsigned DiagID = Diags.getCustomDiagID(
        DiagnosticsEngine::Error, "Bitcode output is only supported with LTO.");
    Diags.Report(DiagID);
    return;
  }
#endif // INTEL_PRODUCT_RELEASE
=======
  std::unique_ptr<llvm::Module> EmptyModule;
>>>>>>> fe357865
  if (!CGOpts.ThinLTOIndexFile.empty()) {
    // If we are performing a ThinLTO importing compile, load the function index
    // into memory and pass it into runThinLTOBackend, which will run the
    // function importer and invoke LTO passes.
    Expected<std::unique_ptr<ModuleSummaryIndex>> IndexOrErr =
        llvm::getModuleSummaryIndexForFile(CGOpts.ThinLTOIndexFile,
                                           /*IgnoreEmptyThinLTOIndexFile*/true);
    if (!IndexOrErr) {
      logAllUnhandledErrors(IndexOrErr.takeError(), errs(),
                            "Error loading index file '" +
                            CGOpts.ThinLTOIndexFile + "': ");
      return;
    }
    std::unique_ptr<ModuleSummaryIndex> CombinedIndex = std::move(*IndexOrErr);
    // A null CombinedIndex means we should skip ThinLTO compilation
    // (LLVM will optionally ignore empty index files, returning null instead
    // of an error).
    if (CombinedIndex) {
      if (!CombinedIndex->skipModuleByDistributedBackend()) {
        runThinLTOBackend(CombinedIndex.get(), M, HeaderOpts, CGOpts, TOpts,
                          LOpts, std::move(OS), CGOpts.SampleProfileFile,
                          Action);
        return;
      }
      // Distributed indexing detected that nothing from the module is needed
      // for the final linking. So we can skip the compilation. We sill need to
      // output an empty object file to make sure that a linker does not fail
      // trying to read it. Also for some features, like CFI, we must skip
      // the compilation as CombinedIndex does not contain all required
      // information.
      EmptyModule = llvm::make_unique<llvm::Module>("empty", M->getContext());
      EmptyModule->setTargetTriple(M->getTargetTriple());
      M = EmptyModule.get();
    }
  }

  EmitAssemblyHelper AsmHelper(Diags, HeaderOpts, CGOpts, TOpts, LOpts, M);

  if (CGOpts.ExperimentalNewPassManager)
    AsmHelper.EmitAssemblyWithNewPassManager(Action, std::move(OS));
  else
    AsmHelper.EmitAssembly(Action, std::move(OS));

  // Verify clang's TargetInfo DataLayout against the LLVM TargetMachine's
  // DataLayout.
  if (AsmHelper.TM) {
    std::string DLDesc = M->getDataLayout().getStringRepresentation();
    if (DLDesc != TDesc.getStringRepresentation()) {
      unsigned DiagID = Diags.getCustomDiagID(
          DiagnosticsEngine::Error, "backend data layout '%0' does not match "
                                    "expected target description '%1'");
      Diags.Report(DiagID) << DLDesc << TDesc.getStringRepresentation();
    }
  }
}

#if !INTEL_PRODUCT_RELEASE
static const char* getSectionNameForBitcode(const Triple &T) {
  switch (T.getObjectFormat()) {
  case Triple::MachO:
    return "__LLVM,__bitcode";
  case Triple::COFF:
  case Triple::ELF:
  case Triple::Wasm:
  case Triple::UnknownObjectFormat:
    return ".llvmbc";
  }
  llvm_unreachable("Unimplemented ObjectFormatType");
}

static const char* getSectionNameForCommandline(const Triple &T) {
  switch (T.getObjectFormat()) {
  case Triple::MachO:
    return "__LLVM,__cmdline";
  case Triple::COFF:
  case Triple::ELF:
  case Triple::Wasm:
  case Triple::UnknownObjectFormat:
    return ".llvmcmd";
  }
  llvm_unreachable("Unimplemented ObjectFormatType");
}

// With -fembed-bitcode, save a copy of the llvm IR as data in the
// __LLVM,__bitcode section.
void clang::EmbedBitcode(llvm::Module *M, const CodeGenOptions &CGOpts,
                         llvm::MemoryBufferRef Buf) {
  if (CGOpts.getEmbedBitcode() == CodeGenOptions::Embed_Off)
    return;

  // Save llvm.compiler.used and remote it.
  SmallVector<Constant*, 2> UsedArray;
  SmallSet<GlobalValue*, 4> UsedGlobals;
  Type *UsedElementType = Type::getInt8Ty(M->getContext())->getPointerTo(0);
  GlobalVariable *Used = collectUsedGlobalVariables(*M, UsedGlobals, true);
  for (auto *GV : UsedGlobals) {
    if (GV->getName() != "llvm.embedded.module" &&
        GV->getName() != "llvm.cmdline")
      UsedArray.push_back(
          ConstantExpr::getPointerBitCastOrAddrSpaceCast(GV, UsedElementType));
  }
  if (Used)
    Used->eraseFromParent();

  // Embed the bitcode for the llvm module.
  std::string Data;
  ArrayRef<uint8_t> ModuleData;
  Triple T(M->getTargetTriple());
  // Create a constant that contains the bitcode.
  // In case of embedding a marker, ignore the input Buf and use the empty
  // ArrayRef. It is also legal to create a bitcode marker even Buf is empty.
  if (CGOpts.getEmbedBitcode() != CodeGenOptions::Embed_Marker) {
    if (!isBitcode((const unsigned char *)Buf.getBufferStart(),
                   (const unsigned char *)Buf.getBufferEnd())) {
      // If the input is LLVM Assembly, bitcode is produced by serializing
      // the module. Use-lists order need to be perserved in this case.
      llvm::raw_string_ostream OS(Data);
      llvm::WriteBitcodeToFile(*M, OS, /* ShouldPreserveUseListOrder */ true);
      ModuleData =
          ArrayRef<uint8_t>((const uint8_t *)OS.str().data(), OS.str().size());
    } else
      // If the input is LLVM bitcode, write the input byte stream directly.
      ModuleData = ArrayRef<uint8_t>((const uint8_t *)Buf.getBufferStart(),
                                     Buf.getBufferSize());
  }
  llvm::Constant *ModuleConstant =
      llvm::ConstantDataArray::get(M->getContext(), ModuleData);
  llvm::GlobalVariable *GV = new llvm::GlobalVariable(
      *M, ModuleConstant->getType(), true, llvm::GlobalValue::PrivateLinkage,
      ModuleConstant);
  GV->setSection(getSectionNameForBitcode(T));
  UsedArray.push_back(
      ConstantExpr::getPointerBitCastOrAddrSpaceCast(GV, UsedElementType));
  if (llvm::GlobalVariable *Old =
          M->getGlobalVariable("llvm.embedded.module", true)) {
    assert(Old->hasOneUse() &&
           "llvm.embedded.module can only be used once in llvm.compiler.used");
    GV->takeName(Old);
    Old->eraseFromParent();
  } else {
    GV->setName("llvm.embedded.module");
  }

  // Skip if only bitcode needs to be embedded.
  if (CGOpts.getEmbedBitcode() != CodeGenOptions::Embed_Bitcode) {
    // Embed command-line options.
    ArrayRef<uint8_t> CmdData(const_cast<uint8_t *>(CGOpts.CmdArgs.data()),
                              CGOpts.CmdArgs.size());
    llvm::Constant *CmdConstant =
      llvm::ConstantDataArray::get(M->getContext(), CmdData);
    GV = new llvm::GlobalVariable(*M, CmdConstant->getType(), true,
                                  llvm::GlobalValue::PrivateLinkage,
                                  CmdConstant);
    GV->setSection(getSectionNameForCommandline(T));
    UsedArray.push_back(
        ConstantExpr::getPointerBitCastOrAddrSpaceCast(GV, UsedElementType));
    if (llvm::GlobalVariable *Old =
            M->getGlobalVariable("llvm.cmdline", true)) {
      assert(Old->hasOneUse() &&
             "llvm.cmdline can only be used once in llvm.compiler.used");
      GV->takeName(Old);
      Old->eraseFromParent();
    } else {
      GV->setName("llvm.cmdline");
    }
  }

  if (UsedArray.empty())
    return;

  // Recreate llvm.compiler.used.
  ArrayType *ATy = ArrayType::get(UsedElementType, UsedArray.size());
  auto *NewUsed = new GlobalVariable(
      *M, ATy, false, llvm::GlobalValue::AppendingLinkage,
      llvm::ConstantArray::get(ATy, UsedArray), "llvm.compiler.used");
  NewUsed->setSection("llvm.metadata");
}
#endif // !INTEL_PRODUCT_RELEASE<|MERGE_RESOLUTION|>--- conflicted
+++ resolved
@@ -1189,7 +1189,6 @@
                               const llvm::DataLayout &TDesc, Module *M,
                               BackendAction Action,
                               std::unique_ptr<raw_pwrite_stream> OS) {
-<<<<<<< HEAD
 #if INTEL_PRODUCT_RELEASE
   if (Action == Backend_EmitLL) {
     unsigned DiagID = Diags.getCustomDiagID(
@@ -1205,9 +1204,7 @@
     return;
   }
 #endif // INTEL_PRODUCT_RELEASE
-=======
   std::unique_ptr<llvm::Module> EmptyModule;
->>>>>>> fe357865
   if (!CGOpts.ThinLTOIndexFile.empty()) {
     // If we are performing a ThinLTO importing compile, load the function index
     // into memory and pass it into runThinLTOBackend, which will run the
