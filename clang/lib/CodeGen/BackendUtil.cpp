--- conflicted
+++ resolved
@@ -653,16 +653,9 @@
 
   // If an optional clang TargetInfo description string was passed in, use it to
   // verify the LLVM TargetMachine's DataLayout.
-<<<<<<< HEAD
   if (AsmHelper.TM && AsmHelper.TM->getSubtargetImpl() && !TDesc.empty()) {
-    std::string DLDesc = AsmHelper.TM->getSubtargetImpl()
-                             ->getDataLayout()
-                             ->getStringRepresentation();
-=======
-  if (AsmHelper.TM && !TDesc.empty()) {
     std::string DLDesc =
         AsmHelper.TM->getDataLayout()->getStringRepresentation();
->>>>>>> 61005bc5
     if (DLDesc != TDesc) {
       unsigned DiagID = Diags.getCustomDiagID(
           DiagnosticsEngine::Error, "backend data layout '%0' does not match "
