//===--- CodeGenTypes.cpp - Type translation for LLVM CodeGen -------------===//
//
//                     The LLVM Compiler Infrastructure
//
// This file is distributed under the University of Illinois Open Source
// License. See LICENSE.TXT for details.
//
//===----------------------------------------------------------------------===//
//
// This is the code that handles AST -> LLVM type lowering.
//
//===----------------------------------------------------------------------===//

#include "CodeGenTypes.h"
#include "CGCXXABI.h"
#include "CGCall.h"
#include "CGOpenCLRuntime.h"
#include "CGRecordLayout.h"
#include "TargetInfo.h"
#include "clang/AST/ASTContext.h"
#include "clang/AST/DeclCXX.h"
#include "clang/AST/DeclObjC.h"
#include "clang/AST/Expr.h"
#include "clang/AST/RecordLayout.h"
#include "clang/CodeGen/CGFunctionInfo.h"
#include "llvm/IR/DataLayout.h"
#include "llvm/IR/DerivedTypes.h"
#include "llvm/IR/Module.h"
using namespace clang;
using namespace CodeGen;

CodeGenTypes::CodeGenTypes(CodeGenModule &cgm)
  : CGM(cgm), Context(cgm.getContext()), TheModule(cgm.getModule()),
    Target(cgm.getTarget()), TheCXXABI(cgm.getCXXABI()),
    TheABIInfo(cgm.getTargetCodeGenInfo().getABIInfo()) {
  SkippedLayout = false;
}

CodeGenTypes::~CodeGenTypes() {
  llvm::DeleteContainerSeconds(CGRecordLayouts);

  for (llvm::FoldingSet<CGFunctionInfo>::iterator
       I = FunctionInfos.begin(), E = FunctionInfos.end(); I != E; )
    delete &*I++;
}

const CodeGenOptions &CodeGenTypes::getCodeGenOpts() const {
  return CGM.getCodeGenOpts();
}

void CodeGenTypes::addRecordTypeName(const RecordDecl *RD,
                                     llvm::StructType *Ty,
                                     StringRef suffix) {
  SmallString<256> TypeName;
  llvm::raw_svector_ostream OS(TypeName);
  OS << RD->getKindName() << '.';

  // Name the codegen type after the typedef name
  // if there is no tag type name available
  if (RD->getIdentifier()) {
    // FIXME: We should not have to check for a null decl context here.
    // Right now we do it because the implicit Obj-C decls don't have one.
    if (RD->getDeclContext())
      RD->printQualifiedName(OS);
    else
      RD->printName(OS);
  } else if (const TypedefNameDecl *TDD = RD->getTypedefNameForAnonDecl()) {
    // FIXME: We should not have to check for a null decl context here.
    // Right now we do it because the implicit Obj-C decls don't have one.
    if (TDD->getDeclContext())
      TDD->printQualifiedName(OS);
    else
      TDD->printName(OS);
  } else
#if INTEL_CUSTOMIZATION
    // Fix for CQ#371742: C++ Lambda debug info class is created with empty
    // name
    if (CGM.getLangOpts().IntelCompat && RD->isLambda()) {
      CGM.getCXXABI().getMangleContext().mangleLambdaName(RD, OS);
    } else
#endif // INTEL_CUSTOMIZATION
    OS << "anon";

  if (!suffix.empty())
    OS << suffix;

  Ty->setName(OS.str());
}

/// ConvertTypeForMem - Convert type T into a llvm::Type.  This differs from
/// ConvertType in that it is used to convert to the memory representation for
/// a type.  For example, the scalar representation for _Bool is i1, but the
/// memory representation is usually i8 or i32, depending on the target.
llvm::Type *CodeGenTypes::ConvertTypeForMem(QualType T) {
  llvm::Type *R = ConvertType(T);

  // If this is a non-bool type, don't map it.
  if (!R->isIntegerTy(1))
    return R;

  // Otherwise, return an integer of the target-specified size.
  return llvm::IntegerType::get(getLLVMContext(),
                                (unsigned)Context.getTypeSize(T));
}


/// isRecordLayoutComplete - Return true if the specified type is already
/// completely laid out.
bool CodeGenTypes::isRecordLayoutComplete(const Type *Ty) const {
  llvm::DenseMap<const Type*, llvm::StructType *>::const_iterator I =
  RecordDeclTypes.find(Ty);
  return I != RecordDeclTypes.end() && !I->second->isOpaque();
}

static bool
isSafeToConvert(QualType T, CodeGenTypes &CGT,
                llvm::SmallPtrSet<const RecordDecl*, 16> &AlreadyChecked);


/// isSafeToConvert - Return true if it is safe to convert the specified record
/// decl to IR and lay it out, false if doing so would cause us to get into a
/// recursive compilation mess.
static bool
isSafeToConvert(const RecordDecl *RD, CodeGenTypes &CGT,
                llvm::SmallPtrSet<const RecordDecl*, 16> &AlreadyChecked) {
  // If we have already checked this type (maybe the same type is used by-value
  // multiple times in multiple structure fields, don't check again.
  if (!AlreadyChecked.insert(RD).second)
    return true;

  const Type *Key = CGT.getContext().getTagDeclType(RD).getTypePtr();

  // If this type is already laid out, converting it is a noop.
  if (CGT.isRecordLayoutComplete(Key)) return true;

  // If this type is currently being laid out, we can't recursively compile it.
  if (CGT.isRecordBeingLaidOut(Key))
    return false;

  // If this type would require laying out bases that are currently being laid
  // out, don't do it.  This includes virtual base classes which get laid out
  // when a class is translated, even though they aren't embedded by-value into
  // the class.
  if (const CXXRecordDecl *CRD = dyn_cast<CXXRecordDecl>(RD)) {
    for (const auto &I : CRD->bases())
      if (!isSafeToConvert(I.getType()->getAs<RecordType>()->getDecl(),
                           CGT, AlreadyChecked))
        return false;
  }

  // If this type would require laying out members that are currently being laid
  // out, don't do it.
  for (const auto *I : RD->fields())
    if (!isSafeToConvert(I->getType(), CGT, AlreadyChecked))
      return false;

  // If there are no problems, lets do it.
  return true;
}

/// isSafeToConvert - Return true if it is safe to convert this field type,
/// which requires the structure elements contained by-value to all be
/// recursively safe to convert.
static bool
isSafeToConvert(QualType T, CodeGenTypes &CGT,
                llvm::SmallPtrSet<const RecordDecl*, 16> &AlreadyChecked) {
  // Strip off atomic type sugar.
  if (const auto *AT = T->getAs<AtomicType>())
    T = AT->getValueType();

  // If this is a record, check it.
  if (const auto *RT = T->getAs<RecordType>())
    return isSafeToConvert(RT->getDecl(), CGT, AlreadyChecked);

  // If this is an array, check the elements, which are embedded inline.
  if (const auto *AT = CGT.getContext().getAsArrayType(T))
    return isSafeToConvert(AT->getElementType(), CGT, AlreadyChecked);

  // Otherwise, there is no concern about transforming this.  We only care about
  // things that are contained by-value in a structure that can have another
  // structure as a member.
  return true;
}


/// isSafeToConvert - Return true if it is safe to convert the specified record
/// decl to IR and lay it out, false if doing so would cause us to get into a
/// recursive compilation mess.
static bool isSafeToConvert(const RecordDecl *RD, CodeGenTypes &CGT) {
  // If no structs are being laid out, we can certainly do this one.
  if (CGT.noRecordsBeingLaidOut()) return true;

  llvm::SmallPtrSet<const RecordDecl*, 16> AlreadyChecked;
  return isSafeToConvert(RD, CGT, AlreadyChecked);
}

/// isFuncParamTypeConvertible - Return true if the specified type in a
/// function parameter or result position can be converted to an IR type at this
/// point.  This boils down to being whether it is complete, as well as whether
/// we've temporarily deferred expanding the type because we're in a recursive
/// context.
bool CodeGenTypes::isFuncParamTypeConvertible(QualType Ty) {
  // Some ABIs cannot have their member pointers represented in IR unless
  // certain circumstances have been reached.
  if (const auto *MPT = Ty->getAs<MemberPointerType>())
    return getCXXABI().isMemberPointerConvertible(MPT);

  // If this isn't a tagged type, we can convert it!
  const TagType *TT = Ty->getAs<TagType>();
  if (!TT) return true;

  // Incomplete types cannot be converted.
  if (TT->isIncompleteType())
    return false;

  // If this is an enum, then it is always safe to convert.
  const RecordType *RT = dyn_cast<RecordType>(TT);
  if (!RT) return true;

  // Otherwise, we have to be careful.  If it is a struct that we're in the
  // process of expanding, then we can't convert the function type.  That's ok
  // though because we must be in a pointer context under the struct, so we can
  // just convert it to a dummy type.
  //
  // We decide this by checking whether ConvertRecordDeclType returns us an
  // opaque type for a struct that we know is defined.
  return isSafeToConvert(RT->getDecl(), *this);
}


/// Code to verify a given function type is complete, i.e. the return type
/// and all of the parameter types are complete.  Also check to see if we are in
/// a RS_StructPointer context, and if so whether any struct types have been
/// pended.  If so, we don't want to ask the ABI lowering code to handle a type
/// that cannot be converted to an IR type.
bool CodeGenTypes::isFuncTypeConvertible(const FunctionType *FT) {
  if (!isFuncParamTypeConvertible(FT->getReturnType()))
    return false;

  if (const FunctionProtoType *FPT = dyn_cast<FunctionProtoType>(FT))
    for (unsigned i = 0, e = FPT->getNumParams(); i != e; i++)
      if (!isFuncParamTypeConvertible(FPT->getParamType(i)))
        return false;

  return true;
}

/// UpdateCompletedType - When we find the full definition for a TagDecl,
/// replace the 'opaque' type we previously made for it if applicable.
void CodeGenTypes::UpdateCompletedType(const TagDecl *TD) {
  // If this is an enum being completed, then we flush all non-struct types from
  // the cache.  This allows function types and other things that may be derived
  // from the enum to be recomputed.
  if (const EnumDecl *ED = dyn_cast<EnumDecl>(TD)) {
    // Only flush the cache if we've actually already converted this type.
    if (TypeCache.count(ED->getTypeForDecl())) {
      // Okay, we formed some types based on this.  We speculated that the enum
      // would be lowered to i32, so we only need to flush the cache if this
      // didn't happen.
      if (!ConvertType(ED->getIntegerType())->isIntegerTy(32))
        TypeCache.clear();
    }
    // If necessary, provide the full definition of a type only used with a
    // declaration so far.
    if (CGDebugInfo *DI = CGM.getModuleDebugInfo())
      DI->completeType(ED);
    return;
  }

  // If we completed a RecordDecl that we previously used and converted to an
  // anonymous type, then go ahead and complete it now.
  const RecordDecl *RD = cast<RecordDecl>(TD);
  if (RD->isDependentType()) return;

  // Only complete it if we converted it already.  If we haven't converted it
  // yet, we'll just do it lazily.
  if (RecordDeclTypes.count(Context.getTagDeclType(RD).getTypePtr()))
    ConvertRecordDeclType(RD);

  // If necessary, provide the full definition of a type only used with a
  // declaration so far.
  if (CGDebugInfo *DI = CGM.getModuleDebugInfo())
    DI->completeType(RD);
}

void CodeGenTypes::RefreshTypeCacheForClass(const CXXRecordDecl *RD) {
  QualType T = Context.getRecordType(RD);
  T = Context.getCanonicalType(T);

  const Type *Ty = T.getTypePtr();
  if (RecordsWithOpaqueMemberPointers.count(Ty)) {
    TypeCache.clear();
    RecordsWithOpaqueMemberPointers.clear();
  }
}

static llvm::Type *getTypeForFormat(llvm::LLVMContext &VMContext,
                                    const llvm::fltSemantics &format,
                                    bool UseNativeHalf = false) {
  if (&format == &llvm::APFloat::IEEEhalf()) {
    if (UseNativeHalf)
      return llvm::Type::getHalfTy(VMContext);
    else
      return llvm::Type::getInt16Ty(VMContext);
  }
  if (&format == &llvm::APFloat::IEEEsingle())
    return llvm::Type::getFloatTy(VMContext);
  if (&format == &llvm::APFloat::IEEEdouble())
    return llvm::Type::getDoubleTy(VMContext);
  if (&format == &llvm::APFloat::IEEEquad())
    return llvm::Type::getFP128Ty(VMContext);
  if (&format == &llvm::APFloat::PPCDoubleDouble())
    return llvm::Type::getPPC_FP128Ty(VMContext);
  if (&format == &llvm::APFloat::x87DoubleExtended())
    return llvm::Type::getX86_FP80Ty(VMContext);
  llvm_unreachable("Unknown float format!");
}

llvm::Type *CodeGenTypes::ConvertFunctionType(QualType QFT,
                                              const FunctionDecl *FD) {
  assert(QFT.isCanonical());
  const Type *Ty = QFT.getTypePtr();
  const FunctionType *FT = cast<FunctionType>(QFT.getTypePtr());
  // First, check whether we can build the full function type.  If the
  // function type depends on an incomplete type (e.g. a struct or enum), we
  // cannot lower the function type.
  if (!isFuncTypeConvertible(FT)) {
    // This function's type depends on an incomplete tag type.

    // Force conversion of all the relevant record types, to make sure
    // we re-convert the FunctionType when appropriate.
    if (const RecordType *RT = FT->getReturnType()->getAs<RecordType>())
      ConvertRecordDeclType(RT->getDecl());
    if (const FunctionProtoType *FPT = dyn_cast<FunctionProtoType>(FT))
      for (unsigned i = 0, e = FPT->getNumParams(); i != e; i++)
        if (const RecordType *RT = FPT->getParamType(i)->getAs<RecordType>())
          ConvertRecordDeclType(RT->getDecl());

    SkippedLayout = true;

    // Return a placeholder type.
    return llvm::StructType::get(getLLVMContext());
  }

  // While we're converting the parameter types for a function, we don't want
  // to recursively convert any pointed-to structs.  Converting directly-used
  // structs is ok though.
  if (!RecordsBeingLaidOut.insert(Ty).second) {
    SkippedLayout = true;
    return llvm::StructType::get(getLLVMContext());
  }

  // The function type can be built; call the appropriate routines to
  // build it.
  const CGFunctionInfo *FI;
  if (const FunctionProtoType *FPT = dyn_cast<FunctionProtoType>(FT)) {
    FI = &arrangeFreeFunctionType(
        CanQual<FunctionProtoType>::CreateUnsafe(QualType(FPT, 0)), FD);
  } else {
    const FunctionNoProtoType *FNPT = cast<FunctionNoProtoType>(FT);
    FI = &arrangeFreeFunctionType(
        CanQual<FunctionNoProtoType>::CreateUnsafe(QualType(FNPT, 0)));
  }

  llvm::Type *ResultType = nullptr;
  // If there is something higher level prodding our CGFunctionInfo, then
  // don't recurse into it again.
  if (FunctionsBeingProcessed.count(FI)) {

    ResultType = llvm::StructType::get(getLLVMContext());
    SkippedLayout = true;
  } else {

    // Otherwise, we're good to go, go ahead and convert it.
    ResultType = GetFunctionType(*FI);
  }

  RecordsBeingLaidOut.erase(Ty);

  if (SkippedLayout)
    TypeCache.clear();

  if (RecordsBeingLaidOut.empty())
    while (!DeferredRecords.empty())
      ConvertRecordDeclType(DeferredRecords.pop_back_val());
  return ResultType;
}

/// ConvertType - Convert the specified type to its LLVM form.
llvm::Type *CodeGenTypes::ConvertType(QualType T) {
  T = Context.getCanonicalType(T);

  const Type *Ty = T.getTypePtr();

  // RecordTypes are cached and processed specially.
  if (const RecordType *RT = dyn_cast<RecordType>(Ty))
    return ConvertRecordDeclType(RT->getDecl());

  // See if type is already cached.
  llvm::DenseMap<const Type *, llvm::Type *>::iterator TCI = TypeCache.find(Ty);
  // If type is found in map then use it. Otherwise, convert type T.
  if (TCI != TypeCache.end())
    return TCI->second;

  // If we don't have it in the cache, convert it now.
  llvm::Type *ResultType = nullptr;
  switch (Ty->getTypeClass()) {
  case Type::Record: // Handled above.
#define TYPE(Class, Base)
#define ABSTRACT_TYPE(Class, Base)
#define NON_CANONICAL_TYPE(Class, Base) case Type::Class:
#define DEPENDENT_TYPE(Class, Base) case Type::Class:
#define NON_CANONICAL_UNLESS_DEPENDENT_TYPE(Class, Base) case Type::Class:
#include "clang/AST/TypeNodes.def"
    llvm_unreachable("Non-canonical or dependent types aren't possible.");

  case Type::Builtin: {
    switch (cast<BuiltinType>(Ty)->getKind()) {
    case BuiltinType::Void:
    case BuiltinType::ObjCId:
    case BuiltinType::ObjCClass:
    case BuiltinType::ObjCSel:
      // LLVM void type can only be used as the result of a function call.  Just
      // map to the same as char.
      ResultType = llvm::Type::getInt8Ty(getLLVMContext());
      break;

    case BuiltinType::Bool:
      // Note that we always return bool as i1 for use as a scalar type.
      ResultType = llvm::Type::getInt1Ty(getLLVMContext());
      break;

    case BuiltinType::Char_S:
    case BuiltinType::Char_U:
    case BuiltinType::SChar:
    case BuiltinType::UChar:
    case BuiltinType::Short:
    case BuiltinType::UShort:
    case BuiltinType::Int:
    case BuiltinType::UInt:
    case BuiltinType::Long:
    case BuiltinType::ULong:
    case BuiltinType::LongLong:
    case BuiltinType::ULongLong:
    case BuiltinType::WChar_S:
    case BuiltinType::WChar_U:
    case BuiltinType::Char8:
    case BuiltinType::Char16:
    case BuiltinType::Char32:
    case BuiltinType::ShortAccum:
    case BuiltinType::Accum:
    case BuiltinType::LongAccum:
    case BuiltinType::UShortAccum:
    case BuiltinType::UAccum:
    case BuiltinType::ULongAccum:
    case BuiltinType::ShortFract:
    case BuiltinType::Fract:
    case BuiltinType::LongFract:
    case BuiltinType::UShortFract:
    case BuiltinType::UFract:
    case BuiltinType::ULongFract:
    case BuiltinType::SatShortAccum:
    case BuiltinType::SatAccum:
    case BuiltinType::SatLongAccum:
    case BuiltinType::SatUShortAccum:
    case BuiltinType::SatUAccum:
    case BuiltinType::SatULongAccum:
    case BuiltinType::SatShortFract:
    case BuiltinType::SatFract:
    case BuiltinType::SatLongFract:
    case BuiltinType::SatUShortFract:
    case BuiltinType::SatUFract:
    case BuiltinType::SatULongFract:
      ResultType = llvm::IntegerType::get(getLLVMContext(),
                                 static_cast<unsigned>(Context.getTypeSize(T)));
      break;

    case BuiltinType::Float16:
      ResultType =
          getTypeForFormat(getLLVMContext(), Context.getFloatTypeSemantics(T),
                           /* UseNativeHalf = */ true);
      break;

    case BuiltinType::Half:
      // Half FP can either be storage-only (lowered to i16) or native.
      ResultType = getTypeForFormat(
          getLLVMContext(), Context.getFloatTypeSemantics(T),
          Context.getLangOpts().NativeHalfType ||
              !Context.getTargetInfo().useFP16ConversionIntrinsics());
      break;
    case BuiltinType::Float:
    case BuiltinType::Double:
    case BuiltinType::LongDouble:
    case BuiltinType::Float128:
      ResultType = getTypeForFormat(getLLVMContext(),
                                    Context.getFloatTypeSemantics(T),
                                    /* UseNativeHalf = */ false);
      break;

    case BuiltinType::NullPtr:
      // Model std::nullptr_t as i8*
      ResultType = llvm::Type::getInt8PtrTy(getLLVMContext());
      break;

    case BuiltinType::UInt128:
    case BuiltinType::Int128:
      ResultType = llvm::IntegerType::get(getLLVMContext(), 128);
      break;

#define IMAGE_TYPE(ImgType, Id, SingletonId, Access, Suffix) \
    case BuiltinType::Id:
#include "clang/Basic/OpenCLImageTypes.def"
    case BuiltinType::OCLSampler:
    case BuiltinType::OCLEvent:
    case BuiltinType::OCLClkEvent:
    case BuiltinType::OCLQueue:
    case BuiltinType::OCLReserveID:
      ResultType = CGM.getOpenCLRuntime().convertOpenCLSpecificType(Ty);
      break;
<<<<<<< HEAD
=======

>>>>>>> f4be2535
    case BuiltinType::Dependent:
#define BUILTIN_TYPE(Id, SingletonId)
#define PLACEHOLDER_TYPE(Id, SingletonId) \
    case BuiltinType::Id:
#include "clang/AST/BuiltinTypes.def"
#if INTEL_CUSTOMIZATION
      if (cast<BuiltinType>(Ty)->getKind() == BuiltinType::VAArgPack) {
        ResultType = llvm::Type::getInt32Ty(getLLVMContext());
        break;
      }
#endif // INTEL_CUSTOMIZATION
      llvm_unreachable("Unexpected placeholder builtin type!");
    }
    break;
  }
  case Type::Auto:
  case Type::DeducedTemplateSpecialization:
    llvm_unreachable("Unexpected undeduced type!");
  case Type::Complex: {
    llvm::Type *EltTy = ConvertType(cast<ComplexType>(Ty)->getElementType());
    ResultType = llvm::StructType::get(EltTy, EltTy);
    break;
  }
  case Type::LValueReference:
  case Type::RValueReference: {
    const ReferenceType *RTy = cast<ReferenceType>(Ty);
    QualType ETy = RTy->getPointeeType();
    llvm::Type *PointeeType = ConvertTypeForMem(ETy);
    unsigned AS = Context.getTargetAddressSpace(ETy);
    ResultType = llvm::PointerType::get(PointeeType, AS);
    break;
  }
  case Type::Pointer: {
    const PointerType *PTy = cast<PointerType>(Ty);
    QualType ETy = PTy->getPointeeType();
    llvm::Type *PointeeType = ConvertTypeForMem(ETy);
    if (PointeeType->isVoidTy())
      PointeeType = llvm::Type::getInt8Ty(getLLVMContext());
    unsigned AS = Context.getTargetAddressSpace(ETy);
    ResultType = llvm::PointerType::get(PointeeType, AS);
    break;
  }

  case Type::VariableArray: {
    const VariableArrayType *A = cast<VariableArrayType>(Ty);
    assert(A->getIndexTypeCVRQualifiers() == 0 &&
           "FIXME: We only handle trivial array types so far!");
    // VLAs resolve to the innermost element type; this matches
    // the return of alloca, and there isn't any obviously better choice.
    ResultType = ConvertTypeForMem(A->getElementType());
    break;
  }
  case Type::IncompleteArray: {
    const IncompleteArrayType *A = cast<IncompleteArrayType>(Ty);
    assert(A->getIndexTypeCVRQualifiers() == 0 &&
           "FIXME: We only handle trivial array types so far!");
    // int X[] -> [0 x int], unless the element type is not sized.  If it is
    // unsized (e.g. an incomplete struct) just use [0 x i8].
    ResultType = ConvertTypeForMem(A->getElementType());
    if (!ResultType->isSized()) {
      SkippedLayout = true;
      ResultType = llvm::Type::getInt8Ty(getLLVMContext());
    }
    ResultType = llvm::ArrayType::get(ResultType, 0);
    break;
  }
  case Type::ConstantArray: {
    const ConstantArrayType *A = cast<ConstantArrayType>(Ty);
    llvm::Type *EltTy = ConvertTypeForMem(A->getElementType());

    // Lower arrays of undefined struct type to arrays of i8 just to have a
    // concrete type.
    if (!EltTy->isSized()) {
      SkippedLayout = true;
      EltTy = llvm::Type::getInt8Ty(getLLVMContext());
    }

    ResultType = llvm::ArrayType::get(EltTy, A->getSize().getZExtValue());
    break;
  }
  case Type::ExtVector:
  case Type::Vector: {
    const VectorType *VT = cast<VectorType>(Ty);
    ResultType = llvm::VectorType::get(ConvertType(VT->getElementType()),
                                       VT->getNumElements());
    break;
  }
  case Type::FunctionNoProto:
  case Type::FunctionProto:
    ResultType = ConvertFunctionType(T);
    break;
  case Type::ObjCObject:
    ResultType = ConvertType(cast<ObjCObjectType>(Ty)->getBaseType());
    break;

  case Type::ObjCInterface: {
    // Objective-C interfaces are always opaque (outside of the
    // runtime, which can do whatever it likes); we never refine
    // these.
    llvm::Type *&T = InterfaceTypes[cast<ObjCInterfaceType>(Ty)];
    if (!T)
      T = llvm::StructType::create(getLLVMContext());
    ResultType = T;
    break;
  }

  case Type::ObjCObjectPointer: {
    // Protocol qualifications do not influence the LLVM type, we just return a
    // pointer to the underlying interface type. We don't need to worry about
    // recursive conversion.
    llvm::Type *T =
      ConvertTypeForMem(cast<ObjCObjectPointerType>(Ty)->getPointeeType());
    ResultType = T->getPointerTo();
    break;
  }

  case Type::Enum: {
    const EnumDecl *ED = cast<EnumType>(Ty)->getDecl();
    if (ED->isCompleteDefinition() || ED->isFixed())
      return ConvertType(ED->getIntegerType());
    // Return a placeholder 'i32' type.  This can be changed later when the
    // type is defined (see UpdateCompletedType), but is likely to be the
    // "right" answer.
    ResultType = llvm::Type::getInt32Ty(getLLVMContext());
    break;
  }

  case Type::BlockPointer: {
    const QualType FTy = cast<BlockPointerType>(Ty)->getPointeeType();
    llvm::Type *PointeeType = ConvertTypeForMem(FTy);
    unsigned AS = Context.getTargetAddressSpace(FTy);
    ResultType = llvm::PointerType::get(PointeeType, AS);
    break;
  }

  case Type::MemberPointer: {
    auto *MPTy = cast<MemberPointerType>(Ty);
    if (!getCXXABI().isMemberPointerConvertible(MPTy)) {
      RecordsWithOpaqueMemberPointers.insert(MPTy->getClass());
      ResultType = llvm::StructType::create(getLLVMContext());
    } else {
      ResultType = getCXXABI().ConvertMemberPointerType(MPTy);
    }
    break;
  }

  case Type::Atomic: {
    QualType valueType = cast<AtomicType>(Ty)->getValueType();
    ResultType = ConvertTypeForMem(valueType);

    // Pad out to the inflated size if necessary.
    uint64_t valueSize = Context.getTypeSize(valueType);
    uint64_t atomicSize = Context.getTypeSize(Ty);
    if (valueSize != atomicSize) {
      assert(valueSize < atomicSize);
      llvm::Type *elts[] = {
        ResultType,
        llvm::ArrayType::get(CGM.Int8Ty, (atomicSize - valueSize) / 8)
      };
      ResultType = llvm::StructType::get(getLLVMContext(),
                                         llvm::makeArrayRef(elts));
    }
    break;
  }
#if INTEL_CUSTOMIZATION
  case Type::Channel: {
    ResultType = CGM.getOpenCLRuntime().getChannelType();
    break;
  }
  case Type::ArbPrecInt: {
    const auto *IntTy = cast<ArbPrecIntType>(Ty);
    ResultType = llvm::Type::getIntNTy(getLLVMContext(), IntTy->getNumBits());
    break;
  }
#endif // INTEL_CUSTOMIZATION
  case Type::Pipe: {
    ResultType = CGM.getOpenCLRuntime().getPipeType(cast<PipeType>(Ty));
    break;
  }
  }

  assert(ResultType && "Didn't convert a type?");

  TypeCache[Ty] = ResultType;
  return ResultType;
}

bool CodeGenModule::isPaddedAtomicType(QualType type) {
  return isPaddedAtomicType(type->castAs<AtomicType>());
}

bool CodeGenModule::isPaddedAtomicType(const AtomicType *type) {
  return Context.getTypeSize(type) != Context.getTypeSize(type->getValueType());
}

/// ConvertRecordDeclType - Lay out a tagged decl type like struct or union.
llvm::StructType *CodeGenTypes::ConvertRecordDeclType(const RecordDecl *RD) {
  // TagDecl's are not necessarily unique, instead use the (clang)
  // type connected to the decl.
  const Type *Key = Context.getTagDeclType(RD).getTypePtr();

  llvm::StructType *&Entry = RecordDeclTypes[Key];

  // If we don't have a StructType at all yet, create the forward declaration.
  if (!Entry) {
    Entry = llvm::StructType::create(getLLVMContext());
    addRecordTypeName(RD, Entry, "");
  }
  llvm::StructType *Ty = Entry;

  // If this is still a forward declaration, or the LLVM type is already
  // complete, there's nothing more to do.
  RD = RD->getDefinition();
  if (!RD || !RD->isCompleteDefinition() || !Ty->isOpaque())
    return Ty;

  // If converting this type would cause us to infinitely loop, don't do it!
  if (!isSafeToConvert(RD, *this)) {
    DeferredRecords.push_back(RD);
    return Ty;
  }

  // Okay, this is a definition of a type.  Compile the implementation now.
  bool InsertResult = RecordsBeingLaidOut.insert(Key).second;
  (void)InsertResult;
  assert(InsertResult && "Recursively compiling a struct?");

  // Force conversion of non-virtual base classes recursively.
  if (const CXXRecordDecl *CRD = dyn_cast<CXXRecordDecl>(RD)) {
    for (const auto &I : CRD->bases()) {
      if (I.isVirtual()) continue;

      ConvertRecordDeclType(I.getType()->getAs<RecordType>()->getDecl());
    }
  }

  // Layout fields.
  CGRecordLayout *Layout = ComputeRecordLayout(RD, Ty);
  CGRecordLayouts[Key] = Layout;

  // We're done laying out this struct.
  bool EraseResult = RecordsBeingLaidOut.erase(Key); (void)EraseResult;
  assert(EraseResult && "struct not in RecordsBeingLaidOut set?");

  // If this struct blocked a FunctionType conversion, then recompute whatever
  // was derived from that.
  // FIXME: This is hugely overconservative.
  if (SkippedLayout)
    TypeCache.clear();

  // If we're done converting the outer-most record, then convert any deferred
  // structs as well.
  if (RecordsBeingLaidOut.empty())
    while (!DeferredRecords.empty())
      ConvertRecordDeclType(DeferredRecords.pop_back_val());

  return Ty;
}

/// getCGRecordLayout - Return record layout info for the given record decl.
const CGRecordLayout &
CodeGenTypes::getCGRecordLayout(const RecordDecl *RD) {
  const Type *Key = Context.getTagDeclType(RD).getTypePtr();

  const CGRecordLayout *Layout = CGRecordLayouts.lookup(Key);
  if (!Layout) {
    // Compute the type information.
    ConvertRecordDeclType(RD);

    // Now try again.
    Layout = CGRecordLayouts.lookup(Key);
  }

  assert(Layout && "Unable to find record layout information for type");
  return *Layout;
}

bool CodeGenTypes::isPointerZeroInitializable(QualType T) {
  assert((T->isAnyPointerType() || T->isBlockPointerType()) && "Invalid type");
  return isZeroInitializable(T);
}

bool CodeGenTypes::isZeroInitializable(QualType T) {
  if (T->getAs<PointerType>())
    return Context.getTargetNullPointerValue(T) == 0;

  if (const auto *AT = Context.getAsArrayType(T)) {
    if (isa<IncompleteArrayType>(AT))
      return true;
    if (const auto *CAT = dyn_cast<ConstantArrayType>(AT))
      if (Context.getConstantArrayElementCount(CAT) == 0)
        return true;
    T = Context.getBaseElementType(T);
  }

  // Records are non-zero-initializable if they contain any
  // non-zero-initializable subobjects.
  if (const RecordType *RT = T->getAs<RecordType>()) {
    const RecordDecl *RD = RT->getDecl();
    return isZeroInitializable(RD);
  }

  // We have to ask the ABI about member pointers.
  if (const MemberPointerType *MPT = T->getAs<MemberPointerType>())
    return getCXXABI().isZeroInitializable(MPT);

  // Everything else is okay.
  return true;
}

bool CodeGenTypes::isZeroInitializable(const RecordDecl *RD) {
  return getCGRecordLayout(RD).isZeroInitializable();
}<|MERGE_RESOLUTION|>--- conflicted
+++ resolved
@@ -517,10 +517,7 @@
     case BuiltinType::OCLReserveID:
       ResultType = CGM.getOpenCLRuntime().convertOpenCLSpecificType(Ty);
       break;
-<<<<<<< HEAD
-=======
-
->>>>>>> f4be2535
+
     case BuiltinType::Dependent:
 #define BUILTIN_TYPE(Id, SingletonId)
 #define PLACEHOLDER_TYPE(Id, SingletonId) \
