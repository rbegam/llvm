--- conflicted
+++ resolved
@@ -841,25 +841,13 @@
   Class classify(QualType Ty) const;
   ABIArgInfo classifyReturnType(QualType RetTy, CCState &State) const;
   ABIArgInfo classifyArgumentType(QualType RetTy, CCState &State) const;
-<<<<<<< HEAD
-
-#if INTEL_CUSTOMIZATION
   /// \brief Updates the number of available free registers, returns 
   /// true if any registers were allocated.
   bool updateFreeRegs(QualType Ty, CCState &State) const;
-  bool shouldAggregateUseDirect(QualType Ty, CCState &State, bool &InReg,
-    bool &NeedsPadding) const;
-  bool shouldPrimitiveUseInReg(QualType Ty, CCState &State) const;
-#endif //INTEL_CUSTOMIZATION
-=======
-  /// \brief Updates the number of available free registers, returns 
-  /// true if any registers were allocated.
-  bool updateFreeRegs(QualType Ty, CCState &State) const;
 
   bool shouldAggregateUseDirect(QualType Ty, CCState &State, bool &InReg,
                                 bool &NeedsPadding) const;
   bool shouldPrimitiveUseInReg(QualType Ty, CCState &State) const;
->>>>>>> 9d6940ba
 
   /// \brief Rewrite the function info so that all memory arguments use
   /// inalloca.
@@ -1020,19 +1008,12 @@
 bool X86_32ABIInfo::shouldReturnTypeInRegister(QualType Ty,
                                                ASTContext &Context) const {
   uint64_t Size = Context.getTypeSize(Ty);
-<<<<<<< HEAD
 #if INTEL_CUSTOMIZATION
   // For i386, type must be register sized.
-  // For the MCU ABI, it only needs to have non-zero size <= 8-bytes.
+  // For the MCU ABI, it only needs to be <= 8-byte
   if ((IsMCUABI && (Size == 0 || Size > 64)) ||
       (!IsMCUABI && !isRegisterSize(Size)))
 #endif //INTEL_CUSTOMIZATION
-=======
-
-  // For i386, type must be register sized.
-  // For the MCU ABI, it only needs to be <= 8-byte
-  if ((IsMCUABI && Size > 64) || (!IsMCUABI && !isRegisterSize(Size)))
->>>>>>> 9d6940ba
    return false;
 
   if (Ty->isVectorType()) {
@@ -1080,13 +1061,7 @@
   // integer register.
   if (State.FreeRegs) {
     --State.FreeRegs;
-<<<<<<< HEAD
-#if INTEL_CUSTOMIZATION
     if (!IsMCUABI)
-#endif //INTEL_CUSTOMIZATION
-=======
-    if (!IsMCUABI)
->>>>>>> 9d6940ba
       return getNaturalAlignIndirectInReg(RetTy);
   }
   return getNaturalAlignIndirect(RetTy, /*ByVal=*/false);
@@ -1227,13 +1202,7 @@
   if (!ByVal) {
     if (State.FreeRegs) {
       --State.FreeRegs; // Non-byval indirects just use one pointer.
-<<<<<<< HEAD
-#if INTEL_CUSTOMIZATION
       if (!IsMCUABI)
-#endif //INTEL_CUSTOMIZATION
-=======
-      if (!IsMCUABI)
->>>>>>> 9d6940ba
         return getNaturalAlignIndirectInReg(Ty);
     }
     return getNaturalAlignIndirect(Ty, false);
@@ -1297,12 +1266,8 @@
 }
 
 bool X86_32ABIInfo::shouldAggregateUseDirect(QualType Ty, CCState &State, 
-<<<<<<< HEAD
-  bool &InReg, bool &NeedsPadding) const {
-=======
                                              bool &InReg,
                                              bool &NeedsPadding) const {
->>>>>>> 9d6940ba
   NeedsPadding = false;
   InReg = !IsMCUABI;
 
@@ -1392,10 +1357,6 @@
 
     llvm::LLVMContext &LLVMContext = getVMContext();
     llvm::IntegerType *Int32 = llvm::Type::getInt32Ty(LLVMContext);
-<<<<<<< HEAD
-#if INTEL_CUSTOMIZATION
-=======
->>>>>>> 9d6940ba
     bool NeedsPadding, InReg;
     if (shouldAggregateUseDirect(Ty, State, InReg, NeedsPadding)) {
       unsigned SizeInRegs = (getContext().getTypeSize(Ty) + 31) / 32;
@@ -1424,7 +1385,6 @@
 
     return getIndirectResult(Ty, true, State);
   }
-#endif //INTEL_CUSTOMIZATION
 
   if (const VectorType *VT = Ty->getAs<VectorType>()) {
     // On Darwin, some vectors are passed in memory, we handle this by passing
@@ -1447,13 +1407,7 @@
   if (const EnumType *EnumTy = Ty->getAs<EnumType>())
     Ty = EnumTy->getDecl()->getIntegerType();
 
-<<<<<<< HEAD
-#if INTEL_CUSTOMIZATION
   bool InReg = shouldPrimitiveUseInReg(Ty, State);
-#endif //INTEL_CUSTOMIZATION
-=======
-  bool InReg = shouldPrimitiveUseInReg(Ty, State);
->>>>>>> 9d6940ba
 
   if (Ty->isPromotableIntegerType()) {
     if (InReg)
@@ -1468,15 +1422,8 @@
 
 void X86_32ABIInfo::computeInfo(CGFunctionInfo &FI) const {
   CCState State(FI.getCallingConvention());
-<<<<<<< HEAD
-#if INTEL_CUSTOMIZATION
   if (IsMCUABI)
     State.FreeRegs = 3;
-#endif //INTEL_CUSTOMIZATION
-=======
-  if (IsMCUABI)
-    State.FreeRegs = 3;
->>>>>>> 9d6940ba
   else if (State.CC == llvm::CallingConv::X86_FastCall)
     State.FreeRegs = 2;
   else if (State.CC == llvm::CallingConv::X86_VectorCall) {
@@ -1494,13 +1441,7 @@
     // return value was sret and put it in a register ourselves if appropriate.
     if (State.FreeRegs) {
       --State.FreeRegs;  // The sret parameter consumes a register.
-<<<<<<< HEAD
-#if INTEL_CUSTOMIZATION
       if (!IsMCUABI)
-#endif //INTEL_CUSTOMIZATION
-=======
-      if (!IsMCUABI)
->>>>>>> 9d6940ba
         FI.getReturnInfo().setInReg(true);
     }
   }
@@ -1670,10 +1611,12 @@
                                               llvm::AttributeSet::FunctionIndex,
                                               B));
     }
+#if INTEL_CUSTOMIZATION
     if (FD->hasAttr<IAInterruptAttr>()) {
       llvm::Function *Fn = cast<llvm::Function>(GV);
       Fn->setCallingConv(llvm::CallingConv::X86_INTR);
     }
+#endif // INTEL_CUSTOMIZATION
   }
 }
 
@@ -1979,7 +1922,7 @@
             ('T' << 24);
     return llvm::ConstantInt::get(CGM.Int32Ty, Sig);
   }
-
+#if INTEL_CUSTOMIZATION
   void setTargetAttributes(const Decl *D, llvm::GlobalValue *GV,
                            CodeGen::CodeGenModule &CGM) const override {
     if (const FunctionDecl *FD = dyn_cast_or_null<FunctionDecl>(D)) {
@@ -1989,6 +1932,7 @@
       }
     }
   }
+#endif // INTEL_CUSTOMIZATION
 };
 
 class PS4TargetCodeGenInfo : public X86_64TargetCodeGenInfo {
@@ -2106,13 +2050,14 @@
                                             CodeGen::CodeGenModule &CGM) const {
   TargetCodeGenInfo::setTargetAttributes(D, GV, CGM);
 
+#if INTEL_CUSTOMIZATION
   if (const FunctionDecl *FD = dyn_cast_or_null<FunctionDecl>(D)) {
     if (FD->hasAttr<IAInterruptAttr>()) {
       llvm::Function *Fn = cast<llvm::Function>(GV);
       Fn->setCallingConv(llvm::CallingConv::X86_INTR);
     }
   }
-
+#endif // INTEL_CUSTOMIZATION
   addStackProbeSizeTargetAttribute(D, GV, CGM);
 }
 }
