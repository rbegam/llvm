//===---- TargetInfo.cpp - Encapsulate target details -----------*- C++ -*-===//
//
//                     The LLVM Compiler Infrastructure
//
// This file is distributed under the University of Illinois Open Source
// License. See LICENSE.TXT for details.
//
//===----------------------------------------------------------------------===//
//
// These classes wrap the information about a call or function
// definition used to handle ABI compliancy.
//
//===----------------------------------------------------------------------===//

#include "TargetInfo.h"
#include "ABIInfo.h"
#include "CGBlocks.h"
#include "CGCXXABI.h"
#include "CGValue.h"
#include "CodeGenFunction.h"
#include "clang/AST/RecordLayout.h"
#include "clang/CodeGen/CGFunctionInfo.h"
#include "clang/CodeGen/SwiftCallingConv.h"
#include "clang/Frontend/CodeGenOptions.h"
#include "llvm/ADT/StringExtras.h"
#include "llvm/ADT/StringSwitch.h"
#include "llvm/ADT/Triple.h"
#include "llvm/ADT/Twine.h"
#include "llvm/IR/DataLayout.h"
#include "llvm/IR/Type.h"
#include "llvm/Support/raw_ostream.h"
#include <algorithm>    // std::sort

using namespace clang;
using namespace CodeGen;

// Helper for coercing an aggregate argument or return value into an integer
// array of the same size (including padding) and alignment.  This alternate
// coercion happens only for the RenderScript ABI and can be removed after
// runtimes that rely on it are no longer supported.
//
// RenderScript assumes that the size of the argument / return value in the IR
// is the same as the size of the corresponding qualified type. This helper
// coerces the aggregate type into an array of the same size (including
// padding).  This coercion is used in lieu of expansion of struct members or
// other canonical coercions that return a coerced-type of larger size.
//
// Ty          - The argument / return value type
// Context     - The associated ASTContext
// LLVMContext - The associated LLVMContext
static ABIArgInfo coerceToIntArray(QualType Ty,
                                   ASTContext &Context,
                                   llvm::LLVMContext &LLVMContext) {
  // Alignment and Size are measured in bits.
  const uint64_t Size = Context.getTypeSize(Ty);
  const uint64_t Alignment = Context.getTypeAlign(Ty);
  llvm::Type *IntType = llvm::Type::getIntNTy(LLVMContext, Alignment);
  const uint64_t NumElements = (Size + Alignment - 1) / Alignment;
  return ABIArgInfo::getDirect(llvm::ArrayType::get(IntType, NumElements));
}

static void AssignToArrayRange(CodeGen::CGBuilderTy &Builder,
                               llvm::Value *Array,
                               llvm::Value *Value,
                               unsigned FirstIndex,
                               unsigned LastIndex) {
  // Alternatively, we could emit this as a loop in the source.
  for (unsigned I = FirstIndex; I <= LastIndex; ++I) {
    llvm::Value *Cell =
        Builder.CreateConstInBoundsGEP1_32(Builder.getInt8Ty(), Array, I);
    Builder.CreateAlignedStore(Value, Cell, CharUnits::One());
  }
}

static bool isAggregateTypeForABI(QualType T) {
  return !CodeGenFunction::hasScalarEvaluationKind(T) ||
         T->isMemberFunctionPointerType();
}

ABIArgInfo
ABIInfo::getNaturalAlignIndirect(QualType Ty, bool ByRef, bool Realign,
                                 llvm::Type *Padding) const {
  return ABIArgInfo::getIndirect(getContext().getTypeAlignInChars(Ty),
                                 ByRef, Realign, Padding);
}

ABIArgInfo
ABIInfo::getNaturalAlignIndirectInReg(QualType Ty, bool Realign) const {
  return ABIArgInfo::getIndirectInReg(getContext().getTypeAlignInChars(Ty),
                                      /*ByRef*/ false, Realign);
}

Address ABIInfo::EmitMSVAArg(CodeGenFunction &CGF, Address VAListAddr,
                             QualType Ty) const {
  return Address::invalid();
}

#if INTEL_CUSTOMIZATION
static ABIArgInfo classifyOpenCL(QualType Ty, ASTContext &Context) {
  if (Ty->isVoidType())
    return ABIArgInfo::getIgnore();

  if (const EnumType *EnumTy = Ty->getAs<EnumType>())
    Ty = EnumTy->getDecl()->getIntegerType();

  if (const RecordType *RT = Ty->getAs<RecordType>())
    return ABIArgInfo::getIndirect(Context.getTypeAlignInChars(RT),
                                   /*ByVal=*/false);

  if (Ty->isPromotableIntegerType())
    return ABIArgInfo::getExtend();

  return ABIArgInfo::getDirect();
}

static bool doOpenCLClassification(CGFunctionInfo &FI, ASTContext &Context) {
  if (!Context.getLangOpts().OpenCL)
    return false;

  // Use OpenCL classify to prevent coercing
  // Otherwise, vector types will be coerced to a matching integer
  // type to conform with ABI, e.g.: <8 x i8> will be coerced to i64
  FI.getReturnInfo() = classifyOpenCL(FI.getReturnType(), Context);

  for (auto &Arg : FI.arguments())
    Arg.info = classifyOpenCL(Arg.type, Context);

  return true;
}
#endif // INTEL_CUSTOMIZATION

ABIInfo::~ABIInfo() {}

/// Does the given lowering require more than the given number of
/// registers when expanded?
///
/// This is intended to be the basis of a reasonable basic implementation
/// of should{Pass,Return}IndirectlyForSwift.
///
/// For most targets, a limit of four total registers is reasonable; this
/// limits the amount of code required in order to move around the value
/// in case it wasn't produced immediately prior to the call by the caller
/// (or wasn't produced in exactly the right registers) or isn't used
/// immediately within the callee.  But some targets may need to further
/// limit the register count due to an inability to support that many
/// return registers.
static bool occupiesMoreThan(CodeGenTypes &cgt,
                             ArrayRef<llvm::Type*> scalarTypes,
                             unsigned maxAllRegisters) {
  unsigned intCount = 0, fpCount = 0;
  for (llvm::Type *type : scalarTypes) {
    if (type->isPointerTy()) {
      intCount++;
    } else if (auto intTy = dyn_cast<llvm::IntegerType>(type)) {
      auto ptrWidth = cgt.getTarget().getPointerWidth(0);
      intCount += (intTy->getBitWidth() + ptrWidth - 1) / ptrWidth;
    } else {
      assert(type->isVectorTy() || type->isFloatingPointTy());
      fpCount++;
    }
  }

  return (intCount + fpCount > maxAllRegisters);
}

bool SwiftABIInfo::isLegalVectorTypeForSwift(CharUnits vectorSize,
                                             llvm::Type *eltTy,
                                             unsigned numElts) const {
  // The default implementation of this assumes that the target guarantees
  // 128-bit SIMD support but nothing more.
  return (vectorSize.getQuantity() > 8 && vectorSize.getQuantity() <= 16);
}

static CGCXXABI::RecordArgABI getRecordArgABI(const RecordType *RT,
                                              CGCXXABI &CXXABI) {
  const CXXRecordDecl *RD = dyn_cast<CXXRecordDecl>(RT->getDecl());
  if (!RD)
    return CGCXXABI::RAA_Default;
  return CXXABI.getRecordArgABI(RD);
}

static CGCXXABI::RecordArgABI getRecordArgABI(QualType T,
                                              CGCXXABI &CXXABI) {
  const RecordType *RT = T->getAs<RecordType>();
  if (!RT)
    return CGCXXABI::RAA_Default;
  return getRecordArgABI(RT, CXXABI);
}

/// Pass transparent unions as if they were the type of the first element. Sema
/// should ensure that all elements of the union have the same "machine type".
static QualType useFirstFieldIfTransparentUnion(QualType Ty) {
  if (const RecordType *UT = Ty->getAsUnionType()) {
    const RecordDecl *UD = UT->getDecl();
    if (UD->hasAttr<TransparentUnionAttr>()) {
      assert(!UD->field_empty() && "sema created an empty transparent union");
      return UD->field_begin()->getType();
    }
  }
  return Ty;
}

CGCXXABI &ABIInfo::getCXXABI() const {
  return CGT.getCXXABI();
}

ASTContext &ABIInfo::getContext() const {
  return CGT.getContext();
}

llvm::LLVMContext &ABIInfo::getVMContext() const {
  return CGT.getLLVMContext();
}

const llvm::DataLayout &ABIInfo::getDataLayout() const {
  return CGT.getDataLayout();
}

const TargetInfo &ABIInfo::getTarget() const {
  return CGT.getTarget();
}

const CodeGenOptions &ABIInfo::getCodeGenOpts() const {
  return CGT.getCodeGenOpts();
}

bool ABIInfo::isAndroid() const { return getTarget().getTriple().isAndroid(); }

bool ABIInfo::isHomogeneousAggregateBaseType(QualType Ty) const {
  return false;
}

bool ABIInfo::isHomogeneousAggregateSmallEnough(const Type *Base,
                                                uint64_t Members) const {
  return false;
}

LLVM_DUMP_METHOD void ABIArgInfo::dump() const {
  raw_ostream &OS = llvm::errs();
  OS << "(ABIArgInfo Kind=";
  switch (TheKind) {
  case Direct:
    OS << "Direct Type=";
    if (llvm::Type *Ty = getCoerceToType())
      Ty->print(OS);
    else
      OS << "null";
    break;
  case Extend:
    OS << "Extend";
    break;
  case Ignore:
    OS << "Ignore";
    break;
  case InAlloca:
    OS << "InAlloca Offset=" << getInAllocaFieldIndex();
    break;
  case Indirect:
    OS << "Indirect Align=" << getIndirectAlign().getQuantity()
       << " ByVal=" << getIndirectByVal()
       << " Realign=" << getIndirectRealign();
    break;
  case Expand:
    OS << "Expand";
    break;
  case CoerceAndExpand:
    OS << "CoerceAndExpand Type=";
    getCoerceAndExpandType()->print(OS);
    break;
  }
  OS << ")\n";
}

// Dynamically round a pointer up to a multiple of the given alignment.
static llvm::Value *emitRoundPointerUpToAlignment(CodeGenFunction &CGF,
                                                  llvm::Value *Ptr,
                                                  CharUnits Align) {
  llvm::Value *PtrAsInt = Ptr;
  // OverflowArgArea = (OverflowArgArea + Align - 1) & -Align;
  PtrAsInt = CGF.Builder.CreatePtrToInt(PtrAsInt, CGF.IntPtrTy);
  PtrAsInt = CGF.Builder.CreateAdd(PtrAsInt,
        llvm::ConstantInt::get(CGF.IntPtrTy, Align.getQuantity() - 1));
  PtrAsInt = CGF.Builder.CreateAnd(PtrAsInt,
           llvm::ConstantInt::get(CGF.IntPtrTy, -Align.getQuantity()));
  PtrAsInt = CGF.Builder.CreateIntToPtr(PtrAsInt,
                                        Ptr->getType(),
                                        Ptr->getName() + ".aligned");
  return PtrAsInt;
}

/// Emit va_arg for a platform using the common void* representation,
/// where arguments are simply emitted in an array of slots on the stack.
///
/// This version implements the core direct-value passing rules.
///
/// \param SlotSize - The size and alignment of a stack slot.
///   Each argument will be allocated to a multiple of this number of
///   slots, and all the slots will be aligned to this value.
/// \param AllowHigherAlign - The slot alignment is not a cap;
///   an argument type with an alignment greater than the slot size
///   will be emitted on a higher-alignment address, potentially
///   leaving one or more empty slots behind as padding.  If this
///   is false, the returned address might be less-aligned than
///   DirectAlign.
static Address emitVoidPtrDirectVAArg(CodeGenFunction &CGF,
                                      Address VAListAddr,
                                      llvm::Type *DirectTy,
                                      CharUnits DirectSize,
                                      CharUnits DirectAlign,
                                      CharUnits SlotSize,
                                      bool AllowHigherAlign) {
  // Cast the element type to i8* if necessary.  Some platforms define
  // va_list as a struct containing an i8* instead of just an i8*.
  if (VAListAddr.getElementType() != CGF.Int8PtrTy)
    VAListAddr = CGF.Builder.CreateElementBitCast(VAListAddr, CGF.Int8PtrTy);

  llvm::Value *Ptr = CGF.Builder.CreateLoad(VAListAddr, "argp.cur");

  // If the CC aligns values higher than the slot size, do so if needed.
  Address Addr = Address::invalid();
  if (AllowHigherAlign && DirectAlign > SlotSize) {
    Addr = Address(emitRoundPointerUpToAlignment(CGF, Ptr, DirectAlign),
                                                 DirectAlign);
  } else {
    Addr = Address(Ptr, SlotSize); 
  }

  // Advance the pointer past the argument, then store that back.
  CharUnits FullDirectSize = DirectSize.alignTo(SlotSize);
  llvm::Value *NextPtr =
    CGF.Builder.CreateConstInBoundsByteGEP(Addr.getPointer(), FullDirectSize,
                                           "argp.next");
  CGF.Builder.CreateStore(NextPtr, VAListAddr);

  // If the argument is smaller than a slot, and this is a big-endian
  // target, the argument will be right-adjusted in its slot.
  if (DirectSize < SlotSize && CGF.CGM.getDataLayout().isBigEndian() &&
      !DirectTy->isStructTy()) {
    Addr = CGF.Builder.CreateConstInBoundsByteGEP(Addr, SlotSize - DirectSize);
  }

  Addr = CGF.Builder.CreateElementBitCast(Addr, DirectTy);
  return Addr;
}

/// Emit va_arg for a platform using the common void* representation,
/// where arguments are simply emitted in an array of slots on the stack.
///
/// \param IsIndirect - Values of this type are passed indirectly.
/// \param ValueInfo - The size and alignment of this type, generally
///   computed with getContext().getTypeInfoInChars(ValueTy).
/// \param SlotSizeAndAlign - The size and alignment of a stack slot.
///   Each argument will be allocated to a multiple of this number of
///   slots, and all the slots will be aligned to this value.
/// \param AllowHigherAlign - The slot alignment is not a cap;
///   an argument type with an alignment greater than the slot size
///   will be emitted on a higher-alignment address, potentially
///   leaving one or more empty slots behind as padding.
static Address emitVoidPtrVAArg(CodeGenFunction &CGF, Address VAListAddr,
                                QualType ValueTy, bool IsIndirect,
                                std::pair<CharUnits, CharUnits> ValueInfo,
                                CharUnits SlotSizeAndAlign,
                                bool AllowHigherAlign) {
  // The size and alignment of the value that was passed directly.
  CharUnits DirectSize, DirectAlign;
  if (IsIndirect) {
    DirectSize = CGF.getPointerSize();
    DirectAlign = CGF.getPointerAlign();
  } else {
    DirectSize = ValueInfo.first;
    DirectAlign = ValueInfo.second;
  }

  // Cast the address we've calculated to the right type.
  llvm::Type *DirectTy = CGF.ConvertTypeForMem(ValueTy);
  if (IsIndirect)
    DirectTy = DirectTy->getPointerTo(0);

  Address Addr = emitVoidPtrDirectVAArg(CGF, VAListAddr, DirectTy,
                                        DirectSize, DirectAlign,
                                        SlotSizeAndAlign,
                                        AllowHigherAlign);

  if (IsIndirect) {
    Addr = Address(CGF.Builder.CreateLoad(Addr), ValueInfo.second);
  }

  return Addr;
  
}

static Address emitMergePHI(CodeGenFunction &CGF,
                            Address Addr1, llvm::BasicBlock *Block1,
                            Address Addr2, llvm::BasicBlock *Block2,
                            const llvm::Twine &Name = "") {
  assert(Addr1.getType() == Addr2.getType());
  llvm::PHINode *PHI = CGF.Builder.CreatePHI(Addr1.getType(), 2, Name);
  PHI->addIncoming(Addr1.getPointer(), Block1);
  PHI->addIncoming(Addr2.getPointer(), Block2);
  CharUnits Align = std::min(Addr1.getAlignment(), Addr2.getAlignment());
  return Address(PHI, Align);
}

TargetCodeGenInfo::~TargetCodeGenInfo() { delete Info; }

// If someone can figure out a general rule for this, that would be great.
// It's probably just doomed to be platform-dependent, though.
unsigned TargetCodeGenInfo::getSizeOfUnwindException() const {
  // Verified for:
  //   x86-64     FreeBSD, Linux, Darwin
  //   x86-32     FreeBSD, Linux, Darwin
  //   PowerPC    Linux, Darwin
  //   ARM        Darwin (*not* EABI)
  //   AArch64    Linux
  return 32;
}

bool TargetCodeGenInfo::isNoProtoCallVariadic(const CallArgList &args,
                                     const FunctionNoProtoType *fnType) const {
  // The following conventions are known to require this to be false:
  //   x86_stdcall
  //   MIPS
  // For everything else, we just prefer false unless we opt out.
  return false;
}

void
TargetCodeGenInfo::getDependentLibraryOption(llvm::StringRef Lib,
                                             llvm::SmallString<24> &Opt) const {
  // This assumes the user is passing a library name like "rt" instead of a
  // filename like "librt.a/so", and that they don't care whether it's static or
  // dynamic.
  Opt = "-l";
  Opt += Lib;
}

unsigned TargetCodeGenInfo::getOpenCLKernelCallingConv() const {
  // OpenCL kernels are called via an explicit runtime API with arguments
  // set with clSetKernelArg(), not as normal sub-functions.
  // Return SPIR_KERNEL by default as the kernel calling convention to
  // ensure the fingerprint is fixed such way that each OpenCL argument
  // gets one matching argument in the produced kernel function argument
  // list to enable feasible implementation of clSetKernelArg() with
  // aggregates etc. In case we would use the default C calling conv here,
  // clSetKernelArg() might break depending on the target-specific
  // conventions; different targets might split structs passed as values
  // to multiple function arguments etc.
  return llvm::CallingConv::SPIR_KERNEL;
}

llvm::Constant *TargetCodeGenInfo::getNullPointer(const CodeGen::CodeGenModule &CGM,
    llvm::PointerType *T, QualType QT) const {
  return llvm::ConstantPointerNull::get(T);
}

LangAS TargetCodeGenInfo::getGlobalVarAddressSpace(CodeGenModule &CGM,
                                                   const VarDecl *D) const {
  assert(!CGM.getLangOpts().OpenCL &&
         !(CGM.getLangOpts().CUDA && CGM.getLangOpts().CUDAIsDevice) &&
         "Address space agnostic languages only");
  return D ? D->getType().getAddressSpace() : LangAS::Default;
}

llvm::Value *TargetCodeGenInfo::performAddrSpaceCast(
    CodeGen::CodeGenFunction &CGF, llvm::Value *Src, LangAS SrcAddr,
    LangAS DestAddr, llvm::Type *DestTy, bool isNonNull) const {
  // Since target may map different address spaces in AST to the same address
  // space, an address space conversion may end up as a bitcast.
  if (auto *C = dyn_cast<llvm::Constant>(Src))
    return performAddrSpaceCast(CGF.CGM, C, SrcAddr, DestAddr, DestTy);
  return CGF.Builder.CreatePointerBitCastOrAddrSpaceCast(Src, DestTy);
}

llvm::Constant *
TargetCodeGenInfo::performAddrSpaceCast(CodeGenModule &CGM, llvm::Constant *Src,
                                        LangAS SrcAddr, LangAS DestAddr,
                                        llvm::Type *DestTy) const {
  // Since target may map different address spaces in AST to the same address
  // space, an address space conversion may end up as a bitcast.
  return llvm::ConstantExpr::getPointerCast(Src, DestTy);
}

llvm::SyncScope::ID
TargetCodeGenInfo::getLLVMSyncScopeID(SyncScope S, llvm::LLVMContext &C) const {
  return C.getOrInsertSyncScopeID(""); /* default sync scope */
}

static bool isEmptyRecord(ASTContext &Context, QualType T, bool AllowArrays);

/// isEmptyField - Return true iff a the field is "empty", that is it
/// is an unnamed bit-field or an (array of) empty record(s).
static bool isEmptyField(ASTContext &Context, const FieldDecl *FD,
                         bool AllowArrays) {
  if (FD->isUnnamedBitfield())
    return true;

  QualType FT = FD->getType();

  // Constant arrays of empty records count as empty, strip them off.
  // Constant arrays of zero length always count as empty.
  if (AllowArrays)
    while (const ConstantArrayType *AT = Context.getAsConstantArrayType(FT)) {
      if (AT->getSize() == 0)
        return true;
      FT = AT->getElementType();
    }

  const RecordType *RT = FT->getAs<RecordType>();
  if (!RT)
    return false;

  // C++ record fields are never empty, at least in the Itanium ABI.
  //
  // FIXME: We should use a predicate for whether this behavior is true in the
  // current ABI.
  if (isa<CXXRecordDecl>(RT->getDecl()))
    return false;

  return isEmptyRecord(Context, FT, AllowArrays);
}

/// isEmptyRecord - Return true iff a structure contains only empty
/// fields. Note that a structure with a flexible array member is not
/// considered empty.
static bool isEmptyRecord(ASTContext &Context, QualType T, bool AllowArrays) {
  const RecordType *RT = T->getAs<RecordType>();
  if (!RT)
    return false;
  const RecordDecl *RD = RT->getDecl();
  if (RD->hasFlexibleArrayMember())
    return false;

  // If this is a C++ record, check the bases first.
  if (const CXXRecordDecl *CXXRD = dyn_cast<CXXRecordDecl>(RD))
    for (const auto &I : CXXRD->bases())
      if (!isEmptyRecord(Context, I.getType(), true))
        return false;

  for (const auto *I : RD->fields())
    if (!isEmptyField(Context, I, AllowArrays))
      return false;
  return true;
}

/// isSingleElementStruct - Determine if a structure is a "single
/// element struct", i.e. it has exactly one non-empty field or
/// exactly one field which is itself a single element
/// struct. Structures with flexible array members are never
/// considered single element structs.
///
/// \return The field declaration for the single non-empty field, if
/// it exists.
static const Type *isSingleElementStruct(QualType T, ASTContext &Context) {
  const RecordType *RT = T->getAs<RecordType>();
  if (!RT)
    return nullptr;

  const RecordDecl *RD = RT->getDecl();
  if (RD->hasFlexibleArrayMember())
    return nullptr;

  const Type *Found = nullptr;

  // If this is a C++ record, check the bases first.
  if (const CXXRecordDecl *CXXRD = dyn_cast<CXXRecordDecl>(RD)) {
    for (const auto &I : CXXRD->bases()) {
      // Ignore empty records.
      if (isEmptyRecord(Context, I.getType(), true))
        continue;

      // If we already found an element then this isn't a single-element struct.
      if (Found)
        return nullptr;

      // If this is non-empty and not a single element struct, the composite
      // cannot be a single element struct.
      Found = isSingleElementStruct(I.getType(), Context);
      if (!Found)
        return nullptr;
    }
  }

  // Check for single element.
  for (const auto *FD : RD->fields()) {
    QualType FT = FD->getType();

    // Ignore empty fields.
    if (isEmptyField(Context, FD, true))
      continue;

    // If we already found an element then this isn't a single-element
    // struct.
    if (Found)
      return nullptr;

    // Treat single element arrays as the element.
    while (const ConstantArrayType *AT = Context.getAsConstantArrayType(FT)) {
      if (AT->getSize().getZExtValue() != 1)
        break;
      FT = AT->getElementType();
    }

    if (!isAggregateTypeForABI(FT)) {
      Found = FT.getTypePtr();
    } else {
      Found = isSingleElementStruct(FT, Context);
      if (!Found)
        return nullptr;
    }
  }

  // We don't consider a struct a single-element struct if it has
  // padding beyond the element type.
  if (Found && Context.getTypeSize(Found) != Context.getTypeSize(T))
    return nullptr;

  return Found;
}

namespace {
Address EmitVAArgInstr(CodeGenFunction &CGF, Address VAListAddr, QualType Ty,
                       const ABIArgInfo &AI) {
  // This default implementation defers to the llvm backend's va_arg
  // instruction. It can handle only passing arguments directly
  // (typically only handled in the backend for primitive types), or
  // aggregates passed indirectly by pointer (NOTE: if the "byval"
  // flag has ABI impact in the callee, this implementation cannot
  // work.)

  // Only a few cases are covered here at the moment -- those needed
  // by the default abi.
  llvm::Value *Val;

  if (AI.isIndirect()) {
    assert(!AI.getPaddingType() &&
           "Unexpected PaddingType seen in arginfo in generic VAArg emitter!");
    assert(
        !AI.getIndirectRealign() &&
        "Unexpected IndirectRealign seen in arginfo in generic VAArg emitter!");

    auto TyInfo = CGF.getContext().getTypeInfoInChars(Ty);
    CharUnits TyAlignForABI = TyInfo.second;

    llvm::Type *BaseTy =
        llvm::PointerType::getUnqual(CGF.ConvertTypeForMem(Ty));
    llvm::Value *Addr =
        CGF.Builder.CreateVAArg(VAListAddr.getPointer(), BaseTy);
    return Address(Addr, TyAlignForABI);
  } else {
    assert((AI.isDirect() || AI.isExtend()) &&
           "Unexpected ArgInfo Kind in generic VAArg emitter!");

    assert(!AI.getInReg() &&
           "Unexpected InReg seen in arginfo in generic VAArg emitter!");
    assert(!AI.getPaddingType() &&
           "Unexpected PaddingType seen in arginfo in generic VAArg emitter!");
    assert(!AI.getDirectOffset() &&
           "Unexpected DirectOffset seen in arginfo in generic VAArg emitter!");
    assert(!AI.getCoerceToType() &&
           "Unexpected CoerceToType seen in arginfo in generic VAArg emitter!");

    Address Temp = CGF.CreateMemTemp(Ty, "varet");
    Val = CGF.Builder.CreateVAArg(VAListAddr.getPointer(), CGF.ConvertType(Ty));
    CGF.Builder.CreateStore(Val, Temp);
    return Temp;
  }
}

/// DefaultABIInfo - The default implementation for ABI specific
/// details. This implementation provides information which results in
/// self-consistent and sensible LLVM IR generation, but does not
/// conform to any particular ABI.
class DefaultABIInfo : public ABIInfo {
public:
  DefaultABIInfo(CodeGen::CodeGenTypes &CGT) : ABIInfo(CGT) {}

  ABIArgInfo classifyReturnType(QualType RetTy) const;
  ABIArgInfo classifyArgumentType(QualType RetTy) const;

  void computeInfo(CGFunctionInfo &FI) const override {
    if (!getCXXABI().classifyReturnType(FI))
      FI.getReturnInfo() = classifyReturnType(FI.getReturnType());
    for (auto &I : FI.arguments())
      I.info = classifyArgumentType(I.type);
  }

  Address EmitVAArg(CodeGenFunction &CGF, Address VAListAddr,
                    QualType Ty) const override {
    return EmitVAArgInstr(CGF, VAListAddr, Ty, classifyArgumentType(Ty));
  }
};

class DefaultTargetCodeGenInfo : public TargetCodeGenInfo {
public:
  DefaultTargetCodeGenInfo(CodeGen::CodeGenTypes &CGT)
    : TargetCodeGenInfo(new DefaultABIInfo(CGT)) {}
};

ABIArgInfo DefaultABIInfo::classifyArgumentType(QualType Ty) const {
  Ty = useFirstFieldIfTransparentUnion(Ty);

  if (isAggregateTypeForABI(Ty)) {
    // Records with non-trivial destructors/copy-constructors should not be
    // passed by value.
    if (CGCXXABI::RecordArgABI RAA = getRecordArgABI(Ty, getCXXABI()))
      return getNaturalAlignIndirect(Ty, RAA == CGCXXABI::RAA_DirectInMemory);

    return getNaturalAlignIndirect(Ty);
  }

  // Treat an enum type as its underlying type.
  if (const EnumType *EnumTy = Ty->getAs<EnumType>())
    Ty = EnumTy->getDecl()->getIntegerType();

  return (Ty->isPromotableIntegerType() ? ABIArgInfo::getExtend(Ty)
                                        : ABIArgInfo::getDirect());
}

ABIArgInfo DefaultABIInfo::classifyReturnType(QualType RetTy) const {
  if (RetTy->isVoidType())
    return ABIArgInfo::getIgnore();

  if (isAggregateTypeForABI(RetTy))
    return getNaturalAlignIndirect(RetTy);

  // Treat an enum type as its underlying type.
  if (const EnumType *EnumTy = RetTy->getAs<EnumType>())
    RetTy = EnumTy->getDecl()->getIntegerType();

  return (RetTy->isPromotableIntegerType() ? ABIArgInfo::getExtend(RetTy)
                                           : ABIArgInfo::getDirect());
}

//===----------------------------------------------------------------------===//
// WebAssembly ABI Implementation
//
// This is a very simple ABI that relies a lot on DefaultABIInfo.
//===----------------------------------------------------------------------===//

class WebAssemblyABIInfo final : public DefaultABIInfo {
public:
  explicit WebAssemblyABIInfo(CodeGen::CodeGenTypes &CGT)
      : DefaultABIInfo(CGT) {}

private:
  ABIArgInfo classifyReturnType(QualType RetTy) const;
  ABIArgInfo classifyArgumentType(QualType Ty) const;

  // DefaultABIInfo's classifyReturnType and classifyArgumentType are
  // non-virtual, but computeInfo and EmitVAArg are virtual, so we
  // overload them.
  void computeInfo(CGFunctionInfo &FI) const override {
    if (!getCXXABI().classifyReturnType(FI))
      FI.getReturnInfo() = classifyReturnType(FI.getReturnType());
    for (auto &Arg : FI.arguments())
      Arg.info = classifyArgumentType(Arg.type);
  }

  Address EmitVAArg(CodeGenFunction &CGF, Address VAListAddr,
                    QualType Ty) const override;
};

class WebAssemblyTargetCodeGenInfo final : public TargetCodeGenInfo {
public:
  explicit WebAssemblyTargetCodeGenInfo(CodeGen::CodeGenTypes &CGT)
      : TargetCodeGenInfo(new WebAssemblyABIInfo(CGT)) {}
};

/// \brief Classify argument of given type \p Ty.
ABIArgInfo WebAssemblyABIInfo::classifyArgumentType(QualType Ty) const {
  Ty = useFirstFieldIfTransparentUnion(Ty);

  if (isAggregateTypeForABI(Ty)) {
    // Records with non-trivial destructors/copy-constructors should not be
    // passed by value.
    if (auto RAA = getRecordArgABI(Ty, getCXXABI()))
      return getNaturalAlignIndirect(Ty, RAA == CGCXXABI::RAA_DirectInMemory);
    // Ignore empty structs/unions.
    if (isEmptyRecord(getContext(), Ty, true))
      return ABIArgInfo::getIgnore();
    // Lower single-element structs to just pass a regular value. TODO: We
    // could do reasonable-size multiple-element structs too, using getExpand(),
    // though watch out for things like bitfields.
    if (const Type *SeltTy = isSingleElementStruct(Ty, getContext()))
      return ABIArgInfo::getDirect(CGT.ConvertType(QualType(SeltTy, 0)));
  }

  // Otherwise just do the default thing.
  return DefaultABIInfo::classifyArgumentType(Ty);
}

ABIArgInfo WebAssemblyABIInfo::classifyReturnType(QualType RetTy) const {
  if (isAggregateTypeForABI(RetTy)) {
    // Records with non-trivial destructors/copy-constructors should not be
    // returned by value.
    if (!getRecordArgABI(RetTy, getCXXABI())) {
      // Ignore empty structs/unions.
      if (isEmptyRecord(getContext(), RetTy, true))
        return ABIArgInfo::getIgnore();
      // Lower single-element structs to just return a regular value. TODO: We
      // could do reasonable-size multiple-element structs too, using
      // ABIArgInfo::getDirect().
      if (const Type *SeltTy = isSingleElementStruct(RetTy, getContext()))
        return ABIArgInfo::getDirect(CGT.ConvertType(QualType(SeltTy, 0)));
    }
  }

  // Otherwise just do the default thing.
  return DefaultABIInfo::classifyReturnType(RetTy);
}

Address WebAssemblyABIInfo::EmitVAArg(CodeGenFunction &CGF, Address VAListAddr,
                                      QualType Ty) const {
  return emitVoidPtrVAArg(CGF, VAListAddr, Ty, /*Indirect=*/ false,
                          getContext().getTypeInfoInChars(Ty),
                          CharUnits::fromQuantity(4),
                          /*AllowHigherAlign=*/ true);
}

//===----------------------------------------------------------------------===//
// le32/PNaCl bitcode ABI Implementation
//
// This is a simplified version of the x86_32 ABI.  Arguments and return values
// are always passed on the stack.
//===----------------------------------------------------------------------===//

class PNaClABIInfo : public ABIInfo {
 public:
  PNaClABIInfo(CodeGen::CodeGenTypes &CGT) : ABIInfo(CGT) {}

  ABIArgInfo classifyReturnType(QualType RetTy) const;
  ABIArgInfo classifyArgumentType(QualType RetTy) const;

  void computeInfo(CGFunctionInfo &FI) const override;
  Address EmitVAArg(CodeGenFunction &CGF,
                    Address VAListAddr, QualType Ty) const override;
};

class PNaClTargetCodeGenInfo : public TargetCodeGenInfo {
 public:
  PNaClTargetCodeGenInfo(CodeGen::CodeGenTypes &CGT)
    : TargetCodeGenInfo(new PNaClABIInfo(CGT)) {}
};

void PNaClABIInfo::computeInfo(CGFunctionInfo &FI) const {
  if (!getCXXABI().classifyReturnType(FI))
    FI.getReturnInfo() = classifyReturnType(FI.getReturnType());

  for (auto &I : FI.arguments())
    I.info = classifyArgumentType(I.type);
}

Address PNaClABIInfo::EmitVAArg(CodeGenFunction &CGF, Address VAListAddr,
                                QualType Ty) const {
  // The PNaCL ABI is a bit odd, in that varargs don't use normal
  // function classification. Structs get passed directly for varargs
  // functions, through a rewriting transform in
  // pnacl-llvm/lib/Transforms/NaCl/ExpandVarArgs.cpp, which allows
  // this target to actually support a va_arg instructions with an
  // aggregate type, unlike other targets.
  return EmitVAArgInstr(CGF, VAListAddr, Ty, ABIArgInfo::getDirect());
}

/// \brief Classify argument of given type \p Ty.
ABIArgInfo PNaClABIInfo::classifyArgumentType(QualType Ty) const {
  if (isAggregateTypeForABI(Ty)) {
    if (CGCXXABI::RecordArgABI RAA = getRecordArgABI(Ty, getCXXABI()))
      return getNaturalAlignIndirect(Ty, RAA == CGCXXABI::RAA_DirectInMemory);
    return getNaturalAlignIndirect(Ty);
  } else if (const EnumType *EnumTy = Ty->getAs<EnumType>()) {
    // Treat an enum type as its underlying type.
    Ty = EnumTy->getDecl()->getIntegerType();
  } else if (Ty->isFloatingType()) {
    // Floating-point types don't go inreg.
    return ABIArgInfo::getDirect();
  }

  return (Ty->isPromotableIntegerType() ? ABIArgInfo::getExtend(Ty)
                                        : ABIArgInfo::getDirect());
}

ABIArgInfo PNaClABIInfo::classifyReturnType(QualType RetTy) const {
  if (RetTy->isVoidType())
    return ABIArgInfo::getIgnore();

  // In the PNaCl ABI we always return records/structures on the stack.
  if (isAggregateTypeForABI(RetTy))
    return getNaturalAlignIndirect(RetTy);

  // Treat an enum type as its underlying type.
  if (const EnumType *EnumTy = RetTy->getAs<EnumType>())
    RetTy = EnumTy->getDecl()->getIntegerType();

  return (RetTy->isPromotableIntegerType() ? ABIArgInfo::getExtend(RetTy)
                                           : ABIArgInfo::getDirect());
}

/// IsX86_MMXType - Return true if this is an MMX type.
bool IsX86_MMXType(llvm::Type *IRType) {
  // Return true if the type is an MMX type <2 x i32>, <4 x i16>, or <8 x i8>.
  return IRType->isVectorTy() && IRType->getPrimitiveSizeInBits() == 64 &&
    cast<llvm::VectorType>(IRType)->getElementType()->isIntegerTy() &&
    IRType->getScalarSizeInBits() != 64;
}

static llvm::Type* X86AdjustInlineAsmType(CodeGen::CodeGenFunction &CGF,
                                          StringRef Constraint,
                                          llvm::Type* Ty) {
  bool IsMMXCons = llvm::StringSwitch<bool>(Constraint)
                     .Cases("y", "&y", "^Ym", true)
                     .Default(false);
  if (IsMMXCons && Ty->isVectorTy()) {
    if (cast<llvm::VectorType>(Ty)->getBitWidth() != 64) {
      // Invalid MMX constraint
      return nullptr;
    }

    return llvm::Type::getX86_MMXTy(CGF.getLLVMContext());
  }

  // No operation needed
  return Ty;
}

/// Returns true if this type can be passed in SSE registers with the
/// X86_VectorCall calling convention. Shared between x86_32 and x86_64.
static bool isX86VectorTypeForVectorCall(ASTContext &Context, QualType Ty) {
  if (const BuiltinType *BT = Ty->getAs<BuiltinType>()) {
    if (BT->isFloatingPoint() && BT->getKind() != BuiltinType::Half) {
      if (BT->getKind() == BuiltinType::LongDouble) {
        if (&Context.getTargetInfo().getLongDoubleFormat() ==
            &llvm::APFloat::x87DoubleExtended())
          return false;
      }
      return true;
    }
  } else if (const VectorType *VT = Ty->getAs<VectorType>()) {
    // vectorcall can pass XMM, YMM, and ZMM vectors. We don't pass SSE1 MMX
    // registers specially.
    unsigned VecSize = Context.getTypeSize(VT);
    if (VecSize == 128 || VecSize == 256 || VecSize == 512)
      return true;
  }
  return false;
}

/// Returns true if this aggregate is small enough to be passed in SSE registers
/// in the X86_VectorCall calling convention. Shared between x86_32 and x86_64.
static bool isX86VectorCallAggregateSmallEnough(uint64_t NumMembers) {
  return NumMembers <= 4;
}

/// Returns a Homogeneous Vector Aggregate ABIArgInfo, used in X86.
static ABIArgInfo getDirectX86Hva(llvm::Type* T = nullptr) {
  auto AI = ABIArgInfo::getDirect(T);
  AI.setInReg(true);
  AI.setCanBeFlattened(false);
  return AI;
}

//===----------------------------------------------------------------------===//
// X86-32 ABI Implementation
//===----------------------------------------------------------------------===//

/// \brief Similar to llvm::CCState, but for Clang.
struct CCState {
  CCState(unsigned CC) : CC(CC), FreeRegs(0), FreeSSERegs(0) {}

  unsigned CC;
  unsigned FreeRegs;
  unsigned FreeSSERegs;
};

enum {
  // Vectorcall only allows the first 6 parameters to be passed in registers.
  VectorcallMaxParamNumAsReg = 6
};

/// X86_32ABIInfo - The X86-32 ABI information.
class X86_32ABIInfo : public SwiftABIInfo {
  enum Class {
    Integer,
    Float
  };

  static const unsigned MinABIStackAlignInBytes = 4;

  bool IsDarwinVectorABI;
  bool IsRetSmallStructInRegABI;
  bool IsWin32StructABI;
  bool IsSoftFloatABI;
  bool IsMCUABI;
  unsigned DefaultNumRegisterParameters;

  static bool isRegisterSize(unsigned Size) {
    return (Size == 8 || Size == 16 || Size == 32 || Size == 64);
  }

  bool isHomogeneousAggregateBaseType(QualType Ty) const override {
    // FIXME: Assumes vectorcall is in use.
    return isX86VectorTypeForVectorCall(getContext(), Ty);
  }

  bool isHomogeneousAggregateSmallEnough(const Type *Ty,
                                         uint64_t NumMembers) const override {
    // FIXME: Assumes vectorcall is in use.
    return isX86VectorCallAggregateSmallEnough(NumMembers);
  }

  bool shouldReturnTypeInRegister(QualType Ty, ASTContext &Context) const;

  /// getIndirectResult - Give a source type \arg Ty, return a suitable result
  /// such that the argument will be passed in memory.
  ABIArgInfo getIndirectResult(QualType Ty, bool ByVal, CCState &State) const;

  ABIArgInfo getIndirectReturnResult(QualType Ty, CCState &State) const;

  /// \brief Return the alignment to use for the given type on the stack.
  unsigned getTypeStackAlignInBytes(QualType Ty, unsigned Align) const;

  Class classify(QualType Ty) const;
  ABIArgInfo classifyReturnType(QualType RetTy, CCState &State) const;
  ABIArgInfo classifyArgumentType(QualType RetTy, CCState &State) const;

  /// \brief Updates the number of available free registers, returns 
  /// true if any registers were allocated.
  bool updateFreeRegs(QualType Ty, CCState &State) const;

  bool shouldAggregateUseDirect(QualType Ty, CCState &State, bool &InReg,
                                bool &NeedsPadding) const;
  bool shouldPrimitiveUseInReg(QualType Ty, CCState &State) const;

  bool canExpandIndirectArgument(QualType Ty) const;

  /// \brief Rewrite the function info so that all memory arguments use
  /// inalloca.
  void rewriteWithInAlloca(CGFunctionInfo &FI) const;

  void addFieldToArgStruct(SmallVector<llvm::Type *, 6> &FrameFields,
                           CharUnits &StackOffset, ABIArgInfo &Info,
                           QualType Type) const;
  void computeVectorCallArgs(CGFunctionInfo &FI, CCState &State,
                             bool &UsedInAlloca) const;

public:

  void computeInfo(CGFunctionInfo &FI) const override;
  Address EmitVAArg(CodeGenFunction &CGF, Address VAListAddr,
                    QualType Ty) const override;

  X86_32ABIInfo(CodeGen::CodeGenTypes &CGT, bool DarwinVectorABI,
                bool RetSmallStructInRegABI, bool Win32StructABI,
                unsigned NumRegisterParameters, bool SoftFloatABI)
    : SwiftABIInfo(CGT), IsDarwinVectorABI(DarwinVectorABI),
      IsRetSmallStructInRegABI(RetSmallStructInRegABI), 
      IsWin32StructABI(Win32StructABI),
      IsSoftFloatABI(SoftFloatABI),
      IsMCUABI(CGT.getTarget().getTriple().isOSIAMCU()),
      DefaultNumRegisterParameters(NumRegisterParameters) {}

  bool shouldPassIndirectlyForSwift(ArrayRef<llvm::Type*> scalars,
                                    bool asReturnValue) const override {
    // LLVM's x86-32 lowering currently only assigns up to three
    // integer registers and three fp registers.  Oddly, it'll use up to
    // four vector registers for vectors, but those can overlap with the
    // scalar registers.
    return occupiesMoreThan(CGT, scalars, /*total*/ 3);
  }  

  bool isSwiftErrorInRegister() const override {
    // x86-32 lowering does not support passing swifterror in a register.
    return false;
  }
};

class X86_32TargetCodeGenInfo : public TargetCodeGenInfo {
public:
  X86_32TargetCodeGenInfo(CodeGen::CodeGenTypes &CGT, bool DarwinVectorABI,
                          bool RetSmallStructInRegABI, bool Win32StructABI,
                          unsigned NumRegisterParameters, bool SoftFloatABI)
      : TargetCodeGenInfo(new X86_32ABIInfo(
            CGT, DarwinVectorABI, RetSmallStructInRegABI, Win32StructABI,
            NumRegisterParameters, SoftFloatABI)) {}

  static bool isStructReturnInRegABI(
      const llvm::Triple &Triple, const CodeGenOptions &Opts);

  void setTargetAttributes(const Decl *D, llvm::GlobalValue *GV,
                           CodeGen::CodeGenModule &CGM) const override;

  int getDwarfEHStackPointer(CodeGen::CodeGenModule &CGM) const override {
    // Darwin uses different dwarf register numbers for EH.
    if (CGM.getTarget().getTriple().isOSDarwin()) return 5;
    return 4;
  }

  bool initDwarfEHRegSizeTable(CodeGen::CodeGenFunction &CGF,
                               llvm::Value *Address) const override;

  llvm::Type* adjustInlineAsmType(CodeGen::CodeGenFunction &CGF,
                                  StringRef Constraint,
                                  llvm::Type* Ty) const override {
    return X86AdjustInlineAsmType(CGF, Constraint, Ty);
  }

  void addReturnRegisterOutputs(CodeGenFunction &CGF, LValue ReturnValue,
                                std::string &Constraints,
                                std::vector<llvm::Type *> &ResultRegTypes,
                                std::vector<llvm::Type *> &ResultTruncRegTypes,
                                std::vector<LValue> &ResultRegDests,
                                std::string &AsmString,
                                unsigned NumOutputs) const override;

  llvm::Constant *
  getUBSanFunctionSignature(CodeGen::CodeGenModule &CGM) const override {
    unsigned Sig = (0xeb << 0) |  // jmp rel8
                   (0x06 << 8) |  //           .+0x08
                   ('v' << 16) |
                   ('2' << 24);
    return llvm::ConstantInt::get(CGM.Int32Ty, Sig);
  }

  StringRef getARCRetainAutoreleasedReturnValueMarker() const override {
    return "movl\t%ebp, %ebp"
           "\t\t// marker for objc_retainAutoreleaseReturnValue";
  }
};

}

/// Rewrite input constraint references after adding some output constraints.
/// In the case where there is one output and one input and we add one output,
/// we need to replace all operand references greater than or equal to 1:
///     mov $0, $1
///     mov eax, $1
/// The result will be:
///     mov $0, $2
///     mov eax, $2
static void rewriteInputConstraintReferences(unsigned FirstIn,
                                             unsigned NumNewOuts,
                                             std::string &AsmString) {
  std::string Buf;
  llvm::raw_string_ostream OS(Buf);
  size_t Pos = 0;
  while (Pos < AsmString.size()) {
    size_t DollarStart = AsmString.find('$', Pos);
    if (DollarStart == std::string::npos)
      DollarStart = AsmString.size();
    size_t DollarEnd = AsmString.find_first_not_of('$', DollarStart);
    if (DollarEnd == std::string::npos)
      DollarEnd = AsmString.size();
    OS << StringRef(&AsmString[Pos], DollarEnd - Pos);
    Pos = DollarEnd;
    size_t NumDollars = DollarEnd - DollarStart;
    if (NumDollars % 2 != 0 && Pos < AsmString.size()) {
      // We have an operand reference.
      size_t DigitStart = Pos;
      size_t DigitEnd = AsmString.find_first_not_of("0123456789", DigitStart);
      if (DigitEnd == std::string::npos)
        DigitEnd = AsmString.size();
      StringRef OperandStr(&AsmString[DigitStart], DigitEnd - DigitStart);
      unsigned OperandIndex;
      if (!OperandStr.getAsInteger(10, OperandIndex)) {
        if (OperandIndex >= FirstIn)
          OperandIndex += NumNewOuts;
        OS << OperandIndex;
      } else {
        OS << OperandStr;
      }
      Pos = DigitEnd;
    }
  }
  AsmString = std::move(OS.str());
}

/// Add output constraints for EAX:EDX because they are return registers.
void X86_32TargetCodeGenInfo::addReturnRegisterOutputs(
    CodeGenFunction &CGF, LValue ReturnSlot, std::string &Constraints,
    std::vector<llvm::Type *> &ResultRegTypes,
    std::vector<llvm::Type *> &ResultTruncRegTypes,
    std::vector<LValue> &ResultRegDests, std::string &AsmString,
    unsigned NumOutputs) const {
  uint64_t RetWidth = CGF.getContext().getTypeSize(ReturnSlot.getType());

  // Use the EAX constraint if the width is 32 or smaller and EAX:EDX if it is
  // larger.
  if (!Constraints.empty())
    Constraints += ',';
  if (RetWidth <= 32) {
    Constraints += "={eax}";
    ResultRegTypes.push_back(CGF.Int32Ty);
  } else {
    // Use the 'A' constraint for EAX:EDX.
    Constraints += "=A";
    ResultRegTypes.push_back(CGF.Int64Ty);
  }

  // Truncate EAX or EAX:EDX to an integer of the appropriate size.
  llvm::Type *CoerceTy = llvm::IntegerType::get(CGF.getLLVMContext(), RetWidth);
  ResultTruncRegTypes.push_back(CoerceTy);

  // Coerce the integer by bitcasting the return slot pointer.
  ReturnSlot.setAddress(CGF.Builder.CreateBitCast(ReturnSlot.getAddress(),
                                                  CoerceTy->getPointerTo()));
  ResultRegDests.push_back(ReturnSlot);

  rewriteInputConstraintReferences(NumOutputs, 1, AsmString);
}

/// shouldReturnTypeInRegister - Determine if the given type should be
/// returned in a register (for the Darwin and MCU ABI).
bool X86_32ABIInfo::shouldReturnTypeInRegister(QualType Ty,
                                               ASTContext &Context) const {
  uint64_t Size = Context.getTypeSize(Ty);
  // For the MCU ABI, it only needs to be <= 8-byte
  if ((IsMCUABI && (Size == 0 || Size > 64)) ||
      (!IsMCUABI && !isRegisterSize(Size)))
   return false;

  if (Ty->isVectorType()) {
    // 64- and 128- bit vectors inside structures are not returned in
    // registers.
    if (Size == 64 || Size == 128)
      return false;

    return true;
  }

  // If this is a builtin, pointer, enum, complex type, member pointer, or
  // member function pointer it is ok.
  if (Ty->getAs<BuiltinType>() || Ty->hasPointerRepresentation() ||
      Ty->isAnyComplexType() || Ty->isEnumeralType() ||
      Ty->isBlockPointerType() || Ty->isMemberPointerType())
    return true;

  // Arrays are treated like records.
  if (const ConstantArrayType *AT = Context.getAsConstantArrayType(Ty))
    return shouldReturnTypeInRegister(AT->getElementType(), Context);

  // Otherwise, it must be a record type.
  const RecordType *RT = Ty->getAs<RecordType>();
  if (!RT) return false;

  // FIXME: Traverse bases here too.

  // Structure types are passed in register if all fields would be
  // passed in a register.
  for (const auto *FD : RT->getDecl()->fields()) {
    // Empty fields are ignored.
    if (isEmptyField(Context, FD, true))
      continue;

    // Check fields recursively.
    if (!shouldReturnTypeInRegister(FD->getType(), Context))
      return false;
  }
  return true;
}

static bool is32Or64BitBasicType(QualType Ty, ASTContext &Context) {
  // Treat complex types as the element type.
  if (const ComplexType *CTy = Ty->getAs<ComplexType>())
    Ty = CTy->getElementType();

  // Check for a type which we know has a simple scalar argument-passing
  // convention without any padding.  (We're specifically looking for 32
  // and 64-bit integer and integer-equivalents, float, and double.)
  if (!Ty->getAs<BuiltinType>() && !Ty->hasPointerRepresentation() &&
      !Ty->isEnumeralType() && !Ty->isBlockPointerType())
    return false;

  uint64_t Size = Context.getTypeSize(Ty);
  return Size == 32 || Size == 64;
}

static bool addFieldSizes(ASTContext &Context, const RecordDecl *RD,
                          uint64_t &Size) {
  for (const auto *FD : RD->fields()) {
    // Scalar arguments on the stack get 4 byte alignment on x86. If the
    // argument is smaller than 32-bits, expanding the struct will create
    // alignment padding.
    if (!is32Or64BitBasicType(FD->getType(), Context))
      return false;

    // FIXME: Reject bit-fields wholesale; there are two problems, we don't know
    // how to expand them yet, and the predicate for telling if a bitfield still
    // counts as "basic" is more complicated than what we were doing previously.
    if (FD->isBitField())
      return false;

    Size += Context.getTypeSize(FD->getType());
  }
  return true;
}

static bool addBaseAndFieldSizes(ASTContext &Context, const CXXRecordDecl *RD,
                                 uint64_t &Size) {
  // Don't do this if there are any non-empty bases.
  for (const CXXBaseSpecifier &Base : RD->bases()) {
    if (!addBaseAndFieldSizes(Context, Base.getType()->getAsCXXRecordDecl(),
                              Size))
      return false;
  }
  if (!addFieldSizes(Context, RD, Size))
    return false;
  return true;
}

/// Test whether an argument type which is to be passed indirectly (on the
/// stack) would have the equivalent layout if it was expanded into separate
/// arguments. If so, we prefer to do the latter to avoid inhibiting
/// optimizations.
bool X86_32ABIInfo::canExpandIndirectArgument(QualType Ty) const {
  // We can only expand structure types.
  const RecordType *RT = Ty->getAs<RecordType>();
  if (!RT)
    return false;
  const RecordDecl *RD = RT->getDecl();
  uint64_t Size = 0;
  if (const CXXRecordDecl *CXXRD = dyn_cast<CXXRecordDecl>(RD)) {
    if (!IsWin32StructABI) {
      // On non-Windows, we have to conservatively match our old bitcode
      // prototypes in order to be ABI-compatible at the bitcode level.
      if (!CXXRD->isCLike())
        return false;
    } else {
      // Don't do this for dynamic classes.
      if (CXXRD->isDynamicClass())
        return false;
    }
    if (!addBaseAndFieldSizes(getContext(), CXXRD, Size))
      return false;
  } else {
    if (!addFieldSizes(getContext(), RD, Size))
      return false;
  }

  // We can do this if there was no alignment padding.
  return Size == getContext().getTypeSize(Ty);
}

ABIArgInfo X86_32ABIInfo::getIndirectReturnResult(QualType RetTy, CCState &State) const {
  // If the return value is indirect, then the hidden argument is consuming one
  // integer register.
  if (State.FreeRegs) {
    --State.FreeRegs;
    if (!IsMCUABI)
      return getNaturalAlignIndirectInReg(RetTy);
  }
  return getNaturalAlignIndirect(RetTy, /*ByVal=*/false);
}

ABIArgInfo X86_32ABIInfo::classifyReturnType(QualType RetTy,
                                             CCState &State) const {
  if (RetTy->isVoidType())
    return ABIArgInfo::getIgnore();

  const Type *Base = nullptr;
  uint64_t NumElts = 0;
  if ((State.CC == llvm::CallingConv::X86_VectorCall ||
       State.CC == llvm::CallingConv::X86_RegCall) &&
      isHomogeneousAggregate(RetTy, Base, NumElts)) {
    // The LLVM struct type for such an aggregate should lower properly.
    return ABIArgInfo::getDirect();
  }

  if (const VectorType *VT = RetTy->getAs<VectorType>()) {
    // On Darwin, some vectors are returned in registers.
    if (IsDarwinVectorABI) {
      uint64_t Size = getContext().getTypeSize(RetTy);

      // 128-bit vectors are a special case; they are returned in
      // registers and we need to make sure to pick a type the LLVM
      // backend will like.
      if (Size == 128)
        return ABIArgInfo::getDirect(llvm::VectorType::get(
                  llvm::Type::getInt64Ty(getVMContext()), 2));

      // Always return in register if it fits in a general purpose
      // register, or if it is 64 bits and has a single element.
      if ((Size == 8 || Size == 16 || Size == 32) ||
          (Size == 64 && VT->getNumElements() == 1))
        return ABIArgInfo::getDirect(llvm::IntegerType::get(getVMContext(),
                                                            Size));

      return getIndirectReturnResult(RetTy, State);
    }

    return ABIArgInfo::getDirect();
  }

  if (isAggregateTypeForABI(RetTy)) {
    if (const RecordType *RT = RetTy->getAs<RecordType>()) {
      // Structures with flexible arrays are always indirect.
      if (RT->getDecl()->hasFlexibleArrayMember())
        return getIndirectReturnResult(RetTy, State);
    }

    // If specified, structs and unions are always indirect.
    if (!IsRetSmallStructInRegABI && !RetTy->isAnyComplexType())
      return getIndirectReturnResult(RetTy, State);

    // Ignore empty structs/unions.
    if (isEmptyRecord(getContext(), RetTy, true))
      return ABIArgInfo::getIgnore();

    // Small structures which are register sized are generally returned
    // in a register.
    if (shouldReturnTypeInRegister(RetTy, getContext())) {
      uint64_t Size = getContext().getTypeSize(RetTy);

      // As a special-case, if the struct is a "single-element" struct, and
      // the field is of type "float" or "double", return it in a
      // floating-point register. (MSVC does not apply this special case.)
      // We apply a similar transformation for pointer types to improve the
      // quality of the generated IR.
      if (const Type *SeltTy = isSingleElementStruct(RetTy, getContext()))
        if ((!IsWin32StructABI && SeltTy->isRealFloatingType())
            || SeltTy->hasPointerRepresentation())
          return ABIArgInfo::getDirect(CGT.ConvertType(QualType(SeltTy, 0)));

      // FIXME: We should be able to narrow this integer in cases with dead
      // padding.
      return ABIArgInfo::getDirect(llvm::IntegerType::get(getVMContext(),Size));
    }

    return getIndirectReturnResult(RetTy, State);
  }

  // Treat an enum type as its underlying type.
  if (const EnumType *EnumTy = RetTy->getAs<EnumType>())
    RetTy = EnumTy->getDecl()->getIntegerType();

  return (RetTy->isPromotableIntegerType() ? ABIArgInfo::getExtend(RetTy)
                                           : ABIArgInfo::getDirect());
}

static bool isSSEVectorType(ASTContext &Context, QualType Ty) {
  return Ty->getAs<VectorType>() && Context.getTypeSize(Ty) == 128;
}

static bool isRecordWithSSEVectorType(ASTContext &Context, QualType Ty) {
  const RecordType *RT = Ty->getAs<RecordType>();
  if (!RT)
    return 0;
  const RecordDecl *RD = RT->getDecl();

  // If this is a C++ record, check the bases first.
  if (const CXXRecordDecl *CXXRD = dyn_cast<CXXRecordDecl>(RD))
    for (const auto &I : CXXRD->bases())
      if (!isRecordWithSSEVectorType(Context, I.getType()))
        return false;

  for (const auto *i : RD->fields()) {
    QualType FT = i->getType();

    if (isSSEVectorType(Context, FT))
      return true;

    if (isRecordWithSSEVectorType(Context, FT))
      return true;
  }

  return false;
}

unsigned X86_32ABIInfo::getTypeStackAlignInBytes(QualType Ty,
                                                 unsigned Align) const {
  // Otherwise, if the alignment is less than or equal to the minimum ABI
  // alignment, just use the default; the backend will handle this.
  if (Align <= MinABIStackAlignInBytes)
    return 0; // Use default alignment.

  // On non-Darwin, the stack type alignment is always 4.
  if (!IsDarwinVectorABI) {
    // Set explicit alignment, since we may need to realign the top.
    return MinABIStackAlignInBytes;
  }

  // Otherwise, if the type contains an SSE vector type, the alignment is 16.
  if (Align >= 16 && (isSSEVectorType(getContext(), Ty) ||
                      isRecordWithSSEVectorType(getContext(), Ty)))
    return 16;

  return MinABIStackAlignInBytes;
}

ABIArgInfo X86_32ABIInfo::getIndirectResult(QualType Ty, bool ByVal,
                                            CCState &State) const {
  if (!ByVal) {
    if (State.FreeRegs) {
      --State.FreeRegs; // Non-byval indirects just use one pointer.
      if (!IsMCUABI)
        return getNaturalAlignIndirectInReg(Ty);
    }
    return getNaturalAlignIndirect(Ty, false);
  }

  // Compute the byval alignment.
  unsigned TypeAlign = getContext().getTypeAlign(Ty) / 8;
  unsigned StackAlign = getTypeStackAlignInBytes(Ty, TypeAlign);
  if (StackAlign == 0)
    return ABIArgInfo::getIndirect(CharUnits::fromQuantity(4), /*ByVal=*/true);

  // If the stack alignment is less than the type alignment, realign the
  // argument.
  bool Realign = TypeAlign > StackAlign;
  return ABIArgInfo::getIndirect(CharUnits::fromQuantity(StackAlign),
                                 /*ByVal=*/true, Realign);
}

X86_32ABIInfo::Class X86_32ABIInfo::classify(QualType Ty) const {
  const Type *T = isSingleElementStruct(Ty, getContext());
  if (!T)
    T = Ty.getTypePtr();

  if (const BuiltinType *BT = T->getAs<BuiltinType>()) {
    BuiltinType::Kind K = BT->getKind();
    if (K == BuiltinType::Float || K == BuiltinType::Double)
      return Float;
  }
  return Integer;
}

bool X86_32ABIInfo::updateFreeRegs(QualType Ty, CCState &State) const {
  if (!IsSoftFloatABI) {
    Class C = classify(Ty);
    if (C == Float)
      return false;
  }

  unsigned Size = getContext().getTypeSize(Ty);
  unsigned SizeInRegs = (Size + 31) / 32;

  if (SizeInRegs == 0)
    return false;

  if (!IsMCUABI) {
    if (SizeInRegs > State.FreeRegs) {
      State.FreeRegs = 0;
      return false;
    }
  } else {
    // The MCU psABI allows passing parameters in-reg even if there are
    // earlier parameters that are passed on the stack. Also,
    // it does not allow passing >8-byte structs in-register,
    // even if there are 3 free registers available.
    if (SizeInRegs > State.FreeRegs || SizeInRegs > 2)
      return false;
  }

  State.FreeRegs -= SizeInRegs;
  return true;
}

bool X86_32ABIInfo::shouldAggregateUseDirect(QualType Ty, CCState &State, 
                                             bool &InReg,
                                             bool &NeedsPadding) const {
  // On Windows, aggregates other than HFAs are never passed in registers, and
  // they do not consume register slots. Homogenous floating-point aggregates
  // (HFAs) have already been dealt with at this point.
  if (IsWin32StructABI && isAggregateTypeForABI(Ty))
    return false;

  NeedsPadding = false;
  InReg = !IsMCUABI;

  if (!updateFreeRegs(Ty, State))
    return false;

  if (IsMCUABI)
    return true;

  if (State.CC == llvm::CallingConv::X86_FastCall ||
      State.CC == llvm::CallingConv::X86_VectorCall ||
      State.CC == llvm::CallingConv::X86_RegCall) {
    if (getContext().getTypeSize(Ty) <= 32 && State.FreeRegs)
      NeedsPadding = true;

    return false;
  }

  return true;
}

bool X86_32ABIInfo::shouldPrimitiveUseInReg(QualType Ty, CCState &State) const {
  if (!updateFreeRegs(Ty, State))
    return false;

  if (IsMCUABI)
    return false;

  if (State.CC == llvm::CallingConv::X86_FastCall ||
      State.CC == llvm::CallingConv::X86_VectorCall ||
      State.CC == llvm::CallingConv::X86_RegCall) {
    if (getContext().getTypeSize(Ty) > 32)
      return false;

    return (Ty->isIntegralOrEnumerationType() || Ty->isPointerType() || 
        Ty->isReferenceType());
  }

  return true;
}

ABIArgInfo X86_32ABIInfo::classifyArgumentType(QualType Ty,
                                               CCState &State) const {
  // FIXME: Set alignment on indirect arguments.

  Ty = useFirstFieldIfTransparentUnion(Ty);

  // Check with the C++ ABI first.
  const RecordType *RT = Ty->getAs<RecordType>();
  if (RT) {
    CGCXXABI::RecordArgABI RAA = getRecordArgABI(RT, getCXXABI());
    if (RAA == CGCXXABI::RAA_Indirect) {
      return getIndirectResult(Ty, false, State);
    } else if (RAA == CGCXXABI::RAA_DirectInMemory) {
      // The field index doesn't matter, we'll fix it up later.
      return ABIArgInfo::getInAlloca(/*FieldIndex=*/0);
    }
  }

  // Regcall uses the concept of a homogenous vector aggregate, similar
  // to other targets.
  const Type *Base = nullptr;
  uint64_t NumElts = 0;
  if (State.CC == llvm::CallingConv::X86_RegCall &&
      isHomogeneousAggregate(Ty, Base, NumElts)) {

    if (State.FreeSSERegs >= NumElts) {
      State.FreeSSERegs -= NumElts;
      if (Ty->isBuiltinType() || Ty->isVectorType())
        return ABIArgInfo::getDirect();
      return ABIArgInfo::getExpand();
    }
    return getIndirectResult(Ty, /*ByVal=*/false, State);
  }

  if (isAggregateTypeForABI(Ty)) {
    // Structures with flexible arrays are always indirect.
    // FIXME: This should not be byval!
    if (RT && RT->getDecl()->hasFlexibleArrayMember())
      return getIndirectResult(Ty, true, State);

    // Ignore empty structs/unions on non-Windows.
    if (!IsWin32StructABI && isEmptyRecord(getContext(), Ty, true))
      return ABIArgInfo::getIgnore();

    llvm::LLVMContext &LLVMContext = getVMContext();
    llvm::IntegerType *Int32 = llvm::Type::getInt32Ty(LLVMContext);
    bool NeedsPadding = false;
    bool InReg;
    if (shouldAggregateUseDirect(Ty, State, InReg, NeedsPadding)) {
      unsigned SizeInRegs = (getContext().getTypeSize(Ty) + 31) / 32;
      SmallVector<llvm::Type*, 3> Elements(SizeInRegs, Int32);
      llvm::Type *Result = llvm::StructType::get(LLVMContext, Elements);
      if (InReg)
        return ABIArgInfo::getDirectInReg(Result);
      else
        return ABIArgInfo::getDirect(Result);
    }
    llvm::IntegerType *PaddingType = NeedsPadding ? Int32 : nullptr;

    // Expand small (<= 128-bit) record types when we know that the stack layout
    // of those arguments will match the struct. This is important because the
    // LLVM backend isn't smart enough to remove byval, which inhibits many
    // optimizations.
    // Don't do this for the MCU if there are still free integer registers
    // (see X86_64 ABI for full explanation).
    if (getContext().getTypeSize(Ty) <= 4 * 32 &&
        (!IsMCUABI || State.FreeRegs == 0) && canExpandIndirectArgument(Ty))
      return ABIArgInfo::getExpandWithPadding(
          State.CC == llvm::CallingConv::X86_FastCall ||
              State.CC == llvm::CallingConv::X86_VectorCall ||
              State.CC == llvm::CallingConv::X86_RegCall,
          PaddingType);

    return getIndirectResult(Ty, true, State);
  }

  if (const VectorType *VT = Ty->getAs<VectorType>()) {
    // On Darwin, some vectors are passed in memory, we handle this by passing
    // it as an i8/i16/i32/i64.
    if (IsDarwinVectorABI) {
      uint64_t Size = getContext().getTypeSize(Ty);
      if ((Size == 8 || Size == 16 || Size == 32) ||
          (Size == 64 && VT->getNumElements() == 1))
        return ABIArgInfo::getDirect(llvm::IntegerType::get(getVMContext(),
                                                            Size));
    }

    if (IsX86_MMXType(CGT.ConvertType(Ty)))
      return ABIArgInfo::getDirect(llvm::IntegerType::get(getVMContext(), 64));

    return ABIArgInfo::getDirect();
  }


  if (const EnumType *EnumTy = Ty->getAs<EnumType>())
    Ty = EnumTy->getDecl()->getIntegerType();

  bool InReg = shouldPrimitiveUseInReg(Ty, State);

  if (Ty->isPromotableIntegerType()) {
    if (InReg)
      return ABIArgInfo::getExtendInReg(Ty);
    return ABIArgInfo::getExtend(Ty);
  }

  if (InReg)
    return ABIArgInfo::getDirectInReg();
  return ABIArgInfo::getDirect();
}

void X86_32ABIInfo::computeVectorCallArgs(CGFunctionInfo &FI, CCState &State,
                                          bool &UsedInAlloca) const {
  // Vectorcall x86 works subtly different than in x64, so the format is
  // a bit different than the x64 version.  First, all vector types (not HVAs)
  // are assigned, with the first 6 ending up in the YMM0-5 or XMM0-5 registers.
  // This differs from the x64 implementation, where the first 6 by INDEX get
  // registers.
  // After that, integers AND HVAs are assigned Left to Right in the same pass.
  // Integers are passed as ECX/EDX if one is available (in order).  HVAs will
  // first take up the remaining YMM/XMM registers. If insufficient registers
  // remain but an integer register (ECX/EDX) is available, it will be passed
  // in that, else, on the stack.
  for (auto &I : FI.arguments()) {
    // First pass do all the vector types.
    const Type *Base = nullptr;
    uint64_t NumElts = 0;
    const QualType& Ty = I.type;
    if ((Ty->isVectorType() || Ty->isBuiltinType()) &&
        isHomogeneousAggregate(Ty, Base, NumElts)) {
      if (State.FreeSSERegs >= NumElts) {
        State.FreeSSERegs -= NumElts;
        I.info = ABIArgInfo::getDirect();
      } else {
        I.info = classifyArgumentType(Ty, State);
      }
      UsedInAlloca |= (I.info.getKind() == ABIArgInfo::InAlloca);
    }
  }

  for (auto &I : FI.arguments()) {
    // Second pass, do the rest!
    const Type *Base = nullptr;
    uint64_t NumElts = 0;
    const QualType& Ty = I.type;
    bool IsHva = isHomogeneousAggregate(Ty, Base, NumElts);

    if (IsHva && !Ty->isVectorType() && !Ty->isBuiltinType()) {
      // Assign true HVAs (non vector/native FP types).
      if (State.FreeSSERegs >= NumElts) {
        State.FreeSSERegs -= NumElts;
        I.info = getDirectX86Hva();
      } else {
        I.info = getIndirectResult(Ty, /*ByVal=*/false, State);
      }
    } else if (!IsHva) {
      // Assign all Non-HVAs, so this will exclude Vector/FP args.
      I.info = classifyArgumentType(Ty, State);
      UsedInAlloca |= (I.info.getKind() == ABIArgInfo::InAlloca);
    }
  }
}

void X86_32ABIInfo::computeInfo(CGFunctionInfo &FI) const {
#if INTEL_CUSTOMIZATION
  ASTContext &Context = getContext();
  if (doOpenCLClassification(FI, Context))
    return;
#endif // INTEL_CUSTOMIZATION

  CCState State(FI.getCallingConvention());
  if (IsMCUABI)
    State.FreeRegs = 3;
  else if (State.CC == llvm::CallingConv::X86_FastCall)
    State.FreeRegs = 2;
  else if (State.CC == llvm::CallingConv::X86_VectorCall) {
    State.FreeRegs = 2;
    State.FreeSSERegs = 6;
  } else if (FI.getHasRegParm())
    State.FreeRegs = FI.getRegParm();
  else if (State.CC == llvm::CallingConv::X86_RegCall) {
    State.FreeRegs = 5;
    State.FreeSSERegs = 8;
  } else
    State.FreeRegs = DefaultNumRegisterParameters;

  if (!getCXXABI().classifyReturnType(FI)) {
    FI.getReturnInfo() = classifyReturnType(FI.getReturnType(), State);
  } else if (FI.getReturnInfo().isIndirect()) {
    // The C++ ABI is not aware of register usage, so we have to check if the
    // return value was sret and put it in a register ourselves if appropriate.
    if (State.FreeRegs) {
      --State.FreeRegs;  // The sret parameter consumes a register.
      if (!IsMCUABI)
        FI.getReturnInfo().setInReg(true);
    }
  }

  // The chain argument effectively gives us another free register.
  if (FI.isChainCall())
    ++State.FreeRegs;

  bool UsedInAlloca = false;
  if (State.CC == llvm::CallingConv::X86_VectorCall) {
    computeVectorCallArgs(FI, State, UsedInAlloca);
  } else {
    // If not vectorcall, revert to normal behavior.
    for (auto &I : FI.arguments()) {
      I.info = classifyArgumentType(I.type, State);
      UsedInAlloca |= (I.info.getKind() == ABIArgInfo::InAlloca);
    }
  }

  // If we needed to use inalloca for any argument, do a second pass and rewrite
  // all the memory arguments to use inalloca.
  if (UsedInAlloca)
    rewriteWithInAlloca(FI);
}

void
X86_32ABIInfo::addFieldToArgStruct(SmallVector<llvm::Type *, 6> &FrameFields,
                                   CharUnits &StackOffset, ABIArgInfo &Info,
                                   QualType Type) const {
  // Arguments are always 4-byte-aligned.
  CharUnits FieldAlign = CharUnits::fromQuantity(4);

  assert(StackOffset.isMultipleOf(FieldAlign) && "unaligned inalloca struct");
  Info = ABIArgInfo::getInAlloca(FrameFields.size());
  FrameFields.push_back(CGT.ConvertTypeForMem(Type));
  StackOffset += getContext().getTypeSizeInChars(Type);

  // Insert padding bytes to respect alignment.
  CharUnits FieldEnd = StackOffset;
  StackOffset = FieldEnd.alignTo(FieldAlign);
  if (StackOffset != FieldEnd) {
    CharUnits NumBytes = StackOffset - FieldEnd;
    llvm::Type *Ty = llvm::Type::getInt8Ty(getVMContext());
    Ty = llvm::ArrayType::get(Ty, NumBytes.getQuantity());
    FrameFields.push_back(Ty);
  }
}

static bool isArgInAlloca(const ABIArgInfo &Info) {
  // Leave ignored and inreg arguments alone.
  switch (Info.getKind()) {
  case ABIArgInfo::InAlloca:
    return true;
  case ABIArgInfo::Indirect:
    assert(Info.getIndirectByVal());
    return true;
  case ABIArgInfo::Ignore:
    return false;
  case ABIArgInfo::Direct:
  case ABIArgInfo::Extend:
    if (Info.getInReg())
      return false;
    return true;
  case ABIArgInfo::Expand:
  case ABIArgInfo::CoerceAndExpand:
    // These are aggregate types which are never passed in registers when
    // inalloca is involved.
    return true;
  }
  llvm_unreachable("invalid enum");
}

void X86_32ABIInfo::rewriteWithInAlloca(CGFunctionInfo &FI) const {
  assert(IsWin32StructABI && "inalloca only supported on win32");

  // Build a packed struct type for all of the arguments in memory.
  SmallVector<llvm::Type *, 6> FrameFields;

  // The stack alignment is always 4.
  CharUnits StackAlign = CharUnits::fromQuantity(4);

  CharUnits StackOffset;
  CGFunctionInfo::arg_iterator I = FI.arg_begin(), E = FI.arg_end();

  // Put 'this' into the struct before 'sret', if necessary.
  bool IsThisCall =
      FI.getCallingConvention() == llvm::CallingConv::X86_ThisCall;
  ABIArgInfo &Ret = FI.getReturnInfo();
  if (Ret.isIndirect() && Ret.isSRetAfterThis() && !IsThisCall &&
      isArgInAlloca(I->info)) {
    addFieldToArgStruct(FrameFields, StackOffset, I->info, I->type);
    ++I;
  }

  // Put the sret parameter into the inalloca struct if it's in memory.
  if (Ret.isIndirect() && !Ret.getInReg()) {
    CanQualType PtrTy = getContext().getPointerType(FI.getReturnType());
    addFieldToArgStruct(FrameFields, StackOffset, Ret, PtrTy);
    // On Windows, the hidden sret parameter is always returned in eax.
    Ret.setInAllocaSRet(IsWin32StructABI);
  }

  // Skip the 'this' parameter in ecx.
  if (IsThisCall)
    ++I;

  // Put arguments passed in memory into the struct.
  for (; I != E; ++I) {
    if (isArgInAlloca(I->info))
      addFieldToArgStruct(FrameFields, StackOffset, I->info, I->type);
  }

  FI.setArgStruct(llvm::StructType::get(getVMContext(), FrameFields,
                                        /*isPacked=*/true),
                  StackAlign);
}

Address X86_32ABIInfo::EmitVAArg(CodeGenFunction &CGF,
                                 Address VAListAddr, QualType Ty) const {

  auto TypeInfo = getContext().getTypeInfoInChars(Ty);

  // x86-32 changes the alignment of certain arguments on the stack.
  //
  // Just messing with TypeInfo like this works because we never pass
  // anything indirectly.
  TypeInfo.second = CharUnits::fromQuantity(
                getTypeStackAlignInBytes(Ty, TypeInfo.second.getQuantity()));

  return emitVoidPtrVAArg(CGF, VAListAddr, Ty, /*Indirect*/ false,
                          TypeInfo, CharUnits::fromQuantity(4),
                          /*AllowHigherAlign*/ true);
}

bool X86_32TargetCodeGenInfo::isStructReturnInRegABI(
    const llvm::Triple &Triple, const CodeGenOptions &Opts) {
  assert(Triple.getArch() == llvm::Triple::x86);

  switch (Opts.getStructReturnConvention()) {
  case CodeGenOptions::SRCK_Default:
    break;
  case CodeGenOptions::SRCK_OnStack:  // -fpcc-struct-return
    return false;
  case CodeGenOptions::SRCK_InRegs:  // -freg-struct-return
    return true;
  }

  if (Triple.isOSDarwin() || Triple.isOSIAMCU())
    return true;

  switch (Triple.getOS()) {
  case llvm::Triple::DragonFly:
  case llvm::Triple::FreeBSD:
  case llvm::Triple::OpenBSD:
  case llvm::Triple::Win32:
    return true;
  default:
    return false;
  }
}

void X86_32TargetCodeGenInfo::setTargetAttributes(
    const Decl *D, llvm::GlobalValue *GV, CodeGen::CodeGenModule &CGM) const {
  if (GV->isDeclaration())
    return;
  if (const FunctionDecl *FD = dyn_cast_or_null<FunctionDecl>(D)) {
    if (FD->hasAttr<X86ForceAlignArgPointerAttr>()) {
      // Get the LLVM function.
      llvm::Function *Fn = cast<llvm::Function>(GV);

      // Now add the 'alignstack' attribute with a value of 16.
      llvm::AttrBuilder B;
      B.addStackAlignmentAttr(16);
      Fn->addAttributes(llvm::AttributeList::FunctionIndex, B);
    }
    if (FD->hasAttr<AnyX86InterruptAttr>()) {
      llvm::Function *Fn = cast<llvm::Function>(GV);
      Fn->setCallingConv(llvm::CallingConv::X86_INTR);
    }
  }
}

bool X86_32TargetCodeGenInfo::initDwarfEHRegSizeTable(
                                               CodeGen::CodeGenFunction &CGF,
                                               llvm::Value *Address) const {
  CodeGen::CGBuilderTy &Builder = CGF.Builder;

  llvm::Value *Four8 = llvm::ConstantInt::get(CGF.Int8Ty, 4);

  // 0-7 are the eight integer registers;  the order is different
  //   on Darwin (for EH), but the range is the same.
  // 8 is %eip.
  AssignToArrayRange(Builder, Address, Four8, 0, 8);

  if (CGF.CGM.getTarget().getTriple().isOSDarwin()) {
    // 12-16 are st(0..4).  Not sure why we stop at 4.
    // These have size 16, which is sizeof(long double) on
    // platforms with 8-byte alignment for that type.
    llvm::Value *Sixteen8 = llvm::ConstantInt::get(CGF.Int8Ty, 16);
    AssignToArrayRange(Builder, Address, Sixteen8, 12, 16);

  } else {
    // 9 is %eflags, which doesn't get a size on Darwin for some
    // reason.
    Builder.CreateAlignedStore(
        Four8, Builder.CreateConstInBoundsGEP1_32(CGF.Int8Ty, Address, 9),
                               CharUnits::One());

    // 11-16 are st(0..5).  Not sure why we stop at 5.
    // These have size 12, which is sizeof(long double) on
    // platforms with 4-byte alignment for that type.
    llvm::Value *Twelve8 = llvm::ConstantInt::get(CGF.Int8Ty, 12);
    AssignToArrayRange(Builder, Address, Twelve8, 11, 16);
  }

  return false;
}

//===----------------------------------------------------------------------===//
// X86-64 ABI Implementation
//===----------------------------------------------------------------------===//


namespace {
/// The AVX ABI level for X86 targets.
enum class X86AVXABILevel {
  None,
  AVX,
  AVX512
};

/// \p returns the size in bits of the largest (native) vector for \p AVXLevel.
static unsigned getNativeVectorSizeForAVXABI(X86AVXABILevel AVXLevel) {
  switch (AVXLevel) {
  case X86AVXABILevel::AVX512:
    return 512;
  case X86AVXABILevel::AVX:
    return 256;
  case X86AVXABILevel::None:
    return 128;
  }
  llvm_unreachable("Unknown AVXLevel");
}

/// X86_64ABIInfo - The X86_64 ABI information.
class X86_64ABIInfo : public SwiftABIInfo {
  enum Class {
    Integer = 0,
    SSE,
    SSEUp,
    X87,
    X87Up,
    ComplexX87,
    NoClass,
    Memory
  };

  /// merge - Implement the X86_64 ABI merging algorithm.
  ///
  /// Merge an accumulating classification \arg Accum with a field
  /// classification \arg Field.
  ///
  /// \param Accum - The accumulating classification. This should
  /// always be either NoClass or the result of a previous merge
  /// call. In addition, this should never be Memory (the caller
  /// should just return Memory for the aggregate).
  static Class merge(Class Accum, Class Field);

  /// postMerge - Implement the X86_64 ABI post merging algorithm.
  ///
  /// Post merger cleanup, reduces a malformed Hi and Lo pair to
  /// final MEMORY or SSE classes when necessary.
  ///
  /// \param AggregateSize - The size of the current aggregate in
  /// the classification process.
  ///
  /// \param Lo - The classification for the parts of the type
  /// residing in the low word of the containing object.
  ///
  /// \param Hi - The classification for the parts of the type
  /// residing in the higher words of the containing object.
  ///
  void postMerge(unsigned AggregateSize, Class &Lo, Class &Hi) const;

  /// classify - Determine the x86_64 register classes in which the
  /// given type T should be passed.
  ///
  /// \param Lo - The classification for the parts of the type
  /// residing in the low word of the containing object.
  ///
  /// \param Hi - The classification for the parts of the type
  /// residing in the high word of the containing object.
  ///
  /// \param OffsetBase - The bit offset of this type in the
  /// containing object.  Some parameters are classified different
  /// depending on whether they straddle an eightbyte boundary.
  ///
  /// \param isNamedArg - Whether the argument in question is a "named"
  /// argument, as used in AMD64-ABI 3.5.7.
  ///
  /// If a word is unused its result will be NoClass; if a type should
  /// be passed in Memory then at least the classification of \arg Lo
  /// will be Memory.
  ///
  /// The \arg Lo class will be NoClass iff the argument is ignored.
  ///
  /// If the \arg Lo class is ComplexX87, then the \arg Hi class will
  /// also be ComplexX87.
  void classify(QualType T, uint64_t OffsetBase, Class &Lo, Class &Hi,
                bool isNamedArg) const;

  llvm::Type *GetByteVectorType(QualType Ty) const;
  llvm::Type *GetSSETypeAtOffset(llvm::Type *IRType,
                                 unsigned IROffset, QualType SourceTy,
                                 unsigned SourceOffset) const;
  llvm::Type *GetINTEGERTypeAtOffset(llvm::Type *IRType,
                                     unsigned IROffset, QualType SourceTy,
                                     unsigned SourceOffset) const;

  /// getIndirectResult - Give a source type \arg Ty, return a suitable result
  /// such that the argument will be returned in memory.
  ABIArgInfo getIndirectReturnResult(QualType Ty) const;

  /// getIndirectResult - Give a source type \arg Ty, return a suitable result
  /// such that the argument will be passed in memory.
  ///
  /// \param freeIntRegs - The number of free integer registers remaining
  /// available.
  ABIArgInfo getIndirectResult(QualType Ty, unsigned freeIntRegs) const;

  ABIArgInfo classifyReturnType(QualType RetTy) const;

  ABIArgInfo classifyArgumentType(QualType Ty, unsigned freeIntRegs,
                                  unsigned &neededInt, unsigned &neededSSE,
                                  bool isNamedArg) const;

  ABIArgInfo classifyRegCallStructType(QualType Ty, unsigned &NeededInt,
                                       unsigned &NeededSSE) const;

  ABIArgInfo classifyRegCallStructTypeImpl(QualType Ty, unsigned &NeededInt,
                                           unsigned &NeededSSE) const;

  bool IsIllegalVectorType(QualType Ty) const;

  /// The 0.98 ABI revision clarified a lot of ambiguities,
  /// unfortunately in ways that were not always consistent with
  /// certain previous compilers.  In particular, platforms which
  /// required strict binary compatibility with older versions of GCC
  /// may need to exempt themselves.
  bool honorsRevision0_98() const {
    return !getTarget().getTriple().isOSDarwin();
  }

  /// GCC classifies <1 x long long> as SSE but some platform ABIs choose to
  /// classify it as INTEGER (for compatibility with older clang compilers).
  bool classifyIntegerMMXAsSSE() const {
    // Clang <= 3.8 did not do this.
    if (getCodeGenOpts().getClangABICompat() <=
        CodeGenOptions::ClangABI::Ver3_8)
      return false;

    const llvm::Triple &Triple = getTarget().getTriple();
    if (Triple.isOSDarwin() || Triple.getOS() == llvm::Triple::PS4)
      return false;
    if (Triple.isOSFreeBSD() && Triple.getOSMajorVersion() >= 10)
      return false;
    return true;
  }

  X86AVXABILevel AVXLevel;
  // Some ABIs (e.g. X32 ABI and Native Client OS) use 32 bit pointers on
  // 64-bit hardware.
  bool Has64BitPointers;

public:
  X86_64ABIInfo(CodeGen::CodeGenTypes &CGT, X86AVXABILevel AVXLevel) :
      SwiftABIInfo(CGT), AVXLevel(AVXLevel),
      Has64BitPointers(CGT.getDataLayout().getPointerSize(0) == 8) {
  }

  bool isPassedUsingAVXType(QualType type) const {
    unsigned neededInt, neededSSE;
    // The freeIntRegs argument doesn't matter here.
    ABIArgInfo info = classifyArgumentType(type, 0, neededInt, neededSSE,
                                           /*isNamedArg*/true);
    if (info.isDirect()) {
      llvm::Type *ty = info.getCoerceToType();
      if (llvm::VectorType *vectorTy = dyn_cast_or_null<llvm::VectorType>(ty))
        return (vectorTy->getBitWidth() > 128);
    }
    return false;
  }

  void computeInfo(CGFunctionInfo &FI) const override;

  Address EmitVAArg(CodeGenFunction &CGF, Address VAListAddr,
                    QualType Ty) const override;
  Address EmitMSVAArg(CodeGenFunction &CGF, Address VAListAddr,
                      QualType Ty) const override;

  bool has64BitPointers() const {
    return Has64BitPointers;
  }

  bool shouldPassIndirectlyForSwift(ArrayRef<llvm::Type*> scalars,
                                    bool asReturnValue) const override {
    return occupiesMoreThan(CGT, scalars, /*total*/ 4);
  }  
  bool isSwiftErrorInRegister() const override {
    return true;
  }
};

/// WinX86_64ABIInfo - The Windows X86_64 ABI information.
class WinX86_64ABIInfo : public SwiftABIInfo {
public:
  WinX86_64ABIInfo(CodeGen::CodeGenTypes &CGT)
      : SwiftABIInfo(CGT),
        IsMingw64(getTarget().getTriple().isWindowsGNUEnvironment()) {}

  void computeInfo(CGFunctionInfo &FI) const override;

  Address EmitVAArg(CodeGenFunction &CGF, Address VAListAddr,
                    QualType Ty) const override;

  bool isHomogeneousAggregateBaseType(QualType Ty) const override {
    // FIXME: Assumes vectorcall is in use.
    return isX86VectorTypeForVectorCall(getContext(), Ty);
  }

  bool isHomogeneousAggregateSmallEnough(const Type *Ty,
                                         uint64_t NumMembers) const override {
    // FIXME: Assumes vectorcall is in use.
    return isX86VectorCallAggregateSmallEnough(NumMembers);
  }

  bool shouldPassIndirectlyForSwift(ArrayRef<llvm::Type *> scalars,
                                    bool asReturnValue) const override {
    return occupiesMoreThan(CGT, scalars, /*total*/ 4);
  }

  bool isSwiftErrorInRegister() const override {
    return true;
  }

private:
  ABIArgInfo classify(QualType Ty, unsigned &FreeSSERegs, bool IsReturnType,
                      bool IsVectorCall, bool IsRegCall) const;
  ABIArgInfo reclassifyHvaArgType(QualType Ty, unsigned &FreeSSERegs,
                                      const ABIArgInfo &current) const;
  void computeVectorCallArgs(CGFunctionInfo &FI, unsigned FreeSSERegs,
                             bool IsVectorCall, bool IsRegCall) const;

    bool IsMingw64;
};

class X86_64TargetCodeGenInfo : public TargetCodeGenInfo {
public:
  X86_64TargetCodeGenInfo(CodeGen::CodeGenTypes &CGT, X86AVXABILevel AVXLevel)
      : TargetCodeGenInfo(new X86_64ABIInfo(CGT, AVXLevel)) {}

  const X86_64ABIInfo &getABIInfo() const {
    return static_cast<const X86_64ABIInfo&>(TargetCodeGenInfo::getABIInfo());
  }

  int getDwarfEHStackPointer(CodeGen::CodeGenModule &CGM) const override {
    return 7;
  }

  bool initDwarfEHRegSizeTable(CodeGen::CodeGenFunction &CGF,
                               llvm::Value *Address) const override {
    llvm::Value *Eight8 = llvm::ConstantInt::get(CGF.Int8Ty, 8);

    // 0-15 are the 16 integer registers.
    // 16 is %rip.
    AssignToArrayRange(CGF.Builder, Address, Eight8, 0, 16);
    return false;
  }

  llvm::Type* adjustInlineAsmType(CodeGen::CodeGenFunction &CGF,
                                  StringRef Constraint,
                                  llvm::Type* Ty) const override {
    return X86AdjustInlineAsmType(CGF, Constraint, Ty);
  }

  bool isNoProtoCallVariadic(const CallArgList &args,
                             const FunctionNoProtoType *fnType) const override {
    // The default CC on x86-64 sets %al to the number of SSA
    // registers used, and GCC sets this when calling an unprototyped
    // function, so we override the default behavior.  However, don't do
    // that when AVX types are involved: the ABI explicitly states it is
    // undefined, and it doesn't work in practice because of how the ABI
    // defines varargs anyway.
    if (fnType->getCallConv() == CC_C) {
      bool HasAVXType = false;
      for (CallArgList::const_iterator
             it = args.begin(), ie = args.end(); it != ie; ++it) {
        if (getABIInfo().isPassedUsingAVXType(it->Ty)) {
          HasAVXType = true;
          break;
        }
      }

      if (!HasAVXType)
        return true;
    }

    return TargetCodeGenInfo::isNoProtoCallVariadic(args, fnType);
  }

  llvm::Constant *
  getUBSanFunctionSignature(CodeGen::CodeGenModule &CGM) const override {
    unsigned Sig = (0xeb << 0) | // jmp rel8
                   (0x06 << 8) | //           .+0x08
                   ('v' << 16) |
                   ('2' << 24);
    return llvm::ConstantInt::get(CGM.Int32Ty, Sig);
  }

  void setTargetAttributes(const Decl *D, llvm::GlobalValue *GV,
                           CodeGen::CodeGenModule &CGM) const override {
    if (GV->isDeclaration())
      return;
    if (const FunctionDecl *FD = dyn_cast_or_null<FunctionDecl>(D)) {
      if (FD->hasAttr<X86ForceAlignArgPointerAttr>()) {
        // Get the LLVM function.
        auto *Fn = cast<llvm::Function>(GV);

        // Now add the 'alignstack' attribute with a value of 16.
        llvm::AttrBuilder B;
        B.addStackAlignmentAttr(16);
        Fn->addAttributes(llvm::AttributeList::FunctionIndex, B);
      }
      if (FD->hasAttr<AnyX86InterruptAttr>()) {
        llvm::Function *Fn = cast<llvm::Function>(GV);
        Fn->setCallingConv(llvm::CallingConv::X86_INTR);
      }
    }
  }
};

class PS4TargetCodeGenInfo : public X86_64TargetCodeGenInfo {
public:
  PS4TargetCodeGenInfo(CodeGen::CodeGenTypes &CGT, X86AVXABILevel AVXLevel)
    : X86_64TargetCodeGenInfo(CGT, AVXLevel) {}

  void getDependentLibraryOption(llvm::StringRef Lib,
                                 llvm::SmallString<24> &Opt) const override {
    Opt = "\01";
    // If the argument contains a space, enclose it in quotes.
    if (Lib.find(" ") != StringRef::npos)
      Opt += "\"" + Lib.str() + "\"";
    else
      Opt += Lib;
  }
};

static std::string qualifyWindowsLibrary(llvm::StringRef Lib) {
  // If the argument does not end in .lib, automatically add the suffix.
  // If the argument contains a space, enclose it in quotes.
  // This matches the behavior of MSVC.
  bool Quote = (Lib.find(" ") != StringRef::npos);
  std::string ArgStr = Quote ? "\"" : "";
  ArgStr += Lib;
  if (!Lib.endswith_lower(".lib"))
    ArgStr += ".lib";
  ArgStr += Quote ? "\"" : "";
  return ArgStr;
}

class WinX86_32TargetCodeGenInfo : public X86_32TargetCodeGenInfo {
public:
  WinX86_32TargetCodeGenInfo(CodeGen::CodeGenTypes &CGT,
        bool DarwinVectorABI, bool RetSmallStructInRegABI, bool Win32StructABI,
        unsigned NumRegisterParameters)
    : X86_32TargetCodeGenInfo(CGT, DarwinVectorABI, RetSmallStructInRegABI,
        Win32StructABI, NumRegisterParameters, false) {}

  void setTargetAttributes(const Decl *D, llvm::GlobalValue *GV,
                           CodeGen::CodeGenModule &CGM) const override;

  void getDependentLibraryOption(llvm::StringRef Lib,
                                 llvm::SmallString<24> &Opt) const override {
    Opt = "/DEFAULTLIB:";
    Opt += qualifyWindowsLibrary(Lib);
  }

  void getDetectMismatchOption(llvm::StringRef Name,
                               llvm::StringRef Value,
                               llvm::SmallString<32> &Opt) const override {
    Opt = "/FAILIFMISMATCH:\"" + Name.str() + "=" + Value.str() + "\"";
  }
};

static void addStackProbeTargetAttributes(const Decl *D, llvm::GlobalValue *GV,
                                          CodeGen::CodeGenModule &CGM) {
  if (llvm::Function *Fn = dyn_cast_or_null<llvm::Function>(GV)) {

    if (CGM.getCodeGenOpts().StackProbeSize != 4096)
      Fn->addFnAttr("stack-probe-size",
                    llvm::utostr(CGM.getCodeGenOpts().StackProbeSize));
    if (CGM.getCodeGenOpts().NoStackArgProbe)
      Fn->addFnAttr("no-stack-arg-probe");
  }
}

void WinX86_32TargetCodeGenInfo::setTargetAttributes(
    const Decl *D, llvm::GlobalValue *GV, CodeGen::CodeGenModule &CGM) const {
  X86_32TargetCodeGenInfo::setTargetAttributes(D, GV, CGM);
  if (GV->isDeclaration())
    return;
  addStackProbeTargetAttributes(D, GV, CGM);
}

class WinX86_64TargetCodeGenInfo : public TargetCodeGenInfo {
public:
  WinX86_64TargetCodeGenInfo(CodeGen::CodeGenTypes &CGT,
                             X86AVXABILevel AVXLevel)
      : TargetCodeGenInfo(new WinX86_64ABIInfo(CGT)) {}

  void setTargetAttributes(const Decl *D, llvm::GlobalValue *GV,
                           CodeGen::CodeGenModule &CGM) const override;

  int getDwarfEHStackPointer(CodeGen::CodeGenModule &CGM) const override {
    return 7;
  }

  bool initDwarfEHRegSizeTable(CodeGen::CodeGenFunction &CGF,
                               llvm::Value *Address) const override {
    llvm::Value *Eight8 = llvm::ConstantInt::get(CGF.Int8Ty, 8);

    // 0-15 are the 16 integer registers.
    // 16 is %rip.
    AssignToArrayRange(CGF.Builder, Address, Eight8, 0, 16);
    return false;
  }

  void getDependentLibraryOption(llvm::StringRef Lib,
                                 llvm::SmallString<24> &Opt) const override {
    Opt = "/DEFAULTLIB:";
    Opt += qualifyWindowsLibrary(Lib);
  }

  void getDetectMismatchOption(llvm::StringRef Name,
                               llvm::StringRef Value,
                               llvm::SmallString<32> &Opt) const override {
    Opt = "/FAILIFMISMATCH:\"" + Name.str() + "=" + Value.str() + "\"";
  }
};

void WinX86_64TargetCodeGenInfo::setTargetAttributes(
    const Decl *D, llvm::GlobalValue *GV, CodeGen::CodeGenModule &CGM) const {
  TargetCodeGenInfo::setTargetAttributes(D, GV, CGM);
  if (GV->isDeclaration())
    return;
  if (const FunctionDecl *FD = dyn_cast_or_null<FunctionDecl>(D)) {
    if (FD->hasAttr<X86ForceAlignArgPointerAttr>()) {
      // Get the LLVM function.
      auto *Fn = cast<llvm::Function>(GV);

      // Now add the 'alignstack' attribute with a value of 16.
      llvm::AttrBuilder B;
      B.addStackAlignmentAttr(16);
      Fn->addAttributes(llvm::AttributeList::FunctionIndex, B);
    }
    if (FD->hasAttr<AnyX86InterruptAttr>()) {
      llvm::Function *Fn = cast<llvm::Function>(GV);
      Fn->setCallingConv(llvm::CallingConv::X86_INTR);
    }
  }

  addStackProbeTargetAttributes(D, GV, CGM);
}
}

void X86_64ABIInfo::postMerge(unsigned AggregateSize, Class &Lo,
                              Class &Hi) const {
  // AMD64-ABI 3.2.3p2: Rule 5. Then a post merger cleanup is done:
  //
  // (a) If one of the classes is Memory, the whole argument is passed in
  //     memory.
  //
  // (b) If X87UP is not preceded by X87, the whole argument is passed in
  //     memory.
  //
  // (c) If the size of the aggregate exceeds two eightbytes and the first
  //     eightbyte isn't SSE or any other eightbyte isn't SSEUP, the whole
  //     argument is passed in memory. NOTE: This is necessary to keep the
  //     ABI working for processors that don't support the __m256 type.
  //
  // (d) If SSEUP is not preceded by SSE or SSEUP, it is converted to SSE.
  //
  // Some of these are enforced by the merging logic.  Others can arise
  // only with unions; for example:
  //   union { _Complex double; unsigned; }
  //
  // Note that clauses (b) and (c) were added in 0.98.
  //
  if (Hi == Memory)
    Lo = Memory;
  if (Hi == X87Up && Lo != X87 && honorsRevision0_98())
    Lo = Memory;
  if (AggregateSize > 128 && (Lo != SSE || Hi != SSEUp))
    Lo = Memory;
  if (Hi == SSEUp && Lo != SSE)
    Hi = SSE;
}

X86_64ABIInfo::Class X86_64ABIInfo::merge(Class Accum, Class Field) {
  // AMD64-ABI 3.2.3p2: Rule 4. Each field of an object is
  // classified recursively so that always two fields are
  // considered. The resulting class is calculated according to
  // the classes of the fields in the eightbyte:
  //
  // (a) If both classes are equal, this is the resulting class.
  //
  // (b) If one of the classes is NO_CLASS, the resulting class is
  // the other class.
  //
  // (c) If one of the classes is MEMORY, the result is the MEMORY
  // class.
  //
  // (d) If one of the classes is INTEGER, the result is the
  // INTEGER.
  //
  // (e) If one of the classes is X87, X87UP, COMPLEX_X87 class,
  // MEMORY is used as class.
  //
  // (f) Otherwise class SSE is used.

  // Accum should never be memory (we should have returned) or
  // ComplexX87 (because this cannot be passed in a structure).
  assert((Accum != Memory && Accum != ComplexX87) &&
         "Invalid accumulated classification during merge.");
  if (Accum == Field || Field == NoClass)
    return Accum;
  if (Field == Memory)
    return Memory;
  if (Accum == NoClass)
    return Field;
  if (Accum == Integer || Field == Integer)
    return Integer;
  if (Field == X87 || Field == X87Up || Field == ComplexX87 ||
      Accum == X87 || Accum == X87Up)
    return Memory;
  return SSE;
}

void X86_64ABIInfo::classify(QualType Ty, uint64_t OffsetBase,
                             Class &Lo, Class &Hi, bool isNamedArg) const {
  // FIXME: This code can be simplified by introducing a simple value class for
  // Class pairs with appropriate constructor methods for the various
  // situations.

  // FIXME: Some of the split computations are wrong; unaligned vectors
  // shouldn't be passed in registers for example, so there is no chance they
  // can straddle an eightbyte. Verify & simplify.

  Lo = Hi = NoClass;

  Class &Current = OffsetBase < 64 ? Lo : Hi;
  Current = Memory;

  if (const BuiltinType *BT = Ty->getAs<BuiltinType>()) {
    BuiltinType::Kind k = BT->getKind();

    if (k == BuiltinType::Void) {
      Current = NoClass;
    } else if (k == BuiltinType::Int128 || k == BuiltinType::UInt128) {
      Lo = Integer;
      Hi = Integer;
    } else if (k >= BuiltinType::Bool && k <= BuiltinType::LongLong) {
      Current = Integer;
    } else if (k == BuiltinType::Float || k == BuiltinType::Double) {
      Current = SSE;
    } else if (k == BuiltinType::LongDouble) {
      const llvm::fltSemantics *LDF = &getTarget().getLongDoubleFormat();
      if (LDF == &llvm::APFloat::IEEEquad()) {
        Lo = SSE;
        Hi = SSEUp;
      } else if (LDF == &llvm::APFloat::x87DoubleExtended()) {
        Lo = X87;
        Hi = X87Up;
      } else if (LDF == &llvm::APFloat::IEEEdouble()) {
        Current = SSE;
      } else
        llvm_unreachable("unexpected long double representation!");
#if INTEL_CUSTOMIZATION
    } else if (k == BuiltinType::Float128) {
      Lo = SSE;
      Hi = SSEUp;
#endif  //INTEL_CUSTOMIZATION
    }
    // FIXME: _Decimal32 and _Decimal64 are SSE.
    // FIXME: _float128 and _Decimal128 are (SSE, SSEUp).
    return;
  }

  if (const EnumType *ET = Ty->getAs<EnumType>()) {
    // Classify the underlying integer type.
    classify(ET->getDecl()->getIntegerType(), OffsetBase, Lo, Hi, isNamedArg);
    return;
  }

  if (Ty->hasPointerRepresentation()) {
    Current = Integer;
    return;
  }

  if (Ty->isMemberPointerType()) {
    if (Ty->isMemberFunctionPointerType()) {
      if (Has64BitPointers) {
        // If Has64BitPointers, this is an {i64, i64}, so classify both
        // Lo and Hi now.
        Lo = Hi = Integer;
      } else {
        // Otherwise, with 32-bit pointers, this is an {i32, i32}. If that
        // straddles an eightbyte boundary, Hi should be classified as well.
        uint64_t EB_FuncPtr = (OffsetBase) / 64;
        uint64_t EB_ThisAdj = (OffsetBase + 64 - 1) / 64;
        if (EB_FuncPtr != EB_ThisAdj) {
          Lo = Hi = Integer;
        } else {
          Current = Integer;
        }
      }
    } else {
      Current = Integer;
    }
    return;
  }

  if (const VectorType *VT = Ty->getAs<VectorType>()) {
    uint64_t Size = getContext().getTypeSize(VT);
    if (Size == 1 || Size == 8 || Size == 16 || Size == 32) {
      // gcc passes the following as integer:
      // 4 bytes - <4 x char>, <2 x short>, <1 x int>, <1 x float>
      // 2 bytes - <2 x char>, <1 x short>
      // 1 byte  - <1 x char>
      Current = Integer;

      // If this type crosses an eightbyte boundary, it should be
      // split.
      uint64_t EB_Lo = (OffsetBase) / 64;
      uint64_t EB_Hi = (OffsetBase + Size - 1) / 64;
      if (EB_Lo != EB_Hi)
        Hi = Lo;
    } else if (Size == 64) {
      QualType ElementType = VT->getElementType();

      // gcc passes <1 x double> in memory. :(
      if (ElementType->isSpecificBuiltinType(BuiltinType::Double))
        return;

      // gcc passes <1 x long long> as SSE but clang used to unconditionally
      // pass them as integer.  For platforms where clang is the de facto
      // platform compiler, we must continue to use integer.
      if (!classifyIntegerMMXAsSSE() &&
          (ElementType->isSpecificBuiltinType(BuiltinType::LongLong) ||
           ElementType->isSpecificBuiltinType(BuiltinType::ULongLong) ||
           ElementType->isSpecificBuiltinType(BuiltinType::Long) ||
           ElementType->isSpecificBuiltinType(BuiltinType::ULong)))
        Current = Integer;
      else
        Current = SSE;

      // If this type crosses an eightbyte boundary, it should be
      // split.
      if (OffsetBase && OffsetBase != 64)
        Hi = Lo;
    } else if (Size == 128 ||
               (isNamedArg && Size <= getNativeVectorSizeForAVXABI(AVXLevel))) {
      // Arguments of 256-bits are split into four eightbyte chunks. The
      // least significant one belongs to class SSE and all the others to class
      // SSEUP. The original Lo and Hi design considers that types can't be
      // greater than 128-bits, so a 64-bit split in Hi and Lo makes sense.
      // This design isn't correct for 256-bits, but since there're no cases
      // where the upper parts would need to be inspected, avoid adding
      // complexity and just consider Hi to match the 64-256 part.
      //
      // Note that per 3.5.7 of AMD64-ABI, 256-bit args are only passed in
      // registers if they are "named", i.e. not part of the "..." of a
      // variadic function.
      //
      // Similarly, per 3.2.3. of the AVX512 draft, 512-bits ("named") args are
      // split into eight eightbyte chunks, one SSE and seven SSEUP.
      Lo = SSE;
      Hi = SSEUp;
    }
    return;
  }

  if (const ComplexType *CT = Ty->getAs<ComplexType>()) {
    QualType ET = getContext().getCanonicalType(CT->getElementType());

    uint64_t Size = getContext().getTypeSize(Ty);
    if (ET->isIntegralOrEnumerationType()) {
      if (Size <= 64)
        Current = Integer;
      else if (Size <= 128)
        Lo = Hi = Integer;
    } else if (ET == getContext().FloatTy) {
      Current = SSE;
    } else if (ET == getContext().DoubleTy) {
      Lo = Hi = SSE;
    } else if (ET == getContext().LongDoubleTy) {
      const llvm::fltSemantics *LDF = &getTarget().getLongDoubleFormat();
      if (LDF == &llvm::APFloat::IEEEquad())
        Current = Memory;
      else if (LDF == &llvm::APFloat::x87DoubleExtended())
        Current = ComplexX87;
      else if (LDF == &llvm::APFloat::IEEEdouble())
        Lo = Hi = SSE;
      else
        llvm_unreachable("unexpected long double representation!");
    }

    // If this complex type crosses an eightbyte boundary then it
    // should be split.
    uint64_t EB_Real = (OffsetBase) / 64;
    uint64_t EB_Imag = (OffsetBase + getContext().getTypeSize(ET)) / 64;
    if (Hi == NoClass && EB_Real != EB_Imag)
      Hi = Lo;

    return;
  }

  if (const ConstantArrayType *AT = getContext().getAsConstantArrayType(Ty)) {
    // Arrays are treated like structures.

    uint64_t Size = getContext().getTypeSize(Ty);

    // AMD64-ABI 3.2.3p2: Rule 1. If the size of an object is larger
    // than eight eightbytes, ..., it has class MEMORY.
    if (Size > 512)
      return;

    // AMD64-ABI 3.2.3p2: Rule 1. If ..., or it contains unaligned
    // fields, it has class MEMORY.
    //
    // Only need to check alignment of array base.
    if (OffsetBase % getContext().getTypeAlign(AT->getElementType()))
      return;

    // Otherwise implement simplified merge. We could be smarter about
    // this, but it isn't worth it and would be harder to verify.
    Current = NoClass;
    uint64_t EltSize = getContext().getTypeSize(AT->getElementType());
    uint64_t ArraySize = AT->getSize().getZExtValue();

    // The only case a 256-bit wide vector could be used is when the array
    // contains a single 256-bit element. Since Lo and Hi logic isn't extended
    // to work for sizes wider than 128, early check and fallback to memory.
    //
    if (Size > 128 &&
        (Size != EltSize || Size > getNativeVectorSizeForAVXABI(AVXLevel)))
      return;

    for (uint64_t i=0, Offset=OffsetBase; i<ArraySize; ++i, Offset += EltSize) {
      Class FieldLo, FieldHi;
      classify(AT->getElementType(), Offset, FieldLo, FieldHi, isNamedArg);
      Lo = merge(Lo, FieldLo);
      Hi = merge(Hi, FieldHi);
      if (Lo == Memory || Hi == Memory)
        break;
    }

    postMerge(Size, Lo, Hi);
    assert((Hi != SSEUp || Lo == SSE) && "Invalid SSEUp array classification.");
    return;
  }

  if (const RecordType *RT = Ty->getAs<RecordType>()) {
    uint64_t Size = getContext().getTypeSize(Ty);

    // AMD64-ABI 3.2.3p2: Rule 1. If the size of an object is larger
    // than eight eightbytes, ..., it has class MEMORY.
    if (Size > 512)
      return;

    // AMD64-ABI 3.2.3p2: Rule 2. If a C++ object has either a non-trivial
    // copy constructor or a non-trivial destructor, it is passed by invisible
    // reference.
    if (getRecordArgABI(RT, getCXXABI()))
      return;

    const RecordDecl *RD = RT->getDecl();

    // Assume variable sized types are passed in memory.
    if (RD->hasFlexibleArrayMember())
      return;

    const ASTRecordLayout &Layout = getContext().getASTRecordLayout(RD);

    // Reset Lo class, this will be recomputed.
    Current = NoClass;

    // If this is a C++ record, classify the bases first.
    if (const CXXRecordDecl *CXXRD = dyn_cast<CXXRecordDecl>(RD)) {
      for (const auto &I : CXXRD->bases()) {
        assert(!I.isVirtual() && !I.getType()->isDependentType() &&
               "Unexpected base class!");
        const CXXRecordDecl *Base =
          cast<CXXRecordDecl>(I.getType()->getAs<RecordType>()->getDecl());

        // Classify this field.
        //
        // AMD64-ABI 3.2.3p2: Rule 3. If the size of the aggregate exceeds a
        // single eightbyte, each is classified separately. Each eightbyte gets
        // initialized to class NO_CLASS.
        Class FieldLo, FieldHi;
        uint64_t Offset =
          OffsetBase + getContext().toBits(Layout.getBaseClassOffset(Base));
        classify(I.getType(), Offset, FieldLo, FieldHi, isNamedArg);
        Lo = merge(Lo, FieldLo);
        Hi = merge(Hi, FieldHi);
        if (Lo == Memory || Hi == Memory) {
          postMerge(Size, Lo, Hi);
          return;
        }
      }
    }

    // Classify the fields one at a time, merging the results.
    unsigned idx = 0;
    for (RecordDecl::field_iterator i = RD->field_begin(), e = RD->field_end();
           i != e; ++i, ++idx) {
      uint64_t Offset = OffsetBase + Layout.getFieldOffset(idx);
      bool BitField = i->isBitField();

      // Ignore padding bit-fields.
      if (BitField && i->isUnnamedBitfield())
        continue;

      // AMD64-ABI 3.2.3p2: Rule 1. If the size of an object is larger than
      // four eightbytes, or it contains unaligned fields, it has class MEMORY.
      //
      // The only case a 256-bit wide vector could be used is when the struct
      // contains a single 256-bit element. Since Lo and Hi logic isn't extended
      // to work for sizes wider than 128, early check and fallback to memory.
      //
      if (Size > 128 && (Size != getContext().getTypeSize(i->getType()) ||
                         Size > getNativeVectorSizeForAVXABI(AVXLevel))) {
        Lo = Memory;
        postMerge(Size, Lo, Hi);
        return;
      }
      // Note, skip this test for bit-fields, see below.
      if (!BitField && Offset % getContext().getTypeAlign(i->getType())) {
        Lo = Memory;
        postMerge(Size, Lo, Hi);
        return;
      }

      // Classify this field.
      //
      // AMD64-ABI 3.2.3p2: Rule 3. If the size of the aggregate
      // exceeds a single eightbyte, each is classified
      // separately. Each eightbyte gets initialized to class
      // NO_CLASS.
      Class FieldLo, FieldHi;

      // Bit-fields require special handling, they do not force the
      // structure to be passed in memory even if unaligned, and
      // therefore they can straddle an eightbyte.
      if (BitField) {
        assert(!i->isUnnamedBitfield());
        uint64_t Offset = OffsetBase + Layout.getFieldOffset(idx);
        uint64_t Size = i->getBitWidthValue(getContext());

        uint64_t EB_Lo = Offset / 64;
        uint64_t EB_Hi = (Offset + Size - 1) / 64;

        if (EB_Lo) {
          assert(EB_Hi == EB_Lo && "Invalid classification, type > 16 bytes.");
          FieldLo = NoClass;
          FieldHi = Integer;
        } else {
          FieldLo = Integer;
          FieldHi = EB_Hi ? Integer : NoClass;
        }
      } else
        classify(i->getType(), Offset, FieldLo, FieldHi, isNamedArg);
      Lo = merge(Lo, FieldLo);
      Hi = merge(Hi, FieldHi);
      if (Lo == Memory || Hi == Memory)
        break;
    }

    postMerge(Size, Lo, Hi);
  }
}

ABIArgInfo X86_64ABIInfo::getIndirectReturnResult(QualType Ty) const {
  // If this is a scalar LLVM value then assume LLVM will pass it in the right
  // place naturally.
  if (!isAggregateTypeForABI(Ty)) {
    // Treat an enum type as its underlying type.
    if (const EnumType *EnumTy = Ty->getAs<EnumType>())
      Ty = EnumTy->getDecl()->getIntegerType();

    return (Ty->isPromotableIntegerType() ? ABIArgInfo::getExtend(Ty)
                                          : ABIArgInfo::getDirect());
  }

  return getNaturalAlignIndirect(Ty);
}

bool X86_64ABIInfo::IsIllegalVectorType(QualType Ty) const {
  if (const VectorType *VecTy = Ty->getAs<VectorType>()) {
    uint64_t Size = getContext().getTypeSize(VecTy);
    unsigned LargestVector = getNativeVectorSizeForAVXABI(AVXLevel);
    if (Size <= 64 || Size > LargestVector)
      return true;
  }

  return false;
}

ABIArgInfo X86_64ABIInfo::getIndirectResult(QualType Ty,
                                            unsigned freeIntRegs) const {
  // If this is a scalar LLVM value then assume LLVM will pass it in the right
  // place naturally.
  //
  // This assumption is optimistic, as there could be free registers available
  // when we need to pass this argument in memory, and LLVM could try to pass
  // the argument in the free register. This does not seem to happen currently,
  // but this code would be much safer if we could mark the argument with
  // 'onstack'. See PR12193.
  if (!isAggregateTypeForABI(Ty) && !IsIllegalVectorType(Ty)) {
    // Treat an enum type as its underlying type.
    if (const EnumType *EnumTy = Ty->getAs<EnumType>())
      Ty = EnumTy->getDecl()->getIntegerType();

    return (Ty->isPromotableIntegerType() ? ABIArgInfo::getExtend(Ty)
                                          : ABIArgInfo::getDirect());
  }

  if (CGCXXABI::RecordArgABI RAA = getRecordArgABI(Ty, getCXXABI()))
    return getNaturalAlignIndirect(Ty, RAA == CGCXXABI::RAA_DirectInMemory);

  // Compute the byval alignment. We specify the alignment of the byval in all
  // cases so that the mid-level optimizer knows the alignment of the byval.
  unsigned Align = std::max(getContext().getTypeAlign(Ty) / 8, 8U);

  // Attempt to avoid passing indirect results using byval when possible. This
  // is important for good codegen.
  //
  // We do this by coercing the value into a scalar type which the backend can
  // handle naturally (i.e., without using byval).
  //
  // For simplicity, we currently only do this when we have exhausted all of the
  // free integer registers. Doing this when there are free integer registers
  // would require more care, as we would have to ensure that the coerced value
  // did not claim the unused register. That would require either reording the
  // arguments to the function (so that any subsequent inreg values came first),
  // or only doing this optimization when there were no following arguments that
  // might be inreg.
  //
  // We currently expect it to be rare (particularly in well written code) for
  // arguments to be passed on the stack when there are still free integer
  // registers available (this would typically imply large structs being passed
  // by value), so this seems like a fair tradeoff for now.
  //
  // We can revisit this if the backend grows support for 'onstack' parameter
  // attributes. See PR12193.
  if (freeIntRegs == 0) {
    uint64_t Size = getContext().getTypeSize(Ty);

    // If this type fits in an eightbyte, coerce it into the matching integral
    // type, which will end up on the stack (with alignment 8).
    if (Align == 8 && Size <= 64)
      return ABIArgInfo::getDirect(llvm::IntegerType::get(getVMContext(),
                                                          Size));
  }

  return ABIArgInfo::getIndirect(CharUnits::fromQuantity(Align));
}

/// The ABI specifies that a value should be passed in a full vector XMM/YMM
/// register. Pick an LLVM IR type that will be passed as a vector register.
llvm::Type *X86_64ABIInfo::GetByteVectorType(QualType Ty) const {
  // Wrapper structs/arrays that only contain vectors are passed just like
  // vectors; strip them off if present.
  if (const Type *InnerTy = isSingleElementStruct(Ty, getContext()))
    Ty = QualType(InnerTy, 0);

  llvm::Type *IRType = CGT.ConvertType(Ty);
#if INTEL_CUSTOMIZATION
  if (llvm::ArrayType *AT = dyn_cast<llvm::ArrayType>(IRType)) {
    llvm::Type *EltTy = AT->getElementType();
    if (EltTy->isFloatTy() || EltTy->isDoubleTy() ||
        EltTy->isIntegerTy(8) || EltTy->isIntegerTy(16) ||
        EltTy->isIntegerTy(32) || EltTy->isIntegerTy(64) ||
        EltTy->isIntegerTy(128)) {
      unsigned BitWidth =
          EltTy->getPrimitiveSizeInBits() * AT->getNumElements();
      if (BitWidth >= 128 && BitWidth <= 256)
        IRType = llvm::VectorType::get(EltTy, AT->getNumElements());
    }
    return IRType;
  }
  else if (IRType->isStructTy())
    return IRType;
#endif // INTEL_CUSTOMIZATION

  if (isa<llvm::VectorType>(IRType) ||
      IRType->getTypeID() == llvm::Type::FP128TyID)
    return IRType;

  // We couldn't find the preferred IR vector type for 'Ty'.
  uint64_t Size = getContext().getTypeSize(Ty);
  assert((Size == 128 || Size == 256 || Size == 512) && "Invalid type found!");

  // Return a LLVM IR vector type based on the size of 'Ty'.
  return llvm::VectorType::get(llvm::Type::getDoubleTy(getVMContext()),
                               Size / 64);
}

/// BitsContainNoUserData - Return true if the specified [start,end) bit range
/// is known to either be off the end of the specified type or being in
/// alignment padding.  The user type specified is known to be at most 128 bits
/// in size, and have passed through X86_64ABIInfo::classify with a successful
/// classification that put one of the two halves in the INTEGER class.
///
/// It is conservatively correct to return false.
static bool BitsContainNoUserData(QualType Ty, unsigned StartBit,
                                  unsigned EndBit, ASTContext &Context) {
  // If the bytes being queried are off the end of the type, there is no user
  // data hiding here.  This handles analysis of builtins, vectors and other
  // types that don't contain interesting padding.
  unsigned TySize = (unsigned)Context.getTypeSize(Ty);
  if (TySize <= StartBit)
    return true;

  if (const ConstantArrayType *AT = Context.getAsConstantArrayType(Ty)) {
    unsigned EltSize = (unsigned)Context.getTypeSize(AT->getElementType());
    unsigned NumElts = (unsigned)AT->getSize().getZExtValue();

    // Check each element to see if the element overlaps with the queried range.
    for (unsigned i = 0; i != NumElts; ++i) {
      // If the element is after the span we care about, then we're done..
      unsigned EltOffset = i*EltSize;
      if (EltOffset >= EndBit) break;

      unsigned EltStart = EltOffset < StartBit ? StartBit-EltOffset :0;
      if (!BitsContainNoUserData(AT->getElementType(), EltStart,
                                 EndBit-EltOffset, Context))
        return false;
    }
    // If it overlaps no elements, then it is safe to process as padding.
    return true;
  }

  if (const RecordType *RT = Ty->getAs<RecordType>()) {
    const RecordDecl *RD = RT->getDecl();
    const ASTRecordLayout &Layout = Context.getASTRecordLayout(RD);

    // If this is a C++ record, check the bases first.
    if (const CXXRecordDecl *CXXRD = dyn_cast<CXXRecordDecl>(RD)) {
      for (const auto &I : CXXRD->bases()) {
        assert(!I.isVirtual() && !I.getType()->isDependentType() &&
               "Unexpected base class!");
        const CXXRecordDecl *Base =
          cast<CXXRecordDecl>(I.getType()->getAs<RecordType>()->getDecl());

        // If the base is after the span we care about, ignore it.
        unsigned BaseOffset = Context.toBits(Layout.getBaseClassOffset(Base));
        if (BaseOffset >= EndBit) continue;

        unsigned BaseStart = BaseOffset < StartBit ? StartBit-BaseOffset :0;
        if (!BitsContainNoUserData(I.getType(), BaseStart,
                                   EndBit-BaseOffset, Context))
          return false;
      }
    }

    // Verify that no field has data that overlaps the region of interest.  Yes
    // this could be sped up a lot by being smarter about queried fields,
    // however we're only looking at structs up to 16 bytes, so we don't care
    // much.
    unsigned idx = 0;
    for (RecordDecl::field_iterator i = RD->field_begin(), e = RD->field_end();
         i != e; ++i, ++idx) {
      unsigned FieldOffset = (unsigned)Layout.getFieldOffset(idx);

      // If we found a field after the region we care about, then we're done.
      if (FieldOffset >= EndBit) break;

      unsigned FieldStart = FieldOffset < StartBit ? StartBit-FieldOffset :0;
      if (!BitsContainNoUserData(i->getType(), FieldStart, EndBit-FieldOffset,
                                 Context))
        return false;
    }

    // If nothing in this record overlapped the area of interest, then we're
    // clean.
    return true;
  }

  return false;
}

/// ContainsFloatAtOffset - Return true if the specified LLVM IR type has a
/// float member at the specified offset.  For example, {int,{float}} has a
/// float at offset 4.  It is conservatively correct for this routine to return
/// false.
static bool ContainsFloatAtOffset(llvm::Type *IRType, unsigned IROffset,
                                  const llvm::DataLayout &TD) {
  // Base case if we find a float.
  if (IROffset == 0 && IRType->isFloatTy())
    return true;

  // If this is a struct, recurse into the field at the specified offset.
  if (llvm::StructType *STy = dyn_cast<llvm::StructType>(IRType)) {
    const llvm::StructLayout *SL = TD.getStructLayout(STy);
    unsigned Elt = SL->getElementContainingOffset(IROffset);
    IROffset -= SL->getElementOffset(Elt);
    return ContainsFloatAtOffset(STy->getElementType(Elt), IROffset, TD);
  }

  // If this is an array, recurse into the field at the specified offset.
  if (llvm::ArrayType *ATy = dyn_cast<llvm::ArrayType>(IRType)) {
    llvm::Type *EltTy = ATy->getElementType();
    unsigned EltSize = TD.getTypeAllocSize(EltTy);
    IROffset -= IROffset/EltSize*EltSize;
    return ContainsFloatAtOffset(EltTy, IROffset, TD);
  }

  return false;
}


/// GetSSETypeAtOffset - Return a type that will be passed by the backend in the
/// low 8 bytes of an XMM register, corresponding to the SSE class.
llvm::Type *X86_64ABIInfo::
GetSSETypeAtOffset(llvm::Type *IRType, unsigned IROffset,
                   QualType SourceTy, unsigned SourceOffset) const {
  // The only three choices we have are either double, <2 x float>, or float. We
  // pass as float if the last 4 bytes is just padding.  This happens for
  // structs that contain 3 floats.
  if (BitsContainNoUserData(SourceTy, SourceOffset*8+32,
                            SourceOffset*8+64, getContext()))
    return llvm::Type::getFloatTy(getVMContext());

  // We want to pass as <2 x float> if the LLVM IR type contains a float at
  // offset+0 and offset+4.  Walk the LLVM IR type to find out if this is the
  // case.
  if (ContainsFloatAtOffset(IRType, IROffset, getDataLayout()) &&
      ContainsFloatAtOffset(IRType, IROffset+4, getDataLayout()))
    return llvm::VectorType::get(llvm::Type::getFloatTy(getVMContext()), 2);

  return llvm::Type::getDoubleTy(getVMContext());
}


/// GetINTEGERTypeAtOffset - The ABI specifies that a value should be passed in
/// an 8-byte GPR.  This means that we either have a scalar or we are talking
/// about the high or low part of an up-to-16-byte struct.  This routine picks
/// the best LLVM IR type to represent this, which may be i64 or may be anything
/// else that the backend will pass in a GPR that works better (e.g. i8, %foo*,
/// etc).
///
/// PrefType is an LLVM IR type that corresponds to (part of) the IR type for
/// the source type.  IROffset is an offset in bytes into the LLVM IR type that
/// the 8-byte value references.  PrefType may be null.
///
/// SourceTy is the source-level type for the entire argument.  SourceOffset is
/// an offset into this that we're processing (which is always either 0 or 8).
///
llvm::Type *X86_64ABIInfo::
GetINTEGERTypeAtOffset(llvm::Type *IRType, unsigned IROffset,
                       QualType SourceTy, unsigned SourceOffset) const {
  // If we're dealing with an un-offset LLVM IR type, then it means that we're
  // returning an 8-byte unit starting with it.  See if we can safely use it.
  if (IROffset == 0) {
    // Pointers and int64's always fill the 8-byte unit.
    if ((isa<llvm::PointerType>(IRType) && Has64BitPointers) ||
        IRType->isIntegerTy(64))
      return IRType;

    // If we have a 1/2/4-byte integer, we can use it only if the rest of the
    // goodness in the source type is just tail padding.  This is allowed to
    // kick in for struct {double,int} on the int, but not on
    // struct{double,int,int} because we wouldn't return the second int.  We
    // have to do this analysis on the source type because we can't depend on
    // unions being lowered a specific way etc.
    if (IRType->isIntegerTy(8) || IRType->isIntegerTy(16) ||
        IRType->isIntegerTy(32) ||
        (isa<llvm::PointerType>(IRType) && !Has64BitPointers)) {
      unsigned BitWidth = isa<llvm::PointerType>(IRType) ? 32 :
          cast<llvm::IntegerType>(IRType)->getBitWidth();

      if (BitsContainNoUserData(SourceTy, SourceOffset*8+BitWidth,
                                SourceOffset*8+64, getContext()))
        return IRType;
    }
  }

  if (llvm::StructType *STy = dyn_cast<llvm::StructType>(IRType)) {
    // If this is a struct, recurse into the field at the specified offset.
    const llvm::StructLayout *SL = getDataLayout().getStructLayout(STy);
    if (IROffset < SL->getSizeInBytes()) {
      unsigned FieldIdx = SL->getElementContainingOffset(IROffset);
      IROffset -= SL->getElementOffset(FieldIdx);

      return GetINTEGERTypeAtOffset(STy->getElementType(FieldIdx), IROffset,
                                    SourceTy, SourceOffset);
    }
  }

  if (llvm::ArrayType *ATy = dyn_cast<llvm::ArrayType>(IRType)) {
    llvm::Type *EltTy = ATy->getElementType();
    unsigned EltSize = getDataLayout().getTypeAllocSize(EltTy);
    unsigned EltOffset = IROffset/EltSize*EltSize;
    return GetINTEGERTypeAtOffset(EltTy, IROffset-EltOffset, SourceTy,
                                  SourceOffset);
  }

  // Okay, we don't have any better idea of what to pass, so we pass this in an
  // integer register that isn't too big to fit the rest of the struct.
  unsigned TySizeInBytes =
    (unsigned)getContext().getTypeSizeInChars(SourceTy).getQuantity();

  assert(TySizeInBytes != SourceOffset && "Empty field?");

  // It is always safe to classify this as an integer type up to i64 that
  // isn't larger than the structure.
  return llvm::IntegerType::get(getVMContext(),
                                std::min(TySizeInBytes-SourceOffset, 8U)*8);
}


/// GetX86_64ByValArgumentPair - Given a high and low type that can ideally
/// be used as elements of a two register pair to pass or return, return a
/// first class aggregate to represent them.  For example, if the low part of
/// a by-value argument should be passed as i32* and the high part as float,
/// return {i32*, float}.
static llvm::Type *
GetX86_64ByValArgumentPair(llvm::Type *Lo, llvm::Type *Hi,
                           const llvm::DataLayout &TD) {
  // In order to correctly satisfy the ABI, we need to the high part to start
  // at offset 8.  If the high and low parts we inferred are both 4-byte types
  // (e.g. i32 and i32) then the resultant struct type ({i32,i32}) won't have
  // the second element at offset 8.  Check for this:
  unsigned LoSize = (unsigned)TD.getTypeAllocSize(Lo);
  unsigned HiAlign = TD.getABITypeAlignment(Hi);
  unsigned HiStart = llvm::alignTo(LoSize, HiAlign);
  assert(HiStart != 0 && HiStart <= 8 && "Invalid x86-64 argument pair!");

  // To handle this, we have to increase the size of the low part so that the
  // second element will start at an 8 byte offset.  We can't increase the size
  // of the second element because it might make us access off the end of the
  // struct.
  if (HiStart != 8) {
    // There are usually two sorts of types the ABI generation code can produce
    // for the low part of a pair that aren't 8 bytes in size: float or
    // i8/i16/i32.  This can also include pointers when they are 32-bit (X32 and
    // NaCl).
    // Promote these to a larger type.
    if (Lo->isFloatTy())
      Lo = llvm::Type::getDoubleTy(Lo->getContext());
    else {
      assert((Lo->isIntegerTy() || Lo->isPointerTy())
             && "Invalid/unknown lo type");
      Lo = llvm::Type::getInt64Ty(Lo->getContext());
    }
  }

  llvm::StructType *Result = llvm::StructType::get(Lo, Hi);

  // Verify that the second element is at an 8-byte offset.
  assert(TD.getStructLayout(Result)->getElementOffset(1) == 8 &&
         "Invalid x86-64 argument pair!");
  return Result;
}

ABIArgInfo X86_64ABIInfo::
classifyReturnType(QualType RetTy) const {
  // AMD64-ABI 3.2.3p4: Rule 1. Classify the return type with the
  // classification algorithm.
  X86_64ABIInfo::Class Lo, Hi;
  classify(RetTy, 0, Lo, Hi, /*isNamedArg*/ true);

  // Check some invariants.
  assert((Hi != Memory || Lo == Memory) && "Invalid memory classification.");
  assert((Hi != SSEUp || Lo == SSE) && "Invalid SSEUp classification.");

  llvm::Type *ResType = nullptr;
  switch (Lo) {
  case NoClass:
    if (Hi == NoClass)
      return ABIArgInfo::getIgnore();
    // If the low part is just padding, it takes no register, leave ResType
    // null.
    assert((Hi == SSE || Hi == Integer || Hi == X87Up) &&
           "Unknown missing lo part");
    break;

  case SSEUp:
  case X87Up:
    llvm_unreachable("Invalid classification for lo word.");

    // AMD64-ABI 3.2.3p4: Rule 2. Types of class memory are returned via
    // hidden argument.
  case Memory:
    return getIndirectReturnResult(RetTy);

    // AMD64-ABI 3.2.3p4: Rule 3. If the class is INTEGER, the next
    // available register of the sequence %rax, %rdx is used.
  case Integer:
    ResType = GetINTEGERTypeAtOffset(CGT.ConvertType(RetTy), 0, RetTy, 0);

    // If we have a sign or zero extended integer, make sure to return Extend
    // so that the parameter gets the right LLVM IR attributes.
    if (Hi == NoClass && isa<llvm::IntegerType>(ResType)) {
      // Treat an enum type as its underlying type.
      if (const EnumType *EnumTy = RetTy->getAs<EnumType>())
        RetTy = EnumTy->getDecl()->getIntegerType();

      if (RetTy->isIntegralOrEnumerationType() &&
          RetTy->isPromotableIntegerType())
        return ABIArgInfo::getExtend(RetTy);
    }
    break;

    // AMD64-ABI 3.2.3p4: Rule 4. If the class is SSE, the next
    // available SSE register of the sequence %xmm0, %xmm1 is used.
  case SSE:
    ResType = GetSSETypeAtOffset(CGT.ConvertType(RetTy), 0, RetTy, 0);
    break;

    // AMD64-ABI 3.2.3p4: Rule 6. If the class is X87, the value is
    // returned on the X87 stack in %st0 as 80-bit x87 number.
  case X87:
    ResType = llvm::Type::getX86_FP80Ty(getVMContext());
    break;

    // AMD64-ABI 3.2.3p4: Rule 8. If the class is COMPLEX_X87, the real
    // part of the value is returned in %st0 and the imaginary part in
    // %st1.
  case ComplexX87:
    assert(Hi == ComplexX87 && "Unexpected ComplexX87 classification.");
    ResType = llvm::StructType::get(llvm::Type::getX86_FP80Ty(getVMContext()),
                                    llvm::Type::getX86_FP80Ty(getVMContext()));
    break;
  }

  llvm::Type *HighPart = nullptr;
  switch (Hi) {
    // Memory was handled previously and X87 should
    // never occur as a hi class.
  case Memory:
  case X87:
    llvm_unreachable("Invalid classification for hi word.");

  case ComplexX87: // Previously handled.
  case NoClass:
    break;

  case Integer:
    HighPart = GetINTEGERTypeAtOffset(CGT.ConvertType(RetTy), 8, RetTy, 8);
    if (Lo == NoClass)  // Return HighPart at offset 8 in memory.
      return ABIArgInfo::getDirect(HighPart, 8);
    break;
  case SSE:
    HighPart = GetSSETypeAtOffset(CGT.ConvertType(RetTy), 8, RetTy, 8);
    if (Lo == NoClass)  // Return HighPart at offset 8 in memory.
      return ABIArgInfo::getDirect(HighPart, 8);
    break;

    // AMD64-ABI 3.2.3p4: Rule 5. If the class is SSEUP, the eightbyte
    // is passed in the next available eightbyte chunk if the last used
    // vector register.
    //
    // SSEUP should always be preceded by SSE, just widen.
  case SSEUp:
    assert(Lo == SSE && "Unexpected SSEUp classification.");
    ResType = GetByteVectorType(RetTy);
    break;

    // AMD64-ABI 3.2.3p4: Rule 7. If the class is X87UP, the value is
    // returned together with the previous X87 value in %st0.
  case X87Up:
    // If X87Up is preceded by X87, we don't need to do
    // anything. However, in some cases with unions it may not be
    // preceded by X87. In such situations we follow gcc and pass the
    // extra bits in an SSE reg.
    if (Lo != X87) {
      HighPart = GetSSETypeAtOffset(CGT.ConvertType(RetTy), 8, RetTy, 8);
      if (Lo == NoClass)  // Return HighPart at offset 8 in memory.
        return ABIArgInfo::getDirect(HighPart, 8);
    }
    break;
  }

  // If a high part was specified, merge it together with the low part.  It is
  // known to pass in the high eightbyte of the result.  We do this by forming a
  // first class struct aggregate with the high and low part: {low, high}
  if (HighPart)
    ResType = GetX86_64ByValArgumentPair(ResType, HighPart, getDataLayout());

  return ABIArgInfo::getDirect(ResType);
}

ABIArgInfo X86_64ABIInfo::classifyArgumentType(
  QualType Ty, unsigned freeIntRegs, unsigned &neededInt, unsigned &neededSSE,
  bool isNamedArg)
  const
{
  Ty = useFirstFieldIfTransparentUnion(Ty);

  X86_64ABIInfo::Class Lo, Hi;
  classify(Ty, 0, Lo, Hi, isNamedArg);

  // Check some invariants.
  // FIXME: Enforce these by construction.
  assert((Hi != Memory || Lo == Memory) && "Invalid memory classification.");
  assert((Hi != SSEUp || Lo == SSE) && "Invalid SSEUp classification.");

  neededInt = 0;
  neededSSE = 0;
  llvm::Type *ResType = nullptr;
  switch (Lo) {
  case NoClass:
    if (Hi == NoClass)
      return ABIArgInfo::getIgnore();
    // If the low part is just padding, it takes no register, leave ResType
    // null.
    assert((Hi == SSE || Hi == Integer || Hi == X87Up) &&
           "Unknown missing lo part");
    break;

    // AMD64-ABI 3.2.3p3: Rule 1. If the class is MEMORY, pass the argument
    // on the stack.
  case Memory:

    // AMD64-ABI 3.2.3p3: Rule 5. If the class is X87, X87UP or
    // COMPLEX_X87, it is passed in memory.
  case X87:
  case ComplexX87:
    if (getRecordArgABI(Ty, getCXXABI()) == CGCXXABI::RAA_Indirect)
      ++neededInt;
    return getIndirectResult(Ty, freeIntRegs);

  case SSEUp:
  case X87Up:
    llvm_unreachable("Invalid classification for lo word.");

    // AMD64-ABI 3.2.3p3: Rule 2. If the class is INTEGER, the next
    // available register of the sequence %rdi, %rsi, %rdx, %rcx, %r8
    // and %r9 is used.
  case Integer:
    ++neededInt;

    // Pick an 8-byte type based on the preferred type.
    ResType = GetINTEGERTypeAtOffset(CGT.ConvertType(Ty), 0, Ty, 0);

    // If we have a sign or zero extended integer, make sure to return Extend
    // so that the parameter gets the right LLVM IR attributes.
    if (Hi == NoClass && isa<llvm::IntegerType>(ResType)) {
      // Treat an enum type as its underlying type.
      if (const EnumType *EnumTy = Ty->getAs<EnumType>())
        Ty = EnumTy->getDecl()->getIntegerType();

      if (Ty->isIntegralOrEnumerationType() &&
          Ty->isPromotableIntegerType())
        return ABIArgInfo::getExtend(Ty);
    }

    break;

    // AMD64-ABI 3.2.3p3: Rule 3. If the class is SSE, the next
    // available SSE register is used, the registers are taken in the
    // order from %xmm0 to %xmm7.
  case SSE: {
    llvm::Type *IRType = CGT.ConvertType(Ty);
    ResType = GetSSETypeAtOffset(IRType, 0, Ty, 0);
    ++neededSSE;
    break;
  }
  }

  llvm::Type *HighPart = nullptr;
  switch (Hi) {
    // Memory was handled previously, ComplexX87 and X87 should
    // never occur as hi classes, and X87Up must be preceded by X87,
    // which is passed in memory.
  case Memory:
  case X87:
  case ComplexX87:
    llvm_unreachable("Invalid classification for hi word.");

  case NoClass: break;

  case Integer:
    ++neededInt;
    // Pick an 8-byte type based on the preferred type.
    HighPart = GetINTEGERTypeAtOffset(CGT.ConvertType(Ty), 8, Ty, 8);

    if (Lo == NoClass)  // Pass HighPart at offset 8 in memory.
      return ABIArgInfo::getDirect(HighPart, 8);
    break;

    // X87Up generally doesn't occur here (long double is passed in
    // memory), except in situations involving unions.
  case X87Up:
  case SSE:
    HighPart = GetSSETypeAtOffset(CGT.ConvertType(Ty), 8, Ty, 8);

    if (Lo == NoClass)  // Pass HighPart at offset 8 in memory.
      return ABIArgInfo::getDirect(HighPart, 8);

    ++neededSSE;
    break;

    // AMD64-ABI 3.2.3p3: Rule 4. If the class is SSEUP, the
    // eightbyte is passed in the upper half of the last used SSE
    // register.  This only happens when 128-bit vectors are passed.
  case SSEUp:
    assert(Lo == SSE && "Unexpected SSEUp classification");
    ResType = GetByteVectorType(Ty);
    break;
  }

  // If a high part was specified, merge it together with the low part.  It is
  // known to pass in the high eightbyte of the result.  We do this by forming a
  // first class struct aggregate with the high and low part: {low, high}
  if (HighPart)
    ResType = GetX86_64ByValArgumentPair(ResType, HighPart, getDataLayout());

  return ABIArgInfo::getDirect(ResType);
}

ABIArgInfo
X86_64ABIInfo::classifyRegCallStructTypeImpl(QualType Ty, unsigned &NeededInt,
                                             unsigned &NeededSSE) const {
  auto RT = Ty->getAs<RecordType>();
  assert(RT && "classifyRegCallStructType only valid with struct types");

  if (RT->getDecl()->hasFlexibleArrayMember())
    return getIndirectReturnResult(Ty);

  // Sum up bases
  if (auto CXXRD = dyn_cast<CXXRecordDecl>(RT->getDecl())) {
    if (CXXRD->isDynamicClass()) {
      NeededInt = NeededSSE = 0;
      return getIndirectReturnResult(Ty);
    }

    for (const auto &I : CXXRD->bases())
      if (classifyRegCallStructTypeImpl(I.getType(), NeededInt, NeededSSE)
              .isIndirect()) {
        NeededInt = NeededSSE = 0;
        return getIndirectReturnResult(Ty);
      }
  }

  // Sum up members
  for (const auto *FD : RT->getDecl()->fields()) {
    if (FD->getType()->isRecordType() && !FD->getType()->isUnionType()) {
      if (classifyRegCallStructTypeImpl(FD->getType(), NeededInt, NeededSSE)
              .isIndirect()) {
        NeededInt = NeededSSE = 0;
        return getIndirectReturnResult(Ty);
      }
    } else {
      unsigned LocalNeededInt, LocalNeededSSE;
      if (classifyArgumentType(FD->getType(), UINT_MAX, LocalNeededInt,
                               LocalNeededSSE, true)
              .isIndirect()) {
        NeededInt = NeededSSE = 0;
        return getIndirectReturnResult(Ty);
      }
      NeededInt += LocalNeededInt;
      NeededSSE += LocalNeededSSE;
    }
  }

  return ABIArgInfo::getDirect();
}

ABIArgInfo X86_64ABIInfo::classifyRegCallStructType(QualType Ty,
                                                    unsigned &NeededInt,
                                                    unsigned &NeededSSE) const {

  NeededInt = 0;
  NeededSSE = 0;

  return classifyRegCallStructTypeImpl(Ty, NeededInt, NeededSSE);
}

void X86_64ABIInfo::computeInfo(CGFunctionInfo &FI) const {
#if INTEL_CUSTOMIZATION
  ASTContext &Context = getContext();
  if (doOpenCLClassification(FI, Context))
    return;
#endif // INTEL_CUSTOMIZATION

  const unsigned CallingConv = FI.getCallingConvention();
  // It is possible to force Win64 calling convention on any x86_64 target by
  // using __attribute__((ms_abi)). In such case to correctly emit Win64
  // compatible code delegate this call to WinX86_64ABIInfo::computeInfo.
  if (CallingConv == llvm::CallingConv::Win64) {
    WinX86_64ABIInfo Win64ABIInfo(CGT);
    Win64ABIInfo.computeInfo(FI);
    return;
  }

  bool IsRegCall = CallingConv == llvm::CallingConv::X86_RegCall;

  // Keep track of the number of assigned registers.
  unsigned FreeIntRegs = IsRegCall ? 11 : 6;
  unsigned FreeSSERegs = IsRegCall ? 16 : 8;
  unsigned NeededInt, NeededSSE;

  if (!getCXXABI().classifyReturnType(FI)) {
    if (IsRegCall && FI.getReturnType()->getTypePtr()->isRecordType() &&
        !FI.getReturnType()->getTypePtr()->isUnionType()) {
      FI.getReturnInfo() =
          classifyRegCallStructType(FI.getReturnType(), NeededInt, NeededSSE);
      if (FreeIntRegs >= NeededInt && FreeSSERegs >= NeededSSE) {
        FreeIntRegs -= NeededInt;
        FreeSSERegs -= NeededSSE;
      } else {
        FI.getReturnInfo() = getIndirectReturnResult(FI.getReturnType());
      }
    } else if (IsRegCall && FI.getReturnType()->getAs<ComplexType>()) {
      // Complex Long Double Type is passed in Memory when Regcall
      // calling convention is used.
      const ComplexType *CT = FI.getReturnType()->getAs<ComplexType>();
      if (getContext().getCanonicalType(CT->getElementType()) ==
          getContext().LongDoubleTy)
        FI.getReturnInfo() = getIndirectReturnResult(FI.getReturnType());
    } else
      FI.getReturnInfo() = classifyReturnType(FI.getReturnType());
  }

  // If the return value is indirect, then the hidden argument is consuming one
  // integer register.
  if (FI.getReturnInfo().isIndirect())
    --FreeIntRegs;

  // The chain argument effectively gives us another free register.
  if (FI.isChainCall())
    ++FreeIntRegs;

  unsigned NumRequiredArgs = FI.getNumRequiredArgs();
  // AMD64-ABI 3.2.3p3: Once arguments are classified, the registers
  // get assigned (in left-to-right order) for passing as follows...
  unsigned ArgNo = 0;
  for (CGFunctionInfo::arg_iterator it = FI.arg_begin(), ie = FI.arg_end();
       it != ie; ++it, ++ArgNo) {
    bool IsNamedArg = ArgNo < NumRequiredArgs;

    if (IsRegCall && it->type->isStructureOrClassType())
      it->info = classifyRegCallStructType(it->type, NeededInt, NeededSSE);
    else
      it->info = classifyArgumentType(it->type, FreeIntRegs, NeededInt,
                                      NeededSSE, IsNamedArg);

    // AMD64-ABI 3.2.3p3: If there are no registers available for any
    // eightbyte of an argument, the whole argument is passed on the
    // stack. If registers have already been assigned for some
    // eightbytes of such an argument, the assignments get reverted.
    if (FreeIntRegs >= NeededInt && FreeSSERegs >= NeededSSE) {
      FreeIntRegs -= NeededInt;
      FreeSSERegs -= NeededSSE;
    } else {
      it->info = getIndirectResult(it->type, FreeIntRegs);
    }
  }
}

static Address EmitX86_64VAArgFromMemory(CodeGenFunction &CGF,
                                         Address VAListAddr, QualType Ty) {
  Address overflow_arg_area_p = CGF.Builder.CreateStructGEP(
      VAListAddr, 2, CharUnits::fromQuantity(8), "overflow_arg_area_p");
  llvm::Value *overflow_arg_area =
    CGF.Builder.CreateLoad(overflow_arg_area_p, "overflow_arg_area");

  // AMD64-ABI 3.5.7p5: Step 7. Align l->overflow_arg_area upwards to a 16
  // byte boundary if alignment needed by type exceeds 8 byte boundary.
  // It isn't stated explicitly in the standard, but in practice we use
  // alignment greater than 16 where necessary.
  CharUnits Align = CGF.getContext().getTypeAlignInChars(Ty);
  if (Align > CharUnits::fromQuantity(8)) {
    overflow_arg_area = emitRoundPointerUpToAlignment(CGF, overflow_arg_area,
                                                      Align);
  }

  // AMD64-ABI 3.5.7p5: Step 8. Fetch type from l->overflow_arg_area.
  llvm::Type *LTy = CGF.ConvertTypeForMem(Ty);
  llvm::Value *Res =
    CGF.Builder.CreateBitCast(overflow_arg_area,
                              llvm::PointerType::getUnqual(LTy));

  // AMD64-ABI 3.5.7p5: Step 9. Set l->overflow_arg_area to:
  // l->overflow_arg_area + sizeof(type).
  // AMD64-ABI 3.5.7p5: Step 10. Align l->overflow_arg_area upwards to
  // an 8 byte boundary.

  uint64_t SizeInBytes = (CGF.getContext().getTypeSize(Ty) + 7) / 8;
  llvm::Value *Offset =
      llvm::ConstantInt::get(CGF.Int32Ty, (SizeInBytes + 7)  & ~7);
  overflow_arg_area = CGF.Builder.CreateGEP(overflow_arg_area, Offset,
                                            "overflow_arg_area.next");
  CGF.Builder.CreateStore(overflow_arg_area, overflow_arg_area_p);

  // AMD64-ABI 3.5.7p5: Step 11. Return the fetched type.
  return Address(Res, Align);
}

Address X86_64ABIInfo::EmitVAArg(CodeGenFunction &CGF, Address VAListAddr,
                                 QualType Ty) const {
  // Assume that va_list type is correct; should be pointer to LLVM type:
  // struct {
  //   i32 gp_offset;
  //   i32 fp_offset;
  //   i8* overflow_arg_area;
  //   i8* reg_save_area;
  // };
  unsigned neededInt, neededSSE;

  Ty = getContext().getCanonicalType(Ty);
  ABIArgInfo AI = classifyArgumentType(Ty, 0, neededInt, neededSSE,
                                       /*isNamedArg*/false);

  // AMD64-ABI 3.5.7p5: Step 1. Determine whether type may be passed
  // in the registers. If not go to step 7.
  if (!neededInt && !neededSSE)
    return EmitX86_64VAArgFromMemory(CGF, VAListAddr, Ty);

  // AMD64-ABI 3.5.7p5: Step 2. Compute num_gp to hold the number of
  // general purpose registers needed to pass type and num_fp to hold
  // the number of floating point registers needed.

  // AMD64-ABI 3.5.7p5: Step 3. Verify whether arguments fit into
  // registers. In the case: l->gp_offset > 48 - num_gp * 8 or
  // l->fp_offset > 304 - num_fp * 16 go to step 7.
  //
  // NOTE: 304 is a typo, there are (6 * 8 + 8 * 16) = 176 bytes of
  // register save space).

  llvm::Value *InRegs = nullptr;
  Address gp_offset_p = Address::invalid(), fp_offset_p = Address::invalid();
  llvm::Value *gp_offset = nullptr, *fp_offset = nullptr;
  if (neededInt) {
    gp_offset_p =
        CGF.Builder.CreateStructGEP(VAListAddr, 0, CharUnits::Zero(),
                                    "gp_offset_p");
    gp_offset = CGF.Builder.CreateLoad(gp_offset_p, "gp_offset");
    InRegs = llvm::ConstantInt::get(CGF.Int32Ty, 48 - neededInt * 8);
    InRegs = CGF.Builder.CreateICmpULE(gp_offset, InRegs, "fits_in_gp");
  }

  if (neededSSE) {
    fp_offset_p =
        CGF.Builder.CreateStructGEP(VAListAddr, 1, CharUnits::fromQuantity(4),
                                    "fp_offset_p");
    fp_offset = CGF.Builder.CreateLoad(fp_offset_p, "fp_offset");
    llvm::Value *FitsInFP =
      llvm::ConstantInt::get(CGF.Int32Ty, 176 - neededSSE * 16);
    FitsInFP = CGF.Builder.CreateICmpULE(fp_offset, FitsInFP, "fits_in_fp");
    InRegs = InRegs ? CGF.Builder.CreateAnd(InRegs, FitsInFP) : FitsInFP;
  }

  llvm::BasicBlock *InRegBlock = CGF.createBasicBlock("vaarg.in_reg");
  llvm::BasicBlock *InMemBlock = CGF.createBasicBlock("vaarg.in_mem");
  llvm::BasicBlock *ContBlock = CGF.createBasicBlock("vaarg.end");
  CGF.Builder.CreateCondBr(InRegs, InRegBlock, InMemBlock);

  // Emit code to load the value if it was passed in registers.

  CGF.EmitBlock(InRegBlock);

  // AMD64-ABI 3.5.7p5: Step 4. Fetch type from l->reg_save_area with
  // an offset of l->gp_offset and/or l->fp_offset. This may require
  // copying to a temporary location in case the parameter is passed
  // in different register classes or requires an alignment greater
  // than 8 for general purpose registers and 16 for XMM registers.
  //
  // FIXME: This really results in shameful code when we end up needing to
  // collect arguments from different places; often what should result in a
  // simple assembling of a structure from scattered addresses has many more
  // loads than necessary. Can we clean this up?
  llvm::Type *LTy = CGF.ConvertTypeForMem(Ty);
  llvm::Value *RegSaveArea = CGF.Builder.CreateLoad(
      CGF.Builder.CreateStructGEP(VAListAddr, 3, CharUnits::fromQuantity(16)),
                                  "reg_save_area");

  Address RegAddr = Address::invalid();
  if (neededInt && neededSSE) {
    // FIXME: Cleanup.
    assert(AI.isDirect() && "Unexpected ABI info for mixed regs");
    llvm::StructType *ST = cast<llvm::StructType>(AI.getCoerceToType());
    Address Tmp = CGF.CreateMemTemp(Ty);
    Tmp = CGF.Builder.CreateElementBitCast(Tmp, ST);
    assert(ST->getNumElements() == 2 && "Unexpected ABI info for mixed regs");
    llvm::Type *TyLo = ST->getElementType(0);
    llvm::Type *TyHi = ST->getElementType(1);
    assert((TyLo->isFPOrFPVectorTy() ^ TyHi->isFPOrFPVectorTy()) &&
           "Unexpected ABI info for mixed regs");
    llvm::Type *PTyLo = llvm::PointerType::getUnqual(TyLo);
    llvm::Type *PTyHi = llvm::PointerType::getUnqual(TyHi);
    llvm::Value *GPAddr = CGF.Builder.CreateGEP(RegSaveArea, gp_offset);
    llvm::Value *FPAddr = CGF.Builder.CreateGEP(RegSaveArea, fp_offset);
    llvm::Value *RegLoAddr = TyLo->isFPOrFPVectorTy() ? FPAddr : GPAddr;
    llvm::Value *RegHiAddr = TyLo->isFPOrFPVectorTy() ? GPAddr : FPAddr;

    // Copy the first element.
    // FIXME: Our choice of alignment here and below is probably pessimistic.
    llvm::Value *V = CGF.Builder.CreateAlignedLoad(
        TyLo, CGF.Builder.CreateBitCast(RegLoAddr, PTyLo),
        CharUnits::fromQuantity(getDataLayout().getABITypeAlignment(TyLo)));
    CGF.Builder.CreateStore(V,
                    CGF.Builder.CreateStructGEP(Tmp, 0, CharUnits::Zero()));

    // Copy the second element.
    V = CGF.Builder.CreateAlignedLoad(
        TyHi, CGF.Builder.CreateBitCast(RegHiAddr, PTyHi),
        CharUnits::fromQuantity(getDataLayout().getABITypeAlignment(TyHi)));
    CharUnits Offset = CharUnits::fromQuantity(
                   getDataLayout().getStructLayout(ST)->getElementOffset(1));
    CGF.Builder.CreateStore(V, CGF.Builder.CreateStructGEP(Tmp, 1, Offset));

    RegAddr = CGF.Builder.CreateElementBitCast(Tmp, LTy);
  } else if (neededInt) {
    RegAddr = Address(CGF.Builder.CreateGEP(RegSaveArea, gp_offset),
                      CharUnits::fromQuantity(8));
    RegAddr = CGF.Builder.CreateElementBitCast(RegAddr, LTy);

    // Copy to a temporary if necessary to ensure the appropriate alignment.
    std::pair<CharUnits, CharUnits> SizeAlign =
        getContext().getTypeInfoInChars(Ty);
    uint64_t TySize = SizeAlign.first.getQuantity();
    CharUnits TyAlign = SizeAlign.second;

    // Copy into a temporary if the type is more aligned than the
    // register save area.
    if (TyAlign.getQuantity() > 8) {
      Address Tmp = CGF.CreateMemTemp(Ty);
      CGF.Builder.CreateMemCpy(Tmp, RegAddr, TySize, false);
      RegAddr = Tmp;
    }
    
  } else if (neededSSE == 1) {
    RegAddr = Address(CGF.Builder.CreateGEP(RegSaveArea, fp_offset),
                      CharUnits::fromQuantity(16));
    RegAddr = CGF.Builder.CreateElementBitCast(RegAddr, LTy);
  } else {
    assert(neededSSE == 2 && "Invalid number of needed registers!");
    // SSE registers are spaced 16 bytes apart in the register save
    // area, we need to collect the two eightbytes together.
    // The ABI isn't explicit about this, but it seems reasonable
    // to assume that the slots are 16-byte aligned, since the stack is
    // naturally 16-byte aligned and the prologue is expected to store
    // all the SSE registers to the RSA.
    Address RegAddrLo = Address(CGF.Builder.CreateGEP(RegSaveArea, fp_offset),
                                CharUnits::fromQuantity(16));
    Address RegAddrHi =
      CGF.Builder.CreateConstInBoundsByteGEP(RegAddrLo,
                                             CharUnits::fromQuantity(16));
    llvm::Type *ST = AI.canHaveCoerceToType()
                         ? AI.getCoerceToType()
                         : llvm::StructType::get(CGF.DoubleTy, CGF.DoubleTy);
    llvm::Value *V;
    Address Tmp = CGF.CreateMemTemp(Ty);
    Tmp = CGF.Builder.CreateElementBitCast(Tmp, ST);
    V = CGF.Builder.CreateLoad(CGF.Builder.CreateElementBitCast(
        RegAddrLo, ST->getStructElementType(0)));
    CGF.Builder.CreateStore(V,
                   CGF.Builder.CreateStructGEP(Tmp, 0, CharUnits::Zero()));
    V = CGF.Builder.CreateLoad(CGF.Builder.CreateElementBitCast(
        RegAddrHi, ST->getStructElementType(1)));
    CGF.Builder.CreateStore(V,
          CGF.Builder.CreateStructGEP(Tmp, 1, CharUnits::fromQuantity(8)));

    RegAddr = CGF.Builder.CreateElementBitCast(Tmp, LTy);
  }

  // AMD64-ABI 3.5.7p5: Step 5. Set:
  // l->gp_offset = l->gp_offset + num_gp * 8
  // l->fp_offset = l->fp_offset + num_fp * 16.
  if (neededInt) {
    llvm::Value *Offset = llvm::ConstantInt::get(CGF.Int32Ty, neededInt * 8);
    CGF.Builder.CreateStore(CGF.Builder.CreateAdd(gp_offset, Offset),
                            gp_offset_p);
  }
  if (neededSSE) {
    llvm::Value *Offset = llvm::ConstantInt::get(CGF.Int32Ty, neededSSE * 16);
    CGF.Builder.CreateStore(CGF.Builder.CreateAdd(fp_offset, Offset),
                            fp_offset_p);
  }
  CGF.EmitBranch(ContBlock);

  // Emit code to load the value if it was passed in memory.

  CGF.EmitBlock(InMemBlock);
  Address MemAddr = EmitX86_64VAArgFromMemory(CGF, VAListAddr, Ty);

  // Return the appropriate result.

  CGF.EmitBlock(ContBlock);
  Address ResAddr = emitMergePHI(CGF, RegAddr, InRegBlock, MemAddr, InMemBlock,
                                 "vaarg.addr");
  return ResAddr;
}

Address X86_64ABIInfo::EmitMSVAArg(CodeGenFunction &CGF, Address VAListAddr,
                                   QualType Ty) const {
  return emitVoidPtrVAArg(CGF, VAListAddr, Ty, /*indirect*/ false,
                          CGF.getContext().getTypeInfoInChars(Ty),
                          CharUnits::fromQuantity(8),
                          /*allowHigherAlign*/ false);
}

ABIArgInfo
WinX86_64ABIInfo::reclassifyHvaArgType(QualType Ty, unsigned &FreeSSERegs,
                                    const ABIArgInfo &current) const {
  // Assumes vectorCall calling convention.
  const Type *Base = nullptr;
  uint64_t NumElts = 0;

  if (!Ty->isBuiltinType() && !Ty->isVectorType() &&
      isHomogeneousAggregate(Ty, Base, NumElts) && FreeSSERegs >= NumElts) {
    FreeSSERegs -= NumElts;
    return getDirectX86Hva();
  }
  return current;
}

ABIArgInfo WinX86_64ABIInfo::classify(QualType Ty, unsigned &FreeSSERegs,
                                      bool IsReturnType, bool IsVectorCall,
                                      bool IsRegCall) const {

  if (Ty->isVoidType())
    return ABIArgInfo::getIgnore();

  if (const EnumType *EnumTy = Ty->getAs<EnumType>())
    Ty = EnumTy->getDecl()->getIntegerType();

  TypeInfo Info = getContext().getTypeInfo(Ty);
  uint64_t Width = Info.Width;
  CharUnits Align = getContext().toCharUnitsFromBits(Info.Align);

  const RecordType *RT = Ty->getAs<RecordType>();
  if (RT) {
    if (!IsReturnType) {
      if (CGCXXABI::RecordArgABI RAA = getRecordArgABI(RT, getCXXABI()))
        return getNaturalAlignIndirect(Ty, RAA == CGCXXABI::RAA_DirectInMemory);
    }

    if (RT->getDecl()->hasFlexibleArrayMember())
      return getNaturalAlignIndirect(Ty, /*ByVal=*/false);

  }

  const Type *Base = nullptr;
  uint64_t NumElts = 0;
  // vectorcall adds the concept of a homogenous vector aggregate, similar to
  // other targets.
  if ((IsVectorCall || IsRegCall) &&
      isHomogeneousAggregate(Ty, Base, NumElts)) {
    if (IsRegCall) {
      if (FreeSSERegs >= NumElts) {
        FreeSSERegs -= NumElts;
        if (IsReturnType || Ty->isBuiltinType() || Ty->isVectorType())
          return ABIArgInfo::getDirect();
        return ABIArgInfo::getExpand();
      }
      return ABIArgInfo::getIndirect(Align, /*ByVal=*/false);
    } else if (IsVectorCall) {
      if (FreeSSERegs >= NumElts &&
          (IsReturnType || Ty->isBuiltinType() || Ty->isVectorType())) {
        FreeSSERegs -= NumElts;
        return ABIArgInfo::getDirect();
      } else if (IsReturnType) {
        return ABIArgInfo::getExpand();
      } else if (!Ty->isBuiltinType() && !Ty->isVectorType()) {
        // HVAs are delayed and reclassified in the 2nd step.
        return ABIArgInfo::getIndirect(Align, /*ByVal=*/false);
      }
    }
  }

  if (Ty->isMemberPointerType()) {
    // If the member pointer is represented by an LLVM int or ptr, pass it
    // directly.
    llvm::Type *LLTy = CGT.ConvertType(Ty);
    if (LLTy->isPointerTy() || LLTy->isIntegerTy())
      return ABIArgInfo::getDirect();
  }

  if (RT || Ty->isAnyComplexType() || Ty->isMemberPointerType()) {
    // MS x64 ABI requirement: "Any argument that doesn't fit in 8 bytes, or is
    // not 1, 2, 4, or 8 bytes, must be passed by reference."
    if (Width > 64 || !llvm::isPowerOf2_64(Width))
      return getNaturalAlignIndirect(Ty, /*ByVal=*/false);

    // Otherwise, coerce it to a small integer.
    return ABIArgInfo::getDirect(llvm::IntegerType::get(getVMContext(), Width));
  }

  // Bool type is always extended to the ABI, other builtin types are not
  // extended.
  const BuiltinType *BT = Ty->getAs<BuiltinType>();
  if (BT && BT->getKind() == BuiltinType::Bool)
    return ABIArgInfo::getExtend(Ty);

  // Mingw64 GCC uses the old 80 bit extended precision floating point unit. It
  // passes them indirectly through memory.
  if (IsMingw64 && BT && BT->getKind() == BuiltinType::LongDouble) {
    const llvm::fltSemantics *LDF = &getTarget().getLongDoubleFormat();
    if (LDF == &llvm::APFloat::x87DoubleExtended())
      return ABIArgInfo::getIndirect(Align, /*ByVal=*/false);
  }

  return ABIArgInfo::getDirect();
}

void WinX86_64ABIInfo::computeVectorCallArgs(CGFunctionInfo &FI,
                                             unsigned FreeSSERegs,
                                             bool IsVectorCall,
                                             bool IsRegCall) const {
  unsigned Count = 0;
  for (auto &I : FI.arguments()) {
    // Vectorcall in x64 only permits the first 6 arguments to be passed
    // as XMM/YMM registers.
    if (Count < VectorcallMaxParamNumAsReg)
      I.info = classify(I.type, FreeSSERegs, false, IsVectorCall, IsRegCall);
    else {
      // Since these cannot be passed in registers, pretend no registers
      // are left.
      unsigned ZeroSSERegsAvail = 0;
      I.info = classify(I.type, /*FreeSSERegs=*/ZeroSSERegsAvail, false,
                        IsVectorCall, IsRegCall);
    }
    ++Count;
  }

  for (auto &I : FI.arguments()) {
    I.info = reclassifyHvaArgType(I.type, FreeSSERegs, I.info);
  }
}

void WinX86_64ABIInfo::computeInfo(CGFunctionInfo &FI) const {
#if INTEL_CUSTOMIZATION
  ASTContext &Context = getContext();
  if (doOpenCLClassification(FI, Context))
    return;
#endif // INTEL_CUSTOMIZATION

  bool IsVectorCall =
      FI.getCallingConvention() == llvm::CallingConv::X86_VectorCall;
  bool IsRegCall = FI.getCallingConvention() == llvm::CallingConv::X86_RegCall;

  unsigned FreeSSERegs = 0;
  if (IsVectorCall) {
    // We can use up to 4 SSE return registers with vectorcall.
    FreeSSERegs = 4;
  } else if (IsRegCall) {
    // RegCall gives us 16 SSE registers.
    FreeSSERegs = 16;
  }

  if (!getCXXABI().classifyReturnType(FI))
    FI.getReturnInfo() = classify(FI.getReturnType(), FreeSSERegs, true,
                                  IsVectorCall, IsRegCall);

  if (IsVectorCall) {
    // We can use up to 6 SSE register parameters with vectorcall.
    FreeSSERegs = 6;
  } else if (IsRegCall) {
    // RegCall gives us 16 SSE registers, we can reuse the return registers.
    FreeSSERegs = 16;
  }

  if (IsVectorCall) {
    computeVectorCallArgs(FI, FreeSSERegs, IsVectorCall, IsRegCall);
  } else {
    for (auto &I : FI.arguments())
      I.info = classify(I.type, FreeSSERegs, false, IsVectorCall, IsRegCall);
  }

}

Address WinX86_64ABIInfo::EmitVAArg(CodeGenFunction &CGF, Address VAListAddr,
                                    QualType Ty) const {

  bool IsIndirect = false;

  // MS x64 ABI requirement: "Any argument that doesn't fit in 8 bytes, or is
  // not 1, 2, 4, or 8 bytes, must be passed by reference."
  if (isAggregateTypeForABI(Ty) || Ty->isMemberPointerType()) {
    uint64_t Width = getContext().getTypeSize(Ty);
    IsIndirect = Width > 64 || !llvm::isPowerOf2_64(Width);
  }

  return emitVoidPtrVAArg(CGF, VAListAddr, Ty, IsIndirect,
                          CGF.getContext().getTypeInfoInChars(Ty),
                          CharUnits::fromQuantity(8),
                          /*allowHigherAlign*/ false);
}

// PowerPC-32
namespace {
/// PPC32_SVR4_ABIInfo - The 32-bit PowerPC ELF (SVR4) ABI information.
class PPC32_SVR4_ABIInfo : public DefaultABIInfo {
  bool IsSoftFloatABI;

  CharUnits getParamTypeAlignment(QualType Ty) const;

public:
  PPC32_SVR4_ABIInfo(CodeGen::CodeGenTypes &CGT, bool SoftFloatABI)
      : DefaultABIInfo(CGT), IsSoftFloatABI(SoftFloatABI) {}

  Address EmitVAArg(CodeGenFunction &CGF, Address VAListAddr,
                    QualType Ty) const override;
};

class PPC32TargetCodeGenInfo : public TargetCodeGenInfo {
public:
  PPC32TargetCodeGenInfo(CodeGenTypes &CGT, bool SoftFloatABI)
      : TargetCodeGenInfo(new PPC32_SVR4_ABIInfo(CGT, SoftFloatABI)) {}

  int getDwarfEHStackPointer(CodeGen::CodeGenModule &M) const override {
    // This is recovered from gcc output.
    return 1; // r1 is the dedicated stack pointer
  }

  bool initDwarfEHRegSizeTable(CodeGen::CodeGenFunction &CGF,
                               llvm::Value *Address) const override;
};
}

CharUnits PPC32_SVR4_ABIInfo::getParamTypeAlignment(QualType Ty) const {
  // Complex types are passed just like their elements
  if (const ComplexType *CTy = Ty->getAs<ComplexType>())
    Ty = CTy->getElementType();

  if (Ty->isVectorType())
    return CharUnits::fromQuantity(getContext().getTypeSize(Ty) == 128 ? 16
                                                                       : 4);

  // For single-element float/vector structs, we consider the whole type
  // to have the same alignment requirements as its single element.
  const Type *AlignTy = nullptr;
  if (const Type *EltType = isSingleElementStruct(Ty, getContext())) {
    const BuiltinType *BT = EltType->getAs<BuiltinType>();
    if ((EltType->isVectorType() && getContext().getTypeSize(EltType) == 128) ||
        (BT && BT->isFloatingPoint()))
      AlignTy = EltType;
  }

  if (AlignTy)
    return CharUnits::fromQuantity(AlignTy->isVectorType() ? 16 : 4);
  return CharUnits::fromQuantity(4);
}

// TODO: this implementation is now likely redundant with
// DefaultABIInfo::EmitVAArg.
Address PPC32_SVR4_ABIInfo::EmitVAArg(CodeGenFunction &CGF, Address VAList,
                                      QualType Ty) const {
  if (getTarget().getTriple().isOSDarwin()) {
    auto TI = getContext().getTypeInfoInChars(Ty);
    TI.second = getParamTypeAlignment(Ty);

    CharUnits SlotSize = CharUnits::fromQuantity(4);
    return emitVoidPtrVAArg(CGF, VAList, Ty,
                            classifyArgumentType(Ty).isIndirect(), TI, SlotSize,
                            /*AllowHigherAlign=*/true);
  }

  const unsigned OverflowLimit = 8;
  if (const ComplexType *CTy = Ty->getAs<ComplexType>()) {
    // TODO: Implement this. For now ignore.
    (void)CTy;
    return Address::invalid(); // FIXME?
  }

  // struct __va_list_tag {
  //   unsigned char gpr;
  //   unsigned char fpr;
  //   unsigned short reserved;
  //   void *overflow_arg_area;
  //   void *reg_save_area;
  // };

  bool isI64 = Ty->isIntegerType() && getContext().getTypeSize(Ty) == 64;
  bool isInt =
      Ty->isIntegerType() || Ty->isPointerType() || Ty->isAggregateType();
  bool isF64 = Ty->isFloatingType() && getContext().getTypeSize(Ty) == 64;

  // All aggregates are passed indirectly?  That doesn't seem consistent
  // with the argument-lowering code.
  bool isIndirect = Ty->isAggregateType();

  CGBuilderTy &Builder = CGF.Builder;

  // The calling convention either uses 1-2 GPRs or 1 FPR.
  Address NumRegsAddr = Address::invalid();
  if (isInt || IsSoftFloatABI) {
    NumRegsAddr = Builder.CreateStructGEP(VAList, 0, CharUnits::Zero(), "gpr");
  } else {
    NumRegsAddr = Builder.CreateStructGEP(VAList, 1, CharUnits::One(), "fpr");
  }

  llvm::Value *NumRegs = Builder.CreateLoad(NumRegsAddr, "numUsedRegs");

  // "Align" the register count when TY is i64.
  if (isI64 || (isF64 && IsSoftFloatABI)) {
    NumRegs = Builder.CreateAdd(NumRegs, Builder.getInt8(1));
    NumRegs = Builder.CreateAnd(NumRegs, Builder.getInt8((uint8_t) ~1U));
  }

  llvm::Value *CC =
      Builder.CreateICmpULT(NumRegs, Builder.getInt8(OverflowLimit), "cond");

  llvm::BasicBlock *UsingRegs = CGF.createBasicBlock("using_regs");
  llvm::BasicBlock *UsingOverflow = CGF.createBasicBlock("using_overflow");
  llvm::BasicBlock *Cont = CGF.createBasicBlock("cont");

  Builder.CreateCondBr(CC, UsingRegs, UsingOverflow);

  llvm::Type *DirectTy = CGF.ConvertType(Ty);
  if (isIndirect) DirectTy = DirectTy->getPointerTo(0);

  // Case 1: consume registers.
  Address RegAddr = Address::invalid();
  {
    CGF.EmitBlock(UsingRegs);

    Address RegSaveAreaPtr =
      Builder.CreateStructGEP(VAList, 4, CharUnits::fromQuantity(8));
    RegAddr = Address(Builder.CreateLoad(RegSaveAreaPtr),
                      CharUnits::fromQuantity(8));
    assert(RegAddr.getElementType() == CGF.Int8Ty);

    // Floating-point registers start after the general-purpose registers.
    if (!(isInt || IsSoftFloatABI)) {
      RegAddr = Builder.CreateConstInBoundsByteGEP(RegAddr,
                                                   CharUnits::fromQuantity(32));
    }

    // Get the address of the saved value by scaling the number of
    // registers we've used by the number of 
    CharUnits RegSize = CharUnits::fromQuantity((isInt || IsSoftFloatABI) ? 4 : 8);
    llvm::Value *RegOffset =
      Builder.CreateMul(NumRegs, Builder.getInt8(RegSize.getQuantity()));
    RegAddr = Address(Builder.CreateInBoundsGEP(CGF.Int8Ty,
                                            RegAddr.getPointer(), RegOffset),
                      RegAddr.getAlignment().alignmentOfArrayElement(RegSize));
    RegAddr = Builder.CreateElementBitCast(RegAddr, DirectTy);

    // Increase the used-register count.
    NumRegs =
      Builder.CreateAdd(NumRegs, 
                        Builder.getInt8((isI64 || (isF64 && IsSoftFloatABI)) ? 2 : 1));
    Builder.CreateStore(NumRegs, NumRegsAddr);

    CGF.EmitBranch(Cont);
  }

  // Case 2: consume space in the overflow area.
  Address MemAddr = Address::invalid();
  {
    CGF.EmitBlock(UsingOverflow);

    Builder.CreateStore(Builder.getInt8(OverflowLimit), NumRegsAddr);

    // Everything in the overflow area is rounded up to a size of at least 4.
    CharUnits OverflowAreaAlign = CharUnits::fromQuantity(4);

    CharUnits Size;
    if (!isIndirect) {
      auto TypeInfo = CGF.getContext().getTypeInfoInChars(Ty);
      Size = TypeInfo.first.alignTo(OverflowAreaAlign);
    } else {
      Size = CGF.getPointerSize();
    }

    Address OverflowAreaAddr =
      Builder.CreateStructGEP(VAList, 3, CharUnits::fromQuantity(4));
    Address OverflowArea(Builder.CreateLoad(OverflowAreaAddr, "argp.cur"),
                         OverflowAreaAlign);
    // Round up address of argument to alignment
    CharUnits Align = CGF.getContext().getTypeAlignInChars(Ty);
    if (Align > OverflowAreaAlign) {
      llvm::Value *Ptr = OverflowArea.getPointer();
      OverflowArea = Address(emitRoundPointerUpToAlignment(CGF, Ptr, Align),
                                                           Align);
    }
 
    MemAddr = Builder.CreateElementBitCast(OverflowArea, DirectTy);

    // Increase the overflow area.
    OverflowArea = Builder.CreateConstInBoundsByteGEP(OverflowArea, Size);
    Builder.CreateStore(OverflowArea.getPointer(), OverflowAreaAddr);
    CGF.EmitBranch(Cont);
  }

  CGF.EmitBlock(Cont);

  // Merge the cases with a phi.
  Address Result = emitMergePHI(CGF, RegAddr, UsingRegs, MemAddr, UsingOverflow,
                                "vaarg.addr");

  // Load the pointer if the argument was passed indirectly.
  if (isIndirect) {
    Result = Address(Builder.CreateLoad(Result, "aggr"),
                     getContext().getTypeAlignInChars(Ty));
  }

  return Result;
}

bool
PPC32TargetCodeGenInfo::initDwarfEHRegSizeTable(CodeGen::CodeGenFunction &CGF,
                                                llvm::Value *Address) const {
  // This is calculated from the LLVM and GCC tables and verified
  // against gcc output.  AFAIK all ABIs use the same encoding.

  CodeGen::CGBuilderTy &Builder = CGF.Builder;

  llvm::IntegerType *i8 = CGF.Int8Ty;
  llvm::Value *Four8 = llvm::ConstantInt::get(i8, 4);
  llvm::Value *Eight8 = llvm::ConstantInt::get(i8, 8);
  llvm::Value *Sixteen8 = llvm::ConstantInt::get(i8, 16);

  // 0-31: r0-31, the 4-byte general-purpose registers
  AssignToArrayRange(Builder, Address, Four8, 0, 31);

  // 32-63: fp0-31, the 8-byte floating-point registers
  AssignToArrayRange(Builder, Address, Eight8, 32, 63);

  // 64-76 are various 4-byte special-purpose registers:
  // 64: mq
  // 65: lr
  // 66: ctr
  // 67: ap
  // 68-75 cr0-7
  // 76: xer
  AssignToArrayRange(Builder, Address, Four8, 64, 76);

  // 77-108: v0-31, the 16-byte vector registers
  AssignToArrayRange(Builder, Address, Sixteen8, 77, 108);

  // 109: vrsave
  // 110: vscr
  // 111: spe_acc
  // 112: spefscr
  // 113: sfp
  AssignToArrayRange(Builder, Address, Four8, 109, 113);

  return false;
}

// PowerPC-64

namespace {
/// PPC64_SVR4_ABIInfo - The 64-bit PowerPC ELF (SVR4) ABI information.
class PPC64_SVR4_ABIInfo : public ABIInfo {
public:
  enum ABIKind {
    ELFv1 = 0,
    ELFv2
  };

private:
  static const unsigned GPRBits = 64;
  ABIKind Kind;
  bool HasQPX;
  bool IsSoftFloatABI;

  // A vector of float or double will be promoted to <4 x f32> or <4 x f64> and
  // will be passed in a QPX register.
  bool IsQPXVectorTy(const Type *Ty) const {
    if (!HasQPX)
      return false;

    if (const VectorType *VT = Ty->getAs<VectorType>()) {
      unsigned NumElements = VT->getNumElements();
      if (NumElements == 1)
        return false;

      if (VT->getElementType()->isSpecificBuiltinType(BuiltinType::Double)) {
        if (getContext().getTypeSize(Ty) <= 256)
          return true;
      } else if (VT->getElementType()->
                   isSpecificBuiltinType(BuiltinType::Float)) {
        if (getContext().getTypeSize(Ty) <= 128)
          return true;
      }
    }

    return false;
  }

  bool IsQPXVectorTy(QualType Ty) const {
    return IsQPXVectorTy(Ty.getTypePtr());
  }

public:
  PPC64_SVR4_ABIInfo(CodeGen::CodeGenTypes &CGT, ABIKind Kind, bool HasQPX,
                     bool SoftFloatABI)
      : ABIInfo(CGT), Kind(Kind), HasQPX(HasQPX),
        IsSoftFloatABI(SoftFloatABI) {}

  bool isPromotableTypeForABI(QualType Ty) const;
  CharUnits getParamTypeAlignment(QualType Ty) const;

  ABIArgInfo classifyReturnType(QualType RetTy) const;
  ABIArgInfo classifyArgumentType(QualType Ty) const;

  bool isHomogeneousAggregateBaseType(QualType Ty) const override;
  bool isHomogeneousAggregateSmallEnough(const Type *Ty,
                                         uint64_t Members) const override;

  // TODO: We can add more logic to computeInfo to improve performance.
  // Example: For aggregate arguments that fit in a register, we could
  // use getDirectInReg (as is done below for structs containing a single
  // floating-point value) to avoid pushing them to memory on function
  // entry.  This would require changing the logic in PPCISelLowering
  // when lowering the parameters in the caller and args in the callee.
  void computeInfo(CGFunctionInfo &FI) const override {
    if (!getCXXABI().classifyReturnType(FI))
      FI.getReturnInfo() = classifyReturnType(FI.getReturnType());
    for (auto &I : FI.arguments()) {
      // We rely on the default argument classification for the most part.
      // One exception:  An aggregate containing a single floating-point
      // or vector item must be passed in a register if one is available.
      const Type *T = isSingleElementStruct(I.type, getContext());
      if (T) {
        const BuiltinType *BT = T->getAs<BuiltinType>();
        if (IsQPXVectorTy(T) ||
            (T->isVectorType() && getContext().getTypeSize(T) == 128) ||
            (BT && BT->isFloatingPoint())) {
          QualType QT(T, 0);
          I.info = ABIArgInfo::getDirectInReg(CGT.ConvertType(QT));
          continue;
        }
      }
      I.info = classifyArgumentType(I.type);
    }
  }

  Address EmitVAArg(CodeGenFunction &CGF, Address VAListAddr,
                    QualType Ty) const override;
};

class PPC64_SVR4_TargetCodeGenInfo : public TargetCodeGenInfo {

public:
  PPC64_SVR4_TargetCodeGenInfo(CodeGenTypes &CGT,
                               PPC64_SVR4_ABIInfo::ABIKind Kind, bool HasQPX,
                               bool SoftFloatABI)
      : TargetCodeGenInfo(new PPC64_SVR4_ABIInfo(CGT, Kind, HasQPX,
                                                 SoftFloatABI)) {}

  int getDwarfEHStackPointer(CodeGen::CodeGenModule &M) const override {
    // This is recovered from gcc output.
    return 1; // r1 is the dedicated stack pointer
  }

  bool initDwarfEHRegSizeTable(CodeGen::CodeGenFunction &CGF,
                               llvm::Value *Address) const override;
};

class PPC64TargetCodeGenInfo : public DefaultTargetCodeGenInfo {
public:
  PPC64TargetCodeGenInfo(CodeGenTypes &CGT) : DefaultTargetCodeGenInfo(CGT) {}

  int getDwarfEHStackPointer(CodeGen::CodeGenModule &M) const override {
    // This is recovered from gcc output.
    return 1; // r1 is the dedicated stack pointer
  }

  bool initDwarfEHRegSizeTable(CodeGen::CodeGenFunction &CGF,
                               llvm::Value *Address) const override;
};

}

// Return true if the ABI requires Ty to be passed sign- or zero-
// extended to 64 bits.
bool
PPC64_SVR4_ABIInfo::isPromotableTypeForABI(QualType Ty) const {
  // Treat an enum type as its underlying type.
  if (const EnumType *EnumTy = Ty->getAs<EnumType>())
    Ty = EnumTy->getDecl()->getIntegerType();

  // Promotable integer types are required to be promoted by the ABI.
  if (Ty->isPromotableIntegerType())
    return true;

  // In addition to the usual promotable integer types, we also need to
  // extend all 32-bit types, since the ABI requires promotion to 64 bits.
  if (const BuiltinType *BT = Ty->getAs<BuiltinType>())
    switch (BT->getKind()) {
    case BuiltinType::Int:
    case BuiltinType::UInt:
      return true;
    default:
      break;
    }

  return false;
}

/// isAlignedParamType - Determine whether a type requires 16-byte or
/// higher alignment in the parameter area.  Always returns at least 8.
CharUnits PPC64_SVR4_ABIInfo::getParamTypeAlignment(QualType Ty) const {
  // Complex types are passed just like their elements.
  if (const ComplexType *CTy = Ty->getAs<ComplexType>())
    Ty = CTy->getElementType();

  // Only vector types of size 16 bytes need alignment (larger types are
  // passed via reference, smaller types are not aligned).
  if (IsQPXVectorTy(Ty)) {
    if (getContext().getTypeSize(Ty) > 128)
      return CharUnits::fromQuantity(32);

    return CharUnits::fromQuantity(16);
  } else if (Ty->isVectorType()) {
    return CharUnits::fromQuantity(getContext().getTypeSize(Ty) == 128 ? 16 : 8);
  }

  // For single-element float/vector structs, we consider the whole type
  // to have the same alignment requirements as its single element.
  const Type *AlignAsType = nullptr;
  const Type *EltType = isSingleElementStruct(Ty, getContext());
  if (EltType) {
    const BuiltinType *BT = EltType->getAs<BuiltinType>();
    if (IsQPXVectorTy(EltType) || (EltType->isVectorType() &&
         getContext().getTypeSize(EltType) == 128) ||
        (BT && BT->isFloatingPoint()))
      AlignAsType = EltType;
  }

  // Likewise for ELFv2 homogeneous aggregates.
  const Type *Base = nullptr;
  uint64_t Members = 0;
  if (!AlignAsType && Kind == ELFv2 &&
      isAggregateTypeForABI(Ty) && isHomogeneousAggregate(Ty, Base, Members))
    AlignAsType = Base;

  // With special case aggregates, only vector base types need alignment.
  if (AlignAsType && IsQPXVectorTy(AlignAsType)) {
    if (getContext().getTypeSize(AlignAsType) > 128)
      return CharUnits::fromQuantity(32);

    return CharUnits::fromQuantity(16);
  } else if (AlignAsType) {
    return CharUnits::fromQuantity(AlignAsType->isVectorType() ? 16 : 8);
  }

  // Otherwise, we only need alignment for any aggregate type that
  // has an alignment requirement of >= 16 bytes.
  if (isAggregateTypeForABI(Ty) && getContext().getTypeAlign(Ty) >= 128) {
    if (HasQPX && getContext().getTypeAlign(Ty) >= 256)
      return CharUnits::fromQuantity(32);
    return CharUnits::fromQuantity(16);
  }

  return CharUnits::fromQuantity(8);
}

/// isHomogeneousAggregate - Return true if a type is an ELFv2 homogeneous
/// aggregate.  Base is set to the base element type, and Members is set
/// to the number of base elements.
bool ABIInfo::isHomogeneousAggregate(QualType Ty, const Type *&Base,
                                     uint64_t &Members) const {
  if (const ConstantArrayType *AT = getContext().getAsConstantArrayType(Ty)) {
    uint64_t NElements = AT->getSize().getZExtValue();
    if (NElements == 0)
      return false;
    if (!isHomogeneousAggregate(AT->getElementType(), Base, Members))
      return false;
    Members *= NElements;
  } else if (const RecordType *RT = Ty->getAs<RecordType>()) {
    const RecordDecl *RD = RT->getDecl();
    if (RD->hasFlexibleArrayMember())
      return false;

    Members = 0;

    // If this is a C++ record, check the bases first.
    if (const CXXRecordDecl *CXXRD = dyn_cast<CXXRecordDecl>(RD)) {
      for (const auto &I : CXXRD->bases()) {
        // Ignore empty records.
        if (isEmptyRecord(getContext(), I.getType(), true))
          continue;

        uint64_t FldMembers;
        if (!isHomogeneousAggregate(I.getType(), Base, FldMembers))
          return false;

        Members += FldMembers;
      }
    }

    for (const auto *FD : RD->fields()) {
      // Ignore (non-zero arrays of) empty records.
      QualType FT = FD->getType();
      while (const ConstantArrayType *AT =
             getContext().getAsConstantArrayType(FT)) {
        if (AT->getSize().getZExtValue() == 0)
          return false;
        FT = AT->getElementType();
      }
      if (isEmptyRecord(getContext(), FT, true))
        continue;

      // For compatibility with GCC, ignore empty bitfields in C++ mode.
      if (getContext().getLangOpts().CPlusPlus &&
          FD->isBitField() && FD->getBitWidthValue(getContext()) == 0)
        continue;

      uint64_t FldMembers;
      if (!isHomogeneousAggregate(FD->getType(), Base, FldMembers))
        return false;

      Members = (RD->isUnion() ?
                 std::max(Members, FldMembers) : Members + FldMembers);
    }

    if (!Base)
      return false;

    // Ensure there is no padding.
    if (getContext().getTypeSize(Base) * Members !=
        getContext().getTypeSize(Ty))
      return false;
  } else {
    Members = 1;
    if (const ComplexType *CT = Ty->getAs<ComplexType>()) {
      Members = 2;
      Ty = CT->getElementType();
    }

    // Most ABIs only support float, double, and some vector type widths.
    if (!isHomogeneousAggregateBaseType(Ty))
      return false;

    // The base type must be the same for all members.  Types that
    // agree in both total size and mode (float vs. vector) are
    // treated as being equivalent here.
    const Type *TyPtr = Ty.getTypePtr();
    if (!Base) {
      Base = TyPtr;
      // If it's a non-power-of-2 vector, its size is already a power-of-2,
      // so make sure to widen it explicitly.
      if (const VectorType *VT = Base->getAs<VectorType>()) {
        QualType EltTy = VT->getElementType();
        unsigned NumElements =
            getContext().getTypeSize(VT) / getContext().getTypeSize(EltTy);
        Base = getContext()
                   .getVectorType(EltTy, NumElements, VT->getVectorKind())
                   .getTypePtr();
      }
    }

    if (Base->isVectorType() != TyPtr->isVectorType() ||
        getContext().getTypeSize(Base) != getContext().getTypeSize(TyPtr))
      return false;
  }
  return Members > 0 && isHomogeneousAggregateSmallEnough(Base, Members);
}

bool PPC64_SVR4_ABIInfo::isHomogeneousAggregateBaseType(QualType Ty) const {
  // Homogeneous aggregates for ELFv2 must have base types of float,
  // double, long double, or 128-bit vectors.
  if (const BuiltinType *BT = Ty->getAs<BuiltinType>()) {
    if (BT->getKind() == BuiltinType::Float ||
        BT->getKind() == BuiltinType::Double ||
        BT->getKind() == BuiltinType::LongDouble) {
      if (IsSoftFloatABI)
        return false;
      return true;
    }
  }
  if (const VectorType *VT = Ty->getAs<VectorType>()) {
    if (getContext().getTypeSize(VT) == 128 || IsQPXVectorTy(Ty))
      return true;
  }
  return false;
}

bool PPC64_SVR4_ABIInfo::isHomogeneousAggregateSmallEnough(
    const Type *Base, uint64_t Members) const {
  // Vector types require one register, floating point types require one
  // or two registers depending on their size.
  uint32_t NumRegs =
      Base->isVectorType() ? 1 : (getContext().getTypeSize(Base) + 63) / 64;

  // Homogeneous Aggregates may occupy at most 8 registers.
  return Members * NumRegs <= 8;
}

ABIArgInfo
PPC64_SVR4_ABIInfo::classifyArgumentType(QualType Ty) const {
  Ty = useFirstFieldIfTransparentUnion(Ty);

  if (Ty->isAnyComplexType())
    return ABIArgInfo::getDirect();

  // Non-Altivec vector types are passed in GPRs (smaller than 16 bytes)
  // or via reference (larger than 16 bytes).
  if (Ty->isVectorType() && !IsQPXVectorTy(Ty)) {
    uint64_t Size = getContext().getTypeSize(Ty);
    if (Size > 128)
      return getNaturalAlignIndirect(Ty, /*ByVal=*/false);
    else if (Size < 128) {
      llvm::Type *CoerceTy = llvm::IntegerType::get(getVMContext(), Size);
      return ABIArgInfo::getDirect(CoerceTy);
    }
  }

  if (isAggregateTypeForABI(Ty)) {
    if (CGCXXABI::RecordArgABI RAA = getRecordArgABI(Ty, getCXXABI()))
      return getNaturalAlignIndirect(Ty, RAA == CGCXXABI::RAA_DirectInMemory);

    uint64_t ABIAlign = getParamTypeAlignment(Ty).getQuantity();
    uint64_t TyAlign = getContext().getTypeAlignInChars(Ty).getQuantity();

    // ELFv2 homogeneous aggregates are passed as array types.
    const Type *Base = nullptr;
    uint64_t Members = 0;
    if (Kind == ELFv2 &&
        isHomogeneousAggregate(Ty, Base, Members)) {
      llvm::Type *BaseTy = CGT.ConvertType(QualType(Base, 0));
      llvm::Type *CoerceTy = llvm::ArrayType::get(BaseTy, Members);
      return ABIArgInfo::getDirect(CoerceTy);
    }

    // If an aggregate may end up fully in registers, we do not
    // use the ByVal method, but pass the aggregate as array.
    // This is usually beneficial since we avoid forcing the
    // back-end to store the argument to memory.
    uint64_t Bits = getContext().getTypeSize(Ty);
    if (Bits > 0 && Bits <= 8 * GPRBits) {
      llvm::Type *CoerceTy;

      // Types up to 8 bytes are passed as integer type (which will be
      // properly aligned in the argument save area doubleword).
      if (Bits <= GPRBits)
        CoerceTy =
            llvm::IntegerType::get(getVMContext(), llvm::alignTo(Bits, 8));
      // Larger types are passed as arrays, with the base type selected
      // according to the required alignment in the save area.
      else {
        uint64_t RegBits = ABIAlign * 8;
        uint64_t NumRegs = llvm::alignTo(Bits, RegBits) / RegBits;
        llvm::Type *RegTy = llvm::IntegerType::get(getVMContext(), RegBits);
        CoerceTy = llvm::ArrayType::get(RegTy, NumRegs);
      }

      return ABIArgInfo::getDirect(CoerceTy);
    }

    // All other aggregates are passed ByVal.
    return ABIArgInfo::getIndirect(CharUnits::fromQuantity(ABIAlign),
                                   /*ByVal=*/true,
                                   /*Realign=*/TyAlign > ABIAlign);
  }

  return (isPromotableTypeForABI(Ty) ? ABIArgInfo::getExtend(Ty)
                                     : ABIArgInfo::getDirect());
}

ABIArgInfo
PPC64_SVR4_ABIInfo::classifyReturnType(QualType RetTy) const {
  if (RetTy->isVoidType())
    return ABIArgInfo::getIgnore();

  if (RetTy->isAnyComplexType())
    return ABIArgInfo::getDirect();

  // Non-Altivec vector types are returned in GPRs (smaller than 16 bytes)
  // or via reference (larger than 16 bytes).
  if (RetTy->isVectorType() && !IsQPXVectorTy(RetTy)) {
    uint64_t Size = getContext().getTypeSize(RetTy);
    if (Size > 128)
      return getNaturalAlignIndirect(RetTy);
    else if (Size < 128) {
      llvm::Type *CoerceTy = llvm::IntegerType::get(getVMContext(), Size);
      return ABIArgInfo::getDirect(CoerceTy);
    }
  }

  if (isAggregateTypeForABI(RetTy)) {
    // ELFv2 homogeneous aggregates are returned as array types.
    const Type *Base = nullptr;
    uint64_t Members = 0;
    if (Kind == ELFv2 &&
        isHomogeneousAggregate(RetTy, Base, Members)) {
      llvm::Type *BaseTy = CGT.ConvertType(QualType(Base, 0));
      llvm::Type *CoerceTy = llvm::ArrayType::get(BaseTy, Members);
      return ABIArgInfo::getDirect(CoerceTy);
    }

    // ELFv2 small aggregates are returned in up to two registers.
    uint64_t Bits = getContext().getTypeSize(RetTy);
    if (Kind == ELFv2 && Bits <= 2 * GPRBits) {
      if (Bits == 0)
        return ABIArgInfo::getIgnore();

      llvm::Type *CoerceTy;
      if (Bits > GPRBits) {
        CoerceTy = llvm::IntegerType::get(getVMContext(), GPRBits);
        CoerceTy = llvm::StructType::get(CoerceTy, CoerceTy);
      } else
        CoerceTy =
            llvm::IntegerType::get(getVMContext(), llvm::alignTo(Bits, 8));
      return ABIArgInfo::getDirect(CoerceTy);
    }

    // All other aggregates are returned indirectly.
    return getNaturalAlignIndirect(RetTy);
  }

  return (isPromotableTypeForABI(RetTy) ? ABIArgInfo::getExtend(RetTy)
                                        : ABIArgInfo::getDirect());
}

// Based on ARMABIInfo::EmitVAArg, adjusted for 64-bit machine.
Address PPC64_SVR4_ABIInfo::EmitVAArg(CodeGenFunction &CGF, Address VAListAddr,
                                      QualType Ty) const {
  auto TypeInfo = getContext().getTypeInfoInChars(Ty);
  TypeInfo.second = getParamTypeAlignment(Ty);

  CharUnits SlotSize = CharUnits::fromQuantity(8);

  // If we have a complex type and the base type is smaller than 8 bytes,
  // the ABI calls for the real and imaginary parts to be right-adjusted
  // in separate doublewords.  However, Clang expects us to produce a
  // pointer to a structure with the two parts packed tightly.  So generate
  // loads of the real and imaginary parts relative to the va_list pointer,
  // and store them to a temporary structure.
  if (const ComplexType *CTy = Ty->getAs<ComplexType>()) {
    CharUnits EltSize = TypeInfo.first / 2;
    if (EltSize < SlotSize) {
      Address Addr = emitVoidPtrDirectVAArg(CGF, VAListAddr, CGF.Int8Ty,
                                            SlotSize * 2, SlotSize,
                                            SlotSize, /*AllowHigher*/ true);

      Address RealAddr = Addr;
      Address ImagAddr = RealAddr;
      if (CGF.CGM.getDataLayout().isBigEndian()) {
        RealAddr = CGF.Builder.CreateConstInBoundsByteGEP(RealAddr,
                                                          SlotSize - EltSize);
        ImagAddr = CGF.Builder.CreateConstInBoundsByteGEP(ImagAddr,
                                                      2 * SlotSize - EltSize);
      } else {
        ImagAddr = CGF.Builder.CreateConstInBoundsByteGEP(RealAddr, SlotSize);
      }

      llvm::Type *EltTy = CGF.ConvertTypeForMem(CTy->getElementType());
      RealAddr = CGF.Builder.CreateElementBitCast(RealAddr, EltTy);
      ImagAddr = CGF.Builder.CreateElementBitCast(ImagAddr, EltTy);
      llvm::Value *Real = CGF.Builder.CreateLoad(RealAddr, ".vareal");
      llvm::Value *Imag = CGF.Builder.CreateLoad(ImagAddr, ".vaimag");

      Address Temp = CGF.CreateMemTemp(Ty, "vacplx");
      CGF.EmitStoreOfComplex({Real, Imag}, CGF.MakeAddrLValue(Temp, Ty),
                             /*init*/ true);
      return Temp;
    }
  }

  // Otherwise, just use the general rule.
  return emitVoidPtrVAArg(CGF, VAListAddr, Ty, /*Indirect*/ false,
                          TypeInfo, SlotSize, /*AllowHigher*/ true);
}

static bool
PPC64_initDwarfEHRegSizeTable(CodeGen::CodeGenFunction &CGF,
                              llvm::Value *Address) {
  // This is calculated from the LLVM and GCC tables and verified
  // against gcc output.  AFAIK all ABIs use the same encoding.

  CodeGen::CGBuilderTy &Builder = CGF.Builder;

  llvm::IntegerType *i8 = CGF.Int8Ty;
  llvm::Value *Four8 = llvm::ConstantInt::get(i8, 4);
  llvm::Value *Eight8 = llvm::ConstantInt::get(i8, 8);
  llvm::Value *Sixteen8 = llvm::ConstantInt::get(i8, 16);

  // 0-31: r0-31, the 8-byte general-purpose registers
  AssignToArrayRange(Builder, Address, Eight8, 0, 31);

  // 32-63: fp0-31, the 8-byte floating-point registers
  AssignToArrayRange(Builder, Address, Eight8, 32, 63);

  // 64-67 are various 8-byte special-purpose registers:
  // 64: mq
  // 65: lr
  // 66: ctr
  // 67: ap
  AssignToArrayRange(Builder, Address, Eight8, 64, 67);

  // 68-76 are various 4-byte special-purpose registers:
  // 68-75 cr0-7
  // 76: xer
  AssignToArrayRange(Builder, Address, Four8, 68, 76);

  // 77-108: v0-31, the 16-byte vector registers
  AssignToArrayRange(Builder, Address, Sixteen8, 77, 108);

  // 109: vrsave
  // 110: vscr
  // 111: spe_acc
  // 112: spefscr
  // 113: sfp
  // 114: tfhar
  // 115: tfiar
  // 116: texasr
  AssignToArrayRange(Builder, Address, Eight8, 109, 116);

  return false;
}

bool
PPC64_SVR4_TargetCodeGenInfo::initDwarfEHRegSizeTable(
  CodeGen::CodeGenFunction &CGF,
  llvm::Value *Address) const {

  return PPC64_initDwarfEHRegSizeTable(CGF, Address);
}

bool
PPC64TargetCodeGenInfo::initDwarfEHRegSizeTable(CodeGen::CodeGenFunction &CGF,
                                                llvm::Value *Address) const {

  return PPC64_initDwarfEHRegSizeTable(CGF, Address);
}

//===----------------------------------------------------------------------===//
// AArch64 ABI Implementation
//===----------------------------------------------------------------------===//

namespace {

class AArch64ABIInfo : public SwiftABIInfo {
public:
  enum ABIKind {
    AAPCS = 0,
    DarwinPCS,
    Win64
  };

private:
  ABIKind Kind;

public:
  AArch64ABIInfo(CodeGenTypes &CGT, ABIKind Kind)
    : SwiftABIInfo(CGT), Kind(Kind) {}

private:
  ABIKind getABIKind() const { return Kind; }
  bool isDarwinPCS() const { return Kind == DarwinPCS; }

  ABIArgInfo classifyReturnType(QualType RetTy) const;
  ABIArgInfo classifyArgumentType(QualType RetTy) const;
  bool isHomogeneousAggregateBaseType(QualType Ty) const override;
  bool isHomogeneousAggregateSmallEnough(const Type *Ty,
                                         uint64_t Members) const override;

  bool isIllegalVectorType(QualType Ty) const;

  void computeInfo(CGFunctionInfo &FI) const override {
    if (!getCXXABI().classifyReturnType(FI))
      FI.getReturnInfo() = classifyReturnType(FI.getReturnType());

    for (auto &it : FI.arguments())
      it.info = classifyArgumentType(it.type);
  }

  Address EmitDarwinVAArg(Address VAListAddr, QualType Ty,
                          CodeGenFunction &CGF) const;

  Address EmitAAPCSVAArg(Address VAListAddr, QualType Ty,
                         CodeGenFunction &CGF) const;

  Address EmitVAArg(CodeGenFunction &CGF, Address VAListAddr,
                    QualType Ty) const override {
    return Kind == Win64 ? EmitMSVAArg(CGF, VAListAddr, Ty)
                         : isDarwinPCS() ? EmitDarwinVAArg(VAListAddr, Ty, CGF)
                                         : EmitAAPCSVAArg(VAListAddr, Ty, CGF);
  }

  Address EmitMSVAArg(CodeGenFunction &CGF, Address VAListAddr,
                      QualType Ty) const override;

  bool shouldPassIndirectlyForSwift(ArrayRef<llvm::Type*> scalars,
                                    bool asReturnValue) const override {
    return occupiesMoreThan(CGT, scalars, /*total*/ 4);
  }
  bool isSwiftErrorInRegister() const override {
    return true;
  }

  bool isLegalVectorTypeForSwift(CharUnits totalSize, llvm::Type *eltTy,
                                 unsigned elts) const override;
};

class AArch64TargetCodeGenInfo : public TargetCodeGenInfo {
public:
  AArch64TargetCodeGenInfo(CodeGenTypes &CGT, AArch64ABIInfo::ABIKind Kind)
      : TargetCodeGenInfo(new AArch64ABIInfo(CGT, Kind)) {}

  StringRef getARCRetainAutoreleasedReturnValueMarker() const override {
    return "mov\tfp, fp\t\t// marker for objc_retainAutoreleaseReturnValue";
  }

  int getDwarfEHStackPointer(CodeGen::CodeGenModule &M) const override {
    return 31;
  }

  bool doesReturnSlotInterfereWithArgs() const override { return false; }
};

class WindowsAArch64TargetCodeGenInfo : public AArch64TargetCodeGenInfo {
public:
  WindowsAArch64TargetCodeGenInfo(CodeGenTypes &CGT, AArch64ABIInfo::ABIKind K)
      : AArch64TargetCodeGenInfo(CGT, K) {}

  void getDependentLibraryOption(llvm::StringRef Lib,
                                 llvm::SmallString<24> &Opt) const override {
    Opt = "/DEFAULTLIB:" + qualifyWindowsLibrary(Lib);
  }

  void getDetectMismatchOption(llvm::StringRef Name, llvm::StringRef Value,
                               llvm::SmallString<32> &Opt) const override {
    Opt = "/FAILIFMISMATCH:\"" + Name.str() + "=" + Value.str() + "\"";
  }
};
}

ABIArgInfo AArch64ABIInfo::classifyArgumentType(QualType Ty) const {
  Ty = useFirstFieldIfTransparentUnion(Ty);

  // Handle illegal vector types here.
  if (isIllegalVectorType(Ty)) {
    uint64_t Size = getContext().getTypeSize(Ty);
    // Android promotes <2 x i8> to i16, not i32
    if (isAndroid() && (Size <= 16)) {
      llvm::Type *ResType = llvm::Type::getInt16Ty(getVMContext());
      return ABIArgInfo::getDirect(ResType);
    }
    if (Size <= 32) {
      llvm::Type *ResType = llvm::Type::getInt32Ty(getVMContext());
      return ABIArgInfo::getDirect(ResType);
    }
    if (Size == 64) {
      llvm::Type *ResType =
          llvm::VectorType::get(llvm::Type::getInt32Ty(getVMContext()), 2);
      return ABIArgInfo::getDirect(ResType);
    }
    if (Size == 128) {
      llvm::Type *ResType =
          llvm::VectorType::get(llvm::Type::getInt32Ty(getVMContext()), 4);
      return ABIArgInfo::getDirect(ResType);
    }
    return getNaturalAlignIndirect(Ty, /*ByVal=*/false);
  }

  if (!isAggregateTypeForABI(Ty)) {
    // Treat an enum type as its underlying type.
    if (const EnumType *EnumTy = Ty->getAs<EnumType>())
      Ty = EnumTy->getDecl()->getIntegerType();

    return (Ty->isPromotableIntegerType() && isDarwinPCS()
                ? ABIArgInfo::getExtend(Ty)
                : ABIArgInfo::getDirect());
  }

  // Structures with either a non-trivial destructor or a non-trivial
  // copy constructor are always indirect.
  if (CGCXXABI::RecordArgABI RAA = getRecordArgABI(Ty, getCXXABI())) {
    return getNaturalAlignIndirect(Ty, /*ByVal=*/RAA ==
                                     CGCXXABI::RAA_DirectInMemory);
  }

  // Empty records are always ignored on Darwin, but actually passed in C++ mode
  // elsewhere for GNU compatibility.
  uint64_t Size = getContext().getTypeSize(Ty);
  bool IsEmpty = isEmptyRecord(getContext(), Ty, true);
  if (IsEmpty || Size == 0) {
    if (!getContext().getLangOpts().CPlusPlus || isDarwinPCS())
      return ABIArgInfo::getIgnore();

    // GNU C mode. The only argument that gets ignored is an empty one with size
    // 0.
    if (IsEmpty && Size == 0)
      return ABIArgInfo::getIgnore();
    return ABIArgInfo::getDirect(llvm::Type::getInt8Ty(getVMContext()));
  }

  // Homogeneous Floating-point Aggregates (HFAs) need to be expanded.
  const Type *Base = nullptr;
  uint64_t Members = 0;
  if (isHomogeneousAggregate(Ty, Base, Members)) {
    return ABIArgInfo::getDirect(
        llvm::ArrayType::get(CGT.ConvertType(QualType(Base, 0)), Members));
  }

  // Aggregates <= 16 bytes are passed directly in registers or on the stack.
  if (Size <= 128) {
    // On RenderScript, coerce Aggregates <= 16 bytes to an integer array of
    // same size and alignment.
    if (getTarget().isRenderScriptTarget()) {
      return coerceToIntArray(Ty, getContext(), getVMContext());
    }
    unsigned Alignment = getContext().getTypeAlign(Ty);
    Size = llvm::alignTo(Size, 64); // round up to multiple of 8 bytes

    // We use a pair of i64 for 16-byte aggregate with 8-byte alignment.
    // For aggregates with 16-byte alignment, we use i128.
    if (Alignment < 128 && Size == 128) {
      llvm::Type *BaseTy = llvm::Type::getInt64Ty(getVMContext());
      return ABIArgInfo::getDirect(llvm::ArrayType::get(BaseTy, Size / 64));
    }
    return ABIArgInfo::getDirect(llvm::IntegerType::get(getVMContext(), Size));
  }

  return getNaturalAlignIndirect(Ty, /*ByVal=*/false);
}

ABIArgInfo AArch64ABIInfo::classifyReturnType(QualType RetTy) const {
  if (RetTy->isVoidType())
    return ABIArgInfo::getIgnore();

  // Large vector types should be returned via memory.
  if (RetTy->isVectorType() && getContext().getTypeSize(RetTy) > 128)
    return getNaturalAlignIndirect(RetTy);

  if (!isAggregateTypeForABI(RetTy)) {
    // Treat an enum type as its underlying type.
    if (const EnumType *EnumTy = RetTy->getAs<EnumType>())
      RetTy = EnumTy->getDecl()->getIntegerType();

    return (RetTy->isPromotableIntegerType() && isDarwinPCS()
                ? ABIArgInfo::getExtend(RetTy)
                : ABIArgInfo::getDirect());
  }

  uint64_t Size = getContext().getTypeSize(RetTy);
  if (isEmptyRecord(getContext(), RetTy, true) || Size == 0)
    return ABIArgInfo::getIgnore();

  const Type *Base = nullptr;
  uint64_t Members = 0;
  if (isHomogeneousAggregate(RetTy, Base, Members))
    // Homogeneous Floating-point Aggregates (HFAs) are returned directly.
    return ABIArgInfo::getDirect();

  // Aggregates <= 16 bytes are returned directly in registers or on the stack.
  if (Size <= 128) {
    // On RenderScript, coerce Aggregates <= 16 bytes to an integer array of
    // same size and alignment.
    if (getTarget().isRenderScriptTarget()) {
      return coerceToIntArray(RetTy, getContext(), getVMContext());
    }
    unsigned Alignment = getContext().getTypeAlign(RetTy);
    Size = llvm::alignTo(Size, 64); // round up to multiple of 8 bytes

    // We use a pair of i64 for 16-byte aggregate with 8-byte alignment.
    // For aggregates with 16-byte alignment, we use i128.
    if (Alignment < 128 && Size == 128) {
      llvm::Type *BaseTy = llvm::Type::getInt64Ty(getVMContext());
      return ABIArgInfo::getDirect(llvm::ArrayType::get(BaseTy, Size / 64));
    }
    return ABIArgInfo::getDirect(llvm::IntegerType::get(getVMContext(), Size));
  }

  return getNaturalAlignIndirect(RetTy);
}

/// isIllegalVectorType - check whether the vector type is legal for AArch64.
bool AArch64ABIInfo::isIllegalVectorType(QualType Ty) const {
  if (const VectorType *VT = Ty->getAs<VectorType>()) {
    // Check whether VT is legal.
    unsigned NumElements = VT->getNumElements();
    uint64_t Size = getContext().getTypeSize(VT);
    // NumElements should be power of 2.
    if (!llvm::isPowerOf2_32(NumElements))
      return true;
    return Size != 64 && (Size != 128 || NumElements == 1);
  }
  return false;
}

bool AArch64ABIInfo::isLegalVectorTypeForSwift(CharUnits totalSize,
                                               llvm::Type *eltTy,
                                               unsigned elts) const {
  if (!llvm::isPowerOf2_32(elts))
    return false;
  if (totalSize.getQuantity() != 8 &&
      (totalSize.getQuantity() != 16 || elts == 1))
    return false;
  return true;
}

bool AArch64ABIInfo::isHomogeneousAggregateBaseType(QualType Ty) const {
  // Homogeneous aggregates for AAPCS64 must have base types of a floating
  // point type or a short-vector type. This is the same as the 32-bit ABI,
  // but with the difference that any floating-point type is allowed,
  // including __fp16.
  if (const BuiltinType *BT = Ty->getAs<BuiltinType>()) {
    if (BT->isFloatingPoint())
      return true;
  } else if (const VectorType *VT = Ty->getAs<VectorType>()) {
    unsigned VecSize = getContext().getTypeSize(VT);
    if (VecSize == 64 || VecSize == 128)
      return true;
  }
  return false;
}

bool AArch64ABIInfo::isHomogeneousAggregateSmallEnough(const Type *Base,
                                                       uint64_t Members) const {
  return Members <= 4;
}

Address AArch64ABIInfo::EmitAAPCSVAArg(Address VAListAddr,
                                            QualType Ty,
                                            CodeGenFunction &CGF) const {
  ABIArgInfo AI = classifyArgumentType(Ty);
  bool IsIndirect = AI.isIndirect();

  llvm::Type *BaseTy = CGF.ConvertType(Ty);
  if (IsIndirect)
    BaseTy = llvm::PointerType::getUnqual(BaseTy);
  else if (AI.getCoerceToType())
    BaseTy = AI.getCoerceToType();

  unsigned NumRegs = 1;
  if (llvm::ArrayType *ArrTy = dyn_cast<llvm::ArrayType>(BaseTy)) {
    BaseTy = ArrTy->getElementType();
    NumRegs = ArrTy->getNumElements();
  }
  bool IsFPR = BaseTy->isFloatingPointTy() || BaseTy->isVectorTy();

  // The AArch64 va_list type and handling is specified in the Procedure Call
  // Standard, section B.4:
  //
  // struct {
  //   void *__stack;
  //   void *__gr_top;
  //   void *__vr_top;
  //   int __gr_offs;
  //   int __vr_offs;
  // };

  llvm::BasicBlock *MaybeRegBlock = CGF.createBasicBlock("vaarg.maybe_reg");
  llvm::BasicBlock *InRegBlock = CGF.createBasicBlock("vaarg.in_reg");
  llvm::BasicBlock *OnStackBlock = CGF.createBasicBlock("vaarg.on_stack");
  llvm::BasicBlock *ContBlock = CGF.createBasicBlock("vaarg.end");

  auto TyInfo = getContext().getTypeInfoInChars(Ty);
  CharUnits TyAlign = TyInfo.second;

  Address reg_offs_p = Address::invalid();
  llvm::Value *reg_offs = nullptr;
  int reg_top_index;
  CharUnits reg_top_offset;
  int RegSize = IsIndirect ? 8 : TyInfo.first.getQuantity();
  if (!IsFPR) {
    // 3 is the field number of __gr_offs
    reg_offs_p =
        CGF.Builder.CreateStructGEP(VAListAddr, 3, CharUnits::fromQuantity(24),
                                    "gr_offs_p");
    reg_offs = CGF.Builder.CreateLoad(reg_offs_p, "gr_offs");
    reg_top_index = 1; // field number for __gr_top
    reg_top_offset = CharUnits::fromQuantity(8);
    RegSize = llvm::alignTo(RegSize, 8);
  } else {
    // 4 is the field number of __vr_offs.
    reg_offs_p =
        CGF.Builder.CreateStructGEP(VAListAddr, 4, CharUnits::fromQuantity(28),
                                    "vr_offs_p");
    reg_offs = CGF.Builder.CreateLoad(reg_offs_p, "vr_offs");
    reg_top_index = 2; // field number for __vr_top
    reg_top_offset = CharUnits::fromQuantity(16);
    RegSize = 16 * NumRegs;
  }

  //=======================================
  // Find out where argument was passed
  //=======================================

  // If reg_offs >= 0 we're already using the stack for this type of
  // argument. We don't want to keep updating reg_offs (in case it overflows,
  // though anyone passing 2GB of arguments, each at most 16 bytes, deserves
  // whatever they get).
  llvm::Value *UsingStack = nullptr;
  UsingStack = CGF.Builder.CreateICmpSGE(
      reg_offs, llvm::ConstantInt::get(CGF.Int32Ty, 0));

  CGF.Builder.CreateCondBr(UsingStack, OnStackBlock, MaybeRegBlock);

  // Otherwise, at least some kind of argument could go in these registers, the
  // question is whether this particular type is too big.
  CGF.EmitBlock(MaybeRegBlock);

  // Integer arguments may need to correct register alignment (for example a
  // "struct { __int128 a; };" gets passed in x_2N, x_{2N+1}). In this case we
  // align __gr_offs to calculate the potential address.
  if (!IsFPR && !IsIndirect && TyAlign.getQuantity() > 8) {
    int Align = TyAlign.getQuantity();

    reg_offs = CGF.Builder.CreateAdd(
        reg_offs, llvm::ConstantInt::get(CGF.Int32Ty, Align - 1),
        "align_regoffs");
    reg_offs = CGF.Builder.CreateAnd(
        reg_offs, llvm::ConstantInt::get(CGF.Int32Ty, -Align),
        "aligned_regoffs");
  }

  // Update the gr_offs/vr_offs pointer for next call to va_arg on this va_list.
  // The fact that this is done unconditionally reflects the fact that
  // allocating an argument to the stack also uses up all the remaining
  // registers of the appropriate kind.
  llvm::Value *NewOffset = nullptr;
  NewOffset = CGF.Builder.CreateAdd(
      reg_offs, llvm::ConstantInt::get(CGF.Int32Ty, RegSize), "new_reg_offs");
  CGF.Builder.CreateStore(NewOffset, reg_offs_p);

  // Now we're in a position to decide whether this argument really was in
  // registers or not.
  llvm::Value *InRegs = nullptr;
  InRegs = CGF.Builder.CreateICmpSLE(
      NewOffset, llvm::ConstantInt::get(CGF.Int32Ty, 0), "inreg");

  CGF.Builder.CreateCondBr(InRegs, InRegBlock, OnStackBlock);

  //=======================================
  // Argument was in registers
  //=======================================

  // Now we emit the code for if the argument was originally passed in
  // registers. First start the appropriate block:
  CGF.EmitBlock(InRegBlock);

  llvm::Value *reg_top = nullptr;
  Address reg_top_p = CGF.Builder.CreateStructGEP(VAListAddr, reg_top_index,
                                                  reg_top_offset, "reg_top_p");
  reg_top = CGF.Builder.CreateLoad(reg_top_p, "reg_top");
  Address BaseAddr(CGF.Builder.CreateInBoundsGEP(reg_top, reg_offs),
                   CharUnits::fromQuantity(IsFPR ? 16 : 8));
  Address RegAddr = Address::invalid();
  llvm::Type *MemTy = CGF.ConvertTypeForMem(Ty);

  if (IsIndirect) {
    // If it's been passed indirectly (actually a struct), whatever we find from
    // stored registers or on the stack will actually be a struct **.
    MemTy = llvm::PointerType::getUnqual(MemTy);
  }

  const Type *Base = nullptr;
  uint64_t NumMembers = 0;
  bool IsHFA = isHomogeneousAggregate(Ty, Base, NumMembers);
  if (IsHFA && NumMembers > 1) {
    // Homogeneous aggregates passed in registers will have their elements split
    // and stored 16-bytes apart regardless of size (they're notionally in qN,
    // qN+1, ...). We reload and store into a temporary local variable
    // contiguously.
    assert(!IsIndirect && "Homogeneous aggregates should be passed directly");
    auto BaseTyInfo = getContext().getTypeInfoInChars(QualType(Base, 0));
    llvm::Type *BaseTy = CGF.ConvertType(QualType(Base, 0));
    llvm::Type *HFATy = llvm::ArrayType::get(BaseTy, NumMembers);
    Address Tmp = CGF.CreateTempAlloca(HFATy,
                                       std::max(TyAlign, BaseTyInfo.second));

    // On big-endian platforms, the value will be right-aligned in its slot.
    int Offset = 0;
    if (CGF.CGM.getDataLayout().isBigEndian() &&
        BaseTyInfo.first.getQuantity() < 16)
      Offset = 16 - BaseTyInfo.first.getQuantity();

    for (unsigned i = 0; i < NumMembers; ++i) {
      CharUnits BaseOffset = CharUnits::fromQuantity(16 * i + Offset);
      Address LoadAddr =
        CGF.Builder.CreateConstInBoundsByteGEP(BaseAddr, BaseOffset);
      LoadAddr = CGF.Builder.CreateElementBitCast(LoadAddr, BaseTy);

      Address StoreAddr =
        CGF.Builder.CreateConstArrayGEP(Tmp, i, BaseTyInfo.first);

      llvm::Value *Elem = CGF.Builder.CreateLoad(LoadAddr);
      CGF.Builder.CreateStore(Elem, StoreAddr);
    }

    RegAddr = CGF.Builder.CreateElementBitCast(Tmp, MemTy);
  } else {
    // Otherwise the object is contiguous in memory.

    // It might be right-aligned in its slot.
    CharUnits SlotSize = BaseAddr.getAlignment();
    if (CGF.CGM.getDataLayout().isBigEndian() && !IsIndirect &&
        (IsHFA || !isAggregateTypeForABI(Ty)) &&
        TyInfo.first < SlotSize) {
      CharUnits Offset = SlotSize - TyInfo.first;
      BaseAddr = CGF.Builder.CreateConstInBoundsByteGEP(BaseAddr, Offset);
    }

    RegAddr = CGF.Builder.CreateElementBitCast(BaseAddr, MemTy);
  }

  CGF.EmitBranch(ContBlock);

  //=======================================
  // Argument was on the stack
  //=======================================
  CGF.EmitBlock(OnStackBlock);

  Address stack_p = CGF.Builder.CreateStructGEP(VAListAddr, 0,
                                                CharUnits::Zero(), "stack_p");
  llvm::Value *OnStackPtr = CGF.Builder.CreateLoad(stack_p, "stack");

  // Again, stack arguments may need realignment. In this case both integer and
  // floating-point ones might be affected.
  if (!IsIndirect && TyAlign.getQuantity() > 8) {
    int Align = TyAlign.getQuantity();

    OnStackPtr = CGF.Builder.CreatePtrToInt(OnStackPtr, CGF.Int64Ty);

    OnStackPtr = CGF.Builder.CreateAdd(
        OnStackPtr, llvm::ConstantInt::get(CGF.Int64Ty, Align - 1),
        "align_stack");
    OnStackPtr = CGF.Builder.CreateAnd(
        OnStackPtr, llvm::ConstantInt::get(CGF.Int64Ty, -Align),
        "align_stack");

    OnStackPtr = CGF.Builder.CreateIntToPtr(OnStackPtr, CGF.Int8PtrTy);
  }
  Address OnStackAddr(OnStackPtr,
                      std::max(CharUnits::fromQuantity(8), TyAlign));

  // All stack slots are multiples of 8 bytes.
  CharUnits StackSlotSize = CharUnits::fromQuantity(8);
  CharUnits StackSize;
  if (IsIndirect)
    StackSize = StackSlotSize;
  else
    StackSize = TyInfo.first.alignTo(StackSlotSize);

  llvm::Value *StackSizeC = CGF.Builder.getSize(StackSize);
  llvm::Value *NewStack =
      CGF.Builder.CreateInBoundsGEP(OnStackPtr, StackSizeC, "new_stack");

  // Write the new value of __stack for the next call to va_arg
  CGF.Builder.CreateStore(NewStack, stack_p);

  if (CGF.CGM.getDataLayout().isBigEndian() && !isAggregateTypeForABI(Ty) &&
      TyInfo.first < StackSlotSize) {
    CharUnits Offset = StackSlotSize - TyInfo.first;
    OnStackAddr = CGF.Builder.CreateConstInBoundsByteGEP(OnStackAddr, Offset);
  }

  OnStackAddr = CGF.Builder.CreateElementBitCast(OnStackAddr, MemTy);

  CGF.EmitBranch(ContBlock);

  //=======================================
  // Tidy up
  //=======================================
  CGF.EmitBlock(ContBlock);

  Address ResAddr = emitMergePHI(CGF, RegAddr, InRegBlock,
                                 OnStackAddr, OnStackBlock, "vaargs.addr");

  if (IsIndirect)
    return Address(CGF.Builder.CreateLoad(ResAddr, "vaarg.addr"),
                   TyInfo.second);

  return ResAddr;
}

Address AArch64ABIInfo::EmitDarwinVAArg(Address VAListAddr, QualType Ty,
                                        CodeGenFunction &CGF) const {
  // The backend's lowering doesn't support va_arg for aggregates or
  // illegal vector types.  Lower VAArg here for these cases and use
  // the LLVM va_arg instruction for everything else.
  if (!isAggregateTypeForABI(Ty) && !isIllegalVectorType(Ty))
    return EmitVAArgInstr(CGF, VAListAddr, Ty, ABIArgInfo::getDirect());

  CharUnits SlotSize = CharUnits::fromQuantity(8);

  // Empty records are ignored for parameter passing purposes.
  if (isEmptyRecord(getContext(), Ty, true)) {
    Address Addr(CGF.Builder.CreateLoad(VAListAddr, "ap.cur"), SlotSize);
    Addr = CGF.Builder.CreateElementBitCast(Addr, CGF.ConvertTypeForMem(Ty));
    return Addr;
  }

  // The size of the actual thing passed, which might end up just
  // being a pointer for indirect types.
  auto TyInfo = getContext().getTypeInfoInChars(Ty);

  // Arguments bigger than 16 bytes which aren't homogeneous
  // aggregates should be passed indirectly.
  bool IsIndirect = false;
  if (TyInfo.first.getQuantity() > 16) {
    const Type *Base = nullptr;
    uint64_t Members = 0;
    IsIndirect = !isHomogeneousAggregate(Ty, Base, Members);
  }

  return emitVoidPtrVAArg(CGF, VAListAddr, Ty, IsIndirect,
                          TyInfo, SlotSize, /*AllowHigherAlign*/ true);
}

Address AArch64ABIInfo::EmitMSVAArg(CodeGenFunction &CGF, Address VAListAddr,
                                    QualType Ty) const {
  return emitVoidPtrVAArg(CGF, VAListAddr, Ty, /*indirect*/ false,
                          CGF.getContext().getTypeInfoInChars(Ty),
                          CharUnits::fromQuantity(8),
                          /*allowHigherAlign*/ false);
}

//===----------------------------------------------------------------------===//
// ARM ABI Implementation
//===----------------------------------------------------------------------===//

namespace {

class ARMABIInfo : public SwiftABIInfo {
public:
  enum ABIKind {
    APCS = 0,
    AAPCS = 1,
    AAPCS_VFP = 2,
    AAPCS16_VFP = 3,
  };

private:
  ABIKind Kind;

public:
  ARMABIInfo(CodeGenTypes &CGT, ABIKind _Kind)
      : SwiftABIInfo(CGT), Kind(_Kind) {
    setCCs();
  }

  bool isEABI() const {
    switch (getTarget().getTriple().getEnvironment()) {
    case llvm::Triple::Android:
    case llvm::Triple::EABI:
    case llvm::Triple::EABIHF:
    case llvm::Triple::GNUEABI:
    case llvm::Triple::GNUEABIHF:
    case llvm::Triple::MuslEABI:
    case llvm::Triple::MuslEABIHF:
      return true;
    default:
      return false;
    }
  }

  bool isEABIHF() const {
    switch (getTarget().getTriple().getEnvironment()) {
    case llvm::Triple::EABIHF:
    case llvm::Triple::GNUEABIHF:
    case llvm::Triple::MuslEABIHF:
      return true;
    default:
      return false;
    }
  }

  ABIKind getABIKind() const { return Kind; }

private:
  ABIArgInfo classifyReturnType(QualType RetTy, bool isVariadic) const;
  ABIArgInfo classifyArgumentType(QualType RetTy, bool isVariadic) const;
  bool isIllegalVectorType(QualType Ty) const;

  bool isHomogeneousAggregateBaseType(QualType Ty) const override;
  bool isHomogeneousAggregateSmallEnough(const Type *Ty,
                                         uint64_t Members) const override;

  void computeInfo(CGFunctionInfo &FI) const override;

  Address EmitVAArg(CodeGenFunction &CGF, Address VAListAddr,
                    QualType Ty) const override;

  llvm::CallingConv::ID getLLVMDefaultCC() const;
  llvm::CallingConv::ID getABIDefaultCC() const;
  void setCCs();

  bool shouldPassIndirectlyForSwift(ArrayRef<llvm::Type*> scalars,
                                    bool asReturnValue) const override {
    return occupiesMoreThan(CGT, scalars, /*total*/ 4);
  }
  bool isSwiftErrorInRegister() const override {
    return true;
  }
  bool isLegalVectorTypeForSwift(CharUnits totalSize, llvm::Type *eltTy,
                                 unsigned elts) const override;
};

class ARMTargetCodeGenInfo : public TargetCodeGenInfo {
public:
  ARMTargetCodeGenInfo(CodeGenTypes &CGT, ARMABIInfo::ABIKind K)
    :TargetCodeGenInfo(new ARMABIInfo(CGT, K)) {}

  const ARMABIInfo &getABIInfo() const {
    return static_cast<const ARMABIInfo&>(TargetCodeGenInfo::getABIInfo());
  }

  int getDwarfEHStackPointer(CodeGen::CodeGenModule &M) const override {
    return 13;
  }

  StringRef getARCRetainAutoreleasedReturnValueMarker() const override {
    return "mov\tr7, r7\t\t// marker for objc_retainAutoreleaseReturnValue";
  }

  bool initDwarfEHRegSizeTable(CodeGen::CodeGenFunction &CGF,
                               llvm::Value *Address) const override {
    llvm::Value *Four8 = llvm::ConstantInt::get(CGF.Int8Ty, 4);

    // 0-15 are the 16 integer registers.
    AssignToArrayRange(CGF.Builder, Address, Four8, 0, 15);
    return false;
  }

  unsigned getSizeOfUnwindException() const override {
    if (getABIInfo().isEABI()) return 88;
    return TargetCodeGenInfo::getSizeOfUnwindException();
  }

  void setTargetAttributes(const Decl *D, llvm::GlobalValue *GV,
                           CodeGen::CodeGenModule &CGM) const override {
    if (GV->isDeclaration())
      return;
    const FunctionDecl *FD = dyn_cast_or_null<FunctionDecl>(D);
    if (!FD)
      return;

    const ARMInterruptAttr *Attr = FD->getAttr<ARMInterruptAttr>();
    if (!Attr)
      return;

    const char *Kind;
    switch (Attr->getInterrupt()) {
    case ARMInterruptAttr::Generic: Kind = ""; break;
    case ARMInterruptAttr::IRQ:     Kind = "IRQ"; break;
    case ARMInterruptAttr::FIQ:     Kind = "FIQ"; break;
    case ARMInterruptAttr::SWI:     Kind = "SWI"; break;
    case ARMInterruptAttr::ABORT:   Kind = "ABORT"; break;
    case ARMInterruptAttr::UNDEF:   Kind = "UNDEF"; break;
    }

    llvm::Function *Fn = cast<llvm::Function>(GV);

    Fn->addFnAttr("interrupt", Kind);

    ARMABIInfo::ABIKind ABI = cast<ARMABIInfo>(getABIInfo()).getABIKind();
    if (ABI == ARMABIInfo::APCS)
      return;

    // AAPCS guarantees that sp will be 8-byte aligned on any public interface,
    // however this is not necessarily true on taking any interrupt. Instruct
    // the backend to perform a realignment as part of the function prologue.
    llvm::AttrBuilder B;
    B.addStackAlignmentAttr(8);
    Fn->addAttributes(llvm::AttributeList::FunctionIndex, B);
  }
};

class WindowsARMTargetCodeGenInfo : public ARMTargetCodeGenInfo {
public:
  WindowsARMTargetCodeGenInfo(CodeGenTypes &CGT, ARMABIInfo::ABIKind K)
      : ARMTargetCodeGenInfo(CGT, K) {}

  void setTargetAttributes(const Decl *D, llvm::GlobalValue *GV,
                           CodeGen::CodeGenModule &CGM) const override;

  void getDependentLibraryOption(llvm::StringRef Lib,
                                 llvm::SmallString<24> &Opt) const override {
    Opt = "/DEFAULTLIB:" + qualifyWindowsLibrary(Lib);
  }

  void getDetectMismatchOption(llvm::StringRef Name, llvm::StringRef Value,
                               llvm::SmallString<32> &Opt) const override {
    Opt = "/FAILIFMISMATCH:\"" + Name.str() + "=" + Value.str() + "\"";
  }
};

void WindowsARMTargetCodeGenInfo::setTargetAttributes(
    const Decl *D, llvm::GlobalValue *GV, CodeGen::CodeGenModule &CGM) const {
  ARMTargetCodeGenInfo::setTargetAttributes(D, GV, CGM);
  if (GV->isDeclaration())
    return;
  addStackProbeTargetAttributes(D, GV, CGM);
}
}

void ARMABIInfo::computeInfo(CGFunctionInfo &FI) const {
  if (!getCXXABI().classifyReturnType(FI))
    FI.getReturnInfo() =
        classifyReturnType(FI.getReturnType(), FI.isVariadic());

  for (auto &I : FI.arguments())
    I.info = classifyArgumentType(I.type, FI.isVariadic());

  // Always honor user-specified calling convention.
  if (FI.getCallingConvention() != llvm::CallingConv::C)
    return;

  llvm::CallingConv::ID cc = getRuntimeCC();
  if (cc != llvm::CallingConv::C)
    FI.setEffectiveCallingConvention(cc);
}

/// Return the default calling convention that LLVM will use.
llvm::CallingConv::ID ARMABIInfo::getLLVMDefaultCC() const {
  // The default calling convention that LLVM will infer.
  if (isEABIHF() || getTarget().getTriple().isWatchABI())
    return llvm::CallingConv::ARM_AAPCS_VFP;
  else if (isEABI())
    return llvm::CallingConv::ARM_AAPCS;
  else
    return llvm::CallingConv::ARM_APCS;
}

/// Return the calling convention that our ABI would like us to use
/// as the C calling convention.
llvm::CallingConv::ID ARMABIInfo::getABIDefaultCC() const {
  switch (getABIKind()) {
  case APCS: return llvm::CallingConv::ARM_APCS;
  case AAPCS: return llvm::CallingConv::ARM_AAPCS;
  case AAPCS_VFP: return llvm::CallingConv::ARM_AAPCS_VFP;
  case AAPCS16_VFP: return llvm::CallingConv::ARM_AAPCS_VFP;
  }
  llvm_unreachable("bad ABI kind");
}

void ARMABIInfo::setCCs() {
  assert(getRuntimeCC() == llvm::CallingConv::C);

  // Don't muddy up the IR with a ton of explicit annotations if
  // they'd just match what LLVM will infer from the triple.
  llvm::CallingConv::ID abiCC = getABIDefaultCC();
  if (abiCC != getLLVMDefaultCC())
    RuntimeCC = abiCC;

  // AAPCS apparently requires runtime support functions to be soft-float, but
  // that's almost certainly for historic reasons (Thumb1 not supporting VFP
  // most likely). It's more convenient for AAPCS16_VFP to be hard-float.

  // The Run-time ABI for the ARM Architecture section 4.1.2 requires
  // AEABI-complying FP helper functions to use the base AAPCS.
  // These AEABI functions are expanded in the ARM llvm backend, all the builtin
  // support functions emitted by clang such as the _Complex helpers follow the
  // abiCC.
  if (abiCC != getLLVMDefaultCC())
      BuiltinCC = abiCC;
}

ABIArgInfo ARMABIInfo::classifyArgumentType(QualType Ty,
                                            bool isVariadic) const {
  // 6.1.2.1 The following argument types are VFP CPRCs:
  //   A single-precision floating-point type (including promoted
  //   half-precision types); A double-precision floating-point type;
  //   A 64-bit or 128-bit containerized vector type; Homogeneous Aggregate
  //   with a Base Type of a single- or double-precision floating-point type,
  //   64-bit containerized vectors or 128-bit containerized vectors with one
  //   to four Elements.
  bool IsEffectivelyAAPCS_VFP = getABIKind() == AAPCS_VFP && !isVariadic;

  Ty = useFirstFieldIfTransparentUnion(Ty);

  // Handle illegal vector types here.
  if (isIllegalVectorType(Ty)) {
    uint64_t Size = getContext().getTypeSize(Ty);
    if (Size <= 32) {
      llvm::Type *ResType =
          llvm::Type::getInt32Ty(getVMContext());
      return ABIArgInfo::getDirect(ResType);
    }
    if (Size == 64) {
      llvm::Type *ResType = llvm::VectorType::get(
          llvm::Type::getInt32Ty(getVMContext()), 2);
      return ABIArgInfo::getDirect(ResType);
    }
    if (Size == 128) {
      llvm::Type *ResType = llvm::VectorType::get(
          llvm::Type::getInt32Ty(getVMContext()), 4);
      return ABIArgInfo::getDirect(ResType);
    }
    return getNaturalAlignIndirect(Ty, /*ByVal=*/false);
  }
<<<<<<< HEAD
  // __fp16 gets passed as if it were an int or float, but with the top 16 bits
  // unspecified. This is not done for OpenCL as it handles the half type
  // natively, and does not need to interwork with AAPCS code.
  if (Ty->isHalfType() && !getContext().getLangOpts().NativeHalfArgsAndReturns) {
=======

  // _Float16 and __fp16 get passed as if it were an int or float, but with
  // the top 16 bits unspecified. This is not done for OpenCL as it handles the
  // half type natively, and does not need to interwork with AAPCS code.
  if ((Ty->isFloat16Type() || Ty->isHalfType()) &&
      !getContext().getLangOpts().NativeHalfArgsAndReturns) {
>>>>>>> fe357865
    llvm::Type *ResType = IsEffectivelyAAPCS_VFP ?
      llvm::Type::getFloatTy(getVMContext()) :
      llvm::Type::getInt32Ty(getVMContext());
    return ABIArgInfo::getDirect(ResType);
  }

  if (!isAggregateTypeForABI(Ty)) {
    // Treat an enum type as its underlying type.
    if (const EnumType *EnumTy = Ty->getAs<EnumType>()) {
      Ty = EnumTy->getDecl()->getIntegerType();
    }

    return (Ty->isPromotableIntegerType() ? ABIArgInfo::getExtend(Ty)
                                          : ABIArgInfo::getDirect());
  }

  if (CGCXXABI::RecordArgABI RAA = getRecordArgABI(Ty, getCXXABI())) {
    return getNaturalAlignIndirect(Ty, RAA == CGCXXABI::RAA_DirectInMemory);
  }

  // Ignore empty records.
  if (isEmptyRecord(getContext(), Ty, true))
    return ABIArgInfo::getIgnore();

  if (IsEffectivelyAAPCS_VFP) {
    // Homogeneous Aggregates need to be expanded when we can fit the aggregate
    // into VFP registers.
    const Type *Base = nullptr;
    uint64_t Members = 0;
    if (isHomogeneousAggregate(Ty, Base, Members)) {
      assert(Base && "Base class should be set for homogeneous aggregate");
      // Base can be a floating-point or a vector.
      return ABIArgInfo::getDirect(nullptr, 0, nullptr, false);
    }
  } else if (getABIKind() == ARMABIInfo::AAPCS16_VFP) {
    // WatchOS does have homogeneous aggregates. Note that we intentionally use
    // this convention even for a variadic function: the backend will use GPRs
    // if needed.
    const Type *Base = nullptr;
    uint64_t Members = 0;
    if (isHomogeneousAggregate(Ty, Base, Members)) {
      assert(Base && Members <= 4 && "unexpected homogeneous aggregate");
      llvm::Type *Ty =
        llvm::ArrayType::get(CGT.ConvertType(QualType(Base, 0)), Members);
      return ABIArgInfo::getDirect(Ty, 0, nullptr, false);
    }
  }

  if (getABIKind() == ARMABIInfo::AAPCS16_VFP &&
      getContext().getTypeSizeInChars(Ty) > CharUnits::fromQuantity(16)) {
    // WatchOS is adopting the 64-bit AAPCS rule on composite types: if they're
    // bigger than 128-bits, they get placed in space allocated by the caller,
    // and a pointer is passed.
    return ABIArgInfo::getIndirect(
        CharUnits::fromQuantity(getContext().getTypeAlign(Ty) / 8), false);
  }

  // Support byval for ARM.
  // The ABI alignment for APCS is 4-byte and for AAPCS at least 4-byte and at
  // most 8-byte. We realign the indirect argument if type alignment is bigger
  // than ABI alignment.
  uint64_t ABIAlign = 4;
  uint64_t TyAlign = getContext().getTypeAlign(Ty) / 8;
  if (getABIKind() == ARMABIInfo::AAPCS_VFP ||
       getABIKind() == ARMABIInfo::AAPCS)
    ABIAlign = std::min(std::max(TyAlign, (uint64_t)4), (uint64_t)8);

  if (getContext().getTypeSizeInChars(Ty) > CharUnits::fromQuantity(64)) {
    assert(getABIKind() != ARMABIInfo::AAPCS16_VFP && "unexpected byval");
    return ABIArgInfo::getIndirect(CharUnits::fromQuantity(ABIAlign),
                                   /*ByVal=*/true,
                                   /*Realign=*/TyAlign > ABIAlign);
  }

  // On RenderScript, coerce Aggregates <= 64 bytes to an integer array of
  // same size and alignment.
  if (getTarget().isRenderScriptTarget()) {
    return coerceToIntArray(Ty, getContext(), getVMContext());
  }

  // Otherwise, pass by coercing to a structure of the appropriate size.
  llvm::Type* ElemTy;
  unsigned SizeRegs;
  // FIXME: Try to match the types of the arguments more accurately where
  // we can.
  if (getContext().getTypeAlign(Ty) <= 32) {
    ElemTy = llvm::Type::getInt32Ty(getVMContext());
    SizeRegs = (getContext().getTypeSize(Ty) + 31) / 32;
  } else {
    ElemTy = llvm::Type::getInt64Ty(getVMContext());
    SizeRegs = (getContext().getTypeSize(Ty) + 63) / 64;
  }

  return ABIArgInfo::getDirect(llvm::ArrayType::get(ElemTy, SizeRegs));
}

static bool isIntegerLikeType(QualType Ty, ASTContext &Context,
                              llvm::LLVMContext &VMContext) {
  // APCS, C Language Calling Conventions, Non-Simple Return Values: A structure
  // is called integer-like if its size is less than or equal to one word, and
  // the offset of each of its addressable sub-fields is zero.

  uint64_t Size = Context.getTypeSize(Ty);

  // Check that the type fits in a word.
  if (Size > 32)
    return false;

  // FIXME: Handle vector types!
  if (Ty->isVectorType())
    return false;

  // Float types are never treated as "integer like".
  if (Ty->isRealFloatingType())
    return false;

  // If this is a builtin or pointer type then it is ok.
  if (Ty->getAs<BuiltinType>() || Ty->isPointerType())
    return true;

  // Small complex integer types are "integer like".
  if (const ComplexType *CT = Ty->getAs<ComplexType>())
    return isIntegerLikeType(CT->getElementType(), Context, VMContext);

  // Single element and zero sized arrays should be allowed, by the definition
  // above, but they are not.

  // Otherwise, it must be a record type.
  const RecordType *RT = Ty->getAs<RecordType>();
  if (!RT) return false;

  // Ignore records with flexible arrays.
  const RecordDecl *RD = RT->getDecl();
  if (RD->hasFlexibleArrayMember())
    return false;

  // Check that all sub-fields are at offset 0, and are themselves "integer
  // like".
  const ASTRecordLayout &Layout = Context.getASTRecordLayout(RD);

  bool HadField = false;
  unsigned idx = 0;
  for (RecordDecl::field_iterator i = RD->field_begin(), e = RD->field_end();
       i != e; ++i, ++idx) {
    const FieldDecl *FD = *i;

    // Bit-fields are not addressable, we only need to verify they are "integer
    // like". We still have to disallow a subsequent non-bitfield, for example:
    //   struct { int : 0; int x }
    // is non-integer like according to gcc.
    if (FD->isBitField()) {
      if (!RD->isUnion())
        HadField = true;

      if (!isIntegerLikeType(FD->getType(), Context, VMContext))
        return false;

      continue;
    }

    // Check if this field is at offset 0.
    if (Layout.getFieldOffset(idx) != 0)
      return false;

    if (!isIntegerLikeType(FD->getType(), Context, VMContext))
      return false;

    // Only allow at most one field in a structure. This doesn't match the
    // wording above, but follows gcc in situations with a field following an
    // empty structure.
    if (!RD->isUnion()) {
      if (HadField)
        return false;

      HadField = true;
    }
  }

  return true;
}

ABIArgInfo ARMABIInfo::classifyReturnType(QualType RetTy,
                                          bool isVariadic) const {
  bool IsEffectivelyAAPCS_VFP =
      (getABIKind() == AAPCS_VFP || getABIKind() == AAPCS16_VFP) && !isVariadic;

  if (RetTy->isVoidType())
    return ABIArgInfo::getIgnore();

  // Large vector types should be returned via memory.
  if (RetTy->isVectorType() && getContext().getTypeSize(RetTy) > 128) {
    return getNaturalAlignIndirect(RetTy);
  }

  // _Float16 and __fp16 get returned as if it were an int or float, but with
  // the top 16 bits unspecified. This is not done for OpenCL as it handles the
  // half type natively, and does not need to interwork with AAPCS code.
  if ((RetTy->isFloat16Type() || RetTy->isHalfType()) &&
      !getContext().getLangOpts().NativeHalfArgsAndReturns) {
    llvm::Type *ResType = IsEffectivelyAAPCS_VFP ?
      llvm::Type::getFloatTy(getVMContext()) :
      llvm::Type::getInt32Ty(getVMContext());
    return ABIArgInfo::getDirect(ResType);
  }

  if (!isAggregateTypeForABI(RetTy)) {
    // Treat an enum type as its underlying type.
    if (const EnumType *EnumTy = RetTy->getAs<EnumType>())
      RetTy = EnumTy->getDecl()->getIntegerType();

    return RetTy->isPromotableIntegerType() ? ABIArgInfo::getExtend(RetTy)
                                            : ABIArgInfo::getDirect();
  }

  // Are we following APCS?
  if (getABIKind() == APCS) {
    if (isEmptyRecord(getContext(), RetTy, false))
      return ABIArgInfo::getIgnore();

    // Complex types are all returned as packed integers.
    //
    // FIXME: Consider using 2 x vector types if the back end handles them
    // correctly.
    if (RetTy->isAnyComplexType())
      return ABIArgInfo::getDirect(llvm::IntegerType::get(
          getVMContext(), getContext().getTypeSize(RetTy)));

    // Integer like structures are returned in r0.
    if (isIntegerLikeType(RetTy, getContext(), getVMContext())) {
      // Return in the smallest viable integer type.
      uint64_t Size = getContext().getTypeSize(RetTy);
      if (Size <= 8)
        return ABIArgInfo::getDirect(llvm::Type::getInt8Ty(getVMContext()));
      if (Size <= 16)
        return ABIArgInfo::getDirect(llvm::Type::getInt16Ty(getVMContext()));
      return ABIArgInfo::getDirect(llvm::Type::getInt32Ty(getVMContext()));
    }

    // Otherwise return in memory.
    return getNaturalAlignIndirect(RetTy);
  }

  // Otherwise this is an AAPCS variant.

  if (isEmptyRecord(getContext(), RetTy, true))
    return ABIArgInfo::getIgnore();

  // Check for homogeneous aggregates with AAPCS-VFP.
  if (IsEffectivelyAAPCS_VFP) {
    const Type *Base = nullptr;
    uint64_t Members = 0;
    if (isHomogeneousAggregate(RetTy, Base, Members)) {
      assert(Base && "Base class should be set for homogeneous aggregate");
      // Homogeneous Aggregates are returned directly.
      return ABIArgInfo::getDirect(nullptr, 0, nullptr, false);
    }
  }

  // Aggregates <= 4 bytes are returned in r0; other aggregates
  // are returned indirectly.
  uint64_t Size = getContext().getTypeSize(RetTy);
  if (Size <= 32) {
    // On RenderScript, coerce Aggregates <= 4 bytes to an integer array of
    // same size and alignment.
    if (getTarget().isRenderScriptTarget()) {
      return coerceToIntArray(RetTy, getContext(), getVMContext());
    }
    if (getDataLayout().isBigEndian())
      // Return in 32 bit integer integer type (as if loaded by LDR, AAPCS 5.4)
      return ABIArgInfo::getDirect(llvm::Type::getInt32Ty(getVMContext()));

    // Return in the smallest viable integer type.
    if (Size <= 8)
      return ABIArgInfo::getDirect(llvm::Type::getInt8Ty(getVMContext()));
    if (Size <= 16)
      return ABIArgInfo::getDirect(llvm::Type::getInt16Ty(getVMContext()));
    return ABIArgInfo::getDirect(llvm::Type::getInt32Ty(getVMContext()));
  } else if (Size <= 128 && getABIKind() == AAPCS16_VFP) {
    llvm::Type *Int32Ty = llvm::Type::getInt32Ty(getVMContext());
    llvm::Type *CoerceTy =
        llvm::ArrayType::get(Int32Ty, llvm::alignTo(Size, 32) / 32);
    return ABIArgInfo::getDirect(CoerceTy);
  }

  return getNaturalAlignIndirect(RetTy);
}

/// isIllegalVector - check whether Ty is an illegal vector type.
bool ARMABIInfo::isIllegalVectorType(QualType Ty) const {
  if (const VectorType *VT = Ty->getAs<VectorType> ()) {
    if (isAndroid()) {
      // Android shipped using Clang 3.1, which supported a slightly different
      // vector ABI. The primary differences were that 3-element vector types
      // were legal, and so were sub 32-bit vectors (i.e. <2 x i8>). This path
      // accepts that legacy behavior for Android only.
      // Check whether VT is legal.
      unsigned NumElements = VT->getNumElements();
      // NumElements should be power of 2 or equal to 3.
      if (!llvm::isPowerOf2_32(NumElements) && NumElements != 3)
        return true;
    } else {
      // Check whether VT is legal.
      unsigned NumElements = VT->getNumElements();
      uint64_t Size = getContext().getTypeSize(VT);
      // NumElements should be power of 2.
      if (!llvm::isPowerOf2_32(NumElements))
        return true;
      // Size should be greater than 32 bits.
      return Size <= 32;
    }
  }
  return false;
}

bool ARMABIInfo::isLegalVectorTypeForSwift(CharUnits vectorSize,
                                           llvm::Type *eltTy,
                                           unsigned numElts) const {
  if (!llvm::isPowerOf2_32(numElts))
    return false;
  unsigned size = getDataLayout().getTypeStoreSizeInBits(eltTy);
  if (size > 64)
    return false;
  if (vectorSize.getQuantity() != 8 &&
      (vectorSize.getQuantity() != 16 || numElts == 1))
    return false;
  return true;
}

bool ARMABIInfo::isHomogeneousAggregateBaseType(QualType Ty) const {
  // Homogeneous aggregates for AAPCS-VFP must have base types of float,
  // double, or 64-bit or 128-bit vectors.
  if (const BuiltinType *BT = Ty->getAs<BuiltinType>()) {
    if (BT->getKind() == BuiltinType::Float ||
        BT->getKind() == BuiltinType::Double ||
        BT->getKind() == BuiltinType::LongDouble
#if INTEL_CUSTOMIZATION
        || BT->getKind() == BuiltinType::Float128
#endif  // INTEL_CUSTOMIZATION
       )
      return true;
  } else if (const VectorType *VT = Ty->getAs<VectorType>()) {
    unsigned VecSize = getContext().getTypeSize(VT);
    if (VecSize == 64 || VecSize == 128)
      return true;
  }
  return false;
}

bool ARMABIInfo::isHomogeneousAggregateSmallEnough(const Type *Base,
                                                   uint64_t Members) const {
  return Members <= 4;
}

Address ARMABIInfo::EmitVAArg(CodeGenFunction &CGF, Address VAListAddr,
                              QualType Ty) const {
  CharUnits SlotSize = CharUnits::fromQuantity(4);

  // Empty records are ignored for parameter passing purposes.
  if (isEmptyRecord(getContext(), Ty, true)) {
    Address Addr(CGF.Builder.CreateLoad(VAListAddr), SlotSize);
    Addr = CGF.Builder.CreateElementBitCast(Addr, CGF.ConvertTypeForMem(Ty));
    return Addr;
  }

  auto TyInfo = getContext().getTypeInfoInChars(Ty);
  CharUnits TyAlignForABI = TyInfo.second;

  // Use indirect if size of the illegal vector is bigger than 16 bytes.
  bool IsIndirect = false;
  const Type *Base = nullptr;
  uint64_t Members = 0;
  if (TyInfo.first > CharUnits::fromQuantity(16) && isIllegalVectorType(Ty)) {
    IsIndirect = true;

  // ARMv7k passes structs bigger than 16 bytes indirectly, in space
  // allocated by the caller.
  } else if (TyInfo.first > CharUnits::fromQuantity(16) &&
             getABIKind() == ARMABIInfo::AAPCS16_VFP &&
             !isHomogeneousAggregate(Ty, Base, Members)) {
    IsIndirect = true;

  // Otherwise, bound the type's ABI alignment.
  // The ABI alignment for 64-bit or 128-bit vectors is 8 for AAPCS and 4 for
  // APCS. For AAPCS, the ABI alignment is at least 4-byte and at most 8-byte.
  // Our callers should be prepared to handle an under-aligned address.
  } else if (getABIKind() == ARMABIInfo::AAPCS_VFP ||
             getABIKind() == ARMABIInfo::AAPCS) {
    TyAlignForABI = std::max(TyAlignForABI, CharUnits::fromQuantity(4));
    TyAlignForABI = std::min(TyAlignForABI, CharUnits::fromQuantity(8));
  } else if (getABIKind() == ARMABIInfo::AAPCS16_VFP) {
    // ARMv7k allows type alignment up to 16 bytes.
    TyAlignForABI = std::max(TyAlignForABI, CharUnits::fromQuantity(4));
    TyAlignForABI = std::min(TyAlignForABI, CharUnits::fromQuantity(16));
  } else {
    TyAlignForABI = CharUnits::fromQuantity(4);
  }
  TyInfo.second = TyAlignForABI;

  return emitVoidPtrVAArg(CGF, VAListAddr, Ty, IsIndirect, TyInfo,
                          SlotSize, /*AllowHigherAlign*/ true);
}

//===----------------------------------------------------------------------===//
// NVPTX ABI Implementation
//===----------------------------------------------------------------------===//

namespace {

class NVPTXABIInfo : public ABIInfo {
public:
  NVPTXABIInfo(CodeGenTypes &CGT) : ABIInfo(CGT) {}

  ABIArgInfo classifyReturnType(QualType RetTy) const;
  ABIArgInfo classifyArgumentType(QualType Ty) const;

  void computeInfo(CGFunctionInfo &FI) const override;
  Address EmitVAArg(CodeGenFunction &CGF, Address VAListAddr,
                    QualType Ty) const override;
};

class NVPTXTargetCodeGenInfo : public TargetCodeGenInfo {
public:
  NVPTXTargetCodeGenInfo(CodeGenTypes &CGT)
    : TargetCodeGenInfo(new NVPTXABIInfo(CGT)) {}

  void setTargetAttributes(const Decl *D, llvm::GlobalValue *GV,
                           CodeGen::CodeGenModule &M) const override;

private:
  // Adds a NamedMDNode with F, Name, and Operand as operands, and adds the
  // resulting MDNode to the nvvm.annotations MDNode.
  static void addNVVMMetadata(llvm::Function *F, StringRef Name, int Operand);
};

ABIArgInfo NVPTXABIInfo::classifyReturnType(QualType RetTy) const {
  if (RetTy->isVoidType())
    return ABIArgInfo::getIgnore();

  // note: this is different from default ABI
  if (!RetTy->isScalarType())
    return ABIArgInfo::getDirect();

  // Treat an enum type as its underlying type.
  if (const EnumType *EnumTy = RetTy->getAs<EnumType>())
    RetTy = EnumTy->getDecl()->getIntegerType();

  return (RetTy->isPromotableIntegerType() ? ABIArgInfo::getExtend(RetTy)
                                           : ABIArgInfo::getDirect());
}

ABIArgInfo NVPTXABIInfo::classifyArgumentType(QualType Ty) const {
  // Treat an enum type as its underlying type.
  if (const EnumType *EnumTy = Ty->getAs<EnumType>())
    Ty = EnumTy->getDecl()->getIntegerType();

  // Return aggregates type as indirect by value
  if (isAggregateTypeForABI(Ty))
    return getNaturalAlignIndirect(Ty, /* byval */ true);

  return (Ty->isPromotableIntegerType() ? ABIArgInfo::getExtend(Ty)
                                        : ABIArgInfo::getDirect());
}

void NVPTXABIInfo::computeInfo(CGFunctionInfo &FI) const {
  if (!getCXXABI().classifyReturnType(FI))
    FI.getReturnInfo() = classifyReturnType(FI.getReturnType());
  for (auto &I : FI.arguments())
    I.info = classifyArgumentType(I.type);

  // Always honor user-specified calling convention.
  if (FI.getCallingConvention() != llvm::CallingConv::C)
    return;

  FI.setEffectiveCallingConvention(getRuntimeCC());
}

Address NVPTXABIInfo::EmitVAArg(CodeGenFunction &CGF, Address VAListAddr,
                                QualType Ty) const {
  llvm_unreachable("NVPTX does not support varargs");
}

void NVPTXTargetCodeGenInfo::setTargetAttributes(
    const Decl *D, llvm::GlobalValue *GV, CodeGen::CodeGenModule &M) const {
  if (GV->isDeclaration())
    return;
  const FunctionDecl *FD = dyn_cast_or_null<FunctionDecl>(D);
  if (!FD) return;

  llvm::Function *F = cast<llvm::Function>(GV);

  // Perform special handling in OpenCL mode
  if (M.getLangOpts().OpenCL) {
    // Use OpenCL function attributes to check for kernel functions
    // By default, all functions are device functions
    if (FD->hasAttr<OpenCLKernelAttr>()) {
      // OpenCL __kernel functions get kernel metadata
      // Create !{<func-ref>, metadata !"kernel", i32 1} node
      addNVVMMetadata(F, "kernel", 1);
      // And kernel functions are not subject to inlining
      F->addFnAttr(llvm::Attribute::NoInline);
    }
  }

  // Perform special handling in CUDA mode.
  if (M.getLangOpts().CUDA) {
    // CUDA __global__ functions get a kernel metadata entry.  Since
    // __global__ functions cannot be called from the device, we do not
    // need to set the noinline attribute.
    if (FD->hasAttr<CUDAGlobalAttr>()) {
      // Create !{<func-ref>, metadata !"kernel", i32 1} node
      addNVVMMetadata(F, "kernel", 1);
    }
    if (CUDALaunchBoundsAttr *Attr = FD->getAttr<CUDALaunchBoundsAttr>()) {
      // Create !{<func-ref>, metadata !"maxntidx", i32 <val>} node
      llvm::APSInt MaxThreads(32);
      MaxThreads = Attr->getMaxThreads()->EvaluateKnownConstInt(M.getContext());
      if (MaxThreads > 0)
        addNVVMMetadata(F, "maxntidx", MaxThreads.getExtValue());

      // min blocks is an optional argument for CUDALaunchBoundsAttr. If it was
      // not specified in __launch_bounds__ or if the user specified a 0 value,
      // we don't have to add a PTX directive.
      if (Attr->getMinBlocks()) {
        llvm::APSInt MinBlocks(32);
        MinBlocks = Attr->getMinBlocks()->EvaluateKnownConstInt(M.getContext());
        if (MinBlocks > 0)
          // Create !{<func-ref>, metadata !"minctasm", i32 <val>} node
          addNVVMMetadata(F, "minctasm", MinBlocks.getExtValue());
      }
    }
  }
}

void NVPTXTargetCodeGenInfo::addNVVMMetadata(llvm::Function *F, StringRef Name,
                                             int Operand) {
  llvm::Module *M = F->getParent();
  llvm::LLVMContext &Ctx = M->getContext();

  // Get "nvvm.annotations" metadata node
  llvm::NamedMDNode *MD = M->getOrInsertNamedMetadata("nvvm.annotations");

  llvm::Metadata *MDVals[] = {
      llvm::ConstantAsMetadata::get(F), llvm::MDString::get(Ctx, Name),
      llvm::ConstantAsMetadata::get(
          llvm::ConstantInt::get(llvm::Type::getInt32Ty(Ctx), Operand))};
  // Append metadata to nvvm.annotations
  MD->addOperand(llvm::MDNode::get(Ctx, MDVals));
}
}

//===----------------------------------------------------------------------===//
// SystemZ ABI Implementation
//===----------------------------------------------------------------------===//

namespace {

class SystemZABIInfo : public SwiftABIInfo {
  bool HasVector;

public:
  SystemZABIInfo(CodeGenTypes &CGT, bool HV)
    : SwiftABIInfo(CGT), HasVector(HV) {}

  bool isPromotableIntegerType(QualType Ty) const;
  bool isCompoundType(QualType Ty) const;
  bool isVectorArgumentType(QualType Ty) const;
  bool isFPArgumentType(QualType Ty) const;
  QualType GetSingleElementType(QualType Ty) const;

  ABIArgInfo classifyReturnType(QualType RetTy) const;
  ABIArgInfo classifyArgumentType(QualType ArgTy) const;

  void computeInfo(CGFunctionInfo &FI) const override {
    if (!getCXXABI().classifyReturnType(FI))
      FI.getReturnInfo() = classifyReturnType(FI.getReturnType());
    for (auto &I : FI.arguments())
      I.info = classifyArgumentType(I.type);
  }

  Address EmitVAArg(CodeGenFunction &CGF, Address VAListAddr,
                    QualType Ty) const override;

  bool shouldPassIndirectlyForSwift(ArrayRef<llvm::Type*> scalars,
                                    bool asReturnValue) const override {
    return occupiesMoreThan(CGT, scalars, /*total*/ 4);
  }
  bool isSwiftErrorInRegister() const override {
    return false;
  }
};

class SystemZTargetCodeGenInfo : public TargetCodeGenInfo {
public:
  SystemZTargetCodeGenInfo(CodeGenTypes &CGT, bool HasVector)
    : TargetCodeGenInfo(new SystemZABIInfo(CGT, HasVector)) {}
};

}

bool SystemZABIInfo::isPromotableIntegerType(QualType Ty) const {
  // Treat an enum type as its underlying type.
  if (const EnumType *EnumTy = Ty->getAs<EnumType>())
    Ty = EnumTy->getDecl()->getIntegerType();

  // Promotable integer types are required to be promoted by the ABI.
  if (Ty->isPromotableIntegerType())
    return true;

  // 32-bit values must also be promoted.
  if (const BuiltinType *BT = Ty->getAs<BuiltinType>())
    switch (BT->getKind()) {
    case BuiltinType::Int:
    case BuiltinType::UInt:
      return true;
    default:
      return false;
    }
  return false;
}

bool SystemZABIInfo::isCompoundType(QualType Ty) const {
  return (Ty->isAnyComplexType() ||
          Ty->isVectorType() ||
          isAggregateTypeForABI(Ty));
}

bool SystemZABIInfo::isVectorArgumentType(QualType Ty) const {
  return (HasVector &&
          Ty->isVectorType() &&
          getContext().getTypeSize(Ty) <= 128);
}

bool SystemZABIInfo::isFPArgumentType(QualType Ty) const {
  if (const BuiltinType *BT = Ty->getAs<BuiltinType>())
    switch (BT->getKind()) {
    case BuiltinType::Float:
    case BuiltinType::Double:
      return true;
    default:
      return false;
    }

  return false;
}

QualType SystemZABIInfo::GetSingleElementType(QualType Ty) const {
  if (const RecordType *RT = Ty->getAsStructureType()) {
    const RecordDecl *RD = RT->getDecl();
    QualType Found;

    // If this is a C++ record, check the bases first.
    if (const CXXRecordDecl *CXXRD = dyn_cast<CXXRecordDecl>(RD))
      for (const auto &I : CXXRD->bases()) {
        QualType Base = I.getType();

        // Empty bases don't affect things either way.
        if (isEmptyRecord(getContext(), Base, true))
          continue;

        if (!Found.isNull())
          return Ty;
        Found = GetSingleElementType(Base);
      }

    // Check the fields.
    for (const auto *FD : RD->fields()) {
      // For compatibility with GCC, ignore empty bitfields in C++ mode.
      // Unlike isSingleElementStruct(), empty structure and array fields
      // do count.  So do anonymous bitfields that aren't zero-sized.
      if (getContext().getLangOpts().CPlusPlus &&
          FD->isBitField() && FD->getBitWidthValue(getContext()) == 0)
        continue;

      // Unlike isSingleElementStruct(), arrays do not count.
      // Nested structures still do though.
      if (!Found.isNull())
        return Ty;
      Found = GetSingleElementType(FD->getType());
    }

    // Unlike isSingleElementStruct(), trailing padding is allowed.
    // An 8-byte aligned struct s { float f; } is passed as a double.
    if (!Found.isNull())
      return Found;
  }

  return Ty;
}

Address SystemZABIInfo::EmitVAArg(CodeGenFunction &CGF, Address VAListAddr,
                                  QualType Ty) const {
  // Assume that va_list type is correct; should be pointer to LLVM type:
  // struct {
  //   i64 __gpr;
  //   i64 __fpr;
  //   i8 *__overflow_arg_area;
  //   i8 *__reg_save_area;
  // };

  // Every non-vector argument occupies 8 bytes and is passed by preference
  // in either GPRs or FPRs.  Vector arguments occupy 8 or 16 bytes and are
  // always passed on the stack.
  Ty = getContext().getCanonicalType(Ty);
  auto TyInfo = getContext().getTypeInfoInChars(Ty);
  llvm::Type *ArgTy = CGF.ConvertTypeForMem(Ty);
  llvm::Type *DirectTy = ArgTy;
  ABIArgInfo AI = classifyArgumentType(Ty);
  bool IsIndirect = AI.isIndirect();
  bool InFPRs = false;
  bool IsVector = false;
  CharUnits UnpaddedSize;
  CharUnits DirectAlign;
  if (IsIndirect) {
    DirectTy = llvm::PointerType::getUnqual(DirectTy);
    UnpaddedSize = DirectAlign = CharUnits::fromQuantity(8);
  } else {
    if (AI.getCoerceToType())
      ArgTy = AI.getCoerceToType();
    InFPRs = ArgTy->isFloatTy() || ArgTy->isDoubleTy();
    IsVector = ArgTy->isVectorTy();
    UnpaddedSize = TyInfo.first;
    DirectAlign = TyInfo.second;
  }
  CharUnits PaddedSize = CharUnits::fromQuantity(8);
  if (IsVector && UnpaddedSize > PaddedSize)
    PaddedSize = CharUnits::fromQuantity(16);
  assert((UnpaddedSize <= PaddedSize) && "Invalid argument size.");

  CharUnits Padding = (PaddedSize - UnpaddedSize);

  llvm::Type *IndexTy = CGF.Int64Ty;
  llvm::Value *PaddedSizeV =
    llvm::ConstantInt::get(IndexTy, PaddedSize.getQuantity());

  if (IsVector) {
    // Work out the address of a vector argument on the stack.
    // Vector arguments are always passed in the high bits of a
    // single (8 byte) or double (16 byte) stack slot.
    Address OverflowArgAreaPtr =
      CGF.Builder.CreateStructGEP(VAListAddr, 2, CharUnits::fromQuantity(16),
                                  "overflow_arg_area_ptr");
    Address OverflowArgArea =
      Address(CGF.Builder.CreateLoad(OverflowArgAreaPtr, "overflow_arg_area"),
              TyInfo.second);
    Address MemAddr =
      CGF.Builder.CreateElementBitCast(OverflowArgArea, DirectTy, "mem_addr");

    // Update overflow_arg_area_ptr pointer
    llvm::Value *NewOverflowArgArea =
      CGF.Builder.CreateGEP(OverflowArgArea.getPointer(), PaddedSizeV,
                            "overflow_arg_area");
    CGF.Builder.CreateStore(NewOverflowArgArea, OverflowArgAreaPtr);

    return MemAddr;
  }

  assert(PaddedSize.getQuantity() == 8);

  unsigned MaxRegs, RegCountField, RegSaveIndex;
  CharUnits RegPadding;
  if (InFPRs) {
    MaxRegs = 4; // Maximum of 4 FPR arguments
    RegCountField = 1; // __fpr
    RegSaveIndex = 16; // save offset for f0
    RegPadding = CharUnits(); // floats are passed in the high bits of an FPR
  } else {
    MaxRegs = 5; // Maximum of 5 GPR arguments
    RegCountField = 0; // __gpr
    RegSaveIndex = 2; // save offset for r2
    RegPadding = Padding; // values are passed in the low bits of a GPR
  }

  Address RegCountPtr = CGF.Builder.CreateStructGEP(
      VAListAddr, RegCountField, RegCountField * CharUnits::fromQuantity(8),
      "reg_count_ptr");
  llvm::Value *RegCount = CGF.Builder.CreateLoad(RegCountPtr, "reg_count");
  llvm::Value *MaxRegsV = llvm::ConstantInt::get(IndexTy, MaxRegs);
  llvm::Value *InRegs = CGF.Builder.CreateICmpULT(RegCount, MaxRegsV,
                                                 "fits_in_regs");

  llvm::BasicBlock *InRegBlock = CGF.createBasicBlock("vaarg.in_reg");
  llvm::BasicBlock *InMemBlock = CGF.createBasicBlock("vaarg.in_mem");
  llvm::BasicBlock *ContBlock = CGF.createBasicBlock("vaarg.end");
  CGF.Builder.CreateCondBr(InRegs, InRegBlock, InMemBlock);

  // Emit code to load the value if it was passed in registers.
  CGF.EmitBlock(InRegBlock);

  // Work out the address of an argument register.
  llvm::Value *ScaledRegCount =
    CGF.Builder.CreateMul(RegCount, PaddedSizeV, "scaled_reg_count");
  llvm::Value *RegBase =
    llvm::ConstantInt::get(IndexTy, RegSaveIndex * PaddedSize.getQuantity()
                                      + RegPadding.getQuantity());
  llvm::Value *RegOffset =
    CGF.Builder.CreateAdd(ScaledRegCount, RegBase, "reg_offset");
  Address RegSaveAreaPtr =
      CGF.Builder.CreateStructGEP(VAListAddr, 3, CharUnits::fromQuantity(24),
                                  "reg_save_area_ptr");
  llvm::Value *RegSaveArea =
    CGF.Builder.CreateLoad(RegSaveAreaPtr, "reg_save_area");
  Address RawRegAddr(CGF.Builder.CreateGEP(RegSaveArea, RegOffset,
                                           "raw_reg_addr"),
                     PaddedSize);
  Address RegAddr =
    CGF.Builder.CreateElementBitCast(RawRegAddr, DirectTy, "reg_addr");

  // Update the register count
  llvm::Value *One = llvm::ConstantInt::get(IndexTy, 1);
  llvm::Value *NewRegCount =
    CGF.Builder.CreateAdd(RegCount, One, "reg_count");
  CGF.Builder.CreateStore(NewRegCount, RegCountPtr);
  CGF.EmitBranch(ContBlock);

  // Emit code to load the value if it was passed in memory.
  CGF.EmitBlock(InMemBlock);

  // Work out the address of a stack argument.
  Address OverflowArgAreaPtr = CGF.Builder.CreateStructGEP(
      VAListAddr, 2, CharUnits::fromQuantity(16), "overflow_arg_area_ptr");
  Address OverflowArgArea =
    Address(CGF.Builder.CreateLoad(OverflowArgAreaPtr, "overflow_arg_area"),
            PaddedSize);
  Address RawMemAddr =
    CGF.Builder.CreateConstByteGEP(OverflowArgArea, Padding, "raw_mem_addr");
  Address MemAddr =
    CGF.Builder.CreateElementBitCast(RawMemAddr, DirectTy, "mem_addr");

  // Update overflow_arg_area_ptr pointer
  llvm::Value *NewOverflowArgArea =
    CGF.Builder.CreateGEP(OverflowArgArea.getPointer(), PaddedSizeV,
                          "overflow_arg_area");
  CGF.Builder.CreateStore(NewOverflowArgArea, OverflowArgAreaPtr);
  CGF.EmitBranch(ContBlock);

  // Return the appropriate result.
  CGF.EmitBlock(ContBlock);
  Address ResAddr = emitMergePHI(CGF, RegAddr, InRegBlock,
                                 MemAddr, InMemBlock, "va_arg.addr");

  if (IsIndirect)
    ResAddr = Address(CGF.Builder.CreateLoad(ResAddr, "indirect_arg"),
                      TyInfo.second);

  return ResAddr;
}

ABIArgInfo SystemZABIInfo::classifyReturnType(QualType RetTy) const {
  if (RetTy->isVoidType())
    return ABIArgInfo::getIgnore();
  if (isVectorArgumentType(RetTy))
    return ABIArgInfo::getDirect();
  if (isCompoundType(RetTy) || getContext().getTypeSize(RetTy) > 64)
    return getNaturalAlignIndirect(RetTy);
  return (isPromotableIntegerType(RetTy) ? ABIArgInfo::getExtend(RetTy)
                                         : ABIArgInfo::getDirect());
}

ABIArgInfo SystemZABIInfo::classifyArgumentType(QualType Ty) const {
  // Handle the generic C++ ABI.
  if (CGCXXABI::RecordArgABI RAA = getRecordArgABI(Ty, getCXXABI()))
    return getNaturalAlignIndirect(Ty, RAA == CGCXXABI::RAA_DirectInMemory);

  // Integers and enums are extended to full register width.
  if (isPromotableIntegerType(Ty))
    return ABIArgInfo::getExtend(Ty);

  // Handle vector types and vector-like structure types.  Note that
  // as opposed to float-like structure types, we do not allow any
  // padding for vector-like structures, so verify the sizes match.
  uint64_t Size = getContext().getTypeSize(Ty);
  QualType SingleElementTy = GetSingleElementType(Ty);
  if (isVectorArgumentType(SingleElementTy) &&
      getContext().getTypeSize(SingleElementTy) == Size)
    return ABIArgInfo::getDirect(CGT.ConvertType(SingleElementTy));

  // Values that are not 1, 2, 4 or 8 bytes in size are passed indirectly.
  if (Size != 8 && Size != 16 && Size != 32 && Size != 64)
    return getNaturalAlignIndirect(Ty, /*ByVal=*/false);

  // Handle small structures.
  if (const RecordType *RT = Ty->getAs<RecordType>()) {
    // Structures with flexible arrays have variable length, so really
    // fail the size test above.
    const RecordDecl *RD = RT->getDecl();
    if (RD->hasFlexibleArrayMember())
      return getNaturalAlignIndirect(Ty, /*ByVal=*/false);

    // The structure is passed as an unextended integer, a float, or a double.
    llvm::Type *PassTy;
    if (isFPArgumentType(SingleElementTy)) {
      assert(Size == 32 || Size == 64);
      if (Size == 32)
        PassTy = llvm::Type::getFloatTy(getVMContext());
      else
        PassTy = llvm::Type::getDoubleTy(getVMContext());
    } else
      PassTy = llvm::IntegerType::get(getVMContext(), Size);
    return ABIArgInfo::getDirect(PassTy);
  }

  // Non-structure compounds are passed indirectly.
  if (isCompoundType(Ty))
    return getNaturalAlignIndirect(Ty, /*ByVal=*/false);

  return ABIArgInfo::getDirect(nullptr);
}

//===----------------------------------------------------------------------===//
// MSP430 ABI Implementation
//===----------------------------------------------------------------------===//

namespace {

class MSP430TargetCodeGenInfo : public TargetCodeGenInfo {
public:
  MSP430TargetCodeGenInfo(CodeGenTypes &CGT)
    : TargetCodeGenInfo(new DefaultABIInfo(CGT)) {}
  void setTargetAttributes(const Decl *D, llvm::GlobalValue *GV,
                           CodeGen::CodeGenModule &M) const override;
};

}

void MSP430TargetCodeGenInfo::setTargetAttributes(
    const Decl *D, llvm::GlobalValue *GV, CodeGen::CodeGenModule &M) const {
  if (GV->isDeclaration())
    return;
  if (const FunctionDecl *FD = dyn_cast_or_null<FunctionDecl>(D)) {
    if (const MSP430InterruptAttr *attr = FD->getAttr<MSP430InterruptAttr>()) {
      // Handle 'interrupt' attribute:
      llvm::Function *F = cast<llvm::Function>(GV);

      // Step 1: Set ISR calling convention.
      F->setCallingConv(llvm::CallingConv::MSP430_INTR);

      // Step 2: Add attributes goodness.
      F->addFnAttr(llvm::Attribute::NoInline);

      // Step 3: Emit ISR vector alias.
      unsigned Num = attr->getNumber() / 2;
      llvm::GlobalAlias::create(llvm::Function::ExternalLinkage,
                                "__isr_" + Twine(Num), F);
    }
  }
}

//===----------------------------------------------------------------------===//
// MIPS ABI Implementation.  This works for both little-endian and
// big-endian variants.
//===----------------------------------------------------------------------===//

namespace {
class MipsABIInfo : public ABIInfo {
  bool IsO32;
  unsigned MinABIStackAlignInBytes, StackAlignInBytes;
  void CoerceToIntArgs(uint64_t TySize,
                       SmallVectorImpl<llvm::Type *> &ArgList) const;
  llvm::Type* HandleAggregates(QualType Ty, uint64_t TySize) const;
  llvm::Type* returnAggregateInRegs(QualType RetTy, uint64_t Size) const;
  llvm::Type* getPaddingType(uint64_t Align, uint64_t Offset) const;
public:
  MipsABIInfo(CodeGenTypes &CGT, bool _IsO32) :
    ABIInfo(CGT), IsO32(_IsO32), MinABIStackAlignInBytes(IsO32 ? 4 : 8),
    StackAlignInBytes(IsO32 ? 8 : 16) {}

  ABIArgInfo classifyReturnType(QualType RetTy) const;
  ABIArgInfo classifyArgumentType(QualType RetTy, uint64_t &Offset) const;
  void computeInfo(CGFunctionInfo &FI) const override;
  Address EmitVAArg(CodeGenFunction &CGF, Address VAListAddr,
                    QualType Ty) const override;
  ABIArgInfo extendType(QualType Ty) const;
};

class MIPSTargetCodeGenInfo : public TargetCodeGenInfo {
  unsigned SizeOfUnwindException;
public:
  MIPSTargetCodeGenInfo(CodeGenTypes &CGT, bool IsO32)
    : TargetCodeGenInfo(new MipsABIInfo(CGT, IsO32)),
      SizeOfUnwindException(IsO32 ? 24 : 32) {}

  int getDwarfEHStackPointer(CodeGen::CodeGenModule &CGM) const override {
    return 29;
  }

  void setTargetAttributes(const Decl *D, llvm::GlobalValue *GV,
                           CodeGen::CodeGenModule &CGM) const override {
    const FunctionDecl *FD = dyn_cast_or_null<FunctionDecl>(D);
    if (!FD) return;
    llvm::Function *Fn = cast<llvm::Function>(GV);

    if (FD->hasAttr<MipsLongCallAttr>())
      Fn->addFnAttr("long-call");
    else if (FD->hasAttr<MipsShortCallAttr>())
      Fn->addFnAttr("short-call");

    // Other attributes do not have a meaning for declarations.
    if (GV->isDeclaration())
      return;

    if (FD->hasAttr<Mips16Attr>()) {
      Fn->addFnAttr("mips16");
    }
    else if (FD->hasAttr<NoMips16Attr>()) {
      Fn->addFnAttr("nomips16");
    }

    if (FD->hasAttr<MicroMipsAttr>())
      Fn->addFnAttr("micromips");
    else if (FD->hasAttr<NoMicroMipsAttr>())
      Fn->addFnAttr("nomicromips");

    const MipsInterruptAttr *Attr = FD->getAttr<MipsInterruptAttr>();
    if (!Attr)
      return;

    const char *Kind;
    switch (Attr->getInterrupt()) {
    case MipsInterruptAttr::eic:     Kind = "eic"; break;
    case MipsInterruptAttr::sw0:     Kind = "sw0"; break;
    case MipsInterruptAttr::sw1:     Kind = "sw1"; break;
    case MipsInterruptAttr::hw0:     Kind = "hw0"; break;
    case MipsInterruptAttr::hw1:     Kind = "hw1"; break;
    case MipsInterruptAttr::hw2:     Kind = "hw2"; break;
    case MipsInterruptAttr::hw3:     Kind = "hw3"; break;
    case MipsInterruptAttr::hw4:     Kind = "hw4"; break;
    case MipsInterruptAttr::hw5:     Kind = "hw5"; break;
    }

    Fn->addFnAttr("interrupt", Kind);

  }

  bool initDwarfEHRegSizeTable(CodeGen::CodeGenFunction &CGF,
                               llvm::Value *Address) const override;

  unsigned getSizeOfUnwindException() const override {
    return SizeOfUnwindException;
  }
};
}

void MipsABIInfo::CoerceToIntArgs(
    uint64_t TySize, SmallVectorImpl<llvm::Type *> &ArgList) const {
  llvm::IntegerType *IntTy =
    llvm::IntegerType::get(getVMContext(), MinABIStackAlignInBytes * 8);

  // Add (TySize / MinABIStackAlignInBytes) args of IntTy.
  for (unsigned N = TySize / (MinABIStackAlignInBytes * 8); N; --N)
    ArgList.push_back(IntTy);

  // If necessary, add one more integer type to ArgList.
  unsigned R = TySize % (MinABIStackAlignInBytes * 8);

  if (R)
    ArgList.push_back(llvm::IntegerType::get(getVMContext(), R));
}

// In N32/64, an aligned double precision floating point field is passed in
// a register.
llvm::Type* MipsABIInfo::HandleAggregates(QualType Ty, uint64_t TySize) const {
  SmallVector<llvm::Type*, 8> ArgList, IntArgList;

  if (IsO32) {
    CoerceToIntArgs(TySize, ArgList);
    return llvm::StructType::get(getVMContext(), ArgList);
  }

  if (Ty->isComplexType())
    return CGT.ConvertType(Ty);

  const RecordType *RT = Ty->getAs<RecordType>();

  // Unions/vectors are passed in integer registers.
  if (!RT || !RT->isStructureOrClassType()) {
    CoerceToIntArgs(TySize, ArgList);
    return llvm::StructType::get(getVMContext(), ArgList);
  }

  const RecordDecl *RD = RT->getDecl();
  const ASTRecordLayout &Layout = getContext().getASTRecordLayout(RD);
  assert(!(TySize % 8) && "Size of structure must be multiple of 8.");

  uint64_t LastOffset = 0;
  unsigned idx = 0;
  llvm::IntegerType *I64 = llvm::IntegerType::get(getVMContext(), 64);

  // Iterate over fields in the struct/class and check if there are any aligned
  // double fields.
  for (RecordDecl::field_iterator i = RD->field_begin(), e = RD->field_end();
       i != e; ++i, ++idx) {
    const QualType Ty = i->getType();
    const BuiltinType *BT = Ty->getAs<BuiltinType>();

    if (!BT || BT->getKind() != BuiltinType::Double)
      continue;

    uint64_t Offset = Layout.getFieldOffset(idx);
    if (Offset % 64) // Ignore doubles that are not aligned.
      continue;

    // Add ((Offset - LastOffset) / 64) args of type i64.
    for (unsigned j = (Offset - LastOffset) / 64; j > 0; --j)
      ArgList.push_back(I64);

    // Add double type.
    ArgList.push_back(llvm::Type::getDoubleTy(getVMContext()));
    LastOffset = Offset + 64;
  }

  CoerceToIntArgs(TySize - LastOffset, IntArgList);
  ArgList.append(IntArgList.begin(), IntArgList.end());

  return llvm::StructType::get(getVMContext(), ArgList);
}

llvm::Type *MipsABIInfo::getPaddingType(uint64_t OrigOffset,
                                        uint64_t Offset) const {
  if (OrigOffset + MinABIStackAlignInBytes > Offset)
    return nullptr;

  return llvm::IntegerType::get(getVMContext(), (Offset - OrigOffset) * 8);
}

ABIArgInfo
MipsABIInfo::classifyArgumentType(QualType Ty, uint64_t &Offset) const {
  Ty = useFirstFieldIfTransparentUnion(Ty);

  uint64_t OrigOffset = Offset;
  uint64_t TySize = getContext().getTypeSize(Ty);
  uint64_t Align = getContext().getTypeAlign(Ty) / 8;

  Align = std::min(std::max(Align, (uint64_t)MinABIStackAlignInBytes),
                   (uint64_t)StackAlignInBytes);
  unsigned CurrOffset = llvm::alignTo(Offset, Align);
  Offset = CurrOffset + llvm::alignTo(TySize, Align * 8) / 8;

  if (isAggregateTypeForABI(Ty) || Ty->isVectorType()) {
    // Ignore empty aggregates.
    if (TySize == 0)
      return ABIArgInfo::getIgnore();

    if (CGCXXABI::RecordArgABI RAA = getRecordArgABI(Ty, getCXXABI())) {
      Offset = OrigOffset + MinABIStackAlignInBytes;
      return getNaturalAlignIndirect(Ty, RAA == CGCXXABI::RAA_DirectInMemory);
    }

    // If we have reached here, aggregates are passed directly by coercing to
    // another structure type. Padding is inserted if the offset of the
    // aggregate is unaligned.
    ABIArgInfo ArgInfo =
        ABIArgInfo::getDirect(HandleAggregates(Ty, TySize), 0,
                              getPaddingType(OrigOffset, CurrOffset));
    ArgInfo.setInReg(true);
    return ArgInfo;
  }

  // Treat an enum type as its underlying type.
  if (const EnumType *EnumTy = Ty->getAs<EnumType>())
    Ty = EnumTy->getDecl()->getIntegerType();

  // All integral types are promoted to the GPR width.
  if (Ty->isIntegralOrEnumerationType())
    return extendType(Ty);

  return ABIArgInfo::getDirect(
      nullptr, 0, IsO32 ? nullptr : getPaddingType(OrigOffset, CurrOffset));
}

llvm::Type*
MipsABIInfo::returnAggregateInRegs(QualType RetTy, uint64_t Size) const {
  const RecordType *RT = RetTy->getAs<RecordType>();
  SmallVector<llvm::Type*, 8> RTList;

  if (RT && RT->isStructureOrClassType()) {
    const RecordDecl *RD = RT->getDecl();
    const ASTRecordLayout &Layout = getContext().getASTRecordLayout(RD);
    unsigned FieldCnt = Layout.getFieldCount();

    // N32/64 returns struct/classes in floating point registers if the
    // following conditions are met:
    // 1. The size of the struct/class is no larger than 128-bit.
    // 2. The struct/class has one or two fields all of which are floating
    //    point types.
    // 3. The offset of the first field is zero (this follows what gcc does).
    //
    // Any other composite results are returned in integer registers.
    //
    if (FieldCnt && (FieldCnt <= 2) && !Layout.getFieldOffset(0)) {
      RecordDecl::field_iterator b = RD->field_begin(), e = RD->field_end();
      for (; b != e; ++b) {
        const BuiltinType *BT = b->getType()->getAs<BuiltinType>();

        if (!BT || !BT->isFloatingPoint())
          break;

        RTList.push_back(CGT.ConvertType(b->getType()));
      }

      if (b == e)
        return llvm::StructType::get(getVMContext(), RTList,
                                     RD->hasAttr<PackedAttr>());

      RTList.clear();
    }
  }

  CoerceToIntArgs(Size, RTList);
  return llvm::StructType::get(getVMContext(), RTList);
}

ABIArgInfo MipsABIInfo::classifyReturnType(QualType RetTy) const {
  uint64_t Size = getContext().getTypeSize(RetTy);

  if (RetTy->isVoidType())
    return ABIArgInfo::getIgnore();

  // O32 doesn't treat zero-sized structs differently from other structs.
  // However, N32/N64 ignores zero sized return values.
  if (!IsO32 && Size == 0)
    return ABIArgInfo::getIgnore();

  if (isAggregateTypeForABI(RetTy) || RetTy->isVectorType()) {
    if (Size <= 128) {
      if (RetTy->isAnyComplexType())
        return ABIArgInfo::getDirect();

      // O32 returns integer vectors in registers and N32/N64 returns all small
      // aggregates in registers.
      if (!IsO32 ||
          (RetTy->isVectorType() && !RetTy->hasFloatingRepresentation())) {
        ABIArgInfo ArgInfo =
            ABIArgInfo::getDirect(returnAggregateInRegs(RetTy, Size));
        ArgInfo.setInReg(true);
        return ArgInfo;
      }
    }

    return getNaturalAlignIndirect(RetTy);
  }

  // Treat an enum type as its underlying type.
  if (const EnumType *EnumTy = RetTy->getAs<EnumType>())
    RetTy = EnumTy->getDecl()->getIntegerType();

  return (RetTy->isPromotableIntegerType() ? ABIArgInfo::getExtend(RetTy)
                                           : ABIArgInfo::getDirect());
}

void MipsABIInfo::computeInfo(CGFunctionInfo &FI) const {
  ABIArgInfo &RetInfo = FI.getReturnInfo();
  if (!getCXXABI().classifyReturnType(FI))
    RetInfo = classifyReturnType(FI.getReturnType());

  // Check if a pointer to an aggregate is passed as a hidden argument.
  uint64_t Offset = RetInfo.isIndirect() ? MinABIStackAlignInBytes : 0;

  for (auto &I : FI.arguments())
    I.info = classifyArgumentType(I.type, Offset);
}

Address MipsABIInfo::EmitVAArg(CodeGenFunction &CGF, Address VAListAddr,
                               QualType OrigTy) const {
  QualType Ty = OrigTy;

  // Integer arguments are promoted to 32-bit on O32 and 64-bit on N32/N64.
  // Pointers are also promoted in the same way but this only matters for N32.
  unsigned SlotSizeInBits = IsO32 ? 32 : 64;
  unsigned PtrWidth = getTarget().getPointerWidth(0);
  bool DidPromote = false;
  if ((Ty->isIntegerType() &&
          getContext().getIntWidth(Ty) < SlotSizeInBits) ||
      (Ty->isPointerType() && PtrWidth < SlotSizeInBits)) {
    DidPromote = true;
    Ty = getContext().getIntTypeForBitwidth(SlotSizeInBits,
                                            Ty->isSignedIntegerType());
  }

  auto TyInfo = getContext().getTypeInfoInChars(Ty);

  // The alignment of things in the argument area is never larger than
  // StackAlignInBytes.
  TyInfo.second =
    std::min(TyInfo.second, CharUnits::fromQuantity(StackAlignInBytes));

  // MinABIStackAlignInBytes is the size of argument slots on the stack.
  CharUnits ArgSlotSize = CharUnits::fromQuantity(MinABIStackAlignInBytes);

  Address Addr = emitVoidPtrVAArg(CGF, VAListAddr, Ty, /*indirect*/ false,
                          TyInfo, ArgSlotSize, /*AllowHigherAlign*/ true);


  // If there was a promotion, "unpromote" into a temporary.
  // TODO: can we just use a pointer into a subset of the original slot?
  if (DidPromote) {
    Address Temp = CGF.CreateMemTemp(OrigTy, "vaarg.promotion-temp");
    llvm::Value *Promoted = CGF.Builder.CreateLoad(Addr);

    // Truncate down to the right width.
    llvm::Type *IntTy = (OrigTy->isIntegerType() ? Temp.getElementType()
                                                 : CGF.IntPtrTy);
    llvm::Value *V = CGF.Builder.CreateTrunc(Promoted, IntTy);
    if (OrigTy->isPointerType())
      V = CGF.Builder.CreateIntToPtr(V, Temp.getElementType());

    CGF.Builder.CreateStore(V, Temp);
    Addr = Temp;
  }

  return Addr;
}

ABIArgInfo MipsABIInfo::extendType(QualType Ty) const {
  int TySize = getContext().getTypeSize(Ty);

  // MIPS64 ABI requires unsigned 32 bit integers to be sign extended.
  if (Ty->isUnsignedIntegerOrEnumerationType() && TySize == 32)
    return ABIArgInfo::getSignExtend(Ty);

  return ABIArgInfo::getExtend(Ty);
}

bool
MIPSTargetCodeGenInfo::initDwarfEHRegSizeTable(CodeGen::CodeGenFunction &CGF,
                                               llvm::Value *Address) const {
  // This information comes from gcc's implementation, which seems to
  // as canonical as it gets.

  // Everything on MIPS is 4 bytes.  Double-precision FP registers
  // are aliased to pairs of single-precision FP registers.
  llvm::Value *Four8 = llvm::ConstantInt::get(CGF.Int8Ty, 4);

  // 0-31 are the general purpose registers, $0 - $31.
  // 32-63 are the floating-point registers, $f0 - $f31.
  // 64 and 65 are the multiply/divide registers, $hi and $lo.
  // 66 is the (notional, I think) register for signal-handler return.
  AssignToArrayRange(CGF.Builder, Address, Four8, 0, 65);

  // 67-74 are the floating-point status registers, $fcc0 - $fcc7.
  // They are one bit wide and ignored here.

  // 80-111 are the coprocessor 0 registers, $c0r0 - $c0r31.
  // (coprocessor 1 is the FP unit)
  // 112-143 are the coprocessor 2 registers, $c2r0 - $c2r31.
  // 144-175 are the coprocessor 3 registers, $c3r0 - $c3r31.
  // 176-181 are the DSP accumulator registers.
  AssignToArrayRange(CGF.Builder, Address, Four8, 80, 181);
  return false;
}

//===----------------------------------------------------------------------===//
// AVR ABI Implementation.
//===----------------------------------------------------------------------===//

namespace {
class AVRTargetCodeGenInfo : public TargetCodeGenInfo {
public:
  AVRTargetCodeGenInfo(CodeGenTypes &CGT)
    : TargetCodeGenInfo(new DefaultABIInfo(CGT)) { }

  void setTargetAttributes(const Decl *D, llvm::GlobalValue *GV,
                           CodeGen::CodeGenModule &CGM) const override {
    if (GV->isDeclaration())
      return;
    const auto *FD = dyn_cast_or_null<FunctionDecl>(D);
    if (!FD) return;
    auto *Fn = cast<llvm::Function>(GV);

    if (FD->getAttr<AVRInterruptAttr>())
      Fn->addFnAttr("interrupt");

    if (FD->getAttr<AVRSignalAttr>())
      Fn->addFnAttr("signal");
  }
};
}

//===----------------------------------------------------------------------===//
// TCE ABI Implementation (see http://tce.cs.tut.fi). Uses mostly the defaults.
// Currently subclassed only to implement custom OpenCL C function attribute
// handling.
//===----------------------------------------------------------------------===//

namespace {

class TCETargetCodeGenInfo : public DefaultTargetCodeGenInfo {
public:
  TCETargetCodeGenInfo(CodeGenTypes &CGT)
    : DefaultTargetCodeGenInfo(CGT) {}

  void setTargetAttributes(const Decl *D, llvm::GlobalValue *GV,
                           CodeGen::CodeGenModule &M) const override;
};

void TCETargetCodeGenInfo::setTargetAttributes(
    const Decl *D, llvm::GlobalValue *GV, CodeGen::CodeGenModule &M) const {
  if (GV->isDeclaration())
    return;
  const FunctionDecl *FD = dyn_cast_or_null<FunctionDecl>(D);
  if (!FD) return;

  llvm::Function *F = cast<llvm::Function>(GV);

  if (M.getLangOpts().OpenCL) {
    if (FD->hasAttr<OpenCLKernelAttr>()) {
      // OpenCL C Kernel functions are not subject to inlining
      F->addFnAttr(llvm::Attribute::NoInline);
      const ReqdWorkGroupSizeAttr *Attr = FD->getAttr<ReqdWorkGroupSizeAttr>();
      if (Attr) {
        // Convert the reqd_work_group_size() attributes to metadata.
        llvm::LLVMContext &Context = F->getContext();
        llvm::NamedMDNode *OpenCLMetadata =
            M.getModule().getOrInsertNamedMetadata(
                "opencl.kernel_wg_size_info");

        SmallVector<llvm::Metadata *, 5> Operands;
        Operands.push_back(llvm::ConstantAsMetadata::get(F));

        Operands.push_back(
            llvm::ConstantAsMetadata::get(llvm::Constant::getIntegerValue(
                M.Int32Ty, llvm::APInt(32, Attr->getXDim()))));
        Operands.push_back(
            llvm::ConstantAsMetadata::get(llvm::Constant::getIntegerValue(
                M.Int32Ty, llvm::APInt(32, Attr->getYDim()))));
        Operands.push_back(
            llvm::ConstantAsMetadata::get(llvm::Constant::getIntegerValue(
                M.Int32Ty, llvm::APInt(32, Attr->getZDim()))));

        // Add a boolean constant operand for "required" (true) or "hint"
        // (false) for implementing the work_group_size_hint attr later.
        // Currently always true as the hint is not yet implemented.
        Operands.push_back(
            llvm::ConstantAsMetadata::get(llvm::ConstantInt::getTrue(Context)));
        OpenCLMetadata->addOperand(llvm::MDNode::get(Context, Operands));
      }
    }
  }
}

}

//===----------------------------------------------------------------------===//
// Hexagon ABI Implementation
//===----------------------------------------------------------------------===//

namespace {

class HexagonABIInfo : public ABIInfo {


public:
  HexagonABIInfo(CodeGenTypes &CGT) : ABIInfo(CGT) {}

private:

  ABIArgInfo classifyReturnType(QualType RetTy) const;
  ABIArgInfo classifyArgumentType(QualType RetTy) const;

  void computeInfo(CGFunctionInfo &FI) const override;

  Address EmitVAArg(CodeGenFunction &CGF, Address VAListAddr,
                    QualType Ty) const override;
};

class HexagonTargetCodeGenInfo : public TargetCodeGenInfo {
public:
  HexagonTargetCodeGenInfo(CodeGenTypes &CGT)
    :TargetCodeGenInfo(new HexagonABIInfo(CGT)) {}

  int getDwarfEHStackPointer(CodeGen::CodeGenModule &M) const override {
    return 29;
  }
};

}

void HexagonABIInfo::computeInfo(CGFunctionInfo &FI) const {
  if (!getCXXABI().classifyReturnType(FI))
    FI.getReturnInfo() = classifyReturnType(FI.getReturnType());
  for (auto &I : FI.arguments())
    I.info = classifyArgumentType(I.type);
}

ABIArgInfo HexagonABIInfo::classifyArgumentType(QualType Ty) const {
  if (!isAggregateTypeForABI(Ty)) {
    // Treat an enum type as its underlying type.
    if (const EnumType *EnumTy = Ty->getAs<EnumType>())
      Ty = EnumTy->getDecl()->getIntegerType();

    return (Ty->isPromotableIntegerType() ? ABIArgInfo::getExtend(Ty)
                                          : ABIArgInfo::getDirect());
  }

  if (CGCXXABI::RecordArgABI RAA = getRecordArgABI(Ty, getCXXABI()))
    return getNaturalAlignIndirect(Ty, RAA == CGCXXABI::RAA_DirectInMemory);

  // Ignore empty records.
  if (isEmptyRecord(getContext(), Ty, true))
    return ABIArgInfo::getIgnore();

  uint64_t Size = getContext().getTypeSize(Ty);
  if (Size > 64)
    return getNaturalAlignIndirect(Ty, /*ByVal=*/true);
    // Pass in the smallest viable integer type.
  else if (Size > 32)
      return ABIArgInfo::getDirect(llvm::Type::getInt64Ty(getVMContext()));
  else if (Size > 16)
      return ABIArgInfo::getDirect(llvm::Type::getInt32Ty(getVMContext()));
  else if (Size > 8)
      return ABIArgInfo::getDirect(llvm::Type::getInt16Ty(getVMContext()));
  else
      return ABIArgInfo::getDirect(llvm::Type::getInt8Ty(getVMContext()));
}

ABIArgInfo HexagonABIInfo::classifyReturnType(QualType RetTy) const {
  if (RetTy->isVoidType())
    return ABIArgInfo::getIgnore();

  // Large vector types should be returned via memory.
  if (RetTy->isVectorType() && getContext().getTypeSize(RetTy) > 64)
    return getNaturalAlignIndirect(RetTy);

  if (!isAggregateTypeForABI(RetTy)) {
    // Treat an enum type as its underlying type.
    if (const EnumType *EnumTy = RetTy->getAs<EnumType>())
      RetTy = EnumTy->getDecl()->getIntegerType();

    return (RetTy->isPromotableIntegerType() ? ABIArgInfo::getExtend(RetTy)
                                             : ABIArgInfo::getDirect());
  }

  if (isEmptyRecord(getContext(), RetTy, true))
    return ABIArgInfo::getIgnore();

  // Aggregates <= 8 bytes are returned in r0; other aggregates
  // are returned indirectly.
  uint64_t Size = getContext().getTypeSize(RetTy);
  if (Size <= 64) {
    // Return in the smallest viable integer type.
    if (Size <= 8)
      return ABIArgInfo::getDirect(llvm::Type::getInt8Ty(getVMContext()));
    if (Size <= 16)
      return ABIArgInfo::getDirect(llvm::Type::getInt16Ty(getVMContext()));
    if (Size <= 32)
      return ABIArgInfo::getDirect(llvm::Type::getInt32Ty(getVMContext()));
    return ABIArgInfo::getDirect(llvm::Type::getInt64Ty(getVMContext()));
  }

  return getNaturalAlignIndirect(RetTy, /*ByVal=*/true);
}

Address HexagonABIInfo::EmitVAArg(CodeGenFunction &CGF, Address VAListAddr,
                                  QualType Ty) const {
  // FIXME: Someone needs to audit that this handle alignment correctly.
  return emitVoidPtrVAArg(CGF, VAListAddr, Ty, /*indirect*/ false,
                          getContext().getTypeInfoInChars(Ty),
                          CharUnits::fromQuantity(4),
                          /*AllowHigherAlign*/ true);
}

//===----------------------------------------------------------------------===//
// Lanai ABI Implementation
//===----------------------------------------------------------------------===//

namespace {
class LanaiABIInfo : public DefaultABIInfo {
public:
  LanaiABIInfo(CodeGen::CodeGenTypes &CGT) : DefaultABIInfo(CGT) {}

  bool shouldUseInReg(QualType Ty, CCState &State) const;

  void computeInfo(CGFunctionInfo &FI) const override {
    CCState State(FI.getCallingConvention());
    // Lanai uses 4 registers to pass arguments unless the function has the
    // regparm attribute set.
    if (FI.getHasRegParm()) {
      State.FreeRegs = FI.getRegParm();
    } else {
      State.FreeRegs = 4;
    }

    if (!getCXXABI().classifyReturnType(FI))
      FI.getReturnInfo() = classifyReturnType(FI.getReturnType());
    for (auto &I : FI.arguments())
      I.info = classifyArgumentType(I.type, State);
  }

  ABIArgInfo getIndirectResult(QualType Ty, bool ByVal, CCState &State) const;
  ABIArgInfo classifyArgumentType(QualType RetTy, CCState &State) const;
};
} // end anonymous namespace

bool LanaiABIInfo::shouldUseInReg(QualType Ty, CCState &State) const {
  unsigned Size = getContext().getTypeSize(Ty);
  unsigned SizeInRegs = llvm::alignTo(Size, 32U) / 32U;

  if (SizeInRegs == 0)
    return false;

  if (SizeInRegs > State.FreeRegs) {
    State.FreeRegs = 0;
    return false;
  }

  State.FreeRegs -= SizeInRegs;

  return true;
}

ABIArgInfo LanaiABIInfo::getIndirectResult(QualType Ty, bool ByVal,
                                           CCState &State) const {
  if (!ByVal) {
    if (State.FreeRegs) {
      --State.FreeRegs; // Non-byval indirects just use one pointer.
      return getNaturalAlignIndirectInReg(Ty);
    }
    return getNaturalAlignIndirect(Ty, false);
  }

  // Compute the byval alignment.
  const unsigned MinABIStackAlignInBytes = 4;
  unsigned TypeAlign = getContext().getTypeAlign(Ty) / 8;
  return ABIArgInfo::getIndirect(CharUnits::fromQuantity(4), /*ByVal=*/true,
                                 /*Realign=*/TypeAlign >
                                     MinABIStackAlignInBytes);
}

ABIArgInfo LanaiABIInfo::classifyArgumentType(QualType Ty,
                                              CCState &State) const {
  // Check with the C++ ABI first.
  const RecordType *RT = Ty->getAs<RecordType>();
  if (RT) {
    CGCXXABI::RecordArgABI RAA = getRecordArgABI(RT, getCXXABI());
    if (RAA == CGCXXABI::RAA_Indirect) {
      return getIndirectResult(Ty, /*ByVal=*/false, State);
    } else if (RAA == CGCXXABI::RAA_DirectInMemory) {
      return getNaturalAlignIndirect(Ty, /*ByRef=*/true);
    }
  }

  if (isAggregateTypeForABI(Ty)) {
    // Structures with flexible arrays are always indirect.
    if (RT && RT->getDecl()->hasFlexibleArrayMember())
      return getIndirectResult(Ty, /*ByVal=*/true, State);

    // Ignore empty structs/unions.
    if (isEmptyRecord(getContext(), Ty, true))
      return ABIArgInfo::getIgnore();

    llvm::LLVMContext &LLVMContext = getVMContext();
    unsigned SizeInRegs = (getContext().getTypeSize(Ty) + 31) / 32;
    if (SizeInRegs <= State.FreeRegs) {
      llvm::IntegerType *Int32 = llvm::Type::getInt32Ty(LLVMContext);
      SmallVector<llvm::Type *, 3> Elements(SizeInRegs, Int32);
      llvm::Type *Result = llvm::StructType::get(LLVMContext, Elements);
      State.FreeRegs -= SizeInRegs;
      return ABIArgInfo::getDirectInReg(Result);
    } else {
      State.FreeRegs = 0;
    }
    return getIndirectResult(Ty, true, State);
  }

  // Treat an enum type as its underlying type.
  if (const auto *EnumTy = Ty->getAs<EnumType>())
    Ty = EnumTy->getDecl()->getIntegerType();

  bool InReg = shouldUseInReg(Ty, State);
  if (Ty->isPromotableIntegerType()) {
    if (InReg)
      return ABIArgInfo::getDirectInReg();
    return ABIArgInfo::getExtend(Ty);
  }
  if (InReg)
    return ABIArgInfo::getDirectInReg();
  return ABIArgInfo::getDirect();
}

namespace {
class LanaiTargetCodeGenInfo : public TargetCodeGenInfo {
public:
  LanaiTargetCodeGenInfo(CodeGen::CodeGenTypes &CGT)
      : TargetCodeGenInfo(new LanaiABIInfo(CGT)) {}
};
}

//===----------------------------------------------------------------------===//
// AMDGPU ABI Implementation
//===----------------------------------------------------------------------===//

namespace {

class AMDGPUABIInfo final : public DefaultABIInfo {
private:
  static const unsigned MaxNumRegsForArgsRet = 16;

  unsigned numRegsForType(QualType Ty) const;

  bool isHomogeneousAggregateBaseType(QualType Ty) const override;
  bool isHomogeneousAggregateSmallEnough(const Type *Base,
                                         uint64_t Members) const override;

public:
  explicit AMDGPUABIInfo(CodeGen::CodeGenTypes &CGT) :
    DefaultABIInfo(CGT) {}

  ABIArgInfo classifyReturnType(QualType RetTy) const;
  ABIArgInfo classifyKernelArgumentType(QualType Ty) const;
  ABIArgInfo classifyArgumentType(QualType Ty, unsigned &NumRegsLeft) const;

  void computeInfo(CGFunctionInfo &FI) const override;
};

bool AMDGPUABIInfo::isHomogeneousAggregateBaseType(QualType Ty) const {
  return true;
}

bool AMDGPUABIInfo::isHomogeneousAggregateSmallEnough(
  const Type *Base, uint64_t Members) const {
  uint32_t NumRegs = (getContext().getTypeSize(Base) + 31) / 32;

  // Homogeneous Aggregates may occupy at most 16 registers.
  return Members * NumRegs <= MaxNumRegsForArgsRet;
}

/// Estimate number of registers the type will use when passed in registers.
unsigned AMDGPUABIInfo::numRegsForType(QualType Ty) const {
  unsigned NumRegs = 0;

  if (const VectorType *VT = Ty->getAs<VectorType>()) {
    // Compute from the number of elements. The reported size is based on the
    // in-memory size, which includes the padding 4th element for 3-vectors.
    QualType EltTy = VT->getElementType();
    unsigned EltSize = getContext().getTypeSize(EltTy);

    // 16-bit element vectors should be passed as packed.
    if (EltSize == 16)
      return (VT->getNumElements() + 1) / 2;

    unsigned EltNumRegs = (EltSize + 31) / 32;
    return EltNumRegs * VT->getNumElements();
  }

  if (const RecordType *RT = Ty->getAs<RecordType>()) {
    const RecordDecl *RD = RT->getDecl();
    assert(!RD->hasFlexibleArrayMember());

    for (const FieldDecl *Field : RD->fields()) {
      QualType FieldTy = Field->getType();
      NumRegs += numRegsForType(FieldTy);
    }

    return NumRegs;
  }

  return (getContext().getTypeSize(Ty) + 31) / 32;
}

void AMDGPUABIInfo::computeInfo(CGFunctionInfo &FI) const {
  llvm::CallingConv::ID CC = FI.getCallingConvention();

  if (!getCXXABI().classifyReturnType(FI))
    FI.getReturnInfo() = classifyReturnType(FI.getReturnType());

  unsigned NumRegsLeft = MaxNumRegsForArgsRet;
  for (auto &Arg : FI.arguments()) {
    if (CC == llvm::CallingConv::AMDGPU_KERNEL) {
      Arg.info = classifyKernelArgumentType(Arg.type);
    } else {
      Arg.info = classifyArgumentType(Arg.type, NumRegsLeft);
    }
  }
}

ABIArgInfo AMDGPUABIInfo::classifyReturnType(QualType RetTy) const {
  if (isAggregateTypeForABI(RetTy)) {
    // Records with non-trivial destructors/copy-constructors should not be
    // returned by value.
    if (!getRecordArgABI(RetTy, getCXXABI())) {
      // Ignore empty structs/unions.
      if (isEmptyRecord(getContext(), RetTy, true))
        return ABIArgInfo::getIgnore();

      // Lower single-element structs to just return a regular value.
      if (const Type *SeltTy = isSingleElementStruct(RetTy, getContext()))
        return ABIArgInfo::getDirect(CGT.ConvertType(QualType(SeltTy, 0)));

      if (const RecordType *RT = RetTy->getAs<RecordType>()) {
        const RecordDecl *RD = RT->getDecl();
        if (RD->hasFlexibleArrayMember())
          return DefaultABIInfo::classifyReturnType(RetTy);
      }

      // Pack aggregates <= 4 bytes into single VGPR or pair.
      uint64_t Size = getContext().getTypeSize(RetTy);
      if (Size <= 16)
        return ABIArgInfo::getDirect(llvm::Type::getInt16Ty(getVMContext()));

      if (Size <= 32)
        return ABIArgInfo::getDirect(llvm::Type::getInt32Ty(getVMContext()));

      if (Size <= 64) {
        llvm::Type *I32Ty = llvm::Type::getInt32Ty(getVMContext());
        return ABIArgInfo::getDirect(llvm::ArrayType::get(I32Ty, 2));
      }

      if (numRegsForType(RetTy) <= MaxNumRegsForArgsRet)
        return ABIArgInfo::getDirect();
    }
  }

  // Otherwise just do the default thing.
  return DefaultABIInfo::classifyReturnType(RetTy);
}

/// For kernels all parameters are really passed in a special buffer. It doesn't
/// make sense to pass anything byval, so everything must be direct.
ABIArgInfo AMDGPUABIInfo::classifyKernelArgumentType(QualType Ty) const {
  Ty = useFirstFieldIfTransparentUnion(Ty);

  // TODO: Can we omit empty structs?

  // Coerce single element structs to its element.
  if (const Type *SeltTy = isSingleElementStruct(Ty, getContext()))
    return ABIArgInfo::getDirect(CGT.ConvertType(QualType(SeltTy, 0)));

  // If we set CanBeFlattened to true, CodeGen will expand the struct to its
  // individual elements, which confuses the Clover OpenCL backend; therefore we
  // have to set it to false here. Other args of getDirect() are just defaults.
  return ABIArgInfo::getDirect(nullptr, 0, nullptr, false);
}

ABIArgInfo AMDGPUABIInfo::classifyArgumentType(QualType Ty,
                                               unsigned &NumRegsLeft) const {
  assert(NumRegsLeft <= MaxNumRegsForArgsRet && "register estimate underflow");

  Ty = useFirstFieldIfTransparentUnion(Ty);

  if (isAggregateTypeForABI(Ty)) {
    // Records with non-trivial destructors/copy-constructors should not be
    // passed by value.
    if (auto RAA = getRecordArgABI(Ty, getCXXABI()))
      return getNaturalAlignIndirect(Ty, RAA == CGCXXABI::RAA_DirectInMemory);

    // Ignore empty structs/unions.
    if (isEmptyRecord(getContext(), Ty, true))
      return ABIArgInfo::getIgnore();

    // Lower single-element structs to just pass a regular value. TODO: We
    // could do reasonable-size multiple-element structs too, using getExpand(),
    // though watch out for things like bitfields.
    if (const Type *SeltTy = isSingleElementStruct(Ty, getContext()))
      return ABIArgInfo::getDirect(CGT.ConvertType(QualType(SeltTy, 0)));

    if (const RecordType *RT = Ty->getAs<RecordType>()) {
      const RecordDecl *RD = RT->getDecl();
      if (RD->hasFlexibleArrayMember())
        return DefaultABIInfo::classifyArgumentType(Ty);
    }

    // Pack aggregates <= 8 bytes into single VGPR or pair.
    uint64_t Size = getContext().getTypeSize(Ty);
    if (Size <= 64) {
      unsigned NumRegs = (Size + 31) / 32;
      NumRegsLeft -= std::min(NumRegsLeft, NumRegs);

      if (Size <= 16)
        return ABIArgInfo::getDirect(llvm::Type::getInt16Ty(getVMContext()));

      if (Size <= 32)
        return ABIArgInfo::getDirect(llvm::Type::getInt32Ty(getVMContext()));

      // XXX: Should this be i64 instead, and should the limit increase?
      llvm::Type *I32Ty = llvm::Type::getInt32Ty(getVMContext());
      return ABIArgInfo::getDirect(llvm::ArrayType::get(I32Ty, 2));
    }

    if (NumRegsLeft > 0) {
      unsigned NumRegs = numRegsForType(Ty);
      if (NumRegsLeft >= NumRegs) {
        NumRegsLeft -= NumRegs;
        return ABIArgInfo::getDirect();
      }
    }
  }

  // Otherwise just do the default thing.
  ABIArgInfo ArgInfo = DefaultABIInfo::classifyArgumentType(Ty);
  if (!ArgInfo.isIndirect()) {
    unsigned NumRegs = numRegsForType(Ty);
    NumRegsLeft -= std::min(NumRegs, NumRegsLeft);
  }

  return ArgInfo;
}

class AMDGPUTargetCodeGenInfo : public TargetCodeGenInfo {
public:
  AMDGPUTargetCodeGenInfo(CodeGenTypes &CGT)
    : TargetCodeGenInfo(new AMDGPUABIInfo(CGT)) {}
  void setTargetAttributes(const Decl *D, llvm::GlobalValue *GV,
                           CodeGen::CodeGenModule &M) const override;
  unsigned getOpenCLKernelCallingConv() const override;

  llvm::Constant *getNullPointer(const CodeGen::CodeGenModule &CGM,
      llvm::PointerType *T, QualType QT) const override;

  LangAS getASTAllocaAddressSpace() const override {
    return getLangASFromTargetAS(
        getABIInfo().getDataLayout().getAllocaAddrSpace());
  }
  LangAS getGlobalVarAddressSpace(CodeGenModule &CGM,
                                  const VarDecl *D) const override;
  llvm::SyncScope::ID getLLVMSyncScopeID(SyncScope S,
                                         llvm::LLVMContext &C) const override;
  llvm::Function *
  createEnqueuedBlockKernel(CodeGenFunction &CGF,
                            llvm::Function *BlockInvokeFunc,
                            llvm::Value *BlockLiteral) const override;
};
}

void AMDGPUTargetCodeGenInfo::setTargetAttributes(
    const Decl *D, llvm::GlobalValue *GV, CodeGen::CodeGenModule &M) const {
  if (GV->isDeclaration())
    return;
  const FunctionDecl *FD = dyn_cast_or_null<FunctionDecl>(D);
  if (!FD)
    return;

  llvm::Function *F = cast<llvm::Function>(GV);

  const auto *ReqdWGS = M.getLangOpts().OpenCL ?
    FD->getAttr<ReqdWorkGroupSizeAttr>() : nullptr;
  const auto *FlatWGS = FD->getAttr<AMDGPUFlatWorkGroupSizeAttr>();
  if (ReqdWGS || FlatWGS) {
    unsigned Min = FlatWGS ? FlatWGS->getMin() : 0;
    unsigned Max = FlatWGS ? FlatWGS->getMax() : 0;
    if (ReqdWGS && Min == 0 && Max == 0)
      Min = Max = ReqdWGS->getXDim() * ReqdWGS->getYDim() * ReqdWGS->getZDim();

    if (Min != 0) {
      assert(Min <= Max && "Min must be less than or equal Max");

      std::string AttrVal = llvm::utostr(Min) + "," + llvm::utostr(Max);
      F->addFnAttr("amdgpu-flat-work-group-size", AttrVal);
    } else
      assert(Max == 0 && "Max must be zero");
  }

  if (const auto *Attr = FD->getAttr<AMDGPUWavesPerEUAttr>()) {
    unsigned Min = Attr->getMin();
    unsigned Max = Attr->getMax();

    if (Min != 0) {
      assert((Max == 0 || Min <= Max) && "Min must be less than or equal Max");

      std::string AttrVal = llvm::utostr(Min);
      if (Max != 0)
        AttrVal = AttrVal + "," + llvm::utostr(Max);
      F->addFnAttr("amdgpu-waves-per-eu", AttrVal);
    } else
      assert(Max == 0 && "Max must be zero");
  }

  if (const auto *Attr = FD->getAttr<AMDGPUNumSGPRAttr>()) {
    unsigned NumSGPR = Attr->getNumSGPR();

    if (NumSGPR != 0)
      F->addFnAttr("amdgpu-num-sgpr", llvm::utostr(NumSGPR));
  }

  if (const auto *Attr = FD->getAttr<AMDGPUNumVGPRAttr>()) {
    uint32_t NumVGPR = Attr->getNumVGPR();

    if (NumVGPR != 0)
      F->addFnAttr("amdgpu-num-vgpr", llvm::utostr(NumVGPR));
  }
}

unsigned AMDGPUTargetCodeGenInfo::getOpenCLKernelCallingConv() const {
  return llvm::CallingConv::AMDGPU_KERNEL;
}

// Currently LLVM assumes null pointers always have value 0,
// which results in incorrectly transformed IR. Therefore, instead of
// emitting null pointers in private and local address spaces, a null
// pointer in generic address space is emitted which is casted to a
// pointer in local or private address space.
llvm::Constant *AMDGPUTargetCodeGenInfo::getNullPointer(
    const CodeGen::CodeGenModule &CGM, llvm::PointerType *PT,
    QualType QT) const {
  if (CGM.getContext().getTargetNullPointerValue(QT) == 0)
    return llvm::ConstantPointerNull::get(PT);

  auto &Ctx = CGM.getContext();
  auto NPT = llvm::PointerType::get(PT->getElementType(),
      Ctx.getTargetAddressSpace(LangAS::opencl_generic));
  return llvm::ConstantExpr::getAddrSpaceCast(
      llvm::ConstantPointerNull::get(NPT), PT);
}

LangAS
AMDGPUTargetCodeGenInfo::getGlobalVarAddressSpace(CodeGenModule &CGM,
                                                  const VarDecl *D) const {
  assert(!CGM.getLangOpts().OpenCL &&
         !(CGM.getLangOpts().CUDA && CGM.getLangOpts().CUDAIsDevice) &&
         "Address space agnostic languages only");
  LangAS DefaultGlobalAS = getLangASFromTargetAS(
      CGM.getContext().getTargetAddressSpace(LangAS::opencl_global));
  if (!D)
    return DefaultGlobalAS;

  LangAS AddrSpace = D->getType().getAddressSpace();
  assert(AddrSpace == LangAS::Default || isTargetAddressSpace(AddrSpace));
  if (AddrSpace != LangAS::Default)
    return AddrSpace;

  if (CGM.isTypeConstant(D->getType(), false)) {
    if (auto ConstAS = CGM.getTarget().getConstantAddressSpace())
      return ConstAS.getValue();
  }
  return DefaultGlobalAS;
}

llvm::SyncScope::ID
AMDGPUTargetCodeGenInfo::getLLVMSyncScopeID(SyncScope S,
                                            llvm::LLVMContext &C) const {
  StringRef Name;
  switch (S) {
  case SyncScope::OpenCLWorkGroup:
    Name = "workgroup";
    break;
  case SyncScope::OpenCLDevice:
    Name = "agent";
    break;
  case SyncScope::OpenCLAllSVMDevices:
    Name = "";
    break;
  case SyncScope::OpenCLSubGroup:
    Name = "subgroup";
  }
  return C.getOrInsertSyncScopeID(Name);
}

//===----------------------------------------------------------------------===//
// SPARC v8 ABI Implementation.
// Based on the SPARC Compliance Definition version 2.4.1.
//
// Ensures that complex values are passed in registers.
//
namespace {
class SparcV8ABIInfo : public DefaultABIInfo {
public:
  SparcV8ABIInfo(CodeGenTypes &CGT) : DefaultABIInfo(CGT) {}

private:
  ABIArgInfo classifyReturnType(QualType RetTy) const;
  void computeInfo(CGFunctionInfo &FI) const override;
};
} // end anonymous namespace


ABIArgInfo
SparcV8ABIInfo::classifyReturnType(QualType Ty) const {
  if (Ty->isAnyComplexType()) {
    return ABIArgInfo::getDirect();
  }
  else {
    return DefaultABIInfo::classifyReturnType(Ty);
  }
}

void SparcV8ABIInfo::computeInfo(CGFunctionInfo &FI) const {

  FI.getReturnInfo() = classifyReturnType(FI.getReturnType());
  for (auto &Arg : FI.arguments())
    Arg.info = classifyArgumentType(Arg.type);
}

namespace {
class SparcV8TargetCodeGenInfo : public TargetCodeGenInfo {
public:
  SparcV8TargetCodeGenInfo(CodeGenTypes &CGT)
    : TargetCodeGenInfo(new SparcV8ABIInfo(CGT)) {}
};
} // end anonymous namespace

//===----------------------------------------------------------------------===//
// SPARC v9 ABI Implementation.
// Based on the SPARC Compliance Definition version 2.4.1.
//
// Function arguments a mapped to a nominal "parameter array" and promoted to
// registers depending on their type. Each argument occupies 8 or 16 bytes in
// the array, structs larger than 16 bytes are passed indirectly.
//
// One case requires special care:
//
//   struct mixed {
//     int i;
//     float f;
//   };
//
// When a struct mixed is passed by value, it only occupies 8 bytes in the
// parameter array, but the int is passed in an integer register, and the float
// is passed in a floating point register. This is represented as two arguments
// with the LLVM IR inreg attribute:
//
//   declare void f(i32 inreg %i, float inreg %f)
//
// The code generator will only allocate 4 bytes from the parameter array for
// the inreg arguments. All other arguments are allocated a multiple of 8
// bytes.
//
namespace {
class SparcV9ABIInfo : public ABIInfo {
public:
  SparcV9ABIInfo(CodeGenTypes &CGT) : ABIInfo(CGT) {}

private:
  ABIArgInfo classifyType(QualType RetTy, unsigned SizeLimit) const;
  void computeInfo(CGFunctionInfo &FI) const override;
  Address EmitVAArg(CodeGenFunction &CGF, Address VAListAddr,
                    QualType Ty) const override;

  // Coercion type builder for structs passed in registers. The coercion type
  // serves two purposes:
  //
  // 1. Pad structs to a multiple of 64 bits, so they are passed 'left-aligned'
  //    in registers.
  // 2. Expose aligned floating point elements as first-level elements, so the
  //    code generator knows to pass them in floating point registers.
  //
  // We also compute the InReg flag which indicates that the struct contains
  // aligned 32-bit floats.
  //
  struct CoerceBuilder {
    llvm::LLVMContext &Context;
    const llvm::DataLayout &DL;
    SmallVector<llvm::Type*, 8> Elems;
    uint64_t Size;
    bool InReg;

    CoerceBuilder(llvm::LLVMContext &c, const llvm::DataLayout &dl)
      : Context(c), DL(dl), Size(0), InReg(false) {}

    // Pad Elems with integers until Size is ToSize.
    void pad(uint64_t ToSize) {
      assert(ToSize >= Size && "Cannot remove elements");
      if (ToSize == Size)
        return;

      // Finish the current 64-bit word.
      uint64_t Aligned = llvm::alignTo(Size, 64);
      if (Aligned > Size && Aligned <= ToSize) {
        Elems.push_back(llvm::IntegerType::get(Context, Aligned - Size));
        Size = Aligned;
      }

      // Add whole 64-bit words.
      while (Size + 64 <= ToSize) {
        Elems.push_back(llvm::Type::getInt64Ty(Context));
        Size += 64;
      }

      // Final in-word padding.
      if (Size < ToSize) {
        Elems.push_back(llvm::IntegerType::get(Context, ToSize - Size));
        Size = ToSize;
      }
    }

    // Add a floating point element at Offset.
    void addFloat(uint64_t Offset, llvm::Type *Ty, unsigned Bits) {
      // Unaligned floats are treated as integers.
      if (Offset % Bits)
        return;
      // The InReg flag is only required if there are any floats < 64 bits.
      if (Bits < 64)
        InReg = true;
      pad(Offset);
      Elems.push_back(Ty);
      Size = Offset + Bits;
    }

    // Add a struct type to the coercion type, starting at Offset (in bits).
    void addStruct(uint64_t Offset, llvm::StructType *StrTy) {
      const llvm::StructLayout *Layout = DL.getStructLayout(StrTy);
      for (unsigned i = 0, e = StrTy->getNumElements(); i != e; ++i) {
        llvm::Type *ElemTy = StrTy->getElementType(i);
        uint64_t ElemOffset = Offset + Layout->getElementOffsetInBits(i);
        switch (ElemTy->getTypeID()) {
        case llvm::Type::StructTyID:
          addStruct(ElemOffset, cast<llvm::StructType>(ElemTy));
          break;
        case llvm::Type::FloatTyID:
          addFloat(ElemOffset, ElemTy, 32);
          break;
        case llvm::Type::DoubleTyID:
          addFloat(ElemOffset, ElemTy, 64);
          break;
        case llvm::Type::FP128TyID:
          addFloat(ElemOffset, ElemTy, 128);
          break;
        case llvm::Type::PointerTyID:
          if (ElemOffset % 64 == 0) {
            pad(ElemOffset);
            Elems.push_back(ElemTy);
            Size += 64;
          }
          break;
        default:
          break;
        }
      }
    }

    // Check if Ty is a usable substitute for the coercion type.
    bool isUsableType(llvm::StructType *Ty) const {
      return llvm::makeArrayRef(Elems) == Ty->elements();
    }

    // Get the coercion type as a literal struct type.
    llvm::Type *getType() const {
      if (Elems.size() == 1)
        return Elems.front();
      else
        return llvm::StructType::get(Context, Elems);
    }
  };
};
} // end anonymous namespace

ABIArgInfo
SparcV9ABIInfo::classifyType(QualType Ty, unsigned SizeLimit) const {
  if (Ty->isVoidType())
    return ABIArgInfo::getIgnore();

  uint64_t Size = getContext().getTypeSize(Ty);

  // Anything too big to fit in registers is passed with an explicit indirect
  // pointer / sret pointer.
  if (Size > SizeLimit)
    return getNaturalAlignIndirect(Ty, /*ByVal=*/false);

  // Treat an enum type as its underlying type.
  if (const EnumType *EnumTy = Ty->getAs<EnumType>())
    Ty = EnumTy->getDecl()->getIntegerType();

  // Integer types smaller than a register are extended.
  if (Size < 64 && Ty->isIntegerType())
    return ABIArgInfo::getExtend(Ty);

  // Other non-aggregates go in registers.
  if (!isAggregateTypeForABI(Ty))
    return ABIArgInfo::getDirect();

  // If a C++ object has either a non-trivial copy constructor or a non-trivial
  // destructor, it is passed with an explicit indirect pointer / sret pointer.
  if (CGCXXABI::RecordArgABI RAA = getRecordArgABI(Ty, getCXXABI()))
    return getNaturalAlignIndirect(Ty, RAA == CGCXXABI::RAA_DirectInMemory);

  // This is a small aggregate type that should be passed in registers.
  // Build a coercion type from the LLVM struct type.
  llvm::StructType *StrTy = dyn_cast<llvm::StructType>(CGT.ConvertType(Ty));
  if (!StrTy)
    return ABIArgInfo::getDirect();

  CoerceBuilder CB(getVMContext(), getDataLayout());
  CB.addStruct(0, StrTy);
  CB.pad(llvm::alignTo(CB.DL.getTypeSizeInBits(StrTy), 64));

  // Try to use the original type for coercion.
  llvm::Type *CoerceTy = CB.isUsableType(StrTy) ? StrTy : CB.getType();

  if (CB.InReg)
    return ABIArgInfo::getDirectInReg(CoerceTy);
  else
    return ABIArgInfo::getDirect(CoerceTy);
}

Address SparcV9ABIInfo::EmitVAArg(CodeGenFunction &CGF, Address VAListAddr,
                                  QualType Ty) const {
  ABIArgInfo AI = classifyType(Ty, 16 * 8);
  llvm::Type *ArgTy = CGT.ConvertType(Ty);
  if (AI.canHaveCoerceToType() && !AI.getCoerceToType())
    AI.setCoerceToType(ArgTy);

  CharUnits SlotSize = CharUnits::fromQuantity(8);

  CGBuilderTy &Builder = CGF.Builder;
  Address Addr(Builder.CreateLoad(VAListAddr, "ap.cur"), SlotSize);
  llvm::Type *ArgPtrTy = llvm::PointerType::getUnqual(ArgTy);

  auto TypeInfo = getContext().getTypeInfoInChars(Ty);

  Address ArgAddr = Address::invalid();
  CharUnits Stride;
  switch (AI.getKind()) {
  case ABIArgInfo::Expand:
  case ABIArgInfo::CoerceAndExpand:
  case ABIArgInfo::InAlloca:
    llvm_unreachable("Unsupported ABI kind for va_arg");

  case ABIArgInfo::Extend: {
    Stride = SlotSize;
    CharUnits Offset = SlotSize - TypeInfo.first;
    ArgAddr = Builder.CreateConstInBoundsByteGEP(Addr, Offset, "extend");
    break;
  }

  case ABIArgInfo::Direct: {
    auto AllocSize = getDataLayout().getTypeAllocSize(AI.getCoerceToType());
    Stride = CharUnits::fromQuantity(AllocSize).alignTo(SlotSize);
    ArgAddr = Addr;
    break;
  }

  case ABIArgInfo::Indirect:
    Stride = SlotSize;
    ArgAddr = Builder.CreateElementBitCast(Addr, ArgPtrTy, "indirect");
    ArgAddr = Address(Builder.CreateLoad(ArgAddr, "indirect.arg"),
                      TypeInfo.second);
    break;

  case ABIArgInfo::Ignore:
    return Address(llvm::UndefValue::get(ArgPtrTy), TypeInfo.second);
  }

  // Update VAList.
  llvm::Value *NextPtr =
    Builder.CreateConstInBoundsByteGEP(Addr.getPointer(), Stride, "ap.next");
  Builder.CreateStore(NextPtr, VAListAddr);

  return Builder.CreateBitCast(ArgAddr, ArgPtrTy, "arg.addr");
}

void SparcV9ABIInfo::computeInfo(CGFunctionInfo &FI) const {
  FI.getReturnInfo() = classifyType(FI.getReturnType(), 32 * 8);
  for (auto &I : FI.arguments())
    I.info = classifyType(I.type, 16 * 8);
}

namespace {
class SparcV9TargetCodeGenInfo : public TargetCodeGenInfo {
public:
  SparcV9TargetCodeGenInfo(CodeGenTypes &CGT)
    : TargetCodeGenInfo(new SparcV9ABIInfo(CGT)) {}

  int getDwarfEHStackPointer(CodeGen::CodeGenModule &M) const override {
    return 14;
  }

  bool initDwarfEHRegSizeTable(CodeGen::CodeGenFunction &CGF,
                               llvm::Value *Address) const override;
};
} // end anonymous namespace

bool
SparcV9TargetCodeGenInfo::initDwarfEHRegSizeTable(CodeGen::CodeGenFunction &CGF,
                                                llvm::Value *Address) const {
  // This is calculated from the LLVM and GCC tables and verified
  // against gcc output.  AFAIK all ABIs use the same encoding.

  CodeGen::CGBuilderTy &Builder = CGF.Builder;

  llvm::IntegerType *i8 = CGF.Int8Ty;
  llvm::Value *Four8 = llvm::ConstantInt::get(i8, 4);
  llvm::Value *Eight8 = llvm::ConstantInt::get(i8, 8);

  // 0-31: the 8-byte general-purpose registers
  AssignToArrayRange(Builder, Address, Eight8, 0, 31);

  // 32-63: f0-31, the 4-byte floating-point registers
  AssignToArrayRange(Builder, Address, Four8, 32, 63);

  //   Y   = 64
  //   PSR = 65
  //   WIM = 66
  //   TBR = 67
  //   PC  = 68
  //   NPC = 69
  //   FSR = 70
  //   CSR = 71
  AssignToArrayRange(Builder, Address, Eight8, 64, 71);

  // 72-87: d0-15, the 8-byte floating-point registers
  AssignToArrayRange(Builder, Address, Eight8, 72, 87);

  return false;
}


//===----------------------------------------------------------------------===//
// XCore ABI Implementation
//===----------------------------------------------------------------------===//

namespace {

/// A SmallStringEnc instance is used to build up the TypeString by passing
/// it by reference between functions that append to it.
typedef llvm::SmallString<128> SmallStringEnc;

/// TypeStringCache caches the meta encodings of Types.
///
/// The reason for caching TypeStrings is two fold:
///   1. To cache a type's encoding for later uses;
///   2. As a means to break recursive member type inclusion.
///
/// A cache Entry can have a Status of:
///   NonRecursive:   The type encoding is not recursive;
///   Recursive:      The type encoding is recursive;
///   Incomplete:     An incomplete TypeString;
///   IncompleteUsed: An incomplete TypeString that has been used in a
///                   Recursive type encoding.
///
/// A NonRecursive entry will have all of its sub-members expanded as fully
/// as possible. Whilst it may contain types which are recursive, the type
/// itself is not recursive and thus its encoding may be safely used whenever
/// the type is encountered.
///
/// A Recursive entry will have all of its sub-members expanded as fully as
/// possible. The type itself is recursive and it may contain other types which
/// are recursive. The Recursive encoding must not be used during the expansion
/// of a recursive type's recursive branch. For simplicity the code uses
/// IncompleteCount to reject all usage of Recursive encodings for member types.
///
/// An Incomplete entry is always a RecordType and only encodes its
/// identifier e.g. "s(S){}". Incomplete 'StubEnc' entries are ephemeral and
/// are placed into the cache during type expansion as a means to identify and
/// handle recursive inclusion of types as sub-members. If there is recursion
/// the entry becomes IncompleteUsed.
///
/// During the expansion of a RecordType's members:
///
///   If the cache contains a NonRecursive encoding for the member type, the
///   cached encoding is used;
///
///   If the cache contains a Recursive encoding for the member type, the
///   cached encoding is 'Swapped' out, as it may be incorrect, and...
///
///   If the member is a RecordType, an Incomplete encoding is placed into the
///   cache to break potential recursive inclusion of itself as a sub-member;
///
///   Once a member RecordType has been expanded, its temporary incomplete
///   entry is removed from the cache. If a Recursive encoding was swapped out
///   it is swapped back in;
///
///   If an incomplete entry is used to expand a sub-member, the incomplete
///   entry is marked as IncompleteUsed. The cache keeps count of how many
///   IncompleteUsed entries it currently contains in IncompleteUsedCount;
///
///   If a member's encoding is found to be a NonRecursive or Recursive viz:
///   IncompleteUsedCount==0, the member's encoding is added to the cache.
///   Else the member is part of a recursive type and thus the recursion has
///   been exited too soon for the encoding to be correct for the member.
///
class TypeStringCache {
  enum Status {NonRecursive, Recursive, Incomplete, IncompleteUsed};
  struct Entry {
    std::string Str;     // The encoded TypeString for the type.
    enum Status State;   // Information about the encoding in 'Str'.
    std::string Swapped; // A temporary place holder for a Recursive encoding
                         // during the expansion of RecordType's members.
  };
  std::map<const IdentifierInfo *, struct Entry> Map;
  unsigned IncompleteCount;     // Number of Incomplete entries in the Map.
  unsigned IncompleteUsedCount; // Number of IncompleteUsed entries in the Map.
public:
  TypeStringCache() : IncompleteCount(0), IncompleteUsedCount(0) {}
  void addIncomplete(const IdentifierInfo *ID, std::string StubEnc);
  bool removeIncomplete(const IdentifierInfo *ID);
  void addIfComplete(const IdentifierInfo *ID, StringRef Str,
                     bool IsRecursive);
  StringRef lookupStr(const IdentifierInfo *ID);
};

/// TypeString encodings for enum & union fields must be order.
/// FieldEncoding is a helper for this ordering process.
class FieldEncoding {
  bool HasName;
  std::string Enc;
public:
  FieldEncoding(bool b, SmallStringEnc &e) : HasName(b), Enc(e.c_str()) {}
  StringRef str() { return Enc; }
  bool operator<(const FieldEncoding &rhs) const {
    if (HasName != rhs.HasName) return HasName;
    return Enc < rhs.Enc;
  }
};

class XCoreABIInfo : public DefaultABIInfo {
public:
  XCoreABIInfo(CodeGen::CodeGenTypes &CGT) : DefaultABIInfo(CGT) {}
  Address EmitVAArg(CodeGenFunction &CGF, Address VAListAddr,
                    QualType Ty) const override;
};

class XCoreTargetCodeGenInfo : public TargetCodeGenInfo {
  mutable TypeStringCache TSC;
public:
  XCoreTargetCodeGenInfo(CodeGenTypes &CGT)
    :TargetCodeGenInfo(new XCoreABIInfo(CGT)) {}
  void emitTargetMD(const Decl *D, llvm::GlobalValue *GV,
                    CodeGen::CodeGenModule &M) const override;
};

} // End anonymous namespace.

// TODO: this implementation is likely now redundant with the default
// EmitVAArg.
Address XCoreABIInfo::EmitVAArg(CodeGenFunction &CGF, Address VAListAddr,
                                QualType Ty) const {
  CGBuilderTy &Builder = CGF.Builder;

  // Get the VAList.
  CharUnits SlotSize = CharUnits::fromQuantity(4);
  Address AP(Builder.CreateLoad(VAListAddr), SlotSize);

  // Handle the argument.
  ABIArgInfo AI = classifyArgumentType(Ty);
  CharUnits TypeAlign = getContext().getTypeAlignInChars(Ty);
  llvm::Type *ArgTy = CGT.ConvertType(Ty);
  if (AI.canHaveCoerceToType() && !AI.getCoerceToType())
    AI.setCoerceToType(ArgTy);
  llvm::Type *ArgPtrTy = llvm::PointerType::getUnqual(ArgTy);

  Address Val = Address::invalid();
  CharUnits ArgSize = CharUnits::Zero();
  switch (AI.getKind()) {
  case ABIArgInfo::Expand:
  case ABIArgInfo::CoerceAndExpand:
  case ABIArgInfo::InAlloca:
    llvm_unreachable("Unsupported ABI kind for va_arg");
  case ABIArgInfo::Ignore:
    Val = Address(llvm::UndefValue::get(ArgPtrTy), TypeAlign);
    ArgSize = CharUnits::Zero();
    break;
  case ABIArgInfo::Extend:
  case ABIArgInfo::Direct:
    Val = Builder.CreateBitCast(AP, ArgPtrTy);
    ArgSize = CharUnits::fromQuantity(
                       getDataLayout().getTypeAllocSize(AI.getCoerceToType()));
    ArgSize = ArgSize.alignTo(SlotSize);
    break;
  case ABIArgInfo::Indirect:
    Val = Builder.CreateElementBitCast(AP, ArgPtrTy);
    Val = Address(Builder.CreateLoad(Val), TypeAlign);
    ArgSize = SlotSize;
    break;
  }

  // Increment the VAList.
  if (!ArgSize.isZero()) {
    llvm::Value *APN =
      Builder.CreateConstInBoundsByteGEP(AP.getPointer(), ArgSize);
    Builder.CreateStore(APN, VAListAddr);
  }

  return Val;
}

/// During the expansion of a RecordType, an incomplete TypeString is placed
/// into the cache as a means to identify and break recursion.
/// If there is a Recursive encoding in the cache, it is swapped out and will
/// be reinserted by removeIncomplete().
/// All other types of encoding should have been used rather than arriving here.
void TypeStringCache::addIncomplete(const IdentifierInfo *ID,
                                    std::string StubEnc) {
  if (!ID)
    return;
  Entry &E = Map[ID];
  assert( (E.Str.empty() || E.State == Recursive) &&
         "Incorrectly use of addIncomplete");
  assert(!StubEnc.empty() && "Passing an empty string to addIncomplete()");
  E.Swapped.swap(E.Str); // swap out the Recursive
  E.Str.swap(StubEnc);
  E.State = Incomplete;
  ++IncompleteCount;
}

/// Once the RecordType has been expanded, the temporary incomplete TypeString
/// must be removed from the cache.
/// If a Recursive was swapped out by addIncomplete(), it will be replaced.
/// Returns true if the RecordType was defined recursively.
bool TypeStringCache::removeIncomplete(const IdentifierInfo *ID) {
  if (!ID)
    return false;
  auto I = Map.find(ID);
  assert(I != Map.end() && "Entry not present");
  Entry &E = I->second;
  assert( (E.State == Incomplete ||
           E.State == IncompleteUsed) &&
         "Entry must be an incomplete type");
  bool IsRecursive = false;
  if (E.State == IncompleteUsed) {
    // We made use of our Incomplete encoding, thus we are recursive.
    IsRecursive = true;
    --IncompleteUsedCount;
  }
  if (E.Swapped.empty())
    Map.erase(I);
  else {
    // Swap the Recursive back.
    E.Swapped.swap(E.Str);
    E.Swapped.clear();
    E.State = Recursive;
  }
  --IncompleteCount;
  return IsRecursive;
}

/// Add the encoded TypeString to the cache only if it is NonRecursive or
/// Recursive (viz: all sub-members were expanded as fully as possible).
void TypeStringCache::addIfComplete(const IdentifierInfo *ID, StringRef Str,
                                    bool IsRecursive) {
  if (!ID || IncompleteUsedCount)
    return; // No key or it is is an incomplete sub-type so don't add.
  Entry &E = Map[ID];
  if (IsRecursive && !E.Str.empty()) {
    assert(E.State==Recursive && E.Str.size() == Str.size() &&
           "This is not the same Recursive entry");
    // The parent container was not recursive after all, so we could have used
    // this Recursive sub-member entry after all, but we assumed the worse when
    // we started viz: IncompleteCount!=0.
    return;
  }
  assert(E.Str.empty() && "Entry already present");
  E.Str = Str.str();
  E.State = IsRecursive? Recursive : NonRecursive;
}

/// Return a cached TypeString encoding for the ID. If there isn't one, or we
/// are recursively expanding a type (IncompleteCount != 0) and the cached
/// encoding is Recursive, return an empty StringRef.
StringRef TypeStringCache::lookupStr(const IdentifierInfo *ID) {
  if (!ID)
    return StringRef();   // We have no key.
  auto I = Map.find(ID);
  if (I == Map.end())
    return StringRef();   // We have no encoding.
  Entry &E = I->second;
  if (E.State == Recursive && IncompleteCount)
    return StringRef();   // We don't use Recursive encodings for member types.

  if (E.State == Incomplete) {
    // The incomplete type is being used to break out of recursion.
    E.State = IncompleteUsed;
    ++IncompleteUsedCount;
  }
  return E.Str;
}

/// The XCore ABI includes a type information section that communicates symbol
/// type information to the linker. The linker uses this information to verify
/// safety/correctness of things such as array bound and pointers et al.
/// The ABI only requires C (and XC) language modules to emit TypeStrings.
/// This type information (TypeString) is emitted into meta data for all global
/// symbols: definitions, declarations, functions & variables.
///
/// The TypeString carries type, qualifier, name, size & value details.
/// Please see 'Tools Development Guide' section 2.16.2 for format details:
/// https://www.xmos.com/download/public/Tools-Development-Guide%28X9114A%29.pdf
/// The output is tested by test/CodeGen/xcore-stringtype.c.
///
static bool getTypeString(SmallStringEnc &Enc, const Decl *D,
                          CodeGen::CodeGenModule &CGM, TypeStringCache &TSC);

/// XCore uses emitTargetMD to emit TypeString metadata for global symbols.
void XCoreTargetCodeGenInfo::emitTargetMD(const Decl *D, llvm::GlobalValue *GV,
                                          CodeGen::CodeGenModule &CGM) const {
  SmallStringEnc Enc;
  if (getTypeString(Enc, D, CGM, TSC)) {
    llvm::LLVMContext &Ctx = CGM.getModule().getContext();
    llvm::Metadata *MDVals[] = {llvm::ConstantAsMetadata::get(GV),
                                llvm::MDString::get(Ctx, Enc.str())};
    llvm::NamedMDNode *MD =
      CGM.getModule().getOrInsertNamedMetadata("xcore.typestrings");
    MD->addOperand(llvm::MDNode::get(Ctx, MDVals));
  }
}

//===----------------------------------------------------------------------===//
// SPIR ABI Implementation
//===----------------------------------------------------------------------===//

namespace {
class SPIRTargetCodeGenInfo : public TargetCodeGenInfo {
public:
  SPIRTargetCodeGenInfo(CodeGen::CodeGenTypes &CGT)
    : TargetCodeGenInfo(new DefaultABIInfo(CGT)) {}
  unsigned getOpenCLKernelCallingConv() const override;
};

} // End anonymous namespace.

namespace clang {
namespace CodeGen {
void computeSPIRKernelABIInfo(CodeGenModule &CGM, CGFunctionInfo &FI) {
  DefaultABIInfo SPIRABI(CGM.getTypes());
  SPIRABI.computeInfo(FI);
}
}
}

unsigned SPIRTargetCodeGenInfo::getOpenCLKernelCallingConv() const {
  return llvm::CallingConv::SPIR_KERNEL;
}

static bool appendType(SmallStringEnc &Enc, QualType QType,
                       const CodeGen::CodeGenModule &CGM,
                       TypeStringCache &TSC);

/// Helper function for appendRecordType().
/// Builds a SmallVector containing the encoded field types in declaration
/// order.
static bool extractFieldType(SmallVectorImpl<FieldEncoding> &FE,
                             const RecordDecl *RD,
                             const CodeGen::CodeGenModule &CGM,
                             TypeStringCache &TSC) {
  for (const auto *Field : RD->fields()) {
    SmallStringEnc Enc;
    Enc += "m(";
    Enc += Field->getName();
    Enc += "){";
    if (Field->isBitField()) {
      Enc += "b(";
      llvm::raw_svector_ostream OS(Enc);
      OS << Field->getBitWidthValue(CGM.getContext());
      Enc += ':';
    }
    if (!appendType(Enc, Field->getType(), CGM, TSC))
      return false;
    if (Field->isBitField())
      Enc += ')';
    Enc += '}';
    FE.emplace_back(!Field->getName().empty(), Enc);
  }
  return true;
}

/// Appends structure and union types to Enc and adds encoding to cache.
/// Recursively calls appendType (via extractFieldType) for each field.
/// Union types have their fields ordered according to the ABI.
static bool appendRecordType(SmallStringEnc &Enc, const RecordType *RT,
                             const CodeGen::CodeGenModule &CGM,
                             TypeStringCache &TSC, const IdentifierInfo *ID) {
  // Append the cached TypeString if we have one.
  StringRef TypeString = TSC.lookupStr(ID);
  if (!TypeString.empty()) {
    Enc += TypeString;
    return true;
  }

  // Start to emit an incomplete TypeString.
  size_t Start = Enc.size();
  Enc += (RT->isUnionType()? 'u' : 's');
  Enc += '(';
  if (ID)
    Enc += ID->getName();
  Enc += "){";

  // We collect all encoded fields and order as necessary.
  bool IsRecursive = false;
  const RecordDecl *RD = RT->getDecl()->getDefinition();
  if (RD && !RD->field_empty()) {
    // An incomplete TypeString stub is placed in the cache for this RecordType
    // so that recursive calls to this RecordType will use it whilst building a
    // complete TypeString for this RecordType.
    SmallVector<FieldEncoding, 16> FE;
    std::string StubEnc(Enc.substr(Start).str());
    StubEnc += '}';  // StubEnc now holds a valid incomplete TypeString.
    TSC.addIncomplete(ID, std::move(StubEnc));
    if (!extractFieldType(FE, RD, CGM, TSC)) {
      (void) TSC.removeIncomplete(ID);
      return false;
    }
    IsRecursive = TSC.removeIncomplete(ID);
    // The ABI requires unions to be sorted but not structures.
    // See FieldEncoding::operator< for sort algorithm.
    if (RT->isUnionType())
      std::sort(FE.begin(), FE.end());
    // We can now complete the TypeString.
    unsigned E = FE.size();
    for (unsigned I = 0; I != E; ++I) {
      if (I)
        Enc += ',';
      Enc += FE[I].str();
    }
  }
  Enc += '}';
  TSC.addIfComplete(ID, Enc.substr(Start), IsRecursive);
  return true;
}

/// Appends enum types to Enc and adds the encoding to the cache.
static bool appendEnumType(SmallStringEnc &Enc, const EnumType *ET,
                           TypeStringCache &TSC,
                           const IdentifierInfo *ID) {
  // Append the cached TypeString if we have one.
  StringRef TypeString = TSC.lookupStr(ID);
  if (!TypeString.empty()) {
    Enc += TypeString;
    return true;
  }

  size_t Start = Enc.size();
  Enc += "e(";
  if (ID)
    Enc += ID->getName();
  Enc += "){";

  // We collect all encoded enumerations and order them alphanumerically.
  if (const EnumDecl *ED = ET->getDecl()->getDefinition()) {
    SmallVector<FieldEncoding, 16> FE;
    for (auto I = ED->enumerator_begin(), E = ED->enumerator_end(); I != E;
         ++I) {
      SmallStringEnc EnumEnc;
      EnumEnc += "m(";
      EnumEnc += I->getName();
      EnumEnc += "){";
      I->getInitVal().toString(EnumEnc);
      EnumEnc += '}';
      FE.push_back(FieldEncoding(!I->getName().empty(), EnumEnc));
    }
    std::sort(FE.begin(), FE.end());
    unsigned E = FE.size();
    for (unsigned I = 0; I != E; ++I) {
      if (I)
        Enc += ',';
      Enc += FE[I].str();
    }
  }
  Enc += '}';
  TSC.addIfComplete(ID, Enc.substr(Start), false);
  return true;
}

/// Appends type's qualifier to Enc.
/// This is done prior to appending the type's encoding.
static void appendQualifier(SmallStringEnc &Enc, QualType QT) {
  // Qualifiers are emitted in alphabetical order.
  static const char *const Table[]={"","c:","r:","cr:","v:","cv:","rv:","crv:"};
  int Lookup = 0;
  if (QT.isConstQualified())
    Lookup += 1<<0;
  if (QT.isRestrictQualified())
    Lookup += 1<<1;
  if (QT.isVolatileQualified())
    Lookup += 1<<2;
  Enc += Table[Lookup];
}

/// Appends built-in types to Enc.
static bool appendBuiltinType(SmallStringEnc &Enc, const BuiltinType *BT) {
  const char *EncType;
  switch (BT->getKind()) {
    case BuiltinType::Void:
      EncType = "0";
      break;
    case BuiltinType::Bool:
      EncType = "b";
      break;
    case BuiltinType::Char_U:
      EncType = "uc";
      break;
    case BuiltinType::UChar:
      EncType = "uc";
      break;
    case BuiltinType::SChar:
      EncType = "sc";
      break;
    case BuiltinType::UShort:
      EncType = "us";
      break;
    case BuiltinType::Short:
      EncType = "ss";
      break;
    case BuiltinType::UInt:
      EncType = "ui";
      break;
    case BuiltinType::Int:
      EncType = "si";
      break;
    case BuiltinType::ULong:
      EncType = "ul";
      break;
    case BuiltinType::Long:
      EncType = "sl";
      break;
    case BuiltinType::ULongLong:
      EncType = "ull";
      break;
    case BuiltinType::LongLong:
      EncType = "sll";
      break;
    case BuiltinType::Float:
      EncType = "ft";
      break;
    case BuiltinType::Double:
      EncType = "d";
      break;
    case BuiltinType::LongDouble:
      EncType = "ld";
      break;
    default:
      return false;
  }
  Enc += EncType;
  return true;
}

/// Appends a pointer encoding to Enc before calling appendType for the pointee.
static bool appendPointerType(SmallStringEnc &Enc, const PointerType *PT,
                              const CodeGen::CodeGenModule &CGM,
                              TypeStringCache &TSC) {
  Enc += "p(";
  if (!appendType(Enc, PT->getPointeeType(), CGM, TSC))
    return false;
  Enc += ')';
  return true;
}

/// Appends array encoding to Enc before calling appendType for the element.
static bool appendArrayType(SmallStringEnc &Enc, QualType QT,
                            const ArrayType *AT,
                            const CodeGen::CodeGenModule &CGM,
                            TypeStringCache &TSC, StringRef NoSizeEnc) {
  if (AT->getSizeModifier() != ArrayType::Normal)
    return false;
  Enc += "a(";
  if (const ConstantArrayType *CAT = dyn_cast<ConstantArrayType>(AT))
    CAT->getSize().toStringUnsigned(Enc);
  else
    Enc += NoSizeEnc; // Global arrays use "*", otherwise it is "".
  Enc += ':';
  // The Qualifiers should be attached to the type rather than the array.
  appendQualifier(Enc, QT);
  if (!appendType(Enc, AT->getElementType(), CGM, TSC))
    return false;
  Enc += ')';
  return true;
}

/// Appends a function encoding to Enc, calling appendType for the return type
/// and the arguments.
static bool appendFunctionType(SmallStringEnc &Enc, const FunctionType *FT,
                             const CodeGen::CodeGenModule &CGM,
                             TypeStringCache &TSC) {
  Enc += "f{";
  if (!appendType(Enc, FT->getReturnType(), CGM, TSC))
    return false;
  Enc += "}(";
  if (const FunctionProtoType *FPT = FT->getAs<FunctionProtoType>()) {
    // N.B. we are only interested in the adjusted param types.
    auto I = FPT->param_type_begin();
    auto E = FPT->param_type_end();
    if (I != E) {
      do {
        if (!appendType(Enc, *I, CGM, TSC))
          return false;
        ++I;
        if (I != E)
          Enc += ',';
      } while (I != E);
      if (FPT->isVariadic())
        Enc += ",va";
    } else {
      if (FPT->isVariadic())
        Enc += "va";
      else
        Enc += '0';
    }
  }
  Enc += ')';
  return true;
}

/// Handles the type's qualifier before dispatching a call to handle specific
/// type encodings.
static bool appendType(SmallStringEnc &Enc, QualType QType,
                       const CodeGen::CodeGenModule &CGM,
                       TypeStringCache &TSC) {

  QualType QT = QType.getCanonicalType();

  if (const ArrayType *AT = QT->getAsArrayTypeUnsafe())
    // The Qualifiers should be attached to the type rather than the array.
    // Thus we don't call appendQualifier() here.
    return appendArrayType(Enc, QT, AT, CGM, TSC, "");

  appendQualifier(Enc, QT);

  if (const BuiltinType *BT = QT->getAs<BuiltinType>())
    return appendBuiltinType(Enc, BT);

  if (const PointerType *PT = QT->getAs<PointerType>())
    return appendPointerType(Enc, PT, CGM, TSC);

  if (const EnumType *ET = QT->getAs<EnumType>())
    return appendEnumType(Enc, ET, TSC, QT.getBaseTypeIdentifier());

  if (const RecordType *RT = QT->getAsStructureType())
    return appendRecordType(Enc, RT, CGM, TSC, QT.getBaseTypeIdentifier());

  if (const RecordType *RT = QT->getAsUnionType())
    return appendRecordType(Enc, RT, CGM, TSC, QT.getBaseTypeIdentifier());

  if (const FunctionType *FT = QT->getAs<FunctionType>())
    return appendFunctionType(Enc, FT, CGM, TSC);

  return false;
}

static bool getTypeString(SmallStringEnc &Enc, const Decl *D,
                          CodeGen::CodeGenModule &CGM, TypeStringCache &TSC) {
  if (!D)
    return false;

  if (const FunctionDecl *FD = dyn_cast<FunctionDecl>(D)) {
    if (FD->getLanguageLinkage() != CLanguageLinkage)
      return false;
    return appendType(Enc, FD->getType(), CGM, TSC);
  }

  if (const VarDecl *VD = dyn_cast<VarDecl>(D)) {
    if (VD->getLanguageLinkage() != CLanguageLinkage)
      return false;
    QualType QT = VD->getType().getCanonicalType();
    if (const ArrayType *AT = QT->getAsArrayTypeUnsafe()) {
      // Global ArrayTypes are given a size of '*' if the size is unknown.
      // The Qualifiers should be attached to the type rather than the array.
      // Thus we don't call appendQualifier() here.
      return appendArrayType(Enc, QT, AT, CGM, TSC, "*");
    }
    return appendType(Enc, QT, CGM, TSC);
  }
  return false;
}

//===----------------------------------------------------------------------===//
// RISCV ABI Implementation
//===----------------------------------------------------------------------===//

namespace {
class RISCVABIInfo : public DefaultABIInfo {
private:
  unsigned XLen; // Size of the integer ('x') registers in bits.
  static const int NumArgGPRs = 8;

public:
  RISCVABIInfo(CodeGen::CodeGenTypes &CGT, unsigned XLen)
      : DefaultABIInfo(CGT), XLen(XLen) {}

  // DefaultABIInfo's classifyReturnType and classifyArgumentType are
  // non-virtual, but computeInfo is virtual, so we overload it.
  void computeInfo(CGFunctionInfo &FI) const override;

  ABIArgInfo classifyArgumentType(QualType Ty, bool IsFixed,
                                  int &ArgGPRsLeft) const;
  ABIArgInfo classifyReturnType(QualType RetTy) const;

  Address EmitVAArg(CodeGenFunction &CGF, Address VAListAddr,
                    QualType Ty) const override;

  ABIArgInfo extendType(QualType Ty) const;
};
} // end anonymous namespace

void RISCVABIInfo::computeInfo(CGFunctionInfo &FI) const {
  QualType RetTy = FI.getReturnType();
  if (!getCXXABI().classifyReturnType(FI))
    FI.getReturnInfo() = classifyReturnType(RetTy);

  // IsRetIndirect is true if classifyArgumentType indicated the value should
  // be passed indirect or if the type size is greater than 2*xlen. e.g. fp128
  // is passed direct in LLVM IR, relying on the backend lowering code to
  // rewrite the argument list and pass indirectly on RV32.
  bool IsRetIndirect = FI.getReturnInfo().getKind() == ABIArgInfo::Indirect ||
                       getContext().getTypeSize(RetTy) > (2 * XLen);

  // We must track the number of GPRs used in order to conform to the RISC-V
  // ABI, as integer scalars passed in registers should have signext/zeroext
  // when promoted, but are anyext if passed on the stack. As GPR usage is
  // different for variadic arguments, we must also track whether we are
  // examining a vararg or not.
  int ArgGPRsLeft = IsRetIndirect ? NumArgGPRs - 1 : NumArgGPRs;
  int NumFixedArgs = FI.getNumRequiredArgs();

  int ArgNum = 0;
  for (auto &ArgInfo : FI.arguments()) {
    bool IsFixed = ArgNum < NumFixedArgs;
    ArgInfo.info = classifyArgumentType(ArgInfo.type, IsFixed, ArgGPRsLeft);
    ArgNum++;
  }
}

ABIArgInfo RISCVABIInfo::classifyArgumentType(QualType Ty, bool IsFixed,
                                              int &ArgGPRsLeft) const {
  assert(ArgGPRsLeft <= NumArgGPRs && "Arg GPR tracking underflow");
  Ty = useFirstFieldIfTransparentUnion(Ty);

  // Structures with either a non-trivial destructor or a non-trivial
  // copy constructor are always passed indirectly.
  if (CGCXXABI::RecordArgABI RAA = getRecordArgABI(Ty, getCXXABI())) {
    if (ArgGPRsLeft)
      ArgGPRsLeft -= 1;
    return getNaturalAlignIndirect(Ty, /*ByVal=*/RAA ==
                                           CGCXXABI::RAA_DirectInMemory);
  }

  // Ignore empty structs/unions.
  if (isEmptyRecord(getContext(), Ty, true))
    return ABIArgInfo::getIgnore();

  uint64_t Size = getContext().getTypeSize(Ty);
  uint64_t NeededAlign = getContext().getTypeAlign(Ty);
  bool MustUseStack = false;
  // Determine the number of GPRs needed to pass the current argument
  // according to the ABI. 2*XLen-aligned varargs are passed in "aligned"
  // register pairs, so may consume 3 registers.
  int NeededArgGPRs = 1;
  if (!IsFixed && NeededAlign == 2 * XLen)
    NeededArgGPRs = 2 + (ArgGPRsLeft % 2);
  else if (Size > XLen && Size <= 2 * XLen)
    NeededArgGPRs = 2;

  if (NeededArgGPRs > ArgGPRsLeft) {
    MustUseStack = true;
    NeededArgGPRs = ArgGPRsLeft;
  }

  ArgGPRsLeft -= NeededArgGPRs;

  if (!isAggregateTypeForABI(Ty) && !Ty->isVectorType()) {
    // Treat an enum type as its underlying type.
    if (const EnumType *EnumTy = Ty->getAs<EnumType>())
      Ty = EnumTy->getDecl()->getIntegerType();

    // All integral types are promoted to XLen width, unless passed on the
    // stack.
    if (Size < XLen && Ty->isIntegralOrEnumerationType() && !MustUseStack) {
      return extendType(Ty);
    }

    return ABIArgInfo::getDirect();
  }

  // Aggregates which are <= 2*XLen will be passed in registers if possible,
  // so coerce to integers.
  if (Size <= 2 * XLen) {
    unsigned Alignment = getContext().getTypeAlign(Ty);

    // Use a single XLen int if possible, 2*XLen if 2*XLen alignment is
    // required, and a 2-element XLen array if only XLen alignment is required.
    if (Size <= XLen) {
      return ABIArgInfo::getDirect(
          llvm::IntegerType::get(getVMContext(), XLen));
    } else if (Alignment == 2 * XLen) {
      return ABIArgInfo::getDirect(
          llvm::IntegerType::get(getVMContext(), 2 * XLen));
    } else {
      return ABIArgInfo::getDirect(llvm::ArrayType::get(
          llvm::IntegerType::get(getVMContext(), XLen), 2));
    }
  }
  return getNaturalAlignIndirect(Ty, /*ByVal=*/false);
}

ABIArgInfo RISCVABIInfo::classifyReturnType(QualType RetTy) const {
  if (RetTy->isVoidType())
    return ABIArgInfo::getIgnore();

  int ArgGPRsLeft = 2;

  // The rules for return and argument types are the same, so defer to
  // classifyArgumentType.
  return classifyArgumentType(RetTy, /*IsFixed=*/true, ArgGPRsLeft);
}

Address RISCVABIInfo::EmitVAArg(CodeGenFunction &CGF, Address VAListAddr,
                                QualType Ty) const {
  CharUnits SlotSize = CharUnits::fromQuantity(XLen / 8);

  // Empty records are ignored for parameter passing purposes.
  if (isEmptyRecord(getContext(), Ty, true)) {
    Address Addr(CGF.Builder.CreateLoad(VAListAddr), SlotSize);
    Addr = CGF.Builder.CreateElementBitCast(Addr, CGF.ConvertTypeForMem(Ty));
    return Addr;
  }

  std::pair<CharUnits, CharUnits> SizeAndAlign =
      getContext().getTypeInfoInChars(Ty);

  // Arguments bigger than 2*Xlen bytes are passed indirectly.
  bool IsIndirect = SizeAndAlign.first > 2 * SlotSize;

  return emitVoidPtrVAArg(CGF, VAListAddr, Ty, IsIndirect, SizeAndAlign,
                          SlotSize, /*AllowHigherAlign=*/true);
}

ABIArgInfo RISCVABIInfo::extendType(QualType Ty) const {
  int TySize = getContext().getTypeSize(Ty);
  // RV64 ABI requires unsigned 32 bit integers to be sign extended.
  if (XLen == 64 && Ty->isUnsignedIntegerOrEnumerationType() && TySize == 32)
    return ABIArgInfo::getSignExtend(Ty);
  return ABIArgInfo::getExtend(Ty);
}

namespace {
class RISCVTargetCodeGenInfo : public TargetCodeGenInfo {
public:
  RISCVTargetCodeGenInfo(CodeGen::CodeGenTypes &CGT, unsigned XLen)
      : TargetCodeGenInfo(new RISCVABIInfo(CGT, XLen)) {}
};
} // namespace

//===----------------------------------------------------------------------===//
// Driver code
//===----------------------------------------------------------------------===//

bool CodeGenModule::supportsCOMDAT() const {
  return getTriple().supportsCOMDAT();
}

const TargetCodeGenInfo &CodeGenModule::getTargetCodeGenInfo() {
  if (TheTargetCodeGenInfo)
    return *TheTargetCodeGenInfo;

  // Helper to set the unique_ptr while still keeping the return value.
  auto SetCGInfo = [&](TargetCodeGenInfo *P) -> const TargetCodeGenInfo & {
    this->TheTargetCodeGenInfo.reset(P);
    return *P;
  };

  const llvm::Triple &Triple = getTarget().getTriple();
  switch (Triple.getArch()) {
  default:
    return SetCGInfo(new DefaultTargetCodeGenInfo(Types));

  case llvm::Triple::le32:
    return SetCGInfo(new PNaClTargetCodeGenInfo(Types));
  case llvm::Triple::mips:
  case llvm::Triple::mipsel:
    if (Triple.getOS() == llvm::Triple::NaCl)
      return SetCGInfo(new PNaClTargetCodeGenInfo(Types));
    return SetCGInfo(new MIPSTargetCodeGenInfo(Types, true));

  case llvm::Triple::mips64:
  case llvm::Triple::mips64el:
    return SetCGInfo(new MIPSTargetCodeGenInfo(Types, false));

  case llvm::Triple::avr:
    return SetCGInfo(new AVRTargetCodeGenInfo(Types));

  case llvm::Triple::aarch64:
  case llvm::Triple::aarch64_be: {
    AArch64ABIInfo::ABIKind Kind = AArch64ABIInfo::AAPCS;
    if (getTarget().getABI() == "darwinpcs")
      Kind = AArch64ABIInfo::DarwinPCS;
    else if (Triple.isOSWindows())
      return SetCGInfo(
          new WindowsAArch64TargetCodeGenInfo(Types, AArch64ABIInfo::Win64));

    return SetCGInfo(new AArch64TargetCodeGenInfo(Types, Kind));
  }

  case llvm::Triple::wasm32:
  case llvm::Triple::wasm64:
    return SetCGInfo(new WebAssemblyTargetCodeGenInfo(Types));

  case llvm::Triple::arm:
  case llvm::Triple::armeb:
  case llvm::Triple::thumb:
  case llvm::Triple::thumbeb: {
    if (Triple.getOS() == llvm::Triple::Win32) {
      return SetCGInfo(
          new WindowsARMTargetCodeGenInfo(Types, ARMABIInfo::AAPCS_VFP));
    }

    ARMABIInfo::ABIKind Kind = ARMABIInfo::AAPCS;
    StringRef ABIStr = getTarget().getABI();
    if (ABIStr == "apcs-gnu")
      Kind = ARMABIInfo::APCS;
    else if (ABIStr == "aapcs16")
      Kind = ARMABIInfo::AAPCS16_VFP;
    else if (CodeGenOpts.FloatABI == "hard" ||
             (CodeGenOpts.FloatABI != "soft" &&
              (Triple.getEnvironment() == llvm::Triple::GNUEABIHF ||
               Triple.getEnvironment() == llvm::Triple::MuslEABIHF ||
               Triple.getEnvironment() == llvm::Triple::EABIHF)))
      Kind = ARMABIInfo::AAPCS_VFP;

    return SetCGInfo(new ARMTargetCodeGenInfo(Types, Kind));
  }

  case llvm::Triple::ppc:
    return SetCGInfo(
        new PPC32TargetCodeGenInfo(Types, CodeGenOpts.FloatABI == "soft"));
  case llvm::Triple::ppc64:
    if (Triple.isOSBinFormatELF()) {
      PPC64_SVR4_ABIInfo::ABIKind Kind = PPC64_SVR4_ABIInfo::ELFv1;
      if (getTarget().getABI() == "elfv2")
        Kind = PPC64_SVR4_ABIInfo::ELFv2;
      bool HasQPX = getTarget().getABI() == "elfv1-qpx";
      bool IsSoftFloat = CodeGenOpts.FloatABI == "soft";

      return SetCGInfo(new PPC64_SVR4_TargetCodeGenInfo(Types, Kind, HasQPX,
                                                        IsSoftFloat));
    } else
      return SetCGInfo(new PPC64TargetCodeGenInfo(Types));
  case llvm::Triple::ppc64le: {
    assert(Triple.isOSBinFormatELF() && "PPC64 LE non-ELF not supported!");
    PPC64_SVR4_ABIInfo::ABIKind Kind = PPC64_SVR4_ABIInfo::ELFv2;
    if (getTarget().getABI() == "elfv1" || getTarget().getABI() == "elfv1-qpx")
      Kind = PPC64_SVR4_ABIInfo::ELFv1;
    bool HasQPX = getTarget().getABI() == "elfv1-qpx";
    bool IsSoftFloat = CodeGenOpts.FloatABI == "soft";

    return SetCGInfo(new PPC64_SVR4_TargetCodeGenInfo(Types, Kind, HasQPX,
                                                      IsSoftFloat));
  }

  case llvm::Triple::nvptx:
  case llvm::Triple::nvptx64:
    return SetCGInfo(new NVPTXTargetCodeGenInfo(Types));

  case llvm::Triple::msp430:
    return SetCGInfo(new MSP430TargetCodeGenInfo(Types));

  case llvm::Triple::riscv32:
    return SetCGInfo(new RISCVTargetCodeGenInfo(Types, 32));
  case llvm::Triple::riscv64:
    return SetCGInfo(new RISCVTargetCodeGenInfo(Types, 64));

  case llvm::Triple::systemz: {
    bool HasVector = getTarget().getABI() == "vector";
    return SetCGInfo(new SystemZTargetCodeGenInfo(Types, HasVector));
  }

  case llvm::Triple::tce:
  case llvm::Triple::tcele:
    return SetCGInfo(new TCETargetCodeGenInfo(Types));

  case llvm::Triple::x86: {
    bool IsDarwinVectorABI = Triple.isOSDarwin();
    bool RetSmallStructInRegABI =
        X86_32TargetCodeGenInfo::isStructReturnInRegABI(Triple, CodeGenOpts);
    bool IsWin32FloatStructABI = Triple.isOSWindows() && !Triple.isOSCygMing();

    if (Triple.getOS() == llvm::Triple::Win32) {
      return SetCGInfo(new WinX86_32TargetCodeGenInfo(
          Types, IsDarwinVectorABI, RetSmallStructInRegABI,
          IsWin32FloatStructABI, CodeGenOpts.NumRegisterParameters));
    } else {
      return SetCGInfo(new X86_32TargetCodeGenInfo(
          Types, IsDarwinVectorABI, RetSmallStructInRegABI,
          IsWin32FloatStructABI, CodeGenOpts.NumRegisterParameters,
          CodeGenOpts.FloatABI == "soft"));
    }
  }

  case llvm::Triple::x86_64: {
    StringRef ABI = getTarget().getABI();
    X86AVXABILevel AVXLevel =
        (ABI == "avx512"
             ? X86AVXABILevel::AVX512
             : ABI == "avx" ? X86AVXABILevel::AVX : X86AVXABILevel::None);

    switch (Triple.getOS()) {
    case llvm::Triple::Win32:
      return SetCGInfo(new WinX86_64TargetCodeGenInfo(Types, AVXLevel));
    case llvm::Triple::PS4:
      return SetCGInfo(new PS4TargetCodeGenInfo(Types, AVXLevel));
    default:
      return SetCGInfo(new X86_64TargetCodeGenInfo(Types, AVXLevel));
    }
  }
  case llvm::Triple::hexagon:
    return SetCGInfo(new HexagonTargetCodeGenInfo(Types));
  case llvm::Triple::lanai:
    return SetCGInfo(new LanaiTargetCodeGenInfo(Types));
  case llvm::Triple::r600:
    return SetCGInfo(new AMDGPUTargetCodeGenInfo(Types));
  case llvm::Triple::amdgcn:
    return SetCGInfo(new AMDGPUTargetCodeGenInfo(Types));
  case llvm::Triple::sparc:
    return SetCGInfo(new SparcV8TargetCodeGenInfo(Types));
  case llvm::Triple::sparcv9:
    return SetCGInfo(new SparcV9TargetCodeGenInfo(Types));
  case llvm::Triple::xcore:
    return SetCGInfo(new XCoreTargetCodeGenInfo(Types));
  case llvm::Triple::spir:
  case llvm::Triple::spir64:
    return SetCGInfo(new SPIRTargetCodeGenInfo(Types));
  }
}

/// Create an OpenCL kernel for an enqueued block.
///
/// The kernel has the same function type as the block invoke function. Its
/// name is the name of the block invoke function postfixed with "_kernel".
/// It simply calls the block invoke function then returns.
llvm::Function *
TargetCodeGenInfo::createEnqueuedBlockKernel(CodeGenFunction &CGF,
                                             llvm::Function *Invoke,
                                             llvm::Value *BlockLiteral) const {
  auto *InvokeFT = Invoke->getFunctionType();
  llvm::SmallVector<llvm::Type *, 2> ArgTys;
  for (auto &P : InvokeFT->params())
    ArgTys.push_back(P);
  auto &C = CGF.getLLVMContext();
  std::string Name = Invoke->getName().str() + "_kernel";
  auto *FT = llvm::FunctionType::get(llvm::Type::getVoidTy(C), ArgTys, false);
  auto *F = llvm::Function::Create(FT, llvm::GlobalValue::InternalLinkage, Name,
                                   &CGF.CGM.getModule());
  auto IP = CGF.Builder.saveIP();
  auto *BB = llvm::BasicBlock::Create(C, "entry", F);
  auto &Builder = CGF.Builder;
  Builder.SetInsertPoint(BB);
  llvm::SmallVector<llvm::Value *, 2> Args;
  for (auto &A : F->args())
    Args.push_back(&A);
  Builder.CreateCall(Invoke, Args);
  Builder.CreateRetVoid();
  Builder.restoreIP(IP);
  return F;
}

/// Create an OpenCL kernel for an enqueued block.
///
/// The type of the first argument (the block literal) is the struct type
/// of the block literal instead of a pointer type. The first argument
/// (block literal) is passed directly by value to the kernel. The kernel
/// allocates the same type of struct on stack and stores the block literal
/// to it and passes its pointer to the block invoke function. The kernel
/// has "enqueued-block" function attribute and kernel argument metadata.
llvm::Function *AMDGPUTargetCodeGenInfo::createEnqueuedBlockKernel(
    CodeGenFunction &CGF, llvm::Function *Invoke,
    llvm::Value *BlockLiteral) const {
  auto &Builder = CGF.Builder;
  auto &C = CGF.getLLVMContext();

  auto *BlockTy = BlockLiteral->getType()->getPointerElementType();
  auto *InvokeFT = Invoke->getFunctionType();
  llvm::SmallVector<llvm::Type *, 2> ArgTys;
  llvm::SmallVector<llvm::Metadata *, 8> AddressQuals;
  llvm::SmallVector<llvm::Metadata *, 8> AccessQuals;
  llvm::SmallVector<llvm::Metadata *, 8> ArgTypeNames;
  llvm::SmallVector<llvm::Metadata *, 8> ArgBaseTypeNames;
  llvm::SmallVector<llvm::Metadata *, 8> ArgTypeQuals;
  llvm::SmallVector<llvm::Metadata *, 8> ArgNames;

  ArgTys.push_back(BlockTy);
  ArgTypeNames.push_back(llvm::MDString::get(C, "__block_literal"));
  AddressQuals.push_back(llvm::ConstantAsMetadata::get(Builder.getInt32(0)));
  ArgBaseTypeNames.push_back(llvm::MDString::get(C, "__block_literal"));
  ArgTypeQuals.push_back(llvm::MDString::get(C, ""));
  AccessQuals.push_back(llvm::MDString::get(C, "none"));
  ArgNames.push_back(llvm::MDString::get(C, "block_literal"));
  for (unsigned I = 1, E = InvokeFT->getNumParams(); I < E; ++I) {
    ArgTys.push_back(InvokeFT->getParamType(I));
    ArgTypeNames.push_back(llvm::MDString::get(C, "void*"));
    AddressQuals.push_back(llvm::ConstantAsMetadata::get(Builder.getInt32(3)));
    AccessQuals.push_back(llvm::MDString::get(C, "none"));
    ArgBaseTypeNames.push_back(llvm::MDString::get(C, "void*"));
    ArgTypeQuals.push_back(llvm::MDString::get(C, ""));
    ArgNames.push_back(
        llvm::MDString::get(C, (Twine("local_arg") + Twine(I)).str()));
  }
  std::string Name = Invoke->getName().str() + "_kernel";
  auto *FT = llvm::FunctionType::get(llvm::Type::getVoidTy(C), ArgTys, false);
  auto *F = llvm::Function::Create(FT, llvm::GlobalValue::InternalLinkage, Name,
                                   &CGF.CGM.getModule());
  F->addFnAttr("enqueued-block");
  auto IP = CGF.Builder.saveIP();
  auto *BB = llvm::BasicBlock::Create(C, "entry", F);
  Builder.SetInsertPoint(BB);
  unsigned BlockAlign = CGF.CGM.getDataLayout().getPrefTypeAlignment(BlockTy);
  auto *BlockPtr = Builder.CreateAlloca(BlockTy, nullptr);
  BlockPtr->setAlignment(BlockAlign);
  Builder.CreateAlignedStore(F->arg_begin(), BlockPtr, BlockAlign);
  auto *Cast = Builder.CreatePointerCast(BlockPtr, InvokeFT->getParamType(0));
  llvm::SmallVector<llvm::Value *, 2> Args;
  Args.push_back(Cast);
  for (auto I = F->arg_begin() + 1, E = F->arg_end(); I != E; ++I)
    Args.push_back(I);
  Builder.CreateCall(Invoke, Args);
  Builder.CreateRetVoid();
  Builder.restoreIP(IP);

  F->setMetadata("kernel_arg_addr_space", llvm::MDNode::get(C, AddressQuals));
  F->setMetadata("kernel_arg_access_qual", llvm::MDNode::get(C, AccessQuals));
  F->setMetadata("kernel_arg_type", llvm::MDNode::get(C, ArgTypeNames));
  F->setMetadata("kernel_arg_base_type",
                 llvm::MDNode::get(C, ArgBaseTypeNames));
  F->setMetadata("kernel_arg_type_qual", llvm::MDNode::get(C, ArgTypeQuals));
  if (CGF.CGM.getCodeGenOpts().EmitOpenCLArgMetadata)
    F->setMetadata("kernel_arg_name", llvm::MDNode::get(C, ArgNames));

  return F;
}<|MERGE_RESOLUTION|>--- conflicted
+++ resolved
@@ -108,7 +108,7 @@
                                    /*ByVal=*/false);
 
   if (Ty->isPromotableIntegerType())
-    return ABIArgInfo::getExtend();
+    return ABIArgInfo::getExtend(Ty);
 
   return ABIArgInfo::getDirect();
 }
@@ -5793,19 +5793,12 @@
     }
     return getNaturalAlignIndirect(Ty, /*ByVal=*/false);
   }
-<<<<<<< HEAD
-  // __fp16 gets passed as if it were an int or float, but with the top 16 bits
-  // unspecified. This is not done for OpenCL as it handles the half type
-  // natively, and does not need to interwork with AAPCS code.
-  if (Ty->isHalfType() && !getContext().getLangOpts().NativeHalfArgsAndReturns) {
-=======
 
   // _Float16 and __fp16 get passed as if it were an int or float, but with
   // the top 16 bits unspecified. This is not done for OpenCL as it handles the
   // half type natively, and does not need to interwork with AAPCS code.
   if ((Ty->isFloat16Type() || Ty->isHalfType()) &&
       !getContext().getLangOpts().NativeHalfArgsAndReturns) {
->>>>>>> fe357865
     llvm::Type *ResType = IsEffectivelyAAPCS_VFP ?
       llvm::Type::getFloatTy(getVMContext()) :
       llvm::Type::getInt32Ty(getVMContext());
