--- conflicted
+++ resolved
@@ -4094,17 +4094,12 @@
 }
 
 void WinX86_64ABIInfo::computeInfo(CGFunctionInfo &FI) const {
-<<<<<<< HEAD
 #if INTEL_CUSTOMIZATION
   ASTContext &Context = getContext();
   if (doOpenCLClassification(FI, Context))
     return;
 #endif // INTEL_CUSTOMIZATION
 
-  bool IsVectorCall =
-      FI.getCallingConvention() == llvm::CallingConv::X86_VectorCall;
-  bool IsRegCall = FI.getCallingConvention() == llvm::CallingConv::X86_RegCall;
-=======
   const unsigned CC = FI.getCallingConvention();
   bool IsVectorCall = CC == llvm::CallingConv::X86_VectorCall;
   bool IsRegCall = CC == llvm::CallingConv::X86_RegCall;
@@ -4116,7 +4111,6 @@
     SysVABIInfo.computeInfo(FI);
     return;
   }
->>>>>>> b502a441
 
   unsigned FreeSSERegs = 0;
   if (IsVectorCall) {
