--- conflicted
+++ resolved
@@ -29,174 +29,6 @@
 using namespace clang;
 using namespace CodeGen;
 
-CodeGenTBAA::CodeGenTBAA(ASTContext &Ctx, llvm::LLVMContext& VMContext,
-                         const CodeGenOptions &CGO,
-                         const LangOptions &Features, MangleContext &MContext)
-  : Context(Ctx), CodeGenOpts(CGO), Features(Features), MContext(MContext),
-    MDHelper(VMContext), Root(nullptr), Char(nullptr) {
-}
-
-CodeGenTBAA::~CodeGenTBAA() {
-}
-
-llvm::MDNode *CodeGenTBAA::getRoot() {
-  // Define the root of the tree. This identifies the tree, so that
-  // if our LLVM IR is linked with LLVM IR from a different front-end
-  // (or a different version of this front-end), their TBAA trees will
-  // remain distinct, and the optimizer will treat them conservatively.
-  if (!Root) {
-    if (Features.CPlusPlus)
-      Root = MDHelper.createTBAARoot("Simple C++ TBAA");
-    else
-      Root = MDHelper.createTBAARoot("Simple C/C++ TBAA");
-  }
-
-  return Root;
-}
-
-// For both scalar TBAA and struct-path aware TBAA, the scalar type has the
-// same format: name, parent node, and offset.
-llvm::MDNode *CodeGenTBAA::createTBAAScalarType(StringRef Name,
-                                                llvm::MDNode *Parent) {
-  return MDHelper.createTBAAScalarTypeNode(Name, Parent);
-}
-
-llvm::MDNode *CodeGenTBAA::getChar() {
-  // Define the root of the tree for user-accessible memory. C and C++
-  // give special powers to char and certain similar types. However,
-  // these special powers only cover user-accessible memory, and doesn't
-  // include things like vtables.
-  if (!Char)
-    Char = createTBAAScalarType("omnipotent char", getRoot());
-
-  return Char;
-}
-
-static bool TypeHasMayAlias(QualType QTy) {
-  // Tagged types have declarations, and therefore may have attributes.
-  if (const TagType *TTy = dyn_cast<TagType>(QTy))
-    return TTy->getDecl()->hasAttr<MayAliasAttr>();
-
-  // Typedef types have declarations, and therefore may have attributes.
-  if (const TypedefType *TTy = dyn_cast<TypedefType>(QTy)) {
-    if (TTy->getDecl()->hasAttr<MayAliasAttr>())
-      return true;
-    // Also, their underlying types may have relevant attributes.
-    return TypeHasMayAlias(TTy->desugar());
-  }
-
-  return false;
-}
-
-/// Check if the given type is a valid base type to be used in access tags.
-static bool isValidBaseType(QualType QTy) {
-  if (QTy->isReferenceType())
-    return false;
-  if (const RecordType *TTy = QTy->getAs<RecordType>()) {
-    const RecordDecl *RD = TTy->getDecl()->getDefinition();
-    // Incomplete types are not valid base access types.
-    if (!RD)
-      return false;
-    if (RD->hasFlexibleArrayMember())
-      return false;
-    // RD can be struct, union, class, interface or enum.
-    // For now, we only handle struct and class.
-    if (RD->isStruct() || RD->isClass())
-      return true;
-  }
-  return false;
-}
-
-llvm::MDNode *CodeGenTBAA::getTypeInfoHelper(const Type *Ty) {
-  // Handle builtin types.
-  if (const BuiltinType *BTy = dyn_cast<BuiltinType>(Ty)) {
-    switch (BTy->getKind()) {
-    // Character types are special and can alias anything.
-    // In C++, this technically only includes "char" and "unsigned char",
-    // and not "signed char". In C, it includes all three. For now,
-    // the risk of exploiting this detail in C++ seems likely to outweigh
-    // the benefit.
-    case BuiltinType::Char_U:
-    case BuiltinType::Char_S:
-    case BuiltinType::UChar:
-    case BuiltinType::SChar:
-      return getChar();
-
-    // Unsigned types can alias their corresponding signed types.
-    case BuiltinType::UShort:
-      return getTypeInfo(Context.ShortTy);
-    case BuiltinType::UInt:
-      return getTypeInfo(Context.IntTy);
-    case BuiltinType::ULong:
-      return getTypeInfo(Context.LongTy);
-    case BuiltinType::ULongLong:
-      return getTypeInfo(Context.LongLongTy);
-    case BuiltinType::UInt128:
-      return getTypeInfo(Context.Int128Ty);
-
-    // Treat all other builtin types as distinct types. This includes
-    // treating wchar_t, char16_t, and char32_t as distinct from their
-    // "underlying types".
-    default:
-      return createTBAAScalarType(BTy->getName(Features), getChar());
-    }
-  }
-
-  // C++1z [basic.lval]p10: "If a program attempts to access the stored value of
-  // an object through a glvalue of other than one of the following types the
-  // behavior is undefined: [...] a char, unsigned char, or std::byte type."
-  if (Ty->isStdByteType())
-    return getChar();
-
-  // Handle pointers and references.
-#if INTEL_CUSTOMIZATION
-  // CQ#379144 TBAA for pointers.
-  if (Features.IntelCompat) {
-    if (const PointerType *PTy = dyn_cast<PointerType>(Ty))
-      return MetadataCache[Ty] = createTBAAPointerType(PTy);
-  }
-#endif // INTEL_CUSTOMIZATION
-  // TODO: Implement C++'s type "similarity" and consider dis-"similar"
-  // pointers distinct.
-  if (Ty->isPointerType() || Ty->isReferenceType())
-    return createTBAAScalarType("any pointer", getChar());
-
-  // Enum types are distinct types. In C++ they have "underlying types",
-  // however they aren't related for TBAA.
-  if (const EnumType *ETy = dyn_cast<EnumType>(Ty)) {
-    // In C++ mode, types have linkage, so we can rely on the ODR and
-    // on their mangled names, if they're external.
-    // TODO: Is there a way to get a program-wide unique name for a
-    // decl with local linkage or no linkage?
-    if (!Features.CPlusPlus || !ETy->getDecl()->isExternallyVisible())
-      return getChar();
-
-    SmallString<256> OutName;
-    llvm::raw_svector_ostream Out(OutName);
-    MContext.mangleTypeName(QualType(ETy, 0), Out);
-    return createTBAAScalarType(OutName, getChar());
-  }
-#if INTEL_CUSTOMIZATION
-  // CQ#379144 TBAA for arrays.
-  if (Features.IntelCompat) {
-    if (const ConstantArrayType* CATy = dyn_cast<ConstantArrayType>(Ty)) {
-      if (canCreateUniqueTBAA(Ty)) {
-        SmallString<256> OutName;
-        llvm::raw_svector_ostream Out(OutName);
-        Out << "array@";
-        MContext.mangleTypeName(QualType(Ty, 0), Out);
-        llvm::MDNode *Parent = getTBAAInfo(CATy->getElementType());
-        return MetadataCache[Ty] = createTBAAScalarType(OutName, Parent);
-      }
-    }
-  }
-#endif // INTEL_CUSTOMIZATION
-
-  // For now, handle any other kind of type conservatively.
-  return getChar();
-}
-
-<<<<<<< HEAD
 #if INTEL_CUSTOMIZATION
 // CQ#379144 TBAA for pointers and arrays.
 bool CodeGenTBAA::canCreateUniqueTBAA(const Type *Ty) {
@@ -237,9 +69,174 @@
   return createTBAAScalarType(OutName, getChar());
 }
 #endif // INTEL_CUSTOMIZATION
-llvm::MDNode *CodeGenTBAA::getTBAAInfoForVTablePtr() {
-  return createTBAAScalarType("vtable pointer", getRoot());
-=======
+
+CodeGenTBAA::CodeGenTBAA(ASTContext &Ctx, llvm::LLVMContext& VMContext,
+                         const CodeGenOptions &CGO,
+                         const LangOptions &Features, MangleContext &MContext)
+  : Context(Ctx), CodeGenOpts(CGO), Features(Features), MContext(MContext),
+    MDHelper(VMContext), Root(nullptr), Char(nullptr) {
+}
+
+CodeGenTBAA::~CodeGenTBAA() {
+}
+
+llvm::MDNode *CodeGenTBAA::getRoot() {
+  // Define the root of the tree. This identifies the tree, so that
+  // if our LLVM IR is linked with LLVM IR from a different front-end
+  // (or a different version of this front-end), their TBAA trees will
+  // remain distinct, and the optimizer will treat them conservatively.
+  if (!Root) {
+    if (Features.CPlusPlus)
+      Root = MDHelper.createTBAARoot("Simple C++ TBAA");
+    else
+      Root = MDHelper.createTBAARoot("Simple C/C++ TBAA");
+  }
+
+  return Root;
+}
+
+// For both scalar TBAA and struct-path aware TBAA, the scalar type has the
+// same format: name, parent node, and offset.
+llvm::MDNode *CodeGenTBAA::createTBAAScalarType(StringRef Name,
+                                                llvm::MDNode *Parent) {
+  return MDHelper.createTBAAScalarTypeNode(Name, Parent);
+}
+
+llvm::MDNode *CodeGenTBAA::getChar() {
+  // Define the root of the tree for user-accessible memory. C and C++
+  // give special powers to char and certain similar types. However,
+  // these special powers only cover user-accessible memory, and doesn't
+  // include things like vtables.
+  if (!Char)
+    Char = createTBAAScalarType("omnipotent char", getRoot());
+
+  return Char;
+}
+
+static bool TypeHasMayAlias(QualType QTy) {
+  // Tagged types have declarations, and therefore may have attributes.
+  if (const TagType *TTy = dyn_cast<TagType>(QTy))
+    return TTy->getDecl()->hasAttr<MayAliasAttr>();
+
+  // Typedef types have declarations, and therefore may have attributes.
+  if (const TypedefType *TTy = dyn_cast<TypedefType>(QTy)) {
+    if (TTy->getDecl()->hasAttr<MayAliasAttr>())
+      return true;
+    // Also, their underlying types may have relevant attributes.
+    return TypeHasMayAlias(TTy->desugar());
+  }
+
+  return false;
+}
+
+/// Check if the given type is a valid base type to be used in access tags.
+static bool isValidBaseType(QualType QTy) {
+  if (QTy->isReferenceType())
+    return false;
+  if (const RecordType *TTy = QTy->getAs<RecordType>()) {
+    const RecordDecl *RD = TTy->getDecl()->getDefinition();
+    // Incomplete types are not valid base access types.
+    if (!RD)
+      return false;
+    if (RD->hasFlexibleArrayMember())
+      return false;
+    // RD can be struct, union, class, interface or enum.
+    // For now, we only handle struct and class.
+    if (RD->isStruct() || RD->isClass())
+      return true;
+  }
+  return false;
+}
+
+llvm::MDNode *CodeGenTBAA::getTypeInfoHelper(const Type *Ty) {
+  // Handle builtin types.
+  if (const BuiltinType *BTy = dyn_cast<BuiltinType>(Ty)) {
+    switch (BTy->getKind()) {
+    // Character types are special and can alias anything.
+    // In C++, this technically only includes "char" and "unsigned char",
+    // and not "signed char". In C, it includes all three. For now,
+    // the risk of exploiting this detail in C++ seems likely to outweigh
+    // the benefit.
+    case BuiltinType::Char_U:
+    case BuiltinType::Char_S:
+    case BuiltinType::UChar:
+    case BuiltinType::SChar:
+      return getChar();
+
+    // Unsigned types can alias their corresponding signed types.
+    case BuiltinType::UShort:
+      return getTypeInfo(Context.ShortTy);
+    case BuiltinType::UInt:
+      return getTypeInfo(Context.IntTy);
+    case BuiltinType::ULong:
+      return getTypeInfo(Context.LongTy);
+    case BuiltinType::ULongLong:
+      return getTypeInfo(Context.LongLongTy);
+    case BuiltinType::UInt128:
+      return getTypeInfo(Context.Int128Ty);
+
+    // Treat all other builtin types as distinct types. This includes
+    // treating wchar_t, char16_t, and char32_t as distinct from their
+    // "underlying types".
+    default:
+      return createTBAAScalarType(BTy->getName(Features), getChar());
+    }
+  }
+
+  // C++1z [basic.lval]p10: "If a program attempts to access the stored value of
+  // an object through a glvalue of other than one of the following types the
+  // behavior is undefined: [...] a char, unsigned char, or std::byte type."
+  if (Ty->isStdByteType())
+    return getChar();
+
+  // Handle pointers and references.
+#if INTEL_CUSTOMIZATION
+  // CQ#379144 TBAA for pointers.
+  if (Features.IntelCompat) {
+    if (const PointerType *PTy = dyn_cast<PointerType>(Ty))
+      return MetadataCache[Ty] = createTBAAPointerType(PTy);
+  }
+#endif // INTEL_CUSTOMIZATION
+  // TODO: Implement C++'s type "similarity" and consider dis-"similar"
+  // pointers distinct.
+  if (Ty->isPointerType() || Ty->isReferenceType())
+    return createTBAAScalarType("any pointer", getChar());
+
+  // Enum types are distinct types. In C++ they have "underlying types",
+  // however they aren't related for TBAA.
+  if (const EnumType *ETy = dyn_cast<EnumType>(Ty)) {
+    // In C++ mode, types have linkage, so we can rely on the ODR and
+    // on their mangled names, if they're external.
+    // TODO: Is there a way to get a program-wide unique name for a
+    // decl with local linkage or no linkage?
+    if (!Features.CPlusPlus || !ETy->getDecl()->isExternallyVisible())
+      return getChar();
+
+    SmallString<256> OutName;
+    llvm::raw_svector_ostream Out(OutName);
+    MContext.mangleTypeName(QualType(ETy, 0), Out);
+    return createTBAAScalarType(OutName, getChar());
+  }
+#if INTEL_CUSTOMIZATION
+  // CQ#379144 TBAA for arrays.
+  if (Features.IntelCompat) {
+    if (const ConstantArrayType* CATy = dyn_cast<ConstantArrayType>(Ty)) {
+      if (canCreateUniqueTBAA(Ty)) {
+        SmallString<256> OutName;
+        llvm::raw_svector_ostream Out(OutName);
+        Out << "array@";
+        MContext.mangleTypeName(QualType(Ty, 0), Out);
+        llvm::MDNode *Parent = getTypeInfo(CATy->getElementType());
+        return MetadataCache[Ty] = createTBAAScalarType(OutName, Parent);
+      }
+    }
+  }
+#endif // INTEL_CUSTOMIZATION
+
+  // For now, handle any other kind of type conservatively.
+  return getChar();
+}
+
 llvm::MDNode *CodeGenTBAA::getTypeInfo(QualType QTy) {
   // At -O0 or relaxed aliasing, TBAA is not emitted for regular types.
   if (CodeGenOpts.OptimizationLevel == 0 || CodeGenOpts.RelaxedAliasing)
@@ -272,7 +269,6 @@
 
 TBAAAccessInfo CodeGenTBAA::getVTablePtrAccessInfo() {
   return TBAAAccessInfo(createTBAAScalarType("vtable pointer", getRoot()));
->>>>>>> 2f8e66bb
 }
 
 bool
@@ -332,38 +328,8 @@
   return StructMetadataCache[Ty] = nullptr;
 }
 
-<<<<<<< HEAD
-/// Check if the given type can be handled by path-aware TBAA.
-static bool isTBAAPathStruct(QualType QTy) {
-  if (const RecordType *TTy = QTy->getAs<RecordType>()) {
-    const RecordDecl *RD = TTy->getDecl()->getDefinition();
-#if INTEL_CUSTOMIZATION
-    if (!RD)
-      return false;
-#endif // INTEL_CUSTOMIZATION
-    if (RD->hasFlexibleArrayMember())
-      return false;
-    // RD can be struct, union, class, interface or enum.
-    // For now, we only handle struct and class.
-    if (RD->isStruct() || RD->isClass())
-      return true;
-  }
-  return false;
-}
-
-llvm::MDNode *
-CodeGenTBAA::getTBAAStructTypeInfo(QualType QTy) {
-  const Type *Ty = Context.getCanonicalType(QTy).getTypePtr();
-  assert(isTBAAPathStruct(QTy));
-
-  if (llvm::MDNode *N = StructTypeMetadataCache[Ty])
-    return N;
-
-  if (const RecordType *TTy = QTy->getAs<RecordType>()) {
-=======
 llvm::MDNode *CodeGenTBAA::getBaseTypeInfoHelper(const Type *Ty) {
   if (auto *TTy = dyn_cast<RecordType>(Ty)) {
->>>>>>> 2f8e66bb
     const RecordDecl *RD = TTy->getDecl()->getDefinition();
 
     const ASTRecordLayout &Layout = Context.getASTRecordLayout(RD);
@@ -429,20 +395,6 @@
   if (N)
     return N;
 
-<<<<<<< HEAD
-  llvm::MDNode *BNode = nullptr;
-  if (isTBAAPathStruct(BaseQTy))
-    BNode  = getTBAAStructTypeInfo(BaseQTy);
-#if INTEL_CUSTOMIZATION
-  // CQ#379144 TBAA for arrays.
-  else if (BTy->isConstantArrayType() && canCreateUniqueTBAA(BTy))
-    BNode = getTBAAInfo(BaseQTy);
-  if (!BNode) {
-    // It is same as scalar so also remember it as a scalar.
-    return StructTagMetadataCache[PathTag] = getTBAAScalarTagInfo(AccessNode);
-  }
-#endif // INTEL_CUSTOMIZATION
-=======
   if (!Info.BaseType) {
     Info.BaseType = Info.AccessType;
     assert(!Info.Offset && "Nonzero offset for an access with no base type!");
@@ -450,7 +402,6 @@
   return N = MDHelper.createTBAAStructTagNode(Info.BaseType, Info.AccessType,
                                               Info.Offset);
 }
->>>>>>> 2f8e66bb
 
 TBAAAccessInfo CodeGenTBAA::mergeTBAAInfoForCast(TBAAAccessInfo SourceInfo,
                                                  TBAAAccessInfo TargetInfo) {
