//===--- CodeGenModule.h - Per-Module state for LLVM CodeGen ----*- C++ -*-===//
//
// Part of the LLVM Project, under the Apache License v2.0 with LLVM Exceptions.
// See https://llvm.org/LICENSE.txt for license information.
// SPDX-License-Identifier: Apache-2.0 WITH LLVM-exception
//
//===----------------------------------------------------------------------===//
//
// This is the internal per-translation-unit state used for llvm translation.
//
//===----------------------------------------------------------------------===//

#ifndef LLVM_CLANG_LIB_CODEGEN_CODEGENMODULE_H
#define LLVM_CLANG_LIB_CODEGEN_CODEGENMODULE_H

#include "CGVTables.h"
#include "CodeGenTypeCache.h"
#include "CodeGenTypes.h"
#include "SanitizerMetadata.h"
#include "clang/AST/Attr.h"
#include "clang/AST/DeclCXX.h"
#include "clang/AST/DeclObjC.h"
#include "clang/AST/DeclOpenMP.h"
#include "clang/AST/GlobalDecl.h"
#include "clang/AST/Mangle.h"
#include "clang/Basic/ABI.h"
#include "clang/Basic/LangOptions.h"
#include "clang/Basic/Module.h"
#include "clang/Basic/SanitizerBlacklist.h"
#include "clang/Basic/XRayLists.h"
#include "llvm/ADT/DenseMap.h"
#include "llvm/ADT/SetVector.h"
#include "llvm/ADT/SmallPtrSet.h"
#include "llvm/ADT/StringMap.h"
#include "llvm/IR/Module.h"
#include "llvm/IR/ValueHandle.h"
#include "llvm/Transforms/Utils/SanitizerStats.h"

namespace llvm {
class Module;
class Constant;
class ConstantInt;
class Function;
class GlobalValue;
class DataLayout;
class FunctionType;
class LLVMContext;
class IndexedInstrProfReader;
}

namespace clang {
class ASTContext;
class AtomicType;
class FunctionDecl;
class IdentifierInfo;
class ObjCMethodDecl;
class ObjCImplementationDecl;
class ObjCCategoryImplDecl;
class ObjCProtocolDecl;
class ObjCEncodeExpr;
class BlockExpr;
class CharUnits;
class Decl;
class Expr;
class Stmt;
class InitListExpr;
class StringLiteral;
class NamedDecl;
class ValueDecl;
class VarDecl;
class LangOptions;
class CodeGenOptions;
class HeaderSearchOptions;
class PreprocessorOptions;
class DiagnosticsEngine;
class AnnotateAttr;
class CXXDestructorDecl;
class Module;
class CoverageSourceInfo;

namespace CodeGen {

class CallArgList;
class CodeGenFunction;
class CodeGenTBAA;
class CGCXXABI;
class CGDebugInfo;
class CGObjCRuntime;
class CGOpenCLRuntime;
class CGOpenMPRuntime;
class CGCUDARuntime;
class CGSYCLRuntime;
class BlockFieldFlags;
class FunctionArgList;
class CoverageMappingModuleGen;
class TargetCodeGenInfo;

enum ForDefinition_t : bool {
  NotForDefinition = false,
  ForDefinition = true
};

struct OrderGlobalInits {
  unsigned int priority;
  unsigned int lex_order;
  OrderGlobalInits(unsigned int p, unsigned int l)
      : priority(p), lex_order(l) {}

  bool operator==(const OrderGlobalInits &RHS) const {
    return priority == RHS.priority && lex_order == RHS.lex_order;
  }

  bool operator<(const OrderGlobalInits &RHS) const {
    return std::tie(priority, lex_order) <
           std::tie(RHS.priority, RHS.lex_order);
  }
};

struct ObjCEntrypoints {
  ObjCEntrypoints() { memset(this, 0, sizeof(*this)); }

  /// void objc_alloc(id);
  llvm::FunctionCallee objc_alloc;

  /// void objc_allocWithZone(id);
  llvm::FunctionCallee objc_allocWithZone;

  /// void objc_alloc_init(id);
  llvm::FunctionCallee objc_alloc_init;

  /// void objc_autoreleasePoolPop(void*);
  llvm::FunctionCallee objc_autoreleasePoolPop;

  /// void objc_autoreleasePoolPop(void*);
  /// Note this method is used when we are using exception handling
  llvm::FunctionCallee objc_autoreleasePoolPopInvoke;

  /// void *objc_autoreleasePoolPush(void);
  llvm::Function *objc_autoreleasePoolPush;

  /// id objc_autorelease(id);
  llvm::Function *objc_autorelease;

  /// id objc_autorelease(id);
  /// Note this is the runtime method not the intrinsic.
  llvm::FunctionCallee objc_autoreleaseRuntimeFunction;

  /// id objc_autoreleaseReturnValue(id);
  llvm::Function *objc_autoreleaseReturnValue;

  /// void objc_copyWeak(id *dest, id *src);
  llvm::Function *objc_copyWeak;

  /// void objc_destroyWeak(id*);
  llvm::Function *objc_destroyWeak;

  /// id objc_initWeak(id*, id);
  llvm::Function *objc_initWeak;

  /// id objc_loadWeak(id*);
  llvm::Function *objc_loadWeak;

  /// id objc_loadWeakRetained(id*);
  llvm::Function *objc_loadWeakRetained;

  /// void objc_moveWeak(id *dest, id *src);
  llvm::Function *objc_moveWeak;

  /// id objc_retain(id);
  llvm::Function *objc_retain;

  /// id objc_retain(id);
  /// Note this is the runtime method not the intrinsic.
  llvm::FunctionCallee objc_retainRuntimeFunction;

  /// id objc_retainAutorelease(id);
  llvm::Function *objc_retainAutorelease;

  /// id objc_retainAutoreleaseReturnValue(id);
  llvm::Function *objc_retainAutoreleaseReturnValue;

  /// id objc_retainAutoreleasedReturnValue(id);
  llvm::Function *objc_retainAutoreleasedReturnValue;

  /// id objc_retainBlock(id);
  llvm::Function *objc_retainBlock;

  /// void objc_release(id);
  llvm::Function *objc_release;

  /// void objc_release(id);
  /// Note this is the runtime method not the intrinsic.
  llvm::FunctionCallee objc_releaseRuntimeFunction;

  /// void objc_storeStrong(id*, id);
  llvm::Function *objc_storeStrong;

  /// id objc_storeWeak(id*, id);
  llvm::Function *objc_storeWeak;

  /// id objc_unsafeClaimAutoreleasedReturnValue(id);
  llvm::Function *objc_unsafeClaimAutoreleasedReturnValue;

  /// A void(void) inline asm to use to mark that the return value of
  /// a call will be immediately retain.
  llvm::InlineAsm *retainAutoreleasedReturnValueMarker;

  /// void clang.arc.use(...);
  llvm::Function *clang_arc_use;
};

/// This class records statistics on instrumentation based profiling.
class InstrProfStats {
  uint32_t VisitedInMainFile;
  uint32_t MissingInMainFile;
  uint32_t Visited;
  uint32_t Missing;
  uint32_t Mismatched;

public:
  InstrProfStats()
      : VisitedInMainFile(0), MissingInMainFile(0), Visited(0), Missing(0),
        Mismatched(0) {}
  /// Record that we've visited a function and whether or not that function was
  /// in the main source file.
  void addVisited(bool MainFile) {
    if (MainFile)
      ++VisitedInMainFile;
    ++Visited;
  }
  /// Record that a function we've visited has no profile data.
  void addMissing(bool MainFile) {
    if (MainFile)
      ++MissingInMainFile;
    ++Missing;
  }
  /// Record that a function we've visited has mismatched profile data.
  void addMismatched(bool MainFile) { ++Mismatched; }
  /// Whether or not the stats we've gathered indicate any potential problems.
  bool hasDiagnostics() { return Missing || Mismatched; }
  /// Report potential problems we've found to \c Diags.
  void reportDiagnostics(DiagnosticsEngine &Diags, StringRef MainFile);
};

/// A pair of helper functions for a __block variable.
class BlockByrefHelpers : public llvm::FoldingSetNode {
  // MSVC requires this type to be complete in order to process this
  // header.
public:
  llvm::Constant *CopyHelper;
  llvm::Constant *DisposeHelper;

  /// The alignment of the field.  This is important because
  /// different offsets to the field within the byref struct need to
  /// have different helper functions.
  CharUnits Alignment;

  BlockByrefHelpers(CharUnits alignment)
      : CopyHelper(nullptr), DisposeHelper(nullptr), Alignment(alignment) {}
  BlockByrefHelpers(const BlockByrefHelpers &) = default;
  virtual ~BlockByrefHelpers();

  void Profile(llvm::FoldingSetNodeID &id) const {
    id.AddInteger(Alignment.getQuantity());
    profileImpl(id);
  }
  virtual void profileImpl(llvm::FoldingSetNodeID &id) const = 0;

  virtual bool needsCopy() const { return true; }
  virtual void emitCopy(CodeGenFunction &CGF, Address dest, Address src) = 0;

  virtual bool needsDispose() const { return true; }
  virtual void emitDispose(CodeGenFunction &CGF, Address field) = 0;
};

/// This class organizes the cross-function state that is used while generating
/// LLVM code.
class CodeGenModule : public CodeGenTypeCache {
  CodeGenModule(const CodeGenModule &) = delete;
  void operator=(const CodeGenModule &) = delete;

public:
  struct Structor {
    Structor() : Priority(0), Initializer(nullptr), AssociatedData(nullptr) {}
    Structor(int Priority, llvm::Constant *Initializer,
             llvm::Constant *AssociatedData)
        : Priority(Priority), Initializer(Initializer),
          AssociatedData(AssociatedData) {}
    int Priority;
    llvm::Constant *Initializer;
    llvm::Constant *AssociatedData;
  };

  typedef std::vector<Structor> CtorList;

private:
  ASTContext &Context;
  const LangOptions &LangOpts;
  const HeaderSearchOptions &HeaderSearchOpts; // Only used for debug info.
  const PreprocessorOptions &PreprocessorOpts; // Only used for debug info.
  const CodeGenOptions &CodeGenOpts;
  llvm::Module &TheModule;
  DiagnosticsEngine &Diags;
  const TargetInfo &Target;
  std::unique_ptr<CGCXXABI> ABI;
  llvm::LLVMContext &VMContext;

  std::unique_ptr<CodeGenTBAA> TBAA;

  mutable std::unique_ptr<TargetCodeGenInfo> TheTargetCodeGenInfo;

  // This should not be moved earlier, since its initialization depends on some
  // of the previous reference members being already initialized and also checks
  // if TheTargetCodeGenInfo is NULL
  CodeGenTypes Types;

  /// Holds information about C++ vtables.
  CodeGenVTables VTables;

  std::unique_ptr<CGObjCRuntime> ObjCRuntime;
  std::unique_ptr<CGOpenCLRuntime> OpenCLRuntime;
  std::unique_ptr<CGOpenMPRuntime> OpenMPRuntime;
  std::unique_ptr<CGCUDARuntime> CUDARuntime;
  std::unique_ptr<CGSYCLRuntime> SYCLRuntime;
  std::unique_ptr<CGDebugInfo> DebugInfo;
  std::unique_ptr<ObjCEntrypoints> ObjCData;
  llvm::MDNode *NoObjCARCExceptionsMetadata = nullptr;
  std::unique_ptr<llvm::IndexedInstrProfReader> PGOReader;
  InstrProfStats PGOStats;
  std::unique_ptr<llvm::SanitizerStatReport> SanStats;

#if INTEL_CUSTOMIZATION
  // CQ#411303 Intel driver requires front-end to produce special file if
  // translation unit has any target code.
  bool HasTargetCode = false;
#endif // INTEL_CUSTOMIZATION
#if INTEL_COLLAB
  /// Non-zero if emitting code from a target region, including functions
  /// called from other functions in the region.
  unsigned int InTargetRegion = 0;
#endif // INTEL_COLLAB

  // A set of references that have only been seen via a weakref so far. This is
  // used to remove the weak of the reference if we ever see a direct reference
  // or a definition.
  llvm::SmallPtrSet<llvm::GlobalValue*, 10> WeakRefReferences;

  /// This contains all the decls which have definitions but/ which are deferred
  /// for emission and therefore should only be output if they are actually
  /// used. If a decl is in this, then it is known to have not been referenced
  /// yet.
  std::map<StringRef, GlobalDecl> DeferredDecls;

  /// This is a list of deferred decls which we have seen that *are* actually
  /// referenced. These get code generated when the module is done.
  std::vector<GlobalDecl> DeferredDeclsToEmit;
  void addDeferredDeclToEmit(GlobalDecl GD) {
    DeferredDeclsToEmit.emplace_back(GD);
  }

  /// List of alias we have emitted. Used to make sure that what they point to
  /// is defined once we get to the end of the of the translation unit.
  std::vector<GlobalDecl> Aliases;

  /// List of multiversion functions that have to be emitted.  Used to make sure
  /// we properly emit the iFunc.
  std::vector<GlobalDecl> MultiVersionFuncs;

  typedef llvm::StringMap<llvm::TrackingVH<llvm::Constant> > ReplacementsTy;
  ReplacementsTy Replacements;

  /// List of global values to be replaced with something else. Used when we
  /// want to replace a GlobalValue but can't identify it by its mangled name
  /// anymore (because the name is already taken).
  llvm::SmallVector<std::pair<llvm::GlobalValue *, llvm::Constant *>, 8>
    GlobalValReplacements;

  /// Variables for which we've emitted globals containing their constant
  /// values along with the corresponding globals, for opportunistic reuse.
  llvm::DenseMap<const VarDecl*, llvm::GlobalVariable*> InitializerConstants;

  /// Set of global decls for which we already diagnosed mangled name conflict.
  /// Required to not issue a warning (on a mangling conflict) multiple times
  /// for the same decl.
  llvm::DenseSet<GlobalDecl> DiagnosedConflictingDefinitions;

  /// A queue of (optional) vtables to consider emitting.
  std::vector<const CXXRecordDecl*> DeferredVTables;

  /// A queue of (optional) vtables that may be emitted opportunistically.
  std::vector<const CXXRecordDecl *> OpportunisticVTables;

  /// List of global values which are required to be present in the object file;
  /// bitcast to i8*. This is used for forcing visibility of symbols which may
  /// otherwise be optimized out.
  std::vector<llvm::WeakTrackingVH> LLVMUsed;
  std::vector<llvm::WeakTrackingVH> LLVMCompilerUsed;

  /// Store the list of global constructors and their respective priorities to
  /// be emitted when the translation unit is complete.
  CtorList GlobalCtors;

  /// Store the list of global destructors and their respective priorities to be
  /// emitted when the translation unit is complete.
  CtorList GlobalDtors;

  /// An ordered map of canonical GlobalDecls to their mangled names.
  llvm::MapVector<GlobalDecl, StringRef> MangledDeclNames;
  llvm::StringMap<GlobalDecl, llvm::BumpPtrAllocator> Manglings;

  // An ordered map of canonical GlobalDecls paired with the cpu-index for
  // cpu-specific name manglings.
  llvm::MapVector<std::pair<GlobalDecl, unsigned>, StringRef>
      CPUSpecificMangledDeclNames;
  llvm::StringMap<std::pair<GlobalDecl, unsigned>, llvm::BumpPtrAllocator>
      CPUSpecificManglings;

  /// Global annotations.
  std::vector<llvm::Constant*> Annotations;

  /// Map used to get unique annotation strings.
  llvm::StringMap<llvm::Constant*> AnnotationStrings;

  llvm::StringMap<llvm::GlobalVariable *> CFConstantStringMap;

  llvm::DenseMap<llvm::Constant *, llvm::GlobalVariable *> ConstantStringMap;
  llvm::DenseMap<const Decl*, llvm::Constant *> StaticLocalDeclMap;
  llvm::DenseMap<const Decl*, llvm::GlobalVariable*> StaticLocalDeclGuardMap;
  llvm::DenseMap<const Expr*, llvm::Constant *> MaterializedGlobalTemporaryMap;

  llvm::DenseMap<QualType, llvm::Constant *> AtomicSetterHelperFnMap;
  llvm::DenseMap<QualType, llvm::Constant *> AtomicGetterHelperFnMap;

  /// Map used to get unique type descriptor constants for sanitizers.
  llvm::DenseMap<QualType, llvm::Constant *> TypeDescriptorMap;

  /// Map used to track internal linkage functions declared within
  /// extern "C" regions.
  typedef llvm::MapVector<IdentifierInfo *,
                          llvm::GlobalValue *> StaticExternCMap;
  StaticExternCMap StaticExternCValues;

  /// thread_local variables defined or used in this TU.
  std::vector<const VarDecl *> CXXThreadLocals;

  /// thread_local variables with initializers that need to run
  /// before any thread_local variable in this TU is odr-used.
  std::vector<llvm::Function *> CXXThreadLocalInits;
  std::vector<const VarDecl *> CXXThreadLocalInitVars;

  /// Global variables with initializers that need to run before main.
  std::vector<llvm::Function *> CXXGlobalInits;

  /// When a C++ decl with an initializer is deferred, null is
  /// appended to CXXGlobalInits, and the index of that null is placed
  /// here so that the initializer will be performed in the correct
  /// order. Once the decl is emitted, the index is replaced with ~0U to ensure
  /// that we don't re-emit the initializer.
  llvm::DenseMap<const Decl*, unsigned> DelayedCXXInitPosition;

  typedef std::pair<OrderGlobalInits, llvm::Function*> GlobalInitData;

  struct GlobalInitPriorityCmp {
    bool operator()(const GlobalInitData &LHS,
                    const GlobalInitData &RHS) const {
      return LHS.first.priority < RHS.first.priority;
    }
  };

  /// Global variables with initializers whose order of initialization is set by
  /// init_priority attribute.
  SmallVector<GlobalInitData, 8> PrioritizedCXXGlobalInits;

  /// Global destructor functions and arguments that need to run on termination.
  std::vector<
      std::tuple<llvm::FunctionType *, llvm::WeakTrackingVH, llvm::Constant *>>
      CXXGlobalDtors;

  /// The complete set of modules that has been imported.
  llvm::SetVector<clang::Module *> ImportedModules;

  /// The set of modules for which the module initializers
  /// have been emitted.
  llvm::SmallPtrSet<clang::Module *, 16> EmittedModuleInitializers;

  /// A vector of metadata strings for linker options.
  SmallVector<llvm::MDNode *, 16> LinkerOptionsMetadata;

  /// A vector of metadata strings for dependent libraries for ELF.
  SmallVector<llvm::MDNode *, 16> ELFDependentLibraries;

  /// @name Cache for Objective-C runtime types
  /// @{

  /// Cached reference to the class for constant strings. This value has type
  /// int * but is actually an Obj-C class pointer.
  llvm::WeakTrackingVH CFConstantStringClassRef;

  /// The type used to describe the state of a fast enumeration in
  /// Objective-C's for..in loop.
  QualType ObjCFastEnumerationStateType;

  /// @}

  /// Lazily create the Objective-C runtime
  void createObjCRuntime();

  void createOpenCLRuntime();
  void createOpenMPRuntime();
  void createCUDARuntime();
<<<<<<< HEAD
=======
  void createSYCLRuntime();

>>>>>>> 97b6396c
  bool isTriviallyRecursive(const FunctionDecl *F);
  bool shouldEmitFunction(GlobalDecl GD);
  bool shouldOpportunisticallyEmitVTables();
  /// Map used to be sure we don't emit the same CompoundLiteral twice.
  llvm::DenseMap<const CompoundLiteralExpr *, llvm::GlobalVariable *>
      EmittedCompoundLiterals;

  /// Map of the global blocks we've emitted, so that we don't have to re-emit
  /// them if the constexpr evaluator gets aggressive.
  llvm::DenseMap<const BlockExpr *, llvm::Constant *> EmittedGlobalBlocks;

  /// @name Cache for Blocks Runtime Globals
  /// @{

  llvm::Constant *NSConcreteGlobalBlock = nullptr;
  llvm::Constant *NSConcreteStackBlock = nullptr;

  llvm::FunctionCallee BlockObjectAssign = nullptr;
  llvm::FunctionCallee BlockObjectDispose = nullptr;

  llvm::Type *BlockDescriptorType = nullptr;
  llvm::Type *GenericBlockLiteralType = nullptr;

  struct {
    int GlobalUniqueCount;
  } Block;

  /// void @llvm.lifetime.start(i64 %size, i8* nocapture <ptr>)
  llvm::Function *LifetimeStartFn = nullptr;

  /// void @llvm.lifetime.end(i64 %size, i8* nocapture <ptr>)
  llvm::Function *LifetimeEndFn = nullptr;

  GlobalDecl initializedGlobalDecl;

  std::unique_ptr<SanitizerMetadata> SanitizerMD;

  /// @}

  llvm::MapVector<const Decl *, bool> DeferredEmptyCoverageMappingDecls;

  std::unique_ptr<CoverageMappingModuleGen> CoverageMapping;

  /// Mapping from canonical types to their metadata identifiers. We need to
  /// maintain this mapping because identifiers may be formed from distinct
  /// MDNodes.
  typedef llvm::DenseMap<QualType, llvm::Metadata *> MetadataTypeMap;
  MetadataTypeMap MetadataIdMap;
  MetadataTypeMap VirtualMetadataIdMap;
  MetadataTypeMap GeneralizedMetadataIdMap;

public:
  CodeGenModule(ASTContext &C, const HeaderSearchOptions &headersearchopts,
                const PreprocessorOptions &ppopts,
                const CodeGenOptions &CodeGenOpts, llvm::Module &M,
                DiagnosticsEngine &Diags,
                CoverageSourceInfo *CoverageInfo = nullptr);

  ~CodeGenModule();

  void clear();

  /// Finalize LLVM code generation.
  void Release();

  /// Return true if we should emit location information for expressions.
  bool getExpressionLocationsEnabled() const;

  /// Return a reference to the configured Objective-C runtime.
  CGObjCRuntime &getObjCRuntime() {
    if (!ObjCRuntime) createObjCRuntime();
    return *ObjCRuntime;
  }

  /// Return true iff an Objective-C runtime has been configured.
  bool hasObjCRuntime() { return !!ObjCRuntime; }

  /// Return a reference to the configured OpenCL runtime.
  CGOpenCLRuntime &getOpenCLRuntime() {
    assert(OpenCLRuntime != nullptr);
    return *OpenCLRuntime;
  }

  /// Return a reference to the configured OpenMP runtime.
  CGOpenMPRuntime &getOpenMPRuntime() {
    assert(OpenMPRuntime != nullptr);
    return *OpenMPRuntime;
  }

  /// Return a reference to the configured CUDA runtime.
  CGCUDARuntime &getCUDARuntime() {
    assert(CUDARuntime != nullptr);
    return *CUDARuntime;
  }

  /// Return a reference to the configured SYCL runtime.
  CGSYCLRuntime &getSYCLRuntime() {
    assert(SYCLRuntime != nullptr);
    return *SYCLRuntime;
  }

  ObjCEntrypoints &getObjCEntrypoints() const {
    assert(ObjCData != nullptr);
    return *ObjCData;
  }

  // Version checking function, used to implement ObjC's @available:
  // i32 @__isOSVersionAtLeast(i32, i32, i32)
  llvm::FunctionCallee IsOSVersionAtLeastFn = nullptr;

  InstrProfStats &getPGOStats() { return PGOStats; }
  llvm::IndexedInstrProfReader *getPGOReader() const { return PGOReader.get(); }

  CoverageMappingModuleGen *getCoverageMapping() const {
    return CoverageMapping.get();
  }

  llvm::Constant *getStaticLocalDeclAddress(const VarDecl *D) {
    return StaticLocalDeclMap[D];
  }
  void setStaticLocalDeclAddress(const VarDecl *D,
                                 llvm::Constant *C) {
    StaticLocalDeclMap[D] = C;
  }

  llvm::Constant *
  getOrCreateStaticVarDecl(const VarDecl &D,
                           llvm::GlobalValue::LinkageTypes Linkage);

  llvm::GlobalVariable *getStaticLocalDeclGuardAddress(const VarDecl *D) {
    return StaticLocalDeclGuardMap[D];
  }
  void setStaticLocalDeclGuardAddress(const VarDecl *D,
                                      llvm::GlobalVariable *C) {
    StaticLocalDeclGuardMap[D] = C;
  }

  Address createUnnamedGlobalFrom(const VarDecl &D, llvm::Constant *Constant,
                                  CharUnits Align);

  bool lookupRepresentativeDecl(StringRef MangledName,
                                GlobalDecl &Result) const;

  llvm::Constant *getAtomicSetterHelperFnMap(QualType Ty) {
    return AtomicSetterHelperFnMap[Ty];
  }
  void setAtomicSetterHelperFnMap(QualType Ty,
                            llvm::Constant *Fn) {
    AtomicSetterHelperFnMap[Ty] = Fn;
  }

  llvm::Constant *getAtomicGetterHelperFnMap(QualType Ty) {
    return AtomicGetterHelperFnMap[Ty];
  }
  void setAtomicGetterHelperFnMap(QualType Ty,
                            llvm::Constant *Fn) {
    AtomicGetterHelperFnMap[Ty] = Fn;
  }

  llvm::Constant *getTypeDescriptorFromMap(QualType Ty) {
    return TypeDescriptorMap[Ty];
  }
  void setTypeDescriptorInMap(QualType Ty, llvm::Constant *C) {
    TypeDescriptorMap[Ty] = C;
  }

  CGDebugInfo *getModuleDebugInfo() { return DebugInfo.get(); }

  llvm::MDNode *getNoObjCARCExceptionsMetadata() {
    if (!NoObjCARCExceptionsMetadata)
      NoObjCARCExceptionsMetadata = llvm::MDNode::get(getLLVMContext(), None);
    return NoObjCARCExceptionsMetadata;
  }

  ASTContext &getContext() const { return Context; }
  const LangOptions &getLangOpts() const { return LangOpts; }
  const HeaderSearchOptions &getHeaderSearchOpts()
    const { return HeaderSearchOpts; }
  const PreprocessorOptions &getPreprocessorOpts()
    const { return PreprocessorOpts; }
  const CodeGenOptions &getCodeGenOpts() const { return CodeGenOpts; }
  llvm::Module &getModule() const { return TheModule; }
  DiagnosticsEngine &getDiags() const { return Diags; }
  const llvm::DataLayout &getDataLayout() const {
    return TheModule.getDataLayout();
  }
  const TargetInfo &getTarget() const { return Target; }
  const llvm::Triple &getTriple() const { return Target.getTriple(); }
  bool supportsCOMDAT() const;
  void maybeSetTrivialComdat(const Decl &D, llvm::GlobalObject &GO);

  CGCXXABI &getCXXABI() const { return *ABI; }
  llvm::LLVMContext &getLLVMContext() { return VMContext; }

  bool shouldUseTBAA() const { return TBAA != nullptr; }

  const TargetCodeGenInfo &getTargetCodeGenInfo();

  CodeGenTypes &getTypes() { return Types; }

  CodeGenVTables &getVTables() { return VTables; }

  ItaniumVTableContext &getItaniumVTableContext() {
    return VTables.getItaniumVTableContext();
  }

  MicrosoftVTableContext &getMicrosoftVTableContext() {
    return VTables.getMicrosoftVTableContext();
  }

  CtorList &getGlobalCtors() { return GlobalCtors; }
  CtorList &getGlobalDtors() { return GlobalDtors; }

  /// getTBAATypeInfo - Get metadata used to describe accesses to objects of
  /// the given type.
  llvm::MDNode *getTBAATypeInfo(QualType QTy);

  /// getTBAAAccessInfo - Get TBAA information that describes an access to
  /// an object of the given type.
  TBAAAccessInfo getTBAAAccessInfo(QualType AccessType);

  /// getTBAAVTablePtrAccessInfo - Get the TBAA information that describes an
  /// access to a virtual table pointer.
  TBAAAccessInfo getTBAAVTablePtrAccessInfo(llvm::Type *VTablePtrType);

  llvm::MDNode *getTBAAStructInfo(QualType QTy);

  /// getTBAABaseTypeInfo - Get metadata that describes the given base access
  /// type. Return null if the type is not suitable for use in TBAA access tags.
  llvm::MDNode *getTBAABaseTypeInfo(QualType QTy);

  /// getTBAAAccessTagInfo - Get TBAA tag for a given memory access.
  llvm::MDNode *getTBAAAccessTagInfo(TBAAAccessInfo Info);

  /// mergeTBAAInfoForCast - Get merged TBAA information for the purposes of
  /// type casts.
  TBAAAccessInfo mergeTBAAInfoForCast(TBAAAccessInfo SourceInfo,
                                      TBAAAccessInfo TargetInfo);

  /// mergeTBAAInfoForConditionalOperator - Get merged TBAA information for the
  /// purposes of conditional operator.
  TBAAAccessInfo mergeTBAAInfoForConditionalOperator(TBAAAccessInfo InfoA,
                                                     TBAAAccessInfo InfoB);

  /// mergeTBAAInfoForMemoryTransfer - Get merged TBAA information for the
  /// purposes of memory transfer calls.
  TBAAAccessInfo mergeTBAAInfoForMemoryTransfer(TBAAAccessInfo DestInfo,
                                                TBAAAccessInfo SrcInfo);

  /// getTBAAInfoForSubobject - Get TBAA information for an access with a given
  /// base lvalue.
  TBAAAccessInfo getTBAAInfoForSubobject(LValue Base, QualType AccessType) {
    if (Base.getTBAAInfo().isMayAlias())
      return TBAAAccessInfo::getMayAliasInfo();
    return getTBAAAccessInfo(AccessType);
  }

  bool isTypeConstant(QualType QTy, bool ExcludeCtorDtor);

  bool isPaddedAtomicType(QualType type);
  bool isPaddedAtomicType(const AtomicType *type);

  /// DecorateInstructionWithTBAA - Decorate the instruction with a TBAA tag.
  void DecorateInstructionWithTBAA(llvm::Instruction *Inst,
                                   TBAAAccessInfo TBAAInfo);

  /// Adds !invariant.barrier !tag to instruction
  void DecorateInstructionWithInvariantGroup(llvm::Instruction *I,
                                             const CXXRecordDecl *RD);

  /// Emit the given number of characters as a value of type size_t.
  llvm::ConstantInt *getSize(CharUnits numChars);

  /// Set the visibility for the given LLVM GlobalValue.
  void setGlobalVisibility(llvm::GlobalValue *GV, const NamedDecl *D) const;

  void setDSOLocal(llvm::GlobalValue *GV) const;

  void setDLLImportDLLExport(llvm::GlobalValue *GV, GlobalDecl D) const;
  void setDLLImportDLLExport(llvm::GlobalValue *GV, const NamedDecl *D) const;
  /// Set visibility, dllimport/dllexport and dso_local.
  /// This must be called after dllimport/dllexport is set.
  void setGVProperties(llvm::GlobalValue *GV, GlobalDecl GD) const;
  void setGVProperties(llvm::GlobalValue *GV, const NamedDecl *D) const;

  void setGVPropertiesAux(llvm::GlobalValue *GV, const NamedDecl *D) const;

  /// Set the TLS mode for the given LLVM GlobalValue for the thread-local
  /// variable declaration D.
  void setTLSMode(llvm::GlobalValue *GV, const VarDecl &D) const;

  static llvm::GlobalValue::VisibilityTypes GetLLVMVisibility(Visibility V) {
    switch (V) {
    case DefaultVisibility:   return llvm::GlobalValue::DefaultVisibility;
    case HiddenVisibility:    return llvm::GlobalValue::HiddenVisibility;
    case ProtectedVisibility: return llvm::GlobalValue::ProtectedVisibility;
    }
    llvm_unreachable("unknown visibility!");
  }

  llvm::Constant *GetAddrOfGlobal(GlobalDecl GD,
                                  ForDefinition_t IsForDefinition
                                    = NotForDefinition);

  /// Will return a global variable of the given type. If a variable with a
  /// different type already exists then a new  variable with the right type
  /// will be created and all uses of the old variable will be replaced with a
  /// bitcast to the new variable.
  llvm::GlobalVariable *
  CreateOrReplaceCXXRuntimeVariable(StringRef Name, llvm::Type *Ty,
                                    llvm::GlobalValue::LinkageTypes Linkage,
                                    unsigned Alignment);

  llvm::Function *
  CreateGlobalInitOrDestructFunction(llvm::FunctionType *ty, const Twine &name,
                                     const CGFunctionInfo &FI,
                                     SourceLocation Loc = SourceLocation(),
                                     bool TLS = false);

  /// Return the AST address space of the underlying global variable for D, as
  /// determined by its declaration. Normally this is the same as the address
  /// space of D's type, but in CUDA, address spaces are associated with
  /// declarations, not types. If D is nullptr, return the default address
  /// space for global variable.
  ///
  /// For languages without explicit address spaces, if D has default address
  /// space, target-specific global or constant address space may be returned.
  LangAS GetGlobalVarAddressSpace(const VarDecl *D);

  /// Return the llvm::Constant for the address of the given global variable.
  /// If Ty is non-null and if the global doesn't exist, then it will be created
  /// with the specified type instead of whatever the normal requested type
  /// would be. If IsForDefinition is true, it is guaranteed that an actual
  /// global with type Ty will be returned, not conversion of a variable with
  /// the same mangled name but some other type.
  llvm::Constant *GetAddrOfGlobalVar(const VarDecl *D,
                                     llvm::Type *Ty = nullptr,
                                     ForDefinition_t IsForDefinition
                                       = NotForDefinition);

  /// Return the AST address space of string literal, which is used to emit
  /// the string literal as global variable in LLVM IR.
  /// Note: This is not necessarily the address space of the string literal
  /// in AST. For address space agnostic language, e.g. C++, string literal
  /// in AST is always in default address space.
  LangAS getStringLiteralAddressSpace() const;

  /// Return the address of the given function. If Ty is non-null, then this
  /// function will use the specified type if it has to create it.
  llvm::Constant *GetAddrOfFunction(GlobalDecl GD, llvm::Type *Ty = nullptr,
                                    bool ForVTable = false,
                                    bool DontDefer = false,
                                    ForDefinition_t IsForDefinition
                                      = NotForDefinition);

  /// Get the address of the RTTI descriptor for the given type.
  llvm::Constant *GetAddrOfRTTIDescriptor(QualType Ty, bool ForEH = false);

  /// Get the address of a uuid descriptor .
  ConstantAddress GetAddrOfUuidDescriptor(const CXXUuidofExpr* E);

  /// Get the address of the thunk for the given global decl.
  llvm::Constant *GetAddrOfThunk(StringRef Name, llvm::Type *FnTy,
                                 GlobalDecl GD);

  /// Get a reference to the target of VD.
  ConstantAddress GetWeakRefReference(const ValueDecl *VD);

  /// Returns the assumed alignment of an opaque pointer to the given class.
  CharUnits getClassPointerAlignment(const CXXRecordDecl *CD);

  /// Returns the assumed alignment of a virtual base of a class.
  CharUnits getVBaseAlignment(CharUnits DerivedAlign,
                              const CXXRecordDecl *Derived,
                              const CXXRecordDecl *VBase);

  /// Given a class pointer with an actual known alignment, and the
  /// expected alignment of an object at a dynamic offset w.r.t that
  /// pointer, return the alignment to assume at the offset.
  CharUnits getDynamicOffsetAlignment(CharUnits ActualAlign,
                                      const CXXRecordDecl *Class,
                                      CharUnits ExpectedTargetAlign);

  CharUnits
  computeNonVirtualBaseClassOffset(const CXXRecordDecl *DerivedClass,
                                   CastExpr::path_const_iterator Start,
                                   CastExpr::path_const_iterator End);

  /// Returns the offset from a derived class to  a class. Returns null if the
  /// offset is 0.
  llvm::Constant *
  GetNonVirtualBaseClassOffset(const CXXRecordDecl *ClassDecl,
                               CastExpr::path_const_iterator PathBegin,
                               CastExpr::path_const_iterator PathEnd);

  llvm::FoldingSet<BlockByrefHelpers> ByrefHelpersCache;

  /// Fetches the global unique block count.
  int getUniqueBlockCount() { return ++Block.GlobalUniqueCount; }

  /// Fetches the type of a generic block descriptor.
  llvm::Type *getBlockDescriptorType();

  /// The type of a generic block literal.
  llvm::Type *getGenericBlockLiteralType();

  /// Gets the address of a block which requires no captures.
  llvm::Constant *GetAddrOfGlobalBlock(const BlockExpr *BE, StringRef Name);

  /// Returns the address of a block which requires no caputres, or null if
  /// we've yet to emit the block for BE.
  llvm::Constant *getAddrOfGlobalBlockIfEmitted(const BlockExpr *BE) {
    return EmittedGlobalBlocks.lookup(BE);
  }

  /// Notes that BE's global block is available via Addr. Asserts that BE
  /// isn't already emitted.
  void setAddrOfGlobalBlock(const BlockExpr *BE, llvm::Constant *Addr);

  /// Return a pointer to a constant CFString object for the given string.
  ConstantAddress GetAddrOfConstantCFString(const StringLiteral *Literal);

  /// Return a pointer to a constant NSString object for the given string. Or a
  /// user defined String object as defined via
  /// -fconstant-string-class=class_name option.
  ConstantAddress GetAddrOfConstantString(const StringLiteral *Literal);

  /// Return a constant array for the given string.
  llvm::Constant *GetConstantArrayFromStringLiteral(const StringLiteral *E);

  /// Return a pointer to a constant array for the given string literal.
  ConstantAddress
  GetAddrOfConstantStringFromLiteral(const StringLiteral *S,
                                     StringRef Name = ".str");

  /// Return a pointer to a constant array for the given ObjCEncodeExpr node.
  ConstantAddress
  GetAddrOfConstantStringFromObjCEncode(const ObjCEncodeExpr *);

  /// Returns a pointer to a character array containing the literal and a
  /// terminating '\0' character. The result has pointer to array type.
  ///
  /// \param GlobalName If provided, the name to use for the global (if one is
  /// created).
  ConstantAddress
  GetAddrOfConstantCString(const std::string &Str,
                           const char *GlobalName = nullptr);

  /// Returns a pointer to a constant global variable for the given file-scope
  /// compound literal expression.
  ConstantAddress GetAddrOfConstantCompoundLiteral(const CompoundLiteralExpr*E);

  /// If it's been emitted already, returns the GlobalVariable corresponding to
  /// a compound literal. Otherwise, returns null.
  llvm::GlobalVariable *
  getAddrOfConstantCompoundLiteralIfEmitted(const CompoundLiteralExpr *E);

  /// Notes that CLE's GlobalVariable is GV. Asserts that CLE isn't already
  /// emitted.
  void setAddrOfConstantCompoundLiteral(const CompoundLiteralExpr *CLE,
                                        llvm::GlobalVariable *GV);

  /// Returns a pointer to a global variable representing a temporary
  /// with static or thread storage duration.
  ConstantAddress GetAddrOfGlobalTemporary(const MaterializeTemporaryExpr *E,
                                           const Expr *Inner);

  /// Retrieve the record type that describes the state of an
  /// Objective-C fast enumeration loop (for..in).
  QualType getObjCFastEnumerationStateType();

  // Produce code for this constructor/destructor. This method doesn't try
  // to apply any ABI rules about which other constructors/destructors
  // are needed or if they are alias to each other.
  llvm::Function *codegenCXXStructor(GlobalDecl GD);

  /// Return the address of the constructor/destructor of the given type.
  llvm::Constant *
  getAddrOfCXXStructor(GlobalDecl GD, const CGFunctionInfo *FnInfo = nullptr,
                       llvm::FunctionType *FnType = nullptr,
                       bool DontDefer = false,
                       ForDefinition_t IsForDefinition = NotForDefinition) {
    return cast<llvm::Constant>(getAddrAndTypeOfCXXStructor(GD, FnInfo, FnType,
                                                            DontDefer,
                                                            IsForDefinition)
                                    .getCallee());
  }

  llvm::FunctionCallee getAddrAndTypeOfCXXStructor(
      GlobalDecl GD, const CGFunctionInfo *FnInfo = nullptr,
      llvm::FunctionType *FnType = nullptr, bool DontDefer = false,
      ForDefinition_t IsForDefinition = NotForDefinition);

<<<<<<< HEAD
#if INTEL_CUSTOMIZATION
  // StdContainerOptKind describes the type of Intel intrinsic we want to
  // insert into the code to help the back end with memory disambiguation for
  // std containers.
  //   SCOK_ContainerPtr corresponds to intel_std_container_ptr.  The parameter
  //    and return value correspond to the base of the element storage.  So
  //    for vector<int> this would be an int* for the first element.
  //   SCOK_ContainerIteratorPtr corresponds to intel_std_container_ptr_iter.
  //    The parameter and return value are the element pointer associated with
  //    that iterator at the point it is constructed.
  // which Intel pragma
  enum StdContainerOptKind { SCOK_ContainerPtr, SCOK_ContainerPtrIterator };

  class StdContainerOptDescription {
    StdContainerOptKind Kind;
    StringRef ContainerName;
    StringRef NamespaceName;
    StringRef FunctionName;
    Decl::Kind FunctionKind;
    StringRef FieldName;
  public:
    StdContainerOptDescription(StdContainerOptKind K, StringRef CName,
                               StringRef NName, StringRef FName,
                               Decl::Kind FKind, StringRef FldName)
        : Kind(K), ContainerName(CName), NamespaceName(NName),
          FunctionName(FName), FunctionKind(FKind), FieldName(FldName) {}

    bool operator==(const StdContainerOptDescription &RHS) const {
      return Kind == RHS.Kind && ContainerName == RHS.ContainerName &&
             NamespaceName == RHS.NamespaceName &&
             FunctionName == RHS.FunctionName &&
             FunctionKind == RHS.FunctionKind && FieldName == RHS.FieldName;
    }
  };
  SmallVector<StdContainerOptDescription, 8> StdContainerOptDescriptions;

  /// getBuiltinIntelLibFunction - Given a builtin id for a function like
  /// "__apply_args", return a Function* for "__apply_args".
  llvm::Constant *getBuiltinIntelLibFunction(const FunctionDecl *FD,
                                             unsigned BuiltinID);
  // CQ#411303 Intel driver requires front-end to produce special file if
  // translation unit has any target code.
  void setHasTargetCode() { HasTargetCode = true; }
  // Write communication file for Intel driver to notify that current module
  // has target specific code and target compilation is required.
  void EmitIntelDriverTempfile();
  void generateHLSAnnotation(const Decl *D, llvm::SmallString<256> &AnnotStr);
  void addGlobalHLSAnnotation(const VarDecl *VD, llvm::GlobalValue *GV);
#endif  // INTEL_CUSTOMIZATION
#if INTEL_COLLAB
  class InTargetRegionRAII {
    CodeGenModule &CGM;
    bool Entered;
  public:
    InTargetRegionRAII(CodeGenModule &CGM, bool ShouldEnter)
        : CGM(CGM), Entered(ShouldEnter) {
      if (Entered)
        CGM.enterTargetRegion();
    }
    ~InTargetRegionRAII() {
      if (Entered)
        CGM.exitTargetRegion();
    }
  };
  void enterTargetRegion() { ++InTargetRegion; }
  void exitTargetRegion() {
    assert(InTargetRegion != 0 && "mismatched target region enter/exit");
    --InTargetRegion;
  }
  bool inTargetRegion() { return InTargetRegion > 0; }
#endif // INTEL_COLLAB

=======
>>>>>>> 97b6396c
  void generateIntelFPGAAnnotation(const Decl *D,
                                     llvm::SmallString<256> &AnnotStr);
  void addGlobalIntelFPGAAnnotation(const VarDecl *VD, llvm::GlobalValue *GV);

  /// Given a builtin id for a function like "__builtin_fabsf", return a
  /// Function* for "fabsf".
  llvm::Constant *getBuiltinLibFunction(const FunctionDecl *FD,
                                        unsigned BuiltinID);

  llvm::Function *getIntrinsic(unsigned IID, ArrayRef<llvm::Type*> Tys = None);

  /// Emit code for a single top level declaration.
  void EmitTopLevelDecl(Decl *D);

  /// Stored a deferred empty coverage mapping for an unused
  /// and thus uninstrumented top level declaration.
  void AddDeferredUnusedCoverageMapping(Decl *D);

  /// Remove the deferred empty coverage mapping as this
  /// declaration is actually instrumented.
  void ClearUnusedCoverageMapping(const Decl *D);

  /// Emit all the deferred coverage mappings
  /// for the uninstrumented functions.
  void EmitDeferredUnusedCoverageMappings();

  /// Tell the consumer that this variable has been instantiated.
  void HandleCXXStaticMemberVarInstantiation(VarDecl *VD);

  /// If the declaration has internal linkage but is inside an
  /// extern "C" linkage specification, prepare to emit an alias for it
  /// to the expected name.
  template<typename SomeDecl>
  void MaybeHandleStaticInExternC(const SomeDecl *D, llvm::GlobalValue *GV);

  /// Add a global to a list to be added to the llvm.used metadata.
  void addUsedGlobal(llvm::GlobalValue *GV);

  /// Add a global to a list to be added to the llvm.compiler.used metadata.
  void addCompilerUsedGlobal(llvm::GlobalValue *GV);

  /// Add a destructor and object to add to the C++ global destructor function.
  void AddCXXDtorEntry(llvm::FunctionCallee DtorFn, llvm::Constant *Object) {
    CXXGlobalDtors.emplace_back(DtorFn.getFunctionType(), DtorFn.getCallee(),
                                Object);
  }

  /// Create or return a runtime function declaration with the specified type
  /// and name.
  llvm::FunctionCallee
  CreateRuntimeFunction(llvm::FunctionType *Ty, StringRef Name,
                        llvm::AttributeList ExtraAttrs = llvm::AttributeList(),
                        bool Local = false);
#if INTEL_CUSTOMIZATION
  llvm::FunctionCallee
  CreateSVMLFunction(llvm::FunctionType *Ty, StringRef Name,
                     llvm::AttributeList ExtraAttrs = llvm::AttributeList(),
                     bool Local = false);

  void ConstructSVMLCallAttributes(StringRef Name, llvm::AttributeList &List);
#endif // INTEL_CUSTOMIZATION

  /// Create a new runtime global variable with the specified type and name.
  llvm::Constant *CreateRuntimeVariable(llvm::Type *Ty,
                                        StringRef Name);

  ///@name Custom Blocks Runtime Interfaces
  ///@{

  llvm::Constant *getNSConcreteGlobalBlock();
  llvm::Constant *getNSConcreteStackBlock();
  llvm::FunctionCallee getBlockObjectAssign();
  llvm::FunctionCallee getBlockObjectDispose();

  ///@}

  llvm::Function *getLLVMLifetimeStartFn();
  llvm::Function *getLLVMLifetimeEndFn();

  // Make sure that this type is translated.
  void UpdateCompletedType(const TagDecl *TD);

  llvm::Constant *getMemberPointerConstant(const UnaryOperator *e);

  /// Emit type info if type of an expression is a variably modified
  /// type. Also emit proper debug info for cast types.
  void EmitExplicitCastExprType(const ExplicitCastExpr *E,
                                CodeGenFunction *CGF = nullptr);

  /// Return the result of value-initializing the given type, i.e. a null
  /// expression of the given type.  This is usually, but not always, an LLVM
  /// null constant.
  llvm::Constant *EmitNullConstant(QualType T);

  /// Return a null constant appropriate for zero-initializing a base class with
  /// the given type. This is usually, but not always, an LLVM null constant.
  llvm::Constant *EmitNullConstantForBase(const CXXRecordDecl *Record);

  /// Emit a general error that something can't be done.
  void Error(SourceLocation loc, StringRef error);

  /// Print out an error that codegen doesn't support the specified stmt yet.
  void ErrorUnsupported(const Stmt *S, const char *Type);

  /// Print out an error that codegen doesn't support the specified decl yet.
  void ErrorUnsupported(const Decl *D, const char *Type);

  /// Set the attributes on the LLVM function for the given decl and function
  /// info. This applies attributes necessary for handling the ABI as well as
  /// user specified attributes like section.
  void SetInternalFunctionAttributes(GlobalDecl GD, llvm::Function *F,
                                     const CGFunctionInfo &FI);

  /// Set the LLVM function attributes (sext, zext, etc).
  void SetLLVMFunctionAttributes(GlobalDecl GD, const CGFunctionInfo &Info,
                                 llvm::Function *F);

  /// Set the LLVM function attributes which only apply to a function
  /// definition.
  void SetLLVMFunctionAttributesForDefinition(const Decl *D, llvm::Function *F);

  /// Return true iff the given type uses 'sret' when used as a return type.
  bool ReturnTypeUsesSRet(const CGFunctionInfo &FI);

  /// Return true iff the given type uses an argument slot when 'sret' is used
  /// as a return type.
  bool ReturnSlotInterferesWithArgs(const CGFunctionInfo &FI);

  /// Return true iff the given type uses 'fpret' when used as a return type.
  bool ReturnTypeUsesFPRet(QualType ResultType);

  /// Return true iff the given type uses 'fp2ret' when used as a return type.
  bool ReturnTypeUsesFP2Ret(QualType ResultType);

  /// Get the LLVM attributes and calling convention to use for a particular
  /// function type.
  ///
  /// \param Name - The function name.
  /// \param Info - The function type information.
  /// \param CalleeInfo - The callee information these attributes are being
  /// constructed for. If valid, the attributes applied to this decl may
  /// contribute to the function attributes and calling convention.
  /// \param Attrs [out] - On return, the attribute list to use.
  /// \param CallingConv [out] - On return, the LLVM calling convention to use.
  void ConstructAttributeList(StringRef Name, const CGFunctionInfo &Info,
                              CGCalleeInfo CalleeInfo,
                              llvm::AttributeList &Attrs, unsigned &CallingConv,
                              bool AttrOnCallSite);

  /// Adds attributes to F according to our CodeGenOptions and LangOptions, as
  /// though we had emitted it ourselves.  We remove any attributes on F that
  /// conflict with the attributes we add here.
  ///
  /// This is useful for adding attrs to bitcode modules that you want to link
  /// with but don't control, such as CUDA's libdevice.  When linking with such
  /// a bitcode library, you might want to set e.g. its functions'
  /// "unsafe-fp-math" attribute to match the attr of the functions you're
  /// codegen'ing.  Otherwise, LLVM will interpret the bitcode module's lack of
  /// unsafe-fp-math attrs as tantamount to unsafe-fp-math=false, and then LLVM
  /// will propagate unsafe-fp-math=false up to every transitive caller of a
  /// function in the bitcode library!
  ///
  /// With the exception of fast-math attrs, this will only make the attributes
  /// on the function more conservative.  But it's unsafe to call this on a
  /// function which relies on particular fast-math attributes for correctness.
  /// It's up to you to ensure that this is safe.
  void AddDefaultFnAttrs(llvm::Function &F);

  /// Parses the target attributes passed in, and returns only the ones that are
  /// valid feature names.
  TargetAttr::ParsedTargetAttr filterFunctionTargetAttrs(const TargetAttr *TD);

  // Fills in the supplied string map with the set of target features for the
  // passed in function.
  void getFunctionFeatureMap(llvm::StringMap<bool> &FeatureMap, GlobalDecl GD);

  StringRef getMangledName(GlobalDecl GD);
  StringRef getBlockMangledName(GlobalDecl GD, const BlockDecl *BD);

  void EmitTentativeDefinition(const VarDecl *D);

  void EmitVTable(CXXRecordDecl *Class);

  void RefreshTypeCacheForClass(const CXXRecordDecl *Class);

  /// Appends Opts to the "llvm.linker.options" metadata value.
  void AppendLinkerOptions(StringRef Opts);

  /// Appends a detect mismatch command to the linker options.
  void AddDetectMismatch(StringRef Name, StringRef Value);

  /// Appends a dependent lib to the appropriate metadata value.
  void AddDependentLib(StringRef Lib);


  llvm::GlobalVariable::LinkageTypes getFunctionLinkage(GlobalDecl GD);

  void setFunctionLinkage(GlobalDecl GD, llvm::Function *F) {
    F->setLinkage(getFunctionLinkage(GD));
  }

  /// Return the appropriate linkage for the vtable, VTT, and type information
  /// of the given class.
  llvm::GlobalVariable::LinkageTypes getVTableLinkage(const CXXRecordDecl *RD);

  /// Return the store size, in character units, of the given LLVM type.
  CharUnits GetTargetTypeStoreSize(llvm::Type *Ty) const;

  /// Returns LLVM linkage for a declarator.
  llvm::GlobalValue::LinkageTypes
  getLLVMLinkageForDeclarator(const DeclaratorDecl *D, GVALinkage Linkage,
                              bool IsConstantVariable);

  /// Returns LLVM linkage for a declarator.
  llvm::GlobalValue::LinkageTypes
  getLLVMLinkageVarDefinition(const VarDecl *VD, bool IsConstant);

  /// Emit all the global annotations.
  void EmitGlobalAnnotations();

  /// Emit an annotation string.
  llvm::Constant *EmitAnnotationString(StringRef Str);

  /// Emit the annotation's translation unit.
  llvm::Constant *EmitAnnotationUnit(SourceLocation Loc);

  /// Emit the annotation line number.
  llvm::Constant *EmitAnnotationLineNo(SourceLocation L);

  /// Generate the llvm::ConstantStruct which contains the annotation
  /// information for a given GlobalValue. The annotation struct is
  /// {i8 *, i8 *, i8 *, i32}. The first field is a constant expression, the
  /// GlobalValue being annotated. The second field is the constant string
  /// created from the AnnotateAttr's annotation. The third field is a constant
  /// string containing the name of the translation unit. The fourth field is
  /// the line number in the file of the annotated value declaration.
  llvm::Constant *EmitAnnotateAttr(llvm::GlobalValue *GV,
                                   const AnnotateAttr *AA,
                                   SourceLocation L);

  /// Add global annotations that are set on D, for the global GV. Those
  /// annotations are emitted during finalization of the LLVM code.
  void AddGlobalAnnotations(const ValueDecl *D, llvm::GlobalValue *GV);

  bool isInSanitizerBlacklist(SanitizerMask Kind, llvm::Function *Fn,
                              SourceLocation Loc) const;

  bool isInSanitizerBlacklist(llvm::GlobalVariable *GV, SourceLocation Loc,
                              QualType Ty,
                              StringRef Category = StringRef()) const;

  /// Imbue XRay attributes to a function, applying the always/never attribute
  /// lists in the process. Returns true if we did imbue attributes this way,
  /// false otherwise.
  bool imbueXRayAttrs(llvm::Function *Fn, SourceLocation Loc,
                      StringRef Category = StringRef()) const;

  SanitizerMetadata *getSanitizerMetadata() {
    return SanitizerMD.get();
  }

  void addDeferredVTable(const CXXRecordDecl *RD) {
    DeferredVTables.push_back(RD);
  }

  /// Emit code for a single global function or var decl. Forward declarations
  /// are emitted lazily.
  void EmitGlobal(GlobalDecl D);

  bool TryEmitBaseDestructorAsAlias(const CXXDestructorDecl *D);

  llvm::GlobalValue *GetGlobalValue(StringRef Ref);

  /// Set attributes which are common to any form of a global definition (alias,
  /// Objective-C method, function, global variable).
  ///
  /// NOTE: This should only be called for definitions.
  void SetCommonAttributes(GlobalDecl GD, llvm::GlobalValue *GV);

  void addReplacement(StringRef Name, llvm::Constant *C);

  void addGlobalValReplacement(llvm::GlobalValue *GV, llvm::Constant *C);

  /// Emit a code for threadprivate directive.
  /// \param D Threadprivate declaration.
  void EmitOMPThreadPrivateDecl(const OMPThreadPrivateDecl *D);

  /// Emit a code for declare reduction construct.
  void EmitOMPDeclareReduction(const OMPDeclareReductionDecl *D,
                               CodeGenFunction *CGF = nullptr);

  /// Emit a code for declare mapper construct.
  void EmitOMPDeclareMapper(const OMPDeclareMapperDecl *D,
                            CodeGenFunction *CGF = nullptr);

  /// Emit a code for requires directive.
  /// \param D Requires declaration
  void EmitOMPRequiresDecl(const OMPRequiresDecl *D);

  /// Returns whether the given record has hidden LTO visibility and therefore
  /// may participate in (single-module) CFI and whole-program vtable
  /// optimization.
  bool HasHiddenLTOVisibility(const CXXRecordDecl *RD);

  /// Emit type metadata for the given vtable using the given layout.
  void EmitVTableTypeMetadata(llvm::GlobalVariable *VTable,
                              const VTableLayout &VTLayout);

  /// Generate a cross-DSO type identifier for MD.
  llvm::ConstantInt *CreateCrossDsoCfiTypeId(llvm::Metadata *MD);

  /// Create a metadata identifier for the given type. This may either be an
  /// MDString (for external identifiers) or a distinct unnamed MDNode (for
  /// internal identifiers).
  llvm::Metadata *CreateMetadataIdentifierForType(QualType T);

  /// Create a metadata identifier that is intended to be used to check virtual
  /// calls via a member function pointer.
  llvm::Metadata *CreateMetadataIdentifierForVirtualMemPtrType(QualType T);

  /// Create a metadata identifier for the generalization of the given type.
  /// This may either be an MDString (for external identifiers) or a distinct
  /// unnamed MDNode (for internal identifiers).
  llvm::Metadata *CreateMetadataIdentifierGeneralized(QualType T);

  /// Create and attach type metadata to the given function.
  void CreateFunctionTypeMetadataForIcall(const FunctionDecl *FD,
                                          llvm::Function *F);

  /// Returns whether this module needs the "all-vtables" type identifier.
  bool NeedAllVtablesTypeId() const;

  /// Create and attach type metadata for the given vtable.
  void AddVTableTypeMetadata(llvm::GlobalVariable *VTable, CharUnits Offset,
                             const CXXRecordDecl *RD);

  /// Return a vector of most-base classes for RD. This is used to implement
  /// control flow integrity checks for member function pointers.
  ///
  /// A most-base class of a class C is defined as a recursive base class of C,
  /// including C itself, that does not have any bases.
  std::vector<const CXXRecordDecl *>
  getMostBaseClasses(const CXXRecordDecl *RD);

  /// Get the declaration of std::terminate for the platform.
  llvm::FunctionCallee getTerminateFn();

  llvm::SanitizerStatReport &getSanStats();

  llvm::Value *
  createOpenCLIntToSamplerConversion(const Expr *E, CodeGenFunction &CGF);

  /// OpenCL v1.2 s5.6.4.6 allows the compiler to store kernel argument
  /// information in the program executable. The argument information stored
  /// includes the argument name, its type, the address and access qualifiers
  /// used. This helper can be used to generate metadata for source code kernel
  /// function as well as generated implicitly kernels. If a kernel is generated
  /// implicitly null value has to be passed to the last two parameters,
  /// otherwise all parameters must have valid non-null values.
  /// \param FN is a pointer to IR function being generated.
  /// \param FD is a pointer to function declaration if any.
  /// \param CGF is a pointer to CodeGenFunction that generates this function.
  void GenOpenCLArgMetadata(llvm::Function *FN,
                            const FunctionDecl *FD = nullptr,
                            CodeGenFunction *CGF = nullptr);

  /// Get target specific null pointer.
  /// \param T is the LLVM type of the null pointer.
  /// \param QT is the clang QualType of the null pointer.
  llvm::Constant *getNullPointer(llvm::PointerType *T, QualType QT);

private:
  llvm::Constant *GetOrCreateLLVMFunction(
      StringRef MangledName, llvm::Type *Ty, GlobalDecl D, bool ForVTable,
      bool DontDefer = false, bool IsThunk = false,
      llvm::AttributeList ExtraAttrs = llvm::AttributeList(),
      ForDefinition_t IsForDefinition = NotForDefinition);

  llvm::Constant *GetOrCreateMultiVersionResolver(GlobalDecl GD,
                                                  llvm::Type *DeclTy,
                                                  const FunctionDecl *FD);
  void UpdateMultiVersionNames(GlobalDecl GD, const FunctionDecl *FD);

  llvm::Constant *GetOrCreateLLVMGlobal(StringRef MangledName,
                                        llvm::PointerType *PTy,
                                        const VarDecl *D,
                                        ForDefinition_t IsForDefinition
                                          = NotForDefinition);

  bool GetCPUAndFeaturesAttributes(GlobalDecl GD,
                                   llvm::AttrBuilder &AttrBuilder);
  void setNonAliasAttributes(GlobalDecl GD, llvm::GlobalObject *GO);

  /// Set function attributes for a function declaration.
  void SetFunctionAttributes(GlobalDecl GD, llvm::Function *F,
                             bool IsIncompleteFunction, bool IsThunk);

  void EmitGlobalDefinition(GlobalDecl D, llvm::GlobalValue *GV = nullptr);

  void EmitGlobalFunctionDefinition(GlobalDecl GD, llvm::GlobalValue *GV);
  void EmitMultiVersionFunctionDefinition(GlobalDecl GD, llvm::GlobalValue *GV);

  void EmitGlobalVarDefinition(const VarDecl *D, bool IsTentative = false);
  void EmitAliasDefinition(GlobalDecl GD);
  void emitIFuncDefinition(GlobalDecl GD);
  void emitCPUDispatchDefinition(GlobalDecl GD);
  void EmitObjCPropertyImplementations(const ObjCImplementationDecl *D);
  void EmitObjCIvarInitializations(ObjCImplementationDecl *D);

  // C++ related functions.

  void EmitDeclContext(const DeclContext *DC);
  void EmitLinkageSpec(const LinkageSpecDecl *D);

  /// Emit the function that initializes C++ thread_local variables.
  void EmitCXXThreadLocalInitFunc();

  /// Emit the function that initializes C++ globals.
  void EmitCXXGlobalInitFunc();

  /// Emit the function that destroys C++ globals.
  void EmitCXXGlobalDtorFunc();

  /// Emit the function that initializes the specified global (if PerformInit is
  /// true) and registers its destructor.
  void EmitCXXGlobalVarDeclInitFunc(const VarDecl *D,
                                    llvm::GlobalVariable *Addr,
                                    bool PerformInit);

  void EmitPointerToInitFunc(const VarDecl *VD, llvm::GlobalVariable *Addr,
                             llvm::Function *InitFunc, InitSegAttr *ISA);

  // FIXME: Hardcoding priority here is gross.
  void AddGlobalCtor(llvm::Function *Ctor, int Priority = 65535,
                     llvm::Constant *AssociatedData = nullptr);
  void AddGlobalDtor(llvm::Function *Dtor, int Priority = 65535);

  /// EmitCtorList - Generates a global array of functions and priorities using
  /// the given list and name. This array will have appending linkage and is
  /// suitable for use as a LLVM constructor or destructor array. Clears Fns.
  void EmitCtorList(CtorList &Fns, const char *GlobalName);

  /// Emit any needed decls for which code generation was deferred.
  void EmitDeferred();

  /// Try to emit external vtables as available_externally if they have emitted
  /// all inlined virtual functions.  It runs after EmitDeferred() and therefore
  /// is not allowed to create new references to things that need to be emitted
  /// lazily.
  void EmitVTablesOpportunistically();

  /// Call replaceAllUsesWith on all pairs in Replacements.
  void applyReplacements();

  /// Call replaceAllUsesWith on all pairs in GlobalValReplacements.
  void applyGlobalValReplacements();

  void checkAliases();

  std::map<int, llvm::TinyPtrVector<llvm::Function *>> DtorsUsingAtExit;

  /// Register functions annotated with __attribute__((destructor)) using
  /// __cxa_atexit, if it is available, or atexit otherwise.
  void registerGlobalDtorsWithAtExit();

  void emitMultiVersionFunctions();

  /// Emit any vtables which we deferred and still have a use for.
  void EmitDeferredVTables();

  /// Emit a dummy function that reference a CoreFoundation symbol when
  /// @available is used on Darwin.
  void emitAtAvailableLinkGuard();

  /// Emit the llvm.used and llvm.compiler.used metadata.
  void emitLLVMUsed();

  /// Emit the link options introduced by imported modules.
  void EmitModuleLinkOptions();

  /// Emit aliases for internal-linkage declarations inside "C" language
  /// linkage specifications, giving them the "expected" name where possible.
  void EmitStaticExternCAliases();

  void EmitDeclMetadata();

  /// Emit the Clang version as llvm.ident metadata.
  void EmitVersionIdentMetadata();

  /// Emit the Clang commandline as llvm.commandline metadata.
  void EmitCommandLineMetadata();

  /// Emits target specific Metadata for global declarations.
  void EmitTargetMetadata();

  /// Emits OpenCL specific Metadata e.g. OpenCL version.
  void EmitOpenCLMetadata();

  /// Emit the llvm.gcov metadata used to tell LLVM where to emit the .gcno and
  /// .gcda files in a way that persists in .bc files.
  void EmitCoverageFile();

#if INTEL_CUSTOMIZATION
  /// \brief Emit Intel-specific debug info as llvm.dbg.intel.* metadata nodes.
  void EmitIntelDebugInfoMetadata();

  /// \brief Emit MS-specific debug info as llvm.dbg.ms.* metadata nodes.
  void EmitMSDebugInfoMetadata();
#endif // INTEL_CUSTOMIZATION

  /// Emits the initializer for a uuidof string.
  llvm::Constant *EmitUuidofInitializer(StringRef uuidstr);

  /// Determine whether the definition must be emitted; if this returns \c
  /// false, the definition can be emitted lazily if it's used.
  bool MustBeEmitted(const ValueDecl *D);

  /// Determine whether the definition can be emitted eagerly, or should be
  /// delayed until the end of the translation unit. This is relevant for
  /// definitions whose linkage can change, e.g. implicit function instantions
  /// which may later be explicitly instantiated.
  bool MayBeEmittedEagerly(const ValueDecl *D);

  /// Check whether we can use a "simpler", more core exceptions personality
  /// function.
  void SimplifyPersonality();

  /// Helper function for ConstructAttributeList and AddDefaultFnAttrs.
  /// Constructs an AttrList for a function with the given properties.
  void ConstructDefaultFnAttrList(StringRef Name, bool HasOptnone,
                                  bool AttrOnCallSite,
                                  llvm::AttrBuilder &FuncAttrs);

  llvm::Metadata *CreateMetadataIdentifierImpl(QualType T, MetadataTypeMap &Map,
                                               StringRef Suffix);
};

}  // end namespace CodeGen
}  // end namespace clang

#endif // LLVM_CLANG_LIB_CODEGEN_CODEGENMODULE_H<|MERGE_RESOLUTION|>--- conflicted
+++ resolved
@@ -508,11 +508,8 @@
   void createOpenCLRuntime();
   void createOpenMPRuntime();
   void createCUDARuntime();
-<<<<<<< HEAD
-=======
   void createSYCLRuntime();
 
->>>>>>> 97b6396c
   bool isTriviallyRecursive(const FunctionDecl *F);
   bool shouldEmitFunction(GlobalDecl GD);
   bool shouldOpportunisticallyEmitVTables();
@@ -1006,7 +1003,6 @@
       llvm::FunctionType *FnType = nullptr, bool DontDefer = false,
       ForDefinition_t IsForDefinition = NotForDefinition);
 
-<<<<<<< HEAD
 #if INTEL_CUSTOMIZATION
   // StdContainerOptKind describes the type of Intel intrinsic we want to
   // insert into the code to help the back end with memory disambiguation for
@@ -1079,8 +1075,6 @@
   bool inTargetRegion() { return InTargetRegion > 0; }
 #endif // INTEL_COLLAB
 
-=======
->>>>>>> 97b6396c
   void generateIntelFPGAAnnotation(const Decl *D,
                                      llvm::SmallString<256> &AnnotStr);
   void addGlobalIntelFPGAAnnotation(const VarDecl *VD, llvm::GlobalValue *GV);
