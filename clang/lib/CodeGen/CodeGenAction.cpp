--- conflicted
+++ resolved
@@ -852,18 +852,9 @@
 std::unique_ptr<ASTConsumer>
 CodeGenAction::CreateASTConsumer(CompilerInstance &CI, StringRef InFile) {
   BackendAction BA = static_cast<BackendAction>(Act);
-<<<<<<< HEAD
-
-#if INTEL_CUSTOMIZATION
-  std::unique_ptr<raw_pwrite_stream> OS = CI.GetOutputStream();
-  if (!OS)
-      OS = GetOutputStream(CI, InFile, BA);
-#endif // INTEL_CUSTOMIZATION
-=======
   std::unique_ptr<raw_pwrite_stream> OS = CI.takeOutputStream();
   if (!OS)
     OS = GetOutputStream(CI, InFile, BA);
->>>>>>> fe357865
 
   if (BA != Backend_EmitNothing && !OS)
     return nullptr;
