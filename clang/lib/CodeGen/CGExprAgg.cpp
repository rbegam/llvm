//===--- CGExprAgg.cpp - Emit LLVM Code from Aggregate Expressions --------===//
//
//                     The LLVM Compiler Infrastructure
//
// This file is distributed under the University of Illinois Open Source
// License. See LICENSE.TXT for details.
//
//===----------------------------------------------------------------------===//
//
// This contains code to emit Aggregate Expr nodes as LLVM code.
//
//===----------------------------------------------------------------------===//

#include "CodeGenFunction.h"
#include "CGCXXABI.h"
#include "CGObjCRuntime.h"
#include "CodeGenModule.h"
#include "ConstantEmitter.h"
#include "clang/AST/ASTContext.h"
#include "clang/AST/DeclCXX.h"
#include "clang/AST/DeclTemplate.h"
#include "clang/AST/StmtVisitor.h"
#include "llvm/IR/Constants.h"
#include "llvm/IR/Function.h"
#include "llvm/IR/GlobalVariable.h"
#include "llvm/IR/Intrinsics.h"
#include "llvm/IR/IntrinsicInst.h"
using namespace clang;
using namespace CodeGen;

//===----------------------------------------------------------------------===//
//                        Aggregate Expression Emitter
//===----------------------------------------------------------------------===//

namespace  {
class AggExprEmitter : public StmtVisitor<AggExprEmitter> {
  CodeGenFunction &CGF;
  CGBuilderTy &Builder;
  AggValueSlot Dest;
  bool IsResultUnused;

  AggValueSlot EnsureSlot(QualType T) {
    if (!Dest.isIgnored()) return Dest;
    return CGF.CreateAggTemp(T, "agg.tmp.ensured");
  }
  void EnsureDest(QualType T) {
    if (!Dest.isIgnored()) return;
    Dest = CGF.CreateAggTemp(T, "agg.tmp.ensured");
  }

  // Calls `Fn` with a valid return value slot, potentially creating a temporary
  // to do so. If a temporary is created, an appropriate copy into `Dest` will
  // be emitted, as will lifetime markers.
  //
  // The given function should take a ReturnValueSlot, and return an RValue that
  // points to said slot.
  void withReturnValueSlot(const Expr *E,
                           llvm::function_ref<RValue(ReturnValueSlot)> Fn);

public:
  AggExprEmitter(CodeGenFunction &cgf, AggValueSlot Dest, bool IsResultUnused)
    : CGF(cgf), Builder(CGF.Builder), Dest(Dest),
    IsResultUnused(IsResultUnused) { }

  //===--------------------------------------------------------------------===//
  //                               Utilities
  //===--------------------------------------------------------------------===//

  /// EmitAggLoadOfLValue - Given an expression with aggregate type that
  /// represents a value lvalue, this method emits the address of the lvalue,
  /// then loads the result into DestPtr.
  void EmitAggLoadOfLValue(const Expr *E);

  enum ExprValueKind {
    EVK_RValue,
    EVK_NonRValue
  };

  /// EmitFinalDestCopy - Perform the final copy to DestPtr, if desired.
  /// SrcIsRValue is true if source comes from an RValue.
  void EmitFinalDestCopy(QualType type, const LValue &src,
                         ExprValueKind SrcValueKind = EVK_NonRValue);
  void EmitFinalDestCopy(QualType type, RValue src);
  void EmitCopy(QualType type, const AggValueSlot &dest,
                const AggValueSlot &src);

  void EmitMoveFromReturnSlot(const Expr *E, RValue Src);

  void EmitArrayInit(Address DestPtr, llvm::ArrayType *AType,
                     QualType ArrayQTy, InitListExpr *E);

  AggValueSlot::NeedsGCBarriers_t needsGC(QualType T) {
    if (CGF.getLangOpts().getGC() && TypeRequiresGCollection(T))
      return AggValueSlot::NeedsGCBarriers;
    return AggValueSlot::DoesNotNeedGCBarriers;
  }

  bool TypeRequiresGCollection(QualType T);

  //===--------------------------------------------------------------------===//
  //                            Visitor Methods
  //===--------------------------------------------------------------------===//

  void Visit(Expr *E) {
    ApplyDebugLocation DL(CGF, E);
    StmtVisitor<AggExprEmitter>::Visit(E);
  }

  void VisitStmt(Stmt *S) {
    CGF.ErrorUnsupported(S, "aggregate expression");
  }
  void VisitParenExpr(ParenExpr *PE) { Visit(PE->getSubExpr()); }
  void VisitGenericSelectionExpr(GenericSelectionExpr *GE) {
    Visit(GE->getResultExpr());
  }
  void VisitCoawaitExpr(CoawaitExpr *E) {
    CGF.EmitCoawaitExpr(*E, Dest, IsResultUnused);
  }
  void VisitCoyieldExpr(CoyieldExpr *E) {
    CGF.EmitCoyieldExpr(*E, Dest, IsResultUnused);
  }
  void VisitUnaryCoawait(UnaryOperator *E) { Visit(E->getSubExpr()); }
  void VisitUnaryExtension(UnaryOperator *E) { Visit(E->getSubExpr()); }
  void VisitSubstNonTypeTemplateParmExpr(SubstNonTypeTemplateParmExpr *E) {
    return Visit(E->getReplacement());
  }
<<<<<<< HEAD
=======

  void VisitConstantExpr(ConstantExpr *E) {
    return Visit(E->getSubExpr());
  }

>>>>>>> a8d2217a
  // l-values.
  void VisitDeclRefExpr(DeclRefExpr *E) { EmitAggLoadOfLValue(E); }
  void VisitMemberExpr(MemberExpr *ME) { EmitAggLoadOfLValue(ME); }
  void VisitUnaryDeref(UnaryOperator *E) { EmitAggLoadOfLValue(E); }
  void VisitStringLiteral(StringLiteral *E) { EmitAggLoadOfLValue(E); }
  void VisitCompoundLiteralExpr(CompoundLiteralExpr *E);
  void VisitArraySubscriptExpr(ArraySubscriptExpr *E) {
    EmitAggLoadOfLValue(E);
  }
  void VisitPredefinedExpr(const PredefinedExpr *E) {
    EmitAggLoadOfLValue(E);
  }

  // Operators.
  void VisitCastExpr(CastExpr *E);
  void VisitCallExpr(const CallExpr *E);
  void VisitStmtExpr(const StmtExpr *E);
  void VisitBinaryOperator(const BinaryOperator *BO);
  void VisitPointerToDataMemberBinaryOperator(const BinaryOperator *BO);
  void VisitBinAssign(const BinaryOperator *E);
  void VisitBinComma(const BinaryOperator *E);
  void VisitBinCmp(const BinaryOperator *E);

  void VisitObjCMessageExpr(ObjCMessageExpr *E);
  void VisitObjCIvarRefExpr(ObjCIvarRefExpr *E) {
    EmitAggLoadOfLValue(E);
  }

  void VisitDesignatedInitUpdateExpr(DesignatedInitUpdateExpr *E);
  void VisitAbstractConditionalOperator(const AbstractConditionalOperator *CO);
  void VisitChooseExpr(const ChooseExpr *CE);
  void VisitInitListExpr(InitListExpr *E);
  void VisitArrayInitLoopExpr(const ArrayInitLoopExpr *E,
                              llvm::Value *outerBegin = nullptr);
  void VisitImplicitValueInitExpr(ImplicitValueInitExpr *E);
  void VisitNoInitExpr(NoInitExpr *E) { } // Do nothing.
  void VisitCXXDefaultArgExpr(CXXDefaultArgExpr *DAE) {
    Visit(DAE->getExpr());
  }
  void VisitCXXDefaultInitExpr(CXXDefaultInitExpr *DIE) {
    CodeGenFunction::CXXDefaultInitExprScope Scope(CGF);
    Visit(DIE->getExpr());
  }
  void VisitCXXBindTemporaryExpr(CXXBindTemporaryExpr *E);
  void VisitCXXConstructExpr(const CXXConstructExpr *E);
  void VisitCXXInheritedCtorInitExpr(const CXXInheritedCtorInitExpr *E);
  void VisitLambdaExpr(LambdaExpr *E);
  void VisitCXXStdInitializerListExpr(CXXStdInitializerListExpr *E);
  void VisitExprWithCleanups(ExprWithCleanups *E);
  void VisitCXXScalarValueInitExpr(CXXScalarValueInitExpr *E);
  void VisitCXXTypeidExpr(CXXTypeidExpr *E) { EmitAggLoadOfLValue(E); }
  void VisitMaterializeTemporaryExpr(MaterializeTemporaryExpr *E);
  void VisitOpaqueValueExpr(OpaqueValueExpr *E);

  void VisitPseudoObjectExpr(PseudoObjectExpr *E) {
    if (E->isGLValue()) {
      LValue LV = CGF.EmitPseudoObjectLValue(E);
      return EmitFinalDestCopy(E->getType(), LV);
    }

    CGF.EmitPseudoObjectRValue(E, EnsureSlot(E->getType()));
  }

  void VisitVAArgExpr(VAArgExpr *E);

  void EmitInitializationToLValue(Expr *E, LValue Address);
  void EmitNullInitializationToLValue(LValue Address);
  //  case Expr::ChooseExprClass:
  void VisitCXXThrowExpr(const CXXThrowExpr *E) { CGF.EmitCXXThrowExpr(E); }
  void VisitAtomicExpr(AtomicExpr *E) {
    RValue Res = CGF.EmitAtomicExpr(E);
    EmitFinalDestCopy(E->getType(), Res);
  }
};
}  // end anonymous namespace.

//===----------------------------------------------------------------------===//
//                                Utilities
//===----------------------------------------------------------------------===//

/// EmitAggLoadOfLValue - Given an expression with aggregate type that
/// represents a value lvalue, this method emits the address of the lvalue,
/// then loads the result into DestPtr.
void AggExprEmitter::EmitAggLoadOfLValue(const Expr *E) {
  LValue LV = CGF.EmitLValue(E);

  // If the type of the l-value is atomic, then do an atomic load.
  if (LV.getType()->isAtomicType() || CGF.LValueIsSuitableForInlineAtomic(LV)) {
    CGF.EmitAtomicLoad(LV, E->getExprLoc(), Dest);
    return;
  }

  EmitFinalDestCopy(E->getType(), LV);
}

/// True if the given aggregate type requires special GC API calls.
bool AggExprEmitter::TypeRequiresGCollection(QualType T) {
  // Only record types have members that might require garbage collection.
  const RecordType *RecordTy = T->getAs<RecordType>();
  if (!RecordTy) return false;

  // Don't mess with non-trivial C++ types.
  RecordDecl *Record = RecordTy->getDecl();
  if (isa<CXXRecordDecl>(Record) &&
      (cast<CXXRecordDecl>(Record)->hasNonTrivialCopyConstructor() ||
       !cast<CXXRecordDecl>(Record)->hasTrivialDestructor()))
    return false;

  // Check whether the type has an object member.
  return Record->hasObjectMember();
}

void AggExprEmitter::withReturnValueSlot(
    const Expr *E, llvm::function_ref<RValue(ReturnValueSlot)> EmitCall) {
  QualType RetTy = E->getType();
  bool RequiresDestruction =
      Dest.isIgnored() &&
      RetTy.isDestructedType() == QualType::DK_nontrivial_c_struct;

  // If it makes no observable difference, save a memcpy + temporary.
  //
  // We need to always provide our own temporary if destruction is required.
  // Otherwise, EmitCall will emit its own, notice that it's "unused", and end
  // its lifetime before we have the chance to emit a proper destructor call.
  bool UseTemp = Dest.isPotentiallyAliased() || Dest.requiresGCollection() ||
                 (RequiresDestruction && !Dest.getAddress().isValid());

  Address RetAddr = Address::invalid();
  Address RetAllocaAddr = Address::invalid();

  EHScopeStack::stable_iterator LifetimeEndBlock;
  llvm::Value *LifetimeSizePtr = nullptr;
  llvm::IntrinsicInst *LifetimeStartInst = nullptr;
  if (!UseTemp) {
    RetAddr = Dest.getAddress();
  } else {
    RetAddr = CGF.CreateMemTemp(RetTy, "tmp", &RetAllocaAddr);
    uint64_t Size =
        CGF.CGM.getDataLayout().getTypeAllocSize(CGF.ConvertTypeForMem(RetTy));
    LifetimeSizePtr = CGF.EmitLifetimeStart(Size, RetAllocaAddr.getPointer());
    if (LifetimeSizePtr) {
      LifetimeStartInst =
          cast<llvm::IntrinsicInst>(std::prev(Builder.GetInsertPoint()));
      assert(LifetimeStartInst->getIntrinsicID() ==
                 llvm::Intrinsic::lifetime_start &&
             "Last insertion wasn't a lifetime.start?");

      CGF.pushFullExprCleanup<CodeGenFunction::CallLifetimeEnd>(
          NormalEHLifetimeMarker, RetAllocaAddr, LifetimeSizePtr);
      LifetimeEndBlock = CGF.EHStack.stable_begin();
    }
  }

  RValue Src =
      EmitCall(ReturnValueSlot(RetAddr, Dest.isVolatile(), IsResultUnused));

  if (RequiresDestruction)
    CGF.pushDestroy(RetTy.isDestructedType(), Src.getAggregateAddress(), RetTy);

  if (!UseTemp)
    return;

  assert(Dest.getPointer() != Src.getAggregatePointer());
  EmitFinalDestCopy(E->getType(), Src);

  if (!RequiresDestruction && LifetimeStartInst) {
    // If there's no dtor to run, the copy was the last use of our temporary.
    // Since we're not guaranteed to be in an ExprWithCleanups, clean up
    // eagerly.
    CGF.DeactivateCleanupBlock(LifetimeEndBlock, LifetimeStartInst);
    CGF.EmitLifetimeEnd(LifetimeSizePtr, RetAllocaAddr.getPointer());
  }
}

/// EmitFinalDestCopy - Perform the final copy to DestPtr, if desired.
void AggExprEmitter::EmitFinalDestCopy(QualType type, RValue src) {
  assert(src.isAggregate() && "value must be aggregate value!");
  LValue srcLV = CGF.MakeAddrLValue(src.getAggregateAddress(), type);
  EmitFinalDestCopy(type, srcLV, EVK_RValue);
}

/// EmitFinalDestCopy - Perform the final copy to DestPtr, if desired.
void AggExprEmitter::EmitFinalDestCopy(QualType type, const LValue &src,
                                       ExprValueKind SrcValueKind) {
  // If Dest is ignored, then we're evaluating an aggregate expression
  // in a context that doesn't care about the result.  Note that loads
  // from volatile l-values force the existence of a non-ignored
  // destination.
  if (Dest.isIgnored())
    return;

  // Copy non-trivial C structs here.
  LValue DstLV = CGF.MakeAddrLValue(
      Dest.getAddress(), Dest.isVolatile() ? type.withVolatile() : type);

  if (SrcValueKind == EVK_RValue) {
    if (type.isNonTrivialToPrimitiveDestructiveMove() == QualType::PCK_Struct) {
      if (Dest.isPotentiallyAliased())
        CGF.callCStructMoveAssignmentOperator(DstLV, src);
      else
        CGF.callCStructMoveConstructor(DstLV, src);
      return;
    }
  } else {
    if (type.isNonTrivialToPrimitiveCopy() == QualType::PCK_Struct) {
      if (Dest.isPotentiallyAliased())
        CGF.callCStructCopyAssignmentOperator(DstLV, src);
      else
        CGF.callCStructCopyConstructor(DstLV, src);
      return;
    }
  }

  AggValueSlot srcAgg =
    AggValueSlot::forLValue(src, AggValueSlot::IsDestructed,
                            needsGC(type), AggValueSlot::IsAliased,
                            AggValueSlot::MayOverlap);
  EmitCopy(type, Dest, srcAgg);
}

/// Perform a copy from the source into the destination.
///
/// \param type - the type of the aggregate being copied; qualifiers are
///   ignored
void AggExprEmitter::EmitCopy(QualType type, const AggValueSlot &dest,
                              const AggValueSlot &src) {
  if (dest.requiresGCollection()) {
    CharUnits sz = dest.getPreferredSize(CGF.getContext(), type);
    llvm::Value *size = llvm::ConstantInt::get(CGF.SizeTy, sz.getQuantity());
    CGF.CGM.getObjCRuntime().EmitGCMemmoveCollectable(CGF,
                                                      dest.getAddress(),
                                                      src.getAddress(),
                                                      size);
    return;
  }

  // If the result of the assignment is used, copy the LHS there also.
  // It's volatile if either side is.  Use the minimum alignment of
  // the two sides.
  LValue DestLV = CGF.MakeAddrLValue(dest.getAddress(), type);
  LValue SrcLV = CGF.MakeAddrLValue(src.getAddress(), type);
  CGF.EmitAggregateCopy(DestLV, SrcLV, type, dest.mayOverlap(),
                        dest.isVolatile() || src.isVolatile());
}

/// Emit the initializer for a std::initializer_list initialized with a
/// real initializer list.
void
AggExprEmitter::VisitCXXStdInitializerListExpr(CXXStdInitializerListExpr *E) {
  // Emit an array containing the elements.  The array is externally destructed
  // if the std::initializer_list object is.
  ASTContext &Ctx = CGF.getContext();
  LValue Array = CGF.EmitLValue(E->getSubExpr());
  assert(Array.isSimple() && "initializer_list array not a simple lvalue");
  Address ArrayPtr = Array.getAddress();

  const ConstantArrayType *ArrayType =
      Ctx.getAsConstantArrayType(E->getSubExpr()->getType());
  assert(ArrayType && "std::initializer_list constructed from non-array");

  // FIXME: Perform the checks on the field types in SemaInit.
  RecordDecl *Record = E->getType()->castAs<RecordType>()->getDecl();
  RecordDecl::field_iterator Field = Record->field_begin();
  if (Field == Record->field_end()) {
    CGF.ErrorUnsupported(E, "weird std::initializer_list");
    return;
  }

  // Start pointer.
  if (!Field->getType()->isPointerType() ||
      !Ctx.hasSameType(Field->getType()->getPointeeType(),
                       ArrayType->getElementType())) {
    CGF.ErrorUnsupported(E, "weird std::initializer_list");
    return;
  }

  AggValueSlot Dest = EnsureSlot(E->getType());
  LValue DestLV = CGF.MakeAddrLValue(Dest.getAddress(), E->getType());
  LValue Start = CGF.EmitLValueForFieldInitialization(DestLV, *Field);
  llvm::Value *Zero = llvm::ConstantInt::get(CGF.PtrDiffTy, 0);
  llvm::Value *IdxStart[] = { Zero, Zero };
  llvm::Value *ArrayStart =
      Builder.CreateInBoundsGEP(ArrayPtr.getPointer(), IdxStart, "arraystart");
  CGF.EmitStoreThroughLValue(RValue::get(ArrayStart), Start);
  ++Field;

  if (Field == Record->field_end()) {
    CGF.ErrorUnsupported(E, "weird std::initializer_list");
    return;
  }

  llvm::Value *Size = Builder.getInt(ArrayType->getSize());
  LValue EndOrLength = CGF.EmitLValueForFieldInitialization(DestLV, *Field);
  if (Field->getType()->isPointerType() &&
      Ctx.hasSameType(Field->getType()->getPointeeType(),
                      ArrayType->getElementType())) {
    // End pointer.
    llvm::Value *IdxEnd[] = { Zero, Size };
    llvm::Value *ArrayEnd =
        Builder.CreateInBoundsGEP(ArrayPtr.getPointer(), IdxEnd, "arrayend");
    CGF.EmitStoreThroughLValue(RValue::get(ArrayEnd), EndOrLength);
  } else if (Ctx.hasSameType(Field->getType(), Ctx.getSizeType())) {
    // Length.
    CGF.EmitStoreThroughLValue(RValue::get(Size), EndOrLength);
  } else {
    CGF.ErrorUnsupported(E, "weird std::initializer_list");
    return;
  }
}

/// Determine if E is a trivial array filler, that is, one that is
/// equivalent to zero-initialization.
static bool isTrivialFiller(Expr *E) {
  if (!E)
    return true;

  if (isa<ImplicitValueInitExpr>(E))
    return true;

  if (auto *ILE = dyn_cast<InitListExpr>(E)) {
    if (ILE->getNumInits())
      return false;
    return isTrivialFiller(ILE->getArrayFiller());
  }

  if (auto *Cons = dyn_cast_or_null<CXXConstructExpr>(E))
    return Cons->getConstructor()->isDefaultConstructor() &&
           Cons->getConstructor()->isTrivial();

  // FIXME: Are there other cases where we can avoid emitting an initializer?
  return false;
}

/// Emit initialization of an array from an initializer list.
void AggExprEmitter::EmitArrayInit(Address DestPtr, llvm::ArrayType *AType,
                                   QualType ArrayQTy, InitListExpr *E) {
  uint64_t NumInitElements = E->getNumInits();

  uint64_t NumArrayElements = AType->getNumElements();
  assert(NumInitElements <= NumArrayElements);

  QualType elementType =
      CGF.getContext().getAsArrayType(ArrayQTy)->getElementType();

  // DestPtr is an array*.  Construct an elementType* by drilling
  // down a level.
  llvm::Value *zero = llvm::ConstantInt::get(CGF.SizeTy, 0);
  llvm::Value *indices[] = { zero, zero };
  llvm::Value *begin =
    Builder.CreateInBoundsGEP(DestPtr.getPointer(), indices, "arrayinit.begin");

  CharUnits elementSize = CGF.getContext().getTypeSizeInChars(elementType);
  CharUnits elementAlign =
    DestPtr.getAlignment().alignmentOfArrayElement(elementSize);

  // Consider initializing the array by copying from a global. For this to be
  // more efficient than per-element initialization, the size of the elements
  // with explicit initializers should be large enough.
  if (NumInitElements * elementSize.getQuantity() > 16 &&
      elementType.isTriviallyCopyableType(CGF.getContext())) {
    CodeGen::CodeGenModule &CGM = CGF.CGM;
    ConstantEmitter Emitter(CGM);
    LangAS AS = ArrayQTy.getAddressSpace();
    if (llvm::Constant *C = Emitter.tryEmitForInitializer(E, AS, ArrayQTy)) {
      auto GV = new llvm::GlobalVariable(
          CGM.getModule(), C->getType(),
          CGM.isTypeConstant(ArrayQTy, /* ExcludeCtorDtor= */ true),
          llvm::GlobalValue::PrivateLinkage, C, "constinit",
          /* InsertBefore= */ nullptr, llvm::GlobalVariable::NotThreadLocal,
          CGM.getContext().getTargetAddressSpace(AS));
      Emitter.finalize(GV);
      CharUnits Align = CGM.getContext().getTypeAlignInChars(ArrayQTy);
      GV->setAlignment(Align.getQuantity());
      EmitFinalDestCopy(ArrayQTy, CGF.MakeAddrLValue(GV, ArrayQTy, Align));
      return;
    }
  }

  // Exception safety requires us to destroy all the
  // already-constructed members if an initializer throws.
  // For that, we'll need an EH cleanup.
  QualType::DestructionKind dtorKind = elementType.isDestructedType();
  Address endOfInit = Address::invalid();
  EHScopeStack::stable_iterator cleanup;
  llvm::Instruction *cleanupDominator = nullptr;
  if (CGF.needsEHCleanup(dtorKind)) {
    // In principle we could tell the cleanup where we are more
    // directly, but the control flow can get so varied here that it
    // would actually be quite complex.  Therefore we go through an
    // alloca.
    endOfInit = CGF.CreateTempAlloca(begin->getType(), CGF.getPointerAlign(),
                                     "arrayinit.endOfInit");
    cleanupDominator = Builder.CreateStore(begin, endOfInit);
    CGF.pushIrregularPartialArrayCleanup(begin, endOfInit, elementType,
                                         elementAlign,
                                         CGF.getDestroyer(dtorKind));
    cleanup = CGF.EHStack.stable_begin();

  // Otherwise, remember that we didn't need a cleanup.
  } else {
    dtorKind = QualType::DK_none;
  }

  llvm::Value *one = llvm::ConstantInt::get(CGF.SizeTy, 1);

  // The 'current element to initialize'.  The invariants on this
  // variable are complicated.  Essentially, after each iteration of
  // the loop, it points to the last initialized element, except
  // that it points to the beginning of the array before any
  // elements have been initialized.
  llvm::Value *element = begin;

  // Emit the explicit initializers.
  for (uint64_t i = 0; i != NumInitElements; ++i) {
    // Advance to the next element.
    if (i > 0) {
      element = Builder.CreateInBoundsGEP(element, one, "arrayinit.element");

      // Tell the cleanup that it needs to destroy up to this
      // element.  TODO: some of these stores can be trivially
      // observed to be unnecessary.
      if (endOfInit.isValid()) Builder.CreateStore(element, endOfInit);
    }

    LValue elementLV =
      CGF.MakeAddrLValue(Address(element, elementAlign), elementType);
    EmitInitializationToLValue(E->getInit(i), elementLV);
  }

  // Check whether there's a non-trivial array-fill expression.
  Expr *filler = E->getArrayFiller();
  bool hasTrivialFiller = isTrivialFiller(filler);

  // Any remaining elements need to be zero-initialized, possibly
  // using the filler expression.  We can skip this if the we're
  // emitting to zeroed memory.
  if (NumInitElements != NumArrayElements &&
      !(Dest.isZeroed() && hasTrivialFiller &&
        CGF.getTypes().isZeroInitializable(elementType))) {

    // Use an actual loop.  This is basically
    //   do { *array++ = filler; } while (array != end);

    // Advance to the start of the rest of the array.
    if (NumInitElements) {
      element = Builder.CreateInBoundsGEP(element, one, "arrayinit.start");
      if (endOfInit.isValid()) Builder.CreateStore(element, endOfInit);
    }

    // Compute the end of the array.
    llvm::Value *end = Builder.CreateInBoundsGEP(begin,
                      llvm::ConstantInt::get(CGF.SizeTy, NumArrayElements),
                                                 "arrayinit.end");

    llvm::BasicBlock *entryBB = Builder.GetInsertBlock();
    llvm::BasicBlock *bodyBB = CGF.createBasicBlock("arrayinit.body");

    // Jump into the body.
    CGF.EmitBlock(bodyBB);
    llvm::PHINode *currentElement =
      Builder.CreatePHI(element->getType(), 2, "arrayinit.cur");
    currentElement->addIncoming(element, entryBB);

    // Emit the actual filler expression.
    {
      // C++1z [class.temporary]p5:
      //   when a default constructor is called to initialize an element of
      //   an array with no corresponding initializer [...] the destruction of
      //   every temporary created in a default argument is sequenced before
      //   the construction of the next array element, if any
      CodeGenFunction::RunCleanupsScope CleanupsScope(CGF);
      LValue elementLV =
        CGF.MakeAddrLValue(Address(currentElement, elementAlign), elementType);
      if (filler)
        EmitInitializationToLValue(filler, elementLV);
      else
        EmitNullInitializationToLValue(elementLV);
    }

    // Move on to the next element.
    llvm::Value *nextElement =
      Builder.CreateInBoundsGEP(currentElement, one, "arrayinit.next");

    // Tell the EH cleanup that we finished with the last element.
    if (endOfInit.isValid()) Builder.CreateStore(nextElement, endOfInit);

    // Leave the loop if we're done.
    llvm::Value *done = Builder.CreateICmpEQ(nextElement, end,
                                             "arrayinit.done");
    llvm::BasicBlock *endBB = CGF.createBasicBlock("arrayinit.end");
    Builder.CreateCondBr(done, endBB, bodyBB);
    currentElement->addIncoming(nextElement, Builder.GetInsertBlock());

    CGF.EmitBlock(endBB);
  }

  // Leave the partial-array cleanup if we entered one.
  if (dtorKind) CGF.DeactivateCleanupBlock(cleanup, cleanupDominator);
}

//===----------------------------------------------------------------------===//
//                            Visitor Methods
//===----------------------------------------------------------------------===//

void AggExprEmitter::VisitMaterializeTemporaryExpr(MaterializeTemporaryExpr *E){
  Visit(E->GetTemporaryExpr());
}

void AggExprEmitter::VisitOpaqueValueExpr(OpaqueValueExpr *e) {
  // If this is a unique OVE, just visit its source expression.
  if (e->isUnique())
    Visit(e->getSourceExpr());
  else
    EmitFinalDestCopy(e->getType(), CGF.getOrCreateOpaqueLValueMapping(e));
}

void
AggExprEmitter::VisitCompoundLiteralExpr(CompoundLiteralExpr *E) {
  if (Dest.isPotentiallyAliased() &&
      E->getType().isPODType(CGF.getContext())) {
    // For a POD type, just emit a load of the lvalue + a copy, because our
    // compound literal might alias the destination.
    EmitAggLoadOfLValue(E);
    return;
  }

  AggValueSlot Slot = EnsureSlot(E->getType());
  CGF.EmitAggExpr(E->getInitializer(), Slot);
}

/// Attempt to look through various unimportant expressions to find a
/// cast of the given kind.
static Expr *findPeephole(Expr *op, CastKind kind) {
  while (true) {
    op = op->IgnoreParens();
    if (CastExpr *castE = dyn_cast<CastExpr>(op)) {
      if (castE->getCastKind() == kind)
        return castE->getSubExpr();
      if (castE->getCastKind() == CK_NoOp)
        continue;
    }
    return nullptr;
  }
}

void AggExprEmitter::VisitCastExpr(CastExpr *E) {
  if (const auto *ECE = dyn_cast<ExplicitCastExpr>(E))
    CGF.CGM.EmitExplicitCastExprType(ECE, &CGF);
  switch (E->getCastKind()) {
  case CK_Dynamic: {
    // FIXME: Can this actually happen? We have no test coverage for it.
    assert(isa<CXXDynamicCastExpr>(E) && "CK_Dynamic without a dynamic_cast?");
    LValue LV = CGF.EmitCheckedLValue(E->getSubExpr(),
                                      CodeGenFunction::TCK_Load);
    // FIXME: Do we also need to handle property references here?
    if (LV.isSimple())
      CGF.EmitDynamicCast(LV.getAddress(), cast<CXXDynamicCastExpr>(E));
    else
      CGF.CGM.ErrorUnsupported(E, "non-simple lvalue dynamic_cast");

    if (!Dest.isIgnored())
      CGF.CGM.ErrorUnsupported(E, "lvalue dynamic_cast with a destination");
    break;
  }

  case CK_ToUnion: {
    // Evaluate even if the destination is ignored.
    if (Dest.isIgnored()) {
      CGF.EmitAnyExpr(E->getSubExpr(), AggValueSlot::ignored(),
                      /*ignoreResult=*/true);
      break;
    }

    // GCC union extension
    QualType Ty = E->getSubExpr()->getType();
    Address CastPtr =
      Builder.CreateElementBitCast(Dest.getAddress(), CGF.ConvertType(Ty));
    EmitInitializationToLValue(E->getSubExpr(),
                               CGF.MakeAddrLValue(CastPtr, Ty));
    break;
  }

  case CK_DerivedToBase:
  case CK_BaseToDerived:
  case CK_UncheckedDerivedToBase: {
    llvm_unreachable("cannot perform hierarchy conversion in EmitAggExpr: "
                "should have been unpacked before we got here");
  }

  case CK_NonAtomicToAtomic:
  case CK_AtomicToNonAtomic: {
    bool isToAtomic = (E->getCastKind() == CK_NonAtomicToAtomic);

    // Determine the atomic and value types.
    QualType atomicType = E->getSubExpr()->getType();
    QualType valueType = E->getType();
    if (isToAtomic) std::swap(atomicType, valueType);

    assert(atomicType->isAtomicType());
    assert(CGF.getContext().hasSameUnqualifiedType(valueType,
                          atomicType->castAs<AtomicType>()->getValueType()));

    // Just recurse normally if we're ignoring the result or the
    // atomic type doesn't change representation.
    if (Dest.isIgnored() || !CGF.CGM.isPaddedAtomicType(atomicType)) {
      return Visit(E->getSubExpr());
    }

    CastKind peepholeTarget =
      (isToAtomic ? CK_AtomicToNonAtomic : CK_NonAtomicToAtomic);

    // These two cases are reverses of each other; try to peephole them.
    if (Expr *op = findPeephole(E->getSubExpr(), peepholeTarget)) {
      assert(CGF.getContext().hasSameUnqualifiedType(op->getType(),
                                                     E->getType()) &&
           "peephole significantly changed types?");
      return Visit(op);
    }

    // If we're converting an r-value of non-atomic type to an r-value
    // of atomic type, just emit directly into the relevant sub-object.
    if (isToAtomic) {
      AggValueSlot valueDest = Dest;
      if (!valueDest.isIgnored() && CGF.CGM.isPaddedAtomicType(atomicType)) {
        // Zero-initialize.  (Strictly speaking, we only need to initialize
        // the padding at the end, but this is simpler.)
        if (!Dest.isZeroed())
          CGF.EmitNullInitialization(Dest.getAddress(), atomicType);

        // Build a GEP to refer to the subobject.
        Address valueAddr =
            CGF.Builder.CreateStructGEP(valueDest.getAddress(), 0,
                                        CharUnits());
        valueDest = AggValueSlot::forAddr(valueAddr,
                                          valueDest.getQualifiers(),
                                          valueDest.isExternallyDestructed(),
                                          valueDest.requiresGCollection(),
                                          valueDest.isPotentiallyAliased(),
                                          AggValueSlot::DoesNotOverlap,
                                          AggValueSlot::IsZeroed);
      }

      CGF.EmitAggExpr(E->getSubExpr(), valueDest);
      return;
    }

    // Otherwise, we're converting an atomic type to a non-atomic type.
    // Make an atomic temporary, emit into that, and then copy the value out.
    AggValueSlot atomicSlot =
      CGF.CreateAggTemp(atomicType, "atomic-to-nonatomic.temp");
    CGF.EmitAggExpr(E->getSubExpr(), atomicSlot);

    Address valueAddr =
      Builder.CreateStructGEP(atomicSlot.getAddress(), 0, CharUnits());
    RValue rvalue = RValue::getAggregate(valueAddr, atomicSlot.isVolatile());
    return EmitFinalDestCopy(valueType, rvalue);
  }

  case CK_LValueToRValue:
    // If we're loading from a volatile type, force the destination
    // into existence.
    if (E->getSubExpr()->getType().isVolatileQualified()) {
      EnsureDest(E->getType());
      return Visit(E->getSubExpr());
    }

    LLVM_FALLTHROUGH;

  case CK_NoOp:
  case CK_UserDefinedConversion:
  case CK_ConstructorConversion:
    assert(CGF.getContext().hasSameUnqualifiedType(E->getSubExpr()->getType(),
                                                   E->getType()) &&
           "Implicit cast types must be compatible");
    Visit(E->getSubExpr());
    break;

  case CK_LValueBitCast:
    llvm_unreachable("should not be emitting lvalue bitcast as rvalue");

  case CK_Dependent:
  case CK_BitCast:
  case CK_ArrayToPointerDecay:
  case CK_FunctionToPointerDecay:
  case CK_NullToPointer:
  case CK_NullToMemberPointer:
  case CK_BaseToDerivedMemberPointer:
  case CK_DerivedToBaseMemberPointer:
  case CK_MemberPointerToBoolean:
  case CK_ReinterpretMemberPointer:
  case CK_IntegralToPointer:
  case CK_PointerToIntegral:
  case CK_PointerToBoolean:
  case CK_ToVoid:
  case CK_VectorSplat:
  case CK_IntegralCast:
  case CK_BooleanToSignedIntegral:
  case CK_IntegralToBoolean:
  case CK_IntegralToFloating:
  case CK_FloatingToIntegral:
  case CK_FloatingToBoolean:
  case CK_FloatingCast:
  case CK_CPointerToObjCPointerCast:
  case CK_BlockPointerToObjCPointerCast:
  case CK_AnyPointerToBlockPointerCast:
  case CK_ObjCObjectLValueCast:
  case CK_FloatingRealToComplex:
  case CK_FloatingComplexToReal:
  case CK_FloatingComplexToBoolean:
  case CK_FloatingComplexCast:
  case CK_FloatingComplexToIntegralComplex:
  case CK_IntegralRealToComplex:
  case CK_IntegralComplexToReal:
  case CK_IntegralComplexToBoolean:
  case CK_IntegralComplexCast:
  case CK_IntegralComplexToFloatingComplex:
  case CK_ARCProduceObject:
  case CK_ARCConsumeObject:
  case CK_ARCReclaimReturnedObject:
  case CK_ARCExtendBlockObject:
  case CK_CopyAndAutoreleaseBlockObject:
  case CK_BuiltinFnToFnPtr:
  case CK_ZeroToOCLOpaqueType:
  case CK_AddressSpaceConversion:
  case CK_IntToOCLSampler:
  case CK_FixedPointCast:
  case CK_FixedPointToBoolean:
    llvm_unreachable("cast kind invalid for aggregate types");
  }
}

void AggExprEmitter::VisitCallExpr(const CallExpr *E) {
  if (E->getCallReturnType(CGF.getContext())->isReferenceType()) {
    EmitAggLoadOfLValue(E);
    return;
  }

  withReturnValueSlot(E, [&](ReturnValueSlot Slot) {
    return CGF.EmitCallExpr(E, Slot);
  });
}

void AggExprEmitter::VisitObjCMessageExpr(ObjCMessageExpr *E) {
  withReturnValueSlot(E, [&](ReturnValueSlot Slot) {
    return CGF.EmitObjCMessageExpr(E, Slot);
  });
}

void AggExprEmitter::VisitBinComma(const BinaryOperator *E) {
  CGF.EmitIgnoredExpr(E->getLHS());
  Visit(E->getRHS());
}

void AggExprEmitter::VisitStmtExpr(const StmtExpr *E) {
  CodeGenFunction::StmtExprEvaluation eval(CGF);
  CGF.EmitCompoundStmt(*E->getSubStmt(), true, Dest);
}

enum CompareKind {
  CK_Less,
  CK_Greater,
  CK_Equal,
};

static llvm::Value *EmitCompare(CGBuilderTy &Builder, CodeGenFunction &CGF,
                                const BinaryOperator *E, llvm::Value *LHS,
                                llvm::Value *RHS, CompareKind Kind,
                                const char *NameSuffix = "") {
  QualType ArgTy = E->getLHS()->getType();
  if (const ComplexType *CT = ArgTy->getAs<ComplexType>())
    ArgTy = CT->getElementType();

  if (const auto *MPT = ArgTy->getAs<MemberPointerType>()) {
    assert(Kind == CK_Equal &&
           "member pointers may only be compared for equality");
    return CGF.CGM.getCXXABI().EmitMemberPointerComparison(
        CGF, LHS, RHS, MPT, /*IsInequality*/ false);
  }

  // Compute the comparison instructions for the specified comparison kind.
  struct CmpInstInfo {
    const char *Name;
    llvm::CmpInst::Predicate FCmp;
    llvm::CmpInst::Predicate SCmp;
    llvm::CmpInst::Predicate UCmp;
  };
  CmpInstInfo InstInfo = [&]() -> CmpInstInfo {
    using FI = llvm::FCmpInst;
    using II = llvm::ICmpInst;
    switch (Kind) {
    case CK_Less:
      return {"cmp.lt", FI::FCMP_OLT, II::ICMP_SLT, II::ICMP_ULT};
    case CK_Greater:
      return {"cmp.gt", FI::FCMP_OGT, II::ICMP_SGT, II::ICMP_UGT};
    case CK_Equal:
      return {"cmp.eq", FI::FCMP_OEQ, II::ICMP_EQ, II::ICMP_EQ};
    }
    llvm_unreachable("Unrecognised CompareKind enum");
  }();

  if (ArgTy->hasFloatingRepresentation())
    return Builder.CreateFCmp(InstInfo.FCmp, LHS, RHS,
                              llvm::Twine(InstInfo.Name) + NameSuffix);
  if (ArgTy->isIntegralOrEnumerationType() || ArgTy->isPointerType()) {
    auto Inst =
        ArgTy->hasSignedIntegerRepresentation() ? InstInfo.SCmp : InstInfo.UCmp;
    return Builder.CreateICmp(Inst, LHS, RHS,
                              llvm::Twine(InstInfo.Name) + NameSuffix);
  }

  llvm_unreachable("unsupported aggregate binary expression should have "
                   "already been handled");
}

void AggExprEmitter::VisitBinCmp(const BinaryOperator *E) {
  using llvm::BasicBlock;
  using llvm::PHINode;
  using llvm::Value;
  assert(CGF.getContext().hasSameType(E->getLHS()->getType(),
                                      E->getRHS()->getType()));
  const ComparisonCategoryInfo &CmpInfo =
      CGF.getContext().CompCategories.getInfoForType(E->getType());
  assert(CmpInfo.Record->isTriviallyCopyable() &&
         "cannot copy non-trivially copyable aggregate");

  QualType ArgTy = E->getLHS()->getType();

  // TODO: Handle comparing these types.
  if (ArgTy->isVectorType())
    return CGF.ErrorUnsupported(
        E, "aggregate three-way comparison with vector arguments");
  if (!ArgTy->isIntegralOrEnumerationType() && !ArgTy->isRealFloatingType() &&
      !ArgTy->isNullPtrType() && !ArgTy->isPointerType() &&
      !ArgTy->isMemberPointerType() && !ArgTy->isAnyComplexType()) {
    return CGF.ErrorUnsupported(E, "aggregate three-way comparison");
  }
  bool IsComplex = ArgTy->isAnyComplexType();

  // Evaluate the operands to the expression and extract their values.
  auto EmitOperand = [&](Expr *E) -> std::pair<Value *, Value *> {
    RValue RV = CGF.EmitAnyExpr(E);
    if (RV.isScalar())
      return {RV.getScalarVal(), nullptr};
    if (RV.isAggregate())
      return {RV.getAggregatePointer(), nullptr};
    assert(RV.isComplex());
    return RV.getComplexVal();
  };
  auto LHSValues = EmitOperand(E->getLHS()),
       RHSValues = EmitOperand(E->getRHS());

  auto EmitCmp = [&](CompareKind K) {
    Value *Cmp = EmitCompare(Builder, CGF, E, LHSValues.first, RHSValues.first,
                             K, IsComplex ? ".r" : "");
    if (!IsComplex)
      return Cmp;
    assert(K == CompareKind::CK_Equal);
    Value *CmpImag = EmitCompare(Builder, CGF, E, LHSValues.second,
                                 RHSValues.second, K, ".i");
    return Builder.CreateAnd(Cmp, CmpImag, "and.eq");
  };
  auto EmitCmpRes = [&](const ComparisonCategoryInfo::ValueInfo *VInfo) {
    return Builder.getInt(VInfo->getIntValue());
  };

  Value *Select;
  if (ArgTy->isNullPtrType()) {
    Select = EmitCmpRes(CmpInfo.getEqualOrEquiv());
  } else if (CmpInfo.isEquality()) {
    Select = Builder.CreateSelect(
        EmitCmp(CK_Equal), EmitCmpRes(CmpInfo.getEqualOrEquiv()),
        EmitCmpRes(CmpInfo.getNonequalOrNonequiv()), "sel.eq");
  } else if (!CmpInfo.isPartial()) {
    Value *SelectOne =
        Builder.CreateSelect(EmitCmp(CK_Less), EmitCmpRes(CmpInfo.getLess()),
                             EmitCmpRes(CmpInfo.getGreater()), "sel.lt");
    Select = Builder.CreateSelect(EmitCmp(CK_Equal),
                                  EmitCmpRes(CmpInfo.getEqualOrEquiv()),
                                  SelectOne, "sel.eq");
  } else {
    Value *SelectEq = Builder.CreateSelect(
        EmitCmp(CK_Equal), EmitCmpRes(CmpInfo.getEqualOrEquiv()),
        EmitCmpRes(CmpInfo.getUnordered()), "sel.eq");
    Value *SelectGT = Builder.CreateSelect(EmitCmp(CK_Greater),
                                           EmitCmpRes(CmpInfo.getGreater()),
                                           SelectEq, "sel.gt");
    Select = Builder.CreateSelect(
        EmitCmp(CK_Less), EmitCmpRes(CmpInfo.getLess()), SelectGT, "sel.lt");
  }
  // Create the return value in the destination slot.
  EnsureDest(E->getType());
  LValue DestLV = CGF.MakeAddrLValue(Dest.getAddress(), E->getType());

  // Emit the address of the first (and only) field in the comparison category
  // type, and initialize it from the constant integer value selected above.
  LValue FieldLV = CGF.EmitLValueForFieldInitialization(
      DestLV, *CmpInfo.Record->field_begin());
  CGF.EmitStoreThroughLValue(RValue::get(Select), FieldLV, /*IsInit*/ true);

  // All done! The result is in the Dest slot.
}

void AggExprEmitter::VisitBinaryOperator(const BinaryOperator *E) {
  if (E->getOpcode() == BO_PtrMemD || E->getOpcode() == BO_PtrMemI)
    VisitPointerToDataMemberBinaryOperator(E);
  else
    CGF.ErrorUnsupported(E, "aggregate binary expression");
}

void AggExprEmitter::VisitPointerToDataMemberBinaryOperator(
                                                    const BinaryOperator *E) {
  LValue LV = CGF.EmitPointerToDataMemberBinaryExpr(E);
  EmitFinalDestCopy(E->getType(), LV);
}

/// Is the value of the given expression possibly a reference to or
/// into a __block variable?
static bool isBlockVarRef(const Expr *E) {
  // Make sure we look through parens.
  E = E->IgnoreParens();

  // Check for a direct reference to a __block variable.
  if (const DeclRefExpr *DRE = dyn_cast<DeclRefExpr>(E)) {
    const VarDecl *var = dyn_cast<VarDecl>(DRE->getDecl());
    return (var && var->hasAttr<BlocksAttr>());
  }

  // More complicated stuff.

  // Binary operators.
  if (const BinaryOperator *op = dyn_cast<BinaryOperator>(E)) {
    // For an assignment or pointer-to-member operation, just care
    // about the LHS.
    if (op->isAssignmentOp() || op->isPtrMemOp())
      return isBlockVarRef(op->getLHS());

    // For a comma, just care about the RHS.
    if (op->getOpcode() == BO_Comma)
      return isBlockVarRef(op->getRHS());

    // FIXME: pointer arithmetic?
    return false;

  // Check both sides of a conditional operator.
  } else if (const AbstractConditionalOperator *op
               = dyn_cast<AbstractConditionalOperator>(E)) {
    return isBlockVarRef(op->getTrueExpr())
        || isBlockVarRef(op->getFalseExpr());

  // OVEs are required to support BinaryConditionalOperators.
  } else if (const OpaqueValueExpr *op
               = dyn_cast<OpaqueValueExpr>(E)) {
    if (const Expr *src = op->getSourceExpr())
      return isBlockVarRef(src);

  // Casts are necessary to get things like (*(int*)&var) = foo().
  // We don't really care about the kind of cast here, except
  // we don't want to look through l2r casts, because it's okay
  // to get the *value* in a __block variable.
  } else if (const CastExpr *cast = dyn_cast<CastExpr>(E)) {
    if (cast->getCastKind() == CK_LValueToRValue)
      return false;
    return isBlockVarRef(cast->getSubExpr());

  // Handle unary operators.  Again, just aggressively look through
  // it, ignoring the operation.
  } else if (const UnaryOperator *uop = dyn_cast<UnaryOperator>(E)) {
    return isBlockVarRef(uop->getSubExpr());

  // Look into the base of a field access.
  } else if (const MemberExpr *mem = dyn_cast<MemberExpr>(E)) {
    return isBlockVarRef(mem->getBase());

  // Look into the base of a subscript.
  } else if (const ArraySubscriptExpr *sub = dyn_cast<ArraySubscriptExpr>(E)) {
    return isBlockVarRef(sub->getBase());
  }

  return false;
}

void AggExprEmitter::VisitBinAssign(const BinaryOperator *E) {
  // For an assignment to work, the value on the right has
  // to be compatible with the value on the left.
  assert(CGF.getContext().hasSameUnqualifiedType(E->getLHS()->getType(),
                                                 E->getRHS()->getType())
         && "Invalid assignment");

  // If the LHS might be a __block variable, and the RHS can
  // potentially cause a block copy, we need to evaluate the RHS first
  // so that the assignment goes the right place.
  // This is pretty semantically fragile.
  if (isBlockVarRef(E->getLHS()) &&
      E->getRHS()->HasSideEffects(CGF.getContext())) {
    // Ensure that we have a destination, and evaluate the RHS into that.
    EnsureDest(E->getRHS()->getType());
    Visit(E->getRHS());

    // Now emit the LHS and copy into it.
    LValue LHS = CGF.EmitCheckedLValue(E->getLHS(), CodeGenFunction::TCK_Store);

    // That copy is an atomic copy if the LHS is atomic.
    if (LHS.getType()->isAtomicType() ||
        CGF.LValueIsSuitableForInlineAtomic(LHS)) {
      CGF.EmitAtomicStore(Dest.asRValue(), LHS, /*isInit*/ false);
      return;
    }

    EmitCopy(E->getLHS()->getType(),
             AggValueSlot::forLValue(LHS, AggValueSlot::IsDestructed,
                                     needsGC(E->getLHS()->getType()),
                                     AggValueSlot::IsAliased,
                                     AggValueSlot::MayOverlap),
             Dest);
    return;
  }

  LValue LHS = CGF.EmitLValue(E->getLHS());

  // If we have an atomic type, evaluate into the destination and then
  // do an atomic copy.
  if (LHS.getType()->isAtomicType() ||
      CGF.LValueIsSuitableForInlineAtomic(LHS)) {
    EnsureDest(E->getRHS()->getType());
    Visit(E->getRHS());
    CGF.EmitAtomicStore(Dest.asRValue(), LHS, /*isInit*/ false);
    return;
  }

  // Codegen the RHS so that it stores directly into the LHS.
  AggValueSlot LHSSlot =
    AggValueSlot::forLValue(LHS, AggValueSlot::IsDestructed,
                            needsGC(E->getLHS()->getType()),
                            AggValueSlot::IsAliased,
                            AggValueSlot::MayOverlap);
  // A non-volatile aggregate destination might have volatile member.
  if (!LHSSlot.isVolatile() &&
      CGF.hasVolatileMember(E->getLHS()->getType()))
    LHSSlot.setVolatile(true);

  CGF.EmitAggExpr(E->getRHS(), LHSSlot);

  // Copy into the destination if the assignment isn't ignored.
  EmitFinalDestCopy(E->getType(), LHS);
}

void AggExprEmitter::
VisitAbstractConditionalOperator(const AbstractConditionalOperator *E) {
  llvm::BasicBlock *LHSBlock = CGF.createBasicBlock("cond.true");
  llvm::BasicBlock *RHSBlock = CGF.createBasicBlock("cond.false");
  llvm::BasicBlock *ContBlock = CGF.createBasicBlock("cond.end");

  // Bind the common expression if necessary.
  CodeGenFunction::OpaqueValueMapping binding(CGF, E);

  CodeGenFunction::ConditionalEvaluation eval(CGF);
  CGF.EmitBranchOnBoolExpr(E->getCond(), LHSBlock, RHSBlock,
                           CGF.getProfileCount(E));

  // Save whether the destination's lifetime is externally managed.
  bool isExternallyDestructed = Dest.isExternallyDestructed();

  eval.begin(CGF);
  CGF.EmitBlock(LHSBlock);
  CGF.incrementProfileCounter(E);
  Visit(E->getTrueExpr());
  eval.end(CGF);

  assert(CGF.HaveInsertPoint() && "expression evaluation ended with no IP!");
  CGF.Builder.CreateBr(ContBlock);

  // If the result of an agg expression is unused, then the emission
  // of the LHS might need to create a destination slot.  That's fine
  // with us, and we can safely emit the RHS into the same slot, but
  // we shouldn't claim that it's already being destructed.
  Dest.setExternallyDestructed(isExternallyDestructed);

  eval.begin(CGF);
  CGF.EmitBlock(RHSBlock);
  Visit(E->getFalseExpr());
  eval.end(CGF);

  CGF.EmitBlock(ContBlock);
}

void AggExprEmitter::VisitChooseExpr(const ChooseExpr *CE) {
  Visit(CE->getChosenSubExpr());
}

void AggExprEmitter::VisitVAArgExpr(VAArgExpr *VE) {
  Address ArgValue = Address::invalid();
  Address ArgPtr = CGF.EmitVAArg(VE, ArgValue);

  // If EmitVAArg fails, emit an error.
  if (!ArgPtr.isValid()) {
    CGF.ErrorUnsupported(VE, "aggregate va_arg expression");
    return;
  }

  EmitFinalDestCopy(VE->getType(), CGF.MakeAddrLValue(ArgPtr, VE->getType()));
}

void AggExprEmitter::VisitCXXBindTemporaryExpr(CXXBindTemporaryExpr *E) {
  // Ensure that we have a slot, but if we already do, remember
  // whether it was externally destructed.
  bool wasExternallyDestructed = Dest.isExternallyDestructed();
  EnsureDest(E->getType());

  // We're going to push a destructor if there isn't already one.
  Dest.setExternallyDestructed();

  Visit(E->getSubExpr());

  // Push that destructor we promised.
  if (!wasExternallyDestructed)
    CGF.EmitCXXTemporary(E->getTemporary(), E->getType(), Dest.getAddress());
}

void
AggExprEmitter::VisitCXXConstructExpr(const CXXConstructExpr *E) {
  AggValueSlot Slot = EnsureSlot(E->getType());
  CGF.EmitCXXConstructExpr(E, Slot);
}

void AggExprEmitter::VisitCXXInheritedCtorInitExpr(
    const CXXInheritedCtorInitExpr *E) {
  AggValueSlot Slot = EnsureSlot(E->getType());
  CGF.EmitInheritedCXXConstructorCall(
      E->getConstructor(), E->constructsVBase(), Slot.getAddress(),
      E->inheritedFromVBase(), E);
}

void
AggExprEmitter::VisitLambdaExpr(LambdaExpr *E) {
  AggValueSlot Slot = EnsureSlot(E->getType());
  CGF.EmitLambdaExpr(E, Slot);
}

void AggExprEmitter::VisitExprWithCleanups(ExprWithCleanups *E) {
  CGF.enterFullExpression(E);
  CodeGenFunction::RunCleanupsScope cleanups(CGF);
  Visit(E->getSubExpr());
}

void AggExprEmitter::VisitCXXScalarValueInitExpr(CXXScalarValueInitExpr *E) {
  QualType T = E->getType();
  AggValueSlot Slot = EnsureSlot(T);
  EmitNullInitializationToLValue(CGF.MakeAddrLValue(Slot.getAddress(), T));
}

void AggExprEmitter::VisitImplicitValueInitExpr(ImplicitValueInitExpr *E) {
  QualType T = E->getType();
  AggValueSlot Slot = EnsureSlot(T);
  EmitNullInitializationToLValue(CGF.MakeAddrLValue(Slot.getAddress(), T));
}

/// isSimpleZero - If emitting this value will obviously just cause a store of
/// zero to memory, return true.  This can return false if uncertain, so it just
/// handles simple cases.
static bool isSimpleZero(const Expr *E, CodeGenFunction &CGF) {
  E = E->IgnoreParens();

  // 0
  if (const IntegerLiteral *IL = dyn_cast<IntegerLiteral>(E))
    return IL->getValue() == 0;
  // +0.0
  if (const FloatingLiteral *FL = dyn_cast<FloatingLiteral>(E))
    return FL->getValue().isPosZero();
  // int()
  if ((isa<ImplicitValueInitExpr>(E) || isa<CXXScalarValueInitExpr>(E)) &&
      CGF.getTypes().isZeroInitializable(E->getType()))
    return true;
  // (int*)0 - Null pointer expressions.
  if (const CastExpr *ICE = dyn_cast<CastExpr>(E))
    return ICE->getCastKind() == CK_NullToPointer &&
        CGF.getTypes().isPointerZeroInitializable(E->getType());
  // '\0'
  if (const CharacterLiteral *CL = dyn_cast<CharacterLiteral>(E))
    return CL->getValue() == 0;

  // Otherwise, hard case: conservatively return false.
  return false;
}


void
AggExprEmitter::EmitInitializationToLValue(Expr *E, LValue LV) {
  QualType type = LV.getType();
  // FIXME: Ignore result?
  // FIXME: Are initializers affected by volatile?
  if (Dest.isZeroed() && isSimpleZero(E, CGF)) {
    // Storing "i32 0" to a zero'd memory location is a noop.
    return;
  } else if (isa<ImplicitValueInitExpr>(E) || isa<CXXScalarValueInitExpr>(E)) {
    return EmitNullInitializationToLValue(LV);
  } else if (isa<NoInitExpr>(E)) {
    // Do nothing.
    return;
  } else if (type->isReferenceType()) {
    RValue RV = CGF.EmitReferenceBindingToExpr(E);
    return CGF.EmitStoreThroughLValue(RV, LV);
  }

  switch (CGF.getEvaluationKind(type)) {
  case TEK_Complex:
    CGF.EmitComplexExprIntoLValue(E, LV, /*isInit*/ true);
    return;
  case TEK_Aggregate:
    CGF.EmitAggExpr(E, AggValueSlot::forLValue(LV,
                                               AggValueSlot::IsDestructed,
                                      AggValueSlot::DoesNotNeedGCBarriers,
                                               AggValueSlot::IsNotAliased,
                                               AggValueSlot::MayOverlap,
                                               Dest.isZeroed()));
    return;
  case TEK_Scalar:
    if (LV.isSimple()) {
      CGF.EmitScalarInit(E, /*D=*/nullptr, LV, /*Captured=*/false);
    } else {
      CGF.EmitStoreThroughLValue(RValue::get(CGF.EmitScalarExpr(E)), LV);
    }
    return;
  }
  llvm_unreachable("bad evaluation kind");
}

void AggExprEmitter::EmitNullInitializationToLValue(LValue lv) {
  QualType type = lv.getType();

  // If the destination slot is already zeroed out before the aggregate is
  // copied into it, we don't have to emit any zeros here.
  if (Dest.isZeroed() && CGF.getTypes().isZeroInitializable(type))
    return;

  if (CGF.hasScalarEvaluationKind(type)) {
    // For non-aggregates, we can store the appropriate null constant.
    llvm::Value *null = CGF.CGM.EmitNullConstant(type);
    // Note that the following is not equivalent to
    // EmitStoreThroughBitfieldLValue for ARC types.
    if (lv.isBitField()) {
      CGF.EmitStoreThroughBitfieldLValue(RValue::get(null), lv);
    } else {
      assert(lv.isSimple());
      CGF.EmitStoreOfScalar(null, lv, /* isInitialization */ true);
    }
  } else {
    // There's a potential optimization opportunity in combining
    // memsets; that would be easy for arrays, but relatively
    // difficult for structures with the current code.
    CGF.EmitNullInitialization(lv.getAddress(), lv.getType());
  }
}

void AggExprEmitter::VisitInitListExpr(InitListExpr *E) {
#if 0
  // FIXME: Assess perf here?  Figure out what cases are worth optimizing here
  // (Length of globals? Chunks of zeroed-out space?).
  //
  // If we can, prefer a copy from a global; this is a lot less code for long
  // globals, and it's easier for the current optimizers to analyze.
  if (llvm::Constant* C = CGF.CGM.EmitConstantExpr(E, E->getType(), &CGF)) {
    llvm::GlobalVariable* GV =
    new llvm::GlobalVariable(CGF.CGM.getModule(), C->getType(), true,
                             llvm::GlobalValue::InternalLinkage, C, "");
    EmitFinalDestCopy(E->getType(), CGF.MakeAddrLValue(GV, E->getType()));
    return;
  }
#endif
  if (E->hadArrayRangeDesignator())
    CGF.ErrorUnsupported(E, "GNU array range designator extension");

  if (E->isTransparent())
    return Visit(E->getInit(0));

  AggValueSlot Dest = EnsureSlot(E->getType());

  LValue DestLV = CGF.MakeAddrLValue(Dest.getAddress(), E->getType());

  // Handle initialization of an array.
  if (E->getType()->isArrayType()) {
    auto AType = cast<llvm::ArrayType>(Dest.getAddress().getElementType());
    EmitArrayInit(Dest.getAddress(), AType, E->getType(), E);
    return;
  }

  assert(E->getType()->isRecordType() && "Only support structs/unions here!");

  // Do struct initialization; this code just sets each individual member
  // to the approprate value.  This makes bitfield support automatic;
  // the disadvantage is that the generated code is more difficult for
  // the optimizer, especially with bitfields.
  unsigned NumInitElements = E->getNumInits();
  RecordDecl *record = E->getType()->castAs<RecordType>()->getDecl();

  // We'll need to enter cleanup scopes in case any of the element
  // initializers throws an exception.
  SmallVector<EHScopeStack::stable_iterator, 16> cleanups;
  llvm::Instruction *cleanupDominator = nullptr;

  unsigned curInitIndex = 0;

  // Emit initialization of base classes.
  if (auto *CXXRD = dyn_cast<CXXRecordDecl>(record)) {
    assert(E->getNumInits() >= CXXRD->getNumBases() &&
           "missing initializer for base class");
    for (auto &Base : CXXRD->bases()) {
      assert(!Base.isVirtual() && "should not see vbases here");
      auto *BaseRD = Base.getType()->getAsCXXRecordDecl();
      Address V = CGF.GetAddressOfDirectBaseInCompleteClass(
          Dest.getAddress(), CXXRD, BaseRD,
          /*isBaseVirtual*/ false);
      AggValueSlot AggSlot = AggValueSlot::forAddr(
          V, Qualifiers(),
          AggValueSlot::IsDestructed,
          AggValueSlot::DoesNotNeedGCBarriers,
          AggValueSlot::IsNotAliased,
          CGF.overlapForBaseInit(CXXRD, BaseRD, Base.isVirtual()));
      CGF.EmitAggExpr(E->getInit(curInitIndex++), AggSlot);

      if (QualType::DestructionKind dtorKind =
              Base.getType().isDestructedType()) {
        CGF.pushDestroy(dtorKind, V, Base.getType());
        cleanups.push_back(CGF.EHStack.stable_begin());
      }
    }
  }

  // Prepare a 'this' for CXXDefaultInitExprs.
  CodeGenFunction::FieldConstructionScope FCS(CGF, Dest.getAddress());

  if (record->isUnion()) {
    // Only initialize one field of a union. The field itself is
    // specified by the initializer list.
    if (!E->getInitializedFieldInUnion()) {
      // Empty union; we have nothing to do.

#ifndef NDEBUG
      // Make sure that it's really an empty and not a failure of
      // semantic analysis.
      for (const auto *Field : record->fields())
        assert(Field->isUnnamedBitfield() && "Only unnamed bitfields allowed");
#endif
      return;
    }

    // FIXME: volatility
    FieldDecl *Field = E->getInitializedFieldInUnion();

    LValue FieldLoc = CGF.EmitLValueForFieldInitialization(DestLV, Field);
    if (NumInitElements) {
      // Store the initializer into the field
      EmitInitializationToLValue(E->getInit(0), FieldLoc);
    } else {
      // Default-initialize to null.
      EmitNullInitializationToLValue(FieldLoc);
    }

    return;
  }

  // Here we iterate over the fields; this makes it simpler to both
  // default-initialize fields and skip over unnamed fields.
  for (const auto *field : record->fields()) {
    // We're done once we hit the flexible array member.
    if (field->getType()->isIncompleteArrayType())
      break;

    // Always skip anonymous bitfields.
    if (field->isUnnamedBitfield())
      continue;

    // We're done if we reach the end of the explicit initializers, we
    // have a zeroed object, and the rest of the fields are
    // zero-initializable.
    if (curInitIndex == NumInitElements && Dest.isZeroed() &&
        CGF.getTypes().isZeroInitializable(E->getType()))
      break;


    LValue LV = CGF.EmitLValueForFieldInitialization(DestLV, field);
    // We never generate write-barries for initialized fields.
    LV.setNonGC(true);

    if (curInitIndex < NumInitElements) {
      // Store the initializer into the field.
      EmitInitializationToLValue(E->getInit(curInitIndex++), LV);
    } else {
      // We're out of initializers; default-initialize to null
      EmitNullInitializationToLValue(LV);
    }

    // Push a destructor if necessary.
    // FIXME: if we have an array of structures, all explicitly
    // initialized, we can end up pushing a linear number of cleanups.
    bool pushedCleanup = false;
    if (QualType::DestructionKind dtorKind
          = field->getType().isDestructedType()) {
      assert(LV.isSimple());
      if (CGF.needsEHCleanup(dtorKind)) {
        if (!cleanupDominator)
          cleanupDominator = CGF.Builder.CreateAlignedLoad(
              CGF.Int8Ty,
              llvm::Constant::getNullValue(CGF.Int8PtrTy),
              CharUnits::One()); // placeholder

        CGF.pushDestroy(EHCleanup, LV.getAddress(), field->getType(),
                        CGF.getDestroyer(dtorKind), false);
        cleanups.push_back(CGF.EHStack.stable_begin());
        pushedCleanup = true;
      }
    }

    // If the GEP didn't get used because of a dead zero init or something
    // else, clean it up for -O0 builds and general tidiness.
    if (!pushedCleanup && LV.isSimple())
      if (llvm::GetElementPtrInst *GEP =
            dyn_cast<llvm::GetElementPtrInst>(LV.getPointer()))
        if (GEP->use_empty())
          GEP->eraseFromParent();
  }

  // Deactivate all the partial cleanups in reverse order, which
  // generally means popping them.
  for (unsigned i = cleanups.size(); i != 0; --i)
    CGF.DeactivateCleanupBlock(cleanups[i-1], cleanupDominator);

  // Destroy the placeholder if we made one.
  if (cleanupDominator)
    cleanupDominator->eraseFromParent();
}

void AggExprEmitter::VisitArrayInitLoopExpr(const ArrayInitLoopExpr *E,
                                            llvm::Value *outerBegin) {
  // Emit the common subexpression.
  CodeGenFunction::OpaqueValueMapping binding(CGF, E->getCommonExpr());

  Address destPtr = EnsureSlot(E->getType()).getAddress();
  uint64_t numElements = E->getArraySize().getZExtValue();

  if (!numElements)
    return;

  // destPtr is an array*. Construct an elementType* by drilling down a level.
  llvm::Value *zero = llvm::ConstantInt::get(CGF.SizeTy, 0);
  llvm::Value *indices[] = {zero, zero};
  llvm::Value *begin = Builder.CreateInBoundsGEP(destPtr.getPointer(), indices,
                                                 "arrayinit.begin");

  // Prepare to special-case multidimensional array initialization: we avoid
  // emitting multiple destructor loops in that case.
  if (!outerBegin)
    outerBegin = begin;
  ArrayInitLoopExpr *InnerLoop = dyn_cast<ArrayInitLoopExpr>(E->getSubExpr());

  QualType elementType =
      CGF.getContext().getAsArrayType(E->getType())->getElementType();
  CharUnits elementSize = CGF.getContext().getTypeSizeInChars(elementType);
  CharUnits elementAlign =
      destPtr.getAlignment().alignmentOfArrayElement(elementSize);

  llvm::BasicBlock *entryBB = Builder.GetInsertBlock();
  llvm::BasicBlock *bodyBB = CGF.createBasicBlock("arrayinit.body");

  // Jump into the body.
  CGF.EmitBlock(bodyBB);
  llvm::PHINode *index =
      Builder.CreatePHI(zero->getType(), 2, "arrayinit.index");
  index->addIncoming(zero, entryBB);
  llvm::Value *element = Builder.CreateInBoundsGEP(begin, index);

  // Prepare for a cleanup.
  QualType::DestructionKind dtorKind = elementType.isDestructedType();
  EHScopeStack::stable_iterator cleanup;
  if (CGF.needsEHCleanup(dtorKind) && !InnerLoop) {
    if (outerBegin->getType() != element->getType())
      outerBegin = Builder.CreateBitCast(outerBegin, element->getType());
    CGF.pushRegularPartialArrayCleanup(outerBegin, element, elementType,
                                       elementAlign,
                                       CGF.getDestroyer(dtorKind));
    cleanup = CGF.EHStack.stable_begin();
  } else {
    dtorKind = QualType::DK_none;
  }

  // Emit the actual filler expression.
  {
    // Temporaries created in an array initialization loop are destroyed
    // at the end of each iteration.
    CodeGenFunction::RunCleanupsScope CleanupsScope(CGF);
    CodeGenFunction::ArrayInitLoopExprScope Scope(CGF, index);
    LValue elementLV =
        CGF.MakeAddrLValue(Address(element, elementAlign), elementType);

    if (InnerLoop) {
      // If the subexpression is an ArrayInitLoopExpr, share its cleanup.
      auto elementSlot = AggValueSlot::forLValue(
          elementLV, AggValueSlot::IsDestructed,
          AggValueSlot::DoesNotNeedGCBarriers,
          AggValueSlot::IsNotAliased,
          AggValueSlot::DoesNotOverlap);
      AggExprEmitter(CGF, elementSlot, false)
          .VisitArrayInitLoopExpr(InnerLoop, outerBegin);
    } else
      EmitInitializationToLValue(E->getSubExpr(), elementLV);
  }

  // Move on to the next element.
  llvm::Value *nextIndex = Builder.CreateNUWAdd(
      index, llvm::ConstantInt::get(CGF.SizeTy, 1), "arrayinit.next");
  index->addIncoming(nextIndex, Builder.GetInsertBlock());

  // Leave the loop if we're done.
  llvm::Value *done = Builder.CreateICmpEQ(
      nextIndex, llvm::ConstantInt::get(CGF.SizeTy, numElements),
      "arrayinit.done");
  llvm::BasicBlock *endBB = CGF.createBasicBlock("arrayinit.end");
  Builder.CreateCondBr(done, endBB, bodyBB);

  CGF.EmitBlock(endBB);

  // Leave the partial-array cleanup if we entered one.
  if (dtorKind)
    CGF.DeactivateCleanupBlock(cleanup, index);
}

void AggExprEmitter::VisitDesignatedInitUpdateExpr(DesignatedInitUpdateExpr *E) {
  AggValueSlot Dest = EnsureSlot(E->getType());

  LValue DestLV = CGF.MakeAddrLValue(Dest.getAddress(), E->getType());
  EmitInitializationToLValue(E->getBase(), DestLV);
  VisitInitListExpr(E->getUpdater());
}

//===----------------------------------------------------------------------===//
//                        Entry Points into this File
//===----------------------------------------------------------------------===//

/// GetNumNonZeroBytesInInit - Get an approximate count of the number of
/// non-zero bytes that will be stored when outputting the initializer for the
/// specified initializer expression.
static CharUnits GetNumNonZeroBytesInInit(const Expr *E, CodeGenFunction &CGF) {
  E = E->IgnoreParens();

  // 0 and 0.0 won't require any non-zero stores!
  if (isSimpleZero(E, CGF)) return CharUnits::Zero();

  // If this is an initlist expr, sum up the size of sizes of the (present)
  // elements.  If this is something weird, assume the whole thing is non-zero.
  const InitListExpr *ILE = dyn_cast<InitListExpr>(E);
  while (ILE && ILE->isTransparent())
    ILE = dyn_cast<InitListExpr>(ILE->getInit(0));
  if (!ILE || !CGF.getTypes().isZeroInitializable(ILE->getType()))
    return CGF.getContext().getTypeSizeInChars(E->getType());

  // InitListExprs for structs have to be handled carefully.  If there are
  // reference members, we need to consider the size of the reference, not the
  // referencee.  InitListExprs for unions and arrays can't have references.
  if (const RecordType *RT = E->getType()->getAs<RecordType>()) {
    if (!RT->isUnionType()) {
      RecordDecl *SD = E->getType()->getAs<RecordType>()->getDecl();
      CharUnits NumNonZeroBytes = CharUnits::Zero();

      unsigned ILEElement = 0;
      if (auto *CXXRD = dyn_cast<CXXRecordDecl>(SD))
        while (ILEElement != CXXRD->getNumBases())
          NumNonZeroBytes +=
              GetNumNonZeroBytesInInit(ILE->getInit(ILEElement++), CGF);
      for (const auto *Field : SD->fields()) {
        // We're done once we hit the flexible array member or run out of
        // InitListExpr elements.
        if (Field->getType()->isIncompleteArrayType() ||
            ILEElement == ILE->getNumInits())
          break;
        if (Field->isUnnamedBitfield())
          continue;

        const Expr *E = ILE->getInit(ILEElement++);

        // Reference values are always non-null and have the width of a pointer.
        if (Field->getType()->isReferenceType())
          NumNonZeroBytes += CGF.getContext().toCharUnitsFromBits(
              CGF.getTarget().getPointerWidth(0));
        else
          NumNonZeroBytes += GetNumNonZeroBytesInInit(E, CGF);
      }

      return NumNonZeroBytes;
    }
  }


  CharUnits NumNonZeroBytes = CharUnits::Zero();
  for (unsigned i = 0, e = ILE->getNumInits(); i != e; ++i)
    NumNonZeroBytes += GetNumNonZeroBytesInInit(ILE->getInit(i), CGF);
  return NumNonZeroBytes;
}

/// CheckAggExprForMemSetUse - If the initializer is large and has a lot of
/// zeros in it, emit a memset and avoid storing the individual zeros.
///
static void CheckAggExprForMemSetUse(AggValueSlot &Slot, const Expr *E,
                                     CodeGenFunction &CGF) {
  // If the slot is already known to be zeroed, nothing to do.  Don't mess with
  // volatile stores.
  if (Slot.isZeroed() || Slot.isVolatile() || !Slot.getAddress().isValid())
    return;

  // C++ objects with a user-declared constructor don't need zero'ing.
  if (CGF.getLangOpts().CPlusPlus)
    if (const RecordType *RT = CGF.getContext()
                       .getBaseElementType(E->getType())->getAs<RecordType>()) {
      const CXXRecordDecl *RD = cast<CXXRecordDecl>(RT->getDecl());
      if (RD->hasUserDeclaredConstructor())
        return;
    }

  // If the type is 16-bytes or smaller, prefer individual stores over memset.
  CharUnits Size = Slot.getPreferredSize(CGF.getContext(), E->getType());
  if (Size <= CharUnits::fromQuantity(16))
    return;

  // Check to see if over 3/4 of the initializer are known to be zero.  If so,
  // we prefer to emit memset + individual stores for the rest.
  CharUnits NumNonZeroBytes = GetNumNonZeroBytesInInit(E, CGF);
  if (NumNonZeroBytes*4 > Size)
    return;

  // Okay, it seems like a good idea to use an initial memset, emit the call.
  llvm::Constant *SizeVal = CGF.Builder.getInt64(Size.getQuantity());

  Address Loc = Slot.getAddress();
  Loc = CGF.Builder.CreateElementBitCast(Loc, CGF.Int8Ty);
  CGF.Builder.CreateMemSet(Loc, CGF.Builder.getInt8(0), SizeVal, false);

  // Tell the AggExprEmitter that the slot is known zero.
  Slot.setZeroed();
}




/// EmitAggExpr - Emit the computation of the specified expression of aggregate
/// type.  The result is computed into DestPtr.  Note that if DestPtr is null,
/// the value of the aggregate expression is not needed.  If VolatileDest is
/// true, DestPtr cannot be 0.
void CodeGenFunction::EmitAggExpr(const Expr *E, AggValueSlot Slot) {
  assert(E && hasAggregateEvaluationKind(E->getType()) &&
         "Invalid aggregate expression to emit");
  assert((Slot.getAddress().isValid() || Slot.isIgnored()) &&
         "slot has bits but no address");

  // Optimize the slot if possible.
  CheckAggExprForMemSetUse(Slot, E, *this);

  AggExprEmitter(*this, Slot, Slot.isIgnored()).Visit(const_cast<Expr*>(E));
}

LValue CodeGenFunction::EmitAggExprToLValue(const Expr *E) {
  assert(hasAggregateEvaluationKind(E->getType()) && "Invalid argument!");
  Address Temp = CreateMemTemp(E->getType());
  LValue LV = MakeAddrLValue(Temp, E->getType());
  EmitAggExpr(E, AggValueSlot::forLValue(LV, AggValueSlot::IsNotDestructed,
                                         AggValueSlot::DoesNotNeedGCBarriers,
                                         AggValueSlot::IsNotAliased,
                                         AggValueSlot::DoesNotOverlap));
  return LV;
}

AggValueSlot::Overlap_t CodeGenFunction::overlapForBaseInit(
    const CXXRecordDecl *RD, const CXXRecordDecl *BaseRD, bool IsVirtual) {
  // Virtual bases are initialized first, in address order, so there's never
  // any overlap during their initialization.
  //
  // FIXME: Under P0840, this is no longer true: the tail padding of a vbase
  // of a field could be reused by a vbase of a containing class.
  if (IsVirtual)
    return AggValueSlot::DoesNotOverlap;

  // If the base class is laid out entirely within the nvsize of the derived
  // class, its tail padding cannot yet be initialized, so we can issue
  // stores at the full width of the base class.
  const ASTRecordLayout &Layout = getContext().getASTRecordLayout(RD);
  if (Layout.getBaseClassOffset(BaseRD) +
          getContext().getASTRecordLayout(BaseRD).getSize() <=
      Layout.getNonVirtualSize())
    return AggValueSlot::DoesNotOverlap;

  // The tail padding may contain values we need to preserve.
  return AggValueSlot::MayOverlap;
}

void CodeGenFunction::EmitAggregateCopy(LValue Dest, LValue Src, QualType Ty,
                                        AggValueSlot::Overlap_t MayOverlap,
                                        bool isVolatile) {
  assert(!Ty->isAnyComplexType() && "Shouldn't happen for complex");

  Address DestPtr = Dest.getAddress();
  Address SrcPtr = Src.getAddress();

  if (getLangOpts().CPlusPlus) {
    if (const RecordType *RT = Ty->getAs<RecordType>()) {
      CXXRecordDecl *Record = cast<CXXRecordDecl>(RT->getDecl());
      assert((Record->hasTrivialCopyConstructor() ||
              Record->hasTrivialCopyAssignment() ||
              Record->hasTrivialMoveConstructor() ||
              Record->hasTrivialMoveAssignment() ||
              Record->isUnion()) &&
             "Trying to aggregate-copy a type without a trivial copy/move "
             "constructor or assignment operator");
      // Ignore empty classes in C++.
      if (Record->isEmpty())
        return;
    }
  }

  // Aggregate assignment turns into llvm.memcpy.  This is almost valid per
  // C99 6.5.16.1p3, which states "If the value being stored in an object is
  // read from another object that overlaps in anyway the storage of the first
  // object, then the overlap shall be exact and the two objects shall have
  // qualified or unqualified versions of a compatible type."
  //
  // memcpy is not defined if the source and destination pointers are exactly
  // equal, but other compilers do this optimization, and almost every memcpy
  // implementation handles this case safely.  If there is a libc that does not
  // safely handle this, we can add a target hook.

  // Get data size info for this aggregate. Don't copy the tail padding if this
  // might be a potentially-overlapping subobject, since the tail padding might
  // be occupied by a different object. Otherwise, copying it is fine.
  std::pair<CharUnits, CharUnits> TypeInfo;
  if (MayOverlap)
    TypeInfo = getContext().getTypeInfoDataSizeInChars(Ty);
  else
    TypeInfo = getContext().getTypeInfoInChars(Ty);

  llvm::Value *SizeVal = nullptr;
  if (TypeInfo.first.isZero()) {
    // But note that getTypeInfo returns 0 for a VLA.
    if (auto *VAT = dyn_cast_or_null<VariableArrayType>(
            getContext().getAsArrayType(Ty))) {
      QualType BaseEltTy;
      SizeVal = emitArrayLength(VAT, BaseEltTy, DestPtr);
      TypeInfo = getContext().getTypeInfoInChars(BaseEltTy);
      assert(!TypeInfo.first.isZero());
      SizeVal = Builder.CreateNUWMul(
          SizeVal,
          llvm::ConstantInt::get(SizeTy, TypeInfo.first.getQuantity()));
    }
  }
  if (!SizeVal) {
    SizeVal = llvm::ConstantInt::get(SizeTy, TypeInfo.first.getQuantity());
  }

  // FIXME: If we have a volatile struct, the optimizer can remove what might
  // appear to be `extra' memory ops:
  //
  // volatile struct { int i; } a, b;
  //
  // int main() {
  //   a = b;
  //   a = b;
  // }
  //
  // we need to use a different call here.  We use isVolatile to indicate when
  // either the source or the destination is volatile.

  DestPtr = Builder.CreateElementBitCast(DestPtr, Int8Ty);
  SrcPtr = Builder.CreateElementBitCast(SrcPtr, Int8Ty);

  // Don't do any of the memmove_collectable tests if GC isn't set.
  if (CGM.getLangOpts().getGC() == LangOptions::NonGC) {
    // fall through
  } else if (const RecordType *RecordTy = Ty->getAs<RecordType>()) {
    RecordDecl *Record = RecordTy->getDecl();
    if (Record->hasObjectMember()) {
      CGM.getObjCRuntime().EmitGCMemmoveCollectable(*this, DestPtr, SrcPtr,
                                                    SizeVal);
      return;
    }
  } else if (Ty->isArrayType()) {
    QualType BaseType = getContext().getBaseElementType(Ty);
    if (const RecordType *RecordTy = BaseType->getAs<RecordType>()) {
      if (RecordTy->getDecl()->hasObjectMember()) {
        CGM.getObjCRuntime().EmitGCMemmoveCollectable(*this, DestPtr, SrcPtr,
                                                      SizeVal);
        return;
      }
    }
  }

  auto Inst = Builder.CreateMemCpy(DestPtr, SrcPtr, SizeVal, isVolatile);

  // Determine the metadata to describe the position of any padding in this
  // memcpy, as well as the TBAA tags for the members of the struct, in case
  // the optimizer wishes to expand it in to scalar memory operations.
  if (llvm::MDNode *TBAAStructTag = CGM.getTBAAStructInfo(Ty))
    Inst->setMetadata(llvm::LLVMContext::MD_tbaa_struct, TBAAStructTag);

  if (CGM.getCodeGenOpts().NewStructPathTBAA) {
    TBAAAccessInfo TBAAInfo = CGM.mergeTBAAInfoForMemoryTransfer(
        Dest.getTBAAInfo(), Src.getTBAAInfo());
    CGM.DecorateInstructionWithTBAA(Inst, TBAAInfo);
  }
}<|MERGE_RESOLUTION|>--- conflicted
+++ resolved
@@ -124,14 +124,11 @@
   void VisitSubstNonTypeTemplateParmExpr(SubstNonTypeTemplateParmExpr *E) {
     return Visit(E->getReplacement());
   }
-<<<<<<< HEAD
-=======
 
   void VisitConstantExpr(ConstantExpr *E) {
     return Visit(E->getSubExpr());
   }
 
->>>>>>> a8d2217a
   // l-values.
   void VisitDeclRefExpr(DeclRefExpr *E) { EmitAggLoadOfLValue(E); }
   void VisitMemberExpr(MemberExpr *ME) { EmitAggLoadOfLValue(ME); }
