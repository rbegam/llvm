//===--- CGStmt.cpp - Emit LLVM Code from Statements ----------------------===//
//
//                     The LLVM Compiler Infrastructure
//
// This file is distributed under the University of Illinois Open Source
// License. See LICENSE.TXT for details.
//
//===----------------------------------------------------------------------===//
//
// This contains code to emit Stmt nodes as LLVM code.
//
//===----------------------------------------------------------------------===//

#include "CGDebugInfo.h" // INTEL
#include "CodeGenFunction.h"
#include "CodeGenModule.h"
#include "TargetInfo.h"
#include "clang/AST/Expr.h"  // INTEL
#include "clang/AST/StmtVisitor.h"
#include "clang/Basic/Builtins.h"
#include "clang/Basic/PrettyStackTrace.h"
#include "clang/Basic/TargetInfo.h"
#include "clang/Sema/LoopHint.h"
#include "clang/Sema/SemaDiagnostic.h"
#include "llvm/ADT/StringExtras.h"
#include "llvm/IR/CallSite.h"
#include "llvm/IR/DataLayout.h"
#include "llvm/IR/InlineAsm.h"
#include "llvm/IR/Intrinsics.h"
#include "llvm/IR/MDBuilder.h"

using namespace clang;
using namespace CodeGen;

#if INTEL_CUSTOMIZATION
static bool useFrontEndOutlining(CodeGenModule &CGM, const Stmt *S) {
  if (S->getStmtClass() != Stmt::OMPAtomicDirectiveClass)
    return false;

  ASTContext &Ctx = CGM.getContext();
#if INTEL_FEATURE_CSA
  if (Ctx.getTargetInfo().getTriple().getArch() == llvm::Triple::csa)
   return true;
#endif  // INTEL_FEATURE_CSA

  const auto *AD = cast<OMPAtomicDirective>(S);
  if (Ctx.getTypeSize(AD->getX()->getType()) <= 64)
    return true;

  return false;
}
#endif // INTEL_CUSTOMIZATION

//===----------------------------------------------------------------------===//
//                              Statement Emission
//===----------------------------------------------------------------------===//

void CodeGenFunction::EmitStopPoint(const Stmt *S) {
  if (CGDebugInfo *DI = getDebugInfo()) {
    SourceLocation Loc;
    Loc = S->getBeginLoc();
    DI->EmitLocation(Builder, Loc);

    LastStopPoint = Loc;
  }
}

void CodeGenFunction::EmitStmt(const Stmt *S, ArrayRef<const Attr *> Attrs) {
  assert(S && "Null statement?");
  PGO.setCurrentStmt(S);

  // These statements have their own debug info handling.
  if (EmitSimpleStmt(S))
    return;

  // Check if we are generating unreachable code.
  if (!HaveInsertPoint()) {
    // If so, and the statement doesn't contain a label, then we do not need to
    // generate actual code. This is safe because (1) the current point is
    // unreachable, so we don't need to execute the code, and (2) we've already
    // handled the statements which update internal data structures (like the
    // local variable map) which could be used by subsequent statements.
    if (!ContainsLabel(S)) {
      // Verify that any decl statements were handled as simple, they may be in
      // scope of subsequent reachable statements.
      assert(!isa<DeclStmt>(*S) && "Unexpected DeclStmt!");
      return;
    }

    // Otherwise, make a new block to hold the code.
    EnsureInsertPoint();
  }

  // Generate a stoppoint if we are emitting debug info.
  EmitStopPoint(S);

#if INTEL_CUSTOMIZATION
<<<<<<< HEAD
  if (CGM.getLangOpts().IntelCompat && !useFrontEndOutlining(CGM, S) &&
      CGM.getLangOpts().IntelOpenMP) {
    if (S->getStmtClass() == Stmt::OMPSimdDirectiveClass)
      return EmitIntelOMPSimdDirective(cast<OMPSimdDirective>(*S));
    if (S->getStmtClass() == Stmt::OMPForDirectiveClass)
      return EmitIntelOMPForDirective(cast<OMPForDirective>(*S));
    if (S->getStmtClass() == Stmt::OMPParallelForDirectiveClass)
      return EmitIntelOMPParallelForDirective(
                                cast<OMPParallelForDirective>(*S));
    if (S->getStmtClass() == Stmt::OMPParallelForSimdDirectiveClass)
      return EmitIntelOMPParallelForSimdDirective(
                                cast<OMPParallelForSimdDirective>(*S));
    if (S->getStmtClass() == Stmt::OMPTaskLoopDirectiveClass)
      return EmitIntelOMPTaskLoopDirective(
                                cast<OMPTaskLoopDirective>(*S));
    if (S->getStmtClass() == Stmt::OMPTaskLoopSimdDirectiveClass)
      return EmitIntelOMPTaskLoopSimdDirective(
                                cast<OMPTaskLoopSimdDirective>(*S));
    if (S->getStmtClass() == Stmt::OMPDistributeDirectiveClass)
      return EmitIntelOMPDistributeDirective(cast<OMPDistributeDirective>(*S));
    if (S->getStmtClass() == Stmt::OMPDistributeParallelForDirectiveClass)
      return EmitIntelOMPDistributeParallelForDirective(
          cast<OMPDistributeParallelForDirective>(*S));
    if (S->getStmtClass() == Stmt::OMPDistributeParallelForSimdDirectiveClass)
      return EmitIntelOMPDistributeParallelForSimdDirective(
          cast<OMPDistributeParallelForSimdDirective>(*S));
    if (S->getStmtClass() != Stmt::OMPTargetDirectiveClass ||
        CGM.getLangOpts().IntelOpenMPOffload)
      if (auto *Dir = dyn_cast<OMPExecutableDirective>(S))
        return EmitIntelOpenMPDirective(*Dir);
=======
  if (CGM.getLangOpts().IntelCompat && CGM.getLangOpts().IntelOpenMP) {
    // Combined target directives
    if (S->getStmtClass() == Stmt::OMPTargetParallelDirectiveClass ||
        S->getStmtClass() == Stmt::OMPTargetParallelForDirectiveClass ||
        S->getStmtClass() == Stmt::OMPTargetParallelForSimdDirectiveClass ||
        S->getStmtClass() == Stmt::OMPTargetSimdDirectiveClass ||
        S->getStmtClass() == Stmt::OMPTargetTeamsDirectiveClass ||
        S->getStmtClass() == Stmt::OMPTargetTeamsDistributeDirectiveClass ||
        S->getStmtClass() == Stmt::OMPTargetTeamsDistributeSimdDirectiveClass ||
        S->getStmtClass() ==
            Stmt::OMPTargetTeamsDistributeParallelForDirectiveClass ||
        S->getStmtClass() ==
            Stmt::OMPTargetTeamsDistributeParallelForSimdDirectiveClass) {
      auto *Dir = dyn_cast<OMPExecutableDirective>(S);
      return EmitLateOutlineOMPDirective(*Dir, OMPD_target);
    }
    // Combined teams directives
    if (S->getStmtClass() == Stmt::OMPTeamsDistributeDirectiveClass ||
        S->getStmtClass() == Stmt::OMPTeamsDistributeSimdDirectiveClass ||
        S->getStmtClass() ==
            Stmt::OMPTeamsDistributeParallelForDirectiveClass ||
        S->getStmtClass() ==
            Stmt::OMPTeamsDistributeParallelForSimdDirectiveClass) {
      auto *Dir = dyn_cast<OMPExecutableDirective>(S);
      return EmitLateOutlineOMPDirective(*Dir, OMPD_teams);
    }
    if (auto *LoopDir = dyn_cast<OMPLoopDirective>(S))
      return EmitLateOutlineOMPLoopDirective(*LoopDir,
                                             LoopDir->getDirectiveKind());
    if (auto *Dir = dyn_cast<OMPExecutableDirective>(S))
      return EmitLateOutlineOMPDirective(*Dir);
>>>>>>> 7c882841
  }
#endif // INTEL_CUSTOMIZATION

  // Ignore all OpenMP directives except for simd if OpenMP with Simd is
  // enabled.
  if (getLangOpts().OpenMP && getLangOpts().OpenMPSimd) {
    if (const auto *D = dyn_cast<OMPExecutableDirective>(S)) {
      EmitSimpleOMPExecutableDirective(*D);
      return;
    }
  }

  switch (S->getStmtClass()) {
  case Stmt::NoStmtClass:
  case Stmt::CXXCatchStmtClass:
  case Stmt::SEHExceptStmtClass:
  case Stmt::SEHFinallyStmtClass:
  case Stmt::MSDependentExistsStmtClass:
    llvm_unreachable("invalid statement class to emit generically");
  case Stmt::NullStmtClass:
  case Stmt::CompoundStmtClass:
  case Stmt::DeclStmtClass:
  case Stmt::LabelStmtClass:
  case Stmt::AttributedStmtClass:
  case Stmt::GotoStmtClass:
  case Stmt::BreakStmtClass:
  case Stmt::ContinueStmtClass:
  case Stmt::DefaultStmtClass:
  case Stmt::CaseStmtClass:
  case Stmt::SEHLeaveStmtClass:
    llvm_unreachable("should have emitted these statements as simple");

#define STMT(Type, Base)
#define ABSTRACT_STMT(Op)
#define EXPR(Type, Base) \
  case Stmt::Type##Class:
#include "clang/AST/StmtNodes.inc"
  {
    // Remember the block we came in on.
    llvm::BasicBlock *incoming = Builder.GetInsertBlock();
    assert(incoming && "expression emission must have an insertion point");

    EmitIgnoredExpr(cast<Expr>(S));

    llvm::BasicBlock *outgoing = Builder.GetInsertBlock();
    assert(outgoing && "expression emission cleared block!");

    // The expression emitters assume (reasonably!) that the insertion
    // point is always set.  To maintain that, the call-emission code
    // for noreturn functions has to enter a new block with no
    // predecessors.  We want to kill that block and mark the current
    // insertion point unreachable in the common case of a call like
    // "exit();".  Since expression emission doesn't otherwise create
    // blocks with no predecessors, we can just test for that.
    // However, we must be careful not to do this to our incoming
    // block, because *statement* emission does sometimes create
    // reachable blocks which will have no predecessors until later in
    // the function.  This occurs with, e.g., labels that are not
    // reachable by fallthrough.
    if (incoming != outgoing && outgoing->use_empty()) {
      outgoing->eraseFromParent();
      Builder.ClearInsertionPoint();
    }
    break;
  }

  case Stmt::IndirectGotoStmtClass:
    EmitIndirectGotoStmt(cast<IndirectGotoStmt>(*S)); break;

  case Stmt::IfStmtClass:      EmitIfStmt(cast<IfStmt>(*S));              break;
  case Stmt::WhileStmtClass:   EmitWhileStmt(cast<WhileStmt>(*S), Attrs); break;
  case Stmt::DoStmtClass:      EmitDoStmt(cast<DoStmt>(*S), Attrs);       break;
  case Stmt::ForStmtClass:     EmitForStmt(cast<ForStmt>(*S), Attrs);     break;

  case Stmt::ReturnStmtClass:  EmitReturnStmt(cast<ReturnStmt>(*S));      break;

  case Stmt::SwitchStmtClass:  EmitSwitchStmt(cast<SwitchStmt>(*S));      break;
  case Stmt::GCCAsmStmtClass:  // Intentional fall-through.
  case Stmt::MSAsmStmtClass:   EmitAsmStmt(cast<AsmStmt>(*S));            break;
  case Stmt::CoroutineBodyStmtClass:
    EmitCoroutineBody(cast<CoroutineBodyStmt>(*S));
    break;
  case Stmt::CoreturnStmtClass:
    EmitCoreturnStmt(cast<CoreturnStmt>(*S));
    break;
  case Stmt::CapturedStmtClass: {
    const CapturedStmt *CS = cast<CapturedStmt>(S);
    EmitCapturedStmt(*CS, CS->getCapturedRegionKind());
    }
    break;
  case Stmt::ObjCAtTryStmtClass:
    EmitObjCAtTryStmt(cast<ObjCAtTryStmt>(*S));
    break;
  case Stmt::ObjCAtCatchStmtClass:
    llvm_unreachable(
                    "@catch statements should be handled by EmitObjCAtTryStmt");
  case Stmt::ObjCAtFinallyStmtClass:
    llvm_unreachable(
                  "@finally statements should be handled by EmitObjCAtTryStmt");
  case Stmt::ObjCAtThrowStmtClass:
    EmitObjCAtThrowStmt(cast<ObjCAtThrowStmt>(*S));
    break;
  case Stmt::ObjCAtSynchronizedStmtClass:
    EmitObjCAtSynchronizedStmt(cast<ObjCAtSynchronizedStmt>(*S));
    break;
  case Stmt::ObjCForCollectionStmtClass:
    EmitObjCForCollectionStmt(cast<ObjCForCollectionStmt>(*S));
    break;
  case Stmt::ObjCAutoreleasePoolStmtClass:
    EmitObjCAutoreleasePoolStmt(cast<ObjCAutoreleasePoolStmt>(*S));
    break;

  case Stmt::CXXTryStmtClass:
    EmitCXXTryStmt(cast<CXXTryStmt>(*S));
    break;
  case Stmt::CXXForRangeStmtClass:
    EmitCXXForRangeStmt(cast<CXXForRangeStmt>(*S), Attrs);
    break;
  case Stmt::SEHTryStmtClass:
    EmitSEHTryStmt(cast<SEHTryStmt>(*S));
    break;
  case Stmt::OMPParallelDirectiveClass:
    EmitOMPParallelDirective(cast<OMPParallelDirective>(*S));
    break;
  case Stmt::OMPSimdDirectiveClass:
    EmitOMPSimdDirective(cast<OMPSimdDirective>(*S));
    break;
  case Stmt::OMPForDirectiveClass:
    EmitOMPForDirective(cast<OMPForDirective>(*S));
    break;
  case Stmt::OMPForSimdDirectiveClass:
    EmitOMPForSimdDirective(cast<OMPForSimdDirective>(*S));
    break;
  case Stmt::OMPSectionsDirectiveClass:
    EmitOMPSectionsDirective(cast<OMPSectionsDirective>(*S));
    break;
  case Stmt::OMPSectionDirectiveClass:
    EmitOMPSectionDirective(cast<OMPSectionDirective>(*S));
    break;
  case Stmt::OMPSingleDirectiveClass:
    EmitOMPSingleDirective(cast<OMPSingleDirective>(*S));
    break;
  case Stmt::OMPMasterDirectiveClass:
    EmitOMPMasterDirective(cast<OMPMasterDirective>(*S));
    break;
  case Stmt::OMPCriticalDirectiveClass:
    EmitOMPCriticalDirective(cast<OMPCriticalDirective>(*S));
    break;
  case Stmt::OMPParallelForDirectiveClass:
    EmitOMPParallelForDirective(cast<OMPParallelForDirective>(*S));
    break;
  case Stmt::OMPParallelForSimdDirectiveClass:
    EmitOMPParallelForSimdDirective(cast<OMPParallelForSimdDirective>(*S));
    break;
  case Stmt::OMPParallelSectionsDirectiveClass:
    EmitOMPParallelSectionsDirective(cast<OMPParallelSectionsDirective>(*S));
    break;
  case Stmt::OMPTaskDirectiveClass:
    EmitOMPTaskDirective(cast<OMPTaskDirective>(*S));
    break;
  case Stmt::OMPTaskyieldDirectiveClass:
    EmitOMPTaskyieldDirective(cast<OMPTaskyieldDirective>(*S));
    break;
  case Stmt::OMPBarrierDirectiveClass:
    EmitOMPBarrierDirective(cast<OMPBarrierDirective>(*S));
    break;
  case Stmt::OMPTaskwaitDirectiveClass:
    EmitOMPTaskwaitDirective(cast<OMPTaskwaitDirective>(*S));
    break;
  case Stmt::OMPTaskgroupDirectiveClass:
    EmitOMPTaskgroupDirective(cast<OMPTaskgroupDirective>(*S));
    break;
  case Stmt::OMPFlushDirectiveClass:
    EmitOMPFlushDirective(cast<OMPFlushDirective>(*S));
    break;
  case Stmt::OMPOrderedDirectiveClass:
    EmitOMPOrderedDirective(cast<OMPOrderedDirective>(*S));
    break;
  case Stmt::OMPAtomicDirectiveClass:
    EmitOMPAtomicDirective(cast<OMPAtomicDirective>(*S));
    break;
  case Stmt::OMPTargetDirectiveClass:
    EmitOMPTargetDirective(cast<OMPTargetDirective>(*S));
    break;
  case Stmt::OMPTeamsDirectiveClass:
    EmitOMPTeamsDirective(cast<OMPTeamsDirective>(*S));
    break;
  case Stmt::OMPCancellationPointDirectiveClass:
    EmitOMPCancellationPointDirective(cast<OMPCancellationPointDirective>(*S));
    break;
  case Stmt::OMPCancelDirectiveClass:
    EmitOMPCancelDirective(cast<OMPCancelDirective>(*S));
    break;
  case Stmt::OMPTargetDataDirectiveClass:
    EmitOMPTargetDataDirective(cast<OMPTargetDataDirective>(*S));
    break;
  case Stmt::OMPTargetEnterDataDirectiveClass:
    EmitOMPTargetEnterDataDirective(cast<OMPTargetEnterDataDirective>(*S));
    break;
  case Stmt::OMPTargetExitDataDirectiveClass:
    EmitOMPTargetExitDataDirective(cast<OMPTargetExitDataDirective>(*S));
    break;
  case Stmt::OMPTargetParallelDirectiveClass:
    EmitOMPTargetParallelDirective(cast<OMPTargetParallelDirective>(*S));
    break;
  case Stmt::OMPTargetParallelForDirectiveClass:
    EmitOMPTargetParallelForDirective(cast<OMPTargetParallelForDirective>(*S));
    break;
  case Stmt::OMPTaskLoopDirectiveClass:
    EmitOMPTaskLoopDirective(cast<OMPTaskLoopDirective>(*S));
    break;
  case Stmt::OMPTaskLoopSimdDirectiveClass:
    EmitOMPTaskLoopSimdDirective(cast<OMPTaskLoopSimdDirective>(*S));
    break;
  case Stmt::OMPDistributeDirectiveClass:
    EmitOMPDistributeDirective(cast<OMPDistributeDirective>(*S));
    break;
  case Stmt::OMPTargetUpdateDirectiveClass:
    EmitOMPTargetUpdateDirective(cast<OMPTargetUpdateDirective>(*S));
    break;
  case Stmt::OMPDistributeParallelForDirectiveClass:
    EmitOMPDistributeParallelForDirective(
        cast<OMPDistributeParallelForDirective>(*S));
    break;
  case Stmt::OMPDistributeParallelForSimdDirectiveClass:
    EmitOMPDistributeParallelForSimdDirective(
        cast<OMPDistributeParallelForSimdDirective>(*S));
    break;
  case Stmt::OMPDistributeSimdDirectiveClass:
    EmitOMPDistributeSimdDirective(cast<OMPDistributeSimdDirective>(*S));
    break;
  case Stmt::OMPTargetParallelForSimdDirectiveClass:
    EmitOMPTargetParallelForSimdDirective(
        cast<OMPTargetParallelForSimdDirective>(*S));
    break;
  case Stmt::OMPTargetSimdDirectiveClass:
    EmitOMPTargetSimdDirective(cast<OMPTargetSimdDirective>(*S));
    break;
  case Stmt::OMPTeamsDistributeDirectiveClass:
    EmitOMPTeamsDistributeDirective(cast<OMPTeamsDistributeDirective>(*S));
    break;
  case Stmt::OMPTeamsDistributeSimdDirectiveClass:
    EmitOMPTeamsDistributeSimdDirective(
        cast<OMPTeamsDistributeSimdDirective>(*S));
    break;
  case Stmt::OMPTeamsDistributeParallelForSimdDirectiveClass:
    EmitOMPTeamsDistributeParallelForSimdDirective(
        cast<OMPTeamsDistributeParallelForSimdDirective>(*S));
    break;
  case Stmt::OMPTeamsDistributeParallelForDirectiveClass:
    EmitOMPTeamsDistributeParallelForDirective(
        cast<OMPTeamsDistributeParallelForDirective>(*S));
    break;
  case Stmt::OMPTargetTeamsDirectiveClass:
    EmitOMPTargetTeamsDirective(cast<OMPTargetTeamsDirective>(*S));
    break;
  case Stmt::OMPTargetTeamsDistributeDirectiveClass:
    EmitOMPTargetTeamsDistributeDirective(
        cast<OMPTargetTeamsDistributeDirective>(*S));
    break;
  case Stmt::OMPTargetTeamsDistributeParallelForDirectiveClass:
    EmitOMPTargetTeamsDistributeParallelForDirective(
        cast<OMPTargetTeamsDistributeParallelForDirective>(*S));
    break;
  case Stmt::OMPTargetTeamsDistributeParallelForSimdDirectiveClass:
    EmitOMPTargetTeamsDistributeParallelForSimdDirective(
        cast<OMPTargetTeamsDistributeParallelForSimdDirective>(*S));
    break;
  case Stmt::OMPTargetTeamsDistributeSimdDirectiveClass:
    EmitOMPTargetTeamsDistributeSimdDirective(
        cast<OMPTargetTeamsDistributeSimdDirective>(*S));
    break;
  }
}

bool CodeGenFunction::EmitSimpleStmt(const Stmt *S) {
  switch (S->getStmtClass()) {
  default: return false;
  case Stmt::NullStmtClass: break;
  case Stmt::CompoundStmtClass: EmitCompoundStmt(cast<CompoundStmt>(*S)); break;
  case Stmt::DeclStmtClass:     EmitDeclStmt(cast<DeclStmt>(*S));         break;
  case Stmt::LabelStmtClass:    EmitLabelStmt(cast<LabelStmt>(*S));       break;
  case Stmt::AttributedStmtClass:
                            EmitAttributedStmt(cast<AttributedStmt>(*S)); break;
  case Stmt::GotoStmtClass:     EmitGotoStmt(cast<GotoStmt>(*S));         break;
  case Stmt::BreakStmtClass:    EmitBreakStmt(cast<BreakStmt>(*S));       break;
  case Stmt::ContinueStmtClass: EmitContinueStmt(cast<ContinueStmt>(*S)); break;
  case Stmt::DefaultStmtClass:  EmitDefaultStmt(cast<DefaultStmt>(*S));   break;
  case Stmt::CaseStmtClass:     EmitCaseStmt(cast<CaseStmt>(*S));         break;
  case Stmt::SEHLeaveStmtClass: EmitSEHLeaveStmt(cast<SEHLeaveStmt>(*S)); break;
  }

  return true;
}

/// EmitCompoundStmt - Emit a compound statement {..} node.  If GetLast is true,
/// this captures the expression result of the last sub-statement and returns it
/// (for use by the statement expression extension).
Address CodeGenFunction::EmitCompoundStmt(const CompoundStmt &S, bool GetLast,
                                          AggValueSlot AggSlot) {
  PrettyStackTraceLoc CrashInfo(getContext().getSourceManager(),S.getLBracLoc(),
                             "LLVM IR generation of compound statement ('{}')");

  // Keep track of the current cleanup stack depth, including debug scopes.
  LexicalScope Scope(*this, S.getSourceRange());

  return EmitCompoundStmtWithoutScope(S, GetLast, AggSlot);
}

Address
CodeGenFunction::EmitCompoundStmtWithoutScope(const CompoundStmt &S,
                                              bool GetLast,
                                              AggValueSlot AggSlot) {

  for (CompoundStmt::const_body_iterator I = S.body_begin(),
       E = S.body_end()-GetLast; I != E; ++I)
    EmitStmt(*I);

  Address RetAlloca = Address::invalid();
  if (GetLast) {
    // We have to special case labels here.  They are statements, but when put
    // at the end of a statement expression, they yield the value of their
    // subexpression.  Handle this by walking through all labels we encounter,
    // emitting them before we evaluate the subexpr.
    const Stmt *LastStmt = S.body_back();
    while (const LabelStmt *LS = dyn_cast<LabelStmt>(LastStmt)) {
      EmitLabel(LS->getDecl());
      LastStmt = LS->getSubStmt();
    }

    EnsureInsertPoint();

    QualType ExprTy = cast<Expr>(LastStmt)->getType();
    if (hasAggregateEvaluationKind(ExprTy)) {
      EmitAggExpr(cast<Expr>(LastStmt), AggSlot);
    } else {
      // We can't return an RValue here because there might be cleanups at
      // the end of the StmtExpr.  Because of that, we have to emit the result
      // here into a temporary alloca.
      RetAlloca = CreateMemTemp(ExprTy);
      EmitAnyExprToMem(cast<Expr>(LastStmt), RetAlloca, Qualifiers(),
                       /*IsInit*/false);
    }

  }

  return RetAlloca;
}

void CodeGenFunction::SimplifyForwardingBlocks(llvm::BasicBlock *BB) {
  llvm::BranchInst *BI = dyn_cast<llvm::BranchInst>(BB->getTerminator());

  // If there is a cleanup stack, then we it isn't worth trying to
  // simplify this block (we would need to remove it from the scope map
  // and cleanup entry).
  if (!EHStack.empty())
    return;

  // Can only simplify direct branches.
  if (!BI || !BI->isUnconditional())
    return;

  // Can only simplify empty blocks.
  if (BI->getIterator() != BB->begin())
    return;

  BB->replaceAllUsesWith(BI->getSuccessor(0));
  BI->eraseFromParent();
  BB->eraseFromParent();
}

void CodeGenFunction::EmitBlock(llvm::BasicBlock *BB, bool IsFinished) {
  llvm::BasicBlock *CurBB = Builder.GetInsertBlock();

  // Fall out of the current block (if necessary).
  EmitBranch(BB);

  if (IsFinished && BB->use_empty()) {
    delete BB;
    return;
  }

  // Place the block after the current block, if possible, or else at
  // the end of the function.
  if (CurBB && CurBB->getParent())
    CurFn->getBasicBlockList().insertAfter(CurBB->getIterator(), BB);
  else
    CurFn->getBasicBlockList().push_back(BB);
  Builder.SetInsertPoint(BB);
}

void CodeGenFunction::EmitBranch(llvm::BasicBlock *Target) {
  // Emit a branch from the current block to the target one if this
  // was a real block.  If this was just a fall-through block after a
  // terminator, don't emit it.
  llvm::BasicBlock *CurBB = Builder.GetInsertBlock();

  if (!CurBB || CurBB->getTerminator()) {
    // If there is no insert point or the previous block is already
    // terminated, don't touch it.
  } else {
    // Otherwise, create a fall-through branch.
    Builder.CreateBr(Target);
  }

  Builder.ClearInsertionPoint();
}

void CodeGenFunction::EmitBlockAfterUses(llvm::BasicBlock *block) {
  bool inserted = false;
  for (llvm::User *u : block->users()) {
    if (llvm::Instruction *insn = dyn_cast<llvm::Instruction>(u)) {
      CurFn->getBasicBlockList().insertAfter(insn->getParent()->getIterator(),
                                             block);
      inserted = true;
      break;
    }
  }

  if (!inserted)
    CurFn->getBasicBlockList().push_back(block);

  Builder.SetInsertPoint(block);
}

CodeGenFunction::JumpDest
CodeGenFunction::getJumpDestForLabel(const LabelDecl *D) {
  JumpDest &Dest = LabelMap[D];
  if (Dest.isValid()) return Dest;

  // Create, but don't insert, the new block.
  Dest = JumpDest(createBasicBlock(D->getName()),
                  EHScopeStack::stable_iterator::invalid(),
                  NextCleanupDestIndex++);
  return Dest;
}

void CodeGenFunction::EmitLabel(const LabelDecl *D) {
  // Add this label to the current lexical scope if we're within any
  // normal cleanups.  Jumps "in" to this label --- when permitted by
  // the language --- may need to be routed around such cleanups.
  if (EHStack.hasNormalCleanups() && CurLexicalScope)
    CurLexicalScope->addLabel(D);

  JumpDest &Dest = LabelMap[D];

  // If we didn't need a forward reference to this label, just go
  // ahead and create a destination at the current scope.
  if (!Dest.isValid()) {
    Dest = getJumpDestInCurrentScope(D->getName());

  // Otherwise, we need to give this label a target depth and remove
  // it from the branch-fixups list.
  } else {
    assert(!Dest.getScopeDepth().isValid() && "already emitted label!");
    Dest.setScopeDepth(EHStack.stable_begin());
    ResolveBranchFixups(Dest.getBlock());
  }

  EmitBlock(Dest.getBlock());
  incrementProfileCounter(D->getStmt());
}

/// Change the cleanup scope of the labels in this lexical scope to
/// match the scope of the enclosing context.
void CodeGenFunction::LexicalScope::rescopeLabels() {
  assert(!Labels.empty());
  EHScopeStack::stable_iterator innermostScope
    = CGF.EHStack.getInnermostNormalCleanup();

  // Change the scope depth of all the labels.
  for (SmallVectorImpl<const LabelDecl*>::const_iterator
         i = Labels.begin(), e = Labels.end(); i != e; ++i) {
    assert(CGF.LabelMap.count(*i));
    JumpDest &dest = CGF.LabelMap.find(*i)->second;
    assert(dest.getScopeDepth().isValid());
    assert(innermostScope.encloses(dest.getScopeDepth()));
    dest.setScopeDepth(innermostScope);
  }

  // Reparent the labels if the new scope also has cleanups.
  if (innermostScope != EHScopeStack::stable_end() && ParentScope) {
    ParentScope->Labels.append(Labels.begin(), Labels.end());
  }
}


void CodeGenFunction::EmitLabelStmt(const LabelStmt &S) {
  EmitLabel(S.getDecl());
  EmitStmt(S.getSubStmt());
}

#if INTEL_CUSTOMIZATION
CodeGenFunction::IntelPragmaInlineState::IntelPragmaInlineState(
    CodeGenFunction &CGF, ArrayRef<const Attr *> Attrs) : CGF(CGF) {
  auto AttrItr = std::find_if(std::begin(Attrs),
                              std::end(Attrs),
                              [](const Attr * A)
                              { return A->getKind() == attr::IntelInline; });
  if (AttrItr != std::end(Attrs)) {
    CurrentAttr = cast<IntelInlineAttr>(*AttrItr);
    PreviousState = CGF.CurrentPragmaInlineState;
    CGF.CurrentPragmaInlineState = this;
  } else {
    CurrentAttr = nullptr;
    PreviousState = nullptr;
    CGF.CurrentPragmaInlineState = nullptr;
  }
}

CodeGenFunction::IntelPragmaInlineState::~IntelPragmaInlineState() {
  CGF.CurrentPragmaInlineState = PreviousState;
}

llvm::Attribute::AttrKind
CodeGenFunction::IntelPragmaInlineState::getPragmaInlineAttribute() {
  bool Recursive = (CurrentAttr->getOption() == IntelInlineAttr::Recursive);
  switch (CurrentAttr->getSemanticSpelling()) {
    case IntelInlineAttr::Pragma_inline:
      if (Recursive)
        return llvm::Attribute::InlineHintRecursive;
      else
        return llvm::Attribute::InlineHint;
    case IntelInlineAttr::Pragma_forceinline:
      if (Recursive)
        return llvm::Attribute::AlwaysInlineRecursive;
      else
        return llvm::Attribute::AlwaysInline;
    case IntelInlineAttr::Pragma_noinline:
      return llvm::Attribute::NoInline;
  }
  llvm_unreachable("unhandled attribute");
}

/// Handle #pragma ivdep when it contains an array clause.
CodeGenFunction::IntelIVDepArrayHandler::IntelIVDepArrayHandler(
    CodeGenFunction &CGF, ArrayRef<const Attr *> Attrs)
    : CGF(CGF) {

  llvm::LLVMContext &Ctx = CGF.getLLVMContext();
  llvm::IntegerType *Int32Ty = llvm::Type::getInt32Ty(Ctx);
  SmallVector<llvm::Value *, 4> BundleValues;
  for (const auto *A : Attrs) {
    if (const auto *LHAttr = dyn_cast<LoopHintAttr>(A)) {
      if (const Expr *LE = LHAttr->getLoopExprValue()) {
        assert(LE->isGLValue());
        BundleValues.push_back(CGF.EmitLValue(LE).getPointer());
        if (const Expr *E = LHAttr->getValue())
          BundleValues.push_back(CGF.EmitScalarExpr(E));
        else
          BundleValues.push_back(llvm::ConstantInt::get(Int32Ty, -1));
      }
    }
  }
  if (!BundleValues.empty()) {
    SmallVector<llvm::OperandBundleDef, 8> OpBundles{
        llvm::OperandBundleDef("DIR.PRAGMA.IVDEP", ArrayRef<llvm::Value *>{}),
        llvm::OperandBundleDef("QUAL.PRAGMA.ARRAY", BundleValues)};
    CallEntry = CGF.Builder.CreateCall(
        CGF.CGM.getIntrinsic(llvm::Intrinsic::directive_region_entry), {},
        OpBundles);
  }
}

CodeGenFunction::IntelIVDepArrayHandler::~IntelIVDepArrayHandler() {
  if (CallEntry) {
    SmallVector<llvm::OperandBundleDef, 1> OpBundles{
      llvm::OperandBundleDef("DIR.PRAGMA.END.IVDEP",
                             ArrayRef<llvm::Value *>{})};

    CGF.Builder.CreateCall(
        CGF.CGM.getIntrinsic(llvm::Intrinsic::directive_region_exit),
        SmallVector<llvm::Value *, 1>{CallEntry}, OpBundles);
  }
}

CodeGenFunction::DistributePointHandler::DistributePointHandler(
    CodeGenFunction &CGF, const Stmt *S, ArrayRef<const Attr *> Attrs)
    : CGF(CGF), CallEntry(nullptr) {
  // Pragma on loop statements get loop meta-data generated elsewhere
  // We can't handle distribute_point on statements with OpenMP pragmas either
  if (S->getStmtClass() == Stmt::WhileStmtClass ||
      S->getStmtClass() == Stmt::DoStmtClass ||
      S->getStmtClass() == Stmt::ForStmtClass ||
      S->getStmtClass() == Stmt::CXXForRangeStmtClass ||
      dyn_cast<OMPLoopDirective>(S))
    return;

  auto AttrItr =
      std::find_if(std::begin(Attrs), std::end(Attrs), [](const Attr *A) {
        return A->getKind() == attr::LoopHint &&
               cast<LoopHintAttr>(A)->getOption() == LoopHintAttr::Distribute;
      });
  if (AttrItr == std::end(Attrs))
    return;

  SmallVector<llvm::OperandBundleDef, 1> OpBundles{llvm::OperandBundleDef{
      "DIR.PRAGMA.DISTRIBUTE_POINT", ArrayRef<llvm::Value *>{}}};
  CallEntry = CGF.Builder.CreateCall(
      CGF.CGM.getIntrinsic(llvm::Intrinsic::directive_region_entry),
      ArrayRef<llvm::Value *>{}, OpBundles);
}

CodeGenFunction::DistributePointHandler::~DistributePointHandler() {
  if (CallEntry) {
    SmallVector<llvm::OperandBundleDef, 1> OpBundles{llvm::OperandBundleDef{
        "DIR.PRAGMA.END.DISTRIBUTE_POINT", ArrayRef<llvm::Value *>{}}};
    CGF.Builder.CreateCall(
        CGF.CGM.getIntrinsic(llvm::Intrinsic::directive_region_exit),
        ArrayRef<llvm::Value *>{CallEntry}, OpBundles);
  }
}

/// Handle #pragma block_loop when it contains an factor or private clause.
CodeGenFunction::IntelBlockLoopExprHandler::IntelBlockLoopExprHandler(
    CodeGenFunction &CGF, ArrayRef<const Attr *> Attrs)
    : CGF(CGF) {
  decltype(Attrs)::iterator AttrItr =
      std::find_if(std::begin(Attrs), std::end(Attrs), [](const Attr *A) {
        return A->getKind() == attr::IntelBlockLoop;
      });

  if (AttrItr == std::end(Attrs))
    return;

  const IntelBlockLoopAttr *BL = cast<IntelBlockLoopAttr>(*AttrItr);
  SmallVector<llvm::OperandBundleDef, 8> OpBundles;
  OpBundles.push_back(llvm::OperandBundleDef("DIR.PRAGMA.BLOCK_LOOP",
                                             ArrayRef<llvm::Value *>{}));

  for (const auto *P : BL->privates()) {
    SmallVector<llvm::Value *, 4> BundleValues;
    BundleValues.push_back(CGF.EmitLValue(P).getPointer());
    OpBundles.push_back(
        llvm::OperandBundleDef("QUAL.PRAGMA.PRIVATE", BundleValues));
  }

  IntelBlockLoopAttr::factors_iterator FI = BL->factors_begin();
  for (const auto L : BL->levels()) {
    llvm::IntegerType *Int32Ty = CGF.CGM.Int32Ty;
    OpBundles.push_back(llvm::OperandBundleDef(
        "QUAL.PRAGMA.LEVEL", llvm::ConstantInt::get(Int32Ty, L)));
    if (*FI)
      OpBundles.push_back(llvm::OperandBundleDef("QUAL.PRAGMA.FACTOR",
                                                 CGF.EmitScalarExpr(*FI)));
    else
      OpBundles.push_back(llvm::OperandBundleDef(
          "QUAL.PRAGMA.FACTOR", llvm::ConstantInt::get(Int32Ty, -1)));
    ++FI;
  }
  CallEntry = CGF.Builder.CreateCall(
      CGF.CGM.getIntrinsic(llvm::Intrinsic::directive_region_entry), {},
      OpBundles);
}

CodeGenFunction::IntelBlockLoopExprHandler::~IntelBlockLoopExprHandler() {

  if (CallEntry) {
    SmallVector<llvm::OperandBundleDef, 1> OpBundles{
      llvm::OperandBundleDef("DIR.PRAGMA.END.BLOCK_LOOP",
                             ArrayRef<llvm::Value *>{})};

    CGF.Builder.CreateCall(
        CGF.CGM.getIntrinsic(llvm::Intrinsic::directive_region_exit),
        SmallVector<llvm::Value *, 1>{CallEntry}, OpBundles);
  }
}

#endif // INTEL_CUSTOMIZATION

void CodeGenFunction::EmitAttributedStmt(const AttributedStmt &S) {
#if INTEL_CUSTOMIZATION
  IntelPragmaInlineState PS(*this, S.getAttrs());
  IntelIVDepArrayHandler IAH(*this, S.getAttrs());
  DistributePointHandler DPH(*this, S.getSubStmt(), S.getAttrs());
  IntelBlockLoopExprHandler IBLH(*this, S.getAttrs());
#endif // INTEL_CUSTOMIZATION
  EmitStmt(S.getSubStmt(), S.getAttrs());
}

void CodeGenFunction::EmitGotoStmt(const GotoStmt &S) {
  // If this code is reachable then emit a stop point (if generating
  // debug info). We have to do this ourselves because we are on the
  // "simple" statement path.
  if (HaveInsertPoint())
    EmitStopPoint(&S);

  EmitBranchThroughCleanup(getJumpDestForLabel(S.getLabel()));
}


void CodeGenFunction::EmitIndirectGotoStmt(const IndirectGotoStmt &S) {
  if (const LabelDecl *Target = S.getConstantTarget()) {
    EmitBranchThroughCleanup(getJumpDestForLabel(Target));
    return;
  }

  // Ensure that we have an i8* for our PHI node.
  llvm::Value *V = Builder.CreateBitCast(EmitScalarExpr(S.getTarget()),
                                         Int8PtrTy, "addr");
  llvm::BasicBlock *CurBB = Builder.GetInsertBlock();

  // Get the basic block for the indirect goto.
  llvm::BasicBlock *IndGotoBB = GetIndirectGotoBlock();

  // The first instruction in the block has to be the PHI for the switch dest,
  // add an entry for this branch.
  cast<llvm::PHINode>(IndGotoBB->begin())->addIncoming(V, CurBB);

  EmitBranch(IndGotoBB);
}

void CodeGenFunction::EmitIfStmt(const IfStmt &S) {
  // C99 6.8.4.1: The first substatement is executed if the expression compares
  // unequal to 0.  The condition must be a scalar type.
  LexicalScope ConditionScope(*this, S.getCond()->getSourceRange());

  if (S.getInit())
    EmitStmt(S.getInit());

  if (S.getConditionVariable())
    EmitDecl(*S.getConditionVariable());

  // If the condition constant folds and can be elided, try to avoid emitting
  // the condition and the dead arm of the if/else.
  bool CondConstant;
  if (ConstantFoldsToSimpleInteger(S.getCond(), CondConstant,
                                   S.isConstexpr())) {
    // Figure out which block (then or else) is executed.
    const Stmt *Executed = S.getThen();
    const Stmt *Skipped  = S.getElse();
    if (!CondConstant)  // Condition false?
      std::swap(Executed, Skipped);

    // If the skipped block has no labels in it, just emit the executed block.
    // This avoids emitting dead code and simplifies the CFG substantially.
    if (S.isConstexpr() || !ContainsLabel(Skipped)) {
      if (CondConstant)
        incrementProfileCounter(&S);
      if (Executed) {
        RunCleanupsScope ExecutedScope(*this);
        EmitStmt(Executed);
      }
      return;
    }
  }

  // Otherwise, the condition did not fold, or we couldn't elide it.  Just emit
  // the conditional branch.
  llvm::BasicBlock *ThenBlock = createBasicBlock("if.then");
  llvm::BasicBlock *ContBlock = createBasicBlock("if.end");
  llvm::BasicBlock *ElseBlock = ContBlock;
  if (S.getElse())
    ElseBlock = createBasicBlock("if.else");

  EmitBranchOnBoolExpr(S.getCond(), ThenBlock, ElseBlock,
                       getProfileCount(S.getThen()));

  // Emit the 'then' code.
  EmitBlock(ThenBlock);
  incrementProfileCounter(&S);
  {
    RunCleanupsScope ThenScope(*this);
    EmitStmt(S.getThen());
  }
  EmitBranch(ContBlock);

  // Emit the 'else' code if present.
  if (const Stmt *Else = S.getElse()) {
    {
      // There is no need to emit line number for an unconditional branch.
      auto NL = ApplyDebugLocation::CreateEmpty(*this);
      EmitBlock(ElseBlock);
    }
    {
      RunCleanupsScope ElseScope(*this);
      EmitStmt(Else);
    }
    {
      // There is no need to emit line number for an unconditional branch.
      auto NL = ApplyDebugLocation::CreateEmpty(*this);
      EmitBranch(ContBlock);
    }
  }

  // Emit the continuation block for code after the if.
  EmitBlock(ContBlock, true);
}

void CodeGenFunction::EmitWhileStmt(const WhileStmt &S,
                                    ArrayRef<const Attr *> WhileAttrs) {
  // Emit the header for the loop, which will also become
  // the continue target.
  JumpDest LoopHeader = getJumpDestInCurrentScope("while.cond");
  EmitBlock(LoopHeader.getBlock());

  const SourceRange &R = S.getSourceRange();
  LoopStack.push(LoopHeader.getBlock(), CGM.getContext(), WhileAttrs,
                 SourceLocToDebugLoc(R.getBegin()),
                 SourceLocToDebugLoc(R.getEnd()));

  // Create an exit block for when the condition fails, which will
  // also become the break target.
  JumpDest LoopExit = getJumpDestInCurrentScope("while.end");

  // Store the blocks to use for break and continue.
  BreakContinueStack.push_back(BreakContinue(LoopExit, LoopHeader));

  // C++ [stmt.while]p2:
  //   When the condition of a while statement is a declaration, the
  //   scope of the variable that is declared extends from its point
  //   of declaration (3.3.2) to the end of the while statement.
  //   [...]
  //   The object created in a condition is destroyed and created
  //   with each iteration of the loop.
  RunCleanupsScope ConditionScope(*this);

  if (S.getConditionVariable())
    EmitDecl(*S.getConditionVariable());

  // Evaluate the conditional in the while header.  C99 6.8.5.1: The
  // evaluation of the controlling expression takes place before each
  // execution of the loop body.
  llvm::Value *BoolCondVal = EvaluateExprAsBool(S.getCond());

  // while(1) is common, avoid extra exit blocks.  Be sure
  // to correctly handle break/continue though.
  bool EmitBoolCondBranch = true;
  if (llvm::ConstantInt *C = dyn_cast<llvm::ConstantInt>(BoolCondVal))
    if (C->isOne())
      EmitBoolCondBranch = false;

  // As long as the condition is true, go to the loop body.
  llvm::BasicBlock *LoopBody = createBasicBlock("while.body");
  if (EmitBoolCondBranch) {
    llvm::BasicBlock *ExitBlock = LoopExit.getBlock();
    if (ConditionScope.requiresCleanups())
      ExitBlock = createBasicBlock("while.exit");
    Builder.CreateCondBr(
        BoolCondVal, LoopBody, ExitBlock,
        createProfileWeightsForLoop(S.getCond(), getProfileCount(S.getBody())));

    if (ExitBlock != LoopExit.getBlock()) {
      EmitBlock(ExitBlock);
      EmitBranchThroughCleanup(LoopExit);
    }
  }

  // Emit the loop body.  We have to emit this in a cleanup scope
  // because it might be a singleton DeclStmt.
  {
    RunCleanupsScope BodyScope(*this);
    EmitBlock(LoopBody);
    incrementProfileCounter(&S);
    EmitStmt(S.getBody());
  }

  BreakContinueStack.pop_back();

  // Immediately force cleanup.
  ConditionScope.ForceCleanup();

  EmitStopPoint(&S);
  // Branch to the loop header again.
  EmitBranch(LoopHeader.getBlock());

  LoopStack.pop();

  // Emit the exit block.
  EmitBlock(LoopExit.getBlock(), true);

  // The LoopHeader typically is just a branch if we skipped emitting
  // a branch, try to erase it.
  if (!EmitBoolCondBranch)
    SimplifyForwardingBlocks(LoopHeader.getBlock());
}

void CodeGenFunction::EmitDoStmt(const DoStmt &S,
                                 ArrayRef<const Attr *> DoAttrs) {
  JumpDest LoopExit = getJumpDestInCurrentScope("do.end");
  JumpDest LoopCond = getJumpDestInCurrentScope("do.cond");

  uint64_t ParentCount = getCurrentProfileCount();

  // Store the blocks to use for break and continue.
  BreakContinueStack.push_back(BreakContinue(LoopExit, LoopCond));

  // Emit the body of the loop.
  llvm::BasicBlock *LoopBody = createBasicBlock("do.body");

  EmitBlockWithFallThrough(LoopBody, &S);
  {
    RunCleanupsScope BodyScope(*this);
    EmitStmt(S.getBody());
  }

  EmitBlock(LoopCond.getBlock());

  const SourceRange &R = S.getSourceRange();
  LoopStack.push(LoopBody, CGM.getContext(), DoAttrs,
                 SourceLocToDebugLoc(R.getBegin()),
                 SourceLocToDebugLoc(R.getEnd()));

  // C99 6.8.5.2: "The evaluation of the controlling expression takes place
  // after each execution of the loop body."

  // Evaluate the conditional in the while header.
  // C99 6.8.5p2/p4: The first substatement is executed if the expression
  // compares unequal to 0.  The condition must be a scalar type.
  llvm::Value *BoolCondVal = EvaluateExprAsBool(S.getCond());

  BreakContinueStack.pop_back();

  // "do {} while (0)" is common in macros, avoid extra blocks.  Be sure
  // to correctly handle break/continue though.
  bool EmitBoolCondBranch = true;
  if (llvm::ConstantInt *C = dyn_cast<llvm::ConstantInt>(BoolCondVal))
    if (C->isZero())
      EmitBoolCondBranch = false;

  // As long as the condition is true, iterate the loop.
  if (EmitBoolCondBranch) {
    uint64_t BackedgeCount = getProfileCount(S.getBody()) - ParentCount;
    Builder.CreateCondBr(
        BoolCondVal, LoopBody, LoopExit.getBlock(),
        createProfileWeightsForLoop(S.getCond(), BackedgeCount));
  }

  LoopStack.pop();

  // Emit the exit block.
  EmitBlock(LoopExit.getBlock());

  // The DoCond block typically is just a branch if we skipped
  // emitting a branch, try to erase it.
  if (!EmitBoolCondBranch)
    SimplifyForwardingBlocks(LoopCond.getBlock());
}

void CodeGenFunction::EmitForStmt(const ForStmt &S,
                                  ArrayRef<const Attr *> ForAttrs) {
  JumpDest LoopExit = getJumpDestInCurrentScope("for.end");

  LexicalScope ForScope(*this, S.getSourceRange());

  // Evaluate the first part before the loop.
  if (S.getInit())
    EmitStmt(S.getInit());

  // Start the loop with a block that tests the condition.
  // If there's an increment, the continue scope will be overwritten
  // later.
  JumpDest Continue = getJumpDestInCurrentScope("for.cond");
  llvm::BasicBlock *CondBlock = Continue.getBlock();
  EmitBlock(CondBlock);

  const SourceRange &R = S.getSourceRange();
  LoopStack.push(CondBlock, CGM.getContext(), ForAttrs,
                 SourceLocToDebugLoc(R.getBegin()),
                 SourceLocToDebugLoc(R.getEnd()));

  // If the for loop doesn't have an increment we can just use the
  // condition as the continue block.  Otherwise we'll need to create
  // a block for it (in the current scope, i.e. in the scope of the
  // condition), and that we will become our continue block.
  if (S.getInc())
    Continue = getJumpDestInCurrentScope("for.inc");

  // Store the blocks to use for break and continue.
  BreakContinueStack.push_back(BreakContinue(LoopExit, Continue));

  // Create a cleanup scope for the condition variable cleanups.
  LexicalScope ConditionScope(*this, S.getSourceRange());

  if (S.getCond()) {
    // If the for statement has a condition scope, emit the local variable
    // declaration.
    if (S.getConditionVariable()) {
      EmitDecl(*S.getConditionVariable());
    }

    llvm::BasicBlock *ExitBlock = LoopExit.getBlock();
    // If there are any cleanups between here and the loop-exit scope,
    // create a block to stage a loop exit along.
    if (ForScope.requiresCleanups())
      ExitBlock = createBasicBlock("for.cond.cleanup");

    // As long as the condition is true, iterate the loop.
    llvm::BasicBlock *ForBody = createBasicBlock("for.body");

    // C99 6.8.5p2/p4: The first substatement is executed if the expression
    // compares unequal to 0.  The condition must be a scalar type.
    llvm::Value *BoolCondVal = EvaluateExprAsBool(S.getCond());
    Builder.CreateCondBr(
        BoolCondVal, ForBody, ExitBlock,
        createProfileWeightsForLoop(S.getCond(), getProfileCount(S.getBody())));

    if (ExitBlock != LoopExit.getBlock()) {
      EmitBlock(ExitBlock);
      EmitBranchThroughCleanup(LoopExit);
    }

    EmitBlock(ForBody);
  } else {
    // Treat it as a non-zero constant.  Don't even create a new block for the
    // body, just fall into it.
  }
  incrementProfileCounter(&S);

  {
    // Create a separate cleanup scope for the body, in case it is not
    // a compound statement.
    RunCleanupsScope BodyScope(*this);
    EmitStmt(S.getBody());
  }

  // If there is an increment, emit it next.
  if (S.getInc()) {
    EmitBlock(Continue.getBlock());
    EmitStmt(S.getInc());
  }

  BreakContinueStack.pop_back();

  ConditionScope.ForceCleanup();

  EmitStopPoint(&S);
  EmitBranch(CondBlock);

  ForScope.ForceCleanup();

  LoopStack.pop();

  // Emit the fall-through block.
  EmitBlock(LoopExit.getBlock(), true);
}

void
CodeGenFunction::EmitCXXForRangeStmt(const CXXForRangeStmt &S,
                                     ArrayRef<const Attr *> ForAttrs) {
  JumpDest LoopExit = getJumpDestInCurrentScope("for.end");

  LexicalScope ForScope(*this, S.getSourceRange());

  // Evaluate the first pieces before the loop.
  if (S.getInit())
    EmitStmt(S.getInit());
  EmitStmt(S.getRangeStmt());
  EmitStmt(S.getBeginStmt());
  EmitStmt(S.getEndStmt());

  // Start the loop with a block that tests the condition.
  // If there's an increment, the continue scope will be overwritten
  // later.
  llvm::BasicBlock *CondBlock = createBasicBlock("for.cond");
  EmitBlock(CondBlock);

  const SourceRange &R = S.getSourceRange();
  LoopStack.push(CondBlock, CGM.getContext(), ForAttrs,
                 SourceLocToDebugLoc(R.getBegin()),
                 SourceLocToDebugLoc(R.getEnd()));

  // If there are any cleanups between here and the loop-exit scope,
  // create a block to stage a loop exit along.
  llvm::BasicBlock *ExitBlock = LoopExit.getBlock();
  if (ForScope.requiresCleanups())
    ExitBlock = createBasicBlock("for.cond.cleanup");

  // The loop body, consisting of the specified body and the loop variable.
  llvm::BasicBlock *ForBody = createBasicBlock("for.body");

  // The body is executed if the expression, contextually converted
  // to bool, is true.
  llvm::Value *BoolCondVal = EvaluateExprAsBool(S.getCond());
  Builder.CreateCondBr(
      BoolCondVal, ForBody, ExitBlock,
      createProfileWeightsForLoop(S.getCond(), getProfileCount(S.getBody())));

  if (ExitBlock != LoopExit.getBlock()) {
    EmitBlock(ExitBlock);
    EmitBranchThroughCleanup(LoopExit);
  }

  EmitBlock(ForBody);
  incrementProfileCounter(&S);

  // Create a block for the increment. In case of a 'continue', we jump there.
  JumpDest Continue = getJumpDestInCurrentScope("for.inc");

  // Store the blocks to use for break and continue.
  BreakContinueStack.push_back(BreakContinue(LoopExit, Continue));

  {
    // Create a separate cleanup scope for the loop variable and body.
    LexicalScope BodyScope(*this, S.getSourceRange());
    EmitStmt(S.getLoopVarStmt());
    EmitStmt(S.getBody());
  }

  EmitStopPoint(&S);
  // If there is an increment, emit it next.
  EmitBlock(Continue.getBlock());
  EmitStmt(S.getInc());

  BreakContinueStack.pop_back();

  EmitBranch(CondBlock);

  ForScope.ForceCleanup();

  LoopStack.pop();

  // Emit the fall-through block.
  EmitBlock(LoopExit.getBlock(), true);
}

void CodeGenFunction::EmitReturnOfRValue(RValue RV, QualType Ty) {
  if (RV.isScalar()) {
    Builder.CreateStore(RV.getScalarVal(), ReturnValue);
  } else if (RV.isAggregate()) {
    LValue Dest = MakeAddrLValue(ReturnValue, Ty);
    LValue Src = MakeAddrLValue(RV.getAggregateAddress(), Ty);
    EmitAggregateCopy(Dest, Src, Ty, overlapForReturnValue());
  } else {
    EmitStoreOfComplex(RV.getComplexVal(), MakeAddrLValue(ReturnValue, Ty),
                       /*init*/ true);
  }
  EmitBranchThroughCleanup(ReturnBlock);
}


#if INTEL_CUSTOMIZATION
// Checks the expression is the candidate of the fakeload intrinsic
bool CodeGenFunction::IsFakeLoadCand(const Expr *RV) {
  if (RV->getType()->isIncompleteType())
    return false;
  if (RV->getStmtClass() == Expr::ArraySubscriptExprClass ||
      RV->getStmtClass() == Expr::MemberExprClass)
    return true;
  return false;
}

// Generates the load for the return pointer and saves the tbaa
// information for the return pointer dereference.
bool CodeGenFunction::EmitFakeLoadForRetPtr(const Expr *RV) {
  LValue Des = EmitLValue(RV);
  llvm::Value *LV = EmitLoadOfLValue(Des, RV->getExprLoc()).getScalarVal();
  llvm::LoadInst *LI = dyn_cast<llvm::LoadInst>(LV);
  if (LI) {
    llvm::MDNode *M = LI->getMetadata(llvm::LLVMContext::MD_tbaa);
    Builder.CreateStore(LI->getPointerOperand(), ReturnValue);
    if (M)
      RetPtrMap[LI->getPointerOperand()] = M;
    LI->eraseFromParent();
    return true;
  }
  return false;
}

#endif // INTEL_CUSTOMIZATION

/// EmitReturnStmt - Note that due to GCC extensions, this can have an operand
/// if the function returns void, or may be missing one if the function returns
/// non-void.  Fun stuff :).
void CodeGenFunction::EmitReturnStmt(const ReturnStmt &S) {
  if (requiresReturnValueCheck()) {
    llvm::Constant *SLoc = EmitCheckSourceLocation(S.getBeginLoc());
    auto *SLocPtr =
        new llvm::GlobalVariable(CGM.getModule(), SLoc->getType(), false,
                                 llvm::GlobalVariable::PrivateLinkage, SLoc);
    SLocPtr->setUnnamedAddr(llvm::GlobalValue::UnnamedAddr::Global);
    CGM.getSanitizerMetadata()->disableSanitizerForGlobal(SLocPtr);
    assert(ReturnLocation.isValid() && "No valid return location");
    Builder.CreateStore(Builder.CreateBitCast(SLocPtr, Int8PtrTy),
                        ReturnLocation);
  }

  // Returning from an outlined SEH helper is UB, and we already warn on it.
  if (IsOutlinedSEHHelper) {
    Builder.CreateUnreachable();
    Builder.ClearInsertionPoint();
  }

  // Emit the result value, even if unused, to evaluate the side effects.
  const Expr *RV = S.getRetValue();

  // Treat block literals in a return expression as if they appeared
  // in their own scope.  This permits a small, easily-implemented
  // exception to our over-conservative rules about not jumping to
  // statements following block literals with non-trivial cleanups.
  RunCleanupsScope cleanupScope(*this);
  if (const FullExpr *fe = dyn_cast_or_null<FullExpr>(RV)) {
    enterFullExpression(fe);
    RV = fe->getSubExpr();
  }

  // FIXME: Clean this up by using an LValue for ReturnTemp,
  // EmitStoreThroughLValue, and EmitAnyExpr.
  if (getLangOpts().ElideConstructors &&
      S.getNRVOCandidate() && S.getNRVOCandidate()->isNRVOVariable()) {
    // Apply the named return value optimization for this return statement,
    // which means doing nothing: the appropriate result has already been
    // constructed into the NRVO variable.

    // If there is an NRVO flag for this variable, set it to 1 into indicate
    // that the cleanup code should not destroy the variable.
    if (llvm::Value *NRVOFlag = NRVOFlags[S.getNRVOCandidate()])
      Builder.CreateFlagStore(Builder.getTrue(), NRVOFlag);
  } else if (!ReturnValue.isValid() || (RV && RV->getType()->isVoidType())) {
    // Make sure not to return anything, but evaluate the expression
    // for side effects.
    if (RV)
      EmitAnyExpr(RV);
  } else if (!RV) {
    // Do nothing (return value is left uninitialized)
  } else if (FnRetTy->isReferenceType()) {
    // If this function returns a reference, take the address of the expression
    // rather than the value.
#if INTEL_CUSTOMIZATION
    // Handle the case of ret_type& function();
    if (!getLangOpts().isIntelCompat(LangOptions::FakeLoad) ||
        CGM.getCodeGenOpts().OptimizationLevel < 2 || !IsFakeLoadCand(RV) ||
        !EmitFakeLoadForRetPtr(RV)) {
      RValue Result = EmitReferenceBindingToExpr(RV);
      Builder.CreateStore(Result.getScalarVal(), ReturnValue);
    }
#endif // INTEL_CUSTOMIZATION
  } else {
    switch (getEvaluationKind(RV->getType())) {
    case TEK_Scalar:
#if INTEL_CUSTOMIZATION
    {
      const UnaryOperator *Exp = dyn_cast<UnaryOperator>(RV);
      // Handle the case of ret_type* function();
      if (!getLangOpts().isIntelCompat(LangOptions::FakeLoad) ||
          CGM.getCodeGenOpts().OptimizationLevel < 2 || !Exp ||
          Exp->getOpcode() != UO_AddrOf || !IsFakeLoadCand(Exp->getSubExpr()) ||
          !EmitFakeLoadForRetPtr(Exp->getSubExpr())) {
        Builder.CreateStore(EmitScalarExpr(RV), ReturnValue);
      }
    }
#endif // INTEL_CUSTOMIZATION
      break;
    case TEK_Complex:
      EmitComplexExprIntoLValue(RV, MakeAddrLValue(ReturnValue, RV->getType()),
                                /*isInit*/ true);
      break;
    case TEK_Aggregate:
      EmitAggExpr(RV, AggValueSlot::forAddr(
                          ReturnValue, Qualifiers(),
                          AggValueSlot::IsDestructed,
                          AggValueSlot::DoesNotNeedGCBarriers,
                          AggValueSlot::IsNotAliased,
                          overlapForReturnValue()));
      break;
    }
  }

  ++NumReturnExprs;
  if (!RV || RV->isEvaluatable(getContext()))
    ++NumSimpleReturnExprs;

  cleanupScope.ForceCleanup();
  EmitBranchThroughCleanup(ReturnBlock);
}

void CodeGenFunction::EmitDeclStmt(const DeclStmt &S) {
  // As long as debug info is modeled with instructions, we have to ensure we
  // have a place to insert here and write the stop point here.
  if (HaveInsertPoint())
    EmitStopPoint(&S);

  for (const auto *I : S.decls())
    EmitDecl(*I);
}

void CodeGenFunction::EmitBreakStmt(const BreakStmt &S) {
  assert(!BreakContinueStack.empty() && "break stmt not in a loop or switch!");

  // If this code is reachable then emit a stop point (if generating
  // debug info). We have to do this ourselves because we are on the
  // "simple" statement path.
  if (HaveInsertPoint())
    EmitStopPoint(&S);

  EmitBranchThroughCleanup(BreakContinueStack.back().BreakBlock);
}

void CodeGenFunction::EmitContinueStmt(const ContinueStmt &S) {
  assert(!BreakContinueStack.empty() && "continue stmt not in a loop!");

  // If this code is reachable then emit a stop point (if generating
  // debug info). We have to do this ourselves because we are on the
  // "simple" statement path.
  if (HaveInsertPoint())
    EmitStopPoint(&S);

  EmitBranchThroughCleanup(BreakContinueStack.back().ContinueBlock);
}

/// EmitCaseStmtRange - If case statement range is not too big then
/// add multiple cases to switch instruction, one for each value within
/// the range. If range is too big then emit "if" condition check.
void CodeGenFunction::EmitCaseStmtRange(const CaseStmt &S) {
  assert(S.getRHS() && "Expected RHS value in CaseStmt");

  llvm::APSInt LHS = S.getLHS()->EvaluateKnownConstInt(getContext());
  llvm::APSInt RHS = S.getRHS()->EvaluateKnownConstInt(getContext());

  // Emit the code for this case. We do this first to make sure it is
  // properly chained from our predecessor before generating the
  // switch machinery to enter this block.
  llvm::BasicBlock *CaseDest = createBasicBlock("sw.bb");
  EmitBlockWithFallThrough(CaseDest, &S);
  EmitStmt(S.getSubStmt());

  // If range is empty, do nothing.
  if (LHS.isSigned() ? RHS.slt(LHS) : RHS.ult(LHS))
    return;

  llvm::APInt Range = RHS - LHS;
  // FIXME: parameters such as this should not be hardcoded.
  if (Range.ult(llvm::APInt(Range.getBitWidth(), 64))) {
    // Range is small enough to add multiple switch instruction cases.
    uint64_t Total = getProfileCount(&S);
    unsigned NCases = Range.getZExtValue() + 1;
    // We only have one region counter for the entire set of cases here, so we
    // need to divide the weights evenly between the generated cases, ensuring
    // that the total weight is preserved. E.g., a weight of 5 over three cases
    // will be distributed as weights of 2, 2, and 1.
    uint64_t Weight = Total / NCases, Rem = Total % NCases;
    for (unsigned I = 0; I != NCases; ++I) {
      if (SwitchWeights)
        SwitchWeights->push_back(Weight + (Rem ? 1 : 0));
      if (Rem)
        Rem--;
      SwitchInsn->addCase(Builder.getInt(LHS), CaseDest);
      ++LHS;
    }
    return;
  }

  // The range is too big. Emit "if" condition into a new block,
  // making sure to save and restore the current insertion point.
  llvm::BasicBlock *RestoreBB = Builder.GetInsertBlock();

  // Push this test onto the chain of range checks (which terminates
  // in the default basic block). The switch's default will be changed
  // to the top of this chain after switch emission is complete.
  llvm::BasicBlock *FalseDest = CaseRangeBlock;
  CaseRangeBlock = createBasicBlock("sw.caserange");

  CurFn->getBasicBlockList().push_back(CaseRangeBlock);
  Builder.SetInsertPoint(CaseRangeBlock);

  // Emit range check.
  llvm::Value *Diff =
    Builder.CreateSub(SwitchInsn->getCondition(), Builder.getInt(LHS));
  llvm::Value *Cond =
    Builder.CreateICmpULE(Diff, Builder.getInt(Range), "inbounds");

  llvm::MDNode *Weights = nullptr;
  if (SwitchWeights) {
    uint64_t ThisCount = getProfileCount(&S);
    uint64_t DefaultCount = (*SwitchWeights)[0];
    Weights = createProfileWeights(ThisCount, DefaultCount);

    // Since we're chaining the switch default through each large case range, we
    // need to update the weight for the default, ie, the first case, to include
    // this case.
    (*SwitchWeights)[0] += ThisCount;
  }
  Builder.CreateCondBr(Cond, CaseDest, FalseDest, Weights);

  // Restore the appropriate insertion point.
  if (RestoreBB)
    Builder.SetInsertPoint(RestoreBB);
  else
    Builder.ClearInsertionPoint();
}

void CodeGenFunction::EmitCaseStmt(const CaseStmt &S) {
  // If there is no enclosing switch instance that we're aware of, then this
  // case statement and its block can be elided.  This situation only happens
  // when we've constant-folded the switch, are emitting the constant case,
  // and part of the constant case includes another case statement.  For
  // instance: switch (4) { case 4: do { case 5: } while (1); }
  if (!SwitchInsn) {
    EmitStmt(S.getSubStmt());
    return;
  }

  // Handle case ranges.
  if (S.getRHS()) {
    EmitCaseStmtRange(S);
    return;
  }

  llvm::ConstantInt *CaseVal =
    Builder.getInt(S.getLHS()->EvaluateKnownConstInt(getContext()));

  // If the body of the case is just a 'break', try to not emit an empty block.
  // If we're profiling or we're not optimizing, leave the block in for better
  // debug and coverage analysis.
  if (!CGM.getCodeGenOpts().hasProfileClangInstr() &&
      CGM.getCodeGenOpts().OptimizationLevel > 0 &&
      isa<BreakStmt>(S.getSubStmt())) {
    JumpDest Block = BreakContinueStack.back().BreakBlock;

    // Only do this optimization if there are no cleanups that need emitting.
    if (isObviouslyBranchWithoutCleanups(Block)) {
      if (SwitchWeights)
        SwitchWeights->push_back(getProfileCount(&S));
      SwitchInsn->addCase(CaseVal, Block.getBlock());

      // If there was a fallthrough into this case, make sure to redirect it to
      // the end of the switch as well.
      if (Builder.GetInsertBlock()) {
        Builder.CreateBr(Block.getBlock());
        Builder.ClearInsertionPoint();
      }
      return;
    }
  }

  llvm::BasicBlock *CaseDest = createBasicBlock("sw.bb");
  EmitBlockWithFallThrough(CaseDest, &S);
  if (SwitchWeights)
    SwitchWeights->push_back(getProfileCount(&S));
  SwitchInsn->addCase(CaseVal, CaseDest);

  // Recursively emitting the statement is acceptable, but is not wonderful for
  // code where we have many case statements nested together, i.e.:
  //  case 1:
  //    case 2:
  //      case 3: etc.
  // Handling this recursively will create a new block for each case statement
  // that falls through to the next case which is IR intensive.  It also causes
  // deep recursion which can run into stack depth limitations.  Handle
  // sequential non-range case statements specially.
  const CaseStmt *CurCase = &S;
  const CaseStmt *NextCase = dyn_cast<CaseStmt>(S.getSubStmt());

  // Otherwise, iteratively add consecutive cases to this switch stmt.
  while (NextCase && NextCase->getRHS() == nullptr) {
    CurCase = NextCase;
    llvm::ConstantInt *CaseVal =
      Builder.getInt(CurCase->getLHS()->EvaluateKnownConstInt(getContext()));

    if (SwitchWeights)
      SwitchWeights->push_back(getProfileCount(NextCase));
    if (CGM.getCodeGenOpts().hasProfileClangInstr()) {
      CaseDest = createBasicBlock("sw.bb");
      EmitBlockWithFallThrough(CaseDest, &S);
    }

    SwitchInsn->addCase(CaseVal, CaseDest);
    NextCase = dyn_cast<CaseStmt>(CurCase->getSubStmt());
  }

  // Normal default recursion for non-cases.
  EmitStmt(CurCase->getSubStmt());
}

void CodeGenFunction::EmitDefaultStmt(const DefaultStmt &S) {
  // If there is no enclosing switch instance that we're aware of, then this
  // default statement can be elided. This situation only happens when we've
  // constant-folded the switch.
  if (!SwitchInsn) {
    EmitStmt(S.getSubStmt());
    return;
  }

  llvm::BasicBlock *DefaultBlock = SwitchInsn->getDefaultDest();
  assert(DefaultBlock->empty() &&
         "EmitDefaultStmt: Default block already defined?");

  EmitBlockWithFallThrough(DefaultBlock, &S);

  EmitStmt(S.getSubStmt());
}

/// CollectStatementsForCase - Given the body of a 'switch' statement and a
/// constant value that is being switched on, see if we can dead code eliminate
/// the body of the switch to a simple series of statements to emit.  Basically,
/// on a switch (5) we want to find these statements:
///    case 5:
///      printf(...);    <--
///      ++i;            <--
///      break;
///
/// and add them to the ResultStmts vector.  If it is unsafe to do this
/// transformation (for example, one of the elided statements contains a label
/// that might be jumped to), return CSFC_Failure.  If we handled it and 'S'
/// should include statements after it (e.g. the printf() line is a substmt of
/// the case) then return CSFC_FallThrough.  If we handled it and found a break
/// statement, then return CSFC_Success.
///
/// If Case is non-null, then we are looking for the specified case, checking
/// that nothing we jump over contains labels.  If Case is null, then we found
/// the case and are looking for the break.
///
/// If the recursive walk actually finds our Case, then we set FoundCase to
/// true.
///
enum CSFC_Result { CSFC_Failure, CSFC_FallThrough, CSFC_Success };
static CSFC_Result CollectStatementsForCase(const Stmt *S,
                                            const SwitchCase *Case,
                                            bool &FoundCase,
                              SmallVectorImpl<const Stmt*> &ResultStmts) {
  // If this is a null statement, just succeed.
  if (!S)
    return Case ? CSFC_Success : CSFC_FallThrough;

  // If this is the switchcase (case 4: or default) that we're looking for, then
  // we're in business.  Just add the substatement.
  if (const SwitchCase *SC = dyn_cast<SwitchCase>(S)) {
    if (S == Case) {
      FoundCase = true;
      return CollectStatementsForCase(SC->getSubStmt(), nullptr, FoundCase,
                                      ResultStmts);
    }

    // Otherwise, this is some other case or default statement, just ignore it.
    return CollectStatementsForCase(SC->getSubStmt(), Case, FoundCase,
                                    ResultStmts);
  }

  // If we are in the live part of the code and we found our break statement,
  // return a success!
  if (!Case && isa<BreakStmt>(S))
    return CSFC_Success;

  // If this is a switch statement, then it might contain the SwitchCase, the
  // break, or neither.
  if (const CompoundStmt *CS = dyn_cast<CompoundStmt>(S)) {
    // Handle this as two cases: we might be looking for the SwitchCase (if so
    // the skipped statements must be skippable) or we might already have it.
    CompoundStmt::const_body_iterator I = CS->body_begin(), E = CS->body_end();
    bool StartedInLiveCode = FoundCase;
    unsigned StartSize = ResultStmts.size();

    // If we've not found the case yet, scan through looking for it.
    if (Case) {
      // Keep track of whether we see a skipped declaration.  The code could be
      // using the declaration even if it is skipped, so we can't optimize out
      // the decl if the kept statements might refer to it.
      bool HadSkippedDecl = false;

      // If we're looking for the case, just see if we can skip each of the
      // substatements.
      for (; Case && I != E; ++I) {
        HadSkippedDecl |= CodeGenFunction::mightAddDeclToScope(*I);

        switch (CollectStatementsForCase(*I, Case, FoundCase, ResultStmts)) {
        case CSFC_Failure: return CSFC_Failure;
        case CSFC_Success:
          // A successful result means that either 1) that the statement doesn't
          // have the case and is skippable, or 2) does contain the case value
          // and also contains the break to exit the switch.  In the later case,
          // we just verify the rest of the statements are elidable.
          if (FoundCase) {
            // If we found the case and skipped declarations, we can't do the
            // optimization.
            if (HadSkippedDecl)
              return CSFC_Failure;

            for (++I; I != E; ++I)
              if (CodeGenFunction::ContainsLabel(*I, true))
                return CSFC_Failure;
            return CSFC_Success;
          }
          break;
        case CSFC_FallThrough:
          // If we have a fallthrough condition, then we must have found the
          // case started to include statements.  Consider the rest of the
          // statements in the compound statement as candidates for inclusion.
          assert(FoundCase && "Didn't find case but returned fallthrough?");
          // We recursively found Case, so we're not looking for it anymore.
          Case = nullptr;

          // If we found the case and skipped declarations, we can't do the
          // optimization.
          if (HadSkippedDecl)
            return CSFC_Failure;
          break;
        }
      }

      if (!FoundCase)
        return CSFC_Success;

      assert(!HadSkippedDecl && "fallthrough after skipping decl");
    }

    // If we have statements in our range, then we know that the statements are
    // live and need to be added to the set of statements we're tracking.
    bool AnyDecls = false;
    for (; I != E; ++I) {
      AnyDecls |= CodeGenFunction::mightAddDeclToScope(*I);

      switch (CollectStatementsForCase(*I, nullptr, FoundCase, ResultStmts)) {
      case CSFC_Failure: return CSFC_Failure;
      case CSFC_FallThrough:
        // A fallthrough result means that the statement was simple and just
        // included in ResultStmt, keep adding them afterwards.
        break;
      case CSFC_Success:
        // A successful result means that we found the break statement and
        // stopped statement inclusion.  We just ensure that any leftover stmts
        // are skippable and return success ourselves.
        for (++I; I != E; ++I)
          if (CodeGenFunction::ContainsLabel(*I, true))
            return CSFC_Failure;
        return CSFC_Success;
      }
    }

    // If we're about to fall out of a scope without hitting a 'break;', we
    // can't perform the optimization if there were any decls in that scope
    // (we'd lose their end-of-lifetime).
    if (AnyDecls) {
      // If the entire compound statement was live, there's one more thing we
      // can try before giving up: emit the whole thing as a single statement.
      // We can do that unless the statement contains a 'break;'.
      // FIXME: Such a break must be at the end of a construct within this one.
      // We could emit this by just ignoring the BreakStmts entirely.
      if (StartedInLiveCode && !CodeGenFunction::containsBreak(S)) {
        ResultStmts.resize(StartSize);
        ResultStmts.push_back(S);
      } else {
        return CSFC_Failure;
      }
    }

    return CSFC_FallThrough;
  }

  // Okay, this is some other statement that we don't handle explicitly, like a
  // for statement or increment etc.  If we are skipping over this statement,
  // just verify it doesn't have labels, which would make it invalid to elide.
  if (Case) {
    if (CodeGenFunction::ContainsLabel(S, true))
      return CSFC_Failure;
    return CSFC_Success;
  }

  // Otherwise, we want to include this statement.  Everything is cool with that
  // so long as it doesn't contain a break out of the switch we're in.
  if (CodeGenFunction::containsBreak(S)) return CSFC_Failure;

  // Otherwise, everything is great.  Include the statement and tell the caller
  // that we fall through and include the next statement as well.
  ResultStmts.push_back(S);
  return CSFC_FallThrough;
}

/// FindCaseStatementsForValue - Find the case statement being jumped to and
/// then invoke CollectStatementsForCase to find the list of statements to emit
/// for a switch on constant.  See the comment above CollectStatementsForCase
/// for more details.
static bool FindCaseStatementsForValue(const SwitchStmt &S,
                                       const llvm::APSInt &ConstantCondValue,
                                SmallVectorImpl<const Stmt*> &ResultStmts,
                                       ASTContext &C,
                                       const SwitchCase *&ResultCase) {
  // First step, find the switch case that is being branched to.  We can do this
  // efficiently by scanning the SwitchCase list.
  const SwitchCase *Case = S.getSwitchCaseList();
  const DefaultStmt *DefaultCase = nullptr;

  for (; Case; Case = Case->getNextSwitchCase()) {
    // It's either a default or case.  Just remember the default statement in
    // case we're not jumping to any numbered cases.
    if (const DefaultStmt *DS = dyn_cast<DefaultStmt>(Case)) {
      DefaultCase = DS;
      continue;
    }

    // Check to see if this case is the one we're looking for.
    const CaseStmt *CS = cast<CaseStmt>(Case);
    // Don't handle case ranges yet.
    if (CS->getRHS()) return false;

    // If we found our case, remember it as 'case'.
    if (CS->getLHS()->EvaluateKnownConstInt(C) == ConstantCondValue)
      break;
  }

  // If we didn't find a matching case, we use a default if it exists, or we
  // elide the whole switch body!
  if (!Case) {
    // It is safe to elide the body of the switch if it doesn't contain labels
    // etc.  If it is safe, return successfully with an empty ResultStmts list.
    if (!DefaultCase)
      return !CodeGenFunction::ContainsLabel(&S);
    Case = DefaultCase;
  }

  // Ok, we know which case is being jumped to, try to collect all the
  // statements that follow it.  This can fail for a variety of reasons.  Also,
  // check to see that the recursive walk actually found our case statement.
  // Insane cases like this can fail to find it in the recursive walk since we
  // don't handle every stmt kind:
  // switch (4) {
  //   while (1) {
  //     case 4: ...
  bool FoundCase = false;
  ResultCase = Case;
  return CollectStatementsForCase(S.getBody(), Case, FoundCase,
                                  ResultStmts) != CSFC_Failure &&
         FoundCase;
}

void CodeGenFunction::EmitSwitchStmt(const SwitchStmt &S) {
  // Handle nested switch statements.
  llvm::SwitchInst *SavedSwitchInsn = SwitchInsn;
  SmallVector<uint64_t, 16> *SavedSwitchWeights = SwitchWeights;
  llvm::BasicBlock *SavedCRBlock = CaseRangeBlock;

  // See if we can constant fold the condition of the switch and therefore only
  // emit the live case statement (if any) of the switch.
  llvm::APSInt ConstantCondValue;
  if (ConstantFoldsToSimpleInteger(S.getCond(), ConstantCondValue)) {
    SmallVector<const Stmt*, 4> CaseStmts;
    const SwitchCase *Case = nullptr;
    if (FindCaseStatementsForValue(S, ConstantCondValue, CaseStmts,
                                   getContext(), Case)) {
      if (Case)
        incrementProfileCounter(Case);
      RunCleanupsScope ExecutedScope(*this);

      if (S.getInit())
        EmitStmt(S.getInit());

      // Emit the condition variable if needed inside the entire cleanup scope
      // used by this special case for constant folded switches.
      if (S.getConditionVariable())
        EmitDecl(*S.getConditionVariable());

      // At this point, we are no longer "within" a switch instance, so
      // we can temporarily enforce this to ensure that any embedded case
      // statements are not emitted.
      SwitchInsn = nullptr;

      // Okay, we can dead code eliminate everything except this case.  Emit the
      // specified series of statements and we're good.
      for (unsigned i = 0, e = CaseStmts.size(); i != e; ++i)
        EmitStmt(CaseStmts[i]);
      incrementProfileCounter(&S);

      // Now we want to restore the saved switch instance so that nested
      // switches continue to function properly
      SwitchInsn = SavedSwitchInsn;

      return;
    }
  }

  JumpDest SwitchExit = getJumpDestInCurrentScope("sw.epilog");

  RunCleanupsScope ConditionScope(*this);

  if (S.getInit())
    EmitStmt(S.getInit());

  if (S.getConditionVariable())
    EmitDecl(*S.getConditionVariable());
  llvm::Value *CondV = EmitScalarExpr(S.getCond());

  // Create basic block to hold stuff that comes after switch
  // statement. We also need to create a default block now so that
  // explicit case ranges tests can have a place to jump to on
  // failure.
  llvm::BasicBlock *DefaultBlock = createBasicBlock("sw.default");
  SwitchInsn = Builder.CreateSwitch(CondV, DefaultBlock);
  if (PGO.haveRegionCounts()) {
    // Walk the SwitchCase list to find how many there are.
    uint64_t DefaultCount = 0;
    unsigned NumCases = 0;
    for (const SwitchCase *Case = S.getSwitchCaseList();
         Case;
         Case = Case->getNextSwitchCase()) {
      if (isa<DefaultStmt>(Case))
        DefaultCount = getProfileCount(Case);
      NumCases += 1;
    }
    SwitchWeights = new SmallVector<uint64_t, 16>();
    SwitchWeights->reserve(NumCases);
    // The default needs to be first. We store the edge count, so we already
    // know the right weight.
    SwitchWeights->push_back(DefaultCount);
  }
  CaseRangeBlock = DefaultBlock;

  // Clear the insertion point to indicate we are in unreachable code.
  Builder.ClearInsertionPoint();

  // All break statements jump to NextBlock. If BreakContinueStack is non-empty
  // then reuse last ContinueBlock.
  JumpDest OuterContinue;
  if (!BreakContinueStack.empty())
    OuterContinue = BreakContinueStack.back().ContinueBlock;

  BreakContinueStack.push_back(BreakContinue(SwitchExit, OuterContinue));

  // Emit switch body.
  EmitStmt(S.getBody());

  BreakContinueStack.pop_back();

  // Update the default block in case explicit case range tests have
  // been chained on top.
  SwitchInsn->setDefaultDest(CaseRangeBlock);

  // If a default was never emitted:
  if (!DefaultBlock->getParent()) {
    // If we have cleanups, emit the default block so that there's a
    // place to jump through the cleanups from.
    if (ConditionScope.requiresCleanups()) {
      EmitBlock(DefaultBlock);

    // Otherwise, just forward the default block to the switch end.
    } else {
      DefaultBlock->replaceAllUsesWith(SwitchExit.getBlock());
      delete DefaultBlock;
    }
  }

  ConditionScope.ForceCleanup();

  // Emit continuation.
  EmitBlock(SwitchExit.getBlock(), true);
  incrementProfileCounter(&S);

  // If the switch has a condition wrapped by __builtin_unpredictable,
  // create metadata that specifies that the switch is unpredictable.
  // Don't bother if not optimizing because that metadata would not be used.
  auto *Call = dyn_cast<CallExpr>(S.getCond());
  if (Call && CGM.getCodeGenOpts().OptimizationLevel != 0) {
    auto *FD = dyn_cast_or_null<FunctionDecl>(Call->getCalleeDecl());
    if (FD && FD->getBuiltinID() == Builtin::BI__builtin_unpredictable) {
      llvm::MDBuilder MDHelper(getLLVMContext());
      SwitchInsn->setMetadata(llvm::LLVMContext::MD_unpredictable,
                              MDHelper.createUnpredictable());
    }
  }

  if (SwitchWeights) {
    assert(SwitchWeights->size() == 1 + SwitchInsn->getNumCases() &&
           "switch weights do not match switch cases");
    // If there's only one jump destination there's no sense weighting it.
    if (SwitchWeights->size() > 1)
      SwitchInsn->setMetadata(llvm::LLVMContext::MD_prof,
                              createProfileWeights(*SwitchWeights));
    delete SwitchWeights;
  }
  SwitchInsn = SavedSwitchInsn;
  SwitchWeights = SavedSwitchWeights;
  CaseRangeBlock = SavedCRBlock;
}

static std::string
SimplifyConstraint(const char *Constraint, const TargetInfo &Target,
                 SmallVectorImpl<TargetInfo::ConstraintInfo> *OutCons=nullptr) {
  std::string Result;

  while (*Constraint) {
    switch (*Constraint) {
    default:
      Result += Target.convertConstraint(Constraint);
      break;
    // Ignore these
    case '*':
    case '?':
    case '!':
    case '=': // Will see this and the following in mult-alt constraints.
    case '+':
      break;
    case '#': // Ignore the rest of the constraint alternative.
      while (Constraint[1] && Constraint[1] != ',')
        Constraint++;
      break;
    case '&':
    case '%':
      Result += *Constraint;
      while (Constraint[1] && Constraint[1] == *Constraint)
        Constraint++;
      break;
    case ',':
      Result += "|";
      break;
    case 'g':
      Result += "imr";
      break;
    case '[': {
      assert(OutCons &&
             "Must pass output names to constraints with a symbolic name");
      unsigned Index;
      bool result = Target.resolveSymbolicName(Constraint, *OutCons, Index);
      assert(result && "Could not resolve symbolic name"); (void)result;
      Result += llvm::utostr(Index);
      break;
    }
    }

    Constraint++;
  }

  return Result;
}

/// AddVariableConstraints - Look at AsmExpr and if it is a variable declared
/// as using a particular register add that as a constraint that will be used
/// in this asm stmt.
static std::string
AddVariableConstraints(const std::string &Constraint, const Expr &AsmExpr,
                       const TargetInfo &Target, CodeGenModule &CGM,
                       const AsmStmt &Stmt, const bool EarlyClobber) {
  const DeclRefExpr *AsmDeclRef = dyn_cast<DeclRefExpr>(&AsmExpr);
  if (!AsmDeclRef)
    return Constraint;
  const ValueDecl &Value = *AsmDeclRef->getDecl();
  const VarDecl *Variable = dyn_cast<VarDecl>(&Value);
  if (!Variable)
    return Constraint;
  if (Variable->getStorageClass() != SC_Register)
    return Constraint;
  AsmLabelAttr *Attr = Variable->getAttr<AsmLabelAttr>();
  if (!Attr)
    return Constraint;
  StringRef Register = Attr->getLabel();
  assert(Target.isValidGCCRegisterName(Register));
  // We're using validateOutputConstraint here because we only care if
  // this is a register constraint.
  TargetInfo::ConstraintInfo Info(Constraint, "");
  if (Target.validateOutputConstraint(Info) &&
      !Info.allowsRegister()) {
    CGM.ErrorUnsupported(&Stmt, "__asm__");
    return Constraint;
  }
  // Canonicalize the register here before returning it.
  Register = Target.getNormalizedGCCRegisterName(Register);
  return (EarlyClobber ? "&{" : "{") + Register.str() + "}";
}

llvm::Value*
CodeGenFunction::EmitAsmInputLValue(const TargetInfo::ConstraintInfo &Info,
                                    LValue InputValue, QualType InputType,
                                    std::string &ConstraintStr,
                                    SourceLocation Loc) {
  llvm::Value *Arg;
  if (Info.allowsRegister() || !Info.allowsMemory()) {
    if (CodeGenFunction::hasScalarEvaluationKind(InputType)) {
      Arg = EmitLoadOfLValue(InputValue, Loc).getScalarVal();
    } else {
      llvm::Type *Ty = ConvertType(InputType);
      uint64_t Size = CGM.getDataLayout().getTypeSizeInBits(Ty);
      if (Size <= 64 && llvm::isPowerOf2_64(Size)) {
        Ty = llvm::IntegerType::get(getLLVMContext(), Size);
        Ty = llvm::PointerType::getUnqual(Ty);

        Arg = Builder.CreateLoad(Builder.CreateBitCast(InputValue.getAddress(),
                                                       Ty));
      } else {
        Arg = InputValue.getPointer();
        ConstraintStr += '*';
      }
    }
  } else {
    Arg = InputValue.getPointer();
    ConstraintStr += '*';
  }

  return Arg;
}

llvm::Value* CodeGenFunction::EmitAsmInput(
                                         const TargetInfo::ConstraintInfo &Info,
                                           const Expr *InputExpr,
                                           std::string &ConstraintStr) {
  // If this can't be a register or memory, i.e., has to be a constant
  // (immediate or symbolic), try to emit it as such.
  if (!Info.allowsRegister() && !Info.allowsMemory()) {
    llvm::APSInt Result;
    if (InputExpr->EvaluateAsInt(Result, getContext()))
      return llvm::ConstantInt::get(getLLVMContext(), Result);
#if INTEL_CUSTOMIZATION
      // Fix for CQ377377: Constraints "I"|"J" expects an integer constant
      // expression.
    else if (getLangOpts().IntelCompat &&
             InputExpr->getType().isConstQualified() &&
             InputExpr->getType()->isIntegerType())
      return EmitScalarExpr(InputExpr);
#endif //INTEL_CUSTOMIZATION
    assert(!Info.requiresImmediateConstant() &&
           "Required-immediate inlineasm arg isn't constant?");
  }

  if (Info.allowsRegister() || !Info.allowsMemory())
    if (CodeGenFunction::hasScalarEvaluationKind(InputExpr->getType()))
      return EmitScalarExpr(InputExpr);
  if (InputExpr->getStmtClass() == Expr::CXXThisExprClass)
    return EmitScalarExpr(InputExpr);
  InputExpr = InputExpr->IgnoreParenNoopCasts(getContext());
  LValue Dest = EmitLValue(InputExpr);
  return EmitAsmInputLValue(Info, Dest, InputExpr->getType(), ConstraintStr,
                            InputExpr->getExprLoc());
}

/// getAsmSrcLocInfo - Return the !srcloc metadata node to attach to an inline
/// asm call instruction.  The !srcloc MDNode contains a list of constant
/// integers which are the source locations of the start of each line in the
/// asm.
static llvm::MDNode *getAsmSrcLocInfo(const StringLiteral *Str,
                                      CodeGenFunction &CGF) {
  SmallVector<llvm::Metadata *, 8> Locs;
  // Add the location of the first line to the MDNode.
  Locs.push_back(llvm::ConstantAsMetadata::get(llvm::ConstantInt::get(
      CGF.Int32Ty, Str->getBeginLoc().getRawEncoding())));
  StringRef StrVal = Str->getString();
  if (!StrVal.empty()) {
    const SourceManager &SM = CGF.CGM.getContext().getSourceManager();
    const LangOptions &LangOpts = CGF.CGM.getLangOpts();
    unsigned StartToken = 0;
    unsigned ByteOffset = 0;

    // Add the location of the start of each subsequent line of the asm to the
    // MDNode.
    for (unsigned i = 0, e = StrVal.size() - 1; i != e; ++i) {
      if (StrVal[i] != '\n') continue;
      SourceLocation LineLoc = Str->getLocationOfByte(
          i + 1, SM, LangOpts, CGF.getTarget(), &StartToken, &ByteOffset);
      Locs.push_back(llvm::ConstantAsMetadata::get(
          llvm::ConstantInt::get(CGF.Int32Ty, LineLoc.getRawEncoding())));
    }
  }

  return llvm::MDNode::get(CGF.getLLVMContext(), Locs);
}

void CodeGenFunction::EmitAsmStmt(const AsmStmt &S) {
  // Assemble the final asm string.
  std::string AsmString = S.generateAsmString(getContext());

  // Get all the output and input constraints together.
  SmallVector<TargetInfo::ConstraintInfo, 4> OutputConstraintInfos;
  SmallVector<TargetInfo::ConstraintInfo, 4> InputConstraintInfos;

  for (unsigned i = 0, e = S.getNumOutputs(); i != e; i++) {
    StringRef Name;
    if (const GCCAsmStmt *GAS = dyn_cast<GCCAsmStmt>(&S))
      Name = GAS->getOutputName(i);
    TargetInfo::ConstraintInfo Info(S.getOutputConstraint(i), Name);
    bool IsValid = getTarget().validateOutputConstraint(Info); (void)IsValid;
    assert(IsValid && "Failed to parse output constraint");
    OutputConstraintInfos.push_back(Info);
  }

  for (unsigned i = 0, e = S.getNumInputs(); i != e; i++) {
    StringRef Name;
    if (const GCCAsmStmt *GAS = dyn_cast<GCCAsmStmt>(&S))
      Name = GAS->getInputName(i);
    TargetInfo::ConstraintInfo Info(S.getInputConstraint(i), Name);
    bool IsValid =
      getTarget().validateInputConstraint(OutputConstraintInfos, Info);
    assert(IsValid && "Failed to parse input constraint"); (void)IsValid;
#if INTEL_CUSTOMIZATION
    // CQ#371735 - allow use of registers for rvalues under 'm' constraint.
    if (getLangOpts().IntelCompat &&
        S.getInputConstraint(i).find('m') != StringRef::npos &&
        Info.allowsMemory() && !Info.allowsRegister())
      if (const Expr *E = S.getInputExpr(i)) {
        const Expr *E2 = E->IgnoreParenNoopCasts(getContext());
        Expr::Classification::Kinds Kind = E2->Classify(getContext()).getKind();
        // Allow registers for anything except lvalues, xvalues and functions.
        if (!E->isLValue() && Kind > Expr::Classification::CL_Function)
          Info.setAllowsRegister();
      }
#endif // INTEL_CUSTOMIZATION
    InputConstraintInfos.push_back(Info);
  }

  std::string Constraints;

  std::vector<LValue> ResultRegDests;
  std::vector<QualType> ResultRegQualTys;
  std::vector<llvm::Type *> ResultRegTypes;
  std::vector<llvm::Type *> ResultTruncRegTypes;
  std::vector<llvm::Type *> ArgTypes;
  std::vector<llvm::Value*> Args;

  // Keep track of inout constraints.
  std::string InOutConstraints;
  std::vector<llvm::Value*> InOutArgs;
  std::vector<llvm::Type*> InOutArgTypes;

  // An inline asm can be marked readonly if it meets the following conditions:
  //  - it doesn't have any sideeffects
  //  - it doesn't clobber memory
  //  - it doesn't return a value by-reference
  // It can be marked readnone if it doesn't have any input memory constraints
  // in addition to meeting the conditions listed above.
  bool ReadOnly = true, ReadNone = true;

  for (unsigned i = 0, e = S.getNumOutputs(); i != e; i++) {
    TargetInfo::ConstraintInfo &Info = OutputConstraintInfos[i];

    // Simplify the output constraint.
    std::string OutputConstraint(S.getOutputConstraint(i));
    OutputConstraint = SimplifyConstraint(OutputConstraint.c_str() + 1,
                                          getTarget(), &OutputConstraintInfos);

    const Expr *OutExpr = S.getOutputExpr(i);
    OutExpr = OutExpr->IgnoreParenNoopCasts(getContext());

    OutputConstraint = AddVariableConstraints(OutputConstraint, *OutExpr,
                                              getTarget(), CGM, S,
                                              Info.earlyClobber());

    LValue Dest = EmitLValue(OutExpr);
    if (!Constraints.empty())
      Constraints += ',';

    // If this is a register output, then make the inline asm return it
    // by-value.  If this is a memory result, return the value by-reference.
    if (!Info.allowsMemory() && hasScalarEvaluationKind(OutExpr->getType())) {
      Constraints += "=" + OutputConstraint;
      ResultRegQualTys.push_back(OutExpr->getType());
      ResultRegDests.push_back(Dest);
      ResultRegTypes.push_back(ConvertTypeForMem(OutExpr->getType()));
      ResultTruncRegTypes.push_back(ResultRegTypes.back());

      // If this output is tied to an input, and if the input is larger, then
      // we need to set the actual result type of the inline asm node to be the
      // same as the input type.
      if (Info.hasMatchingInput()) {
        unsigned InputNo;
        for (InputNo = 0; InputNo != S.getNumInputs(); ++InputNo) {
          TargetInfo::ConstraintInfo &Input = InputConstraintInfos[InputNo];
          if (Input.hasTiedOperand() && Input.getTiedOperand() == i)
            break;
        }
        assert(InputNo != S.getNumInputs() && "Didn't find matching input!");

        QualType InputTy = S.getInputExpr(InputNo)->getType();
        QualType OutputType = OutExpr->getType();

        uint64_t InputSize = getContext().getTypeSize(InputTy);
        if (getContext().getTypeSize(OutputType) < InputSize) {
          // Form the asm to return the value as a larger integer or fp type.
          ResultRegTypes.back() = ConvertType(InputTy);
        }
      }
      if (llvm::Type* AdjTy =
            getTargetHooks().adjustInlineAsmType(*this, OutputConstraint,
                                                 ResultRegTypes.back()))
        ResultRegTypes.back() = AdjTy;
      else {
        CGM.getDiags().Report(S.getAsmLoc(),
                              diag::err_asm_invalid_type_in_input)
            << OutExpr->getType() << OutputConstraint;
      }

      // Update largest vector width for any vector types.
      if (auto *VT = dyn_cast<llvm::VectorType>(ResultRegTypes.back()))
        LargestVectorWidth = std::max(LargestVectorWidth,
                                      VT->getPrimitiveSizeInBits());
    } else {
      ArgTypes.push_back(Dest.getAddress().getType());
      Args.push_back(Dest.getPointer());
      Constraints += "=*";
      Constraints += OutputConstraint;
      ReadOnly = ReadNone = false;
    }

    if (Info.isReadWrite()) {
      InOutConstraints += ',';

      const Expr *InputExpr = S.getOutputExpr(i);
      llvm::Value *Arg = EmitAsmInputLValue(Info, Dest, InputExpr->getType(),
                                            InOutConstraints,
                                            InputExpr->getExprLoc());

      if (llvm::Type* AdjTy =
          getTargetHooks().adjustInlineAsmType(*this, OutputConstraint,
                                               Arg->getType()))
        Arg = Builder.CreateBitCast(Arg, AdjTy);

      // Update largest vector width for any vector types.
      if (auto *VT = dyn_cast<llvm::VectorType>(Arg->getType()))
        LargestVectorWidth = std::max(LargestVectorWidth,
                                      VT->getPrimitiveSizeInBits());
      if (Info.allowsRegister())
        InOutConstraints += llvm::utostr(i);
      else
        InOutConstraints += OutputConstraint;

      InOutArgTypes.push_back(Arg->getType());
      InOutArgs.push_back(Arg);
    }
  }

  // If this is a Microsoft-style asm blob, store the return registers (EAX:EDX)
  // to the return value slot. Only do this when returning in registers.
  if (isa<MSAsmStmt>(&S)) {
    const ABIArgInfo &RetAI = CurFnInfo->getReturnInfo();
    if (RetAI.isDirect() || RetAI.isExtend()) {
      // Make a fake lvalue for the return value slot.
      LValue ReturnSlot = MakeAddrLValue(ReturnValue, FnRetTy);
      CGM.getTargetCodeGenInfo().addReturnRegisterOutputs(
          *this, ReturnSlot, Constraints, ResultRegTypes, ResultTruncRegTypes,
          ResultRegDests, AsmString, S.getNumOutputs());
      SawAsmBlock = true;
    }
  }

  for (unsigned i = 0, e = S.getNumInputs(); i != e; i++) {
    const Expr *InputExpr = S.getInputExpr(i);

    TargetInfo::ConstraintInfo &Info = InputConstraintInfos[i];

    if (Info.allowsMemory())
      ReadNone = false;

    if (!Constraints.empty())
      Constraints += ',';

    // Simplify the input constraint.
    std::string InputConstraint(S.getInputConstraint(i));
    InputConstraint = SimplifyConstraint(InputConstraint.c_str(), getTarget(),
                                         &OutputConstraintInfos);

    InputConstraint = AddVariableConstraints(
        InputConstraint, *InputExpr->IgnoreParenNoopCasts(getContext()),
        getTarget(), CGM, S, false /* No EarlyClobber */);

    llvm::Value *Arg = EmitAsmInput(Info, InputExpr, Constraints);

    // If this input argument is tied to a larger output result, extend the
    // input to be the same size as the output.  The LLVM backend wants to see
    // the input and output of a matching constraint be the same size.  Note
    // that GCC does not define what the top bits are here.  We use zext because
    // that is usually cheaper, but LLVM IR should really get an anyext someday.
    if (Info.hasTiedOperand()) {
      unsigned Output = Info.getTiedOperand();
      QualType OutputType = S.getOutputExpr(Output)->getType();
      QualType InputTy = InputExpr->getType();

      if (getContext().getTypeSize(OutputType) >
          getContext().getTypeSize(InputTy)) {
        // Use ptrtoint as appropriate so that we can do our extension.
        if (isa<llvm::PointerType>(Arg->getType()))
          Arg = Builder.CreatePtrToInt(Arg, IntPtrTy);
        llvm::Type *OutputTy = ConvertType(OutputType);
        if (isa<llvm::IntegerType>(OutputTy))
          Arg = Builder.CreateZExt(Arg, OutputTy);
        else if (isa<llvm::PointerType>(OutputTy))
          Arg = Builder.CreateZExt(Arg, IntPtrTy);
        else {
          assert(OutputTy->isFloatingPointTy() && "Unexpected output type");
          Arg = Builder.CreateFPExt(Arg, OutputTy);
        }
      }
    }
    if (llvm::Type* AdjTy =
              getTargetHooks().adjustInlineAsmType(*this, InputConstraint,
                                                   Arg->getType()))
      Arg = Builder.CreateBitCast(Arg, AdjTy);
    else
      CGM.getDiags().Report(S.getAsmLoc(), diag::err_asm_invalid_type_in_input)
          << InputExpr->getType() << InputConstraint;

    // Update largest vector width for any vector types.
    if (auto *VT = dyn_cast<llvm::VectorType>(Arg->getType()))
      LargestVectorWidth = std::max(LargestVectorWidth,
                                    VT->getPrimitiveSizeInBits());

    ArgTypes.push_back(Arg->getType());
    Args.push_back(Arg);
    Constraints += InputConstraint;
  }

  // Append the "input" part of inout constraints last.
  for (unsigned i = 0, e = InOutArgs.size(); i != e; i++) {
    ArgTypes.push_back(InOutArgTypes[i]);
    Args.push_back(InOutArgs[i]);
  }
  Constraints += InOutConstraints;

  // Clobbers
  for (unsigned i = 0, e = S.getNumClobbers(); i != e; i++) {
    StringRef Clobber = S.getClobber(i);

    if (Clobber == "memory")
      ReadOnly = ReadNone = false;
    else if (Clobber != "cc")
      Clobber = getTarget().getNormalizedGCCRegisterName(Clobber);

    if (!Constraints.empty())
      Constraints += ',';

    Constraints += "~{";
    Constraints += Clobber;
    Constraints += '}';
  }

  // Add machine specific clobbers
  std::string MachineClobbers = getTarget().getClobbers();
  if (!MachineClobbers.empty()) {
    if (!Constraints.empty())
      Constraints += ',';
    Constraints += MachineClobbers;
  }

  llvm::Type *ResultType;
  if (ResultRegTypes.empty())
    ResultType = VoidTy;
  else if (ResultRegTypes.size() == 1)
    ResultType = ResultRegTypes[0];
  else
    ResultType = llvm::StructType::get(getLLVMContext(), ResultRegTypes);

  llvm::FunctionType *FTy =
    llvm::FunctionType::get(ResultType, ArgTypes, false);

  bool HasSideEffect = S.isVolatile() || S.getNumOutputs() == 0;
  llvm::InlineAsm::AsmDialect AsmDialect = isa<MSAsmStmt>(&S) ?
    llvm::InlineAsm::AD_Intel : llvm::InlineAsm::AD_ATT;
  llvm::InlineAsm *IA =
    llvm::InlineAsm::get(FTy, AsmString, Constraints, HasSideEffect,
                         /* IsAlignStack */ false, AsmDialect);
  llvm::CallInst *Result =
      Builder.CreateCall(IA, Args, getBundlesForFunclet(IA));
  Result->addAttribute(llvm::AttributeList::FunctionIndex,
                       llvm::Attribute::NoUnwind);

  // Attach readnone and readonly attributes.
  if (!HasSideEffect) {
    if (ReadNone)
      Result->addAttribute(llvm::AttributeList::FunctionIndex,
                           llvm::Attribute::ReadNone);
    else if (ReadOnly)
      Result->addAttribute(llvm::AttributeList::FunctionIndex,
                           llvm::Attribute::ReadOnly);
  }

  // Slap the source location of the inline asm into a !srcloc metadata on the
  // call.
  if (const GCCAsmStmt *gccAsmStmt = dyn_cast<GCCAsmStmt>(&S)) {
    Result->setMetadata("srcloc", getAsmSrcLocInfo(gccAsmStmt->getAsmString(),
                                                   *this));
  } else {
    // At least put the line number on MS inline asm blobs.
    auto Loc = llvm::ConstantInt::get(Int32Ty, S.getAsmLoc().getRawEncoding());
    Result->setMetadata("srcloc",
                        llvm::MDNode::get(getLLVMContext(),
                                          llvm::ConstantAsMetadata::get(Loc)));
  }

  if (getLangOpts().assumeFunctionsAreConvergent()) {
    // Conservatively, mark all inline asm blocks in CUDA or OpenCL as
    // convergent (meaning, they may call an intrinsically convergent op, such
    // as bar.sync, and so can't have certain optimizations applied around
    // them).
    Result->addAttribute(llvm::AttributeList::FunctionIndex,
                         llvm::Attribute::Convergent);
  }

  // Extract all of the register value results from the asm.
  std::vector<llvm::Value*> RegResults;
  if (ResultRegTypes.size() == 1) {
    RegResults.push_back(Result);
  } else {
    for (unsigned i = 0, e = ResultRegTypes.size(); i != e; ++i) {
      llvm::Value *Tmp = Builder.CreateExtractValue(Result, i, "asmresult");
      RegResults.push_back(Tmp);
    }
  }

  assert(RegResults.size() == ResultRegTypes.size());
  assert(RegResults.size() == ResultTruncRegTypes.size());
  assert(RegResults.size() == ResultRegDests.size());
  for (unsigned i = 0, e = RegResults.size(); i != e; ++i) {
    llvm::Value *Tmp = RegResults[i];

    // If the result type of the LLVM IR asm doesn't match the result type of
    // the expression, do the conversion.
    if (ResultRegTypes[i] != ResultTruncRegTypes[i]) {
      llvm::Type *TruncTy = ResultTruncRegTypes[i];

      // Truncate the integer result to the right size, note that TruncTy can be
      // a pointer.
      if (TruncTy->isFloatingPointTy())
        Tmp = Builder.CreateFPTrunc(Tmp, TruncTy);
      else if (TruncTy->isPointerTy() && Tmp->getType()->isIntegerTy()) {
        uint64_t ResSize = CGM.getDataLayout().getTypeSizeInBits(TruncTy);
        Tmp = Builder.CreateTrunc(Tmp,
                   llvm::IntegerType::get(getLLVMContext(), (unsigned)ResSize));
        Tmp = Builder.CreateIntToPtr(Tmp, TruncTy);
      } else if (Tmp->getType()->isPointerTy() && TruncTy->isIntegerTy()) {
        uint64_t TmpSize =CGM.getDataLayout().getTypeSizeInBits(Tmp->getType());
        Tmp = Builder.CreatePtrToInt(Tmp,
                   llvm::IntegerType::get(getLLVMContext(), (unsigned)TmpSize));
        Tmp = Builder.CreateTrunc(Tmp, TruncTy);
      } else if (TruncTy->isIntegerTy()) {
        Tmp = Builder.CreateZExtOrTrunc(Tmp, TruncTy);
      } else if (TruncTy->isVectorTy()) {
        Tmp = Builder.CreateBitCast(Tmp, TruncTy);
      }
    }

    EmitStoreThroughLValue(RValue::get(Tmp), ResultRegDests[i]);
  }
}

LValue CodeGenFunction::InitCapturedStruct(const CapturedStmt &S) {
  const RecordDecl *RD = S.getCapturedRecordDecl();
  QualType RecordTy = getContext().getRecordType(RD);

  // Initialize the captured struct.
  LValue SlotLV =
    MakeAddrLValue(CreateMemTemp(RecordTy, "agg.captured"), RecordTy);

  RecordDecl::field_iterator CurField = RD->field_begin();
  for (CapturedStmt::const_capture_init_iterator I = S.capture_init_begin(),
                                                 E = S.capture_init_end();
       I != E; ++I, ++CurField) {
    LValue LV = EmitLValueForFieldInitialization(SlotLV, *CurField);
    if (CurField->hasCapturedVLAType()) {
      auto VAT = CurField->getCapturedVLAType();
      EmitStoreThroughLValue(RValue::get(VLASizeMap[VAT->getSizeExpr()]), LV);
    } else {
      EmitInitializerForField(*CurField, LV, *I);
    }
  }

  return SlotLV;
}

/// Generate an outlined function for the body of a CapturedStmt, store any
/// captured variables into the captured struct, and call the outlined function.
llvm::Function *
CodeGenFunction::EmitCapturedStmt(const CapturedStmt &S, CapturedRegionKind K) {
  LValue CapStruct = InitCapturedStruct(S);

  // Emit the CapturedDecl
  CodeGenFunction CGF(CGM, true);
  CGCapturedStmtRAII CapInfoRAII(CGF, new CGCapturedStmtInfo(S, K));
  llvm::Function *F = CGF.GenerateCapturedStmtFunction(S);
  delete CGF.CapturedStmtInfo;

  // Emit call to the helper function.
  EmitCallOrInvoke(F, CapStruct.getPointer());

  return F;
}

Address CodeGenFunction::GenerateCapturedStmtArgument(const CapturedStmt &S) {
  LValue CapStruct = InitCapturedStruct(S);
  return CapStruct.getAddress();
}

/// Creates the outlined function for a CapturedStmt.
llvm::Function *
CodeGenFunction::GenerateCapturedStmtFunction(const CapturedStmt &S) {
  assert(CapturedStmtInfo &&
    "CapturedStmtInfo should be set when generating the captured function");
  const CapturedDecl *CD = S.getCapturedDecl();
  const RecordDecl *RD = S.getCapturedRecordDecl();
  SourceLocation Loc = S.getBeginLoc();
  assert(CD->hasBody() && "missing CapturedDecl body");

  // Build the argument list.
  ASTContext &Ctx = CGM.getContext();
  FunctionArgList Args;
  Args.append(CD->param_begin(), CD->param_end());

  // Create the function declaration.
  const CGFunctionInfo &FuncInfo =
    CGM.getTypes().arrangeBuiltinFunctionDeclaration(Ctx.VoidTy, Args);
  llvm::FunctionType *FuncLLVMTy = CGM.getTypes().GetFunctionType(FuncInfo);

  llvm::Function *F =
    llvm::Function::Create(FuncLLVMTy, llvm::GlobalValue::InternalLinkage,
                           CapturedStmtInfo->getHelperName(), &CGM.getModule());
  CGM.SetInternalFunctionAttributes(CD, F, FuncInfo);
  if (CD->isNothrow())
    F->addFnAttr(llvm::Attribute::NoUnwind);

  // Generate the function.
  StartFunction(CD, Ctx.VoidTy, F, FuncInfo, Args, CD->getLocation(),
                CD->getBody()->getBeginLoc());
  // Set the context parameter in CapturedStmtInfo.
  Address DeclPtr = GetAddrOfLocalVar(CD->getContextParam());
  CapturedStmtInfo->setContextValue(Builder.CreateLoad(DeclPtr));

  // Initialize variable-length arrays.
  LValue Base = MakeNaturalAlignAddrLValue(CapturedStmtInfo->getContextValue(),
                                           Ctx.getTagDeclType(RD));
  for (auto *FD : RD->fields()) {
    if (FD->hasCapturedVLAType()) {
      auto *ExprArg =
          EmitLoadOfLValue(EmitLValueForField(Base, FD), S.getBeginLoc())
              .getScalarVal();
      auto VAT = FD->getCapturedVLAType();
      VLASizeMap[VAT->getSizeExpr()] = ExprArg;
    }
  }

  // If 'this' is captured, load it into CXXThisValue.
  if (CapturedStmtInfo->isCXXThisExprCaptured()) {
    FieldDecl *FD = CapturedStmtInfo->getThisFieldDecl();
    LValue ThisLValue = EmitLValueForField(Base, FD);
    CXXThisValue = EmitLoadOfLValue(ThisLValue, Loc).getScalarVal();
  }

  PGO.assignRegionCounters(GlobalDecl(CD), F);
  CapturedStmtInfo->EmitBody(*this, CD->getBody());
  FinishFunction(CD->getBodyRBrace());

  return F;
}<|MERGE_RESOLUTION|>--- conflicted
+++ resolved
@@ -34,6 +34,9 @@
 
 #if INTEL_CUSTOMIZATION
 static bool useFrontEndOutlining(CodeGenModule &CGM, const Stmt *S) {
+  if (S->getStmtClass() == Stmt::OMPTargetDirectiveClass)
+    return !CGM.getLangOpts().IntelOpenMPOffload;
+
   if (S->getStmtClass() != Stmt::OMPAtomicDirectiveClass)
     return false;
 
@@ -95,39 +98,8 @@
   EmitStopPoint(S);
 
 #if INTEL_CUSTOMIZATION
-<<<<<<< HEAD
   if (CGM.getLangOpts().IntelCompat && !useFrontEndOutlining(CGM, S) &&
       CGM.getLangOpts().IntelOpenMP) {
-    if (S->getStmtClass() == Stmt::OMPSimdDirectiveClass)
-      return EmitIntelOMPSimdDirective(cast<OMPSimdDirective>(*S));
-    if (S->getStmtClass() == Stmt::OMPForDirectiveClass)
-      return EmitIntelOMPForDirective(cast<OMPForDirective>(*S));
-    if (S->getStmtClass() == Stmt::OMPParallelForDirectiveClass)
-      return EmitIntelOMPParallelForDirective(
-                                cast<OMPParallelForDirective>(*S));
-    if (S->getStmtClass() == Stmt::OMPParallelForSimdDirectiveClass)
-      return EmitIntelOMPParallelForSimdDirective(
-                                cast<OMPParallelForSimdDirective>(*S));
-    if (S->getStmtClass() == Stmt::OMPTaskLoopDirectiveClass)
-      return EmitIntelOMPTaskLoopDirective(
-                                cast<OMPTaskLoopDirective>(*S));
-    if (S->getStmtClass() == Stmt::OMPTaskLoopSimdDirectiveClass)
-      return EmitIntelOMPTaskLoopSimdDirective(
-                                cast<OMPTaskLoopSimdDirective>(*S));
-    if (S->getStmtClass() == Stmt::OMPDistributeDirectiveClass)
-      return EmitIntelOMPDistributeDirective(cast<OMPDistributeDirective>(*S));
-    if (S->getStmtClass() == Stmt::OMPDistributeParallelForDirectiveClass)
-      return EmitIntelOMPDistributeParallelForDirective(
-          cast<OMPDistributeParallelForDirective>(*S));
-    if (S->getStmtClass() == Stmt::OMPDistributeParallelForSimdDirectiveClass)
-      return EmitIntelOMPDistributeParallelForSimdDirective(
-          cast<OMPDistributeParallelForSimdDirective>(*S));
-    if (S->getStmtClass() != Stmt::OMPTargetDirectiveClass ||
-        CGM.getLangOpts().IntelOpenMPOffload)
-      if (auto *Dir = dyn_cast<OMPExecutableDirective>(S))
-        return EmitIntelOpenMPDirective(*Dir);
-=======
-  if (CGM.getLangOpts().IntelCompat && CGM.getLangOpts().IntelOpenMP) {
     // Combined target directives
     if (S->getStmtClass() == Stmt::OMPTargetParallelDirectiveClass ||
         S->getStmtClass() == Stmt::OMPTargetParallelForDirectiveClass ||
@@ -158,7 +130,6 @@
                                              LoopDir->getDirectiveKind());
     if (auto *Dir = dyn_cast<OMPExecutableDirective>(S))
       return EmitLateOutlineOMPDirective(*Dir);
->>>>>>> 7c882841
   }
 #endif // INTEL_CUSTOMIZATION
 
