//===--- CGStmt.cpp - Emit LLVM Code from Statements ----------------------===//
//
//                     The LLVM Compiler Infrastructure
//
// This file is distributed under the University of Illinois Open Source
// License. See LICENSE.TXT for details.
//
//===----------------------------------------------------------------------===//
//
// This contains code to emit Stmt nodes as LLVM code.
//
//===----------------------------------------------------------------------===//

#include "CGDebugInfo.h" // INTEL
#include "CodeGenFunction.h"
#include "CodeGenModule.h"
#include "TargetInfo.h"
#include "clang/AST/Expr.h"  // INTEL
#include "clang/AST/StmtVisitor.h"
#include "clang/Basic/Builtins.h"
#include "clang/Basic/PrettyStackTrace.h"
#include "clang/Basic/TargetInfo.h"
#include "llvm/ADT/StringExtras.h"
#include "llvm/IR/CallSite.h"
#include "llvm/IR/DataLayout.h"
#include "llvm/IR/InlineAsm.h"
#include "llvm/IR/Intrinsics.h"
#include "llvm/IR/MDBuilder.h"

using namespace clang;
using namespace CodeGen;

//===----------------------------------------------------------------------===//
//                              Statement Emission
//===----------------------------------------------------------------------===//

void CodeGenFunction::EmitStopPoint(const Stmt *S) {
  if (CGDebugInfo *DI = getDebugInfo()) {
    SourceLocation Loc;
    Loc = S->getBeginLoc();
    DI->EmitLocation(Builder, Loc);

    LastStopPoint = Loc;
  }
}

void CodeGenFunction::EmitStmt(const Stmt *S, ArrayRef<const Attr *> Attrs) {
  assert(S && "Null statement?");
  PGO.setCurrentStmt(S);

  // These statements have their own debug info handling.
  if (EmitSimpleStmt(S))
    return;

  // Check if we are generating unreachable code.
  if (!HaveInsertPoint()) {
    // If so, and the statement doesn't contain a label, then we do not need to
    // generate actual code. This is safe because (1) the current point is
    // unreachable, so we don't need to execute the code, and (2) we've already
    // handled the statements which update internal data structures (like the
    // local variable map) which could be used by subsequent statements.
    if (!ContainsLabel(S)) {
      // Verify that any decl statements were handled as simple, they may be in
      // scope of subsequent reachable statements.
      assert(!isa<DeclStmt>(*S) && "Unexpected DeclStmt!");
      return;
    }

    // Otherwise, make a new block to hold the code.
    EnsureInsertPoint();
  }

  // Generate a stoppoint if we are emitting debug info.
  EmitStopPoint(S);

#if INTEL_COLLAB
  if (CGM.getLangOpts().OpenMPLateOutline) {
    // Combined target directives
    if (S->getStmtClass() == Stmt::OMPTargetParallelDirectiveClass ||
        S->getStmtClass() == Stmt::OMPTargetParallelForDirectiveClass ||
        S->getStmtClass() == Stmt::OMPTargetParallelForSimdDirectiveClass ||
        S->getStmtClass() == Stmt::OMPTargetSimdDirectiveClass ||
        S->getStmtClass() == Stmt::OMPTargetTeamsDirectiveClass ||
        S->getStmtClass() == Stmt::OMPTargetTeamsDistributeDirectiveClass ||
        S->getStmtClass() == Stmt::OMPTargetTeamsDistributeSimdDirectiveClass ||
        S->getStmtClass() ==
            Stmt::OMPTargetTeamsDistributeParallelForDirectiveClass ||
        S->getStmtClass() ==
            Stmt::OMPTargetTeamsDistributeParallelForSimdDirectiveClass) {
      auto *Dir = dyn_cast<OMPExecutableDirective>(S);
      return EmitLateOutlineOMPDirective(*Dir, OMPD_target);
    }
    // Combined teams directives
    if (S->getStmtClass() == Stmt::OMPTeamsDistributeDirectiveClass ||
        S->getStmtClass() == Stmt::OMPTeamsDistributeSimdDirectiveClass ||
        S->getStmtClass() ==
            Stmt::OMPTeamsDistributeParallelForDirectiveClass ||
        S->getStmtClass() ==
            Stmt::OMPTeamsDistributeParallelForSimdDirectiveClass) {
      auto *Dir = dyn_cast<OMPExecutableDirective>(S);
      return EmitLateOutlineOMPDirective(*Dir, OMPD_teams);
    }
    if (auto *LoopDir = dyn_cast<OMPLoopDirective>(S))
      return EmitLateOutlineOMPLoopDirective(*LoopDir,
                                             LoopDir->getDirectiveKind());
    if (auto *Dir = dyn_cast<OMPExecutableDirective>(S))
      return EmitLateOutlineOMPDirective(*Dir);
  }
#endif // INTEL_COLLAB

  // Ignore all OpenMP directives except for simd if OpenMP with Simd is
  // enabled.
  if (getLangOpts().OpenMP && getLangOpts().OpenMPSimd) {
    if (const auto *D = dyn_cast<OMPExecutableDirective>(S)) {
      EmitSimpleOMPExecutableDirective(*D);
      return;
    }
  }

  switch (S->getStmtClass()) {
  case Stmt::NoStmtClass:
  case Stmt::CXXCatchStmtClass:
  case Stmt::SEHExceptStmtClass:
  case Stmt::SEHFinallyStmtClass:
  case Stmt::MSDependentExistsStmtClass:
    llvm_unreachable("invalid statement class to emit generically");
  case Stmt::NullStmtClass:
  case Stmt::CompoundStmtClass:
  case Stmt::DeclStmtClass:
  case Stmt::LabelStmtClass:
  case Stmt::AttributedStmtClass:
  case Stmt::GotoStmtClass:
  case Stmt::BreakStmtClass:
  case Stmt::ContinueStmtClass:
  case Stmt::DefaultStmtClass:
  case Stmt::CaseStmtClass:
  case Stmt::SEHLeaveStmtClass:
    llvm_unreachable("should have emitted these statements as simple");

#define STMT(Type, Base)
#define ABSTRACT_STMT(Op)
#define EXPR(Type, Base) \
  case Stmt::Type##Class:
#include "clang/AST/StmtNodes.inc"
  {
    // Remember the block we came in on.
    llvm::BasicBlock *incoming = Builder.GetInsertBlock();
    assert(incoming && "expression emission must have an insertion point");

    EmitIgnoredExpr(cast<Expr>(S));

    llvm::BasicBlock *outgoing = Builder.GetInsertBlock();
    assert(outgoing && "expression emission cleared block!");

    // The expression emitters assume (reasonably!) that the insertion
    // point is always set.  To maintain that, the call-emission code
    // for noreturn functions has to enter a new block with no
    // predecessors.  We want to kill that block and mark the current
    // insertion point unreachable in the common case of a call like
    // "exit();".  Since expression emission doesn't otherwise create
    // blocks with no predecessors, we can just test for that.
    // However, we must be careful not to do this to our incoming
    // block, because *statement* emission does sometimes create
    // reachable blocks which will have no predecessors until later in
    // the function.  This occurs with, e.g., labels that are not
    // reachable by fallthrough.
    if (incoming != outgoing && outgoing->use_empty()) {
      outgoing->eraseFromParent();
      Builder.ClearInsertionPoint();
    }
    break;
  }

  case Stmt::IndirectGotoStmtClass:
    EmitIndirectGotoStmt(cast<IndirectGotoStmt>(*S)); break;

  case Stmt::IfStmtClass:      EmitIfStmt(cast<IfStmt>(*S));              break;
  case Stmt::WhileStmtClass:   EmitWhileStmt(cast<WhileStmt>(*S), Attrs); break;
  case Stmt::DoStmtClass:      EmitDoStmt(cast<DoStmt>(*S), Attrs);       break;
  case Stmt::ForStmtClass:     EmitForStmt(cast<ForStmt>(*S), Attrs);     break;

  case Stmt::ReturnStmtClass:  EmitReturnStmt(cast<ReturnStmt>(*S));      break;

  case Stmt::SwitchStmtClass:  EmitSwitchStmt(cast<SwitchStmt>(*S));      break;
  case Stmt::GCCAsmStmtClass:  // Intentional fall-through.
  case Stmt::MSAsmStmtClass:   EmitAsmStmt(cast<AsmStmt>(*S));            break;
  case Stmt::CoroutineBodyStmtClass:
    EmitCoroutineBody(cast<CoroutineBodyStmt>(*S));
    break;
  case Stmt::CoreturnStmtClass:
    EmitCoreturnStmt(cast<CoreturnStmt>(*S));
    break;
  case Stmt::CapturedStmtClass: {
    const CapturedStmt *CS = cast<CapturedStmt>(S);
    EmitCapturedStmt(*CS, CS->getCapturedRegionKind());
    }
    break;
  case Stmt::ObjCAtTryStmtClass:
    EmitObjCAtTryStmt(cast<ObjCAtTryStmt>(*S));
    break;
  case Stmt::ObjCAtCatchStmtClass:
    llvm_unreachable(
                    "@catch statements should be handled by EmitObjCAtTryStmt");
  case Stmt::ObjCAtFinallyStmtClass:
    llvm_unreachable(
                  "@finally statements should be handled by EmitObjCAtTryStmt");
  case Stmt::ObjCAtThrowStmtClass:
    EmitObjCAtThrowStmt(cast<ObjCAtThrowStmt>(*S));
    break;
  case Stmt::ObjCAtSynchronizedStmtClass:
    EmitObjCAtSynchronizedStmt(cast<ObjCAtSynchronizedStmt>(*S));
    break;
  case Stmt::ObjCForCollectionStmtClass:
    EmitObjCForCollectionStmt(cast<ObjCForCollectionStmt>(*S));
    break;
  case Stmt::ObjCAutoreleasePoolStmtClass:
    EmitObjCAutoreleasePoolStmt(cast<ObjCAutoreleasePoolStmt>(*S));
    break;

  case Stmt::CXXTryStmtClass:
    EmitCXXTryStmt(cast<CXXTryStmt>(*S));
    break;
  case Stmt::CXXForRangeStmtClass:
    EmitCXXForRangeStmt(cast<CXXForRangeStmt>(*S), Attrs);
    break;
  case Stmt::SEHTryStmtClass:
    EmitSEHTryStmt(cast<SEHTryStmt>(*S));
    break;
  case Stmt::OMPParallelDirectiveClass:
    EmitOMPParallelDirective(cast<OMPParallelDirective>(*S));
    break;
  case Stmt::OMPSimdDirectiveClass:
    EmitOMPSimdDirective(cast<OMPSimdDirective>(*S));
    break;
  case Stmt::OMPForDirectiveClass:
    EmitOMPForDirective(cast<OMPForDirective>(*S));
    break;
  case Stmt::OMPForSimdDirectiveClass:
    EmitOMPForSimdDirective(cast<OMPForSimdDirective>(*S));
    break;
  case Stmt::OMPSectionsDirectiveClass:
    EmitOMPSectionsDirective(cast<OMPSectionsDirective>(*S));
    break;
  case Stmt::OMPSectionDirectiveClass:
    EmitOMPSectionDirective(cast<OMPSectionDirective>(*S));
    break;
  case Stmt::OMPSingleDirectiveClass:
    EmitOMPSingleDirective(cast<OMPSingleDirective>(*S));
    break;
  case Stmt::OMPMasterDirectiveClass:
    EmitOMPMasterDirective(cast<OMPMasterDirective>(*S));
    break;
  case Stmt::OMPCriticalDirectiveClass:
    EmitOMPCriticalDirective(cast<OMPCriticalDirective>(*S));
    break;
  case Stmt::OMPParallelForDirectiveClass:
    EmitOMPParallelForDirective(cast<OMPParallelForDirective>(*S));
    break;
  case Stmt::OMPParallelForSimdDirectiveClass:
    EmitOMPParallelForSimdDirective(cast<OMPParallelForSimdDirective>(*S));
    break;
  case Stmt::OMPParallelSectionsDirectiveClass:
    EmitOMPParallelSectionsDirective(cast<OMPParallelSectionsDirective>(*S));
    break;
  case Stmt::OMPTaskDirectiveClass:
    EmitOMPTaskDirective(cast<OMPTaskDirective>(*S));
    break;
  case Stmt::OMPTaskyieldDirectiveClass:
    EmitOMPTaskyieldDirective(cast<OMPTaskyieldDirective>(*S));
    break;
  case Stmt::OMPBarrierDirectiveClass:
    EmitOMPBarrierDirective(cast<OMPBarrierDirective>(*S));
    break;
  case Stmt::OMPTaskwaitDirectiveClass:
    EmitOMPTaskwaitDirective(cast<OMPTaskwaitDirective>(*S));
    break;
  case Stmt::OMPTaskgroupDirectiveClass:
    EmitOMPTaskgroupDirective(cast<OMPTaskgroupDirective>(*S));
    break;
  case Stmt::OMPFlushDirectiveClass:
    EmitOMPFlushDirective(cast<OMPFlushDirective>(*S));
    break;
  case Stmt::OMPOrderedDirectiveClass:
    EmitOMPOrderedDirective(cast<OMPOrderedDirective>(*S));
    break;
  case Stmt::OMPAtomicDirectiveClass:
    EmitOMPAtomicDirective(cast<OMPAtomicDirective>(*S));
    break;
  case Stmt::OMPTargetDirectiveClass:
    EmitOMPTargetDirective(cast<OMPTargetDirective>(*S));
    break;
  case Stmt::OMPTeamsDirectiveClass:
    EmitOMPTeamsDirective(cast<OMPTeamsDirective>(*S));
    break;
  case Stmt::OMPCancellationPointDirectiveClass:
    EmitOMPCancellationPointDirective(cast<OMPCancellationPointDirective>(*S));
    break;
  case Stmt::OMPCancelDirectiveClass:
    EmitOMPCancelDirective(cast<OMPCancelDirective>(*S));
    break;
  case Stmt::OMPTargetDataDirectiveClass:
    EmitOMPTargetDataDirective(cast<OMPTargetDataDirective>(*S));
    break;
  case Stmt::OMPTargetEnterDataDirectiveClass:
    EmitOMPTargetEnterDataDirective(cast<OMPTargetEnterDataDirective>(*S));
    break;
  case Stmt::OMPTargetExitDataDirectiveClass:
    EmitOMPTargetExitDataDirective(cast<OMPTargetExitDataDirective>(*S));
    break;
  case Stmt::OMPTargetParallelDirectiveClass:
    EmitOMPTargetParallelDirective(cast<OMPTargetParallelDirective>(*S));
    break;
  case Stmt::OMPTargetParallelForDirectiveClass:
    EmitOMPTargetParallelForDirective(cast<OMPTargetParallelForDirective>(*S));
    break;
  case Stmt::OMPTaskLoopDirectiveClass:
    EmitOMPTaskLoopDirective(cast<OMPTaskLoopDirective>(*S));
    break;
  case Stmt::OMPTaskLoopSimdDirectiveClass:
    EmitOMPTaskLoopSimdDirective(cast<OMPTaskLoopSimdDirective>(*S));
    break;
  case Stmt::OMPDistributeDirectiveClass:
    EmitOMPDistributeDirective(cast<OMPDistributeDirective>(*S));
    break;
  case Stmt::OMPTargetUpdateDirectiveClass:
    EmitOMPTargetUpdateDirective(cast<OMPTargetUpdateDirective>(*S));
    break;
  case Stmt::OMPDistributeParallelForDirectiveClass:
    EmitOMPDistributeParallelForDirective(
        cast<OMPDistributeParallelForDirective>(*S));
    break;
  case Stmt::OMPDistributeParallelForSimdDirectiveClass:
    EmitOMPDistributeParallelForSimdDirective(
        cast<OMPDistributeParallelForSimdDirective>(*S));
    break;
  case Stmt::OMPDistributeSimdDirectiveClass:
    EmitOMPDistributeSimdDirective(cast<OMPDistributeSimdDirective>(*S));
    break;
  case Stmt::OMPTargetParallelForSimdDirectiveClass:
    EmitOMPTargetParallelForSimdDirective(
        cast<OMPTargetParallelForSimdDirective>(*S));
    break;
  case Stmt::OMPTargetSimdDirectiveClass:
    EmitOMPTargetSimdDirective(cast<OMPTargetSimdDirective>(*S));
    break;
  case Stmt::OMPTeamsDistributeDirectiveClass:
    EmitOMPTeamsDistributeDirective(cast<OMPTeamsDistributeDirective>(*S));
    break;
  case Stmt::OMPTeamsDistributeSimdDirectiveClass:
    EmitOMPTeamsDistributeSimdDirective(
        cast<OMPTeamsDistributeSimdDirective>(*S));
    break;
  case Stmt::OMPTeamsDistributeParallelForSimdDirectiveClass:
    EmitOMPTeamsDistributeParallelForSimdDirective(
        cast<OMPTeamsDistributeParallelForSimdDirective>(*S));
    break;
  case Stmt::OMPTeamsDistributeParallelForDirectiveClass:
    EmitOMPTeamsDistributeParallelForDirective(
        cast<OMPTeamsDistributeParallelForDirective>(*S));
    break;
  case Stmt::OMPTargetTeamsDirectiveClass:
    EmitOMPTargetTeamsDirective(cast<OMPTargetTeamsDirective>(*S));
    break;
  case Stmt::OMPTargetTeamsDistributeDirectiveClass:
    EmitOMPTargetTeamsDistributeDirective(
        cast<OMPTargetTeamsDistributeDirective>(*S));
    break;
  case Stmt::OMPTargetTeamsDistributeParallelForDirectiveClass:
    EmitOMPTargetTeamsDistributeParallelForDirective(
        cast<OMPTargetTeamsDistributeParallelForDirective>(*S));
    break;
  case Stmt::OMPTargetTeamsDistributeParallelForSimdDirectiveClass:
    EmitOMPTargetTeamsDistributeParallelForSimdDirective(
        cast<OMPTargetTeamsDistributeParallelForSimdDirective>(*S));
    break;
  case Stmt::OMPTargetTeamsDistributeSimdDirectiveClass:
    EmitOMPTargetTeamsDistributeSimdDirective(
        cast<OMPTargetTeamsDistributeSimdDirective>(*S));
    break;
  }
}

bool CodeGenFunction::EmitSimpleStmt(const Stmt *S) {
  switch (S->getStmtClass()) {
  default: return false;
  case Stmt::NullStmtClass: break;
  case Stmt::CompoundStmtClass: EmitCompoundStmt(cast<CompoundStmt>(*S)); break;
  case Stmt::DeclStmtClass:     EmitDeclStmt(cast<DeclStmt>(*S));         break;
  case Stmt::LabelStmtClass:    EmitLabelStmt(cast<LabelStmt>(*S));       break;
  case Stmt::AttributedStmtClass:
                            EmitAttributedStmt(cast<AttributedStmt>(*S)); break;
  case Stmt::GotoStmtClass:     EmitGotoStmt(cast<GotoStmt>(*S));         break;
  case Stmt::BreakStmtClass:    EmitBreakStmt(cast<BreakStmt>(*S));       break;
  case Stmt::ContinueStmtClass: EmitContinueStmt(cast<ContinueStmt>(*S)); break;
  case Stmt::DefaultStmtClass:  EmitDefaultStmt(cast<DefaultStmt>(*S));   break;
  case Stmt::CaseStmtClass:     EmitCaseStmt(cast<CaseStmt>(*S));         break;
  case Stmt::SEHLeaveStmtClass: EmitSEHLeaveStmt(cast<SEHLeaveStmt>(*S)); break;
  }

  return true;
}

/// EmitCompoundStmt - Emit a compound statement {..} node.  If GetLast is true,
/// this captures the expression result of the last sub-statement and returns it
/// (for use by the statement expression extension).
Address CodeGenFunction::EmitCompoundStmt(const CompoundStmt &S, bool GetLast,
                                          AggValueSlot AggSlot) {
  PrettyStackTraceLoc CrashInfo(getContext().getSourceManager(),S.getLBracLoc(),
                             "LLVM IR generation of compound statement ('{}')");

  // Keep track of the current cleanup stack depth, including debug scopes.
  LexicalScope Scope(*this, S.getSourceRange());

  return EmitCompoundStmtWithoutScope(S, GetLast, AggSlot);
}

Address
CodeGenFunction::EmitCompoundStmtWithoutScope(const CompoundStmt &S,
                                              bool GetLast,
                                              AggValueSlot AggSlot) {

  for (CompoundStmt::const_body_iterator I = S.body_begin(),
       E = S.body_end()-GetLast; I != E; ++I)
    EmitStmt(*I);

  Address RetAlloca = Address::invalid();
  if (GetLast) {
    // We have to special case labels here.  They are statements, but when put
    // at the end of a statement expression, they yield the value of their
    // subexpression.  Handle this by walking through all labels we encounter,
    // emitting them before we evaluate the subexpr.
    const Stmt *LastStmt = S.body_back();
    while (const LabelStmt *LS = dyn_cast<LabelStmt>(LastStmt)) {
      EmitLabel(LS->getDecl());
      LastStmt = LS->getSubStmt();
    }

    EnsureInsertPoint();

    QualType ExprTy = cast<Expr>(LastStmt)->getType();
    if (hasAggregateEvaluationKind(ExprTy)) {
      EmitAggExpr(cast<Expr>(LastStmt), AggSlot);
    } else {
      // We can't return an RValue here because there might be cleanups at
      // the end of the StmtExpr.  Because of that, we have to emit the result
      // here into a temporary alloca.
      RetAlloca = CreateMemTemp(ExprTy);
      EmitAnyExprToMem(cast<Expr>(LastStmt), RetAlloca, Qualifiers(),
                       /*IsInit*/false);
    }

  }

  return RetAlloca;
}

void CodeGenFunction::SimplifyForwardingBlocks(llvm::BasicBlock *BB) {
  llvm::BranchInst *BI = dyn_cast<llvm::BranchInst>(BB->getTerminator());

  // If there is a cleanup stack, then we it isn't worth trying to
  // simplify this block (we would need to remove it from the scope map
  // and cleanup entry).
  if (!EHStack.empty())
    return;

  // Can only simplify direct branches.
  if (!BI || !BI->isUnconditional())
    return;

  // Can only simplify empty blocks.
  if (BI->getIterator() != BB->begin())
    return;

  BB->replaceAllUsesWith(BI->getSuccessor(0));
  BI->eraseFromParent();
  BB->eraseFromParent();
}

void CodeGenFunction::EmitBlock(llvm::BasicBlock *BB, bool IsFinished) {
  llvm::BasicBlock *CurBB = Builder.GetInsertBlock();

  // Fall out of the current block (if necessary).
  EmitBranch(BB);

  if (IsFinished && BB->use_empty()) {
    delete BB;
    return;
  }

  // Place the block after the current block, if possible, or else at
  // the end of the function.
  if (CurBB && CurBB->getParent())
    CurFn->getBasicBlockList().insertAfter(CurBB->getIterator(), BB);
  else
    CurFn->getBasicBlockList().push_back(BB);
  Builder.SetInsertPoint(BB);
}

void CodeGenFunction::EmitBranch(llvm::BasicBlock *Target) {
  // Emit a branch from the current block to the target one if this
  // was a real block.  If this was just a fall-through block after a
  // terminator, don't emit it.
  llvm::BasicBlock *CurBB = Builder.GetInsertBlock();

  if (!CurBB || CurBB->getTerminator()) {
    // If there is no insert point or the previous block is already
    // terminated, don't touch it.
  } else {
    // Otherwise, create a fall-through branch.
    Builder.CreateBr(Target);
  }

  Builder.ClearInsertionPoint();
}

void CodeGenFunction::EmitBlockAfterUses(llvm::BasicBlock *block) {
  bool inserted = false;
  for (llvm::User *u : block->users()) {
    if (llvm::Instruction *insn = dyn_cast<llvm::Instruction>(u)) {
      CurFn->getBasicBlockList().insertAfter(insn->getParent()->getIterator(),
                                             block);
      inserted = true;
      break;
    }
  }

  if (!inserted)
    CurFn->getBasicBlockList().push_back(block);

  Builder.SetInsertPoint(block);
}

CodeGenFunction::JumpDest
CodeGenFunction::getJumpDestForLabel(const LabelDecl *D) {
  JumpDest &Dest = LabelMap[D];
  if (Dest.isValid()) return Dest;

  // Create, but don't insert, the new block.
  Dest = JumpDest(createBasicBlock(D->getName()),
                  EHScopeStack::stable_iterator::invalid(),
                  NextCleanupDestIndex++);
  return Dest;
}

void CodeGenFunction::EmitLabel(const LabelDecl *D) {
  // Add this label to the current lexical scope if we're within any
  // normal cleanups.  Jumps "in" to this label --- when permitted by
  // the language --- may need to be routed around such cleanups.
  if (EHStack.hasNormalCleanups() && CurLexicalScope)
    CurLexicalScope->addLabel(D);

  JumpDest &Dest = LabelMap[D];

  // If we didn't need a forward reference to this label, just go
  // ahead and create a destination at the current scope.
  if (!Dest.isValid()) {
    Dest = getJumpDestInCurrentScope(D->getName());

  // Otherwise, we need to give this label a target depth and remove
  // it from the branch-fixups list.
  } else {
    assert(!Dest.getScopeDepth().isValid() && "already emitted label!");
    Dest.setScopeDepth(EHStack.stable_begin());
    ResolveBranchFixups(Dest.getBlock());
  }

  EmitBlock(Dest.getBlock());
  incrementProfileCounter(D->getStmt());
}

/// Change the cleanup scope of the labels in this lexical scope to
/// match the scope of the enclosing context.
void CodeGenFunction::LexicalScope::rescopeLabels() {
  assert(!Labels.empty());
  EHScopeStack::stable_iterator innermostScope
    = CGF.EHStack.getInnermostNormalCleanup();

  // Change the scope depth of all the labels.
  for (SmallVectorImpl<const LabelDecl*>::const_iterator
         i = Labels.begin(), e = Labels.end(); i != e; ++i) {
    assert(CGF.LabelMap.count(*i));
    JumpDest &dest = CGF.LabelMap.find(*i)->second;
    assert(dest.getScopeDepth().isValid());
    assert(innermostScope.encloses(dest.getScopeDepth()));
    dest.setScopeDepth(innermostScope);
  }

  // Reparent the labels if the new scope also has cleanups.
  if (innermostScope != EHScopeStack::stable_end() && ParentScope) {
    ParentScope->Labels.append(Labels.begin(), Labels.end());
  }
}


void CodeGenFunction::EmitLabelStmt(const LabelStmt &S) {
  EmitLabel(S.getDecl());
  EmitStmt(S.getSubStmt());
}

#if INTEL_CUSTOMIZATION
CodeGenFunction::IntelPragmaInlineState::IntelPragmaInlineState(
    CodeGenFunction &CGF, ArrayRef<const Attr *> Attrs) : CGF(CGF) {
  auto AttrItr = std::find_if(std::begin(Attrs),
                              std::end(Attrs),
                              [](const Attr * A)
                              { return A->getKind() == attr::IntelInline; });
  if (AttrItr != std::end(Attrs)) {
    CurrentAttr = cast<IntelInlineAttr>(*AttrItr);
    PreviousState = CGF.CurrentPragmaInlineState;
    CGF.CurrentPragmaInlineState = this;
  } else {
    CurrentAttr = nullptr;
    PreviousState = nullptr;
    CGF.CurrentPragmaInlineState = nullptr;
  }
}

CodeGenFunction::IntelPragmaInlineState::~IntelPragmaInlineState() {
  CGF.CurrentPragmaInlineState = PreviousState;
}

llvm::Attribute::AttrKind
CodeGenFunction::IntelPragmaInlineState::getPragmaInlineAttribute() {
  bool Recursive = (CurrentAttr->getOption() == IntelInlineAttr::Recursive);
  switch (CurrentAttr->getSemanticSpelling()) {
    case IntelInlineAttr::Pragma_inline:
      if (Recursive)
        return llvm::Attribute::InlineHintRecursive;
      else
        return llvm::Attribute::InlineHint;
    case IntelInlineAttr::Pragma_forceinline:
      if (Recursive)
        return llvm::Attribute::AlwaysInlineRecursive;
      else
        return llvm::Attribute::AlwaysInline;
    case IntelInlineAttr::Pragma_noinline:
      return llvm::Attribute::NoInline;
  }
  llvm_unreachable("unhandled attribute");
}

/// Handle #pragma ivdep when it contains an array clause.
CodeGenFunction::IntelIVDepArrayHandler::IntelIVDepArrayHandler(
    CodeGenFunction &CGF, ArrayRef<const Attr *> Attrs)
    : CGF(CGF) {

  llvm::LLVMContext &Ctx = CGF.getLLVMContext();
  llvm::IntegerType *Int32Ty = llvm::Type::getInt32Ty(Ctx);
  SmallVector<llvm::Value *, 4> BundleValues;
  for (const auto *A : Attrs) {
    if (const auto *LHAttr = dyn_cast<LoopHintAttr>(A)) {
      if (const Expr *LE = LHAttr->getLoopExprValue()) {
        assert(LE->isGLValue());
        BundleValues.push_back(CGF.EmitLValue(LE).getPointer());
        if (const Expr *E = LHAttr->getValue())
          BundleValues.push_back(CGF.EmitScalarExpr(E));
        else
          BundleValues.push_back(llvm::ConstantInt::get(Int32Ty, -1));
      }
    }
  }
  if (!BundleValues.empty()) {
    SmallVector<llvm::OperandBundleDef, 8> OpBundles{
        llvm::OperandBundleDef("DIR.PRAGMA.IVDEP", ArrayRef<llvm::Value *>{}),
        llvm::OperandBundleDef("QUAL.PRAGMA.ARRAY", BundleValues)};
    CallEntry = CGF.Builder.CreateCall(
        CGF.CGM.getIntrinsic(llvm::Intrinsic::directive_region_entry), {},
        OpBundles);
  }
}

CodeGenFunction::IntelIVDepArrayHandler::~IntelIVDepArrayHandler() {
  if (CallEntry) {
    SmallVector<llvm::OperandBundleDef, 1> OpBundles{
      llvm::OperandBundleDef("DIR.PRAGMA.END.IVDEP",
                             ArrayRef<llvm::Value *>{})};

    CGF.Builder.CreateCall(
        CGF.CGM.getIntrinsic(llvm::Intrinsic::directive_region_exit),
        SmallVector<llvm::Value *, 1>{CallEntry}, OpBundles);
  }
}

CodeGenFunction::DistributePointHandler::DistributePointHandler(
    CodeGenFunction &CGF, const Stmt *S, ArrayRef<const Attr *> Attrs)
    : CGF(CGF), CallEntry(nullptr) {
  // Pragma on loop statements get loop meta-data generated elsewhere
  // We can't handle distribute_point on statements with OpenMP pragmas either
  if (S->getStmtClass() == Stmt::WhileStmtClass ||
      S->getStmtClass() == Stmt::DoStmtClass ||
      S->getStmtClass() == Stmt::ForStmtClass ||
      S->getStmtClass() == Stmt::CXXForRangeStmtClass ||
      dyn_cast<OMPLoopDirective>(S))
    return;

  auto AttrItr =
      std::find_if(std::begin(Attrs), std::end(Attrs), [](const Attr *A) {
        return A->getKind() == attr::LoopHint &&
               cast<LoopHintAttr>(A)->getOption() == LoopHintAttr::Distribute;
      });
  if (AttrItr == std::end(Attrs))
    return;

  SmallVector<llvm::OperandBundleDef, 1> OpBundles{llvm::OperandBundleDef{
      "DIR.PRAGMA.DISTRIBUTE_POINT", ArrayRef<llvm::Value *>{}}};
  CallEntry = CGF.Builder.CreateCall(
      CGF.CGM.getIntrinsic(llvm::Intrinsic::directive_region_entry),
      ArrayRef<llvm::Value *>{}, OpBundles);
}

CodeGenFunction::DistributePointHandler::~DistributePointHandler() {
  if (CallEntry) {
    SmallVector<llvm::OperandBundleDef, 1> OpBundles{llvm::OperandBundleDef{
        "DIR.PRAGMA.END.DISTRIBUTE_POINT", ArrayRef<llvm::Value *>{}}};
    CGF.Builder.CreateCall(
        CGF.CGM.getIntrinsic(llvm::Intrinsic::directive_region_exit),
        ArrayRef<llvm::Value *>{CallEntry}, OpBundles);
  }
}

/// Handle #pragma block_loop when it contains an factor or private clause.
CodeGenFunction::IntelBlockLoopExprHandler::IntelBlockLoopExprHandler(
    CodeGenFunction &CGF, ArrayRef<const Attr *> Attrs)
    : CGF(CGF) {
  decltype(Attrs)::iterator AttrItr =
      std::find_if(std::begin(Attrs), std::end(Attrs), [](const Attr *A) {
        return A->getKind() == attr::IntelBlockLoop;
      });

  if (AttrItr == std::end(Attrs))
    return;

  const IntelBlockLoopAttr *BL = cast<IntelBlockLoopAttr>(*AttrItr);
  SmallVector<llvm::OperandBundleDef, 8> OpBundles;
  OpBundles.push_back(llvm::OperandBundleDef("DIR.PRAGMA.BLOCK_LOOP",
                                             ArrayRef<llvm::Value *>{}));

  for (const auto *P : BL->privates()) {
    SmallVector<llvm::Value *, 4> BundleValues;
    BundleValues.push_back(CGF.EmitLValue(P).getPointer());
    OpBundles.push_back(
        llvm::OperandBundleDef("QUAL.PRAGMA.PRIVATE", BundleValues));
  }

  IntelBlockLoopAttr::factors_iterator FI = BL->factors_begin();
  for (const auto L : BL->levels()) {
    llvm::IntegerType *Int32Ty = CGF.CGM.Int32Ty;
    OpBundles.push_back(llvm::OperandBundleDef(
        "QUAL.PRAGMA.LEVEL", llvm::ConstantInt::get(Int32Ty, L)));
    if (*FI)
      OpBundles.push_back(llvm::OperandBundleDef("QUAL.PRAGMA.FACTOR",
                                                 CGF.EmitScalarExpr(*FI)));
    else
      OpBundles.push_back(llvm::OperandBundleDef(
          "QUAL.PRAGMA.FACTOR", llvm::ConstantInt::get(Int32Ty, -1)));
    ++FI;
  }
  CallEntry = CGF.Builder.CreateCall(
      CGF.CGM.getIntrinsic(llvm::Intrinsic::directive_region_entry), {},
      OpBundles);
}

CodeGenFunction::IntelBlockLoopExprHandler::~IntelBlockLoopExprHandler() {

  if (CallEntry) {
    SmallVector<llvm::OperandBundleDef, 1> OpBundles{
      llvm::OperandBundleDef("DIR.PRAGMA.END.BLOCK_LOOP",
                             ArrayRef<llvm::Value *>{})};

    CGF.Builder.CreateCall(
        CGF.CGM.getIntrinsic(llvm::Intrinsic::directive_region_exit),
        SmallVector<llvm::Value *, 1>{CallEntry}, OpBundles);
  }
}

#endif // INTEL_CUSTOMIZATION

void CodeGenFunction::EmitAttributedStmt(const AttributedStmt &S) {
#if INTEL_CUSTOMIZATION
  IntelPragmaInlineState PS(*this, S.getAttrs());
  IntelIVDepArrayHandler IAH(*this, S.getAttrs());
  DistributePointHandler DPH(*this, S.getSubStmt(), S.getAttrs());
  IntelBlockLoopExprHandler IBLH(*this, S.getAttrs());
#endif // INTEL_CUSTOMIZATION
  EmitStmt(S.getSubStmt(), S.getAttrs());
}

void CodeGenFunction::EmitGotoStmt(const GotoStmt &S) {
  // If this code is reachable then emit a stop point (if generating
  // debug info). We have to do this ourselves because we are on the
  // "simple" statement path.
  if (HaveInsertPoint())
    EmitStopPoint(&S);

  EmitBranchThroughCleanup(getJumpDestForLabel(S.getLabel()));
}


void CodeGenFunction::EmitIndirectGotoStmt(const IndirectGotoStmt &S) {
  if (const LabelDecl *Target = S.getConstantTarget()) {
    EmitBranchThroughCleanup(getJumpDestForLabel(Target));
    return;
  }

  // Ensure that we have an i8* for our PHI node.
  llvm::Value *V = Builder.CreateBitCast(EmitScalarExpr(S.getTarget()),
                                         Int8PtrTy, "addr");
  llvm::BasicBlock *CurBB = Builder.GetInsertBlock();

  // Get the basic block for the indirect goto.
  llvm::BasicBlock *IndGotoBB = GetIndirectGotoBlock();

  // The first instruction in the block has to be the PHI for the switch dest,
  // add an entry for this branch.
  cast<llvm::PHINode>(IndGotoBB->begin())->addIncoming(V, CurBB);

  EmitBranch(IndGotoBB);
}

void CodeGenFunction::EmitIfStmt(const IfStmt &S) {
  // C99 6.8.4.1: The first substatement is executed if the expression compares
  // unequal to 0.  The condition must be a scalar type.
  LexicalScope ConditionScope(*this, S.getCond()->getSourceRange());

  if (S.getInit())
    EmitStmt(S.getInit());

  if (S.getConditionVariable())
    EmitDecl(*S.getConditionVariable());

  // If the condition constant folds and can be elided, try to avoid emitting
  // the condition and the dead arm of the if/else.
  bool CondConstant;
  if (ConstantFoldsToSimpleInteger(S.getCond(), CondConstant,
                                   S.isConstexpr())) {
    // Figure out which block (then or else) is executed.
    const Stmt *Executed = S.getThen();
    const Stmt *Skipped  = S.getElse();
    if (!CondConstant)  // Condition false?
      std::swap(Executed, Skipped);

    // If the skipped block has no labels in it, just emit the executed block.
    // This avoids emitting dead code and simplifies the CFG substantially.
    if (S.isConstexpr() || !ContainsLabel(Skipped)) {
      if (CondConstant)
        incrementProfileCounter(&S);
      if (Executed) {
        RunCleanupsScope ExecutedScope(*this);
        EmitStmt(Executed);
      }
      return;
    }
  }

  // Otherwise, the condition did not fold, or we couldn't elide it.  Just emit
  // the conditional branch.
  llvm::BasicBlock *ThenBlock = createBasicBlock("if.then");
  llvm::BasicBlock *ContBlock = createBasicBlock("if.end");
  llvm::BasicBlock *ElseBlock = ContBlock;
  if (S.getElse())
    ElseBlock = createBasicBlock("if.else");

  EmitBranchOnBoolExpr(S.getCond(), ThenBlock, ElseBlock,
                       getProfileCount(S.getThen()));

  // Emit the 'then' code.
  EmitBlock(ThenBlock);
  incrementProfileCounter(&S);
  {
    RunCleanupsScope ThenScope(*this);
    EmitStmt(S.getThen());
  }
  EmitBranch(ContBlock);

  // Emit the 'else' code if present.
  if (const Stmt *Else = S.getElse()) {
    {
      // There is no need to emit line number for an unconditional branch.
      auto NL = ApplyDebugLocation::CreateEmpty(*this);
      EmitBlock(ElseBlock);
    }
    {
      RunCleanupsScope ElseScope(*this);
      EmitStmt(Else);
    }
    {
      // There is no need to emit line number for an unconditional branch.
      auto NL = ApplyDebugLocation::CreateEmpty(*this);
      EmitBranch(ContBlock);
    }
  }

  // Emit the continuation block for code after the if.
  EmitBlock(ContBlock, true);
}

void CodeGenFunction::EmitWhileStmt(const WhileStmt &S,
                                    ArrayRef<const Attr *> WhileAttrs) {
  // Emit the header for the loop, which will also become
  // the continue target.
  JumpDest LoopHeader = getJumpDestInCurrentScope("while.cond");
  EmitBlock(LoopHeader.getBlock());

  const SourceRange &R = S.getSourceRange();
  LoopStack.push(LoopHeader.getBlock(), CGM.getContext(), WhileAttrs,
                 SourceLocToDebugLoc(R.getBegin()),
                 SourceLocToDebugLoc(R.getEnd()));

  // Create an exit block for when the condition fails, which will
  // also become the break target.
  JumpDest LoopExit = getJumpDestInCurrentScope("while.end");

  // Store the blocks to use for break and continue.
  BreakContinueStack.push_back(BreakContinue(LoopExit, LoopHeader));

  // C++ [stmt.while]p2:
  //   When the condition of a while statement is a declaration, the
  //   scope of the variable that is declared extends from its point
  //   of declaration (3.3.2) to the end of the while statement.
  //   [...]
  //   The object created in a condition is destroyed and created
  //   with each iteration of the loop.
  RunCleanupsScope ConditionScope(*this);

  if (S.getConditionVariable())
    EmitDecl(*S.getConditionVariable());

  // Evaluate the conditional in the while header.  C99 6.8.5.1: The
  // evaluation of the controlling expression takes place before each
  // execution of the loop body.
  llvm::Value *BoolCondVal = EvaluateExprAsBool(S.getCond());

  // while(1) is common, avoid extra exit blocks.  Be sure
  // to correctly handle break/continue though.
  bool EmitBoolCondBranch = true;
  if (llvm::ConstantInt *C = dyn_cast<llvm::ConstantInt>(BoolCondVal))
    if (C->isOne())
      EmitBoolCondBranch = false;

  // As long as the condition is true, go to the loop body.
  llvm::BasicBlock *LoopBody = createBasicBlock("while.body");
  if (EmitBoolCondBranch) {
    llvm::BasicBlock *ExitBlock = LoopExit.getBlock();
    if (ConditionScope.requiresCleanups())
      ExitBlock = createBasicBlock("while.exit");
    Builder.CreateCondBr(
        BoolCondVal, LoopBody, ExitBlock,
        createProfileWeightsForLoop(S.getCond(), getProfileCount(S.getBody())));

    if (ExitBlock != LoopExit.getBlock()) {
      EmitBlock(ExitBlock);
      EmitBranchThroughCleanup(LoopExit);
    }
  }

  // Emit the loop body.  We have to emit this in a cleanup scope
  // because it might be a singleton DeclStmt.
  {
    RunCleanupsScope BodyScope(*this);
    EmitBlock(LoopBody);
    incrementProfileCounter(&S);
    EmitStmt(S.getBody());
  }

  BreakContinueStack.pop_back();

  // Immediately force cleanup.
  ConditionScope.ForceCleanup();

  EmitStopPoint(&S);
  // Branch to the loop header again.
  EmitBranch(LoopHeader.getBlock());

  LoopStack.pop();

  // Emit the exit block.
  EmitBlock(LoopExit.getBlock(), true);

  // The LoopHeader typically is just a branch if we skipped emitting
  // a branch, try to erase it.
  if (!EmitBoolCondBranch)
    SimplifyForwardingBlocks(LoopHeader.getBlock());
}

void CodeGenFunction::EmitDoStmt(const DoStmt &S,
                                 ArrayRef<const Attr *> DoAttrs) {
  JumpDest LoopExit = getJumpDestInCurrentScope("do.end");
  JumpDest LoopCond = getJumpDestInCurrentScope("do.cond");

  uint64_t ParentCount = getCurrentProfileCount();

  // Store the blocks to use for break and continue.
  BreakContinueStack.push_back(BreakContinue(LoopExit, LoopCond));

  // Emit the body of the loop.
  llvm::BasicBlock *LoopBody = createBasicBlock("do.body");

  EmitBlockWithFallThrough(LoopBody, &S);
  {
    RunCleanupsScope BodyScope(*this);
    EmitStmt(S.getBody());
  }

  EmitBlock(LoopCond.getBlock());

  const SourceRange &R = S.getSourceRange();
  LoopStack.push(LoopBody, CGM.getContext(), DoAttrs,
                 SourceLocToDebugLoc(R.getBegin()),
                 SourceLocToDebugLoc(R.getEnd()));

  // C99 6.8.5.2: "The evaluation of the controlling expression takes place
  // after each execution of the loop body."

  // Evaluate the conditional in the while header.
  // C99 6.8.5p2/p4: The first substatement is executed if the expression
  // compares unequal to 0.  The condition must be a scalar type.
  llvm::Value *BoolCondVal = EvaluateExprAsBool(S.getCond());

  BreakContinueStack.pop_back();

  // "do {} while (0)" is common in macros, avoid extra blocks.  Be sure
  // to correctly handle break/continue though.
  bool EmitBoolCondBranch = true;
  if (llvm::ConstantInt *C = dyn_cast<llvm::ConstantInt>(BoolCondVal))
    if (C->isZero())
      EmitBoolCondBranch = false;

  // As long as the condition is true, iterate the loop.
  if (EmitBoolCondBranch) {
    uint64_t BackedgeCount = getProfileCount(S.getBody()) - ParentCount;
    Builder.CreateCondBr(
        BoolCondVal, LoopBody, LoopExit.getBlock(),
        createProfileWeightsForLoop(S.getCond(), BackedgeCount));
  }

  LoopStack.pop();

  // Emit the exit block.
  EmitBlock(LoopExit.getBlock());

  // The DoCond block typically is just a branch if we skipped
  // emitting a branch, try to erase it.
  if (!EmitBoolCondBranch)
    SimplifyForwardingBlocks(LoopCond.getBlock());
}

void CodeGenFunction::EmitForStmt(const ForStmt &S,
                                  ArrayRef<const Attr *> ForAttrs) {
  JumpDest LoopExit = getJumpDestInCurrentScope("for.end");

  LexicalScope ForScope(*this, S.getSourceRange());

  // Evaluate the first part before the loop.
  if (S.getInit())
    EmitStmt(S.getInit());

  // Start the loop with a block that tests the condition.
  // If there's an increment, the continue scope will be overwritten
  // later.
  JumpDest Continue = getJumpDestInCurrentScope("for.cond");
  llvm::BasicBlock *CondBlock = Continue.getBlock();
  EmitBlock(CondBlock);

  const SourceRange &R = S.getSourceRange();
  LoopStack.push(CondBlock, CGM.getContext(), ForAttrs,
                 SourceLocToDebugLoc(R.getBegin()),
                 SourceLocToDebugLoc(R.getEnd()));

  // If the for loop doesn't have an increment we can just use the
  // condition as the continue block.  Otherwise we'll need to create
  // a block for it (in the current scope, i.e. in the scope of the
  // condition), and that we will become our continue block.
  if (S.getInc())
    Continue = getJumpDestInCurrentScope("for.inc");

  // Store the blocks to use for break and continue.
  BreakContinueStack.push_back(BreakContinue(LoopExit, Continue));

  // Create a cleanup scope for the condition variable cleanups.
  LexicalScope ConditionScope(*this, S.getSourceRange());

  if (S.getCond()) {
    // If the for statement has a condition scope, emit the local variable
    // declaration.
    if (S.getConditionVariable()) {
      EmitDecl(*S.getConditionVariable());
    }

    llvm::BasicBlock *ExitBlock = LoopExit.getBlock();
    // If there are any cleanups between here and the loop-exit scope,
    // create a block to stage a loop exit along.
    if (ForScope.requiresCleanups())
      ExitBlock = createBasicBlock("for.cond.cleanup");

    // As long as the condition is true, iterate the loop.
    llvm::BasicBlock *ForBody = createBasicBlock("for.body");

    // C99 6.8.5p2/p4: The first substatement is executed if the expression
    // compares unequal to 0.  The condition must be a scalar type.
    llvm::Value *BoolCondVal = EvaluateExprAsBool(S.getCond());
    Builder.CreateCondBr(
        BoolCondVal, ForBody, ExitBlock,
        createProfileWeightsForLoop(S.getCond(), getProfileCount(S.getBody())));

    if (ExitBlock != LoopExit.getBlock()) {
      EmitBlock(ExitBlock);
      EmitBranchThroughCleanup(LoopExit);
    }

    EmitBlock(ForBody);
  } else {
    // Treat it as a non-zero constant.  Don't even create a new block for the
    // body, just fall into it.
  }
  incrementProfileCounter(&S);

  {
    // Create a separate cleanup scope for the body, in case it is not
    // a compound statement.
    RunCleanupsScope BodyScope(*this);
    EmitStmt(S.getBody());
  }

  // If there is an increment, emit it next.
  if (S.getInc()) {
    EmitBlock(Continue.getBlock());
    EmitStmt(S.getInc());
  }

  BreakContinueStack.pop_back();

  ConditionScope.ForceCleanup();

  EmitStopPoint(&S);
  EmitBranch(CondBlock);

  ForScope.ForceCleanup();

  LoopStack.pop();

  // Emit the fall-through block.
  EmitBlock(LoopExit.getBlock(), true);
}

void
CodeGenFunction::EmitCXXForRangeStmt(const CXXForRangeStmt &S,
                                     ArrayRef<const Attr *> ForAttrs) {
  JumpDest LoopExit = getJumpDestInCurrentScope("for.end");

  LexicalScope ForScope(*this, S.getSourceRange());

  // Evaluate the first pieces before the loop.
  if (S.getInit())
    EmitStmt(S.getInit());
  EmitStmt(S.getRangeStmt());
  EmitStmt(S.getBeginStmt());
  EmitStmt(S.getEndStmt());

  // Start the loop with a block that tests the condition.
  // If there's an increment, the continue scope will be overwritten
  // later.
  llvm::BasicBlock *CondBlock = createBasicBlock("for.cond");
  EmitBlock(CondBlock);

  const SourceRange &R = S.getSourceRange();
  LoopStack.push(CondBlock, CGM.getContext(), ForAttrs,
                 SourceLocToDebugLoc(R.getBegin()),
                 SourceLocToDebugLoc(R.getEnd()));

  // If there are any cleanups between here and the loop-exit scope,
  // create a block to stage a loop exit along.
  llvm::BasicBlock *ExitBlock = LoopExit.getBlock();
  if (ForScope.requiresCleanups())
    ExitBlock = createBasicBlock("for.cond.cleanup");

  // The loop body, consisting of the specified body and the loop variable.
  llvm::BasicBlock *ForBody = createBasicBlock("for.body");

  // The body is executed if the expression, contextually converted
  // to bool, is true.
  llvm::Value *BoolCondVal = EvaluateExprAsBool(S.getCond());
  Builder.CreateCondBr(
      BoolCondVal, ForBody, ExitBlock,
      createProfileWeightsForLoop(S.getCond(), getProfileCount(S.getBody())));

  if (ExitBlock != LoopExit.getBlock()) {
    EmitBlock(ExitBlock);
    EmitBranchThroughCleanup(LoopExit);
  }

  EmitBlock(ForBody);
  incrementProfileCounter(&S);

  // Create a block for the increment. In case of a 'continue', we jump there.
  JumpDest Continue = getJumpDestInCurrentScope("for.inc");

  // Store the blocks to use for break and continue.
  BreakContinueStack.push_back(BreakContinue(LoopExit, Continue));

  {
    // Create a separate cleanup scope for the loop variable and body.
    LexicalScope BodyScope(*this, S.getSourceRange());
    EmitStmt(S.getLoopVarStmt());
    EmitStmt(S.getBody());
  }

  EmitStopPoint(&S);
  // If there is an increment, emit it next.
  EmitBlock(Continue.getBlock());
  EmitStmt(S.getInc());

  BreakContinueStack.pop_back();

  EmitBranch(CondBlock);

  ForScope.ForceCleanup();

  LoopStack.pop();

  // Emit the fall-through block.
  EmitBlock(LoopExit.getBlock(), true);
}

void CodeGenFunction::EmitReturnOfRValue(RValue RV, QualType Ty) {
  if (RV.isScalar()) {
    Builder.CreateStore(RV.getScalarVal(), ReturnValue);
  } else if (RV.isAggregate()) {
    LValue Dest = MakeAddrLValue(ReturnValue, Ty);
    LValue Src = MakeAddrLValue(RV.getAggregateAddress(), Ty);
    EmitAggregateCopy(Dest, Src, Ty, overlapForReturnValue());
  } else {
    EmitStoreOfComplex(RV.getComplexVal(), MakeAddrLValue(ReturnValue, Ty),
                       /*init*/ true);
  }
  EmitBranchThroughCleanup(ReturnBlock);
}


#if INTEL_CUSTOMIZATION
// Checks the expression is the candidate of the fakeload intrinsic
bool CodeGenFunction::IsFakeLoadCand(const Expr *RV) {
  if (RV->getType()->isIncompleteType())
    return false;
  if (RV->getStmtClass() == Expr::ArraySubscriptExprClass ||
      RV->getStmtClass() == Expr::MemberExprClass)
    return true;
  return false;
}

// Generates the load for the return pointer and saves the tbaa
// information for the return pointer dereference.
bool CodeGenFunction::EmitFakeLoadForRetPtr(const Expr *RV) {
  LValue Des = EmitLValue(RV);
  llvm::Value *LV = EmitLoadOfLValue(Des, RV->getExprLoc()).getScalarVal();
  llvm::LoadInst *LI = dyn_cast<llvm::LoadInst>(LV);
  if (LI) {
    llvm::MDNode *M = LI->getMetadata(llvm::LLVMContext::MD_tbaa);
    Builder.CreateStore(LI->getPointerOperand(), ReturnValue);
    if (M)
      RetPtrMap[LI->getPointerOperand()] = M;
    LI->eraseFromParent();
    return true;
  }
  return false;
}

#endif // INTEL_CUSTOMIZATION

/// EmitReturnStmt - Note that due to GCC extensions, this can have an operand
/// if the function returns void, or may be missing one if the function returns
/// non-void.  Fun stuff :).
void CodeGenFunction::EmitReturnStmt(const ReturnStmt &S) {
  if (requiresReturnValueCheck()) {
    llvm::Constant *SLoc = EmitCheckSourceLocation(S.getBeginLoc());
    auto *SLocPtr =
        new llvm::GlobalVariable(CGM.getModule(), SLoc->getType(), false,
                                 llvm::GlobalVariable::PrivateLinkage, SLoc);
    SLocPtr->setUnnamedAddr(llvm::GlobalValue::UnnamedAddr::Global);
    CGM.getSanitizerMetadata()->disableSanitizerForGlobal(SLocPtr);
    assert(ReturnLocation.isValid() && "No valid return location");
    Builder.CreateStore(Builder.CreateBitCast(SLocPtr, Int8PtrTy),
                        ReturnLocation);
  }

  // Returning from an outlined SEH helper is UB, and we already warn on it.
  if (IsOutlinedSEHHelper) {
    Builder.CreateUnreachable();
    Builder.ClearInsertionPoint();
  }

  // Emit the result value, even if unused, to evaluate the side effects.
  const Expr *RV = S.getRetValue();

  // Treat block literals in a return expression as if they appeared
  // in their own scope.  This permits a small, easily-implemented
  // exception to our over-conservative rules about not jumping to
  // statements following block literals with non-trivial cleanups.
  RunCleanupsScope cleanupScope(*this);
  if (const FullExpr *fe = dyn_cast_or_null<FullExpr>(RV)) {
    enterFullExpression(fe);
    RV = fe->getSubExpr();
  }

  // FIXME: Clean this up by using an LValue for ReturnTemp,
  // EmitStoreThroughLValue, and EmitAnyExpr.
  if (getLangOpts().ElideConstructors &&
      S.getNRVOCandidate() && S.getNRVOCandidate()->isNRVOVariable()) {
    // Apply the named return value optimization for this return statement,
    // which means doing nothing: the appropriate result has already been
    // constructed into the NRVO variable.

    // If there is an NRVO flag for this variable, set it to 1 into indicate
    // that the cleanup code should not destroy the variable.
    if (llvm::Value *NRVOFlag = NRVOFlags[S.getNRVOCandidate()])
      Builder.CreateFlagStore(Builder.getTrue(), NRVOFlag);
  } else if (!ReturnValue.isValid() || (RV && RV->getType()->isVoidType())) {
    // Make sure not to return anything, but evaluate the expression
    // for side effects.
    if (RV)
      EmitAnyExpr(RV);
  } else if (!RV) {
    // Do nothing (return value is left uninitialized)
  } else if (FnRetTy->isReferenceType()) {
    // If this function returns a reference, take the address of the expression
    // rather than the value.
#if INTEL_CUSTOMIZATION
    // Handle the case of ret_type& function();
    if (!getLangOpts().isIntelCompat(LangOptions::FakeLoad) ||
        CGM.getCodeGenOpts().OptimizationLevel < 2 || !IsFakeLoadCand(RV) ||
        !EmitFakeLoadForRetPtr(RV)) {
      RValue Result = EmitReferenceBindingToExpr(RV);
      Builder.CreateStore(Result.getScalarVal(), ReturnValue);
    }
#endif // INTEL_CUSTOMIZATION
  } else {
    switch (getEvaluationKind(RV->getType())) {
    case TEK_Scalar:
#if INTEL_CUSTOMIZATION
    {
      const UnaryOperator *Exp = dyn_cast<UnaryOperator>(RV);
      // Handle the case of ret_type* function();
      if (!getLangOpts().isIntelCompat(LangOptions::FakeLoad) ||
          CGM.getCodeGenOpts().OptimizationLevel < 2 || !Exp ||
          Exp->getOpcode() != UO_AddrOf || !IsFakeLoadCand(Exp->getSubExpr()) ||
          !EmitFakeLoadForRetPtr(Exp->getSubExpr())) {
        Builder.CreateStore(EmitScalarExpr(RV), ReturnValue);
      }
    }
#endif // INTEL_CUSTOMIZATION
      break;
    case TEK_Complex:
      EmitComplexExprIntoLValue(RV, MakeAddrLValue(ReturnValue, RV->getType()),
                                /*isInit*/ true);
      break;
    case TEK_Aggregate:
      EmitAggExpr(RV, AggValueSlot::forAddr(
                          ReturnValue, Qualifiers(),
                          AggValueSlot::IsDestructed,
                          AggValueSlot::DoesNotNeedGCBarriers,
                          AggValueSlot::IsNotAliased,
                          overlapForReturnValue()));
      break;
    }
  }

  ++NumReturnExprs;
  if (!RV || RV->isEvaluatable(getContext()))
    ++NumSimpleReturnExprs;

  cleanupScope.ForceCleanup();
  EmitBranchThroughCleanup(ReturnBlock);
}

void CodeGenFunction::EmitDeclStmt(const DeclStmt &S) {
  // As long as debug info is modeled with instructions, we have to ensure we
  // have a place to insert here and write the stop point here.
  if (HaveInsertPoint())
    EmitStopPoint(&S);

  for (const auto *I : S.decls())
    EmitDecl(*I);
}

void CodeGenFunction::EmitBreakStmt(const BreakStmt &S) {
  assert(!BreakContinueStack.empty() && "break stmt not in a loop or switch!");

  // If this code is reachable then emit a stop point (if generating
  // debug info). We have to do this ourselves because we are on the
  // "simple" statement path.
  if (HaveInsertPoint())
    EmitStopPoint(&S);

  EmitBranchThroughCleanup(BreakContinueStack.back().BreakBlock);
}

void CodeGenFunction::EmitContinueStmt(const ContinueStmt &S) {
  assert(!BreakContinueStack.empty() && "continue stmt not in a loop!");

  // If this code is reachable then emit a stop point (if generating
  // debug info). We have to do this ourselves because we are on the
  // "simple" statement path.
  if (HaveInsertPoint())
    EmitStopPoint(&S);

  EmitBranchThroughCleanup(BreakContinueStack.back().ContinueBlock);
}

/// EmitCaseStmtRange - If case statement range is not too big then
/// add multiple cases to switch instruction, one for each value within
/// the range. If range is too big then emit "if" condition check.
void CodeGenFunction::EmitCaseStmtRange(const CaseStmt &S) {
  assert(S.getRHS() && "Expected RHS value in CaseStmt");

  llvm::APSInt LHS = S.getLHS()->EvaluateKnownConstInt(getContext());
  llvm::APSInt RHS = S.getRHS()->EvaluateKnownConstInt(getContext());

  // Emit the code for this case. We do this first to make sure it is
  // properly chained from our predecessor before generating the
  // switch machinery to enter this block.
  llvm::BasicBlock *CaseDest = createBasicBlock("sw.bb");
  EmitBlockWithFallThrough(CaseDest, &S);
  EmitStmt(S.getSubStmt());

  // If range is empty, do nothing.
  if (LHS.isSigned() ? RHS.slt(LHS) : RHS.ult(LHS))
    return;

  llvm::APInt Range = RHS - LHS;
  // FIXME: parameters such as this should not be hardcoded.
  if (Range.ult(llvm::APInt(Range.getBitWidth(), 64))) {
    // Range is small enough to add multiple switch instruction cases.
    uint64_t Total = getProfileCount(&S);
    unsigned NCases = Range.getZExtValue() + 1;
    // We only have one region counter for the entire set of cases here, so we
    // need to divide the weights evenly between the generated cases, ensuring
    // that the total weight is preserved. E.g., a weight of 5 over three cases
    // will be distributed as weights of 2, 2, and 1.
    uint64_t Weight = Total / NCases, Rem = Total % NCases;
    for (unsigned I = 0; I != NCases; ++I) {
      if (SwitchWeights)
        SwitchWeights->push_back(Weight + (Rem ? 1 : 0));
      if (Rem)
        Rem--;
      SwitchInsn->addCase(Builder.getInt(LHS), CaseDest);
      ++LHS;
    }
    return;
  }

  // The range is too big. Emit "if" condition into a new block,
  // making sure to save and restore the current insertion point.
  llvm::BasicBlock *RestoreBB = Builder.GetInsertBlock();

  // Push this test onto the chain of range checks (which terminates
  // in the default basic block). The switch's default will be changed
  // to the top of this chain after switch emission is complete.
  llvm::BasicBlock *FalseDest = CaseRangeBlock;
  CaseRangeBlock = createBasicBlock("sw.caserange");

  CurFn->getBasicBlockList().push_back(CaseRangeBlock);
  Builder.SetInsertPoint(CaseRangeBlock);

  // Emit range check.
  llvm::Value *Diff =
    Builder.CreateSub(SwitchInsn->getCondition(), Builder.getInt(LHS));
  llvm::Value *Cond =
    Builder.CreateICmpULE(Diff, Builder.getInt(Range), "inbounds");

  llvm::MDNode *Weights = nullptr;
  if (SwitchWeights) {
    uint64_t ThisCount = getProfileCount(&S);
    uint64_t DefaultCount = (*SwitchWeights)[0];
    Weights = createProfileWeights(ThisCount, DefaultCount);

    // Since we're chaining the switch default through each large case range, we
    // need to update the weight for the default, ie, the first case, to include
    // this case.
    (*SwitchWeights)[0] += ThisCount;
  }
  Builder.CreateCondBr(Cond, CaseDest, FalseDest, Weights);

  // Restore the appropriate insertion point.
  if (RestoreBB)
    Builder.SetInsertPoint(RestoreBB);
  else
    Builder.ClearInsertionPoint();
}

void CodeGenFunction::EmitCaseStmt(const CaseStmt &S) {
  // If there is no enclosing switch instance that we're aware of, then this
  // case statement and its block can be elided.  This situation only happens
  // when we've constant-folded the switch, are emitting the constant case,
  // and part of the constant case includes another case statement.  For
  // instance: switch (4) { case 4: do { case 5: } while (1); }
  if (!SwitchInsn) {
    EmitStmt(S.getSubStmt());
    return;
  }

  // Handle case ranges.
  if (S.getRHS()) {
    EmitCaseStmtRange(S);
    return;
  }

  llvm::ConstantInt *CaseVal =
    Builder.getInt(S.getLHS()->EvaluateKnownConstInt(getContext()));

  // If the body of the case is just a 'break', try to not emit an empty block.
  // If we're profiling or we're not optimizing, leave the block in for better
  // debug and coverage analysis.
  if (!CGM.getCodeGenOpts().hasProfileClangInstr() &&
      CGM.getCodeGenOpts().OptimizationLevel > 0 &&
      isa<BreakStmt>(S.getSubStmt())) {
    JumpDest Block = BreakContinueStack.back().BreakBlock;

    // Only do this optimization if there are no cleanups that need emitting.
    if (isObviouslyBranchWithoutCleanups(Block)) {
      if (SwitchWeights)
        SwitchWeights->push_back(getProfileCount(&S));
      SwitchInsn->addCase(CaseVal, Block.getBlock());

      // If there was a fallthrough into this case, make sure to redirect it to
      // the end of the switch as well.
      if (Builder.GetInsertBlock()) {
        Builder.CreateBr(Block.getBlock());
        Builder.ClearInsertionPoint();
      }
      return;
    }
  }

  llvm::BasicBlock *CaseDest = createBasicBlock("sw.bb");
  EmitBlockWithFallThrough(CaseDest, &S);
  if (SwitchWeights)
    SwitchWeights->push_back(getProfileCount(&S));
  SwitchInsn->addCase(CaseVal, CaseDest);

  // Recursively emitting the statement is acceptable, but is not wonderful for
  // code where we have many case statements nested together, i.e.:
  //  case 1:
  //    case 2:
  //      case 3: etc.
  // Handling this recursively will create a new block for each case statement
  // that falls through to the next case which is IR intensive.  It also causes
  // deep recursion which can run into stack depth limitations.  Handle
  // sequential non-range case statements specially.
  const CaseStmt *CurCase = &S;
  const CaseStmt *NextCase = dyn_cast<CaseStmt>(S.getSubStmt());

  // Otherwise, iteratively add consecutive cases to this switch stmt.
  while (NextCase && NextCase->getRHS() == nullptr) {
    CurCase = NextCase;
    llvm::ConstantInt *CaseVal =
      Builder.getInt(CurCase->getLHS()->EvaluateKnownConstInt(getContext()));

    if (SwitchWeights)
      SwitchWeights->push_back(getProfileCount(NextCase));
    if (CGM.getCodeGenOpts().hasProfileClangInstr()) {
      CaseDest = createBasicBlock("sw.bb");
      EmitBlockWithFallThrough(CaseDest, &S);
    }

    SwitchInsn->addCase(CaseVal, CaseDest);
    NextCase = dyn_cast<CaseStmt>(CurCase->getSubStmt());
  }

  // Normal default recursion for non-cases.
  EmitStmt(CurCase->getSubStmt());
}

void CodeGenFunction::EmitDefaultStmt(const DefaultStmt &S) {
  // If there is no enclosing switch instance that we're aware of, then this
  // default statement can be elided. This situation only happens when we've
  // constant-folded the switch.
  if (!SwitchInsn) {
    EmitStmt(S.getSubStmt());
    return;
  }

  llvm::BasicBlock *DefaultBlock = SwitchInsn->getDefaultDest();
  assert(DefaultBlock->empty() &&
         "EmitDefaultStmt: Default block already defined?");

  EmitBlockWithFallThrough(DefaultBlock, &S);

  EmitStmt(S.getSubStmt());
}

/// CollectStatementsForCase - Given the body of a 'switch' statement and a
/// constant value that is being switched on, see if we can dead code eliminate
/// the body of the switch to a simple series of statements to emit.  Basically,
/// on a switch (5) we want to find these statements:
///    case 5:
///      printf(...);    <--
///      ++i;            <--
///      break;
///
/// and add them to the ResultStmts vector.  If it is unsafe to do this
/// transformation (for example, one of the elided statements contains a label
/// that might be jumped to), return CSFC_Failure.  If we handled it and 'S'
/// should include statements after it (e.g. the printf() line is a substmt of
/// the case) then return CSFC_FallThrough.  If we handled it and found a break
/// statement, then return CSFC_Success.
///
/// If Case is non-null, then we are looking for the specified case, checking
/// that nothing we jump over contains labels.  If Case is null, then we found
/// the case and are looking for the break.
///
/// If the recursive walk actually finds our Case, then we set FoundCase to
/// true.
///
enum CSFC_Result { CSFC_Failure, CSFC_FallThrough, CSFC_Success };
static CSFC_Result CollectStatementsForCase(const Stmt *S,
                                            const SwitchCase *Case,
                                            bool &FoundCase,
                              SmallVectorImpl<const Stmt*> &ResultStmts) {
  // If this is a null statement, just succeed.
  if (!S)
    return Case ? CSFC_Success : CSFC_FallThrough;

  // If this is the switchcase (case 4: or default) that we're looking for, then
  // we're in business.  Just add the substatement.
  if (const SwitchCase *SC = dyn_cast<SwitchCase>(S)) {
    if (S == Case) {
      FoundCase = true;
      return CollectStatementsForCase(SC->getSubStmt(), nullptr, FoundCase,
                                      ResultStmts);
    }

    // Otherwise, this is some other case or default statement, just ignore it.
    return CollectStatementsForCase(SC->getSubStmt(), Case, FoundCase,
                                    ResultStmts);
  }

  // If we are in the live part of the code and we found our break statement,
  // return a success!
  if (!Case && isa<BreakStmt>(S))
    return CSFC_Success;

  // If this is a switch statement, then it might contain the SwitchCase, the
  // break, or neither.
  if (const CompoundStmt *CS = dyn_cast<CompoundStmt>(S)) {
    // Handle this as two cases: we might be looking for the SwitchCase (if so
    // the skipped statements must be skippable) or we might already have it.
    CompoundStmt::const_body_iterator I = CS->body_begin(), E = CS->body_end();
    bool StartedInLiveCode = FoundCase;
    unsigned StartSize = ResultStmts.size();

    // If we've not found the case yet, scan through looking for it.
    if (Case) {
      // Keep track of whether we see a skipped declaration.  The code could be
      // using the declaration even if it is skipped, so we can't optimize out
      // the decl if the kept statements might refer to it.
      bool HadSkippedDecl = false;

      // If we're looking for the case, just see if we can skip each of the
      // substatements.
      for (; Case && I != E; ++I) {
        HadSkippedDecl |= CodeGenFunction::mightAddDeclToScope(*I);

        switch (CollectStatementsForCase(*I, Case, FoundCase, ResultStmts)) {
        case CSFC_Failure: return CSFC_Failure;
        case CSFC_Success:
          // A successful result means that either 1) that the statement doesn't
          // have the case and is skippable, or 2) does contain the case value
          // and also contains the break to exit the switch.  In the later case,
          // we just verify the rest of the statements are elidable.
          if (FoundCase) {
            // If we found the case and skipped declarations, we can't do the
            // optimization.
            if (HadSkippedDecl)
              return CSFC_Failure;

            for (++I; I != E; ++I)
              if (CodeGenFunction::ContainsLabel(*I, true))
                return CSFC_Failure;
            return CSFC_Success;
          }
          break;
        case CSFC_FallThrough:
          // If we have a fallthrough condition, then we must have found the
          // case started to include statements.  Consider the rest of the
          // statements in the compound statement as candidates for inclusion.
          assert(FoundCase && "Didn't find case but returned fallthrough?");
          // We recursively found Case, so we're not looking for it anymore.
          Case = nullptr;

          // If we found the case and skipped declarations, we can't do the
          // optimization.
          if (HadSkippedDecl)
            return CSFC_Failure;
          break;
        }
      }

      if (!FoundCase)
        return CSFC_Success;

      assert(!HadSkippedDecl && "fallthrough after skipping decl");
    }

    // If we have statements in our range, then we know that the statements are
    // live and need to be added to the set of statements we're tracking.
    bool AnyDecls = false;
    for (; I != E; ++I) {
      AnyDecls |= CodeGenFunction::mightAddDeclToScope(*I);

      switch (CollectStatementsForCase(*I, nullptr, FoundCase, ResultStmts)) {
      case CSFC_Failure: return CSFC_Failure;
      case CSFC_FallThrough:
        // A fallthrough result means that the statement was simple and just
        // included in ResultStmt, keep adding them afterwards.
        break;
      case CSFC_Success:
        // A successful result means that we found the break statement and
        // stopped statement inclusion.  We just ensure that any leftover stmts
        // are skippable and return success ourselves.
        for (++I; I != E; ++I)
          if (CodeGenFunction::ContainsLabel(*I, true))
            return CSFC_Failure;
        return CSFC_Success;
      }
    }

    // If we're about to fall out of a scope without hitting a 'break;', we
    // can't perform the optimization if there were any decls in that scope
    // (we'd lose their end-of-lifetime).
    if (AnyDecls) {
      // If the entire compound statement was live, there's one more thing we
      // can try before giving up: emit the whole thing as a single statement.
      // We can do that unless the statement contains a 'break;'.
      // FIXME: Such a break must be at the end of a construct within this one.
      // We could emit this by just ignoring the BreakStmts entirely.
      if (StartedInLiveCode && !CodeGenFunction::containsBreak(S)) {
        ResultStmts.resize(StartSize);
        ResultStmts.push_back(S);
      } else {
        return CSFC_Failure;
      }
    }

    return CSFC_FallThrough;
  }

  // Okay, this is some other statement that we don't handle explicitly, like a
  // for statement or increment etc.  If we are skipping over this statement,
  // just verify it doesn't have labels, which would make it invalid to elide.
  if (Case) {
    if (CodeGenFunction::ContainsLabel(S, true))
      return CSFC_Failure;
    return CSFC_Success;
  }

  // Otherwise, we want to include this statement.  Everything is cool with that
  // so long as it doesn't contain a break out of the switch we're in.
  if (CodeGenFunction::containsBreak(S)) return CSFC_Failure;

  // Otherwise, everything is great.  Include the statement and tell the caller
  // that we fall through and include the next statement as well.
  ResultStmts.push_back(S);
  return CSFC_FallThrough;
}

/// FindCaseStatementsForValue - Find the case statement being jumped to and
/// then invoke CollectStatementsForCase to find the list of statements to emit
/// for a switch on constant.  See the comment above CollectStatementsForCase
/// for more details.
static bool FindCaseStatementsForValue(const SwitchStmt &S,
                                       const llvm::APSInt &ConstantCondValue,
                                SmallVectorImpl<const Stmt*> &ResultStmts,
                                       ASTContext &C,
                                       const SwitchCase *&ResultCase) {
  // First step, find the switch case that is being branched to.  We can do this
  // efficiently by scanning the SwitchCase list.
  const SwitchCase *Case = S.getSwitchCaseList();
  const DefaultStmt *DefaultCase = nullptr;

  for (; Case; Case = Case->getNextSwitchCase()) {
    // It's either a default or case.  Just remember the default statement in
    // case we're not jumping to any numbered cases.
    if (const DefaultStmt *DS = dyn_cast<DefaultStmt>(Case)) {
      DefaultCase = DS;
      continue;
    }

    // Check to see if this case is the one we're looking for.
    const CaseStmt *CS = cast<CaseStmt>(Case);
    // Don't handle case ranges yet.
    if (CS->getRHS()) return false;

    // If we found our case, remember it as 'case'.
    if (CS->getLHS()->EvaluateKnownConstInt(C) == ConstantCondValue)
      break;
  }

  // If we didn't find a matching case, we use a default if it exists, or we
  // elide the whole switch body!
  if (!Case) {
    // It is safe to elide the body of the switch if it doesn't contain labels
    // etc.  If it is safe, return successfully with an empty ResultStmts list.
    if (!DefaultCase)
      return !CodeGenFunction::ContainsLabel(&S);
    Case = DefaultCase;
  }

  // Ok, we know which case is being jumped to, try to collect all the
  // statements that follow it.  This can fail for a variety of reasons.  Also,
  // check to see that the recursive walk actually found our case statement.
  // Insane cases like this can fail to find it in the recursive walk since we
  // don't handle every stmt kind:
  // switch (4) {
  //   while (1) {
  //     case 4: ...
  bool FoundCase = false;
  ResultCase = Case;
  return CollectStatementsForCase(S.getBody(), Case, FoundCase,
                                  ResultStmts) != CSFC_Failure &&
         FoundCase;
}

void CodeGenFunction::EmitSwitchStmt(const SwitchStmt &S) {
  // Handle nested switch statements.
  llvm::SwitchInst *SavedSwitchInsn = SwitchInsn;
  SmallVector<uint64_t, 16> *SavedSwitchWeights = SwitchWeights;
  llvm::BasicBlock *SavedCRBlock = CaseRangeBlock;

  // See if we can constant fold the condition of the switch and therefore only
  // emit the live case statement (if any) of the switch.
  llvm::APSInt ConstantCondValue;
  if (ConstantFoldsToSimpleInteger(S.getCond(), ConstantCondValue)) {
    SmallVector<const Stmt*, 4> CaseStmts;
    const SwitchCase *Case = nullptr;
    if (FindCaseStatementsForValue(S, ConstantCondValue, CaseStmts,
                                   getContext(), Case)) {
      if (Case)
        incrementProfileCounter(Case);
      RunCleanupsScope ExecutedScope(*this);

      if (S.getInit())
        EmitStmt(S.getInit());

      // Emit the condition variable if needed inside the entire cleanup scope
      // used by this special case for constant folded switches.
      if (S.getConditionVariable())
        EmitDecl(*S.getConditionVariable());

      // At this point, we are no longer "within" a switch instance, so
      // we can temporarily enforce this to ensure that any embedded case
      // statements are not emitted.
      SwitchInsn = nullptr;

      // Okay, we can dead code eliminate everything except this case.  Emit the
      // specified series of statements and we're good.
      for (unsigned i = 0, e = CaseStmts.size(); i != e; ++i)
        EmitStmt(CaseStmts[i]);
      incrementProfileCounter(&S);

      // Now we want to restore the saved switch instance so that nested
      // switches continue to function properly
      SwitchInsn = SavedSwitchInsn;

      return;
    }
  }

  JumpDest SwitchExit = getJumpDestInCurrentScope("sw.epilog");

  RunCleanupsScope ConditionScope(*this);

  if (S.getInit())
    EmitStmt(S.getInit());

  if (S.getConditionVariable())
    EmitDecl(*S.getConditionVariable());
  llvm::Value *CondV = EmitScalarExpr(S.getCond());

  // Create basic block to hold stuff that comes after switch
  // statement. We also need to create a default block now so that
  // explicit case ranges tests can have a place to jump to on
  // failure.
  llvm::BasicBlock *DefaultBlock = createBasicBlock("sw.default");
  SwitchInsn = Builder.CreateSwitch(CondV, DefaultBlock);
  if (PGO.haveRegionCounts()) {
    // Walk the SwitchCase list to find how many there are.
    uint64_t DefaultCount = 0;
    unsigned NumCases = 0;
    for (const SwitchCase *Case = S.getSwitchCaseList();
         Case;
         Case = Case->getNextSwitchCase()) {
      if (isa<DefaultStmt>(Case))
        DefaultCount = getProfileCount(Case);
      NumCases += 1;
    }
    SwitchWeights = new SmallVector<uint64_t, 16>();
    SwitchWeights->reserve(NumCases);
    // The default needs to be first. We store the edge count, so we already
    // know the right weight.
    SwitchWeights->push_back(DefaultCount);
  }
  CaseRangeBlock = DefaultBlock;

  // Clear the insertion point to indicate we are in unreachable code.
  Builder.ClearInsertionPoint();

  // All break statements jump to NextBlock. If BreakContinueStack is non-empty
  // then reuse last ContinueBlock.
  JumpDest OuterContinue;
  if (!BreakContinueStack.empty())
    OuterContinue = BreakContinueStack.back().ContinueBlock;

  BreakContinueStack.push_back(BreakContinue(SwitchExit, OuterContinue));

  // Emit switch body.
  EmitStmt(S.getBody());

  BreakContinueStack.pop_back();

  // Update the default block in case explicit case range tests have
  // been chained on top.
  SwitchInsn->setDefaultDest(CaseRangeBlock);

  // If a default was never emitted:
  if (!DefaultBlock->getParent()) {
    // If we have cleanups, emit the default block so that there's a
    // place to jump through the cleanups from.
    if (ConditionScope.requiresCleanups()) {
      EmitBlock(DefaultBlock);

    // Otherwise, just forward the default block to the switch end.
    } else {
      DefaultBlock->replaceAllUsesWith(SwitchExit.getBlock());
      delete DefaultBlock;
    }
  }

  ConditionScope.ForceCleanup();

  // Emit continuation.
  EmitBlock(SwitchExit.getBlock(), true);
  incrementProfileCounter(&S);

  // If the switch has a condition wrapped by __builtin_unpredictable,
  // create metadata that specifies that the switch is unpredictable.
  // Don't bother if not optimizing because that metadata would not be used.
  auto *Call = dyn_cast<CallExpr>(S.getCond());
  if (Call && CGM.getCodeGenOpts().OptimizationLevel != 0) {
    auto *FD = dyn_cast_or_null<FunctionDecl>(Call->getCalleeDecl());
    if (FD && FD->getBuiltinID() == Builtin::BI__builtin_unpredictable) {
      llvm::MDBuilder MDHelper(getLLVMContext());
      SwitchInsn->setMetadata(llvm::LLVMContext::MD_unpredictable,
                              MDHelper.createUnpredictable());
    }
  }

  if (SwitchWeights) {
    assert(SwitchWeights->size() == 1 + SwitchInsn->getNumCases() &&
           "switch weights do not match switch cases");
    // If there's only one jump destination there's no sense weighting it.
    if (SwitchWeights->size() > 1)
      SwitchInsn->setMetadata(llvm::LLVMContext::MD_prof,
                              createProfileWeights(*SwitchWeights));
    delete SwitchWeights;
  }
  SwitchInsn = SavedSwitchInsn;
  SwitchWeights = SavedSwitchWeights;
  CaseRangeBlock = SavedCRBlock;
}

static std::string
SimplifyConstraint(const char *Constraint, const TargetInfo &Target,
                 SmallVectorImpl<TargetInfo::ConstraintInfo> *OutCons=nullptr) {
  std::string Result;

  while (*Constraint) {
    switch (*Constraint) {
    default:
      Result += Target.convertConstraint(Constraint);
      break;
    // Ignore these
    case '*':
    case '?':
    case '!':
    case '=': // Will see this and the following in mult-alt constraints.
    case '+':
      break;
    case '#': // Ignore the rest of the constraint alternative.
      while (Constraint[1] && Constraint[1] != ',')
        Constraint++;
      break;
    case '&':
    case '%':
      Result += *Constraint;
      while (Constraint[1] && Constraint[1] == *Constraint)
        Constraint++;
      break;
    case ',':
      Result += "|";
      break;
    case 'g':
      Result += "imr";
      break;
    case '[': {
      assert(OutCons &&
             "Must pass output names to constraints with a symbolic name");
      unsigned Index;
      bool result = Target.resolveSymbolicName(Constraint, *OutCons, Index);
      assert(result && "Could not resolve symbolic name"); (void)result;
      Result += llvm::utostr(Index);
      break;
    }
    }

    Constraint++;
  }

  return Result;
}

/// AddVariableConstraints - Look at AsmExpr and if it is a variable declared
/// as using a particular register add that as a constraint that will be used
/// in this asm stmt.
static std::string
AddVariableConstraints(const std::string &Constraint, const Expr &AsmExpr,
                       const TargetInfo &Target, CodeGenModule &CGM,
                       const AsmStmt &Stmt, const bool EarlyClobber) {
  const DeclRefExpr *AsmDeclRef = dyn_cast<DeclRefExpr>(&AsmExpr);
  if (!AsmDeclRef)
    return Constraint;
  const ValueDecl &Value = *AsmDeclRef->getDecl();
  const VarDecl *Variable = dyn_cast<VarDecl>(&Value);
  if (!Variable)
    return Constraint;
  if (Variable->getStorageClass() != SC_Register)
    return Constraint;
  AsmLabelAttr *Attr = Variable->getAttr<AsmLabelAttr>();
  if (!Attr)
    return Constraint;
  StringRef Register = Attr->getLabel();
  assert(Target.isValidGCCRegisterName(Register));
  // We're using validateOutputConstraint here because we only care if
  // this is a register constraint.
  TargetInfo::ConstraintInfo Info(Constraint, "");
  if (Target.validateOutputConstraint(Info) &&
      !Info.allowsRegister()) {
    CGM.ErrorUnsupported(&Stmt, "__asm__");
    return Constraint;
  }
  // Canonicalize the register here before returning it.
  Register = Target.getNormalizedGCCRegisterName(Register);
  return (EarlyClobber ? "&{" : "{") + Register.str() + "}";
}

llvm::Value*
CodeGenFunction::EmitAsmInputLValue(const TargetInfo::ConstraintInfo &Info,
                                    LValue InputValue, QualType InputType,
                                    std::string &ConstraintStr,
                                    SourceLocation Loc) {
  llvm::Value *Arg;
  if (Info.allowsRegister() || !Info.allowsMemory()) {
    if (CodeGenFunction::hasScalarEvaluationKind(InputType)) {
      Arg = EmitLoadOfLValue(InputValue, Loc).getScalarVal();
    } else {
      llvm::Type *Ty = ConvertType(InputType);
      uint64_t Size = CGM.getDataLayout().getTypeSizeInBits(Ty);
      if (Size <= 64 && llvm::isPowerOf2_64(Size)) {
        Ty = llvm::IntegerType::get(getLLVMContext(), Size);
        Ty = llvm::PointerType::getUnqual(Ty);

        Arg = Builder.CreateLoad(Builder.CreateBitCast(InputValue.getAddress(),
                                                       Ty));
      } else {
        Arg = InputValue.getPointer();
        ConstraintStr += '*';
      }
    }
  } else {
    Arg = InputValue.getPointer();
    ConstraintStr += '*';
  }

  return Arg;
}

llvm::Value* CodeGenFunction::EmitAsmInput(
                                         const TargetInfo::ConstraintInfo &Info,
                                           const Expr *InputExpr,
                                           std::string &ConstraintStr) {
  // If this can't be a register or memory, i.e., has to be a constant
  // (immediate or symbolic), try to emit it as such.
  if (!Info.allowsRegister() && !Info.allowsMemory()) {
    Expr::EvalResult Result;
    if (InputExpr->EvaluateAsInt(Result, getContext()))
<<<<<<< HEAD
      return llvm::ConstantInt::get(getLLVMContext(), Result);
#if INTEL_CUSTOMIZATION
      // Fix for CQ377377: Constraints "I"|"J" expects an integer constant
      // expression.
    else if (getLangOpts().IntelCompat &&
             InputExpr->getType().isConstQualified() &&
             InputExpr->getType()->isIntegerType())
      return EmitScalarExpr(InputExpr);
#endif //INTEL_CUSTOMIZATION
=======
      return llvm::ConstantInt::get(getLLVMContext(), Result.Val.getInt());
>>>>>>> e388680d
    assert(!Info.requiresImmediateConstant() &&
           "Required-immediate inlineasm arg isn't constant?");
  }

  if (Info.allowsRegister() || !Info.allowsMemory())
    if (CodeGenFunction::hasScalarEvaluationKind(InputExpr->getType()))
      return EmitScalarExpr(InputExpr);
  if (InputExpr->getStmtClass() == Expr::CXXThisExprClass)
    return EmitScalarExpr(InputExpr);
  InputExpr = InputExpr->IgnoreParenNoopCasts(getContext());
  LValue Dest = EmitLValue(InputExpr);
  return EmitAsmInputLValue(Info, Dest, InputExpr->getType(), ConstraintStr,
                            InputExpr->getExprLoc());
}

/// getAsmSrcLocInfo - Return the !srcloc metadata node to attach to an inline
/// asm call instruction.  The !srcloc MDNode contains a list of constant
/// integers which are the source locations of the start of each line in the
/// asm.
static llvm::MDNode *getAsmSrcLocInfo(const StringLiteral *Str,
                                      CodeGenFunction &CGF) {
  SmallVector<llvm::Metadata *, 8> Locs;
  // Add the location of the first line to the MDNode.
  Locs.push_back(llvm::ConstantAsMetadata::get(llvm::ConstantInt::get(
      CGF.Int32Ty, Str->getBeginLoc().getRawEncoding())));
  StringRef StrVal = Str->getString();
  if (!StrVal.empty()) {
    const SourceManager &SM = CGF.CGM.getContext().getSourceManager();
    const LangOptions &LangOpts = CGF.CGM.getLangOpts();
    unsigned StartToken = 0;
    unsigned ByteOffset = 0;

    // Add the location of the start of each subsequent line of the asm to the
    // MDNode.
    for (unsigned i = 0, e = StrVal.size() - 1; i != e; ++i) {
      if (StrVal[i] != '\n') continue;
      SourceLocation LineLoc = Str->getLocationOfByte(
          i + 1, SM, LangOpts, CGF.getTarget(), &StartToken, &ByteOffset);
      Locs.push_back(llvm::ConstantAsMetadata::get(
          llvm::ConstantInt::get(CGF.Int32Ty, LineLoc.getRawEncoding())));
    }
  }

  return llvm::MDNode::get(CGF.getLLVMContext(), Locs);
}

void CodeGenFunction::EmitAsmStmt(const AsmStmt &S) {
  // Assemble the final asm string.
  std::string AsmString = S.generateAsmString(getContext());

  // Get all the output and input constraints together.
  SmallVector<TargetInfo::ConstraintInfo, 4> OutputConstraintInfos;
  SmallVector<TargetInfo::ConstraintInfo, 4> InputConstraintInfos;

  for (unsigned i = 0, e = S.getNumOutputs(); i != e; i++) {
    StringRef Name;
    if (const GCCAsmStmt *GAS = dyn_cast<GCCAsmStmt>(&S))
      Name = GAS->getOutputName(i);
    TargetInfo::ConstraintInfo Info(S.getOutputConstraint(i), Name);
    bool IsValid = getTarget().validateOutputConstraint(Info); (void)IsValid;
    assert(IsValid && "Failed to parse output constraint");
    OutputConstraintInfos.push_back(Info);
  }

  for (unsigned i = 0, e = S.getNumInputs(); i != e; i++) {
    StringRef Name;
    if (const GCCAsmStmt *GAS = dyn_cast<GCCAsmStmt>(&S))
      Name = GAS->getInputName(i);
    TargetInfo::ConstraintInfo Info(S.getInputConstraint(i), Name);
    bool IsValid =
      getTarget().validateInputConstraint(OutputConstraintInfos, Info);
    assert(IsValid && "Failed to parse input constraint"); (void)IsValid;
#if INTEL_CUSTOMIZATION
    // CQ#371735 - allow use of registers for rvalues under 'm' constraint.
    if (getLangOpts().IntelCompat &&
        S.getInputConstraint(i).find('m') != StringRef::npos &&
        Info.allowsMemory() && !Info.allowsRegister())
      if (const Expr *E = S.getInputExpr(i)) {
        const Expr *E2 = E->IgnoreParenNoopCasts(getContext());
        Expr::Classification::Kinds Kind = E2->Classify(getContext()).getKind();
        // Allow registers for anything except lvalues, xvalues and functions.
        if (!E->isLValue() && Kind > Expr::Classification::CL_Function)
          Info.setAllowsRegister();
      }
#endif // INTEL_CUSTOMIZATION
    InputConstraintInfos.push_back(Info);
  }

  std::string Constraints;

  std::vector<LValue> ResultRegDests;
  std::vector<QualType> ResultRegQualTys;
  std::vector<llvm::Type *> ResultRegTypes;
  std::vector<llvm::Type *> ResultTruncRegTypes;
  std::vector<llvm::Type *> ArgTypes;
  std::vector<llvm::Value*> Args;

  // Keep track of inout constraints.
  std::string InOutConstraints;
  std::vector<llvm::Value*> InOutArgs;
  std::vector<llvm::Type*> InOutArgTypes;

  // An inline asm can be marked readonly if it meets the following conditions:
  //  - it doesn't have any sideeffects
  //  - it doesn't clobber memory
  //  - it doesn't return a value by-reference
  // It can be marked readnone if it doesn't have any input memory constraints
  // in addition to meeting the conditions listed above.
  bool ReadOnly = true, ReadNone = true;

  for (unsigned i = 0, e = S.getNumOutputs(); i != e; i++) {
    TargetInfo::ConstraintInfo &Info = OutputConstraintInfos[i];

    // Simplify the output constraint.
    std::string OutputConstraint(S.getOutputConstraint(i));
    OutputConstraint = SimplifyConstraint(OutputConstraint.c_str() + 1,
                                          getTarget(), &OutputConstraintInfos);

    const Expr *OutExpr = S.getOutputExpr(i);
    OutExpr = OutExpr->IgnoreParenNoopCasts(getContext());

    OutputConstraint = AddVariableConstraints(OutputConstraint, *OutExpr,
                                              getTarget(), CGM, S,
                                              Info.earlyClobber());

    LValue Dest = EmitLValue(OutExpr);
    if (!Constraints.empty())
      Constraints += ',';

    // If this is a register output, then make the inline asm return it
    // by-value.  If this is a memory result, return the value by-reference.
    if (!Info.allowsMemory() && hasScalarEvaluationKind(OutExpr->getType())) {
      Constraints += "=" + OutputConstraint;
      ResultRegQualTys.push_back(OutExpr->getType());
      ResultRegDests.push_back(Dest);
      ResultRegTypes.push_back(ConvertTypeForMem(OutExpr->getType()));
      ResultTruncRegTypes.push_back(ResultRegTypes.back());

      // If this output is tied to an input, and if the input is larger, then
      // we need to set the actual result type of the inline asm node to be the
      // same as the input type.
      if (Info.hasMatchingInput()) {
        unsigned InputNo;
        for (InputNo = 0; InputNo != S.getNumInputs(); ++InputNo) {
          TargetInfo::ConstraintInfo &Input = InputConstraintInfos[InputNo];
          if (Input.hasTiedOperand() && Input.getTiedOperand() == i)
            break;
        }
        assert(InputNo != S.getNumInputs() && "Didn't find matching input!");

        QualType InputTy = S.getInputExpr(InputNo)->getType();
        QualType OutputType = OutExpr->getType();

        uint64_t InputSize = getContext().getTypeSize(InputTy);
        if (getContext().getTypeSize(OutputType) < InputSize) {
          // Form the asm to return the value as a larger integer or fp type.
          ResultRegTypes.back() = ConvertType(InputTy);
        }
      }
      if (llvm::Type* AdjTy =
            getTargetHooks().adjustInlineAsmType(*this, OutputConstraint,
                                                 ResultRegTypes.back()))
        ResultRegTypes.back() = AdjTy;
      else {
        CGM.getDiags().Report(S.getAsmLoc(),
                              diag::err_asm_invalid_type_in_input)
            << OutExpr->getType() << OutputConstraint;
      }

      // Update largest vector width for any vector types.
      if (auto *VT = dyn_cast<llvm::VectorType>(ResultRegTypes.back()))
        LargestVectorWidth = std::max(LargestVectorWidth,
                                      VT->getPrimitiveSizeInBits());
    } else {
      ArgTypes.push_back(Dest.getAddress().getType());
      Args.push_back(Dest.getPointer());
      Constraints += "=*";
      Constraints += OutputConstraint;
      ReadOnly = ReadNone = false;
    }

    if (Info.isReadWrite()) {
      InOutConstraints += ',';

      const Expr *InputExpr = S.getOutputExpr(i);
      llvm::Value *Arg = EmitAsmInputLValue(Info, Dest, InputExpr->getType(),
                                            InOutConstraints,
                                            InputExpr->getExprLoc());

      if (llvm::Type* AdjTy =
          getTargetHooks().adjustInlineAsmType(*this, OutputConstraint,
                                               Arg->getType()))
        Arg = Builder.CreateBitCast(Arg, AdjTy);

      // Update largest vector width for any vector types.
      if (auto *VT = dyn_cast<llvm::VectorType>(Arg->getType()))
        LargestVectorWidth = std::max(LargestVectorWidth,
                                      VT->getPrimitiveSizeInBits());
      if (Info.allowsRegister())
        InOutConstraints += llvm::utostr(i);
      else
        InOutConstraints += OutputConstraint;

      InOutArgTypes.push_back(Arg->getType());
      InOutArgs.push_back(Arg);
    }
  }

  // If this is a Microsoft-style asm blob, store the return registers (EAX:EDX)
  // to the return value slot. Only do this when returning in registers.
  if (isa<MSAsmStmt>(&S)) {
    const ABIArgInfo &RetAI = CurFnInfo->getReturnInfo();
    if (RetAI.isDirect() || RetAI.isExtend()) {
      // Make a fake lvalue for the return value slot.
      LValue ReturnSlot = MakeAddrLValue(ReturnValue, FnRetTy);
      CGM.getTargetCodeGenInfo().addReturnRegisterOutputs(
          *this, ReturnSlot, Constraints, ResultRegTypes, ResultTruncRegTypes,
          ResultRegDests, AsmString, S.getNumOutputs());
      SawAsmBlock = true;
    }
  }

  for (unsigned i = 0, e = S.getNumInputs(); i != e; i++) {
    const Expr *InputExpr = S.getInputExpr(i);

    TargetInfo::ConstraintInfo &Info = InputConstraintInfos[i];

    if (Info.allowsMemory())
      ReadNone = false;

    if (!Constraints.empty())
      Constraints += ',';

    // Simplify the input constraint.
    std::string InputConstraint(S.getInputConstraint(i));
    InputConstraint = SimplifyConstraint(InputConstraint.c_str(), getTarget(),
                                         &OutputConstraintInfos);

    InputConstraint = AddVariableConstraints(
        InputConstraint, *InputExpr->IgnoreParenNoopCasts(getContext()),
        getTarget(), CGM, S, false /* No EarlyClobber */);

    llvm::Value *Arg = EmitAsmInput(Info, InputExpr, Constraints);

    // If this input argument is tied to a larger output result, extend the
    // input to be the same size as the output.  The LLVM backend wants to see
    // the input and output of a matching constraint be the same size.  Note
    // that GCC does not define what the top bits are here.  We use zext because
    // that is usually cheaper, but LLVM IR should really get an anyext someday.
    if (Info.hasTiedOperand()) {
      unsigned Output = Info.getTiedOperand();
      QualType OutputType = S.getOutputExpr(Output)->getType();
      QualType InputTy = InputExpr->getType();

      if (getContext().getTypeSize(OutputType) >
          getContext().getTypeSize(InputTy)) {
        // Use ptrtoint as appropriate so that we can do our extension.
        if (isa<llvm::PointerType>(Arg->getType()))
          Arg = Builder.CreatePtrToInt(Arg, IntPtrTy);
        llvm::Type *OutputTy = ConvertType(OutputType);
        if (isa<llvm::IntegerType>(OutputTy))
          Arg = Builder.CreateZExt(Arg, OutputTy);
        else if (isa<llvm::PointerType>(OutputTy))
          Arg = Builder.CreateZExt(Arg, IntPtrTy);
        else {
          assert(OutputTy->isFloatingPointTy() && "Unexpected output type");
          Arg = Builder.CreateFPExt(Arg, OutputTy);
        }
      }
    }
    if (llvm::Type* AdjTy =
              getTargetHooks().adjustInlineAsmType(*this, InputConstraint,
                                                   Arg->getType()))
      Arg = Builder.CreateBitCast(Arg, AdjTy);
    else
      CGM.getDiags().Report(S.getAsmLoc(), diag::err_asm_invalid_type_in_input)
          << InputExpr->getType() << InputConstraint;

    // Update largest vector width for any vector types.
    if (auto *VT = dyn_cast<llvm::VectorType>(Arg->getType()))
      LargestVectorWidth = std::max(LargestVectorWidth,
                                    VT->getPrimitiveSizeInBits());

    ArgTypes.push_back(Arg->getType());
    Args.push_back(Arg);
    Constraints += InputConstraint;
  }

  // Append the "input" part of inout constraints last.
  for (unsigned i = 0, e = InOutArgs.size(); i != e; i++) {
    ArgTypes.push_back(InOutArgTypes[i]);
    Args.push_back(InOutArgs[i]);
  }
  Constraints += InOutConstraints;

  // Clobbers
  for (unsigned i = 0, e = S.getNumClobbers(); i != e; i++) {
    StringRef Clobber = S.getClobber(i);

    if (Clobber == "memory")
      ReadOnly = ReadNone = false;
    else if (Clobber != "cc")
      Clobber = getTarget().getNormalizedGCCRegisterName(Clobber);

    if (!Constraints.empty())
      Constraints += ',';

    Constraints += "~{";
    Constraints += Clobber;
    Constraints += '}';
  }

  // Add machine specific clobbers
  std::string MachineClobbers = getTarget().getClobbers();
  if (!MachineClobbers.empty()) {
    if (!Constraints.empty())
      Constraints += ',';
    Constraints += MachineClobbers;
  }

  llvm::Type *ResultType;
  if (ResultRegTypes.empty())
    ResultType = VoidTy;
  else if (ResultRegTypes.size() == 1)
    ResultType = ResultRegTypes[0];
  else
    ResultType = llvm::StructType::get(getLLVMContext(), ResultRegTypes);

  llvm::FunctionType *FTy =
    llvm::FunctionType::get(ResultType, ArgTypes, false);

  bool HasSideEffect = S.isVolatile() || S.getNumOutputs() == 0;
  llvm::InlineAsm::AsmDialect AsmDialect = isa<MSAsmStmt>(&S) ?
    llvm::InlineAsm::AD_Intel : llvm::InlineAsm::AD_ATT;
  llvm::InlineAsm *IA =
    llvm::InlineAsm::get(FTy, AsmString, Constraints, HasSideEffect,
                         /* IsAlignStack */ false, AsmDialect);
  llvm::CallInst *Result =
      Builder.CreateCall(IA, Args, getBundlesForFunclet(IA));
  Result->addAttribute(llvm::AttributeList::FunctionIndex,
                       llvm::Attribute::NoUnwind);

  // Attach readnone and readonly attributes.
  if (!HasSideEffect) {
    if (ReadNone)
      Result->addAttribute(llvm::AttributeList::FunctionIndex,
                           llvm::Attribute::ReadNone);
    else if (ReadOnly)
      Result->addAttribute(llvm::AttributeList::FunctionIndex,
                           llvm::Attribute::ReadOnly);
  }

  // Slap the source location of the inline asm into a !srcloc metadata on the
  // call.
  if (const GCCAsmStmt *gccAsmStmt = dyn_cast<GCCAsmStmt>(&S)) {
    Result->setMetadata("srcloc", getAsmSrcLocInfo(gccAsmStmt->getAsmString(),
                                                   *this));
  } else {
    // At least put the line number on MS inline asm blobs.
    auto Loc = llvm::ConstantInt::get(Int32Ty, S.getAsmLoc().getRawEncoding());
    Result->setMetadata("srcloc",
                        llvm::MDNode::get(getLLVMContext(),
                                          llvm::ConstantAsMetadata::get(Loc)));
  }

  if (getLangOpts().assumeFunctionsAreConvergent()) {
    // Conservatively, mark all inline asm blocks in CUDA or OpenCL as
    // convergent (meaning, they may call an intrinsically convergent op, such
    // as bar.sync, and so can't have certain optimizations applied around
    // them).
    Result->addAttribute(llvm::AttributeList::FunctionIndex,
                         llvm::Attribute::Convergent);
  }

  // Extract all of the register value results from the asm.
  std::vector<llvm::Value*> RegResults;
  if (ResultRegTypes.size() == 1) {
    RegResults.push_back(Result);
  } else {
    for (unsigned i = 0, e = ResultRegTypes.size(); i != e; ++i) {
      llvm::Value *Tmp = Builder.CreateExtractValue(Result, i, "asmresult");
      RegResults.push_back(Tmp);
    }
  }

  assert(RegResults.size() == ResultRegTypes.size());
  assert(RegResults.size() == ResultTruncRegTypes.size());
  assert(RegResults.size() == ResultRegDests.size());
  for (unsigned i = 0, e = RegResults.size(); i != e; ++i) {
    llvm::Value *Tmp = RegResults[i];

    // If the result type of the LLVM IR asm doesn't match the result type of
    // the expression, do the conversion.
    if (ResultRegTypes[i] != ResultTruncRegTypes[i]) {
      llvm::Type *TruncTy = ResultTruncRegTypes[i];

      // Truncate the integer result to the right size, note that TruncTy can be
      // a pointer.
      if (TruncTy->isFloatingPointTy())
        Tmp = Builder.CreateFPTrunc(Tmp, TruncTy);
      else if (TruncTy->isPointerTy() && Tmp->getType()->isIntegerTy()) {
        uint64_t ResSize = CGM.getDataLayout().getTypeSizeInBits(TruncTy);
        Tmp = Builder.CreateTrunc(Tmp,
                   llvm::IntegerType::get(getLLVMContext(), (unsigned)ResSize));
        Tmp = Builder.CreateIntToPtr(Tmp, TruncTy);
      } else if (Tmp->getType()->isPointerTy() && TruncTy->isIntegerTy()) {
        uint64_t TmpSize =CGM.getDataLayout().getTypeSizeInBits(Tmp->getType());
        Tmp = Builder.CreatePtrToInt(Tmp,
                   llvm::IntegerType::get(getLLVMContext(), (unsigned)TmpSize));
        Tmp = Builder.CreateTrunc(Tmp, TruncTy);
      } else if (TruncTy->isIntegerTy()) {
        Tmp = Builder.CreateZExtOrTrunc(Tmp, TruncTy);
      } else if (TruncTy->isVectorTy()) {
        Tmp = Builder.CreateBitCast(Tmp, TruncTy);
      }
    }

    EmitStoreThroughLValue(RValue::get(Tmp), ResultRegDests[i]);
  }
}

LValue CodeGenFunction::InitCapturedStruct(const CapturedStmt &S) {
  const RecordDecl *RD = S.getCapturedRecordDecl();
  QualType RecordTy = getContext().getRecordType(RD);

  // Initialize the captured struct.
  LValue SlotLV =
    MakeAddrLValue(CreateMemTemp(RecordTy, "agg.captured"), RecordTy);

  RecordDecl::field_iterator CurField = RD->field_begin();
  for (CapturedStmt::const_capture_init_iterator I = S.capture_init_begin(),
                                                 E = S.capture_init_end();
       I != E; ++I, ++CurField) {
    LValue LV = EmitLValueForFieldInitialization(SlotLV, *CurField);
    if (CurField->hasCapturedVLAType()) {
      auto VAT = CurField->getCapturedVLAType();
      EmitStoreThroughLValue(RValue::get(VLASizeMap[VAT->getSizeExpr()]), LV);
    } else {
      EmitInitializerForField(*CurField, LV, *I);
    }
  }

  return SlotLV;
}

/// Generate an outlined function for the body of a CapturedStmt, store any
/// captured variables into the captured struct, and call the outlined function.
llvm::Function *
CodeGenFunction::EmitCapturedStmt(const CapturedStmt &S, CapturedRegionKind K) {
  LValue CapStruct = InitCapturedStruct(S);

  // Emit the CapturedDecl
  CodeGenFunction CGF(CGM, true);
  CGCapturedStmtRAII CapInfoRAII(CGF, new CGCapturedStmtInfo(S, K));
  llvm::Function *F = CGF.GenerateCapturedStmtFunction(S);
  delete CGF.CapturedStmtInfo;

  // Emit call to the helper function.
  EmitCallOrInvoke(F, CapStruct.getPointer());

  return F;
}

Address CodeGenFunction::GenerateCapturedStmtArgument(const CapturedStmt &S) {
  LValue CapStruct = InitCapturedStruct(S);
  return CapStruct.getAddress();
}

/// Creates the outlined function for a CapturedStmt.
llvm::Function *
CodeGenFunction::GenerateCapturedStmtFunction(const CapturedStmt &S) {
  assert(CapturedStmtInfo &&
    "CapturedStmtInfo should be set when generating the captured function");
  const CapturedDecl *CD = S.getCapturedDecl();
  const RecordDecl *RD = S.getCapturedRecordDecl();
  SourceLocation Loc = S.getBeginLoc();
  assert(CD->hasBody() && "missing CapturedDecl body");

  // Build the argument list.
  ASTContext &Ctx = CGM.getContext();
  FunctionArgList Args;
  Args.append(CD->param_begin(), CD->param_end());

  // Create the function declaration.
  const CGFunctionInfo &FuncInfo =
    CGM.getTypes().arrangeBuiltinFunctionDeclaration(Ctx.VoidTy, Args);
  llvm::FunctionType *FuncLLVMTy = CGM.getTypes().GetFunctionType(FuncInfo);

  llvm::Function *F =
    llvm::Function::Create(FuncLLVMTy, llvm::GlobalValue::InternalLinkage,
                           CapturedStmtInfo->getHelperName(), &CGM.getModule());
  CGM.SetInternalFunctionAttributes(CD, F, FuncInfo);
  if (CD->isNothrow())
    F->addFnAttr(llvm::Attribute::NoUnwind);

  // Generate the function.
  StartFunction(CD, Ctx.VoidTy, F, FuncInfo, Args, CD->getLocation(),
                CD->getBody()->getBeginLoc());
  // Set the context parameter in CapturedStmtInfo.
  Address DeclPtr = GetAddrOfLocalVar(CD->getContextParam());
  CapturedStmtInfo->setContextValue(Builder.CreateLoad(DeclPtr));

  // Initialize variable-length arrays.
  LValue Base = MakeNaturalAlignAddrLValue(CapturedStmtInfo->getContextValue(),
                                           Ctx.getTagDeclType(RD));
  for (auto *FD : RD->fields()) {
    if (FD->hasCapturedVLAType()) {
      auto *ExprArg =
          EmitLoadOfLValue(EmitLValueForField(Base, FD), S.getBeginLoc())
              .getScalarVal();
      auto VAT = FD->getCapturedVLAType();
      VLASizeMap[VAT->getSizeExpr()] = ExprArg;
    }
  }

  // If 'this' is captured, load it into CXXThisValue.
  if (CapturedStmtInfo->isCXXThisExprCaptured()) {
    FieldDecl *FD = CapturedStmtInfo->getThisFieldDecl();
    LValue ThisLValue = EmitLValueForField(Base, FD);
    CXXThisValue = EmitLoadOfLValue(ThisLValue, Loc).getScalarVal();
  }

  PGO.assignRegionCounters(GlobalDecl(CD), F);
  CapturedStmtInfo->EmitBody(*this, CD->getBody());
  FinishFunction(CD->getBodyRBrace());

  return F;
}<|MERGE_RESOLUTION|>--- conflicted
+++ resolved
@@ -2091,8 +2091,7 @@
   if (!Info.allowsRegister() && !Info.allowsMemory()) {
     Expr::EvalResult Result;
     if (InputExpr->EvaluateAsInt(Result, getContext()))
-<<<<<<< HEAD
-      return llvm::ConstantInt::get(getLLVMContext(), Result);
+      return llvm::ConstantInt::get(getLLVMContext(), Result.Val.getInt());
 #if INTEL_CUSTOMIZATION
       // Fix for CQ377377: Constraints "I"|"J" expects an integer constant
       // expression.
@@ -2101,9 +2100,6 @@
              InputExpr->getType()->isIntegerType())
       return EmitScalarExpr(InputExpr);
 #endif //INTEL_CUSTOMIZATION
-=======
-      return llvm::ConstantInt::get(getLLVMContext(), Result.Val.getInt());
->>>>>>> e388680d
     assert(!Info.requiresImmediateConstant() &&
            "Required-immediate inlineasm arg isn't constant?");
   }
