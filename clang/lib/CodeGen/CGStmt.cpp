--- conflicted
+++ resolved
@@ -200,14 +200,7 @@
   case Stmt::CilkRankedStmtClass:
     EmitCilkRankedStmt(cast<CilkRankedStmt>(*S));
     break;
-<<<<<<< HEAD
 #endif  // INTEL_CUSTOMIZATION
-  case Stmt::SEHLeaveStmtClass:
-    EmitSEHLeaveStmt(cast<SEHLeaveStmt>(*S));
-    break;
-=======
-#endif  
->>>>>>> 729094db
   case Stmt::OMPParallelDirectiveClass:
     EmitOMPParallelDirective(cast<OMPParallelDirective>(*S));
     break;
@@ -277,18 +270,13 @@
 bool CodeGenFunction::EmitSimpleStmt(const Stmt *S) {
   switch (S->getStmtClass()) {
   default: return false;
-<<<<<<< HEAD
 #ifdef INTEL_CUSTOMIZATION
   case Stmt::CilkSyncStmtClass:
     CGM.getCilkPlusRuntime().EmitCilkSync(*this); break;
+#ifdef INTEL_SPECIFIC_IL0_BACKEND
+  case Stmt::PragmaStmtClass:   EmitPragmaStmt(cast<PragmaStmt>(*S));     break;
+#endif  // INTEL_SPECIFIC_IL0_BACKEND
 #endif  // INTEL_CUSTOMIZATION
-=======
-#ifdef INTEL_CUSTOMIZATION  
-  case Stmt::CilkSyncStmtClass: 
-  	CGM.getCilkPlusRuntime().EmitCilkSync(*this); break;
-  case Stmt::PragmaStmtClass: EmitPragmaStmt(cast<PragmaStmt>(*S));     break;
-#endif
->>>>>>> 729094db
   case Stmt::NullStmtClass: break;
   case Stmt::CompoundStmtClass: EmitCompoundStmt(cast<CompoundStmt>(*S)); break;
   case Stmt::DeclStmtClass:     EmitDeclStmt(cast<DeclStmt>(*S));         break;
@@ -300,13 +288,7 @@
   case Stmt::ContinueStmtClass: EmitContinueStmt(cast<ContinueStmt>(*S)); break;
   case Stmt::DefaultStmtClass:  EmitDefaultStmt(cast<DefaultStmt>(*S));   break;
   case Stmt::CaseStmtClass:     EmitCaseStmt(cast<CaseStmt>(*S));         break;
-<<<<<<< HEAD
-#ifdef INTEL_SPECIFIC_IL0_BACKEND
-  case Stmt::PragmaStmtClass:   EmitPragmaStmt(cast<PragmaStmt>(*S));     break;
-#endif  // INTEL_SPECIFIC_IL0_BACKEND
-=======
   case Stmt::SEHLeaveStmtClass: EmitSEHLeaveStmt(cast<SEHLeaveStmt>(*S)); break;
->>>>>>> 729094db
   }
 
   return true;
@@ -2280,4 +2262,4 @@
   FinishFunction(CD->getBodyRBrace());
 
   return F;
-}
+}