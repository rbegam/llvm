//===----- CGOpenMPRuntime.h - Interface to OpenMP Runtimes -----*- C++ -*-===//
//
//                     The LLVM Compiler Infrastructure
//
// This file is distributed under the University of Illinois Open Source
// License. See LICENSE.TXT for details.
//
//===----------------------------------------------------------------------===//
//
// This provides a class for OpenMP runtime code generation.
//
//===----------------------------------------------------------------------===//

#ifndef LLVM_CLANG_LIB_CODEGEN_CGOPENMPRUNTIME_H
#define LLVM_CLANG_LIB_CODEGEN_CGOPENMPRUNTIME_H

<<<<<<< HEAD
=======
#include "clang/Basic/OpenMPKinds.h"
>>>>>>> cb0d13fc
#include "clang/Basic/SourceLocation.h"
#include "llvm/ADT/DenseMap.h"
#include "llvm/ADT/DenseSet.h"
#include "llvm/ADT/StringMap.h"
#include "llvm/IR/ValueHandle.h"

namespace llvm {
class ArrayType;
class Constant;
class Function;
class FunctionType;
class GlobalVariable;
class StructType;
class Type;
class Value;
} // namespace llvm

namespace clang {
class Expr;
class OMPExecutableDirective;
class VarDecl;

namespace CodeGen {

class CodeGenFunction;
class CodeGenModule;

class CGOpenMPRuntime {
public:
  /// \brief Values for bit flags used in the ident_t to describe the fields.
  /// All enumeric elements are named and described in accordance with the code
  /// from http://llvm.org/svn/llvm-project/openmp/trunk/runtime/src/kmp.h
  enum OpenMPLocationFlags {
    /// \brief Use trampoline for internal microtask.
    OMP_IDENT_IMD = 0x01,
    /// \brief Use c-style ident structure.
    OMP_IDENT_KMPC = 0x02,
    /// \brief Atomic reduction option for kmpc_reduce.
    OMP_ATOMIC_REDUCE = 0x10,
    /// \brief Explicit 'barrier' directive.
    OMP_IDENT_BARRIER_EXPL = 0x20,
    /// \brief Implicit barrier in code.
    OMP_IDENT_BARRIER_IMPL = 0x40,
    /// \brief Implicit barrier in 'for' directive.
    OMP_IDENT_BARRIER_IMPL_FOR = 0x40,
    /// \brief Implicit barrier in 'sections' directive.
    OMP_IDENT_BARRIER_IMPL_SECTIONS = 0xC0,
    /// \brief Implicit barrier in 'single' directive.
    OMP_IDENT_BARRIER_IMPL_SINGLE = 0x140
  };

private:
  enum OpenMPRTLFunction {
    /// \brief Call to void __kmpc_fork_call(ident_t *loc, kmp_int32 argc,
    /// kmpc_micro microtask, ...);
    OMPRTL__kmpc_fork_call,
    /// \brief Call to void *__kmpc_threadprivate_cached(ident_t *loc,
    /// kmp_int32 global_tid, void *data, size_t size, void ***cache);
    OMPRTL__kmpc_threadprivate_cached,
    /// \brief Call to void __kmpc_threadprivate_register( ident_t *,
    /// void *data, kmpc_ctor ctor, kmpc_cctor cctor, kmpc_dtor dtor);
    OMPRTL__kmpc_threadprivate_register,
    // Call to __kmpc_int32 kmpc_global_thread_num(ident_t *loc);
    OMPRTL__kmpc_global_thread_num,
    // Call to void __kmpc_critical(ident_t *loc, kmp_int32 global_tid,
    // kmp_critical_name *crit);
    OMPRTL__kmpc_critical,
    // Call to void __kmpc_end_critical(ident_t *loc, kmp_int32 global_tid,
    // kmp_critical_name *crit);
    OMPRTL__kmpc_end_critical,
    // Call to void __kmpc_barrier(ident_t *loc, kmp_int32 global_tid);
    OMPRTL__kmpc_barrier,
    // Call to void __kmpc_serialized_parallel(ident_t *loc, kmp_int32
    // global_tid);
    OMPRTL__kmpc_serialized_parallel,
    // Call to void __kmpc_end_serialized_parallel(ident_t *loc, kmp_int32
    // global_tid);
    OMPRTL__kmpc_end_serialized_parallel,
    // Call to void __kmpc_push_num_threads(ident_t *loc, kmp_int32 global_tid,
    // kmp_int32 num_threads);
    OMPRTL__kmpc_push_num_threads,
    // Call to void __kmpc_flush(ident_t *loc, ...);
    OMPRTL__kmpc_flush
  };

  CodeGenModule &CGM;
  /// \brief Default const ident_t object used for initialization of all other
  /// ident_t objects.
  llvm::Constant *DefaultOpenMPPSource;
  /// \brief Map of flags and corresponding default locations.
  typedef llvm::DenseMap<unsigned, llvm::Value *> OpenMPDefaultLocMapTy;
  OpenMPDefaultLocMapTy OpenMPDefaultLocMap;
  llvm::Value *GetOrCreateDefaultOpenMPLocation(OpenMPLocationFlags Flags);
  /// \brief Describes ident structure that describes a source location.
  /// All descriptions are taken from
  /// http://llvm.org/svn/llvm-project/openmp/trunk/runtime/src/kmp.h
  /// Original structure:
  /// typedef struct ident {
  ///    kmp_int32 reserved_1;   /**<  might be used in Fortran;
  ///                                  see above  */
  ///    kmp_int32 flags;        /**<  also f.flags; KMP_IDENT_xxx flags;
  ///                                  KMP_IDENT_KMPC identifies this union
  ///                                  member  */
  ///    kmp_int32 reserved_2;   /**<  not really used in Fortran any more;
  ///                                  see above */
  ///#if USE_ITT_BUILD
  ///                            /*  but currently used for storing
  ///                                region-specific ITT */
  ///                            /*  contextual information. */
  ///#endif /* USE_ITT_BUILD */
  ///    kmp_int32 reserved_3;   /**< source[4] in Fortran, do not use for
  ///                                 C++  */
  ///    char const *psource;    /**< String describing the source location.
  ///                            The string is composed of semi-colon separated
  //                             fields which describe the source file,
  ///                            the function and a pair of line numbers that
  ///                            delimit the construct.
  ///                             */
  /// } ident_t;
  enum IdentFieldIndex {
    /// \brief might be used in Fortran
    IdentField_Reserved_1,
    /// \brief OMP_IDENT_xxx flags; OMP_IDENT_KMPC identifies this union member.
    IdentField_Flags,
    /// \brief Not really used in Fortran any more
    IdentField_Reserved_2,
    /// \brief Source[4] in Fortran, do not use for C++
    IdentField_Reserved_3,
    /// \brief String describing the source location. The string is composed of
    /// semi-colon separated fields which describe the source file, the function
    /// and a pair of line numbers that delimit the construct.
    IdentField_PSource
  };
  llvm::StructType *IdentTy;
  /// \brief Map for SourceLocation and OpenMP runtime library debug locations.
  typedef llvm::DenseMap<unsigned, llvm::Value *> OpenMPDebugLocMapTy;
  OpenMPDebugLocMapTy OpenMPDebugLocMap;
  /// \brief The type for a microtask which gets passed to __kmpc_fork_call().
  /// Original representation is:
  /// typedef void (kmpc_micro)(kmp_int32 global_tid, kmp_int32 bound_tid,...);
  llvm::FunctionType *Kmpc_MicroTy;
  /// \brief Stores debug location and ThreadID for the function.
  struct DebugLocThreadIdTy {
    llvm::Value *DebugLoc;
    llvm::Value *ThreadID;
  };
  /// \brief Map of local debug location, ThreadId and functions.
  typedef llvm::DenseMap<llvm::Function *, DebugLocThreadIdTy>
      OpenMPLocThreadIDMapTy;
  OpenMPLocThreadIDMapTy OpenMPLocThreadIDMap;
  /// \brief Type kmp_critical_name, originally defined as typedef kmp_int32
  /// kmp_critical_name[8];
  llvm::ArrayType *KmpCriticalNameTy;
  /// \brief An ordered map of auto-generated variables to their unique names.
  /// It stores variables with the following names: 1) ".gomp_critical_user_" +
  /// <critical_section_name> + ".var" for "omp critical" directives; 2)
  /// <mangled_name_for_global_var> + ".cache." for cache for threadprivate
  /// variables.
  llvm::StringMap<llvm::AssertingVH<llvm::Constant>, llvm::BumpPtrAllocator>
      InternalVars;

  /// \brief Emits object of ident_t type with info for source location.
  /// \param Flags Flags for OpenMP location.
  ///
  llvm::Value *
  EmitOpenMPUpdateLocation(CodeGenFunction &CGF, SourceLocation Loc,
                           OpenMPLocationFlags Flags = OMP_IDENT_KMPC);

  /// \brief Returns pointer to ident_t type.
  llvm::Type *getIdentTyPointerTy();

  /// \brief Returns pointer to kmpc_micro type.
  llvm::Type *getKmpc_MicroPointerTy();

  /// \brief Returns specified OpenMP runtime function.
  /// \param Function OpenMP runtime function.
  /// \return Specified function.
  llvm::Constant *CreateRuntimeFunction(OpenMPRTLFunction Function);

  /// \brief If the specified mangled name is not in the module, create and
  /// return threadprivate cache object. This object is a pointer's worth of
  /// storage that's reserved for use by the OpenMP runtime.
  /// \param VD Threadprivate variable.
  /// \return Cache variable for the specified threadprivate.
  llvm::Constant *getOrCreateThreadPrivateCache(const VarDecl *VD);

  /// \brief Emits address of the word in a memory where current thread id is
  /// stored.
  virtual llvm::Value *EmitThreadIDAddress(CodeGenFunction &CGF,
                                           SourceLocation Loc);

  /// \brief Gets thread id value for the current thread.
  ///
  llvm::Value *GetOpenMPThreadID(CodeGenFunction &CGF, SourceLocation Loc);

  /// \brief Gets (if variable with the given name already exist) or creates
  /// internal global variable with the specified Name. The created variable has
  /// linkage CommonLinkage by default and is initialized by null value.
  /// \param Ty Type of the global variable. If it is exist already the type
  /// must be the same.
  /// \param Name Name of the variable.
  llvm::Constant *GetOrCreateInternalVariable(llvm::Type *Ty,
                                              const llvm::Twine &Name);

  /// \brief Set of threadprivate variables with the generated initializer.
  llvm::DenseSet<const VarDecl *> ThreadPrivateWithDefinition;

  /// \brief Emits initialization code for the threadprivate variables.
  /// \param VDAddr Address of the global variable \a VD.
  /// \param Ctor Pointer to a global init function for \a VD.
  /// \param CopyCtor Pointer to a global copy function for \a VD.
  /// \param Dtor Pointer to a global destructor function for \a VD.
  /// \param Loc Location of threadprivate declaration.
  void EmitOMPThreadPrivateVarInit(CodeGenFunction &CGF, llvm::Value *VDAddr,
                                   llvm::Value *Ctor, llvm::Value *CopyCtor,
                                   llvm::Value *Dtor, SourceLocation Loc);

  /// \brief Returns corresponding lock object for the specified critical region
  /// name. If the lock object does not exist it is created, otherwise the
  /// reference to the existing copy is returned.
  /// \param CriticalName Name of the critical region.
  ///
  llvm::Value *GetCriticalRegionLock(StringRef CriticalName);

public:
  explicit CGOpenMPRuntime(CodeGenModule &CGM);
  virtual ~CGOpenMPRuntime() {}

  /// \brief Emits outlined function for the specified OpenMP directive \a D
  /// (required for parallel and task directives). This outlined function has
  /// type void(*)(kmp_int32 /*ThreadID*/, kmp_int32 /*BoundID*/, struct
  /// context_vars*).
  /// \param D OpenMP directive.
  /// \param ThreadIDVar Variable for thread id in the current OpenMP region.
  ///
  virtual llvm::Value *
  EmitOpenMPOutlinedFunction(const OMPExecutableDirective &D,
                             const VarDecl *ThreadIDVar);

  /// \brief Cleans up references to the objects in finished function.
  ///
  void FunctionFinished(CodeGenFunction &CGF);

  /// \brief Emits code for parallel call of the \a OutlinedFn with variables
  /// captured in a record which address is stored in \a CapturedStruct.
  /// \param OutlinedFn Outlined function to be run in parallel threads. Type of
  /// this function is void(*)(kmp_int32, kmp_int32, struct context_vars*).
  /// \param CapturedStruct A pointer to the record with the references to
  /// variables used in \a OutlinedFn function.
  ///
  virtual void EmitOMPParallelCall(CodeGenFunction &CGF, SourceLocation Loc,
                                   llvm::Value *OutlinedFn,
                                   llvm::Value *CapturedStruct);

  /// \brief Emits code for serial call of the \a OutlinedFn with variables
  /// captured in a record which address is stored in \a CapturedStruct.
  /// \param OutlinedFn Outlined function to be run in serial mode.
  /// \param CapturedStruct A pointer to the record with the references to
  /// variables used in \a OutlinedFn function.
  ///
  virtual void EmitOMPSerialCall(CodeGenFunction &CGF, SourceLocation Loc,
                                 llvm::Value *OutlinedFn,
                                 llvm::Value *CapturedStruct);

  /// \brief Emits a critical region.
  /// \param CriticalName Name of the critical region.
  /// \param CriticalOpGen Generator for the statement associated with the given
  /// critical region.
  virtual void EmitOMPCriticalRegion(CodeGenFunction &CGF,
                                     StringRef CriticalName,
                                     const std::function<void()> &CriticalOpGen,
                                     SourceLocation Loc);

  /// \brief Emits a barrier for OpenMP threads.
  /// \param Flags Flags for the barrier.
  ///
  virtual void EmitOMPBarrierCall(CodeGenFunction &CGF, SourceLocation Loc,
                                  OpenMPLocationFlags Flags);

  /// \brief Emits call to void __kmpc_push_num_threads(ident_t *loc, kmp_int32
  /// global_tid, kmp_int32 num_threads) to generate code for 'num_threads'
  /// clause.
  /// \param NumThreads An integer value of threads.
  virtual void EmitOMPNumThreadsClause(CodeGenFunction &CGF,
                                       llvm::Value *NumThreads,
                                       SourceLocation Loc);

  /// \brief Returns address of the threadprivate variable for the current
  /// thread.
  /// \param VD Threadprivate variable.
  /// \param VDAddr Address of the global variable \a VD.
  /// \param Loc Location of the reference to threadprivate var.
  /// \return Address of the threadprivate variable for the current thread.
  virtual llvm::Value *getOMPAddrOfThreadPrivate(CodeGenFunction &CGF,
                                                 const VarDecl *VD,
                                                 llvm::Value *VDAddr,
                                                 SourceLocation Loc);

  /// \brief Emit a code for initialization of threadprivate variable. It emits
  /// a call to runtime library which adds initial value to the newly created
  /// threadprivate variable (if it is not constant) and registers destructor
  /// for the variable (if any).
  /// \param VD Threadprivate variable.
  /// \param VDAddr Address of the global variable \a VD.
  /// \param Loc Location of threadprivate declaration.
  /// \param PerformInit true if initialization expression is not constant.
  virtual llvm::Function *
  EmitOMPThreadPrivateVarDefinition(const VarDecl *VD, llvm::Value *VDAddr,
                                    SourceLocation Loc, bool PerformInit,
                                    CodeGenFunction *CGF = nullptr);

  /// \brief Emit flush of the variables specified in 'omp flush' directive.
  /// \param Vars List of variables to flush.
  virtual void EmitOMPFlush(CodeGenFunction &CGF, ArrayRef<const Expr *> Vars,
                            SourceLocation Loc);
};
} // namespace CodeGen
} // namespace clang

#endif<|MERGE_RESOLUTION|>--- conflicted
+++ resolved
@@ -14,10 +14,7 @@
 #ifndef LLVM_CLANG_LIB_CODEGEN_CGOPENMPRUNTIME_H
 #define LLVM_CLANG_LIB_CODEGEN_CGOPENMPRUNTIME_H
 
-<<<<<<< HEAD
-=======
 #include "clang/Basic/OpenMPKinds.h"
->>>>>>> cb0d13fc
 #include "clang/Basic/SourceLocation.h"
 #include "llvm/ADT/DenseMap.h"
 #include "llvm/ADT/DenseSet.h"
@@ -47,6 +44,52 @@
 
 class CGOpenMPRuntime {
 public:
+
+private:
+  enum OpenMPRTLFunction {
+    /// \brief Call to void __kmpc_fork_call(ident_t *loc, kmp_int32 argc,
+    /// kmpc_micro microtask, ...);
+    OMPRTL__kmpc_fork_call,
+    /// \brief Call to void *__kmpc_threadprivate_cached(ident_t *loc,
+    /// kmp_int32 global_tid, void *data, size_t size, void ***cache);
+    OMPRTL__kmpc_threadprivate_cached,
+    /// \brief Call to void __kmpc_threadprivate_register( ident_t *,
+    /// void *data, kmpc_ctor ctor, kmpc_cctor cctor, kmpc_dtor dtor);
+    OMPRTL__kmpc_threadprivate_register,
+    // Call to __kmpc_int32 kmpc_global_thread_num(ident_t *loc);
+    OMPRTL__kmpc_global_thread_num,
+    // Call to void __kmpc_critical(ident_t *loc, kmp_int32 global_tid,
+    // kmp_critical_name *crit);
+    OMPRTL__kmpc_critical,
+    // Call to void __kmpc_end_critical(ident_t *loc, kmp_int32 global_tid,
+    // kmp_critical_name *crit);
+    OMPRTL__kmpc_end_critical,
+    // Call to kmp_int32 __kmpc_cancel_barrier(ident_t *loc, kmp_int32
+    // global_tid);
+    OMPRTL__kmpc_cancel_barrier,
+    // Calls for static scheduling 'omp for' loops.
+    OMPRTL__kmpc_for_static_init_4,
+    OMPRTL__kmpc_for_static_init_4u,
+    OMPRTL__kmpc_for_static_init_8,
+    OMPRTL__kmpc_for_static_init_8u,
+    OMPRTL__kmpc_for_static_fini,
+    // Call to void __kmpc_serialized_parallel(ident_t *loc, kmp_int32
+    // global_tid);
+    OMPRTL__kmpc_serialized_parallel,
+    // Call to void __kmpc_end_serialized_parallel(ident_t *loc, kmp_int32
+    // global_tid);
+    OMPRTL__kmpc_end_serialized_parallel,
+    // Call to void __kmpc_push_num_threads(ident_t *loc, kmp_int32 global_tid,
+    // kmp_int32 num_threads);
+    OMPRTL__kmpc_push_num_threads,
+    // Call to void __kmpc_flush(ident_t *loc, ...);
+    OMPRTL__kmpc_flush,
+    // Call to kmp_int32 __kmpc_master(ident_t *, kmp_int32 global_tid);
+    OMPRTL__kmpc_master,
+    // Call to void __kmpc_end_master(ident_t *, kmp_int32 global_tid);
+    OMPRTL__kmpc_end_master,
+  };
+
   /// \brief Values for bit flags used in the ident_t to describe the fields.
   /// All enumeric elements are named and described in accordance with the code
   /// from http://llvm.org/svn/llvm-project/openmp/trunk/runtime/src/kmp.h
@@ -68,41 +111,6 @@
     /// \brief Implicit barrier in 'single' directive.
     OMP_IDENT_BARRIER_IMPL_SINGLE = 0x140
   };
-
-private:
-  enum OpenMPRTLFunction {
-    /// \brief Call to void __kmpc_fork_call(ident_t *loc, kmp_int32 argc,
-    /// kmpc_micro microtask, ...);
-    OMPRTL__kmpc_fork_call,
-    /// \brief Call to void *__kmpc_threadprivate_cached(ident_t *loc,
-    /// kmp_int32 global_tid, void *data, size_t size, void ***cache);
-    OMPRTL__kmpc_threadprivate_cached,
-    /// \brief Call to void __kmpc_threadprivate_register( ident_t *,
-    /// void *data, kmpc_ctor ctor, kmpc_cctor cctor, kmpc_dtor dtor);
-    OMPRTL__kmpc_threadprivate_register,
-    // Call to __kmpc_int32 kmpc_global_thread_num(ident_t *loc);
-    OMPRTL__kmpc_global_thread_num,
-    // Call to void __kmpc_critical(ident_t *loc, kmp_int32 global_tid,
-    // kmp_critical_name *crit);
-    OMPRTL__kmpc_critical,
-    // Call to void __kmpc_end_critical(ident_t *loc, kmp_int32 global_tid,
-    // kmp_critical_name *crit);
-    OMPRTL__kmpc_end_critical,
-    // Call to void __kmpc_barrier(ident_t *loc, kmp_int32 global_tid);
-    OMPRTL__kmpc_barrier,
-    // Call to void __kmpc_serialized_parallel(ident_t *loc, kmp_int32
-    // global_tid);
-    OMPRTL__kmpc_serialized_parallel,
-    // Call to void __kmpc_end_serialized_parallel(ident_t *loc, kmp_int32
-    // global_tid);
-    OMPRTL__kmpc_end_serialized_parallel,
-    // Call to void __kmpc_push_num_threads(ident_t *loc, kmp_int32 global_tid,
-    // kmp_int32 num_threads);
-    OMPRTL__kmpc_push_num_threads,
-    // Call to void __kmpc_flush(ident_t *loc, ...);
-    OMPRTL__kmpc_flush
-  };
-
   CodeGenModule &CGM;
   /// \brief Default const ident_t object used for initialization of all other
   /// ident_t objects.
@@ -291,11 +299,65 @@
                                      const std::function<void()> &CriticalOpGen,
                                      SourceLocation Loc);
 
-  /// \brief Emits a barrier for OpenMP threads.
-  /// \param Flags Flags for the barrier.
+  /// \brief Emits a master region.
+  /// \param MasterOpGen Generator for the statement associated with the given
+  /// master region.
+  virtual void EmitOMPMasterRegion(CodeGenFunction &CGF,
+                                   const std::function<void()> &MasterOpGen,
+                                   SourceLocation Loc);
+
+  /// \brief Emits explicit barrier for OpenMP threads.
+  /// \param IsExplicit true, if it is explicitly specified barrier.
   ///
   virtual void EmitOMPBarrierCall(CodeGenFunction &CGF, SourceLocation Loc,
-                                  OpenMPLocationFlags Flags);
+                                  bool IsExplicit = true);
+
+  /// \brief Check if the specified \a ScheduleKind is static non-chunked.
+  /// This kind of worksharing directive is emitted without outer loop.
+  /// \param ScheduleKind Schedule kind specified in the 'schedule' clause.
+  /// \param Chunked True if chunk is specified in the clause.
+  ///
+  virtual bool isStaticNonchunked(OpenMPScheduleClauseKind ScheduleKind,
+                                  bool Chunked) const;
+
+  /// \brief Call the appropriate runtime routine to initialize it before start
+  /// of loop.
+  ///
+  /// Depending on the loop schedule, it is nesessary to call some runtime
+  /// routine before start of the OpenMP loop to get the loop upper / lower
+  /// bounds \a LB and \a UB and stride \a ST.
+  ///
+  /// \param CGF Reference to current CodeGenFunction.
+  /// \param Loc Clang source location.
+  /// \param SchedKind Schedule kind, specified by the 'schedule' clause.
+  /// \param IVSize Size of the iteration variable in bits.
+  /// \param IVSigned Sign of the interation variable.
+  /// \param IL Address of the output variable in which the flag of the
+  /// last iteration is returned.
+  /// \param LB Address of the output variable in which the lower iteration
+  /// number is returned.
+  /// \param UB Address of the output variable in which the upper iteration
+  /// number is returned.
+  /// \param ST Address of the output variable in which the stride value is
+  /// returned nesessary to generated the static_chunked scheduled loop.
+  /// \param Chunk Value of the chunk for the static_chunked scheduled loop.
+  /// For the default (nullptr) value, the chunk 1 will be used.
+  ///
+  virtual void EmitOMPForInit(CodeGenFunction &CGF, SourceLocation Loc,
+                              OpenMPScheduleClauseKind SchedKind,
+                              unsigned IVSize, bool IVSigned, llvm::Value *IL,
+                              llvm::Value *LB, llvm::Value *UB, llvm::Value *ST,
+                              llvm::Value *Chunk = nullptr);
+
+  /// \brief Call the appropriate runtime routine to notify that we finished
+  /// all the work with current loop.
+  ///
+  /// \param CGF Reference to current CodeGenFunction.
+  /// \param Loc Clang source location.
+  /// \param ScheduleKind Schedule kind, specified by the 'schedule' clause.
+  ///
+  virtual void EmitOMPForFinish(CodeGenFunction &CGF, SourceLocation Loc,
+                                OpenMPScheduleClauseKind ScheduleKind);
 
   /// \brief Emits call to void __kmpc_push_num_threads(ident_t *loc, kmp_int32
   /// global_tid, kmp_int32 num_threads) to generate code for 'num_threads'
