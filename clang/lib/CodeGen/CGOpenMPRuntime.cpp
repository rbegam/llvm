--- conflicted
+++ resolved
@@ -8423,8 +8423,8 @@
     Masked.push_back('M');
     break;
   }
-<<<<<<< HEAD
-
+
+#if INTEL_CUSTOMIZATION
   std::string Buffer;
   if (Fn->hasFnAttribute("vector-variants")) {
     llvm::Attribute Attr = Fn->getFnAttribute("vector-variants");
@@ -8436,12 +8436,7 @@
     for (auto &Data : ISAData) {
       if (!Buffer.empty())
         Out << ",";
-=======
-  for (char Mask : Masked) {
-    for (const ISADataTy &Data : ISAData) {
-      SmallString<256> Buffer;
-      llvm::raw_svector_ostream Out(Buffer);
->>>>>>> c2575a37
+#endif // INTEL_CUSTOMIZATION
       Out << "_ZGV" << Data.ISA << Mask;
       if (!VLENVal) {
         Out << llvm::APSInt::getUnsigned(Data.VecRegSize /
@@ -8470,11 +8465,11 @@
           Out << 'a' << ParamAttr.Alignment;
       }
       Out << '_' << Fn->getName();
-      Out.flush();
+      Out.flush(); // INTEL
     }
   }
 
-  Fn->addFnAttr("vector-variants", Out.str());
+  Fn->addFnAttr("vector-variants", Out.str()); // INTEL
 }
 
 void CGOpenMPRuntime::emitDeclareSimdFunction(const FunctionDecl *FD,
