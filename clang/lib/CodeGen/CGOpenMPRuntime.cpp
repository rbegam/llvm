--- conflicted
+++ resolved
@@ -4008,14 +4008,11 @@
   OffloadEntriesInfoManager.actOnDeviceGlobalVarEntriesInfo(
       DeviceGlobalVarMetadataEmitter);
 
-<<<<<<< HEAD
-#if INTEL_CUSTOMIZATION
-  if (CGM.getLangOpts().IntelCompat && CGM.getLangOpts().IntelOpenMP &&
-      CGM.getLangOpts().IntelOpenMPOffload)
-=======
 #if INTEL_COLLAB
   if (CGM.getLangOpts().OpenMPLateOutline)
->>>>>>> 4ebd1b43
+#if INTEL_CUSTOMIZATION
+    if (CGM.getLangOpts().OpenMPLateOutlineTarget)
+#endif // INTEL_CUSTOMIZATION
     return;
 #endif // INTEL_COLLAB
 
@@ -8402,17 +8399,12 @@
     // so just signal we are done with this target region.
     if (!OffloadEntriesInfoManager.hasTargetRegionEntryInfo(DeviceID, FileID,
                                                             ParentName, Line))
-<<<<<<< HEAD
-      return false; // INTEL
-
-#if INTEL_CUSTOMIZATION
-    if (CGM.getLangOpts().IntelCompat && CGM.getLangOpts().IntelOpenMP &&
-        CGM.getLangOpts().IntelOpenMPOffload)
-=======
 #if INTEL_COLLAB
       return false;
     if (CGM.getLangOpts().OpenMPLateOutline)
->>>>>>> 4ebd1b43
+#if INTEL_CUSTOMIZATION
+      if (CGM.getLangOpts().OpenMPLateOutlineTarget)
+#endif // INTEL_CUSTOMIZATION
       return true;
 #else
       return;
@@ -8559,15 +8551,12 @@
         scanForTargetRegionsFunctions(FD->getBody(), CGM.getMangledName(GD));
 
     // Emit functions with target regions if doing BE outlining.
-<<<<<<< HEAD
-    if (HasTargetRegions &&
-        CGM.getLangOpts().IntelCompat && CGM.getLangOpts().IntelOpenMP &&
-        CGM.getLangOpts().IntelOpenMPOffload)
-=======
+#if INTEL_CUSTOMIZATION
+    if (CGM.getLangOpts().OpenMPLateOutlineTarget)
+#endif // INTEL_CUSTOMIZATION
     if (HasTargetRegions && CGM.getLangOpts().OpenMPLateOutline) {
       // Force function to be emitted
       (void) CGM.GetAddrOfFunction(FD);
->>>>>>> 4ebd1b43
       return false;
     }
   }
@@ -8737,12 +8726,10 @@
 
 #if INTEL_COLLAB
   // Offload registration is created by BE with late outlining.
-<<<<<<< HEAD
-  if (CGM.getLangOpts().IntelCompat && CGM.getLangOpts().IntelOpenMP &&
-      CGM.getLangOpts().IntelOpenMPOffload)
-=======
   if (CGM.getLangOpts().OpenMPLateOutline)
->>>>>>> 4ebd1b43
+#if INTEL_CUSTOMIZATION
+    if (CGM.getLangOpts().OpenMPLateOutlineTarget)
+#endif // INTEL_CUSTOMIZATION
     return nullptr;
 #endif // INTEL_COLLAB
 
