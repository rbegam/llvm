--- conflicted
+++ resolved
@@ -10244,16 +10244,11 @@
       }
       OMPDeclareSimdDeclAttr::BranchStateTy State = Attr->getBranchState();
       if (CGM.getTriple().getArch() == llvm::Triple::x86 ||
-<<<<<<< HEAD
-          CGM.getTriple().getArch() == llvm::Triple::x86_64
 #if INTEL_CUSTOMIZATION
-        || CGM.getTriple().getArch() == llvm::Triple::spir
-        || CGM.getTriple().getArch() == llvm::Triple::spir64
+          CGM.getTriple().getArch() == llvm::Triple::spir ||
+          CGM.getTriple().getArch() == llvm::Triple::spir64 ||
 #endif // INTEL_CUSTOMIZATION
-       )
-=======
           CGM.getTriple().getArch() == llvm::Triple::x86_64) {
->>>>>>> d8f776af
         emitX86DeclareSimdFunction(FD, Fn, VLENVal, ParamAttrs, State);
       } else if (CGM.getTriple().getArch() == llvm::Triple::aarch64) {
         unsigned VLEN = VLENVal.getExtValue();
