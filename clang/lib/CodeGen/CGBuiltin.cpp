//===---- CGBuiltin.cpp - Emit LLVM Code for builtins ---------------------===//
//
//                     The LLVM Compiler Infrastructure
//
// This file is distributed under the University of Illinois Open Source
// License. See LICENSE.TXT for details.
//
//===----------------------------------------------------------------------===//
//
// This contains code to emit Builtin calls as LLVM code.
//
//===----------------------------------------------------------------------===//

#include "CodeGenFunction.h"
#include "CGCXXABI.h"
#include "CGObjCRuntime.h"
#include "CodeGenModule.h"
#include "TargetInfo.h"
#include "clang/AST/ASTContext.h"
#include "clang/AST/Decl.h"
#include "clang/Basic/TargetBuiltins.h"
#include "clang/Basic/TargetInfo.h"
#include "clang/CodeGen/CGFunctionInfo.h"
#include "clang/Sema/SemaDiagnostic.h"
#include "llvm/ADT/StringExtras.h"
#include "llvm/IR/CallSite.h"
#include "llvm/IR/DataLayout.h"
#include "llvm/IR/InlineAsm.h"
#include "llvm/IR/Intrinsics.h"
#include <sstream>

using namespace clang;
using namespace CodeGen;
using namespace llvm;

/// getBuiltinLibFunction - Given a builtin id for a function like
/// "__builtin_fabsf", return a Function* for "fabsf".
llvm::Value *CodeGenModule::getBuiltinLibFunction(const FunctionDecl *FD,
                                                  unsigned BuiltinID) {
  assert(Context.BuiltinInfo.isLibFunction(BuiltinID));

  // Get the name, skip over the __builtin_ prefix (if necessary).
  StringRef Name;
  GlobalDecl D(FD);

  // If the builtin has been declared explicitly with an assembler label,
  // use the mangled name. This differs from the plain label on platforms
  // that prefix labels.
  if (FD->hasAttr<AsmLabelAttr>())
    Name = getMangledName(D);
  else
    Name = Context.BuiltinInfo.getName(BuiltinID) + 10;

  llvm::FunctionType *Ty =
    cast<llvm::FunctionType>(getTypes().ConvertType(FD->getType()));

  return GetOrCreateLLVMFunction(Name, Ty, D, /*ForVTable=*/false);
}

/// Emit the conversions required to turn the given value into an
/// integer of the given size.
static Value *EmitToInt(CodeGenFunction &CGF, llvm::Value *V,
                        QualType T, llvm::IntegerType *IntType) {
  V = CGF.EmitToMemory(V, T);

  if (V->getType()->isPointerTy())
    return CGF.Builder.CreatePtrToInt(V, IntType);

  assert(V->getType() == IntType);
  return V;
}

static Value *EmitFromInt(CodeGenFunction &CGF, llvm::Value *V,
                          QualType T, llvm::Type *ResultType) {
  V = CGF.EmitFromMemory(V, T);

  if (ResultType->isPointerTy())
    return CGF.Builder.CreateIntToPtr(V, ResultType);

  assert(V->getType() == ResultType);
  return V;
}

/// Utility to insert an atomic instruction based on Instrinsic::ID
/// and the expression node.
static Value *MakeBinaryAtomicValue(CodeGenFunction &CGF,
                                    llvm::AtomicRMWInst::BinOp Kind,
                                    const CallExpr *E) {
  QualType T = E->getType();
  assert(E->getArg(0)->getType()->isPointerType());
  assert(CGF.getContext().hasSameUnqualifiedType(T,
                                  E->getArg(0)->getType()->getPointeeType()));
  assert(CGF.getContext().hasSameUnqualifiedType(T, E->getArg(1)->getType()));

  llvm::Value *DestPtr = CGF.EmitScalarExpr(E->getArg(0));
  unsigned AddrSpace = DestPtr->getType()->getPointerAddressSpace();

  llvm::IntegerType *IntType =
    llvm::IntegerType::get(CGF.getLLVMContext(),
                           CGF.getContext().getTypeSize(T));
  llvm::Type *IntPtrType = IntType->getPointerTo(AddrSpace);

  llvm::Value *Args[2];
  Args[0] = CGF.Builder.CreateBitCast(DestPtr, IntPtrType);
  Args[1] = CGF.EmitScalarExpr(E->getArg(1));
  llvm::Type *ValueType = Args[1]->getType();
  Args[1] = EmitToInt(CGF, Args[1], T, IntType);

  llvm::Value *Result =
      CGF.Builder.CreateAtomicRMW(Kind, Args[0], Args[1],
                                  llvm::SequentiallyConsistent);
  return EmitFromInt(CGF, Result, T, ValueType);
}

static Value *EmitNontemporalStore(CodeGenFunction &CGF, const CallExpr *E) {
  Value *Val = CGF.EmitScalarExpr(E->getArg(0));
  Value *Address = CGF.EmitScalarExpr(E->getArg(1));

  // Convert the type of the pointer to a pointer to the stored type.
  Val = CGF.EmitToMemory(Val, E->getArg(0)->getType());
  Value *BC = CGF.Builder.CreateBitCast(
      Address, llvm::PointerType::getUnqual(Val->getType()), "cast");
  LValue LV = CGF.MakeNaturalAlignAddrLValue(BC, E->getArg(0)->getType());
  LV.setNontemporal(true);
  CGF.EmitStoreOfScalar(Val, LV, false);
  return nullptr;
}

static Value *EmitNontemporalLoad(CodeGenFunction &CGF, const CallExpr *E) {
  Value *Address = CGF.EmitScalarExpr(E->getArg(0));

  LValue LV = CGF.MakeNaturalAlignAddrLValue(Address, E->getType());
  LV.setNontemporal(true);
  return CGF.EmitLoadOfScalar(LV, E->getExprLoc());
}

static RValue EmitBinaryAtomic(CodeGenFunction &CGF,
                               llvm::AtomicRMWInst::BinOp Kind,
                               const CallExpr *E) {
  return RValue::get(MakeBinaryAtomicValue(CGF, Kind, E));
}

/// Utility to insert an atomic instruction based Instrinsic::ID and
/// the expression node, where the return value is the result of the
/// operation.
static RValue EmitBinaryAtomicPost(CodeGenFunction &CGF,
                                   llvm::AtomicRMWInst::BinOp Kind,
                                   const CallExpr *E,
                                   Instruction::BinaryOps Op,
                                   bool Invert = false) {
  QualType T = E->getType();
  assert(E->getArg(0)->getType()->isPointerType());
  assert(CGF.getContext().hasSameUnqualifiedType(T,
                                  E->getArg(0)->getType()->getPointeeType()));
  assert(CGF.getContext().hasSameUnqualifiedType(T, E->getArg(1)->getType()));

  llvm::Value *DestPtr = CGF.EmitScalarExpr(E->getArg(0));
  unsigned AddrSpace = DestPtr->getType()->getPointerAddressSpace();

  llvm::IntegerType *IntType =
    llvm::IntegerType::get(CGF.getLLVMContext(),
                           CGF.getContext().getTypeSize(T));
  llvm::Type *IntPtrType = IntType->getPointerTo(AddrSpace);

  llvm::Value *Args[2];
  Args[1] = CGF.EmitScalarExpr(E->getArg(1));
  llvm::Type *ValueType = Args[1]->getType();
  Args[1] = EmitToInt(CGF, Args[1], T, IntType);
  Args[0] = CGF.Builder.CreateBitCast(DestPtr, IntPtrType);

  llvm::Value *Result =
      CGF.Builder.CreateAtomicRMW(Kind, Args[0], Args[1],
                                  llvm::SequentiallyConsistent);
  Result = CGF.Builder.CreateBinOp(Op, Result, Args[1]);
  if (Invert)
    Result = CGF.Builder.CreateBinOp(llvm::Instruction::Xor, Result,
                                     llvm::ConstantInt::get(IntType, -1));
  Result = EmitFromInt(CGF, Result, T, ValueType);
  return RValue::get(Result);
}

/// @brief Utility to insert an atomic cmpxchg instruction.
///
/// @param CGF The current codegen function.
/// @param E   Builtin call expression to convert to cmpxchg.
///            arg0 - address to operate on
///            arg1 - value to compare with
///            arg2 - new value
/// @param ReturnBool Specifies whether to return success flag of
///                   cmpxchg result or the old value.
///
/// @returns result of cmpxchg, according to ReturnBool
static Value *MakeAtomicCmpXchgValue(CodeGenFunction &CGF, const CallExpr *E,
                                     bool ReturnBool) {
  QualType T = ReturnBool ? E->getArg(1)->getType() : E->getType();
  llvm::Value *DestPtr = CGF.EmitScalarExpr(E->getArg(0));
  unsigned AddrSpace = DestPtr->getType()->getPointerAddressSpace();

  llvm::IntegerType *IntType = llvm::IntegerType::get(
      CGF.getLLVMContext(), CGF.getContext().getTypeSize(T));
  llvm::Type *IntPtrType = IntType->getPointerTo(AddrSpace);

  Value *Args[3];
  Args[0] = CGF.Builder.CreateBitCast(DestPtr, IntPtrType);
  Args[1] = CGF.EmitScalarExpr(E->getArg(1));
  llvm::Type *ValueType = Args[1]->getType();
  Args[1] = EmitToInt(CGF, Args[1], T, IntType);
  Args[2] = EmitToInt(CGF, CGF.EmitScalarExpr(E->getArg(2)), T, IntType);

  Value *Pair = CGF.Builder.CreateAtomicCmpXchg(Args[0], Args[1], Args[2],
                                                llvm::SequentiallyConsistent,
                                                llvm::SequentiallyConsistent);
  if (ReturnBool)
    // Extract boolean success flag and zext it to int.
    return CGF.Builder.CreateZExt(CGF.Builder.CreateExtractValue(Pair, 1),
                                  CGF.ConvertType(E->getType()));
  else
    // Extract old value and emit it using the same type as compare value.
    return EmitFromInt(CGF, CGF.Builder.CreateExtractValue(Pair, 0), T,
                       ValueType);
}

/// EmitFAbs - Emit a call to @llvm.fabs().
static Value *EmitFAbs(CodeGenFunction &CGF, Value *V) {
  Value *F = CGF.CGM.getIntrinsic(Intrinsic::fabs, V->getType());
  llvm::CallInst *Call = CGF.Builder.CreateCall(F, V);
  Call->setDoesNotAccessMemory();
  return Call;
}

/// Emit the computation of the sign bit for a floating point value. Returns
/// the i1 sign bit value.
static Value *EmitSignBit(CodeGenFunction &CGF, Value *V) {
  LLVMContext &C = CGF.CGM.getLLVMContext();

  llvm::Type *Ty = V->getType();
  int Width = Ty->getPrimitiveSizeInBits();
  llvm::Type *IntTy = llvm::IntegerType::get(C, Width);
  V = CGF.Builder.CreateBitCast(V, IntTy);
  if (Ty->isPPC_FP128Ty()) {
    // The higher-order double comes first, and so we need to truncate the
    // pair to extract the overall sign. The order of the pair is the same
    // in both little- and big-Endian modes.
    Width >>= 1;
    IntTy = llvm::IntegerType::get(C, Width);
    V = CGF.Builder.CreateTrunc(V, IntTy);
  }
  Value *Zero = llvm::Constant::getNullValue(IntTy);
  return CGF.Builder.CreateICmpSLT(V, Zero);
}

static RValue emitLibraryCall(CodeGenFunction &CGF, const FunctionDecl *Fn,
                              const CallExpr *E, llvm::Value *calleeValue) {
  return CGF.EmitCall(E->getCallee()->getType(), calleeValue, E,
                      ReturnValueSlot(), Fn);
}

/// \brief Emit a call to llvm.{sadd,uadd,ssub,usub,smul,umul}.with.overflow.*
/// depending on IntrinsicID.
///
/// \arg CGF The current codegen function.
/// \arg IntrinsicID The ID for the Intrinsic we wish to generate.
/// \arg X The first argument to the llvm.*.with.overflow.*.
/// \arg Y The second argument to the llvm.*.with.overflow.*.
/// \arg Carry The carry returned by the llvm.*.with.overflow.*.
/// \returns The result (i.e. sum/product) returned by the intrinsic.
static llvm::Value *EmitOverflowIntrinsic(CodeGenFunction &CGF,
                                          const llvm::Intrinsic::ID IntrinsicID,
                                          llvm::Value *X, llvm::Value *Y,
                                          llvm::Value *&Carry) {
  // Make sure we have integers of the same width.
  assert(X->getType() == Y->getType() &&
         "Arguments must be the same type. (Did you forget to make sure both "
         "arguments have the same integer width?)");

  llvm::Value *Callee = CGF.CGM.getIntrinsic(IntrinsicID, X->getType());
  llvm::Value *Tmp = CGF.Builder.CreateCall(Callee, {X, Y});
  Carry = CGF.Builder.CreateExtractValue(Tmp, 1);
  return CGF.Builder.CreateExtractValue(Tmp, 0);
}

<<<<<<< HEAD
#ifdef INTEL_CUSTOMIZATION
/// \brief Evaluate argument of the call as constant int, checking its value's
/// constraints.
///
/// \arg CGF The current codegen function.
/// \arg ArgIndex The index of the argument of interest.
/// \arg Low The lower constraint of the value.
/// \arg High The higher constraint of the value.
/// \arg DefaultForIncorrect Value returned if the argument's value doesn't
/// satisfy constraints.
/// \arg DefaultForMissing Value returned if the argument is not given.
///
/// \returns The value of the argument, if it is given and lies between \p Low
/// and \p High. Otherwise returns the corresponding default value.
static llvm::Value* GetCallArgAsConstInt(CodeGenFunction &CGF,
                                         const CallExpr *E, unsigned ArgIndex,
                                         int Low, int High,
                                         llvm::ConstantInt *DefaultForIncorrect,
                                         llvm::ConstantInt *DefaultForMissing) {
  llvm::Value *Result = nullptr;
  if (E->getNumArgs() > ArgIndex) {
    llvm::APSInt ArgValue =
      E->getArg(ArgIndex)->EvaluateKnownConstInt(CGF.getContext());
    // Check value constraints and assign default value if it fails.
    if (ArgValue < Low || ArgValue > High)
      Result = DefaultForIncorrect;
    else
      Result = CGF.EmitScalarExpr(E->getArg(ArgIndex));
  } else
    Result = DefaultForMissing;
  return Result;
}
#endif // INTEL_CUSTOMIZATION
=======
Value *CodeGenFunction::EmitVAStartEnd(Value *ArgValue, bool IsStart) {
  llvm::Type *DestType = Int8PtrTy;
  if (ArgValue->getType() != DestType)
    ArgValue =
        Builder.CreateBitCast(ArgValue, DestType, ArgValue->getName().data());

  Intrinsic::ID inst = IsStart ? Intrinsic::vastart : Intrinsic::vaend;
  return Builder.CreateCall(CGM.getIntrinsic(inst), ArgValue);
}

// Returns true if we have a valid set of target features.
bool CodeGenFunction::checkBuiltinTargetFeatures(
    const FunctionDecl *TargetDecl) {
  // Early exit if this is an indirect call.
  if (!TargetDecl)
    return true;

  // Get the current enclosing function if it exists.
  if (const FunctionDecl *FD = dyn_cast_or_null<FunctionDecl>(CurFuncDecl)) {
    unsigned BuiltinID = TargetDecl->getBuiltinID();
    const char *FeatureList =
        CGM.getContext().BuiltinInfo.getRequiredFeatures(BuiltinID);
    if (FeatureList && StringRef(FeatureList) != "") {
      StringRef TargetCPU = Target.getTargetOpts().CPU;
      llvm::StringMap<bool> FeatureMap;

      if (const auto *TD = FD->getAttr<TargetAttr>()) {
        // If we have a TargetAttr build up the feature map based on that.
        TargetAttr::ParsedTargetAttr ParsedAttr = TD->parse();

        // Make a copy of the features as passed on the command line into the
        // beginning of the additional features from the function to override.
        ParsedAttr.first.insert(
            ParsedAttr.first.begin(),
            Target.getTargetOpts().FeaturesAsWritten.begin(),
            Target.getTargetOpts().FeaturesAsWritten.end());

        if (ParsedAttr.second != "")
          TargetCPU = ParsedAttr.second;

        // Now populate the feature map, first with the TargetCPU which is
        // either
        // the default or a new one from the target attribute string. Then we'll
        // use the passed in features (FeaturesAsWritten) along with the new
        // ones
        // from the attribute.
        Target.initFeatureMap(FeatureMap, CGM.getDiags(), TargetCPU,
                              ParsedAttr.first);
      } else {
        Target.initFeatureMap(FeatureMap, CGM.getDiags(), TargetCPU,
                              Target.getTargetOpts().Features);
      }

      // If we have at least one of the features in the feature list return
      // true, otherwise return false.
      SmallVector<StringRef, 1> AttrFeatures;
      StringRef(FeatureList).split(AttrFeatures, ",");
      for (const auto &Feature : AttrFeatures)
        if (FeatureMap[Feature])
	  return true;
      return false;
    }
  }
  return true;
}
>>>>>>> 49475756

RValue CodeGenFunction::EmitBuiltinExpr(const FunctionDecl *FD,
                                        unsigned BuiltinID, const CallExpr *E,
                                        ReturnValueSlot ReturnValue) {
  // See if we can constant fold this builtin.  If so, don't emit it at all.
  Expr::EvalResult Result;
  if (E->EvaluateAsRValue(Result, CGM.getContext()) &&
      !Result.hasSideEffects()) {
    if (Result.Val.isInt())
      return RValue::get(llvm::ConstantInt::get(getLLVMContext(),
                                                Result.Val.getInt()));
    if (Result.Val.isFloat())
      return RValue::get(llvm::ConstantFP::get(getLLVMContext(),
                                               Result.Val.getFloat()));
  }

  switch (BuiltinID) {
  default: break;  // Handle intrinsics and libm functions below.
  case Builtin::BI__builtin___CFStringMakeConstantString:
  case Builtin::BI__builtin___NSStringMakeConstantString:
    return RValue::get(CGM.EmitConstantExpr(E, E->getType(), nullptr));
  case Builtin::BI__builtin_stdarg_start:
  case Builtin::BI__builtin_va_start:
  case Builtin::BI__va_start:
  case Builtin::BI__builtin_va_end:
    return RValue::get(
        EmitVAStartEnd(BuiltinID == Builtin::BI__va_start
                           ? EmitScalarExpr(E->getArg(0))
                           : EmitVAListRef(E->getArg(0)).getPointer(),
                       BuiltinID != Builtin::BI__builtin_va_end));
  case Builtin::BI__builtin_va_copy: {
    Value *DstPtr = EmitVAListRef(E->getArg(0)).getPointer();
    Value *SrcPtr = EmitVAListRef(E->getArg(1)).getPointer();

    llvm::Type *Type = Int8PtrTy;

    DstPtr = Builder.CreateBitCast(DstPtr, Type);
    SrcPtr = Builder.CreateBitCast(SrcPtr, Type);
    return RValue::get(Builder.CreateCall(CGM.getIntrinsic(Intrinsic::vacopy),
                                          {DstPtr, SrcPtr}));
  }
  case Builtin::BI__builtin_abs:
  case Builtin::BI__builtin_labs:
  case Builtin::BI__builtin_llabs: {
    Value *ArgValue = EmitScalarExpr(E->getArg(0));

    Value *NegOp = Builder.CreateNeg(ArgValue, "neg");
    Value *CmpResult =
    Builder.CreateICmpSGE(ArgValue,
                          llvm::Constant::getNullValue(ArgValue->getType()),
                                                            "abscond");
    Value *Result =
      Builder.CreateSelect(CmpResult, ArgValue, NegOp, "abs");

    return RValue::get(Result);
  }
  case Builtin::BI__builtin_fabs:
  case Builtin::BI__builtin_fabsf:
  case Builtin::BI__builtin_fabsl: {
    Value *Arg1 = EmitScalarExpr(E->getArg(0));
    Value *Result = EmitFAbs(*this, Arg1);
    return RValue::get(Result);
  }
  case Builtin::BI__builtin_fmod:
  case Builtin::BI__builtin_fmodf:
  case Builtin::BI__builtin_fmodl: {
    Value *Arg1 = EmitScalarExpr(E->getArg(0));
    Value *Arg2 = EmitScalarExpr(E->getArg(1));
    Value *Result = Builder.CreateFRem(Arg1, Arg2, "fmod");
    return RValue::get(Result);
  }

  case Builtin::BI__builtin_conj:
  case Builtin::BI__builtin_conjf:
  case Builtin::BI__builtin_conjl: {
    ComplexPairTy ComplexVal = EmitComplexExpr(E->getArg(0));
    Value *Real = ComplexVal.first;
    Value *Imag = ComplexVal.second;
    Value *Zero =
      Imag->getType()->isFPOrFPVectorTy()
        ? llvm::ConstantFP::getZeroValueForNegation(Imag->getType())
        : llvm::Constant::getNullValue(Imag->getType());

    Imag = Builder.CreateFSub(Zero, Imag, "sub");
    return RValue::getComplex(std::make_pair(Real, Imag));
  }
  case Builtin::BI__builtin_creal:
  case Builtin::BI__builtin_crealf:
  case Builtin::BI__builtin_creall:
  case Builtin::BIcreal:
  case Builtin::BIcrealf:
  case Builtin::BIcreall: {
    ComplexPairTy ComplexVal = EmitComplexExpr(E->getArg(0));
    return RValue::get(ComplexVal.first);
  }

  case Builtin::BI__builtin_cimag:
  case Builtin::BI__builtin_cimagf:
  case Builtin::BI__builtin_cimagl:
  case Builtin::BIcimag:
  case Builtin::BIcimagf:
  case Builtin::BIcimagl: {
    ComplexPairTy ComplexVal = EmitComplexExpr(E->getArg(0));
    return RValue::get(ComplexVal.second);
  }

  case Builtin::BI__builtin_ctzs:
  case Builtin::BI__builtin_ctz:
  case Builtin::BI__builtin_ctzl:
  case Builtin::BI__builtin_ctzll: {
    Value *ArgValue = EmitScalarExpr(E->getArg(0));

    llvm::Type *ArgType = ArgValue->getType();
    Value *F = CGM.getIntrinsic(Intrinsic::cttz, ArgType);

    llvm::Type *ResultType = ConvertType(E->getType());
    Value *ZeroUndef = Builder.getInt1(getTarget().isCLZForZeroUndef());
    Value *Result = Builder.CreateCall(F, {ArgValue, ZeroUndef});
    if (Result->getType() != ResultType)
      Result = Builder.CreateIntCast(Result, ResultType, /*isSigned*/true,
                                     "cast");
    return RValue::get(Result);
  }
  case Builtin::BI__builtin_clzs:
  case Builtin::BI__builtin_clz:
  case Builtin::BI__builtin_clzl:
  case Builtin::BI__builtin_clzll: {
    Value *ArgValue = EmitScalarExpr(E->getArg(0));

    llvm::Type *ArgType = ArgValue->getType();
    Value *F = CGM.getIntrinsic(Intrinsic::ctlz, ArgType);

    llvm::Type *ResultType = ConvertType(E->getType());
    Value *ZeroUndef = Builder.getInt1(getTarget().isCLZForZeroUndef());
    Value *Result = Builder.CreateCall(F, {ArgValue, ZeroUndef});
    if (Result->getType() != ResultType)
      Result = Builder.CreateIntCast(Result, ResultType, /*isSigned*/true,
                                     "cast");
    return RValue::get(Result);
  }
  case Builtin::BI__builtin_ffs:
  case Builtin::BI__builtin_ffsl:
  case Builtin::BI__builtin_ffsll: {
    // ffs(x) -> x ? cttz(x) + 1 : 0
    Value *ArgValue = EmitScalarExpr(E->getArg(0));

    llvm::Type *ArgType = ArgValue->getType();
    Value *F = CGM.getIntrinsic(Intrinsic::cttz, ArgType);

    llvm::Type *ResultType = ConvertType(E->getType());
    Value *Tmp =
        Builder.CreateAdd(Builder.CreateCall(F, {ArgValue, Builder.getTrue()}),
                          llvm::ConstantInt::get(ArgType, 1));
    Value *Zero = llvm::Constant::getNullValue(ArgType);
    Value *IsZero = Builder.CreateICmpEQ(ArgValue, Zero, "iszero");
    Value *Result = Builder.CreateSelect(IsZero, Zero, Tmp, "ffs");
    if (Result->getType() != ResultType)
      Result = Builder.CreateIntCast(Result, ResultType, /*isSigned*/true,
                                     "cast");
    return RValue::get(Result);
  }
  case Builtin::BI__builtin_parity:
  case Builtin::BI__builtin_parityl:
  case Builtin::BI__builtin_parityll: {
    // parity(x) -> ctpop(x) & 1
    Value *ArgValue = EmitScalarExpr(E->getArg(0));

    llvm::Type *ArgType = ArgValue->getType();
    Value *F = CGM.getIntrinsic(Intrinsic::ctpop, ArgType);

    llvm::Type *ResultType = ConvertType(E->getType());
    Value *Tmp = Builder.CreateCall(F, ArgValue);
    Value *Result = Builder.CreateAnd(Tmp, llvm::ConstantInt::get(ArgType, 1));
    if (Result->getType() != ResultType)
      Result = Builder.CreateIntCast(Result, ResultType, /*isSigned*/true,
                                     "cast");
    return RValue::get(Result);
  }
  case Builtin::BI__builtin_popcount:
  case Builtin::BI__builtin_popcountl:
  case Builtin::BI__builtin_popcountll: {
    Value *ArgValue = EmitScalarExpr(E->getArg(0));

    llvm::Type *ArgType = ArgValue->getType();
    Value *F = CGM.getIntrinsic(Intrinsic::ctpop, ArgType);

    llvm::Type *ResultType = ConvertType(E->getType());
    Value *Result = Builder.CreateCall(F, ArgValue);
    if (Result->getType() != ResultType)
      Result = Builder.CreateIntCast(Result, ResultType, /*isSigned*/true,
                                     "cast");
    return RValue::get(Result);
  }
  case Builtin::BI__builtin_unpredictable: {
    // Always return the argument of __builtin_unpredictable. LLVM does not
    // handle this builtin. Metadata for this builtin should be added directly
    // to instructions such as branches or switches that use it.
    return RValue::get(EmitScalarExpr(E->getArg(0)));
  }
  case Builtin::BI__builtin_expect: {
    Value *ArgValue = EmitScalarExpr(E->getArg(0));
    llvm::Type *ArgType = ArgValue->getType();

    Value *ExpectedValue = EmitScalarExpr(E->getArg(1));
    // Don't generate llvm.expect on -O0 as the backend won't use it for
    // anything.
    // Note, we still IRGen ExpectedValue because it could have side-effects.
    if (CGM.getCodeGenOpts().OptimizationLevel == 0)
      return RValue::get(ArgValue);

    Value *FnExpect = CGM.getIntrinsic(Intrinsic::expect, ArgType);
    Value *Result =
        Builder.CreateCall(FnExpect, {ArgValue, ExpectedValue}, "expval");
    return RValue::get(Result);
  }
#if defined(INTEL_CUSTOMIZATION) && !defined(INTEL_SPECIFIC_IL0_BACKEND)
  // CQ#373129 - support for __assume_aligned builtin.
  case Builtin::BI__assume_aligned:
    if (!getLangOpts().IntelCompat)
      break;
    assert(E->getNumArgs() == 2 &&
           "Wrong number of arguments for __assume_aligned builtin");
    // Intentional fall through.
#endif // INTEL_CUSTOMIZATION and not INTEL_SPECIFIC_IL0_BACKEND
  case Builtin::BI__builtin_assume_aligned: {
    Value *PtrValue = EmitScalarExpr(E->getArg(0));
    Value *OffsetValue =
      (E->getNumArgs() > 2) ? EmitScalarExpr(E->getArg(2)) : nullptr;

    Value *AlignmentValue = EmitScalarExpr(E->getArg(1));
    ConstantInt *AlignmentCI = cast<ConstantInt>(AlignmentValue);
    unsigned Alignment = (unsigned) AlignmentCI->getZExtValue();

    EmitAlignmentAssumption(PtrValue, Alignment, OffsetValue);
    return RValue::get(PtrValue);
  }
  case Builtin::BI__assume:
  case Builtin::BI__builtin_assume: {
    if (E->getArg(0)->HasSideEffects(getContext()))
      return RValue::get(nullptr);

    Value *ArgValue = EmitScalarExpr(E->getArg(0));
    Value *FnAssume = CGM.getIntrinsic(Intrinsic::assume);
    return RValue::get(Builder.CreateCall(FnAssume, ArgValue));
  }
  case Builtin::BI__builtin_bswap16:
  case Builtin::BI__builtin_bswap32:
  case Builtin::BI__builtin_bswap64: {
    Value *ArgValue = EmitScalarExpr(E->getArg(0));
    llvm::Type *ArgType = ArgValue->getType();
    Value *F = CGM.getIntrinsic(Intrinsic::bswap, ArgType);
    return RValue::get(Builder.CreateCall(F, ArgValue));
  }
  case Builtin::BI__builtin_object_size: {
    // We rely on constant folding to deal with expressions with side effects.
    assert(!E->getArg(0)->HasSideEffects(getContext()) &&
           "should have been constant folded");

    // We pass this builtin onto the optimizer so that it can
    // figure out the object size in more complex cases.
    llvm::Type *ResType = ConvertType(E->getType());

    // LLVM only supports 0 and 2, make sure that we pass along that
    // as a boolean.
    Value *Ty = EmitScalarExpr(E->getArg(1));
    ConstantInt *CI = dyn_cast<ConstantInt>(Ty);
    assert(CI);
    uint64_t val = CI->getZExtValue();
    CI = ConstantInt::get(Builder.getInt1Ty(), (val & 0x2) >> 1);
    // FIXME: Get right address space.
    llvm::Type *Tys[] = { ResType, Builder.getInt8PtrTy(0) };
    Value *F = CGM.getIntrinsic(Intrinsic::objectsize, Tys);
    return RValue::get(
        Builder.CreateCall(F, {EmitScalarExpr(E->getArg(0)), CI}));
  }
  case Builtin::BI__builtin_prefetch: {
    Value *Locality, *RW, *Address = EmitScalarExpr(E->getArg(0));
    // FIXME: Technically these constants should of type 'int', yes?
#ifdef INTEL_CUSTOMIZATION
    // CQ#371990 - let __prefetch_builtin arguments be out of their range (0..1
    // for the first argument, 0..3 for the second one), assigning 0 if argument
    // is out of its range.
    RW = GetCallArgAsConstInt(/*CGF=*/*this, E, /*ArgIndex=*/1, /*Low=*/0,
                              /*High=*/1, /*DefaultForIncorrect=*/
                              llvm::ConstantInt::get(Int32Ty, 0),
                              /*DefaultForMissing=*/
                              llvm::ConstantInt::get(Int32Ty, 0));
    Locality = GetCallArgAsConstInt(/*CGF=*/*this, E, /*ArgIndex=*/2, /*Low=*/0,
                                    /*High=*/3, /*DefaultForIncorrect=*/
                                    llvm::ConstantInt::get(Int32Ty, 0),
                                    /*DefaultForMissing=*/
                                    llvm::ConstantInt::get(Int32Ty, 3));
#else
    RW = (E->getNumArgs() > 1) ? EmitScalarExpr(E->getArg(1)) :
      llvm::ConstantInt::get(Int32Ty, 0);
    Locality = (E->getNumArgs() > 2) ? EmitScalarExpr(E->getArg(2)) :
      llvm::ConstantInt::get(Int32Ty, 3);
#endif // INTEL_CUSTOMIZATION
    Value *Data = llvm::ConstantInt::get(Int32Ty, 1);
    Value *F = CGM.getIntrinsic(Intrinsic::prefetch);
    return RValue::get(Builder.CreateCall(F, {Address, RW, Locality, Data}));
  }
  case Builtin::BI__builtin_readcyclecounter: {
    Value *F = CGM.getIntrinsic(Intrinsic::readcyclecounter);
    return RValue::get(Builder.CreateCall(F));
  }
  case Builtin::BI__builtin___clear_cache: {
    Value *Begin = EmitScalarExpr(E->getArg(0));
    Value *End = EmitScalarExpr(E->getArg(1));
    Value *F = CGM.getIntrinsic(Intrinsic::clear_cache);
    return RValue::get(Builder.CreateCall(F, {Begin, End}));
  }
  case Builtin::BI__builtin_trap:
    return RValue::get(EmitTrapCall(Intrinsic::trap));
  case Builtin::BI__debugbreak:
    return RValue::get(EmitTrapCall(Intrinsic::debugtrap));
  case Builtin::BI__builtin_unreachable: {
    if (SanOpts.has(SanitizerKind::Unreachable)) {
      SanitizerScope SanScope(this);
      EmitCheck(std::make_pair(static_cast<llvm::Value *>(Builder.getFalse()),
                               SanitizerKind::Unreachable),
                "builtin_unreachable", EmitCheckSourceLocation(E->getExprLoc()),
                None);
    } else
      Builder.CreateUnreachable();

    // We do need to preserve an insertion point.
    EmitBlock(createBasicBlock("unreachable.cont"));

    return RValue::get(nullptr);
  }

  case Builtin::BI__builtin_powi:
  case Builtin::BI__builtin_powif:
  case Builtin::BI__builtin_powil: {
    Value *Base = EmitScalarExpr(E->getArg(0));
    Value *Exponent = EmitScalarExpr(E->getArg(1));
    llvm::Type *ArgType = Base->getType();
    Value *F = CGM.getIntrinsic(Intrinsic::powi, ArgType);
    return RValue::get(Builder.CreateCall(F, {Base, Exponent}));
  }

  case Builtin::BI__builtin_isgreater:
  case Builtin::BI__builtin_isgreaterequal:
  case Builtin::BI__builtin_isless:
  case Builtin::BI__builtin_islessequal:
  case Builtin::BI__builtin_islessgreater:
  case Builtin::BI__builtin_isunordered: {
    // Ordered comparisons: we know the arguments to these are matching scalar
    // floating point values.
    Value *LHS = EmitScalarExpr(E->getArg(0));
    Value *RHS = EmitScalarExpr(E->getArg(1));

    switch (BuiltinID) {
    default: llvm_unreachable("Unknown ordered comparison");
    case Builtin::BI__builtin_isgreater:
      LHS = Builder.CreateFCmpOGT(LHS, RHS, "cmp");
      break;
    case Builtin::BI__builtin_isgreaterequal:
      LHS = Builder.CreateFCmpOGE(LHS, RHS, "cmp");
      break;
    case Builtin::BI__builtin_isless:
      LHS = Builder.CreateFCmpOLT(LHS, RHS, "cmp");
      break;
    case Builtin::BI__builtin_islessequal:
      LHS = Builder.CreateFCmpOLE(LHS, RHS, "cmp");
      break;
    case Builtin::BI__builtin_islessgreater:
      LHS = Builder.CreateFCmpONE(LHS, RHS, "cmp");
      break;
    case Builtin::BI__builtin_isunordered:
      LHS = Builder.CreateFCmpUNO(LHS, RHS, "cmp");
      break;
    }
    // ZExt bool to int type.
    return RValue::get(Builder.CreateZExt(LHS, ConvertType(E->getType())));
  }
  case Builtin::BI__builtin_isnan: {
    Value *V = EmitScalarExpr(E->getArg(0));
    V = Builder.CreateFCmpUNO(V, V, "cmp");
    return RValue::get(Builder.CreateZExt(V, ConvertType(E->getType())));
  }

  case Builtin::BI__builtin_isinf: {
    // isinf(x) --> fabs(x) == infinity
    Value *V = EmitScalarExpr(E->getArg(0));
    V = EmitFAbs(*this, V);

    V = Builder.CreateFCmpOEQ(V, ConstantFP::getInfinity(V->getType()),"isinf");
    return RValue::get(Builder.CreateZExt(V, ConvertType(E->getType())));
  }

  case Builtin::BI__builtin_isinf_sign: {
    // isinf_sign(x) -> fabs(x) == infinity ? (signbit(x) ? -1 : 1) : 0
    Value *Arg = EmitScalarExpr(E->getArg(0));
    Value *AbsArg = EmitFAbs(*this, Arg);
    Value *IsInf = Builder.CreateFCmpOEQ(
        AbsArg, ConstantFP::getInfinity(Arg->getType()), "isinf");
    Value *IsNeg = EmitSignBit(*this, Arg);

    llvm::Type *IntTy = ConvertType(E->getType());
    Value *Zero = Constant::getNullValue(IntTy);
    Value *One = ConstantInt::get(IntTy, 1);
    Value *NegativeOne = ConstantInt::get(IntTy, -1);
    Value *SignResult = Builder.CreateSelect(IsNeg, NegativeOne, One);
    Value *Result = Builder.CreateSelect(IsInf, SignResult, Zero);
    return RValue::get(Result);
  }

  case Builtin::BI__builtin_isnormal: {
    // isnormal(x) --> x == x && fabsf(x) < infinity && fabsf(x) >= float_min
    Value *V = EmitScalarExpr(E->getArg(0));
    Value *Eq = Builder.CreateFCmpOEQ(V, V, "iseq");

    Value *Abs = EmitFAbs(*this, V);
    Value *IsLessThanInf =
      Builder.CreateFCmpULT(Abs, ConstantFP::getInfinity(V->getType()),"isinf");
    APFloat Smallest = APFloat::getSmallestNormalized(
                   getContext().getFloatTypeSemantics(E->getArg(0)->getType()));
    Value *IsNormal =
      Builder.CreateFCmpUGE(Abs, ConstantFP::get(V->getContext(), Smallest),
                            "isnormal");
    V = Builder.CreateAnd(Eq, IsLessThanInf, "and");
    V = Builder.CreateAnd(V, IsNormal, "and");
    return RValue::get(Builder.CreateZExt(V, ConvertType(E->getType())));
  }

  case Builtin::BI__builtin_isfinite: {
    // isfinite(x) --> x == x && fabs(x) != infinity;
    Value *V = EmitScalarExpr(E->getArg(0));
    Value *Eq = Builder.CreateFCmpOEQ(V, V, "iseq");

    Value *Abs = EmitFAbs(*this, V);
    Value *IsNotInf =
      Builder.CreateFCmpUNE(Abs, ConstantFP::getInfinity(V->getType()),"isinf");

    V = Builder.CreateAnd(Eq, IsNotInf, "and");
    return RValue::get(Builder.CreateZExt(V, ConvertType(E->getType())));
  }

  case Builtin::BI__builtin_fpclassify: {
    Value *V = EmitScalarExpr(E->getArg(5));
    llvm::Type *Ty = ConvertType(E->getArg(5)->getType());

    // Create Result
    BasicBlock *Begin = Builder.GetInsertBlock();
    BasicBlock *End = createBasicBlock("fpclassify_end", this->CurFn);
    Builder.SetInsertPoint(End);
    PHINode *Result =
      Builder.CreatePHI(ConvertType(E->getArg(0)->getType()), 4,
                        "fpclassify_result");

    // if (V==0) return FP_ZERO
    Builder.SetInsertPoint(Begin);
    Value *IsZero = Builder.CreateFCmpOEQ(V, Constant::getNullValue(Ty),
                                          "iszero");
    Value *ZeroLiteral = EmitScalarExpr(E->getArg(4));
    BasicBlock *NotZero = createBasicBlock("fpclassify_not_zero", this->CurFn);
    Builder.CreateCondBr(IsZero, End, NotZero);
    Result->addIncoming(ZeroLiteral, Begin);

    // if (V != V) return FP_NAN
    Builder.SetInsertPoint(NotZero);
    Value *IsNan = Builder.CreateFCmpUNO(V, V, "cmp");
    Value *NanLiteral = EmitScalarExpr(E->getArg(0));
    BasicBlock *NotNan = createBasicBlock("fpclassify_not_nan", this->CurFn);
    Builder.CreateCondBr(IsNan, End, NotNan);
    Result->addIncoming(NanLiteral, NotZero);

    // if (fabs(V) == infinity) return FP_INFINITY
    Builder.SetInsertPoint(NotNan);
    Value *VAbs = EmitFAbs(*this, V);
    Value *IsInf =
      Builder.CreateFCmpOEQ(VAbs, ConstantFP::getInfinity(V->getType()),
                            "isinf");
    Value *InfLiteral = EmitScalarExpr(E->getArg(1));
    BasicBlock *NotInf = createBasicBlock("fpclassify_not_inf", this->CurFn);
    Builder.CreateCondBr(IsInf, End, NotInf);
    Result->addIncoming(InfLiteral, NotNan);

    // if (fabs(V) >= MIN_NORMAL) return FP_NORMAL else FP_SUBNORMAL
    Builder.SetInsertPoint(NotInf);
    APFloat Smallest = APFloat::getSmallestNormalized(
        getContext().getFloatTypeSemantics(E->getArg(5)->getType()));
    Value *IsNormal =
      Builder.CreateFCmpUGE(VAbs, ConstantFP::get(V->getContext(), Smallest),
                            "isnormal");
    Value *NormalResult =
      Builder.CreateSelect(IsNormal, EmitScalarExpr(E->getArg(2)),
                           EmitScalarExpr(E->getArg(3)));
    Builder.CreateBr(End);
    Result->addIncoming(NormalResult, NotInf);

    // return Result
    Builder.SetInsertPoint(End);
    return RValue::get(Result);
  }

  case Builtin::BIalloca:
  case Builtin::BI_alloca:
  case Builtin::BI__builtin_alloca: {
    Value *Size = EmitScalarExpr(E->getArg(0));
    return RValue::get(Builder.CreateAlloca(Builder.getInt8Ty(), Size));
  }
  case Builtin::BIbzero:
  case Builtin::BI__builtin_bzero: {
    Address Dest = EmitPointerWithAlignment(E->getArg(0));
    Value *SizeVal = EmitScalarExpr(E->getArg(1));
    EmitNonNullArgCheck(RValue::get(Dest.getPointer()), E->getArg(0)->getType(),
                        E->getArg(0)->getExprLoc(), FD, 0);
    Builder.CreateMemSet(Dest, Builder.getInt8(0), SizeVal, false);
    return RValue::get(Dest.getPointer());
  }
  case Builtin::BImemcpy:
  case Builtin::BI__builtin_memcpy: {
    Address Dest = EmitPointerWithAlignment(E->getArg(0));
    Address Src = EmitPointerWithAlignment(E->getArg(1));
    Value *SizeVal = EmitScalarExpr(E->getArg(2));
    EmitNonNullArgCheck(RValue::get(Dest.getPointer()), E->getArg(0)->getType(),
                        E->getArg(0)->getExprLoc(), FD, 0);
    EmitNonNullArgCheck(RValue::get(Src.getPointer()), E->getArg(1)->getType(),
                        E->getArg(1)->getExprLoc(), FD, 1);
    Builder.CreateMemCpy(Dest, Src, SizeVal, false);
    return RValue::get(Dest.getPointer());
  }

  case Builtin::BI__builtin___memcpy_chk: {
    // fold __builtin_memcpy_chk(x, y, cst1, cst2) to memcpy iff cst1<=cst2.
    llvm::APSInt Size, DstSize;
    if (!E->getArg(2)->EvaluateAsInt(Size, CGM.getContext()) ||
        !E->getArg(3)->EvaluateAsInt(DstSize, CGM.getContext()))
      break;
    if (Size.ugt(DstSize))
      break;
    Address Dest = EmitPointerWithAlignment(E->getArg(0));
    Address Src = EmitPointerWithAlignment(E->getArg(1));
    Value *SizeVal = llvm::ConstantInt::get(Builder.getContext(), Size);
    Builder.CreateMemCpy(Dest, Src, SizeVal, false);
    return RValue::get(Dest.getPointer());
  }

  case Builtin::BI__builtin_objc_memmove_collectable: {
    Address DestAddr = EmitPointerWithAlignment(E->getArg(0));
    Address SrcAddr = EmitPointerWithAlignment(E->getArg(1));
    Value *SizeVal = EmitScalarExpr(E->getArg(2));
    CGM.getObjCRuntime().EmitGCMemmoveCollectable(*this,
                                                  DestAddr, SrcAddr, SizeVal);
    return RValue::get(DestAddr.getPointer());
  }

  case Builtin::BI__builtin___memmove_chk: {
    // fold __builtin_memmove_chk(x, y, cst1, cst2) to memmove iff cst1<=cst2.
    llvm::APSInt Size, DstSize;
    if (!E->getArg(2)->EvaluateAsInt(Size, CGM.getContext()) ||
        !E->getArg(3)->EvaluateAsInt(DstSize, CGM.getContext()))
      break;
    if (Size.ugt(DstSize))
      break;
    Address Dest = EmitPointerWithAlignment(E->getArg(0));
    Address Src = EmitPointerWithAlignment(E->getArg(1));
    Value *SizeVal = llvm::ConstantInt::get(Builder.getContext(), Size);
    Builder.CreateMemMove(Dest, Src, SizeVal, false);
    return RValue::get(Dest.getPointer());
  }

  case Builtin::BImemmove:
  case Builtin::BI__builtin_memmove: {
    Address Dest = EmitPointerWithAlignment(E->getArg(0));
    Address Src = EmitPointerWithAlignment(E->getArg(1));
    Value *SizeVal = EmitScalarExpr(E->getArg(2));
    EmitNonNullArgCheck(RValue::get(Dest.getPointer()), E->getArg(0)->getType(),
                        E->getArg(0)->getExprLoc(), FD, 0);
    EmitNonNullArgCheck(RValue::get(Src.getPointer()), E->getArg(1)->getType(),
                        E->getArg(1)->getExprLoc(), FD, 1);
    Builder.CreateMemMove(Dest, Src, SizeVal, false);
    return RValue::get(Dest.getPointer());
  }
  case Builtin::BImemset:
  case Builtin::BI__builtin_memset: {
    Address Dest = EmitPointerWithAlignment(E->getArg(0));
    Value *ByteVal = Builder.CreateTrunc(EmitScalarExpr(E->getArg(1)),
                                         Builder.getInt8Ty());
    Value *SizeVal = EmitScalarExpr(E->getArg(2));
    EmitNonNullArgCheck(RValue::get(Dest.getPointer()), E->getArg(0)->getType(),
                        E->getArg(0)->getExprLoc(), FD, 0);
    Builder.CreateMemSet(Dest, ByteVal, SizeVal, false);
    return RValue::get(Dest.getPointer());
  }
  case Builtin::BI__builtin___memset_chk: {
    // fold __builtin_memset_chk(x, y, cst1, cst2) to memset iff cst1<=cst2.
    llvm::APSInt Size, DstSize;
    if (!E->getArg(2)->EvaluateAsInt(Size, CGM.getContext()) ||
        !E->getArg(3)->EvaluateAsInt(DstSize, CGM.getContext()))
      break;
    if (Size.ugt(DstSize))
      break;
    Address Dest = EmitPointerWithAlignment(E->getArg(0));
    Value *ByteVal = Builder.CreateTrunc(EmitScalarExpr(E->getArg(1)),
                                         Builder.getInt8Ty());
    Value *SizeVal = llvm::ConstantInt::get(Builder.getContext(), Size);
    Builder.CreateMemSet(Dest, ByteVal, SizeVal, false);
    return RValue::get(Dest.getPointer());
  }
  case Builtin::BI__builtin_dwarf_cfa: {
    // The offset in bytes from the first argument to the CFA.
    //
    // Why on earth is this in the frontend?  Is there any reason at
    // all that the backend can't reasonably determine this while
    // lowering llvm.eh.dwarf.cfa()?
    //
    // TODO: If there's a satisfactory reason, add a target hook for
    // this instead of hard-coding 0, which is correct for most targets.
    int32_t Offset = 0;

    Value *F = CGM.getIntrinsic(Intrinsic::eh_dwarf_cfa);
    return RValue::get(Builder.CreateCall(F,
                                      llvm::ConstantInt::get(Int32Ty, Offset)));
  }
  case Builtin::BI__builtin_return_address: {
    Value *Depth =
        CGM.EmitConstantExpr(E->getArg(0), getContext().UnsignedIntTy, this);
    Value *F = CGM.getIntrinsic(Intrinsic::returnaddress);
    return RValue::get(Builder.CreateCall(F, Depth));
  }
  case Builtin::BI__builtin_frame_address: {
    Value *Depth =
        CGM.EmitConstantExpr(E->getArg(0), getContext().UnsignedIntTy, this);
    Value *F = CGM.getIntrinsic(Intrinsic::frameaddress);
    return RValue::get(Builder.CreateCall(F, Depth));
  }
  case Builtin::BI__builtin_extract_return_addr: {
    Value *Address = EmitScalarExpr(E->getArg(0));
    Value *Result = getTargetHooks().decodeReturnAddress(*this, Address);
    return RValue::get(Result);
  }
  case Builtin::BI__builtin_frob_return_addr: {
    Value *Address = EmitScalarExpr(E->getArg(0));
    Value *Result = getTargetHooks().encodeReturnAddress(*this, Address);
    return RValue::get(Result);
  }
  case Builtin::BI__builtin_dwarf_sp_column: {
    llvm::IntegerType *Ty
      = cast<llvm::IntegerType>(ConvertType(E->getType()));
    int Column = getTargetHooks().getDwarfEHStackPointer(CGM);
    if (Column == -1) {
      CGM.ErrorUnsupported(E, "__builtin_dwarf_sp_column");
      return RValue::get(llvm::UndefValue::get(Ty));
    }
    return RValue::get(llvm::ConstantInt::get(Ty, Column, true));
  }
  case Builtin::BI__builtin_init_dwarf_reg_size_table: {
    Value *Address = EmitScalarExpr(E->getArg(0));
    if (getTargetHooks().initDwarfEHRegSizeTable(*this, Address))
      CGM.ErrorUnsupported(E, "__builtin_init_dwarf_reg_size_table");
    return RValue::get(llvm::UndefValue::get(ConvertType(E->getType())));
  }
  case Builtin::BI__builtin_eh_return: {
    Value *Int = EmitScalarExpr(E->getArg(0));
    Value *Ptr = EmitScalarExpr(E->getArg(1));

    llvm::IntegerType *IntTy = cast<llvm::IntegerType>(Int->getType());
    assert((IntTy->getBitWidth() == 32 || IntTy->getBitWidth() == 64) &&
           "LLVM's __builtin_eh_return only supports 32- and 64-bit variants");
    Value *F = CGM.getIntrinsic(IntTy->getBitWidth() == 32
                                  ? Intrinsic::eh_return_i32
                                  : Intrinsic::eh_return_i64);
    Builder.CreateCall(F, {Int, Ptr});
    Builder.CreateUnreachable();

    // We do need to preserve an insertion point.
    EmitBlock(createBasicBlock("builtin_eh_return.cont"));

    return RValue::get(nullptr);
  }
  case Builtin::BI__builtin_unwind_init: {
    Value *F = CGM.getIntrinsic(Intrinsic::eh_unwind_init);
    return RValue::get(Builder.CreateCall(F));
  }
  case Builtin::BI__builtin_extend_pointer: {
    // Extends a pointer to the size of an _Unwind_Word, which is
    // uint64_t on all platforms.  Generally this gets poked into a
    // register and eventually used as an address, so if the
    // addressing registers are wider than pointers and the platform
    // doesn't implicitly ignore high-order bits when doing
    // addressing, we need to make sure we zext / sext based on
    // the platform's expectations.
    //
    // See: http://gcc.gnu.org/ml/gcc-bugs/2002-02/msg00237.html

    // Cast the pointer to intptr_t.
    Value *Ptr = EmitScalarExpr(E->getArg(0));
    Value *Result = Builder.CreatePtrToInt(Ptr, IntPtrTy, "extend.cast");

    // If that's 64 bits, we're done.
    if (IntPtrTy->getBitWidth() == 64)
      return RValue::get(Result);

    // Otherwise, ask the codegen data what to do.
    if (getTargetHooks().extendPointerWithSExt())
      return RValue::get(Builder.CreateSExt(Result, Int64Ty, "extend.sext"));
    else
      return RValue::get(Builder.CreateZExt(Result, Int64Ty, "extend.zext"));
  }
  case Builtin::BI__builtin_setjmp: {
    // Buffer is a void**.
    Address Buf = EmitPointerWithAlignment(E->getArg(0));

    // Store the frame pointer to the setjmp buffer.
    Value *FrameAddr =
      Builder.CreateCall(CGM.getIntrinsic(Intrinsic::frameaddress),
                         ConstantInt::get(Int32Ty, 0));
    Builder.CreateStore(FrameAddr, Buf);

    // Store the stack pointer to the setjmp buffer.
    Value *StackAddr =
        Builder.CreateCall(CGM.getIntrinsic(Intrinsic::stacksave));
    Address StackSaveSlot =
      Builder.CreateConstInBoundsGEP(Buf, 2, getPointerSize());
    Builder.CreateStore(StackAddr, StackSaveSlot);

    // Call LLVM's EH setjmp, which is lightweight.
    Value *F = CGM.getIntrinsic(Intrinsic::eh_sjlj_setjmp);
    Buf = Builder.CreateBitCast(Buf, Int8PtrTy);
    return RValue::get(Builder.CreateCall(F, Buf.getPointer()));
  }
  case Builtin::BI__builtin_longjmp: {
    Value *Buf = EmitScalarExpr(E->getArg(0));
    Buf = Builder.CreateBitCast(Buf, Int8PtrTy);

    // Call LLVM's EH longjmp, which is lightweight.
    Builder.CreateCall(CGM.getIntrinsic(Intrinsic::eh_sjlj_longjmp), Buf);

    // longjmp doesn't return; mark this as unreachable.
    Builder.CreateUnreachable();

    // We do need to preserve an insertion point.
    EmitBlock(createBasicBlock("longjmp.cont"));

    return RValue::get(nullptr);
  }
  case Builtin::BI__sync_fetch_and_add:
  case Builtin::BI__sync_fetch_and_sub:
  case Builtin::BI__sync_fetch_and_or:
  case Builtin::BI__sync_fetch_and_and:
  case Builtin::BI__sync_fetch_and_xor:
  case Builtin::BI__sync_fetch_and_nand:
  case Builtin::BI__sync_add_and_fetch:
  case Builtin::BI__sync_sub_and_fetch:
  case Builtin::BI__sync_and_and_fetch:
  case Builtin::BI__sync_or_and_fetch:
  case Builtin::BI__sync_xor_and_fetch:
  case Builtin::BI__sync_nand_and_fetch:
  case Builtin::BI__sync_val_compare_and_swap:
  case Builtin::BI__sync_bool_compare_and_swap:
  case Builtin::BI__sync_lock_test_and_set:
  case Builtin::BI__sync_lock_release:
  case Builtin::BI__sync_swap:
#ifdef INTEL_SPECIFIC_IL0_BACKEND
  case Builtin::BI__atomic_store_explicit:
  case Builtin::BI__atomic_load_explicit:
  case Builtin::BI__atomic_exchange_explicit:
  case Builtin::BI__atomic_compare_exchange_weak_explicit:
  case Builtin::BI__atomic_compare_exchange_strong_explicit:
  case Builtin::BI__atomic_fetch_add_explicit:
  case Builtin::BI__atomic_fetch_sub_explicit:
  case Builtin::BI__atomic_fetch_and_explicit:
  case Builtin::BI__atomic_fetch_nand_explicit:
  case Builtin::BI__atomic_fetch_or_explicit:
  case Builtin::BI__atomic_fetch_xor_explicit:
  case Builtin::BI__atomic_add_fetch_explicit:
  case Builtin::BI__atomic_sub_fetch_explicit:
  case Builtin::BI__atomic_and_fetch_explicit:
  case Builtin::BI__atomic_nand_fetch_explicit:
  case Builtin::BI__atomic_or_fetch_explicit:
  case Builtin::BI__atomic_xor_fetch_explicit:
  case Builtin::BI__assume_aligned: {
    llvm::SmallVector<llvm::Value *, 4> Args;
    auto &C = CGM.getLLVMContext();
    Args.push_back(llvm::MetadataAsValue::get(
        C, llvm::MDString::get(C, "ASSUME_ALIGNED")));
    llvm::Value *Arg1 = EmitScalarExpr(E->getArg(0));
    llvm::Value *Arg2 = EmitScalarExpr(E->getArg(1));
    llvm::Type *UIntTy = ConvertTypeForMem(getContext().UnsignedIntTy);
    llvm::Value *Res = Builder.CreatePtrToInt(Arg1, UIntTy);
    llvm::Value *Sub = Builder.CreateIntCast(Arg2, UIntTy, false);
    Sub = Builder.CreateSub(Sub, llvm::ConstantInt::get(UIntTy, 1));
    Res = Builder.CreateAnd(Res, Sub);
    Args.push_back(llvm::MetadataAsValue::get(
        C, llvm::ValueAsMetadata::get(Builder.CreateIsNull(Res))));
    llvm::Value *Fn = CGM.getIntrinsic(llvm::Intrinsic::intel_pragma);
    return RValue::get(Builder.CreateCall(Fn, Args));
  }
#endif  // INTEL_SPECIFIC_IL0_BACKEND
    llvm_unreachable("Shouldn't make it through sema");
#ifdef INTEL_CUSTOMIZATION
  case Builtin::BI__builtin_return:
  case Builtin::BI__builtin_apply:
  case Builtin::BI__builtin_apply_args:
  case Builtin::BI__atomic_flag_test_and_set_explicit:
  case Builtin::BI__atomic_flag_clear_explicit:
  case Builtin::BI__atomic_store_explicit_1:
  case Builtin::BI__atomic_store_explicit_2:
  case Builtin::BI__atomic_store_explicit_4:
  case Builtin::BI__atomic_store_explicit_8:
  case Builtin::BI__atomic_store_explicit_16:
  case Builtin::BI__atomic_load_explicit_1:
  case Builtin::BI__atomic_load_explicit_2:
  case Builtin::BI__atomic_load_explicit_4:
  case Builtin::BI__atomic_load_explicit_8:
  case Builtin::BI__atomic_load_explicit_16:
  case Builtin::BI__atomic_exchange_explicit_1:
  case Builtin::BI__atomic_exchange_explicit_2:
  case Builtin::BI__atomic_exchange_explicit_4:
  case Builtin::BI__atomic_exchange_explicit_8:
  case Builtin::BI__atomic_exchange_explicit_16:
  case Builtin::BI__atomic_compare_exchange_weak_explicit_1:
  case Builtin::BI__atomic_compare_exchange_weak_explicit_2:
  case Builtin::BI__atomic_compare_exchange_weak_explicit_4:
  case Builtin::BI__atomic_compare_exchange_weak_explicit_8:
  case Builtin::BI__atomic_compare_exchange_strong_explicit_1:
  case Builtin::BI__atomic_compare_exchange_strong_explicit_2:
  case Builtin::BI__atomic_compare_exchange_strong_explicit_4:
  case Builtin::BI__atomic_compare_exchange_strong_explicit_8:
  case Builtin::BI__atomic_fetch_add_explicit_1:
  case Builtin::BI__atomic_fetch_add_explicit_2:
  case Builtin::BI__atomic_fetch_add_explicit_4:
  case Builtin::BI__atomic_fetch_add_explicit_8:
  case Builtin::BI__atomic_fetch_add_explicit_16:
  case Builtin::BI__atomic_fetch_sub_explicit_1:
  case Builtin::BI__atomic_fetch_sub_explicit_2:
  case Builtin::BI__atomic_fetch_sub_explicit_4:
  case Builtin::BI__atomic_fetch_sub_explicit_8:
  case Builtin::BI__atomic_fetch_sub_explicit_16:
  case Builtin::BI__atomic_fetch_and_explicit_1:
  case Builtin::BI__atomic_fetch_and_explicit_2:
  case Builtin::BI__atomic_fetch_and_explicit_4:
  case Builtin::BI__atomic_fetch_and_explicit_8:
  case Builtin::BI__atomic_fetch_and_explicit_16:
  case Builtin::BI__atomic_fetch_nand_explicit_1:
  case Builtin::BI__atomic_fetch_nand_explicit_2:
  case Builtin::BI__atomic_fetch_nand_explicit_4:
  case Builtin::BI__atomic_fetch_nand_explicit_8:
  case Builtin::BI__atomic_fetch_nand_explicit_16:
  case Builtin::BI__atomic_fetch_or_explicit_1:
  case Builtin::BI__atomic_fetch_or_explicit_2:
  case Builtin::BI__atomic_fetch_or_explicit_4:
  case Builtin::BI__atomic_fetch_or_explicit_8:
  case Builtin::BI__atomic_fetch_or_explicit_16:
  case Builtin::BI__atomic_fetch_xor_explicit_1:
  case Builtin::BI__atomic_fetch_xor_explicit_2:
  case Builtin::BI__atomic_fetch_xor_explicit_4:
  case Builtin::BI__atomic_fetch_xor_explicit_8:
  case Builtin::BI__atomic_fetch_xor_explicit_16:
  case Builtin::BI__atomic_add_fetch_explicit_1:
  case Builtin::BI__atomic_add_fetch_explicit_2:
  case Builtin::BI__atomic_add_fetch_explicit_4:
  case Builtin::BI__atomic_add_fetch_explicit_8:
  case Builtin::BI__atomic_add_fetch_explicit_16:
  case Builtin::BI__atomic_sub_fetch_explicit_1:
  case Builtin::BI__atomic_sub_fetch_explicit_2:
  case Builtin::BI__atomic_sub_fetch_explicit_4:
  case Builtin::BI__atomic_sub_fetch_explicit_8:
  case Builtin::BI__atomic_sub_fetch_explicit_16:
  case Builtin::BI__atomic_and_fetch_explicit_1:
  case Builtin::BI__atomic_and_fetch_explicit_2:
  case Builtin::BI__atomic_and_fetch_explicit_4:
  case Builtin::BI__atomic_and_fetch_explicit_8:
  case Builtin::BI__atomic_and_fetch_explicit_16:
  case Builtin::BI__atomic_nand_fetch_explicit_1:
  case Builtin::BI__atomic_nand_fetch_explicit_2:
  case Builtin::BI__atomic_nand_fetch_explicit_4:
  case Builtin::BI__atomic_nand_fetch_explicit_8:
  case Builtin::BI__atomic_nand_fetch_explicit_16:
  case Builtin::BI__atomic_or_fetch_explicit_1:
  case Builtin::BI__atomic_or_fetch_explicit_2:
  case Builtin::BI__atomic_or_fetch_explicit_4:
  case Builtin::BI__atomic_or_fetch_explicit_8:
  case Builtin::BI__atomic_or_fetch_explicit_16:
  case Builtin::BI__atomic_xor_fetch_explicit_1:
  case Builtin::BI__atomic_xor_fetch_explicit_2:
  case Builtin::BI__atomic_xor_fetch_explicit_4:
  case Builtin::BI__atomic_xor_fetch_explicit_8:
  case Builtin::BI__atomic_xor_fetch_explicit_16:
    return emitLibraryCall(*this, FD, E,
                           CGM.getBuiltinIntelLibFunction(FD, BuiltinID));
#endif  // INTEL_CUSTOMIZATION
  case Builtin::BI__sync_fetch_and_add_1:
  case Builtin::BI__sync_fetch_and_add_2:
  case Builtin::BI__sync_fetch_and_add_4:
  case Builtin::BI__sync_fetch_and_add_8:
  case Builtin::BI__sync_fetch_and_add_16:
    return EmitBinaryAtomic(*this, llvm::AtomicRMWInst::Add, E);
  case Builtin::BI__sync_fetch_and_sub_1:
  case Builtin::BI__sync_fetch_and_sub_2:
  case Builtin::BI__sync_fetch_and_sub_4:
  case Builtin::BI__sync_fetch_and_sub_8:
  case Builtin::BI__sync_fetch_and_sub_16:
    return EmitBinaryAtomic(*this, llvm::AtomicRMWInst::Sub, E);
  case Builtin::BI__sync_fetch_and_or_1:
  case Builtin::BI__sync_fetch_and_or_2:
  case Builtin::BI__sync_fetch_and_or_4:
  case Builtin::BI__sync_fetch_and_or_8:
  case Builtin::BI__sync_fetch_and_or_16:
    return EmitBinaryAtomic(*this, llvm::AtomicRMWInst::Or, E);
  case Builtin::BI__sync_fetch_and_and_1:
  case Builtin::BI__sync_fetch_and_and_2:
  case Builtin::BI__sync_fetch_and_and_4:
  case Builtin::BI__sync_fetch_and_and_8:
  case Builtin::BI__sync_fetch_and_and_16:
    return EmitBinaryAtomic(*this, llvm::AtomicRMWInst::And, E);
  case Builtin::BI__sync_fetch_and_xor_1:
  case Builtin::BI__sync_fetch_and_xor_2:
  case Builtin::BI__sync_fetch_and_xor_4:
  case Builtin::BI__sync_fetch_and_xor_8:
  case Builtin::BI__sync_fetch_and_xor_16:
    return EmitBinaryAtomic(*this, llvm::AtomicRMWInst::Xor, E);
  case Builtin::BI__sync_fetch_and_nand_1:
  case Builtin::BI__sync_fetch_and_nand_2:
  case Builtin::BI__sync_fetch_and_nand_4:
  case Builtin::BI__sync_fetch_and_nand_8:
  case Builtin::BI__sync_fetch_and_nand_16:
    return EmitBinaryAtomic(*this, llvm::AtomicRMWInst::Nand, E);

  // Clang extensions: not overloaded yet.
  case Builtin::BI__sync_fetch_and_min:
    return EmitBinaryAtomic(*this, llvm::AtomicRMWInst::Min, E);
  case Builtin::BI__sync_fetch_and_max:
    return EmitBinaryAtomic(*this, llvm::AtomicRMWInst::Max, E);
  case Builtin::BI__sync_fetch_and_umin:
    return EmitBinaryAtomic(*this, llvm::AtomicRMWInst::UMin, E);
  case Builtin::BI__sync_fetch_and_umax:
    return EmitBinaryAtomic(*this, llvm::AtomicRMWInst::UMax, E);

  case Builtin::BI__sync_add_and_fetch_1:
  case Builtin::BI__sync_add_and_fetch_2:
  case Builtin::BI__sync_add_and_fetch_4:
  case Builtin::BI__sync_add_and_fetch_8:
  case Builtin::BI__sync_add_and_fetch_16:
    return EmitBinaryAtomicPost(*this, llvm::AtomicRMWInst::Add, E,
                                llvm::Instruction::Add);
  case Builtin::BI__sync_sub_and_fetch_1:
  case Builtin::BI__sync_sub_and_fetch_2:
  case Builtin::BI__sync_sub_and_fetch_4:
  case Builtin::BI__sync_sub_and_fetch_8:
  case Builtin::BI__sync_sub_and_fetch_16:
    return EmitBinaryAtomicPost(*this, llvm::AtomicRMWInst::Sub, E,
                                llvm::Instruction::Sub);
  case Builtin::BI__sync_and_and_fetch_1:
  case Builtin::BI__sync_and_and_fetch_2:
  case Builtin::BI__sync_and_and_fetch_4:
  case Builtin::BI__sync_and_and_fetch_8:
  case Builtin::BI__sync_and_and_fetch_16:
    return EmitBinaryAtomicPost(*this, llvm::AtomicRMWInst::And, E,
                                llvm::Instruction::And);
  case Builtin::BI__sync_or_and_fetch_1:
  case Builtin::BI__sync_or_and_fetch_2:
  case Builtin::BI__sync_or_and_fetch_4:
  case Builtin::BI__sync_or_and_fetch_8:
  case Builtin::BI__sync_or_and_fetch_16:
    return EmitBinaryAtomicPost(*this, llvm::AtomicRMWInst::Or, E,
                                llvm::Instruction::Or);
  case Builtin::BI__sync_xor_and_fetch_1:
  case Builtin::BI__sync_xor_and_fetch_2:
  case Builtin::BI__sync_xor_and_fetch_4:
  case Builtin::BI__sync_xor_and_fetch_8:
  case Builtin::BI__sync_xor_and_fetch_16:
    return EmitBinaryAtomicPost(*this, llvm::AtomicRMWInst::Xor, E,
                                llvm::Instruction::Xor);
  case Builtin::BI__sync_nand_and_fetch_1:
  case Builtin::BI__sync_nand_and_fetch_2:
  case Builtin::BI__sync_nand_and_fetch_4:
  case Builtin::BI__sync_nand_and_fetch_8:
  case Builtin::BI__sync_nand_and_fetch_16:
    return EmitBinaryAtomicPost(*this, llvm::AtomicRMWInst::Nand, E,
                                llvm::Instruction::And, true);

  case Builtin::BI__sync_val_compare_and_swap_1:
  case Builtin::BI__sync_val_compare_and_swap_2:
  case Builtin::BI__sync_val_compare_and_swap_4:
  case Builtin::BI__sync_val_compare_and_swap_8:
  case Builtin::BI__sync_val_compare_and_swap_16:
    return RValue::get(MakeAtomicCmpXchgValue(*this, E, false));

  case Builtin::BI__sync_bool_compare_and_swap_1:
  case Builtin::BI__sync_bool_compare_and_swap_2:
  case Builtin::BI__sync_bool_compare_and_swap_4:
  case Builtin::BI__sync_bool_compare_and_swap_8:
  case Builtin::BI__sync_bool_compare_and_swap_16:
    return RValue::get(MakeAtomicCmpXchgValue(*this, E, true));

  case Builtin::BI__sync_swap_1:
  case Builtin::BI__sync_swap_2:
  case Builtin::BI__sync_swap_4:
  case Builtin::BI__sync_swap_8:
  case Builtin::BI__sync_swap_16:
    return EmitBinaryAtomic(*this, llvm::AtomicRMWInst::Xchg, E);

  case Builtin::BI__sync_lock_test_and_set_1:
  case Builtin::BI__sync_lock_test_and_set_2:
  case Builtin::BI__sync_lock_test_and_set_4:
  case Builtin::BI__sync_lock_test_and_set_8:
  case Builtin::BI__sync_lock_test_and_set_16:
    return EmitBinaryAtomic(*this, llvm::AtomicRMWInst::Xchg, E);

  case Builtin::BI__sync_lock_release_1:
  case Builtin::BI__sync_lock_release_2:
  case Builtin::BI__sync_lock_release_4:
  case Builtin::BI__sync_lock_release_8:
  case Builtin::BI__sync_lock_release_16: {
    Value *Ptr = EmitScalarExpr(E->getArg(0));
    QualType ElTy = E->getArg(0)->getType()->getPointeeType();
    CharUnits StoreSize = getContext().getTypeSizeInChars(ElTy);
    llvm::Type *ITy = llvm::IntegerType::get(getLLVMContext(),
                                             StoreSize.getQuantity() * 8);
    Ptr = Builder.CreateBitCast(Ptr, ITy->getPointerTo());
    llvm::StoreInst *Store =
      Builder.CreateAlignedStore(llvm::Constant::getNullValue(ITy), Ptr,
                                 StoreSize);
    Store->setAtomic(llvm::Release);
    return RValue::get(nullptr);
  }

  case Builtin::BI__sync_synchronize: {
    // We assume this is supposed to correspond to a C++0x-style
    // sequentially-consistent fence (i.e. this is only usable for
    // synchonization, not device I/O or anything like that). This intrinsic
    // is really badly designed in the sense that in theory, there isn't
    // any way to safely use it... but in practice, it mostly works
    // to use it with non-atomic loads and stores to get acquire/release
    // semantics.
    Builder.CreateFence(llvm::SequentiallyConsistent);
    return RValue::get(nullptr);
  }

  case Builtin::BI__builtin_nontemporal_load:
    return RValue::get(EmitNontemporalLoad(*this, E));
  case Builtin::BI__builtin_nontemporal_store:
    return RValue::get(EmitNontemporalStore(*this, E));
  case Builtin::BI__c11_atomic_is_lock_free:
  case Builtin::BI__atomic_is_lock_free: {
    // Call "bool __atomic_is_lock_free(size_t size, void *ptr)". For the
    // __c11 builtin, ptr is 0 (indicating a properly-aligned object), since
    // _Atomic(T) is always properly-aligned.
    const char *LibCallName = "__atomic_is_lock_free";
    CallArgList Args;
    Args.add(RValue::get(EmitScalarExpr(E->getArg(0))),
             getContext().getSizeType());
    if (BuiltinID == Builtin::BI__atomic_is_lock_free)
      Args.add(RValue::get(EmitScalarExpr(E->getArg(1))),
               getContext().VoidPtrTy);
    else
      Args.add(RValue::get(llvm::Constant::getNullValue(VoidPtrTy)),
               getContext().VoidPtrTy);
    const CGFunctionInfo &FuncInfo =
        CGM.getTypes().arrangeFreeFunctionCall(E->getType(), Args,
                                               FunctionType::ExtInfo(),
                                               RequiredArgs::All);
    llvm::FunctionType *FTy = CGM.getTypes().GetFunctionType(FuncInfo);
    llvm::Constant *Func = CGM.CreateRuntimeFunction(FTy, LibCallName);
#ifdef INTEL_CUSTOMIZATION
    return EmitCall(FuncInfo, Func, ReturnValueSlot(), Args, 0, 0,
                    E->isCilkSpawnCall());
#else
    return EmitCall(FuncInfo, Func, ReturnValueSlot(), Args);
#endif // INTEL_CUSTOMIZATION
  }

  case Builtin::BI__atomic_test_and_set: {
    // Look at the argument type to determine whether this is a volatile
    // operation. The parameter type is always volatile.
    QualType PtrTy = E->getArg(0)->IgnoreImpCasts()->getType();
    bool Volatile =
        PtrTy->castAs<PointerType>()->getPointeeType().isVolatileQualified();

    Value *Ptr = EmitScalarExpr(E->getArg(0));
    unsigned AddrSpace = Ptr->getType()->getPointerAddressSpace();
    Ptr = Builder.CreateBitCast(Ptr, Int8Ty->getPointerTo(AddrSpace));
    Value *NewVal = Builder.getInt8(1);
    Value *Order = EmitScalarExpr(E->getArg(1));
    if (isa<llvm::ConstantInt>(Order)) {
      int ord = cast<llvm::ConstantInt>(Order)->getZExtValue();
      AtomicRMWInst *Result = nullptr;
      switch (ord) {
      case 0:  // memory_order_relaxed
      default: // invalid order
        Result = Builder.CreateAtomicRMW(llvm::AtomicRMWInst::Xchg,
                                         Ptr, NewVal,
                                         llvm::Monotonic);
        break;
      case 1:  // memory_order_consume
      case 2:  // memory_order_acquire
        Result = Builder.CreateAtomicRMW(llvm::AtomicRMWInst::Xchg,
                                         Ptr, NewVal,
                                         llvm::Acquire);
        break;
      case 3:  // memory_order_release
        Result = Builder.CreateAtomicRMW(llvm::AtomicRMWInst::Xchg,
                                         Ptr, NewVal,
                                         llvm::Release);
        break;
      case 4:  // memory_order_acq_rel
        Result = Builder.CreateAtomicRMW(llvm::AtomicRMWInst::Xchg,
                                         Ptr, NewVal,
                                         llvm::AcquireRelease);
        break;
      case 5:  // memory_order_seq_cst
        Result = Builder.CreateAtomicRMW(llvm::AtomicRMWInst::Xchg,
                                         Ptr, NewVal,
                                         llvm::SequentiallyConsistent);
        break;
      }
      Result->setVolatile(Volatile);
      return RValue::get(Builder.CreateIsNotNull(Result, "tobool"));
    }

    llvm::BasicBlock *ContBB = createBasicBlock("atomic.continue", CurFn);

    llvm::BasicBlock *BBs[5] = {
      createBasicBlock("monotonic", CurFn),
      createBasicBlock("acquire", CurFn),
      createBasicBlock("release", CurFn),
      createBasicBlock("acqrel", CurFn),
      createBasicBlock("seqcst", CurFn)
    };
    llvm::AtomicOrdering Orders[5] = {
      llvm::Monotonic, llvm::Acquire, llvm::Release,
      llvm::AcquireRelease, llvm::SequentiallyConsistent
    };

    Order = Builder.CreateIntCast(Order, Builder.getInt32Ty(), false);
    llvm::SwitchInst *SI = Builder.CreateSwitch(Order, BBs[0]);

    Builder.SetInsertPoint(ContBB);
    PHINode *Result = Builder.CreatePHI(Int8Ty, 5, "was_set");

    for (unsigned i = 0; i < 5; ++i) {
      Builder.SetInsertPoint(BBs[i]);
      AtomicRMWInst *RMW = Builder.CreateAtomicRMW(llvm::AtomicRMWInst::Xchg,
                                                   Ptr, NewVal, Orders[i]);
      RMW->setVolatile(Volatile);
      Result->addIncoming(RMW, BBs[i]);
      Builder.CreateBr(ContBB);
    }

    SI->addCase(Builder.getInt32(0), BBs[0]);
    SI->addCase(Builder.getInt32(1), BBs[1]);
    SI->addCase(Builder.getInt32(2), BBs[1]);
    SI->addCase(Builder.getInt32(3), BBs[2]);
    SI->addCase(Builder.getInt32(4), BBs[3]);
    SI->addCase(Builder.getInt32(5), BBs[4]);

    Builder.SetInsertPoint(ContBB);
    return RValue::get(Builder.CreateIsNotNull(Result, "tobool"));
  }

  case Builtin::BI__atomic_clear: {
    QualType PtrTy = E->getArg(0)->IgnoreImpCasts()->getType();
    bool Volatile =
        PtrTy->castAs<PointerType>()->getPointeeType().isVolatileQualified();

    Address Ptr = EmitPointerWithAlignment(E->getArg(0));
    unsigned AddrSpace = Ptr.getPointer()->getType()->getPointerAddressSpace();
    Ptr = Builder.CreateBitCast(Ptr, Int8Ty->getPointerTo(AddrSpace));
    Value *NewVal = Builder.getInt8(0);
    Value *Order = EmitScalarExpr(E->getArg(1));
    if (isa<llvm::ConstantInt>(Order)) {
      int ord = cast<llvm::ConstantInt>(Order)->getZExtValue();
      StoreInst *Store = Builder.CreateStore(NewVal, Ptr, Volatile);
      switch (ord) {
      case 0:  // memory_order_relaxed
      default: // invalid order
        Store->setOrdering(llvm::Monotonic);
        break;
      case 3:  // memory_order_release
        Store->setOrdering(llvm::Release);
        break;
      case 5:  // memory_order_seq_cst
        Store->setOrdering(llvm::SequentiallyConsistent);
        break;
      }
      return RValue::get(nullptr);
    }

    llvm::BasicBlock *ContBB = createBasicBlock("atomic.continue", CurFn);

    llvm::BasicBlock *BBs[3] = {
      createBasicBlock("monotonic", CurFn),
      createBasicBlock("release", CurFn),
      createBasicBlock("seqcst", CurFn)
    };
    llvm::AtomicOrdering Orders[3] = {
      llvm::Monotonic, llvm::Release, llvm::SequentiallyConsistent
    };

    Order = Builder.CreateIntCast(Order, Builder.getInt32Ty(), false);
    llvm::SwitchInst *SI = Builder.CreateSwitch(Order, BBs[0]);

    for (unsigned i = 0; i < 3; ++i) {
      Builder.SetInsertPoint(BBs[i]);
      StoreInst *Store = Builder.CreateStore(NewVal, Ptr, Volatile);
      Store->setOrdering(Orders[i]);
      Builder.CreateBr(ContBB);
    }

    SI->addCase(Builder.getInt32(0), BBs[0]);
    SI->addCase(Builder.getInt32(3), BBs[1]);
    SI->addCase(Builder.getInt32(5), BBs[2]);

    Builder.SetInsertPoint(ContBB);
    return RValue::get(nullptr);
  }

  case Builtin::BI__atomic_thread_fence:
  case Builtin::BI__atomic_signal_fence:
  case Builtin::BI__c11_atomic_thread_fence:
  case Builtin::BI__c11_atomic_signal_fence: {
    llvm::SynchronizationScope Scope;
    if (BuiltinID == Builtin::BI__atomic_signal_fence ||
        BuiltinID == Builtin::BI__c11_atomic_signal_fence)
      Scope = llvm::SingleThread;
    else
      Scope = llvm::CrossThread;
    Value *Order = EmitScalarExpr(E->getArg(0));
    if (isa<llvm::ConstantInt>(Order)) {
      int ord = cast<llvm::ConstantInt>(Order)->getZExtValue();
      switch (ord) {
      case 0:  // memory_order_relaxed
      default: // invalid order
        break;
      case 1:  // memory_order_consume
      case 2:  // memory_order_acquire
        Builder.CreateFence(llvm::Acquire, Scope);
        break;
      case 3:  // memory_order_release
        Builder.CreateFence(llvm::Release, Scope);
        break;
      case 4:  // memory_order_acq_rel
        Builder.CreateFence(llvm::AcquireRelease, Scope);
        break;
      case 5:  // memory_order_seq_cst
        Builder.CreateFence(llvm::SequentiallyConsistent, Scope);
        break;
      }
      return RValue::get(nullptr);
    }

    llvm::BasicBlock *AcquireBB, *ReleaseBB, *AcqRelBB, *SeqCstBB;
    AcquireBB = createBasicBlock("acquire", CurFn);
    ReleaseBB = createBasicBlock("release", CurFn);
    AcqRelBB = createBasicBlock("acqrel", CurFn);
    SeqCstBB = createBasicBlock("seqcst", CurFn);
    llvm::BasicBlock *ContBB = createBasicBlock("atomic.continue", CurFn);

    Order = Builder.CreateIntCast(Order, Builder.getInt32Ty(), false);
    llvm::SwitchInst *SI = Builder.CreateSwitch(Order, ContBB);

    Builder.SetInsertPoint(AcquireBB);
    Builder.CreateFence(llvm::Acquire, Scope);
    Builder.CreateBr(ContBB);
    SI->addCase(Builder.getInt32(1), AcquireBB);
    SI->addCase(Builder.getInt32(2), AcquireBB);

    Builder.SetInsertPoint(ReleaseBB);
    Builder.CreateFence(llvm::Release, Scope);
    Builder.CreateBr(ContBB);
    SI->addCase(Builder.getInt32(3), ReleaseBB);

    Builder.SetInsertPoint(AcqRelBB);
    Builder.CreateFence(llvm::AcquireRelease, Scope);
    Builder.CreateBr(ContBB);
    SI->addCase(Builder.getInt32(4), AcqRelBB);

    Builder.SetInsertPoint(SeqCstBB);
    Builder.CreateFence(llvm::SequentiallyConsistent, Scope);
    Builder.CreateBr(ContBB);
    SI->addCase(Builder.getInt32(5), SeqCstBB);

    Builder.SetInsertPoint(ContBB);
    return RValue::get(nullptr);
  }

    // Library functions with special handling.
  case Builtin::BIsqrt:
  case Builtin::BIsqrtf:
  case Builtin::BIsqrtl: {
    // Transform a call to sqrt* into a @llvm.sqrt.* intrinsic call, but only
    // in finite- or unsafe-math mode (the intrinsic has different semantics
    // for handling negative numbers compared to the library function, so
    // -fmath-errno=0 is not enough).
    if (!FD->hasAttr<ConstAttr>())
      break;
    if (!(CGM.getCodeGenOpts().UnsafeFPMath ||
          CGM.getCodeGenOpts().NoNaNsFPMath))
      break;
    Value *Arg0 = EmitScalarExpr(E->getArg(0));
    llvm::Type *ArgType = Arg0->getType();
    Value *F = CGM.getIntrinsic(Intrinsic::sqrt, ArgType);
    return RValue::get(Builder.CreateCall(F, Arg0));
  }

  case Builtin::BI__builtin_pow:
  case Builtin::BI__builtin_powf:
  case Builtin::BI__builtin_powl:
  case Builtin::BIpow:
  case Builtin::BIpowf:
  case Builtin::BIpowl: {
    // Transform a call to pow* into a @llvm.pow.* intrinsic call.
    if (!FD->hasAttr<ConstAttr>())
      break;
    Value *Base = EmitScalarExpr(E->getArg(0));
    Value *Exponent = EmitScalarExpr(E->getArg(1));
    llvm::Type *ArgType = Base->getType();
    Value *F = CGM.getIntrinsic(Intrinsic::pow, ArgType);
    return RValue::get(Builder.CreateCall(F, {Base, Exponent}));
  }

  case Builtin::BIfma:
  case Builtin::BIfmaf:
  case Builtin::BIfmal:
  case Builtin::BI__builtin_fma:
  case Builtin::BI__builtin_fmaf:
  case Builtin::BI__builtin_fmal: {
    // Rewrite fma to intrinsic.
    Value *FirstArg = EmitScalarExpr(E->getArg(0));
    llvm::Type *ArgType = FirstArg->getType();
    Value *F = CGM.getIntrinsic(Intrinsic::fma, ArgType);
    return RValue::get(
        Builder.CreateCall(F, {FirstArg, EmitScalarExpr(E->getArg(1)),
                               EmitScalarExpr(E->getArg(2))}));
  }

  case Builtin::BI__builtin_signbit:
  case Builtin::BI__builtin_signbitf:
  case Builtin::BI__builtin_signbitl: {
    return RValue::get(
        Builder.CreateZExt(EmitSignBit(*this, EmitScalarExpr(E->getArg(0))),
                           ConvertType(E->getType())));
  }
  case Builtin::BI__builtin_annotation: {
    llvm::Value *AnnVal = EmitScalarExpr(E->getArg(0));
    llvm::Value *F = CGM.getIntrinsic(llvm::Intrinsic::annotation,
                                      AnnVal->getType());

    // Get the annotation string, go through casts. Sema requires this to be a
    // non-wide string literal, potentially casted, so the cast<> is safe.
    const Expr *AnnotationStrExpr = E->getArg(1)->IgnoreParenCasts();
    StringRef Str = cast<StringLiteral>(AnnotationStrExpr)->getString();
    return RValue::get(EmitAnnotationCall(F, AnnVal, Str, E->getExprLoc()));
  }
  case Builtin::BI__builtin_addcb:
  case Builtin::BI__builtin_addcs:
  case Builtin::BI__builtin_addc:
  case Builtin::BI__builtin_addcl:
  case Builtin::BI__builtin_addcll:
  case Builtin::BI__builtin_subcb:
  case Builtin::BI__builtin_subcs:
  case Builtin::BI__builtin_subc:
  case Builtin::BI__builtin_subcl:
  case Builtin::BI__builtin_subcll: {

    // We translate all of these builtins from expressions of the form:
    //   int x = ..., y = ..., carryin = ..., carryout, result;
    //   result = __builtin_addc(x, y, carryin, &carryout);
    //
    // to LLVM IR of the form:
    //
    //   %tmp1 = call {i32, i1} @llvm.uadd.with.overflow.i32(i32 %x, i32 %y)
    //   %tmpsum1 = extractvalue {i32, i1} %tmp1, 0
    //   %carry1 = extractvalue {i32, i1} %tmp1, 1
    //   %tmp2 = call {i32, i1} @llvm.uadd.with.overflow.i32(i32 %tmpsum1,
    //                                                       i32 %carryin)
    //   %result = extractvalue {i32, i1} %tmp2, 0
    //   %carry2 = extractvalue {i32, i1} %tmp2, 1
    //   %tmp3 = or i1 %carry1, %carry2
    //   %tmp4 = zext i1 %tmp3 to i32
    //   store i32 %tmp4, i32* %carryout

    // Scalarize our inputs.
    llvm::Value *X = EmitScalarExpr(E->getArg(0));
    llvm::Value *Y = EmitScalarExpr(E->getArg(1));
    llvm::Value *Carryin = EmitScalarExpr(E->getArg(2));
    Address CarryOutPtr = EmitPointerWithAlignment(E->getArg(3));

    // Decide if we are lowering to a uadd.with.overflow or usub.with.overflow.
    llvm::Intrinsic::ID IntrinsicId;
    switch (BuiltinID) {
    default: llvm_unreachable("Unknown multiprecision builtin id.");
    case Builtin::BI__builtin_addcb:
    case Builtin::BI__builtin_addcs:
    case Builtin::BI__builtin_addc:
    case Builtin::BI__builtin_addcl:
    case Builtin::BI__builtin_addcll:
      IntrinsicId = llvm::Intrinsic::uadd_with_overflow;
      break;
    case Builtin::BI__builtin_subcb:
    case Builtin::BI__builtin_subcs:
    case Builtin::BI__builtin_subc:
    case Builtin::BI__builtin_subcl:
    case Builtin::BI__builtin_subcll:
      IntrinsicId = llvm::Intrinsic::usub_with_overflow;
      break;
    }

    // Construct our resulting LLVM IR expression.
    llvm::Value *Carry1;
    llvm::Value *Sum1 = EmitOverflowIntrinsic(*this, IntrinsicId,
                                              X, Y, Carry1);
    llvm::Value *Carry2;
    llvm::Value *Sum2 = EmitOverflowIntrinsic(*this, IntrinsicId,
                                              Sum1, Carryin, Carry2);
    llvm::Value *CarryOut = Builder.CreateZExt(Builder.CreateOr(Carry1, Carry2),
                                               X->getType());
    Builder.CreateStore(CarryOut, CarryOutPtr);
    return RValue::get(Sum2);
  }
  case Builtin::BI__builtin_uadd_overflow:
  case Builtin::BI__builtin_uaddl_overflow:
  case Builtin::BI__builtin_uaddll_overflow:
  case Builtin::BI__builtin_usub_overflow:
  case Builtin::BI__builtin_usubl_overflow:
  case Builtin::BI__builtin_usubll_overflow:
  case Builtin::BI__builtin_umul_overflow:
  case Builtin::BI__builtin_umull_overflow:
  case Builtin::BI__builtin_umulll_overflow:
  case Builtin::BI__builtin_sadd_overflow:
  case Builtin::BI__builtin_saddl_overflow:
  case Builtin::BI__builtin_saddll_overflow:
  case Builtin::BI__builtin_ssub_overflow:
  case Builtin::BI__builtin_ssubl_overflow:
  case Builtin::BI__builtin_ssubll_overflow:
  case Builtin::BI__builtin_smul_overflow:
  case Builtin::BI__builtin_smull_overflow:
  case Builtin::BI__builtin_smulll_overflow: {

    // We translate all of these builtins directly to the relevant llvm IR node.

    // Scalarize our inputs.
    llvm::Value *X = EmitScalarExpr(E->getArg(0));
    llvm::Value *Y = EmitScalarExpr(E->getArg(1));
    Address SumOutPtr = EmitPointerWithAlignment(E->getArg(2));

    // Decide which of the overflow intrinsics we are lowering to:
    llvm::Intrinsic::ID IntrinsicId;
    switch (BuiltinID) {
    default: llvm_unreachable("Unknown security overflow builtin id.");
    case Builtin::BI__builtin_uadd_overflow:
    case Builtin::BI__builtin_uaddl_overflow:
    case Builtin::BI__builtin_uaddll_overflow:
      IntrinsicId = llvm::Intrinsic::uadd_with_overflow;
      break;
    case Builtin::BI__builtin_usub_overflow:
    case Builtin::BI__builtin_usubl_overflow:
    case Builtin::BI__builtin_usubll_overflow:
      IntrinsicId = llvm::Intrinsic::usub_with_overflow;
      break;
    case Builtin::BI__builtin_umul_overflow:
    case Builtin::BI__builtin_umull_overflow:
    case Builtin::BI__builtin_umulll_overflow:
      IntrinsicId = llvm::Intrinsic::umul_with_overflow;
      break;
    case Builtin::BI__builtin_sadd_overflow:
    case Builtin::BI__builtin_saddl_overflow:
    case Builtin::BI__builtin_saddll_overflow:
      IntrinsicId = llvm::Intrinsic::sadd_with_overflow;
      break;
    case Builtin::BI__builtin_ssub_overflow:
    case Builtin::BI__builtin_ssubl_overflow:
    case Builtin::BI__builtin_ssubll_overflow:
      IntrinsicId = llvm::Intrinsic::ssub_with_overflow;
      break;
    case Builtin::BI__builtin_smul_overflow:
    case Builtin::BI__builtin_smull_overflow:
    case Builtin::BI__builtin_smulll_overflow:
      IntrinsicId = llvm::Intrinsic::smul_with_overflow;
      break;
    }

    
    llvm::Value *Carry;
    llvm::Value *Sum = EmitOverflowIntrinsic(*this, IntrinsicId, X, Y, Carry);
    Builder.CreateStore(Sum, SumOutPtr);

    return RValue::get(Carry);
  }
  case Builtin::BI__builtin_addressof:
    return RValue::get(EmitLValue(E->getArg(0)).getPointer());
  case Builtin::BI__builtin_operator_new:
    return EmitBuiltinNewDeleteCall(FD->getType()->castAs<FunctionProtoType>(),
                                    E->getArg(0), false);
  case Builtin::BI__builtin_operator_delete:
    return EmitBuiltinNewDeleteCall(FD->getType()->castAs<FunctionProtoType>(),
                                    E->getArg(0), true);
  case Builtin::BI__noop:
    // __noop always evaluates to an integer literal zero.
    return RValue::get(ConstantInt::get(IntTy, 0));
  case Builtin::BI__builtin_call_with_static_chain: {
    const CallExpr *Call = cast<CallExpr>(E->getArg(0));
    const Expr *Chain = E->getArg(1);
    return EmitCall(Call->getCallee()->getType(),
                    EmitScalarExpr(Call->getCallee()), Call, ReturnValue,
                    Call->getCalleeDecl(), EmitScalarExpr(Chain));
  }
  case Builtin::BI_InterlockedExchange:
  case Builtin::BI_InterlockedExchangePointer:
    return EmitBinaryAtomic(*this, llvm::AtomicRMWInst::Xchg, E);
  case Builtin::BI_InterlockedCompareExchangePointer: {
    llvm::Type *RTy;
    llvm::IntegerType *IntType =
      IntegerType::get(getLLVMContext(),
                       getContext().getTypeSize(E->getType()));
    llvm::Type *IntPtrType = IntType->getPointerTo();

    llvm::Value *Destination =
      Builder.CreateBitCast(EmitScalarExpr(E->getArg(0)), IntPtrType);

    llvm::Value *Exchange = EmitScalarExpr(E->getArg(1));
    RTy = Exchange->getType();
    Exchange = Builder.CreatePtrToInt(Exchange, IntType);

    llvm::Value *Comparand =
      Builder.CreatePtrToInt(EmitScalarExpr(E->getArg(2)), IntType);

    auto Result = Builder.CreateAtomicCmpXchg(Destination, Comparand, Exchange,
                                              SequentiallyConsistent,
                                              SequentiallyConsistent);
    Result->setVolatile(true);

    return RValue::get(Builder.CreateIntToPtr(Builder.CreateExtractValue(Result,
                                                                         0),
                                              RTy));
  }
  case Builtin::BI_InterlockedCompareExchange: {
    AtomicCmpXchgInst *CXI = Builder.CreateAtomicCmpXchg(
        EmitScalarExpr(E->getArg(0)),
        EmitScalarExpr(E->getArg(2)),
        EmitScalarExpr(E->getArg(1)),
        SequentiallyConsistent,
        SequentiallyConsistent);
      CXI->setVolatile(true);
      return RValue::get(Builder.CreateExtractValue(CXI, 0));
  }
  case Builtin::BI_InterlockedIncrement: {
    AtomicRMWInst *RMWI = Builder.CreateAtomicRMW(
      AtomicRMWInst::Add,
      EmitScalarExpr(E->getArg(0)),
      ConstantInt::get(Int32Ty, 1),
      llvm::SequentiallyConsistent);
    RMWI->setVolatile(true);
    return RValue::get(Builder.CreateAdd(RMWI, ConstantInt::get(Int32Ty, 1)));
  }
  case Builtin::BI_InterlockedDecrement: {
    AtomicRMWInst *RMWI = Builder.CreateAtomicRMW(
      AtomicRMWInst::Sub,
      EmitScalarExpr(E->getArg(0)),
      ConstantInt::get(Int32Ty, 1),
      llvm::SequentiallyConsistent);
    RMWI->setVolatile(true);
    return RValue::get(Builder.CreateSub(RMWI, ConstantInt::get(Int32Ty, 1)));
  }
  case Builtin::BI_InterlockedExchangeAdd: {
    AtomicRMWInst *RMWI = Builder.CreateAtomicRMW(
      AtomicRMWInst::Add,
      EmitScalarExpr(E->getArg(0)),
      EmitScalarExpr(E->getArg(1)),
      llvm::SequentiallyConsistent);
    RMWI->setVolatile(true);
    return RValue::get(RMWI);
  }
  case Builtin::BI__readfsdword: {
    Value *IntToPtr =
      Builder.CreateIntToPtr(EmitScalarExpr(E->getArg(0)),
                             llvm::PointerType::get(CGM.Int32Ty, 257));
    LoadInst *Load =
        Builder.CreateAlignedLoad(IntToPtr, /*Align=*/4, /*isVolatile=*/true);
    return RValue::get(Load);
  }
#ifdef INTEL_CUSTOMIZATION
  case Builtin::BI__notify_intrinsic:
  case Builtin::BI__notify_zc_intrinsic:
    // FIXME: not implemented yet.
    return RValue::get(0);
  case Builtin::BI__builtin_has_cpu_feature: {
    Value *ArgValue = EmitScalarExpr(E->getArg(0), IntTy);
    Value *FnAssume = CGM.getIntrinsic(Intrinsic::has_feature);
    return RValue::get(Builder.CreateCall(FnAssume, ArgValue));
  }
#endif  // INTEL_CUSTOMIZATION
  case Builtin::BI__exception_code:
  case Builtin::BI_exception_code:
    return RValue::get(EmitSEHExceptionCode());
  case Builtin::BI__exception_info:
  case Builtin::BI_exception_info:
    return RValue::get(EmitSEHExceptionInfo());
  case Builtin::BI__abnormal_termination:
  case Builtin::BI_abnormal_termination:
    return RValue::get(EmitSEHAbnormalTermination());
  case Builtin::BI_setjmpex: {
    if (getTarget().getTriple().isOSMSVCRT()) {
      llvm::Type *ArgTypes[] = {Int8PtrTy, Int8PtrTy};
      llvm::AttributeSet ReturnsTwiceAttr =
          AttributeSet::get(getLLVMContext(), llvm::AttributeSet::FunctionIndex,
                            llvm::Attribute::ReturnsTwice);
      llvm::Constant *SetJmpEx = CGM.CreateRuntimeFunction(
          llvm::FunctionType::get(IntTy, ArgTypes, /*isVarArg=*/false),
          "_setjmpex", ReturnsTwiceAttr);
      llvm::Value *Buf = Builder.CreateBitOrPointerCast(
          EmitScalarExpr(E->getArg(0)), Int8PtrTy);
      llvm::Value *FrameAddr =
          Builder.CreateCall(CGM.getIntrinsic(Intrinsic::frameaddress),
                             ConstantInt::get(Int32Ty, 0));
      llvm::Value *Args[] = {Buf, FrameAddr};
      llvm::CallSite CS = EmitRuntimeCallOrInvoke(SetJmpEx, Args);
      CS.setAttributes(ReturnsTwiceAttr);
      return RValue::get(CS.getInstruction());
    }
    break;
  }
  case Builtin::BI_setjmp: {
    if (getTarget().getTriple().isOSMSVCRT()) {
      llvm::AttributeSet ReturnsTwiceAttr =
          AttributeSet::get(getLLVMContext(), llvm::AttributeSet::FunctionIndex,
                            llvm::Attribute::ReturnsTwice);
      llvm::Value *Buf = Builder.CreateBitOrPointerCast(
          EmitScalarExpr(E->getArg(0)), Int8PtrTy);
      llvm::CallSite CS;
      if (getTarget().getTriple().getArch() == llvm::Triple::x86) {
        llvm::Type *ArgTypes[] = {Int8PtrTy, IntTy};
        llvm::Constant *SetJmp3 = CGM.CreateRuntimeFunction(
            llvm::FunctionType::get(IntTy, ArgTypes, /*isVarArg=*/true),
            "_setjmp3", ReturnsTwiceAttr);
        llvm::Value *Count = ConstantInt::get(IntTy, 0);
        llvm::Value *Args[] = {Buf, Count};
        CS = EmitRuntimeCallOrInvoke(SetJmp3, Args);
      } else {
        llvm::Type *ArgTypes[] = {Int8PtrTy, Int8PtrTy};
        llvm::Constant *SetJmp = CGM.CreateRuntimeFunction(
            llvm::FunctionType::get(IntTy, ArgTypes, /*isVarArg=*/false),
            "_setjmp", ReturnsTwiceAttr);
        llvm::Value *FrameAddr =
            Builder.CreateCall(CGM.getIntrinsic(Intrinsic::frameaddress),
                               ConstantInt::get(Int32Ty, 0));
        llvm::Value *Args[] = {Buf, FrameAddr};
        CS = EmitRuntimeCallOrInvoke(SetJmp, Args);
      }
      CS.setAttributes(ReturnsTwiceAttr);
      return RValue::get(CS.getInstruction());
    }
    break;
  }

  case Builtin::BI__GetExceptionInfo: {
    if (llvm::GlobalVariable *GV =
            CGM.getCXXABI().getThrowInfo(FD->getParamDecl(0)->getType()))
      return RValue::get(llvm::ConstantExpr::getBitCast(GV, CGM.Int8PtrTy));
    break;
  }
  }

  // If this is an alias for a lib function (e.g. __builtin_sin), emit
  // the call using the normal call path, but using the unmangled
  // version of the function name.
  if (getContext().BuiltinInfo.isLibFunction(BuiltinID))
    return emitLibraryCall(*this, FD, E,
                           CGM.getBuiltinLibFunction(FD, BuiltinID));

  // If this is a predefined lib function (e.g. malloc), emit the call
  // using exactly the normal call path.
  if (getContext().BuiltinInfo.isPredefinedLibFunction(BuiltinID))
    return emitLibraryCall(*this, FD, E, EmitScalarExpr(E->getCallee()));

  // Check that a call to a target specific builtin has the correct target
  // features.
  // This is down here to avoid non-target specific builtins, however, if
  // generic builtins start to require generic target features then we
  // can move this up to the beginning of the function.
  if (!checkBuiltinTargetFeatures(FD))
    CGM.getDiags().Report(E->getLocStart(), diag::err_builtin_needs_feature)
        << FD->getDeclName()
        << CGM.getContext().BuiltinInfo.getRequiredFeatures(BuiltinID);

  // See if we have a target specific intrinsic.
  const char *Name = getContext().BuiltinInfo.getName(BuiltinID);
  Intrinsic::ID IntrinsicID = Intrinsic::not_intrinsic;
  if (const char *Prefix =
          llvm::Triple::getArchTypePrefix(getTarget().getTriple().getArch())) {
    IntrinsicID = Intrinsic::getIntrinsicForGCCBuiltin(Prefix, Name);
    // NOTE we dont need to perform a compatibility flag check here since the
    // intrinsics are declared in Builtins*.def via LANGBUILTIN which filter the
    // MS builtins via ALL_MS_LANGUAGES and are filtered earlier.
    if (IntrinsicID == Intrinsic::not_intrinsic)
      IntrinsicID = Intrinsic::getIntrinsicForMSBuiltin(Prefix, Name);
  }

  if (IntrinsicID != Intrinsic::not_intrinsic) {
    SmallVector<Value*, 16> Args;

    // Find out if any arguments are required to be integer constant
    // expressions.
    unsigned ICEArguments = 0;
    ASTContext::GetBuiltinTypeError Error;
    getContext().GetBuiltinType(BuiltinID, Error, &ICEArguments);
    assert(Error == ASTContext::GE_None && "Should not codegen an error");

    Function *F = CGM.getIntrinsic(IntrinsicID);
    llvm::FunctionType *FTy = F->getFunctionType();

    for (unsigned i = 0, e = E->getNumArgs(); i != e; ++i) {
      Value *ArgValue;
      // If this is a normal argument, just emit it as a scalar.
      if ((ICEArguments & (1 << i)) == 0) {
        ArgValue = EmitScalarExpr(E->getArg(i));
      } else {
        // If this is required to be a constant, constant fold it so that we
        // know that the generated intrinsic gets a ConstantInt.
        llvm::APSInt Result;
        bool IsConst = E->getArg(i)->isIntegerConstantExpr(Result,getContext());
        assert(IsConst && "Constant arg isn't actually constant?");
        (void)IsConst;
        ArgValue = llvm::ConstantInt::get(getLLVMContext(), Result);
      }

      // If the intrinsic arg type is different from the builtin arg type
      // we need to do a bit cast.
      llvm::Type *PTy = FTy->getParamType(i);
      if (PTy != ArgValue->getType()) {
        assert(PTy->canLosslesslyBitCastTo(FTy->getParamType(i)) &&
               "Must be able to losslessly bit cast to param");
        ArgValue = Builder.CreateBitCast(ArgValue, PTy);
      }

      Args.push_back(ArgValue);
    }

    Value *V = Builder.CreateCall(F, Args);
    QualType BuiltinRetType = E->getType();

    llvm::Type *RetTy = VoidTy;
    if (!BuiltinRetType->isVoidType())
      RetTy = ConvertType(BuiltinRetType);

    if (RetTy != V->getType()) {
      assert(V->getType()->canLosslesslyBitCastTo(RetTy) &&
             "Must be able to losslessly bit cast result type");
      V = Builder.CreateBitCast(V, RetTy);
    }

    return RValue::get(V);
  }

  // See if we have a target specific builtin that needs to be lowered.
  if (Value *V = EmitTargetBuiltinExpr(BuiltinID, E))
    return RValue::get(V);

  ErrorUnsupported(E, "builtin function");

  // Unknown builtin, for now just dump it out and return undef.
  return GetUndefRValue(E->getType());
}

static Value *EmitTargetArchBuiltinExpr(CodeGenFunction *CGF,
                                        unsigned BuiltinID, const CallExpr *E,
                                        llvm::Triple::ArchType Arch) {
  switch (Arch) {
  case llvm::Triple::arm:
  case llvm::Triple::armeb:
  case llvm::Triple::thumb:
  case llvm::Triple::thumbeb:
    return CGF->EmitARMBuiltinExpr(BuiltinID, E);
  case llvm::Triple::aarch64:
  case llvm::Triple::aarch64_be:
    return CGF->EmitAArch64BuiltinExpr(BuiltinID, E);
  case llvm::Triple::x86:
  case llvm::Triple::x86_64:
    return CGF->EmitX86BuiltinExpr(BuiltinID, E);
  case llvm::Triple::ppc:
  case llvm::Triple::ppc64:
  case llvm::Triple::ppc64le:
    return CGF->EmitPPCBuiltinExpr(BuiltinID, E);
  case llvm::Triple::r600:
  case llvm::Triple::amdgcn:
    return CGF->EmitAMDGPUBuiltinExpr(BuiltinID, E);
  case llvm::Triple::systemz:
    return CGF->EmitSystemZBuiltinExpr(BuiltinID, E);
  case llvm::Triple::nvptx:
  case llvm::Triple::nvptx64:
    return CGF->EmitNVPTXBuiltinExpr(BuiltinID, E);
  case llvm::Triple::wasm32:
  case llvm::Triple::wasm64:
    return CGF->EmitWebAssemblyBuiltinExpr(BuiltinID, E);
  default:
    return nullptr;
  }
}

Value *CodeGenFunction::EmitTargetBuiltinExpr(unsigned BuiltinID,
                                              const CallExpr *E) {
  if (getContext().BuiltinInfo.isAuxBuiltinID(BuiltinID)) {
    assert(getContext().getAuxTargetInfo() && "Missing aux target info");
    return EmitTargetArchBuiltinExpr(
        this, getContext().BuiltinInfo.getAuxBuiltinID(BuiltinID), E,
        getContext().getAuxTargetInfo()->getTriple().getArch());
  }

  return EmitTargetArchBuiltinExpr(this, BuiltinID, E,
                                   getTarget().getTriple().getArch());
}

static llvm::VectorType *GetNeonType(CodeGenFunction *CGF,
                                     NeonTypeFlags TypeFlags,
                                     bool V1Ty=false) {
  int IsQuad = TypeFlags.isQuad();
  switch (TypeFlags.getEltType()) {
  case NeonTypeFlags::Int8:
  case NeonTypeFlags::Poly8:
    return llvm::VectorType::get(CGF->Int8Ty, V1Ty ? 1 : (8 << IsQuad));
  case NeonTypeFlags::Int16:
  case NeonTypeFlags::Poly16:
  case NeonTypeFlags::Float16:
    return llvm::VectorType::get(CGF->Int16Ty, V1Ty ? 1 : (4 << IsQuad));
  case NeonTypeFlags::Int32:
    return llvm::VectorType::get(CGF->Int32Ty, V1Ty ? 1 : (2 << IsQuad));
  case NeonTypeFlags::Int64:
  case NeonTypeFlags::Poly64:
    return llvm::VectorType::get(CGF->Int64Ty, V1Ty ? 1 : (1 << IsQuad));
  case NeonTypeFlags::Poly128:
    // FIXME: i128 and f128 doesn't get fully support in Clang and llvm.
    // There is a lot of i128 and f128 API missing.
    // so we use v16i8 to represent poly128 and get pattern matched.
    return llvm::VectorType::get(CGF->Int8Ty, 16);
  case NeonTypeFlags::Float32:
    return llvm::VectorType::get(CGF->FloatTy, V1Ty ? 1 : (2 << IsQuad));
  case NeonTypeFlags::Float64:
    return llvm::VectorType::get(CGF->DoubleTy, V1Ty ? 1 : (1 << IsQuad));
  }
  llvm_unreachable("Unknown vector element type!");
}

static llvm::VectorType *GetFloatNeonType(CodeGenFunction *CGF,
                                          NeonTypeFlags IntTypeFlags) {
  int IsQuad = IntTypeFlags.isQuad();
  switch (IntTypeFlags.getEltType()) {
  case NeonTypeFlags::Int32:
    return llvm::VectorType::get(CGF->FloatTy, (2 << IsQuad));
  case NeonTypeFlags::Int64:
    return llvm::VectorType::get(CGF->DoubleTy, (1 << IsQuad));
  default:
    llvm_unreachable("Type can't be converted to floating-point!");
  }
}

Value *CodeGenFunction::EmitNeonSplat(Value *V, Constant *C) {
  unsigned nElts = cast<llvm::VectorType>(V->getType())->getNumElements();
  Value* SV = llvm::ConstantVector::getSplat(nElts, C);
  return Builder.CreateShuffleVector(V, V, SV, "lane");
}

Value *CodeGenFunction::EmitNeonCall(Function *F, SmallVectorImpl<Value*> &Ops,
                                     const char *name,
                                     unsigned shift, bool rightshift) {
  unsigned j = 0;
  for (Function::const_arg_iterator ai = F->arg_begin(), ae = F->arg_end();
       ai != ae; ++ai, ++j)
    if (shift > 0 && shift == j)
      Ops[j] = EmitNeonShiftVector(Ops[j], ai->getType(), rightshift);
    else
      Ops[j] = Builder.CreateBitCast(Ops[j], ai->getType(), name);

  return Builder.CreateCall(F, Ops, name);
}

Value *CodeGenFunction::EmitNeonShiftVector(Value *V, llvm::Type *Ty,
                                            bool neg) {
  int SV = cast<ConstantInt>(V)->getSExtValue();
  return ConstantInt::get(Ty, neg ? -SV : SV);
}

// \brief Right-shift a vector by a constant.
Value *CodeGenFunction::EmitNeonRShiftImm(Value *Vec, Value *Shift,
                                          llvm::Type *Ty, bool usgn,
                                          const char *name) {
  llvm::VectorType *VTy = cast<llvm::VectorType>(Ty);

  int ShiftAmt = cast<ConstantInt>(Shift)->getSExtValue();
  int EltSize = VTy->getScalarSizeInBits();

  Vec = Builder.CreateBitCast(Vec, Ty);

  // lshr/ashr are undefined when the shift amount is equal to the vector
  // element size.
  if (ShiftAmt == EltSize) {
    if (usgn) {
      // Right-shifting an unsigned value by its size yields 0.
      return llvm::ConstantAggregateZero::get(VTy);
    } else {
      // Right-shifting a signed value by its size is equivalent
      // to a shift of size-1.
      --ShiftAmt;
      Shift = ConstantInt::get(VTy->getElementType(), ShiftAmt);
    }
  }

  Shift = EmitNeonShiftVector(Shift, Ty, false);
  if (usgn)
    return Builder.CreateLShr(Vec, Shift, name);
  else
    return Builder.CreateAShr(Vec, Shift, name);
}

enum {
  AddRetType = (1 << 0),
  Add1ArgType = (1 << 1),
  Add2ArgTypes = (1 << 2),

  VectorizeRetType = (1 << 3),
  VectorizeArgTypes = (1 << 4),

  InventFloatType = (1 << 5),
  UnsignedAlts = (1 << 6),

  Use64BitVectors = (1 << 7),
  Use128BitVectors = (1 << 8),

  Vectorize1ArgType = Add1ArgType | VectorizeArgTypes,
  VectorRet = AddRetType | VectorizeRetType,
  VectorRetGetArgs01 =
      AddRetType | Add2ArgTypes | VectorizeRetType | VectorizeArgTypes,
  FpCmpzModifiers =
      AddRetType | VectorizeRetType | Add1ArgType | InventFloatType
};

 struct NeonIntrinsicInfo {
  unsigned BuiltinID;
  unsigned LLVMIntrinsic;
  unsigned AltLLVMIntrinsic;
  const char *NameHint;
  unsigned TypeModifier;

  bool operator<(unsigned RHSBuiltinID) const {
    return BuiltinID < RHSBuiltinID;
  }
};

#define NEONMAP0(NameBase) \
  { NEON::BI__builtin_neon_ ## NameBase, 0, 0, #NameBase, 0 }

#define NEONMAP1(NameBase, LLVMIntrinsic, TypeModifier) \
  { NEON:: BI__builtin_neon_ ## NameBase, \
      Intrinsic::LLVMIntrinsic, 0, #NameBase, TypeModifier }

#define NEONMAP2(NameBase, LLVMIntrinsic, AltLLVMIntrinsic, TypeModifier) \
  { NEON:: BI__builtin_neon_ ## NameBase, \
      Intrinsic::LLVMIntrinsic, Intrinsic::AltLLVMIntrinsic, \
      #NameBase, TypeModifier }

static const NeonIntrinsicInfo ARMSIMDIntrinsicMap [] = {
  NEONMAP2(vabd_v, arm_neon_vabdu, arm_neon_vabds, Add1ArgType | UnsignedAlts),
  NEONMAP2(vabdq_v, arm_neon_vabdu, arm_neon_vabds, Add1ArgType | UnsignedAlts),
  NEONMAP1(vabs_v, arm_neon_vabs, 0),
  NEONMAP1(vabsq_v, arm_neon_vabs, 0),
  NEONMAP0(vaddhn_v),
  NEONMAP1(vaesdq_v, arm_neon_aesd, 0),
  NEONMAP1(vaeseq_v, arm_neon_aese, 0),
  NEONMAP1(vaesimcq_v, arm_neon_aesimc, 0),
  NEONMAP1(vaesmcq_v, arm_neon_aesmc, 0),
  NEONMAP1(vbsl_v, arm_neon_vbsl, AddRetType),
  NEONMAP1(vbslq_v, arm_neon_vbsl, AddRetType),
  NEONMAP1(vcage_v, arm_neon_vacge, 0),
  NEONMAP1(vcageq_v, arm_neon_vacge, 0),
  NEONMAP1(vcagt_v, arm_neon_vacgt, 0),
  NEONMAP1(vcagtq_v, arm_neon_vacgt, 0),
  NEONMAP1(vcale_v, arm_neon_vacge, 0),
  NEONMAP1(vcaleq_v, arm_neon_vacge, 0),
  NEONMAP1(vcalt_v, arm_neon_vacgt, 0),
  NEONMAP1(vcaltq_v, arm_neon_vacgt, 0),
  NEONMAP1(vcls_v, arm_neon_vcls, Add1ArgType),
  NEONMAP1(vclsq_v, arm_neon_vcls, Add1ArgType),
  NEONMAP1(vclz_v, ctlz, Add1ArgType),
  NEONMAP1(vclzq_v, ctlz, Add1ArgType),
  NEONMAP1(vcnt_v, ctpop, Add1ArgType),
  NEONMAP1(vcntq_v, ctpop, Add1ArgType),
  NEONMAP1(vcvt_f16_f32, arm_neon_vcvtfp2hf, 0),
  NEONMAP1(vcvt_f32_f16, arm_neon_vcvthf2fp, 0),
  NEONMAP0(vcvt_f32_v),
  NEONMAP2(vcvt_n_f32_v, arm_neon_vcvtfxu2fp, arm_neon_vcvtfxs2fp, 0),
  NEONMAP1(vcvt_n_s32_v, arm_neon_vcvtfp2fxs, 0),
  NEONMAP1(vcvt_n_s64_v, arm_neon_vcvtfp2fxs, 0),
  NEONMAP1(vcvt_n_u32_v, arm_neon_vcvtfp2fxu, 0),
  NEONMAP1(vcvt_n_u64_v, arm_neon_vcvtfp2fxu, 0),
  NEONMAP0(vcvt_s32_v),
  NEONMAP0(vcvt_s64_v),
  NEONMAP0(vcvt_u32_v),
  NEONMAP0(vcvt_u64_v),
  NEONMAP1(vcvta_s32_v, arm_neon_vcvtas, 0),
  NEONMAP1(vcvta_s64_v, arm_neon_vcvtas, 0),
  NEONMAP1(vcvta_u32_v, arm_neon_vcvtau, 0),
  NEONMAP1(vcvta_u64_v, arm_neon_vcvtau, 0),
  NEONMAP1(vcvtaq_s32_v, arm_neon_vcvtas, 0),
  NEONMAP1(vcvtaq_s64_v, arm_neon_vcvtas, 0),
  NEONMAP1(vcvtaq_u32_v, arm_neon_vcvtau, 0),
  NEONMAP1(vcvtaq_u64_v, arm_neon_vcvtau, 0),
  NEONMAP1(vcvtm_s32_v, arm_neon_vcvtms, 0),
  NEONMAP1(vcvtm_s64_v, arm_neon_vcvtms, 0),
  NEONMAP1(vcvtm_u32_v, arm_neon_vcvtmu, 0),
  NEONMAP1(vcvtm_u64_v, arm_neon_vcvtmu, 0),
  NEONMAP1(vcvtmq_s32_v, arm_neon_vcvtms, 0),
  NEONMAP1(vcvtmq_s64_v, arm_neon_vcvtms, 0),
  NEONMAP1(vcvtmq_u32_v, arm_neon_vcvtmu, 0),
  NEONMAP1(vcvtmq_u64_v, arm_neon_vcvtmu, 0),
  NEONMAP1(vcvtn_s32_v, arm_neon_vcvtns, 0),
  NEONMAP1(vcvtn_s64_v, arm_neon_vcvtns, 0),
  NEONMAP1(vcvtn_u32_v, arm_neon_vcvtnu, 0),
  NEONMAP1(vcvtn_u64_v, arm_neon_vcvtnu, 0),
  NEONMAP1(vcvtnq_s32_v, arm_neon_vcvtns, 0),
  NEONMAP1(vcvtnq_s64_v, arm_neon_vcvtns, 0),
  NEONMAP1(vcvtnq_u32_v, arm_neon_vcvtnu, 0),
  NEONMAP1(vcvtnq_u64_v, arm_neon_vcvtnu, 0),
  NEONMAP1(vcvtp_s32_v, arm_neon_vcvtps, 0),
  NEONMAP1(vcvtp_s64_v, arm_neon_vcvtps, 0),
  NEONMAP1(vcvtp_u32_v, arm_neon_vcvtpu, 0),
  NEONMAP1(vcvtp_u64_v, arm_neon_vcvtpu, 0),
  NEONMAP1(vcvtpq_s32_v, arm_neon_vcvtps, 0),
  NEONMAP1(vcvtpq_s64_v, arm_neon_vcvtps, 0),
  NEONMAP1(vcvtpq_u32_v, arm_neon_vcvtpu, 0),
  NEONMAP1(vcvtpq_u64_v, arm_neon_vcvtpu, 0),
  NEONMAP0(vcvtq_f32_v),
  NEONMAP2(vcvtq_n_f32_v, arm_neon_vcvtfxu2fp, arm_neon_vcvtfxs2fp, 0),
  NEONMAP1(vcvtq_n_s32_v, arm_neon_vcvtfp2fxs, 0),
  NEONMAP1(vcvtq_n_s64_v, arm_neon_vcvtfp2fxs, 0),
  NEONMAP1(vcvtq_n_u32_v, arm_neon_vcvtfp2fxu, 0),
  NEONMAP1(vcvtq_n_u64_v, arm_neon_vcvtfp2fxu, 0),
  NEONMAP0(vcvtq_s32_v),
  NEONMAP0(vcvtq_s64_v),
  NEONMAP0(vcvtq_u32_v),
  NEONMAP0(vcvtq_u64_v),
  NEONMAP0(vext_v),
  NEONMAP0(vextq_v),
  NEONMAP0(vfma_v),
  NEONMAP0(vfmaq_v),
  NEONMAP2(vhadd_v, arm_neon_vhaddu, arm_neon_vhadds, Add1ArgType | UnsignedAlts),
  NEONMAP2(vhaddq_v, arm_neon_vhaddu, arm_neon_vhadds, Add1ArgType | UnsignedAlts),
  NEONMAP2(vhsub_v, arm_neon_vhsubu, arm_neon_vhsubs, Add1ArgType | UnsignedAlts),
  NEONMAP2(vhsubq_v, arm_neon_vhsubu, arm_neon_vhsubs, Add1ArgType | UnsignedAlts),
  NEONMAP0(vld1_dup_v),
  NEONMAP1(vld1_v, arm_neon_vld1, 0),
  NEONMAP0(vld1q_dup_v),
  NEONMAP1(vld1q_v, arm_neon_vld1, 0),
  NEONMAP1(vld2_lane_v, arm_neon_vld2lane, 0),
  NEONMAP1(vld2_v, arm_neon_vld2, 0),
  NEONMAP1(vld2q_lane_v, arm_neon_vld2lane, 0),
  NEONMAP1(vld2q_v, arm_neon_vld2, 0),
  NEONMAP1(vld3_lane_v, arm_neon_vld3lane, 0),
  NEONMAP1(vld3_v, arm_neon_vld3, 0),
  NEONMAP1(vld3q_lane_v, arm_neon_vld3lane, 0),
  NEONMAP1(vld3q_v, arm_neon_vld3, 0),
  NEONMAP1(vld4_lane_v, arm_neon_vld4lane, 0),
  NEONMAP1(vld4_v, arm_neon_vld4, 0),
  NEONMAP1(vld4q_lane_v, arm_neon_vld4lane, 0),
  NEONMAP1(vld4q_v, arm_neon_vld4, 0),
  NEONMAP2(vmax_v, arm_neon_vmaxu, arm_neon_vmaxs, Add1ArgType | UnsignedAlts),
  NEONMAP1(vmaxnm_v, arm_neon_vmaxnm, Add1ArgType),
  NEONMAP1(vmaxnmq_v, arm_neon_vmaxnm, Add1ArgType),
  NEONMAP2(vmaxq_v, arm_neon_vmaxu, arm_neon_vmaxs, Add1ArgType | UnsignedAlts),
  NEONMAP2(vmin_v, arm_neon_vminu, arm_neon_vmins, Add1ArgType | UnsignedAlts),
  NEONMAP1(vminnm_v, arm_neon_vminnm, Add1ArgType),
  NEONMAP1(vminnmq_v, arm_neon_vminnm, Add1ArgType),
  NEONMAP2(vminq_v, arm_neon_vminu, arm_neon_vmins, Add1ArgType | UnsignedAlts),
  NEONMAP0(vmovl_v),
  NEONMAP0(vmovn_v),
  NEONMAP1(vmul_v, arm_neon_vmulp, Add1ArgType),
  NEONMAP0(vmull_v),
  NEONMAP1(vmulq_v, arm_neon_vmulp, Add1ArgType),
  NEONMAP2(vpadal_v, arm_neon_vpadalu, arm_neon_vpadals, UnsignedAlts),
  NEONMAP2(vpadalq_v, arm_neon_vpadalu, arm_neon_vpadals, UnsignedAlts),
  NEONMAP1(vpadd_v, arm_neon_vpadd, Add1ArgType),
  NEONMAP2(vpaddl_v, arm_neon_vpaddlu, arm_neon_vpaddls, UnsignedAlts),
  NEONMAP2(vpaddlq_v, arm_neon_vpaddlu, arm_neon_vpaddls, UnsignedAlts),
  NEONMAP1(vpaddq_v, arm_neon_vpadd, Add1ArgType),
  NEONMAP2(vpmax_v, arm_neon_vpmaxu, arm_neon_vpmaxs, Add1ArgType | UnsignedAlts),
  NEONMAP2(vpmin_v, arm_neon_vpminu, arm_neon_vpmins, Add1ArgType | UnsignedAlts),
  NEONMAP1(vqabs_v, arm_neon_vqabs, Add1ArgType),
  NEONMAP1(vqabsq_v, arm_neon_vqabs, Add1ArgType),
  NEONMAP2(vqadd_v, arm_neon_vqaddu, arm_neon_vqadds, Add1ArgType | UnsignedAlts),
  NEONMAP2(vqaddq_v, arm_neon_vqaddu, arm_neon_vqadds, Add1ArgType | UnsignedAlts),
  NEONMAP2(vqdmlal_v, arm_neon_vqdmull, arm_neon_vqadds, 0),
  NEONMAP2(vqdmlsl_v, arm_neon_vqdmull, arm_neon_vqsubs, 0),
  NEONMAP1(vqdmulh_v, arm_neon_vqdmulh, Add1ArgType),
  NEONMAP1(vqdmulhq_v, arm_neon_vqdmulh, Add1ArgType),
  NEONMAP1(vqdmull_v, arm_neon_vqdmull, Add1ArgType),
  NEONMAP2(vqmovn_v, arm_neon_vqmovnu, arm_neon_vqmovns, Add1ArgType | UnsignedAlts),
  NEONMAP1(vqmovun_v, arm_neon_vqmovnsu, Add1ArgType),
  NEONMAP1(vqneg_v, arm_neon_vqneg, Add1ArgType),
  NEONMAP1(vqnegq_v, arm_neon_vqneg, Add1ArgType),
  NEONMAP1(vqrdmulh_v, arm_neon_vqrdmulh, Add1ArgType),
  NEONMAP1(vqrdmulhq_v, arm_neon_vqrdmulh, Add1ArgType),
  NEONMAP2(vqrshl_v, arm_neon_vqrshiftu, arm_neon_vqrshifts, Add1ArgType | UnsignedAlts),
  NEONMAP2(vqrshlq_v, arm_neon_vqrshiftu, arm_neon_vqrshifts, Add1ArgType | UnsignedAlts),
  NEONMAP2(vqshl_n_v, arm_neon_vqshiftu, arm_neon_vqshifts, UnsignedAlts),
  NEONMAP2(vqshl_v, arm_neon_vqshiftu, arm_neon_vqshifts, Add1ArgType | UnsignedAlts),
  NEONMAP2(vqshlq_n_v, arm_neon_vqshiftu, arm_neon_vqshifts, UnsignedAlts),
  NEONMAP2(vqshlq_v, arm_neon_vqshiftu, arm_neon_vqshifts, Add1ArgType | UnsignedAlts),
  NEONMAP1(vqshlu_n_v, arm_neon_vqshiftsu, 0),
  NEONMAP1(vqshluq_n_v, arm_neon_vqshiftsu, 0),
  NEONMAP2(vqsub_v, arm_neon_vqsubu, arm_neon_vqsubs, Add1ArgType | UnsignedAlts),
  NEONMAP2(vqsubq_v, arm_neon_vqsubu, arm_neon_vqsubs, Add1ArgType | UnsignedAlts),
  NEONMAP1(vraddhn_v, arm_neon_vraddhn, Add1ArgType),
  NEONMAP2(vrecpe_v, arm_neon_vrecpe, arm_neon_vrecpe, 0),
  NEONMAP2(vrecpeq_v, arm_neon_vrecpe, arm_neon_vrecpe, 0),
  NEONMAP1(vrecps_v, arm_neon_vrecps, Add1ArgType),
  NEONMAP1(vrecpsq_v, arm_neon_vrecps, Add1ArgType),
  NEONMAP2(vrhadd_v, arm_neon_vrhaddu, arm_neon_vrhadds, Add1ArgType | UnsignedAlts),
  NEONMAP2(vrhaddq_v, arm_neon_vrhaddu, arm_neon_vrhadds, Add1ArgType | UnsignedAlts),
  NEONMAP1(vrnd_v, arm_neon_vrintz, Add1ArgType),
  NEONMAP1(vrnda_v, arm_neon_vrinta, Add1ArgType),
  NEONMAP1(vrndaq_v, arm_neon_vrinta, Add1ArgType),
  NEONMAP1(vrndm_v, arm_neon_vrintm, Add1ArgType),
  NEONMAP1(vrndmq_v, arm_neon_vrintm, Add1ArgType),
  NEONMAP1(vrndn_v, arm_neon_vrintn, Add1ArgType),
  NEONMAP1(vrndnq_v, arm_neon_vrintn, Add1ArgType),
  NEONMAP1(vrndp_v, arm_neon_vrintp, Add1ArgType),
  NEONMAP1(vrndpq_v, arm_neon_vrintp, Add1ArgType),
  NEONMAP1(vrndq_v, arm_neon_vrintz, Add1ArgType),
  NEONMAP1(vrndx_v, arm_neon_vrintx, Add1ArgType),
  NEONMAP1(vrndxq_v, arm_neon_vrintx, Add1ArgType),
  NEONMAP2(vrshl_v, arm_neon_vrshiftu, arm_neon_vrshifts, Add1ArgType | UnsignedAlts),
  NEONMAP2(vrshlq_v, arm_neon_vrshiftu, arm_neon_vrshifts, Add1ArgType | UnsignedAlts),
  NEONMAP2(vrshr_n_v, arm_neon_vrshiftu, arm_neon_vrshifts, UnsignedAlts),
  NEONMAP2(vrshrq_n_v, arm_neon_vrshiftu, arm_neon_vrshifts, UnsignedAlts),
  NEONMAP2(vrsqrte_v, arm_neon_vrsqrte, arm_neon_vrsqrte, 0),
  NEONMAP2(vrsqrteq_v, arm_neon_vrsqrte, arm_neon_vrsqrte, 0),
  NEONMAP1(vrsqrts_v, arm_neon_vrsqrts, Add1ArgType),
  NEONMAP1(vrsqrtsq_v, arm_neon_vrsqrts, Add1ArgType),
  NEONMAP1(vrsubhn_v, arm_neon_vrsubhn, Add1ArgType),
  NEONMAP1(vsha1su0q_v, arm_neon_sha1su0, 0),
  NEONMAP1(vsha1su1q_v, arm_neon_sha1su1, 0),
  NEONMAP1(vsha256h2q_v, arm_neon_sha256h2, 0),
  NEONMAP1(vsha256hq_v, arm_neon_sha256h, 0),
  NEONMAP1(vsha256su0q_v, arm_neon_sha256su0, 0),
  NEONMAP1(vsha256su1q_v, arm_neon_sha256su1, 0),
  NEONMAP0(vshl_n_v),
  NEONMAP2(vshl_v, arm_neon_vshiftu, arm_neon_vshifts, Add1ArgType | UnsignedAlts),
  NEONMAP0(vshll_n_v),
  NEONMAP0(vshlq_n_v),
  NEONMAP2(vshlq_v, arm_neon_vshiftu, arm_neon_vshifts, Add1ArgType | UnsignedAlts),
  NEONMAP0(vshr_n_v),
  NEONMAP0(vshrn_n_v),
  NEONMAP0(vshrq_n_v),
  NEONMAP1(vst1_v, arm_neon_vst1, 0),
  NEONMAP1(vst1q_v, arm_neon_vst1, 0),
  NEONMAP1(vst2_lane_v, arm_neon_vst2lane, 0),
  NEONMAP1(vst2_v, arm_neon_vst2, 0),
  NEONMAP1(vst2q_lane_v, arm_neon_vst2lane, 0),
  NEONMAP1(vst2q_v, arm_neon_vst2, 0),
  NEONMAP1(vst3_lane_v, arm_neon_vst3lane, 0),
  NEONMAP1(vst3_v, arm_neon_vst3, 0),
  NEONMAP1(vst3q_lane_v, arm_neon_vst3lane, 0),
  NEONMAP1(vst3q_v, arm_neon_vst3, 0),
  NEONMAP1(vst4_lane_v, arm_neon_vst4lane, 0),
  NEONMAP1(vst4_v, arm_neon_vst4, 0),
  NEONMAP1(vst4q_lane_v, arm_neon_vst4lane, 0),
  NEONMAP1(vst4q_v, arm_neon_vst4, 0),
  NEONMAP0(vsubhn_v),
  NEONMAP0(vtrn_v),
  NEONMAP0(vtrnq_v),
  NEONMAP0(vtst_v),
  NEONMAP0(vtstq_v),
  NEONMAP0(vuzp_v),
  NEONMAP0(vuzpq_v),
  NEONMAP0(vzip_v),
  NEONMAP0(vzipq_v)
};

static const NeonIntrinsicInfo AArch64SIMDIntrinsicMap[] = {
  NEONMAP1(vabs_v, aarch64_neon_abs, 0),
  NEONMAP1(vabsq_v, aarch64_neon_abs, 0),
  NEONMAP0(vaddhn_v),
  NEONMAP1(vaesdq_v, aarch64_crypto_aesd, 0),
  NEONMAP1(vaeseq_v, aarch64_crypto_aese, 0),
  NEONMAP1(vaesimcq_v, aarch64_crypto_aesimc, 0),
  NEONMAP1(vaesmcq_v, aarch64_crypto_aesmc, 0),
  NEONMAP1(vcage_v, aarch64_neon_facge, 0),
  NEONMAP1(vcageq_v, aarch64_neon_facge, 0),
  NEONMAP1(vcagt_v, aarch64_neon_facgt, 0),
  NEONMAP1(vcagtq_v, aarch64_neon_facgt, 0),
  NEONMAP1(vcale_v, aarch64_neon_facge, 0),
  NEONMAP1(vcaleq_v, aarch64_neon_facge, 0),
  NEONMAP1(vcalt_v, aarch64_neon_facgt, 0),
  NEONMAP1(vcaltq_v, aarch64_neon_facgt, 0),
  NEONMAP1(vcls_v, aarch64_neon_cls, Add1ArgType),
  NEONMAP1(vclsq_v, aarch64_neon_cls, Add1ArgType),
  NEONMAP1(vclz_v, ctlz, Add1ArgType),
  NEONMAP1(vclzq_v, ctlz, Add1ArgType),
  NEONMAP1(vcnt_v, ctpop, Add1ArgType),
  NEONMAP1(vcntq_v, ctpop, Add1ArgType),
  NEONMAP1(vcvt_f16_f32, aarch64_neon_vcvtfp2hf, 0),
  NEONMAP1(vcvt_f32_f16, aarch64_neon_vcvthf2fp, 0),
  NEONMAP0(vcvt_f32_v),
  NEONMAP2(vcvt_n_f32_v, aarch64_neon_vcvtfxu2fp, aarch64_neon_vcvtfxs2fp, 0),
  NEONMAP2(vcvt_n_f64_v, aarch64_neon_vcvtfxu2fp, aarch64_neon_vcvtfxs2fp, 0),
  NEONMAP1(vcvt_n_s32_v, aarch64_neon_vcvtfp2fxs, 0),
  NEONMAP1(vcvt_n_s64_v, aarch64_neon_vcvtfp2fxs, 0),
  NEONMAP1(vcvt_n_u32_v, aarch64_neon_vcvtfp2fxu, 0),
  NEONMAP1(vcvt_n_u64_v, aarch64_neon_vcvtfp2fxu, 0),
  NEONMAP0(vcvtq_f32_v),
  NEONMAP2(vcvtq_n_f32_v, aarch64_neon_vcvtfxu2fp, aarch64_neon_vcvtfxs2fp, 0),
  NEONMAP2(vcvtq_n_f64_v, aarch64_neon_vcvtfxu2fp, aarch64_neon_vcvtfxs2fp, 0),
  NEONMAP1(vcvtq_n_s32_v, aarch64_neon_vcvtfp2fxs, 0),
  NEONMAP1(vcvtq_n_s64_v, aarch64_neon_vcvtfp2fxs, 0),
  NEONMAP1(vcvtq_n_u32_v, aarch64_neon_vcvtfp2fxu, 0),
  NEONMAP1(vcvtq_n_u64_v, aarch64_neon_vcvtfp2fxu, 0),
  NEONMAP1(vcvtx_f32_v, aarch64_neon_fcvtxn, AddRetType | Add1ArgType),
  NEONMAP0(vext_v),
  NEONMAP0(vextq_v),
  NEONMAP0(vfma_v),
  NEONMAP0(vfmaq_v),
  NEONMAP2(vhadd_v, aarch64_neon_uhadd, aarch64_neon_shadd, Add1ArgType | UnsignedAlts),
  NEONMAP2(vhaddq_v, aarch64_neon_uhadd, aarch64_neon_shadd, Add1ArgType | UnsignedAlts),
  NEONMAP2(vhsub_v, aarch64_neon_uhsub, aarch64_neon_shsub, Add1ArgType | UnsignedAlts),
  NEONMAP2(vhsubq_v, aarch64_neon_uhsub, aarch64_neon_shsub, Add1ArgType | UnsignedAlts),
  NEONMAP0(vmovl_v),
  NEONMAP0(vmovn_v),
  NEONMAP1(vmul_v, aarch64_neon_pmul, Add1ArgType),
  NEONMAP1(vmulq_v, aarch64_neon_pmul, Add1ArgType),
  NEONMAP1(vpadd_v, aarch64_neon_addp, Add1ArgType),
  NEONMAP2(vpaddl_v, aarch64_neon_uaddlp, aarch64_neon_saddlp, UnsignedAlts),
  NEONMAP2(vpaddlq_v, aarch64_neon_uaddlp, aarch64_neon_saddlp, UnsignedAlts),
  NEONMAP1(vpaddq_v, aarch64_neon_addp, Add1ArgType),
  NEONMAP1(vqabs_v, aarch64_neon_sqabs, Add1ArgType),
  NEONMAP1(vqabsq_v, aarch64_neon_sqabs, Add1ArgType),
  NEONMAP2(vqadd_v, aarch64_neon_uqadd, aarch64_neon_sqadd, Add1ArgType | UnsignedAlts),
  NEONMAP2(vqaddq_v, aarch64_neon_uqadd, aarch64_neon_sqadd, Add1ArgType | UnsignedAlts),
  NEONMAP2(vqdmlal_v, aarch64_neon_sqdmull, aarch64_neon_sqadd, 0),
  NEONMAP2(vqdmlsl_v, aarch64_neon_sqdmull, aarch64_neon_sqsub, 0),
  NEONMAP1(vqdmulh_v, aarch64_neon_sqdmulh, Add1ArgType),
  NEONMAP1(vqdmulhq_v, aarch64_neon_sqdmulh, Add1ArgType),
  NEONMAP1(vqdmull_v, aarch64_neon_sqdmull, Add1ArgType),
  NEONMAP2(vqmovn_v, aarch64_neon_uqxtn, aarch64_neon_sqxtn, Add1ArgType | UnsignedAlts),
  NEONMAP1(vqmovun_v, aarch64_neon_sqxtun, Add1ArgType),
  NEONMAP1(vqneg_v, aarch64_neon_sqneg, Add1ArgType),
  NEONMAP1(vqnegq_v, aarch64_neon_sqneg, Add1ArgType),
  NEONMAP1(vqrdmulh_v, aarch64_neon_sqrdmulh, Add1ArgType),
  NEONMAP1(vqrdmulhq_v, aarch64_neon_sqrdmulh, Add1ArgType),
  NEONMAP2(vqrshl_v, aarch64_neon_uqrshl, aarch64_neon_sqrshl, Add1ArgType | UnsignedAlts),
  NEONMAP2(vqrshlq_v, aarch64_neon_uqrshl, aarch64_neon_sqrshl, Add1ArgType | UnsignedAlts),
  NEONMAP2(vqshl_n_v, aarch64_neon_uqshl, aarch64_neon_sqshl, UnsignedAlts),
  NEONMAP2(vqshl_v, aarch64_neon_uqshl, aarch64_neon_sqshl, Add1ArgType | UnsignedAlts),
  NEONMAP2(vqshlq_n_v, aarch64_neon_uqshl, aarch64_neon_sqshl,UnsignedAlts),
  NEONMAP2(vqshlq_v, aarch64_neon_uqshl, aarch64_neon_sqshl, Add1ArgType | UnsignedAlts),
  NEONMAP1(vqshlu_n_v, aarch64_neon_sqshlu, 0),
  NEONMAP1(vqshluq_n_v, aarch64_neon_sqshlu, 0),
  NEONMAP2(vqsub_v, aarch64_neon_uqsub, aarch64_neon_sqsub, Add1ArgType | UnsignedAlts),
  NEONMAP2(vqsubq_v, aarch64_neon_uqsub, aarch64_neon_sqsub, Add1ArgType | UnsignedAlts),
  NEONMAP1(vraddhn_v, aarch64_neon_raddhn, Add1ArgType),
  NEONMAP2(vrecpe_v, aarch64_neon_frecpe, aarch64_neon_urecpe, 0),
  NEONMAP2(vrecpeq_v, aarch64_neon_frecpe, aarch64_neon_urecpe, 0),
  NEONMAP1(vrecps_v, aarch64_neon_frecps, Add1ArgType),
  NEONMAP1(vrecpsq_v, aarch64_neon_frecps, Add1ArgType),
  NEONMAP2(vrhadd_v, aarch64_neon_urhadd, aarch64_neon_srhadd, Add1ArgType | UnsignedAlts),
  NEONMAP2(vrhaddq_v, aarch64_neon_urhadd, aarch64_neon_srhadd, Add1ArgType | UnsignedAlts),
  NEONMAP2(vrshl_v, aarch64_neon_urshl, aarch64_neon_srshl, Add1ArgType | UnsignedAlts),
  NEONMAP2(vrshlq_v, aarch64_neon_urshl, aarch64_neon_srshl, Add1ArgType | UnsignedAlts),
  NEONMAP2(vrshr_n_v, aarch64_neon_urshl, aarch64_neon_srshl, UnsignedAlts),
  NEONMAP2(vrshrq_n_v, aarch64_neon_urshl, aarch64_neon_srshl, UnsignedAlts),
  NEONMAP2(vrsqrte_v, aarch64_neon_frsqrte, aarch64_neon_ursqrte, 0),
  NEONMAP2(vrsqrteq_v, aarch64_neon_frsqrte, aarch64_neon_ursqrte, 0),
  NEONMAP1(vrsqrts_v, aarch64_neon_frsqrts, Add1ArgType),
  NEONMAP1(vrsqrtsq_v, aarch64_neon_frsqrts, Add1ArgType),
  NEONMAP1(vrsubhn_v, aarch64_neon_rsubhn, Add1ArgType),
  NEONMAP1(vsha1su0q_v, aarch64_crypto_sha1su0, 0),
  NEONMAP1(vsha1su1q_v, aarch64_crypto_sha1su1, 0),
  NEONMAP1(vsha256h2q_v, aarch64_crypto_sha256h2, 0),
  NEONMAP1(vsha256hq_v, aarch64_crypto_sha256h, 0),
  NEONMAP1(vsha256su0q_v, aarch64_crypto_sha256su0, 0),
  NEONMAP1(vsha256su1q_v, aarch64_crypto_sha256su1, 0),
  NEONMAP0(vshl_n_v),
  NEONMAP2(vshl_v, aarch64_neon_ushl, aarch64_neon_sshl, Add1ArgType | UnsignedAlts),
  NEONMAP0(vshll_n_v),
  NEONMAP0(vshlq_n_v),
  NEONMAP2(vshlq_v, aarch64_neon_ushl, aarch64_neon_sshl, Add1ArgType | UnsignedAlts),
  NEONMAP0(vshr_n_v),
  NEONMAP0(vshrn_n_v),
  NEONMAP0(vshrq_n_v),
  NEONMAP0(vsubhn_v),
  NEONMAP0(vtst_v),
  NEONMAP0(vtstq_v),
};

static const NeonIntrinsicInfo AArch64SISDIntrinsicMap[] = {
  NEONMAP1(vabdd_f64, aarch64_sisd_fabd, Add1ArgType),
  NEONMAP1(vabds_f32, aarch64_sisd_fabd, Add1ArgType),
  NEONMAP1(vabsd_s64, aarch64_neon_abs, Add1ArgType),
  NEONMAP1(vaddlv_s32, aarch64_neon_saddlv, AddRetType | Add1ArgType),
  NEONMAP1(vaddlv_u32, aarch64_neon_uaddlv, AddRetType | Add1ArgType),
  NEONMAP1(vaddlvq_s32, aarch64_neon_saddlv, AddRetType | Add1ArgType),
  NEONMAP1(vaddlvq_u32, aarch64_neon_uaddlv, AddRetType | Add1ArgType),
  NEONMAP1(vaddv_f32, aarch64_neon_faddv, AddRetType | Add1ArgType),
  NEONMAP1(vaddv_s32, aarch64_neon_saddv, AddRetType | Add1ArgType),
  NEONMAP1(vaddv_u32, aarch64_neon_uaddv, AddRetType | Add1ArgType),
  NEONMAP1(vaddvq_f32, aarch64_neon_faddv, AddRetType | Add1ArgType),
  NEONMAP1(vaddvq_f64, aarch64_neon_faddv, AddRetType | Add1ArgType),
  NEONMAP1(vaddvq_s32, aarch64_neon_saddv, AddRetType | Add1ArgType),
  NEONMAP1(vaddvq_s64, aarch64_neon_saddv, AddRetType | Add1ArgType),
  NEONMAP1(vaddvq_u32, aarch64_neon_uaddv, AddRetType | Add1ArgType),
  NEONMAP1(vaddvq_u64, aarch64_neon_uaddv, AddRetType | Add1ArgType),
  NEONMAP1(vcaged_f64, aarch64_neon_facge, AddRetType | Add1ArgType),
  NEONMAP1(vcages_f32, aarch64_neon_facge, AddRetType | Add1ArgType),
  NEONMAP1(vcagtd_f64, aarch64_neon_facgt, AddRetType | Add1ArgType),
  NEONMAP1(vcagts_f32, aarch64_neon_facgt, AddRetType | Add1ArgType),
  NEONMAP1(vcaled_f64, aarch64_neon_facge, AddRetType | Add1ArgType),
  NEONMAP1(vcales_f32, aarch64_neon_facge, AddRetType | Add1ArgType),
  NEONMAP1(vcaltd_f64, aarch64_neon_facgt, AddRetType | Add1ArgType),
  NEONMAP1(vcalts_f32, aarch64_neon_facgt, AddRetType | Add1ArgType),
  NEONMAP1(vcvtad_s64_f64, aarch64_neon_fcvtas, AddRetType | Add1ArgType),
  NEONMAP1(vcvtad_u64_f64, aarch64_neon_fcvtau, AddRetType | Add1ArgType),
  NEONMAP1(vcvtas_s32_f32, aarch64_neon_fcvtas, AddRetType | Add1ArgType),
  NEONMAP1(vcvtas_u32_f32, aarch64_neon_fcvtau, AddRetType | Add1ArgType),
  NEONMAP1(vcvtd_n_f64_s64, aarch64_neon_vcvtfxs2fp, AddRetType | Add1ArgType),
  NEONMAP1(vcvtd_n_f64_u64, aarch64_neon_vcvtfxu2fp, AddRetType | Add1ArgType),
  NEONMAP1(vcvtd_n_s64_f64, aarch64_neon_vcvtfp2fxs, AddRetType | Add1ArgType),
  NEONMAP1(vcvtd_n_u64_f64, aarch64_neon_vcvtfp2fxu, AddRetType | Add1ArgType),
  NEONMAP1(vcvtmd_s64_f64, aarch64_neon_fcvtms, AddRetType | Add1ArgType),
  NEONMAP1(vcvtmd_u64_f64, aarch64_neon_fcvtmu, AddRetType | Add1ArgType),
  NEONMAP1(vcvtms_s32_f32, aarch64_neon_fcvtms, AddRetType | Add1ArgType),
  NEONMAP1(vcvtms_u32_f32, aarch64_neon_fcvtmu, AddRetType | Add1ArgType),
  NEONMAP1(vcvtnd_s64_f64, aarch64_neon_fcvtns, AddRetType | Add1ArgType),
  NEONMAP1(vcvtnd_u64_f64, aarch64_neon_fcvtnu, AddRetType | Add1ArgType),
  NEONMAP1(vcvtns_s32_f32, aarch64_neon_fcvtns, AddRetType | Add1ArgType),
  NEONMAP1(vcvtns_u32_f32, aarch64_neon_fcvtnu, AddRetType | Add1ArgType),
  NEONMAP1(vcvtpd_s64_f64, aarch64_neon_fcvtps, AddRetType | Add1ArgType),
  NEONMAP1(vcvtpd_u64_f64, aarch64_neon_fcvtpu, AddRetType | Add1ArgType),
  NEONMAP1(vcvtps_s32_f32, aarch64_neon_fcvtps, AddRetType | Add1ArgType),
  NEONMAP1(vcvtps_u32_f32, aarch64_neon_fcvtpu, AddRetType | Add1ArgType),
  NEONMAP1(vcvts_n_f32_s32, aarch64_neon_vcvtfxs2fp, AddRetType | Add1ArgType),
  NEONMAP1(vcvts_n_f32_u32, aarch64_neon_vcvtfxu2fp, AddRetType | Add1ArgType),
  NEONMAP1(vcvts_n_s32_f32, aarch64_neon_vcvtfp2fxs, AddRetType | Add1ArgType),
  NEONMAP1(vcvts_n_u32_f32, aarch64_neon_vcvtfp2fxu, AddRetType | Add1ArgType),
  NEONMAP1(vcvtxd_f32_f64, aarch64_sisd_fcvtxn, 0),
  NEONMAP1(vmaxnmv_f32, aarch64_neon_fmaxnmv, AddRetType | Add1ArgType),
  NEONMAP1(vmaxnmvq_f32, aarch64_neon_fmaxnmv, AddRetType | Add1ArgType),
  NEONMAP1(vmaxnmvq_f64, aarch64_neon_fmaxnmv, AddRetType | Add1ArgType),
  NEONMAP1(vmaxv_f32, aarch64_neon_fmaxv, AddRetType | Add1ArgType),
  NEONMAP1(vmaxv_s32, aarch64_neon_smaxv, AddRetType | Add1ArgType),
  NEONMAP1(vmaxv_u32, aarch64_neon_umaxv, AddRetType | Add1ArgType),
  NEONMAP1(vmaxvq_f32, aarch64_neon_fmaxv, AddRetType | Add1ArgType),
  NEONMAP1(vmaxvq_f64, aarch64_neon_fmaxv, AddRetType | Add1ArgType),
  NEONMAP1(vmaxvq_s32, aarch64_neon_smaxv, AddRetType | Add1ArgType),
  NEONMAP1(vmaxvq_u32, aarch64_neon_umaxv, AddRetType | Add1ArgType),
  NEONMAP1(vminnmv_f32, aarch64_neon_fminnmv, AddRetType | Add1ArgType),
  NEONMAP1(vminnmvq_f32, aarch64_neon_fminnmv, AddRetType | Add1ArgType),
  NEONMAP1(vminnmvq_f64, aarch64_neon_fminnmv, AddRetType | Add1ArgType),
  NEONMAP1(vminv_f32, aarch64_neon_fminv, AddRetType | Add1ArgType),
  NEONMAP1(vminv_s32, aarch64_neon_sminv, AddRetType | Add1ArgType),
  NEONMAP1(vminv_u32, aarch64_neon_uminv, AddRetType | Add1ArgType),
  NEONMAP1(vminvq_f32, aarch64_neon_fminv, AddRetType | Add1ArgType),
  NEONMAP1(vminvq_f64, aarch64_neon_fminv, AddRetType | Add1ArgType),
  NEONMAP1(vminvq_s32, aarch64_neon_sminv, AddRetType | Add1ArgType),
  NEONMAP1(vminvq_u32, aarch64_neon_uminv, AddRetType | Add1ArgType),
  NEONMAP1(vmull_p64, aarch64_neon_pmull64, 0),
  NEONMAP1(vmulxd_f64, aarch64_neon_fmulx, Add1ArgType),
  NEONMAP1(vmulxs_f32, aarch64_neon_fmulx, Add1ArgType),
  NEONMAP1(vpaddd_s64, aarch64_neon_uaddv, AddRetType | Add1ArgType),
  NEONMAP1(vpaddd_u64, aarch64_neon_uaddv, AddRetType | Add1ArgType),
  NEONMAP1(vpmaxnmqd_f64, aarch64_neon_fmaxnmv, AddRetType | Add1ArgType),
  NEONMAP1(vpmaxnms_f32, aarch64_neon_fmaxnmv, AddRetType | Add1ArgType),
  NEONMAP1(vpmaxqd_f64, aarch64_neon_fmaxv, AddRetType | Add1ArgType),
  NEONMAP1(vpmaxs_f32, aarch64_neon_fmaxv, AddRetType | Add1ArgType),
  NEONMAP1(vpminnmqd_f64, aarch64_neon_fminnmv, AddRetType | Add1ArgType),
  NEONMAP1(vpminnms_f32, aarch64_neon_fminnmv, AddRetType | Add1ArgType),
  NEONMAP1(vpminqd_f64, aarch64_neon_fminv, AddRetType | Add1ArgType),
  NEONMAP1(vpmins_f32, aarch64_neon_fminv, AddRetType | Add1ArgType),
  NEONMAP1(vqabsb_s8, aarch64_neon_sqabs, Vectorize1ArgType | Use64BitVectors),
  NEONMAP1(vqabsd_s64, aarch64_neon_sqabs, Add1ArgType),
  NEONMAP1(vqabsh_s16, aarch64_neon_sqabs, Vectorize1ArgType | Use64BitVectors),
  NEONMAP1(vqabss_s32, aarch64_neon_sqabs, Add1ArgType),
  NEONMAP1(vqaddb_s8, aarch64_neon_sqadd, Vectorize1ArgType | Use64BitVectors),
  NEONMAP1(vqaddb_u8, aarch64_neon_uqadd, Vectorize1ArgType | Use64BitVectors),
  NEONMAP1(vqaddd_s64, aarch64_neon_sqadd, Add1ArgType),
  NEONMAP1(vqaddd_u64, aarch64_neon_uqadd, Add1ArgType),
  NEONMAP1(vqaddh_s16, aarch64_neon_sqadd, Vectorize1ArgType | Use64BitVectors),
  NEONMAP1(vqaddh_u16, aarch64_neon_uqadd, Vectorize1ArgType | Use64BitVectors),
  NEONMAP1(vqadds_s32, aarch64_neon_sqadd, Add1ArgType),
  NEONMAP1(vqadds_u32, aarch64_neon_uqadd, Add1ArgType),
  NEONMAP1(vqdmulhh_s16, aarch64_neon_sqdmulh, Vectorize1ArgType | Use64BitVectors),
  NEONMAP1(vqdmulhs_s32, aarch64_neon_sqdmulh, Add1ArgType),
  NEONMAP1(vqdmullh_s16, aarch64_neon_sqdmull, VectorRet | Use128BitVectors),
  NEONMAP1(vqdmulls_s32, aarch64_neon_sqdmulls_scalar, 0),
  NEONMAP1(vqmovnd_s64, aarch64_neon_scalar_sqxtn, AddRetType | Add1ArgType),
  NEONMAP1(vqmovnd_u64, aarch64_neon_scalar_uqxtn, AddRetType | Add1ArgType),
  NEONMAP1(vqmovnh_s16, aarch64_neon_sqxtn, VectorRet | Use64BitVectors),
  NEONMAP1(vqmovnh_u16, aarch64_neon_uqxtn, VectorRet | Use64BitVectors),
  NEONMAP1(vqmovns_s32, aarch64_neon_sqxtn, VectorRet | Use64BitVectors),
  NEONMAP1(vqmovns_u32, aarch64_neon_uqxtn, VectorRet | Use64BitVectors),
  NEONMAP1(vqmovund_s64, aarch64_neon_scalar_sqxtun, AddRetType | Add1ArgType),
  NEONMAP1(vqmovunh_s16, aarch64_neon_sqxtun, VectorRet | Use64BitVectors),
  NEONMAP1(vqmovuns_s32, aarch64_neon_sqxtun, VectorRet | Use64BitVectors),
  NEONMAP1(vqnegb_s8, aarch64_neon_sqneg, Vectorize1ArgType | Use64BitVectors),
  NEONMAP1(vqnegd_s64, aarch64_neon_sqneg, Add1ArgType),
  NEONMAP1(vqnegh_s16, aarch64_neon_sqneg, Vectorize1ArgType | Use64BitVectors),
  NEONMAP1(vqnegs_s32, aarch64_neon_sqneg, Add1ArgType),
  NEONMAP1(vqrdmulhh_s16, aarch64_neon_sqrdmulh, Vectorize1ArgType | Use64BitVectors),
  NEONMAP1(vqrdmulhs_s32, aarch64_neon_sqrdmulh, Add1ArgType),
  NEONMAP1(vqrshlb_s8, aarch64_neon_sqrshl, Vectorize1ArgType | Use64BitVectors),
  NEONMAP1(vqrshlb_u8, aarch64_neon_uqrshl, Vectorize1ArgType | Use64BitVectors),
  NEONMAP1(vqrshld_s64, aarch64_neon_sqrshl, Add1ArgType),
  NEONMAP1(vqrshld_u64, aarch64_neon_uqrshl, Add1ArgType),
  NEONMAP1(vqrshlh_s16, aarch64_neon_sqrshl, Vectorize1ArgType | Use64BitVectors),
  NEONMAP1(vqrshlh_u16, aarch64_neon_uqrshl, Vectorize1ArgType | Use64BitVectors),
  NEONMAP1(vqrshls_s32, aarch64_neon_sqrshl, Add1ArgType),
  NEONMAP1(vqrshls_u32, aarch64_neon_uqrshl, Add1ArgType),
  NEONMAP1(vqrshrnd_n_s64, aarch64_neon_sqrshrn, AddRetType),
  NEONMAP1(vqrshrnd_n_u64, aarch64_neon_uqrshrn, AddRetType),
  NEONMAP1(vqrshrnh_n_s16, aarch64_neon_sqrshrn, VectorRet | Use64BitVectors),
  NEONMAP1(vqrshrnh_n_u16, aarch64_neon_uqrshrn, VectorRet | Use64BitVectors),
  NEONMAP1(vqrshrns_n_s32, aarch64_neon_sqrshrn, VectorRet | Use64BitVectors),
  NEONMAP1(vqrshrns_n_u32, aarch64_neon_uqrshrn, VectorRet | Use64BitVectors),
  NEONMAP1(vqrshrund_n_s64, aarch64_neon_sqrshrun, AddRetType),
  NEONMAP1(vqrshrunh_n_s16, aarch64_neon_sqrshrun, VectorRet | Use64BitVectors),
  NEONMAP1(vqrshruns_n_s32, aarch64_neon_sqrshrun, VectorRet | Use64BitVectors),
  NEONMAP1(vqshlb_n_s8, aarch64_neon_sqshl, Vectorize1ArgType | Use64BitVectors),
  NEONMAP1(vqshlb_n_u8, aarch64_neon_uqshl, Vectorize1ArgType | Use64BitVectors),
  NEONMAP1(vqshlb_s8, aarch64_neon_sqshl, Vectorize1ArgType | Use64BitVectors),
  NEONMAP1(vqshlb_u8, aarch64_neon_uqshl, Vectorize1ArgType | Use64BitVectors),
  NEONMAP1(vqshld_s64, aarch64_neon_sqshl, Add1ArgType),
  NEONMAP1(vqshld_u64, aarch64_neon_uqshl, Add1ArgType),
  NEONMAP1(vqshlh_n_s16, aarch64_neon_sqshl, Vectorize1ArgType | Use64BitVectors),
  NEONMAP1(vqshlh_n_u16, aarch64_neon_uqshl, Vectorize1ArgType | Use64BitVectors),
  NEONMAP1(vqshlh_s16, aarch64_neon_sqshl, Vectorize1ArgType | Use64BitVectors),
  NEONMAP1(vqshlh_u16, aarch64_neon_uqshl, Vectorize1ArgType | Use64BitVectors),
  NEONMAP1(vqshls_n_s32, aarch64_neon_sqshl, Add1ArgType),
  NEONMAP1(vqshls_n_u32, aarch64_neon_uqshl, Add1ArgType),
  NEONMAP1(vqshls_s32, aarch64_neon_sqshl, Add1ArgType),
  NEONMAP1(vqshls_u32, aarch64_neon_uqshl, Add1ArgType),
  NEONMAP1(vqshlub_n_s8, aarch64_neon_sqshlu, Vectorize1ArgType | Use64BitVectors),
  NEONMAP1(vqshluh_n_s16, aarch64_neon_sqshlu, Vectorize1ArgType | Use64BitVectors),
  NEONMAP1(vqshlus_n_s32, aarch64_neon_sqshlu, Add1ArgType),
  NEONMAP1(vqshrnd_n_s64, aarch64_neon_sqshrn, AddRetType),
  NEONMAP1(vqshrnd_n_u64, aarch64_neon_uqshrn, AddRetType),
  NEONMAP1(vqshrnh_n_s16, aarch64_neon_sqshrn, VectorRet | Use64BitVectors),
  NEONMAP1(vqshrnh_n_u16, aarch64_neon_uqshrn, VectorRet | Use64BitVectors),
  NEONMAP1(vqshrns_n_s32, aarch64_neon_sqshrn, VectorRet | Use64BitVectors),
  NEONMAP1(vqshrns_n_u32, aarch64_neon_uqshrn, VectorRet | Use64BitVectors),
  NEONMAP1(vqshrund_n_s64, aarch64_neon_sqshrun, AddRetType),
  NEONMAP1(vqshrunh_n_s16, aarch64_neon_sqshrun, VectorRet | Use64BitVectors),
  NEONMAP1(vqshruns_n_s32, aarch64_neon_sqshrun, VectorRet | Use64BitVectors),
  NEONMAP1(vqsubb_s8, aarch64_neon_sqsub, Vectorize1ArgType | Use64BitVectors),
  NEONMAP1(vqsubb_u8, aarch64_neon_uqsub, Vectorize1ArgType | Use64BitVectors),
  NEONMAP1(vqsubd_s64, aarch64_neon_sqsub, Add1ArgType),
  NEONMAP1(vqsubd_u64, aarch64_neon_uqsub, Add1ArgType),
  NEONMAP1(vqsubh_s16, aarch64_neon_sqsub, Vectorize1ArgType | Use64BitVectors),
  NEONMAP1(vqsubh_u16, aarch64_neon_uqsub, Vectorize1ArgType | Use64BitVectors),
  NEONMAP1(vqsubs_s32, aarch64_neon_sqsub, Add1ArgType),
  NEONMAP1(vqsubs_u32, aarch64_neon_uqsub, Add1ArgType),
  NEONMAP1(vrecped_f64, aarch64_neon_frecpe, Add1ArgType),
  NEONMAP1(vrecpes_f32, aarch64_neon_frecpe, Add1ArgType),
  NEONMAP1(vrecpxd_f64, aarch64_neon_frecpx, Add1ArgType),
  NEONMAP1(vrecpxs_f32, aarch64_neon_frecpx, Add1ArgType),
  NEONMAP1(vrshld_s64, aarch64_neon_srshl, Add1ArgType),
  NEONMAP1(vrshld_u64, aarch64_neon_urshl, Add1ArgType),
  NEONMAP1(vrsqrted_f64, aarch64_neon_frsqrte, Add1ArgType),
  NEONMAP1(vrsqrtes_f32, aarch64_neon_frsqrte, Add1ArgType),
  NEONMAP1(vrsqrtsd_f64, aarch64_neon_frsqrts, Add1ArgType),
  NEONMAP1(vrsqrtss_f32, aarch64_neon_frsqrts, Add1ArgType),
  NEONMAP1(vsha1cq_u32, aarch64_crypto_sha1c, 0),
  NEONMAP1(vsha1h_u32, aarch64_crypto_sha1h, 0),
  NEONMAP1(vsha1mq_u32, aarch64_crypto_sha1m, 0),
  NEONMAP1(vsha1pq_u32, aarch64_crypto_sha1p, 0),
  NEONMAP1(vshld_s64, aarch64_neon_sshl, Add1ArgType),
  NEONMAP1(vshld_u64, aarch64_neon_ushl, Add1ArgType),
  NEONMAP1(vslid_n_s64, aarch64_neon_vsli, Vectorize1ArgType),
  NEONMAP1(vslid_n_u64, aarch64_neon_vsli, Vectorize1ArgType),
  NEONMAP1(vsqaddb_u8, aarch64_neon_usqadd, Vectorize1ArgType | Use64BitVectors),
  NEONMAP1(vsqaddd_u64, aarch64_neon_usqadd, Add1ArgType),
  NEONMAP1(vsqaddh_u16, aarch64_neon_usqadd, Vectorize1ArgType | Use64BitVectors),
  NEONMAP1(vsqadds_u32, aarch64_neon_usqadd, Add1ArgType),
  NEONMAP1(vsrid_n_s64, aarch64_neon_vsri, Vectorize1ArgType),
  NEONMAP1(vsrid_n_u64, aarch64_neon_vsri, Vectorize1ArgType),
  NEONMAP1(vuqaddb_s8, aarch64_neon_suqadd, Vectorize1ArgType | Use64BitVectors),
  NEONMAP1(vuqaddd_s64, aarch64_neon_suqadd, Add1ArgType),
  NEONMAP1(vuqaddh_s16, aarch64_neon_suqadd, Vectorize1ArgType | Use64BitVectors),
  NEONMAP1(vuqadds_s32, aarch64_neon_suqadd, Add1ArgType),
};

#undef NEONMAP0
#undef NEONMAP1
#undef NEONMAP2

static bool NEONSIMDIntrinsicsProvenSorted = false;

static bool AArch64SIMDIntrinsicsProvenSorted = false;
static bool AArch64SISDIntrinsicsProvenSorted = false;


static const NeonIntrinsicInfo *
findNeonIntrinsicInMap(ArrayRef<NeonIntrinsicInfo> IntrinsicMap,
                       unsigned BuiltinID, bool &MapProvenSorted) {

#ifndef NDEBUG
  if (!MapProvenSorted) {
    // FIXME: use std::is_sorted once C++11 is allowed
    for (unsigned i = 0; i < IntrinsicMap.size() - 1; ++i)
      assert(IntrinsicMap[i].BuiltinID <= IntrinsicMap[i + 1].BuiltinID);
    MapProvenSorted = true;
  }
#endif

  const NeonIntrinsicInfo *Builtin =
      std::lower_bound(IntrinsicMap.begin(), IntrinsicMap.end(), BuiltinID);

  if (Builtin != IntrinsicMap.end() && Builtin->BuiltinID == BuiltinID)
    return Builtin;

  return nullptr;
}

Function *CodeGenFunction::LookupNeonLLVMIntrinsic(unsigned IntrinsicID,
                                                   unsigned Modifier,
                                                   llvm::Type *ArgType,
                                                   const CallExpr *E) {
  int VectorSize = 0;
  if (Modifier & Use64BitVectors)
    VectorSize = 64;
  else if (Modifier & Use128BitVectors)
    VectorSize = 128;

  // Return type.
  SmallVector<llvm::Type *, 3> Tys;
  if (Modifier & AddRetType) {
    llvm::Type *Ty = ConvertType(E->getCallReturnType(getContext()));
    if (Modifier & VectorizeRetType)
      Ty = llvm::VectorType::get(
          Ty, VectorSize ? VectorSize / Ty->getPrimitiveSizeInBits() : 1);

    Tys.push_back(Ty);
  }

  // Arguments.
  if (Modifier & VectorizeArgTypes) {
    int Elts = VectorSize ? VectorSize / ArgType->getPrimitiveSizeInBits() : 1;
    ArgType = llvm::VectorType::get(ArgType, Elts);
  }

  if (Modifier & (Add1ArgType | Add2ArgTypes))
    Tys.push_back(ArgType);

  if (Modifier & Add2ArgTypes)
    Tys.push_back(ArgType);

  if (Modifier & InventFloatType)
    Tys.push_back(FloatTy);

  return CGM.getIntrinsic(IntrinsicID, Tys);
}

static Value *EmitCommonNeonSISDBuiltinExpr(CodeGenFunction &CGF,
                                            const NeonIntrinsicInfo &SISDInfo,
                                            SmallVectorImpl<Value *> &Ops,
                                            const CallExpr *E) {
  unsigned BuiltinID = SISDInfo.BuiltinID;
  unsigned int Int = SISDInfo.LLVMIntrinsic;
  unsigned Modifier = SISDInfo.TypeModifier;
  const char *s = SISDInfo.NameHint;

  switch (BuiltinID) {
  case NEON::BI__builtin_neon_vcled_s64:
  case NEON::BI__builtin_neon_vcled_u64:
  case NEON::BI__builtin_neon_vcles_f32:
  case NEON::BI__builtin_neon_vcled_f64:
  case NEON::BI__builtin_neon_vcltd_s64:
  case NEON::BI__builtin_neon_vcltd_u64:
  case NEON::BI__builtin_neon_vclts_f32:
  case NEON::BI__builtin_neon_vcltd_f64:
  case NEON::BI__builtin_neon_vcales_f32:
  case NEON::BI__builtin_neon_vcaled_f64:
  case NEON::BI__builtin_neon_vcalts_f32:
  case NEON::BI__builtin_neon_vcaltd_f64:
    // Only one direction of comparisons actually exist, cmle is actually a cmge
    // with swapped operands. The table gives us the right intrinsic but we
    // still need to do the swap.
    std::swap(Ops[0], Ops[1]);
    break;
  }

  assert(Int && "Generic code assumes a valid intrinsic");

  // Determine the type(s) of this overloaded AArch64 intrinsic.
  const Expr *Arg = E->getArg(0);
  llvm::Type *ArgTy = CGF.ConvertType(Arg->getType());
  Function *F = CGF.LookupNeonLLVMIntrinsic(Int, Modifier, ArgTy, E);

  int j = 0;
  ConstantInt *C0 = ConstantInt::get(CGF.SizeTy, 0);
  for (Function::const_arg_iterator ai = F->arg_begin(), ae = F->arg_end();
       ai != ae; ++ai, ++j) {
    llvm::Type *ArgTy = ai->getType();
    if (Ops[j]->getType()->getPrimitiveSizeInBits() ==
             ArgTy->getPrimitiveSizeInBits())
      continue;

    assert(ArgTy->isVectorTy() && !Ops[j]->getType()->isVectorTy());
    // The constant argument to an _n_ intrinsic always has Int32Ty, so truncate
    // it before inserting.
    Ops[j] =
        CGF.Builder.CreateTruncOrBitCast(Ops[j], ArgTy->getVectorElementType());
    Ops[j] =
        CGF.Builder.CreateInsertElement(UndefValue::get(ArgTy), Ops[j], C0);
  }

  Value *Result = CGF.EmitNeonCall(F, Ops, s);
  llvm::Type *ResultType = CGF.ConvertType(E->getType());
  if (ResultType->getPrimitiveSizeInBits() <
      Result->getType()->getPrimitiveSizeInBits())
    return CGF.Builder.CreateExtractElement(Result, C0);

  return CGF.Builder.CreateBitCast(Result, ResultType, s);
}

Value *CodeGenFunction::EmitCommonNeonBuiltinExpr(
    unsigned BuiltinID, unsigned LLVMIntrinsic, unsigned AltLLVMIntrinsic,
    const char *NameHint, unsigned Modifier, const CallExpr *E,
    SmallVectorImpl<llvm::Value *> &Ops, Address PtrOp0, Address PtrOp1) {
  // Get the last argument, which specifies the vector type.
  llvm::APSInt NeonTypeConst;
  const Expr *Arg = E->getArg(E->getNumArgs() - 1);
  if (!Arg->isIntegerConstantExpr(NeonTypeConst, getContext()))
    return nullptr;

  // Determine the type of this overloaded NEON intrinsic.
  NeonTypeFlags Type(NeonTypeConst.getZExtValue());
  bool Usgn = Type.isUnsigned();
  bool Quad = Type.isQuad();

  llvm::VectorType *VTy = GetNeonType(this, Type);
  llvm::Type *Ty = VTy;
  if (!Ty)
    return nullptr;

  auto getAlignmentValue32 = [&](Address addr) -> Value* {
    return Builder.getInt32(addr.getAlignment().getQuantity());
  };

  unsigned Int = LLVMIntrinsic;
  if ((Modifier & UnsignedAlts) && !Usgn)
    Int = AltLLVMIntrinsic;

  switch (BuiltinID) {
  default: break;
  case NEON::BI__builtin_neon_vabs_v:
  case NEON::BI__builtin_neon_vabsq_v:
    if (VTy->getElementType()->isFloatingPointTy())
      return EmitNeonCall(CGM.getIntrinsic(Intrinsic::fabs, Ty), Ops, "vabs");
    return EmitNeonCall(CGM.getIntrinsic(LLVMIntrinsic, Ty), Ops, "vabs");
  case NEON::BI__builtin_neon_vaddhn_v: {
    llvm::VectorType *SrcTy =
        llvm::VectorType::getExtendedElementVectorType(VTy);

    // %sum = add <4 x i32> %lhs, %rhs
    Ops[0] = Builder.CreateBitCast(Ops[0], SrcTy);
    Ops[1] = Builder.CreateBitCast(Ops[1], SrcTy);
    Ops[0] = Builder.CreateAdd(Ops[0], Ops[1], "vaddhn");

    // %high = lshr <4 x i32> %sum, <i32 16, i32 16, i32 16, i32 16>
    Constant *ShiftAmt =
        ConstantInt::get(SrcTy, SrcTy->getScalarSizeInBits() / 2);
    Ops[0] = Builder.CreateLShr(Ops[0], ShiftAmt, "vaddhn");

    // %res = trunc <4 x i32> %high to <4 x i16>
    return Builder.CreateTrunc(Ops[0], VTy, "vaddhn");
  }
  case NEON::BI__builtin_neon_vcale_v:
  case NEON::BI__builtin_neon_vcaleq_v:
  case NEON::BI__builtin_neon_vcalt_v:
  case NEON::BI__builtin_neon_vcaltq_v:
    std::swap(Ops[0], Ops[1]);
  case NEON::BI__builtin_neon_vcage_v:
  case NEON::BI__builtin_neon_vcageq_v:
  case NEON::BI__builtin_neon_vcagt_v:
  case NEON::BI__builtin_neon_vcagtq_v: {
    llvm::Type *VecFlt = llvm::VectorType::get(
        VTy->getScalarSizeInBits() == 32 ? FloatTy : DoubleTy,
        VTy->getNumElements());
    llvm::Type *Tys[] = { VTy, VecFlt };
    Function *F = CGM.getIntrinsic(LLVMIntrinsic, Tys);
    return EmitNeonCall(F, Ops, NameHint);
  }
  case NEON::BI__builtin_neon_vclz_v:
  case NEON::BI__builtin_neon_vclzq_v:
    // We generate target-independent intrinsic, which needs a second argument
    // for whether or not clz of zero is undefined; on ARM it isn't.
    Ops.push_back(Builder.getInt1(getTarget().isCLZForZeroUndef()));
    break;
  case NEON::BI__builtin_neon_vcvt_f32_v:
  case NEON::BI__builtin_neon_vcvtq_f32_v:
    Ops[0] = Builder.CreateBitCast(Ops[0], Ty);
    Ty = GetNeonType(this, NeonTypeFlags(NeonTypeFlags::Float32, false, Quad));
    return Usgn ? Builder.CreateUIToFP(Ops[0], Ty, "vcvt")
                : Builder.CreateSIToFP(Ops[0], Ty, "vcvt");
  case NEON::BI__builtin_neon_vcvt_n_f32_v:
  case NEON::BI__builtin_neon_vcvt_n_f64_v:
  case NEON::BI__builtin_neon_vcvtq_n_f32_v:
  case NEON::BI__builtin_neon_vcvtq_n_f64_v: {
    llvm::Type *Tys[2] = { GetFloatNeonType(this, Type), Ty };
    Int = Usgn ? LLVMIntrinsic : AltLLVMIntrinsic;
    Function *F = CGM.getIntrinsic(Int, Tys);
    return EmitNeonCall(F, Ops, "vcvt_n");
  }
  case NEON::BI__builtin_neon_vcvt_n_s32_v:
  case NEON::BI__builtin_neon_vcvt_n_u32_v:
  case NEON::BI__builtin_neon_vcvt_n_s64_v:
  case NEON::BI__builtin_neon_vcvt_n_u64_v:
  case NEON::BI__builtin_neon_vcvtq_n_s32_v:
  case NEON::BI__builtin_neon_vcvtq_n_u32_v:
  case NEON::BI__builtin_neon_vcvtq_n_s64_v:
  case NEON::BI__builtin_neon_vcvtq_n_u64_v: {
    llvm::Type *Tys[2] = { Ty, GetFloatNeonType(this, Type) };
    Function *F = CGM.getIntrinsic(LLVMIntrinsic, Tys);
    return EmitNeonCall(F, Ops, "vcvt_n");
  }
  case NEON::BI__builtin_neon_vcvt_s32_v:
  case NEON::BI__builtin_neon_vcvt_u32_v:
  case NEON::BI__builtin_neon_vcvt_s64_v:
  case NEON::BI__builtin_neon_vcvt_u64_v:
  case NEON::BI__builtin_neon_vcvtq_s32_v:
  case NEON::BI__builtin_neon_vcvtq_u32_v:
  case NEON::BI__builtin_neon_vcvtq_s64_v:
  case NEON::BI__builtin_neon_vcvtq_u64_v: {
    Ops[0] = Builder.CreateBitCast(Ops[0], GetFloatNeonType(this, Type));
    return Usgn ? Builder.CreateFPToUI(Ops[0], Ty, "vcvt")
                : Builder.CreateFPToSI(Ops[0], Ty, "vcvt");
  }
  case NEON::BI__builtin_neon_vcvta_s32_v:
  case NEON::BI__builtin_neon_vcvta_s64_v:
  case NEON::BI__builtin_neon_vcvta_u32_v:
  case NEON::BI__builtin_neon_vcvta_u64_v:
  case NEON::BI__builtin_neon_vcvtaq_s32_v:
  case NEON::BI__builtin_neon_vcvtaq_s64_v:
  case NEON::BI__builtin_neon_vcvtaq_u32_v:
  case NEON::BI__builtin_neon_vcvtaq_u64_v:
  case NEON::BI__builtin_neon_vcvtn_s32_v:
  case NEON::BI__builtin_neon_vcvtn_s64_v:
  case NEON::BI__builtin_neon_vcvtn_u32_v:
  case NEON::BI__builtin_neon_vcvtn_u64_v:
  case NEON::BI__builtin_neon_vcvtnq_s32_v:
  case NEON::BI__builtin_neon_vcvtnq_s64_v:
  case NEON::BI__builtin_neon_vcvtnq_u32_v:
  case NEON::BI__builtin_neon_vcvtnq_u64_v:
  case NEON::BI__builtin_neon_vcvtp_s32_v:
  case NEON::BI__builtin_neon_vcvtp_s64_v:
  case NEON::BI__builtin_neon_vcvtp_u32_v:
  case NEON::BI__builtin_neon_vcvtp_u64_v:
  case NEON::BI__builtin_neon_vcvtpq_s32_v:
  case NEON::BI__builtin_neon_vcvtpq_s64_v:
  case NEON::BI__builtin_neon_vcvtpq_u32_v:
  case NEON::BI__builtin_neon_vcvtpq_u64_v:
  case NEON::BI__builtin_neon_vcvtm_s32_v:
  case NEON::BI__builtin_neon_vcvtm_s64_v:
  case NEON::BI__builtin_neon_vcvtm_u32_v:
  case NEON::BI__builtin_neon_vcvtm_u64_v:
  case NEON::BI__builtin_neon_vcvtmq_s32_v:
  case NEON::BI__builtin_neon_vcvtmq_s64_v:
  case NEON::BI__builtin_neon_vcvtmq_u32_v:
  case NEON::BI__builtin_neon_vcvtmq_u64_v: {
    llvm::Type *Tys[2] = { Ty, GetFloatNeonType(this, Type) };
    return EmitNeonCall(CGM.getIntrinsic(LLVMIntrinsic, Tys), Ops, NameHint);
  }
  case NEON::BI__builtin_neon_vext_v:
  case NEON::BI__builtin_neon_vextq_v: {
    int CV = cast<ConstantInt>(Ops[2])->getSExtValue();
    SmallVector<Constant*, 16> Indices;
    for (unsigned i = 0, e = VTy->getNumElements(); i != e; ++i)
      Indices.push_back(ConstantInt::get(Int32Ty, i+CV));

    Ops[0] = Builder.CreateBitCast(Ops[0], Ty);
    Ops[1] = Builder.CreateBitCast(Ops[1], Ty);
    Value *SV = llvm::ConstantVector::get(Indices);
    return Builder.CreateShuffleVector(Ops[0], Ops[1], SV, "vext");
  }
  case NEON::BI__builtin_neon_vfma_v:
  case NEON::BI__builtin_neon_vfmaq_v: {
    Value *F = CGM.getIntrinsic(Intrinsic::fma, Ty);
    Ops[0] = Builder.CreateBitCast(Ops[0], Ty);
    Ops[1] = Builder.CreateBitCast(Ops[1], Ty);
    Ops[2] = Builder.CreateBitCast(Ops[2], Ty);

    // NEON intrinsic puts accumulator first, unlike the LLVM fma.
    return Builder.CreateCall(F, {Ops[1], Ops[2], Ops[0]});
  }
  case NEON::BI__builtin_neon_vld1_v:
  case NEON::BI__builtin_neon_vld1q_v: {
    llvm::Type *Tys[] = {Ty, Int8PtrTy};
    Ops.push_back(getAlignmentValue32(PtrOp0));
    return EmitNeonCall(CGM.getIntrinsic(LLVMIntrinsic, Tys), Ops, "vld1");
  }
  case NEON::BI__builtin_neon_vld2_v:
  case NEON::BI__builtin_neon_vld2q_v:
  case NEON::BI__builtin_neon_vld3_v:
  case NEON::BI__builtin_neon_vld3q_v:
  case NEON::BI__builtin_neon_vld4_v:
  case NEON::BI__builtin_neon_vld4q_v: {
    llvm::Type *Tys[] = {Ty, Int8PtrTy};
    Function *F = CGM.getIntrinsic(LLVMIntrinsic, Tys);
    Value *Align = getAlignmentValue32(PtrOp1);
    Ops[1] = Builder.CreateCall(F, {Ops[1], Align}, NameHint);
    Ty = llvm::PointerType::getUnqual(Ops[1]->getType());
    Ops[0] = Builder.CreateBitCast(Ops[0], Ty);
    return Builder.CreateDefaultAlignedStore(Ops[1], Ops[0]);
  }
  case NEON::BI__builtin_neon_vld1_dup_v:
  case NEON::BI__builtin_neon_vld1q_dup_v: {
    Value *V = UndefValue::get(Ty);
    Ty = llvm::PointerType::getUnqual(VTy->getElementType());
    PtrOp0 = Builder.CreateBitCast(PtrOp0, Ty);
    LoadInst *Ld = Builder.CreateLoad(PtrOp0);
    llvm::Constant *CI = ConstantInt::get(SizeTy, 0);
    Ops[0] = Builder.CreateInsertElement(V, Ld, CI);
    return EmitNeonSplat(Ops[0], CI);
  }
  case NEON::BI__builtin_neon_vld2_lane_v:
  case NEON::BI__builtin_neon_vld2q_lane_v:
  case NEON::BI__builtin_neon_vld3_lane_v:
  case NEON::BI__builtin_neon_vld3q_lane_v:
  case NEON::BI__builtin_neon_vld4_lane_v:
  case NEON::BI__builtin_neon_vld4q_lane_v: {
    llvm::Type *Tys[] = {Ty, Int8PtrTy};
    Function *F = CGM.getIntrinsic(LLVMIntrinsic, Tys);
    for (unsigned I = 2; I < Ops.size() - 1; ++I)
      Ops[I] = Builder.CreateBitCast(Ops[I], Ty);
    Ops.push_back(getAlignmentValue32(PtrOp1));
    Ops[1] = Builder.CreateCall(F, makeArrayRef(Ops).slice(1), NameHint);
    Ty = llvm::PointerType::getUnqual(Ops[1]->getType());
    Ops[0] = Builder.CreateBitCast(Ops[0], Ty);
    return Builder.CreateDefaultAlignedStore(Ops[1], Ops[0]);
  }
  case NEON::BI__builtin_neon_vmovl_v: {
    llvm::Type *DTy =llvm::VectorType::getTruncatedElementVectorType(VTy);
    Ops[0] = Builder.CreateBitCast(Ops[0], DTy);
    if (Usgn)
      return Builder.CreateZExt(Ops[0], Ty, "vmovl");
    return Builder.CreateSExt(Ops[0], Ty, "vmovl");
  }
  case NEON::BI__builtin_neon_vmovn_v: {
    llvm::Type *QTy = llvm::VectorType::getExtendedElementVectorType(VTy);
    Ops[0] = Builder.CreateBitCast(Ops[0], QTy);
    return Builder.CreateTrunc(Ops[0], Ty, "vmovn");
  }
  case NEON::BI__builtin_neon_vmull_v:
    // FIXME: the integer vmull operations could be emitted in terms of pure
    // LLVM IR (2 exts followed by a mul). Unfortunately LLVM has a habit of
    // hoisting the exts outside loops. Until global ISel comes along that can
    // see through such movement this leads to bad CodeGen. So we need an
    // intrinsic for now.
    Int = Usgn ? Intrinsic::arm_neon_vmullu : Intrinsic::arm_neon_vmulls;
    Int = Type.isPoly() ? (unsigned)Intrinsic::arm_neon_vmullp : Int;
    return EmitNeonCall(CGM.getIntrinsic(Int, Ty), Ops, "vmull");
  case NEON::BI__builtin_neon_vpadal_v:
  case NEON::BI__builtin_neon_vpadalq_v: {
    // The source operand type has twice as many elements of half the size.
    unsigned EltBits = VTy->getElementType()->getPrimitiveSizeInBits();
    llvm::Type *EltTy =
      llvm::IntegerType::get(getLLVMContext(), EltBits / 2);
    llvm::Type *NarrowTy =
      llvm::VectorType::get(EltTy, VTy->getNumElements() * 2);
    llvm::Type *Tys[2] = { Ty, NarrowTy };
    return EmitNeonCall(CGM.getIntrinsic(Int, Tys), Ops, NameHint);
  }
  case NEON::BI__builtin_neon_vpaddl_v:
  case NEON::BI__builtin_neon_vpaddlq_v: {
    // The source operand type has twice as many elements of half the size.
    unsigned EltBits = VTy->getElementType()->getPrimitiveSizeInBits();
    llvm::Type *EltTy = llvm::IntegerType::get(getLLVMContext(), EltBits / 2);
    llvm::Type *NarrowTy =
      llvm::VectorType::get(EltTy, VTy->getNumElements() * 2);
    llvm::Type *Tys[2] = { Ty, NarrowTy };
    return EmitNeonCall(CGM.getIntrinsic(Int, Tys), Ops, "vpaddl");
  }
  case NEON::BI__builtin_neon_vqdmlal_v:
  case NEON::BI__builtin_neon_vqdmlsl_v: {
    SmallVector<Value *, 2> MulOps(Ops.begin() + 1, Ops.end());
    Ops[1] =
        EmitNeonCall(CGM.getIntrinsic(LLVMIntrinsic, Ty), MulOps, "vqdmlal");
    Ops.resize(2);
    return EmitNeonCall(CGM.getIntrinsic(AltLLVMIntrinsic, Ty), Ops, NameHint);
  }
  case NEON::BI__builtin_neon_vqshl_n_v:
  case NEON::BI__builtin_neon_vqshlq_n_v:
    return EmitNeonCall(CGM.getIntrinsic(Int, Ty), Ops, "vqshl_n",
                        1, false);
  case NEON::BI__builtin_neon_vqshlu_n_v:
  case NEON::BI__builtin_neon_vqshluq_n_v:
    return EmitNeonCall(CGM.getIntrinsic(Int, Ty), Ops, "vqshlu_n",
                        1, false);
  case NEON::BI__builtin_neon_vrecpe_v:
  case NEON::BI__builtin_neon_vrecpeq_v:
  case NEON::BI__builtin_neon_vrsqrte_v:
  case NEON::BI__builtin_neon_vrsqrteq_v:
    Int = Ty->isFPOrFPVectorTy() ? LLVMIntrinsic : AltLLVMIntrinsic;
    return EmitNeonCall(CGM.getIntrinsic(Int, Ty), Ops, NameHint);

  case NEON::BI__builtin_neon_vrshr_n_v:
  case NEON::BI__builtin_neon_vrshrq_n_v:
    return EmitNeonCall(CGM.getIntrinsic(Int, Ty), Ops, "vrshr_n",
                        1, true);
  case NEON::BI__builtin_neon_vshl_n_v:
  case NEON::BI__builtin_neon_vshlq_n_v:
    Ops[1] = EmitNeonShiftVector(Ops[1], Ty, false);
    return Builder.CreateShl(Builder.CreateBitCast(Ops[0],Ty), Ops[1],
                             "vshl_n");
  case NEON::BI__builtin_neon_vshll_n_v: {
    llvm::Type *SrcTy = llvm::VectorType::getTruncatedElementVectorType(VTy);
    Ops[0] = Builder.CreateBitCast(Ops[0], SrcTy);
    if (Usgn)
      Ops[0] = Builder.CreateZExt(Ops[0], VTy);
    else
      Ops[0] = Builder.CreateSExt(Ops[0], VTy);
    Ops[1] = EmitNeonShiftVector(Ops[1], VTy, false);
    return Builder.CreateShl(Ops[0], Ops[1], "vshll_n");
  }
  case NEON::BI__builtin_neon_vshrn_n_v: {
    llvm::Type *SrcTy = llvm::VectorType::getExtendedElementVectorType(VTy);
    Ops[0] = Builder.CreateBitCast(Ops[0], SrcTy);
    Ops[1] = EmitNeonShiftVector(Ops[1], SrcTy, false);
    if (Usgn)
      Ops[0] = Builder.CreateLShr(Ops[0], Ops[1]);
    else
      Ops[0] = Builder.CreateAShr(Ops[0], Ops[1]);
    return Builder.CreateTrunc(Ops[0], Ty, "vshrn_n");
  }
  case NEON::BI__builtin_neon_vshr_n_v:
  case NEON::BI__builtin_neon_vshrq_n_v:
    return EmitNeonRShiftImm(Ops[0], Ops[1], Ty, Usgn, "vshr_n");
  case NEON::BI__builtin_neon_vst1_v:
  case NEON::BI__builtin_neon_vst1q_v:
  case NEON::BI__builtin_neon_vst2_v:
  case NEON::BI__builtin_neon_vst2q_v:
  case NEON::BI__builtin_neon_vst3_v:
  case NEON::BI__builtin_neon_vst3q_v:
  case NEON::BI__builtin_neon_vst4_v:
  case NEON::BI__builtin_neon_vst4q_v:
  case NEON::BI__builtin_neon_vst2_lane_v:
  case NEON::BI__builtin_neon_vst2q_lane_v:
  case NEON::BI__builtin_neon_vst3_lane_v:
  case NEON::BI__builtin_neon_vst3q_lane_v:
  case NEON::BI__builtin_neon_vst4_lane_v:
  case NEON::BI__builtin_neon_vst4q_lane_v: {
    llvm::Type *Tys[] = {Int8PtrTy, Ty};
    Ops.push_back(getAlignmentValue32(PtrOp0));
    return EmitNeonCall(CGM.getIntrinsic(Int, Tys), Ops, "");
  }
  case NEON::BI__builtin_neon_vsubhn_v: {
    llvm::VectorType *SrcTy =
        llvm::VectorType::getExtendedElementVectorType(VTy);

    // %sum = add <4 x i32> %lhs, %rhs
    Ops[0] = Builder.CreateBitCast(Ops[0], SrcTy);
    Ops[1] = Builder.CreateBitCast(Ops[1], SrcTy);
    Ops[0] = Builder.CreateSub(Ops[0], Ops[1], "vsubhn");

    // %high = lshr <4 x i32> %sum, <i32 16, i32 16, i32 16, i32 16>
    Constant *ShiftAmt =
        ConstantInt::get(SrcTy, SrcTy->getScalarSizeInBits() / 2);
    Ops[0] = Builder.CreateLShr(Ops[0], ShiftAmt, "vsubhn");

    // %res = trunc <4 x i32> %high to <4 x i16>
    return Builder.CreateTrunc(Ops[0], VTy, "vsubhn");
  }
  case NEON::BI__builtin_neon_vtrn_v:
  case NEON::BI__builtin_neon_vtrnq_v: {
    Ops[0] = Builder.CreateBitCast(Ops[0], llvm::PointerType::getUnqual(Ty));
    Ops[1] = Builder.CreateBitCast(Ops[1], Ty);
    Ops[2] = Builder.CreateBitCast(Ops[2], Ty);
    Value *SV = nullptr;

    for (unsigned vi = 0; vi != 2; ++vi) {
      SmallVector<Constant*, 16> Indices;
      for (unsigned i = 0, e = VTy->getNumElements(); i != e; i += 2) {
        Indices.push_back(Builder.getInt32(i+vi));
        Indices.push_back(Builder.getInt32(i+e+vi));
      }
      Value *Addr = Builder.CreateConstInBoundsGEP1_32(Ty, Ops[0], vi);
      SV = llvm::ConstantVector::get(Indices);
      SV = Builder.CreateShuffleVector(Ops[1], Ops[2], SV, "vtrn");
      SV = Builder.CreateDefaultAlignedStore(SV, Addr);
    }
    return SV;
  }
  case NEON::BI__builtin_neon_vtst_v:
  case NEON::BI__builtin_neon_vtstq_v: {
    Ops[0] = Builder.CreateBitCast(Ops[0], Ty);
    Ops[1] = Builder.CreateBitCast(Ops[1], Ty);
    Ops[0] = Builder.CreateAnd(Ops[0], Ops[1]);
    Ops[0] = Builder.CreateICmp(ICmpInst::ICMP_NE, Ops[0],
                                ConstantAggregateZero::get(Ty));
    return Builder.CreateSExt(Ops[0], Ty, "vtst");
  }
  case NEON::BI__builtin_neon_vuzp_v:
  case NEON::BI__builtin_neon_vuzpq_v: {
    Ops[0] = Builder.CreateBitCast(Ops[0], llvm::PointerType::getUnqual(Ty));
    Ops[1] = Builder.CreateBitCast(Ops[1], Ty);
    Ops[2] = Builder.CreateBitCast(Ops[2], Ty);
    Value *SV = nullptr;

    for (unsigned vi = 0; vi != 2; ++vi) {
      SmallVector<Constant*, 16> Indices;
      for (unsigned i = 0, e = VTy->getNumElements(); i != e; ++i)
        Indices.push_back(ConstantInt::get(Int32Ty, 2*i+vi));

      Value *Addr = Builder.CreateConstInBoundsGEP1_32(Ty, Ops[0], vi);
      SV = llvm::ConstantVector::get(Indices);
      SV = Builder.CreateShuffleVector(Ops[1], Ops[2], SV, "vuzp");
      SV = Builder.CreateDefaultAlignedStore(SV, Addr);
    }
    return SV;
  }
  case NEON::BI__builtin_neon_vzip_v:
  case NEON::BI__builtin_neon_vzipq_v: {
    Ops[0] = Builder.CreateBitCast(Ops[0], llvm::PointerType::getUnqual(Ty));
    Ops[1] = Builder.CreateBitCast(Ops[1], Ty);
    Ops[2] = Builder.CreateBitCast(Ops[2], Ty);
    Value *SV = nullptr;

    for (unsigned vi = 0; vi != 2; ++vi) {
      SmallVector<Constant*, 16> Indices;
      for (unsigned i = 0, e = VTy->getNumElements(); i != e; i += 2) {
        Indices.push_back(ConstantInt::get(Int32Ty, (i + vi*e) >> 1));
        Indices.push_back(ConstantInt::get(Int32Ty, ((i + vi*e) >> 1)+e));
      }
      Value *Addr = Builder.CreateConstInBoundsGEP1_32(Ty, Ops[0], vi);
      SV = llvm::ConstantVector::get(Indices);
      SV = Builder.CreateShuffleVector(Ops[1], Ops[2], SV, "vzip");
      SV = Builder.CreateDefaultAlignedStore(SV, Addr);
    }
    return SV;
  }
  }

  assert(Int && "Expected valid intrinsic number");

  // Determine the type(s) of this overloaded AArch64 intrinsic.
  Function *F = LookupNeonLLVMIntrinsic(Int, Modifier, Ty, E);

  Value *Result = EmitNeonCall(F, Ops, NameHint);
  llvm::Type *ResultType = ConvertType(E->getType());
  // AArch64 intrinsic one-element vector type cast to
  // scalar type expected by the builtin
  return Builder.CreateBitCast(Result, ResultType, NameHint);
}

Value *CodeGenFunction::EmitAArch64CompareBuiltinExpr(
    Value *Op, llvm::Type *Ty, const CmpInst::Predicate Fp,
    const CmpInst::Predicate Ip, const Twine &Name) {
  llvm::Type *OTy = Op->getType();

  // FIXME: this is utterly horrific. We should not be looking at previous
  // codegen context to find out what needs doing. Unfortunately TableGen
  // currently gives us exactly the same calls for vceqz_f32 and vceqz_s32
  // (etc).
  if (BitCastInst *BI = dyn_cast<BitCastInst>(Op))
    OTy = BI->getOperand(0)->getType();

  Op = Builder.CreateBitCast(Op, OTy);
  if (OTy->getScalarType()->isFloatingPointTy()) {
    Op = Builder.CreateFCmp(Fp, Op, Constant::getNullValue(OTy));
  } else {
    Op = Builder.CreateICmp(Ip, Op, Constant::getNullValue(OTy));
  }
  return Builder.CreateSExt(Op, Ty, Name);
}

static Value *packTBLDVectorList(CodeGenFunction &CGF, ArrayRef<Value *> Ops,
                                 Value *ExtOp, Value *IndexOp,
                                 llvm::Type *ResTy, unsigned IntID,
                                 const char *Name) {
  SmallVector<Value *, 2> TblOps;
  if (ExtOp)
    TblOps.push_back(ExtOp);

  // Build a vector containing sequential number like (0, 1, 2, ..., 15)  
  SmallVector<Constant*, 16> Indices;
  llvm::VectorType *TblTy = cast<llvm::VectorType>(Ops[0]->getType());
  for (unsigned i = 0, e = TblTy->getNumElements(); i != e; ++i) {
    Indices.push_back(ConstantInt::get(CGF.Int32Ty, 2*i));
    Indices.push_back(ConstantInt::get(CGF.Int32Ty, 2*i+1));
  }
  Value *SV = llvm::ConstantVector::get(Indices);

  int PairPos = 0, End = Ops.size() - 1;
  while (PairPos < End) {
    TblOps.push_back(CGF.Builder.CreateShuffleVector(Ops[PairPos],
                                                     Ops[PairPos+1], SV, Name));
    PairPos += 2;
  }

  // If there's an odd number of 64-bit lookup table, fill the high 64-bit
  // of the 128-bit lookup table with zero.
  if (PairPos == End) {
    Value *ZeroTbl = ConstantAggregateZero::get(TblTy);
    TblOps.push_back(CGF.Builder.CreateShuffleVector(Ops[PairPos],
                                                     ZeroTbl, SV, Name));
  }

  Function *TblF;
  TblOps.push_back(IndexOp);
  TblF = CGF.CGM.getIntrinsic(IntID, ResTy);
  
  return CGF.EmitNeonCall(TblF, TblOps, Name);
}

Value *CodeGenFunction::GetValueForARMHint(unsigned BuiltinID) {
  unsigned Value;
  switch (BuiltinID) {
  default:
    return nullptr;
  case ARM::BI__builtin_arm_nop:
    Value = 0;
    break;
  case ARM::BI__builtin_arm_yield:
  case ARM::BI__yield:
    Value = 1;
    break;
  case ARM::BI__builtin_arm_wfe:
  case ARM::BI__wfe:
    Value = 2;
    break;
  case ARM::BI__builtin_arm_wfi:
  case ARM::BI__wfi:
    Value = 3;
    break;
  case ARM::BI__builtin_arm_sev:
  case ARM::BI__sev:
    Value = 4;
    break;
  case ARM::BI__builtin_arm_sevl:
  case ARM::BI__sevl:
    Value = 5;
    break;
  }

  return Builder.CreateCall(CGM.getIntrinsic(Intrinsic::arm_hint),
                            llvm::ConstantInt::get(Int32Ty, Value));
}

// Generates the IR for the read/write special register builtin,
// ValueType is the type of the value that is to be written or read,
// RegisterType is the type of the register being written to or read from.
static Value *EmitSpecialRegisterBuiltin(CodeGenFunction &CGF,
                                         const CallExpr *E,
                                         llvm::Type *RegisterType,
                                         llvm::Type *ValueType, bool IsRead) {
  // write and register intrinsics only support 32 and 64 bit operations.
  assert((RegisterType->isIntegerTy(32) || RegisterType->isIntegerTy(64))
          && "Unsupported size for register.");

  CodeGen::CGBuilderTy &Builder = CGF.Builder;
  CodeGen::CodeGenModule &CGM = CGF.CGM;
  LLVMContext &Context = CGM.getLLVMContext();

  const Expr *SysRegStrExpr = E->getArg(0)->IgnoreParenCasts();
  StringRef SysReg = cast<StringLiteral>(SysRegStrExpr)->getString();

  llvm::Metadata *Ops[] = { llvm::MDString::get(Context, SysReg) };
  llvm::MDNode *RegName = llvm::MDNode::get(Context, Ops);
  llvm::Value *Metadata = llvm::MetadataAsValue::get(Context, RegName);

  llvm::Type *Types[] = { RegisterType };

  bool MixedTypes = RegisterType->isIntegerTy(64) && ValueType->isIntegerTy(32);
  assert(!(RegisterType->isIntegerTy(32) && ValueType->isIntegerTy(64))
            && "Can't fit 64-bit value in 32-bit register");

  if (IsRead) {
    llvm::Value *F = CGM.getIntrinsic(llvm::Intrinsic::read_register, Types);
    llvm::Value *Call = Builder.CreateCall(F, Metadata);

    if (MixedTypes)
      // Read into 64 bit register and then truncate result to 32 bit.
      return Builder.CreateTrunc(Call, ValueType);

    if (ValueType->isPointerTy())
      // Have i32/i64 result (Call) but want to return a VoidPtrTy (i8*).
      return Builder.CreateIntToPtr(Call, ValueType);

    return Call;
  }

  llvm::Value *F = CGM.getIntrinsic(llvm::Intrinsic::write_register, Types);
  llvm::Value *ArgValue = CGF.EmitScalarExpr(E->getArg(1));
  if (MixedTypes) {
    // Extend 32 bit write value to 64 bit to pass to write.
    ArgValue = Builder.CreateZExt(ArgValue, RegisterType);
    return Builder.CreateCall(F, { Metadata, ArgValue });
  }

  if (ValueType->isPointerTy()) {
    // Have VoidPtrTy ArgValue but want to return an i32/i64.
    ArgValue = Builder.CreatePtrToInt(ArgValue, RegisterType);
    return Builder.CreateCall(F, { Metadata, ArgValue });
  }

  return Builder.CreateCall(F, { Metadata, ArgValue });
}

/// Return true if BuiltinID is an overloaded Neon intrinsic with an extra
/// argument that specifies the vector type.
static bool HasExtraNeonArgument(unsigned BuiltinID) {
  switch (BuiltinID) {
  default: break;
  case NEON::BI__builtin_neon_vget_lane_i8:
  case NEON::BI__builtin_neon_vget_lane_i16:
  case NEON::BI__builtin_neon_vget_lane_i32:
  case NEON::BI__builtin_neon_vget_lane_i64:
  case NEON::BI__builtin_neon_vget_lane_f32:
  case NEON::BI__builtin_neon_vgetq_lane_i8:
  case NEON::BI__builtin_neon_vgetq_lane_i16:
  case NEON::BI__builtin_neon_vgetq_lane_i32:
  case NEON::BI__builtin_neon_vgetq_lane_i64:
  case NEON::BI__builtin_neon_vgetq_lane_f32:
  case NEON::BI__builtin_neon_vset_lane_i8:
  case NEON::BI__builtin_neon_vset_lane_i16:
  case NEON::BI__builtin_neon_vset_lane_i32:
  case NEON::BI__builtin_neon_vset_lane_i64:
  case NEON::BI__builtin_neon_vset_lane_f32:
  case NEON::BI__builtin_neon_vsetq_lane_i8:
  case NEON::BI__builtin_neon_vsetq_lane_i16:
  case NEON::BI__builtin_neon_vsetq_lane_i32:
  case NEON::BI__builtin_neon_vsetq_lane_i64:
  case NEON::BI__builtin_neon_vsetq_lane_f32:
  case NEON::BI__builtin_neon_vsha1h_u32:
  case NEON::BI__builtin_neon_vsha1cq_u32:
  case NEON::BI__builtin_neon_vsha1pq_u32:
  case NEON::BI__builtin_neon_vsha1mq_u32:
  case ARM::BI_MoveToCoprocessor:
  case ARM::BI_MoveToCoprocessor2:
    return false;
  }
  return true;
}

Value *CodeGenFunction::EmitARMBuiltinExpr(unsigned BuiltinID,
                                           const CallExpr *E) {
  if (auto Hint = GetValueForARMHint(BuiltinID))
    return Hint;

  if (BuiltinID == ARM::BI__emit) {
    bool IsThumb = getTarget().getTriple().getArch() == llvm::Triple::thumb;
    llvm::FunctionType *FTy =
        llvm::FunctionType::get(VoidTy, /*Variadic=*/false);

    APSInt Value;
    if (!E->getArg(0)->EvaluateAsInt(Value, CGM.getContext()))
      llvm_unreachable("Sema will ensure that the parameter is constant");

    uint64_t ZExtValue = Value.zextOrTrunc(IsThumb ? 16 : 32).getZExtValue();

    llvm::InlineAsm *Emit =
        IsThumb ? InlineAsm::get(FTy, ".inst.n 0x" + utohexstr(ZExtValue), "",
                                 /*SideEffects=*/true)
                : InlineAsm::get(FTy, ".inst 0x" + utohexstr(ZExtValue), "",
                                 /*SideEffects=*/true);

    return Builder.CreateCall(Emit);
  }

  if (BuiltinID == ARM::BI__builtin_arm_dbg) {
    Value *Option = EmitScalarExpr(E->getArg(0));
    return Builder.CreateCall(CGM.getIntrinsic(Intrinsic::arm_dbg), Option);
  }

  if (BuiltinID == ARM::BI__builtin_arm_prefetch) {
    Value *Address = EmitScalarExpr(E->getArg(0));
    Value *RW      = EmitScalarExpr(E->getArg(1));
    Value *IsData  = EmitScalarExpr(E->getArg(2));

    // Locality is not supported on ARM target
    Value *Locality = llvm::ConstantInt::get(Int32Ty, 3);

    Value *F = CGM.getIntrinsic(Intrinsic::prefetch);
    return Builder.CreateCall(F, {Address, RW, Locality, IsData});
  }

  if (BuiltinID == ARM::BI__builtin_arm_rbit) {
    return Builder.CreateCall(CGM.getIntrinsic(Intrinsic::arm_rbit),
                                               EmitScalarExpr(E->getArg(0)),
                              "rbit");
  }

  if (BuiltinID == ARM::BI__clear_cache) {
    assert(E->getNumArgs() == 2 && "__clear_cache takes 2 arguments");
    const FunctionDecl *FD = E->getDirectCallee();
    Value *Ops[2];
    for (unsigned i = 0; i < 2; i++)
      Ops[i] = EmitScalarExpr(E->getArg(i));
    llvm::Type *Ty = CGM.getTypes().ConvertType(FD->getType());
    llvm::FunctionType *FTy = cast<llvm::FunctionType>(Ty);
    StringRef Name = FD->getName();
    return EmitNounwindRuntimeCall(CGM.CreateRuntimeFunction(FTy, Name), Ops);
  }

  if (BuiltinID == ARM::BI__builtin_arm_ldrexd ||
      ((BuiltinID == ARM::BI__builtin_arm_ldrex ||
        BuiltinID == ARM::BI__builtin_arm_ldaex) &&
       getContext().getTypeSize(E->getType()) == 64) ||
      BuiltinID == ARM::BI__ldrexd) {
    Function *F;

    switch (BuiltinID) {
    default: llvm_unreachable("unexpected builtin");
    case ARM::BI__builtin_arm_ldaex:
      F = CGM.getIntrinsic(Intrinsic::arm_ldaexd);
      break;
    case ARM::BI__builtin_arm_ldrexd:
    case ARM::BI__builtin_arm_ldrex:
    case ARM::BI__ldrexd:
      F = CGM.getIntrinsic(Intrinsic::arm_ldrexd);
      break;
    }

    Value *LdPtr = EmitScalarExpr(E->getArg(0));
    Value *Val = Builder.CreateCall(F, Builder.CreateBitCast(LdPtr, Int8PtrTy),
                                    "ldrexd");

    Value *Val0 = Builder.CreateExtractValue(Val, 1);
    Value *Val1 = Builder.CreateExtractValue(Val, 0);
    Val0 = Builder.CreateZExt(Val0, Int64Ty);
    Val1 = Builder.CreateZExt(Val1, Int64Ty);

    Value *ShiftCst = llvm::ConstantInt::get(Int64Ty, 32);
    Val = Builder.CreateShl(Val0, ShiftCst, "shl", true /* nuw */);
    Val = Builder.CreateOr(Val, Val1);
    return Builder.CreateBitCast(Val, ConvertType(E->getType()));
  }

  if (BuiltinID == ARM::BI__builtin_arm_ldrex ||
      BuiltinID == ARM::BI__builtin_arm_ldaex) {
    Value *LoadAddr = EmitScalarExpr(E->getArg(0));

    QualType Ty = E->getType();
    llvm::Type *RealResTy = ConvertType(Ty);
    llvm::Type *IntResTy = llvm::IntegerType::get(getLLVMContext(),
                                                  getContext().getTypeSize(Ty));
    LoadAddr = Builder.CreateBitCast(LoadAddr, IntResTy->getPointerTo());

    Function *F = CGM.getIntrinsic(BuiltinID == ARM::BI__builtin_arm_ldaex
                                       ? Intrinsic::arm_ldaex
                                       : Intrinsic::arm_ldrex,
                                   LoadAddr->getType());
    Value *Val = Builder.CreateCall(F, LoadAddr, "ldrex");

    if (RealResTy->isPointerTy())
      return Builder.CreateIntToPtr(Val, RealResTy);
    else {
      Val = Builder.CreateTruncOrBitCast(Val, IntResTy);
      return Builder.CreateBitCast(Val, RealResTy);
    }
  }

  if (BuiltinID == ARM::BI__builtin_arm_strexd ||
      ((BuiltinID == ARM::BI__builtin_arm_stlex ||
        BuiltinID == ARM::BI__builtin_arm_strex) &&
       getContext().getTypeSize(E->getArg(0)->getType()) == 64)) {
    Function *F = CGM.getIntrinsic(BuiltinID == ARM::BI__builtin_arm_stlex
                                       ? Intrinsic::arm_stlexd
                                       : Intrinsic::arm_strexd);
    llvm::Type *STy = llvm::StructType::get(Int32Ty, Int32Ty, nullptr);

    Address Tmp = CreateMemTemp(E->getArg(0)->getType());
    Value *Val = EmitScalarExpr(E->getArg(0));
    Builder.CreateStore(Val, Tmp);

    Address LdPtr = Builder.CreateBitCast(Tmp,llvm::PointerType::getUnqual(STy));
    Val = Builder.CreateLoad(LdPtr);

    Value *Arg0 = Builder.CreateExtractValue(Val, 0);
    Value *Arg1 = Builder.CreateExtractValue(Val, 1);
    Value *StPtr = Builder.CreateBitCast(EmitScalarExpr(E->getArg(1)), Int8PtrTy);
    return Builder.CreateCall(F, {Arg0, Arg1, StPtr}, "strexd");
  }

  if (BuiltinID == ARM::BI__builtin_arm_strex ||
      BuiltinID == ARM::BI__builtin_arm_stlex) {
    Value *StoreVal = EmitScalarExpr(E->getArg(0));
    Value *StoreAddr = EmitScalarExpr(E->getArg(1));

    QualType Ty = E->getArg(0)->getType();
    llvm::Type *StoreTy = llvm::IntegerType::get(getLLVMContext(),
                                                 getContext().getTypeSize(Ty));
    StoreAddr = Builder.CreateBitCast(StoreAddr, StoreTy->getPointerTo());

    if (StoreVal->getType()->isPointerTy())
      StoreVal = Builder.CreatePtrToInt(StoreVal, Int32Ty);
    else {
      StoreVal = Builder.CreateBitCast(StoreVal, StoreTy);
      StoreVal = Builder.CreateZExtOrBitCast(StoreVal, Int32Ty);
    }

    Function *F = CGM.getIntrinsic(BuiltinID == ARM::BI__builtin_arm_stlex
                                       ? Intrinsic::arm_stlex
                                       : Intrinsic::arm_strex,
                                   StoreAddr->getType());
    return Builder.CreateCall(F, {StoreVal, StoreAddr}, "strex");
  }

  if (BuiltinID == ARM::BI__builtin_arm_clrex) {
    Function *F = CGM.getIntrinsic(Intrinsic::arm_clrex);
    return Builder.CreateCall(F);
  }

  // CRC32
  Intrinsic::ID CRCIntrinsicID = Intrinsic::not_intrinsic;
  switch (BuiltinID) {
  case ARM::BI__builtin_arm_crc32b:
    CRCIntrinsicID = Intrinsic::arm_crc32b; break;
  case ARM::BI__builtin_arm_crc32cb:
    CRCIntrinsicID = Intrinsic::arm_crc32cb; break;
  case ARM::BI__builtin_arm_crc32h:
    CRCIntrinsicID = Intrinsic::arm_crc32h; break;
  case ARM::BI__builtin_arm_crc32ch:
    CRCIntrinsicID = Intrinsic::arm_crc32ch; break;
  case ARM::BI__builtin_arm_crc32w:
  case ARM::BI__builtin_arm_crc32d:
    CRCIntrinsicID = Intrinsic::arm_crc32w; break;
  case ARM::BI__builtin_arm_crc32cw:
  case ARM::BI__builtin_arm_crc32cd:
    CRCIntrinsicID = Intrinsic::arm_crc32cw; break;
  }

  if (CRCIntrinsicID != Intrinsic::not_intrinsic) {
    Value *Arg0 = EmitScalarExpr(E->getArg(0));
    Value *Arg1 = EmitScalarExpr(E->getArg(1));

    // crc32{c,}d intrinsics are implemnted as two calls to crc32{c,}w
    // intrinsics, hence we need different codegen for these cases.
    if (BuiltinID == ARM::BI__builtin_arm_crc32d ||
        BuiltinID == ARM::BI__builtin_arm_crc32cd) {
      Value *C1 = llvm::ConstantInt::get(Int64Ty, 32);
      Value *Arg1a = Builder.CreateTruncOrBitCast(Arg1, Int32Ty);
      Value *Arg1b = Builder.CreateLShr(Arg1, C1);
      Arg1b = Builder.CreateTruncOrBitCast(Arg1b, Int32Ty);

      Function *F = CGM.getIntrinsic(CRCIntrinsicID);
      Value *Res = Builder.CreateCall(F, {Arg0, Arg1a});
      return Builder.CreateCall(F, {Res, Arg1b});
    } else {
      Arg1 = Builder.CreateZExtOrBitCast(Arg1, Int32Ty);

      Function *F = CGM.getIntrinsic(CRCIntrinsicID);
      return Builder.CreateCall(F, {Arg0, Arg1});
    }
  }

  if (BuiltinID == ARM::BI__builtin_arm_rsr ||
      BuiltinID == ARM::BI__builtin_arm_rsr64 ||
      BuiltinID == ARM::BI__builtin_arm_rsrp ||
      BuiltinID == ARM::BI__builtin_arm_wsr ||
      BuiltinID == ARM::BI__builtin_arm_wsr64 ||
      BuiltinID == ARM::BI__builtin_arm_wsrp) {

    bool IsRead = BuiltinID == ARM::BI__builtin_arm_rsr ||
                  BuiltinID == ARM::BI__builtin_arm_rsr64 ||
                  BuiltinID == ARM::BI__builtin_arm_rsrp;

    bool IsPointerBuiltin = BuiltinID == ARM::BI__builtin_arm_rsrp ||
                            BuiltinID == ARM::BI__builtin_arm_wsrp;

    bool Is64Bit = BuiltinID == ARM::BI__builtin_arm_rsr64 ||
                   BuiltinID == ARM::BI__builtin_arm_wsr64;

    llvm::Type *ValueType;
    llvm::Type *RegisterType;
    if (IsPointerBuiltin) {
      ValueType = VoidPtrTy;
      RegisterType = Int32Ty;
    } else if (Is64Bit) {
      ValueType = RegisterType = Int64Ty;
    } else {
      ValueType = RegisterType = Int32Ty;
    }

    return EmitSpecialRegisterBuiltin(*this, E, RegisterType, ValueType, IsRead);
  }

  // Find out if any arguments are required to be integer constant
  // expressions.
  unsigned ICEArguments = 0;
  ASTContext::GetBuiltinTypeError Error;
  getContext().GetBuiltinType(BuiltinID, Error, &ICEArguments);
  assert(Error == ASTContext::GE_None && "Should not codegen an error");

  auto getAlignmentValue32 = [&](Address addr) -> Value* {
    return Builder.getInt32(addr.getAlignment().getQuantity());
  };

  Address PtrOp0 = Address::invalid();
  Address PtrOp1 = Address::invalid();
  SmallVector<Value*, 4> Ops;
  bool HasExtraArg = HasExtraNeonArgument(BuiltinID);
  unsigned NumArgs = E->getNumArgs() - (HasExtraArg ? 1 : 0);
  for (unsigned i = 0, e = NumArgs; i != e; i++) {
    if (i == 0) {
      switch (BuiltinID) {
      case NEON::BI__builtin_neon_vld1_v:
      case NEON::BI__builtin_neon_vld1q_v:
      case NEON::BI__builtin_neon_vld1q_lane_v:
      case NEON::BI__builtin_neon_vld1_lane_v:
      case NEON::BI__builtin_neon_vld1_dup_v:
      case NEON::BI__builtin_neon_vld1q_dup_v:
      case NEON::BI__builtin_neon_vst1_v:
      case NEON::BI__builtin_neon_vst1q_v:
      case NEON::BI__builtin_neon_vst1q_lane_v:
      case NEON::BI__builtin_neon_vst1_lane_v:
      case NEON::BI__builtin_neon_vst2_v:
      case NEON::BI__builtin_neon_vst2q_v:
      case NEON::BI__builtin_neon_vst2_lane_v:
      case NEON::BI__builtin_neon_vst2q_lane_v:
      case NEON::BI__builtin_neon_vst3_v:
      case NEON::BI__builtin_neon_vst3q_v:
      case NEON::BI__builtin_neon_vst3_lane_v:
      case NEON::BI__builtin_neon_vst3q_lane_v:
      case NEON::BI__builtin_neon_vst4_v:
      case NEON::BI__builtin_neon_vst4q_v:
      case NEON::BI__builtin_neon_vst4_lane_v:
      case NEON::BI__builtin_neon_vst4q_lane_v:
        // Get the alignment for the argument in addition to the value;
        // we'll use it later.
        PtrOp0 = EmitPointerWithAlignment(E->getArg(0));
        Ops.push_back(PtrOp0.getPointer());
        continue;
      }
    }
    if (i == 1) {
      switch (BuiltinID) {
      case NEON::BI__builtin_neon_vld2_v:
      case NEON::BI__builtin_neon_vld2q_v:
      case NEON::BI__builtin_neon_vld3_v:
      case NEON::BI__builtin_neon_vld3q_v:
      case NEON::BI__builtin_neon_vld4_v:
      case NEON::BI__builtin_neon_vld4q_v:
      case NEON::BI__builtin_neon_vld2_lane_v:
      case NEON::BI__builtin_neon_vld2q_lane_v:
      case NEON::BI__builtin_neon_vld3_lane_v:
      case NEON::BI__builtin_neon_vld3q_lane_v:
      case NEON::BI__builtin_neon_vld4_lane_v:
      case NEON::BI__builtin_neon_vld4q_lane_v:
      case NEON::BI__builtin_neon_vld2_dup_v:
      case NEON::BI__builtin_neon_vld3_dup_v:
      case NEON::BI__builtin_neon_vld4_dup_v:
        // Get the alignment for the argument in addition to the value;
        // we'll use it later.
        PtrOp1 = EmitPointerWithAlignment(E->getArg(1));
        Ops.push_back(PtrOp1.getPointer());
        continue;
      }
    }

    if ((ICEArguments & (1 << i)) == 0) {
      Ops.push_back(EmitScalarExpr(E->getArg(i)));
    } else {
      // If this is required to be a constant, constant fold it so that we know
      // that the generated intrinsic gets a ConstantInt.
      llvm::APSInt Result;
      bool IsConst = E->getArg(i)->isIntegerConstantExpr(Result, getContext());
      assert(IsConst && "Constant arg isn't actually constant?"); (void)IsConst;
      Ops.push_back(llvm::ConstantInt::get(getLLVMContext(), Result));
    }
  }

  switch (BuiltinID) {
  default: break;

  case NEON::BI__builtin_neon_vget_lane_i8:
  case NEON::BI__builtin_neon_vget_lane_i16:
  case NEON::BI__builtin_neon_vget_lane_i32:
  case NEON::BI__builtin_neon_vget_lane_i64:
  case NEON::BI__builtin_neon_vget_lane_f32:
  case NEON::BI__builtin_neon_vgetq_lane_i8:
  case NEON::BI__builtin_neon_vgetq_lane_i16:
  case NEON::BI__builtin_neon_vgetq_lane_i32:
  case NEON::BI__builtin_neon_vgetq_lane_i64:
  case NEON::BI__builtin_neon_vgetq_lane_f32:
    return Builder.CreateExtractElement(Ops[0], Ops[1], "vget_lane");

  case NEON::BI__builtin_neon_vset_lane_i8:
  case NEON::BI__builtin_neon_vset_lane_i16:
  case NEON::BI__builtin_neon_vset_lane_i32:
  case NEON::BI__builtin_neon_vset_lane_i64:
  case NEON::BI__builtin_neon_vset_lane_f32:
  case NEON::BI__builtin_neon_vsetq_lane_i8:
  case NEON::BI__builtin_neon_vsetq_lane_i16:
  case NEON::BI__builtin_neon_vsetq_lane_i32:
  case NEON::BI__builtin_neon_vsetq_lane_i64:
  case NEON::BI__builtin_neon_vsetq_lane_f32:
    return Builder.CreateInsertElement(Ops[1], Ops[0], Ops[2], "vset_lane");

  case NEON::BI__builtin_neon_vsha1h_u32:
    return EmitNeonCall(CGM.getIntrinsic(Intrinsic::arm_neon_sha1h), Ops,
                        "vsha1h");
  case NEON::BI__builtin_neon_vsha1cq_u32:
    return EmitNeonCall(CGM.getIntrinsic(Intrinsic::arm_neon_sha1c), Ops,
                        "vsha1h");
  case NEON::BI__builtin_neon_vsha1pq_u32:
    return EmitNeonCall(CGM.getIntrinsic(Intrinsic::arm_neon_sha1p), Ops,
                        "vsha1h");
  case NEON::BI__builtin_neon_vsha1mq_u32:
    return EmitNeonCall(CGM.getIntrinsic(Intrinsic::arm_neon_sha1m), Ops,
                        "vsha1h");

  // The ARM _MoveToCoprocessor builtins put the input register value as
  // the first argument, but the LLVM intrinsic expects it as the third one.
  case ARM::BI_MoveToCoprocessor:
  case ARM::BI_MoveToCoprocessor2: {
    Function *F = CGM.getIntrinsic(BuiltinID == ARM::BI_MoveToCoprocessor ? 
                                   Intrinsic::arm_mcr : Intrinsic::arm_mcr2);
    return Builder.CreateCall(F, {Ops[1], Ops[2], Ops[0],
                                  Ops[3], Ops[4], Ops[5]});
  }
  }

  // Get the last argument, which specifies the vector type.
  assert(HasExtraArg);
  llvm::APSInt Result;
  const Expr *Arg = E->getArg(E->getNumArgs()-1);
  if (!Arg->isIntegerConstantExpr(Result, getContext()))
    return nullptr;

  if (BuiltinID == ARM::BI__builtin_arm_vcvtr_f ||
      BuiltinID == ARM::BI__builtin_arm_vcvtr_d) {
    // Determine the overloaded type of this builtin.
    llvm::Type *Ty;
    if (BuiltinID == ARM::BI__builtin_arm_vcvtr_f)
      Ty = FloatTy;
    else
      Ty = DoubleTy;

    // Determine whether this is an unsigned conversion or not.
    bool usgn = Result.getZExtValue() == 1;
    unsigned Int = usgn ? Intrinsic::arm_vcvtru : Intrinsic::arm_vcvtr;

    // Call the appropriate intrinsic.
    Function *F = CGM.getIntrinsic(Int, Ty);
    return Builder.CreateCall(F, Ops, "vcvtr");
  }

  // Determine the type of this overloaded NEON intrinsic.
  NeonTypeFlags Type(Result.getZExtValue());
  bool usgn = Type.isUnsigned();
  bool rightShift = false;

  llvm::VectorType *VTy = GetNeonType(this, Type);
  llvm::Type *Ty = VTy;
  if (!Ty)
    return nullptr;

  // Many NEON builtins have identical semantics and uses in ARM and
  // AArch64. Emit these in a single function.
  auto IntrinsicMap = makeArrayRef(ARMSIMDIntrinsicMap);
  const NeonIntrinsicInfo *Builtin = findNeonIntrinsicInMap(
      IntrinsicMap, BuiltinID, NEONSIMDIntrinsicsProvenSorted);
  if (Builtin)
    return EmitCommonNeonBuiltinExpr(
        Builtin->BuiltinID, Builtin->LLVMIntrinsic, Builtin->AltLLVMIntrinsic,
        Builtin->NameHint, Builtin->TypeModifier, E, Ops, PtrOp0, PtrOp1);

  unsigned Int;
  switch (BuiltinID) {
  default: return nullptr;
  case NEON::BI__builtin_neon_vld1q_lane_v:
    // Handle 64-bit integer elements as a special case.  Use shuffles of
    // one-element vectors to avoid poor code for i64 in the backend.
    if (VTy->getElementType()->isIntegerTy(64)) {
      // Extract the other lane.
      Ops[1] = Builder.CreateBitCast(Ops[1], Ty);
      uint32_t Lane = cast<ConstantInt>(Ops[2])->getZExtValue();
      Value *SV = llvm::ConstantVector::get(ConstantInt::get(Int32Ty, 1-Lane));
      Ops[1] = Builder.CreateShuffleVector(Ops[1], Ops[1], SV);
      // Load the value as a one-element vector.
      Ty = llvm::VectorType::get(VTy->getElementType(), 1);
      llvm::Type *Tys[] = {Ty, Int8PtrTy};
      Function *F = CGM.getIntrinsic(Intrinsic::arm_neon_vld1, Tys);
      Value *Align = getAlignmentValue32(PtrOp0);
      Value *Ld = Builder.CreateCall(F, {Ops[0], Align});
      // Combine them.
      uint32_t Indices[] = {1 - Lane, Lane};
      SV = llvm::ConstantDataVector::get(getLLVMContext(), Indices);
      return Builder.CreateShuffleVector(Ops[1], Ld, SV, "vld1q_lane");
    }
    // fall through
  case NEON::BI__builtin_neon_vld1_lane_v: {
    Ops[1] = Builder.CreateBitCast(Ops[1], Ty);
    PtrOp0 = Builder.CreateElementBitCast(PtrOp0, VTy->getElementType());
    Value *Ld = Builder.CreateLoad(PtrOp0);
    return Builder.CreateInsertElement(Ops[1], Ld, Ops[2], "vld1_lane");
  }
  case NEON::BI__builtin_neon_vld2_dup_v:
  case NEON::BI__builtin_neon_vld3_dup_v:
  case NEON::BI__builtin_neon_vld4_dup_v: {
    // Handle 64-bit elements as a special-case.  There is no "dup" needed.
    if (VTy->getElementType()->getPrimitiveSizeInBits() == 64) {
      switch (BuiltinID) {
      case NEON::BI__builtin_neon_vld2_dup_v:
        Int = Intrinsic::arm_neon_vld2;
        break;
      case NEON::BI__builtin_neon_vld3_dup_v:
        Int = Intrinsic::arm_neon_vld3;
        break;
      case NEON::BI__builtin_neon_vld4_dup_v:
        Int = Intrinsic::arm_neon_vld4;
        break;
      default: llvm_unreachable("unknown vld_dup intrinsic?");
      }
      llvm::Type *Tys[] = {Ty, Int8PtrTy};
      Function *F = CGM.getIntrinsic(Int, Tys);
      llvm::Value *Align = getAlignmentValue32(PtrOp1);
      Ops[1] = Builder.CreateCall(F, {Ops[1], Align}, "vld_dup");
      Ty = llvm::PointerType::getUnqual(Ops[1]->getType());
      Ops[0] = Builder.CreateBitCast(Ops[0], Ty);
      return Builder.CreateDefaultAlignedStore(Ops[1], Ops[0]);
    }
    switch (BuiltinID) {
    case NEON::BI__builtin_neon_vld2_dup_v:
      Int = Intrinsic::arm_neon_vld2lane;
      break;
    case NEON::BI__builtin_neon_vld3_dup_v:
      Int = Intrinsic::arm_neon_vld3lane;
      break;
    case NEON::BI__builtin_neon_vld4_dup_v:
      Int = Intrinsic::arm_neon_vld4lane;
      break;
    default: llvm_unreachable("unknown vld_dup intrinsic?");
    }
    llvm::Type *Tys[] = {Ty, Int8PtrTy};
    Function *F = CGM.getIntrinsic(Int, Tys);
    llvm::StructType *STy = cast<llvm::StructType>(F->getReturnType());

    SmallVector<Value*, 6> Args;
    Args.push_back(Ops[1]);
    Args.append(STy->getNumElements(), UndefValue::get(Ty));

    llvm::Constant *CI = ConstantInt::get(Int32Ty, 0);
    Args.push_back(CI);
    Args.push_back(getAlignmentValue32(PtrOp1));

    Ops[1] = Builder.CreateCall(F, Args, "vld_dup");
    // splat lane 0 to all elts in each vector of the result.
    for (unsigned i = 0, e = STy->getNumElements(); i != e; ++i) {
      Value *Val = Builder.CreateExtractValue(Ops[1], i);
      Value *Elt = Builder.CreateBitCast(Val, Ty);
      Elt = EmitNeonSplat(Elt, CI);
      Elt = Builder.CreateBitCast(Elt, Val->getType());
      Ops[1] = Builder.CreateInsertValue(Ops[1], Elt, i);
    }
    Ty = llvm::PointerType::getUnqual(Ops[1]->getType());
    Ops[0] = Builder.CreateBitCast(Ops[0], Ty);
    return Builder.CreateDefaultAlignedStore(Ops[1], Ops[0]);
  }
  case NEON::BI__builtin_neon_vqrshrn_n_v:
    Int =
      usgn ? Intrinsic::arm_neon_vqrshiftnu : Intrinsic::arm_neon_vqrshiftns;
    return EmitNeonCall(CGM.getIntrinsic(Int, Ty), Ops, "vqrshrn_n",
                        1, true);
  case NEON::BI__builtin_neon_vqrshrun_n_v:
    return EmitNeonCall(CGM.getIntrinsic(Intrinsic::arm_neon_vqrshiftnsu, Ty),
                        Ops, "vqrshrun_n", 1, true);
  case NEON::BI__builtin_neon_vqshrn_n_v:
    Int = usgn ? Intrinsic::arm_neon_vqshiftnu : Intrinsic::arm_neon_vqshiftns;
    return EmitNeonCall(CGM.getIntrinsic(Int, Ty), Ops, "vqshrn_n",
                        1, true);
  case NEON::BI__builtin_neon_vqshrun_n_v:
    return EmitNeonCall(CGM.getIntrinsic(Intrinsic::arm_neon_vqshiftnsu, Ty),
                        Ops, "vqshrun_n", 1, true);
  case NEON::BI__builtin_neon_vrecpe_v:
  case NEON::BI__builtin_neon_vrecpeq_v:
    return EmitNeonCall(CGM.getIntrinsic(Intrinsic::arm_neon_vrecpe, Ty),
                        Ops, "vrecpe");
  case NEON::BI__builtin_neon_vrshrn_n_v:
    return EmitNeonCall(CGM.getIntrinsic(Intrinsic::arm_neon_vrshiftn, Ty),
                        Ops, "vrshrn_n", 1, true);
  case NEON::BI__builtin_neon_vrsra_n_v:
  case NEON::BI__builtin_neon_vrsraq_n_v:
    Ops[0] = Builder.CreateBitCast(Ops[0], Ty);
    Ops[1] = Builder.CreateBitCast(Ops[1], Ty);
    Ops[2] = EmitNeonShiftVector(Ops[2], Ty, true);
    Int = usgn ? Intrinsic::arm_neon_vrshiftu : Intrinsic::arm_neon_vrshifts;
    Ops[1] = Builder.CreateCall(CGM.getIntrinsic(Int, Ty), {Ops[1], Ops[2]});
    return Builder.CreateAdd(Ops[0], Ops[1], "vrsra_n");
  case NEON::BI__builtin_neon_vsri_n_v:
  case NEON::BI__builtin_neon_vsriq_n_v:
    rightShift = true;
  case NEON::BI__builtin_neon_vsli_n_v:
  case NEON::BI__builtin_neon_vsliq_n_v:
    Ops[2] = EmitNeonShiftVector(Ops[2], Ty, rightShift);
    return EmitNeonCall(CGM.getIntrinsic(Intrinsic::arm_neon_vshiftins, Ty),
                        Ops, "vsli_n");
  case NEON::BI__builtin_neon_vsra_n_v:
  case NEON::BI__builtin_neon_vsraq_n_v:
    Ops[0] = Builder.CreateBitCast(Ops[0], Ty);
    Ops[1] = EmitNeonRShiftImm(Ops[1], Ops[2], Ty, usgn, "vsra_n");
    return Builder.CreateAdd(Ops[0], Ops[1]);
  case NEON::BI__builtin_neon_vst1q_lane_v:
    // Handle 64-bit integer elements as a special case.  Use a shuffle to get
    // a one-element vector and avoid poor code for i64 in the backend.
    if (VTy->getElementType()->isIntegerTy(64)) {
      Ops[1] = Builder.CreateBitCast(Ops[1], Ty);
      Value *SV = llvm::ConstantVector::get(cast<llvm::Constant>(Ops[2]));
      Ops[1] = Builder.CreateShuffleVector(Ops[1], Ops[1], SV);
      Ops[2] = getAlignmentValue32(PtrOp0);
      llvm::Type *Tys[] = {Int8PtrTy, Ops[1]->getType()};
      return Builder.CreateCall(CGM.getIntrinsic(Intrinsic::arm_neon_vst1,
                                                 Tys), Ops);
    }
    // fall through
  case NEON::BI__builtin_neon_vst1_lane_v: {
    Ops[1] = Builder.CreateBitCast(Ops[1], Ty);
    Ops[1] = Builder.CreateExtractElement(Ops[1], Ops[2]);
    Ty = llvm::PointerType::getUnqual(Ops[1]->getType());
    auto St = Builder.CreateStore(Ops[1], Builder.CreateBitCast(PtrOp0, Ty));
    return St;
  }
  case NEON::BI__builtin_neon_vtbl1_v:
    return EmitNeonCall(CGM.getIntrinsic(Intrinsic::arm_neon_vtbl1),
                        Ops, "vtbl1");
  case NEON::BI__builtin_neon_vtbl2_v:
    return EmitNeonCall(CGM.getIntrinsic(Intrinsic::arm_neon_vtbl2),
                        Ops, "vtbl2");
  case NEON::BI__builtin_neon_vtbl3_v:
    return EmitNeonCall(CGM.getIntrinsic(Intrinsic::arm_neon_vtbl3),
                        Ops, "vtbl3");
  case NEON::BI__builtin_neon_vtbl4_v:
    return EmitNeonCall(CGM.getIntrinsic(Intrinsic::arm_neon_vtbl4),
                        Ops, "vtbl4");
  case NEON::BI__builtin_neon_vtbx1_v:
    return EmitNeonCall(CGM.getIntrinsic(Intrinsic::arm_neon_vtbx1),
                        Ops, "vtbx1");
  case NEON::BI__builtin_neon_vtbx2_v:
    return EmitNeonCall(CGM.getIntrinsic(Intrinsic::arm_neon_vtbx2),
                        Ops, "vtbx2");
  case NEON::BI__builtin_neon_vtbx3_v:
    return EmitNeonCall(CGM.getIntrinsic(Intrinsic::arm_neon_vtbx3),
                        Ops, "vtbx3");
  case NEON::BI__builtin_neon_vtbx4_v:
    return EmitNeonCall(CGM.getIntrinsic(Intrinsic::arm_neon_vtbx4),
                        Ops, "vtbx4");
  }
}

static Value *EmitAArch64TblBuiltinExpr(CodeGenFunction &CGF, unsigned BuiltinID,
                                      const CallExpr *E,
                                      SmallVectorImpl<Value *> &Ops) {
  unsigned int Int = 0;
  const char *s = nullptr;

  switch (BuiltinID) {
  default:
    return nullptr;
  case NEON::BI__builtin_neon_vtbl1_v:
  case NEON::BI__builtin_neon_vqtbl1_v:
  case NEON::BI__builtin_neon_vqtbl1q_v:
  case NEON::BI__builtin_neon_vtbl2_v:
  case NEON::BI__builtin_neon_vqtbl2_v:
  case NEON::BI__builtin_neon_vqtbl2q_v:
  case NEON::BI__builtin_neon_vtbl3_v:
  case NEON::BI__builtin_neon_vqtbl3_v:
  case NEON::BI__builtin_neon_vqtbl3q_v:
  case NEON::BI__builtin_neon_vtbl4_v:
  case NEON::BI__builtin_neon_vqtbl4_v:
  case NEON::BI__builtin_neon_vqtbl4q_v:
    break;
  case NEON::BI__builtin_neon_vtbx1_v:
  case NEON::BI__builtin_neon_vqtbx1_v:
  case NEON::BI__builtin_neon_vqtbx1q_v:
  case NEON::BI__builtin_neon_vtbx2_v:
  case NEON::BI__builtin_neon_vqtbx2_v:
  case NEON::BI__builtin_neon_vqtbx2q_v:
  case NEON::BI__builtin_neon_vtbx3_v:
  case NEON::BI__builtin_neon_vqtbx3_v:
  case NEON::BI__builtin_neon_vqtbx3q_v:
  case NEON::BI__builtin_neon_vtbx4_v:
  case NEON::BI__builtin_neon_vqtbx4_v:
  case NEON::BI__builtin_neon_vqtbx4q_v:
    break;
  }

  assert(E->getNumArgs() >= 3);

  // Get the last argument, which specifies the vector type.
  llvm::APSInt Result;
  const Expr *Arg = E->getArg(E->getNumArgs() - 1);
  if (!Arg->isIntegerConstantExpr(Result, CGF.getContext()))
    return nullptr;

  // Determine the type of this overloaded NEON intrinsic.
  NeonTypeFlags Type(Result.getZExtValue());
  llvm::VectorType *Ty = GetNeonType(&CGF, Type);
  if (!Ty)
    return nullptr;

  CodeGen::CGBuilderTy &Builder = CGF.Builder;

  // AArch64 scalar builtins are not overloaded, they do not have an extra
  // argument that specifies the vector type, need to handle each case.
  switch (BuiltinID) {
  case NEON::BI__builtin_neon_vtbl1_v: {
    return packTBLDVectorList(CGF, makeArrayRef(Ops).slice(0, 1), nullptr,
                              Ops[1], Ty, Intrinsic::aarch64_neon_tbl1,
                              "vtbl1");
  }
  case NEON::BI__builtin_neon_vtbl2_v: {
    return packTBLDVectorList(CGF, makeArrayRef(Ops).slice(0, 2), nullptr,
                              Ops[2], Ty, Intrinsic::aarch64_neon_tbl1,
                              "vtbl1");
  }
  case NEON::BI__builtin_neon_vtbl3_v: {
    return packTBLDVectorList(CGF, makeArrayRef(Ops).slice(0, 3), nullptr,
                              Ops[3], Ty, Intrinsic::aarch64_neon_tbl2,
                              "vtbl2");
  }
  case NEON::BI__builtin_neon_vtbl4_v: {
    return packTBLDVectorList(CGF, makeArrayRef(Ops).slice(0, 4), nullptr,
                              Ops[4], Ty, Intrinsic::aarch64_neon_tbl2,
                              "vtbl2");
  }
  case NEON::BI__builtin_neon_vtbx1_v: {
    Value *TblRes =
        packTBLDVectorList(CGF, makeArrayRef(Ops).slice(1, 1), nullptr, Ops[2],
                           Ty, Intrinsic::aarch64_neon_tbl1, "vtbl1");

    llvm::Constant *EightV = ConstantInt::get(Ty, 8);
    Value *CmpRes = Builder.CreateICmp(ICmpInst::ICMP_UGE, Ops[2], EightV);
    CmpRes = Builder.CreateSExt(CmpRes, Ty);

    Value *EltsFromInput = Builder.CreateAnd(CmpRes, Ops[0]);
    Value *EltsFromTbl = Builder.CreateAnd(Builder.CreateNot(CmpRes), TblRes);
    return Builder.CreateOr(EltsFromInput, EltsFromTbl, "vtbx");
  }
  case NEON::BI__builtin_neon_vtbx2_v: {
    return packTBLDVectorList(CGF, makeArrayRef(Ops).slice(1, 2), Ops[0],
                              Ops[3], Ty, Intrinsic::aarch64_neon_tbx1,
                              "vtbx1");
  }
  case NEON::BI__builtin_neon_vtbx3_v: {
    Value *TblRes =
        packTBLDVectorList(CGF, makeArrayRef(Ops).slice(1, 3), nullptr, Ops[4],
                           Ty, Intrinsic::aarch64_neon_tbl2, "vtbl2");

    llvm::Constant *TwentyFourV = ConstantInt::get(Ty, 24);
    Value *CmpRes = Builder.CreateICmp(ICmpInst::ICMP_UGE, Ops[4],
                                           TwentyFourV);
    CmpRes = Builder.CreateSExt(CmpRes, Ty);

    Value *EltsFromInput = Builder.CreateAnd(CmpRes, Ops[0]);
    Value *EltsFromTbl = Builder.CreateAnd(Builder.CreateNot(CmpRes), TblRes);
    return Builder.CreateOr(EltsFromInput, EltsFromTbl, "vtbx");
  }
  case NEON::BI__builtin_neon_vtbx4_v: {
    return packTBLDVectorList(CGF, makeArrayRef(Ops).slice(1, 4), Ops[0],
                              Ops[5], Ty, Intrinsic::aarch64_neon_tbx2,
                              "vtbx2");
  }
  case NEON::BI__builtin_neon_vqtbl1_v:
  case NEON::BI__builtin_neon_vqtbl1q_v:
    Int = Intrinsic::aarch64_neon_tbl1; s = "vtbl1"; break;
  case NEON::BI__builtin_neon_vqtbl2_v:
  case NEON::BI__builtin_neon_vqtbl2q_v: {
    Int = Intrinsic::aarch64_neon_tbl2; s = "vtbl2"; break;
  case NEON::BI__builtin_neon_vqtbl3_v:
  case NEON::BI__builtin_neon_vqtbl3q_v:
    Int = Intrinsic::aarch64_neon_tbl3; s = "vtbl3"; break;
  case NEON::BI__builtin_neon_vqtbl4_v:
  case NEON::BI__builtin_neon_vqtbl4q_v:
    Int = Intrinsic::aarch64_neon_tbl4; s = "vtbl4"; break;
  case NEON::BI__builtin_neon_vqtbx1_v:
  case NEON::BI__builtin_neon_vqtbx1q_v:
    Int = Intrinsic::aarch64_neon_tbx1; s = "vtbx1"; break;
  case NEON::BI__builtin_neon_vqtbx2_v:
  case NEON::BI__builtin_neon_vqtbx2q_v:
    Int = Intrinsic::aarch64_neon_tbx2; s = "vtbx2"; break;
  case NEON::BI__builtin_neon_vqtbx3_v:
  case NEON::BI__builtin_neon_vqtbx3q_v:
    Int = Intrinsic::aarch64_neon_tbx3; s = "vtbx3"; break;
  case NEON::BI__builtin_neon_vqtbx4_v:
  case NEON::BI__builtin_neon_vqtbx4q_v:
    Int = Intrinsic::aarch64_neon_tbx4; s = "vtbx4"; break;
  }
  }

  if (!Int)
    return nullptr;

  Function *F = CGF.CGM.getIntrinsic(Int, Ty);
  return CGF.EmitNeonCall(F, Ops, s);
}

Value *CodeGenFunction::vectorWrapScalar16(Value *Op) {
  llvm::Type *VTy = llvm::VectorType::get(Int16Ty, 4);
  Op = Builder.CreateBitCast(Op, Int16Ty);
  Value *V = UndefValue::get(VTy);
  llvm::Constant *CI = ConstantInt::get(SizeTy, 0);
  Op = Builder.CreateInsertElement(V, Op, CI);
  return Op;
}

Value *CodeGenFunction::EmitAArch64BuiltinExpr(unsigned BuiltinID,
                                               const CallExpr *E) {
  unsigned HintID = static_cast<unsigned>(-1);
  switch (BuiltinID) {
  default: break;
  case AArch64::BI__builtin_arm_nop:
    HintID = 0;
    break;
  case AArch64::BI__builtin_arm_yield:
    HintID = 1;
    break;
  case AArch64::BI__builtin_arm_wfe:
    HintID = 2;
    break;
  case AArch64::BI__builtin_arm_wfi:
    HintID = 3;
    break;
  case AArch64::BI__builtin_arm_sev:
    HintID = 4;
    break;
  case AArch64::BI__builtin_arm_sevl:
    HintID = 5;
    break;
  }

  if (HintID != static_cast<unsigned>(-1)) {
    Function *F = CGM.getIntrinsic(Intrinsic::aarch64_hint);
    return Builder.CreateCall(F, llvm::ConstantInt::get(Int32Ty, HintID));
  }

  if (BuiltinID == AArch64::BI__builtin_arm_prefetch) {
    Value *Address         = EmitScalarExpr(E->getArg(0));
    Value *RW              = EmitScalarExpr(E->getArg(1));
    Value *CacheLevel      = EmitScalarExpr(E->getArg(2));
    Value *RetentionPolicy = EmitScalarExpr(E->getArg(3));
    Value *IsData          = EmitScalarExpr(E->getArg(4));

    Value *Locality = nullptr;
    if (cast<llvm::ConstantInt>(RetentionPolicy)->isZero()) {
      // Temporal fetch, needs to convert cache level to locality.
      Locality = llvm::ConstantInt::get(Int32Ty,
        -cast<llvm::ConstantInt>(CacheLevel)->getValue() + 3);
    } else {
      // Streaming fetch.
      Locality = llvm::ConstantInt::get(Int32Ty, 0);
    }

    // FIXME: We need AArch64 specific LLVM intrinsic if we want to specify
    // PLDL3STRM or PLDL2STRM.
    Value *F = CGM.getIntrinsic(Intrinsic::prefetch);
    return Builder.CreateCall(F, {Address, RW, Locality, IsData});
  }

  if (BuiltinID == AArch64::BI__builtin_arm_rbit) {
    assert((getContext().getTypeSize(E->getType()) == 32) &&
           "rbit of unusual size!");
    llvm::Value *Arg = EmitScalarExpr(E->getArg(0));
    return Builder.CreateCall(
        CGM.getIntrinsic(Intrinsic::aarch64_rbit, Arg->getType()), Arg, "rbit");
  }
  if (BuiltinID == AArch64::BI__builtin_arm_rbit64) {
    assert((getContext().getTypeSize(E->getType()) == 64) &&
           "rbit of unusual size!");
    llvm::Value *Arg = EmitScalarExpr(E->getArg(0));
    return Builder.CreateCall(
        CGM.getIntrinsic(Intrinsic::aarch64_rbit, Arg->getType()), Arg, "rbit");
  }

  if (BuiltinID == AArch64::BI__clear_cache) {
    assert(E->getNumArgs() == 2 && "__clear_cache takes 2 arguments");
    const FunctionDecl *FD = E->getDirectCallee();
    Value *Ops[2];
    for (unsigned i = 0; i < 2; i++)
      Ops[i] = EmitScalarExpr(E->getArg(i));
    llvm::Type *Ty = CGM.getTypes().ConvertType(FD->getType());
    llvm::FunctionType *FTy = cast<llvm::FunctionType>(Ty);
    StringRef Name = FD->getName();
    return EmitNounwindRuntimeCall(CGM.CreateRuntimeFunction(FTy, Name), Ops);
  }

  if ((BuiltinID == AArch64::BI__builtin_arm_ldrex ||
      BuiltinID == AArch64::BI__builtin_arm_ldaex) &&
      getContext().getTypeSize(E->getType()) == 128) {
    Function *F = CGM.getIntrinsic(BuiltinID == AArch64::BI__builtin_arm_ldaex
                                       ? Intrinsic::aarch64_ldaxp
                                       : Intrinsic::aarch64_ldxp);

    Value *LdPtr = EmitScalarExpr(E->getArg(0));
    Value *Val = Builder.CreateCall(F, Builder.CreateBitCast(LdPtr, Int8PtrTy),
                                    "ldxp");

    Value *Val0 = Builder.CreateExtractValue(Val, 1);
    Value *Val1 = Builder.CreateExtractValue(Val, 0);
    llvm::Type *Int128Ty = llvm::IntegerType::get(getLLVMContext(), 128);
    Val0 = Builder.CreateZExt(Val0, Int128Ty);
    Val1 = Builder.CreateZExt(Val1, Int128Ty);

    Value *ShiftCst = llvm::ConstantInt::get(Int128Ty, 64);
    Val = Builder.CreateShl(Val0, ShiftCst, "shl", true /* nuw */);
    Val = Builder.CreateOr(Val, Val1);
    return Builder.CreateBitCast(Val, ConvertType(E->getType()));
  } else if (BuiltinID == AArch64::BI__builtin_arm_ldrex ||
             BuiltinID == AArch64::BI__builtin_arm_ldaex) {
    Value *LoadAddr = EmitScalarExpr(E->getArg(0));

    QualType Ty = E->getType();
    llvm::Type *RealResTy = ConvertType(Ty);
    llvm::Type *IntResTy = llvm::IntegerType::get(getLLVMContext(),
                                                  getContext().getTypeSize(Ty));
    LoadAddr = Builder.CreateBitCast(LoadAddr, IntResTy->getPointerTo());

    Function *F = CGM.getIntrinsic(BuiltinID == AArch64::BI__builtin_arm_ldaex
                                       ? Intrinsic::aarch64_ldaxr
                                       : Intrinsic::aarch64_ldxr,
                                   LoadAddr->getType());
    Value *Val = Builder.CreateCall(F, LoadAddr, "ldxr");

    if (RealResTy->isPointerTy())
      return Builder.CreateIntToPtr(Val, RealResTy);

    Val = Builder.CreateTruncOrBitCast(Val, IntResTy);
    return Builder.CreateBitCast(Val, RealResTy);
  }

  if ((BuiltinID == AArch64::BI__builtin_arm_strex ||
       BuiltinID == AArch64::BI__builtin_arm_stlex) &&
      getContext().getTypeSize(E->getArg(0)->getType()) == 128) {
    Function *F = CGM.getIntrinsic(BuiltinID == AArch64::BI__builtin_arm_stlex
                                       ? Intrinsic::aarch64_stlxp
                                       : Intrinsic::aarch64_stxp);
    llvm::Type *STy = llvm::StructType::get(Int64Ty, Int64Ty, nullptr);

    Address Tmp = CreateMemTemp(E->getArg(0)->getType());
    EmitAnyExprToMem(E->getArg(0), Tmp, Qualifiers(), /*init*/ true);

    Tmp = Builder.CreateBitCast(Tmp, llvm::PointerType::getUnqual(STy));
    llvm::Value *Val = Builder.CreateLoad(Tmp);

    Value *Arg0 = Builder.CreateExtractValue(Val, 0);
    Value *Arg1 = Builder.CreateExtractValue(Val, 1);
    Value *StPtr = Builder.CreateBitCast(EmitScalarExpr(E->getArg(1)),
                                         Int8PtrTy);
    return Builder.CreateCall(F, {Arg0, Arg1, StPtr}, "stxp");
  }

  if (BuiltinID == AArch64::BI__builtin_arm_strex ||
      BuiltinID == AArch64::BI__builtin_arm_stlex) {
    Value *StoreVal = EmitScalarExpr(E->getArg(0));
    Value *StoreAddr = EmitScalarExpr(E->getArg(1));

    QualType Ty = E->getArg(0)->getType();
    llvm::Type *StoreTy = llvm::IntegerType::get(getLLVMContext(),
                                                 getContext().getTypeSize(Ty));
    StoreAddr = Builder.CreateBitCast(StoreAddr, StoreTy->getPointerTo());

    if (StoreVal->getType()->isPointerTy())
      StoreVal = Builder.CreatePtrToInt(StoreVal, Int64Ty);
    else {
      StoreVal = Builder.CreateBitCast(StoreVal, StoreTy);
      StoreVal = Builder.CreateZExtOrBitCast(StoreVal, Int64Ty);
    }

    Function *F = CGM.getIntrinsic(BuiltinID == AArch64::BI__builtin_arm_stlex
                                       ? Intrinsic::aarch64_stlxr
                                       : Intrinsic::aarch64_stxr,
                                   StoreAddr->getType());
    return Builder.CreateCall(F, {StoreVal, StoreAddr}, "stxr");
  }

  if (BuiltinID == AArch64::BI__builtin_arm_clrex) {
    Function *F = CGM.getIntrinsic(Intrinsic::aarch64_clrex);
    return Builder.CreateCall(F);
  }

  if (BuiltinID == AArch64::BI__builtin_thread_pointer) {
    Function *F = CGM.getIntrinsic(Intrinsic::aarch64_thread_pointer);
    return Builder.CreateCall(F);
  }

  // CRC32
  Intrinsic::ID CRCIntrinsicID = Intrinsic::not_intrinsic;
  switch (BuiltinID) {
  case AArch64::BI__builtin_arm_crc32b:
    CRCIntrinsicID = Intrinsic::aarch64_crc32b; break;
  case AArch64::BI__builtin_arm_crc32cb:
    CRCIntrinsicID = Intrinsic::aarch64_crc32cb; break;
  case AArch64::BI__builtin_arm_crc32h:
    CRCIntrinsicID = Intrinsic::aarch64_crc32h; break;
  case AArch64::BI__builtin_arm_crc32ch:
    CRCIntrinsicID = Intrinsic::aarch64_crc32ch; break;
  case AArch64::BI__builtin_arm_crc32w:
    CRCIntrinsicID = Intrinsic::aarch64_crc32w; break;
  case AArch64::BI__builtin_arm_crc32cw:
    CRCIntrinsicID = Intrinsic::aarch64_crc32cw; break;
  case AArch64::BI__builtin_arm_crc32d:
    CRCIntrinsicID = Intrinsic::aarch64_crc32x; break;
  case AArch64::BI__builtin_arm_crc32cd:
    CRCIntrinsicID = Intrinsic::aarch64_crc32cx; break;
  }

  if (CRCIntrinsicID != Intrinsic::not_intrinsic) {
    Value *Arg0 = EmitScalarExpr(E->getArg(0));
    Value *Arg1 = EmitScalarExpr(E->getArg(1));
    Function *F = CGM.getIntrinsic(CRCIntrinsicID);

    llvm::Type *DataTy = F->getFunctionType()->getParamType(1);
    Arg1 = Builder.CreateZExtOrBitCast(Arg1, DataTy);

    return Builder.CreateCall(F, {Arg0, Arg1});
  }

  if (BuiltinID == AArch64::BI__builtin_arm_rsr ||
      BuiltinID == AArch64::BI__builtin_arm_rsr64 ||
      BuiltinID == AArch64::BI__builtin_arm_rsrp ||
      BuiltinID == AArch64::BI__builtin_arm_wsr ||
      BuiltinID == AArch64::BI__builtin_arm_wsr64 ||
      BuiltinID == AArch64::BI__builtin_arm_wsrp) {

    bool IsRead = BuiltinID == AArch64::BI__builtin_arm_rsr ||
                  BuiltinID == AArch64::BI__builtin_arm_rsr64 ||
                  BuiltinID == AArch64::BI__builtin_arm_rsrp;

    bool IsPointerBuiltin = BuiltinID == AArch64::BI__builtin_arm_rsrp ||
                            BuiltinID == AArch64::BI__builtin_arm_wsrp;

    bool Is64Bit = BuiltinID != AArch64::BI__builtin_arm_rsr &&
                   BuiltinID != AArch64::BI__builtin_arm_wsr;

    llvm::Type *ValueType;
    llvm::Type *RegisterType = Int64Ty;
    if (IsPointerBuiltin) {
      ValueType = VoidPtrTy;
    } else if (Is64Bit) {
      ValueType = Int64Ty;
    } else {
      ValueType = Int32Ty;
    }

    return EmitSpecialRegisterBuiltin(*this, E, RegisterType, ValueType, IsRead);
  }

  // Find out if any arguments are required to be integer constant
  // expressions.
  unsigned ICEArguments = 0;
  ASTContext::GetBuiltinTypeError Error;
  getContext().GetBuiltinType(BuiltinID, Error, &ICEArguments);
  assert(Error == ASTContext::GE_None && "Should not codegen an error");

  llvm::SmallVector<Value*, 4> Ops;
  for (unsigned i = 0, e = E->getNumArgs() - 1; i != e; i++) {
    if ((ICEArguments & (1 << i)) == 0) {
      Ops.push_back(EmitScalarExpr(E->getArg(i)));
    } else {
      // If this is required to be a constant, constant fold it so that we know
      // that the generated intrinsic gets a ConstantInt.
      llvm::APSInt Result;
      bool IsConst = E->getArg(i)->isIntegerConstantExpr(Result, getContext());
      assert(IsConst && "Constant arg isn't actually constant?");
      (void)IsConst;
      Ops.push_back(llvm::ConstantInt::get(getLLVMContext(), Result));
    }
  }

  auto SISDMap = makeArrayRef(AArch64SISDIntrinsicMap);
  const NeonIntrinsicInfo *Builtin = findNeonIntrinsicInMap(
      SISDMap, BuiltinID, AArch64SISDIntrinsicsProvenSorted);

  if (Builtin) {
    Ops.push_back(EmitScalarExpr(E->getArg(E->getNumArgs() - 1)));
    Value *Result = EmitCommonNeonSISDBuiltinExpr(*this, *Builtin, Ops, E);
    assert(Result && "SISD intrinsic should have been handled");
    return Result;
  }

  llvm::APSInt Result;
  const Expr *Arg = E->getArg(E->getNumArgs()-1);
  NeonTypeFlags Type(0);
  if (Arg->isIntegerConstantExpr(Result, getContext()))
    // Determine the type of this overloaded NEON intrinsic.
    Type = NeonTypeFlags(Result.getZExtValue());

  bool usgn = Type.isUnsigned();
  bool quad = Type.isQuad();

  // Handle non-overloaded intrinsics first.
  switch (BuiltinID) {
  default: break;
  case NEON::BI__builtin_neon_vldrq_p128: {
    llvm::Type *Int128PTy = llvm::Type::getIntNPtrTy(getLLVMContext(), 128);
    Value *Ptr = Builder.CreateBitCast(EmitScalarExpr(E->getArg(0)), Int128PTy);
    return Builder.CreateDefaultAlignedLoad(Ptr);
  }
  case NEON::BI__builtin_neon_vstrq_p128: {
    llvm::Type *Int128PTy = llvm::Type::getIntNPtrTy(getLLVMContext(), 128);
    Value *Ptr = Builder.CreateBitCast(Ops[0], Int128PTy);
    return Builder.CreateDefaultAlignedStore(EmitScalarExpr(E->getArg(1)), Ptr);
  }
  case NEON::BI__builtin_neon_vcvts_u32_f32:
  case NEON::BI__builtin_neon_vcvtd_u64_f64:
    usgn = true;
    // FALL THROUGH
  case NEON::BI__builtin_neon_vcvts_s32_f32:
  case NEON::BI__builtin_neon_vcvtd_s64_f64: {
    Ops.push_back(EmitScalarExpr(E->getArg(0)));
    bool Is64 = Ops[0]->getType()->getPrimitiveSizeInBits() == 64;
    llvm::Type *InTy = Is64 ? Int64Ty : Int32Ty;
    llvm::Type *FTy = Is64 ? DoubleTy : FloatTy;
    Ops[0] = Builder.CreateBitCast(Ops[0], FTy);
    if (usgn)
      return Builder.CreateFPToUI(Ops[0], InTy);
    return Builder.CreateFPToSI(Ops[0], InTy);
  }
  case NEON::BI__builtin_neon_vcvts_f32_u32:
  case NEON::BI__builtin_neon_vcvtd_f64_u64:
    usgn = true;
    // FALL THROUGH
  case NEON::BI__builtin_neon_vcvts_f32_s32:
  case NEON::BI__builtin_neon_vcvtd_f64_s64: {
    Ops.push_back(EmitScalarExpr(E->getArg(0)));
    bool Is64 = Ops[0]->getType()->getPrimitiveSizeInBits() == 64;
    llvm::Type *InTy = Is64 ? Int64Ty : Int32Ty;
    llvm::Type *FTy = Is64 ? DoubleTy : FloatTy;
    Ops[0] = Builder.CreateBitCast(Ops[0], InTy);
    if (usgn)
      return Builder.CreateUIToFP(Ops[0], FTy);
    return Builder.CreateSIToFP(Ops[0], FTy);
  }
  case NEON::BI__builtin_neon_vpaddd_s64: {
    llvm::Type *Ty = llvm::VectorType::get(Int64Ty, 2);
    Value *Vec = EmitScalarExpr(E->getArg(0));
    // The vector is v2f64, so make sure it's bitcast to that.
    Vec = Builder.CreateBitCast(Vec, Ty, "v2i64");
    llvm::Value *Idx0 = llvm::ConstantInt::get(SizeTy, 0);
    llvm::Value *Idx1 = llvm::ConstantInt::get(SizeTy, 1);
    Value *Op0 = Builder.CreateExtractElement(Vec, Idx0, "lane0");
    Value *Op1 = Builder.CreateExtractElement(Vec, Idx1, "lane1");
    // Pairwise addition of a v2f64 into a scalar f64.
    return Builder.CreateAdd(Op0, Op1, "vpaddd");
  }
  case NEON::BI__builtin_neon_vpaddd_f64: {
    llvm::Type *Ty =
      llvm::VectorType::get(DoubleTy, 2);
    Value *Vec = EmitScalarExpr(E->getArg(0));
    // The vector is v2f64, so make sure it's bitcast to that.
    Vec = Builder.CreateBitCast(Vec, Ty, "v2f64");
    llvm::Value *Idx0 = llvm::ConstantInt::get(SizeTy, 0);
    llvm::Value *Idx1 = llvm::ConstantInt::get(SizeTy, 1);
    Value *Op0 = Builder.CreateExtractElement(Vec, Idx0, "lane0");
    Value *Op1 = Builder.CreateExtractElement(Vec, Idx1, "lane1");
    // Pairwise addition of a v2f64 into a scalar f64.
    return Builder.CreateFAdd(Op0, Op1, "vpaddd");
  }
  case NEON::BI__builtin_neon_vpadds_f32: {
    llvm::Type *Ty =
      llvm::VectorType::get(FloatTy, 2);
    Value *Vec = EmitScalarExpr(E->getArg(0));
    // The vector is v2f32, so make sure it's bitcast to that.
    Vec = Builder.CreateBitCast(Vec, Ty, "v2f32");
    llvm::Value *Idx0 = llvm::ConstantInt::get(SizeTy, 0);
    llvm::Value *Idx1 = llvm::ConstantInt::get(SizeTy, 1);
    Value *Op0 = Builder.CreateExtractElement(Vec, Idx0, "lane0");
    Value *Op1 = Builder.CreateExtractElement(Vec, Idx1, "lane1");
    // Pairwise addition of a v2f32 into a scalar f32.
    return Builder.CreateFAdd(Op0, Op1, "vpaddd");
  }
  case NEON::BI__builtin_neon_vceqzd_s64:
  case NEON::BI__builtin_neon_vceqzd_f64:
  case NEON::BI__builtin_neon_vceqzs_f32:
    Ops.push_back(EmitScalarExpr(E->getArg(0)));
    return EmitAArch64CompareBuiltinExpr(
        Ops[0], ConvertType(E->getCallReturnType(getContext())),
        ICmpInst::FCMP_OEQ, ICmpInst::ICMP_EQ, "vceqz");
  case NEON::BI__builtin_neon_vcgezd_s64:
  case NEON::BI__builtin_neon_vcgezd_f64:
  case NEON::BI__builtin_neon_vcgezs_f32:
    Ops.push_back(EmitScalarExpr(E->getArg(0)));
    return EmitAArch64CompareBuiltinExpr(
        Ops[0], ConvertType(E->getCallReturnType(getContext())),
        ICmpInst::FCMP_OGE, ICmpInst::ICMP_SGE, "vcgez");
  case NEON::BI__builtin_neon_vclezd_s64:
  case NEON::BI__builtin_neon_vclezd_f64:
  case NEON::BI__builtin_neon_vclezs_f32:
    Ops.push_back(EmitScalarExpr(E->getArg(0)));
    return EmitAArch64CompareBuiltinExpr(
        Ops[0], ConvertType(E->getCallReturnType(getContext())),
        ICmpInst::FCMP_OLE, ICmpInst::ICMP_SLE, "vclez");
  case NEON::BI__builtin_neon_vcgtzd_s64:
  case NEON::BI__builtin_neon_vcgtzd_f64:
  case NEON::BI__builtin_neon_vcgtzs_f32:
    Ops.push_back(EmitScalarExpr(E->getArg(0)));
    return EmitAArch64CompareBuiltinExpr(
        Ops[0], ConvertType(E->getCallReturnType(getContext())),
        ICmpInst::FCMP_OGT, ICmpInst::ICMP_SGT, "vcgtz");
  case NEON::BI__builtin_neon_vcltzd_s64:
  case NEON::BI__builtin_neon_vcltzd_f64:
  case NEON::BI__builtin_neon_vcltzs_f32:
    Ops.push_back(EmitScalarExpr(E->getArg(0)));
    return EmitAArch64CompareBuiltinExpr(
        Ops[0], ConvertType(E->getCallReturnType(getContext())),
        ICmpInst::FCMP_OLT, ICmpInst::ICMP_SLT, "vcltz");

  case NEON::BI__builtin_neon_vceqzd_u64: {
    Ops.push_back(EmitScalarExpr(E->getArg(0)));
    Ops[0] = Builder.CreateBitCast(Ops[0], Int64Ty);
    Ops[0] =
        Builder.CreateICmpEQ(Ops[0], llvm::Constant::getNullValue(Int64Ty));
    return Builder.CreateSExt(Ops[0], Int64Ty, "vceqzd");
  }
  case NEON::BI__builtin_neon_vceqd_f64:
  case NEON::BI__builtin_neon_vcled_f64:
  case NEON::BI__builtin_neon_vcltd_f64:
  case NEON::BI__builtin_neon_vcged_f64:
  case NEON::BI__builtin_neon_vcgtd_f64: {
    llvm::CmpInst::Predicate P;
    switch (BuiltinID) {
    default: llvm_unreachable("missing builtin ID in switch!");
    case NEON::BI__builtin_neon_vceqd_f64: P = llvm::FCmpInst::FCMP_OEQ; break;
    case NEON::BI__builtin_neon_vcled_f64: P = llvm::FCmpInst::FCMP_OLE; break;
    case NEON::BI__builtin_neon_vcltd_f64: P = llvm::FCmpInst::FCMP_OLT; break;
    case NEON::BI__builtin_neon_vcged_f64: P = llvm::FCmpInst::FCMP_OGE; break;
    case NEON::BI__builtin_neon_vcgtd_f64: P = llvm::FCmpInst::FCMP_OGT; break;
    }
    Ops.push_back(EmitScalarExpr(E->getArg(1)));
    Ops[0] = Builder.CreateBitCast(Ops[0], DoubleTy);
    Ops[1] = Builder.CreateBitCast(Ops[1], DoubleTy);
    Ops[0] = Builder.CreateFCmp(P, Ops[0], Ops[1]);
    return Builder.CreateSExt(Ops[0], Int64Ty, "vcmpd");
  }
  case NEON::BI__builtin_neon_vceqs_f32:
  case NEON::BI__builtin_neon_vcles_f32:
  case NEON::BI__builtin_neon_vclts_f32:
  case NEON::BI__builtin_neon_vcges_f32:
  case NEON::BI__builtin_neon_vcgts_f32: {
    llvm::CmpInst::Predicate P;
    switch (BuiltinID) {
    default: llvm_unreachable("missing builtin ID in switch!");
    case NEON::BI__builtin_neon_vceqs_f32: P = llvm::FCmpInst::FCMP_OEQ; break;
    case NEON::BI__builtin_neon_vcles_f32: P = llvm::FCmpInst::FCMP_OLE; break;
    case NEON::BI__builtin_neon_vclts_f32: P = llvm::FCmpInst::FCMP_OLT; break;
    case NEON::BI__builtin_neon_vcges_f32: P = llvm::FCmpInst::FCMP_OGE; break;
    case NEON::BI__builtin_neon_vcgts_f32: P = llvm::FCmpInst::FCMP_OGT; break;
    }
    Ops.push_back(EmitScalarExpr(E->getArg(1)));
    Ops[0] = Builder.CreateBitCast(Ops[0], FloatTy);
    Ops[1] = Builder.CreateBitCast(Ops[1], FloatTy);
    Ops[0] = Builder.CreateFCmp(P, Ops[0], Ops[1]);
    return Builder.CreateSExt(Ops[0], Int32Ty, "vcmpd");
  }
  case NEON::BI__builtin_neon_vceqd_s64:
  case NEON::BI__builtin_neon_vceqd_u64:
  case NEON::BI__builtin_neon_vcgtd_s64:
  case NEON::BI__builtin_neon_vcgtd_u64:
  case NEON::BI__builtin_neon_vcltd_s64:
  case NEON::BI__builtin_neon_vcltd_u64:
  case NEON::BI__builtin_neon_vcged_u64:
  case NEON::BI__builtin_neon_vcged_s64:
  case NEON::BI__builtin_neon_vcled_u64:
  case NEON::BI__builtin_neon_vcled_s64: {
    llvm::CmpInst::Predicate P;
    switch (BuiltinID) {
    default: llvm_unreachable("missing builtin ID in switch!");
    case NEON::BI__builtin_neon_vceqd_s64:
    case NEON::BI__builtin_neon_vceqd_u64:P = llvm::ICmpInst::ICMP_EQ;break;
    case NEON::BI__builtin_neon_vcgtd_s64:P = llvm::ICmpInst::ICMP_SGT;break;
    case NEON::BI__builtin_neon_vcgtd_u64:P = llvm::ICmpInst::ICMP_UGT;break;
    case NEON::BI__builtin_neon_vcltd_s64:P = llvm::ICmpInst::ICMP_SLT;break;
    case NEON::BI__builtin_neon_vcltd_u64:P = llvm::ICmpInst::ICMP_ULT;break;
    case NEON::BI__builtin_neon_vcged_u64:P = llvm::ICmpInst::ICMP_UGE;break;
    case NEON::BI__builtin_neon_vcged_s64:P = llvm::ICmpInst::ICMP_SGE;break;
    case NEON::BI__builtin_neon_vcled_u64:P = llvm::ICmpInst::ICMP_ULE;break;
    case NEON::BI__builtin_neon_vcled_s64:P = llvm::ICmpInst::ICMP_SLE;break;
    }
    Ops.push_back(EmitScalarExpr(E->getArg(1)));
    Ops[0] = Builder.CreateBitCast(Ops[0], Int64Ty);
    Ops[1] = Builder.CreateBitCast(Ops[1], Int64Ty);
    Ops[0] = Builder.CreateICmp(P, Ops[0], Ops[1]);
    return Builder.CreateSExt(Ops[0], Int64Ty, "vceqd");
  }
  case NEON::BI__builtin_neon_vtstd_s64:
  case NEON::BI__builtin_neon_vtstd_u64: {
    Ops.push_back(EmitScalarExpr(E->getArg(1)));
    Ops[0] = Builder.CreateBitCast(Ops[0], Int64Ty);
    Ops[1] = Builder.CreateBitCast(Ops[1], Int64Ty);
    Ops[0] = Builder.CreateAnd(Ops[0], Ops[1]);
    Ops[0] = Builder.CreateICmp(ICmpInst::ICMP_NE, Ops[0],
                                llvm::Constant::getNullValue(Int64Ty));
    return Builder.CreateSExt(Ops[0], Int64Ty, "vtstd");
  }
  case NEON::BI__builtin_neon_vset_lane_i8:
  case NEON::BI__builtin_neon_vset_lane_i16:
  case NEON::BI__builtin_neon_vset_lane_i32:
  case NEON::BI__builtin_neon_vset_lane_i64:
  case NEON::BI__builtin_neon_vset_lane_f32:
  case NEON::BI__builtin_neon_vsetq_lane_i8:
  case NEON::BI__builtin_neon_vsetq_lane_i16:
  case NEON::BI__builtin_neon_vsetq_lane_i32:
  case NEON::BI__builtin_neon_vsetq_lane_i64:
  case NEON::BI__builtin_neon_vsetq_lane_f32:
    Ops.push_back(EmitScalarExpr(E->getArg(2)));
    return Builder.CreateInsertElement(Ops[1], Ops[0], Ops[2], "vset_lane");
  case NEON::BI__builtin_neon_vset_lane_f64:
    // The vector type needs a cast for the v1f64 variant.
    Ops[1] = Builder.CreateBitCast(Ops[1],
                                   llvm::VectorType::get(DoubleTy, 1));
    Ops.push_back(EmitScalarExpr(E->getArg(2)));
    return Builder.CreateInsertElement(Ops[1], Ops[0], Ops[2], "vset_lane");
  case NEON::BI__builtin_neon_vsetq_lane_f64:
    // The vector type needs a cast for the v2f64 variant.
    Ops[1] = Builder.CreateBitCast(Ops[1],
        llvm::VectorType::get(DoubleTy, 2));
    Ops.push_back(EmitScalarExpr(E->getArg(2)));
    return Builder.CreateInsertElement(Ops[1], Ops[0], Ops[2], "vset_lane");

  case NEON::BI__builtin_neon_vget_lane_i8:
  case NEON::BI__builtin_neon_vdupb_lane_i8:
    Ops[0] = Builder.CreateBitCast(Ops[0], llvm::VectorType::get(Int8Ty, 8));
    return Builder.CreateExtractElement(Ops[0], EmitScalarExpr(E->getArg(1)),
                                        "vget_lane");
  case NEON::BI__builtin_neon_vgetq_lane_i8:
  case NEON::BI__builtin_neon_vdupb_laneq_i8:
    Ops[0] = Builder.CreateBitCast(Ops[0], llvm::VectorType::get(Int8Ty, 16));
    return Builder.CreateExtractElement(Ops[0], EmitScalarExpr(E->getArg(1)),
                                        "vgetq_lane");
  case NEON::BI__builtin_neon_vget_lane_i16:
  case NEON::BI__builtin_neon_vduph_lane_i16:
    Ops[0] = Builder.CreateBitCast(Ops[0], llvm::VectorType::get(Int16Ty, 4));
    return Builder.CreateExtractElement(Ops[0], EmitScalarExpr(E->getArg(1)),
                                        "vget_lane");
  case NEON::BI__builtin_neon_vgetq_lane_i16:
  case NEON::BI__builtin_neon_vduph_laneq_i16:
    Ops[0] = Builder.CreateBitCast(Ops[0], llvm::VectorType::get(Int16Ty, 8));
    return Builder.CreateExtractElement(Ops[0], EmitScalarExpr(E->getArg(1)),
                                        "vgetq_lane");
  case NEON::BI__builtin_neon_vget_lane_i32:
  case NEON::BI__builtin_neon_vdups_lane_i32:
    Ops[0] = Builder.CreateBitCast(Ops[0], llvm::VectorType::get(Int32Ty, 2));
    return Builder.CreateExtractElement(Ops[0], EmitScalarExpr(E->getArg(1)),
                                        "vget_lane");
  case NEON::BI__builtin_neon_vdups_lane_f32:
    Ops[0] = Builder.CreateBitCast(Ops[0],
        llvm::VectorType::get(FloatTy, 2));
    return Builder.CreateExtractElement(Ops[0], EmitScalarExpr(E->getArg(1)),
                                        "vdups_lane");
  case NEON::BI__builtin_neon_vgetq_lane_i32:
  case NEON::BI__builtin_neon_vdups_laneq_i32:
    Ops[0] = Builder.CreateBitCast(Ops[0], llvm::VectorType::get(Int32Ty, 4));
    return Builder.CreateExtractElement(Ops[0], EmitScalarExpr(E->getArg(1)),
                                        "vgetq_lane");
  case NEON::BI__builtin_neon_vget_lane_i64:
  case NEON::BI__builtin_neon_vdupd_lane_i64:
    Ops[0] = Builder.CreateBitCast(Ops[0], llvm::VectorType::get(Int64Ty, 1));
    return Builder.CreateExtractElement(Ops[0], EmitScalarExpr(E->getArg(1)),
                                        "vget_lane");
  case NEON::BI__builtin_neon_vdupd_lane_f64:
    Ops[0] = Builder.CreateBitCast(Ops[0],
        llvm::VectorType::get(DoubleTy, 1));
    return Builder.CreateExtractElement(Ops[0], EmitScalarExpr(E->getArg(1)),
                                        "vdupd_lane");
  case NEON::BI__builtin_neon_vgetq_lane_i64:
  case NEON::BI__builtin_neon_vdupd_laneq_i64:
    Ops[0] = Builder.CreateBitCast(Ops[0], llvm::VectorType::get(Int64Ty, 2));
    return Builder.CreateExtractElement(Ops[0], EmitScalarExpr(E->getArg(1)),
                                        "vgetq_lane");
  case NEON::BI__builtin_neon_vget_lane_f32:
    Ops[0] = Builder.CreateBitCast(Ops[0],
        llvm::VectorType::get(FloatTy, 2));
    return Builder.CreateExtractElement(Ops[0], EmitScalarExpr(E->getArg(1)),
                                        "vget_lane");
  case NEON::BI__builtin_neon_vget_lane_f64:
    Ops[0] = Builder.CreateBitCast(Ops[0],
        llvm::VectorType::get(DoubleTy, 1));
    return Builder.CreateExtractElement(Ops[0], EmitScalarExpr(E->getArg(1)),
                                        "vget_lane");
  case NEON::BI__builtin_neon_vgetq_lane_f32:
  case NEON::BI__builtin_neon_vdups_laneq_f32:
    Ops[0] = Builder.CreateBitCast(Ops[0],
        llvm::VectorType::get(FloatTy, 4));
    return Builder.CreateExtractElement(Ops[0], EmitScalarExpr(E->getArg(1)),
                                        "vgetq_lane");
  case NEON::BI__builtin_neon_vgetq_lane_f64:
  case NEON::BI__builtin_neon_vdupd_laneq_f64:
    Ops[0] = Builder.CreateBitCast(Ops[0],
        llvm::VectorType::get(DoubleTy, 2));
    return Builder.CreateExtractElement(Ops[0], EmitScalarExpr(E->getArg(1)),
                                        "vgetq_lane");
  case NEON::BI__builtin_neon_vaddd_s64:
  case NEON::BI__builtin_neon_vaddd_u64:
    return Builder.CreateAdd(Ops[0], EmitScalarExpr(E->getArg(1)), "vaddd");
  case NEON::BI__builtin_neon_vsubd_s64:
  case NEON::BI__builtin_neon_vsubd_u64:
    return Builder.CreateSub(Ops[0], EmitScalarExpr(E->getArg(1)), "vsubd");
  case NEON::BI__builtin_neon_vqdmlalh_s16:
  case NEON::BI__builtin_neon_vqdmlslh_s16: {
    SmallVector<Value *, 2> ProductOps;
    ProductOps.push_back(vectorWrapScalar16(Ops[1]));
    ProductOps.push_back(vectorWrapScalar16(EmitScalarExpr(E->getArg(2))));
    llvm::Type *VTy = llvm::VectorType::get(Int32Ty, 4);
    Ops[1] = EmitNeonCall(CGM.getIntrinsic(Intrinsic::aarch64_neon_sqdmull, VTy),
                          ProductOps, "vqdmlXl");
    Constant *CI = ConstantInt::get(SizeTy, 0);
    Ops[1] = Builder.CreateExtractElement(Ops[1], CI, "lane0");

    unsigned AccumInt = BuiltinID == NEON::BI__builtin_neon_vqdmlalh_s16
                                        ? Intrinsic::aarch64_neon_sqadd
                                        : Intrinsic::aarch64_neon_sqsub;
    return EmitNeonCall(CGM.getIntrinsic(AccumInt, Int32Ty), Ops, "vqdmlXl");
  }
  case NEON::BI__builtin_neon_vqshlud_n_s64: {
    Ops.push_back(EmitScalarExpr(E->getArg(1)));
    Ops[1] = Builder.CreateZExt(Ops[1], Int64Ty);
    return EmitNeonCall(CGM.getIntrinsic(Intrinsic::aarch64_neon_sqshlu, Int64Ty),
                        Ops, "vqshlu_n");
  }
  case NEON::BI__builtin_neon_vqshld_n_u64:
  case NEON::BI__builtin_neon_vqshld_n_s64: {
    unsigned Int = BuiltinID == NEON::BI__builtin_neon_vqshld_n_u64
                                   ? Intrinsic::aarch64_neon_uqshl
                                   : Intrinsic::aarch64_neon_sqshl;
    Ops.push_back(EmitScalarExpr(E->getArg(1)));
    Ops[1] = Builder.CreateZExt(Ops[1], Int64Ty);
    return EmitNeonCall(CGM.getIntrinsic(Int, Int64Ty), Ops, "vqshl_n");
  }
  case NEON::BI__builtin_neon_vrshrd_n_u64:
  case NEON::BI__builtin_neon_vrshrd_n_s64: {
    unsigned Int = BuiltinID == NEON::BI__builtin_neon_vrshrd_n_u64
                                   ? Intrinsic::aarch64_neon_urshl
                                   : Intrinsic::aarch64_neon_srshl;
    Ops.push_back(EmitScalarExpr(E->getArg(1)));
    int SV = cast<ConstantInt>(Ops[1])->getSExtValue();
    Ops[1] = ConstantInt::get(Int64Ty, -SV);
    return EmitNeonCall(CGM.getIntrinsic(Int, Int64Ty), Ops, "vrshr_n");
  }
  case NEON::BI__builtin_neon_vrsrad_n_u64:
  case NEON::BI__builtin_neon_vrsrad_n_s64: {
    unsigned Int = BuiltinID == NEON::BI__builtin_neon_vrsrad_n_u64
                                   ? Intrinsic::aarch64_neon_urshl
                                   : Intrinsic::aarch64_neon_srshl;
    Ops[1] = Builder.CreateBitCast(Ops[1], Int64Ty);
    Ops.push_back(Builder.CreateNeg(EmitScalarExpr(E->getArg(2))));
    Ops[1] = Builder.CreateCall(CGM.getIntrinsic(Int, Int64Ty),
                                {Ops[1], Builder.CreateSExt(Ops[2], Int64Ty)});
    return Builder.CreateAdd(Ops[0], Builder.CreateBitCast(Ops[1], Int64Ty));
  }
  case NEON::BI__builtin_neon_vshld_n_s64:
  case NEON::BI__builtin_neon_vshld_n_u64: {
    llvm::ConstantInt *Amt = cast<ConstantInt>(EmitScalarExpr(E->getArg(1)));
    return Builder.CreateShl(
        Ops[0], ConstantInt::get(Int64Ty, Amt->getZExtValue()), "shld_n");
  }
  case NEON::BI__builtin_neon_vshrd_n_s64: {
    llvm::ConstantInt *Amt = cast<ConstantInt>(EmitScalarExpr(E->getArg(1)));
    return Builder.CreateAShr(
        Ops[0], ConstantInt::get(Int64Ty, std::min(static_cast<uint64_t>(63),
                                                   Amt->getZExtValue())),
        "shrd_n");
  }
  case NEON::BI__builtin_neon_vshrd_n_u64: {
    llvm::ConstantInt *Amt = cast<ConstantInt>(EmitScalarExpr(E->getArg(1)));
    uint64_t ShiftAmt = Amt->getZExtValue();
    // Right-shifting an unsigned value by its size yields 0.
    if (ShiftAmt == 64)
      return ConstantInt::get(Int64Ty, 0);
    return Builder.CreateLShr(Ops[0], ConstantInt::get(Int64Ty, ShiftAmt),
                              "shrd_n");
  }
  case NEON::BI__builtin_neon_vsrad_n_s64: {
    llvm::ConstantInt *Amt = cast<ConstantInt>(EmitScalarExpr(E->getArg(2)));
    Ops[1] = Builder.CreateAShr(
        Ops[1], ConstantInt::get(Int64Ty, std::min(static_cast<uint64_t>(63),
                                                   Amt->getZExtValue())),
        "shrd_n");
    return Builder.CreateAdd(Ops[0], Ops[1]);
  }
  case NEON::BI__builtin_neon_vsrad_n_u64: {
    llvm::ConstantInt *Amt = cast<ConstantInt>(EmitScalarExpr(E->getArg(2)));
    uint64_t ShiftAmt = Amt->getZExtValue();
    // Right-shifting an unsigned value by its size yields 0.
    // As Op + 0 = Op, return Ops[0] directly.
    if (ShiftAmt == 64)
      return Ops[0];
    Ops[1] = Builder.CreateLShr(Ops[1], ConstantInt::get(Int64Ty, ShiftAmt),
                                "shrd_n");
    return Builder.CreateAdd(Ops[0], Ops[1]);
  }
  case NEON::BI__builtin_neon_vqdmlalh_lane_s16:
  case NEON::BI__builtin_neon_vqdmlalh_laneq_s16:
  case NEON::BI__builtin_neon_vqdmlslh_lane_s16:
  case NEON::BI__builtin_neon_vqdmlslh_laneq_s16: {
    Ops[2] = Builder.CreateExtractElement(Ops[2], EmitScalarExpr(E->getArg(3)),
                                          "lane");
    SmallVector<Value *, 2> ProductOps;
    ProductOps.push_back(vectorWrapScalar16(Ops[1]));
    ProductOps.push_back(vectorWrapScalar16(Ops[2]));
    llvm::Type *VTy = llvm::VectorType::get(Int32Ty, 4);
    Ops[1] = EmitNeonCall(CGM.getIntrinsic(Intrinsic::aarch64_neon_sqdmull, VTy),
                          ProductOps, "vqdmlXl");
    Constant *CI = ConstantInt::get(SizeTy, 0);
    Ops[1] = Builder.CreateExtractElement(Ops[1], CI, "lane0");
    Ops.pop_back();

    unsigned AccInt = (BuiltinID == NEON::BI__builtin_neon_vqdmlalh_lane_s16 ||
                       BuiltinID == NEON::BI__builtin_neon_vqdmlalh_laneq_s16)
                          ? Intrinsic::aarch64_neon_sqadd
                          : Intrinsic::aarch64_neon_sqsub;
    return EmitNeonCall(CGM.getIntrinsic(AccInt, Int32Ty), Ops, "vqdmlXl");
  }
  case NEON::BI__builtin_neon_vqdmlals_s32:
  case NEON::BI__builtin_neon_vqdmlsls_s32: {
    SmallVector<Value *, 2> ProductOps;
    ProductOps.push_back(Ops[1]);
    ProductOps.push_back(EmitScalarExpr(E->getArg(2)));
    Ops[1] =
        EmitNeonCall(CGM.getIntrinsic(Intrinsic::aarch64_neon_sqdmulls_scalar),
                     ProductOps, "vqdmlXl");

    unsigned AccumInt = BuiltinID == NEON::BI__builtin_neon_vqdmlals_s32
                                        ? Intrinsic::aarch64_neon_sqadd
                                        : Intrinsic::aarch64_neon_sqsub;
    return EmitNeonCall(CGM.getIntrinsic(AccumInt, Int64Ty), Ops, "vqdmlXl");
  }
  case NEON::BI__builtin_neon_vqdmlals_lane_s32:
  case NEON::BI__builtin_neon_vqdmlals_laneq_s32:
  case NEON::BI__builtin_neon_vqdmlsls_lane_s32:
  case NEON::BI__builtin_neon_vqdmlsls_laneq_s32: {
    Ops[2] = Builder.CreateExtractElement(Ops[2], EmitScalarExpr(E->getArg(3)),
                                          "lane");
    SmallVector<Value *, 2> ProductOps;
    ProductOps.push_back(Ops[1]);
    ProductOps.push_back(Ops[2]);
    Ops[1] =
        EmitNeonCall(CGM.getIntrinsic(Intrinsic::aarch64_neon_sqdmulls_scalar),
                     ProductOps, "vqdmlXl");
    Ops.pop_back();

    unsigned AccInt = (BuiltinID == NEON::BI__builtin_neon_vqdmlals_lane_s32 ||
                       BuiltinID == NEON::BI__builtin_neon_vqdmlals_laneq_s32)
                          ? Intrinsic::aarch64_neon_sqadd
                          : Intrinsic::aarch64_neon_sqsub;
    return EmitNeonCall(CGM.getIntrinsic(AccInt, Int64Ty), Ops, "vqdmlXl");
  }
  }

  llvm::VectorType *VTy = GetNeonType(this, Type);
  llvm::Type *Ty = VTy;
  if (!Ty)
    return nullptr;

  // Not all intrinsics handled by the common case work for AArch64 yet, so only
  // defer to common code if it's been added to our special map.
  Builtin = findNeonIntrinsicInMap(AArch64SIMDIntrinsicMap, BuiltinID,
                                   AArch64SIMDIntrinsicsProvenSorted);

  if (Builtin)
    return EmitCommonNeonBuiltinExpr(
        Builtin->BuiltinID, Builtin->LLVMIntrinsic, Builtin->AltLLVMIntrinsic,
        Builtin->NameHint, Builtin->TypeModifier, E, Ops,
        /*never use addresses*/ Address::invalid(), Address::invalid());

  if (Value *V = EmitAArch64TblBuiltinExpr(*this, BuiltinID, E, Ops))
    return V;

  unsigned Int;
  switch (BuiltinID) {
  default: return nullptr;
  case NEON::BI__builtin_neon_vbsl_v:
  case NEON::BI__builtin_neon_vbslq_v: {
    llvm::Type *BitTy = llvm::VectorType::getInteger(VTy);
    Ops[0] = Builder.CreateBitCast(Ops[0], BitTy, "vbsl");
    Ops[1] = Builder.CreateBitCast(Ops[1], BitTy, "vbsl");
    Ops[2] = Builder.CreateBitCast(Ops[2], BitTy, "vbsl");

    Ops[1] = Builder.CreateAnd(Ops[0], Ops[1], "vbsl");
    Ops[2] = Builder.CreateAnd(Builder.CreateNot(Ops[0]), Ops[2], "vbsl");
    Ops[0] = Builder.CreateOr(Ops[1], Ops[2], "vbsl");
    return Builder.CreateBitCast(Ops[0], Ty);
  }
  case NEON::BI__builtin_neon_vfma_lane_v:
  case NEON::BI__builtin_neon_vfmaq_lane_v: { // Only used for FP types
    // The ARM builtins (and instructions) have the addend as the first
    // operand, but the 'fma' intrinsics have it last. Swap it around here.
    Value *Addend = Ops[0];
    Value *Multiplicand = Ops[1];
    Value *LaneSource = Ops[2];
    Ops[0] = Multiplicand;
    Ops[1] = LaneSource;
    Ops[2] = Addend;

    // Now adjust things to handle the lane access.
    llvm::Type *SourceTy = BuiltinID == NEON::BI__builtin_neon_vfmaq_lane_v ?
      llvm::VectorType::get(VTy->getElementType(), VTy->getNumElements() / 2) :
      VTy;
    llvm::Constant *cst = cast<Constant>(Ops[3]);
    Value *SV = llvm::ConstantVector::getSplat(VTy->getNumElements(), cst);
    Ops[1] = Builder.CreateBitCast(Ops[1], SourceTy);
    Ops[1] = Builder.CreateShuffleVector(Ops[1], Ops[1], SV, "lane");

    Ops.pop_back();
    Int = Intrinsic::fma;
    return EmitNeonCall(CGM.getIntrinsic(Int, Ty), Ops, "fmla");
  }
  case NEON::BI__builtin_neon_vfma_laneq_v: {
    llvm::VectorType *VTy = cast<llvm::VectorType>(Ty);
    // v1f64 fma should be mapped to Neon scalar f64 fma
    if (VTy && VTy->getElementType() == DoubleTy) {
      Ops[0] = Builder.CreateBitCast(Ops[0], DoubleTy);
      Ops[1] = Builder.CreateBitCast(Ops[1], DoubleTy);
      llvm::Type *VTy = GetNeonType(this,
        NeonTypeFlags(NeonTypeFlags::Float64, false, true));
      Ops[2] = Builder.CreateBitCast(Ops[2], VTy);
      Ops[2] = Builder.CreateExtractElement(Ops[2], Ops[3], "extract");
      Value *F = CGM.getIntrinsic(Intrinsic::fma, DoubleTy);
      Value *Result = Builder.CreateCall(F, {Ops[1], Ops[2], Ops[0]});
      return Builder.CreateBitCast(Result, Ty);
    }
    Value *F = CGM.getIntrinsic(Intrinsic::fma, Ty);
    Ops[0] = Builder.CreateBitCast(Ops[0], Ty);
    Ops[1] = Builder.CreateBitCast(Ops[1], Ty);

    llvm::Type *STy = llvm::VectorType::get(VTy->getElementType(),
                                            VTy->getNumElements() * 2);
    Ops[2] = Builder.CreateBitCast(Ops[2], STy);
    Value* SV = llvm::ConstantVector::getSplat(VTy->getNumElements(),
                                               cast<ConstantInt>(Ops[3]));
    Ops[2] = Builder.CreateShuffleVector(Ops[2], Ops[2], SV, "lane");

    return Builder.CreateCall(F, {Ops[2], Ops[1], Ops[0]});
  }
  case NEON::BI__builtin_neon_vfmaq_laneq_v: {
    Value *F = CGM.getIntrinsic(Intrinsic::fma, Ty);
    Ops[0] = Builder.CreateBitCast(Ops[0], Ty);
    Ops[1] = Builder.CreateBitCast(Ops[1], Ty);

    Ops[2] = Builder.CreateBitCast(Ops[2], Ty);
    Ops[2] = EmitNeonSplat(Ops[2], cast<ConstantInt>(Ops[3]));
    return Builder.CreateCall(F, {Ops[2], Ops[1], Ops[0]});
  }
  case NEON::BI__builtin_neon_vfmas_lane_f32:
  case NEON::BI__builtin_neon_vfmas_laneq_f32:
  case NEON::BI__builtin_neon_vfmad_lane_f64:
  case NEON::BI__builtin_neon_vfmad_laneq_f64: {
    Ops.push_back(EmitScalarExpr(E->getArg(3)));
    llvm::Type *Ty = ConvertType(E->getCallReturnType(getContext()));
    Value *F = CGM.getIntrinsic(Intrinsic::fma, Ty);
    Ops[2] = Builder.CreateExtractElement(Ops[2], Ops[3], "extract");
    return Builder.CreateCall(F, {Ops[1], Ops[2], Ops[0]});
  }
  case NEON::BI__builtin_neon_vfms_v:
  case NEON::BI__builtin_neon_vfmsq_v: {  // Only used for FP types
    // FIXME: probably remove when we no longer support aarch64_simd.h
    // (arm_neon.h delegates to vfma).

    // The ARM builtins (and instructions) have the addend as the first
    // operand, but the 'fma' intrinsics have it last. Swap it around here.
    Value *Subtrahend = Ops[0];
    Value *Multiplicand = Ops[2];
    Ops[0] = Multiplicand;
    Ops[2] = Subtrahend;
    Ops[1] = Builder.CreateBitCast(Ops[1], VTy);
    Ops[1] = Builder.CreateFNeg(Ops[1]);
    Int = Intrinsic::fma;
    return EmitNeonCall(CGM.getIntrinsic(Int, Ty), Ops, "fmls");
  }
  case NEON::BI__builtin_neon_vmull_v:
    // FIXME: improve sharing scheme to cope with 3 alternative LLVM intrinsics.
    Int = usgn ? Intrinsic::aarch64_neon_umull : Intrinsic::aarch64_neon_smull;
    if (Type.isPoly()) Int = Intrinsic::aarch64_neon_pmull;
    return EmitNeonCall(CGM.getIntrinsic(Int, Ty), Ops, "vmull");
  case NEON::BI__builtin_neon_vmax_v:
  case NEON::BI__builtin_neon_vmaxq_v:
    // FIXME: improve sharing scheme to cope with 3 alternative LLVM intrinsics.
    Int = usgn ? Intrinsic::aarch64_neon_umax : Intrinsic::aarch64_neon_smax;
    if (Ty->isFPOrFPVectorTy()) Int = Intrinsic::aarch64_neon_fmax;
    return EmitNeonCall(CGM.getIntrinsic(Int, Ty), Ops, "vmax");
  case NEON::BI__builtin_neon_vmin_v:
  case NEON::BI__builtin_neon_vminq_v:
    // FIXME: improve sharing scheme to cope with 3 alternative LLVM intrinsics.
    Int = usgn ? Intrinsic::aarch64_neon_umin : Intrinsic::aarch64_neon_smin;
    if (Ty->isFPOrFPVectorTy()) Int = Intrinsic::aarch64_neon_fmin;
    return EmitNeonCall(CGM.getIntrinsic(Int, Ty), Ops, "vmin");
  case NEON::BI__builtin_neon_vabd_v:
  case NEON::BI__builtin_neon_vabdq_v:
    // FIXME: improve sharing scheme to cope with 3 alternative LLVM intrinsics.
    Int = usgn ? Intrinsic::aarch64_neon_uabd : Intrinsic::aarch64_neon_sabd;
    if (Ty->isFPOrFPVectorTy()) Int = Intrinsic::aarch64_neon_fabd;
    return EmitNeonCall(CGM.getIntrinsic(Int, Ty), Ops, "vabd");
  case NEON::BI__builtin_neon_vpadal_v:
  case NEON::BI__builtin_neon_vpadalq_v: {
    unsigned ArgElts = VTy->getNumElements();
    llvm::IntegerType *EltTy = cast<IntegerType>(VTy->getElementType());
    unsigned BitWidth = EltTy->getBitWidth();
    llvm::Type *ArgTy = llvm::VectorType::get(
        llvm::IntegerType::get(getLLVMContext(), BitWidth/2), 2*ArgElts);
    llvm::Type* Tys[2] = { VTy, ArgTy };
    Int = usgn ? Intrinsic::aarch64_neon_uaddlp : Intrinsic::aarch64_neon_saddlp;
    SmallVector<llvm::Value*, 1> TmpOps;
    TmpOps.push_back(Ops[1]);
    Function *F = CGM.getIntrinsic(Int, Tys);
    llvm::Value *tmp = EmitNeonCall(F, TmpOps, "vpadal");
    llvm::Value *addend = Builder.CreateBitCast(Ops[0], tmp->getType());
    return Builder.CreateAdd(tmp, addend);
  }
  case NEON::BI__builtin_neon_vpmin_v:
  case NEON::BI__builtin_neon_vpminq_v:
    // FIXME: improve sharing scheme to cope with 3 alternative LLVM intrinsics.
    Int = usgn ? Intrinsic::aarch64_neon_uminp : Intrinsic::aarch64_neon_sminp;
    if (Ty->isFPOrFPVectorTy()) Int = Intrinsic::aarch64_neon_fminp;
    return EmitNeonCall(CGM.getIntrinsic(Int, Ty), Ops, "vpmin");
  case NEON::BI__builtin_neon_vpmax_v:
  case NEON::BI__builtin_neon_vpmaxq_v:
    // FIXME: improve sharing scheme to cope with 3 alternative LLVM intrinsics.
    Int = usgn ? Intrinsic::aarch64_neon_umaxp : Intrinsic::aarch64_neon_smaxp;
    if (Ty->isFPOrFPVectorTy()) Int = Intrinsic::aarch64_neon_fmaxp;
    return EmitNeonCall(CGM.getIntrinsic(Int, Ty), Ops, "vpmax");
  case NEON::BI__builtin_neon_vminnm_v:
  case NEON::BI__builtin_neon_vminnmq_v:
    Int = Intrinsic::aarch64_neon_fminnm;
    return EmitNeonCall(CGM.getIntrinsic(Int, Ty), Ops, "vminnm");
  case NEON::BI__builtin_neon_vmaxnm_v:
  case NEON::BI__builtin_neon_vmaxnmq_v:
    Int = Intrinsic::aarch64_neon_fmaxnm;
    return EmitNeonCall(CGM.getIntrinsic(Int, Ty), Ops, "vmaxnm");
  case NEON::BI__builtin_neon_vrecpss_f32: {
    Ops.push_back(EmitScalarExpr(E->getArg(1)));
    return EmitNeonCall(CGM.getIntrinsic(Intrinsic::aarch64_neon_frecps, FloatTy),
                        Ops, "vrecps");
  }
  case NEON::BI__builtin_neon_vrecpsd_f64: {
    Ops.push_back(EmitScalarExpr(E->getArg(1)));
    return EmitNeonCall(CGM.getIntrinsic(Intrinsic::aarch64_neon_frecps, DoubleTy),
                        Ops, "vrecps");
  }
  case NEON::BI__builtin_neon_vqshrun_n_v:
    Int = Intrinsic::aarch64_neon_sqshrun;
    return EmitNeonCall(CGM.getIntrinsic(Int, Ty), Ops, "vqshrun_n");
  case NEON::BI__builtin_neon_vqrshrun_n_v:
    Int = Intrinsic::aarch64_neon_sqrshrun;
    return EmitNeonCall(CGM.getIntrinsic(Int, Ty), Ops, "vqrshrun_n");
  case NEON::BI__builtin_neon_vqshrn_n_v:
    Int = usgn ? Intrinsic::aarch64_neon_uqshrn : Intrinsic::aarch64_neon_sqshrn;
    return EmitNeonCall(CGM.getIntrinsic(Int, Ty), Ops, "vqshrn_n");
  case NEON::BI__builtin_neon_vrshrn_n_v:
    Int = Intrinsic::aarch64_neon_rshrn;
    return EmitNeonCall(CGM.getIntrinsic(Int, Ty), Ops, "vrshrn_n");
  case NEON::BI__builtin_neon_vqrshrn_n_v:
    Int = usgn ? Intrinsic::aarch64_neon_uqrshrn : Intrinsic::aarch64_neon_sqrshrn;
    return EmitNeonCall(CGM.getIntrinsic(Int, Ty), Ops, "vqrshrn_n");
  case NEON::BI__builtin_neon_vrnda_v:
  case NEON::BI__builtin_neon_vrndaq_v: {
    Int = Intrinsic::round;
    return EmitNeonCall(CGM.getIntrinsic(Int, Ty), Ops, "vrnda");
  }
  case NEON::BI__builtin_neon_vrndi_v:
  case NEON::BI__builtin_neon_vrndiq_v: {
    Int = Intrinsic::nearbyint;
    return EmitNeonCall(CGM.getIntrinsic(Int, Ty), Ops, "vrndi");
  }
  case NEON::BI__builtin_neon_vrndm_v:
  case NEON::BI__builtin_neon_vrndmq_v: {
    Int = Intrinsic::floor;
    return EmitNeonCall(CGM.getIntrinsic(Int, Ty), Ops, "vrndm");
  }
  case NEON::BI__builtin_neon_vrndn_v:
  case NEON::BI__builtin_neon_vrndnq_v: {
    Int = Intrinsic::aarch64_neon_frintn;
    return EmitNeonCall(CGM.getIntrinsic(Int, Ty), Ops, "vrndn");
  }
  case NEON::BI__builtin_neon_vrndp_v:
  case NEON::BI__builtin_neon_vrndpq_v: {
    Int = Intrinsic::ceil;
    return EmitNeonCall(CGM.getIntrinsic(Int, Ty), Ops, "vrndp");
  }
  case NEON::BI__builtin_neon_vrndx_v:
  case NEON::BI__builtin_neon_vrndxq_v: {
    Int = Intrinsic::rint;
    return EmitNeonCall(CGM.getIntrinsic(Int, Ty), Ops, "vrndx");
  }
  case NEON::BI__builtin_neon_vrnd_v:
  case NEON::BI__builtin_neon_vrndq_v: {
    Int = Intrinsic::trunc;
    return EmitNeonCall(CGM.getIntrinsic(Int, Ty), Ops, "vrndz");
  }
  case NEON::BI__builtin_neon_vceqz_v:
  case NEON::BI__builtin_neon_vceqzq_v:
    return EmitAArch64CompareBuiltinExpr(Ops[0], Ty, ICmpInst::FCMP_OEQ,
                                         ICmpInst::ICMP_EQ, "vceqz");
  case NEON::BI__builtin_neon_vcgez_v:
  case NEON::BI__builtin_neon_vcgezq_v:
    return EmitAArch64CompareBuiltinExpr(Ops[0], Ty, ICmpInst::FCMP_OGE,
                                         ICmpInst::ICMP_SGE, "vcgez");
  case NEON::BI__builtin_neon_vclez_v:
  case NEON::BI__builtin_neon_vclezq_v:
    return EmitAArch64CompareBuiltinExpr(Ops[0], Ty, ICmpInst::FCMP_OLE,
                                         ICmpInst::ICMP_SLE, "vclez");
  case NEON::BI__builtin_neon_vcgtz_v:
  case NEON::BI__builtin_neon_vcgtzq_v:
    return EmitAArch64CompareBuiltinExpr(Ops[0], Ty, ICmpInst::FCMP_OGT,
                                         ICmpInst::ICMP_SGT, "vcgtz");
  case NEON::BI__builtin_neon_vcltz_v:
  case NEON::BI__builtin_neon_vcltzq_v:
    return EmitAArch64CompareBuiltinExpr(Ops[0], Ty, ICmpInst::FCMP_OLT,
                                         ICmpInst::ICMP_SLT, "vcltz");
  case NEON::BI__builtin_neon_vcvt_f64_v:
  case NEON::BI__builtin_neon_vcvtq_f64_v:
    Ops[0] = Builder.CreateBitCast(Ops[0], Ty);
    Ty = GetNeonType(this, NeonTypeFlags(NeonTypeFlags::Float64, false, quad));
    return usgn ? Builder.CreateUIToFP(Ops[0], Ty, "vcvt")
                : Builder.CreateSIToFP(Ops[0], Ty, "vcvt");
  case NEON::BI__builtin_neon_vcvt_f64_f32: {
    assert(Type.getEltType() == NeonTypeFlags::Float64 && quad &&
           "unexpected vcvt_f64_f32 builtin");
    NeonTypeFlags SrcFlag = NeonTypeFlags(NeonTypeFlags::Float32, false, false);
    Ops[0] = Builder.CreateBitCast(Ops[0], GetNeonType(this, SrcFlag));

    return Builder.CreateFPExt(Ops[0], Ty, "vcvt");
  }
  case NEON::BI__builtin_neon_vcvt_f32_f64: {
    assert(Type.getEltType() == NeonTypeFlags::Float32 &&
           "unexpected vcvt_f32_f64 builtin");
    NeonTypeFlags SrcFlag = NeonTypeFlags(NeonTypeFlags::Float64, false, true);
    Ops[0] = Builder.CreateBitCast(Ops[0], GetNeonType(this, SrcFlag));

    return Builder.CreateFPTrunc(Ops[0], Ty, "vcvt");
  }
  case NEON::BI__builtin_neon_vcvt_s32_v:
  case NEON::BI__builtin_neon_vcvt_u32_v:
  case NEON::BI__builtin_neon_vcvt_s64_v:
  case NEON::BI__builtin_neon_vcvt_u64_v:
  case NEON::BI__builtin_neon_vcvtq_s32_v:
  case NEON::BI__builtin_neon_vcvtq_u32_v:
  case NEON::BI__builtin_neon_vcvtq_s64_v:
  case NEON::BI__builtin_neon_vcvtq_u64_v: {
    Ops[0] = Builder.CreateBitCast(Ops[0], GetFloatNeonType(this, Type));
    if (usgn)
      return Builder.CreateFPToUI(Ops[0], Ty);
    return Builder.CreateFPToSI(Ops[0], Ty);
  }
  case NEON::BI__builtin_neon_vcvta_s32_v:
  case NEON::BI__builtin_neon_vcvtaq_s32_v:
  case NEON::BI__builtin_neon_vcvta_u32_v:
  case NEON::BI__builtin_neon_vcvtaq_u32_v:
  case NEON::BI__builtin_neon_vcvta_s64_v:
  case NEON::BI__builtin_neon_vcvtaq_s64_v:
  case NEON::BI__builtin_neon_vcvta_u64_v:
  case NEON::BI__builtin_neon_vcvtaq_u64_v: {
    Int = usgn ? Intrinsic::aarch64_neon_fcvtau : Intrinsic::aarch64_neon_fcvtas;
    llvm::Type *Tys[2] = { Ty, GetFloatNeonType(this, Type) };
    return EmitNeonCall(CGM.getIntrinsic(Int, Tys), Ops, "vcvta");
  }
  case NEON::BI__builtin_neon_vcvtm_s32_v:
  case NEON::BI__builtin_neon_vcvtmq_s32_v:
  case NEON::BI__builtin_neon_vcvtm_u32_v:
  case NEON::BI__builtin_neon_vcvtmq_u32_v:
  case NEON::BI__builtin_neon_vcvtm_s64_v:
  case NEON::BI__builtin_neon_vcvtmq_s64_v:
  case NEON::BI__builtin_neon_vcvtm_u64_v:
  case NEON::BI__builtin_neon_vcvtmq_u64_v: {
    Int = usgn ? Intrinsic::aarch64_neon_fcvtmu : Intrinsic::aarch64_neon_fcvtms;
    llvm::Type *Tys[2] = { Ty, GetFloatNeonType(this, Type) };
    return EmitNeonCall(CGM.getIntrinsic(Int, Tys), Ops, "vcvtm");
  }
  case NEON::BI__builtin_neon_vcvtn_s32_v:
  case NEON::BI__builtin_neon_vcvtnq_s32_v:
  case NEON::BI__builtin_neon_vcvtn_u32_v:
  case NEON::BI__builtin_neon_vcvtnq_u32_v:
  case NEON::BI__builtin_neon_vcvtn_s64_v:
  case NEON::BI__builtin_neon_vcvtnq_s64_v:
  case NEON::BI__builtin_neon_vcvtn_u64_v:
  case NEON::BI__builtin_neon_vcvtnq_u64_v: {
    Int = usgn ? Intrinsic::aarch64_neon_fcvtnu : Intrinsic::aarch64_neon_fcvtns;
    llvm::Type *Tys[2] = { Ty, GetFloatNeonType(this, Type) };
    return EmitNeonCall(CGM.getIntrinsic(Int, Tys), Ops, "vcvtn");
  }
  case NEON::BI__builtin_neon_vcvtp_s32_v:
  case NEON::BI__builtin_neon_vcvtpq_s32_v:
  case NEON::BI__builtin_neon_vcvtp_u32_v:
  case NEON::BI__builtin_neon_vcvtpq_u32_v:
  case NEON::BI__builtin_neon_vcvtp_s64_v:
  case NEON::BI__builtin_neon_vcvtpq_s64_v:
  case NEON::BI__builtin_neon_vcvtp_u64_v:
  case NEON::BI__builtin_neon_vcvtpq_u64_v: {
    Int = usgn ? Intrinsic::aarch64_neon_fcvtpu : Intrinsic::aarch64_neon_fcvtps;
    llvm::Type *Tys[2] = { Ty, GetFloatNeonType(this, Type) };
    return EmitNeonCall(CGM.getIntrinsic(Int, Tys), Ops, "vcvtp");
  }
  case NEON::BI__builtin_neon_vmulx_v:
  case NEON::BI__builtin_neon_vmulxq_v: {
    Int = Intrinsic::aarch64_neon_fmulx;
    return EmitNeonCall(CGM.getIntrinsic(Int, Ty), Ops, "vmulx");
  }
  case NEON::BI__builtin_neon_vmul_lane_v:
  case NEON::BI__builtin_neon_vmul_laneq_v: {
    // v1f64 vmul_lane should be mapped to Neon scalar mul lane
    bool Quad = false;
    if (BuiltinID == NEON::BI__builtin_neon_vmul_laneq_v)
      Quad = true;
    Ops[0] = Builder.CreateBitCast(Ops[0], DoubleTy);
    llvm::Type *VTy = GetNeonType(this,
      NeonTypeFlags(NeonTypeFlags::Float64, false, Quad));
    Ops[1] = Builder.CreateBitCast(Ops[1], VTy);
    Ops[1] = Builder.CreateExtractElement(Ops[1], Ops[2], "extract");
    Value *Result = Builder.CreateFMul(Ops[0], Ops[1]);
    return Builder.CreateBitCast(Result, Ty);
  }
  case NEON::BI__builtin_neon_vnegd_s64:
    return Builder.CreateNeg(EmitScalarExpr(E->getArg(0)), "vnegd");
  case NEON::BI__builtin_neon_vpmaxnm_v:
  case NEON::BI__builtin_neon_vpmaxnmq_v: {
    Int = Intrinsic::aarch64_neon_fmaxnmp;
    return EmitNeonCall(CGM.getIntrinsic(Int, Ty), Ops, "vpmaxnm");
  }
  case NEON::BI__builtin_neon_vpminnm_v:
  case NEON::BI__builtin_neon_vpminnmq_v: {
    Int = Intrinsic::aarch64_neon_fminnmp;
    return EmitNeonCall(CGM.getIntrinsic(Int, Ty), Ops, "vpminnm");
  }
  case NEON::BI__builtin_neon_vsqrt_v:
  case NEON::BI__builtin_neon_vsqrtq_v: {
    Int = Intrinsic::sqrt;
    Ops[0] = Builder.CreateBitCast(Ops[0], Ty);
    return EmitNeonCall(CGM.getIntrinsic(Int, Ty), Ops, "vsqrt");
  }
  case NEON::BI__builtin_neon_vrbit_v:
  case NEON::BI__builtin_neon_vrbitq_v: {
    Int = Intrinsic::aarch64_neon_rbit;
    return EmitNeonCall(CGM.getIntrinsic(Int, Ty), Ops, "vrbit");
  }
  case NEON::BI__builtin_neon_vaddv_u8:
    // FIXME: These are handled by the AArch64 scalar code.
    usgn = true;
    // FALLTHROUGH
  case NEON::BI__builtin_neon_vaddv_s8: {
    Int = usgn ? Intrinsic::aarch64_neon_uaddv : Intrinsic::aarch64_neon_saddv;
    Ty = Int32Ty;
    VTy = llvm::VectorType::get(Int8Ty, 8);
    llvm::Type *Tys[2] = { Ty, VTy };
    Ops.push_back(EmitScalarExpr(E->getArg(0)));
    Ops[0] = EmitNeonCall(CGM.getIntrinsic(Int, Tys), Ops, "vaddv");
    return Builder.CreateTrunc(Ops[0], Int8Ty);
  }
  case NEON::BI__builtin_neon_vaddv_u16:
    usgn = true;
    // FALLTHROUGH
  case NEON::BI__builtin_neon_vaddv_s16: {
    Int = usgn ? Intrinsic::aarch64_neon_uaddv : Intrinsic::aarch64_neon_saddv;
    Ty = Int32Ty;
    VTy = llvm::VectorType::get(Int16Ty, 4);
    llvm::Type *Tys[2] = { Ty, VTy };
    Ops.push_back(EmitScalarExpr(E->getArg(0)));
    Ops[0] = EmitNeonCall(CGM.getIntrinsic(Int, Tys), Ops, "vaddv");
    return Builder.CreateTrunc(Ops[0], Int16Ty);
  }
  case NEON::BI__builtin_neon_vaddvq_u8:
    usgn = true;
    // FALLTHROUGH
  case NEON::BI__builtin_neon_vaddvq_s8: {
    Int = usgn ? Intrinsic::aarch64_neon_uaddv : Intrinsic::aarch64_neon_saddv;
    Ty = Int32Ty;
    VTy = llvm::VectorType::get(Int8Ty, 16);
    llvm::Type *Tys[2] = { Ty, VTy };
    Ops.push_back(EmitScalarExpr(E->getArg(0)));
    Ops[0] = EmitNeonCall(CGM.getIntrinsic(Int, Tys), Ops, "vaddv");
    return Builder.CreateTrunc(Ops[0], Int8Ty);
  }
  case NEON::BI__builtin_neon_vaddvq_u16:
    usgn = true;
    // FALLTHROUGH
  case NEON::BI__builtin_neon_vaddvq_s16: {
    Int = usgn ? Intrinsic::aarch64_neon_uaddv : Intrinsic::aarch64_neon_saddv;
    Ty = Int32Ty;
    VTy = llvm::VectorType::get(Int16Ty, 8);
    llvm::Type *Tys[2] = { Ty, VTy };
    Ops.push_back(EmitScalarExpr(E->getArg(0)));
    Ops[0] = EmitNeonCall(CGM.getIntrinsic(Int, Tys), Ops, "vaddv");
    return Builder.CreateTrunc(Ops[0], Int16Ty);
  }
  case NEON::BI__builtin_neon_vmaxv_u8: {
    Int = Intrinsic::aarch64_neon_umaxv;
    Ty = Int32Ty;
    VTy = llvm::VectorType::get(Int8Ty, 8);
    llvm::Type *Tys[2] = { Ty, VTy };
    Ops.push_back(EmitScalarExpr(E->getArg(0)));
    Ops[0] = EmitNeonCall(CGM.getIntrinsic(Int, Tys), Ops, "vmaxv");
    return Builder.CreateTrunc(Ops[0], Int8Ty);
  }
  case NEON::BI__builtin_neon_vmaxv_u16: {
    Int = Intrinsic::aarch64_neon_umaxv;
    Ty = Int32Ty;
    VTy = llvm::VectorType::get(Int16Ty, 4);
    llvm::Type *Tys[2] = { Ty, VTy };
    Ops.push_back(EmitScalarExpr(E->getArg(0)));
    Ops[0] = EmitNeonCall(CGM.getIntrinsic(Int, Tys), Ops, "vmaxv");
    return Builder.CreateTrunc(Ops[0], Int16Ty);
  }
  case NEON::BI__builtin_neon_vmaxvq_u8: {
    Int = Intrinsic::aarch64_neon_umaxv;
    Ty = Int32Ty;
    VTy = llvm::VectorType::get(Int8Ty, 16);
    llvm::Type *Tys[2] = { Ty, VTy };
    Ops.push_back(EmitScalarExpr(E->getArg(0)));
    Ops[0] = EmitNeonCall(CGM.getIntrinsic(Int, Tys), Ops, "vmaxv");
    return Builder.CreateTrunc(Ops[0], Int8Ty);
  }
  case NEON::BI__builtin_neon_vmaxvq_u16: {
    Int = Intrinsic::aarch64_neon_umaxv;
    Ty = Int32Ty;
    VTy = llvm::VectorType::get(Int16Ty, 8);
    llvm::Type *Tys[2] = { Ty, VTy };
    Ops.push_back(EmitScalarExpr(E->getArg(0)));
    Ops[0] = EmitNeonCall(CGM.getIntrinsic(Int, Tys), Ops, "vmaxv");
    return Builder.CreateTrunc(Ops[0], Int16Ty);
  }
  case NEON::BI__builtin_neon_vmaxv_s8: {
    Int = Intrinsic::aarch64_neon_smaxv;
    Ty = Int32Ty;
    VTy = llvm::VectorType::get(Int8Ty, 8);
    llvm::Type *Tys[2] = { Ty, VTy };
    Ops.push_back(EmitScalarExpr(E->getArg(0)));
    Ops[0] = EmitNeonCall(CGM.getIntrinsic(Int, Tys), Ops, "vmaxv");
    return Builder.CreateTrunc(Ops[0], Int8Ty);
  }
  case NEON::BI__builtin_neon_vmaxv_s16: {
    Int = Intrinsic::aarch64_neon_smaxv;
    Ty = Int32Ty;
    VTy = llvm::VectorType::get(Int16Ty, 4);
    llvm::Type *Tys[2] = { Ty, VTy };
    Ops.push_back(EmitScalarExpr(E->getArg(0)));
    Ops[0] = EmitNeonCall(CGM.getIntrinsic(Int, Tys), Ops, "vmaxv");
    return Builder.CreateTrunc(Ops[0], Int16Ty);
  }
  case NEON::BI__builtin_neon_vmaxvq_s8: {
    Int = Intrinsic::aarch64_neon_smaxv;
    Ty = Int32Ty;
    VTy = llvm::VectorType::get(Int8Ty, 16);
    llvm::Type *Tys[2] = { Ty, VTy };
    Ops.push_back(EmitScalarExpr(E->getArg(0)));
    Ops[0] = EmitNeonCall(CGM.getIntrinsic(Int, Tys), Ops, "vmaxv");
    return Builder.CreateTrunc(Ops[0], Int8Ty);
  }
  case NEON::BI__builtin_neon_vmaxvq_s16: {
    Int = Intrinsic::aarch64_neon_smaxv;
    Ty = Int32Ty;
    VTy = llvm::VectorType::get(Int16Ty, 8);
    llvm::Type *Tys[2] = { Ty, VTy };
    Ops.push_back(EmitScalarExpr(E->getArg(0)));
    Ops[0] = EmitNeonCall(CGM.getIntrinsic(Int, Tys), Ops, "vmaxv");
    return Builder.CreateTrunc(Ops[0], Int16Ty);
  }
  case NEON::BI__builtin_neon_vminv_u8: {
    Int = Intrinsic::aarch64_neon_uminv;
    Ty = Int32Ty;
    VTy = llvm::VectorType::get(Int8Ty, 8);
    llvm::Type *Tys[2] = { Ty, VTy };
    Ops.push_back(EmitScalarExpr(E->getArg(0)));
    Ops[0] = EmitNeonCall(CGM.getIntrinsic(Int, Tys), Ops, "vminv");
    return Builder.CreateTrunc(Ops[0], Int8Ty);
  }
  case NEON::BI__builtin_neon_vminv_u16: {
    Int = Intrinsic::aarch64_neon_uminv;
    Ty = Int32Ty;
    VTy = llvm::VectorType::get(Int16Ty, 4);
    llvm::Type *Tys[2] = { Ty, VTy };
    Ops.push_back(EmitScalarExpr(E->getArg(0)));
    Ops[0] = EmitNeonCall(CGM.getIntrinsic(Int, Tys), Ops, "vminv");
    return Builder.CreateTrunc(Ops[0], Int16Ty);
  }
  case NEON::BI__builtin_neon_vminvq_u8: {
    Int = Intrinsic::aarch64_neon_uminv;
    Ty = Int32Ty;
    VTy = llvm::VectorType::get(Int8Ty, 16);
    llvm::Type *Tys[2] = { Ty, VTy };
    Ops.push_back(EmitScalarExpr(E->getArg(0)));
    Ops[0] = EmitNeonCall(CGM.getIntrinsic(Int, Tys), Ops, "vminv");
    return Builder.CreateTrunc(Ops[0], Int8Ty);
  }
  case NEON::BI__builtin_neon_vminvq_u16: {
    Int = Intrinsic::aarch64_neon_uminv;
    Ty = Int32Ty;
    VTy = llvm::VectorType::get(Int16Ty, 8);
    llvm::Type *Tys[2] = { Ty, VTy };
    Ops.push_back(EmitScalarExpr(E->getArg(0)));
    Ops[0] = EmitNeonCall(CGM.getIntrinsic(Int, Tys), Ops, "vminv");
    return Builder.CreateTrunc(Ops[0], Int16Ty);
  }
  case NEON::BI__builtin_neon_vminv_s8: {
    Int = Intrinsic::aarch64_neon_sminv;
    Ty = Int32Ty;
    VTy = llvm::VectorType::get(Int8Ty, 8);
    llvm::Type *Tys[2] = { Ty, VTy };
    Ops.push_back(EmitScalarExpr(E->getArg(0)));
    Ops[0] = EmitNeonCall(CGM.getIntrinsic(Int, Tys), Ops, "vminv");
    return Builder.CreateTrunc(Ops[0], Int8Ty);
  }
  case NEON::BI__builtin_neon_vminv_s16: {
    Int = Intrinsic::aarch64_neon_sminv;
    Ty = Int32Ty;
    VTy = llvm::VectorType::get(Int16Ty, 4);
    llvm::Type *Tys[2] = { Ty, VTy };
    Ops.push_back(EmitScalarExpr(E->getArg(0)));
    Ops[0] = EmitNeonCall(CGM.getIntrinsic(Int, Tys), Ops, "vminv");
    return Builder.CreateTrunc(Ops[0], Int16Ty);
  }
  case NEON::BI__builtin_neon_vminvq_s8: {
    Int = Intrinsic::aarch64_neon_sminv;
    Ty = Int32Ty;
    VTy = llvm::VectorType::get(Int8Ty, 16);
    llvm::Type *Tys[2] = { Ty, VTy };
    Ops.push_back(EmitScalarExpr(E->getArg(0)));
    Ops[0] = EmitNeonCall(CGM.getIntrinsic(Int, Tys), Ops, "vminv");
    return Builder.CreateTrunc(Ops[0], Int8Ty);
  }
  case NEON::BI__builtin_neon_vminvq_s16: {
    Int = Intrinsic::aarch64_neon_sminv;
    Ty = Int32Ty;
    VTy = llvm::VectorType::get(Int16Ty, 8);
    llvm::Type *Tys[2] = { Ty, VTy };
    Ops.push_back(EmitScalarExpr(E->getArg(0)));
    Ops[0] = EmitNeonCall(CGM.getIntrinsic(Int, Tys), Ops, "vminv");
    return Builder.CreateTrunc(Ops[0], Int16Ty);
  }
  case NEON::BI__builtin_neon_vmul_n_f64: {
    Ops[0] = Builder.CreateBitCast(Ops[0], DoubleTy);
    Value *RHS = Builder.CreateBitCast(EmitScalarExpr(E->getArg(1)), DoubleTy);
    return Builder.CreateFMul(Ops[0], RHS);
  }
  case NEON::BI__builtin_neon_vaddlv_u8: {
    Int = Intrinsic::aarch64_neon_uaddlv;
    Ty = Int32Ty;
    VTy = llvm::VectorType::get(Int8Ty, 8);
    llvm::Type *Tys[2] = { Ty, VTy };
    Ops.push_back(EmitScalarExpr(E->getArg(0)));
    Ops[0] = EmitNeonCall(CGM.getIntrinsic(Int, Tys), Ops, "vaddlv");
    return Builder.CreateTrunc(Ops[0], Int16Ty);
  }
  case NEON::BI__builtin_neon_vaddlv_u16: {
    Int = Intrinsic::aarch64_neon_uaddlv;
    Ty = Int32Ty;
    VTy = llvm::VectorType::get(Int16Ty, 4);
    llvm::Type *Tys[2] = { Ty, VTy };
    Ops.push_back(EmitScalarExpr(E->getArg(0)));
    return EmitNeonCall(CGM.getIntrinsic(Int, Tys), Ops, "vaddlv");
  }
  case NEON::BI__builtin_neon_vaddlvq_u8: {
    Int = Intrinsic::aarch64_neon_uaddlv;
    Ty = Int32Ty;
    VTy = llvm::VectorType::get(Int8Ty, 16);
    llvm::Type *Tys[2] = { Ty, VTy };
    Ops.push_back(EmitScalarExpr(E->getArg(0)));
    Ops[0] = EmitNeonCall(CGM.getIntrinsic(Int, Tys), Ops, "vaddlv");
    return Builder.CreateTrunc(Ops[0], Int16Ty);
  }
  case NEON::BI__builtin_neon_vaddlvq_u16: {
    Int = Intrinsic::aarch64_neon_uaddlv;
    Ty = Int32Ty;
    VTy = llvm::VectorType::get(Int16Ty, 8);
    llvm::Type *Tys[2] = { Ty, VTy };
    Ops.push_back(EmitScalarExpr(E->getArg(0)));
    return EmitNeonCall(CGM.getIntrinsic(Int, Tys), Ops, "vaddlv");
  }
  case NEON::BI__builtin_neon_vaddlv_s8: {
    Int = Intrinsic::aarch64_neon_saddlv;
    Ty = Int32Ty;
    VTy = llvm::VectorType::get(Int8Ty, 8);
    llvm::Type *Tys[2] = { Ty, VTy };
    Ops.push_back(EmitScalarExpr(E->getArg(0)));
    Ops[0] = EmitNeonCall(CGM.getIntrinsic(Int, Tys), Ops, "vaddlv");
    return Builder.CreateTrunc(Ops[0], Int16Ty);
  }
  case NEON::BI__builtin_neon_vaddlv_s16: {
    Int = Intrinsic::aarch64_neon_saddlv;
    Ty = Int32Ty;
    VTy = llvm::VectorType::get(Int16Ty, 4);
    llvm::Type *Tys[2] = { Ty, VTy };
    Ops.push_back(EmitScalarExpr(E->getArg(0)));
    return EmitNeonCall(CGM.getIntrinsic(Int, Tys), Ops, "vaddlv");
  }
  case NEON::BI__builtin_neon_vaddlvq_s8: {
    Int = Intrinsic::aarch64_neon_saddlv;
    Ty = Int32Ty;
    VTy = llvm::VectorType::get(Int8Ty, 16);
    llvm::Type *Tys[2] = { Ty, VTy };
    Ops.push_back(EmitScalarExpr(E->getArg(0)));
    Ops[0] = EmitNeonCall(CGM.getIntrinsic(Int, Tys), Ops, "vaddlv");
    return Builder.CreateTrunc(Ops[0], Int16Ty);
  }
  case NEON::BI__builtin_neon_vaddlvq_s16: {
    Int = Intrinsic::aarch64_neon_saddlv;
    Ty = Int32Ty;
    VTy = llvm::VectorType::get(Int16Ty, 8);
    llvm::Type *Tys[2] = { Ty, VTy };
    Ops.push_back(EmitScalarExpr(E->getArg(0)));
    return EmitNeonCall(CGM.getIntrinsic(Int, Tys), Ops, "vaddlv");
  }
  case NEON::BI__builtin_neon_vsri_n_v:
  case NEON::BI__builtin_neon_vsriq_n_v: {
    Int = Intrinsic::aarch64_neon_vsri;
    llvm::Function *Intrin = CGM.getIntrinsic(Int, Ty);
    return EmitNeonCall(Intrin, Ops, "vsri_n");
  }
  case NEON::BI__builtin_neon_vsli_n_v:
  case NEON::BI__builtin_neon_vsliq_n_v: {
    Int = Intrinsic::aarch64_neon_vsli;
    llvm::Function *Intrin = CGM.getIntrinsic(Int, Ty);
    return EmitNeonCall(Intrin, Ops, "vsli_n");
  }
  case NEON::BI__builtin_neon_vsra_n_v:
  case NEON::BI__builtin_neon_vsraq_n_v:
    Ops[0] = Builder.CreateBitCast(Ops[0], Ty);
    Ops[1] = EmitNeonRShiftImm(Ops[1], Ops[2], Ty, usgn, "vsra_n");
    return Builder.CreateAdd(Ops[0], Ops[1]);
  case NEON::BI__builtin_neon_vrsra_n_v:
  case NEON::BI__builtin_neon_vrsraq_n_v: {
    Int = usgn ? Intrinsic::aarch64_neon_urshl : Intrinsic::aarch64_neon_srshl;
    SmallVector<llvm::Value*,2> TmpOps;
    TmpOps.push_back(Ops[1]);
    TmpOps.push_back(Ops[2]);
    Function* F = CGM.getIntrinsic(Int, Ty);
    llvm::Value *tmp = EmitNeonCall(F, TmpOps, "vrshr_n", 1, true);
    Ops[0] = Builder.CreateBitCast(Ops[0], VTy);
    return Builder.CreateAdd(Ops[0], tmp);
  }
    // FIXME: Sharing loads & stores with 32-bit is complicated by the absence
    // of an Align parameter here.
  case NEON::BI__builtin_neon_vld1_x2_v:
  case NEON::BI__builtin_neon_vld1q_x2_v:
  case NEON::BI__builtin_neon_vld1_x3_v:
  case NEON::BI__builtin_neon_vld1q_x3_v:
  case NEON::BI__builtin_neon_vld1_x4_v:
  case NEON::BI__builtin_neon_vld1q_x4_v: {
    llvm::Type *PTy = llvm::PointerType::getUnqual(VTy->getVectorElementType());
    Ops[1] = Builder.CreateBitCast(Ops[1], PTy);
    llvm::Type *Tys[2] = { VTy, PTy };
    unsigned Int;
    switch (BuiltinID) {
    case NEON::BI__builtin_neon_vld1_x2_v:
    case NEON::BI__builtin_neon_vld1q_x2_v:
      Int = Intrinsic::aarch64_neon_ld1x2;
      break;
    case NEON::BI__builtin_neon_vld1_x3_v:
    case NEON::BI__builtin_neon_vld1q_x3_v:
      Int = Intrinsic::aarch64_neon_ld1x3;
      break;
    case NEON::BI__builtin_neon_vld1_x4_v:
    case NEON::BI__builtin_neon_vld1q_x4_v:
      Int = Intrinsic::aarch64_neon_ld1x4;
      break;
    }
    Function *F = CGM.getIntrinsic(Int, Tys);
    Ops[1] = Builder.CreateCall(F, Ops[1], "vld1xN");
    Ty = llvm::PointerType::getUnqual(Ops[1]->getType());
    Ops[0] = Builder.CreateBitCast(Ops[0], Ty);
    return Builder.CreateDefaultAlignedStore(Ops[1], Ops[0]);
  }
  case NEON::BI__builtin_neon_vst1_x2_v:
  case NEON::BI__builtin_neon_vst1q_x2_v:
  case NEON::BI__builtin_neon_vst1_x3_v:
  case NEON::BI__builtin_neon_vst1q_x3_v:
  case NEON::BI__builtin_neon_vst1_x4_v:
  case NEON::BI__builtin_neon_vst1q_x4_v: {
    llvm::Type *PTy = llvm::PointerType::getUnqual(VTy->getVectorElementType());
    llvm::Type *Tys[2] = { VTy, PTy };
    unsigned Int;
    switch (BuiltinID) {
    case NEON::BI__builtin_neon_vst1_x2_v:
    case NEON::BI__builtin_neon_vst1q_x2_v:
      Int = Intrinsic::aarch64_neon_st1x2;
      break;
    case NEON::BI__builtin_neon_vst1_x3_v:
    case NEON::BI__builtin_neon_vst1q_x3_v:
      Int = Intrinsic::aarch64_neon_st1x3;
      break;
    case NEON::BI__builtin_neon_vst1_x4_v:
    case NEON::BI__builtin_neon_vst1q_x4_v:
      Int = Intrinsic::aarch64_neon_st1x4;
      break;
    }
    std::rotate(Ops.begin(), Ops.begin() + 1, Ops.end());
    return EmitNeonCall(CGM.getIntrinsic(Int, Tys), Ops, "");
  }
  case NEON::BI__builtin_neon_vld1_v:
  case NEON::BI__builtin_neon_vld1q_v:
    Ops[0] = Builder.CreateBitCast(Ops[0], llvm::PointerType::getUnqual(VTy));
    return Builder.CreateDefaultAlignedLoad(Ops[0]);
  case NEON::BI__builtin_neon_vst1_v:
  case NEON::BI__builtin_neon_vst1q_v:
    Ops[0] = Builder.CreateBitCast(Ops[0], llvm::PointerType::getUnqual(VTy));
    Ops[1] = Builder.CreateBitCast(Ops[1], VTy);
    return Builder.CreateDefaultAlignedStore(Ops[1], Ops[0]);
  case NEON::BI__builtin_neon_vld1_lane_v:
  case NEON::BI__builtin_neon_vld1q_lane_v:
    Ops[1] = Builder.CreateBitCast(Ops[1], Ty);
    Ty = llvm::PointerType::getUnqual(VTy->getElementType());
    Ops[0] = Builder.CreateBitCast(Ops[0], Ty);
    Ops[0] = Builder.CreateDefaultAlignedLoad(Ops[0]);
    return Builder.CreateInsertElement(Ops[1], Ops[0], Ops[2], "vld1_lane");
  case NEON::BI__builtin_neon_vld1_dup_v:
  case NEON::BI__builtin_neon_vld1q_dup_v: {
    Value *V = UndefValue::get(Ty);
    Ty = llvm::PointerType::getUnqual(VTy->getElementType());
    Ops[0] = Builder.CreateBitCast(Ops[0], Ty);
    Ops[0] = Builder.CreateDefaultAlignedLoad(Ops[0]);
    llvm::Constant *CI = ConstantInt::get(Int32Ty, 0);
    Ops[0] = Builder.CreateInsertElement(V, Ops[0], CI);
    return EmitNeonSplat(Ops[0], CI);
  }
  case NEON::BI__builtin_neon_vst1_lane_v:
  case NEON::BI__builtin_neon_vst1q_lane_v:
    Ops[1] = Builder.CreateBitCast(Ops[1], Ty);
    Ops[1] = Builder.CreateExtractElement(Ops[1], Ops[2]);
    Ty = llvm::PointerType::getUnqual(Ops[1]->getType());
    return Builder.CreateDefaultAlignedStore(Ops[1],
                                             Builder.CreateBitCast(Ops[0], Ty));
  case NEON::BI__builtin_neon_vld2_v:
  case NEON::BI__builtin_neon_vld2q_v: {
    llvm::Type *PTy = llvm::PointerType::getUnqual(VTy);
    Ops[1] = Builder.CreateBitCast(Ops[1], PTy);
    llvm::Type *Tys[2] = { VTy, PTy };
    Function *F = CGM.getIntrinsic(Intrinsic::aarch64_neon_ld2, Tys);
    Ops[1] = Builder.CreateCall(F, Ops[1], "vld2");
    Ops[0] = Builder.CreateBitCast(Ops[0],
                llvm::PointerType::getUnqual(Ops[1]->getType()));
    return Builder.CreateDefaultAlignedStore(Ops[1], Ops[0]);
  }
  case NEON::BI__builtin_neon_vld3_v:
  case NEON::BI__builtin_neon_vld3q_v: {
    llvm::Type *PTy = llvm::PointerType::getUnqual(VTy);
    Ops[1] = Builder.CreateBitCast(Ops[1], PTy);
    llvm::Type *Tys[2] = { VTy, PTy };
    Function *F = CGM.getIntrinsic(Intrinsic::aarch64_neon_ld3, Tys);
    Ops[1] = Builder.CreateCall(F, Ops[1], "vld3");
    Ops[0] = Builder.CreateBitCast(Ops[0],
                llvm::PointerType::getUnqual(Ops[1]->getType()));
    return Builder.CreateDefaultAlignedStore(Ops[1], Ops[0]);
  }
  case NEON::BI__builtin_neon_vld4_v:
  case NEON::BI__builtin_neon_vld4q_v: {
    llvm::Type *PTy = llvm::PointerType::getUnqual(VTy);
    Ops[1] = Builder.CreateBitCast(Ops[1], PTy);
    llvm::Type *Tys[2] = { VTy, PTy };
    Function *F = CGM.getIntrinsic(Intrinsic::aarch64_neon_ld4, Tys);
    Ops[1] = Builder.CreateCall(F, Ops[1], "vld4");
    Ops[0] = Builder.CreateBitCast(Ops[0],
                llvm::PointerType::getUnqual(Ops[1]->getType()));
    return Builder.CreateDefaultAlignedStore(Ops[1], Ops[0]);
  }
  case NEON::BI__builtin_neon_vld2_dup_v:
  case NEON::BI__builtin_neon_vld2q_dup_v: {
    llvm::Type *PTy =
      llvm::PointerType::getUnqual(VTy->getElementType());
    Ops[1] = Builder.CreateBitCast(Ops[1], PTy);
    llvm::Type *Tys[2] = { VTy, PTy };
    Function *F = CGM.getIntrinsic(Intrinsic::aarch64_neon_ld2r, Tys);
    Ops[1] = Builder.CreateCall(F, Ops[1], "vld2");
    Ops[0] = Builder.CreateBitCast(Ops[0],
                llvm::PointerType::getUnqual(Ops[1]->getType()));
    return Builder.CreateDefaultAlignedStore(Ops[1], Ops[0]);
  }
  case NEON::BI__builtin_neon_vld3_dup_v:
  case NEON::BI__builtin_neon_vld3q_dup_v: {
    llvm::Type *PTy =
      llvm::PointerType::getUnqual(VTy->getElementType());
    Ops[1] = Builder.CreateBitCast(Ops[1], PTy);
    llvm::Type *Tys[2] = { VTy, PTy };
    Function *F = CGM.getIntrinsic(Intrinsic::aarch64_neon_ld3r, Tys);
    Ops[1] = Builder.CreateCall(F, Ops[1], "vld3");
    Ops[0] = Builder.CreateBitCast(Ops[0],
                llvm::PointerType::getUnqual(Ops[1]->getType()));
    return Builder.CreateDefaultAlignedStore(Ops[1], Ops[0]);
  }
  case NEON::BI__builtin_neon_vld4_dup_v:
  case NEON::BI__builtin_neon_vld4q_dup_v: {
    llvm::Type *PTy =
      llvm::PointerType::getUnqual(VTy->getElementType());
    Ops[1] = Builder.CreateBitCast(Ops[1], PTy);
    llvm::Type *Tys[2] = { VTy, PTy };
    Function *F = CGM.getIntrinsic(Intrinsic::aarch64_neon_ld4r, Tys);
    Ops[1] = Builder.CreateCall(F, Ops[1], "vld4");
    Ops[0] = Builder.CreateBitCast(Ops[0],
                llvm::PointerType::getUnqual(Ops[1]->getType()));
    return Builder.CreateDefaultAlignedStore(Ops[1], Ops[0]);
  }
  case NEON::BI__builtin_neon_vld2_lane_v:
  case NEON::BI__builtin_neon_vld2q_lane_v: {
    llvm::Type *Tys[2] = { VTy, Ops[1]->getType() };
    Function *F = CGM.getIntrinsic(Intrinsic::aarch64_neon_ld2lane, Tys);
    Ops.push_back(Ops[1]);
    Ops.erase(Ops.begin()+1);
    Ops[1] = Builder.CreateBitCast(Ops[1], Ty);
    Ops[2] = Builder.CreateBitCast(Ops[2], Ty);
    Ops[3] = Builder.CreateZExt(Ops[3], Int64Ty);
    Ops[1] = Builder.CreateCall(F, makeArrayRef(Ops).slice(1), "vld2_lane");
    Ty = llvm::PointerType::getUnqual(Ops[1]->getType());
    Ops[0] = Builder.CreateBitCast(Ops[0], Ty);
    return Builder.CreateDefaultAlignedStore(Ops[1], Ops[0]);
  }
  case NEON::BI__builtin_neon_vld3_lane_v:
  case NEON::BI__builtin_neon_vld3q_lane_v: {
    llvm::Type *Tys[2] = { VTy, Ops[1]->getType() };
    Function *F = CGM.getIntrinsic(Intrinsic::aarch64_neon_ld3lane, Tys);
    Ops.push_back(Ops[1]);
    Ops.erase(Ops.begin()+1);
    Ops[1] = Builder.CreateBitCast(Ops[1], Ty);
    Ops[2] = Builder.CreateBitCast(Ops[2], Ty);
    Ops[3] = Builder.CreateBitCast(Ops[3], Ty);
    Ops[4] = Builder.CreateZExt(Ops[4], Int64Ty);
    Ops[1] = Builder.CreateCall(F, makeArrayRef(Ops).slice(1), "vld3_lane");
    Ty = llvm::PointerType::getUnqual(Ops[1]->getType());
    Ops[0] = Builder.CreateBitCast(Ops[0], Ty);
    return Builder.CreateDefaultAlignedStore(Ops[1], Ops[0]);
  }
  case NEON::BI__builtin_neon_vld4_lane_v:
  case NEON::BI__builtin_neon_vld4q_lane_v: {
    llvm::Type *Tys[2] = { VTy, Ops[1]->getType() };
    Function *F = CGM.getIntrinsic(Intrinsic::aarch64_neon_ld4lane, Tys);
    Ops.push_back(Ops[1]);
    Ops.erase(Ops.begin()+1);
    Ops[1] = Builder.CreateBitCast(Ops[1], Ty);
    Ops[2] = Builder.CreateBitCast(Ops[2], Ty);
    Ops[3] = Builder.CreateBitCast(Ops[3], Ty);
    Ops[4] = Builder.CreateBitCast(Ops[4], Ty);
    Ops[5] = Builder.CreateZExt(Ops[5], Int64Ty);
    Ops[1] = Builder.CreateCall(F, makeArrayRef(Ops).slice(1), "vld4_lane");
    Ty = llvm::PointerType::getUnqual(Ops[1]->getType());
    Ops[0] = Builder.CreateBitCast(Ops[0], Ty);
    return Builder.CreateDefaultAlignedStore(Ops[1], Ops[0]);
  }
  case NEON::BI__builtin_neon_vst2_v:
  case NEON::BI__builtin_neon_vst2q_v: {
    Ops.push_back(Ops[0]);
    Ops.erase(Ops.begin());
    llvm::Type *Tys[2] = { VTy, Ops[2]->getType() };
    return EmitNeonCall(CGM.getIntrinsic(Intrinsic::aarch64_neon_st2, Tys),
                        Ops, "");
  }
  case NEON::BI__builtin_neon_vst2_lane_v:
  case NEON::BI__builtin_neon_vst2q_lane_v: {
    Ops.push_back(Ops[0]);
    Ops.erase(Ops.begin());
    Ops[2] = Builder.CreateZExt(Ops[2], Int64Ty);
    llvm::Type *Tys[2] = { VTy, Ops[3]->getType() };
    return EmitNeonCall(CGM.getIntrinsic(Intrinsic::aarch64_neon_st2lane, Tys),
                        Ops, "");
  }
  case NEON::BI__builtin_neon_vst3_v:
  case NEON::BI__builtin_neon_vst3q_v: {
    Ops.push_back(Ops[0]);
    Ops.erase(Ops.begin());
    llvm::Type *Tys[2] = { VTy, Ops[3]->getType() };
    return EmitNeonCall(CGM.getIntrinsic(Intrinsic::aarch64_neon_st3, Tys),
                        Ops, "");
  }
  case NEON::BI__builtin_neon_vst3_lane_v:
  case NEON::BI__builtin_neon_vst3q_lane_v: {
    Ops.push_back(Ops[0]);
    Ops.erase(Ops.begin());
    Ops[3] = Builder.CreateZExt(Ops[3], Int64Ty);
    llvm::Type *Tys[2] = { VTy, Ops[4]->getType() };
    return EmitNeonCall(CGM.getIntrinsic(Intrinsic::aarch64_neon_st3lane, Tys),
                        Ops, "");
  }
  case NEON::BI__builtin_neon_vst4_v:
  case NEON::BI__builtin_neon_vst4q_v: {
    Ops.push_back(Ops[0]);
    Ops.erase(Ops.begin());
    llvm::Type *Tys[2] = { VTy, Ops[4]->getType() };
    return EmitNeonCall(CGM.getIntrinsic(Intrinsic::aarch64_neon_st4, Tys),
                        Ops, "");
  }
  case NEON::BI__builtin_neon_vst4_lane_v:
  case NEON::BI__builtin_neon_vst4q_lane_v: {
    Ops.push_back(Ops[0]);
    Ops.erase(Ops.begin());
    Ops[4] = Builder.CreateZExt(Ops[4], Int64Ty);
    llvm::Type *Tys[2] = { VTy, Ops[5]->getType() };
    return EmitNeonCall(CGM.getIntrinsic(Intrinsic::aarch64_neon_st4lane, Tys),
                        Ops, "");
  }
  case NEON::BI__builtin_neon_vtrn_v:
  case NEON::BI__builtin_neon_vtrnq_v: {
    Ops[0] = Builder.CreateBitCast(Ops[0], llvm::PointerType::getUnqual(Ty));
    Ops[1] = Builder.CreateBitCast(Ops[1], Ty);
    Ops[2] = Builder.CreateBitCast(Ops[2], Ty);
    Value *SV = nullptr;

    for (unsigned vi = 0; vi != 2; ++vi) {
      SmallVector<Constant*, 16> Indices;
      for (unsigned i = 0, e = VTy->getNumElements(); i != e; i += 2) {
        Indices.push_back(ConstantInt::get(Int32Ty, i+vi));
        Indices.push_back(ConstantInt::get(Int32Ty, i+e+vi));
      }
      Value *Addr = Builder.CreateConstInBoundsGEP1_32(Ty, Ops[0], vi);
      SV = llvm::ConstantVector::get(Indices);
      SV = Builder.CreateShuffleVector(Ops[1], Ops[2], SV, "vtrn");
      SV = Builder.CreateDefaultAlignedStore(SV, Addr);
    }
    return SV;
  }
  case NEON::BI__builtin_neon_vuzp_v:
  case NEON::BI__builtin_neon_vuzpq_v: {
    Ops[0] = Builder.CreateBitCast(Ops[0], llvm::PointerType::getUnqual(Ty));
    Ops[1] = Builder.CreateBitCast(Ops[1], Ty);
    Ops[2] = Builder.CreateBitCast(Ops[2], Ty);
    Value *SV = nullptr;

    for (unsigned vi = 0; vi != 2; ++vi) {
      SmallVector<Constant*, 16> Indices;
      for (unsigned i = 0, e = VTy->getNumElements(); i != e; ++i)
        Indices.push_back(ConstantInt::get(Int32Ty, 2*i+vi));

      Value *Addr = Builder.CreateConstInBoundsGEP1_32(Ty, Ops[0], vi);
      SV = llvm::ConstantVector::get(Indices);
      SV = Builder.CreateShuffleVector(Ops[1], Ops[2], SV, "vuzp");
      SV = Builder.CreateDefaultAlignedStore(SV, Addr);
    }
    return SV;
  }
  case NEON::BI__builtin_neon_vzip_v:
  case NEON::BI__builtin_neon_vzipq_v: {
    Ops[0] = Builder.CreateBitCast(Ops[0], llvm::PointerType::getUnqual(Ty));
    Ops[1] = Builder.CreateBitCast(Ops[1], Ty);
    Ops[2] = Builder.CreateBitCast(Ops[2], Ty);
    Value *SV = nullptr;

    for (unsigned vi = 0; vi != 2; ++vi) {
      SmallVector<Constant*, 16> Indices;
      for (unsigned i = 0, e = VTy->getNumElements(); i != e; i += 2) {
        Indices.push_back(ConstantInt::get(Int32Ty, (i + vi*e) >> 1));
        Indices.push_back(ConstantInt::get(Int32Ty, ((i + vi*e) >> 1)+e));
      }
      Value *Addr = Builder.CreateConstInBoundsGEP1_32(Ty, Ops[0], vi);
      SV = llvm::ConstantVector::get(Indices);
      SV = Builder.CreateShuffleVector(Ops[1], Ops[2], SV, "vzip");
      SV = Builder.CreateDefaultAlignedStore(SV, Addr);
    }
    return SV;
  }
  case NEON::BI__builtin_neon_vqtbl1q_v: {
    return EmitNeonCall(CGM.getIntrinsic(Intrinsic::aarch64_neon_tbl1, Ty),
                        Ops, "vtbl1");
  }
  case NEON::BI__builtin_neon_vqtbl2q_v: {
    return EmitNeonCall(CGM.getIntrinsic(Intrinsic::aarch64_neon_tbl2, Ty),
                        Ops, "vtbl2");
  }
  case NEON::BI__builtin_neon_vqtbl3q_v: {
    return EmitNeonCall(CGM.getIntrinsic(Intrinsic::aarch64_neon_tbl3, Ty),
                        Ops, "vtbl3");
  }
  case NEON::BI__builtin_neon_vqtbl4q_v: {
    return EmitNeonCall(CGM.getIntrinsic(Intrinsic::aarch64_neon_tbl4, Ty),
                        Ops, "vtbl4");
  }
  case NEON::BI__builtin_neon_vqtbx1q_v: {
    return EmitNeonCall(CGM.getIntrinsic(Intrinsic::aarch64_neon_tbx1, Ty),
                        Ops, "vtbx1");
  }
  case NEON::BI__builtin_neon_vqtbx2q_v: {
    return EmitNeonCall(CGM.getIntrinsic(Intrinsic::aarch64_neon_tbx2, Ty),
                        Ops, "vtbx2");
  }
  case NEON::BI__builtin_neon_vqtbx3q_v: {
    return EmitNeonCall(CGM.getIntrinsic(Intrinsic::aarch64_neon_tbx3, Ty),
                        Ops, "vtbx3");
  }
  case NEON::BI__builtin_neon_vqtbx4q_v: {
    return EmitNeonCall(CGM.getIntrinsic(Intrinsic::aarch64_neon_tbx4, Ty),
                        Ops, "vtbx4");
  }
  case NEON::BI__builtin_neon_vsqadd_v:
  case NEON::BI__builtin_neon_vsqaddq_v: {
    Int = Intrinsic::aarch64_neon_usqadd;
    return EmitNeonCall(CGM.getIntrinsic(Int, Ty), Ops, "vsqadd");
  }
  case NEON::BI__builtin_neon_vuqadd_v:
  case NEON::BI__builtin_neon_vuqaddq_v: {
    Int = Intrinsic::aarch64_neon_suqadd;
    return EmitNeonCall(CGM.getIntrinsic(Int, Ty), Ops, "vuqadd");
  }
  }
}

llvm::Value *CodeGenFunction::
BuildVector(ArrayRef<llvm::Value*> Ops) {
  assert((Ops.size() & (Ops.size() - 1)) == 0 &&
         "Not a power-of-two sized vector!");
  bool AllConstants = true;
  for (unsigned i = 0, e = Ops.size(); i != e && AllConstants; ++i)
    AllConstants &= isa<Constant>(Ops[i]);

  // If this is a constant vector, create a ConstantVector.
  if (AllConstants) {
    SmallVector<llvm::Constant*, 16> CstOps;
    for (unsigned i = 0, e = Ops.size(); i != e; ++i)
      CstOps.push_back(cast<Constant>(Ops[i]));
    return llvm::ConstantVector::get(CstOps);
  }

  // Otherwise, insertelement the values to build the vector.
  Value *Result =
    llvm::UndefValue::get(llvm::VectorType::get(Ops[0]->getType(), Ops.size()));

  for (unsigned i = 0, e = Ops.size(); i != e; ++i)
    Result = Builder.CreateInsertElement(Result, Ops[i], Builder.getInt32(i));

  return Result;
}

Value *CodeGenFunction::EmitX86BuiltinExpr(unsigned BuiltinID,
                                           const CallExpr *E) {
  if (BuiltinID == X86::BI__builtin_ms_va_start ||
      BuiltinID == X86::BI__builtin_ms_va_end)
    return EmitVAStartEnd(EmitMSVAListRef(E->getArg(0)).getPointer(),
                          BuiltinID == X86::BI__builtin_ms_va_start);
  if (BuiltinID == X86::BI__builtin_ms_va_copy) {
    // Lower this manually. We can't reliably determine whether or not any
    // given va_copy() is for a Win64 va_list from the calling convention
    // alone, because it's legal to do this from a System V ABI function.
    // With opaque pointer types, we won't have enough information in LLVM
    // IR to determine this from the argument types, either. Best to do it
    // now, while we have enough information.
    Address DestAddr = EmitMSVAListRef(E->getArg(0));
    Address SrcAddr = EmitMSVAListRef(E->getArg(1));

    llvm::Type *BPP = Int8PtrPtrTy;

    DestAddr = Address(Builder.CreateBitCast(DestAddr.getPointer(), BPP, "cp"),
                       DestAddr.getAlignment());
    SrcAddr = Address(Builder.CreateBitCast(SrcAddr.getPointer(), BPP, "ap"),
                      SrcAddr.getAlignment());

    Value *ArgPtr = Builder.CreateLoad(SrcAddr, "ap.val");
    return Builder.CreateStore(ArgPtr, DestAddr);
  }

  SmallVector<Value*, 4> Ops;

  // Find out if any arguments are required to be integer constant expressions.
  unsigned ICEArguments = 0;
  ASTContext::GetBuiltinTypeError Error;
  getContext().GetBuiltinType(BuiltinID, Error, &ICEArguments);
  assert(Error == ASTContext::GE_None && "Should not codegen an error");

  for (unsigned i = 0, e = E->getNumArgs(); i != e; i++) {
    // If this is a normal argument, just emit it as a scalar.
    if ((ICEArguments & (1 << i)) == 0) {
      Ops.push_back(EmitScalarExpr(E->getArg(i)));
      continue;
    }

    // If this is required to be a constant, constant fold it so that we know
    // that the generated intrinsic gets a ConstantInt.
    llvm::APSInt Result;
    bool IsConst = E->getArg(i)->isIntegerConstantExpr(Result, getContext());
    assert(IsConst && "Constant arg isn't actually constant?"); (void)IsConst;
    Ops.push_back(llvm::ConstantInt::get(getLLVMContext(), Result));
  }

  switch (BuiltinID) {
  default: return nullptr;
  case X86::BI__builtin_cpu_supports: {
    const Expr *FeatureExpr = E->getArg(0)->IgnoreParenCasts();
    StringRef FeatureStr = cast<StringLiteral>(FeatureExpr)->getString();

    // TODO: When/if this becomes more than x86 specific then use a TargetInfo
    // based mapping.
    // Processor features and mapping to processor feature value.
    enum X86Features {
      CMOV = 0,
      MMX,
      POPCNT,
      SSE,
      SSE2,
      SSE3,
      SSSE3,
      SSE4_1,
      SSE4_2,
      AVX,
      AVX2,
      SSE4_A,
      FMA4,
      XOP,
      FMA,
      AVX512F,
      BMI,
      BMI2,
      MAX
    };

    X86Features Feature = StringSwitch<X86Features>(FeatureStr)
                              .Case("cmov", X86Features::CMOV)
                              .Case("mmx", X86Features::MMX)
                              .Case("popcnt", X86Features::POPCNT)
                              .Case("sse", X86Features::SSE)
                              .Case("sse2", X86Features::SSE2)
                              .Case("sse3", X86Features::SSE3)
                              .Case("sse4.1", X86Features::SSE4_1)
                              .Case("sse4.2", X86Features::SSE4_2)
                              .Case("avx", X86Features::AVX)
                              .Case("avx2", X86Features::AVX2)
                              .Case("sse4a", X86Features::SSE4_A)
                              .Case("fma4", X86Features::FMA4)
                              .Case("xop", X86Features::XOP)
                              .Case("fma", X86Features::FMA)
                              .Case("avx512f", X86Features::AVX512F)
                              .Case("bmi", X86Features::BMI)
                              .Case("bmi2", X86Features::BMI2)
                              .Default(X86Features::MAX);
    assert(Feature != X86Features::MAX && "Invalid feature!");

    // Matching the struct layout from the compiler-rt/libgcc structure that is
    // filled in:
    // unsigned int __cpu_vendor;
    // unsigned int __cpu_type;
    // unsigned int __cpu_subtype;
    // unsigned int __cpu_features[1];
    llvm::Type *STy = llvm::StructType::get(
        Int32Ty, Int32Ty, Int32Ty, llvm::ArrayType::get(Int32Ty, 1), nullptr);

    // Grab the global __cpu_model.
    llvm::Constant *CpuModel = CGM.CreateRuntimeVariable(STy, "__cpu_model");

    // Grab the first (0th) element from the field __cpu_features off of the
    // global in the struct STy.
    Value *Idxs[] = {
      ConstantInt::get(Int32Ty, 0),
      ConstantInt::get(Int32Ty, 3),
      ConstantInt::get(Int32Ty, 0)
    };
    Value *CpuFeatures = Builder.CreateGEP(STy, CpuModel, Idxs);
    Value *Features = Builder.CreateAlignedLoad(CpuFeatures,
                                                CharUnits::fromQuantity(4));

    // Check the value of the bit corresponding to the feature requested.
    Value *Bitset = Builder.CreateAnd(
        Features, llvm::ConstantInt::get(Int32Ty, 1 << Feature));
    return Builder.CreateICmpNE(Bitset, llvm::ConstantInt::get(Int32Ty, 0));
  }
  case X86::BI_mm_prefetch: {
    Value *Address = Ops[0];
    Value *RW = ConstantInt::get(Int32Ty, 0);
    Value *Locality = Ops[1];
    Value *Data = ConstantInt::get(Int32Ty, 1);
    Value *F = CGM.getIntrinsic(Intrinsic::prefetch);
    return Builder.CreateCall(F, {Address, RW, Locality, Data});
  }
  case X86::BI__builtin_ia32_undef128:
  case X86::BI__builtin_ia32_undef256:
  case X86::BI__builtin_ia32_undef512:
    return UndefValue::get(ConvertType(E->getType()));
  case X86::BI__builtin_ia32_vec_init_v8qi:
  case X86::BI__builtin_ia32_vec_init_v4hi:
  case X86::BI__builtin_ia32_vec_init_v2si:
    return Builder.CreateBitCast(BuildVector(Ops),
                                 llvm::Type::getX86_MMXTy(getLLVMContext()));
  case X86::BI__builtin_ia32_vec_ext_v2si:
    return Builder.CreateExtractElement(Ops[0],
                                  llvm::ConstantInt::get(Ops[1]->getType(), 0));
  case X86::BI__builtin_ia32_ldmxcsr: {
    Address Tmp = CreateMemTemp(E->getArg(0)->getType());
    Builder.CreateStore(Ops[0], Tmp);
    return Builder.CreateCall(CGM.getIntrinsic(Intrinsic::x86_sse_ldmxcsr),
                          Builder.CreateBitCast(Tmp.getPointer(), Int8PtrTy));
  }
  case X86::BI__builtin_ia32_stmxcsr: {
    Address Tmp = CreateMemTemp(E->getType());
    Builder.CreateCall(CGM.getIntrinsic(Intrinsic::x86_sse_stmxcsr),
                       Builder.CreateBitCast(Tmp.getPointer(), Int8PtrTy));
    return Builder.CreateLoad(Tmp, "stmxcsr");
  }
  case X86::BI__builtin_ia32_xsave:
  case X86::BI__builtin_ia32_xsave64:
  case X86::BI__builtin_ia32_xrstor:
  case X86::BI__builtin_ia32_xrstor64:
  case X86::BI__builtin_ia32_xsaveopt:
  case X86::BI__builtin_ia32_xsaveopt64:
  case X86::BI__builtin_ia32_xrstors:
  case X86::BI__builtin_ia32_xrstors64:
  case X86::BI__builtin_ia32_xsavec:
  case X86::BI__builtin_ia32_xsavec64:
  case X86::BI__builtin_ia32_xsaves:
  case X86::BI__builtin_ia32_xsaves64: {
    Intrinsic::ID ID;
#define INTRINSIC_X86_XSAVE_ID(NAME) \
    case X86::BI__builtin_ia32_##NAME: \
      ID = Intrinsic::x86_##NAME; \
      break
    switch (BuiltinID) {
    default: llvm_unreachable("Unsupported intrinsic!");
    INTRINSIC_X86_XSAVE_ID(xsave);
    INTRINSIC_X86_XSAVE_ID(xsave64);
    INTRINSIC_X86_XSAVE_ID(xrstor);
    INTRINSIC_X86_XSAVE_ID(xrstor64);
    INTRINSIC_X86_XSAVE_ID(xsaveopt);
    INTRINSIC_X86_XSAVE_ID(xsaveopt64);
    INTRINSIC_X86_XSAVE_ID(xrstors);
    INTRINSIC_X86_XSAVE_ID(xrstors64);
    INTRINSIC_X86_XSAVE_ID(xsavec);
    INTRINSIC_X86_XSAVE_ID(xsavec64);
    INTRINSIC_X86_XSAVE_ID(xsaves);
    INTRINSIC_X86_XSAVE_ID(xsaves64);
    }
#undef INTRINSIC_X86_XSAVE_ID
    Value *Mhi = Builder.CreateTrunc(
      Builder.CreateLShr(Ops[1], ConstantInt::get(Int64Ty, 32)), Int32Ty);
    Value *Mlo = Builder.CreateTrunc(Ops[1], Int32Ty);
    Ops[1] = Mhi;
    Ops.push_back(Mlo);
    return Builder.CreateCall(CGM.getIntrinsic(ID), Ops);
  }
  case X86::BI__builtin_ia32_storehps:
  case X86::BI__builtin_ia32_storelps: {
    llvm::Type *PtrTy = llvm::PointerType::getUnqual(Int64Ty);
    llvm::Type *VecTy = llvm::VectorType::get(Int64Ty, 2);

    // cast val v2i64
    Ops[1] = Builder.CreateBitCast(Ops[1], VecTy, "cast");

    // extract (0, 1)
    unsigned Index = BuiltinID == X86::BI__builtin_ia32_storelps ? 0 : 1;
    llvm::Value *Idx = llvm::ConstantInt::get(SizeTy, Index);
    Ops[1] = Builder.CreateExtractElement(Ops[1], Idx, "extract");

    // cast pointer to i64 & store
    Ops[0] = Builder.CreateBitCast(Ops[0], PtrTy);
    return Builder.CreateDefaultAlignedStore(Ops[1], Ops[0]);
  }
  case X86::BI__builtin_ia32_palignr128:
  case X86::BI__builtin_ia32_palignr256: {
    unsigned ShiftVal = cast<llvm::ConstantInt>(Ops[2])->getZExtValue();

    unsigned NumElts =
      cast<llvm::VectorType>(Ops[0]->getType())->getNumElements();
    assert(NumElts % 16 == 0);
    unsigned NumLanes = NumElts / 16;
    unsigned NumLaneElts = NumElts / NumLanes;

    // If palignr is shifting the pair of vectors more than the size of two
    // lanes, emit zero.
    if (ShiftVal >= (2 * NumLaneElts))
      return llvm::Constant::getNullValue(ConvertType(E->getType()));

    // If palignr is shifting the pair of input vectors more than one lane,
    // but less than two lanes, convert to shifting in zeroes.
    if (ShiftVal > NumLaneElts) {
      ShiftVal -= NumLaneElts;
      Ops[1] = Ops[0];
      Ops[0] = llvm::Constant::getNullValue(Ops[0]->getType());
    }

    uint32_t Indices[32];
    // 256-bit palignr operates on 128-bit lanes so we need to handle that
    for (unsigned l = 0; l != NumElts; l += NumLaneElts) {
      for (unsigned i = 0; i != NumLaneElts; ++i) {
        unsigned Idx = ShiftVal + i;
        if (Idx >= NumLaneElts)
          Idx += NumElts - NumLaneElts; // End of lane, switch operand.
        Indices[l + i] = Idx + l;
      }
    }

    Value *SV = llvm::ConstantDataVector::get(getLLVMContext(),
                                              makeArrayRef(Indices, NumElts));
    return Builder.CreateShuffleVector(Ops[1], Ops[0], SV, "palignr");
  }
  case X86::BI__builtin_ia32_pslldqi256: {
    // Shift value is in bits so divide by 8.
    unsigned shiftVal = cast<llvm::ConstantInt>(Ops[1])->getZExtValue() >> 3;

    // If pslldq is shifting the vector more than 15 bytes, emit zero.
    if (shiftVal >= 16)
      return llvm::Constant::getNullValue(ConvertType(E->getType()));

    uint32_t Indices[32];
    // 256-bit pslldq operates on 128-bit lanes so we need to handle that
    for (unsigned l = 0; l != 32; l += 16) {
      for (unsigned i = 0; i != 16; ++i) {
        unsigned Idx = 32 + i - shiftVal;
        if (Idx < 32) Idx -= 16; // end of lane, switch operand.
        Indices[l + i] = Idx + l;
      }
    }

    llvm::Type *VecTy = llvm::VectorType::get(Int8Ty, 32);
    Ops[0] = Builder.CreateBitCast(Ops[0], VecTy, "cast");
    Value *Zero = llvm::Constant::getNullValue(VecTy);

    Value *SV = llvm::ConstantDataVector::get(getLLVMContext(), Indices);
    SV = Builder.CreateShuffleVector(Zero, Ops[0], SV, "pslldq");
    llvm::Type *ResultType = ConvertType(E->getType());
    return Builder.CreateBitCast(SV, ResultType, "cast");
  }
  case X86::BI__builtin_ia32_psrldqi256: {
    // Shift value is in bits so divide by 8.
    unsigned shiftVal = cast<llvm::ConstantInt>(Ops[1])->getZExtValue() >> 3;

    // If psrldq is shifting the vector more than 15 bytes, emit zero.
    if (shiftVal >= 16)
      return llvm::Constant::getNullValue(ConvertType(E->getType()));

    uint32_t Indices[32];
    // 256-bit psrldq operates on 128-bit lanes so we need to handle that
    for (unsigned l = 0; l != 32; l += 16) {
      for (unsigned i = 0; i != 16; ++i) {
        unsigned Idx = i + shiftVal;
        if (Idx >= 16) Idx += 16; // end of lane, switch operand.
        Indices[l + i] = Idx + l;
      }
    }

    llvm::Type *VecTy = llvm::VectorType::get(Int8Ty, 32);
    Ops[0] = Builder.CreateBitCast(Ops[0], VecTy, "cast");
    Value *Zero = llvm::Constant::getNullValue(VecTy);

    Value *SV = llvm::ConstantDataVector::get(getLLVMContext(), Indices);
    SV = Builder.CreateShuffleVector(Ops[0], Zero, SV, "psrldq");
    llvm::Type *ResultType = ConvertType(E->getType());
    return Builder.CreateBitCast(SV, ResultType, "cast");
  }
  case X86::BI__builtin_ia32_movntps:
  case X86::BI__builtin_ia32_movntps256:
  case X86::BI__builtin_ia32_movntpd:
  case X86::BI__builtin_ia32_movntpd256:
  case X86::BI__builtin_ia32_movntdq:
  case X86::BI__builtin_ia32_movntdq256:
  case X86::BI__builtin_ia32_movnti:
  case X86::BI__builtin_ia32_movnti64: {
    llvm::MDNode *Node = llvm::MDNode::get(
        getLLVMContext(), llvm::ConstantAsMetadata::get(Builder.getInt32(1)));

    // Convert the type of the pointer to a pointer to the stored type.
    Value *BC = Builder.CreateBitCast(Ops[0],
                                llvm::PointerType::getUnqual(Ops[1]->getType()),
                                      "cast");
    StoreInst *SI = Builder.CreateDefaultAlignedStore(Ops[1], BC);
    SI->setMetadata(CGM.getModule().getMDKindID("nontemporal"), Node);

    // If the operand is an integer, we can't assume alignment. Otherwise,
    // assume natural alignment.
    QualType ArgTy = E->getArg(1)->getType();
    unsigned Align;
    if (ArgTy->isIntegerType())
      Align = 1;
    else
      Align = getContext().getTypeSizeInChars(ArgTy).getQuantity();
    SI->setAlignment(Align);
    return SI;
  }
  // 3DNow!
  case X86::BI__builtin_ia32_pswapdsf:
  case X86::BI__builtin_ia32_pswapdsi: {
    llvm::Type *MMXTy = llvm::Type::getX86_MMXTy(getLLVMContext());
    Ops[0] = Builder.CreateBitCast(Ops[0], MMXTy, "cast");
    llvm::Function *F = CGM.getIntrinsic(Intrinsic::x86_3dnowa_pswapd);
    return Builder.CreateCall(F, Ops, "pswapd");
  }
  case X86::BI__builtin_ia32_rdrand16_step:
  case X86::BI__builtin_ia32_rdrand32_step:
  case X86::BI__builtin_ia32_rdrand64_step:
  case X86::BI__builtin_ia32_rdseed16_step:
  case X86::BI__builtin_ia32_rdseed32_step:
  case X86::BI__builtin_ia32_rdseed64_step: {
    Intrinsic::ID ID;
    switch (BuiltinID) {
    default: llvm_unreachable("Unsupported intrinsic!");
    case X86::BI__builtin_ia32_rdrand16_step:
      ID = Intrinsic::x86_rdrand_16;
      break;
    case X86::BI__builtin_ia32_rdrand32_step:
      ID = Intrinsic::x86_rdrand_32;
      break;
    case X86::BI__builtin_ia32_rdrand64_step:
      ID = Intrinsic::x86_rdrand_64;
      break;
    case X86::BI__builtin_ia32_rdseed16_step:
      ID = Intrinsic::x86_rdseed_16;
      break;
    case X86::BI__builtin_ia32_rdseed32_step:
      ID = Intrinsic::x86_rdseed_32;
      break;
    case X86::BI__builtin_ia32_rdseed64_step:
      ID = Intrinsic::x86_rdseed_64;
      break;
    }

    Value *Call = Builder.CreateCall(CGM.getIntrinsic(ID));
    Builder.CreateDefaultAlignedStore(Builder.CreateExtractValue(Call, 0),
                                      Ops[0]);
    return Builder.CreateExtractValue(Call, 1);
  }
  // SSE comparison intrisics
  case X86::BI__builtin_ia32_cmpeqps:
  case X86::BI__builtin_ia32_cmpltps:
  case X86::BI__builtin_ia32_cmpleps:
  case X86::BI__builtin_ia32_cmpunordps:
  case X86::BI__builtin_ia32_cmpneqps:
  case X86::BI__builtin_ia32_cmpnltps:
  case X86::BI__builtin_ia32_cmpnleps:
  case X86::BI__builtin_ia32_cmpordps:
  case X86::BI__builtin_ia32_cmpeqss:
  case X86::BI__builtin_ia32_cmpltss:
  case X86::BI__builtin_ia32_cmpless:
  case X86::BI__builtin_ia32_cmpunordss:
  case X86::BI__builtin_ia32_cmpneqss:
  case X86::BI__builtin_ia32_cmpnltss:
  case X86::BI__builtin_ia32_cmpnless:
  case X86::BI__builtin_ia32_cmpordss:
  case X86::BI__builtin_ia32_cmpeqpd:
  case X86::BI__builtin_ia32_cmpltpd:
  case X86::BI__builtin_ia32_cmplepd:
  case X86::BI__builtin_ia32_cmpunordpd:
  case X86::BI__builtin_ia32_cmpneqpd:
  case X86::BI__builtin_ia32_cmpnltpd:
  case X86::BI__builtin_ia32_cmpnlepd:
  case X86::BI__builtin_ia32_cmpordpd:
  case X86::BI__builtin_ia32_cmpeqsd:
  case X86::BI__builtin_ia32_cmpltsd:
  case X86::BI__builtin_ia32_cmplesd:
  case X86::BI__builtin_ia32_cmpunordsd:
  case X86::BI__builtin_ia32_cmpneqsd:
  case X86::BI__builtin_ia32_cmpnltsd:
  case X86::BI__builtin_ia32_cmpnlesd:
  case X86::BI__builtin_ia32_cmpordsd:
    // These exist so that the builtin that takes an immediate can be bounds
    // checked by clang to avoid passing bad immediates to the backend. Since
    // AVX has a larger immediate than SSE we would need separate builtins to
    // do the different bounds checking. Rather than create a clang specific
    // SSE only builtin, this implements eight separate builtins to match gcc
    // implementation.

    // Choose the immediate.
    unsigned Imm;
    switch (BuiltinID) {
    default: llvm_unreachable("Unsupported intrinsic!");
    case X86::BI__builtin_ia32_cmpeqps:
    case X86::BI__builtin_ia32_cmpeqss:
    case X86::BI__builtin_ia32_cmpeqpd:
    case X86::BI__builtin_ia32_cmpeqsd:
      Imm = 0;
      break;
    case X86::BI__builtin_ia32_cmpltps:
    case X86::BI__builtin_ia32_cmpltss:
    case X86::BI__builtin_ia32_cmpltpd:
    case X86::BI__builtin_ia32_cmpltsd:
      Imm = 1;
      break;
    case X86::BI__builtin_ia32_cmpleps:
    case X86::BI__builtin_ia32_cmpless:
    case X86::BI__builtin_ia32_cmplepd:
    case X86::BI__builtin_ia32_cmplesd:
      Imm = 2;
      break;
    case X86::BI__builtin_ia32_cmpunordps:
    case X86::BI__builtin_ia32_cmpunordss:
    case X86::BI__builtin_ia32_cmpunordpd:
    case X86::BI__builtin_ia32_cmpunordsd:
      Imm = 3;
      break;
    case X86::BI__builtin_ia32_cmpneqps:
    case X86::BI__builtin_ia32_cmpneqss:
    case X86::BI__builtin_ia32_cmpneqpd:
    case X86::BI__builtin_ia32_cmpneqsd:
      Imm = 4;
      break;
    case X86::BI__builtin_ia32_cmpnltps:
    case X86::BI__builtin_ia32_cmpnltss:
    case X86::BI__builtin_ia32_cmpnltpd:
    case X86::BI__builtin_ia32_cmpnltsd:
      Imm = 5;
      break;
    case X86::BI__builtin_ia32_cmpnleps:
    case X86::BI__builtin_ia32_cmpnless:
    case X86::BI__builtin_ia32_cmpnlepd:
    case X86::BI__builtin_ia32_cmpnlesd:
      Imm = 6;
      break;
    case X86::BI__builtin_ia32_cmpordps:
    case X86::BI__builtin_ia32_cmpordss:
    case X86::BI__builtin_ia32_cmpordpd:
    case X86::BI__builtin_ia32_cmpordsd:
      Imm = 7;
      break;
    }

    // Choose the intrinsic ID.
    const char *name;
    Intrinsic::ID ID;
    switch (BuiltinID) {
    default: llvm_unreachable("Unsupported intrinsic!");
    case X86::BI__builtin_ia32_cmpeqps:
    case X86::BI__builtin_ia32_cmpltps:
    case X86::BI__builtin_ia32_cmpleps:
    case X86::BI__builtin_ia32_cmpunordps:
    case X86::BI__builtin_ia32_cmpneqps:
    case X86::BI__builtin_ia32_cmpnltps:
    case X86::BI__builtin_ia32_cmpnleps:
    case X86::BI__builtin_ia32_cmpordps:
      name = "cmpps";
      ID = Intrinsic::x86_sse_cmp_ps;
      break;
    case X86::BI__builtin_ia32_cmpeqss:
    case X86::BI__builtin_ia32_cmpltss:
    case X86::BI__builtin_ia32_cmpless:
    case X86::BI__builtin_ia32_cmpunordss:
    case X86::BI__builtin_ia32_cmpneqss:
    case X86::BI__builtin_ia32_cmpnltss:
    case X86::BI__builtin_ia32_cmpnless:
    case X86::BI__builtin_ia32_cmpordss:
      name = "cmpss";
      ID = Intrinsic::x86_sse_cmp_ss;
      break;
    case X86::BI__builtin_ia32_cmpeqpd:
    case X86::BI__builtin_ia32_cmpltpd:
    case X86::BI__builtin_ia32_cmplepd:
    case X86::BI__builtin_ia32_cmpunordpd:
    case X86::BI__builtin_ia32_cmpneqpd:
    case X86::BI__builtin_ia32_cmpnltpd:
    case X86::BI__builtin_ia32_cmpnlepd:
    case X86::BI__builtin_ia32_cmpordpd:
      name = "cmppd";
      ID = Intrinsic::x86_sse2_cmp_pd;
      break;
    case X86::BI__builtin_ia32_cmpeqsd:
    case X86::BI__builtin_ia32_cmpltsd:
    case X86::BI__builtin_ia32_cmplesd:
    case X86::BI__builtin_ia32_cmpunordsd:
    case X86::BI__builtin_ia32_cmpneqsd:
    case X86::BI__builtin_ia32_cmpnltsd:
    case X86::BI__builtin_ia32_cmpnlesd:
    case X86::BI__builtin_ia32_cmpordsd:
      name = "cmpsd";
      ID = Intrinsic::x86_sse2_cmp_sd;
      break;
    }

    Ops.push_back(llvm::ConstantInt::get(Int8Ty, Imm));
    llvm::Function *F = CGM.getIntrinsic(ID);
    return Builder.CreateCall(F, Ops, name);
  }
}


Value *CodeGenFunction::EmitPPCBuiltinExpr(unsigned BuiltinID,
                                           const CallExpr *E) {
  SmallVector<Value*, 4> Ops;

  for (unsigned i = 0, e = E->getNumArgs(); i != e; i++)
    Ops.push_back(EmitScalarExpr(E->getArg(i)));

  Intrinsic::ID ID = Intrinsic::not_intrinsic;

  switch (BuiltinID) {
  default: return nullptr;

  // __builtin_ppc_get_timebase is GCC 4.8+'s PowerPC-specific name for what we
  // call __builtin_readcyclecounter.
  case PPC::BI__builtin_ppc_get_timebase:
    return Builder.CreateCall(CGM.getIntrinsic(Intrinsic::readcyclecounter));

  // vec_ld, vec_lvsl, vec_lvsr
  case PPC::BI__builtin_altivec_lvx:
  case PPC::BI__builtin_altivec_lvxl:
  case PPC::BI__builtin_altivec_lvebx:
  case PPC::BI__builtin_altivec_lvehx:
  case PPC::BI__builtin_altivec_lvewx:
  case PPC::BI__builtin_altivec_lvsl:
  case PPC::BI__builtin_altivec_lvsr:
  case PPC::BI__builtin_vsx_lxvd2x:
  case PPC::BI__builtin_vsx_lxvw4x:
  {
    Ops[1] = Builder.CreateBitCast(Ops[1], Int8PtrTy);

    Ops[0] = Builder.CreateGEP(Ops[1], Ops[0]);
    Ops.pop_back();

    switch (BuiltinID) {
    default: llvm_unreachable("Unsupported ld/lvsl/lvsr intrinsic!");
    case PPC::BI__builtin_altivec_lvx:
      ID = Intrinsic::ppc_altivec_lvx;
      break;
    case PPC::BI__builtin_altivec_lvxl:
      ID = Intrinsic::ppc_altivec_lvxl;
      break;
    case PPC::BI__builtin_altivec_lvebx:
      ID = Intrinsic::ppc_altivec_lvebx;
      break;
    case PPC::BI__builtin_altivec_lvehx:
      ID = Intrinsic::ppc_altivec_lvehx;
      break;
    case PPC::BI__builtin_altivec_lvewx:
      ID = Intrinsic::ppc_altivec_lvewx;
      break;
    case PPC::BI__builtin_altivec_lvsl:
      ID = Intrinsic::ppc_altivec_lvsl;
      break;
    case PPC::BI__builtin_altivec_lvsr:
      ID = Intrinsic::ppc_altivec_lvsr;
      break;
    case PPC::BI__builtin_vsx_lxvd2x:
      ID = Intrinsic::ppc_vsx_lxvd2x;
      break;
    case PPC::BI__builtin_vsx_lxvw4x:
      ID = Intrinsic::ppc_vsx_lxvw4x;
      break;
    }
    llvm::Function *F = CGM.getIntrinsic(ID);
    return Builder.CreateCall(F, Ops, "");
  }

  // vec_st
  case PPC::BI__builtin_altivec_stvx:
  case PPC::BI__builtin_altivec_stvxl:
  case PPC::BI__builtin_altivec_stvebx:
  case PPC::BI__builtin_altivec_stvehx:
  case PPC::BI__builtin_altivec_stvewx:
  case PPC::BI__builtin_vsx_stxvd2x:
  case PPC::BI__builtin_vsx_stxvw4x:
  {
    Ops[2] = Builder.CreateBitCast(Ops[2], Int8PtrTy);
    Ops[1] = Builder.CreateGEP(Ops[2], Ops[1]);
    Ops.pop_back();

    switch (BuiltinID) {
    default: llvm_unreachable("Unsupported st intrinsic!");
    case PPC::BI__builtin_altivec_stvx:
      ID = Intrinsic::ppc_altivec_stvx;
      break;
    case PPC::BI__builtin_altivec_stvxl:
      ID = Intrinsic::ppc_altivec_stvxl;
      break;
    case PPC::BI__builtin_altivec_stvebx:
      ID = Intrinsic::ppc_altivec_stvebx;
      break;
    case PPC::BI__builtin_altivec_stvehx:
      ID = Intrinsic::ppc_altivec_stvehx;
      break;
    case PPC::BI__builtin_altivec_stvewx:
      ID = Intrinsic::ppc_altivec_stvewx;
      break;
    case PPC::BI__builtin_vsx_stxvd2x:
      ID = Intrinsic::ppc_vsx_stxvd2x;
      break;
    case PPC::BI__builtin_vsx_stxvw4x:
      ID = Intrinsic::ppc_vsx_stxvw4x;
      break;
    }
    llvm::Function *F = CGM.getIntrinsic(ID);
    return Builder.CreateCall(F, Ops, "");
  }
  // Square root
  case PPC::BI__builtin_vsx_xvsqrtsp:
  case PPC::BI__builtin_vsx_xvsqrtdp: {
    llvm::Type *ResultType = ConvertType(E->getType());
    Value *X = EmitScalarExpr(E->getArg(0));
    ID = Intrinsic::sqrt;
    llvm::Function *F = CGM.getIntrinsic(ID, ResultType);
    return Builder.CreateCall(F, X);
  }
  // Count leading zeros
  case PPC::BI__builtin_altivec_vclzb:
  case PPC::BI__builtin_altivec_vclzh:
  case PPC::BI__builtin_altivec_vclzw:
  case PPC::BI__builtin_altivec_vclzd: {
    llvm::Type *ResultType = ConvertType(E->getType());
    Value *X = EmitScalarExpr(E->getArg(0));
    Value *Undef = ConstantInt::get(Builder.getInt1Ty(), false);
    Function *F = CGM.getIntrinsic(Intrinsic::ctlz, ResultType);
    return Builder.CreateCall(F, {X, Undef});
  }
  // Copy sign
  case PPC::BI__builtin_vsx_xvcpsgnsp:
  case PPC::BI__builtin_vsx_xvcpsgndp: {
    llvm::Type *ResultType = ConvertType(E->getType());
    Value *X = EmitScalarExpr(E->getArg(0));
    Value *Y = EmitScalarExpr(E->getArg(1));
    ID = Intrinsic::copysign;
    llvm::Function *F = CGM.getIntrinsic(ID, ResultType);
    return Builder.CreateCall(F, {X, Y});
  }
  // Rounding/truncation
  case PPC::BI__builtin_vsx_xvrspip:
  case PPC::BI__builtin_vsx_xvrdpip:
  case PPC::BI__builtin_vsx_xvrdpim:
  case PPC::BI__builtin_vsx_xvrspim:
  case PPC::BI__builtin_vsx_xvrdpi:
  case PPC::BI__builtin_vsx_xvrspi:
  case PPC::BI__builtin_vsx_xvrdpic:
  case PPC::BI__builtin_vsx_xvrspic:
  case PPC::BI__builtin_vsx_xvrdpiz:
  case PPC::BI__builtin_vsx_xvrspiz: {
    llvm::Type *ResultType = ConvertType(E->getType());
    Value *X = EmitScalarExpr(E->getArg(0));
    if (BuiltinID == PPC::BI__builtin_vsx_xvrdpim ||
        BuiltinID == PPC::BI__builtin_vsx_xvrspim)
      ID = Intrinsic::floor;
    else if (BuiltinID == PPC::BI__builtin_vsx_xvrdpi ||
             BuiltinID == PPC::BI__builtin_vsx_xvrspi)
      ID = Intrinsic::round;
    else if (BuiltinID == PPC::BI__builtin_vsx_xvrdpic ||
             BuiltinID == PPC::BI__builtin_vsx_xvrspic)
      ID = Intrinsic::nearbyint;
    else if (BuiltinID == PPC::BI__builtin_vsx_xvrdpip ||
             BuiltinID == PPC::BI__builtin_vsx_xvrspip)
      ID = Intrinsic::ceil;
    else if (BuiltinID == PPC::BI__builtin_vsx_xvrdpiz ||
             BuiltinID == PPC::BI__builtin_vsx_xvrspiz)
      ID = Intrinsic::trunc;
    llvm::Function *F = CGM.getIntrinsic(ID, ResultType);
    return Builder.CreateCall(F, X);
  }
  // FMA variations
  case PPC::BI__builtin_vsx_xvmaddadp:
  case PPC::BI__builtin_vsx_xvmaddasp:
  case PPC::BI__builtin_vsx_xvnmaddadp:
  case PPC::BI__builtin_vsx_xvnmaddasp:
  case PPC::BI__builtin_vsx_xvmsubadp:
  case PPC::BI__builtin_vsx_xvmsubasp:
  case PPC::BI__builtin_vsx_xvnmsubadp:
  case PPC::BI__builtin_vsx_xvnmsubasp: {
    llvm::Type *ResultType = ConvertType(E->getType());
    Value *X = EmitScalarExpr(E->getArg(0));
    Value *Y = EmitScalarExpr(E->getArg(1));
    Value *Z = EmitScalarExpr(E->getArg(2));
    Value *Zero = llvm::ConstantFP::getZeroValueForNegation(ResultType);
    llvm::Function *F = CGM.getIntrinsic(Intrinsic::fma, ResultType);
    switch (BuiltinID) {
      case PPC::BI__builtin_vsx_xvmaddadp:
      case PPC::BI__builtin_vsx_xvmaddasp:
        return Builder.CreateCall(F, {X, Y, Z});
      case PPC::BI__builtin_vsx_xvnmaddadp:
      case PPC::BI__builtin_vsx_xvnmaddasp:
        return Builder.CreateFSub(Zero,
                                  Builder.CreateCall(F, {X, Y, Z}), "sub");
      case PPC::BI__builtin_vsx_xvmsubadp:
      case PPC::BI__builtin_vsx_xvmsubasp:
        return Builder.CreateCall(F,
                                  {X, Y, Builder.CreateFSub(Zero, Z, "sub")});
      case PPC::BI__builtin_vsx_xvnmsubadp:
      case PPC::BI__builtin_vsx_xvnmsubasp:
        Value *FsubRes =
          Builder.CreateCall(F, {X, Y, Builder.CreateFSub(Zero, Z, "sub")});
        return Builder.CreateFSub(Zero, FsubRes, "sub");
    }
    llvm_unreachable("Unknown FMA operation");
    return nullptr; // Suppress no-return warning
  }
  }
}

// Emit an intrinsic that has 1 float or double.
static Value *emitUnaryFPBuiltin(CodeGenFunction &CGF,
                                 const CallExpr *E,
                                 unsigned IntrinsicID) {
  llvm::Value *Src0 = CGF.EmitScalarExpr(E->getArg(0));

  Value *F = CGF.CGM.getIntrinsic(IntrinsicID, Src0->getType());
  return CGF.Builder.CreateCall(F, Src0);
}

// Emit an intrinsic that has 3 float or double operands.
static Value *emitTernaryFPBuiltin(CodeGenFunction &CGF,
                                   const CallExpr *E,
                                   unsigned IntrinsicID) {
  llvm::Value *Src0 = CGF.EmitScalarExpr(E->getArg(0));
  llvm::Value *Src1 = CGF.EmitScalarExpr(E->getArg(1));
  llvm::Value *Src2 = CGF.EmitScalarExpr(E->getArg(2));

  Value *F = CGF.CGM.getIntrinsic(IntrinsicID, Src0->getType());
  return CGF.Builder.CreateCall(F, {Src0, Src1, Src2});
}

// Emit an intrinsic that has 1 float or double operand, and 1 integer.
static Value *emitFPIntBuiltin(CodeGenFunction &CGF,
                               const CallExpr *E,
                               unsigned IntrinsicID) {
  llvm::Value *Src0 = CGF.EmitScalarExpr(E->getArg(0));
  llvm::Value *Src1 = CGF.EmitScalarExpr(E->getArg(1));

  Value *F = CGF.CGM.getIntrinsic(IntrinsicID, Src0->getType());
  return CGF.Builder.CreateCall(F, {Src0, Src1});
}

Value *CodeGenFunction::EmitAMDGPUBuiltinExpr(unsigned BuiltinID,
                                              const CallExpr *E) {
  switch (BuiltinID) {
  case AMDGPU::BI__builtin_amdgpu_div_scale:
  case AMDGPU::BI__builtin_amdgpu_div_scalef: {
    // Translate from the intrinsics's struct return to the builtin's out
    // argument.

    Address FlagOutPtr = EmitPointerWithAlignment(E->getArg(3));

    llvm::Value *X = EmitScalarExpr(E->getArg(0));
    llvm::Value *Y = EmitScalarExpr(E->getArg(1));
    llvm::Value *Z = EmitScalarExpr(E->getArg(2));

    llvm::Value *Callee = CGM.getIntrinsic(Intrinsic::AMDGPU_div_scale,
                                           X->getType());

    llvm::Value *Tmp = Builder.CreateCall(Callee, {X, Y, Z});

    llvm::Value *Result = Builder.CreateExtractValue(Tmp, 0);
    llvm::Value *Flag = Builder.CreateExtractValue(Tmp, 1);

    llvm::Type *RealFlagType
      = FlagOutPtr.getPointer()->getType()->getPointerElementType();

    llvm::Value *FlagExt = Builder.CreateZExt(Flag, RealFlagType);
    Builder.CreateStore(FlagExt, FlagOutPtr);
    return Result;
  }
  case AMDGPU::BI__builtin_amdgpu_div_fmas:
  case AMDGPU::BI__builtin_amdgpu_div_fmasf: {
    llvm::Value *Src0 = EmitScalarExpr(E->getArg(0));
    llvm::Value *Src1 = EmitScalarExpr(E->getArg(1));
    llvm::Value *Src2 = EmitScalarExpr(E->getArg(2));
    llvm::Value *Src3 = EmitScalarExpr(E->getArg(3));

    llvm::Value *F = CGM.getIntrinsic(Intrinsic::AMDGPU_div_fmas,
                                      Src0->getType());
    llvm::Value *Src3ToBool = Builder.CreateIsNotNull(Src3);
    return Builder.CreateCall(F, {Src0, Src1, Src2, Src3ToBool});
  }
  case AMDGPU::BI__builtin_amdgpu_div_fixup:
  case AMDGPU::BI__builtin_amdgpu_div_fixupf:
    return emitTernaryFPBuiltin(*this, E, Intrinsic::AMDGPU_div_fixup);
  case AMDGPU::BI__builtin_amdgpu_trig_preop:
  case AMDGPU::BI__builtin_amdgpu_trig_preopf:
    return emitFPIntBuiltin(*this, E, Intrinsic::AMDGPU_trig_preop);
  case AMDGPU::BI__builtin_amdgpu_rcp:
  case AMDGPU::BI__builtin_amdgpu_rcpf:
    return emitUnaryFPBuiltin(*this, E, Intrinsic::AMDGPU_rcp);
  case AMDGPU::BI__builtin_amdgpu_rsq:
  case AMDGPU::BI__builtin_amdgpu_rsqf:
    return emitUnaryFPBuiltin(*this, E, Intrinsic::AMDGPU_rsq);
  case AMDGPU::BI__builtin_amdgpu_rsq_clamped:
  case AMDGPU::BI__builtin_amdgpu_rsq_clampedf:
    return emitUnaryFPBuiltin(*this, E, Intrinsic::AMDGPU_rsq_clamped);
  case AMDGPU::BI__builtin_amdgpu_ldexp:
  case AMDGPU::BI__builtin_amdgpu_ldexpf:
    return emitFPIntBuiltin(*this, E, Intrinsic::AMDGPU_ldexp);
  case AMDGPU::BI__builtin_amdgpu_class:
  case AMDGPU::BI__builtin_amdgpu_classf:
    return emitFPIntBuiltin(*this, E, Intrinsic::AMDGPU_class);
   default:
    return nullptr;
  }
}

/// Handle a SystemZ function in which the final argument is a pointer
/// to an int that receives the post-instruction CC value.  At the LLVM level
/// this is represented as a function that returns a {result, cc} pair.
static Value *EmitSystemZIntrinsicWithCC(CodeGenFunction &CGF,
                                         unsigned IntrinsicID,
                                         const CallExpr *E) {
  unsigned NumArgs = E->getNumArgs() - 1;
  SmallVector<Value *, 8> Args(NumArgs);
  for (unsigned I = 0; I < NumArgs; ++I)
    Args[I] = CGF.EmitScalarExpr(E->getArg(I));
  Address CCPtr = CGF.EmitPointerWithAlignment(E->getArg(NumArgs));
  Value *F = CGF.CGM.getIntrinsic(IntrinsicID);
  Value *Call = CGF.Builder.CreateCall(F, Args);
  Value *CC = CGF.Builder.CreateExtractValue(Call, 1);
  CGF.Builder.CreateStore(CC, CCPtr);
  return CGF.Builder.CreateExtractValue(Call, 0);
}

Value *CodeGenFunction::EmitSystemZBuiltinExpr(unsigned BuiltinID,
                                               const CallExpr *E) {
  switch (BuiltinID) {
  case SystemZ::BI__builtin_tbegin: {
    Value *TDB = EmitScalarExpr(E->getArg(0));
    Value *Control = llvm::ConstantInt::get(Int32Ty, 0xff0c);
    Value *F = CGM.getIntrinsic(Intrinsic::s390_tbegin);
    return Builder.CreateCall(F, {TDB, Control});
  }
  case SystemZ::BI__builtin_tbegin_nofloat: {
    Value *TDB = EmitScalarExpr(E->getArg(0));
    Value *Control = llvm::ConstantInt::get(Int32Ty, 0xff0c);
    Value *F = CGM.getIntrinsic(Intrinsic::s390_tbegin_nofloat);
    return Builder.CreateCall(F, {TDB, Control});
  }
  case SystemZ::BI__builtin_tbeginc: {
    Value *TDB = llvm::ConstantPointerNull::get(Int8PtrTy);
    Value *Control = llvm::ConstantInt::get(Int32Ty, 0xff08);
    Value *F = CGM.getIntrinsic(Intrinsic::s390_tbeginc);
    return Builder.CreateCall(F, {TDB, Control});
  }
  case SystemZ::BI__builtin_tabort: {
    Value *Data = EmitScalarExpr(E->getArg(0));
    Value *F = CGM.getIntrinsic(Intrinsic::s390_tabort);
    return Builder.CreateCall(F, Builder.CreateSExt(Data, Int64Ty, "tabort"));
  }
  case SystemZ::BI__builtin_non_tx_store: {
    Value *Address = EmitScalarExpr(E->getArg(0));
    Value *Data = EmitScalarExpr(E->getArg(1));
    Value *F = CGM.getIntrinsic(Intrinsic::s390_ntstg);
    return Builder.CreateCall(F, {Data, Address});
  }

  // Vector builtins.  Note that most vector builtins are mapped automatically
  // to target-specific LLVM intrinsics.  The ones handled specially here can
  // be represented via standard LLVM IR, which is preferable to enable common
  // LLVM optimizations.

  case SystemZ::BI__builtin_s390_vpopctb:
  case SystemZ::BI__builtin_s390_vpopcth:
  case SystemZ::BI__builtin_s390_vpopctf:
  case SystemZ::BI__builtin_s390_vpopctg: {
    llvm::Type *ResultType = ConvertType(E->getType());
    Value *X = EmitScalarExpr(E->getArg(0));
    Function *F = CGM.getIntrinsic(Intrinsic::ctpop, ResultType);
    return Builder.CreateCall(F, X);
  }

  case SystemZ::BI__builtin_s390_vclzb:
  case SystemZ::BI__builtin_s390_vclzh:
  case SystemZ::BI__builtin_s390_vclzf:
  case SystemZ::BI__builtin_s390_vclzg: {
    llvm::Type *ResultType = ConvertType(E->getType());
    Value *X = EmitScalarExpr(E->getArg(0));
    Value *Undef = ConstantInt::get(Builder.getInt1Ty(), false);
    Function *F = CGM.getIntrinsic(Intrinsic::ctlz, ResultType);
    return Builder.CreateCall(F, {X, Undef});
  }

  case SystemZ::BI__builtin_s390_vctzb:
  case SystemZ::BI__builtin_s390_vctzh:
  case SystemZ::BI__builtin_s390_vctzf:
  case SystemZ::BI__builtin_s390_vctzg: {
    llvm::Type *ResultType = ConvertType(E->getType());
    Value *X = EmitScalarExpr(E->getArg(0));
    Value *Undef = ConstantInt::get(Builder.getInt1Ty(), false);
    Function *F = CGM.getIntrinsic(Intrinsic::cttz, ResultType);
    return Builder.CreateCall(F, {X, Undef});
  }

  case SystemZ::BI__builtin_s390_vfsqdb: {
    llvm::Type *ResultType = ConvertType(E->getType());
    Value *X = EmitScalarExpr(E->getArg(0));
    Function *F = CGM.getIntrinsic(Intrinsic::sqrt, ResultType);
    return Builder.CreateCall(F, X);
  }
  case SystemZ::BI__builtin_s390_vfmadb: {
    llvm::Type *ResultType = ConvertType(E->getType());
    Value *X = EmitScalarExpr(E->getArg(0));
    Value *Y = EmitScalarExpr(E->getArg(1));
    Value *Z = EmitScalarExpr(E->getArg(2));
    Function *F = CGM.getIntrinsic(Intrinsic::fma, ResultType);
    return Builder.CreateCall(F, {X, Y, Z});
  }
  case SystemZ::BI__builtin_s390_vfmsdb: {
    llvm::Type *ResultType = ConvertType(E->getType());
    Value *X = EmitScalarExpr(E->getArg(0));
    Value *Y = EmitScalarExpr(E->getArg(1));
    Value *Z = EmitScalarExpr(E->getArg(2));
    Value *Zero = llvm::ConstantFP::getZeroValueForNegation(ResultType);
    Function *F = CGM.getIntrinsic(Intrinsic::fma, ResultType);
    return Builder.CreateCall(F, {X, Y, Builder.CreateFSub(Zero, Z, "sub")});
  }
  case SystemZ::BI__builtin_s390_vflpdb: {
    llvm::Type *ResultType = ConvertType(E->getType());
    Value *X = EmitScalarExpr(E->getArg(0));
    Function *F = CGM.getIntrinsic(Intrinsic::fabs, ResultType);
    return Builder.CreateCall(F, X);
  }
  case SystemZ::BI__builtin_s390_vflndb: {
    llvm::Type *ResultType = ConvertType(E->getType());
    Value *X = EmitScalarExpr(E->getArg(0));
    Value *Zero = llvm::ConstantFP::getZeroValueForNegation(ResultType);
    Function *F = CGM.getIntrinsic(Intrinsic::fabs, ResultType);
    return Builder.CreateFSub(Zero, Builder.CreateCall(F, X), "sub");
  }
  case SystemZ::BI__builtin_s390_vfidb: {
    llvm::Type *ResultType = ConvertType(E->getType());
    Value *X = EmitScalarExpr(E->getArg(0));
    // Constant-fold the M4 and M5 mask arguments.
    llvm::APSInt M4, M5;
    bool IsConstM4 = E->getArg(1)->isIntegerConstantExpr(M4, getContext());
    bool IsConstM5 = E->getArg(2)->isIntegerConstantExpr(M5, getContext());
    assert(IsConstM4 && IsConstM5 && "Constant arg isn't actually constant?");
    (void)IsConstM4; (void)IsConstM5;
    // Check whether this instance of vfidb can be represented via a LLVM
    // standard intrinsic.  We only support some combinations of M4 and M5.
    Intrinsic::ID ID = Intrinsic::not_intrinsic;
    switch (M4.getZExtValue()) {
    default: break;
    case 0:  // IEEE-inexact exception allowed
      switch (M5.getZExtValue()) {
      default: break;
      case 0: ID = Intrinsic::rint; break;
      }
      break;
    case 4:  // IEEE-inexact exception suppressed
      switch (M5.getZExtValue()) {
      default: break;
      case 0: ID = Intrinsic::nearbyint; break;
      case 1: ID = Intrinsic::round; break;
      case 5: ID = Intrinsic::trunc; break;
      case 6: ID = Intrinsic::ceil; break;
      case 7: ID = Intrinsic::floor; break;
      }
      break;
    }
    if (ID != Intrinsic::not_intrinsic) {
      Function *F = CGM.getIntrinsic(ID, ResultType);
      return Builder.CreateCall(F, X);
    }
    Function *F = CGM.getIntrinsic(Intrinsic::s390_vfidb);
    Value *M4Value = llvm::ConstantInt::get(getLLVMContext(), M4);
    Value *M5Value = llvm::ConstantInt::get(getLLVMContext(), M5);
    return Builder.CreateCall(F, {X, M4Value, M5Value});
  }

  // Vector intrisincs that output the post-instruction CC value.

#define INTRINSIC_WITH_CC(NAME) \
    case SystemZ::BI__builtin_##NAME: \
      return EmitSystemZIntrinsicWithCC(*this, Intrinsic::NAME, E)

  INTRINSIC_WITH_CC(s390_vpkshs);
  INTRINSIC_WITH_CC(s390_vpksfs);
  INTRINSIC_WITH_CC(s390_vpksgs);

  INTRINSIC_WITH_CC(s390_vpklshs);
  INTRINSIC_WITH_CC(s390_vpklsfs);
  INTRINSIC_WITH_CC(s390_vpklsgs);

  INTRINSIC_WITH_CC(s390_vceqbs);
  INTRINSIC_WITH_CC(s390_vceqhs);
  INTRINSIC_WITH_CC(s390_vceqfs);
  INTRINSIC_WITH_CC(s390_vceqgs);

  INTRINSIC_WITH_CC(s390_vchbs);
  INTRINSIC_WITH_CC(s390_vchhs);
  INTRINSIC_WITH_CC(s390_vchfs);
  INTRINSIC_WITH_CC(s390_vchgs);

  INTRINSIC_WITH_CC(s390_vchlbs);
  INTRINSIC_WITH_CC(s390_vchlhs);
  INTRINSIC_WITH_CC(s390_vchlfs);
  INTRINSIC_WITH_CC(s390_vchlgs);

  INTRINSIC_WITH_CC(s390_vfaebs);
  INTRINSIC_WITH_CC(s390_vfaehs);
  INTRINSIC_WITH_CC(s390_vfaefs);

  INTRINSIC_WITH_CC(s390_vfaezbs);
  INTRINSIC_WITH_CC(s390_vfaezhs);
  INTRINSIC_WITH_CC(s390_vfaezfs);

  INTRINSIC_WITH_CC(s390_vfeebs);
  INTRINSIC_WITH_CC(s390_vfeehs);
  INTRINSIC_WITH_CC(s390_vfeefs);

  INTRINSIC_WITH_CC(s390_vfeezbs);
  INTRINSIC_WITH_CC(s390_vfeezhs);
  INTRINSIC_WITH_CC(s390_vfeezfs);

  INTRINSIC_WITH_CC(s390_vfenebs);
  INTRINSIC_WITH_CC(s390_vfenehs);
  INTRINSIC_WITH_CC(s390_vfenefs);

  INTRINSIC_WITH_CC(s390_vfenezbs);
  INTRINSIC_WITH_CC(s390_vfenezhs);
  INTRINSIC_WITH_CC(s390_vfenezfs);

  INTRINSIC_WITH_CC(s390_vistrbs);
  INTRINSIC_WITH_CC(s390_vistrhs);
  INTRINSIC_WITH_CC(s390_vistrfs);

  INTRINSIC_WITH_CC(s390_vstrcbs);
  INTRINSIC_WITH_CC(s390_vstrchs);
  INTRINSIC_WITH_CC(s390_vstrcfs);

  INTRINSIC_WITH_CC(s390_vstrczbs);
  INTRINSIC_WITH_CC(s390_vstrczhs);
  INTRINSIC_WITH_CC(s390_vstrczfs);

  INTRINSIC_WITH_CC(s390_vfcedbs);
  INTRINSIC_WITH_CC(s390_vfchdbs);
  INTRINSIC_WITH_CC(s390_vfchedbs);

  INTRINSIC_WITH_CC(s390_vftcidb);

#undef INTRINSIC_WITH_CC

  default:
    return nullptr;
  }
}

Value *CodeGenFunction::EmitNVPTXBuiltinExpr(unsigned BuiltinID,
                                             const CallExpr *E) {
  switch (BuiltinID) {
  case NVPTX::BI__nvvm_atom_add_gen_i:
  case NVPTX::BI__nvvm_atom_add_gen_l:
  case NVPTX::BI__nvvm_atom_add_gen_ll:
    return MakeBinaryAtomicValue(*this, llvm::AtomicRMWInst::Add, E);

  case NVPTX::BI__nvvm_atom_sub_gen_i:
  case NVPTX::BI__nvvm_atom_sub_gen_l:
  case NVPTX::BI__nvvm_atom_sub_gen_ll:
    return MakeBinaryAtomicValue(*this, llvm::AtomicRMWInst::Sub, E);

  case NVPTX::BI__nvvm_atom_and_gen_i:
  case NVPTX::BI__nvvm_atom_and_gen_l:
  case NVPTX::BI__nvvm_atom_and_gen_ll:
    return MakeBinaryAtomicValue(*this, llvm::AtomicRMWInst::And, E);

  case NVPTX::BI__nvvm_atom_or_gen_i:
  case NVPTX::BI__nvvm_atom_or_gen_l:
  case NVPTX::BI__nvvm_atom_or_gen_ll:
    return MakeBinaryAtomicValue(*this, llvm::AtomicRMWInst::Or, E);

  case NVPTX::BI__nvvm_atom_xor_gen_i:
  case NVPTX::BI__nvvm_atom_xor_gen_l:
  case NVPTX::BI__nvvm_atom_xor_gen_ll:
    return MakeBinaryAtomicValue(*this, llvm::AtomicRMWInst::Xor, E);

  case NVPTX::BI__nvvm_atom_xchg_gen_i:
  case NVPTX::BI__nvvm_atom_xchg_gen_l:
  case NVPTX::BI__nvvm_atom_xchg_gen_ll:
    return MakeBinaryAtomicValue(*this, llvm::AtomicRMWInst::Xchg, E);

  case NVPTX::BI__nvvm_atom_max_gen_i:
  case NVPTX::BI__nvvm_atom_max_gen_l:
  case NVPTX::BI__nvvm_atom_max_gen_ll:
    return MakeBinaryAtomicValue(*this, llvm::AtomicRMWInst::Max, E);

  case NVPTX::BI__nvvm_atom_max_gen_ui:
  case NVPTX::BI__nvvm_atom_max_gen_ul:
  case NVPTX::BI__nvvm_atom_max_gen_ull:
    return MakeBinaryAtomicValue(*this, llvm::AtomicRMWInst::UMax, E);

  case NVPTX::BI__nvvm_atom_min_gen_i:
  case NVPTX::BI__nvvm_atom_min_gen_l:
  case NVPTX::BI__nvvm_atom_min_gen_ll:
    return MakeBinaryAtomicValue(*this, llvm::AtomicRMWInst::Min, E);

  case NVPTX::BI__nvvm_atom_min_gen_ui:
  case NVPTX::BI__nvvm_atom_min_gen_ul:
  case NVPTX::BI__nvvm_atom_min_gen_ull:
    return MakeBinaryAtomicValue(*this, llvm::AtomicRMWInst::UMin, E);

  case NVPTX::BI__nvvm_atom_cas_gen_i:
  case NVPTX::BI__nvvm_atom_cas_gen_l:
  case NVPTX::BI__nvvm_atom_cas_gen_ll:
    // __nvvm_atom_cas_gen_* should return the old value rather than the
    // success flag.
    return MakeAtomicCmpXchgValue(*this, E, /*ReturnBool=*/false);

  case NVPTX::BI__nvvm_atom_add_gen_f: {
    Value *Ptr = EmitScalarExpr(E->getArg(0));
    Value *Val = EmitScalarExpr(E->getArg(1));
    // atomicrmw only deals with integer arguments so we need to use
    // LLVM's nvvm_atomic_load_add_f32 intrinsic for that.
    Value *FnALAF32 =
        CGM.getIntrinsic(Intrinsic::nvvm_atomic_load_add_f32, Ptr->getType());
    return Builder.CreateCall(FnALAF32, {Ptr, Val});
  }

  default:
    return nullptr;
  }
}

Value *CodeGenFunction::EmitWebAssemblyBuiltinExpr(unsigned BuiltinID,
                                                   const CallExpr *E) {
  switch (BuiltinID) {
  case WebAssembly::BI__builtin_wasm_page_size: {
    llvm::Type *ResultType = ConvertType(E->getType());
    Value *Callee = CGM.getIntrinsic(Intrinsic::wasm_page_size, ResultType);
    return Builder.CreateCall(Callee);
  }
  case WebAssembly::BI__builtin_wasm_memory_size: {
    llvm::Type *ResultType = ConvertType(E->getType());
    Value *Callee = CGM.getIntrinsic(Intrinsic::wasm_memory_size, ResultType);
    return Builder.CreateCall(Callee);
  }
  case WebAssembly::BI__builtin_wasm_resize_memory: {
    Value *X = EmitScalarExpr(E->getArg(0));
    Value *Callee = CGM.getIntrinsic(Intrinsic::wasm_resize_memory, X->getType());
    return Builder.CreateCall(Callee, X);
  }

  default:
    return nullptr;
  }
}<|MERGE_RESOLUTION|>--- conflicted
+++ resolved
@@ -279,7 +279,6 @@
   return CGF.Builder.CreateExtractValue(Tmp, 0);
 }
 
-<<<<<<< HEAD
 #ifdef INTEL_CUSTOMIZATION
 /// \brief Evaluate argument of the call as constant int, checking its value's
 /// constraints.
@@ -313,7 +312,7 @@
   return Result;
 }
 #endif // INTEL_CUSTOMIZATION
-=======
+
 Value *CodeGenFunction::EmitVAStartEnd(Value *ArgValue, bool IsStart) {
   llvm::Type *DestType = Int8PtrTy;
   if (ArgValue->getType() != DestType)
@@ -379,7 +378,6 @@
   }
   return true;
 }
->>>>>>> 49475756
 
 RValue CodeGenFunction::EmitBuiltinExpr(const FunctionDecl *FD,
                                         unsigned BuiltinID, const CallExpr *E,
@@ -2050,6 +2048,11 @@
   if (getContext().BuiltinInfo.isPredefinedLibFunction(BuiltinID))
     return emitLibraryCall(*this, FD, E, EmitScalarExpr(E->getCallee()));
 
+#ifdef INTEL_CUSTOMIZATION
+  // Xmain should not perform this check, since we allow intrinsics to be
+  // used even when not explicitly supported by the target
+  if (!getLangOpts().IntelCompat)
+#endif // INTEL_CUSTOMIZATION
   // Check that a call to a target specific builtin has the correct target
   // features.
   // This is down here to avoid non-target specific builtins, however, if
@@ -2059,7 +2062,7 @@
     CGM.getDiags().Report(E->getLocStart(), diag::err_builtin_needs_feature)
         << FD->getDeclName()
         << CGM.getContext().BuiltinInfo.getRequiredFeatures(BuiltinID);
-
+        
   // See if we have a target specific intrinsic.
   const char *Name = getContext().BuiltinInfo.getName(BuiltinID);
   Intrinsic::ID IntrinsicID = Intrinsic::not_intrinsic;
