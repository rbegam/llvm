//===---- CGBuiltin.cpp - Emit LLVM Code for builtins ---------------------===//
//
//                     The LLVM Compiler Infrastructure
//
// This file is distributed under the University of Illinois Open Source
// License. See LICENSE.TXT for details.
//
//===----------------------------------------------------------------------===//
//
// This contains code to emit Builtin calls as LLVM code.
//
//===----------------------------------------------------------------------===//

#include "CodeGenFunction.h"
#include "CGCXXABI.h"
#include "CGObjCRuntime.h"
#include "CodeGenModule.h"
#include "TargetInfo.h"
#include "clang/AST/ASTContext.h"
#include "clang/AST/Decl.h"
#include "clang/Basic/TargetBuiltins.h"
#include "clang/Basic/TargetInfo.h"
#include "clang/CodeGen/CGFunctionInfo.h"
#include "llvm/ADT/StringExtras.h"
#include "llvm/IR/CallSite.h"
#include "llvm/IR/DataLayout.h"
#include "llvm/IR/InlineAsm.h"
#include "llvm/IR/Intrinsics.h"
#include <sstream>

using namespace clang;
using namespace CodeGen;
using namespace llvm;

/// getBuiltinLibFunction - Given a builtin id for a function like
/// "__builtin_fabsf", return a Function* for "fabsf".
llvm::Value *CodeGenModule::getBuiltinLibFunction(const FunctionDecl *FD,
                                                  unsigned BuiltinID) {
  assert(Context.BuiltinInfo.isLibFunction(BuiltinID));

  // Get the name, skip over the __builtin_ prefix (if necessary).
  StringRef Name;
  GlobalDecl D(FD);

  // If the builtin has been declared explicitly with an assembler label,
  // use the mangled name. This differs from the plain label on platforms
  // that prefix labels.
  if (FD->hasAttr<AsmLabelAttr>())
    Name = getMangledName(D);
  else
    Name = Context.BuiltinInfo.getName(BuiltinID) + 10;

  llvm::FunctionType *Ty =
    cast<llvm::FunctionType>(getTypes().ConvertType(FD->getType()));

  return GetOrCreateLLVMFunction(Name, Ty, D, /*ForVTable=*/false);
}

/// Emit the conversions required to turn the given value into an
/// integer of the given size.
static Value *EmitToInt(CodeGenFunction &CGF, llvm::Value *V,
                        QualType T, llvm::IntegerType *IntType) {
  V = CGF.EmitToMemory(V, T);

  if (V->getType()->isPointerTy())
    return CGF.Builder.CreatePtrToInt(V, IntType);

  assert(V->getType() == IntType);
  return V;
}

static Value *EmitFromInt(CodeGenFunction &CGF, llvm::Value *V,
                          QualType T, llvm::Type *ResultType) {
  V = CGF.EmitFromMemory(V, T);

  if (ResultType->isPointerTy())
    return CGF.Builder.CreateIntToPtr(V, ResultType);

  assert(V->getType() == ResultType);
  return V;
}

/// Utility to insert an atomic instruction based on Instrinsic::ID
/// and the expression node.
static Value *MakeBinaryAtomicValue(CodeGenFunction &CGF,
                                    llvm::AtomicRMWInst::BinOp Kind,
                                    const CallExpr *E) {
  QualType T = E->getType();
  assert(E->getArg(0)->getType()->isPointerType());
  assert(CGF.getContext().hasSameUnqualifiedType(T,
                                  E->getArg(0)->getType()->getPointeeType()));
  assert(CGF.getContext().hasSameUnqualifiedType(T, E->getArg(1)->getType()));

  llvm::Value *DestPtr = CGF.EmitScalarExpr(E->getArg(0));
  unsigned AddrSpace = DestPtr->getType()->getPointerAddressSpace();

  llvm::IntegerType *IntType =
    llvm::IntegerType::get(CGF.getLLVMContext(),
                           CGF.getContext().getTypeSize(T));
  llvm::Type *IntPtrType = IntType->getPointerTo(AddrSpace);

  llvm::Value *Args[2];
  Args[0] = CGF.Builder.CreateBitCast(DestPtr, IntPtrType);
  Args[1] = CGF.EmitScalarExpr(E->getArg(1));
  llvm::Type *ValueType = Args[1]->getType();
  Args[1] = EmitToInt(CGF, Args[1], T, IntType);

  llvm::Value *Result =
      CGF.Builder.CreateAtomicRMW(Kind, Args[0], Args[1],
                                  llvm::SequentiallyConsistent);
  return EmitFromInt(CGF, Result, T, ValueType);
}

static Value *EmitNontemporalStore(CodeGenFunction &CGF, const CallExpr *E) {
  Value *Val = CGF.EmitScalarExpr(E->getArg(0));
  Value *Address = CGF.EmitScalarExpr(E->getArg(1));

  // Convert the type of the pointer to a pointer to the stored type.
  Val = CGF.EmitToMemory(Val, E->getArg(0)->getType());
  Value *BC = CGF.Builder.CreateBitCast(
      Address, llvm::PointerType::getUnqual(Val->getType()), "cast");
  LValue LV = CGF.MakeNaturalAlignAddrLValue(BC, E->getArg(0)->getType());
  LV.setNontemporal(true);
  CGF.EmitStoreOfScalar(Val, LV, false);
  return nullptr;
}

static Value *EmitNontemporalLoad(CodeGenFunction &CGF, const CallExpr *E) {
  Value *Address = CGF.EmitScalarExpr(E->getArg(0));

  LValue LV = CGF.MakeNaturalAlignAddrLValue(Address, E->getType());
  LV.setNontemporal(true);
  return CGF.EmitLoadOfScalar(LV, E->getExprLoc());
}

static RValue EmitBinaryAtomic(CodeGenFunction &CGF,
                               llvm::AtomicRMWInst::BinOp Kind,
                               const CallExpr *E) {
  return RValue::get(MakeBinaryAtomicValue(CGF, Kind, E));
}

/// Utility to insert an atomic instruction based Instrinsic::ID and
/// the expression node, where the return value is the result of the
/// operation.
static RValue EmitBinaryAtomicPost(CodeGenFunction &CGF,
                                   llvm::AtomicRMWInst::BinOp Kind,
                                   const CallExpr *E,
                                   Instruction::BinaryOps Op,
                                   bool Invert = false) {
  QualType T = E->getType();
  assert(E->getArg(0)->getType()->isPointerType());
  assert(CGF.getContext().hasSameUnqualifiedType(T,
                                  E->getArg(0)->getType()->getPointeeType()));
  assert(CGF.getContext().hasSameUnqualifiedType(T, E->getArg(1)->getType()));

  llvm::Value *DestPtr = CGF.EmitScalarExpr(E->getArg(0));
  unsigned AddrSpace = DestPtr->getType()->getPointerAddressSpace();

  llvm::IntegerType *IntType =
    llvm::IntegerType::get(CGF.getLLVMContext(),
                           CGF.getContext().getTypeSize(T));
  llvm::Type *IntPtrType = IntType->getPointerTo(AddrSpace);

  llvm::Value *Args[2];
  Args[1] = CGF.EmitScalarExpr(E->getArg(1));
  llvm::Type *ValueType = Args[1]->getType();
  Args[1] = EmitToInt(CGF, Args[1], T, IntType);
  Args[0] = CGF.Builder.CreateBitCast(DestPtr, IntPtrType);

  llvm::Value *Result =
      CGF.Builder.CreateAtomicRMW(Kind, Args[0], Args[1],
                                  llvm::SequentiallyConsistent);
  Result = CGF.Builder.CreateBinOp(Op, Result, Args[1]);
  if (Invert)
    Result = CGF.Builder.CreateBinOp(llvm::Instruction::Xor, Result,
                                     llvm::ConstantInt::get(IntType, -1));
  Result = EmitFromInt(CGF, Result, T, ValueType);
  return RValue::get(Result);
}

/// @brief Utility to insert an atomic cmpxchg instruction.
///
/// @param CGF The current codegen function.
/// @param E   Builtin call expression to convert to cmpxchg.
///            arg0 - address to operate on
///            arg1 - value to compare with
///            arg2 - new value
/// @param ReturnBool Specifies whether to return success flag of
///                   cmpxchg result or the old value.
///
/// @returns result of cmpxchg, according to ReturnBool
static Value *MakeAtomicCmpXchgValue(CodeGenFunction &CGF, const CallExpr *E,
                                     bool ReturnBool) {
  QualType T = ReturnBool ? E->getArg(1)->getType() : E->getType();
  llvm::Value *DestPtr = CGF.EmitScalarExpr(E->getArg(0));
  unsigned AddrSpace = DestPtr->getType()->getPointerAddressSpace();

  llvm::IntegerType *IntType = llvm::IntegerType::get(
      CGF.getLLVMContext(), CGF.getContext().getTypeSize(T));
  llvm::Type *IntPtrType = IntType->getPointerTo(AddrSpace);

  Value *Args[3];
  Args[0] = CGF.Builder.CreateBitCast(DestPtr, IntPtrType);
  Args[1] = CGF.EmitScalarExpr(E->getArg(1));
  llvm::Type *ValueType = Args[1]->getType();
  Args[1] = EmitToInt(CGF, Args[1], T, IntType);
  Args[2] = EmitToInt(CGF, CGF.EmitScalarExpr(E->getArg(2)), T, IntType);

  Value *Pair = CGF.Builder.CreateAtomicCmpXchg(Args[0], Args[1], Args[2],
                                                llvm::SequentiallyConsistent,
                                                llvm::SequentiallyConsistent);
  if (ReturnBool)
    // Extract boolean success flag and zext it to int.
    return CGF.Builder.CreateZExt(CGF.Builder.CreateExtractValue(Pair, 1),
                                  CGF.ConvertType(E->getType()));
  else
    // Extract old value and emit it using the same type as compare value.
    return EmitFromInt(CGF, CGF.Builder.CreateExtractValue(Pair, 0), T,
                       ValueType);
}

/// EmitFAbs - Emit a call to @llvm.fabs().
static Value *EmitFAbs(CodeGenFunction &CGF, Value *V) {
  Value *F = CGF.CGM.getIntrinsic(Intrinsic::fabs, V->getType());
  llvm::CallInst *Call = CGF.Builder.CreateCall(F, V);
  Call->setDoesNotAccessMemory();
  return Call;
}

/// Emit the computation of the sign bit for a floating point value. Returns
/// the i1 sign bit value.
static Value *EmitSignBit(CodeGenFunction &CGF, Value *V) {
  LLVMContext &C = CGF.CGM.getLLVMContext();

  llvm::Type *Ty = V->getType();
  int Width = Ty->getPrimitiveSizeInBits();
  llvm::Type *IntTy = llvm::IntegerType::get(C, Width);
  V = CGF.Builder.CreateBitCast(V, IntTy);
  if (Ty->isPPC_FP128Ty()) {
    // We want the sign bit of the higher-order double. The bitcast we just
    // did works as if the double-double was stored to memory and then
    // read as an i128. The "store" will put the higher-order double in the
    // lower address in both little- and big-Endian modes, but the "load"
    // will treat those bits as a different part of the i128: the low bits in
    // little-Endian, the high bits in big-Endian. Therefore, on big-Endian
    // we need to shift the high bits down to the low before truncating.
    Width >>= 1;
    if (CGF.getTarget().isBigEndian()) {
      Value *ShiftCst = llvm::ConstantInt::get(IntTy, Width);
      V = CGF.Builder.CreateLShr(V, ShiftCst);
    } 
    // We are truncating value in order to extract the higher-order 
    // double, which we will be using to extract the sign from.
    IntTy = llvm::IntegerType::get(C, Width);
    V = CGF.Builder.CreateTrunc(V, IntTy);
  }
  Value *Zero = llvm::Constant::getNullValue(IntTy);
  return CGF.Builder.CreateICmpSLT(V, Zero);
}

static RValue emitLibraryCall(CodeGenFunction &CGF, const FunctionDecl *Fn,
                              const CallExpr *E, llvm::Value *calleeValue) {
  return CGF.EmitCall(E->getCallee()->getType(), calleeValue, E,
                      ReturnValueSlot(), Fn);
}

/// \brief Emit a call to llvm.{sadd,uadd,ssub,usub,smul,umul}.with.overflow.*
/// depending on IntrinsicID.
///
/// \arg CGF The current codegen function.
/// \arg IntrinsicID The ID for the Intrinsic we wish to generate.
/// \arg X The first argument to the llvm.*.with.overflow.*.
/// \arg Y The second argument to the llvm.*.with.overflow.*.
/// \arg Carry The carry returned by the llvm.*.with.overflow.*.
/// \returns The result (i.e. sum/product) returned by the intrinsic.
static llvm::Value *EmitOverflowIntrinsic(CodeGenFunction &CGF,
                                          const llvm::Intrinsic::ID IntrinsicID,
                                          llvm::Value *X, llvm::Value *Y,
                                          llvm::Value *&Carry) {
  // Make sure we have integers of the same width.
  assert(X->getType() == Y->getType() &&
         "Arguments must be the same type. (Did you forget to make sure both "
         "arguments have the same integer width?)");

  llvm::Value *Callee = CGF.CGM.getIntrinsic(IntrinsicID, X->getType());
  llvm::Value *Tmp = CGF.Builder.CreateCall(Callee, {X, Y});
  Carry = CGF.Builder.CreateExtractValue(Tmp, 1);
  return CGF.Builder.CreateExtractValue(Tmp, 0);
}

<<<<<<< HEAD
#if INTEL_CUSTOMIZATION
/// \brief Evaluate argument of the call as constant int, checking its value's
/// constraints.
///
/// \arg CGF The current codegen function.
/// \arg ArgIndex The index of the argument of interest.
/// \arg Low The lower constraint of the value.
/// \arg High The higher constraint of the value.
/// \arg DefaultForIncorrect Value returned if the argument's value doesn't
/// satisfy constraints.
/// \arg DefaultForMissing Value returned if the argument is not given.
///
/// \returns The value of the argument, if it is given and lies between \p Low
/// and \p High. Otherwise returns the corresponding default value.
static llvm::Value* GetCallArgAsConstInt(CodeGenFunction &CGF,
                                         const CallExpr *E, unsigned ArgIndex,
                                         int Low, int High,
                                         llvm::ConstantInt *DefaultForIncorrect,
                                         llvm::ConstantInt *DefaultForMissing) {
  llvm::Value *Result = nullptr;
  if (E->getNumArgs() > ArgIndex) {
    llvm::APSInt ArgValue =
      E->getArg(ArgIndex)->EvaluateKnownConstInt(CGF.getContext());
    // Check value constraints and assign default value if it fails.
    if (ArgValue < Low || ArgValue > High)
      Result = DefaultForIncorrect;
    else
      Result = CGF.EmitScalarExpr(E->getArg(ArgIndex));
  } else
    Result = DefaultForMissing;
  return Result;
}
#endif // INTEL_CUSTOMIZATION
=======
namespace {
  struct WidthAndSignedness {
    unsigned Width;
    bool Signed;
  };
}

static WidthAndSignedness
getIntegerWidthAndSignedness(const clang::ASTContext &context,
                             const clang::QualType Type) {
  assert(Type->isIntegerType() && "Given type is not an integer.");
  unsigned Width = Type->isBooleanType() ? 1 : context.getTypeInfo(Type).Width;
  bool Signed = Type->isSignedIntegerType();
  return {Width, Signed};
}

// Given one or more integer types, this function produces an integer type that
// encompasses them: any value in one of the given types could be expressed in
// the encompassing type.
static struct WidthAndSignedness
EncompassingIntegerType(ArrayRef<struct WidthAndSignedness> Types) {
  assert(Types.size() > 0 && "Empty list of types.");

  // If any of the given types is signed, we must return a signed type.
  bool Signed = false;
  for (const auto &Type : Types) {
    Signed |= Type.Signed;
  }

  // The encompassing type must have a width greater than or equal to the width
  // of the specified types.  Aditionally, if the encompassing type is signed,
  // its width must be strictly greater than the width of any unsigned types
  // given.
  unsigned Width = 0;
  for (const auto &Type : Types) {
    unsigned MinWidth = Type.Width + (Signed && !Type.Signed);
    if (Width < MinWidth) {
      Width = MinWidth;
    }
  }

  return {Width, Signed};
}
>>>>>>> 9d6940ba

Value *CodeGenFunction::EmitVAStartEnd(Value *ArgValue, bool IsStart) {
  llvm::Type *DestType = Int8PtrTy;
  if (ArgValue->getType() != DestType)
    ArgValue =
        Builder.CreateBitCast(ArgValue, DestType, ArgValue->getName().data());

  Intrinsic::ID inst = IsStart ? Intrinsic::vastart : Intrinsic::vaend;
  return Builder.CreateCall(CGM.getIntrinsic(inst), ArgValue);
}

/// Checks if using the result of __builtin_object_size(p, @p From) in place of
/// __builtin_object_size(p, @p To) is correct
static bool areBOSTypesCompatible(int From, int To) {
  // Note: Our __builtin_object_size implementation currently treats Type=0 and
  // Type=2 identically. Encoding this implementation detail here may make
  // improving __builtin_object_size difficult in the future, so it's omitted.
  return From == To || (From == 0 && To == 1) || (From == 3 && To == 2);
}

static llvm::Value *
getDefaultBuiltinObjectSizeResult(unsigned Type, llvm::IntegerType *ResType) {
  return ConstantInt::get(ResType, (Type & 2) ? 0 : -1, /*isSigned=*/true);
}

llvm::Value *
CodeGenFunction::evaluateOrEmitBuiltinObjectSize(const Expr *E, unsigned Type,
                                                 llvm::IntegerType *ResType) {
  uint64_t ObjectSize;
  if (!E->tryEvaluateObjectSize(ObjectSize, getContext(), Type))
    return emitBuiltinObjectSize(E, Type, ResType);
  return ConstantInt::get(ResType, ObjectSize, /*isSigned=*/true);
}

/// Returns a Value corresponding to the size of the given expression.
/// This Value may be either of the following:
///   - A llvm::Argument (if E is a param with the pass_object_size attribute on
///     it)
///   - A call to the @llvm.objectsize intrinsic
llvm::Value *
CodeGenFunction::emitBuiltinObjectSize(const Expr *E, unsigned Type,
                                       llvm::IntegerType *ResType) {
  // We need to reference an argument if the pointer is a parameter with the
  // pass_object_size attribute.
  if (auto *D = dyn_cast<DeclRefExpr>(E->IgnoreParenImpCasts())) {
    auto *Param = dyn_cast<ParmVarDecl>(D->getDecl());
    auto *PS = D->getDecl()->getAttr<PassObjectSizeAttr>();
    if (Param != nullptr && PS != nullptr &&
        areBOSTypesCompatible(PS->getType(), Type)) {
      auto Iter = SizeArguments.find(Param);
      assert(Iter != SizeArguments.end());

      const ImplicitParamDecl *D = Iter->second;
      auto DIter = LocalDeclMap.find(D);
      assert(DIter != LocalDeclMap.end());

      return EmitLoadOfScalar(DIter->second, /*volatile=*/false,
                              getContext().getSizeType(), E->getLocStart());
    }
  }

  // LLVM can't handle Type=3 appropriately, and __builtin_object_size shouldn't
  // evaluate E for side-effects. In either case, we shouldn't lower to
  // @llvm.objectsize.
  if (Type == 3 || E->HasSideEffects(getContext()))
    return getDefaultBuiltinObjectSizeResult(Type, ResType);

  // LLVM only supports 0 and 2, make sure that we pass along that
  // as a boolean.
  auto *CI = ConstantInt::get(Builder.getInt1Ty(), (Type & 2) >> 1);
  // FIXME: Get right address space.
  llvm::Type *Tys[] = {ResType, Builder.getInt8PtrTy(0)};
  Value *F = CGM.getIntrinsic(Intrinsic::objectsize, Tys);
  return Builder.CreateCall(F, {EmitScalarExpr(E), CI});
}

RValue CodeGenFunction::EmitBuiltinExpr(const FunctionDecl *FD,
                                        unsigned BuiltinID, const CallExpr *E,
                                        ReturnValueSlot ReturnValue) {
  // See if we can constant fold this builtin.  If so, don't emit it at all.
  Expr::EvalResult Result;
  if (E->EvaluateAsRValue(Result, CGM.getContext()) &&
      !Result.hasSideEffects()) {
    if (Result.Val.isInt())
      return RValue::get(llvm::ConstantInt::get(getLLVMContext(),
                                                Result.Val.getInt()));
    if (Result.Val.isFloat())
      return RValue::get(llvm::ConstantFP::get(getLLVMContext(),
                                               Result.Val.getFloat()));
  }

  switch (BuiltinID) {
  default: break;  // Handle intrinsics and libm functions below.
  case Builtin::BI__builtin___CFStringMakeConstantString:
  case Builtin::BI__builtin___NSStringMakeConstantString:
    return RValue::get(CGM.EmitConstantExpr(E, E->getType(), nullptr));
  case Builtin::BI__builtin_stdarg_start:
  case Builtin::BI__builtin_va_start:
  case Builtin::BI__va_start:
  case Builtin::BI__builtin_va_end:
    return RValue::get(
        EmitVAStartEnd(BuiltinID == Builtin::BI__va_start
                           ? EmitScalarExpr(E->getArg(0))
                           : EmitVAListRef(E->getArg(0)).getPointer(),
                       BuiltinID != Builtin::BI__builtin_va_end));
  case Builtin::BI__builtin_va_copy: {
    Value *DstPtr = EmitVAListRef(E->getArg(0)).getPointer();
    Value *SrcPtr = EmitVAListRef(E->getArg(1)).getPointer();

    llvm::Type *Type = Int8PtrTy;

    DstPtr = Builder.CreateBitCast(DstPtr, Type);
    SrcPtr = Builder.CreateBitCast(SrcPtr, Type);
    return RValue::get(Builder.CreateCall(CGM.getIntrinsic(Intrinsic::vacopy),
                                          {DstPtr, SrcPtr}));
  }
  case Builtin::BI__builtin_abs:
  case Builtin::BI__builtin_labs:
  case Builtin::BI__builtin_llabs: {
    Value *ArgValue = EmitScalarExpr(E->getArg(0));

    Value *NegOp = Builder.CreateNeg(ArgValue, "neg");
    Value *CmpResult =
    Builder.CreateICmpSGE(ArgValue,
                          llvm::Constant::getNullValue(ArgValue->getType()),
                                                            "abscond");
    Value *Result =
      Builder.CreateSelect(CmpResult, ArgValue, NegOp, "abs");

    return RValue::get(Result);
  }
  case Builtin::BI__builtin_fabs:
  case Builtin::BI__builtin_fabsf:
  case Builtin::BI__builtin_fabsl: {
    Value *Arg1 = EmitScalarExpr(E->getArg(0));
    Value *Result = EmitFAbs(*this, Arg1);
    return RValue::get(Result);
  }
  case Builtin::BI__builtin_fmod:
  case Builtin::BI__builtin_fmodf:
  case Builtin::BI__builtin_fmodl: {
    Value *Arg1 = EmitScalarExpr(E->getArg(0));
    Value *Arg2 = EmitScalarExpr(E->getArg(1));
    Value *Result = Builder.CreateFRem(Arg1, Arg2, "fmod");
    return RValue::get(Result);
  }

  case Builtin::BI__builtin_conj:
  case Builtin::BI__builtin_conjf:
  case Builtin::BI__builtin_conjl: {
    ComplexPairTy ComplexVal = EmitComplexExpr(E->getArg(0));
    Value *Real = ComplexVal.first;
    Value *Imag = ComplexVal.second;
    Value *Zero =
      Imag->getType()->isFPOrFPVectorTy()
        ? llvm::ConstantFP::getZeroValueForNegation(Imag->getType())
        : llvm::Constant::getNullValue(Imag->getType());

    Imag = Builder.CreateFSub(Zero, Imag, "sub");
    return RValue::getComplex(std::make_pair(Real, Imag));
  }
  case Builtin::BI__builtin_creal:
  case Builtin::BI__builtin_crealf:
  case Builtin::BI__builtin_creall:
  case Builtin::BIcreal:
  case Builtin::BIcrealf:
  case Builtin::BIcreall: {
    ComplexPairTy ComplexVal = EmitComplexExpr(E->getArg(0));
    return RValue::get(ComplexVal.first);
  }

  case Builtin::BI__builtin_cimag:
  case Builtin::BI__builtin_cimagf:
  case Builtin::BI__builtin_cimagl:
  case Builtin::BIcimag:
  case Builtin::BIcimagf:
  case Builtin::BIcimagl: {
    ComplexPairTy ComplexVal = EmitComplexExpr(E->getArg(0));
    return RValue::get(ComplexVal.second);
  }

#if INTEL_CUSTOMIZATION
  // CQ#377481. Adding '__builtin_clrsb' family of builtins. We rely here on
  // 'clrsb' intrinsics.
  case Builtin::BI__builtin_clrsb:
  case Builtin::BI__builtin_clrsbl:
  case Builtin::BI__builtin_clrsbll: {
    Value *ArgValue = EmitScalarExpr(E->getArg(0));

    llvm::Type *ArgType = ArgValue->getType();
    Value *F = CGM.getIntrinsic(Intrinsic::clrsb, ArgType);

    llvm::Type *ResultType = ConvertType(E->getType());
    Value *Result = Builder.CreateCall(F, ArgValue);
    if (Result->getType() != ResultType)
      Result =
          Builder.CreateIntCast(Result, ResultType, /*isSigned*/ true, "cast");
    return RValue::get(Result);
  }
#endif // INTEL_CUSTOMIZATION
  case Builtin::BI__builtin_ctzs:
  case Builtin::BI__builtin_ctz:
  case Builtin::BI__builtin_ctzl:
  case Builtin::BI__builtin_ctzll: {
    Value *ArgValue = EmitScalarExpr(E->getArg(0));

    llvm::Type *ArgType = ArgValue->getType();
    Value *F = CGM.getIntrinsic(Intrinsic::cttz, ArgType);

    llvm::Type *ResultType = ConvertType(E->getType());
    Value *ZeroUndef = Builder.getInt1(getTarget().isCLZForZeroUndef());
    Value *Result = Builder.CreateCall(F, {ArgValue, ZeroUndef});
    if (Result->getType() != ResultType)
      Result = Builder.CreateIntCast(Result, ResultType, /*isSigned*/true,
                                     "cast");
    return RValue::get(Result);
  }
  case Builtin::BI__builtin_clzs:
  case Builtin::BI__builtin_clz:
  case Builtin::BI__builtin_clzl:
  case Builtin::BI__builtin_clzll: {
    Value *ArgValue = EmitScalarExpr(E->getArg(0));

    llvm::Type *ArgType = ArgValue->getType();
    Value *F = CGM.getIntrinsic(Intrinsic::ctlz, ArgType);

    llvm::Type *ResultType = ConvertType(E->getType());
    Value *ZeroUndef = Builder.getInt1(getTarget().isCLZForZeroUndef());
    Value *Result = Builder.CreateCall(F, {ArgValue, ZeroUndef});
    if (Result->getType() != ResultType)
      Result = Builder.CreateIntCast(Result, ResultType, /*isSigned*/true,
                                     "cast");
    return RValue::get(Result);
  }
  case Builtin::BI__builtin_ffs:
  case Builtin::BI__builtin_ffsl:
  case Builtin::BI__builtin_ffsll: {
    // ffs(x) -> x ? cttz(x) + 1 : 0
    Value *ArgValue = EmitScalarExpr(E->getArg(0));

    llvm::Type *ArgType = ArgValue->getType();
    Value *F = CGM.getIntrinsic(Intrinsic::cttz, ArgType);

    llvm::Type *ResultType = ConvertType(E->getType());
    Value *Tmp =
        Builder.CreateAdd(Builder.CreateCall(F, {ArgValue, Builder.getTrue()}),
                          llvm::ConstantInt::get(ArgType, 1));
    Value *Zero = llvm::Constant::getNullValue(ArgType);
    Value *IsZero = Builder.CreateICmpEQ(ArgValue, Zero, "iszero");
    Value *Result = Builder.CreateSelect(IsZero, Zero, Tmp, "ffs");
    if (Result->getType() != ResultType)
      Result = Builder.CreateIntCast(Result, ResultType, /*isSigned*/true,
                                     "cast");
    return RValue::get(Result);
  }
  case Builtin::BI__builtin_parity:
  case Builtin::BI__builtin_parityl:
  case Builtin::BI__builtin_parityll: {
    // parity(x) -> ctpop(x) & 1
    Value *ArgValue = EmitScalarExpr(E->getArg(0));

    llvm::Type *ArgType = ArgValue->getType();
    Value *F = CGM.getIntrinsic(Intrinsic::ctpop, ArgType);

    llvm::Type *ResultType = ConvertType(E->getType());
    Value *Tmp = Builder.CreateCall(F, ArgValue);
    Value *Result = Builder.CreateAnd(Tmp, llvm::ConstantInt::get(ArgType, 1));
    if (Result->getType() != ResultType)
      Result = Builder.CreateIntCast(Result, ResultType, /*isSigned*/true,
                                     "cast");
    return RValue::get(Result);
  }
  case Builtin::BI__builtin_popcount:
  case Builtin::BI__builtin_popcountl:
  case Builtin::BI__builtin_popcountll: {
    Value *ArgValue = EmitScalarExpr(E->getArg(0));

    llvm::Type *ArgType = ArgValue->getType();
    Value *F = CGM.getIntrinsic(Intrinsic::ctpop, ArgType);

    llvm::Type *ResultType = ConvertType(E->getType());
    Value *Result = Builder.CreateCall(F, ArgValue);
    if (Result->getType() != ResultType)
      Result = Builder.CreateIntCast(Result, ResultType, /*isSigned*/true,
                                     "cast");
    return RValue::get(Result);
  }
  case Builtin::BI__builtin_unpredictable: {
    // Always return the argument of __builtin_unpredictable. LLVM does not
    // handle this builtin. Metadata for this builtin should be added directly
    // to instructions such as branches or switches that use it.
    return RValue::get(EmitScalarExpr(E->getArg(0)));
  }
  case Builtin::BI__builtin_expect: {
    Value *ArgValue = EmitScalarExpr(E->getArg(0));
    llvm::Type *ArgType = ArgValue->getType();

    Value *ExpectedValue = EmitScalarExpr(E->getArg(1));
    // Don't generate llvm.expect on -O0 as the backend won't use it for
    // anything.
    // Note, we still IRGen ExpectedValue because it could have side-effects.
    if (CGM.getCodeGenOpts().OptimizationLevel == 0)
      return RValue::get(ArgValue);

    Value *FnExpect = CGM.getIntrinsic(Intrinsic::expect, ArgType);
    Value *Result =
        Builder.CreateCall(FnExpect, {ArgValue, ExpectedValue}, "expval");
    return RValue::get(Result);
  }
#if defined(INTEL_CUSTOMIZATION) && !defined(INTEL_SPECIFIC_IL0_BACKEND)
  // CQ#373129 - support for __assume_aligned builtin.
  case Builtin::BI__assume_aligned:
    if (!getLangOpts().IntelCompat)
      break;
    assert(E->getNumArgs() == 2 &&
           "Wrong number of arguments for __assume_aligned builtin");
    // Intentional fall through.
#endif // INTEL_CUSTOMIZATION and not INTEL_SPECIFIC_IL0_BACKEND
  case Builtin::BI__builtin_assume_aligned: {
    Value *PtrValue = EmitScalarExpr(E->getArg(0));
    Value *OffsetValue =
      (E->getNumArgs() > 2) ? EmitScalarExpr(E->getArg(2)) : nullptr;

    Value *AlignmentValue = EmitScalarExpr(E->getArg(1));
    ConstantInt *AlignmentCI = cast<ConstantInt>(AlignmentValue);
    unsigned Alignment = (unsigned) AlignmentCI->getZExtValue();

    EmitAlignmentAssumption(PtrValue, Alignment, OffsetValue);
    return RValue::get(PtrValue);
  }
  case Builtin::BI__assume:
  case Builtin::BI__builtin_assume: {
    if (E->getArg(0)->HasSideEffects(getContext()))
      return RValue::get(nullptr);

    Value *ArgValue = EmitScalarExpr(E->getArg(0));
    Value *FnAssume = CGM.getIntrinsic(Intrinsic::assume);
    return RValue::get(Builder.CreateCall(FnAssume, ArgValue));
  }
  case Builtin::BI__builtin_bswap16:
  case Builtin::BI__builtin_bswap32:
  case Builtin::BI__builtin_bswap64: {
    Value *ArgValue = EmitScalarExpr(E->getArg(0));
    llvm::Type *ArgType = ArgValue->getType();
    Value *F = CGM.getIntrinsic(Intrinsic::bswap, ArgType);
    return RValue::get(Builder.CreateCall(F, ArgValue));
  }
  case Builtin::BI__builtin_object_size: {
    unsigned Type =
        E->getArg(1)->EvaluateKnownConstInt(getContext()).getZExtValue();
    auto *ResType = cast<llvm::IntegerType>(ConvertType(E->getType()));

    // We pass this builtin onto the optimizer so that it can figure out the
    // object size in more complex cases.
    return RValue::get(emitBuiltinObjectSize(E->getArg(0), Type, ResType));
  }
  case Builtin::BI__builtin_prefetch: {
    Value *Locality, *RW, *Address = EmitScalarExpr(E->getArg(0));
    // FIXME: Technically these constants should of type 'int', yes?
#if INTEL_CUSTOMIZATION
    // CQ#371990 - let __prefetch_builtin arguments be out of their range (0..1
    // for the first argument, 0..3 for the second one), assigning 0 if argument
    // is out of its range.
    RW = GetCallArgAsConstInt(/*CGF=*/*this, E, /*ArgIndex=*/1, /*Low=*/0,
                              /*High=*/1, /*DefaultForIncorrect=*/
                              llvm::ConstantInt::get(Int32Ty, 0),
                              /*DefaultForMissing=*/
                              llvm::ConstantInt::get(Int32Ty, 0));
    Locality = GetCallArgAsConstInt(/*CGF=*/*this, E, /*ArgIndex=*/2, /*Low=*/0,
                                    /*High=*/3, /*DefaultForIncorrect=*/
                                    llvm::ConstantInt::get(Int32Ty, 0),
                                    /*DefaultForMissing=*/
                                    llvm::ConstantInt::get(Int32Ty, 3));
#else
    RW = (E->getNumArgs() > 1) ? EmitScalarExpr(E->getArg(1)) :
      llvm::ConstantInt::get(Int32Ty, 0);
    Locality = (E->getNumArgs() > 2) ? EmitScalarExpr(E->getArg(2)) :
      llvm::ConstantInt::get(Int32Ty, 3);
#endif // INTEL_CUSTOMIZATION
    Value *Data = llvm::ConstantInt::get(Int32Ty, 1);
    Value *F = CGM.getIntrinsic(Intrinsic::prefetch);
    return RValue::get(Builder.CreateCall(F, {Address, RW, Locality, Data}));
  }
  case Builtin::BI__builtin_readcyclecounter: {
    Value *F = CGM.getIntrinsic(Intrinsic::readcyclecounter);
    return RValue::get(Builder.CreateCall(F));
  }
  case Builtin::BI__builtin___clear_cache: {
    Value *Begin = EmitScalarExpr(E->getArg(0));
    Value *End = EmitScalarExpr(E->getArg(1));
    Value *F = CGM.getIntrinsic(Intrinsic::clear_cache);
    return RValue::get(Builder.CreateCall(F, {Begin, End}));
  }
  case Builtin::BI__builtin_trap:
    return RValue::get(EmitTrapCall(Intrinsic::trap));
  case Builtin::BI__debugbreak:
    return RValue::get(EmitTrapCall(Intrinsic::debugtrap));
  case Builtin::BI__builtin_unreachable: {
    if (SanOpts.has(SanitizerKind::Unreachable)) {
      SanitizerScope SanScope(this);
      EmitCheck(std::make_pair(static_cast<llvm::Value *>(Builder.getFalse()),
                               SanitizerKind::Unreachable),
                "builtin_unreachable", EmitCheckSourceLocation(E->getExprLoc()),
                None);
    } else
      Builder.CreateUnreachable();

    // We do need to preserve an insertion point.
    EmitBlock(createBasicBlock("unreachable.cont"));

    return RValue::get(nullptr);
  }

  case Builtin::BI__builtin_powi:
  case Builtin::BI__builtin_powif:
  case Builtin::BI__builtin_powil: {
    Value *Base = EmitScalarExpr(E->getArg(0));
    Value *Exponent = EmitScalarExpr(E->getArg(1));
    llvm::Type *ArgType = Base->getType();
    Value *F = CGM.getIntrinsic(Intrinsic::powi, ArgType);
    return RValue::get(Builder.CreateCall(F, {Base, Exponent}));
  }

  case Builtin::BI__builtin_isgreater:
  case Builtin::BI__builtin_isgreaterequal:
  case Builtin::BI__builtin_isless:
  case Builtin::BI__builtin_islessequal:
  case Builtin::BI__builtin_islessgreater:
  case Builtin::BI__builtin_isunordered: {
    // Ordered comparisons: we know the arguments to these are matching scalar
    // floating point values.
    Value *LHS = EmitScalarExpr(E->getArg(0));
    Value *RHS = EmitScalarExpr(E->getArg(1));

    switch (BuiltinID) {
    default: llvm_unreachable("Unknown ordered comparison");
    case Builtin::BI__builtin_isgreater:
      LHS = Builder.CreateFCmpOGT(LHS, RHS, "cmp");
      break;
    case Builtin::BI__builtin_isgreaterequal:
      LHS = Builder.CreateFCmpOGE(LHS, RHS, "cmp");
      break;
    case Builtin::BI__builtin_isless:
      LHS = Builder.CreateFCmpOLT(LHS, RHS, "cmp");
      break;
    case Builtin::BI__builtin_islessequal:
      LHS = Builder.CreateFCmpOLE(LHS, RHS, "cmp");
      break;
    case Builtin::BI__builtin_islessgreater:
      LHS = Builder.CreateFCmpONE(LHS, RHS, "cmp");
      break;
    case Builtin::BI__builtin_isunordered:
      LHS = Builder.CreateFCmpUNO(LHS, RHS, "cmp");
      break;
    }
    // ZExt bool to int type.
    return RValue::get(Builder.CreateZExt(LHS, ConvertType(E->getType())));
  }
  case Builtin::BI__builtin_isnan: {
    Value *V = EmitScalarExpr(E->getArg(0));
    V = Builder.CreateFCmpUNO(V, V, "cmp");
    return RValue::get(Builder.CreateZExt(V, ConvertType(E->getType())));
  }

  case Builtin::BI__builtin_isinf: {
    // isinf(x) --> fabs(x) == infinity
    Value *V = EmitScalarExpr(E->getArg(0));
    V = EmitFAbs(*this, V);

    V = Builder.CreateFCmpOEQ(V, ConstantFP::getInfinity(V->getType()),"isinf");
    return RValue::get(Builder.CreateZExt(V, ConvertType(E->getType())));
  }

  case Builtin::BI__builtin_isinf_sign: {
    // isinf_sign(x) -> fabs(x) == infinity ? (signbit(x) ? -1 : 1) : 0
    Value *Arg = EmitScalarExpr(E->getArg(0));
    Value *AbsArg = EmitFAbs(*this, Arg);
    Value *IsInf = Builder.CreateFCmpOEQ(
        AbsArg, ConstantFP::getInfinity(Arg->getType()), "isinf");
    Value *IsNeg = EmitSignBit(*this, Arg);

    llvm::Type *IntTy = ConvertType(E->getType());
    Value *Zero = Constant::getNullValue(IntTy);
    Value *One = ConstantInt::get(IntTy, 1);
    Value *NegativeOne = ConstantInt::get(IntTy, -1);
    Value *SignResult = Builder.CreateSelect(IsNeg, NegativeOne, One);
    Value *Result = Builder.CreateSelect(IsInf, SignResult, Zero);
    return RValue::get(Result);
  }

  case Builtin::BI__builtin_isnormal: {
    // isnormal(x) --> x == x && fabsf(x) < infinity && fabsf(x) >= float_min
    Value *V = EmitScalarExpr(E->getArg(0));
    Value *Eq = Builder.CreateFCmpOEQ(V, V, "iseq");

    Value *Abs = EmitFAbs(*this, V);
    Value *IsLessThanInf =
      Builder.CreateFCmpULT(Abs, ConstantFP::getInfinity(V->getType()),"isinf");
    APFloat Smallest = APFloat::getSmallestNormalized(
                   getContext().getFloatTypeSemantics(E->getArg(0)->getType()));
    Value *IsNormal =
      Builder.CreateFCmpUGE(Abs, ConstantFP::get(V->getContext(), Smallest),
                            "isnormal");
    V = Builder.CreateAnd(Eq, IsLessThanInf, "and");
    V = Builder.CreateAnd(V, IsNormal, "and");
    return RValue::get(Builder.CreateZExt(V, ConvertType(E->getType())));
  }

  case Builtin::BI__builtin_isfinite: {
    // isfinite(x) --> x == x && fabs(x) != infinity;
    Value *V = EmitScalarExpr(E->getArg(0));
    Value *Eq = Builder.CreateFCmpOEQ(V, V, "iseq");

    Value *Abs = EmitFAbs(*this, V);
    Value *IsNotInf =
      Builder.CreateFCmpUNE(Abs, ConstantFP::getInfinity(V->getType()),"isinf");

    V = Builder.CreateAnd(Eq, IsNotInf, "and");
    return RValue::get(Builder.CreateZExt(V, ConvertType(E->getType())));
  }

  case Builtin::BI__builtin_fpclassify: {
    Value *V = EmitScalarExpr(E->getArg(5));
    llvm::Type *Ty = ConvertType(E->getArg(5)->getType());

    // Create Result
    BasicBlock *Begin = Builder.GetInsertBlock();
    BasicBlock *End = createBasicBlock("fpclassify_end", this->CurFn);
    Builder.SetInsertPoint(End);
    PHINode *Result =
      Builder.CreatePHI(ConvertType(E->getArg(0)->getType()), 4,
                        "fpclassify_result");

    // if (V==0) return FP_ZERO
    Builder.SetInsertPoint(Begin);
    Value *IsZero = Builder.CreateFCmpOEQ(V, Constant::getNullValue(Ty),
                                          "iszero");
    Value *ZeroLiteral = EmitScalarExpr(E->getArg(4));
    BasicBlock *NotZero = createBasicBlock("fpclassify_not_zero", this->CurFn);
    Builder.CreateCondBr(IsZero, End, NotZero);
    Result->addIncoming(ZeroLiteral, Begin);

    // if (V != V) return FP_NAN
    Builder.SetInsertPoint(NotZero);
    Value *IsNan = Builder.CreateFCmpUNO(V, V, "cmp");
    Value *NanLiteral = EmitScalarExpr(E->getArg(0));
    BasicBlock *NotNan = createBasicBlock("fpclassify_not_nan", this->CurFn);
    Builder.CreateCondBr(IsNan, End, NotNan);
    Result->addIncoming(NanLiteral, NotZero);

    // if (fabs(V) == infinity) return FP_INFINITY
    Builder.SetInsertPoint(NotNan);
    Value *VAbs = EmitFAbs(*this, V);
    Value *IsInf =
      Builder.CreateFCmpOEQ(VAbs, ConstantFP::getInfinity(V->getType()),
                            "isinf");
    Value *InfLiteral = EmitScalarExpr(E->getArg(1));
    BasicBlock *NotInf = createBasicBlock("fpclassify_not_inf", this->CurFn);
    Builder.CreateCondBr(IsInf, End, NotInf);
    Result->addIncoming(InfLiteral, NotNan);

    // if (fabs(V) >= MIN_NORMAL) return FP_NORMAL else FP_SUBNORMAL
    Builder.SetInsertPoint(NotInf);
    APFloat Smallest = APFloat::getSmallestNormalized(
        getContext().getFloatTypeSemantics(E->getArg(5)->getType()));
    Value *IsNormal =
      Builder.CreateFCmpUGE(VAbs, ConstantFP::get(V->getContext(), Smallest),
                            "isnormal");
    Value *NormalResult =
      Builder.CreateSelect(IsNormal, EmitScalarExpr(E->getArg(2)),
                           EmitScalarExpr(E->getArg(3)));
    Builder.CreateBr(End);
    Result->addIncoming(NormalResult, NotInf);

    // return Result
    Builder.SetInsertPoint(End);
    return RValue::get(Result);
  }

  case Builtin::BIalloca:
  case Builtin::BI_alloca:
  case Builtin::BI__builtin_alloca: {
    Value *Size = EmitScalarExpr(E->getArg(0));
    return RValue::get(Builder.CreateAlloca(Builder.getInt8Ty(), Size));
  }
  case Builtin::BIbzero:
  case Builtin::BI__builtin_bzero: {
    Address Dest = EmitPointerWithAlignment(E->getArg(0));
    Value *SizeVal = EmitScalarExpr(E->getArg(1));
    EmitNonNullArgCheck(RValue::get(Dest.getPointer()), E->getArg(0)->getType(),
                        E->getArg(0)->getExprLoc(), FD, 0);
    Builder.CreateMemSet(Dest, Builder.getInt8(0), SizeVal, false);
    return RValue::get(Dest.getPointer());
  }
  case Builtin::BImemcpy:
  case Builtin::BI__builtin_memcpy: {
    Address Dest = EmitPointerWithAlignment(E->getArg(0));
    Address Src = EmitPointerWithAlignment(E->getArg(1));
    Value *SizeVal = EmitScalarExpr(E->getArg(2));
    EmitNonNullArgCheck(RValue::get(Dest.getPointer()), E->getArg(0)->getType(),
                        E->getArg(0)->getExprLoc(), FD, 0);
    EmitNonNullArgCheck(RValue::get(Src.getPointer()), E->getArg(1)->getType(),
                        E->getArg(1)->getExprLoc(), FD, 1);
    Builder.CreateMemCpy(Dest, Src, SizeVal, false);
    return RValue::get(Dest.getPointer());
  }

  case Builtin::BI__builtin___memcpy_chk: {
    // fold __builtin_memcpy_chk(x, y, cst1, cst2) to memcpy iff cst1<=cst2.
    llvm::APSInt Size, DstSize;
    if (!E->getArg(2)->EvaluateAsInt(Size, CGM.getContext()) ||
        !E->getArg(3)->EvaluateAsInt(DstSize, CGM.getContext()))
      break;
    if (Size.ugt(DstSize))
      break;
    Address Dest = EmitPointerWithAlignment(E->getArg(0));
    Address Src = EmitPointerWithAlignment(E->getArg(1));
    Value *SizeVal = llvm::ConstantInt::get(Builder.getContext(), Size);
    Builder.CreateMemCpy(Dest, Src, SizeVal, false);
    return RValue::get(Dest.getPointer());
  }

  case Builtin::BI__builtin_objc_memmove_collectable: {
    Address DestAddr = EmitPointerWithAlignment(E->getArg(0));
    Address SrcAddr = EmitPointerWithAlignment(E->getArg(1));
    Value *SizeVal = EmitScalarExpr(E->getArg(2));
    CGM.getObjCRuntime().EmitGCMemmoveCollectable(*this,
                                                  DestAddr, SrcAddr, SizeVal);
    return RValue::get(DestAddr.getPointer());
  }

  case Builtin::BI__builtin___memmove_chk: {
    // fold __builtin_memmove_chk(x, y, cst1, cst2) to memmove iff cst1<=cst2.
    llvm::APSInt Size, DstSize;
    if (!E->getArg(2)->EvaluateAsInt(Size, CGM.getContext()) ||
        !E->getArg(3)->EvaluateAsInt(DstSize, CGM.getContext()))
      break;
    if (Size.ugt(DstSize))
      break;
    Address Dest = EmitPointerWithAlignment(E->getArg(0));
    Address Src = EmitPointerWithAlignment(E->getArg(1));
    Value *SizeVal = llvm::ConstantInt::get(Builder.getContext(), Size);
    Builder.CreateMemMove(Dest, Src, SizeVal, false);
    return RValue::get(Dest.getPointer());
  }

  case Builtin::BImemmove:
  case Builtin::BI__builtin_memmove: {
    Address Dest = EmitPointerWithAlignment(E->getArg(0));
    Address Src = EmitPointerWithAlignment(E->getArg(1));
    Value *SizeVal = EmitScalarExpr(E->getArg(2));
    EmitNonNullArgCheck(RValue::get(Dest.getPointer()), E->getArg(0)->getType(),
                        E->getArg(0)->getExprLoc(), FD, 0);
    EmitNonNullArgCheck(RValue::get(Src.getPointer()), E->getArg(1)->getType(),
                        E->getArg(1)->getExprLoc(), FD, 1);
    Builder.CreateMemMove(Dest, Src, SizeVal, false);
    return RValue::get(Dest.getPointer());
  }
  case Builtin::BImemset:
  case Builtin::BI__builtin_memset: {
    Address Dest = EmitPointerWithAlignment(E->getArg(0));
    Value *ByteVal = Builder.CreateTrunc(EmitScalarExpr(E->getArg(1)),
                                         Builder.getInt8Ty());
    Value *SizeVal = EmitScalarExpr(E->getArg(2));
    EmitNonNullArgCheck(RValue::get(Dest.getPointer()), E->getArg(0)->getType(),
                        E->getArg(0)->getExprLoc(), FD, 0);
    Builder.CreateMemSet(Dest, ByteVal, SizeVal, false);
    return RValue::get(Dest.getPointer());
  }
  case Builtin::BI__builtin___memset_chk: {
    // fold __builtin_memset_chk(x, y, cst1, cst2) to memset iff cst1<=cst2.
    llvm::APSInt Size, DstSize;
    if (!E->getArg(2)->EvaluateAsInt(Size, CGM.getContext()) ||
        !E->getArg(3)->EvaluateAsInt(DstSize, CGM.getContext()))
      break;
    if (Size.ugt(DstSize))
      break;
    Address Dest = EmitPointerWithAlignment(E->getArg(0));
    Value *ByteVal = Builder.CreateTrunc(EmitScalarExpr(E->getArg(1)),
                                         Builder.getInt8Ty());
    Value *SizeVal = llvm::ConstantInt::get(Builder.getContext(), Size);
    Builder.CreateMemSet(Dest, ByteVal, SizeVal, false);
    return RValue::get(Dest.getPointer());
  }
  case Builtin::BI__builtin_dwarf_cfa: {
    // The offset in bytes from the first argument to the CFA.
    //
    // Why on earth is this in the frontend?  Is there any reason at
    // all that the backend can't reasonably determine this while
    // lowering llvm.eh.dwarf.cfa()?
    //
    // TODO: If there's a satisfactory reason, add a target hook for
    // this instead of hard-coding 0, which is correct for most targets.
    int32_t Offset = 0;

    Value *F = CGM.getIntrinsic(Intrinsic::eh_dwarf_cfa);
    return RValue::get(Builder.CreateCall(F,
                                      llvm::ConstantInt::get(Int32Ty, Offset)));
  }
  case Builtin::BI__builtin_return_address: {
    Value *Depth =
        CGM.EmitConstantExpr(E->getArg(0), getContext().UnsignedIntTy, this);
    Value *F = CGM.getIntrinsic(Intrinsic::returnaddress);
    return RValue::get(Builder.CreateCall(F, Depth));
  }
  case Builtin::BI__builtin_frame_address: {
    Value *Depth =
        CGM.EmitConstantExpr(E->getArg(0), getContext().UnsignedIntTy, this);
    Value *F = CGM.getIntrinsic(Intrinsic::frameaddress);
    return RValue::get(Builder.CreateCall(F, Depth));
  }
  case Builtin::BI__builtin_extract_return_addr: {
    Value *Address = EmitScalarExpr(E->getArg(0));
    Value *Result = getTargetHooks().decodeReturnAddress(*this, Address);
    return RValue::get(Result);
  }
  case Builtin::BI__builtin_frob_return_addr: {
    Value *Address = EmitScalarExpr(E->getArg(0));
    Value *Result = getTargetHooks().encodeReturnAddress(*this, Address);
    return RValue::get(Result);
  }
  case Builtin::BI__builtin_dwarf_sp_column: {
    llvm::IntegerType *Ty
      = cast<llvm::IntegerType>(ConvertType(E->getType()));
    int Column = getTargetHooks().getDwarfEHStackPointer(CGM);
    if (Column == -1) {
      CGM.ErrorUnsupported(E, "__builtin_dwarf_sp_column");
      return RValue::get(llvm::UndefValue::get(Ty));
    }
    return RValue::get(llvm::ConstantInt::get(Ty, Column, true));
  }
  case Builtin::BI__builtin_init_dwarf_reg_size_table: {
    Value *Address = EmitScalarExpr(E->getArg(0));
    if (getTargetHooks().initDwarfEHRegSizeTable(*this, Address))
      CGM.ErrorUnsupported(E, "__builtin_init_dwarf_reg_size_table");
    return RValue::get(llvm::UndefValue::get(ConvertType(E->getType())));
  }
  case Builtin::BI__builtin_eh_return: {
    Value *Int = EmitScalarExpr(E->getArg(0));
    Value *Ptr = EmitScalarExpr(E->getArg(1));

    llvm::IntegerType *IntTy = cast<llvm::IntegerType>(Int->getType());
    assert((IntTy->getBitWidth() == 32 || IntTy->getBitWidth() == 64) &&
           "LLVM's __builtin_eh_return only supports 32- and 64-bit variants");
    Value *F = CGM.getIntrinsic(IntTy->getBitWidth() == 32
                                  ? Intrinsic::eh_return_i32
                                  : Intrinsic::eh_return_i64);
    Builder.CreateCall(F, {Int, Ptr});
    Builder.CreateUnreachable();

    // We do need to preserve an insertion point.
    EmitBlock(createBasicBlock("builtin_eh_return.cont"));

    return RValue::get(nullptr);
  }
  case Builtin::BI__builtin_unwind_init: {
    Value *F = CGM.getIntrinsic(Intrinsic::eh_unwind_init);
    return RValue::get(Builder.CreateCall(F));
  }
  case Builtin::BI__builtin_extend_pointer: {
    // Extends a pointer to the size of an _Unwind_Word, which is
    // uint64_t on all platforms.  Generally this gets poked into a
    // register and eventually used as an address, so if the
    // addressing registers are wider than pointers and the platform
    // doesn't implicitly ignore high-order bits when doing
    // addressing, we need to make sure we zext / sext based on
    // the platform's expectations.
    //
    // See: http://gcc.gnu.org/ml/gcc-bugs/2002-02/msg00237.html

    // Cast the pointer to intptr_t.
    Value *Ptr = EmitScalarExpr(E->getArg(0));
    Value *Result = Builder.CreatePtrToInt(Ptr, IntPtrTy, "extend.cast");

    // If that's 64 bits, we're done.
    if (IntPtrTy->getBitWidth() == 64)
      return RValue::get(Result);

    // Otherwise, ask the codegen data what to do.
    if (getTargetHooks().extendPointerWithSExt())
      return RValue::get(Builder.CreateSExt(Result, Int64Ty, "extend.sext"));
    else
      return RValue::get(Builder.CreateZExt(Result, Int64Ty, "extend.zext"));
  }
  case Builtin::BI__builtin_setjmp: {
    // Buffer is a void**.
    Address Buf = EmitPointerWithAlignment(E->getArg(0));

    // Store the frame pointer to the setjmp buffer.
    Value *FrameAddr =
      Builder.CreateCall(CGM.getIntrinsic(Intrinsic::frameaddress),
                         ConstantInt::get(Int32Ty, 0));
    Builder.CreateStore(FrameAddr, Buf);

    // Store the stack pointer to the setjmp buffer.
    Value *StackAddr =
        Builder.CreateCall(CGM.getIntrinsic(Intrinsic::stacksave));
    Address StackSaveSlot =
      Builder.CreateConstInBoundsGEP(Buf, 2, getPointerSize());
    Builder.CreateStore(StackAddr, StackSaveSlot);

    // Call LLVM's EH setjmp, which is lightweight.
    Value *F = CGM.getIntrinsic(Intrinsic::eh_sjlj_setjmp);
    Buf = Builder.CreateBitCast(Buf, Int8PtrTy);
    return RValue::get(Builder.CreateCall(F, Buf.getPointer()));
  }
  case Builtin::BI__builtin_longjmp: {
    Value *Buf = EmitScalarExpr(E->getArg(0));
    Buf = Builder.CreateBitCast(Buf, Int8PtrTy);

    // Call LLVM's EH longjmp, which is lightweight.
    Builder.CreateCall(CGM.getIntrinsic(Intrinsic::eh_sjlj_longjmp), Buf);

    // longjmp doesn't return; mark this as unreachable.
    Builder.CreateUnreachable();

    // We do need to preserve an insertion point.
    EmitBlock(createBasicBlock("longjmp.cont"));

    return RValue::get(nullptr);
  }
  case Builtin::BI__sync_fetch_and_add:
  case Builtin::BI__sync_fetch_and_sub:
  case Builtin::BI__sync_fetch_and_or:
  case Builtin::BI__sync_fetch_and_and:
  case Builtin::BI__sync_fetch_and_xor:
  case Builtin::BI__sync_fetch_and_nand:
  case Builtin::BI__sync_add_and_fetch:
  case Builtin::BI__sync_sub_and_fetch:
  case Builtin::BI__sync_and_and_fetch:
  case Builtin::BI__sync_or_and_fetch:
  case Builtin::BI__sync_xor_and_fetch:
  case Builtin::BI__sync_nand_and_fetch:
  case Builtin::BI__sync_val_compare_and_swap:
  case Builtin::BI__sync_bool_compare_and_swap:
  case Builtin::BI__sync_lock_test_and_set:
  case Builtin::BI__sync_lock_release:
  case Builtin::BI__sync_swap:
#ifdef INTEL_SPECIFIC_IL0_BACKEND
  case Builtin::BI__atomic_store_explicit:
  case Builtin::BI__atomic_load_explicit:
  case Builtin::BI__atomic_exchange_explicit:
  case Builtin::BI__atomic_compare_exchange_weak_explicit:
  case Builtin::BI__atomic_compare_exchange_strong_explicit:
  case Builtin::BI__atomic_fetch_add_explicit:
  case Builtin::BI__atomic_fetch_sub_explicit:
  case Builtin::BI__atomic_fetch_and_explicit:
  case Builtin::BI__atomic_fetch_nand_explicit:
  case Builtin::BI__atomic_fetch_or_explicit:
  case Builtin::BI__atomic_fetch_xor_explicit:
  case Builtin::BI__atomic_add_fetch_explicit:
  case Builtin::BI__atomic_sub_fetch_explicit:
  case Builtin::BI__atomic_and_fetch_explicit:
  case Builtin::BI__atomic_nand_fetch_explicit:
  case Builtin::BI__atomic_or_fetch_explicit:
  case Builtin::BI__atomic_xor_fetch_explicit:
  case Builtin::BI__assume_aligned: {
    llvm::SmallVector<llvm::Value *, 4> Args;
    auto &C = CGM.getLLVMContext();
    Args.push_back(llvm::MetadataAsValue::get(
        C, llvm::MDString::get(C, "ASSUME_ALIGNED")));
    llvm::Value *Arg1 = EmitScalarExpr(E->getArg(0));
    llvm::Value *Arg2 = EmitScalarExpr(E->getArg(1));
    llvm::Type *UIntTy = ConvertTypeForMem(getContext().UnsignedIntTy);
    llvm::Value *Res = Builder.CreatePtrToInt(Arg1, UIntTy);
    llvm::Value *Sub = Builder.CreateIntCast(Arg2, UIntTy, false);
    Sub = Builder.CreateSub(Sub, llvm::ConstantInt::get(UIntTy, 1));
    Res = Builder.CreateAnd(Res, Sub);
    Args.push_back(llvm::MetadataAsValue::get(
        C, llvm::ValueAsMetadata::get(Builder.CreateIsNull(Res))));
    llvm::Value *Fn = CGM.getIntrinsic(llvm::Intrinsic::intel_pragma);
    return RValue::get(Builder.CreateCall(Fn, Args));
  }
#endif  // INTEL_SPECIFIC_IL0_BACKEND
    llvm_unreachable("Shouldn't make it through sema");
#if INTEL_CUSTOMIZATION
  case Builtin::BI__builtin_return:
  case Builtin::BI__builtin_apply:
  case Builtin::BI__builtin_apply_args:
  case Builtin::BI__atomic_flag_test_and_set_explicit:
  case Builtin::BI__atomic_flag_clear_explicit:
  case Builtin::BI__atomic_store_explicit_1:
  case Builtin::BI__atomic_store_explicit_2:
  case Builtin::BI__atomic_store_explicit_4:
  case Builtin::BI__atomic_store_explicit_8:
  case Builtin::BI__atomic_store_explicit_16:
  case Builtin::BI__atomic_load_explicit_1:
  case Builtin::BI__atomic_load_explicit_2:
  case Builtin::BI__atomic_load_explicit_4:
  case Builtin::BI__atomic_load_explicit_8:
  case Builtin::BI__atomic_load_explicit_16:
  case Builtin::BI__atomic_exchange_explicit_1:
  case Builtin::BI__atomic_exchange_explicit_2:
  case Builtin::BI__atomic_exchange_explicit_4:
  case Builtin::BI__atomic_exchange_explicit_8:
  case Builtin::BI__atomic_exchange_explicit_16:
  case Builtin::BI__atomic_compare_exchange_weak_explicit_1:
  case Builtin::BI__atomic_compare_exchange_weak_explicit_2:
  case Builtin::BI__atomic_compare_exchange_weak_explicit_4:
  case Builtin::BI__atomic_compare_exchange_weak_explicit_8:
  case Builtin::BI__atomic_compare_exchange_strong_explicit_1:
  case Builtin::BI__atomic_compare_exchange_strong_explicit_2:
  case Builtin::BI__atomic_compare_exchange_strong_explicit_4:
  case Builtin::BI__atomic_compare_exchange_strong_explicit_8:
  case Builtin::BI__atomic_fetch_add_explicit_1:
  case Builtin::BI__atomic_fetch_add_explicit_2:
  case Builtin::BI__atomic_fetch_add_explicit_4:
  case Builtin::BI__atomic_fetch_add_explicit_8:
  case Builtin::BI__atomic_fetch_add_explicit_16:
  case Builtin::BI__atomic_fetch_sub_explicit_1:
  case Builtin::BI__atomic_fetch_sub_explicit_2:
  case Builtin::BI__atomic_fetch_sub_explicit_4:
  case Builtin::BI__atomic_fetch_sub_explicit_8:
  case Builtin::BI__atomic_fetch_sub_explicit_16:
  case Builtin::BI__atomic_fetch_and_explicit_1:
  case Builtin::BI__atomic_fetch_and_explicit_2:
  case Builtin::BI__atomic_fetch_and_explicit_4:
  case Builtin::BI__atomic_fetch_and_explicit_8:
  case Builtin::BI__atomic_fetch_and_explicit_16:
  case Builtin::BI__atomic_fetch_nand_explicit_1:
  case Builtin::BI__atomic_fetch_nand_explicit_2:
  case Builtin::BI__atomic_fetch_nand_explicit_4:
  case Builtin::BI__atomic_fetch_nand_explicit_8:
  case Builtin::BI__atomic_fetch_nand_explicit_16:
  case Builtin::BI__atomic_fetch_or_explicit_1:
  case Builtin::BI__atomic_fetch_or_explicit_2:
  case Builtin::BI__atomic_fetch_or_explicit_4:
  case Builtin::BI__atomic_fetch_or_explicit_8:
  case Builtin::BI__atomic_fetch_or_explicit_16:
  case Builtin::BI__atomic_fetch_xor_explicit_1:
  case Builtin::BI__atomic_fetch_xor_explicit_2:
  case Builtin::BI__atomic_fetch_xor_explicit_4:
  case Builtin::BI__atomic_fetch_xor_explicit_8:
  case Builtin::BI__atomic_fetch_xor_explicit_16:
  case Builtin::BI__atomic_add_fetch_explicit_1:
  case Builtin::BI__atomic_add_fetch_explicit_2:
  case Builtin::BI__atomic_add_fetch_explicit_4:
  case Builtin::BI__atomic_add_fetch_explicit_8:
  case Builtin::BI__atomic_add_fetch_explicit_16:
  case Builtin::BI__atomic_sub_fetch_explicit_1:
  case Builtin::BI__atomic_sub_fetch_explicit_2:
  case Builtin::BI__atomic_sub_fetch_explicit_4:
  case Builtin::BI__atomic_sub_fetch_explicit_8:
  case Builtin::BI__atomic_sub_fetch_explicit_16:
  case Builtin::BI__atomic_and_fetch_explicit_1:
  case Builtin::BI__atomic_and_fetch_explicit_2:
  case Builtin::BI__atomic_and_fetch_explicit_4:
  case Builtin::BI__atomic_and_fetch_explicit_8:
  case Builtin::BI__atomic_and_fetch_explicit_16:
  case Builtin::BI__atomic_nand_fetch_explicit_1:
  case Builtin::BI__atomic_nand_fetch_explicit_2:
  case Builtin::BI__atomic_nand_fetch_explicit_4:
  case Builtin::BI__atomic_nand_fetch_explicit_8:
  case Builtin::BI__atomic_nand_fetch_explicit_16:
  case Builtin::BI__atomic_or_fetch_explicit_1:
  case Builtin::BI__atomic_or_fetch_explicit_2:
  case Builtin::BI__atomic_or_fetch_explicit_4:
  case Builtin::BI__atomic_or_fetch_explicit_8:
  case Builtin::BI__atomic_or_fetch_explicit_16:
  case Builtin::BI__atomic_xor_fetch_explicit_1:
  case Builtin::BI__atomic_xor_fetch_explicit_2:
  case Builtin::BI__atomic_xor_fetch_explicit_4:
  case Builtin::BI__atomic_xor_fetch_explicit_8:
  case Builtin::BI__atomic_xor_fetch_explicit_16:
    return emitLibraryCall(*this, FD, E,
                           CGM.getBuiltinIntelLibFunction(FD, BuiltinID));
#endif  // INTEL_CUSTOMIZATION
  case Builtin::BI__sync_fetch_and_add_1:
  case Builtin::BI__sync_fetch_and_add_2:
  case Builtin::BI__sync_fetch_and_add_4:
  case Builtin::BI__sync_fetch_and_add_8:
  case Builtin::BI__sync_fetch_and_add_16:
    return EmitBinaryAtomic(*this, llvm::AtomicRMWInst::Add, E);
  case Builtin::BI__sync_fetch_and_sub_1:
  case Builtin::BI__sync_fetch_and_sub_2:
  case Builtin::BI__sync_fetch_and_sub_4:
  case Builtin::BI__sync_fetch_and_sub_8:
  case Builtin::BI__sync_fetch_and_sub_16:
    return EmitBinaryAtomic(*this, llvm::AtomicRMWInst::Sub, E);
  case Builtin::BI__sync_fetch_and_or_1:
  case Builtin::BI__sync_fetch_and_or_2:
  case Builtin::BI__sync_fetch_and_or_4:
  case Builtin::BI__sync_fetch_and_or_8:
  case Builtin::BI__sync_fetch_and_or_16:
    return EmitBinaryAtomic(*this, llvm::AtomicRMWInst::Or, E);
  case Builtin::BI__sync_fetch_and_and_1:
  case Builtin::BI__sync_fetch_and_and_2:
  case Builtin::BI__sync_fetch_and_and_4:
  case Builtin::BI__sync_fetch_and_and_8:
  case Builtin::BI__sync_fetch_and_and_16:
    return EmitBinaryAtomic(*this, llvm::AtomicRMWInst::And, E);
  case Builtin::BI__sync_fetch_and_xor_1:
  case Builtin::BI__sync_fetch_and_xor_2:
  case Builtin::BI__sync_fetch_and_xor_4:
  case Builtin::BI__sync_fetch_and_xor_8:
  case Builtin::BI__sync_fetch_and_xor_16:
    return EmitBinaryAtomic(*this, llvm::AtomicRMWInst::Xor, E);
  case Builtin::BI__sync_fetch_and_nand_1:
  case Builtin::BI__sync_fetch_and_nand_2:
  case Builtin::BI__sync_fetch_and_nand_4:
  case Builtin::BI__sync_fetch_and_nand_8:
  case Builtin::BI__sync_fetch_and_nand_16:
    return EmitBinaryAtomic(*this, llvm::AtomicRMWInst::Nand, E);

  // Clang extensions: not overloaded yet.
  case Builtin::BI__sync_fetch_and_min:
    return EmitBinaryAtomic(*this, llvm::AtomicRMWInst::Min, E);
  case Builtin::BI__sync_fetch_and_max:
    return EmitBinaryAtomic(*this, llvm::AtomicRMWInst::Max, E);
  case Builtin::BI__sync_fetch_and_umin:
    return EmitBinaryAtomic(*this, llvm::AtomicRMWInst::UMin, E);
  case Builtin::BI__sync_fetch_and_umax:
    return EmitBinaryAtomic(*this, llvm::AtomicRMWInst::UMax, E);

  case Builtin::BI__sync_add_and_fetch_1:
  case Builtin::BI__sync_add_and_fetch_2:
  case Builtin::BI__sync_add_and_fetch_4:
  case Builtin::BI__sync_add_and_fetch_8:
  case Builtin::BI__sync_add_and_fetch_16:
    return EmitBinaryAtomicPost(*this, llvm::AtomicRMWInst::Add, E,
                                llvm::Instruction::Add);
  case Builtin::BI__sync_sub_and_fetch_1:
  case Builtin::BI__sync_sub_and_fetch_2:
  case Builtin::BI__sync_sub_and_fetch_4:
  case Builtin::BI__sync_sub_and_fetch_8:
  case Builtin::BI__sync_sub_and_fetch_16:
    return EmitBinaryAtomicPost(*this, llvm::AtomicRMWInst::Sub, E,
                                llvm::Instruction::Sub);
  case Builtin::BI__sync_and_and_fetch_1:
  case Builtin::BI__sync_and_and_fetch_2:
  case Builtin::BI__sync_and_and_fetch_4:
  case Builtin::BI__sync_and_and_fetch_8:
  case Builtin::BI__sync_and_and_fetch_16:
    return EmitBinaryAtomicPost(*this, llvm::AtomicRMWInst::And, E,
                                llvm::Instruction::And);
  case Builtin::BI__sync_or_and_fetch_1:
  case Builtin::BI__sync_or_and_fetch_2:
  case Builtin::BI__sync_or_and_fetch_4:
  case Builtin::BI__sync_or_and_fetch_8:
  case Builtin::BI__sync_or_and_fetch_16:
    return EmitBinaryAtomicPost(*this, llvm::AtomicRMWInst::Or, E,
                                llvm::Instruction::Or);
  case Builtin::BI__sync_xor_and_fetch_1:
  case Builtin::BI__sync_xor_and_fetch_2:
  case Builtin::BI__sync_xor_and_fetch_4:
  case Builtin::BI__sync_xor_and_fetch_8:
  case Builtin::BI__sync_xor_and_fetch_16:
    return EmitBinaryAtomicPost(*this, llvm::AtomicRMWInst::Xor, E,
                                llvm::Instruction::Xor);
  case Builtin::BI__sync_nand_and_fetch_1:
  case Builtin::BI__sync_nand_and_fetch_2:
  case Builtin::BI__sync_nand_and_fetch_4:
  case Builtin::BI__sync_nand_and_fetch_8:
  case Builtin::BI__sync_nand_and_fetch_16:
    return EmitBinaryAtomicPost(*this, llvm::AtomicRMWInst::Nand, E,
                                llvm::Instruction::And, true);

  case Builtin::BI__sync_val_compare_and_swap_1:
  case Builtin::BI__sync_val_compare_and_swap_2:
  case Builtin::BI__sync_val_compare_and_swap_4:
  case Builtin::BI__sync_val_compare_and_swap_8:
  case Builtin::BI__sync_val_compare_and_swap_16:
    return RValue::get(MakeAtomicCmpXchgValue(*this, E, false));

  case Builtin::BI__sync_bool_compare_and_swap_1:
  case Builtin::BI__sync_bool_compare_and_swap_2:
  case Builtin::BI__sync_bool_compare_and_swap_4:
  case Builtin::BI__sync_bool_compare_and_swap_8:
  case Builtin::BI__sync_bool_compare_and_swap_16:
    return RValue::get(MakeAtomicCmpXchgValue(*this, E, true));

  case Builtin::BI__sync_swap_1:
  case Builtin::BI__sync_swap_2:
  case Builtin::BI__sync_swap_4:
  case Builtin::BI__sync_swap_8:
  case Builtin::BI__sync_swap_16:
    return EmitBinaryAtomic(*this, llvm::AtomicRMWInst::Xchg, E);

  case Builtin::BI__sync_lock_test_and_set_1:
  case Builtin::BI__sync_lock_test_and_set_2:
  case Builtin::BI__sync_lock_test_and_set_4:
  case Builtin::BI__sync_lock_test_and_set_8:
  case Builtin::BI__sync_lock_test_and_set_16:
    return EmitBinaryAtomic(*this, llvm::AtomicRMWInst::Xchg, E);

  case Builtin::BI__sync_lock_release_1:
  case Builtin::BI__sync_lock_release_2:
  case Builtin::BI__sync_lock_release_4:
  case Builtin::BI__sync_lock_release_8:
  case Builtin::BI__sync_lock_release_16: {
    Value *Ptr = EmitScalarExpr(E->getArg(0));
    QualType ElTy = E->getArg(0)->getType()->getPointeeType();
    CharUnits StoreSize = getContext().getTypeSizeInChars(ElTy);
    llvm::Type *ITy = llvm::IntegerType::get(getLLVMContext(),
                                             StoreSize.getQuantity() * 8);
    Ptr = Builder.CreateBitCast(Ptr, ITy->getPointerTo());
    llvm::StoreInst *Store =
      Builder.CreateAlignedStore(llvm::Constant::getNullValue(ITy), Ptr,
                                 StoreSize);
    Store->setAtomic(llvm::Release);
    return RValue::get(nullptr);
  }

  case Builtin::BI__sync_synchronize: {
    // We assume this is supposed to correspond to a C++0x-style
    // sequentially-consistent fence (i.e. this is only usable for
    // synchonization, not device I/O or anything like that). This intrinsic
    // is really badly designed in the sense that in theory, there isn't
    // any way to safely use it... but in practice, it mostly works
    // to use it with non-atomic loads and stores to get acquire/release
    // semantics.
    Builder.CreateFence(llvm::SequentiallyConsistent);
    return RValue::get(nullptr);
  }

  case Builtin::BI__builtin_nontemporal_load:
    return RValue::get(EmitNontemporalLoad(*this, E));
  case Builtin::BI__builtin_nontemporal_store:
    return RValue::get(EmitNontemporalStore(*this, E));
  case Builtin::BI__c11_atomic_is_lock_free:
  case Builtin::BI__atomic_is_lock_free: {
    // Call "bool __atomic_is_lock_free(size_t size, void *ptr)". For the
    // __c11 builtin, ptr is 0 (indicating a properly-aligned object), since
    // _Atomic(T) is always properly-aligned.
    const char *LibCallName = "__atomic_is_lock_free";
    CallArgList Args;
    Args.add(RValue::get(EmitScalarExpr(E->getArg(0))),
             getContext().getSizeType());
    if (BuiltinID == Builtin::BI__atomic_is_lock_free)
      Args.add(RValue::get(EmitScalarExpr(E->getArg(1))),
               getContext().VoidPtrTy);
    else
      Args.add(RValue::get(llvm::Constant::getNullValue(VoidPtrTy)),
               getContext().VoidPtrTy);
    const CGFunctionInfo &FuncInfo =
        CGM.getTypes().arrangeFreeFunctionCall(E->getType(), Args,
                                               FunctionType::ExtInfo(),
                                               RequiredArgs::All);
    llvm::FunctionType *FTy = CGM.getTypes().GetFunctionType(FuncInfo);
    llvm::Constant *Func = CGM.CreateRuntimeFunction(FTy, LibCallName);
#if INTEL_SPECIFIC_CILKPLUS
    return EmitCall(FuncInfo, Func, ReturnValueSlot(), Args, 0, 0,
                    E->isCilkSpawnCall());
#else
    return EmitCall(FuncInfo, Func, ReturnValueSlot(), Args);
#endif // INTEL_SPECIFIC_CILKPLUS
  }

  case Builtin::BI__atomic_test_and_set: {
    // Look at the argument type to determine whether this is a volatile
    // operation. The parameter type is always volatile.
    QualType PtrTy = E->getArg(0)->IgnoreImpCasts()->getType();
    bool Volatile =
        PtrTy->castAs<PointerType>()->getPointeeType().isVolatileQualified();

    Value *Ptr = EmitScalarExpr(E->getArg(0));
    unsigned AddrSpace = Ptr->getType()->getPointerAddressSpace();
    Ptr = Builder.CreateBitCast(Ptr, Int8Ty->getPointerTo(AddrSpace));
    Value *NewVal = Builder.getInt8(1);
    Value *Order = EmitScalarExpr(E->getArg(1));
    if (isa<llvm::ConstantInt>(Order)) {
      int ord = cast<llvm::ConstantInt>(Order)->getZExtValue();
      AtomicRMWInst *Result = nullptr;
      switch (ord) {
      case 0:  // memory_order_relaxed
      default: // invalid order
        Result = Builder.CreateAtomicRMW(llvm::AtomicRMWInst::Xchg,
                                         Ptr, NewVal,
                                         llvm::Monotonic);
        break;
      case 1:  // memory_order_consume
      case 2:  // memory_order_acquire
        Result = Builder.CreateAtomicRMW(llvm::AtomicRMWInst::Xchg,
                                         Ptr, NewVal,
                                         llvm::Acquire);
        break;
      case 3:  // memory_order_release
        Result = Builder.CreateAtomicRMW(llvm::AtomicRMWInst::Xchg,
                                         Ptr, NewVal,
                                         llvm::Release);
        break;
      case 4:  // memory_order_acq_rel
        Result = Builder.CreateAtomicRMW(llvm::AtomicRMWInst::Xchg,
                                         Ptr, NewVal,
                                         llvm::AcquireRelease);
        break;
      case 5:  // memory_order_seq_cst
        Result = Builder.CreateAtomicRMW(llvm::AtomicRMWInst::Xchg,
                                         Ptr, NewVal,
                                         llvm::SequentiallyConsistent);
        break;
      }
      Result->setVolatile(Volatile);
      return RValue::get(Builder.CreateIsNotNull(Result, "tobool"));
    }

    llvm::BasicBlock *ContBB = createBasicBlock("atomic.continue", CurFn);

    llvm::BasicBlock *BBs[5] = {
      createBasicBlock("monotonic", CurFn),
      createBasicBlock("acquire", CurFn),
      createBasicBlock("release", CurFn),
      createBasicBlock("acqrel", CurFn),
      createBasicBlock("seqcst", CurFn)
    };
    llvm::AtomicOrdering Orders[5] = {
      llvm::Monotonic, llvm::Acquire, llvm::Release,
      llvm::AcquireRelease, llvm::SequentiallyConsistent
    };

    Order = Builder.CreateIntCast(Order, Builder.getInt32Ty(), false);
    llvm::SwitchInst *SI = Builder.CreateSwitch(Order, BBs[0]);

    Builder.SetInsertPoint(ContBB);
    PHINode *Result = Builder.CreatePHI(Int8Ty, 5, "was_set");

    for (unsigned i = 0; i < 5; ++i) {
      Builder.SetInsertPoint(BBs[i]);
      AtomicRMWInst *RMW = Builder.CreateAtomicRMW(llvm::AtomicRMWInst::Xchg,
                                                   Ptr, NewVal, Orders[i]);
      RMW->setVolatile(Volatile);
      Result->addIncoming(RMW, BBs[i]);
      Builder.CreateBr(ContBB);
    }

    SI->addCase(Builder.getInt32(0), BBs[0]);
    SI->addCase(Builder.getInt32(1), BBs[1]);
    SI->addCase(Builder.getInt32(2), BBs[1]);
    SI->addCase(Builder.getInt32(3), BBs[2]);
    SI->addCase(Builder.getInt32(4), BBs[3]);
    SI->addCase(Builder.getInt32(5), BBs[4]);

    Builder.SetInsertPoint(ContBB);
    return RValue::get(Builder.CreateIsNotNull(Result, "tobool"));
  }

  case Builtin::BI__atomic_clear: {
    QualType PtrTy = E->getArg(0)->IgnoreImpCasts()->getType();
    bool Volatile =
        PtrTy->castAs<PointerType>()->getPointeeType().isVolatileQualified();

    Address Ptr = EmitPointerWithAlignment(E->getArg(0));
    unsigned AddrSpace = Ptr.getPointer()->getType()->getPointerAddressSpace();
    Ptr = Builder.CreateBitCast(Ptr, Int8Ty->getPointerTo(AddrSpace));
    Value *NewVal = Builder.getInt8(0);
    Value *Order = EmitScalarExpr(E->getArg(1));
    if (isa<llvm::ConstantInt>(Order)) {
      int ord = cast<llvm::ConstantInt>(Order)->getZExtValue();
      StoreInst *Store = Builder.CreateStore(NewVal, Ptr, Volatile);
      switch (ord) {
      case 0:  // memory_order_relaxed
      default: // invalid order
        Store->setOrdering(llvm::Monotonic);
        break;
      case 3:  // memory_order_release
        Store->setOrdering(llvm::Release);
        break;
      case 5:  // memory_order_seq_cst
        Store->setOrdering(llvm::SequentiallyConsistent);
        break;
      }
      return RValue::get(nullptr);
    }

    llvm::BasicBlock *ContBB = createBasicBlock("atomic.continue", CurFn);

    llvm::BasicBlock *BBs[3] = {
      createBasicBlock("monotonic", CurFn),
      createBasicBlock("release", CurFn),
      createBasicBlock("seqcst", CurFn)
    };
    llvm::AtomicOrdering Orders[3] = {
      llvm::Monotonic, llvm::Release, llvm::SequentiallyConsistent
    };

    Order = Builder.CreateIntCast(Order, Builder.getInt32Ty(), false);
    llvm::SwitchInst *SI = Builder.CreateSwitch(Order, BBs[0]);

    for (unsigned i = 0; i < 3; ++i) {
      Builder.SetInsertPoint(BBs[i]);
      StoreInst *Store = Builder.CreateStore(NewVal, Ptr, Volatile);
      Store->setOrdering(Orders[i]);
      Builder.CreateBr(ContBB);
    }

    SI->addCase(Builder.getInt32(0), BBs[0]);
    SI->addCase(Builder.getInt32(3), BBs[1]);
    SI->addCase(Builder.getInt32(5), BBs[2]);

    Builder.SetInsertPoint(ContBB);
    return RValue::get(nullptr);
  }

  case Builtin::BI__atomic_thread_fence:
  case Builtin::BI__atomic_signal_fence:
  case Builtin::BI__c11_atomic_thread_fence:
  case Builtin::BI__c11_atomic_signal_fence: {
    llvm::SynchronizationScope Scope;
    if (BuiltinID == Builtin::BI__atomic_signal_fence ||
        BuiltinID == Builtin::BI__c11_atomic_signal_fence)
      Scope = llvm::SingleThread;
    else
      Scope = llvm::CrossThread;
    Value *Order = EmitScalarExpr(E->getArg(0));
    if (isa<llvm::ConstantInt>(Order)) {
      int ord = cast<llvm::ConstantInt>(Order)->getZExtValue();
      switch (ord) {
      case 0:  // memory_order_relaxed
      default: // invalid order
        break;
      case 1:  // memory_order_consume
      case 2:  // memory_order_acquire
        Builder.CreateFence(llvm::Acquire, Scope);
        break;
      case 3:  // memory_order_release
        Builder.CreateFence(llvm::Release, Scope);
        break;
      case 4:  // memory_order_acq_rel
        Builder.CreateFence(llvm::AcquireRelease, Scope);
        break;
      case 5:  // memory_order_seq_cst
        Builder.CreateFence(llvm::SequentiallyConsistent, Scope);
        break;
      }
      return RValue::get(nullptr);
    }

    llvm::BasicBlock *AcquireBB, *ReleaseBB, *AcqRelBB, *SeqCstBB;
    AcquireBB = createBasicBlock("acquire", CurFn);
    ReleaseBB = createBasicBlock("release", CurFn);
    AcqRelBB = createBasicBlock("acqrel", CurFn);
    SeqCstBB = createBasicBlock("seqcst", CurFn);
    llvm::BasicBlock *ContBB = createBasicBlock("atomic.continue", CurFn);

    Order = Builder.CreateIntCast(Order, Builder.getInt32Ty(), false);
    llvm::SwitchInst *SI = Builder.CreateSwitch(Order, ContBB);

    Builder.SetInsertPoint(AcquireBB);
    Builder.CreateFence(llvm::Acquire, Scope);
    Builder.CreateBr(ContBB);
    SI->addCase(Builder.getInt32(1), AcquireBB);
    SI->addCase(Builder.getInt32(2), AcquireBB);

    Builder.SetInsertPoint(ReleaseBB);
    Builder.CreateFence(llvm::Release, Scope);
    Builder.CreateBr(ContBB);
    SI->addCase(Builder.getInt32(3), ReleaseBB);

    Builder.SetInsertPoint(AcqRelBB);
    Builder.CreateFence(llvm::AcquireRelease, Scope);
    Builder.CreateBr(ContBB);
    SI->addCase(Builder.getInt32(4), AcqRelBB);

    Builder.SetInsertPoint(SeqCstBB);
    Builder.CreateFence(llvm::SequentiallyConsistent, Scope);
    Builder.CreateBr(ContBB);
    SI->addCase(Builder.getInt32(5), SeqCstBB);

    Builder.SetInsertPoint(ContBB);
    return RValue::get(nullptr);
  }

#if INTEL_CUSTOMIZATION
  // CQ#377340: __memory_barrier is equivalent of __c11_atomic_thread_fence(5i).
  case Builtin::BI__memory_barrier: {
    Builder.CreateFence(llvm::SequentiallyConsistent, llvm::SingleThread);
    return RValue::get(nullptr);
  }
#endif // INTEL_CUSTOMIZATION

    // Library functions with special handling.
  case Builtin::BIsqrt:
  case Builtin::BIsqrtf:
  case Builtin::BIsqrtl: {
    // Transform a call to sqrt* into a @llvm.sqrt.* intrinsic call, but only
    // in finite- or unsafe-math mode (the intrinsic has different semantics
    // for handling negative numbers compared to the library function, so
    // -fmath-errno=0 is not enough).
    if (!FD->hasAttr<ConstAttr>())
      break;
    if (!(CGM.getCodeGenOpts().UnsafeFPMath ||
          CGM.getCodeGenOpts().NoNaNsFPMath))
      break;
    Value *Arg0 = EmitScalarExpr(E->getArg(0));
    llvm::Type *ArgType = Arg0->getType();
    Value *F = CGM.getIntrinsic(Intrinsic::sqrt, ArgType);
    return RValue::get(Builder.CreateCall(F, Arg0));
  }

  case Builtin::BI__builtin_pow:
  case Builtin::BI__builtin_powf:
  case Builtin::BI__builtin_powl:
  case Builtin::BIpow:
  case Builtin::BIpowf:
  case Builtin::BIpowl: {
    // Transform a call to pow* into a @llvm.pow.* intrinsic call.
    if (!FD->hasAttr<ConstAttr>())
      break;
    Value *Base = EmitScalarExpr(E->getArg(0));
    Value *Exponent = EmitScalarExpr(E->getArg(1));
    llvm::Type *ArgType = Base->getType();
    Value *F = CGM.getIntrinsic(Intrinsic::pow, ArgType);
    return RValue::get(Builder.CreateCall(F, {Base, Exponent}));
  }

  case Builtin::BIfma:
  case Builtin::BIfmaf:
  case Builtin::BIfmal:
  case Builtin::BI__builtin_fma:
  case Builtin::BI__builtin_fmaf:
  case Builtin::BI__builtin_fmal: {
    // Rewrite fma to intrinsic.
    Value *FirstArg = EmitScalarExpr(E->getArg(0));
    llvm::Type *ArgType = FirstArg->getType();
    Value *F = CGM.getIntrinsic(Intrinsic::fma, ArgType);
    return RValue::get(
        Builder.CreateCall(F, {FirstArg, EmitScalarExpr(E->getArg(1)),
                               EmitScalarExpr(E->getArg(2))}));
  }

  case Builtin::BI__builtin_signbit:
  case Builtin::BI__builtin_signbitf:
  case Builtin::BI__builtin_signbitl: {
    return RValue::get(
        Builder.CreateZExt(EmitSignBit(*this, EmitScalarExpr(E->getArg(0))),
                           ConvertType(E->getType())));
  }
  case Builtin::BI__builtin_annotation: {
    llvm::Value *AnnVal = EmitScalarExpr(E->getArg(0));
    llvm::Value *F = CGM.getIntrinsic(llvm::Intrinsic::annotation,
                                      AnnVal->getType());

    // Get the annotation string, go through casts. Sema requires this to be a
    // non-wide string literal, potentially casted, so the cast<> is safe.
    const Expr *AnnotationStrExpr = E->getArg(1)->IgnoreParenCasts();
    StringRef Str = cast<StringLiteral>(AnnotationStrExpr)->getString();
    return RValue::get(EmitAnnotationCall(F, AnnVal, Str, E->getExprLoc()));
  }
  case Builtin::BI__builtin_addcb:
  case Builtin::BI__builtin_addcs:
  case Builtin::BI__builtin_addc:
  case Builtin::BI__builtin_addcl:
  case Builtin::BI__builtin_addcll:
  case Builtin::BI__builtin_subcb:
  case Builtin::BI__builtin_subcs:
  case Builtin::BI__builtin_subc:
  case Builtin::BI__builtin_subcl:
  case Builtin::BI__builtin_subcll: {

    // We translate all of these builtins from expressions of the form:
    //   int x = ..., y = ..., carryin = ..., carryout, result;
    //   result = __builtin_addc(x, y, carryin, &carryout);
    //
    // to LLVM IR of the form:
    //
    //   %tmp1 = call {i32, i1} @llvm.uadd.with.overflow.i32(i32 %x, i32 %y)
    //   %tmpsum1 = extractvalue {i32, i1} %tmp1, 0
    //   %carry1 = extractvalue {i32, i1} %tmp1, 1
    //   %tmp2 = call {i32, i1} @llvm.uadd.with.overflow.i32(i32 %tmpsum1,
    //                                                       i32 %carryin)
    //   %result = extractvalue {i32, i1} %tmp2, 0
    //   %carry2 = extractvalue {i32, i1} %tmp2, 1
    //   %tmp3 = or i1 %carry1, %carry2
    //   %tmp4 = zext i1 %tmp3 to i32
    //   store i32 %tmp4, i32* %carryout

    // Scalarize our inputs.
    llvm::Value *X = EmitScalarExpr(E->getArg(0));
    llvm::Value *Y = EmitScalarExpr(E->getArg(1));
    llvm::Value *Carryin = EmitScalarExpr(E->getArg(2));
    Address CarryOutPtr = EmitPointerWithAlignment(E->getArg(3));

    // Decide if we are lowering to a uadd.with.overflow or usub.with.overflow.
    llvm::Intrinsic::ID IntrinsicId;
    switch (BuiltinID) {
    default: llvm_unreachable("Unknown multiprecision builtin id.");
    case Builtin::BI__builtin_addcb:
    case Builtin::BI__builtin_addcs:
    case Builtin::BI__builtin_addc:
    case Builtin::BI__builtin_addcl:
    case Builtin::BI__builtin_addcll:
      IntrinsicId = llvm::Intrinsic::uadd_with_overflow;
      break;
    case Builtin::BI__builtin_subcb:
    case Builtin::BI__builtin_subcs:
    case Builtin::BI__builtin_subc:
    case Builtin::BI__builtin_subcl:
    case Builtin::BI__builtin_subcll:
      IntrinsicId = llvm::Intrinsic::usub_with_overflow;
      break;
    }

    // Construct our resulting LLVM IR expression.
    llvm::Value *Carry1;
    llvm::Value *Sum1 = EmitOverflowIntrinsic(*this, IntrinsicId,
                                              X, Y, Carry1);
    llvm::Value *Carry2;
    llvm::Value *Sum2 = EmitOverflowIntrinsic(*this, IntrinsicId,
                                              Sum1, Carryin, Carry2);
    llvm::Value *CarryOut = Builder.CreateZExt(Builder.CreateOr(Carry1, Carry2),
                                               X->getType());
    Builder.CreateStore(CarryOut, CarryOutPtr);
    return RValue::get(Sum2);
  }

  case Builtin::BI__builtin_add_overflow:
  case Builtin::BI__builtin_sub_overflow:
  case Builtin::BI__builtin_mul_overflow: {
    const clang::Expr *LeftArg = E->getArg(0);
    const clang::Expr *RightArg = E->getArg(1);
    const clang::Expr *ResultArg = E->getArg(2);

    clang::QualType ResultQTy =
        ResultArg->getType()->castAs<PointerType>()->getPointeeType();

    WidthAndSignedness LeftInfo =
        getIntegerWidthAndSignedness(CGM.getContext(), LeftArg->getType());
    WidthAndSignedness RightInfo =
        getIntegerWidthAndSignedness(CGM.getContext(), RightArg->getType());
    WidthAndSignedness ResultInfo =
        getIntegerWidthAndSignedness(CGM.getContext(), ResultQTy);
    WidthAndSignedness EncompassingInfo =
        EncompassingIntegerType({LeftInfo, RightInfo, ResultInfo});

    llvm::Type *EncompassingLLVMTy =
        llvm::IntegerType::get(CGM.getLLVMContext(), EncompassingInfo.Width);

    llvm::Type *ResultLLVMTy = CGM.getTypes().ConvertType(ResultQTy);

    llvm::Intrinsic::ID IntrinsicId;
    switch (BuiltinID) {
    default:
      llvm_unreachable("Unknown overflow builtin id.");
    case Builtin::BI__builtin_add_overflow:
      IntrinsicId = EncompassingInfo.Signed
                        ? llvm::Intrinsic::sadd_with_overflow
                        : llvm::Intrinsic::uadd_with_overflow;
      break;
    case Builtin::BI__builtin_sub_overflow:
      IntrinsicId = EncompassingInfo.Signed
                        ? llvm::Intrinsic::ssub_with_overflow
                        : llvm::Intrinsic::usub_with_overflow;
      break;
    case Builtin::BI__builtin_mul_overflow:
      IntrinsicId = EncompassingInfo.Signed
                        ? llvm::Intrinsic::smul_with_overflow
                        : llvm::Intrinsic::umul_with_overflow;
      break;
    }

    llvm::Value *Left = EmitScalarExpr(LeftArg);
    llvm::Value *Right = EmitScalarExpr(RightArg);
    Address ResultPtr = EmitPointerWithAlignment(ResultArg);

    // Extend each operand to the encompassing type.
    Left = Builder.CreateIntCast(Left, EncompassingLLVMTy, LeftInfo.Signed);
    Right = Builder.CreateIntCast(Right, EncompassingLLVMTy, RightInfo.Signed);

    // Perform the operation on the extended values.
    llvm::Value *Overflow, *Result;
    Result = EmitOverflowIntrinsic(*this, IntrinsicId, Left, Right, Overflow);

    if (EncompassingInfo.Width > ResultInfo.Width) {
      // The encompassing type is wider than the result type, so we need to
      // truncate it.
      llvm::Value *ResultTrunc = Builder.CreateTrunc(Result, ResultLLVMTy);

      // To see if the truncation caused an overflow, we will extend
      // the result and then compare it to the original result.
      llvm::Value *ResultTruncExt = Builder.CreateIntCast(
          ResultTrunc, EncompassingLLVMTy, ResultInfo.Signed);
      llvm::Value *TruncationOverflow =
          Builder.CreateICmpNE(Result, ResultTruncExt);

      Overflow = Builder.CreateOr(Overflow, TruncationOverflow);
      Result = ResultTrunc;
    }

    // Finally, store the result using the pointer.
    bool isVolatile =
      ResultArg->getType()->getPointeeType().isVolatileQualified();
    Builder.CreateStore(EmitToMemory(Result, ResultQTy), ResultPtr, isVolatile);

    return RValue::get(Overflow);
  }

  case Builtin::BI__builtin_uadd_overflow:
  case Builtin::BI__builtin_uaddl_overflow:
  case Builtin::BI__builtin_uaddll_overflow:
  case Builtin::BI__builtin_usub_overflow:
  case Builtin::BI__builtin_usubl_overflow:
  case Builtin::BI__builtin_usubll_overflow:
  case Builtin::BI__builtin_umul_overflow:
  case Builtin::BI__builtin_umull_overflow:
  case Builtin::BI__builtin_umulll_overflow:
  case Builtin::BI__builtin_sadd_overflow:
  case Builtin::BI__builtin_saddl_overflow:
  case Builtin::BI__builtin_saddll_overflow:
  case Builtin::BI__builtin_ssub_overflow:
  case Builtin::BI__builtin_ssubl_overflow:
  case Builtin::BI__builtin_ssubll_overflow:
  case Builtin::BI__builtin_smul_overflow:
  case Builtin::BI__builtin_smull_overflow:
  case Builtin::BI__builtin_smulll_overflow: {

    // We translate all of these builtins directly to the relevant llvm IR node.

    // Scalarize our inputs.
    llvm::Value *X = EmitScalarExpr(E->getArg(0));
    llvm::Value *Y = EmitScalarExpr(E->getArg(1));
    Address SumOutPtr = EmitPointerWithAlignment(E->getArg(2));

    // Decide which of the overflow intrinsics we are lowering to:
    llvm::Intrinsic::ID IntrinsicId;
    switch (BuiltinID) {
    default: llvm_unreachable("Unknown overflow builtin id.");
    case Builtin::BI__builtin_uadd_overflow:
    case Builtin::BI__builtin_uaddl_overflow:
    case Builtin::BI__builtin_uaddll_overflow:
      IntrinsicId = llvm::Intrinsic::uadd_with_overflow;
      break;
    case Builtin::BI__builtin_usub_overflow:
    case Builtin::BI__builtin_usubl_overflow:
    case Builtin::BI__builtin_usubll_overflow:
      IntrinsicId = llvm::Intrinsic::usub_with_overflow;
      break;
    case Builtin::BI__builtin_umul_overflow:
    case Builtin::BI__builtin_umull_overflow:
    case Builtin::BI__builtin_umulll_overflow:
      IntrinsicId = llvm::Intrinsic::umul_with_overflow;
      break;
    case Builtin::BI__builtin_sadd_overflow:
    case Builtin::BI__builtin_saddl_overflow:
    case Builtin::BI__builtin_saddll_overflow:
      IntrinsicId = llvm::Intrinsic::sadd_with_overflow;
      break;
    case Builtin::BI__builtin_ssub_overflow:
    case Builtin::BI__builtin_ssubl_overflow:
    case Builtin::BI__builtin_ssubll_overflow:
      IntrinsicId = llvm::Intrinsic::ssub_with_overflow;
      break;
    case Builtin::BI__builtin_smul_overflow:
    case Builtin::BI__builtin_smull_overflow:
    case Builtin::BI__builtin_smulll_overflow:
      IntrinsicId = llvm::Intrinsic::smul_with_overflow;
      break;
    }

    
    llvm::Value *Carry;
    llvm::Value *Sum = EmitOverflowIntrinsic(*this, IntrinsicId, X, Y, Carry);
    Builder.CreateStore(Sum, SumOutPtr);

    return RValue::get(Carry);
  }
  case Builtin::BI__builtin_addressof:
    return RValue::get(EmitLValue(E->getArg(0)).getPointer());
  case Builtin::BI__builtin_operator_new:
    return EmitBuiltinNewDeleteCall(FD->getType()->castAs<FunctionProtoType>(),
                                    E->getArg(0), false);
  case Builtin::BI__builtin_operator_delete:
    return EmitBuiltinNewDeleteCall(FD->getType()->castAs<FunctionProtoType>(),
                                    E->getArg(0), true);
  case Builtin::BI__noop:
    // __noop always evaluates to an integer literal zero.
    return RValue::get(ConstantInt::get(IntTy, 0));
  case Builtin::BI__builtin_call_with_static_chain: {
    const CallExpr *Call = cast<CallExpr>(E->getArg(0));
    const Expr *Chain = E->getArg(1);
    return EmitCall(Call->getCallee()->getType(),
                    EmitScalarExpr(Call->getCallee()), Call, ReturnValue,
                    Call->getCalleeDecl(), EmitScalarExpr(Chain));
  }
  case Builtin::BI_InterlockedExchange:
  case Builtin::BI_InterlockedExchangePointer:
    return EmitBinaryAtomic(*this, llvm::AtomicRMWInst::Xchg, E);
  case Builtin::BI_InterlockedCompareExchangePointer: {
    llvm::Type *RTy;
    llvm::IntegerType *IntType =
      IntegerType::get(getLLVMContext(),
                       getContext().getTypeSize(E->getType()));
    llvm::Type *IntPtrType = IntType->getPointerTo();

    llvm::Value *Destination =
      Builder.CreateBitCast(EmitScalarExpr(E->getArg(0)), IntPtrType);

    llvm::Value *Exchange = EmitScalarExpr(E->getArg(1));
    RTy = Exchange->getType();
    Exchange = Builder.CreatePtrToInt(Exchange, IntType);

    llvm::Value *Comparand =
      Builder.CreatePtrToInt(EmitScalarExpr(E->getArg(2)), IntType);

    auto Result = Builder.CreateAtomicCmpXchg(Destination, Comparand, Exchange,
                                              SequentiallyConsistent,
                                              SequentiallyConsistent);
    Result->setVolatile(true);

    return RValue::get(Builder.CreateIntToPtr(Builder.CreateExtractValue(Result,
                                                                         0),
                                              RTy));
  }
  case Builtin::BI_InterlockedCompareExchange: {
    AtomicCmpXchgInst *CXI = Builder.CreateAtomicCmpXchg(
        EmitScalarExpr(E->getArg(0)),
        EmitScalarExpr(E->getArg(2)),
        EmitScalarExpr(E->getArg(1)),
        SequentiallyConsistent,
        SequentiallyConsistent);
      CXI->setVolatile(true);
      return RValue::get(Builder.CreateExtractValue(CXI, 0));
  }
  case Builtin::BI_InterlockedIncrement: {
    AtomicRMWInst *RMWI = Builder.CreateAtomicRMW(
      AtomicRMWInst::Add,
      EmitScalarExpr(E->getArg(0)),
      ConstantInt::get(Int32Ty, 1),
      llvm::SequentiallyConsistent);
    RMWI->setVolatile(true);
    return RValue::get(Builder.CreateAdd(RMWI, ConstantInt::get(Int32Ty, 1)));
  }
  case Builtin::BI_InterlockedDecrement: {
    AtomicRMWInst *RMWI = Builder.CreateAtomicRMW(
      AtomicRMWInst::Sub,
      EmitScalarExpr(E->getArg(0)),
      ConstantInt::get(Int32Ty, 1),
      llvm::SequentiallyConsistent);
    RMWI->setVolatile(true);
    return RValue::get(Builder.CreateSub(RMWI, ConstantInt::get(Int32Ty, 1)));
  }
  case Builtin::BI_InterlockedExchangeAdd: {
    AtomicRMWInst *RMWI = Builder.CreateAtomicRMW(
      AtomicRMWInst::Add,
      EmitScalarExpr(E->getArg(0)),
      EmitScalarExpr(E->getArg(1)),
      llvm::SequentiallyConsistent);
    RMWI->setVolatile(true);
    return RValue::get(RMWI);
  }
  case Builtin::BI__readfsdword: {
    Value *IntToPtr =
      Builder.CreateIntToPtr(EmitScalarExpr(E->getArg(0)),
                             llvm::PointerType::get(CGM.Int32Ty, 257));
    LoadInst *Load =
        Builder.CreateAlignedLoad(IntToPtr, /*Align=*/4, /*isVolatile=*/true);
    return RValue::get(Load);
  }
#if INTEL_CUSTOMIZATION
  case Builtin::BI__notify_intrinsic:
  case Builtin::BI__notify_zc_intrinsic:
    // FIXME: not implemented yet.
    return RValue::get(0);
  case Builtin::BI__builtin_has_cpu_feature: {
    Value *ArgValue = EmitScalarExpr(E->getArg(0), IntTy);
    Value *FnAssume = CGM.getIntrinsic(Intrinsic::has_feature);
    return RValue::get(Builder.CreateCall(FnAssume, ArgValue));
  }
#endif  // INTEL_CUSTOMIZATION
  case Builtin::BI__exception_code:
  case Builtin::BI_exception_code:
    return RValue::get(EmitSEHExceptionCode());
  case Builtin::BI__exception_info:
  case Builtin::BI_exception_info:
    return RValue::get(EmitSEHExceptionInfo());
  case Builtin::BI__abnormal_termination:
  case Builtin::BI_abnormal_termination:
    return RValue::get(EmitSEHAbnormalTermination());
  case Builtin::BI_setjmpex: {
    if (getTarget().getTriple().isOSMSVCRT()) {
      llvm::Type *ArgTypes[] = {Int8PtrTy, Int8PtrTy};
      llvm::AttributeSet ReturnsTwiceAttr =
          AttributeSet::get(getLLVMContext(), llvm::AttributeSet::FunctionIndex,
                            llvm::Attribute::ReturnsTwice);
      llvm::Constant *SetJmpEx = CGM.CreateRuntimeFunction(
          llvm::FunctionType::get(IntTy, ArgTypes, /*isVarArg=*/false),
          "_setjmpex", ReturnsTwiceAttr);
      llvm::Value *Buf = Builder.CreateBitOrPointerCast(
          EmitScalarExpr(E->getArg(0)), Int8PtrTy);
      llvm::Value *FrameAddr =
          Builder.CreateCall(CGM.getIntrinsic(Intrinsic::frameaddress),
                             ConstantInt::get(Int32Ty, 0));
      llvm::Value *Args[] = {Buf, FrameAddr};
      llvm::CallSite CS = EmitRuntimeCallOrInvoke(SetJmpEx, Args);
      CS.setAttributes(ReturnsTwiceAttr);
      return RValue::get(CS.getInstruction());
    }
    break;
  }
  case Builtin::BI_setjmp: {
    if (getTarget().getTriple().isOSMSVCRT()) {
      llvm::AttributeSet ReturnsTwiceAttr =
          AttributeSet::get(getLLVMContext(), llvm::AttributeSet::FunctionIndex,
                            llvm::Attribute::ReturnsTwice);
      llvm::Value *Buf = Builder.CreateBitOrPointerCast(
          EmitScalarExpr(E->getArg(0)), Int8PtrTy);
      llvm::CallSite CS;
      if (getTarget().getTriple().getArch() == llvm::Triple::x86) {
        llvm::Type *ArgTypes[] = {Int8PtrTy, IntTy};
        llvm::Constant *SetJmp3 = CGM.CreateRuntimeFunction(
            llvm::FunctionType::get(IntTy, ArgTypes, /*isVarArg=*/true),
            "_setjmp3", ReturnsTwiceAttr);
        llvm::Value *Count = ConstantInt::get(IntTy, 0);
        llvm::Value *Args[] = {Buf, Count};
        CS = EmitRuntimeCallOrInvoke(SetJmp3, Args);
      } else {
        llvm::Type *ArgTypes[] = {Int8PtrTy, Int8PtrTy};
        llvm::Constant *SetJmp = CGM.CreateRuntimeFunction(
            llvm::FunctionType::get(IntTy, ArgTypes, /*isVarArg=*/false),
            "_setjmp", ReturnsTwiceAttr);
        llvm::Value *FrameAddr =
            Builder.CreateCall(CGM.getIntrinsic(Intrinsic::frameaddress),
                               ConstantInt::get(Int32Ty, 0));
        llvm::Value *Args[] = {Buf, FrameAddr};
        CS = EmitRuntimeCallOrInvoke(SetJmp, Args);
      }
      CS.setAttributes(ReturnsTwiceAttr);
      return RValue::get(CS.getInstruction());
    }
    break;
  }

  case Builtin::BI__GetExceptionInfo: {
    if (llvm::GlobalVariable *GV =
            CGM.getCXXABI().getThrowInfo(FD->getParamDecl(0)->getType()))
      return RValue::get(llvm::ConstantExpr::getBitCast(GV, CGM.Int8PtrTy));
    break;
  }
  }

  // If this is an alias for a lib function (e.g. __builtin_sin), emit
  // the call using the normal call path, but using the unmangled
  // version of the function name.
  if (getContext().BuiltinInfo.isLibFunction(BuiltinID))
    return emitLibraryCall(*this, FD, E,
                           CGM.getBuiltinLibFunction(FD, BuiltinID));

  // If this is a predefined lib function (e.g. malloc), emit the call
  // using exactly the normal call path.
  if (getContext().BuiltinInfo.isPredefinedLibFunction(BuiltinID))
    return emitLibraryCall(*this, FD, E, EmitScalarExpr(E->getCallee()));

#if INTEL_CUSTOMIZATION
  // Xmain should not perform this check, since we allow intrinsics to be
  // used even when not explicitly supported by the target
  if (!getLangOpts().IntelCompat) {
#endif // INTEL_CUSTOMIZATION
  // Check that a call to a target specific builtin has the correct target
  // features.
  // This is down here to avoid non-target specific builtins, however, if
  // generic builtins start to require generic target features then we
  // can move this up to the beginning of the function.
<<<<<<< HEAD
  if (!checkBuiltinTargetFeatures(FD))
    CGM.getDiags().Report(E->getLocStart(), diag::err_builtin_needs_feature)
        << FD->getDeclName()
        << CGM.getContext().BuiltinInfo.getRequiredFeatures(BuiltinID);
#ifdef INTEL_CUSTOMIZATION
  } else {
    static std::map<StringRef, uint64_t> FeatureMapping = { 
      {"cmov", 0x00000004ULL},
      {"mmx", 0x00000008ULL},
      {"sse", 0x00000020ULL},
      {"sse2", 0x00000040ULL},
      {"sse3", 0x00000080ULL},
      {"ssse3", 0x00000100ULL},
      {"sse4.1", 0x00000200ULL},
      {"sse4.2", 0x00000400ULL},
      {"popcnt", 0x00001000ULL},
      {"pclmul", 0x00002000ULL},
      {"aes", 0x00004000ULL},
      {"f16c", 0x00008000ULL},
      {"avx", 0x00010000ULL},
      {"rdrand", 0x00020000ULL},
      {"fma", 0x00040000ULL},
      {"bmi", 0x00080000ULL},
      {"bmi2", 0x00080000ULL},
      {"lzcnt", 0x00100000ULL},
      {"hle", 0x00200000ULL},
      {"rtm", 0x00400000ULL},
      {"avx2", 0x00800000ULL},
      {"avx512dq", 0x01000000ULL},
      {"avx512f", 0x08000000ULL},
      {"adx", 0x10000000ULL},
      {"rdseed", 0x20000000ULL},
      {"avx512er", 0x100000000ULL},
      {"avx512pf", 0x200000000ULL},
      {"avx512cd", 0x400000000ULL},
      {"sha", 0x800000000ULL},
      {"avx512bw", 0x2000000000ULL},
      {"avx512vl", 0x4000000000ULL},
    };

    const char *FeatureList =
        CGM.getContext().BuiltinInfo.getRequiredFeatures(BuiltinID);
    if (FeatureList && StringRef(FeatureList) != "") {
      SmallVector<StringRef, 1> AttrFeatures;
      StringRef(FeatureList).split(AttrFeatures, ",");
=======
  checkTargetFeatures(E, FD);
>>>>>>> 9d6940ba

      llvm::IntegerType *IntType = IntegerType::get(CGM.getLLVMContext(), 64);

      for (const auto &Feature : AttrFeatures) {
        auto FeatureEnum = FeatureMapping.find(Feature);
        if (FeatureEnum == FeatureMapping.end())
          continue;
        llvm::CallInst *HasFeature = 
          Builder.CreateCall(CGM.getIntrinsic(Intrinsic::has_feature), 
                              ConstantInt::get(IntType, FeatureEnum->second));
        Builder.CreateCall(CGM.getIntrinsic(Intrinsic::assume), HasFeature);
      }
    }
#endif  
  }
  // See if we have a target specific intrinsic.
  const char *Name = getContext().BuiltinInfo.getName(BuiltinID);
  Intrinsic::ID IntrinsicID = Intrinsic::not_intrinsic;
  if (const char *Prefix =
          llvm::Triple::getArchTypePrefix(getTarget().getTriple().getArch())) {
    IntrinsicID = Intrinsic::getIntrinsicForGCCBuiltin(Prefix, Name);
    // NOTE we dont need to perform a compatibility flag check here since the
    // intrinsics are declared in Builtins*.def via LANGBUILTIN which filter the
    // MS builtins via ALL_MS_LANGUAGES and are filtered earlier.
    if (IntrinsicID == Intrinsic::not_intrinsic)
      IntrinsicID = Intrinsic::getIntrinsicForMSBuiltin(Prefix, Name);
  }

  if (IntrinsicID != Intrinsic::not_intrinsic) {
    SmallVector<Value*, 16> Args;

    // Find out if any arguments are required to be integer constant
    // expressions.
    unsigned ICEArguments = 0;
    ASTContext::GetBuiltinTypeError Error;
    getContext().GetBuiltinType(BuiltinID, Error, &ICEArguments);
    assert(Error == ASTContext::GE_None && "Should not codegen an error");

    Function *F = CGM.getIntrinsic(IntrinsicID);
    llvm::FunctionType *FTy = F->getFunctionType();

    for (unsigned i = 0, e = E->getNumArgs(); i != e; ++i) {
      Value *ArgValue;
      // If this is a normal argument, just emit it as a scalar.
      if ((ICEArguments & (1 << i)) == 0) {
        ArgValue = EmitScalarExpr(E->getArg(i));
      } else {
        // If this is required to be a constant, constant fold it so that we
        // know that the generated intrinsic gets a ConstantInt.
        llvm::APSInt Result;
        bool IsConst = E->getArg(i)->isIntegerConstantExpr(Result,getContext());
        assert(IsConst && "Constant arg isn't actually constant?");
        (void)IsConst;
        ArgValue = llvm::ConstantInt::get(getLLVMContext(), Result);
      }

      // If the intrinsic arg type is different from the builtin arg type
      // we need to do a bit cast.
      llvm::Type *PTy = FTy->getParamType(i);
      if (PTy != ArgValue->getType()) {
        assert(PTy->canLosslesslyBitCastTo(FTy->getParamType(i)) &&
               "Must be able to losslessly bit cast to param");
        ArgValue = Builder.CreateBitCast(ArgValue, PTy);
      }

      Args.push_back(ArgValue);
    }

    Value *V = Builder.CreateCall(F, Args);
    QualType BuiltinRetType = E->getType();

    llvm::Type *RetTy = VoidTy;
    if (!BuiltinRetType->isVoidType())
      RetTy = ConvertType(BuiltinRetType);

    if (RetTy != V->getType()) {
      assert(V->getType()->canLosslesslyBitCastTo(RetTy) &&
             "Must be able to losslessly bit cast result type");
      V = Builder.CreateBitCast(V, RetTy);
    }

    return RValue::get(V);
  }

  // See if we have a target specific builtin that needs to be lowered.
  if (Value *V = EmitTargetBuiltinExpr(BuiltinID, E))
    return RValue::get(V);

  ErrorUnsupported(E, "builtin function");

  // Unknown builtin, for now just dump it out and return undef.
  return GetUndefRValue(E->getType());
}

static Value *EmitTargetArchBuiltinExpr(CodeGenFunction *CGF,
                                        unsigned BuiltinID, const CallExpr *E,
                                        llvm::Triple::ArchType Arch) {
  switch (Arch) {
  case llvm::Triple::arm:
  case llvm::Triple::armeb:
  case llvm::Triple::thumb:
  case llvm::Triple::thumbeb:
    return CGF->EmitARMBuiltinExpr(BuiltinID, E);
  case llvm::Triple::aarch64:
  case llvm::Triple::aarch64_be:
    return CGF->EmitAArch64BuiltinExpr(BuiltinID, E);
  case llvm::Triple::x86:
  case llvm::Triple::x86_64:
    return CGF->EmitX86BuiltinExpr(BuiltinID, E);
  case llvm::Triple::ppc:
  case llvm::Triple::ppc64:
  case llvm::Triple::ppc64le:
    return CGF->EmitPPCBuiltinExpr(BuiltinID, E);
  case llvm::Triple::r600:
  case llvm::Triple::amdgcn:
    return CGF->EmitAMDGPUBuiltinExpr(BuiltinID, E);
  case llvm::Triple::systemz:
    return CGF->EmitSystemZBuiltinExpr(BuiltinID, E);
  case llvm::Triple::nvptx:
  case llvm::Triple::nvptx64:
    return CGF->EmitNVPTXBuiltinExpr(BuiltinID, E);
  case llvm::Triple::wasm32:
  case llvm::Triple::wasm64:
    return CGF->EmitWebAssemblyBuiltinExpr(BuiltinID, E);
  default:
    return nullptr;
  }
}

Value *CodeGenFunction::EmitTargetBuiltinExpr(unsigned BuiltinID,
                                              const CallExpr *E) {
  if (getContext().BuiltinInfo.isAuxBuiltinID(BuiltinID)) {
    assert(getContext().getAuxTargetInfo() && "Missing aux target info");
    return EmitTargetArchBuiltinExpr(
        this, getContext().BuiltinInfo.getAuxBuiltinID(BuiltinID), E,
        getContext().getAuxTargetInfo()->getTriple().getArch());
  }

  return EmitTargetArchBuiltinExpr(this, BuiltinID, E,
                                   getTarget().getTriple().getArch());
}

static llvm::VectorType *GetNeonType(CodeGenFunction *CGF,
                                     NeonTypeFlags TypeFlags,
                                     bool V1Ty=false) {
  int IsQuad = TypeFlags.isQuad();
  switch (TypeFlags.getEltType()) {
  case NeonTypeFlags::Int8:
  case NeonTypeFlags::Poly8:
    return llvm::VectorType::get(CGF->Int8Ty, V1Ty ? 1 : (8 << IsQuad));
  case NeonTypeFlags::Int16:
  case NeonTypeFlags::Poly16:
  case NeonTypeFlags::Float16:
    return llvm::VectorType::get(CGF->Int16Ty, V1Ty ? 1 : (4 << IsQuad));
  case NeonTypeFlags::Int32:
    return llvm::VectorType::get(CGF->Int32Ty, V1Ty ? 1 : (2 << IsQuad));
  case NeonTypeFlags::Int64:
  case NeonTypeFlags::Poly64:
    return llvm::VectorType::get(CGF->Int64Ty, V1Ty ? 1 : (1 << IsQuad));
  case NeonTypeFlags::Poly128:
    // FIXME: i128 and f128 doesn't get fully support in Clang and llvm.
    // There is a lot of i128 and f128 API missing.
    // so we use v16i8 to represent poly128 and get pattern matched.
    return llvm::VectorType::get(CGF->Int8Ty, 16);
  case NeonTypeFlags::Float32:
    return llvm::VectorType::get(CGF->FloatTy, V1Ty ? 1 : (2 << IsQuad));
  case NeonTypeFlags::Float64:
    return llvm::VectorType::get(CGF->DoubleTy, V1Ty ? 1 : (1 << IsQuad));
  }
  llvm_unreachable("Unknown vector element type!");
}

static llvm::VectorType *GetFloatNeonType(CodeGenFunction *CGF,
                                          NeonTypeFlags IntTypeFlags) {
  int IsQuad = IntTypeFlags.isQuad();
  switch (IntTypeFlags.getEltType()) {
  case NeonTypeFlags::Int32:
    return llvm::VectorType::get(CGF->FloatTy, (2 << IsQuad));
  case NeonTypeFlags::Int64:
    return llvm::VectorType::get(CGF->DoubleTy, (1 << IsQuad));
  default:
    llvm_unreachable("Type can't be converted to floating-point!");
  }
}

Value *CodeGenFunction::EmitNeonSplat(Value *V, Constant *C) {
  unsigned nElts = cast<llvm::VectorType>(V->getType())->getNumElements();
  Value* SV = llvm::ConstantVector::getSplat(nElts, C);
  return Builder.CreateShuffleVector(V, V, SV, "lane");
}

Value *CodeGenFunction::EmitNeonCall(Function *F, SmallVectorImpl<Value*> &Ops,
                                     const char *name,
                                     unsigned shift, bool rightshift) {
  unsigned j = 0;
  for (Function::const_arg_iterator ai = F->arg_begin(), ae = F->arg_end();
       ai != ae; ++ai, ++j)
    if (shift > 0 && shift == j)
      Ops[j] = EmitNeonShiftVector(Ops[j], ai->getType(), rightshift);
    else
      Ops[j] = Builder.CreateBitCast(Ops[j], ai->getType(), name);

  return Builder.CreateCall(F, Ops, name);
}

Value *CodeGenFunction::EmitNeonShiftVector(Value *V, llvm::Type *Ty,
                                            bool neg) {
  int SV = cast<ConstantInt>(V)->getSExtValue();
  return ConstantInt::get(Ty, neg ? -SV : SV);
}

// \brief Right-shift a vector by a constant.
Value *CodeGenFunction::EmitNeonRShiftImm(Value *Vec, Value *Shift,
                                          llvm::Type *Ty, bool usgn,
                                          const char *name) {
  llvm::VectorType *VTy = cast<llvm::VectorType>(Ty);

  int ShiftAmt = cast<ConstantInt>(Shift)->getSExtValue();
  int EltSize = VTy->getScalarSizeInBits();

  Vec = Builder.CreateBitCast(Vec, Ty);

  // lshr/ashr are undefined when the shift amount is equal to the vector
  // element size.
  if (ShiftAmt == EltSize) {
    if (usgn) {
      // Right-shifting an unsigned value by its size yields 0.
      return llvm::ConstantAggregateZero::get(VTy);
    } else {
      // Right-shifting a signed value by its size is equivalent
      // to a shift of size-1.
      --ShiftAmt;
      Shift = ConstantInt::get(VTy->getElementType(), ShiftAmt);
    }
  }

  Shift = EmitNeonShiftVector(Shift, Ty, false);
  if (usgn)
    return Builder.CreateLShr(Vec, Shift, name);
  else
    return Builder.CreateAShr(Vec, Shift, name);
}

enum {
  AddRetType = (1 << 0),
  Add1ArgType = (1 << 1),
  Add2ArgTypes = (1 << 2),

  VectorizeRetType = (1 << 3),
  VectorizeArgTypes = (1 << 4),

  InventFloatType = (1 << 5),
  UnsignedAlts = (1 << 6),

  Use64BitVectors = (1 << 7),
  Use128BitVectors = (1 << 8),

  Vectorize1ArgType = Add1ArgType | VectorizeArgTypes,
  VectorRet = AddRetType | VectorizeRetType,
  VectorRetGetArgs01 =
      AddRetType | Add2ArgTypes | VectorizeRetType | VectorizeArgTypes,
  FpCmpzModifiers =
      AddRetType | VectorizeRetType | Add1ArgType | InventFloatType
};

namespace {
struct NeonIntrinsicInfo {
  const char *NameHint;
  unsigned BuiltinID;
  unsigned LLVMIntrinsic;
  unsigned AltLLVMIntrinsic;
  unsigned TypeModifier;

  bool operator<(unsigned RHSBuiltinID) const {
    return BuiltinID < RHSBuiltinID;
  }
  bool operator<(const NeonIntrinsicInfo &TE) const {
    return BuiltinID < TE.BuiltinID;
  }
};
} // end anonymous namespace

#define NEONMAP0(NameBase) \
  { #NameBase, NEON::BI__builtin_neon_ ## NameBase, 0, 0, 0 }

#define NEONMAP1(NameBase, LLVMIntrinsic, TypeModifier) \
  { #NameBase, NEON:: BI__builtin_neon_ ## NameBase, \
      Intrinsic::LLVMIntrinsic, 0, TypeModifier }

#define NEONMAP2(NameBase, LLVMIntrinsic, AltLLVMIntrinsic, TypeModifier) \
  { #NameBase, NEON:: BI__builtin_neon_ ## NameBase, \
      Intrinsic::LLVMIntrinsic, Intrinsic::AltLLVMIntrinsic, \
      TypeModifier }

static const NeonIntrinsicInfo ARMSIMDIntrinsicMap [] = {
  NEONMAP2(vabd_v, arm_neon_vabdu, arm_neon_vabds, Add1ArgType | UnsignedAlts),
  NEONMAP2(vabdq_v, arm_neon_vabdu, arm_neon_vabds, Add1ArgType | UnsignedAlts),
  NEONMAP1(vabs_v, arm_neon_vabs, 0),
  NEONMAP1(vabsq_v, arm_neon_vabs, 0),
  NEONMAP0(vaddhn_v),
  NEONMAP1(vaesdq_v, arm_neon_aesd, 0),
  NEONMAP1(vaeseq_v, arm_neon_aese, 0),
  NEONMAP1(vaesimcq_v, arm_neon_aesimc, 0),
  NEONMAP1(vaesmcq_v, arm_neon_aesmc, 0),
  NEONMAP1(vbsl_v, arm_neon_vbsl, AddRetType),
  NEONMAP1(vbslq_v, arm_neon_vbsl, AddRetType),
  NEONMAP1(vcage_v, arm_neon_vacge, 0),
  NEONMAP1(vcageq_v, arm_neon_vacge, 0),
  NEONMAP1(vcagt_v, arm_neon_vacgt, 0),
  NEONMAP1(vcagtq_v, arm_neon_vacgt, 0),
  NEONMAP1(vcale_v, arm_neon_vacge, 0),
  NEONMAP1(vcaleq_v, arm_neon_vacge, 0),
  NEONMAP1(vcalt_v, arm_neon_vacgt, 0),
  NEONMAP1(vcaltq_v, arm_neon_vacgt, 0),
  NEONMAP1(vcls_v, arm_neon_vcls, Add1ArgType),
  NEONMAP1(vclsq_v, arm_neon_vcls, Add1ArgType),
  NEONMAP1(vclz_v, ctlz, Add1ArgType),
  NEONMAP1(vclzq_v, ctlz, Add1ArgType),
  NEONMAP1(vcnt_v, ctpop, Add1ArgType),
  NEONMAP1(vcntq_v, ctpop, Add1ArgType),
  NEONMAP1(vcvt_f16_f32, arm_neon_vcvtfp2hf, 0),
  NEONMAP1(vcvt_f32_f16, arm_neon_vcvthf2fp, 0),
  NEONMAP0(vcvt_f32_v),
  NEONMAP2(vcvt_n_f32_v, arm_neon_vcvtfxu2fp, arm_neon_vcvtfxs2fp, 0),
  NEONMAP1(vcvt_n_s32_v, arm_neon_vcvtfp2fxs, 0),
  NEONMAP1(vcvt_n_s64_v, arm_neon_vcvtfp2fxs, 0),
  NEONMAP1(vcvt_n_u32_v, arm_neon_vcvtfp2fxu, 0),
  NEONMAP1(vcvt_n_u64_v, arm_neon_vcvtfp2fxu, 0),
  NEONMAP0(vcvt_s32_v),
  NEONMAP0(vcvt_s64_v),
  NEONMAP0(vcvt_u32_v),
  NEONMAP0(vcvt_u64_v),
  NEONMAP1(vcvta_s32_v, arm_neon_vcvtas, 0),
  NEONMAP1(vcvta_s64_v, arm_neon_vcvtas, 0),
  NEONMAP1(vcvta_u32_v, arm_neon_vcvtau, 0),
  NEONMAP1(vcvta_u64_v, arm_neon_vcvtau, 0),
  NEONMAP1(vcvtaq_s32_v, arm_neon_vcvtas, 0),
  NEONMAP1(vcvtaq_s64_v, arm_neon_vcvtas, 0),
  NEONMAP1(vcvtaq_u32_v, arm_neon_vcvtau, 0),
  NEONMAP1(vcvtaq_u64_v, arm_neon_vcvtau, 0),
  NEONMAP1(vcvtm_s32_v, arm_neon_vcvtms, 0),
  NEONMAP1(vcvtm_s64_v, arm_neon_vcvtms, 0),
  NEONMAP1(vcvtm_u32_v, arm_neon_vcvtmu, 0),
  NEONMAP1(vcvtm_u64_v, arm_neon_vcvtmu, 0),
  NEONMAP1(vcvtmq_s32_v, arm_neon_vcvtms, 0),
  NEONMAP1(vcvtmq_s64_v, arm_neon_vcvtms, 0),
  NEONMAP1(vcvtmq_u32_v, arm_neon_vcvtmu, 0),
  NEONMAP1(vcvtmq_u64_v, arm_neon_vcvtmu, 0),
  NEONMAP1(vcvtn_s32_v, arm_neon_vcvtns, 0),
  NEONMAP1(vcvtn_s64_v, arm_neon_vcvtns, 0),
  NEONMAP1(vcvtn_u32_v, arm_neon_vcvtnu, 0),
  NEONMAP1(vcvtn_u64_v, arm_neon_vcvtnu, 0),
  NEONMAP1(vcvtnq_s32_v, arm_neon_vcvtns, 0),
  NEONMAP1(vcvtnq_s64_v, arm_neon_vcvtns, 0),
  NEONMAP1(vcvtnq_u32_v, arm_neon_vcvtnu, 0),
  NEONMAP1(vcvtnq_u64_v, arm_neon_vcvtnu, 0),
  NEONMAP1(vcvtp_s32_v, arm_neon_vcvtps, 0),
  NEONMAP1(vcvtp_s64_v, arm_neon_vcvtps, 0),
  NEONMAP1(vcvtp_u32_v, arm_neon_vcvtpu, 0),
  NEONMAP1(vcvtp_u64_v, arm_neon_vcvtpu, 0),
  NEONMAP1(vcvtpq_s32_v, arm_neon_vcvtps, 0),
  NEONMAP1(vcvtpq_s64_v, arm_neon_vcvtps, 0),
  NEONMAP1(vcvtpq_u32_v, arm_neon_vcvtpu, 0),
  NEONMAP1(vcvtpq_u64_v, arm_neon_vcvtpu, 0),
  NEONMAP0(vcvtq_f32_v),
  NEONMAP2(vcvtq_n_f32_v, arm_neon_vcvtfxu2fp, arm_neon_vcvtfxs2fp, 0),
  NEONMAP1(vcvtq_n_s32_v, arm_neon_vcvtfp2fxs, 0),
  NEONMAP1(vcvtq_n_s64_v, arm_neon_vcvtfp2fxs, 0),
  NEONMAP1(vcvtq_n_u32_v, arm_neon_vcvtfp2fxu, 0),
  NEONMAP1(vcvtq_n_u64_v, arm_neon_vcvtfp2fxu, 0),
  NEONMAP0(vcvtq_s32_v),
  NEONMAP0(vcvtq_s64_v),
  NEONMAP0(vcvtq_u32_v),
  NEONMAP0(vcvtq_u64_v),
  NEONMAP0(vext_v),
  NEONMAP0(vextq_v),
  NEONMAP0(vfma_v),
  NEONMAP0(vfmaq_v),
  NEONMAP2(vhadd_v, arm_neon_vhaddu, arm_neon_vhadds, Add1ArgType | UnsignedAlts),
  NEONMAP2(vhaddq_v, arm_neon_vhaddu, arm_neon_vhadds, Add1ArgType | UnsignedAlts),
  NEONMAP2(vhsub_v, arm_neon_vhsubu, arm_neon_vhsubs, Add1ArgType | UnsignedAlts),
  NEONMAP2(vhsubq_v, arm_neon_vhsubu, arm_neon_vhsubs, Add1ArgType | UnsignedAlts),
  NEONMAP0(vld1_dup_v),
  NEONMAP1(vld1_v, arm_neon_vld1, 0),
  NEONMAP0(vld1q_dup_v),
  NEONMAP1(vld1q_v, arm_neon_vld1, 0),
  NEONMAP1(vld2_lane_v, arm_neon_vld2lane, 0),
  NEONMAP1(vld2_v, arm_neon_vld2, 0),
  NEONMAP1(vld2q_lane_v, arm_neon_vld2lane, 0),
  NEONMAP1(vld2q_v, arm_neon_vld2, 0),
  NEONMAP1(vld3_lane_v, arm_neon_vld3lane, 0),
  NEONMAP1(vld3_v, arm_neon_vld3, 0),
  NEONMAP1(vld3q_lane_v, arm_neon_vld3lane, 0),
  NEONMAP1(vld3q_v, arm_neon_vld3, 0),
  NEONMAP1(vld4_lane_v, arm_neon_vld4lane, 0),
  NEONMAP1(vld4_v, arm_neon_vld4, 0),
  NEONMAP1(vld4q_lane_v, arm_neon_vld4lane, 0),
  NEONMAP1(vld4q_v, arm_neon_vld4, 0),
  NEONMAP2(vmax_v, arm_neon_vmaxu, arm_neon_vmaxs, Add1ArgType | UnsignedAlts),
  NEONMAP1(vmaxnm_v, arm_neon_vmaxnm, Add1ArgType),
  NEONMAP1(vmaxnmq_v, arm_neon_vmaxnm, Add1ArgType),
  NEONMAP2(vmaxq_v, arm_neon_vmaxu, arm_neon_vmaxs, Add1ArgType | UnsignedAlts),
  NEONMAP2(vmin_v, arm_neon_vminu, arm_neon_vmins, Add1ArgType | UnsignedAlts),
  NEONMAP1(vminnm_v, arm_neon_vminnm, Add1ArgType),
  NEONMAP1(vminnmq_v, arm_neon_vminnm, Add1ArgType),
  NEONMAP2(vminq_v, arm_neon_vminu, arm_neon_vmins, Add1ArgType | UnsignedAlts),
  NEONMAP0(vmovl_v),
  NEONMAP0(vmovn_v),
  NEONMAP1(vmul_v, arm_neon_vmulp, Add1ArgType),
  NEONMAP0(vmull_v),
  NEONMAP1(vmulq_v, arm_neon_vmulp, Add1ArgType),
  NEONMAP2(vpadal_v, arm_neon_vpadalu, arm_neon_vpadals, UnsignedAlts),
  NEONMAP2(vpadalq_v, arm_neon_vpadalu, arm_neon_vpadals, UnsignedAlts),
  NEONMAP1(vpadd_v, arm_neon_vpadd, Add1ArgType),
  NEONMAP2(vpaddl_v, arm_neon_vpaddlu, arm_neon_vpaddls, UnsignedAlts),
  NEONMAP2(vpaddlq_v, arm_neon_vpaddlu, arm_neon_vpaddls, UnsignedAlts),
  NEONMAP1(vpaddq_v, arm_neon_vpadd, Add1ArgType),
  NEONMAP2(vpmax_v, arm_neon_vpmaxu, arm_neon_vpmaxs, Add1ArgType | UnsignedAlts),
  NEONMAP2(vpmin_v, arm_neon_vpminu, arm_neon_vpmins, Add1ArgType | UnsignedAlts),
  NEONMAP1(vqabs_v, arm_neon_vqabs, Add1ArgType),
  NEONMAP1(vqabsq_v, arm_neon_vqabs, Add1ArgType),
  NEONMAP2(vqadd_v, arm_neon_vqaddu, arm_neon_vqadds, Add1ArgType | UnsignedAlts),
  NEONMAP2(vqaddq_v, arm_neon_vqaddu, arm_neon_vqadds, Add1ArgType | UnsignedAlts),
  NEONMAP2(vqdmlal_v, arm_neon_vqdmull, arm_neon_vqadds, 0),
  NEONMAP2(vqdmlsl_v, arm_neon_vqdmull, arm_neon_vqsubs, 0),
  NEONMAP1(vqdmulh_v, arm_neon_vqdmulh, Add1ArgType),
  NEONMAP1(vqdmulhq_v, arm_neon_vqdmulh, Add1ArgType),
  NEONMAP1(vqdmull_v, arm_neon_vqdmull, Add1ArgType),
  NEONMAP2(vqmovn_v, arm_neon_vqmovnu, arm_neon_vqmovns, Add1ArgType | UnsignedAlts),
  NEONMAP1(vqmovun_v, arm_neon_vqmovnsu, Add1ArgType),
  NEONMAP1(vqneg_v, arm_neon_vqneg, Add1ArgType),
  NEONMAP1(vqnegq_v, arm_neon_vqneg, Add1ArgType),
  NEONMAP1(vqrdmulh_v, arm_neon_vqrdmulh, Add1ArgType),
  NEONMAP1(vqrdmulhq_v, arm_neon_vqrdmulh, Add1ArgType),
  NEONMAP2(vqrshl_v, arm_neon_vqrshiftu, arm_neon_vqrshifts, Add1ArgType | UnsignedAlts),
  NEONMAP2(vqrshlq_v, arm_neon_vqrshiftu, arm_neon_vqrshifts, Add1ArgType | UnsignedAlts),
  NEONMAP2(vqshl_n_v, arm_neon_vqshiftu, arm_neon_vqshifts, UnsignedAlts),
  NEONMAP2(vqshl_v, arm_neon_vqshiftu, arm_neon_vqshifts, Add1ArgType | UnsignedAlts),
  NEONMAP2(vqshlq_n_v, arm_neon_vqshiftu, arm_neon_vqshifts, UnsignedAlts),
  NEONMAP2(vqshlq_v, arm_neon_vqshiftu, arm_neon_vqshifts, Add1ArgType | UnsignedAlts),
  NEONMAP1(vqshlu_n_v, arm_neon_vqshiftsu, 0),
  NEONMAP1(vqshluq_n_v, arm_neon_vqshiftsu, 0),
  NEONMAP2(vqsub_v, arm_neon_vqsubu, arm_neon_vqsubs, Add1ArgType | UnsignedAlts),
  NEONMAP2(vqsubq_v, arm_neon_vqsubu, arm_neon_vqsubs, Add1ArgType | UnsignedAlts),
  NEONMAP1(vraddhn_v, arm_neon_vraddhn, Add1ArgType),
  NEONMAP2(vrecpe_v, arm_neon_vrecpe, arm_neon_vrecpe, 0),
  NEONMAP2(vrecpeq_v, arm_neon_vrecpe, arm_neon_vrecpe, 0),
  NEONMAP1(vrecps_v, arm_neon_vrecps, Add1ArgType),
  NEONMAP1(vrecpsq_v, arm_neon_vrecps, Add1ArgType),
  NEONMAP2(vrhadd_v, arm_neon_vrhaddu, arm_neon_vrhadds, Add1ArgType | UnsignedAlts),
  NEONMAP2(vrhaddq_v, arm_neon_vrhaddu, arm_neon_vrhadds, Add1ArgType | UnsignedAlts),
  NEONMAP1(vrnd_v, arm_neon_vrintz, Add1ArgType),
  NEONMAP1(vrnda_v, arm_neon_vrinta, Add1ArgType),
  NEONMAP1(vrndaq_v, arm_neon_vrinta, Add1ArgType),
  NEONMAP1(vrndm_v, arm_neon_vrintm, Add1ArgType),
  NEONMAP1(vrndmq_v, arm_neon_vrintm, Add1ArgType),
  NEONMAP1(vrndn_v, arm_neon_vrintn, Add1ArgType),
  NEONMAP1(vrndnq_v, arm_neon_vrintn, Add1ArgType),
  NEONMAP1(vrndp_v, arm_neon_vrintp, Add1ArgType),
  NEONMAP1(vrndpq_v, arm_neon_vrintp, Add1ArgType),
  NEONMAP1(vrndq_v, arm_neon_vrintz, Add1ArgType),
  NEONMAP1(vrndx_v, arm_neon_vrintx, Add1ArgType),
  NEONMAP1(vrndxq_v, arm_neon_vrintx, Add1ArgType),
  NEONMAP2(vrshl_v, arm_neon_vrshiftu, arm_neon_vrshifts, Add1ArgType | UnsignedAlts),
  NEONMAP2(vrshlq_v, arm_neon_vrshiftu, arm_neon_vrshifts, Add1ArgType | UnsignedAlts),
  NEONMAP2(vrshr_n_v, arm_neon_vrshiftu, arm_neon_vrshifts, UnsignedAlts),
  NEONMAP2(vrshrq_n_v, arm_neon_vrshiftu, arm_neon_vrshifts, UnsignedAlts),
  NEONMAP2(vrsqrte_v, arm_neon_vrsqrte, arm_neon_vrsqrte, 0),
  NEONMAP2(vrsqrteq_v, arm_neon_vrsqrte, arm_neon_vrsqrte, 0),
  NEONMAP1(vrsqrts_v, arm_neon_vrsqrts, Add1ArgType),
  NEONMAP1(vrsqrtsq_v, arm_neon_vrsqrts, Add1ArgType),
  NEONMAP1(vrsubhn_v, arm_neon_vrsubhn, Add1ArgType),
  NEONMAP1(vsha1su0q_v, arm_neon_sha1su0, 0),
  NEONMAP1(vsha1su1q_v, arm_neon_sha1su1, 0),
  NEONMAP1(vsha256h2q_v, arm_neon_sha256h2, 0),
  NEONMAP1(vsha256hq_v, arm_neon_sha256h, 0),
  NEONMAP1(vsha256su0q_v, arm_neon_sha256su0, 0),
  NEONMAP1(vsha256su1q_v, arm_neon_sha256su1, 0),
  NEONMAP0(vshl_n_v),
  NEONMAP2(vshl_v, arm_neon_vshiftu, arm_neon_vshifts, Add1ArgType | UnsignedAlts),
  NEONMAP0(vshll_n_v),
  NEONMAP0(vshlq_n_v),
  NEONMAP2(vshlq_v, arm_neon_vshiftu, arm_neon_vshifts, Add1ArgType | UnsignedAlts),
  NEONMAP0(vshr_n_v),
  NEONMAP0(vshrn_n_v),
  NEONMAP0(vshrq_n_v),
  NEONMAP1(vst1_v, arm_neon_vst1, 0),
  NEONMAP1(vst1q_v, arm_neon_vst1, 0),
  NEONMAP1(vst2_lane_v, arm_neon_vst2lane, 0),
  NEONMAP1(vst2_v, arm_neon_vst2, 0),
  NEONMAP1(vst2q_lane_v, arm_neon_vst2lane, 0),
  NEONMAP1(vst2q_v, arm_neon_vst2, 0),
  NEONMAP1(vst3_lane_v, arm_neon_vst3lane, 0),
  NEONMAP1(vst3_v, arm_neon_vst3, 0),
  NEONMAP1(vst3q_lane_v, arm_neon_vst3lane, 0),
  NEONMAP1(vst3q_v, arm_neon_vst3, 0),
  NEONMAP1(vst4_lane_v, arm_neon_vst4lane, 0),
  NEONMAP1(vst4_v, arm_neon_vst4, 0),
  NEONMAP1(vst4q_lane_v, arm_neon_vst4lane, 0),
  NEONMAP1(vst4q_v, arm_neon_vst4, 0),
  NEONMAP0(vsubhn_v),
  NEONMAP0(vtrn_v),
  NEONMAP0(vtrnq_v),
  NEONMAP0(vtst_v),
  NEONMAP0(vtstq_v),
  NEONMAP0(vuzp_v),
  NEONMAP0(vuzpq_v),
  NEONMAP0(vzip_v),
  NEONMAP0(vzipq_v)
};

static const NeonIntrinsicInfo AArch64SIMDIntrinsicMap[] = {
  NEONMAP1(vabs_v, aarch64_neon_abs, 0),
  NEONMAP1(vabsq_v, aarch64_neon_abs, 0),
  NEONMAP0(vaddhn_v),
  NEONMAP1(vaesdq_v, aarch64_crypto_aesd, 0),
  NEONMAP1(vaeseq_v, aarch64_crypto_aese, 0),
  NEONMAP1(vaesimcq_v, aarch64_crypto_aesimc, 0),
  NEONMAP1(vaesmcq_v, aarch64_crypto_aesmc, 0),
  NEONMAP1(vcage_v, aarch64_neon_facge, 0),
  NEONMAP1(vcageq_v, aarch64_neon_facge, 0),
  NEONMAP1(vcagt_v, aarch64_neon_facgt, 0),
  NEONMAP1(vcagtq_v, aarch64_neon_facgt, 0),
  NEONMAP1(vcale_v, aarch64_neon_facge, 0),
  NEONMAP1(vcaleq_v, aarch64_neon_facge, 0),
  NEONMAP1(vcalt_v, aarch64_neon_facgt, 0),
  NEONMAP1(vcaltq_v, aarch64_neon_facgt, 0),
  NEONMAP1(vcls_v, aarch64_neon_cls, Add1ArgType),
  NEONMAP1(vclsq_v, aarch64_neon_cls, Add1ArgType),
  NEONMAP1(vclz_v, ctlz, Add1ArgType),
  NEONMAP1(vclzq_v, ctlz, Add1ArgType),
  NEONMAP1(vcnt_v, ctpop, Add1ArgType),
  NEONMAP1(vcntq_v, ctpop, Add1ArgType),
  NEONMAP1(vcvt_f16_f32, aarch64_neon_vcvtfp2hf, 0),
  NEONMAP1(vcvt_f32_f16, aarch64_neon_vcvthf2fp, 0),
  NEONMAP0(vcvt_f32_v),
  NEONMAP2(vcvt_n_f32_v, aarch64_neon_vcvtfxu2fp, aarch64_neon_vcvtfxs2fp, 0),
  NEONMAP2(vcvt_n_f64_v, aarch64_neon_vcvtfxu2fp, aarch64_neon_vcvtfxs2fp, 0),
  NEONMAP1(vcvt_n_s32_v, aarch64_neon_vcvtfp2fxs, 0),
  NEONMAP1(vcvt_n_s64_v, aarch64_neon_vcvtfp2fxs, 0),
  NEONMAP1(vcvt_n_u32_v, aarch64_neon_vcvtfp2fxu, 0),
  NEONMAP1(vcvt_n_u64_v, aarch64_neon_vcvtfp2fxu, 0),
  NEONMAP0(vcvtq_f32_v),
  NEONMAP2(vcvtq_n_f32_v, aarch64_neon_vcvtfxu2fp, aarch64_neon_vcvtfxs2fp, 0),
  NEONMAP2(vcvtq_n_f64_v, aarch64_neon_vcvtfxu2fp, aarch64_neon_vcvtfxs2fp, 0),
  NEONMAP1(vcvtq_n_s32_v, aarch64_neon_vcvtfp2fxs, 0),
  NEONMAP1(vcvtq_n_s64_v, aarch64_neon_vcvtfp2fxs, 0),
  NEONMAP1(vcvtq_n_u32_v, aarch64_neon_vcvtfp2fxu, 0),
  NEONMAP1(vcvtq_n_u64_v, aarch64_neon_vcvtfp2fxu, 0),
  NEONMAP1(vcvtx_f32_v, aarch64_neon_fcvtxn, AddRetType | Add1ArgType),
  NEONMAP0(vext_v),
  NEONMAP0(vextq_v),
  NEONMAP0(vfma_v),
  NEONMAP0(vfmaq_v),
  NEONMAP2(vhadd_v, aarch64_neon_uhadd, aarch64_neon_shadd, Add1ArgType | UnsignedAlts),
  NEONMAP2(vhaddq_v, aarch64_neon_uhadd, aarch64_neon_shadd, Add1ArgType | UnsignedAlts),
  NEONMAP2(vhsub_v, aarch64_neon_uhsub, aarch64_neon_shsub, Add1ArgType | UnsignedAlts),
  NEONMAP2(vhsubq_v, aarch64_neon_uhsub, aarch64_neon_shsub, Add1ArgType | UnsignedAlts),
  NEONMAP0(vmovl_v),
  NEONMAP0(vmovn_v),
  NEONMAP1(vmul_v, aarch64_neon_pmul, Add1ArgType),
  NEONMAP1(vmulq_v, aarch64_neon_pmul, Add1ArgType),
  NEONMAP1(vpadd_v, aarch64_neon_addp, Add1ArgType),
  NEONMAP2(vpaddl_v, aarch64_neon_uaddlp, aarch64_neon_saddlp, UnsignedAlts),
  NEONMAP2(vpaddlq_v, aarch64_neon_uaddlp, aarch64_neon_saddlp, UnsignedAlts),
  NEONMAP1(vpaddq_v, aarch64_neon_addp, Add1ArgType),
  NEONMAP1(vqabs_v, aarch64_neon_sqabs, Add1ArgType),
  NEONMAP1(vqabsq_v, aarch64_neon_sqabs, Add1ArgType),
  NEONMAP2(vqadd_v, aarch64_neon_uqadd, aarch64_neon_sqadd, Add1ArgType | UnsignedAlts),
  NEONMAP2(vqaddq_v, aarch64_neon_uqadd, aarch64_neon_sqadd, Add1ArgType | UnsignedAlts),
  NEONMAP2(vqdmlal_v, aarch64_neon_sqdmull, aarch64_neon_sqadd, 0),
  NEONMAP2(vqdmlsl_v, aarch64_neon_sqdmull, aarch64_neon_sqsub, 0),
  NEONMAP1(vqdmulh_v, aarch64_neon_sqdmulh, Add1ArgType),
  NEONMAP1(vqdmulhq_v, aarch64_neon_sqdmulh, Add1ArgType),
  NEONMAP1(vqdmull_v, aarch64_neon_sqdmull, Add1ArgType),
  NEONMAP2(vqmovn_v, aarch64_neon_uqxtn, aarch64_neon_sqxtn, Add1ArgType | UnsignedAlts),
  NEONMAP1(vqmovun_v, aarch64_neon_sqxtun, Add1ArgType),
  NEONMAP1(vqneg_v, aarch64_neon_sqneg, Add1ArgType),
  NEONMAP1(vqnegq_v, aarch64_neon_sqneg, Add1ArgType),
  NEONMAP1(vqrdmulh_v, aarch64_neon_sqrdmulh, Add1ArgType),
  NEONMAP1(vqrdmulhq_v, aarch64_neon_sqrdmulh, Add1ArgType),
  NEONMAP2(vqrshl_v, aarch64_neon_uqrshl, aarch64_neon_sqrshl, Add1ArgType | UnsignedAlts),
  NEONMAP2(vqrshlq_v, aarch64_neon_uqrshl, aarch64_neon_sqrshl, Add1ArgType | UnsignedAlts),
  NEONMAP2(vqshl_n_v, aarch64_neon_uqshl, aarch64_neon_sqshl, UnsignedAlts),
  NEONMAP2(vqshl_v, aarch64_neon_uqshl, aarch64_neon_sqshl, Add1ArgType | UnsignedAlts),
  NEONMAP2(vqshlq_n_v, aarch64_neon_uqshl, aarch64_neon_sqshl,UnsignedAlts),
  NEONMAP2(vqshlq_v, aarch64_neon_uqshl, aarch64_neon_sqshl, Add1ArgType | UnsignedAlts),
  NEONMAP1(vqshlu_n_v, aarch64_neon_sqshlu, 0),
  NEONMAP1(vqshluq_n_v, aarch64_neon_sqshlu, 0),
  NEONMAP2(vqsub_v, aarch64_neon_uqsub, aarch64_neon_sqsub, Add1ArgType | UnsignedAlts),
  NEONMAP2(vqsubq_v, aarch64_neon_uqsub, aarch64_neon_sqsub, Add1ArgType | UnsignedAlts),
  NEONMAP1(vraddhn_v, aarch64_neon_raddhn, Add1ArgType),
  NEONMAP2(vrecpe_v, aarch64_neon_frecpe, aarch64_neon_urecpe, 0),
  NEONMAP2(vrecpeq_v, aarch64_neon_frecpe, aarch64_neon_urecpe, 0),
  NEONMAP1(vrecps_v, aarch64_neon_frecps, Add1ArgType),
  NEONMAP1(vrecpsq_v, aarch64_neon_frecps, Add1ArgType),
  NEONMAP2(vrhadd_v, aarch64_neon_urhadd, aarch64_neon_srhadd, Add1ArgType | UnsignedAlts),
  NEONMAP2(vrhaddq_v, aarch64_neon_urhadd, aarch64_neon_srhadd, Add1ArgType | UnsignedAlts),
  NEONMAP2(vrshl_v, aarch64_neon_urshl, aarch64_neon_srshl, Add1ArgType | UnsignedAlts),
  NEONMAP2(vrshlq_v, aarch64_neon_urshl, aarch64_neon_srshl, Add1ArgType | UnsignedAlts),
  NEONMAP2(vrshr_n_v, aarch64_neon_urshl, aarch64_neon_srshl, UnsignedAlts),
  NEONMAP2(vrshrq_n_v, aarch64_neon_urshl, aarch64_neon_srshl, UnsignedAlts),
  NEONMAP2(vrsqrte_v, aarch64_neon_frsqrte, aarch64_neon_ursqrte, 0),
  NEONMAP2(vrsqrteq_v, aarch64_neon_frsqrte, aarch64_neon_ursqrte, 0),
  NEONMAP1(vrsqrts_v, aarch64_neon_frsqrts, Add1ArgType),
  NEONMAP1(vrsqrtsq_v, aarch64_neon_frsqrts, Add1ArgType),
  NEONMAP1(vrsubhn_v, aarch64_neon_rsubhn, Add1ArgType),
  NEONMAP1(vsha1su0q_v, aarch64_crypto_sha1su0, 0),
  NEONMAP1(vsha1su1q_v, aarch64_crypto_sha1su1, 0),
  NEONMAP1(vsha256h2q_v, aarch64_crypto_sha256h2, 0),
  NEONMAP1(vsha256hq_v, aarch64_crypto_sha256h, 0),
  NEONMAP1(vsha256su0q_v, aarch64_crypto_sha256su0, 0),
  NEONMAP1(vsha256su1q_v, aarch64_crypto_sha256su1, 0),
  NEONMAP0(vshl_n_v),
  NEONMAP2(vshl_v, aarch64_neon_ushl, aarch64_neon_sshl, Add1ArgType | UnsignedAlts),
  NEONMAP0(vshll_n_v),
  NEONMAP0(vshlq_n_v),
  NEONMAP2(vshlq_v, aarch64_neon_ushl, aarch64_neon_sshl, Add1ArgType | UnsignedAlts),
  NEONMAP0(vshr_n_v),
  NEONMAP0(vshrn_n_v),
  NEONMAP0(vshrq_n_v),
  NEONMAP0(vsubhn_v),
  NEONMAP0(vtst_v),
  NEONMAP0(vtstq_v),
};

static const NeonIntrinsicInfo AArch64SISDIntrinsicMap[] = {
  NEONMAP1(vabdd_f64, aarch64_sisd_fabd, Add1ArgType),
  NEONMAP1(vabds_f32, aarch64_sisd_fabd, Add1ArgType),
  NEONMAP1(vabsd_s64, aarch64_neon_abs, Add1ArgType),
  NEONMAP1(vaddlv_s32, aarch64_neon_saddlv, AddRetType | Add1ArgType),
  NEONMAP1(vaddlv_u32, aarch64_neon_uaddlv, AddRetType | Add1ArgType),
  NEONMAP1(vaddlvq_s32, aarch64_neon_saddlv, AddRetType | Add1ArgType),
  NEONMAP1(vaddlvq_u32, aarch64_neon_uaddlv, AddRetType | Add1ArgType),
  NEONMAP1(vaddv_f32, aarch64_neon_faddv, AddRetType | Add1ArgType),
  NEONMAP1(vaddv_s32, aarch64_neon_saddv, AddRetType | Add1ArgType),
  NEONMAP1(vaddv_u32, aarch64_neon_uaddv, AddRetType | Add1ArgType),
  NEONMAP1(vaddvq_f32, aarch64_neon_faddv, AddRetType | Add1ArgType),
  NEONMAP1(vaddvq_f64, aarch64_neon_faddv, AddRetType | Add1ArgType),
  NEONMAP1(vaddvq_s32, aarch64_neon_saddv, AddRetType | Add1ArgType),
  NEONMAP1(vaddvq_s64, aarch64_neon_saddv, AddRetType | Add1ArgType),
  NEONMAP1(vaddvq_u32, aarch64_neon_uaddv, AddRetType | Add1ArgType),
  NEONMAP1(vaddvq_u64, aarch64_neon_uaddv, AddRetType | Add1ArgType),
  NEONMAP1(vcaged_f64, aarch64_neon_facge, AddRetType | Add1ArgType),
  NEONMAP1(vcages_f32, aarch64_neon_facge, AddRetType | Add1ArgType),
  NEONMAP1(vcagtd_f64, aarch64_neon_facgt, AddRetType | Add1ArgType),
  NEONMAP1(vcagts_f32, aarch64_neon_facgt, AddRetType | Add1ArgType),
  NEONMAP1(vcaled_f64, aarch64_neon_facge, AddRetType | Add1ArgType),
  NEONMAP1(vcales_f32, aarch64_neon_facge, AddRetType | Add1ArgType),
  NEONMAP1(vcaltd_f64, aarch64_neon_facgt, AddRetType | Add1ArgType),
  NEONMAP1(vcalts_f32, aarch64_neon_facgt, AddRetType | Add1ArgType),
  NEONMAP1(vcvtad_s64_f64, aarch64_neon_fcvtas, AddRetType | Add1ArgType),
  NEONMAP1(vcvtad_u64_f64, aarch64_neon_fcvtau, AddRetType | Add1ArgType),
  NEONMAP1(vcvtas_s32_f32, aarch64_neon_fcvtas, AddRetType | Add1ArgType),
  NEONMAP1(vcvtas_u32_f32, aarch64_neon_fcvtau, AddRetType | Add1ArgType),
  NEONMAP1(vcvtd_n_f64_s64, aarch64_neon_vcvtfxs2fp, AddRetType | Add1ArgType),
  NEONMAP1(vcvtd_n_f64_u64, aarch64_neon_vcvtfxu2fp, AddRetType | Add1ArgType),
  NEONMAP1(vcvtd_n_s64_f64, aarch64_neon_vcvtfp2fxs, AddRetType | Add1ArgType),
  NEONMAP1(vcvtd_n_u64_f64, aarch64_neon_vcvtfp2fxu, AddRetType | Add1ArgType),
  NEONMAP1(vcvtmd_s64_f64, aarch64_neon_fcvtms, AddRetType | Add1ArgType),
  NEONMAP1(vcvtmd_u64_f64, aarch64_neon_fcvtmu, AddRetType | Add1ArgType),
  NEONMAP1(vcvtms_s32_f32, aarch64_neon_fcvtms, AddRetType | Add1ArgType),
  NEONMAP1(vcvtms_u32_f32, aarch64_neon_fcvtmu, AddRetType | Add1ArgType),
  NEONMAP1(vcvtnd_s64_f64, aarch64_neon_fcvtns, AddRetType | Add1ArgType),
  NEONMAP1(vcvtnd_u64_f64, aarch64_neon_fcvtnu, AddRetType | Add1ArgType),
  NEONMAP1(vcvtns_s32_f32, aarch64_neon_fcvtns, AddRetType | Add1ArgType),
  NEONMAP1(vcvtns_u32_f32, aarch64_neon_fcvtnu, AddRetType | Add1ArgType),
  NEONMAP1(vcvtpd_s64_f64, aarch64_neon_fcvtps, AddRetType | Add1ArgType),
  NEONMAP1(vcvtpd_u64_f64, aarch64_neon_fcvtpu, AddRetType | Add1ArgType),
  NEONMAP1(vcvtps_s32_f32, aarch64_neon_fcvtps, AddRetType | Add1ArgType),
  NEONMAP1(vcvtps_u32_f32, aarch64_neon_fcvtpu, AddRetType | Add1ArgType),
  NEONMAP1(vcvts_n_f32_s32, aarch64_neon_vcvtfxs2fp, AddRetType | Add1ArgType),
  NEONMAP1(vcvts_n_f32_u32, aarch64_neon_vcvtfxu2fp, AddRetType | Add1ArgType),
  NEONMAP1(vcvts_n_s32_f32, aarch64_neon_vcvtfp2fxs, AddRetType | Add1ArgType),
  NEONMAP1(vcvts_n_u32_f32, aarch64_neon_vcvtfp2fxu, AddRetType | Add1ArgType),
  NEONMAP1(vcvtxd_f32_f64, aarch64_sisd_fcvtxn, 0),
  NEONMAP1(vmaxnmv_f32, aarch64_neon_fmaxnmv, AddRetType | Add1ArgType),
  NEONMAP1(vmaxnmvq_f32, aarch64_neon_fmaxnmv, AddRetType | Add1ArgType),
  NEONMAP1(vmaxnmvq_f64, aarch64_neon_fmaxnmv, AddRetType | Add1ArgType),
  NEONMAP1(vmaxv_f32, aarch64_neon_fmaxv, AddRetType | Add1ArgType),
  NEONMAP1(vmaxv_s32, aarch64_neon_smaxv, AddRetType | Add1ArgType),
  NEONMAP1(vmaxv_u32, aarch64_neon_umaxv, AddRetType | Add1ArgType),
  NEONMAP1(vmaxvq_f32, aarch64_neon_fmaxv, AddRetType | Add1ArgType),
  NEONMAP1(vmaxvq_f64, aarch64_neon_fmaxv, AddRetType | Add1ArgType),
  NEONMAP1(vmaxvq_s32, aarch64_neon_smaxv, AddRetType | Add1ArgType),
  NEONMAP1(vmaxvq_u32, aarch64_neon_umaxv, AddRetType | Add1ArgType),
  NEONMAP1(vminnmv_f32, aarch64_neon_fminnmv, AddRetType | Add1ArgType),
  NEONMAP1(vminnmvq_f32, aarch64_neon_fminnmv, AddRetType | Add1ArgType),
  NEONMAP1(vminnmvq_f64, aarch64_neon_fminnmv, AddRetType | Add1ArgType),
  NEONMAP1(vminv_f32, aarch64_neon_fminv, AddRetType | Add1ArgType),
  NEONMAP1(vminv_s32, aarch64_neon_sminv, AddRetType | Add1ArgType),
  NEONMAP1(vminv_u32, aarch64_neon_uminv, AddRetType | Add1ArgType),
  NEONMAP1(vminvq_f32, aarch64_neon_fminv, AddRetType | Add1ArgType),
  NEONMAP1(vminvq_f64, aarch64_neon_fminv, AddRetType | Add1ArgType),
  NEONMAP1(vminvq_s32, aarch64_neon_sminv, AddRetType | Add1ArgType),
  NEONMAP1(vminvq_u32, aarch64_neon_uminv, AddRetType | Add1ArgType),
  NEONMAP1(vmull_p64, aarch64_neon_pmull64, 0),
  NEONMAP1(vmulxd_f64, aarch64_neon_fmulx, Add1ArgType),
  NEONMAP1(vmulxs_f32, aarch64_neon_fmulx, Add1ArgType),
  NEONMAP1(vpaddd_s64, aarch64_neon_uaddv, AddRetType | Add1ArgType),
  NEONMAP1(vpaddd_u64, aarch64_neon_uaddv, AddRetType | Add1ArgType),
  NEONMAP1(vpmaxnmqd_f64, aarch64_neon_fmaxnmv, AddRetType | Add1ArgType),
  NEONMAP1(vpmaxnms_f32, aarch64_neon_fmaxnmv, AddRetType | Add1ArgType),
  NEONMAP1(vpmaxqd_f64, aarch64_neon_fmaxv, AddRetType | Add1ArgType),
  NEONMAP1(vpmaxs_f32, aarch64_neon_fmaxv, AddRetType | Add1ArgType),
  NEONMAP1(vpminnmqd_f64, aarch64_neon_fminnmv, AddRetType | Add1ArgType),
  NEONMAP1(vpminnms_f32, aarch64_neon_fminnmv, AddRetType | Add1ArgType),
  NEONMAP1(vpminqd_f64, aarch64_neon_fminv, AddRetType | Add1ArgType),
  NEONMAP1(vpmins_f32, aarch64_neon_fminv, AddRetType | Add1ArgType),
  NEONMAP1(vqabsb_s8, aarch64_neon_sqabs, Vectorize1ArgType | Use64BitVectors),
  NEONMAP1(vqabsd_s64, aarch64_neon_sqabs, Add1ArgType),
  NEONMAP1(vqabsh_s16, aarch64_neon_sqabs, Vectorize1ArgType | Use64BitVectors),
  NEONMAP1(vqabss_s32, aarch64_neon_sqabs, Add1ArgType),
  NEONMAP1(vqaddb_s8, aarch64_neon_sqadd, Vectorize1ArgType | Use64BitVectors),
  NEONMAP1(vqaddb_u8, aarch64_neon_uqadd, Vectorize1ArgType | Use64BitVectors),
  NEONMAP1(vqaddd_s64, aarch64_neon_sqadd, Add1ArgType),
  NEONMAP1(vqaddd_u64, aarch64_neon_uqadd, Add1ArgType),
  NEONMAP1(vqaddh_s16, aarch64_neon_sqadd, Vectorize1ArgType | Use64BitVectors),
  NEONMAP1(vqaddh_u16, aarch64_neon_uqadd, Vectorize1ArgType | Use64BitVectors),
  NEONMAP1(vqadds_s32, aarch64_neon_sqadd, Add1ArgType),
  NEONMAP1(vqadds_u32, aarch64_neon_uqadd, Add1ArgType),
  NEONMAP1(vqdmulhh_s16, aarch64_neon_sqdmulh, Vectorize1ArgType | Use64BitVectors),
  NEONMAP1(vqdmulhs_s32, aarch64_neon_sqdmulh, Add1ArgType),
  NEONMAP1(vqdmullh_s16, aarch64_neon_sqdmull, VectorRet | Use128BitVectors),
  NEONMAP1(vqdmulls_s32, aarch64_neon_sqdmulls_scalar, 0),
  NEONMAP1(vqmovnd_s64, aarch64_neon_scalar_sqxtn, AddRetType | Add1ArgType),
  NEONMAP1(vqmovnd_u64, aarch64_neon_scalar_uqxtn, AddRetType | Add1ArgType),
  NEONMAP1(vqmovnh_s16, aarch64_neon_sqxtn, VectorRet | Use64BitVectors),
  NEONMAP1(vqmovnh_u16, aarch64_neon_uqxtn, VectorRet | Use64BitVectors),
  NEONMAP1(vqmovns_s32, aarch64_neon_sqxtn, VectorRet | Use64BitVectors),
  NEONMAP1(vqmovns_u32, aarch64_neon_uqxtn, VectorRet | Use64BitVectors),
  NEONMAP1(vqmovund_s64, aarch64_neon_scalar_sqxtun, AddRetType | Add1ArgType),
  NEONMAP1(vqmovunh_s16, aarch64_neon_sqxtun, VectorRet | Use64BitVectors),
  NEONMAP1(vqmovuns_s32, aarch64_neon_sqxtun, VectorRet | Use64BitVectors),
  NEONMAP1(vqnegb_s8, aarch64_neon_sqneg, Vectorize1ArgType | Use64BitVectors),
  NEONMAP1(vqnegd_s64, aarch64_neon_sqneg, Add1ArgType),
  NEONMAP1(vqnegh_s16, aarch64_neon_sqneg, Vectorize1ArgType | Use64BitVectors),
  NEONMAP1(vqnegs_s32, aarch64_neon_sqneg, Add1ArgType),
  NEONMAP1(vqrdmulhh_s16, aarch64_neon_sqrdmulh, Vectorize1ArgType | Use64BitVectors),
  NEONMAP1(vqrdmulhs_s32, aarch64_neon_sqrdmulh, Add1ArgType),
  NEONMAP1(vqrshlb_s8, aarch64_neon_sqrshl, Vectorize1ArgType | Use64BitVectors),
  NEONMAP1(vqrshlb_u8, aarch64_neon_uqrshl, Vectorize1ArgType | Use64BitVectors),
  NEONMAP1(vqrshld_s64, aarch64_neon_sqrshl, Add1ArgType),
  NEONMAP1(vqrshld_u64, aarch64_neon_uqrshl, Add1ArgType),
  NEONMAP1(vqrshlh_s16, aarch64_neon_sqrshl, Vectorize1ArgType | Use64BitVectors),
  NEONMAP1(vqrshlh_u16, aarch64_neon_uqrshl, Vectorize1ArgType | Use64BitVectors),
  NEONMAP1(vqrshls_s32, aarch64_neon_sqrshl, Add1ArgType),
  NEONMAP1(vqrshls_u32, aarch64_neon_uqrshl, Add1ArgType),
  NEONMAP1(vqrshrnd_n_s64, aarch64_neon_sqrshrn, AddRetType),
  NEONMAP1(vqrshrnd_n_u64, aarch64_neon_uqrshrn, AddRetType),
  NEONMAP1(vqrshrnh_n_s16, aarch64_neon_sqrshrn, VectorRet | Use64BitVectors),
  NEONMAP1(vqrshrnh_n_u16, aarch64_neon_uqrshrn, VectorRet | Use64BitVectors),
  NEONMAP1(vqrshrns_n_s32, aarch64_neon_sqrshrn, VectorRet | Use64BitVectors),
  NEONMAP1(vqrshrns_n_u32, aarch64_neon_uqrshrn, VectorRet | Use64BitVectors),
  NEONMAP1(vqrshrund_n_s64, aarch64_neon_sqrshrun, AddRetType),
  NEONMAP1(vqrshrunh_n_s16, aarch64_neon_sqrshrun, VectorRet | Use64BitVectors),
  NEONMAP1(vqrshruns_n_s32, aarch64_neon_sqrshrun, VectorRet | Use64BitVectors),
  NEONMAP1(vqshlb_n_s8, aarch64_neon_sqshl, Vectorize1ArgType | Use64BitVectors),
  NEONMAP1(vqshlb_n_u8, aarch64_neon_uqshl, Vectorize1ArgType | Use64BitVectors),
  NEONMAP1(vqshlb_s8, aarch64_neon_sqshl, Vectorize1ArgType | Use64BitVectors),
  NEONMAP1(vqshlb_u8, aarch64_neon_uqshl, Vectorize1ArgType | Use64BitVectors),
  NEONMAP1(vqshld_s64, aarch64_neon_sqshl, Add1ArgType),
  NEONMAP1(vqshld_u64, aarch64_neon_uqshl, Add1ArgType),
  NEONMAP1(vqshlh_n_s16, aarch64_neon_sqshl, Vectorize1ArgType | Use64BitVectors),
  NEONMAP1(vqshlh_n_u16, aarch64_neon_uqshl, Vectorize1ArgType | Use64BitVectors),
  NEONMAP1(vqshlh_s16, aarch64_neon_sqshl, Vectorize1ArgType | Use64BitVectors),
  NEONMAP1(vqshlh_u16, aarch64_neon_uqshl, Vectorize1ArgType | Use64BitVectors),
  NEONMAP1(vqshls_n_s32, aarch64_neon_sqshl, Add1ArgType),
  NEONMAP1(vqshls_n_u32, aarch64_neon_uqshl, Add1ArgType),
  NEONMAP1(vqshls_s32, aarch64_neon_sqshl, Add1ArgType),
  NEONMAP1(vqshls_u32, aarch64_neon_uqshl, Add1ArgType),
  NEONMAP1(vqshlub_n_s8, aarch64_neon_sqshlu, Vectorize1ArgType | Use64BitVectors),
  NEONMAP1(vqshluh_n_s16, aarch64_neon_sqshlu, Vectorize1ArgType | Use64BitVectors),
  NEONMAP1(vqshlus_n_s32, aarch64_neon_sqshlu, Add1ArgType),
  NEONMAP1(vqshrnd_n_s64, aarch64_neon_sqshrn, AddRetType),
  NEONMAP1(vqshrnd_n_u64, aarch64_neon_uqshrn, AddRetType),
  NEONMAP1(vqshrnh_n_s16, aarch64_neon_sqshrn, VectorRet | Use64BitVectors),
  NEONMAP1(vqshrnh_n_u16, aarch64_neon_uqshrn, VectorRet | Use64BitVectors),
  NEONMAP1(vqshrns_n_s32, aarch64_neon_sqshrn, VectorRet | Use64BitVectors),
  NEONMAP1(vqshrns_n_u32, aarch64_neon_uqshrn, VectorRet | Use64BitVectors),
  NEONMAP1(vqshrund_n_s64, aarch64_neon_sqshrun, AddRetType),
  NEONMAP1(vqshrunh_n_s16, aarch64_neon_sqshrun, VectorRet | Use64BitVectors),
  NEONMAP1(vqshruns_n_s32, aarch64_neon_sqshrun, VectorRet | Use64BitVectors),
  NEONMAP1(vqsubb_s8, aarch64_neon_sqsub, Vectorize1ArgType | Use64BitVectors),
  NEONMAP1(vqsubb_u8, aarch64_neon_uqsub, Vectorize1ArgType | Use64BitVectors),
  NEONMAP1(vqsubd_s64, aarch64_neon_sqsub, Add1ArgType),
  NEONMAP1(vqsubd_u64, aarch64_neon_uqsub, Add1ArgType),
  NEONMAP1(vqsubh_s16, aarch64_neon_sqsub, Vectorize1ArgType | Use64BitVectors),
  NEONMAP1(vqsubh_u16, aarch64_neon_uqsub, Vectorize1ArgType | Use64BitVectors),
  NEONMAP1(vqsubs_s32, aarch64_neon_sqsub, Add1ArgType),
  NEONMAP1(vqsubs_u32, aarch64_neon_uqsub, Add1ArgType),
  NEONMAP1(vrecped_f64, aarch64_neon_frecpe, Add1ArgType),
  NEONMAP1(vrecpes_f32, aarch64_neon_frecpe, Add1ArgType),
  NEONMAP1(vrecpxd_f64, aarch64_neon_frecpx, Add1ArgType),
  NEONMAP1(vrecpxs_f32, aarch64_neon_frecpx, Add1ArgType),
  NEONMAP1(vrshld_s64, aarch64_neon_srshl, Add1ArgType),
  NEONMAP1(vrshld_u64, aarch64_neon_urshl, Add1ArgType),
  NEONMAP1(vrsqrted_f64, aarch64_neon_frsqrte, Add1ArgType),
  NEONMAP1(vrsqrtes_f32, aarch64_neon_frsqrte, Add1ArgType),
  NEONMAP1(vrsqrtsd_f64, aarch64_neon_frsqrts, Add1ArgType),
  NEONMAP1(vrsqrtss_f32, aarch64_neon_frsqrts, Add1ArgType),
  NEONMAP1(vsha1cq_u32, aarch64_crypto_sha1c, 0),
  NEONMAP1(vsha1h_u32, aarch64_crypto_sha1h, 0),
  NEONMAP1(vsha1mq_u32, aarch64_crypto_sha1m, 0),
  NEONMAP1(vsha1pq_u32, aarch64_crypto_sha1p, 0),
  NEONMAP1(vshld_s64, aarch64_neon_sshl, Add1ArgType),
  NEONMAP1(vshld_u64, aarch64_neon_ushl, Add1ArgType),
  NEONMAP1(vslid_n_s64, aarch64_neon_vsli, Vectorize1ArgType),
  NEONMAP1(vslid_n_u64, aarch64_neon_vsli, Vectorize1ArgType),
  NEONMAP1(vsqaddb_u8, aarch64_neon_usqadd, Vectorize1ArgType | Use64BitVectors),
  NEONMAP1(vsqaddd_u64, aarch64_neon_usqadd, Add1ArgType),
  NEONMAP1(vsqaddh_u16, aarch64_neon_usqadd, Vectorize1ArgType | Use64BitVectors),
  NEONMAP1(vsqadds_u32, aarch64_neon_usqadd, Add1ArgType),
  NEONMAP1(vsrid_n_s64, aarch64_neon_vsri, Vectorize1ArgType),
  NEONMAP1(vsrid_n_u64, aarch64_neon_vsri, Vectorize1ArgType),
  NEONMAP1(vuqaddb_s8, aarch64_neon_suqadd, Vectorize1ArgType | Use64BitVectors),
  NEONMAP1(vuqaddd_s64, aarch64_neon_suqadd, Add1ArgType),
  NEONMAP1(vuqaddh_s16, aarch64_neon_suqadd, Vectorize1ArgType | Use64BitVectors),
  NEONMAP1(vuqadds_s32, aarch64_neon_suqadd, Add1ArgType),
};

#undef NEONMAP0
#undef NEONMAP1
#undef NEONMAP2

static bool NEONSIMDIntrinsicsProvenSorted = false;

static bool AArch64SIMDIntrinsicsProvenSorted = false;
static bool AArch64SISDIntrinsicsProvenSorted = false;


static const NeonIntrinsicInfo *
findNeonIntrinsicInMap(ArrayRef<NeonIntrinsicInfo> IntrinsicMap,
                       unsigned BuiltinID, bool &MapProvenSorted) {

#ifndef NDEBUG
  if (!MapProvenSorted) {
    assert(std::is_sorted(std::begin(IntrinsicMap), std::end(IntrinsicMap)));
    MapProvenSorted = true;
  }
#endif

  const NeonIntrinsicInfo *Builtin =
      std::lower_bound(IntrinsicMap.begin(), IntrinsicMap.end(), BuiltinID);

  if (Builtin != IntrinsicMap.end() && Builtin->BuiltinID == BuiltinID)
    return Builtin;

  return nullptr;
}

Function *CodeGenFunction::LookupNeonLLVMIntrinsic(unsigned IntrinsicID,
                                                   unsigned Modifier,
                                                   llvm::Type *ArgType,
                                                   const CallExpr *E) {
  int VectorSize = 0;
  if (Modifier & Use64BitVectors)
    VectorSize = 64;
  else if (Modifier & Use128BitVectors)
    VectorSize = 128;

  // Return type.
  SmallVector<llvm::Type *, 3> Tys;
  if (Modifier & AddRetType) {
    llvm::Type *Ty = ConvertType(E->getCallReturnType(getContext()));
    if (Modifier & VectorizeRetType)
      Ty = llvm::VectorType::get(
          Ty, VectorSize ? VectorSize / Ty->getPrimitiveSizeInBits() : 1);

    Tys.push_back(Ty);
  }

  // Arguments.
  if (Modifier & VectorizeArgTypes) {
    int Elts = VectorSize ? VectorSize / ArgType->getPrimitiveSizeInBits() : 1;
    ArgType = llvm::VectorType::get(ArgType, Elts);
  }

  if (Modifier & (Add1ArgType | Add2ArgTypes))
    Tys.push_back(ArgType);

  if (Modifier & Add2ArgTypes)
    Tys.push_back(ArgType);

  if (Modifier & InventFloatType)
    Tys.push_back(FloatTy);

  return CGM.getIntrinsic(IntrinsicID, Tys);
}

static Value *EmitCommonNeonSISDBuiltinExpr(CodeGenFunction &CGF,
                                            const NeonIntrinsicInfo &SISDInfo,
                                            SmallVectorImpl<Value *> &Ops,
                                            const CallExpr *E) {
  unsigned BuiltinID = SISDInfo.BuiltinID;
  unsigned int Int = SISDInfo.LLVMIntrinsic;
  unsigned Modifier = SISDInfo.TypeModifier;
  const char *s = SISDInfo.NameHint;

  switch (BuiltinID) {
  case NEON::BI__builtin_neon_vcled_s64:
  case NEON::BI__builtin_neon_vcled_u64:
  case NEON::BI__builtin_neon_vcles_f32:
  case NEON::BI__builtin_neon_vcled_f64:
  case NEON::BI__builtin_neon_vcltd_s64:
  case NEON::BI__builtin_neon_vcltd_u64:
  case NEON::BI__builtin_neon_vclts_f32:
  case NEON::BI__builtin_neon_vcltd_f64:
  case NEON::BI__builtin_neon_vcales_f32:
  case NEON::BI__builtin_neon_vcaled_f64:
  case NEON::BI__builtin_neon_vcalts_f32:
  case NEON::BI__builtin_neon_vcaltd_f64:
    // Only one direction of comparisons actually exist, cmle is actually a cmge
    // with swapped operands. The table gives us the right intrinsic but we
    // still need to do the swap.
    std::swap(Ops[0], Ops[1]);
    break;
  }

  assert(Int && "Generic code assumes a valid intrinsic");

  // Determine the type(s) of this overloaded AArch64 intrinsic.
  const Expr *Arg = E->getArg(0);
  llvm::Type *ArgTy = CGF.ConvertType(Arg->getType());
  Function *F = CGF.LookupNeonLLVMIntrinsic(Int, Modifier, ArgTy, E);

  int j = 0;
  ConstantInt *C0 = ConstantInt::get(CGF.SizeTy, 0);
  for (Function::const_arg_iterator ai = F->arg_begin(), ae = F->arg_end();
       ai != ae; ++ai, ++j) {
    llvm::Type *ArgTy = ai->getType();
    if (Ops[j]->getType()->getPrimitiveSizeInBits() ==
             ArgTy->getPrimitiveSizeInBits())
      continue;

    assert(ArgTy->isVectorTy() && !Ops[j]->getType()->isVectorTy());
    // The constant argument to an _n_ intrinsic always has Int32Ty, so truncate
    // it before inserting.
    Ops[j] =
        CGF.Builder.CreateTruncOrBitCast(Ops[j], ArgTy->getVectorElementType());
    Ops[j] =
        CGF.Builder.CreateInsertElement(UndefValue::get(ArgTy), Ops[j], C0);
  }

  Value *Result = CGF.EmitNeonCall(F, Ops, s);
  llvm::Type *ResultType = CGF.ConvertType(E->getType());
  if (ResultType->getPrimitiveSizeInBits() <
      Result->getType()->getPrimitiveSizeInBits())
    return CGF.Builder.CreateExtractElement(Result, C0);

  return CGF.Builder.CreateBitCast(Result, ResultType, s);
}

Value *CodeGenFunction::EmitCommonNeonBuiltinExpr(
    unsigned BuiltinID, unsigned LLVMIntrinsic, unsigned AltLLVMIntrinsic,
    const char *NameHint, unsigned Modifier, const CallExpr *E,
    SmallVectorImpl<llvm::Value *> &Ops, Address PtrOp0, Address PtrOp1) {
  // Get the last argument, which specifies the vector type.
  llvm::APSInt NeonTypeConst;
  const Expr *Arg = E->getArg(E->getNumArgs() - 1);
  if (!Arg->isIntegerConstantExpr(NeonTypeConst, getContext()))
    return nullptr;

  // Determine the type of this overloaded NEON intrinsic.
  NeonTypeFlags Type(NeonTypeConst.getZExtValue());
  bool Usgn = Type.isUnsigned();
  bool Quad = Type.isQuad();

  llvm::VectorType *VTy = GetNeonType(this, Type);
  llvm::Type *Ty = VTy;
  if (!Ty)
    return nullptr;

  auto getAlignmentValue32 = [&](Address addr) -> Value* {
    return Builder.getInt32(addr.getAlignment().getQuantity());
  };

  unsigned Int = LLVMIntrinsic;
  if ((Modifier & UnsignedAlts) && !Usgn)
    Int = AltLLVMIntrinsic;

  switch (BuiltinID) {
  default: break;
  case NEON::BI__builtin_neon_vabs_v:
  case NEON::BI__builtin_neon_vabsq_v:
    if (VTy->getElementType()->isFloatingPointTy())
      return EmitNeonCall(CGM.getIntrinsic(Intrinsic::fabs, Ty), Ops, "vabs");
    return EmitNeonCall(CGM.getIntrinsic(LLVMIntrinsic, Ty), Ops, "vabs");
  case NEON::BI__builtin_neon_vaddhn_v: {
    llvm::VectorType *SrcTy =
        llvm::VectorType::getExtendedElementVectorType(VTy);

    // %sum = add <4 x i32> %lhs, %rhs
    Ops[0] = Builder.CreateBitCast(Ops[0], SrcTy);
    Ops[1] = Builder.CreateBitCast(Ops[1], SrcTy);
    Ops[0] = Builder.CreateAdd(Ops[0], Ops[1], "vaddhn");

    // %high = lshr <4 x i32> %sum, <i32 16, i32 16, i32 16, i32 16>
    Constant *ShiftAmt =
        ConstantInt::get(SrcTy, SrcTy->getScalarSizeInBits() / 2);
    Ops[0] = Builder.CreateLShr(Ops[0], ShiftAmt, "vaddhn");

    // %res = trunc <4 x i32> %high to <4 x i16>
    return Builder.CreateTrunc(Ops[0], VTy, "vaddhn");
  }
  case NEON::BI__builtin_neon_vcale_v:
  case NEON::BI__builtin_neon_vcaleq_v:
  case NEON::BI__builtin_neon_vcalt_v:
  case NEON::BI__builtin_neon_vcaltq_v:
    std::swap(Ops[0], Ops[1]);
  case NEON::BI__builtin_neon_vcage_v:
  case NEON::BI__builtin_neon_vcageq_v:
  case NEON::BI__builtin_neon_vcagt_v:
  case NEON::BI__builtin_neon_vcagtq_v: {
    llvm::Type *VecFlt = llvm::VectorType::get(
        VTy->getScalarSizeInBits() == 32 ? FloatTy : DoubleTy,
        VTy->getNumElements());
    llvm::Type *Tys[] = { VTy, VecFlt };
    Function *F = CGM.getIntrinsic(LLVMIntrinsic, Tys);
    return EmitNeonCall(F, Ops, NameHint);
  }
  case NEON::BI__builtin_neon_vclz_v:
  case NEON::BI__builtin_neon_vclzq_v:
    // We generate target-independent intrinsic, which needs a second argument
    // for whether or not clz of zero is undefined; on ARM it isn't.
    Ops.push_back(Builder.getInt1(getTarget().isCLZForZeroUndef()));
    break;
  case NEON::BI__builtin_neon_vcvt_f32_v:
  case NEON::BI__builtin_neon_vcvtq_f32_v:
    Ops[0] = Builder.CreateBitCast(Ops[0], Ty);
    Ty = GetNeonType(this, NeonTypeFlags(NeonTypeFlags::Float32, false, Quad));
    return Usgn ? Builder.CreateUIToFP(Ops[0], Ty, "vcvt")
                : Builder.CreateSIToFP(Ops[0], Ty, "vcvt");
  case NEON::BI__builtin_neon_vcvt_n_f32_v:
  case NEON::BI__builtin_neon_vcvt_n_f64_v:
  case NEON::BI__builtin_neon_vcvtq_n_f32_v:
  case NEON::BI__builtin_neon_vcvtq_n_f64_v: {
    llvm::Type *Tys[2] = { GetFloatNeonType(this, Type), Ty };
    Int = Usgn ? LLVMIntrinsic : AltLLVMIntrinsic;
    Function *F = CGM.getIntrinsic(Int, Tys);
    return EmitNeonCall(F, Ops, "vcvt_n");
  }
  case NEON::BI__builtin_neon_vcvt_n_s32_v:
  case NEON::BI__builtin_neon_vcvt_n_u32_v:
  case NEON::BI__builtin_neon_vcvt_n_s64_v:
  case NEON::BI__builtin_neon_vcvt_n_u64_v:
  case NEON::BI__builtin_neon_vcvtq_n_s32_v:
  case NEON::BI__builtin_neon_vcvtq_n_u32_v:
  case NEON::BI__builtin_neon_vcvtq_n_s64_v:
  case NEON::BI__builtin_neon_vcvtq_n_u64_v: {
    llvm::Type *Tys[2] = { Ty, GetFloatNeonType(this, Type) };
    Function *F = CGM.getIntrinsic(LLVMIntrinsic, Tys);
    return EmitNeonCall(F, Ops, "vcvt_n");
  }
  case NEON::BI__builtin_neon_vcvt_s32_v:
  case NEON::BI__builtin_neon_vcvt_u32_v:
  case NEON::BI__builtin_neon_vcvt_s64_v:
  case NEON::BI__builtin_neon_vcvt_u64_v:
  case NEON::BI__builtin_neon_vcvtq_s32_v:
  case NEON::BI__builtin_neon_vcvtq_u32_v:
  case NEON::BI__builtin_neon_vcvtq_s64_v:
  case NEON::BI__builtin_neon_vcvtq_u64_v: {
    Ops[0] = Builder.CreateBitCast(Ops[0], GetFloatNeonType(this, Type));
    return Usgn ? Builder.CreateFPToUI(Ops[0], Ty, "vcvt")
                : Builder.CreateFPToSI(Ops[0], Ty, "vcvt");
  }
  case NEON::BI__builtin_neon_vcvta_s32_v:
  case NEON::BI__builtin_neon_vcvta_s64_v:
  case NEON::BI__builtin_neon_vcvta_u32_v:
  case NEON::BI__builtin_neon_vcvta_u64_v:
  case NEON::BI__builtin_neon_vcvtaq_s32_v:
  case NEON::BI__builtin_neon_vcvtaq_s64_v:
  case NEON::BI__builtin_neon_vcvtaq_u32_v:
  case NEON::BI__builtin_neon_vcvtaq_u64_v:
  case NEON::BI__builtin_neon_vcvtn_s32_v:
  case NEON::BI__builtin_neon_vcvtn_s64_v:
  case NEON::BI__builtin_neon_vcvtn_u32_v:
  case NEON::BI__builtin_neon_vcvtn_u64_v:
  case NEON::BI__builtin_neon_vcvtnq_s32_v:
  case NEON::BI__builtin_neon_vcvtnq_s64_v:
  case NEON::BI__builtin_neon_vcvtnq_u32_v:
  case NEON::BI__builtin_neon_vcvtnq_u64_v:
  case NEON::BI__builtin_neon_vcvtp_s32_v:
  case NEON::BI__builtin_neon_vcvtp_s64_v:
  case NEON::BI__builtin_neon_vcvtp_u32_v:
  case NEON::BI__builtin_neon_vcvtp_u64_v:
  case NEON::BI__builtin_neon_vcvtpq_s32_v:
  case NEON::BI__builtin_neon_vcvtpq_s64_v:
  case NEON::BI__builtin_neon_vcvtpq_u32_v:
  case NEON::BI__builtin_neon_vcvtpq_u64_v:
  case NEON::BI__builtin_neon_vcvtm_s32_v:
  case NEON::BI__builtin_neon_vcvtm_s64_v:
  case NEON::BI__builtin_neon_vcvtm_u32_v:
  case NEON::BI__builtin_neon_vcvtm_u64_v:
  case NEON::BI__builtin_neon_vcvtmq_s32_v:
  case NEON::BI__builtin_neon_vcvtmq_s64_v:
  case NEON::BI__builtin_neon_vcvtmq_u32_v:
  case NEON::BI__builtin_neon_vcvtmq_u64_v: {
    llvm::Type *Tys[2] = { Ty, GetFloatNeonType(this, Type) };
    return EmitNeonCall(CGM.getIntrinsic(LLVMIntrinsic, Tys), Ops, NameHint);
  }
  case NEON::BI__builtin_neon_vext_v:
  case NEON::BI__builtin_neon_vextq_v: {
    int CV = cast<ConstantInt>(Ops[2])->getSExtValue();
    SmallVector<Constant*, 16> Indices;
    for (unsigned i = 0, e = VTy->getNumElements(); i != e; ++i)
      Indices.push_back(ConstantInt::get(Int32Ty, i+CV));

    Ops[0] = Builder.CreateBitCast(Ops[0], Ty);
    Ops[1] = Builder.CreateBitCast(Ops[1], Ty);
    Value *SV = llvm::ConstantVector::get(Indices);
    return Builder.CreateShuffleVector(Ops[0], Ops[1], SV, "vext");
  }
  case NEON::BI__builtin_neon_vfma_v:
  case NEON::BI__builtin_neon_vfmaq_v: {
    Value *F = CGM.getIntrinsic(Intrinsic::fma, Ty);
    Ops[0] = Builder.CreateBitCast(Ops[0], Ty);
    Ops[1] = Builder.CreateBitCast(Ops[1], Ty);
    Ops[2] = Builder.CreateBitCast(Ops[2], Ty);

    // NEON intrinsic puts accumulator first, unlike the LLVM fma.
    return Builder.CreateCall(F, {Ops[1], Ops[2], Ops[0]});
  }
  case NEON::BI__builtin_neon_vld1_v:
  case NEON::BI__builtin_neon_vld1q_v: {
    llvm::Type *Tys[] = {Ty, Int8PtrTy};
    Ops.push_back(getAlignmentValue32(PtrOp0));
    return EmitNeonCall(CGM.getIntrinsic(LLVMIntrinsic, Tys), Ops, "vld1");
  }
  case NEON::BI__builtin_neon_vld2_v:
  case NEON::BI__builtin_neon_vld2q_v:
  case NEON::BI__builtin_neon_vld3_v:
  case NEON::BI__builtin_neon_vld3q_v:
  case NEON::BI__builtin_neon_vld4_v:
  case NEON::BI__builtin_neon_vld4q_v: {
    llvm::Type *Tys[] = {Ty, Int8PtrTy};
    Function *F = CGM.getIntrinsic(LLVMIntrinsic, Tys);
    Value *Align = getAlignmentValue32(PtrOp1);
    Ops[1] = Builder.CreateCall(F, {Ops[1], Align}, NameHint);
    Ty = llvm::PointerType::getUnqual(Ops[1]->getType());
    Ops[0] = Builder.CreateBitCast(Ops[0], Ty);
    return Builder.CreateDefaultAlignedStore(Ops[1], Ops[0]);
  }
  case NEON::BI__builtin_neon_vld1_dup_v:
  case NEON::BI__builtin_neon_vld1q_dup_v: {
    Value *V = UndefValue::get(Ty);
    Ty = llvm::PointerType::getUnqual(VTy->getElementType());
    PtrOp0 = Builder.CreateBitCast(PtrOp0, Ty);
    LoadInst *Ld = Builder.CreateLoad(PtrOp0);
    llvm::Constant *CI = ConstantInt::get(SizeTy, 0);
    Ops[0] = Builder.CreateInsertElement(V, Ld, CI);
    return EmitNeonSplat(Ops[0], CI);
  }
  case NEON::BI__builtin_neon_vld2_lane_v:
  case NEON::BI__builtin_neon_vld2q_lane_v:
  case NEON::BI__builtin_neon_vld3_lane_v:
  case NEON::BI__builtin_neon_vld3q_lane_v:
  case NEON::BI__builtin_neon_vld4_lane_v:
  case NEON::BI__builtin_neon_vld4q_lane_v: {
    llvm::Type *Tys[] = {Ty, Int8PtrTy};
    Function *F = CGM.getIntrinsic(LLVMIntrinsic, Tys);
    for (unsigned I = 2; I < Ops.size() - 1; ++I)
      Ops[I] = Builder.CreateBitCast(Ops[I], Ty);
    Ops.push_back(getAlignmentValue32(PtrOp1));
    Ops[1] = Builder.CreateCall(F, makeArrayRef(Ops).slice(1), NameHint);
    Ty = llvm::PointerType::getUnqual(Ops[1]->getType());
    Ops[0] = Builder.CreateBitCast(Ops[0], Ty);
    return Builder.CreateDefaultAlignedStore(Ops[1], Ops[0]);
  }
  case NEON::BI__builtin_neon_vmovl_v: {
    llvm::Type *DTy =llvm::VectorType::getTruncatedElementVectorType(VTy);
    Ops[0] = Builder.CreateBitCast(Ops[0], DTy);
    if (Usgn)
      return Builder.CreateZExt(Ops[0], Ty, "vmovl");
    return Builder.CreateSExt(Ops[0], Ty, "vmovl");
  }
  case NEON::BI__builtin_neon_vmovn_v: {
    llvm::Type *QTy = llvm::VectorType::getExtendedElementVectorType(VTy);
    Ops[0] = Builder.CreateBitCast(Ops[0], QTy);
    return Builder.CreateTrunc(Ops[0], Ty, "vmovn");
  }
  case NEON::BI__builtin_neon_vmull_v:
    // FIXME: the integer vmull operations could be emitted in terms of pure
    // LLVM IR (2 exts followed by a mul). Unfortunately LLVM has a habit of
    // hoisting the exts outside loops. Until global ISel comes along that can
    // see through such movement this leads to bad CodeGen. So we need an
    // intrinsic for now.
    Int = Usgn ? Intrinsic::arm_neon_vmullu : Intrinsic::arm_neon_vmulls;
    Int = Type.isPoly() ? (unsigned)Intrinsic::arm_neon_vmullp : Int;
    return EmitNeonCall(CGM.getIntrinsic(Int, Ty), Ops, "vmull");
  case NEON::BI__builtin_neon_vpadal_v:
  case NEON::BI__builtin_neon_vpadalq_v: {
    // The source operand type has twice as many elements of half the size.
    unsigned EltBits = VTy->getElementType()->getPrimitiveSizeInBits();
    llvm::Type *EltTy =
      llvm::IntegerType::get(getLLVMContext(), EltBits / 2);
    llvm::Type *NarrowTy =
      llvm::VectorType::get(EltTy, VTy->getNumElements() * 2);
    llvm::Type *Tys[2] = { Ty, NarrowTy };
    return EmitNeonCall(CGM.getIntrinsic(Int, Tys), Ops, NameHint);
  }
  case NEON::BI__builtin_neon_vpaddl_v:
  case NEON::BI__builtin_neon_vpaddlq_v: {
    // The source operand type has twice as many elements of half the size.
    unsigned EltBits = VTy->getElementType()->getPrimitiveSizeInBits();
    llvm::Type *EltTy = llvm::IntegerType::get(getLLVMContext(), EltBits / 2);
    llvm::Type *NarrowTy =
      llvm::VectorType::get(EltTy, VTy->getNumElements() * 2);
    llvm::Type *Tys[2] = { Ty, NarrowTy };
    return EmitNeonCall(CGM.getIntrinsic(Int, Tys), Ops, "vpaddl");
  }
  case NEON::BI__builtin_neon_vqdmlal_v:
  case NEON::BI__builtin_neon_vqdmlsl_v: {
    SmallVector<Value *, 2> MulOps(Ops.begin() + 1, Ops.end());
    Ops[1] =
        EmitNeonCall(CGM.getIntrinsic(LLVMIntrinsic, Ty), MulOps, "vqdmlal");
    Ops.resize(2);
    return EmitNeonCall(CGM.getIntrinsic(AltLLVMIntrinsic, Ty), Ops, NameHint);
  }
  case NEON::BI__builtin_neon_vqshl_n_v:
  case NEON::BI__builtin_neon_vqshlq_n_v:
    return EmitNeonCall(CGM.getIntrinsic(Int, Ty), Ops, "vqshl_n",
                        1, false);
  case NEON::BI__builtin_neon_vqshlu_n_v:
  case NEON::BI__builtin_neon_vqshluq_n_v:
    return EmitNeonCall(CGM.getIntrinsic(Int, Ty), Ops, "vqshlu_n",
                        1, false);
  case NEON::BI__builtin_neon_vrecpe_v:
  case NEON::BI__builtin_neon_vrecpeq_v:
  case NEON::BI__builtin_neon_vrsqrte_v:
  case NEON::BI__builtin_neon_vrsqrteq_v:
    Int = Ty->isFPOrFPVectorTy() ? LLVMIntrinsic : AltLLVMIntrinsic;
    return EmitNeonCall(CGM.getIntrinsic(Int, Ty), Ops, NameHint);

  case NEON::BI__builtin_neon_vrshr_n_v:
  case NEON::BI__builtin_neon_vrshrq_n_v:
    return EmitNeonCall(CGM.getIntrinsic(Int, Ty), Ops, "vrshr_n",
                        1, true);
  case NEON::BI__builtin_neon_vshl_n_v:
  case NEON::BI__builtin_neon_vshlq_n_v:
    Ops[1] = EmitNeonShiftVector(Ops[1], Ty, false);
    return Builder.CreateShl(Builder.CreateBitCast(Ops[0],Ty), Ops[1],
                             "vshl_n");
  case NEON::BI__builtin_neon_vshll_n_v: {
    llvm::Type *SrcTy = llvm::VectorType::getTruncatedElementVectorType(VTy);
    Ops[0] = Builder.CreateBitCast(Ops[0], SrcTy);
    if (Usgn)
      Ops[0] = Builder.CreateZExt(Ops[0], VTy);
    else
      Ops[0] = Builder.CreateSExt(Ops[0], VTy);
    Ops[1] = EmitNeonShiftVector(Ops[1], VTy, false);
    return Builder.CreateShl(Ops[0], Ops[1], "vshll_n");
  }
  case NEON::BI__builtin_neon_vshrn_n_v: {
    llvm::Type *SrcTy = llvm::VectorType::getExtendedElementVectorType(VTy);
    Ops[0] = Builder.CreateBitCast(Ops[0], SrcTy);
    Ops[1] = EmitNeonShiftVector(Ops[1], SrcTy, false);
    if (Usgn)
      Ops[0] = Builder.CreateLShr(Ops[0], Ops[1]);
    else
      Ops[0] = Builder.CreateAShr(Ops[0], Ops[1]);
    return Builder.CreateTrunc(Ops[0], Ty, "vshrn_n");
  }
  case NEON::BI__builtin_neon_vshr_n_v:
  case NEON::BI__builtin_neon_vshrq_n_v:
    return EmitNeonRShiftImm(Ops[0], Ops[1], Ty, Usgn, "vshr_n");
  case NEON::BI__builtin_neon_vst1_v:
  case NEON::BI__builtin_neon_vst1q_v:
  case NEON::BI__builtin_neon_vst2_v:
  case NEON::BI__builtin_neon_vst2q_v:
  case NEON::BI__builtin_neon_vst3_v:
  case NEON::BI__builtin_neon_vst3q_v:
  case NEON::BI__builtin_neon_vst4_v:
  case NEON::BI__builtin_neon_vst4q_v:
  case NEON::BI__builtin_neon_vst2_lane_v:
  case NEON::BI__builtin_neon_vst2q_lane_v:
  case NEON::BI__builtin_neon_vst3_lane_v:
  case NEON::BI__builtin_neon_vst3q_lane_v:
  case NEON::BI__builtin_neon_vst4_lane_v:
  case NEON::BI__builtin_neon_vst4q_lane_v: {
    llvm::Type *Tys[] = {Int8PtrTy, Ty};
    Ops.push_back(getAlignmentValue32(PtrOp0));
    return EmitNeonCall(CGM.getIntrinsic(Int, Tys), Ops, "");
  }
  case NEON::BI__builtin_neon_vsubhn_v: {
    llvm::VectorType *SrcTy =
        llvm::VectorType::getExtendedElementVectorType(VTy);

    // %sum = add <4 x i32> %lhs, %rhs
    Ops[0] = Builder.CreateBitCast(Ops[0], SrcTy);
    Ops[1] = Builder.CreateBitCast(Ops[1], SrcTy);
    Ops[0] = Builder.CreateSub(Ops[0], Ops[1], "vsubhn");

    // %high = lshr <4 x i32> %sum, <i32 16, i32 16, i32 16, i32 16>
    Constant *ShiftAmt =
        ConstantInt::get(SrcTy, SrcTy->getScalarSizeInBits() / 2);
    Ops[0] = Builder.CreateLShr(Ops[0], ShiftAmt, "vsubhn");

    // %res = trunc <4 x i32> %high to <4 x i16>
    return Builder.CreateTrunc(Ops[0], VTy, "vsubhn");
  }
  case NEON::BI__builtin_neon_vtrn_v:
  case NEON::BI__builtin_neon_vtrnq_v: {
    Ops[0] = Builder.CreateBitCast(Ops[0], llvm::PointerType::getUnqual(Ty));
    Ops[1] = Builder.CreateBitCast(Ops[1], Ty);
    Ops[2] = Builder.CreateBitCast(Ops[2], Ty);
    Value *SV = nullptr;

    for (unsigned vi = 0; vi != 2; ++vi) {
      SmallVector<Constant*, 16> Indices;
      for (unsigned i = 0, e = VTy->getNumElements(); i != e; i += 2) {
        Indices.push_back(Builder.getInt32(i+vi));
        Indices.push_back(Builder.getInt32(i+e+vi));
      }
      Value *Addr = Builder.CreateConstInBoundsGEP1_32(Ty, Ops[0], vi);
      SV = llvm::ConstantVector::get(Indices);
      SV = Builder.CreateShuffleVector(Ops[1], Ops[2], SV, "vtrn");
      SV = Builder.CreateDefaultAlignedStore(SV, Addr);
    }
    return SV;
  }
  case NEON::BI__builtin_neon_vtst_v:
  case NEON::BI__builtin_neon_vtstq_v: {
    Ops[0] = Builder.CreateBitCast(Ops[0], Ty);
    Ops[1] = Builder.CreateBitCast(Ops[1], Ty);
    Ops[0] = Builder.CreateAnd(Ops[0], Ops[1]);
    Ops[0] = Builder.CreateICmp(ICmpInst::ICMP_NE, Ops[0],
                                ConstantAggregateZero::get(Ty));
    return Builder.CreateSExt(Ops[0], Ty, "vtst");
  }
  case NEON::BI__builtin_neon_vuzp_v:
  case NEON::BI__builtin_neon_vuzpq_v: {
    Ops[0] = Builder.CreateBitCast(Ops[0], llvm::PointerType::getUnqual(Ty));
    Ops[1] = Builder.CreateBitCast(Ops[1], Ty);
    Ops[2] = Builder.CreateBitCast(Ops[2], Ty);
    Value *SV = nullptr;

    for (unsigned vi = 0; vi != 2; ++vi) {
      SmallVector<Constant*, 16> Indices;
      for (unsigned i = 0, e = VTy->getNumElements(); i != e; ++i)
        Indices.push_back(ConstantInt::get(Int32Ty, 2*i+vi));

      Value *Addr = Builder.CreateConstInBoundsGEP1_32(Ty, Ops[0], vi);
      SV = llvm::ConstantVector::get(Indices);
      SV = Builder.CreateShuffleVector(Ops[1], Ops[2], SV, "vuzp");
      SV = Builder.CreateDefaultAlignedStore(SV, Addr);
    }
    return SV;
  }
  case NEON::BI__builtin_neon_vzip_v:
  case NEON::BI__builtin_neon_vzipq_v: {
    Ops[0] = Builder.CreateBitCast(Ops[0], llvm::PointerType::getUnqual(Ty));
    Ops[1] = Builder.CreateBitCast(Ops[1], Ty);
    Ops[2] = Builder.CreateBitCast(Ops[2], Ty);
    Value *SV = nullptr;

    for (unsigned vi = 0; vi != 2; ++vi) {
      SmallVector<Constant*, 16> Indices;
      for (unsigned i = 0, e = VTy->getNumElements(); i != e; i += 2) {
        Indices.push_back(ConstantInt::get(Int32Ty, (i + vi*e) >> 1));
        Indices.push_back(ConstantInt::get(Int32Ty, ((i + vi*e) >> 1)+e));
      }
      Value *Addr = Builder.CreateConstInBoundsGEP1_32(Ty, Ops[0], vi);
      SV = llvm::ConstantVector::get(Indices);
      SV = Builder.CreateShuffleVector(Ops[1], Ops[2], SV, "vzip");
      SV = Builder.CreateDefaultAlignedStore(SV, Addr);
    }
    return SV;
  }
  }

  assert(Int && "Expected valid intrinsic number");

  // Determine the type(s) of this overloaded AArch64 intrinsic.
  Function *F = LookupNeonLLVMIntrinsic(Int, Modifier, Ty, E);

  Value *Result = EmitNeonCall(F, Ops, NameHint);
  llvm::Type *ResultType = ConvertType(E->getType());
  // AArch64 intrinsic one-element vector type cast to
  // scalar type expected by the builtin
  return Builder.CreateBitCast(Result, ResultType, NameHint);
}

Value *CodeGenFunction::EmitAArch64CompareBuiltinExpr(
    Value *Op, llvm::Type *Ty, const CmpInst::Predicate Fp,
    const CmpInst::Predicate Ip, const Twine &Name) {
  llvm::Type *OTy = Op->getType();

  // FIXME: this is utterly horrific. We should not be looking at previous
  // codegen context to find out what needs doing. Unfortunately TableGen
  // currently gives us exactly the same calls for vceqz_f32 and vceqz_s32
  // (etc).
  if (BitCastInst *BI = dyn_cast<BitCastInst>(Op))
    OTy = BI->getOperand(0)->getType();

  Op = Builder.CreateBitCast(Op, OTy);
  if (OTy->getScalarType()->isFloatingPointTy()) {
    Op = Builder.CreateFCmp(Fp, Op, Constant::getNullValue(OTy));
  } else {
    Op = Builder.CreateICmp(Ip, Op, Constant::getNullValue(OTy));
  }
  return Builder.CreateSExt(Op, Ty, Name);
}

static Value *packTBLDVectorList(CodeGenFunction &CGF, ArrayRef<Value *> Ops,
                                 Value *ExtOp, Value *IndexOp,
                                 llvm::Type *ResTy, unsigned IntID,
                                 const char *Name) {
  SmallVector<Value *, 2> TblOps;
  if (ExtOp)
    TblOps.push_back(ExtOp);

  // Build a vector containing sequential number like (0, 1, 2, ..., 15)  
  SmallVector<Constant*, 16> Indices;
  llvm::VectorType *TblTy = cast<llvm::VectorType>(Ops[0]->getType());
  for (unsigned i = 0, e = TblTy->getNumElements(); i != e; ++i) {
    Indices.push_back(ConstantInt::get(CGF.Int32Ty, 2*i));
    Indices.push_back(ConstantInt::get(CGF.Int32Ty, 2*i+1));
  }
  Value *SV = llvm::ConstantVector::get(Indices);

  int PairPos = 0, End = Ops.size() - 1;
  while (PairPos < End) {
    TblOps.push_back(CGF.Builder.CreateShuffleVector(Ops[PairPos],
                                                     Ops[PairPos+1], SV, Name));
    PairPos += 2;
  }

  // If there's an odd number of 64-bit lookup table, fill the high 64-bit
  // of the 128-bit lookup table with zero.
  if (PairPos == End) {
    Value *ZeroTbl = ConstantAggregateZero::get(TblTy);
    TblOps.push_back(CGF.Builder.CreateShuffleVector(Ops[PairPos],
                                                     ZeroTbl, SV, Name));
  }

  Function *TblF;
  TblOps.push_back(IndexOp);
  TblF = CGF.CGM.getIntrinsic(IntID, ResTy);
  
  return CGF.EmitNeonCall(TblF, TblOps, Name);
}

Value *CodeGenFunction::GetValueForARMHint(unsigned BuiltinID) {
  unsigned Value;
  switch (BuiltinID) {
  default:
    return nullptr;
  case ARM::BI__builtin_arm_nop:
    Value = 0;
    break;
  case ARM::BI__builtin_arm_yield:
  case ARM::BI__yield:
    Value = 1;
    break;
  case ARM::BI__builtin_arm_wfe:
  case ARM::BI__wfe:
    Value = 2;
    break;
  case ARM::BI__builtin_arm_wfi:
  case ARM::BI__wfi:
    Value = 3;
    break;
  case ARM::BI__builtin_arm_sev:
  case ARM::BI__sev:
    Value = 4;
    break;
  case ARM::BI__builtin_arm_sevl:
  case ARM::BI__sevl:
    Value = 5;
    break;
  }

  return Builder.CreateCall(CGM.getIntrinsic(Intrinsic::arm_hint),
                            llvm::ConstantInt::get(Int32Ty, Value));
}

// Generates the IR for the read/write special register builtin,
// ValueType is the type of the value that is to be written or read,
// RegisterType is the type of the register being written to or read from.
static Value *EmitSpecialRegisterBuiltin(CodeGenFunction &CGF,
                                         const CallExpr *E,
                                         llvm::Type *RegisterType,
                                         llvm::Type *ValueType, bool IsRead) {
  // write and register intrinsics only support 32 and 64 bit operations.
  assert((RegisterType->isIntegerTy(32) || RegisterType->isIntegerTy(64))
          && "Unsupported size for register.");

  CodeGen::CGBuilderTy &Builder = CGF.Builder;
  CodeGen::CodeGenModule &CGM = CGF.CGM;
  LLVMContext &Context = CGM.getLLVMContext();

  const Expr *SysRegStrExpr = E->getArg(0)->IgnoreParenCasts();
  StringRef SysReg = cast<StringLiteral>(SysRegStrExpr)->getString();

  llvm::Metadata *Ops[] = { llvm::MDString::get(Context, SysReg) };
  llvm::MDNode *RegName = llvm::MDNode::get(Context, Ops);
  llvm::Value *Metadata = llvm::MetadataAsValue::get(Context, RegName);

  llvm::Type *Types[] = { RegisterType };

  bool MixedTypes = RegisterType->isIntegerTy(64) && ValueType->isIntegerTy(32);
  assert(!(RegisterType->isIntegerTy(32) && ValueType->isIntegerTy(64))
            && "Can't fit 64-bit value in 32-bit register");

  if (IsRead) {
    llvm::Value *F = CGM.getIntrinsic(llvm::Intrinsic::read_register, Types);
    llvm::Value *Call = Builder.CreateCall(F, Metadata);

    if (MixedTypes)
      // Read into 64 bit register and then truncate result to 32 bit.
      return Builder.CreateTrunc(Call, ValueType);

    if (ValueType->isPointerTy())
      // Have i32/i64 result (Call) but want to return a VoidPtrTy (i8*).
      return Builder.CreateIntToPtr(Call, ValueType);

    return Call;
  }

  llvm::Value *F = CGM.getIntrinsic(llvm::Intrinsic::write_register, Types);
  llvm::Value *ArgValue = CGF.EmitScalarExpr(E->getArg(1));
  if (MixedTypes) {
    // Extend 32 bit write value to 64 bit to pass to write.
    ArgValue = Builder.CreateZExt(ArgValue, RegisterType);
    return Builder.CreateCall(F, { Metadata, ArgValue });
  }

  if (ValueType->isPointerTy()) {
    // Have VoidPtrTy ArgValue but want to return an i32/i64.
    ArgValue = Builder.CreatePtrToInt(ArgValue, RegisterType);
    return Builder.CreateCall(F, { Metadata, ArgValue });
  }

  return Builder.CreateCall(F, { Metadata, ArgValue });
}

/// Return true if BuiltinID is an overloaded Neon intrinsic with an extra
/// argument that specifies the vector type.
static bool HasExtraNeonArgument(unsigned BuiltinID) {
  switch (BuiltinID) {
  default: break;
  case NEON::BI__builtin_neon_vget_lane_i8:
  case NEON::BI__builtin_neon_vget_lane_i16:
  case NEON::BI__builtin_neon_vget_lane_i32:
  case NEON::BI__builtin_neon_vget_lane_i64:
  case NEON::BI__builtin_neon_vget_lane_f32:
  case NEON::BI__builtin_neon_vgetq_lane_i8:
  case NEON::BI__builtin_neon_vgetq_lane_i16:
  case NEON::BI__builtin_neon_vgetq_lane_i32:
  case NEON::BI__builtin_neon_vgetq_lane_i64:
  case NEON::BI__builtin_neon_vgetq_lane_f32:
  case NEON::BI__builtin_neon_vset_lane_i8:
  case NEON::BI__builtin_neon_vset_lane_i16:
  case NEON::BI__builtin_neon_vset_lane_i32:
  case NEON::BI__builtin_neon_vset_lane_i64:
  case NEON::BI__builtin_neon_vset_lane_f32:
  case NEON::BI__builtin_neon_vsetq_lane_i8:
  case NEON::BI__builtin_neon_vsetq_lane_i16:
  case NEON::BI__builtin_neon_vsetq_lane_i32:
  case NEON::BI__builtin_neon_vsetq_lane_i64:
  case NEON::BI__builtin_neon_vsetq_lane_f32:
  case NEON::BI__builtin_neon_vsha1h_u32:
  case NEON::BI__builtin_neon_vsha1cq_u32:
  case NEON::BI__builtin_neon_vsha1pq_u32:
  case NEON::BI__builtin_neon_vsha1mq_u32:
  case ARM::BI_MoveToCoprocessor:
  case ARM::BI_MoveToCoprocessor2:
    return false;
  }
  return true;
}

Value *CodeGenFunction::EmitARMBuiltinExpr(unsigned BuiltinID,
                                           const CallExpr *E) {
  if (auto Hint = GetValueForARMHint(BuiltinID))
    return Hint;

  if (BuiltinID == ARM::BI__emit) {
    bool IsThumb = getTarget().getTriple().getArch() == llvm::Triple::thumb;
    llvm::FunctionType *FTy =
        llvm::FunctionType::get(VoidTy, /*Variadic=*/false);

    APSInt Value;
    if (!E->getArg(0)->EvaluateAsInt(Value, CGM.getContext()))
      llvm_unreachable("Sema will ensure that the parameter is constant");

    uint64_t ZExtValue = Value.zextOrTrunc(IsThumb ? 16 : 32).getZExtValue();

    llvm::InlineAsm *Emit =
        IsThumb ? InlineAsm::get(FTy, ".inst.n 0x" + utohexstr(ZExtValue), "",
                                 /*SideEffects=*/true)
                : InlineAsm::get(FTy, ".inst 0x" + utohexstr(ZExtValue), "",
                                 /*SideEffects=*/true);

    return Builder.CreateCall(Emit);
  }

  if (BuiltinID == ARM::BI__builtin_arm_dbg) {
    Value *Option = EmitScalarExpr(E->getArg(0));
    return Builder.CreateCall(CGM.getIntrinsic(Intrinsic::arm_dbg), Option);
  }

  if (BuiltinID == ARM::BI__builtin_arm_prefetch) {
    Value *Address = EmitScalarExpr(E->getArg(0));
    Value *RW      = EmitScalarExpr(E->getArg(1));
    Value *IsData  = EmitScalarExpr(E->getArg(2));

    // Locality is not supported on ARM target
    Value *Locality = llvm::ConstantInt::get(Int32Ty, 3);

    Value *F = CGM.getIntrinsic(Intrinsic::prefetch);
    return Builder.CreateCall(F, {Address, RW, Locality, IsData});
  }

  if (BuiltinID == ARM::BI__builtin_arm_rbit) {
    return Builder.CreateCall(CGM.getIntrinsic(Intrinsic::arm_rbit),
                                               EmitScalarExpr(E->getArg(0)),
                              "rbit");
  }

  if (BuiltinID == ARM::BI__clear_cache) {
    assert(E->getNumArgs() == 2 && "__clear_cache takes 2 arguments");
    const FunctionDecl *FD = E->getDirectCallee();
    Value *Ops[2];
    for (unsigned i = 0; i < 2; i++)
      Ops[i] = EmitScalarExpr(E->getArg(i));
    llvm::Type *Ty = CGM.getTypes().ConvertType(FD->getType());
    llvm::FunctionType *FTy = cast<llvm::FunctionType>(Ty);
    StringRef Name = FD->getName();
    return EmitNounwindRuntimeCall(CGM.CreateRuntimeFunction(FTy, Name), Ops);
  }

  if (BuiltinID == ARM::BI__builtin_arm_ldrexd ||
      ((BuiltinID == ARM::BI__builtin_arm_ldrex ||
        BuiltinID == ARM::BI__builtin_arm_ldaex) &&
       getContext().getTypeSize(E->getType()) == 64) ||
      BuiltinID == ARM::BI__ldrexd) {
    Function *F;

    switch (BuiltinID) {
    default: llvm_unreachable("unexpected builtin");
    case ARM::BI__builtin_arm_ldaex:
      F = CGM.getIntrinsic(Intrinsic::arm_ldaexd);
      break;
    case ARM::BI__builtin_arm_ldrexd:
    case ARM::BI__builtin_arm_ldrex:
    case ARM::BI__ldrexd:
      F = CGM.getIntrinsic(Intrinsic::arm_ldrexd);
      break;
    }

    Value *LdPtr = EmitScalarExpr(E->getArg(0));
    Value *Val = Builder.CreateCall(F, Builder.CreateBitCast(LdPtr, Int8PtrTy),
                                    "ldrexd");

    Value *Val0 = Builder.CreateExtractValue(Val, 1);
    Value *Val1 = Builder.CreateExtractValue(Val, 0);
    Val0 = Builder.CreateZExt(Val0, Int64Ty);
    Val1 = Builder.CreateZExt(Val1, Int64Ty);

    Value *ShiftCst = llvm::ConstantInt::get(Int64Ty, 32);
    Val = Builder.CreateShl(Val0, ShiftCst, "shl", true /* nuw */);
    Val = Builder.CreateOr(Val, Val1);
    return Builder.CreateBitCast(Val, ConvertType(E->getType()));
  }

  if (BuiltinID == ARM::BI__builtin_arm_ldrex ||
      BuiltinID == ARM::BI__builtin_arm_ldaex) {
    Value *LoadAddr = EmitScalarExpr(E->getArg(0));

    QualType Ty = E->getType();
    llvm::Type *RealResTy = ConvertType(Ty);
    llvm::Type *IntResTy = llvm::IntegerType::get(getLLVMContext(),
                                                  getContext().getTypeSize(Ty));
    LoadAddr = Builder.CreateBitCast(LoadAddr, IntResTy->getPointerTo());

    Function *F = CGM.getIntrinsic(BuiltinID == ARM::BI__builtin_arm_ldaex
                                       ? Intrinsic::arm_ldaex
                                       : Intrinsic::arm_ldrex,
                                   LoadAddr->getType());
    Value *Val = Builder.CreateCall(F, LoadAddr, "ldrex");

    if (RealResTy->isPointerTy())
      return Builder.CreateIntToPtr(Val, RealResTy);
    else {
      Val = Builder.CreateTruncOrBitCast(Val, IntResTy);
      return Builder.CreateBitCast(Val, RealResTy);
    }
  }

  if (BuiltinID == ARM::BI__builtin_arm_strexd ||
      ((BuiltinID == ARM::BI__builtin_arm_stlex ||
        BuiltinID == ARM::BI__builtin_arm_strex) &&
       getContext().getTypeSize(E->getArg(0)->getType()) == 64)) {
    Function *F = CGM.getIntrinsic(BuiltinID == ARM::BI__builtin_arm_stlex
                                       ? Intrinsic::arm_stlexd
                                       : Intrinsic::arm_strexd);
    llvm::Type *STy = llvm::StructType::get(Int32Ty, Int32Ty, nullptr);

    Address Tmp = CreateMemTemp(E->getArg(0)->getType());
    Value *Val = EmitScalarExpr(E->getArg(0));
    Builder.CreateStore(Val, Tmp);

    Address LdPtr = Builder.CreateBitCast(Tmp,llvm::PointerType::getUnqual(STy));
    Val = Builder.CreateLoad(LdPtr);

    Value *Arg0 = Builder.CreateExtractValue(Val, 0);
    Value *Arg1 = Builder.CreateExtractValue(Val, 1);
    Value *StPtr = Builder.CreateBitCast(EmitScalarExpr(E->getArg(1)), Int8PtrTy);
    return Builder.CreateCall(F, {Arg0, Arg1, StPtr}, "strexd");
  }

  if (BuiltinID == ARM::BI__builtin_arm_strex ||
      BuiltinID == ARM::BI__builtin_arm_stlex) {
    Value *StoreVal = EmitScalarExpr(E->getArg(0));
    Value *StoreAddr = EmitScalarExpr(E->getArg(1));

    QualType Ty = E->getArg(0)->getType();
    llvm::Type *StoreTy = llvm::IntegerType::get(getLLVMContext(),
                                                 getContext().getTypeSize(Ty));
    StoreAddr = Builder.CreateBitCast(StoreAddr, StoreTy->getPointerTo());

    if (StoreVal->getType()->isPointerTy())
      StoreVal = Builder.CreatePtrToInt(StoreVal, Int32Ty);
    else {
      StoreVal = Builder.CreateBitCast(StoreVal, StoreTy);
      StoreVal = Builder.CreateZExtOrBitCast(StoreVal, Int32Ty);
    }

    Function *F = CGM.getIntrinsic(BuiltinID == ARM::BI__builtin_arm_stlex
                                       ? Intrinsic::arm_stlex
                                       : Intrinsic::arm_strex,
                                   StoreAddr->getType());
    return Builder.CreateCall(F, {StoreVal, StoreAddr}, "strex");
  }

  if (BuiltinID == ARM::BI__builtin_arm_clrex) {
    Function *F = CGM.getIntrinsic(Intrinsic::arm_clrex);
    return Builder.CreateCall(F);
  }

  // CRC32
  Intrinsic::ID CRCIntrinsicID = Intrinsic::not_intrinsic;
  switch (BuiltinID) {
  case ARM::BI__builtin_arm_crc32b:
    CRCIntrinsicID = Intrinsic::arm_crc32b; break;
  case ARM::BI__builtin_arm_crc32cb:
    CRCIntrinsicID = Intrinsic::arm_crc32cb; break;
  case ARM::BI__builtin_arm_crc32h:
    CRCIntrinsicID = Intrinsic::arm_crc32h; break;
  case ARM::BI__builtin_arm_crc32ch:
    CRCIntrinsicID = Intrinsic::arm_crc32ch; break;
  case ARM::BI__builtin_arm_crc32w:
  case ARM::BI__builtin_arm_crc32d:
    CRCIntrinsicID = Intrinsic::arm_crc32w; break;
  case ARM::BI__builtin_arm_crc32cw:
  case ARM::BI__builtin_arm_crc32cd:
    CRCIntrinsicID = Intrinsic::arm_crc32cw; break;
  }

  if (CRCIntrinsicID != Intrinsic::not_intrinsic) {
    Value *Arg0 = EmitScalarExpr(E->getArg(0));
    Value *Arg1 = EmitScalarExpr(E->getArg(1));

    // crc32{c,}d intrinsics are implemnted as two calls to crc32{c,}w
    // intrinsics, hence we need different codegen for these cases.
    if (BuiltinID == ARM::BI__builtin_arm_crc32d ||
        BuiltinID == ARM::BI__builtin_arm_crc32cd) {
      Value *C1 = llvm::ConstantInt::get(Int64Ty, 32);
      Value *Arg1a = Builder.CreateTruncOrBitCast(Arg1, Int32Ty);
      Value *Arg1b = Builder.CreateLShr(Arg1, C1);
      Arg1b = Builder.CreateTruncOrBitCast(Arg1b, Int32Ty);

      Function *F = CGM.getIntrinsic(CRCIntrinsicID);
      Value *Res = Builder.CreateCall(F, {Arg0, Arg1a});
      return Builder.CreateCall(F, {Res, Arg1b});
    } else {
      Arg1 = Builder.CreateZExtOrBitCast(Arg1, Int32Ty);

      Function *F = CGM.getIntrinsic(CRCIntrinsicID);
      return Builder.CreateCall(F, {Arg0, Arg1});
    }
  }

  if (BuiltinID == ARM::BI__builtin_arm_rsr ||
      BuiltinID == ARM::BI__builtin_arm_rsr64 ||
      BuiltinID == ARM::BI__builtin_arm_rsrp ||
      BuiltinID == ARM::BI__builtin_arm_wsr ||
      BuiltinID == ARM::BI__builtin_arm_wsr64 ||
      BuiltinID == ARM::BI__builtin_arm_wsrp) {

    bool IsRead = BuiltinID == ARM::BI__builtin_arm_rsr ||
                  BuiltinID == ARM::BI__builtin_arm_rsr64 ||
                  BuiltinID == ARM::BI__builtin_arm_rsrp;

    bool IsPointerBuiltin = BuiltinID == ARM::BI__builtin_arm_rsrp ||
                            BuiltinID == ARM::BI__builtin_arm_wsrp;

    bool Is64Bit = BuiltinID == ARM::BI__builtin_arm_rsr64 ||
                   BuiltinID == ARM::BI__builtin_arm_wsr64;

    llvm::Type *ValueType;
    llvm::Type *RegisterType;
    if (IsPointerBuiltin) {
      ValueType = VoidPtrTy;
      RegisterType = Int32Ty;
    } else if (Is64Bit) {
      ValueType = RegisterType = Int64Ty;
    } else {
      ValueType = RegisterType = Int32Ty;
    }

    return EmitSpecialRegisterBuiltin(*this, E, RegisterType, ValueType, IsRead);
  }

  // Find out if any arguments are required to be integer constant
  // expressions.
  unsigned ICEArguments = 0;
  ASTContext::GetBuiltinTypeError Error;
  getContext().GetBuiltinType(BuiltinID, Error, &ICEArguments);
  assert(Error == ASTContext::GE_None && "Should not codegen an error");

  auto getAlignmentValue32 = [&](Address addr) -> Value* {
    return Builder.getInt32(addr.getAlignment().getQuantity());
  };

  Address PtrOp0 = Address::invalid();
  Address PtrOp1 = Address::invalid();
  SmallVector<Value*, 4> Ops;
  bool HasExtraArg = HasExtraNeonArgument(BuiltinID);
  unsigned NumArgs = E->getNumArgs() - (HasExtraArg ? 1 : 0);
  for (unsigned i = 0, e = NumArgs; i != e; i++) {
    if (i == 0) {
      switch (BuiltinID) {
      case NEON::BI__builtin_neon_vld1_v:
      case NEON::BI__builtin_neon_vld1q_v:
      case NEON::BI__builtin_neon_vld1q_lane_v:
      case NEON::BI__builtin_neon_vld1_lane_v:
      case NEON::BI__builtin_neon_vld1_dup_v:
      case NEON::BI__builtin_neon_vld1q_dup_v:
      case NEON::BI__builtin_neon_vst1_v:
      case NEON::BI__builtin_neon_vst1q_v:
      case NEON::BI__builtin_neon_vst1q_lane_v:
      case NEON::BI__builtin_neon_vst1_lane_v:
      case NEON::BI__builtin_neon_vst2_v:
      case NEON::BI__builtin_neon_vst2q_v:
      case NEON::BI__builtin_neon_vst2_lane_v:
      case NEON::BI__builtin_neon_vst2q_lane_v:
      case NEON::BI__builtin_neon_vst3_v:
      case NEON::BI__builtin_neon_vst3q_v:
      case NEON::BI__builtin_neon_vst3_lane_v:
      case NEON::BI__builtin_neon_vst3q_lane_v:
      case NEON::BI__builtin_neon_vst4_v:
      case NEON::BI__builtin_neon_vst4q_v:
      case NEON::BI__builtin_neon_vst4_lane_v:
      case NEON::BI__builtin_neon_vst4q_lane_v:
        // Get the alignment for the argument in addition to the value;
        // we'll use it later.
        PtrOp0 = EmitPointerWithAlignment(E->getArg(0));
        Ops.push_back(PtrOp0.getPointer());
        continue;
      }
    }
    if (i == 1) {
      switch (BuiltinID) {
      case NEON::BI__builtin_neon_vld2_v:
      case NEON::BI__builtin_neon_vld2q_v:
      case NEON::BI__builtin_neon_vld3_v:
      case NEON::BI__builtin_neon_vld3q_v:
      case NEON::BI__builtin_neon_vld4_v:
      case NEON::BI__builtin_neon_vld4q_v:
      case NEON::BI__builtin_neon_vld2_lane_v:
      case NEON::BI__builtin_neon_vld2q_lane_v:
      case NEON::BI__builtin_neon_vld3_lane_v:
      case NEON::BI__builtin_neon_vld3q_lane_v:
      case NEON::BI__builtin_neon_vld4_lane_v:
      case NEON::BI__builtin_neon_vld4q_lane_v:
      case NEON::BI__builtin_neon_vld2_dup_v:
      case NEON::BI__builtin_neon_vld3_dup_v:
      case NEON::BI__builtin_neon_vld4_dup_v:
        // Get the alignment for the argument in addition to the value;
        // we'll use it later.
        PtrOp1 = EmitPointerWithAlignment(E->getArg(1));
        Ops.push_back(PtrOp1.getPointer());
        continue;
      }
    }

    if ((ICEArguments & (1 << i)) == 0) {
      Ops.push_back(EmitScalarExpr(E->getArg(i)));
    } else {
      // If this is required to be a constant, constant fold it so that we know
      // that the generated intrinsic gets a ConstantInt.
      llvm::APSInt Result;
      bool IsConst = E->getArg(i)->isIntegerConstantExpr(Result, getContext());
      assert(IsConst && "Constant arg isn't actually constant?"); (void)IsConst;
      Ops.push_back(llvm::ConstantInt::get(getLLVMContext(), Result));
    }
  }

  switch (BuiltinID) {
  default: break;

  case NEON::BI__builtin_neon_vget_lane_i8:
  case NEON::BI__builtin_neon_vget_lane_i16:
  case NEON::BI__builtin_neon_vget_lane_i32:
  case NEON::BI__builtin_neon_vget_lane_i64:
  case NEON::BI__builtin_neon_vget_lane_f32:
  case NEON::BI__builtin_neon_vgetq_lane_i8:
  case NEON::BI__builtin_neon_vgetq_lane_i16:
  case NEON::BI__builtin_neon_vgetq_lane_i32:
  case NEON::BI__builtin_neon_vgetq_lane_i64:
  case NEON::BI__builtin_neon_vgetq_lane_f32:
    return Builder.CreateExtractElement(Ops[0], Ops[1], "vget_lane");

  case NEON::BI__builtin_neon_vset_lane_i8:
  case NEON::BI__builtin_neon_vset_lane_i16:
  case NEON::BI__builtin_neon_vset_lane_i32:
  case NEON::BI__builtin_neon_vset_lane_i64:
  case NEON::BI__builtin_neon_vset_lane_f32:
  case NEON::BI__builtin_neon_vsetq_lane_i8:
  case NEON::BI__builtin_neon_vsetq_lane_i16:
  case NEON::BI__builtin_neon_vsetq_lane_i32:
  case NEON::BI__builtin_neon_vsetq_lane_i64:
  case NEON::BI__builtin_neon_vsetq_lane_f32:
    return Builder.CreateInsertElement(Ops[1], Ops[0], Ops[2], "vset_lane");

  case NEON::BI__builtin_neon_vsha1h_u32:
    return EmitNeonCall(CGM.getIntrinsic(Intrinsic::arm_neon_sha1h), Ops,
                        "vsha1h");
  case NEON::BI__builtin_neon_vsha1cq_u32:
    return EmitNeonCall(CGM.getIntrinsic(Intrinsic::arm_neon_sha1c), Ops,
                        "vsha1h");
  case NEON::BI__builtin_neon_vsha1pq_u32:
    return EmitNeonCall(CGM.getIntrinsic(Intrinsic::arm_neon_sha1p), Ops,
                        "vsha1h");
  case NEON::BI__builtin_neon_vsha1mq_u32:
    return EmitNeonCall(CGM.getIntrinsic(Intrinsic::arm_neon_sha1m), Ops,
                        "vsha1h");

  // The ARM _MoveToCoprocessor builtins put the input register value as
  // the first argument, but the LLVM intrinsic expects it as the third one.
  case ARM::BI_MoveToCoprocessor:
  case ARM::BI_MoveToCoprocessor2: {
    Function *F = CGM.getIntrinsic(BuiltinID == ARM::BI_MoveToCoprocessor ? 
                                   Intrinsic::arm_mcr : Intrinsic::arm_mcr2);
    return Builder.CreateCall(F, {Ops[1], Ops[2], Ops[0],
                                  Ops[3], Ops[4], Ops[5]});
  }
  }

  // Get the last argument, which specifies the vector type.
  assert(HasExtraArg);
  llvm::APSInt Result;
  const Expr *Arg = E->getArg(E->getNumArgs()-1);
  if (!Arg->isIntegerConstantExpr(Result, getContext()))
    return nullptr;

  if (BuiltinID == ARM::BI__builtin_arm_vcvtr_f ||
      BuiltinID == ARM::BI__builtin_arm_vcvtr_d) {
    // Determine the overloaded type of this builtin.
    llvm::Type *Ty;
    if (BuiltinID == ARM::BI__builtin_arm_vcvtr_f)
      Ty = FloatTy;
    else
      Ty = DoubleTy;

    // Determine whether this is an unsigned conversion or not.
    bool usgn = Result.getZExtValue() == 1;
    unsigned Int = usgn ? Intrinsic::arm_vcvtru : Intrinsic::arm_vcvtr;

    // Call the appropriate intrinsic.
    Function *F = CGM.getIntrinsic(Int, Ty);
    return Builder.CreateCall(F, Ops, "vcvtr");
  }

  // Determine the type of this overloaded NEON intrinsic.
  NeonTypeFlags Type(Result.getZExtValue());
  bool usgn = Type.isUnsigned();
  bool rightShift = false;

  llvm::VectorType *VTy = GetNeonType(this, Type);
  llvm::Type *Ty = VTy;
  if (!Ty)
    return nullptr;

  // Many NEON builtins have identical semantics and uses in ARM and
  // AArch64. Emit these in a single function.
  auto IntrinsicMap = makeArrayRef(ARMSIMDIntrinsicMap);
  const NeonIntrinsicInfo *Builtin = findNeonIntrinsicInMap(
      IntrinsicMap, BuiltinID, NEONSIMDIntrinsicsProvenSorted);
  if (Builtin)
    return EmitCommonNeonBuiltinExpr(
        Builtin->BuiltinID, Builtin->LLVMIntrinsic, Builtin->AltLLVMIntrinsic,
        Builtin->NameHint, Builtin->TypeModifier, E, Ops, PtrOp0, PtrOp1);

  unsigned Int;
  switch (BuiltinID) {
  default: return nullptr;
  case NEON::BI__builtin_neon_vld1q_lane_v:
    // Handle 64-bit integer elements as a special case.  Use shuffles of
    // one-element vectors to avoid poor code for i64 in the backend.
    if (VTy->getElementType()->isIntegerTy(64)) {
      // Extract the other lane.
      Ops[1] = Builder.CreateBitCast(Ops[1], Ty);
      uint32_t Lane = cast<ConstantInt>(Ops[2])->getZExtValue();
      Value *SV = llvm::ConstantVector::get(ConstantInt::get(Int32Ty, 1-Lane));
      Ops[1] = Builder.CreateShuffleVector(Ops[1], Ops[1], SV);
      // Load the value as a one-element vector.
      Ty = llvm::VectorType::get(VTy->getElementType(), 1);
      llvm::Type *Tys[] = {Ty, Int8PtrTy};
      Function *F = CGM.getIntrinsic(Intrinsic::arm_neon_vld1, Tys);
      Value *Align = getAlignmentValue32(PtrOp0);
      Value *Ld = Builder.CreateCall(F, {Ops[0], Align});
      // Combine them.
      uint32_t Indices[] = {1 - Lane, Lane};
      SV = llvm::ConstantDataVector::get(getLLVMContext(), Indices);
      return Builder.CreateShuffleVector(Ops[1], Ld, SV, "vld1q_lane");
    }
    // fall through
  case NEON::BI__builtin_neon_vld1_lane_v: {
    Ops[1] = Builder.CreateBitCast(Ops[1], Ty);
    PtrOp0 = Builder.CreateElementBitCast(PtrOp0, VTy->getElementType());
    Value *Ld = Builder.CreateLoad(PtrOp0);
    return Builder.CreateInsertElement(Ops[1], Ld, Ops[2], "vld1_lane");
  }
  case NEON::BI__builtin_neon_vld2_dup_v:
  case NEON::BI__builtin_neon_vld3_dup_v:
  case NEON::BI__builtin_neon_vld4_dup_v: {
    // Handle 64-bit elements as a special-case.  There is no "dup" needed.
    if (VTy->getElementType()->getPrimitiveSizeInBits() == 64) {
      switch (BuiltinID) {
      case NEON::BI__builtin_neon_vld2_dup_v:
        Int = Intrinsic::arm_neon_vld2;
        break;
      case NEON::BI__builtin_neon_vld3_dup_v:
        Int = Intrinsic::arm_neon_vld3;
        break;
      case NEON::BI__builtin_neon_vld4_dup_v:
        Int = Intrinsic::arm_neon_vld4;
        break;
      default: llvm_unreachable("unknown vld_dup intrinsic?");
      }
      llvm::Type *Tys[] = {Ty, Int8PtrTy};
      Function *F = CGM.getIntrinsic(Int, Tys);
      llvm::Value *Align = getAlignmentValue32(PtrOp1);
      Ops[1] = Builder.CreateCall(F, {Ops[1], Align}, "vld_dup");
      Ty = llvm::PointerType::getUnqual(Ops[1]->getType());
      Ops[0] = Builder.CreateBitCast(Ops[0], Ty);
      return Builder.CreateDefaultAlignedStore(Ops[1], Ops[0]);
    }
    switch (BuiltinID) {
    case NEON::BI__builtin_neon_vld2_dup_v:
      Int = Intrinsic::arm_neon_vld2lane;
      break;
    case NEON::BI__builtin_neon_vld3_dup_v:
      Int = Intrinsic::arm_neon_vld3lane;
      break;
    case NEON::BI__builtin_neon_vld4_dup_v:
      Int = Intrinsic::arm_neon_vld4lane;
      break;
    default: llvm_unreachable("unknown vld_dup intrinsic?");
    }
    llvm::Type *Tys[] = {Ty, Int8PtrTy};
    Function *F = CGM.getIntrinsic(Int, Tys);
    llvm::StructType *STy = cast<llvm::StructType>(F->getReturnType());

    SmallVector<Value*, 6> Args;
    Args.push_back(Ops[1]);
    Args.append(STy->getNumElements(), UndefValue::get(Ty));

    llvm::Constant *CI = ConstantInt::get(Int32Ty, 0);
    Args.push_back(CI);
    Args.push_back(getAlignmentValue32(PtrOp1));

    Ops[1] = Builder.CreateCall(F, Args, "vld_dup");
    // splat lane 0 to all elts in each vector of the result.
    for (unsigned i = 0, e = STy->getNumElements(); i != e; ++i) {
      Value *Val = Builder.CreateExtractValue(Ops[1], i);
      Value *Elt = Builder.CreateBitCast(Val, Ty);
      Elt = EmitNeonSplat(Elt, CI);
      Elt = Builder.CreateBitCast(Elt, Val->getType());
      Ops[1] = Builder.CreateInsertValue(Ops[1], Elt, i);
    }
    Ty = llvm::PointerType::getUnqual(Ops[1]->getType());
    Ops[0] = Builder.CreateBitCast(Ops[0], Ty);
    return Builder.CreateDefaultAlignedStore(Ops[1], Ops[0]);
  }
  case NEON::BI__builtin_neon_vqrshrn_n_v:
    Int =
      usgn ? Intrinsic::arm_neon_vqrshiftnu : Intrinsic::arm_neon_vqrshiftns;
    return EmitNeonCall(CGM.getIntrinsic(Int, Ty), Ops, "vqrshrn_n",
                        1, true);
  case NEON::BI__builtin_neon_vqrshrun_n_v:
    return EmitNeonCall(CGM.getIntrinsic(Intrinsic::arm_neon_vqrshiftnsu, Ty),
                        Ops, "vqrshrun_n", 1, true);
  case NEON::BI__builtin_neon_vqshrn_n_v:
    Int = usgn ? Intrinsic::arm_neon_vqshiftnu : Intrinsic::arm_neon_vqshiftns;
    return EmitNeonCall(CGM.getIntrinsic(Int, Ty), Ops, "vqshrn_n",
                        1, true);
  case NEON::BI__builtin_neon_vqshrun_n_v:
    return EmitNeonCall(CGM.getIntrinsic(Intrinsic::arm_neon_vqshiftnsu, Ty),
                        Ops, "vqshrun_n", 1, true);
  case NEON::BI__builtin_neon_vrecpe_v:
  case NEON::BI__builtin_neon_vrecpeq_v:
    return EmitNeonCall(CGM.getIntrinsic(Intrinsic::arm_neon_vrecpe, Ty),
                        Ops, "vrecpe");
  case NEON::BI__builtin_neon_vrshrn_n_v:
    return EmitNeonCall(CGM.getIntrinsic(Intrinsic::arm_neon_vrshiftn, Ty),
                        Ops, "vrshrn_n", 1, true);
  case NEON::BI__builtin_neon_vrsra_n_v:
  case NEON::BI__builtin_neon_vrsraq_n_v:
    Ops[0] = Builder.CreateBitCast(Ops[0], Ty);
    Ops[1] = Builder.CreateBitCast(Ops[1], Ty);
    Ops[2] = EmitNeonShiftVector(Ops[2], Ty, true);
    Int = usgn ? Intrinsic::arm_neon_vrshiftu : Intrinsic::arm_neon_vrshifts;
    Ops[1] = Builder.CreateCall(CGM.getIntrinsic(Int, Ty), {Ops[1], Ops[2]});
    return Builder.CreateAdd(Ops[0], Ops[1], "vrsra_n");
  case NEON::BI__builtin_neon_vsri_n_v:
  case NEON::BI__builtin_neon_vsriq_n_v:
    rightShift = true;
  case NEON::BI__builtin_neon_vsli_n_v:
  case NEON::BI__builtin_neon_vsliq_n_v:
    Ops[2] = EmitNeonShiftVector(Ops[2], Ty, rightShift);
    return EmitNeonCall(CGM.getIntrinsic(Intrinsic::arm_neon_vshiftins, Ty),
                        Ops, "vsli_n");
  case NEON::BI__builtin_neon_vsra_n_v:
  case NEON::BI__builtin_neon_vsraq_n_v:
    Ops[0] = Builder.CreateBitCast(Ops[0], Ty);
    Ops[1] = EmitNeonRShiftImm(Ops[1], Ops[2], Ty, usgn, "vsra_n");
    return Builder.CreateAdd(Ops[0], Ops[1]);
  case NEON::BI__builtin_neon_vst1q_lane_v:
    // Handle 64-bit integer elements as a special case.  Use a shuffle to get
    // a one-element vector and avoid poor code for i64 in the backend.
    if (VTy->getElementType()->isIntegerTy(64)) {
      Ops[1] = Builder.CreateBitCast(Ops[1], Ty);
      Value *SV = llvm::ConstantVector::get(cast<llvm::Constant>(Ops[2]));
      Ops[1] = Builder.CreateShuffleVector(Ops[1], Ops[1], SV);
      Ops[2] = getAlignmentValue32(PtrOp0);
      llvm::Type *Tys[] = {Int8PtrTy, Ops[1]->getType()};
      return Builder.CreateCall(CGM.getIntrinsic(Intrinsic::arm_neon_vst1,
                                                 Tys), Ops);
    }
    // fall through
  case NEON::BI__builtin_neon_vst1_lane_v: {
    Ops[1] = Builder.CreateBitCast(Ops[1], Ty);
    Ops[1] = Builder.CreateExtractElement(Ops[1], Ops[2]);
    Ty = llvm::PointerType::getUnqual(Ops[1]->getType());
    auto St = Builder.CreateStore(Ops[1], Builder.CreateBitCast(PtrOp0, Ty));
    return St;
  }
  case NEON::BI__builtin_neon_vtbl1_v:
    return EmitNeonCall(CGM.getIntrinsic(Intrinsic::arm_neon_vtbl1),
                        Ops, "vtbl1");
  case NEON::BI__builtin_neon_vtbl2_v:
    return EmitNeonCall(CGM.getIntrinsic(Intrinsic::arm_neon_vtbl2),
                        Ops, "vtbl2");
  case NEON::BI__builtin_neon_vtbl3_v:
    return EmitNeonCall(CGM.getIntrinsic(Intrinsic::arm_neon_vtbl3),
                        Ops, "vtbl3");
  case NEON::BI__builtin_neon_vtbl4_v:
    return EmitNeonCall(CGM.getIntrinsic(Intrinsic::arm_neon_vtbl4),
                        Ops, "vtbl4");
  case NEON::BI__builtin_neon_vtbx1_v:
    return EmitNeonCall(CGM.getIntrinsic(Intrinsic::arm_neon_vtbx1),
                        Ops, "vtbx1");
  case NEON::BI__builtin_neon_vtbx2_v:
    return EmitNeonCall(CGM.getIntrinsic(Intrinsic::arm_neon_vtbx2),
                        Ops, "vtbx2");
  case NEON::BI__builtin_neon_vtbx3_v:
    return EmitNeonCall(CGM.getIntrinsic(Intrinsic::arm_neon_vtbx3),
                        Ops, "vtbx3");
  case NEON::BI__builtin_neon_vtbx4_v:
    return EmitNeonCall(CGM.getIntrinsic(Intrinsic::arm_neon_vtbx4),
                        Ops, "vtbx4");
  }
}

static Value *EmitAArch64TblBuiltinExpr(CodeGenFunction &CGF, unsigned BuiltinID,
                                      const CallExpr *E,
                                      SmallVectorImpl<Value *> &Ops) {
  unsigned int Int = 0;
  const char *s = nullptr;

  switch (BuiltinID) {
  default:
    return nullptr;
  case NEON::BI__builtin_neon_vtbl1_v:
  case NEON::BI__builtin_neon_vqtbl1_v:
  case NEON::BI__builtin_neon_vqtbl1q_v:
  case NEON::BI__builtin_neon_vtbl2_v:
  case NEON::BI__builtin_neon_vqtbl2_v:
  case NEON::BI__builtin_neon_vqtbl2q_v:
  case NEON::BI__builtin_neon_vtbl3_v:
  case NEON::BI__builtin_neon_vqtbl3_v:
  case NEON::BI__builtin_neon_vqtbl3q_v:
  case NEON::BI__builtin_neon_vtbl4_v:
  case NEON::BI__builtin_neon_vqtbl4_v:
  case NEON::BI__builtin_neon_vqtbl4q_v:
    break;
  case NEON::BI__builtin_neon_vtbx1_v:
  case NEON::BI__builtin_neon_vqtbx1_v:
  case NEON::BI__builtin_neon_vqtbx1q_v:
  case NEON::BI__builtin_neon_vtbx2_v:
  case NEON::BI__builtin_neon_vqtbx2_v:
  case NEON::BI__builtin_neon_vqtbx2q_v:
  case NEON::BI__builtin_neon_vtbx3_v:
  case NEON::BI__builtin_neon_vqtbx3_v:
  case NEON::BI__builtin_neon_vqtbx3q_v:
  case NEON::BI__builtin_neon_vtbx4_v:
  case NEON::BI__builtin_neon_vqtbx4_v:
  case NEON::BI__builtin_neon_vqtbx4q_v:
    break;
  }

  assert(E->getNumArgs() >= 3);

  // Get the last argument, which specifies the vector type.
  llvm::APSInt Result;
  const Expr *Arg = E->getArg(E->getNumArgs() - 1);
  if (!Arg->isIntegerConstantExpr(Result, CGF.getContext()))
    return nullptr;

  // Determine the type of this overloaded NEON intrinsic.
  NeonTypeFlags Type(Result.getZExtValue());
  llvm::VectorType *Ty = GetNeonType(&CGF, Type);
  if (!Ty)
    return nullptr;

  CodeGen::CGBuilderTy &Builder = CGF.Builder;

  // AArch64 scalar builtins are not overloaded, they do not have an extra
  // argument that specifies the vector type, need to handle each case.
  switch (BuiltinID) {
  case NEON::BI__builtin_neon_vtbl1_v: {
    return packTBLDVectorList(CGF, makeArrayRef(Ops).slice(0, 1), nullptr,
                              Ops[1], Ty, Intrinsic::aarch64_neon_tbl1,
                              "vtbl1");
  }
  case NEON::BI__builtin_neon_vtbl2_v: {
    return packTBLDVectorList(CGF, makeArrayRef(Ops).slice(0, 2), nullptr,
                              Ops[2], Ty, Intrinsic::aarch64_neon_tbl1,
                              "vtbl1");
  }
  case NEON::BI__builtin_neon_vtbl3_v: {
    return packTBLDVectorList(CGF, makeArrayRef(Ops).slice(0, 3), nullptr,
                              Ops[3], Ty, Intrinsic::aarch64_neon_tbl2,
                              "vtbl2");
  }
  case NEON::BI__builtin_neon_vtbl4_v: {
    return packTBLDVectorList(CGF, makeArrayRef(Ops).slice(0, 4), nullptr,
                              Ops[4], Ty, Intrinsic::aarch64_neon_tbl2,
                              "vtbl2");
  }
  case NEON::BI__builtin_neon_vtbx1_v: {
    Value *TblRes =
        packTBLDVectorList(CGF, makeArrayRef(Ops).slice(1, 1), nullptr, Ops[2],
                           Ty, Intrinsic::aarch64_neon_tbl1, "vtbl1");

    llvm::Constant *EightV = ConstantInt::get(Ty, 8);
    Value *CmpRes = Builder.CreateICmp(ICmpInst::ICMP_UGE, Ops[2], EightV);
    CmpRes = Builder.CreateSExt(CmpRes, Ty);

    Value *EltsFromInput = Builder.CreateAnd(CmpRes, Ops[0]);
    Value *EltsFromTbl = Builder.CreateAnd(Builder.CreateNot(CmpRes), TblRes);
    return Builder.CreateOr(EltsFromInput, EltsFromTbl, "vtbx");
  }
  case NEON::BI__builtin_neon_vtbx2_v: {
    return packTBLDVectorList(CGF, makeArrayRef(Ops).slice(1, 2), Ops[0],
                              Ops[3], Ty, Intrinsic::aarch64_neon_tbx1,
                              "vtbx1");
  }
  case NEON::BI__builtin_neon_vtbx3_v: {
    Value *TblRes =
        packTBLDVectorList(CGF, makeArrayRef(Ops).slice(1, 3), nullptr, Ops[4],
                           Ty, Intrinsic::aarch64_neon_tbl2, "vtbl2");

    llvm::Constant *TwentyFourV = ConstantInt::get(Ty, 24);
    Value *CmpRes = Builder.CreateICmp(ICmpInst::ICMP_UGE, Ops[4],
                                           TwentyFourV);
    CmpRes = Builder.CreateSExt(CmpRes, Ty);

    Value *EltsFromInput = Builder.CreateAnd(CmpRes, Ops[0]);
    Value *EltsFromTbl = Builder.CreateAnd(Builder.CreateNot(CmpRes), TblRes);
    return Builder.CreateOr(EltsFromInput, EltsFromTbl, "vtbx");
  }
  case NEON::BI__builtin_neon_vtbx4_v: {
    return packTBLDVectorList(CGF, makeArrayRef(Ops).slice(1, 4), Ops[0],
                              Ops[5], Ty, Intrinsic::aarch64_neon_tbx2,
                              "vtbx2");
  }
  case NEON::BI__builtin_neon_vqtbl1_v:
  case NEON::BI__builtin_neon_vqtbl1q_v:
    Int = Intrinsic::aarch64_neon_tbl1; s = "vtbl1"; break;
  case NEON::BI__builtin_neon_vqtbl2_v:
  case NEON::BI__builtin_neon_vqtbl2q_v: {
    Int = Intrinsic::aarch64_neon_tbl2; s = "vtbl2"; break;
  case NEON::BI__builtin_neon_vqtbl3_v:
  case NEON::BI__builtin_neon_vqtbl3q_v:
    Int = Intrinsic::aarch64_neon_tbl3; s = "vtbl3"; break;
  case NEON::BI__builtin_neon_vqtbl4_v:
  case NEON::BI__builtin_neon_vqtbl4q_v:
    Int = Intrinsic::aarch64_neon_tbl4; s = "vtbl4"; break;
  case NEON::BI__builtin_neon_vqtbx1_v:
  case NEON::BI__builtin_neon_vqtbx1q_v:
    Int = Intrinsic::aarch64_neon_tbx1; s = "vtbx1"; break;
  case NEON::BI__builtin_neon_vqtbx2_v:
  case NEON::BI__builtin_neon_vqtbx2q_v:
    Int = Intrinsic::aarch64_neon_tbx2; s = "vtbx2"; break;
  case NEON::BI__builtin_neon_vqtbx3_v:
  case NEON::BI__builtin_neon_vqtbx3q_v:
    Int = Intrinsic::aarch64_neon_tbx3; s = "vtbx3"; break;
  case NEON::BI__builtin_neon_vqtbx4_v:
  case NEON::BI__builtin_neon_vqtbx4q_v:
    Int = Intrinsic::aarch64_neon_tbx4; s = "vtbx4"; break;
  }
  }

  if (!Int)
    return nullptr;

  Function *F = CGF.CGM.getIntrinsic(Int, Ty);
  return CGF.EmitNeonCall(F, Ops, s);
}

Value *CodeGenFunction::vectorWrapScalar16(Value *Op) {
  llvm::Type *VTy = llvm::VectorType::get(Int16Ty, 4);
  Op = Builder.CreateBitCast(Op, Int16Ty);
  Value *V = UndefValue::get(VTy);
  llvm::Constant *CI = ConstantInt::get(SizeTy, 0);
  Op = Builder.CreateInsertElement(V, Op, CI);
  return Op;
}

Value *CodeGenFunction::EmitAArch64BuiltinExpr(unsigned BuiltinID,
                                               const CallExpr *E) {
  unsigned HintID = static_cast<unsigned>(-1);
  switch (BuiltinID) {
  default: break;
  case AArch64::BI__builtin_arm_nop:
    HintID = 0;
    break;
  case AArch64::BI__builtin_arm_yield:
    HintID = 1;
    break;
  case AArch64::BI__builtin_arm_wfe:
    HintID = 2;
    break;
  case AArch64::BI__builtin_arm_wfi:
    HintID = 3;
    break;
  case AArch64::BI__builtin_arm_sev:
    HintID = 4;
    break;
  case AArch64::BI__builtin_arm_sevl:
    HintID = 5;
    break;
  }

  if (HintID != static_cast<unsigned>(-1)) {
    Function *F = CGM.getIntrinsic(Intrinsic::aarch64_hint);
    return Builder.CreateCall(F, llvm::ConstantInt::get(Int32Ty, HintID));
  }

  if (BuiltinID == AArch64::BI__builtin_arm_prefetch) {
    Value *Address         = EmitScalarExpr(E->getArg(0));
    Value *RW              = EmitScalarExpr(E->getArg(1));
    Value *CacheLevel      = EmitScalarExpr(E->getArg(2));
    Value *RetentionPolicy = EmitScalarExpr(E->getArg(3));
    Value *IsData          = EmitScalarExpr(E->getArg(4));

    Value *Locality = nullptr;
    if (cast<llvm::ConstantInt>(RetentionPolicy)->isZero()) {
      // Temporal fetch, needs to convert cache level to locality.
      Locality = llvm::ConstantInt::get(Int32Ty,
        -cast<llvm::ConstantInt>(CacheLevel)->getValue() + 3);
    } else {
      // Streaming fetch.
      Locality = llvm::ConstantInt::get(Int32Ty, 0);
    }

    // FIXME: We need AArch64 specific LLVM intrinsic if we want to specify
    // PLDL3STRM or PLDL2STRM.
    Value *F = CGM.getIntrinsic(Intrinsic::prefetch);
    return Builder.CreateCall(F, {Address, RW, Locality, IsData});
  }

  if (BuiltinID == AArch64::BI__builtin_arm_rbit) {
    assert((getContext().getTypeSize(E->getType()) == 32) &&
           "rbit of unusual size!");
    llvm::Value *Arg = EmitScalarExpr(E->getArg(0));
    return Builder.CreateCall(
        CGM.getIntrinsic(Intrinsic::aarch64_rbit, Arg->getType()), Arg, "rbit");
  }
  if (BuiltinID == AArch64::BI__builtin_arm_rbit64) {
    assert((getContext().getTypeSize(E->getType()) == 64) &&
           "rbit of unusual size!");
    llvm::Value *Arg = EmitScalarExpr(E->getArg(0));
    return Builder.CreateCall(
        CGM.getIntrinsic(Intrinsic::aarch64_rbit, Arg->getType()), Arg, "rbit");
  }

  if (BuiltinID == AArch64::BI__clear_cache) {
    assert(E->getNumArgs() == 2 && "__clear_cache takes 2 arguments");
    const FunctionDecl *FD = E->getDirectCallee();
    Value *Ops[2];
    for (unsigned i = 0; i < 2; i++)
      Ops[i] = EmitScalarExpr(E->getArg(i));
    llvm::Type *Ty = CGM.getTypes().ConvertType(FD->getType());
    llvm::FunctionType *FTy = cast<llvm::FunctionType>(Ty);
    StringRef Name = FD->getName();
    return EmitNounwindRuntimeCall(CGM.CreateRuntimeFunction(FTy, Name), Ops);
  }

  if ((BuiltinID == AArch64::BI__builtin_arm_ldrex ||
      BuiltinID == AArch64::BI__builtin_arm_ldaex) &&
      getContext().getTypeSize(E->getType()) == 128) {
    Function *F = CGM.getIntrinsic(BuiltinID == AArch64::BI__builtin_arm_ldaex
                                       ? Intrinsic::aarch64_ldaxp
                                       : Intrinsic::aarch64_ldxp);

    Value *LdPtr = EmitScalarExpr(E->getArg(0));
    Value *Val = Builder.CreateCall(F, Builder.CreateBitCast(LdPtr, Int8PtrTy),
                                    "ldxp");

    Value *Val0 = Builder.CreateExtractValue(Val, 1);
    Value *Val1 = Builder.CreateExtractValue(Val, 0);
    llvm::Type *Int128Ty = llvm::IntegerType::get(getLLVMContext(), 128);
    Val0 = Builder.CreateZExt(Val0, Int128Ty);
    Val1 = Builder.CreateZExt(Val1, Int128Ty);

    Value *ShiftCst = llvm::ConstantInt::get(Int128Ty, 64);
    Val = Builder.CreateShl(Val0, ShiftCst, "shl", true /* nuw */);
    Val = Builder.CreateOr(Val, Val1);
    return Builder.CreateBitCast(Val, ConvertType(E->getType()));
  } else if (BuiltinID == AArch64::BI__builtin_arm_ldrex ||
             BuiltinID == AArch64::BI__builtin_arm_ldaex) {
    Value *LoadAddr = EmitScalarExpr(E->getArg(0));

    QualType Ty = E->getType();
    llvm::Type *RealResTy = ConvertType(Ty);
    llvm::Type *IntResTy = llvm::IntegerType::get(getLLVMContext(),
                                                  getContext().getTypeSize(Ty));
    LoadAddr = Builder.CreateBitCast(LoadAddr, IntResTy->getPointerTo());

    Function *F = CGM.getIntrinsic(BuiltinID == AArch64::BI__builtin_arm_ldaex
                                       ? Intrinsic::aarch64_ldaxr
                                       : Intrinsic::aarch64_ldxr,
                                   LoadAddr->getType());
    Value *Val = Builder.CreateCall(F, LoadAddr, "ldxr");

    if (RealResTy->isPointerTy())
      return Builder.CreateIntToPtr(Val, RealResTy);

    Val = Builder.CreateTruncOrBitCast(Val, IntResTy);
    return Builder.CreateBitCast(Val, RealResTy);
  }

  if ((BuiltinID == AArch64::BI__builtin_arm_strex ||
       BuiltinID == AArch64::BI__builtin_arm_stlex) &&
      getContext().getTypeSize(E->getArg(0)->getType()) == 128) {
    Function *F = CGM.getIntrinsic(BuiltinID == AArch64::BI__builtin_arm_stlex
                                       ? Intrinsic::aarch64_stlxp
                                       : Intrinsic::aarch64_stxp);
    llvm::Type *STy = llvm::StructType::get(Int64Ty, Int64Ty, nullptr);

    Address Tmp = CreateMemTemp(E->getArg(0)->getType());
    EmitAnyExprToMem(E->getArg(0), Tmp, Qualifiers(), /*init*/ true);

    Tmp = Builder.CreateBitCast(Tmp, llvm::PointerType::getUnqual(STy));
    llvm::Value *Val = Builder.CreateLoad(Tmp);

    Value *Arg0 = Builder.CreateExtractValue(Val, 0);
    Value *Arg1 = Builder.CreateExtractValue(Val, 1);
    Value *StPtr = Builder.CreateBitCast(EmitScalarExpr(E->getArg(1)),
                                         Int8PtrTy);
    return Builder.CreateCall(F, {Arg0, Arg1, StPtr}, "stxp");
  }

  if (BuiltinID == AArch64::BI__builtin_arm_strex ||
      BuiltinID == AArch64::BI__builtin_arm_stlex) {
    Value *StoreVal = EmitScalarExpr(E->getArg(0));
    Value *StoreAddr = EmitScalarExpr(E->getArg(1));

    QualType Ty = E->getArg(0)->getType();
    llvm::Type *StoreTy = llvm::IntegerType::get(getLLVMContext(),
                                                 getContext().getTypeSize(Ty));
    StoreAddr = Builder.CreateBitCast(StoreAddr, StoreTy->getPointerTo());

    if (StoreVal->getType()->isPointerTy())
      StoreVal = Builder.CreatePtrToInt(StoreVal, Int64Ty);
    else {
      StoreVal = Builder.CreateBitCast(StoreVal, StoreTy);
      StoreVal = Builder.CreateZExtOrBitCast(StoreVal, Int64Ty);
    }

    Function *F = CGM.getIntrinsic(BuiltinID == AArch64::BI__builtin_arm_stlex
                                       ? Intrinsic::aarch64_stlxr
                                       : Intrinsic::aarch64_stxr,
                                   StoreAddr->getType());
    return Builder.CreateCall(F, {StoreVal, StoreAddr}, "stxr");
  }

  if (BuiltinID == AArch64::BI__builtin_arm_clrex) {
    Function *F = CGM.getIntrinsic(Intrinsic::aarch64_clrex);
    return Builder.CreateCall(F);
  }

  if (BuiltinID == AArch64::BI__builtin_thread_pointer) {
    Function *F = CGM.getIntrinsic(Intrinsic::aarch64_thread_pointer);
    return Builder.CreateCall(F);
  }

  // CRC32
  Intrinsic::ID CRCIntrinsicID = Intrinsic::not_intrinsic;
  switch (BuiltinID) {
  case AArch64::BI__builtin_arm_crc32b:
    CRCIntrinsicID = Intrinsic::aarch64_crc32b; break;
  case AArch64::BI__builtin_arm_crc32cb:
    CRCIntrinsicID = Intrinsic::aarch64_crc32cb; break;
  case AArch64::BI__builtin_arm_crc32h:
    CRCIntrinsicID = Intrinsic::aarch64_crc32h; break;
  case AArch64::BI__builtin_arm_crc32ch:
    CRCIntrinsicID = Intrinsic::aarch64_crc32ch; break;
  case AArch64::BI__builtin_arm_crc32w:
    CRCIntrinsicID = Intrinsic::aarch64_crc32w; break;
  case AArch64::BI__builtin_arm_crc32cw:
    CRCIntrinsicID = Intrinsic::aarch64_crc32cw; break;
  case AArch64::BI__builtin_arm_crc32d:
    CRCIntrinsicID = Intrinsic::aarch64_crc32x; break;
  case AArch64::BI__builtin_arm_crc32cd:
    CRCIntrinsicID = Intrinsic::aarch64_crc32cx; break;
  }

  if (CRCIntrinsicID != Intrinsic::not_intrinsic) {
    Value *Arg0 = EmitScalarExpr(E->getArg(0));
    Value *Arg1 = EmitScalarExpr(E->getArg(1));
    Function *F = CGM.getIntrinsic(CRCIntrinsicID);

    llvm::Type *DataTy = F->getFunctionType()->getParamType(1);
    Arg1 = Builder.CreateZExtOrBitCast(Arg1, DataTy);

    return Builder.CreateCall(F, {Arg0, Arg1});
  }

  if (BuiltinID == AArch64::BI__builtin_arm_rsr ||
      BuiltinID == AArch64::BI__builtin_arm_rsr64 ||
      BuiltinID == AArch64::BI__builtin_arm_rsrp ||
      BuiltinID == AArch64::BI__builtin_arm_wsr ||
      BuiltinID == AArch64::BI__builtin_arm_wsr64 ||
      BuiltinID == AArch64::BI__builtin_arm_wsrp) {

    bool IsRead = BuiltinID == AArch64::BI__builtin_arm_rsr ||
                  BuiltinID == AArch64::BI__builtin_arm_rsr64 ||
                  BuiltinID == AArch64::BI__builtin_arm_rsrp;

    bool IsPointerBuiltin = BuiltinID == AArch64::BI__builtin_arm_rsrp ||
                            BuiltinID == AArch64::BI__builtin_arm_wsrp;

    bool Is64Bit = BuiltinID != AArch64::BI__builtin_arm_rsr &&
                   BuiltinID != AArch64::BI__builtin_arm_wsr;

    llvm::Type *ValueType;
    llvm::Type *RegisterType = Int64Ty;
    if (IsPointerBuiltin) {
      ValueType = VoidPtrTy;
    } else if (Is64Bit) {
      ValueType = Int64Ty;
    } else {
      ValueType = Int32Ty;
    }

    return EmitSpecialRegisterBuiltin(*this, E, RegisterType, ValueType, IsRead);
  }

  // Find out if any arguments are required to be integer constant
  // expressions.
  unsigned ICEArguments = 0;
  ASTContext::GetBuiltinTypeError Error;
  getContext().GetBuiltinType(BuiltinID, Error, &ICEArguments);
  assert(Error == ASTContext::GE_None && "Should not codegen an error");

  llvm::SmallVector<Value*, 4> Ops;
  for (unsigned i = 0, e = E->getNumArgs() - 1; i != e; i++) {
    if ((ICEArguments & (1 << i)) == 0) {
      Ops.push_back(EmitScalarExpr(E->getArg(i)));
    } else {
      // If this is required to be a constant, constant fold it so that we know
      // that the generated intrinsic gets a ConstantInt.
      llvm::APSInt Result;
      bool IsConst = E->getArg(i)->isIntegerConstantExpr(Result, getContext());
      assert(IsConst && "Constant arg isn't actually constant?");
      (void)IsConst;
      Ops.push_back(llvm::ConstantInt::get(getLLVMContext(), Result));
    }
  }

  auto SISDMap = makeArrayRef(AArch64SISDIntrinsicMap);
  const NeonIntrinsicInfo *Builtin = findNeonIntrinsicInMap(
      SISDMap, BuiltinID, AArch64SISDIntrinsicsProvenSorted);

  if (Builtin) {
    Ops.push_back(EmitScalarExpr(E->getArg(E->getNumArgs() - 1)));
    Value *Result = EmitCommonNeonSISDBuiltinExpr(*this, *Builtin, Ops, E);
    assert(Result && "SISD intrinsic should have been handled");
    return Result;
  }

  llvm::APSInt Result;
  const Expr *Arg = E->getArg(E->getNumArgs()-1);
  NeonTypeFlags Type(0);
  if (Arg->isIntegerConstantExpr(Result, getContext()))
    // Determine the type of this overloaded NEON intrinsic.
    Type = NeonTypeFlags(Result.getZExtValue());

  bool usgn = Type.isUnsigned();
  bool quad = Type.isQuad();

  // Handle non-overloaded intrinsics first.
  switch (BuiltinID) {
  default: break;
  case NEON::BI__builtin_neon_vldrq_p128: {
    llvm::Type *Int128PTy = llvm::Type::getIntNPtrTy(getLLVMContext(), 128);
    Value *Ptr = Builder.CreateBitCast(EmitScalarExpr(E->getArg(0)), Int128PTy);
    return Builder.CreateDefaultAlignedLoad(Ptr);
  }
  case NEON::BI__builtin_neon_vstrq_p128: {
    llvm::Type *Int128PTy = llvm::Type::getIntNPtrTy(getLLVMContext(), 128);
    Value *Ptr = Builder.CreateBitCast(Ops[0], Int128PTy);
    return Builder.CreateDefaultAlignedStore(EmitScalarExpr(E->getArg(1)), Ptr);
  }
  case NEON::BI__builtin_neon_vcvts_u32_f32:
  case NEON::BI__builtin_neon_vcvtd_u64_f64:
    usgn = true;
    // FALL THROUGH
  case NEON::BI__builtin_neon_vcvts_s32_f32:
  case NEON::BI__builtin_neon_vcvtd_s64_f64: {
    Ops.push_back(EmitScalarExpr(E->getArg(0)));
    bool Is64 = Ops[0]->getType()->getPrimitiveSizeInBits() == 64;
    llvm::Type *InTy = Is64 ? Int64Ty : Int32Ty;
    llvm::Type *FTy = Is64 ? DoubleTy : FloatTy;
    Ops[0] = Builder.CreateBitCast(Ops[0], FTy);
    if (usgn)
      return Builder.CreateFPToUI(Ops[0], InTy);
    return Builder.CreateFPToSI(Ops[0], InTy);
  }
  case NEON::BI__builtin_neon_vcvts_f32_u32:
  case NEON::BI__builtin_neon_vcvtd_f64_u64:
    usgn = true;
    // FALL THROUGH
  case NEON::BI__builtin_neon_vcvts_f32_s32:
  case NEON::BI__builtin_neon_vcvtd_f64_s64: {
    Ops.push_back(EmitScalarExpr(E->getArg(0)));
    bool Is64 = Ops[0]->getType()->getPrimitiveSizeInBits() == 64;
    llvm::Type *InTy = Is64 ? Int64Ty : Int32Ty;
    llvm::Type *FTy = Is64 ? DoubleTy : FloatTy;
    Ops[0] = Builder.CreateBitCast(Ops[0], InTy);
    if (usgn)
      return Builder.CreateUIToFP(Ops[0], FTy);
    return Builder.CreateSIToFP(Ops[0], FTy);
  }
  case NEON::BI__builtin_neon_vpaddd_s64: {
    llvm::Type *Ty = llvm::VectorType::get(Int64Ty, 2);
    Value *Vec = EmitScalarExpr(E->getArg(0));
    // The vector is v2f64, so make sure it's bitcast to that.
    Vec = Builder.CreateBitCast(Vec, Ty, "v2i64");
    llvm::Value *Idx0 = llvm::ConstantInt::get(SizeTy, 0);
    llvm::Value *Idx1 = llvm::ConstantInt::get(SizeTy, 1);
    Value *Op0 = Builder.CreateExtractElement(Vec, Idx0, "lane0");
    Value *Op1 = Builder.CreateExtractElement(Vec, Idx1, "lane1");
    // Pairwise addition of a v2f64 into a scalar f64.
    return Builder.CreateAdd(Op0, Op1, "vpaddd");
  }
  case NEON::BI__builtin_neon_vpaddd_f64: {
    llvm::Type *Ty =
      llvm::VectorType::get(DoubleTy, 2);
    Value *Vec = EmitScalarExpr(E->getArg(0));
    // The vector is v2f64, so make sure it's bitcast to that.
    Vec = Builder.CreateBitCast(Vec, Ty, "v2f64");
    llvm::Value *Idx0 = llvm::ConstantInt::get(SizeTy, 0);
    llvm::Value *Idx1 = llvm::ConstantInt::get(SizeTy, 1);
    Value *Op0 = Builder.CreateExtractElement(Vec, Idx0, "lane0");
    Value *Op1 = Builder.CreateExtractElement(Vec, Idx1, "lane1");
    // Pairwise addition of a v2f64 into a scalar f64.
    return Builder.CreateFAdd(Op0, Op1, "vpaddd");
  }
  case NEON::BI__builtin_neon_vpadds_f32: {
    llvm::Type *Ty =
      llvm::VectorType::get(FloatTy, 2);
    Value *Vec = EmitScalarExpr(E->getArg(0));
    // The vector is v2f32, so make sure it's bitcast to that.
    Vec = Builder.CreateBitCast(Vec, Ty, "v2f32");
    llvm::Value *Idx0 = llvm::ConstantInt::get(SizeTy, 0);
    llvm::Value *Idx1 = llvm::ConstantInt::get(SizeTy, 1);
    Value *Op0 = Builder.CreateExtractElement(Vec, Idx0, "lane0");
    Value *Op1 = Builder.CreateExtractElement(Vec, Idx1, "lane1");
    // Pairwise addition of a v2f32 into a scalar f32.
    return Builder.CreateFAdd(Op0, Op1, "vpaddd");
  }
  case NEON::BI__builtin_neon_vceqzd_s64:
  case NEON::BI__builtin_neon_vceqzd_f64:
  case NEON::BI__builtin_neon_vceqzs_f32:
    Ops.push_back(EmitScalarExpr(E->getArg(0)));
    return EmitAArch64CompareBuiltinExpr(
        Ops[0], ConvertType(E->getCallReturnType(getContext())),
        ICmpInst::FCMP_OEQ, ICmpInst::ICMP_EQ, "vceqz");
  case NEON::BI__builtin_neon_vcgezd_s64:
  case NEON::BI__builtin_neon_vcgezd_f64:
  case NEON::BI__builtin_neon_vcgezs_f32:
    Ops.push_back(EmitScalarExpr(E->getArg(0)));
    return EmitAArch64CompareBuiltinExpr(
        Ops[0], ConvertType(E->getCallReturnType(getContext())),
        ICmpInst::FCMP_OGE, ICmpInst::ICMP_SGE, "vcgez");
  case NEON::BI__builtin_neon_vclezd_s64:
  case NEON::BI__builtin_neon_vclezd_f64:
  case NEON::BI__builtin_neon_vclezs_f32:
    Ops.push_back(EmitScalarExpr(E->getArg(0)));
    return EmitAArch64CompareBuiltinExpr(
        Ops[0], ConvertType(E->getCallReturnType(getContext())),
        ICmpInst::FCMP_OLE, ICmpInst::ICMP_SLE, "vclez");
  case NEON::BI__builtin_neon_vcgtzd_s64:
  case NEON::BI__builtin_neon_vcgtzd_f64:
  case NEON::BI__builtin_neon_vcgtzs_f32:
    Ops.push_back(EmitScalarExpr(E->getArg(0)));
    return EmitAArch64CompareBuiltinExpr(
        Ops[0], ConvertType(E->getCallReturnType(getContext())),
        ICmpInst::FCMP_OGT, ICmpInst::ICMP_SGT, "vcgtz");
  case NEON::BI__builtin_neon_vcltzd_s64:
  case NEON::BI__builtin_neon_vcltzd_f64:
  case NEON::BI__builtin_neon_vcltzs_f32:
    Ops.push_back(EmitScalarExpr(E->getArg(0)));
    return EmitAArch64CompareBuiltinExpr(
        Ops[0], ConvertType(E->getCallReturnType(getContext())),
        ICmpInst::FCMP_OLT, ICmpInst::ICMP_SLT, "vcltz");

  case NEON::BI__builtin_neon_vceqzd_u64: {
    Ops.push_back(EmitScalarExpr(E->getArg(0)));
    Ops[0] = Builder.CreateBitCast(Ops[0], Int64Ty);
    Ops[0] =
        Builder.CreateICmpEQ(Ops[0], llvm::Constant::getNullValue(Int64Ty));
    return Builder.CreateSExt(Ops[0], Int64Ty, "vceqzd");
  }
  case NEON::BI__builtin_neon_vceqd_f64:
  case NEON::BI__builtin_neon_vcled_f64:
  case NEON::BI__builtin_neon_vcltd_f64:
  case NEON::BI__builtin_neon_vcged_f64:
  case NEON::BI__builtin_neon_vcgtd_f64: {
    llvm::CmpInst::Predicate P;
    switch (BuiltinID) {
    default: llvm_unreachable("missing builtin ID in switch!");
    case NEON::BI__builtin_neon_vceqd_f64: P = llvm::FCmpInst::FCMP_OEQ; break;
    case NEON::BI__builtin_neon_vcled_f64: P = llvm::FCmpInst::FCMP_OLE; break;
    case NEON::BI__builtin_neon_vcltd_f64: P = llvm::FCmpInst::FCMP_OLT; break;
    case NEON::BI__builtin_neon_vcged_f64: P = llvm::FCmpInst::FCMP_OGE; break;
    case NEON::BI__builtin_neon_vcgtd_f64: P = llvm::FCmpInst::FCMP_OGT; break;
    }
    Ops.push_back(EmitScalarExpr(E->getArg(1)));
    Ops[0] = Builder.CreateBitCast(Ops[0], DoubleTy);
    Ops[1] = Builder.CreateBitCast(Ops[1], DoubleTy);
    Ops[0] = Builder.CreateFCmp(P, Ops[0], Ops[1]);
    return Builder.CreateSExt(Ops[0], Int64Ty, "vcmpd");
  }
  case NEON::BI__builtin_neon_vceqs_f32:
  case NEON::BI__builtin_neon_vcles_f32:
  case NEON::BI__builtin_neon_vclts_f32:
  case NEON::BI__builtin_neon_vcges_f32:
  case NEON::BI__builtin_neon_vcgts_f32: {
    llvm::CmpInst::Predicate P;
    switch (BuiltinID) {
    default: llvm_unreachable("missing builtin ID in switch!");
    case NEON::BI__builtin_neon_vceqs_f32: P = llvm::FCmpInst::FCMP_OEQ; break;
    case NEON::BI__builtin_neon_vcles_f32: P = llvm::FCmpInst::FCMP_OLE; break;
    case NEON::BI__builtin_neon_vclts_f32: P = llvm::FCmpInst::FCMP_OLT; break;
    case NEON::BI__builtin_neon_vcges_f32: P = llvm::FCmpInst::FCMP_OGE; break;
    case NEON::BI__builtin_neon_vcgts_f32: P = llvm::FCmpInst::FCMP_OGT; break;
    }
    Ops.push_back(EmitScalarExpr(E->getArg(1)));
    Ops[0] = Builder.CreateBitCast(Ops[0], FloatTy);
    Ops[1] = Builder.CreateBitCast(Ops[1], FloatTy);
    Ops[0] = Builder.CreateFCmp(P, Ops[0], Ops[1]);
    return Builder.CreateSExt(Ops[0], Int32Ty, "vcmpd");
  }
  case NEON::BI__builtin_neon_vceqd_s64:
  case NEON::BI__builtin_neon_vceqd_u64:
  case NEON::BI__builtin_neon_vcgtd_s64:
  case NEON::BI__builtin_neon_vcgtd_u64:
  case NEON::BI__builtin_neon_vcltd_s64:
  case NEON::BI__builtin_neon_vcltd_u64:
  case NEON::BI__builtin_neon_vcged_u64:
  case NEON::BI__builtin_neon_vcged_s64:
  case NEON::BI__builtin_neon_vcled_u64:
  case NEON::BI__builtin_neon_vcled_s64: {
    llvm::CmpInst::Predicate P;
    switch (BuiltinID) {
    default: llvm_unreachable("missing builtin ID in switch!");
    case NEON::BI__builtin_neon_vceqd_s64:
    case NEON::BI__builtin_neon_vceqd_u64:P = llvm::ICmpInst::ICMP_EQ;break;
    case NEON::BI__builtin_neon_vcgtd_s64:P = llvm::ICmpInst::ICMP_SGT;break;
    case NEON::BI__builtin_neon_vcgtd_u64:P = llvm::ICmpInst::ICMP_UGT;break;
    case NEON::BI__builtin_neon_vcltd_s64:P = llvm::ICmpInst::ICMP_SLT;break;
    case NEON::BI__builtin_neon_vcltd_u64:P = llvm::ICmpInst::ICMP_ULT;break;
    case NEON::BI__builtin_neon_vcged_u64:P = llvm::ICmpInst::ICMP_UGE;break;
    case NEON::BI__builtin_neon_vcged_s64:P = llvm::ICmpInst::ICMP_SGE;break;
    case NEON::BI__builtin_neon_vcled_u64:P = llvm::ICmpInst::ICMP_ULE;break;
    case NEON::BI__builtin_neon_vcled_s64:P = llvm::ICmpInst::ICMP_SLE;break;
    }
    Ops.push_back(EmitScalarExpr(E->getArg(1)));
    Ops[0] = Builder.CreateBitCast(Ops[0], Int64Ty);
    Ops[1] = Builder.CreateBitCast(Ops[1], Int64Ty);
    Ops[0] = Builder.CreateICmp(P, Ops[0], Ops[1]);
    return Builder.CreateSExt(Ops[0], Int64Ty, "vceqd");
  }
  case NEON::BI__builtin_neon_vtstd_s64:
  case NEON::BI__builtin_neon_vtstd_u64: {
    Ops.push_back(EmitScalarExpr(E->getArg(1)));
    Ops[0] = Builder.CreateBitCast(Ops[0], Int64Ty);
    Ops[1] = Builder.CreateBitCast(Ops[1], Int64Ty);
    Ops[0] = Builder.CreateAnd(Ops[0], Ops[1]);
    Ops[0] = Builder.CreateICmp(ICmpInst::ICMP_NE, Ops[0],
                                llvm::Constant::getNullValue(Int64Ty));
    return Builder.CreateSExt(Ops[0], Int64Ty, "vtstd");
  }
  case NEON::BI__builtin_neon_vset_lane_i8:
  case NEON::BI__builtin_neon_vset_lane_i16:
  case NEON::BI__builtin_neon_vset_lane_i32:
  case NEON::BI__builtin_neon_vset_lane_i64:
  case NEON::BI__builtin_neon_vset_lane_f32:
  case NEON::BI__builtin_neon_vsetq_lane_i8:
  case NEON::BI__builtin_neon_vsetq_lane_i16:
  case NEON::BI__builtin_neon_vsetq_lane_i32:
  case NEON::BI__builtin_neon_vsetq_lane_i64:
  case NEON::BI__builtin_neon_vsetq_lane_f32:
    Ops.push_back(EmitScalarExpr(E->getArg(2)));
    return Builder.CreateInsertElement(Ops[1], Ops[0], Ops[2], "vset_lane");
  case NEON::BI__builtin_neon_vset_lane_f64:
    // The vector type needs a cast for the v1f64 variant.
    Ops[1] = Builder.CreateBitCast(Ops[1],
                                   llvm::VectorType::get(DoubleTy, 1));
    Ops.push_back(EmitScalarExpr(E->getArg(2)));
    return Builder.CreateInsertElement(Ops[1], Ops[0], Ops[2], "vset_lane");
  case NEON::BI__builtin_neon_vsetq_lane_f64:
    // The vector type needs a cast for the v2f64 variant.
    Ops[1] = Builder.CreateBitCast(Ops[1],
        llvm::VectorType::get(DoubleTy, 2));
    Ops.push_back(EmitScalarExpr(E->getArg(2)));
    return Builder.CreateInsertElement(Ops[1], Ops[0], Ops[2], "vset_lane");

  case NEON::BI__builtin_neon_vget_lane_i8:
  case NEON::BI__builtin_neon_vdupb_lane_i8:
    Ops[0] = Builder.CreateBitCast(Ops[0], llvm::VectorType::get(Int8Ty, 8));
    return Builder.CreateExtractElement(Ops[0], EmitScalarExpr(E->getArg(1)),
                                        "vget_lane");
  case NEON::BI__builtin_neon_vgetq_lane_i8:
  case NEON::BI__builtin_neon_vdupb_laneq_i8:
    Ops[0] = Builder.CreateBitCast(Ops[0], llvm::VectorType::get(Int8Ty, 16));
    return Builder.CreateExtractElement(Ops[0], EmitScalarExpr(E->getArg(1)),
                                        "vgetq_lane");
  case NEON::BI__builtin_neon_vget_lane_i16:
  case NEON::BI__builtin_neon_vduph_lane_i16:
    Ops[0] = Builder.CreateBitCast(Ops[0], llvm::VectorType::get(Int16Ty, 4));
    return Builder.CreateExtractElement(Ops[0], EmitScalarExpr(E->getArg(1)),
                                        "vget_lane");
  case NEON::BI__builtin_neon_vgetq_lane_i16:
  case NEON::BI__builtin_neon_vduph_laneq_i16:
    Ops[0] = Builder.CreateBitCast(Ops[0], llvm::VectorType::get(Int16Ty, 8));
    return Builder.CreateExtractElement(Ops[0], EmitScalarExpr(E->getArg(1)),
                                        "vgetq_lane");
  case NEON::BI__builtin_neon_vget_lane_i32:
  case NEON::BI__builtin_neon_vdups_lane_i32:
    Ops[0] = Builder.CreateBitCast(Ops[0], llvm::VectorType::get(Int32Ty, 2));
    return Builder.CreateExtractElement(Ops[0], EmitScalarExpr(E->getArg(1)),
                                        "vget_lane");
  case NEON::BI__builtin_neon_vdups_lane_f32:
    Ops[0] = Builder.CreateBitCast(Ops[0],
        llvm::VectorType::get(FloatTy, 2));
    return Builder.CreateExtractElement(Ops[0], EmitScalarExpr(E->getArg(1)),
                                        "vdups_lane");
  case NEON::BI__builtin_neon_vgetq_lane_i32:
  case NEON::BI__builtin_neon_vdups_laneq_i32:
    Ops[0] = Builder.CreateBitCast(Ops[0], llvm::VectorType::get(Int32Ty, 4));
    return Builder.CreateExtractElement(Ops[0], EmitScalarExpr(E->getArg(1)),
                                        "vgetq_lane");
  case NEON::BI__builtin_neon_vget_lane_i64:
  case NEON::BI__builtin_neon_vdupd_lane_i64:
    Ops[0] = Builder.CreateBitCast(Ops[0], llvm::VectorType::get(Int64Ty, 1));
    return Builder.CreateExtractElement(Ops[0], EmitScalarExpr(E->getArg(1)),
                                        "vget_lane");
  case NEON::BI__builtin_neon_vdupd_lane_f64:
    Ops[0] = Builder.CreateBitCast(Ops[0],
        llvm::VectorType::get(DoubleTy, 1));
    return Builder.CreateExtractElement(Ops[0], EmitScalarExpr(E->getArg(1)),
                                        "vdupd_lane");
  case NEON::BI__builtin_neon_vgetq_lane_i64:
  case NEON::BI__builtin_neon_vdupd_laneq_i64:
    Ops[0] = Builder.CreateBitCast(Ops[0], llvm::VectorType::get(Int64Ty, 2));
    return Builder.CreateExtractElement(Ops[0], EmitScalarExpr(E->getArg(1)),
                                        "vgetq_lane");
  case NEON::BI__builtin_neon_vget_lane_f32:
    Ops[0] = Builder.CreateBitCast(Ops[0],
        llvm::VectorType::get(FloatTy, 2));
    return Builder.CreateExtractElement(Ops[0], EmitScalarExpr(E->getArg(1)),
                                        "vget_lane");
  case NEON::BI__builtin_neon_vget_lane_f64:
    Ops[0] = Builder.CreateBitCast(Ops[0],
        llvm::VectorType::get(DoubleTy, 1));
    return Builder.CreateExtractElement(Ops[0], EmitScalarExpr(E->getArg(1)),
                                        "vget_lane");
  case NEON::BI__builtin_neon_vgetq_lane_f32:
  case NEON::BI__builtin_neon_vdups_laneq_f32:
    Ops[0] = Builder.CreateBitCast(Ops[0],
        llvm::VectorType::get(FloatTy, 4));
    return Builder.CreateExtractElement(Ops[0], EmitScalarExpr(E->getArg(1)),
                                        "vgetq_lane");
  case NEON::BI__builtin_neon_vgetq_lane_f64:
  case NEON::BI__builtin_neon_vdupd_laneq_f64:
    Ops[0] = Builder.CreateBitCast(Ops[0],
        llvm::VectorType::get(DoubleTy, 2));
    return Builder.CreateExtractElement(Ops[0], EmitScalarExpr(E->getArg(1)),
                                        "vgetq_lane");
  case NEON::BI__builtin_neon_vaddd_s64:
  case NEON::BI__builtin_neon_vaddd_u64:
    return Builder.CreateAdd(Ops[0], EmitScalarExpr(E->getArg(1)), "vaddd");
  case NEON::BI__builtin_neon_vsubd_s64:
  case NEON::BI__builtin_neon_vsubd_u64:
    return Builder.CreateSub(Ops[0], EmitScalarExpr(E->getArg(1)), "vsubd");
  case NEON::BI__builtin_neon_vqdmlalh_s16:
  case NEON::BI__builtin_neon_vqdmlslh_s16: {
    SmallVector<Value *, 2> ProductOps;
    ProductOps.push_back(vectorWrapScalar16(Ops[1]));
    ProductOps.push_back(vectorWrapScalar16(EmitScalarExpr(E->getArg(2))));
    llvm::Type *VTy = llvm::VectorType::get(Int32Ty, 4);
    Ops[1] = EmitNeonCall(CGM.getIntrinsic(Intrinsic::aarch64_neon_sqdmull, VTy),
                          ProductOps, "vqdmlXl");
    Constant *CI = ConstantInt::get(SizeTy, 0);
    Ops[1] = Builder.CreateExtractElement(Ops[1], CI, "lane0");

    unsigned AccumInt = BuiltinID == NEON::BI__builtin_neon_vqdmlalh_s16
                                        ? Intrinsic::aarch64_neon_sqadd
                                        : Intrinsic::aarch64_neon_sqsub;
    return EmitNeonCall(CGM.getIntrinsic(AccumInt, Int32Ty), Ops, "vqdmlXl");
  }
  case NEON::BI__builtin_neon_vqshlud_n_s64: {
    Ops.push_back(EmitScalarExpr(E->getArg(1)));
    Ops[1] = Builder.CreateZExt(Ops[1], Int64Ty);
    return EmitNeonCall(CGM.getIntrinsic(Intrinsic::aarch64_neon_sqshlu, Int64Ty),
                        Ops, "vqshlu_n");
  }
  case NEON::BI__builtin_neon_vqshld_n_u64:
  case NEON::BI__builtin_neon_vqshld_n_s64: {
    unsigned Int = BuiltinID == NEON::BI__builtin_neon_vqshld_n_u64
                                   ? Intrinsic::aarch64_neon_uqshl
                                   : Intrinsic::aarch64_neon_sqshl;
    Ops.push_back(EmitScalarExpr(E->getArg(1)));
    Ops[1] = Builder.CreateZExt(Ops[1], Int64Ty);
    return EmitNeonCall(CGM.getIntrinsic(Int, Int64Ty), Ops, "vqshl_n");
  }
  case NEON::BI__builtin_neon_vrshrd_n_u64:
  case NEON::BI__builtin_neon_vrshrd_n_s64: {
    unsigned Int = BuiltinID == NEON::BI__builtin_neon_vrshrd_n_u64
                                   ? Intrinsic::aarch64_neon_urshl
                                   : Intrinsic::aarch64_neon_srshl;
    Ops.push_back(EmitScalarExpr(E->getArg(1)));
    int SV = cast<ConstantInt>(Ops[1])->getSExtValue();
    Ops[1] = ConstantInt::get(Int64Ty, -SV);
    return EmitNeonCall(CGM.getIntrinsic(Int, Int64Ty), Ops, "vrshr_n");
  }
  case NEON::BI__builtin_neon_vrsrad_n_u64:
  case NEON::BI__builtin_neon_vrsrad_n_s64: {
    unsigned Int = BuiltinID == NEON::BI__builtin_neon_vrsrad_n_u64
                                   ? Intrinsic::aarch64_neon_urshl
                                   : Intrinsic::aarch64_neon_srshl;
    Ops[1] = Builder.CreateBitCast(Ops[1], Int64Ty);
    Ops.push_back(Builder.CreateNeg(EmitScalarExpr(E->getArg(2))));
    Ops[1] = Builder.CreateCall(CGM.getIntrinsic(Int, Int64Ty),
                                {Ops[1], Builder.CreateSExt(Ops[2], Int64Ty)});
    return Builder.CreateAdd(Ops[0], Builder.CreateBitCast(Ops[1], Int64Ty));
  }
  case NEON::BI__builtin_neon_vshld_n_s64:
  case NEON::BI__builtin_neon_vshld_n_u64: {
    llvm::ConstantInt *Amt = cast<ConstantInt>(EmitScalarExpr(E->getArg(1)));
    return Builder.CreateShl(
        Ops[0], ConstantInt::get(Int64Ty, Amt->getZExtValue()), "shld_n");
  }
  case NEON::BI__builtin_neon_vshrd_n_s64: {
    llvm::ConstantInt *Amt = cast<ConstantInt>(EmitScalarExpr(E->getArg(1)));
    return Builder.CreateAShr(
        Ops[0], ConstantInt::get(Int64Ty, std::min(static_cast<uint64_t>(63),
                                                   Amt->getZExtValue())),
        "shrd_n");
  }
  case NEON::BI__builtin_neon_vshrd_n_u64: {
    llvm::ConstantInt *Amt = cast<ConstantInt>(EmitScalarExpr(E->getArg(1)));
    uint64_t ShiftAmt = Amt->getZExtValue();
    // Right-shifting an unsigned value by its size yields 0.
    if (ShiftAmt == 64)
      return ConstantInt::get(Int64Ty, 0);
    return Builder.CreateLShr(Ops[0], ConstantInt::get(Int64Ty, ShiftAmt),
                              "shrd_n");
  }
  case NEON::BI__builtin_neon_vsrad_n_s64: {
    llvm::ConstantInt *Amt = cast<ConstantInt>(EmitScalarExpr(E->getArg(2)));
    Ops[1] = Builder.CreateAShr(
        Ops[1], ConstantInt::get(Int64Ty, std::min(static_cast<uint64_t>(63),
                                                   Amt->getZExtValue())),
        "shrd_n");
    return Builder.CreateAdd(Ops[0], Ops[1]);
  }
  case NEON::BI__builtin_neon_vsrad_n_u64: {
    llvm::ConstantInt *Amt = cast<ConstantInt>(EmitScalarExpr(E->getArg(2)));
    uint64_t ShiftAmt = Amt->getZExtValue();
    // Right-shifting an unsigned value by its size yields 0.
    // As Op + 0 = Op, return Ops[0] directly.
    if (ShiftAmt == 64)
      return Ops[0];
    Ops[1] = Builder.CreateLShr(Ops[1], ConstantInt::get(Int64Ty, ShiftAmt),
                                "shrd_n");
    return Builder.CreateAdd(Ops[0], Ops[1]);
  }
  case NEON::BI__builtin_neon_vqdmlalh_lane_s16:
  case NEON::BI__builtin_neon_vqdmlalh_laneq_s16:
  case NEON::BI__builtin_neon_vqdmlslh_lane_s16:
  case NEON::BI__builtin_neon_vqdmlslh_laneq_s16: {
    Ops[2] = Builder.CreateExtractElement(Ops[2], EmitScalarExpr(E->getArg(3)),
                                          "lane");
    SmallVector<Value *, 2> ProductOps;
    ProductOps.push_back(vectorWrapScalar16(Ops[1]));
    ProductOps.push_back(vectorWrapScalar16(Ops[2]));
    llvm::Type *VTy = llvm::VectorType::get(Int32Ty, 4);
    Ops[1] = EmitNeonCall(CGM.getIntrinsic(Intrinsic::aarch64_neon_sqdmull, VTy),
                          ProductOps, "vqdmlXl");
    Constant *CI = ConstantInt::get(SizeTy, 0);
    Ops[1] = Builder.CreateExtractElement(Ops[1], CI, "lane0");
    Ops.pop_back();

    unsigned AccInt = (BuiltinID == NEON::BI__builtin_neon_vqdmlalh_lane_s16 ||
                       BuiltinID == NEON::BI__builtin_neon_vqdmlalh_laneq_s16)
                          ? Intrinsic::aarch64_neon_sqadd
                          : Intrinsic::aarch64_neon_sqsub;
    return EmitNeonCall(CGM.getIntrinsic(AccInt, Int32Ty), Ops, "vqdmlXl");
  }
  case NEON::BI__builtin_neon_vqdmlals_s32:
  case NEON::BI__builtin_neon_vqdmlsls_s32: {
    SmallVector<Value *, 2> ProductOps;
    ProductOps.push_back(Ops[1]);
    ProductOps.push_back(EmitScalarExpr(E->getArg(2)));
    Ops[1] =
        EmitNeonCall(CGM.getIntrinsic(Intrinsic::aarch64_neon_sqdmulls_scalar),
                     ProductOps, "vqdmlXl");

    unsigned AccumInt = BuiltinID == NEON::BI__builtin_neon_vqdmlals_s32
                                        ? Intrinsic::aarch64_neon_sqadd
                                        : Intrinsic::aarch64_neon_sqsub;
    return EmitNeonCall(CGM.getIntrinsic(AccumInt, Int64Ty), Ops, "vqdmlXl");
  }
  case NEON::BI__builtin_neon_vqdmlals_lane_s32:
  case NEON::BI__builtin_neon_vqdmlals_laneq_s32:
  case NEON::BI__builtin_neon_vqdmlsls_lane_s32:
  case NEON::BI__builtin_neon_vqdmlsls_laneq_s32: {
    Ops[2] = Builder.CreateExtractElement(Ops[2], EmitScalarExpr(E->getArg(3)),
                                          "lane");
    SmallVector<Value *, 2> ProductOps;
    ProductOps.push_back(Ops[1]);
    ProductOps.push_back(Ops[2]);
    Ops[1] =
        EmitNeonCall(CGM.getIntrinsic(Intrinsic::aarch64_neon_sqdmulls_scalar),
                     ProductOps, "vqdmlXl");
    Ops.pop_back();

    unsigned AccInt = (BuiltinID == NEON::BI__builtin_neon_vqdmlals_lane_s32 ||
                       BuiltinID == NEON::BI__builtin_neon_vqdmlals_laneq_s32)
                          ? Intrinsic::aarch64_neon_sqadd
                          : Intrinsic::aarch64_neon_sqsub;
    return EmitNeonCall(CGM.getIntrinsic(AccInt, Int64Ty), Ops, "vqdmlXl");
  }
  }

  llvm::VectorType *VTy = GetNeonType(this, Type);
  llvm::Type *Ty = VTy;
  if (!Ty)
    return nullptr;

  // Not all intrinsics handled by the common case work for AArch64 yet, so only
  // defer to common code if it's been added to our special map.
  Builtin = findNeonIntrinsicInMap(AArch64SIMDIntrinsicMap, BuiltinID,
                                   AArch64SIMDIntrinsicsProvenSorted);

  if (Builtin)
    return EmitCommonNeonBuiltinExpr(
        Builtin->BuiltinID, Builtin->LLVMIntrinsic, Builtin->AltLLVMIntrinsic,
        Builtin->NameHint, Builtin->TypeModifier, E, Ops,
        /*never use addresses*/ Address::invalid(), Address::invalid());

  if (Value *V = EmitAArch64TblBuiltinExpr(*this, BuiltinID, E, Ops))
    return V;

  unsigned Int;
  switch (BuiltinID) {
  default: return nullptr;
  case NEON::BI__builtin_neon_vbsl_v:
  case NEON::BI__builtin_neon_vbslq_v: {
    llvm::Type *BitTy = llvm::VectorType::getInteger(VTy);
    Ops[0] = Builder.CreateBitCast(Ops[0], BitTy, "vbsl");
    Ops[1] = Builder.CreateBitCast(Ops[1], BitTy, "vbsl");
    Ops[2] = Builder.CreateBitCast(Ops[2], BitTy, "vbsl");

    Ops[1] = Builder.CreateAnd(Ops[0], Ops[1], "vbsl");
    Ops[2] = Builder.CreateAnd(Builder.CreateNot(Ops[0]), Ops[2], "vbsl");
    Ops[0] = Builder.CreateOr(Ops[1], Ops[2], "vbsl");
    return Builder.CreateBitCast(Ops[0], Ty);
  }
  case NEON::BI__builtin_neon_vfma_lane_v:
  case NEON::BI__builtin_neon_vfmaq_lane_v: { // Only used for FP types
    // The ARM builtins (and instructions) have the addend as the first
    // operand, but the 'fma' intrinsics have it last. Swap it around here.
    Value *Addend = Ops[0];
    Value *Multiplicand = Ops[1];
    Value *LaneSource = Ops[2];
    Ops[0] = Multiplicand;
    Ops[1] = LaneSource;
    Ops[2] = Addend;

    // Now adjust things to handle the lane access.
    llvm::Type *SourceTy = BuiltinID == NEON::BI__builtin_neon_vfmaq_lane_v ?
      llvm::VectorType::get(VTy->getElementType(), VTy->getNumElements() / 2) :
      VTy;
    llvm::Constant *cst = cast<Constant>(Ops[3]);
    Value *SV = llvm::ConstantVector::getSplat(VTy->getNumElements(), cst);
    Ops[1] = Builder.CreateBitCast(Ops[1], SourceTy);
    Ops[1] = Builder.CreateShuffleVector(Ops[1], Ops[1], SV, "lane");

    Ops.pop_back();
    Int = Intrinsic::fma;
    return EmitNeonCall(CGM.getIntrinsic(Int, Ty), Ops, "fmla");
  }
  case NEON::BI__builtin_neon_vfma_laneq_v: {
    llvm::VectorType *VTy = cast<llvm::VectorType>(Ty);
    // v1f64 fma should be mapped to Neon scalar f64 fma
    if (VTy && VTy->getElementType() == DoubleTy) {
      Ops[0] = Builder.CreateBitCast(Ops[0], DoubleTy);
      Ops[1] = Builder.CreateBitCast(Ops[1], DoubleTy);
      llvm::Type *VTy = GetNeonType(this,
        NeonTypeFlags(NeonTypeFlags::Float64, false, true));
      Ops[2] = Builder.CreateBitCast(Ops[2], VTy);
      Ops[2] = Builder.CreateExtractElement(Ops[2], Ops[3], "extract");
      Value *F = CGM.getIntrinsic(Intrinsic::fma, DoubleTy);
      Value *Result = Builder.CreateCall(F, {Ops[1], Ops[2], Ops[0]});
      return Builder.CreateBitCast(Result, Ty);
    }
    Value *F = CGM.getIntrinsic(Intrinsic::fma, Ty);
    Ops[0] = Builder.CreateBitCast(Ops[0], Ty);
    Ops[1] = Builder.CreateBitCast(Ops[1], Ty);

    llvm::Type *STy = llvm::VectorType::get(VTy->getElementType(),
                                            VTy->getNumElements() * 2);
    Ops[2] = Builder.CreateBitCast(Ops[2], STy);
    Value* SV = llvm::ConstantVector::getSplat(VTy->getNumElements(),
                                               cast<ConstantInt>(Ops[3]));
    Ops[2] = Builder.CreateShuffleVector(Ops[2], Ops[2], SV, "lane");

    return Builder.CreateCall(F, {Ops[2], Ops[1], Ops[0]});
  }
  case NEON::BI__builtin_neon_vfmaq_laneq_v: {
    Value *F = CGM.getIntrinsic(Intrinsic::fma, Ty);
    Ops[0] = Builder.CreateBitCast(Ops[0], Ty);
    Ops[1] = Builder.CreateBitCast(Ops[1], Ty);

    Ops[2] = Builder.CreateBitCast(Ops[2], Ty);
    Ops[2] = EmitNeonSplat(Ops[2], cast<ConstantInt>(Ops[3]));
    return Builder.CreateCall(F, {Ops[2], Ops[1], Ops[0]});
  }
  case NEON::BI__builtin_neon_vfmas_lane_f32:
  case NEON::BI__builtin_neon_vfmas_laneq_f32:
  case NEON::BI__builtin_neon_vfmad_lane_f64:
  case NEON::BI__builtin_neon_vfmad_laneq_f64: {
    Ops.push_back(EmitScalarExpr(E->getArg(3)));
    llvm::Type *Ty = ConvertType(E->getCallReturnType(getContext()));
    Value *F = CGM.getIntrinsic(Intrinsic::fma, Ty);
    Ops[2] = Builder.CreateExtractElement(Ops[2], Ops[3], "extract");
    return Builder.CreateCall(F, {Ops[1], Ops[2], Ops[0]});
  }
  case NEON::BI__builtin_neon_vfms_v:
  case NEON::BI__builtin_neon_vfmsq_v: {  // Only used for FP types
    // FIXME: probably remove when we no longer support aarch64_simd.h
    // (arm_neon.h delegates to vfma).

    // The ARM builtins (and instructions) have the addend as the first
    // operand, but the 'fma' intrinsics have it last. Swap it around here.
    Value *Subtrahend = Ops[0];
    Value *Multiplicand = Ops[2];
    Ops[0] = Multiplicand;
    Ops[2] = Subtrahend;
    Ops[1] = Builder.CreateBitCast(Ops[1], VTy);
    Ops[1] = Builder.CreateFNeg(Ops[1]);
    Int = Intrinsic::fma;
    return EmitNeonCall(CGM.getIntrinsic(Int, Ty), Ops, "fmls");
  }
  case NEON::BI__builtin_neon_vmull_v:
    // FIXME: improve sharing scheme to cope with 3 alternative LLVM intrinsics.
    Int = usgn ? Intrinsic::aarch64_neon_umull : Intrinsic::aarch64_neon_smull;
    if (Type.isPoly()) Int = Intrinsic::aarch64_neon_pmull;
    return EmitNeonCall(CGM.getIntrinsic(Int, Ty), Ops, "vmull");
  case NEON::BI__builtin_neon_vmax_v:
  case NEON::BI__builtin_neon_vmaxq_v:
    // FIXME: improve sharing scheme to cope with 3 alternative LLVM intrinsics.
    Int = usgn ? Intrinsic::aarch64_neon_umax : Intrinsic::aarch64_neon_smax;
    if (Ty->isFPOrFPVectorTy()) Int = Intrinsic::aarch64_neon_fmax;
    return EmitNeonCall(CGM.getIntrinsic(Int, Ty), Ops, "vmax");
  case NEON::BI__builtin_neon_vmin_v:
  case NEON::BI__builtin_neon_vminq_v:
    // FIXME: improve sharing scheme to cope with 3 alternative LLVM intrinsics.
    Int = usgn ? Intrinsic::aarch64_neon_umin : Intrinsic::aarch64_neon_smin;
    if (Ty->isFPOrFPVectorTy()) Int = Intrinsic::aarch64_neon_fmin;
    return EmitNeonCall(CGM.getIntrinsic(Int, Ty), Ops, "vmin");
  case NEON::BI__builtin_neon_vabd_v:
  case NEON::BI__builtin_neon_vabdq_v:
    // FIXME: improve sharing scheme to cope with 3 alternative LLVM intrinsics.
    Int = usgn ? Intrinsic::aarch64_neon_uabd : Intrinsic::aarch64_neon_sabd;
    if (Ty->isFPOrFPVectorTy()) Int = Intrinsic::aarch64_neon_fabd;
    return EmitNeonCall(CGM.getIntrinsic(Int, Ty), Ops, "vabd");
  case NEON::BI__builtin_neon_vpadal_v:
  case NEON::BI__builtin_neon_vpadalq_v: {
    unsigned ArgElts = VTy->getNumElements();
    llvm::IntegerType *EltTy = cast<IntegerType>(VTy->getElementType());
    unsigned BitWidth = EltTy->getBitWidth();
    llvm::Type *ArgTy = llvm::VectorType::get(
        llvm::IntegerType::get(getLLVMContext(), BitWidth/2), 2*ArgElts);
    llvm::Type* Tys[2] = { VTy, ArgTy };
    Int = usgn ? Intrinsic::aarch64_neon_uaddlp : Intrinsic::aarch64_neon_saddlp;
    SmallVector<llvm::Value*, 1> TmpOps;
    TmpOps.push_back(Ops[1]);
    Function *F = CGM.getIntrinsic(Int, Tys);
    llvm::Value *tmp = EmitNeonCall(F, TmpOps, "vpadal");
    llvm::Value *addend = Builder.CreateBitCast(Ops[0], tmp->getType());
    return Builder.CreateAdd(tmp, addend);
  }
  case NEON::BI__builtin_neon_vpmin_v:
  case NEON::BI__builtin_neon_vpminq_v:
    // FIXME: improve sharing scheme to cope with 3 alternative LLVM intrinsics.
    Int = usgn ? Intrinsic::aarch64_neon_uminp : Intrinsic::aarch64_neon_sminp;
    if (Ty->isFPOrFPVectorTy()) Int = Intrinsic::aarch64_neon_fminp;
    return EmitNeonCall(CGM.getIntrinsic(Int, Ty), Ops, "vpmin");
  case NEON::BI__builtin_neon_vpmax_v:
  case NEON::BI__builtin_neon_vpmaxq_v:
    // FIXME: improve sharing scheme to cope with 3 alternative LLVM intrinsics.
    Int = usgn ? Intrinsic::aarch64_neon_umaxp : Intrinsic::aarch64_neon_smaxp;
    if (Ty->isFPOrFPVectorTy()) Int = Intrinsic::aarch64_neon_fmaxp;
    return EmitNeonCall(CGM.getIntrinsic(Int, Ty), Ops, "vpmax");
  case NEON::BI__builtin_neon_vminnm_v:
  case NEON::BI__builtin_neon_vminnmq_v:
    Int = Intrinsic::aarch64_neon_fminnm;
    return EmitNeonCall(CGM.getIntrinsic(Int, Ty), Ops, "vminnm");
  case NEON::BI__builtin_neon_vmaxnm_v:
  case NEON::BI__builtin_neon_vmaxnmq_v:
    Int = Intrinsic::aarch64_neon_fmaxnm;
    return EmitNeonCall(CGM.getIntrinsic(Int, Ty), Ops, "vmaxnm");
  case NEON::BI__builtin_neon_vrecpss_f32: {
    Ops.push_back(EmitScalarExpr(E->getArg(1)));
    return EmitNeonCall(CGM.getIntrinsic(Intrinsic::aarch64_neon_frecps, FloatTy),
                        Ops, "vrecps");
  }
  case NEON::BI__builtin_neon_vrecpsd_f64: {
    Ops.push_back(EmitScalarExpr(E->getArg(1)));
    return EmitNeonCall(CGM.getIntrinsic(Intrinsic::aarch64_neon_frecps, DoubleTy),
                        Ops, "vrecps");
  }
  case NEON::BI__builtin_neon_vqshrun_n_v:
    Int = Intrinsic::aarch64_neon_sqshrun;
    return EmitNeonCall(CGM.getIntrinsic(Int, Ty), Ops, "vqshrun_n");
  case NEON::BI__builtin_neon_vqrshrun_n_v:
    Int = Intrinsic::aarch64_neon_sqrshrun;
    return EmitNeonCall(CGM.getIntrinsic(Int, Ty), Ops, "vqrshrun_n");
  case NEON::BI__builtin_neon_vqshrn_n_v:
    Int = usgn ? Intrinsic::aarch64_neon_uqshrn : Intrinsic::aarch64_neon_sqshrn;
    return EmitNeonCall(CGM.getIntrinsic(Int, Ty), Ops, "vqshrn_n");
  case NEON::BI__builtin_neon_vrshrn_n_v:
    Int = Intrinsic::aarch64_neon_rshrn;
    return EmitNeonCall(CGM.getIntrinsic(Int, Ty), Ops, "vrshrn_n");
  case NEON::BI__builtin_neon_vqrshrn_n_v:
    Int = usgn ? Intrinsic::aarch64_neon_uqrshrn : Intrinsic::aarch64_neon_sqrshrn;
    return EmitNeonCall(CGM.getIntrinsic(Int, Ty), Ops, "vqrshrn_n");
  case NEON::BI__builtin_neon_vrnda_v:
  case NEON::BI__builtin_neon_vrndaq_v: {
    Int = Intrinsic::round;
    return EmitNeonCall(CGM.getIntrinsic(Int, Ty), Ops, "vrnda");
  }
  case NEON::BI__builtin_neon_vrndi_v:
  case NEON::BI__builtin_neon_vrndiq_v: {
    Int = Intrinsic::nearbyint;
    return EmitNeonCall(CGM.getIntrinsic(Int, Ty), Ops, "vrndi");
  }
  case NEON::BI__builtin_neon_vrndm_v:
  case NEON::BI__builtin_neon_vrndmq_v: {
    Int = Intrinsic::floor;
    return EmitNeonCall(CGM.getIntrinsic(Int, Ty), Ops, "vrndm");
  }
  case NEON::BI__builtin_neon_vrndn_v:
  case NEON::BI__builtin_neon_vrndnq_v: {
    Int = Intrinsic::aarch64_neon_frintn;
    return EmitNeonCall(CGM.getIntrinsic(Int, Ty), Ops, "vrndn");
  }
  case NEON::BI__builtin_neon_vrndp_v:
  case NEON::BI__builtin_neon_vrndpq_v: {
    Int = Intrinsic::ceil;
    return EmitNeonCall(CGM.getIntrinsic(Int, Ty), Ops, "vrndp");
  }
  case NEON::BI__builtin_neon_vrndx_v:
  case NEON::BI__builtin_neon_vrndxq_v: {
    Int = Intrinsic::rint;
    return EmitNeonCall(CGM.getIntrinsic(Int, Ty), Ops, "vrndx");
  }
  case NEON::BI__builtin_neon_vrnd_v:
  case NEON::BI__builtin_neon_vrndq_v: {
    Int = Intrinsic::trunc;
    return EmitNeonCall(CGM.getIntrinsic(Int, Ty), Ops, "vrndz");
  }
  case NEON::BI__builtin_neon_vceqz_v:
  case NEON::BI__builtin_neon_vceqzq_v:
    return EmitAArch64CompareBuiltinExpr(Ops[0], Ty, ICmpInst::FCMP_OEQ,
                                         ICmpInst::ICMP_EQ, "vceqz");
  case NEON::BI__builtin_neon_vcgez_v:
  case NEON::BI__builtin_neon_vcgezq_v:
    return EmitAArch64CompareBuiltinExpr(Ops[0], Ty, ICmpInst::FCMP_OGE,
                                         ICmpInst::ICMP_SGE, "vcgez");
  case NEON::BI__builtin_neon_vclez_v:
  case NEON::BI__builtin_neon_vclezq_v:
    return EmitAArch64CompareBuiltinExpr(Ops[0], Ty, ICmpInst::FCMP_OLE,
                                         ICmpInst::ICMP_SLE, "vclez");
  case NEON::BI__builtin_neon_vcgtz_v:
  case NEON::BI__builtin_neon_vcgtzq_v:
    return EmitAArch64CompareBuiltinExpr(Ops[0], Ty, ICmpInst::FCMP_OGT,
                                         ICmpInst::ICMP_SGT, "vcgtz");
  case NEON::BI__builtin_neon_vcltz_v:
  case NEON::BI__builtin_neon_vcltzq_v:
    return EmitAArch64CompareBuiltinExpr(Ops[0], Ty, ICmpInst::FCMP_OLT,
                                         ICmpInst::ICMP_SLT, "vcltz");
  case NEON::BI__builtin_neon_vcvt_f64_v:
  case NEON::BI__builtin_neon_vcvtq_f64_v:
    Ops[0] = Builder.CreateBitCast(Ops[0], Ty);
    Ty = GetNeonType(this, NeonTypeFlags(NeonTypeFlags::Float64, false, quad));
    return usgn ? Builder.CreateUIToFP(Ops[0], Ty, "vcvt")
                : Builder.CreateSIToFP(Ops[0], Ty, "vcvt");
  case NEON::BI__builtin_neon_vcvt_f64_f32: {
    assert(Type.getEltType() == NeonTypeFlags::Float64 && quad &&
           "unexpected vcvt_f64_f32 builtin");
    NeonTypeFlags SrcFlag = NeonTypeFlags(NeonTypeFlags::Float32, false, false);
    Ops[0] = Builder.CreateBitCast(Ops[0], GetNeonType(this, SrcFlag));

    return Builder.CreateFPExt(Ops[0], Ty, "vcvt");
  }
  case NEON::BI__builtin_neon_vcvt_f32_f64: {
    assert(Type.getEltType() == NeonTypeFlags::Float32 &&
           "unexpected vcvt_f32_f64 builtin");
    NeonTypeFlags SrcFlag = NeonTypeFlags(NeonTypeFlags::Float64, false, true);
    Ops[0] = Builder.CreateBitCast(Ops[0], GetNeonType(this, SrcFlag));

    return Builder.CreateFPTrunc(Ops[0], Ty, "vcvt");
  }
  case NEON::BI__builtin_neon_vcvt_s32_v:
  case NEON::BI__builtin_neon_vcvt_u32_v:
  case NEON::BI__builtin_neon_vcvt_s64_v:
  case NEON::BI__builtin_neon_vcvt_u64_v:
  case NEON::BI__builtin_neon_vcvtq_s32_v:
  case NEON::BI__builtin_neon_vcvtq_u32_v:
  case NEON::BI__builtin_neon_vcvtq_s64_v:
  case NEON::BI__builtin_neon_vcvtq_u64_v: {
    Ops[0] = Builder.CreateBitCast(Ops[0], GetFloatNeonType(this, Type));
    if (usgn)
      return Builder.CreateFPToUI(Ops[0], Ty);
    return Builder.CreateFPToSI(Ops[0], Ty);
  }
  case NEON::BI__builtin_neon_vcvta_s32_v:
  case NEON::BI__builtin_neon_vcvtaq_s32_v:
  case NEON::BI__builtin_neon_vcvta_u32_v:
  case NEON::BI__builtin_neon_vcvtaq_u32_v:
  case NEON::BI__builtin_neon_vcvta_s64_v:
  case NEON::BI__builtin_neon_vcvtaq_s64_v:
  case NEON::BI__builtin_neon_vcvta_u64_v:
  case NEON::BI__builtin_neon_vcvtaq_u64_v: {
    Int = usgn ? Intrinsic::aarch64_neon_fcvtau : Intrinsic::aarch64_neon_fcvtas;
    llvm::Type *Tys[2] = { Ty, GetFloatNeonType(this, Type) };
    return EmitNeonCall(CGM.getIntrinsic(Int, Tys), Ops, "vcvta");
  }
  case NEON::BI__builtin_neon_vcvtm_s32_v:
  case NEON::BI__builtin_neon_vcvtmq_s32_v:
  case NEON::BI__builtin_neon_vcvtm_u32_v:
  case NEON::BI__builtin_neon_vcvtmq_u32_v:
  case NEON::BI__builtin_neon_vcvtm_s64_v:
  case NEON::BI__builtin_neon_vcvtmq_s64_v:
  case NEON::BI__builtin_neon_vcvtm_u64_v:
  case NEON::BI__builtin_neon_vcvtmq_u64_v: {
    Int = usgn ? Intrinsic::aarch64_neon_fcvtmu : Intrinsic::aarch64_neon_fcvtms;
    llvm::Type *Tys[2] = { Ty, GetFloatNeonType(this, Type) };
    return EmitNeonCall(CGM.getIntrinsic(Int, Tys), Ops, "vcvtm");
  }
  case NEON::BI__builtin_neon_vcvtn_s32_v:
  case NEON::BI__builtin_neon_vcvtnq_s32_v:
  case NEON::BI__builtin_neon_vcvtn_u32_v:
  case NEON::BI__builtin_neon_vcvtnq_u32_v:
  case NEON::BI__builtin_neon_vcvtn_s64_v:
  case NEON::BI__builtin_neon_vcvtnq_s64_v:
  case NEON::BI__builtin_neon_vcvtn_u64_v:
  case NEON::BI__builtin_neon_vcvtnq_u64_v: {
    Int = usgn ? Intrinsic::aarch64_neon_fcvtnu : Intrinsic::aarch64_neon_fcvtns;
    llvm::Type *Tys[2] = { Ty, GetFloatNeonType(this, Type) };
    return EmitNeonCall(CGM.getIntrinsic(Int, Tys), Ops, "vcvtn");
  }
  case NEON::BI__builtin_neon_vcvtp_s32_v:
  case NEON::BI__builtin_neon_vcvtpq_s32_v:
  case NEON::BI__builtin_neon_vcvtp_u32_v:
  case NEON::BI__builtin_neon_vcvtpq_u32_v:
  case NEON::BI__builtin_neon_vcvtp_s64_v:
  case NEON::BI__builtin_neon_vcvtpq_s64_v:
  case NEON::BI__builtin_neon_vcvtp_u64_v:
  case NEON::BI__builtin_neon_vcvtpq_u64_v: {
    Int = usgn ? Intrinsic::aarch64_neon_fcvtpu : Intrinsic::aarch64_neon_fcvtps;
    llvm::Type *Tys[2] = { Ty, GetFloatNeonType(this, Type) };
    return EmitNeonCall(CGM.getIntrinsic(Int, Tys), Ops, "vcvtp");
  }
  case NEON::BI__builtin_neon_vmulx_v:
  case NEON::BI__builtin_neon_vmulxq_v: {
    Int = Intrinsic::aarch64_neon_fmulx;
    return EmitNeonCall(CGM.getIntrinsic(Int, Ty), Ops, "vmulx");
  }
  case NEON::BI__builtin_neon_vmul_lane_v:
  case NEON::BI__builtin_neon_vmul_laneq_v: {
    // v1f64 vmul_lane should be mapped to Neon scalar mul lane
    bool Quad = false;
    if (BuiltinID == NEON::BI__builtin_neon_vmul_laneq_v)
      Quad = true;
    Ops[0] = Builder.CreateBitCast(Ops[0], DoubleTy);
    llvm::Type *VTy = GetNeonType(this,
      NeonTypeFlags(NeonTypeFlags::Float64, false, Quad));
    Ops[1] = Builder.CreateBitCast(Ops[1], VTy);
    Ops[1] = Builder.CreateExtractElement(Ops[1], Ops[2], "extract");
    Value *Result = Builder.CreateFMul(Ops[0], Ops[1]);
    return Builder.CreateBitCast(Result, Ty);
  }
  case NEON::BI__builtin_neon_vnegd_s64:
    return Builder.CreateNeg(EmitScalarExpr(E->getArg(0)), "vnegd");
  case NEON::BI__builtin_neon_vpmaxnm_v:
  case NEON::BI__builtin_neon_vpmaxnmq_v: {
    Int = Intrinsic::aarch64_neon_fmaxnmp;
    return EmitNeonCall(CGM.getIntrinsic(Int, Ty), Ops, "vpmaxnm");
  }
  case NEON::BI__builtin_neon_vpminnm_v:
  case NEON::BI__builtin_neon_vpminnmq_v: {
    Int = Intrinsic::aarch64_neon_fminnmp;
    return EmitNeonCall(CGM.getIntrinsic(Int, Ty), Ops, "vpminnm");
  }
  case NEON::BI__builtin_neon_vsqrt_v:
  case NEON::BI__builtin_neon_vsqrtq_v: {
    Int = Intrinsic::sqrt;
    Ops[0] = Builder.CreateBitCast(Ops[0], Ty);
    return EmitNeonCall(CGM.getIntrinsic(Int, Ty), Ops, "vsqrt");
  }
  case NEON::BI__builtin_neon_vrbit_v:
  case NEON::BI__builtin_neon_vrbitq_v: {
    Int = Intrinsic::aarch64_neon_rbit;
    return EmitNeonCall(CGM.getIntrinsic(Int, Ty), Ops, "vrbit");
  }
  case NEON::BI__builtin_neon_vaddv_u8:
    // FIXME: These are handled by the AArch64 scalar code.
    usgn = true;
    // FALLTHROUGH
  case NEON::BI__builtin_neon_vaddv_s8: {
    Int = usgn ? Intrinsic::aarch64_neon_uaddv : Intrinsic::aarch64_neon_saddv;
    Ty = Int32Ty;
    VTy = llvm::VectorType::get(Int8Ty, 8);
    llvm::Type *Tys[2] = { Ty, VTy };
    Ops.push_back(EmitScalarExpr(E->getArg(0)));
    Ops[0] = EmitNeonCall(CGM.getIntrinsic(Int, Tys), Ops, "vaddv");
    return Builder.CreateTrunc(Ops[0], Int8Ty);
  }
  case NEON::BI__builtin_neon_vaddv_u16:
    usgn = true;
    // FALLTHROUGH
  case NEON::BI__builtin_neon_vaddv_s16: {
    Int = usgn ? Intrinsic::aarch64_neon_uaddv : Intrinsic::aarch64_neon_saddv;
    Ty = Int32Ty;
    VTy = llvm::VectorType::get(Int16Ty, 4);
    llvm::Type *Tys[2] = { Ty, VTy };
    Ops.push_back(EmitScalarExpr(E->getArg(0)));
    Ops[0] = EmitNeonCall(CGM.getIntrinsic(Int, Tys), Ops, "vaddv");
    return Builder.CreateTrunc(Ops[0], Int16Ty);
  }
  case NEON::BI__builtin_neon_vaddvq_u8:
    usgn = true;
    // FALLTHROUGH
  case NEON::BI__builtin_neon_vaddvq_s8: {
    Int = usgn ? Intrinsic::aarch64_neon_uaddv : Intrinsic::aarch64_neon_saddv;
    Ty = Int32Ty;
    VTy = llvm::VectorType::get(Int8Ty, 16);
    llvm::Type *Tys[2] = { Ty, VTy };
    Ops.push_back(EmitScalarExpr(E->getArg(0)));
    Ops[0] = EmitNeonCall(CGM.getIntrinsic(Int, Tys), Ops, "vaddv");
    return Builder.CreateTrunc(Ops[0], Int8Ty);
  }
  case NEON::BI__builtin_neon_vaddvq_u16:
    usgn = true;
    // FALLTHROUGH
  case NEON::BI__builtin_neon_vaddvq_s16: {
    Int = usgn ? Intrinsic::aarch64_neon_uaddv : Intrinsic::aarch64_neon_saddv;
    Ty = Int32Ty;
    VTy = llvm::VectorType::get(Int16Ty, 8);
    llvm::Type *Tys[2] = { Ty, VTy };
    Ops.push_back(EmitScalarExpr(E->getArg(0)));
    Ops[0] = EmitNeonCall(CGM.getIntrinsic(Int, Tys), Ops, "vaddv");
    return Builder.CreateTrunc(Ops[0], Int16Ty);
  }
  case NEON::BI__builtin_neon_vmaxv_u8: {
    Int = Intrinsic::aarch64_neon_umaxv;
    Ty = Int32Ty;
    VTy = llvm::VectorType::get(Int8Ty, 8);
    llvm::Type *Tys[2] = { Ty, VTy };
    Ops.push_back(EmitScalarExpr(E->getArg(0)));
    Ops[0] = EmitNeonCall(CGM.getIntrinsic(Int, Tys), Ops, "vmaxv");
    return Builder.CreateTrunc(Ops[0], Int8Ty);
  }
  case NEON::BI__builtin_neon_vmaxv_u16: {
    Int = Intrinsic::aarch64_neon_umaxv;
    Ty = Int32Ty;
    VTy = llvm::VectorType::get(Int16Ty, 4);
    llvm::Type *Tys[2] = { Ty, VTy };
    Ops.push_back(EmitScalarExpr(E->getArg(0)));
    Ops[0] = EmitNeonCall(CGM.getIntrinsic(Int, Tys), Ops, "vmaxv");
    return Builder.CreateTrunc(Ops[0], Int16Ty);
  }
  case NEON::BI__builtin_neon_vmaxvq_u8: {
    Int = Intrinsic::aarch64_neon_umaxv;
    Ty = Int32Ty;
    VTy = llvm::VectorType::get(Int8Ty, 16);
    llvm::Type *Tys[2] = { Ty, VTy };
    Ops.push_back(EmitScalarExpr(E->getArg(0)));
    Ops[0] = EmitNeonCall(CGM.getIntrinsic(Int, Tys), Ops, "vmaxv");
    return Builder.CreateTrunc(Ops[0], Int8Ty);
  }
  case NEON::BI__builtin_neon_vmaxvq_u16: {
    Int = Intrinsic::aarch64_neon_umaxv;
    Ty = Int32Ty;
    VTy = llvm::VectorType::get(Int16Ty, 8);
    llvm::Type *Tys[2] = { Ty, VTy };
    Ops.push_back(EmitScalarExpr(E->getArg(0)));
    Ops[0] = EmitNeonCall(CGM.getIntrinsic(Int, Tys), Ops, "vmaxv");
    return Builder.CreateTrunc(Ops[0], Int16Ty);
  }
  case NEON::BI__builtin_neon_vmaxv_s8: {
    Int = Intrinsic::aarch64_neon_smaxv;
    Ty = Int32Ty;
    VTy = llvm::VectorType::get(Int8Ty, 8);
    llvm::Type *Tys[2] = { Ty, VTy };
    Ops.push_back(EmitScalarExpr(E->getArg(0)));
    Ops[0] = EmitNeonCall(CGM.getIntrinsic(Int, Tys), Ops, "vmaxv");
    return Builder.CreateTrunc(Ops[0], Int8Ty);
  }
  case NEON::BI__builtin_neon_vmaxv_s16: {
    Int = Intrinsic::aarch64_neon_smaxv;
    Ty = Int32Ty;
    VTy = llvm::VectorType::get(Int16Ty, 4);
    llvm::Type *Tys[2] = { Ty, VTy };
    Ops.push_back(EmitScalarExpr(E->getArg(0)));
    Ops[0] = EmitNeonCall(CGM.getIntrinsic(Int, Tys), Ops, "vmaxv");
    return Builder.CreateTrunc(Ops[0], Int16Ty);
  }
  case NEON::BI__builtin_neon_vmaxvq_s8: {
    Int = Intrinsic::aarch64_neon_smaxv;
    Ty = Int32Ty;
    VTy = llvm::VectorType::get(Int8Ty, 16);
    llvm::Type *Tys[2] = { Ty, VTy };
    Ops.push_back(EmitScalarExpr(E->getArg(0)));
    Ops[0] = EmitNeonCall(CGM.getIntrinsic(Int, Tys), Ops, "vmaxv");
    return Builder.CreateTrunc(Ops[0], Int8Ty);
  }
  case NEON::BI__builtin_neon_vmaxvq_s16: {
    Int = Intrinsic::aarch64_neon_smaxv;
    Ty = Int32Ty;
    VTy = llvm::VectorType::get(Int16Ty, 8);
    llvm::Type *Tys[2] = { Ty, VTy };
    Ops.push_back(EmitScalarExpr(E->getArg(0)));
    Ops[0] = EmitNeonCall(CGM.getIntrinsic(Int, Tys), Ops, "vmaxv");
    return Builder.CreateTrunc(Ops[0], Int16Ty);
  }
  case NEON::BI__builtin_neon_vminv_u8: {
    Int = Intrinsic::aarch64_neon_uminv;
    Ty = Int32Ty;
    VTy = llvm::VectorType::get(Int8Ty, 8);
    llvm::Type *Tys[2] = { Ty, VTy };
    Ops.push_back(EmitScalarExpr(E->getArg(0)));
    Ops[0] = EmitNeonCall(CGM.getIntrinsic(Int, Tys), Ops, "vminv");
    return Builder.CreateTrunc(Ops[0], Int8Ty);
  }
  case NEON::BI__builtin_neon_vminv_u16: {
    Int = Intrinsic::aarch64_neon_uminv;
    Ty = Int32Ty;
    VTy = llvm::VectorType::get(Int16Ty, 4);
    llvm::Type *Tys[2] = { Ty, VTy };
    Ops.push_back(EmitScalarExpr(E->getArg(0)));
    Ops[0] = EmitNeonCall(CGM.getIntrinsic(Int, Tys), Ops, "vminv");
    return Builder.CreateTrunc(Ops[0], Int16Ty);
  }
  case NEON::BI__builtin_neon_vminvq_u8: {
    Int = Intrinsic::aarch64_neon_uminv;
    Ty = Int32Ty;
    VTy = llvm::VectorType::get(Int8Ty, 16);
    llvm::Type *Tys[2] = { Ty, VTy };
    Ops.push_back(EmitScalarExpr(E->getArg(0)));
    Ops[0] = EmitNeonCall(CGM.getIntrinsic(Int, Tys), Ops, "vminv");
    return Builder.CreateTrunc(Ops[0], Int8Ty);
  }
  case NEON::BI__builtin_neon_vminvq_u16: {
    Int = Intrinsic::aarch64_neon_uminv;
    Ty = Int32Ty;
    VTy = llvm::VectorType::get(Int16Ty, 8);
    llvm::Type *Tys[2] = { Ty, VTy };
    Ops.push_back(EmitScalarExpr(E->getArg(0)));
    Ops[0] = EmitNeonCall(CGM.getIntrinsic(Int, Tys), Ops, "vminv");
    return Builder.CreateTrunc(Ops[0], Int16Ty);
  }
  case NEON::BI__builtin_neon_vminv_s8: {
    Int = Intrinsic::aarch64_neon_sminv;
    Ty = Int32Ty;
    VTy = llvm::VectorType::get(Int8Ty, 8);
    llvm::Type *Tys[2] = { Ty, VTy };
    Ops.push_back(EmitScalarExpr(E->getArg(0)));
    Ops[0] = EmitNeonCall(CGM.getIntrinsic(Int, Tys), Ops, "vminv");
    return Builder.CreateTrunc(Ops[0], Int8Ty);
  }
  case NEON::BI__builtin_neon_vminv_s16: {
    Int = Intrinsic::aarch64_neon_sminv;
    Ty = Int32Ty;
    VTy = llvm::VectorType::get(Int16Ty, 4);
    llvm::Type *Tys[2] = { Ty, VTy };
    Ops.push_back(EmitScalarExpr(E->getArg(0)));
    Ops[0] = EmitNeonCall(CGM.getIntrinsic(Int, Tys), Ops, "vminv");
    return Builder.CreateTrunc(Ops[0], Int16Ty);
  }
  case NEON::BI__builtin_neon_vminvq_s8: {
    Int = Intrinsic::aarch64_neon_sminv;
    Ty = Int32Ty;
    VTy = llvm::VectorType::get(Int8Ty, 16);
    llvm::Type *Tys[2] = { Ty, VTy };
    Ops.push_back(EmitScalarExpr(E->getArg(0)));
    Ops[0] = EmitNeonCall(CGM.getIntrinsic(Int, Tys), Ops, "vminv");
    return Builder.CreateTrunc(Ops[0], Int8Ty);
  }
  case NEON::BI__builtin_neon_vminvq_s16: {
    Int = Intrinsic::aarch64_neon_sminv;
    Ty = Int32Ty;
    VTy = llvm::VectorType::get(Int16Ty, 8);
    llvm::Type *Tys[2] = { Ty, VTy };
    Ops.push_back(EmitScalarExpr(E->getArg(0)));
    Ops[0] = EmitNeonCall(CGM.getIntrinsic(Int, Tys), Ops, "vminv");
    return Builder.CreateTrunc(Ops[0], Int16Ty);
  }
  case NEON::BI__builtin_neon_vmul_n_f64: {
    Ops[0] = Builder.CreateBitCast(Ops[0], DoubleTy);
    Value *RHS = Builder.CreateBitCast(EmitScalarExpr(E->getArg(1)), DoubleTy);
    return Builder.CreateFMul(Ops[0], RHS);
  }
  case NEON::BI__builtin_neon_vaddlv_u8: {
    Int = Intrinsic::aarch64_neon_uaddlv;
    Ty = Int32Ty;
    VTy = llvm::VectorType::get(Int8Ty, 8);
    llvm::Type *Tys[2] = { Ty, VTy };
    Ops.push_back(EmitScalarExpr(E->getArg(0)));
    Ops[0] = EmitNeonCall(CGM.getIntrinsic(Int, Tys), Ops, "vaddlv");
    return Builder.CreateTrunc(Ops[0], Int16Ty);
  }
  case NEON::BI__builtin_neon_vaddlv_u16: {
    Int = Intrinsic::aarch64_neon_uaddlv;
    Ty = Int32Ty;
    VTy = llvm::VectorType::get(Int16Ty, 4);
    llvm::Type *Tys[2] = { Ty, VTy };
    Ops.push_back(EmitScalarExpr(E->getArg(0)));
    return EmitNeonCall(CGM.getIntrinsic(Int, Tys), Ops, "vaddlv");
  }
  case NEON::BI__builtin_neon_vaddlvq_u8: {
    Int = Intrinsic::aarch64_neon_uaddlv;
    Ty = Int32Ty;
    VTy = llvm::VectorType::get(Int8Ty, 16);
    llvm::Type *Tys[2] = { Ty, VTy };
    Ops.push_back(EmitScalarExpr(E->getArg(0)));
    Ops[0] = EmitNeonCall(CGM.getIntrinsic(Int, Tys), Ops, "vaddlv");
    return Builder.CreateTrunc(Ops[0], Int16Ty);
  }
  case NEON::BI__builtin_neon_vaddlvq_u16: {
    Int = Intrinsic::aarch64_neon_uaddlv;
    Ty = Int32Ty;
    VTy = llvm::VectorType::get(Int16Ty, 8);
    llvm::Type *Tys[2] = { Ty, VTy };
    Ops.push_back(EmitScalarExpr(E->getArg(0)));
    return EmitNeonCall(CGM.getIntrinsic(Int, Tys), Ops, "vaddlv");
  }
  case NEON::BI__builtin_neon_vaddlv_s8: {
    Int = Intrinsic::aarch64_neon_saddlv;
    Ty = Int32Ty;
    VTy = llvm::VectorType::get(Int8Ty, 8);
    llvm::Type *Tys[2] = { Ty, VTy };
    Ops.push_back(EmitScalarExpr(E->getArg(0)));
    Ops[0] = EmitNeonCall(CGM.getIntrinsic(Int, Tys), Ops, "vaddlv");
    return Builder.CreateTrunc(Ops[0], Int16Ty);
  }
  case NEON::BI__builtin_neon_vaddlv_s16: {
    Int = Intrinsic::aarch64_neon_saddlv;
    Ty = Int32Ty;
    VTy = llvm::VectorType::get(Int16Ty, 4);
    llvm::Type *Tys[2] = { Ty, VTy };
    Ops.push_back(EmitScalarExpr(E->getArg(0)));
    return EmitNeonCall(CGM.getIntrinsic(Int, Tys), Ops, "vaddlv");
  }
  case NEON::BI__builtin_neon_vaddlvq_s8: {
    Int = Intrinsic::aarch64_neon_saddlv;
    Ty = Int32Ty;
    VTy = llvm::VectorType::get(Int8Ty, 16);
    llvm::Type *Tys[2] = { Ty, VTy };
    Ops.push_back(EmitScalarExpr(E->getArg(0)));
    Ops[0] = EmitNeonCall(CGM.getIntrinsic(Int, Tys), Ops, "vaddlv");
    return Builder.CreateTrunc(Ops[0], Int16Ty);
  }
  case NEON::BI__builtin_neon_vaddlvq_s16: {
    Int = Intrinsic::aarch64_neon_saddlv;
    Ty = Int32Ty;
    VTy = llvm::VectorType::get(Int16Ty, 8);
    llvm::Type *Tys[2] = { Ty, VTy };
    Ops.push_back(EmitScalarExpr(E->getArg(0)));
    return EmitNeonCall(CGM.getIntrinsic(Int, Tys), Ops, "vaddlv");
  }
  case NEON::BI__builtin_neon_vsri_n_v:
  case NEON::BI__builtin_neon_vsriq_n_v: {
    Int = Intrinsic::aarch64_neon_vsri;
    llvm::Function *Intrin = CGM.getIntrinsic(Int, Ty);
    return EmitNeonCall(Intrin, Ops, "vsri_n");
  }
  case NEON::BI__builtin_neon_vsli_n_v:
  case NEON::BI__builtin_neon_vsliq_n_v: {
    Int = Intrinsic::aarch64_neon_vsli;
    llvm::Function *Intrin = CGM.getIntrinsic(Int, Ty);
    return EmitNeonCall(Intrin, Ops, "vsli_n");
  }
  case NEON::BI__builtin_neon_vsra_n_v:
  case NEON::BI__builtin_neon_vsraq_n_v:
    Ops[0] = Builder.CreateBitCast(Ops[0], Ty);
    Ops[1] = EmitNeonRShiftImm(Ops[1], Ops[2], Ty, usgn, "vsra_n");
    return Builder.CreateAdd(Ops[0], Ops[1]);
  case NEON::BI__builtin_neon_vrsra_n_v:
  case NEON::BI__builtin_neon_vrsraq_n_v: {
    Int = usgn ? Intrinsic::aarch64_neon_urshl : Intrinsic::aarch64_neon_srshl;
    SmallVector<llvm::Value*,2> TmpOps;
    TmpOps.push_back(Ops[1]);
    TmpOps.push_back(Ops[2]);
    Function* F = CGM.getIntrinsic(Int, Ty);
    llvm::Value *tmp = EmitNeonCall(F, TmpOps, "vrshr_n", 1, true);
    Ops[0] = Builder.CreateBitCast(Ops[0], VTy);
    return Builder.CreateAdd(Ops[0], tmp);
  }
    // FIXME: Sharing loads & stores with 32-bit is complicated by the absence
    // of an Align parameter here.
  case NEON::BI__builtin_neon_vld1_x2_v:
  case NEON::BI__builtin_neon_vld1q_x2_v:
  case NEON::BI__builtin_neon_vld1_x3_v:
  case NEON::BI__builtin_neon_vld1q_x3_v:
  case NEON::BI__builtin_neon_vld1_x4_v:
  case NEON::BI__builtin_neon_vld1q_x4_v: {
    llvm::Type *PTy = llvm::PointerType::getUnqual(VTy->getVectorElementType());
    Ops[1] = Builder.CreateBitCast(Ops[1], PTy);
    llvm::Type *Tys[2] = { VTy, PTy };
    unsigned Int;
    switch (BuiltinID) {
    case NEON::BI__builtin_neon_vld1_x2_v:
    case NEON::BI__builtin_neon_vld1q_x2_v:
      Int = Intrinsic::aarch64_neon_ld1x2;
      break;
    case NEON::BI__builtin_neon_vld1_x3_v:
    case NEON::BI__builtin_neon_vld1q_x3_v:
      Int = Intrinsic::aarch64_neon_ld1x3;
      break;
    case NEON::BI__builtin_neon_vld1_x4_v:
    case NEON::BI__builtin_neon_vld1q_x4_v:
      Int = Intrinsic::aarch64_neon_ld1x4;
      break;
    }
    Function *F = CGM.getIntrinsic(Int, Tys);
    Ops[1] = Builder.CreateCall(F, Ops[1], "vld1xN");
    Ty = llvm::PointerType::getUnqual(Ops[1]->getType());
    Ops[0] = Builder.CreateBitCast(Ops[0], Ty);
    return Builder.CreateDefaultAlignedStore(Ops[1], Ops[0]);
  }
  case NEON::BI__builtin_neon_vst1_x2_v:
  case NEON::BI__builtin_neon_vst1q_x2_v:
  case NEON::BI__builtin_neon_vst1_x3_v:
  case NEON::BI__builtin_neon_vst1q_x3_v:
  case NEON::BI__builtin_neon_vst1_x4_v:
  case NEON::BI__builtin_neon_vst1q_x4_v: {
    llvm::Type *PTy = llvm::PointerType::getUnqual(VTy->getVectorElementType());
    llvm::Type *Tys[2] = { VTy, PTy };
    unsigned Int;
    switch (BuiltinID) {
    case NEON::BI__builtin_neon_vst1_x2_v:
    case NEON::BI__builtin_neon_vst1q_x2_v:
      Int = Intrinsic::aarch64_neon_st1x2;
      break;
    case NEON::BI__builtin_neon_vst1_x3_v:
    case NEON::BI__builtin_neon_vst1q_x3_v:
      Int = Intrinsic::aarch64_neon_st1x3;
      break;
    case NEON::BI__builtin_neon_vst1_x4_v:
    case NEON::BI__builtin_neon_vst1q_x4_v:
      Int = Intrinsic::aarch64_neon_st1x4;
      break;
    }
    std::rotate(Ops.begin(), Ops.begin() + 1, Ops.end());
    return EmitNeonCall(CGM.getIntrinsic(Int, Tys), Ops, "");
  }
  case NEON::BI__builtin_neon_vld1_v:
  case NEON::BI__builtin_neon_vld1q_v:
    Ops[0] = Builder.CreateBitCast(Ops[0], llvm::PointerType::getUnqual(VTy));
    return Builder.CreateDefaultAlignedLoad(Ops[0]);
  case NEON::BI__builtin_neon_vst1_v:
  case NEON::BI__builtin_neon_vst1q_v:
    Ops[0] = Builder.CreateBitCast(Ops[0], llvm::PointerType::getUnqual(VTy));
    Ops[1] = Builder.CreateBitCast(Ops[1], VTy);
    return Builder.CreateDefaultAlignedStore(Ops[1], Ops[0]);
  case NEON::BI__builtin_neon_vld1_lane_v:
  case NEON::BI__builtin_neon_vld1q_lane_v:
    Ops[1] = Builder.CreateBitCast(Ops[1], Ty);
    Ty = llvm::PointerType::getUnqual(VTy->getElementType());
    Ops[0] = Builder.CreateBitCast(Ops[0], Ty);
    Ops[0] = Builder.CreateDefaultAlignedLoad(Ops[0]);
    return Builder.CreateInsertElement(Ops[1], Ops[0], Ops[2], "vld1_lane");
  case NEON::BI__builtin_neon_vld1_dup_v:
  case NEON::BI__builtin_neon_vld1q_dup_v: {
    Value *V = UndefValue::get(Ty);
    Ty = llvm::PointerType::getUnqual(VTy->getElementType());
    Ops[0] = Builder.CreateBitCast(Ops[0], Ty);
    Ops[0] = Builder.CreateDefaultAlignedLoad(Ops[0]);
    llvm::Constant *CI = ConstantInt::get(Int32Ty, 0);
    Ops[0] = Builder.CreateInsertElement(V, Ops[0], CI);
    return EmitNeonSplat(Ops[0], CI);
  }
  case NEON::BI__builtin_neon_vst1_lane_v:
  case NEON::BI__builtin_neon_vst1q_lane_v:
    Ops[1] = Builder.CreateBitCast(Ops[1], Ty);
    Ops[1] = Builder.CreateExtractElement(Ops[1], Ops[2]);
    Ty = llvm::PointerType::getUnqual(Ops[1]->getType());
    return Builder.CreateDefaultAlignedStore(Ops[1],
                                             Builder.CreateBitCast(Ops[0], Ty));
  case NEON::BI__builtin_neon_vld2_v:
  case NEON::BI__builtin_neon_vld2q_v: {
    llvm::Type *PTy = llvm::PointerType::getUnqual(VTy);
    Ops[1] = Builder.CreateBitCast(Ops[1], PTy);
    llvm::Type *Tys[2] = { VTy, PTy };
    Function *F = CGM.getIntrinsic(Intrinsic::aarch64_neon_ld2, Tys);
    Ops[1] = Builder.CreateCall(F, Ops[1], "vld2");
    Ops[0] = Builder.CreateBitCast(Ops[0],
                llvm::PointerType::getUnqual(Ops[1]->getType()));
    return Builder.CreateDefaultAlignedStore(Ops[1], Ops[0]);
  }
  case NEON::BI__builtin_neon_vld3_v:
  case NEON::BI__builtin_neon_vld3q_v: {
    llvm::Type *PTy = llvm::PointerType::getUnqual(VTy);
    Ops[1] = Builder.CreateBitCast(Ops[1], PTy);
    llvm::Type *Tys[2] = { VTy, PTy };
    Function *F = CGM.getIntrinsic(Intrinsic::aarch64_neon_ld3, Tys);
    Ops[1] = Builder.CreateCall(F, Ops[1], "vld3");
    Ops[0] = Builder.CreateBitCast(Ops[0],
                llvm::PointerType::getUnqual(Ops[1]->getType()));
    return Builder.CreateDefaultAlignedStore(Ops[1], Ops[0]);
  }
  case NEON::BI__builtin_neon_vld4_v:
  case NEON::BI__builtin_neon_vld4q_v: {
    llvm::Type *PTy = llvm::PointerType::getUnqual(VTy);
    Ops[1] = Builder.CreateBitCast(Ops[1], PTy);
    llvm::Type *Tys[2] = { VTy, PTy };
    Function *F = CGM.getIntrinsic(Intrinsic::aarch64_neon_ld4, Tys);
    Ops[1] = Builder.CreateCall(F, Ops[1], "vld4");
    Ops[0] = Builder.CreateBitCast(Ops[0],
                llvm::PointerType::getUnqual(Ops[1]->getType()));
    return Builder.CreateDefaultAlignedStore(Ops[1], Ops[0]);
  }
  case NEON::BI__builtin_neon_vld2_dup_v:
  case NEON::BI__builtin_neon_vld2q_dup_v: {
    llvm::Type *PTy =
      llvm::PointerType::getUnqual(VTy->getElementType());
    Ops[1] = Builder.CreateBitCast(Ops[1], PTy);
    llvm::Type *Tys[2] = { VTy, PTy };
    Function *F = CGM.getIntrinsic(Intrinsic::aarch64_neon_ld2r, Tys);
    Ops[1] = Builder.CreateCall(F, Ops[1], "vld2");
    Ops[0] = Builder.CreateBitCast(Ops[0],
                llvm::PointerType::getUnqual(Ops[1]->getType()));
    return Builder.CreateDefaultAlignedStore(Ops[1], Ops[0]);
  }
  case NEON::BI__builtin_neon_vld3_dup_v:
  case NEON::BI__builtin_neon_vld3q_dup_v: {
    llvm::Type *PTy =
      llvm::PointerType::getUnqual(VTy->getElementType());
    Ops[1] = Builder.CreateBitCast(Ops[1], PTy);
    llvm::Type *Tys[2] = { VTy, PTy };
    Function *F = CGM.getIntrinsic(Intrinsic::aarch64_neon_ld3r, Tys);
    Ops[1] = Builder.CreateCall(F, Ops[1], "vld3");
    Ops[0] = Builder.CreateBitCast(Ops[0],
                llvm::PointerType::getUnqual(Ops[1]->getType()));
    return Builder.CreateDefaultAlignedStore(Ops[1], Ops[0]);
  }
  case NEON::BI__builtin_neon_vld4_dup_v:
  case NEON::BI__builtin_neon_vld4q_dup_v: {
    llvm::Type *PTy =
      llvm::PointerType::getUnqual(VTy->getElementType());
    Ops[1] = Builder.CreateBitCast(Ops[1], PTy);
    llvm::Type *Tys[2] = { VTy, PTy };
    Function *F = CGM.getIntrinsic(Intrinsic::aarch64_neon_ld4r, Tys);
    Ops[1] = Builder.CreateCall(F, Ops[1], "vld4");
    Ops[0] = Builder.CreateBitCast(Ops[0],
                llvm::PointerType::getUnqual(Ops[1]->getType()));
    return Builder.CreateDefaultAlignedStore(Ops[1], Ops[0]);
  }
  case NEON::BI__builtin_neon_vld2_lane_v:
  case NEON::BI__builtin_neon_vld2q_lane_v: {
    llvm::Type *Tys[2] = { VTy, Ops[1]->getType() };
    Function *F = CGM.getIntrinsic(Intrinsic::aarch64_neon_ld2lane, Tys);
    Ops.push_back(Ops[1]);
    Ops.erase(Ops.begin()+1);
    Ops[1] = Builder.CreateBitCast(Ops[1], Ty);
    Ops[2] = Builder.CreateBitCast(Ops[2], Ty);
    Ops[3] = Builder.CreateZExt(Ops[3], Int64Ty);
    Ops[1] = Builder.CreateCall(F, makeArrayRef(Ops).slice(1), "vld2_lane");
    Ty = llvm::PointerType::getUnqual(Ops[1]->getType());
    Ops[0] = Builder.CreateBitCast(Ops[0], Ty);
    return Builder.CreateDefaultAlignedStore(Ops[1], Ops[0]);
  }
  case NEON::BI__builtin_neon_vld3_lane_v:
  case NEON::BI__builtin_neon_vld3q_lane_v: {
    llvm::Type *Tys[2] = { VTy, Ops[1]->getType() };
    Function *F = CGM.getIntrinsic(Intrinsic::aarch64_neon_ld3lane, Tys);
    Ops.push_back(Ops[1]);
    Ops.erase(Ops.begin()+1);
    Ops[1] = Builder.CreateBitCast(Ops[1], Ty);
    Ops[2] = Builder.CreateBitCast(Ops[2], Ty);
    Ops[3] = Builder.CreateBitCast(Ops[3], Ty);
    Ops[4] = Builder.CreateZExt(Ops[4], Int64Ty);
    Ops[1] = Builder.CreateCall(F, makeArrayRef(Ops).slice(1), "vld3_lane");
    Ty = llvm::PointerType::getUnqual(Ops[1]->getType());
    Ops[0] = Builder.CreateBitCast(Ops[0], Ty);
    return Builder.CreateDefaultAlignedStore(Ops[1], Ops[0]);
  }
  case NEON::BI__builtin_neon_vld4_lane_v:
  case NEON::BI__builtin_neon_vld4q_lane_v: {
    llvm::Type *Tys[2] = { VTy, Ops[1]->getType() };
    Function *F = CGM.getIntrinsic(Intrinsic::aarch64_neon_ld4lane, Tys);
    Ops.push_back(Ops[1]);
    Ops.erase(Ops.begin()+1);
    Ops[1] = Builder.CreateBitCast(Ops[1], Ty);
    Ops[2] = Builder.CreateBitCast(Ops[2], Ty);
    Ops[3] = Builder.CreateBitCast(Ops[3], Ty);
    Ops[4] = Builder.CreateBitCast(Ops[4], Ty);
    Ops[5] = Builder.CreateZExt(Ops[5], Int64Ty);
    Ops[1] = Builder.CreateCall(F, makeArrayRef(Ops).slice(1), "vld4_lane");
    Ty = llvm::PointerType::getUnqual(Ops[1]->getType());
    Ops[0] = Builder.CreateBitCast(Ops[0], Ty);
    return Builder.CreateDefaultAlignedStore(Ops[1], Ops[0]);
  }
  case NEON::BI__builtin_neon_vst2_v:
  case NEON::BI__builtin_neon_vst2q_v: {
    Ops.push_back(Ops[0]);
    Ops.erase(Ops.begin());
    llvm::Type *Tys[2] = { VTy, Ops[2]->getType() };
    return EmitNeonCall(CGM.getIntrinsic(Intrinsic::aarch64_neon_st2, Tys),
                        Ops, "");
  }
  case NEON::BI__builtin_neon_vst2_lane_v:
  case NEON::BI__builtin_neon_vst2q_lane_v: {
    Ops.push_back(Ops[0]);
    Ops.erase(Ops.begin());
    Ops[2] = Builder.CreateZExt(Ops[2], Int64Ty);
    llvm::Type *Tys[2] = { VTy, Ops[3]->getType() };
    return EmitNeonCall(CGM.getIntrinsic(Intrinsic::aarch64_neon_st2lane, Tys),
                        Ops, "");
  }
  case NEON::BI__builtin_neon_vst3_v:
  case NEON::BI__builtin_neon_vst3q_v: {
    Ops.push_back(Ops[0]);
    Ops.erase(Ops.begin());
    llvm::Type *Tys[2] = { VTy, Ops[3]->getType() };
    return EmitNeonCall(CGM.getIntrinsic(Intrinsic::aarch64_neon_st3, Tys),
                        Ops, "");
  }
  case NEON::BI__builtin_neon_vst3_lane_v:
  case NEON::BI__builtin_neon_vst3q_lane_v: {
    Ops.push_back(Ops[0]);
    Ops.erase(Ops.begin());
    Ops[3] = Builder.CreateZExt(Ops[3], Int64Ty);
    llvm::Type *Tys[2] = { VTy, Ops[4]->getType() };
    return EmitNeonCall(CGM.getIntrinsic(Intrinsic::aarch64_neon_st3lane, Tys),
                        Ops, "");
  }
  case NEON::BI__builtin_neon_vst4_v:
  case NEON::BI__builtin_neon_vst4q_v: {
    Ops.push_back(Ops[0]);
    Ops.erase(Ops.begin());
    llvm::Type *Tys[2] = { VTy, Ops[4]->getType() };
    return EmitNeonCall(CGM.getIntrinsic(Intrinsic::aarch64_neon_st4, Tys),
                        Ops, "");
  }
  case NEON::BI__builtin_neon_vst4_lane_v:
  case NEON::BI__builtin_neon_vst4q_lane_v: {
    Ops.push_back(Ops[0]);
    Ops.erase(Ops.begin());
    Ops[4] = Builder.CreateZExt(Ops[4], Int64Ty);
    llvm::Type *Tys[2] = { VTy, Ops[5]->getType() };
    return EmitNeonCall(CGM.getIntrinsic(Intrinsic::aarch64_neon_st4lane, Tys),
                        Ops, "");
  }
  case NEON::BI__builtin_neon_vtrn_v:
  case NEON::BI__builtin_neon_vtrnq_v: {
    Ops[0] = Builder.CreateBitCast(Ops[0], llvm::PointerType::getUnqual(Ty));
    Ops[1] = Builder.CreateBitCast(Ops[1], Ty);
    Ops[2] = Builder.CreateBitCast(Ops[2], Ty);
    Value *SV = nullptr;

    for (unsigned vi = 0; vi != 2; ++vi) {
      SmallVector<Constant*, 16> Indices;
      for (unsigned i = 0, e = VTy->getNumElements(); i != e; i += 2) {
        Indices.push_back(ConstantInt::get(Int32Ty, i+vi));
        Indices.push_back(ConstantInt::get(Int32Ty, i+e+vi));
      }
      Value *Addr = Builder.CreateConstInBoundsGEP1_32(Ty, Ops[0], vi);
      SV = llvm::ConstantVector::get(Indices);
      SV = Builder.CreateShuffleVector(Ops[1], Ops[2], SV, "vtrn");
      SV = Builder.CreateDefaultAlignedStore(SV, Addr);
    }
    return SV;
  }
  case NEON::BI__builtin_neon_vuzp_v:
  case NEON::BI__builtin_neon_vuzpq_v: {
    Ops[0] = Builder.CreateBitCast(Ops[0], llvm::PointerType::getUnqual(Ty));
    Ops[1] = Builder.CreateBitCast(Ops[1], Ty);
    Ops[2] = Builder.CreateBitCast(Ops[2], Ty);
    Value *SV = nullptr;

    for (unsigned vi = 0; vi != 2; ++vi) {
      SmallVector<Constant*, 16> Indices;
      for (unsigned i = 0, e = VTy->getNumElements(); i != e; ++i)
        Indices.push_back(ConstantInt::get(Int32Ty, 2*i+vi));

      Value *Addr = Builder.CreateConstInBoundsGEP1_32(Ty, Ops[0], vi);
      SV = llvm::ConstantVector::get(Indices);
      SV = Builder.CreateShuffleVector(Ops[1], Ops[2], SV, "vuzp");
      SV = Builder.CreateDefaultAlignedStore(SV, Addr);
    }
    return SV;
  }
  case NEON::BI__builtin_neon_vzip_v:
  case NEON::BI__builtin_neon_vzipq_v: {
    Ops[0] = Builder.CreateBitCast(Ops[0], llvm::PointerType::getUnqual(Ty));
    Ops[1] = Builder.CreateBitCast(Ops[1], Ty);
    Ops[2] = Builder.CreateBitCast(Ops[2], Ty);
    Value *SV = nullptr;

    for (unsigned vi = 0; vi != 2; ++vi) {
      SmallVector<Constant*, 16> Indices;
      for (unsigned i = 0, e = VTy->getNumElements(); i != e; i += 2) {
        Indices.push_back(ConstantInt::get(Int32Ty, (i + vi*e) >> 1));
        Indices.push_back(ConstantInt::get(Int32Ty, ((i + vi*e) >> 1)+e));
      }
      Value *Addr = Builder.CreateConstInBoundsGEP1_32(Ty, Ops[0], vi);
      SV = llvm::ConstantVector::get(Indices);
      SV = Builder.CreateShuffleVector(Ops[1], Ops[2], SV, "vzip");
      SV = Builder.CreateDefaultAlignedStore(SV, Addr);
    }
    return SV;
  }
  case NEON::BI__builtin_neon_vqtbl1q_v: {
    return EmitNeonCall(CGM.getIntrinsic(Intrinsic::aarch64_neon_tbl1, Ty),
                        Ops, "vtbl1");
  }
  case NEON::BI__builtin_neon_vqtbl2q_v: {
    return EmitNeonCall(CGM.getIntrinsic(Intrinsic::aarch64_neon_tbl2, Ty),
                        Ops, "vtbl2");
  }
  case NEON::BI__builtin_neon_vqtbl3q_v: {
    return EmitNeonCall(CGM.getIntrinsic(Intrinsic::aarch64_neon_tbl3, Ty),
                        Ops, "vtbl3");
  }
  case NEON::BI__builtin_neon_vqtbl4q_v: {
    return EmitNeonCall(CGM.getIntrinsic(Intrinsic::aarch64_neon_tbl4, Ty),
                        Ops, "vtbl4");
  }
  case NEON::BI__builtin_neon_vqtbx1q_v: {
    return EmitNeonCall(CGM.getIntrinsic(Intrinsic::aarch64_neon_tbx1, Ty),
                        Ops, "vtbx1");
  }
  case NEON::BI__builtin_neon_vqtbx2q_v: {
    return EmitNeonCall(CGM.getIntrinsic(Intrinsic::aarch64_neon_tbx2, Ty),
                        Ops, "vtbx2");
  }
  case NEON::BI__builtin_neon_vqtbx3q_v: {
    return EmitNeonCall(CGM.getIntrinsic(Intrinsic::aarch64_neon_tbx3, Ty),
                        Ops, "vtbx3");
  }
  case NEON::BI__builtin_neon_vqtbx4q_v: {
    return EmitNeonCall(CGM.getIntrinsic(Intrinsic::aarch64_neon_tbx4, Ty),
                        Ops, "vtbx4");
  }
  case NEON::BI__builtin_neon_vsqadd_v:
  case NEON::BI__builtin_neon_vsqaddq_v: {
    Int = Intrinsic::aarch64_neon_usqadd;
    return EmitNeonCall(CGM.getIntrinsic(Int, Ty), Ops, "vsqadd");
  }
  case NEON::BI__builtin_neon_vuqadd_v:
  case NEON::BI__builtin_neon_vuqaddq_v: {
    Int = Intrinsic::aarch64_neon_suqadd;
    return EmitNeonCall(CGM.getIntrinsic(Int, Ty), Ops, "vuqadd");
  }
  }
}

llvm::Value *CodeGenFunction::
BuildVector(ArrayRef<llvm::Value*> Ops) {
  assert((Ops.size() & (Ops.size() - 1)) == 0 &&
         "Not a power-of-two sized vector!");
  bool AllConstants = true;
  for (unsigned i = 0, e = Ops.size(); i != e && AllConstants; ++i)
    AllConstants &= isa<Constant>(Ops[i]);

  // If this is a constant vector, create a ConstantVector.
  if (AllConstants) {
    SmallVector<llvm::Constant*, 16> CstOps;
    for (unsigned i = 0, e = Ops.size(); i != e; ++i)
      CstOps.push_back(cast<Constant>(Ops[i]));
    return llvm::ConstantVector::get(CstOps);
  }

  // Otherwise, insertelement the values to build the vector.
  Value *Result =
    llvm::UndefValue::get(llvm::VectorType::get(Ops[0]->getType(), Ops.size()));

  for (unsigned i = 0, e = Ops.size(); i != e; ++i)
    Result = Builder.CreateInsertElement(Result, Ops[i], Builder.getInt32(i));

  return Result;
}

Value *CodeGenFunction::EmitX86BuiltinExpr(unsigned BuiltinID,
                                           const CallExpr *E) {
  if (BuiltinID == X86::BI__builtin_ms_va_start ||
      BuiltinID == X86::BI__builtin_ms_va_end)
    return EmitVAStartEnd(EmitMSVAListRef(E->getArg(0)).getPointer(),
                          BuiltinID == X86::BI__builtin_ms_va_start);
  if (BuiltinID == X86::BI__builtin_ms_va_copy) {
    // Lower this manually. We can't reliably determine whether or not any
    // given va_copy() is for a Win64 va_list from the calling convention
    // alone, because it's legal to do this from a System V ABI function.
    // With opaque pointer types, we won't have enough information in LLVM
    // IR to determine this from the argument types, either. Best to do it
    // now, while we have enough information.
    Address DestAddr = EmitMSVAListRef(E->getArg(0));
    Address SrcAddr = EmitMSVAListRef(E->getArg(1));

    llvm::Type *BPP = Int8PtrPtrTy;

    DestAddr = Address(Builder.CreateBitCast(DestAddr.getPointer(), BPP, "cp"),
                       DestAddr.getAlignment());
    SrcAddr = Address(Builder.CreateBitCast(SrcAddr.getPointer(), BPP, "ap"),
                      SrcAddr.getAlignment());

    Value *ArgPtr = Builder.CreateLoad(SrcAddr, "ap.val");
    return Builder.CreateStore(ArgPtr, DestAddr);
  }

  SmallVector<Value*, 4> Ops;

  // Find out if any arguments are required to be integer constant expressions.
  unsigned ICEArguments = 0;
  ASTContext::GetBuiltinTypeError Error;
  getContext().GetBuiltinType(BuiltinID, Error, &ICEArguments);
  assert(Error == ASTContext::GE_None && "Should not codegen an error");

  for (unsigned i = 0, e = E->getNumArgs(); i != e; i++) {
    // If this is a normal argument, just emit it as a scalar.
    if ((ICEArguments & (1 << i)) == 0) {
      Ops.push_back(EmitScalarExpr(E->getArg(i)));
      continue;
    }

    // If this is required to be a constant, constant fold it so that we know
    // that the generated intrinsic gets a ConstantInt.
    llvm::APSInt Result;
    bool IsConst = E->getArg(i)->isIntegerConstantExpr(Result, getContext());
    assert(IsConst && "Constant arg isn't actually constant?"); (void)IsConst;
    Ops.push_back(llvm::ConstantInt::get(getLLVMContext(), Result));
  }

  switch (BuiltinID) {
  default: return nullptr;
  case X86::BI__builtin_cpu_supports: {
    const Expr *FeatureExpr = E->getArg(0)->IgnoreParenCasts();
    StringRef FeatureStr = cast<StringLiteral>(FeatureExpr)->getString();

    // TODO: When/if this becomes more than x86 specific then use a TargetInfo
    // based mapping.
    // Processor features and mapping to processor feature value.
    enum X86Features {
      CMOV = 0,
      MMX,
      POPCNT,
      SSE,
      SSE2,
      SSE3,
      SSSE3,
      SSE4_1,
      SSE4_2,
      AVX,
      AVX2,
      SSE4_A,
      FMA4,
      XOP,
      FMA,
      AVX512F,
      BMI,
      BMI2,
      MAX
    };

    X86Features Feature = StringSwitch<X86Features>(FeatureStr)
                              .Case("cmov", X86Features::CMOV)
                              .Case("mmx", X86Features::MMX)
                              .Case("popcnt", X86Features::POPCNT)
                              .Case("sse", X86Features::SSE)
                              .Case("sse2", X86Features::SSE2)
                              .Case("sse3", X86Features::SSE3)
                              .Case("sse4.1", X86Features::SSE4_1)
                              .Case("sse4.2", X86Features::SSE4_2)
                              .Case("avx", X86Features::AVX)
                              .Case("avx2", X86Features::AVX2)
                              .Case("sse4a", X86Features::SSE4_A)
                              .Case("fma4", X86Features::FMA4)
                              .Case("xop", X86Features::XOP)
                              .Case("fma", X86Features::FMA)
                              .Case("avx512f", X86Features::AVX512F)
                              .Case("bmi", X86Features::BMI)
                              .Case("bmi2", X86Features::BMI2)
                              .Default(X86Features::MAX);
    assert(Feature != X86Features::MAX && "Invalid feature!");

    // Matching the struct layout from the compiler-rt/libgcc structure that is
    // filled in:
    // unsigned int __cpu_vendor;
    // unsigned int __cpu_type;
    // unsigned int __cpu_subtype;
    // unsigned int __cpu_features[1];
    llvm::Type *STy = llvm::StructType::get(
        Int32Ty, Int32Ty, Int32Ty, llvm::ArrayType::get(Int32Ty, 1), nullptr);

    // Grab the global __cpu_model.
    llvm::Constant *CpuModel = CGM.CreateRuntimeVariable(STy, "__cpu_model");

    // Grab the first (0th) element from the field __cpu_features off of the
    // global in the struct STy.
    Value *Idxs[] = {
      ConstantInt::get(Int32Ty, 0),
      ConstantInt::get(Int32Ty, 3),
      ConstantInt::get(Int32Ty, 0)
    };
    Value *CpuFeatures = Builder.CreateGEP(STy, CpuModel, Idxs);
    Value *Features = Builder.CreateAlignedLoad(CpuFeatures,
                                                CharUnits::fromQuantity(4));

    // Check the value of the bit corresponding to the feature requested.
    Value *Bitset = Builder.CreateAnd(
        Features, llvm::ConstantInt::get(Int32Ty, 1 << Feature));
    return Builder.CreateICmpNE(Bitset, llvm::ConstantInt::get(Int32Ty, 0));
  }
  case X86::BI_mm_prefetch: {
    Value *Address = Ops[0];
    Value *RW = ConstantInt::get(Int32Ty, 0);
    Value *Locality = Ops[1];
    Value *Data = ConstantInt::get(Int32Ty, 1);
    Value *F = CGM.getIntrinsic(Intrinsic::prefetch);
    return Builder.CreateCall(F, {Address, RW, Locality, Data});
  }
  case X86::BI__builtin_ia32_undef128:
  case X86::BI__builtin_ia32_undef256:
  case X86::BI__builtin_ia32_undef512:
    return UndefValue::get(ConvertType(E->getType()));
  case X86::BI__builtin_ia32_vec_init_v8qi:
  case X86::BI__builtin_ia32_vec_init_v4hi:
  case X86::BI__builtin_ia32_vec_init_v2si:
    return Builder.CreateBitCast(BuildVector(Ops),
                                 llvm::Type::getX86_MMXTy(getLLVMContext()));
  case X86::BI__builtin_ia32_vec_ext_v2si:
    return Builder.CreateExtractElement(Ops[0],
                                  llvm::ConstantInt::get(Ops[1]->getType(), 0));
  case X86::BI__builtin_ia32_ldmxcsr: {
    Address Tmp = CreateMemTemp(E->getArg(0)->getType());
    Builder.CreateStore(Ops[0], Tmp);
    return Builder.CreateCall(CGM.getIntrinsic(Intrinsic::x86_sse_ldmxcsr),
                          Builder.CreateBitCast(Tmp.getPointer(), Int8PtrTy));
  }
  case X86::BI__builtin_ia32_stmxcsr: {
    Address Tmp = CreateMemTemp(E->getType());
    Builder.CreateCall(CGM.getIntrinsic(Intrinsic::x86_sse_stmxcsr),
                       Builder.CreateBitCast(Tmp.getPointer(), Int8PtrTy));
    return Builder.CreateLoad(Tmp, "stmxcsr");
  }
  case X86::BI__builtin_ia32_xsave:
  case X86::BI__builtin_ia32_xsave64:
  case X86::BI__builtin_ia32_xrstor:
  case X86::BI__builtin_ia32_xrstor64:
  case X86::BI__builtin_ia32_xsaveopt:
  case X86::BI__builtin_ia32_xsaveopt64:
  case X86::BI__builtin_ia32_xrstors:
  case X86::BI__builtin_ia32_xrstors64:
  case X86::BI__builtin_ia32_xsavec:
  case X86::BI__builtin_ia32_xsavec64:
  case X86::BI__builtin_ia32_xsaves:
  case X86::BI__builtin_ia32_xsaves64: {
    Intrinsic::ID ID;
#define INTRINSIC_X86_XSAVE_ID(NAME) \
    case X86::BI__builtin_ia32_##NAME: \
      ID = Intrinsic::x86_##NAME; \
      break
    switch (BuiltinID) {
    default: llvm_unreachable("Unsupported intrinsic!");
    INTRINSIC_X86_XSAVE_ID(xsave);
    INTRINSIC_X86_XSAVE_ID(xsave64);
    INTRINSIC_X86_XSAVE_ID(xrstor);
    INTRINSIC_X86_XSAVE_ID(xrstor64);
    INTRINSIC_X86_XSAVE_ID(xsaveopt);
    INTRINSIC_X86_XSAVE_ID(xsaveopt64);
    INTRINSIC_X86_XSAVE_ID(xrstors);
    INTRINSIC_X86_XSAVE_ID(xrstors64);
    INTRINSIC_X86_XSAVE_ID(xsavec);
    INTRINSIC_X86_XSAVE_ID(xsavec64);
    INTRINSIC_X86_XSAVE_ID(xsaves);
    INTRINSIC_X86_XSAVE_ID(xsaves64);
    }
#undef INTRINSIC_X86_XSAVE_ID
    Value *Mhi = Builder.CreateTrunc(
      Builder.CreateLShr(Ops[1], ConstantInt::get(Int64Ty, 32)), Int32Ty);
    Value *Mlo = Builder.CreateTrunc(Ops[1], Int32Ty);
    Ops[1] = Mhi;
    Ops.push_back(Mlo);
    return Builder.CreateCall(CGM.getIntrinsic(ID), Ops);
  }
  case X86::BI__builtin_ia32_storehps:
  case X86::BI__builtin_ia32_storelps: {
    llvm::Type *PtrTy = llvm::PointerType::getUnqual(Int64Ty);
    llvm::Type *VecTy = llvm::VectorType::get(Int64Ty, 2);

    // cast val v2i64
    Ops[1] = Builder.CreateBitCast(Ops[1], VecTy, "cast");

    // extract (0, 1)
    unsigned Index = BuiltinID == X86::BI__builtin_ia32_storelps ? 0 : 1;
    llvm::Value *Idx = llvm::ConstantInt::get(SizeTy, Index);
    Ops[1] = Builder.CreateExtractElement(Ops[1], Idx, "extract");

    // cast pointer to i64 & store
    Ops[0] = Builder.CreateBitCast(Ops[0], PtrTy);
    return Builder.CreateDefaultAlignedStore(Ops[1], Ops[0]);
  }
  case X86::BI__builtin_ia32_palignr128:
  case X86::BI__builtin_ia32_palignr256: {
    unsigned ShiftVal = cast<llvm::ConstantInt>(Ops[2])->getZExtValue();

    unsigned NumElts =
      cast<llvm::VectorType>(Ops[0]->getType())->getNumElements();
    assert(NumElts % 16 == 0);
    unsigned NumLanes = NumElts / 16;
    unsigned NumLaneElts = NumElts / NumLanes;

    // If palignr is shifting the pair of vectors more than the size of two
    // lanes, emit zero.
    if (ShiftVal >= (2 * NumLaneElts))
      return llvm::Constant::getNullValue(ConvertType(E->getType()));

    // If palignr is shifting the pair of input vectors more than one lane,
    // but less than two lanes, convert to shifting in zeroes.
    if (ShiftVal > NumLaneElts) {
      ShiftVal -= NumLaneElts;
      Ops[1] = Ops[0];
      Ops[0] = llvm::Constant::getNullValue(Ops[0]->getType());
    }

    uint32_t Indices[32];
    // 256-bit palignr operates on 128-bit lanes so we need to handle that
    for (unsigned l = 0; l != NumElts; l += NumLaneElts) {
      for (unsigned i = 0; i != NumLaneElts; ++i) {
        unsigned Idx = ShiftVal + i;
        if (Idx >= NumLaneElts)
          Idx += NumElts - NumLaneElts; // End of lane, switch operand.
        Indices[l + i] = Idx + l;
      }
    }

    Value *SV = llvm::ConstantDataVector::get(getLLVMContext(),
                                              makeArrayRef(Indices, NumElts));
    return Builder.CreateShuffleVector(Ops[1], Ops[0], SV, "palignr");
  }
  case X86::BI__builtin_ia32_pslldqi256: {
    // Shift value is in bits so divide by 8.
    unsigned shiftVal = cast<llvm::ConstantInt>(Ops[1])->getZExtValue() >> 3;

    // If pslldq is shifting the vector more than 15 bytes, emit zero.
    if (shiftVal >= 16)
      return llvm::Constant::getNullValue(ConvertType(E->getType()));

    uint32_t Indices[32];
    // 256-bit pslldq operates on 128-bit lanes so we need to handle that
    for (unsigned l = 0; l != 32; l += 16) {
      for (unsigned i = 0; i != 16; ++i) {
        unsigned Idx = 32 + i - shiftVal;
        if (Idx < 32) Idx -= 16; // end of lane, switch operand.
        Indices[l + i] = Idx + l;
      }
    }

    llvm::Type *VecTy = llvm::VectorType::get(Int8Ty, 32);
    Ops[0] = Builder.CreateBitCast(Ops[0], VecTy, "cast");
    Value *Zero = llvm::Constant::getNullValue(VecTy);

    Value *SV = llvm::ConstantDataVector::get(getLLVMContext(), Indices);
    SV = Builder.CreateShuffleVector(Zero, Ops[0], SV, "pslldq");
    llvm::Type *ResultType = ConvertType(E->getType());
    return Builder.CreateBitCast(SV, ResultType, "cast");
  }
  case X86::BI__builtin_ia32_psrldqi256: {
    // Shift value is in bits so divide by 8.
    unsigned shiftVal = cast<llvm::ConstantInt>(Ops[1])->getZExtValue() >> 3;

    // If psrldq is shifting the vector more than 15 bytes, emit zero.
    if (shiftVal >= 16)
      return llvm::Constant::getNullValue(ConvertType(E->getType()));

    uint32_t Indices[32];
    // 256-bit psrldq operates on 128-bit lanes so we need to handle that
    for (unsigned l = 0; l != 32; l += 16) {
      for (unsigned i = 0; i != 16; ++i) {
        unsigned Idx = i + shiftVal;
        if (Idx >= 16) Idx += 16; // end of lane, switch operand.
        Indices[l + i] = Idx + l;
      }
    }

    llvm::Type *VecTy = llvm::VectorType::get(Int8Ty, 32);
    Ops[0] = Builder.CreateBitCast(Ops[0], VecTy, "cast");
    Value *Zero = llvm::Constant::getNullValue(VecTy);

    Value *SV = llvm::ConstantDataVector::get(getLLVMContext(), Indices);
    SV = Builder.CreateShuffleVector(Ops[0], Zero, SV, "psrldq");
    llvm::Type *ResultType = ConvertType(E->getType());
    return Builder.CreateBitCast(SV, ResultType, "cast");
  }
  case X86::BI__builtin_ia32_movntps:
  case X86::BI__builtin_ia32_movntps256:
  case X86::BI__builtin_ia32_movntpd:
  case X86::BI__builtin_ia32_movntpd256:
  case X86::BI__builtin_ia32_movntdq:
  case X86::BI__builtin_ia32_movntdq256:
  case X86::BI__builtin_ia32_movnti:
  case X86::BI__builtin_ia32_movnti64: {
    llvm::MDNode *Node = llvm::MDNode::get(
        getLLVMContext(), llvm::ConstantAsMetadata::get(Builder.getInt32(1)));

    // Convert the type of the pointer to a pointer to the stored type.
    Value *BC = Builder.CreateBitCast(Ops[0],
                                llvm::PointerType::getUnqual(Ops[1]->getType()),
                                      "cast");
    StoreInst *SI = Builder.CreateDefaultAlignedStore(Ops[1], BC);
    SI->setMetadata(CGM.getModule().getMDKindID("nontemporal"), Node);

    // If the operand is an integer, we can't assume alignment. Otherwise,
    // assume natural alignment.
    QualType ArgTy = E->getArg(1)->getType();
    unsigned Align;
    if (ArgTy->isIntegerType())
      Align = 1;
    else
      Align = getContext().getTypeSizeInChars(ArgTy).getQuantity();
    SI->setAlignment(Align);
    return SI;
  }
  // 3DNow!
  case X86::BI__builtin_ia32_pswapdsf:
  case X86::BI__builtin_ia32_pswapdsi: {
    llvm::Type *MMXTy = llvm::Type::getX86_MMXTy(getLLVMContext());
    Ops[0] = Builder.CreateBitCast(Ops[0], MMXTy, "cast");
    llvm::Function *F = CGM.getIntrinsic(Intrinsic::x86_3dnowa_pswapd);
    return Builder.CreateCall(F, Ops, "pswapd");
  }
  case X86::BI__builtin_ia32_rdrand16_step:
  case X86::BI__builtin_ia32_rdrand32_step:
  case X86::BI__builtin_ia32_rdrand64_step:
  case X86::BI__builtin_ia32_rdseed16_step:
  case X86::BI__builtin_ia32_rdseed32_step:
  case X86::BI__builtin_ia32_rdseed64_step: {
    Intrinsic::ID ID;
    switch (BuiltinID) {
    default: llvm_unreachable("Unsupported intrinsic!");
    case X86::BI__builtin_ia32_rdrand16_step:
      ID = Intrinsic::x86_rdrand_16;
      break;
    case X86::BI__builtin_ia32_rdrand32_step:
      ID = Intrinsic::x86_rdrand_32;
      break;
    case X86::BI__builtin_ia32_rdrand64_step:
      ID = Intrinsic::x86_rdrand_64;
      break;
    case X86::BI__builtin_ia32_rdseed16_step:
      ID = Intrinsic::x86_rdseed_16;
      break;
    case X86::BI__builtin_ia32_rdseed32_step:
      ID = Intrinsic::x86_rdseed_32;
      break;
    case X86::BI__builtin_ia32_rdseed64_step:
      ID = Intrinsic::x86_rdseed_64;
      break;
    }

    Value *Call = Builder.CreateCall(CGM.getIntrinsic(ID));
    Builder.CreateDefaultAlignedStore(Builder.CreateExtractValue(Call, 0),
                                      Ops[0]);
    return Builder.CreateExtractValue(Call, 1);
  }
  // SSE comparison intrisics
  case X86::BI__builtin_ia32_cmpeqps:
  case X86::BI__builtin_ia32_cmpltps:
  case X86::BI__builtin_ia32_cmpleps:
  case X86::BI__builtin_ia32_cmpunordps:
  case X86::BI__builtin_ia32_cmpneqps:
  case X86::BI__builtin_ia32_cmpnltps:
  case X86::BI__builtin_ia32_cmpnleps:
  case X86::BI__builtin_ia32_cmpordps:
  case X86::BI__builtin_ia32_cmpeqss:
  case X86::BI__builtin_ia32_cmpltss:
  case X86::BI__builtin_ia32_cmpless:
  case X86::BI__builtin_ia32_cmpunordss:
  case X86::BI__builtin_ia32_cmpneqss:
  case X86::BI__builtin_ia32_cmpnltss:
  case X86::BI__builtin_ia32_cmpnless:
  case X86::BI__builtin_ia32_cmpordss:
  case X86::BI__builtin_ia32_cmpeqpd:
  case X86::BI__builtin_ia32_cmpltpd:
  case X86::BI__builtin_ia32_cmplepd:
  case X86::BI__builtin_ia32_cmpunordpd:
  case X86::BI__builtin_ia32_cmpneqpd:
  case X86::BI__builtin_ia32_cmpnltpd:
  case X86::BI__builtin_ia32_cmpnlepd:
  case X86::BI__builtin_ia32_cmpordpd:
  case X86::BI__builtin_ia32_cmpeqsd:
  case X86::BI__builtin_ia32_cmpltsd:
  case X86::BI__builtin_ia32_cmplesd:
  case X86::BI__builtin_ia32_cmpunordsd:
  case X86::BI__builtin_ia32_cmpneqsd:
  case X86::BI__builtin_ia32_cmpnltsd:
  case X86::BI__builtin_ia32_cmpnlesd:
  case X86::BI__builtin_ia32_cmpordsd:
    // These exist so that the builtin that takes an immediate can be bounds
    // checked by clang to avoid passing bad immediates to the backend. Since
    // AVX has a larger immediate than SSE we would need separate builtins to
    // do the different bounds checking. Rather than create a clang specific
    // SSE only builtin, this implements eight separate builtins to match gcc
    // implementation.

    // Choose the immediate.
    unsigned Imm;
    switch (BuiltinID) {
    default: llvm_unreachable("Unsupported intrinsic!");
    case X86::BI__builtin_ia32_cmpeqps:
    case X86::BI__builtin_ia32_cmpeqss:
    case X86::BI__builtin_ia32_cmpeqpd:
    case X86::BI__builtin_ia32_cmpeqsd:
      Imm = 0;
      break;
    case X86::BI__builtin_ia32_cmpltps:
    case X86::BI__builtin_ia32_cmpltss:
    case X86::BI__builtin_ia32_cmpltpd:
    case X86::BI__builtin_ia32_cmpltsd:
      Imm = 1;
      break;
    case X86::BI__builtin_ia32_cmpleps:
    case X86::BI__builtin_ia32_cmpless:
    case X86::BI__builtin_ia32_cmplepd:
    case X86::BI__builtin_ia32_cmplesd:
      Imm = 2;
      break;
    case X86::BI__builtin_ia32_cmpunordps:
    case X86::BI__builtin_ia32_cmpunordss:
    case X86::BI__builtin_ia32_cmpunordpd:
    case X86::BI__builtin_ia32_cmpunordsd:
      Imm = 3;
      break;
    case X86::BI__builtin_ia32_cmpneqps:
    case X86::BI__builtin_ia32_cmpneqss:
    case X86::BI__builtin_ia32_cmpneqpd:
    case X86::BI__builtin_ia32_cmpneqsd:
      Imm = 4;
      break;
    case X86::BI__builtin_ia32_cmpnltps:
    case X86::BI__builtin_ia32_cmpnltss:
    case X86::BI__builtin_ia32_cmpnltpd:
    case X86::BI__builtin_ia32_cmpnltsd:
      Imm = 5;
      break;
    case X86::BI__builtin_ia32_cmpnleps:
    case X86::BI__builtin_ia32_cmpnless:
    case X86::BI__builtin_ia32_cmpnlepd:
    case X86::BI__builtin_ia32_cmpnlesd:
      Imm = 6;
      break;
    case X86::BI__builtin_ia32_cmpordps:
    case X86::BI__builtin_ia32_cmpordss:
    case X86::BI__builtin_ia32_cmpordpd:
    case X86::BI__builtin_ia32_cmpordsd:
      Imm = 7;
      break;
    }

    // Choose the intrinsic ID.
    const char *name;
    Intrinsic::ID ID;
    switch (BuiltinID) {
    default: llvm_unreachable("Unsupported intrinsic!");
    case X86::BI__builtin_ia32_cmpeqps:
    case X86::BI__builtin_ia32_cmpltps:
    case X86::BI__builtin_ia32_cmpleps:
    case X86::BI__builtin_ia32_cmpunordps:
    case X86::BI__builtin_ia32_cmpneqps:
    case X86::BI__builtin_ia32_cmpnltps:
    case X86::BI__builtin_ia32_cmpnleps:
    case X86::BI__builtin_ia32_cmpordps:
      name = "cmpps";
      ID = Intrinsic::x86_sse_cmp_ps;
      break;
    case X86::BI__builtin_ia32_cmpeqss:
    case X86::BI__builtin_ia32_cmpltss:
    case X86::BI__builtin_ia32_cmpless:
    case X86::BI__builtin_ia32_cmpunordss:
    case X86::BI__builtin_ia32_cmpneqss:
    case X86::BI__builtin_ia32_cmpnltss:
    case X86::BI__builtin_ia32_cmpnless:
    case X86::BI__builtin_ia32_cmpordss:
      name = "cmpss";
      ID = Intrinsic::x86_sse_cmp_ss;
      break;
    case X86::BI__builtin_ia32_cmpeqpd:
    case X86::BI__builtin_ia32_cmpltpd:
    case X86::BI__builtin_ia32_cmplepd:
    case X86::BI__builtin_ia32_cmpunordpd:
    case X86::BI__builtin_ia32_cmpneqpd:
    case X86::BI__builtin_ia32_cmpnltpd:
    case X86::BI__builtin_ia32_cmpnlepd:
    case X86::BI__builtin_ia32_cmpordpd:
      name = "cmppd";
      ID = Intrinsic::x86_sse2_cmp_pd;
      break;
    case X86::BI__builtin_ia32_cmpeqsd:
    case X86::BI__builtin_ia32_cmpltsd:
    case X86::BI__builtin_ia32_cmplesd:
    case X86::BI__builtin_ia32_cmpunordsd:
    case X86::BI__builtin_ia32_cmpneqsd:
    case X86::BI__builtin_ia32_cmpnltsd:
    case X86::BI__builtin_ia32_cmpnlesd:
    case X86::BI__builtin_ia32_cmpordsd:
      name = "cmpsd";
      ID = Intrinsic::x86_sse2_cmp_sd;
      break;
    }

    Ops.push_back(llvm::ConstantInt::get(Int8Ty, Imm));
    llvm::Function *F = CGM.getIntrinsic(ID);
    return Builder.CreateCall(F, Ops, name);
  }
}


Value *CodeGenFunction::EmitPPCBuiltinExpr(unsigned BuiltinID,
                                           const CallExpr *E) {
  SmallVector<Value*, 4> Ops;

  for (unsigned i = 0, e = E->getNumArgs(); i != e; i++)
    Ops.push_back(EmitScalarExpr(E->getArg(i)));

  Intrinsic::ID ID = Intrinsic::not_intrinsic;

  switch (BuiltinID) {
  default: return nullptr;

  // __builtin_ppc_get_timebase is GCC 4.8+'s PowerPC-specific name for what we
  // call __builtin_readcyclecounter.
  case PPC::BI__builtin_ppc_get_timebase:
    return Builder.CreateCall(CGM.getIntrinsic(Intrinsic::readcyclecounter));

  // vec_ld, vec_lvsl, vec_lvsr
  case PPC::BI__builtin_altivec_lvx:
  case PPC::BI__builtin_altivec_lvxl:
  case PPC::BI__builtin_altivec_lvebx:
  case PPC::BI__builtin_altivec_lvehx:
  case PPC::BI__builtin_altivec_lvewx:
  case PPC::BI__builtin_altivec_lvsl:
  case PPC::BI__builtin_altivec_lvsr:
  case PPC::BI__builtin_vsx_lxvd2x:
  case PPC::BI__builtin_vsx_lxvw4x:
  {
    Ops[1] = Builder.CreateBitCast(Ops[1], Int8PtrTy);

    Ops[0] = Builder.CreateGEP(Ops[1], Ops[0]);
    Ops.pop_back();

    switch (BuiltinID) {
    default: llvm_unreachable("Unsupported ld/lvsl/lvsr intrinsic!");
    case PPC::BI__builtin_altivec_lvx:
      ID = Intrinsic::ppc_altivec_lvx;
      break;
    case PPC::BI__builtin_altivec_lvxl:
      ID = Intrinsic::ppc_altivec_lvxl;
      break;
    case PPC::BI__builtin_altivec_lvebx:
      ID = Intrinsic::ppc_altivec_lvebx;
      break;
    case PPC::BI__builtin_altivec_lvehx:
      ID = Intrinsic::ppc_altivec_lvehx;
      break;
    case PPC::BI__builtin_altivec_lvewx:
      ID = Intrinsic::ppc_altivec_lvewx;
      break;
    case PPC::BI__builtin_altivec_lvsl:
      ID = Intrinsic::ppc_altivec_lvsl;
      break;
    case PPC::BI__builtin_altivec_lvsr:
      ID = Intrinsic::ppc_altivec_lvsr;
      break;
    case PPC::BI__builtin_vsx_lxvd2x:
      ID = Intrinsic::ppc_vsx_lxvd2x;
      break;
    case PPC::BI__builtin_vsx_lxvw4x:
      ID = Intrinsic::ppc_vsx_lxvw4x;
      break;
    }
    llvm::Function *F = CGM.getIntrinsic(ID);
    return Builder.CreateCall(F, Ops, "");
  }

  // vec_st
  case PPC::BI__builtin_altivec_stvx:
  case PPC::BI__builtin_altivec_stvxl:
  case PPC::BI__builtin_altivec_stvebx:
  case PPC::BI__builtin_altivec_stvehx:
  case PPC::BI__builtin_altivec_stvewx:
  case PPC::BI__builtin_vsx_stxvd2x:
  case PPC::BI__builtin_vsx_stxvw4x:
  {
    Ops[2] = Builder.CreateBitCast(Ops[2], Int8PtrTy);
    Ops[1] = Builder.CreateGEP(Ops[2], Ops[1]);
    Ops.pop_back();

    switch (BuiltinID) {
    default: llvm_unreachable("Unsupported st intrinsic!");
    case PPC::BI__builtin_altivec_stvx:
      ID = Intrinsic::ppc_altivec_stvx;
      break;
    case PPC::BI__builtin_altivec_stvxl:
      ID = Intrinsic::ppc_altivec_stvxl;
      break;
    case PPC::BI__builtin_altivec_stvebx:
      ID = Intrinsic::ppc_altivec_stvebx;
      break;
    case PPC::BI__builtin_altivec_stvehx:
      ID = Intrinsic::ppc_altivec_stvehx;
      break;
    case PPC::BI__builtin_altivec_stvewx:
      ID = Intrinsic::ppc_altivec_stvewx;
      break;
    case PPC::BI__builtin_vsx_stxvd2x:
      ID = Intrinsic::ppc_vsx_stxvd2x;
      break;
    case PPC::BI__builtin_vsx_stxvw4x:
      ID = Intrinsic::ppc_vsx_stxvw4x;
      break;
    }
    llvm::Function *F = CGM.getIntrinsic(ID);
    return Builder.CreateCall(F, Ops, "");
  }
  // Square root
  case PPC::BI__builtin_vsx_xvsqrtsp:
  case PPC::BI__builtin_vsx_xvsqrtdp: {
    llvm::Type *ResultType = ConvertType(E->getType());
    Value *X = EmitScalarExpr(E->getArg(0));
    ID = Intrinsic::sqrt;
    llvm::Function *F = CGM.getIntrinsic(ID, ResultType);
    return Builder.CreateCall(F, X);
  }
  // Count leading zeros
  case PPC::BI__builtin_altivec_vclzb:
  case PPC::BI__builtin_altivec_vclzh:
  case PPC::BI__builtin_altivec_vclzw:
  case PPC::BI__builtin_altivec_vclzd: {
    llvm::Type *ResultType = ConvertType(E->getType());
    Value *X = EmitScalarExpr(E->getArg(0));
    Value *Undef = ConstantInt::get(Builder.getInt1Ty(), false);
    Function *F = CGM.getIntrinsic(Intrinsic::ctlz, ResultType);
    return Builder.CreateCall(F, {X, Undef});
  }
  // Copy sign
  case PPC::BI__builtin_vsx_xvcpsgnsp:
  case PPC::BI__builtin_vsx_xvcpsgndp: {
    llvm::Type *ResultType = ConvertType(E->getType());
    Value *X = EmitScalarExpr(E->getArg(0));
    Value *Y = EmitScalarExpr(E->getArg(1));
    ID = Intrinsic::copysign;
    llvm::Function *F = CGM.getIntrinsic(ID, ResultType);
    return Builder.CreateCall(F, {X, Y});
  }
  // Rounding/truncation
  case PPC::BI__builtin_vsx_xvrspip:
  case PPC::BI__builtin_vsx_xvrdpip:
  case PPC::BI__builtin_vsx_xvrdpim:
  case PPC::BI__builtin_vsx_xvrspim:
  case PPC::BI__builtin_vsx_xvrdpi:
  case PPC::BI__builtin_vsx_xvrspi:
  case PPC::BI__builtin_vsx_xvrdpic:
  case PPC::BI__builtin_vsx_xvrspic:
  case PPC::BI__builtin_vsx_xvrdpiz:
  case PPC::BI__builtin_vsx_xvrspiz: {
    llvm::Type *ResultType = ConvertType(E->getType());
    Value *X = EmitScalarExpr(E->getArg(0));
    if (BuiltinID == PPC::BI__builtin_vsx_xvrdpim ||
        BuiltinID == PPC::BI__builtin_vsx_xvrspim)
      ID = Intrinsic::floor;
    else if (BuiltinID == PPC::BI__builtin_vsx_xvrdpi ||
             BuiltinID == PPC::BI__builtin_vsx_xvrspi)
      ID = Intrinsic::round;
    else if (BuiltinID == PPC::BI__builtin_vsx_xvrdpic ||
             BuiltinID == PPC::BI__builtin_vsx_xvrspic)
      ID = Intrinsic::nearbyint;
    else if (BuiltinID == PPC::BI__builtin_vsx_xvrdpip ||
             BuiltinID == PPC::BI__builtin_vsx_xvrspip)
      ID = Intrinsic::ceil;
    else if (BuiltinID == PPC::BI__builtin_vsx_xvrdpiz ||
             BuiltinID == PPC::BI__builtin_vsx_xvrspiz)
      ID = Intrinsic::trunc;
    llvm::Function *F = CGM.getIntrinsic(ID, ResultType);
    return Builder.CreateCall(F, X);
  }
  // FMA variations
  case PPC::BI__builtin_vsx_xvmaddadp:
  case PPC::BI__builtin_vsx_xvmaddasp:
  case PPC::BI__builtin_vsx_xvnmaddadp:
  case PPC::BI__builtin_vsx_xvnmaddasp:
  case PPC::BI__builtin_vsx_xvmsubadp:
  case PPC::BI__builtin_vsx_xvmsubasp:
  case PPC::BI__builtin_vsx_xvnmsubadp:
  case PPC::BI__builtin_vsx_xvnmsubasp: {
    llvm::Type *ResultType = ConvertType(E->getType());
    Value *X = EmitScalarExpr(E->getArg(0));
    Value *Y = EmitScalarExpr(E->getArg(1));
    Value *Z = EmitScalarExpr(E->getArg(2));
    Value *Zero = llvm::ConstantFP::getZeroValueForNegation(ResultType);
    llvm::Function *F = CGM.getIntrinsic(Intrinsic::fma, ResultType);
    switch (BuiltinID) {
      case PPC::BI__builtin_vsx_xvmaddadp:
      case PPC::BI__builtin_vsx_xvmaddasp:
        return Builder.CreateCall(F, {X, Y, Z});
      case PPC::BI__builtin_vsx_xvnmaddadp:
      case PPC::BI__builtin_vsx_xvnmaddasp:
        return Builder.CreateFSub(Zero,
                                  Builder.CreateCall(F, {X, Y, Z}), "sub");
      case PPC::BI__builtin_vsx_xvmsubadp:
      case PPC::BI__builtin_vsx_xvmsubasp:
        return Builder.CreateCall(F,
                                  {X, Y, Builder.CreateFSub(Zero, Z, "sub")});
      case PPC::BI__builtin_vsx_xvnmsubadp:
      case PPC::BI__builtin_vsx_xvnmsubasp:
        Value *FsubRes =
          Builder.CreateCall(F, {X, Y, Builder.CreateFSub(Zero, Z, "sub")});
        return Builder.CreateFSub(Zero, FsubRes, "sub");
    }
    llvm_unreachable("Unknown FMA operation");
    return nullptr; // Suppress no-return warning
  }
  }
}

// Emit an intrinsic that has 1 float or double.
static Value *emitUnaryFPBuiltin(CodeGenFunction &CGF,
                                 const CallExpr *E,
                                 unsigned IntrinsicID) {
  llvm::Value *Src0 = CGF.EmitScalarExpr(E->getArg(0));

  Value *F = CGF.CGM.getIntrinsic(IntrinsicID, Src0->getType());
  return CGF.Builder.CreateCall(F, Src0);
}

// Emit an intrinsic that has 3 float or double operands.
static Value *emitTernaryFPBuiltin(CodeGenFunction &CGF,
                                   const CallExpr *E,
                                   unsigned IntrinsicID) {
  llvm::Value *Src0 = CGF.EmitScalarExpr(E->getArg(0));
  llvm::Value *Src1 = CGF.EmitScalarExpr(E->getArg(1));
  llvm::Value *Src2 = CGF.EmitScalarExpr(E->getArg(2));

  Value *F = CGF.CGM.getIntrinsic(IntrinsicID, Src0->getType());
  return CGF.Builder.CreateCall(F, {Src0, Src1, Src2});
}

// Emit an intrinsic that has 1 float or double operand, and 1 integer.
static Value *emitFPIntBuiltin(CodeGenFunction &CGF,
                               const CallExpr *E,
                               unsigned IntrinsicID) {
  llvm::Value *Src0 = CGF.EmitScalarExpr(E->getArg(0));
  llvm::Value *Src1 = CGF.EmitScalarExpr(E->getArg(1));

  Value *F = CGF.CGM.getIntrinsic(IntrinsicID, Src0->getType());
  return CGF.Builder.CreateCall(F, {Src0, Src1});
}

Value *CodeGenFunction::EmitAMDGPUBuiltinExpr(unsigned BuiltinID,
                                              const CallExpr *E) {
  switch (BuiltinID) {
  case AMDGPU::BI__builtin_amdgpu_div_scale:
  case AMDGPU::BI__builtin_amdgpu_div_scalef: {
    // Translate from the intrinsics's struct return to the builtin's out
    // argument.

    Address FlagOutPtr = EmitPointerWithAlignment(E->getArg(3));

    llvm::Value *X = EmitScalarExpr(E->getArg(0));
    llvm::Value *Y = EmitScalarExpr(E->getArg(1));
    llvm::Value *Z = EmitScalarExpr(E->getArg(2));

    llvm::Value *Callee = CGM.getIntrinsic(Intrinsic::AMDGPU_div_scale,
                                           X->getType());

    llvm::Value *Tmp = Builder.CreateCall(Callee, {X, Y, Z});

    llvm::Value *Result = Builder.CreateExtractValue(Tmp, 0);
    llvm::Value *Flag = Builder.CreateExtractValue(Tmp, 1);

    llvm::Type *RealFlagType
      = FlagOutPtr.getPointer()->getType()->getPointerElementType();

    llvm::Value *FlagExt = Builder.CreateZExt(Flag, RealFlagType);
    Builder.CreateStore(FlagExt, FlagOutPtr);
    return Result;
  }
  case AMDGPU::BI__builtin_amdgpu_div_fmas:
  case AMDGPU::BI__builtin_amdgpu_div_fmasf: {
    llvm::Value *Src0 = EmitScalarExpr(E->getArg(0));
    llvm::Value *Src1 = EmitScalarExpr(E->getArg(1));
    llvm::Value *Src2 = EmitScalarExpr(E->getArg(2));
    llvm::Value *Src3 = EmitScalarExpr(E->getArg(3));

    llvm::Value *F = CGM.getIntrinsic(Intrinsic::AMDGPU_div_fmas,
                                      Src0->getType());
    llvm::Value *Src3ToBool = Builder.CreateIsNotNull(Src3);
    return Builder.CreateCall(F, {Src0, Src1, Src2, Src3ToBool});
  }
  case AMDGPU::BI__builtin_amdgpu_div_fixup:
  case AMDGPU::BI__builtin_amdgpu_div_fixupf:
    return emitTernaryFPBuiltin(*this, E, Intrinsic::AMDGPU_div_fixup);
  case AMDGPU::BI__builtin_amdgpu_trig_preop:
  case AMDGPU::BI__builtin_amdgpu_trig_preopf:
    return emitFPIntBuiltin(*this, E, Intrinsic::AMDGPU_trig_preop);
  case AMDGPU::BI__builtin_amdgpu_rcp:
  case AMDGPU::BI__builtin_amdgpu_rcpf:
    return emitUnaryFPBuiltin(*this, E, Intrinsic::AMDGPU_rcp);
  case AMDGPU::BI__builtin_amdgpu_rsq:
  case AMDGPU::BI__builtin_amdgpu_rsqf:
    return emitUnaryFPBuiltin(*this, E, Intrinsic::AMDGPU_rsq);
  case AMDGPU::BI__builtin_amdgpu_rsq_clamped:
  case AMDGPU::BI__builtin_amdgpu_rsq_clampedf:
    return emitUnaryFPBuiltin(*this, E, Intrinsic::AMDGPU_rsq_clamped);
  case AMDGPU::BI__builtin_amdgpu_ldexp:
  case AMDGPU::BI__builtin_amdgpu_ldexpf:
    return emitFPIntBuiltin(*this, E, Intrinsic::AMDGPU_ldexp);
  case AMDGPU::BI__builtin_amdgpu_class:
  case AMDGPU::BI__builtin_amdgpu_classf:
    return emitFPIntBuiltin(*this, E, Intrinsic::AMDGPU_class);
   default:
    return nullptr;
  }
}

/// Handle a SystemZ function in which the final argument is a pointer
/// to an int that receives the post-instruction CC value.  At the LLVM level
/// this is represented as a function that returns a {result, cc} pair.
static Value *EmitSystemZIntrinsicWithCC(CodeGenFunction &CGF,
                                         unsigned IntrinsicID,
                                         const CallExpr *E) {
  unsigned NumArgs = E->getNumArgs() - 1;
  SmallVector<Value *, 8> Args(NumArgs);
  for (unsigned I = 0; I < NumArgs; ++I)
    Args[I] = CGF.EmitScalarExpr(E->getArg(I));
  Address CCPtr = CGF.EmitPointerWithAlignment(E->getArg(NumArgs));
  Value *F = CGF.CGM.getIntrinsic(IntrinsicID);
  Value *Call = CGF.Builder.CreateCall(F, Args);
  Value *CC = CGF.Builder.CreateExtractValue(Call, 1);
  CGF.Builder.CreateStore(CC, CCPtr);
  return CGF.Builder.CreateExtractValue(Call, 0);
}

Value *CodeGenFunction::EmitSystemZBuiltinExpr(unsigned BuiltinID,
                                               const CallExpr *E) {
  switch (BuiltinID) {
  case SystemZ::BI__builtin_tbegin: {
    Value *TDB = EmitScalarExpr(E->getArg(0));
    Value *Control = llvm::ConstantInt::get(Int32Ty, 0xff0c);
    Value *F = CGM.getIntrinsic(Intrinsic::s390_tbegin);
    return Builder.CreateCall(F, {TDB, Control});
  }
  case SystemZ::BI__builtin_tbegin_nofloat: {
    Value *TDB = EmitScalarExpr(E->getArg(0));
    Value *Control = llvm::ConstantInt::get(Int32Ty, 0xff0c);
    Value *F = CGM.getIntrinsic(Intrinsic::s390_tbegin_nofloat);
    return Builder.CreateCall(F, {TDB, Control});
  }
  case SystemZ::BI__builtin_tbeginc: {
    Value *TDB = llvm::ConstantPointerNull::get(Int8PtrTy);
    Value *Control = llvm::ConstantInt::get(Int32Ty, 0xff08);
    Value *F = CGM.getIntrinsic(Intrinsic::s390_tbeginc);
    return Builder.CreateCall(F, {TDB, Control});
  }
  case SystemZ::BI__builtin_tabort: {
    Value *Data = EmitScalarExpr(E->getArg(0));
    Value *F = CGM.getIntrinsic(Intrinsic::s390_tabort);
    return Builder.CreateCall(F, Builder.CreateSExt(Data, Int64Ty, "tabort"));
  }
  case SystemZ::BI__builtin_non_tx_store: {
    Value *Address = EmitScalarExpr(E->getArg(0));
    Value *Data = EmitScalarExpr(E->getArg(1));
    Value *F = CGM.getIntrinsic(Intrinsic::s390_ntstg);
    return Builder.CreateCall(F, {Data, Address});
  }

  // Vector builtins.  Note that most vector builtins are mapped automatically
  // to target-specific LLVM intrinsics.  The ones handled specially here can
  // be represented via standard LLVM IR, which is preferable to enable common
  // LLVM optimizations.

  case SystemZ::BI__builtin_s390_vpopctb:
  case SystemZ::BI__builtin_s390_vpopcth:
  case SystemZ::BI__builtin_s390_vpopctf:
  case SystemZ::BI__builtin_s390_vpopctg: {
    llvm::Type *ResultType = ConvertType(E->getType());
    Value *X = EmitScalarExpr(E->getArg(0));
    Function *F = CGM.getIntrinsic(Intrinsic::ctpop, ResultType);
    return Builder.CreateCall(F, X);
  }

  case SystemZ::BI__builtin_s390_vclzb:
  case SystemZ::BI__builtin_s390_vclzh:
  case SystemZ::BI__builtin_s390_vclzf:
  case SystemZ::BI__builtin_s390_vclzg: {
    llvm::Type *ResultType = ConvertType(E->getType());
    Value *X = EmitScalarExpr(E->getArg(0));
    Value *Undef = ConstantInt::get(Builder.getInt1Ty(), false);
    Function *F = CGM.getIntrinsic(Intrinsic::ctlz, ResultType);
    return Builder.CreateCall(F, {X, Undef});
  }

  case SystemZ::BI__builtin_s390_vctzb:
  case SystemZ::BI__builtin_s390_vctzh:
  case SystemZ::BI__builtin_s390_vctzf:
  case SystemZ::BI__builtin_s390_vctzg: {
    llvm::Type *ResultType = ConvertType(E->getType());
    Value *X = EmitScalarExpr(E->getArg(0));
    Value *Undef = ConstantInt::get(Builder.getInt1Ty(), false);
    Function *F = CGM.getIntrinsic(Intrinsic::cttz, ResultType);
    return Builder.CreateCall(F, {X, Undef});
  }

  case SystemZ::BI__builtin_s390_vfsqdb: {
    llvm::Type *ResultType = ConvertType(E->getType());
    Value *X = EmitScalarExpr(E->getArg(0));
    Function *F = CGM.getIntrinsic(Intrinsic::sqrt, ResultType);
    return Builder.CreateCall(F, X);
  }
  case SystemZ::BI__builtin_s390_vfmadb: {
    llvm::Type *ResultType = ConvertType(E->getType());
    Value *X = EmitScalarExpr(E->getArg(0));
    Value *Y = EmitScalarExpr(E->getArg(1));
    Value *Z = EmitScalarExpr(E->getArg(2));
    Function *F = CGM.getIntrinsic(Intrinsic::fma, ResultType);
    return Builder.CreateCall(F, {X, Y, Z});
  }
  case SystemZ::BI__builtin_s390_vfmsdb: {
    llvm::Type *ResultType = ConvertType(E->getType());
    Value *X = EmitScalarExpr(E->getArg(0));
    Value *Y = EmitScalarExpr(E->getArg(1));
    Value *Z = EmitScalarExpr(E->getArg(2));
    Value *Zero = llvm::ConstantFP::getZeroValueForNegation(ResultType);
    Function *F = CGM.getIntrinsic(Intrinsic::fma, ResultType);
    return Builder.CreateCall(F, {X, Y, Builder.CreateFSub(Zero, Z, "sub")});
  }
  case SystemZ::BI__builtin_s390_vflpdb: {
    llvm::Type *ResultType = ConvertType(E->getType());
    Value *X = EmitScalarExpr(E->getArg(0));
    Function *F = CGM.getIntrinsic(Intrinsic::fabs, ResultType);
    return Builder.CreateCall(F, X);
  }
  case SystemZ::BI__builtin_s390_vflndb: {
    llvm::Type *ResultType = ConvertType(E->getType());
    Value *X = EmitScalarExpr(E->getArg(0));
    Value *Zero = llvm::ConstantFP::getZeroValueForNegation(ResultType);
    Function *F = CGM.getIntrinsic(Intrinsic::fabs, ResultType);
    return Builder.CreateFSub(Zero, Builder.CreateCall(F, X), "sub");
  }
  case SystemZ::BI__builtin_s390_vfidb: {
    llvm::Type *ResultType = ConvertType(E->getType());
    Value *X = EmitScalarExpr(E->getArg(0));
    // Constant-fold the M4 and M5 mask arguments.
    llvm::APSInt M4, M5;
    bool IsConstM4 = E->getArg(1)->isIntegerConstantExpr(M4, getContext());
    bool IsConstM5 = E->getArg(2)->isIntegerConstantExpr(M5, getContext());
    assert(IsConstM4 && IsConstM5 && "Constant arg isn't actually constant?");
    (void)IsConstM4; (void)IsConstM5;
    // Check whether this instance of vfidb can be represented via a LLVM
    // standard intrinsic.  We only support some combinations of M4 and M5.
    Intrinsic::ID ID = Intrinsic::not_intrinsic;
    switch (M4.getZExtValue()) {
    default: break;
    case 0:  // IEEE-inexact exception allowed
      switch (M5.getZExtValue()) {
      default: break;
      case 0: ID = Intrinsic::rint; break;
      }
      break;
    case 4:  // IEEE-inexact exception suppressed
      switch (M5.getZExtValue()) {
      default: break;
      case 0: ID = Intrinsic::nearbyint; break;
      case 1: ID = Intrinsic::round; break;
      case 5: ID = Intrinsic::trunc; break;
      case 6: ID = Intrinsic::ceil; break;
      case 7: ID = Intrinsic::floor; break;
      }
      break;
    }
    if (ID != Intrinsic::not_intrinsic) {
      Function *F = CGM.getIntrinsic(ID, ResultType);
      return Builder.CreateCall(F, X);
    }
    Function *F = CGM.getIntrinsic(Intrinsic::s390_vfidb);
    Value *M4Value = llvm::ConstantInt::get(getLLVMContext(), M4);
    Value *M5Value = llvm::ConstantInt::get(getLLVMContext(), M5);
    return Builder.CreateCall(F, {X, M4Value, M5Value});
  }

  // Vector intrisincs that output the post-instruction CC value.

#define INTRINSIC_WITH_CC(NAME) \
    case SystemZ::BI__builtin_##NAME: \
      return EmitSystemZIntrinsicWithCC(*this, Intrinsic::NAME, E)

  INTRINSIC_WITH_CC(s390_vpkshs);
  INTRINSIC_WITH_CC(s390_vpksfs);
  INTRINSIC_WITH_CC(s390_vpksgs);

  INTRINSIC_WITH_CC(s390_vpklshs);
  INTRINSIC_WITH_CC(s390_vpklsfs);
  INTRINSIC_WITH_CC(s390_vpklsgs);

  INTRINSIC_WITH_CC(s390_vceqbs);
  INTRINSIC_WITH_CC(s390_vceqhs);
  INTRINSIC_WITH_CC(s390_vceqfs);
  INTRINSIC_WITH_CC(s390_vceqgs);

  INTRINSIC_WITH_CC(s390_vchbs);
  INTRINSIC_WITH_CC(s390_vchhs);
  INTRINSIC_WITH_CC(s390_vchfs);
  INTRINSIC_WITH_CC(s390_vchgs);

  INTRINSIC_WITH_CC(s390_vchlbs);
  INTRINSIC_WITH_CC(s390_vchlhs);
  INTRINSIC_WITH_CC(s390_vchlfs);
  INTRINSIC_WITH_CC(s390_vchlgs);

  INTRINSIC_WITH_CC(s390_vfaebs);
  INTRINSIC_WITH_CC(s390_vfaehs);
  INTRINSIC_WITH_CC(s390_vfaefs);

  INTRINSIC_WITH_CC(s390_vfaezbs);
  INTRINSIC_WITH_CC(s390_vfaezhs);
  INTRINSIC_WITH_CC(s390_vfaezfs);

  INTRINSIC_WITH_CC(s390_vfeebs);
  INTRINSIC_WITH_CC(s390_vfeehs);
  INTRINSIC_WITH_CC(s390_vfeefs);

  INTRINSIC_WITH_CC(s390_vfeezbs);
  INTRINSIC_WITH_CC(s390_vfeezhs);
  INTRINSIC_WITH_CC(s390_vfeezfs);

  INTRINSIC_WITH_CC(s390_vfenebs);
  INTRINSIC_WITH_CC(s390_vfenehs);
  INTRINSIC_WITH_CC(s390_vfenefs);

  INTRINSIC_WITH_CC(s390_vfenezbs);
  INTRINSIC_WITH_CC(s390_vfenezhs);
  INTRINSIC_WITH_CC(s390_vfenezfs);

  INTRINSIC_WITH_CC(s390_vistrbs);
  INTRINSIC_WITH_CC(s390_vistrhs);
  INTRINSIC_WITH_CC(s390_vistrfs);

  INTRINSIC_WITH_CC(s390_vstrcbs);
  INTRINSIC_WITH_CC(s390_vstrchs);
  INTRINSIC_WITH_CC(s390_vstrcfs);

  INTRINSIC_WITH_CC(s390_vstrczbs);
  INTRINSIC_WITH_CC(s390_vstrczhs);
  INTRINSIC_WITH_CC(s390_vstrczfs);

  INTRINSIC_WITH_CC(s390_vfcedbs);
  INTRINSIC_WITH_CC(s390_vfchdbs);
  INTRINSIC_WITH_CC(s390_vfchedbs);

  INTRINSIC_WITH_CC(s390_vftcidb);

#undef INTRINSIC_WITH_CC

  default:
    return nullptr;
  }
}

Value *CodeGenFunction::EmitNVPTXBuiltinExpr(unsigned BuiltinID,
                                             const CallExpr *E) {
  switch (BuiltinID) {
  case NVPTX::BI__nvvm_atom_add_gen_i:
  case NVPTX::BI__nvvm_atom_add_gen_l:
  case NVPTX::BI__nvvm_atom_add_gen_ll:
    return MakeBinaryAtomicValue(*this, llvm::AtomicRMWInst::Add, E);

  case NVPTX::BI__nvvm_atom_sub_gen_i:
  case NVPTX::BI__nvvm_atom_sub_gen_l:
  case NVPTX::BI__nvvm_atom_sub_gen_ll:
    return MakeBinaryAtomicValue(*this, llvm::AtomicRMWInst::Sub, E);

  case NVPTX::BI__nvvm_atom_and_gen_i:
  case NVPTX::BI__nvvm_atom_and_gen_l:
  case NVPTX::BI__nvvm_atom_and_gen_ll:
    return MakeBinaryAtomicValue(*this, llvm::AtomicRMWInst::And, E);

  case NVPTX::BI__nvvm_atom_or_gen_i:
  case NVPTX::BI__nvvm_atom_or_gen_l:
  case NVPTX::BI__nvvm_atom_or_gen_ll:
    return MakeBinaryAtomicValue(*this, llvm::AtomicRMWInst::Or, E);

  case NVPTX::BI__nvvm_atom_xor_gen_i:
  case NVPTX::BI__nvvm_atom_xor_gen_l:
  case NVPTX::BI__nvvm_atom_xor_gen_ll:
    return MakeBinaryAtomicValue(*this, llvm::AtomicRMWInst::Xor, E);

  case NVPTX::BI__nvvm_atom_xchg_gen_i:
  case NVPTX::BI__nvvm_atom_xchg_gen_l:
  case NVPTX::BI__nvvm_atom_xchg_gen_ll:
    return MakeBinaryAtomicValue(*this, llvm::AtomicRMWInst::Xchg, E);

  case NVPTX::BI__nvvm_atom_max_gen_i:
  case NVPTX::BI__nvvm_atom_max_gen_l:
  case NVPTX::BI__nvvm_atom_max_gen_ll:
    return MakeBinaryAtomicValue(*this, llvm::AtomicRMWInst::Max, E);

  case NVPTX::BI__nvvm_atom_max_gen_ui:
  case NVPTX::BI__nvvm_atom_max_gen_ul:
  case NVPTX::BI__nvvm_atom_max_gen_ull:
    return MakeBinaryAtomicValue(*this, llvm::AtomicRMWInst::UMax, E);

  case NVPTX::BI__nvvm_atom_min_gen_i:
  case NVPTX::BI__nvvm_atom_min_gen_l:
  case NVPTX::BI__nvvm_atom_min_gen_ll:
    return MakeBinaryAtomicValue(*this, llvm::AtomicRMWInst::Min, E);

  case NVPTX::BI__nvvm_atom_min_gen_ui:
  case NVPTX::BI__nvvm_atom_min_gen_ul:
  case NVPTX::BI__nvvm_atom_min_gen_ull:
    return MakeBinaryAtomicValue(*this, llvm::AtomicRMWInst::UMin, E);

  case NVPTX::BI__nvvm_atom_cas_gen_i:
  case NVPTX::BI__nvvm_atom_cas_gen_l:
  case NVPTX::BI__nvvm_atom_cas_gen_ll:
    // __nvvm_atom_cas_gen_* should return the old value rather than the
    // success flag.
    return MakeAtomicCmpXchgValue(*this, E, /*ReturnBool=*/false);

  case NVPTX::BI__nvvm_atom_add_gen_f: {
    Value *Ptr = EmitScalarExpr(E->getArg(0));
    Value *Val = EmitScalarExpr(E->getArg(1));
    // atomicrmw only deals with integer arguments so we need to use
    // LLVM's nvvm_atomic_load_add_f32 intrinsic for that.
    Value *FnALAF32 =
        CGM.getIntrinsic(Intrinsic::nvvm_atomic_load_add_f32, Ptr->getType());
    return Builder.CreateCall(FnALAF32, {Ptr, Val});
  }

  default:
    return nullptr;
  }
}

Value *CodeGenFunction::EmitWebAssemblyBuiltinExpr(unsigned BuiltinID,
                                                   const CallExpr *E) {
  switch (BuiltinID) {
  case WebAssembly::BI__builtin_wasm_memory_size: {
    llvm::Type *ResultType = ConvertType(E->getType());
    Value *Callee = CGM.getIntrinsic(Intrinsic::wasm_memory_size, ResultType);
    return Builder.CreateCall(Callee);
  }
  case WebAssembly::BI__builtin_wasm_grow_memory: {
    Value *X = EmitScalarExpr(E->getArg(0));
    Value *Callee = CGM.getIntrinsic(Intrinsic::wasm_grow_memory, X->getType());
    return Builder.CreateCall(Callee, X);
  }

  default:
    return nullptr;
  }
}<|MERGE_RESOLUTION|>--- conflicted
+++ resolved
@@ -288,7 +288,6 @@
   return CGF.Builder.CreateExtractValue(Tmp, 0);
 }
 
-<<<<<<< HEAD
 #if INTEL_CUSTOMIZATION
 /// \brief Evaluate argument of the call as constant int, checking its value's
 /// constraints.
@@ -322,7 +321,7 @@
   return Result;
 }
 #endif // INTEL_CUSTOMIZATION
-=======
+
 namespace {
   struct WidthAndSignedness {
     unsigned Width;
@@ -366,7 +365,6 @@
 
   return {Width, Signed};
 }
->>>>>>> 9d6940ba
 
 Value *CodeGenFunction::EmitVAStartEnd(Value *ArgValue, bool IsStart) {
   llvm::Type *DestType = Int8PtrTy;
@@ -1507,11 +1505,9 @@
                                                RequiredArgs::All);
     llvm::FunctionType *FTy = CGM.getTypes().GetFunctionType(FuncInfo);
     llvm::Constant *Func = CGM.CreateRuntimeFunction(FTy, LibCallName);
+    return EmitCall(FuncInfo, Func, ReturnValueSlot(), Args,
 #if INTEL_SPECIFIC_CILKPLUS
-    return EmitCall(FuncInfo, Func, ReturnValueSlot(), Args, 0, 0,
-                    E->isCilkSpawnCall());
-#else
-    return EmitCall(FuncInfo, Func, ReturnValueSlot(), Args);
+                    CGCalleeInfo(), nullptr, E->isCilkSpawnCall());
 #endif // INTEL_SPECIFIC_CILKPLUS
   }
 
@@ -2218,11 +2214,7 @@
   // This is down here to avoid non-target specific builtins, however, if
   // generic builtins start to require generic target features then we
   // can move this up to the beginning of the function.
-<<<<<<< HEAD
-  if (!checkBuiltinTargetFeatures(FD))
-    CGM.getDiags().Report(E->getLocStart(), diag::err_builtin_needs_feature)
-        << FD->getDeclName()
-        << CGM.getContext().BuiltinInfo.getRequiredFeatures(BuiltinID);
+  checkTargetFeatures(E, FD);
 #ifdef INTEL_CUSTOMIZATION
   } else {
     static std::map<StringRef, uint64_t> FeatureMapping = { 
@@ -2264,9 +2256,6 @@
     if (FeatureList && StringRef(FeatureList) != "") {
       SmallVector<StringRef, 1> AttrFeatures;
       StringRef(FeatureList).split(AttrFeatures, ",");
-=======
-  checkTargetFeatures(E, FD);
->>>>>>> 9d6940ba
 
       llvm::IntegerType *IntType = IntegerType::get(CGM.getLLVMContext(), 64);
 
