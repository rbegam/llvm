//===--- CodeGenFunction.cpp - Emit LLVM Code from ASTs for a Function ----===//
//
// Part of the LLVM Project, under the Apache License v2.0 with LLVM Exceptions.
// See https://llvm.org/LICENSE.txt for license information.
// SPDX-License-Identifier: Apache-2.0 WITH LLVM-exception
//
//===----------------------------------------------------------------------===//
//
// This coordinates the per-function state used while generating code.
//
//===----------------------------------------------------------------------===//

#include "CodeGenFunction.h"
#include "CGBlocks.h"
#include "CGCleanup.h"
#include "CGCUDARuntime.h"
#include "CGCXXABI.h"
#include "CGDebugInfo.h"
#include "CGOpenMPRuntime.h"
#include "CodeGenModule.h"
#include "CodeGenPGO.h"
#include "TargetInfo.h"
#include "clang/AST/ASTContext.h"
#include "clang/AST/ASTLambda.h"
#include "clang/AST/Decl.h"
#include "clang/AST/DeclCXX.h"
#include "clang/AST/StmtCXX.h"
#include "clang/AST/StmtObjC.h"
#include "clang/Basic/Builtins.h"
#include "clang/Basic/CodeGenOptions.h"
#include "clang/Basic/TargetInfo.h"
#include "clang/CodeGen/CGFunctionInfo.h"
#include "clang/Frontend/FrontendDiagnostic.h"
#include "llvm/IR/DataLayout.h"
#include "llvm/IR/Dominators.h"
#include "llvm/IR/Intrinsics.h"
#include "llvm/IR/MDBuilder.h"
#include "llvm/IR/Operator.h"
#include "llvm/Transforms/Utils/PromoteMemToReg.h"
using namespace clang;
using namespace CodeGen;

/// shouldEmitLifetimeMarkers - Decide whether we need emit the life-time
/// markers.
static bool shouldEmitLifetimeMarkers(const CodeGenOptions &CGOpts,
                                      const LangOptions &LangOpts) {
  if (CGOpts.DisableLifetimeMarkers)
    return false;

  // Disable lifetime markers in msan builds.
  // FIXME: Remove this when msan works with lifetime markers.
  if (LangOpts.Sanitize.has(SanitizerKind::Memory))
    return false;

  // Asan uses markers for use-after-scope checks.
  if (CGOpts.SanitizeAddressUseAfterScope)
    return true;

  // For now, only in optimized builds.
  return CGOpts.OptimizationLevel != 0;
}

CodeGenFunction::CodeGenFunction(CodeGenModule &cgm, bool suppressNewContext)
    : CodeGenTypeCache(cgm), CGM(cgm), Target(cgm.getTarget()),
      Builder(cgm, cgm.getModule().getContext(), llvm::ConstantFolder(),
              CGBuilderInserterTy(this)),
      SanOpts(CGM.getLangOpts().Sanitize), DebugInfo(CGM.getModuleDebugInfo()),
      PGO(cgm), ShouldEmitLifetimeMarkers(shouldEmitLifetimeMarkers(
                    CGM.getCodeGenOpts(), CGM.getLangOpts())) {
  if (!suppressNewContext)
    CGM.getCXXABI().getMangleContext().startNewFunction();

  llvm::FastMathFlags FMF;
  if (CGM.getLangOpts().FastMath)
    FMF.setFast();
  if (CGM.getLangOpts().FiniteMathOnly) {
    FMF.setNoNaNs();
    FMF.setNoInfs();
  }
  if (CGM.getCodeGenOpts().NoNaNsFPMath) {
    FMF.setNoNaNs();
  }
  if (CGM.getCodeGenOpts().NoSignedZeros) {
    FMF.setNoSignedZeros();
  }
  if (CGM.getCodeGenOpts().ReciprocalMath) {
    FMF.setAllowReciprocal();
  }
  if (CGM.getCodeGenOpts().Reassociate) {
    FMF.setAllowReassoc();
  }
  Builder.setFastMathFlags(FMF);
}

CodeGenFunction::~CodeGenFunction() {
  assert(LifetimeExtendedCleanupStack.empty() && "failed to emit a cleanup");

  // If there are any unclaimed block infos, go ahead and destroy them
  // now.  This can happen if IR-gen gets clever and skips evaluating
  // something.
  if (FirstBlockInfo)
    destroyBlockInfos(FirstBlockInfo);
  if (getLangOpts().OpenMP && CurFn)
    CGM.getOpenMPRuntime().functionFinished(*this);
}

CharUnits CodeGenFunction::getNaturalPointeeTypeAlignment(QualType T,
                                                    LValueBaseInfo *BaseInfo,
                                                    TBAAAccessInfo *TBAAInfo) {
  return getNaturalTypeAlignment(T->getPointeeType(), BaseInfo, TBAAInfo,
                                 /* forPointeeType= */ true);
}

CharUnits CodeGenFunction::getNaturalTypeAlignment(QualType T,
                                                   LValueBaseInfo *BaseInfo,
                                                   TBAAAccessInfo *TBAAInfo,
                                                   bool forPointeeType) {
  if (TBAAInfo)
    *TBAAInfo = CGM.getTBAAAccessInfo(T);

  // Honor alignment typedef attributes even on incomplete types.
  // We also honor them straight for C++ class types, even as pointees;
  // there's an expressivity gap here.
  if (auto TT = T->getAs<TypedefType>()) {
    if (auto Align = TT->getDecl()->getMaxAlignment()) {
      if (BaseInfo)
        *BaseInfo = LValueBaseInfo(AlignmentSource::AttributedType);
      return getContext().toCharUnitsFromBits(Align);
    }
  }

  if (BaseInfo)
    *BaseInfo = LValueBaseInfo(AlignmentSource::Type);

  CharUnits Alignment;
  if (T->isIncompleteType()) {
    Alignment = CharUnits::One(); // Shouldn't be used, but pessimistic is best.
  } else {
    // For C++ class pointees, we don't know whether we're pointing at a
    // base or a complete object, so we generally need to use the
    // non-virtual alignment.
    const CXXRecordDecl *RD;
    if (forPointeeType && (RD = T->getAsCXXRecordDecl())) {
      Alignment = CGM.getClassPointerAlignment(RD);
    } else {
      Alignment = getContext().getTypeAlignInChars(T);
      if (T.getQualifiers().hasUnaligned())
        Alignment = CharUnits::One();
    }

    // Cap to the global maximum type alignment unless the alignment
    // was somehow explicit on the type.
    if (unsigned MaxAlign = getLangOpts().MaxTypeAlign) {
      if (Alignment.getQuantity() > MaxAlign &&
          !getContext().isAlignmentRequired(T))
        Alignment = CharUnits::fromQuantity(MaxAlign);
    }
  }
  return Alignment;
}

LValue CodeGenFunction::MakeNaturalAlignAddrLValue(llvm::Value *V, QualType T) {
  LValueBaseInfo BaseInfo;
  TBAAAccessInfo TBAAInfo;
  CharUnits Alignment = getNaturalTypeAlignment(T, &BaseInfo, &TBAAInfo);
  return LValue::MakeAddr(Address(V, Alignment), T, getContext(), BaseInfo,
                          TBAAInfo);
}

/// Given a value of type T* that may not be to a complete object,
/// construct an l-value with the natural pointee alignment of T.
LValue
CodeGenFunction::MakeNaturalAlignPointeeAddrLValue(llvm::Value *V, QualType T) {
  LValueBaseInfo BaseInfo;
  TBAAAccessInfo TBAAInfo;
  CharUnits Align = getNaturalTypeAlignment(T, &BaseInfo, &TBAAInfo,
                                            /* forPointeeType= */ true);
  return MakeAddrLValue(Address(V, Align), T, BaseInfo, TBAAInfo);
}


llvm::Type *CodeGenFunction::ConvertTypeForMem(QualType T) {
  return CGM.getTypes().ConvertTypeForMem(T);
}

llvm::Type *CodeGenFunction::ConvertType(QualType T) {
  return CGM.getTypes().ConvertType(T);
}

TypeEvaluationKind CodeGenFunction::getEvaluationKind(QualType type) {
  type = type.getCanonicalType();
  while (true) {
    switch (type->getTypeClass()) {
#define TYPE(name, parent)
#define ABSTRACT_TYPE(name, parent)
#define NON_CANONICAL_TYPE(name, parent) case Type::name:
#define DEPENDENT_TYPE(name, parent) case Type::name:
#define NON_CANONICAL_UNLESS_DEPENDENT_TYPE(name, parent) case Type::name:
#include "clang/AST/TypeNodes.def"
      llvm_unreachable("non-canonical or dependent type in IR-generation");

    case Type::Auto:
    case Type::DeducedTemplateSpecialization:
      llvm_unreachable("undeduced type in IR-generation");

    // Various scalar types.
    case Type::Builtin:
    case Type::Pointer:
    case Type::BlockPointer:
    case Type::LValueReference:
    case Type::RValueReference:
    case Type::MemberPointer:
    case Type::Vector:
    case Type::ExtVector:
    case Type::FunctionProto:
    case Type::FunctionNoProto:
    case Type::Enum:
    case Type::ObjCObjectPointer:
#if INTEL_CUSTOMIZATION
    case Type::Channel:
    case Type::ArbPrecInt:
#endif // INTEL_CUSTOMIZATION
    case Type::Pipe:
      return TEK_Scalar;

    // Complexes.
    case Type::Complex:
      return TEK_Complex;

    // Arrays, records, and Objective-C objects.
    case Type::ConstantArray:
    case Type::IncompleteArray:
    case Type::VariableArray:
    case Type::Record:
    case Type::ObjCObject:
    case Type::ObjCInterface:
      return TEK_Aggregate;

    // We operate on atomic values according to their underlying type.
    case Type::Atomic:
      type = cast<AtomicType>(type)->getValueType();
      continue;
    }
    llvm_unreachable("unknown type kind!");
  }
}

llvm::DebugLoc CodeGenFunction::EmitReturnBlock() {
  // For cleanliness, we try to avoid emitting the return block for
  // simple cases.
  llvm::BasicBlock *CurBB = Builder.GetInsertBlock();

  if (CurBB) {
    assert(!CurBB->getTerminator() && "Unexpected terminated block.");

    // We have a valid insert point, reuse it if it is empty or there are no
    // explicit jumps to the return block.
    if (CurBB->empty() || ReturnBlock.getBlock()->use_empty()) {
      ReturnBlock.getBlock()->replaceAllUsesWith(CurBB);
      delete ReturnBlock.getBlock();
      ReturnBlock = JumpDest();
    } else
      EmitBlock(ReturnBlock.getBlock());
    return llvm::DebugLoc();
  }

  // Otherwise, if the return block is the target of a single direct
  // branch then we can just put the code in that block instead. This
  // cleans up functions which started with a unified return block.
  if (ReturnBlock.getBlock()->hasOneUse()) {
    llvm::BranchInst *BI =
      dyn_cast<llvm::BranchInst>(*ReturnBlock.getBlock()->user_begin());
    if (BI && BI->isUnconditional() &&
        BI->getSuccessor(0) == ReturnBlock.getBlock()) {
      Builder.SetCurrentDebugLocation(BI->getDebugLoc());
      // Record/return the DebugLoc of the simple 'return' expression to be used
      // later by the actual 'ret' instruction.
      llvm::DebugLoc Loc = BI->getDebugLoc();
      Builder.SetInsertPoint(BI->getParent());
      BI->eraseFromParent();
      delete ReturnBlock.getBlock();
      ReturnBlock = JumpDest();
      return Loc;
    }
  }

  // FIXME: We are at an unreachable point, there is no reason to emit the block
  // unless it has uses. However, we still need a place to put the debug
  // region.end for now.

  EmitBlock(ReturnBlock.getBlock());
  return llvm::DebugLoc();
}

static void EmitIfUsed(CodeGenFunction &CGF, llvm::BasicBlock *BB) {
  if (!BB) return;
  if (!BB->use_empty())
    return CGF.CurFn->getBasicBlockList().push_back(BB);
  delete BB;
}

void CodeGenFunction::FinishFunction(SourceLocation EndLoc) {
  assert(BreakContinueStack.empty() &&
         "mismatched push/pop in break/continue stack!");

  bool OnlySimpleReturnStmts = NumSimpleReturnExprs > 0
    && NumSimpleReturnExprs == NumReturnExprs
    && ReturnBlock.getBlock()->use_empty();
  // Usually the return expression is evaluated before the cleanup
  // code.  If the function contains only a simple return statement,
  // such as a constant, the location before the cleanup code becomes
  // the last useful breakpoint in the function, because the simple
  // return expression will be evaluated after the cleanup code. To be
  // safe, set the debug location for cleanup code to the location of
  // the return statement.  Otherwise the cleanup code should be at the
  // end of the function's lexical scope.
  //
  // If there are multiple branches to the return block, the branch
  // instructions will get the location of the return statements and
  // all will be fine.
  if (CGDebugInfo *DI = getDebugInfo()) {
    if (OnlySimpleReturnStmts)
      DI->EmitLocation(Builder, LastStopPoint);
    else
      DI->EmitLocation(Builder, EndLoc);
  }

  // Pop any cleanups that might have been associated with the
  // parameters.  Do this in whatever block we're currently in; it's
  // important to do this before we enter the return block or return
  // edges will be *really* confused.
  bool HasCleanups = EHStack.stable_begin() != PrologueCleanupDepth;
  bool HasOnlyLifetimeMarkers =
      HasCleanups && EHStack.containsOnlyLifetimeMarkers(PrologueCleanupDepth);
  bool EmitRetDbgLoc = !HasCleanups || HasOnlyLifetimeMarkers;
  if (HasCleanups) {
    // Make sure the line table doesn't jump back into the body for
    // the ret after it's been at EndLoc.
    if (CGDebugInfo *DI = getDebugInfo())
      if (OnlySimpleReturnStmts)
        DI->EmitLocation(Builder, EndLoc);

    PopCleanupBlocks(PrologueCleanupDepth);
  }

  // Emit function epilog (to return).
  llvm::DebugLoc Loc = EmitReturnBlock();

  if (ShouldInstrumentFunction()) {
    if (CGM.getCodeGenOpts().InstrumentFunctions)
      CurFn->addFnAttr("instrument-function-exit", "__cyg_profile_func_exit");
    if (CGM.getCodeGenOpts().InstrumentFunctionsAfterInlining)
      CurFn->addFnAttr("instrument-function-exit-inlined",
                       "__cyg_profile_func_exit");
  }

  // Emit debug descriptor for function end.
  if (CGDebugInfo *DI = getDebugInfo())
    DI->EmitFunctionEnd(Builder, CurFn);

  // Reset the debug location to that of the simple 'return' expression, if any
  // rather than that of the end of the function's scope '}'.
  ApplyDebugLocation AL(*this, Loc);
  EmitFunctionEpilog(*CurFnInfo, EmitRetDbgLoc, EndLoc);
  EmitEndEHSpec(CurCodeDecl);

  assert(EHStack.empty() &&
         "did not remove all scopes from cleanup stack!");

  // If someone did an indirect goto, emit the indirect goto block at the end of
  // the function.
  if (IndirectBranch) {
    EmitBlock(IndirectBranch->getParent());
    Builder.ClearInsertionPoint();
  }

  // If some of our locals escaped, insert a call to llvm.localescape in the
  // entry block.
  if (!EscapedLocals.empty()) {
    // Invert the map from local to index into a simple vector. There should be
    // no holes.
    SmallVector<llvm::Value *, 4> EscapeArgs;
    EscapeArgs.resize(EscapedLocals.size());
    for (auto &Pair : EscapedLocals)
      EscapeArgs[Pair.second] = Pair.first;
    llvm::Function *FrameEscapeFn = llvm::Intrinsic::getDeclaration(
        &CGM.getModule(), llvm::Intrinsic::localescape);
    CGBuilderTy(*this, AllocaInsertPt).CreateCall(FrameEscapeFn, EscapeArgs);
  }

  // Remove the AllocaInsertPt instruction, which is just a convenience for us.
  llvm::Instruction *Ptr = AllocaInsertPt;
  AllocaInsertPt = nullptr;
  Ptr->eraseFromParent();

  // If someone took the address of a label but never did an indirect goto, we
  // made a zero entry PHI node, which is illegal, zap it now.
  if (IndirectBranch) {
    llvm::PHINode *PN = cast<llvm::PHINode>(IndirectBranch->getAddress());
    if (PN->getNumIncomingValues() == 0) {
      PN->replaceAllUsesWith(llvm::UndefValue::get(PN->getType()));
      PN->eraseFromParent();
    }
  }

  EmitIfUsed(*this, EHResumeBlock);
  EmitIfUsed(*this, TerminateLandingPad);
  EmitIfUsed(*this, TerminateHandler);
  EmitIfUsed(*this, UnreachableBlock);

  for (const auto &FuncletAndParent : TerminateFunclets)
    EmitIfUsed(*this, FuncletAndParent.second);

  if (CGM.getCodeGenOpts().EmitDeclMetadata)
    EmitDeclMetadata();

  for (SmallVectorImpl<std::pair<llvm::Instruction *, llvm::Value *> >::iterator
           I = DeferredReplacements.begin(),
           E = DeferredReplacements.end();
       I != E; ++I) {
    I->first->replaceAllUsesWith(I->second);
    I->first->eraseFromParent();
  }

  // Eliminate CleanupDestSlot alloca by replacing it with SSA values and
  // PHIs if the current function is a coroutine. We don't do it for all
  // functions as it may result in slight increase in numbers of instructions
  // if compiled with no optimizations. We do it for coroutine as the lifetime
  // of CleanupDestSlot alloca make correct coroutine frame building very
  // difficult.
  if (NormalCleanupDest.isValid() && isCoroutine()) {
    llvm::DominatorTree DT(*CurFn);
    llvm::PromoteMemToReg(
        cast<llvm::AllocaInst>(NormalCleanupDest.getPointer()), DT);
    NormalCleanupDest = Address::invalid();
  }

  // Scan function arguments for vector width.
  for (llvm::Argument &A : CurFn->args())
    if (auto *VT = dyn_cast<llvm::VectorType>(A.getType()))
      LargestVectorWidth = std::max(LargestVectorWidth,
                                    VT->getPrimitiveSizeInBits());

  // Update vector width based on return type.
  if (auto *VT = dyn_cast<llvm::VectorType>(CurFn->getReturnType()))
    LargestVectorWidth = std::max(LargestVectorWidth,
                                  VT->getPrimitiveSizeInBits());

  // Add the required-vector-width attribute. This contains the max width from:
  // 1. min-vector-width attribute used in the source program.
  // 2. Any builtins used that have a vector width specified.
  // 3. Values passed in and out of inline assembly.
  // 4. Width of vector arguments and return types for this function.
  // 5. Width of vector aguments and return types for functions called by this
  //    function.
  CurFn->addFnAttr("min-legal-vector-width", llvm::utostr(LargestVectorWidth));

  // If we generated an unreachable return block, delete it now.
  if (ReturnBlock.isValid() && ReturnBlock.getBlock()->use_empty()) {
    Builder.ClearInsertionPoint();
    ReturnBlock.getBlock()->eraseFromParent();
  }
  if (ReturnValue.isValid()) {
    auto *RetAlloca = dyn_cast<llvm::AllocaInst>(ReturnValue.getPointer());
    if (RetAlloca && RetAlloca->use_empty()) {
      RetAlloca->eraseFromParent();
      ReturnValue = Address::invalid();
    }
  }
}

/// ShouldInstrumentFunction - Return true if the current function should be
/// instrumented with __cyg_profile_func_* calls
bool CodeGenFunction::ShouldInstrumentFunction() {
  if (!CGM.getCodeGenOpts().InstrumentFunctions &&
      !CGM.getCodeGenOpts().InstrumentFunctionsAfterInlining &&
      !CGM.getCodeGenOpts().InstrumentFunctionEntryBare)
    return false;
  if (!CurFuncDecl || CurFuncDecl->hasAttr<NoInstrumentFunctionAttr>())
    return false;
  return true;
}

/// ShouldXRayInstrument - Return true if the current function should be
/// instrumented with XRay nop sleds.
bool CodeGenFunction::ShouldXRayInstrumentFunction() const {
  return CGM.getCodeGenOpts().XRayInstrumentFunctions;
}

/// AlwaysEmitXRayCustomEvents - Return true if we should emit IR for calls to
/// the __xray_customevent(...) builtin calls, when doing XRay instrumentation.
bool CodeGenFunction::AlwaysEmitXRayCustomEvents() const {
  return CGM.getCodeGenOpts().XRayInstrumentFunctions &&
         (CGM.getCodeGenOpts().XRayAlwaysEmitCustomEvents ||
          CGM.getCodeGenOpts().XRayInstrumentationBundle.Mask ==
              XRayInstrKind::Custom);
}

bool CodeGenFunction::AlwaysEmitXRayTypedEvents() const {
  return CGM.getCodeGenOpts().XRayInstrumentFunctions &&
         (CGM.getCodeGenOpts().XRayAlwaysEmitTypedEvents ||
          CGM.getCodeGenOpts().XRayInstrumentationBundle.Mask ==
              XRayInstrKind::Typed);
}

llvm::Constant *
CodeGenFunction::EncodeAddrForUseInPrologue(llvm::Function *F,
                                            llvm::Constant *Addr) {
  // Addresses stored in prologue data can't require run-time fixups and must
  // be PC-relative. Run-time fixups are undesirable because they necessitate
  // writable text segments, which are unsafe. And absolute addresses are
  // undesirable because they break PIE mode.

  // Add a layer of indirection through a private global. Taking its address
  // won't result in a run-time fixup, even if Addr has linkonce_odr linkage.
  auto *GV = new llvm::GlobalVariable(CGM.getModule(), Addr->getType(),
                                      /*isConstant=*/true,
                                      llvm::GlobalValue::PrivateLinkage, Addr);

  // Create a PC-relative address.
  auto *GOTAsInt = llvm::ConstantExpr::getPtrToInt(GV, IntPtrTy);
  auto *FuncAsInt = llvm::ConstantExpr::getPtrToInt(F, IntPtrTy);
  auto *PCRelAsInt = llvm::ConstantExpr::getSub(GOTAsInt, FuncAsInt);
  return (IntPtrTy == Int32Ty)
             ? PCRelAsInt
             : llvm::ConstantExpr::getTrunc(PCRelAsInt, Int32Ty);
}

llvm::Value *
CodeGenFunction::DecodeAddrUsedInPrologue(llvm::Value *F,
                                          llvm::Value *EncodedAddr) {
  // Reconstruct the address of the global.
  auto *PCRelAsInt = Builder.CreateSExt(EncodedAddr, IntPtrTy);
  auto *FuncAsInt = Builder.CreatePtrToInt(F, IntPtrTy, "func_addr.int");
  auto *GOTAsInt = Builder.CreateAdd(PCRelAsInt, FuncAsInt, "global_addr.int");
  auto *GOTAddr = Builder.CreateIntToPtr(GOTAsInt, Int8PtrPtrTy, "global_addr");

  // Load the original pointer through the global.
  return Builder.CreateLoad(Address(GOTAddr, getPointerAlign()),
                            "decoded_addr");
}

<<<<<<< HEAD
static void removeImageAccessQualifier(std::string& TyName) {
  std::string ReadOnlyQual("__read_only");
  std::string::size_type ReadOnlyPos = TyName.find(ReadOnlyQual);
  if (ReadOnlyPos != std::string::npos)
    // "+ 1" for the space after access qualifier.
    TyName.erase(ReadOnlyPos, ReadOnlyQual.size() + 1);
  else {
    std::string WriteOnlyQual("__write_only");
    std::string::size_type WriteOnlyPos = TyName.find(WriteOnlyQual);
    if (WriteOnlyPos != std::string::npos)
      TyName.erase(WriteOnlyPos, WriteOnlyQual.size() + 1);
    else {
      std::string ReadWriteQual("__read_write");
      std::string::size_type ReadWritePos = TyName.find(ReadWriteQual);
      if (ReadWritePos != std::string::npos)
        TyName.erase(ReadWritePos, ReadWriteQual.size() + 1);
    }
  }
}

// Returns the address space id that should be produced to the
// kernel_arg_addr_space metadata. This is always fixed to the ids
// as specified in the SPIR 2.0 specification in order to differentiate
// for example in clGetKernelArgInfo() implementation between the address
// spaces with targets without unique mapping to the OpenCL address spaces
// (basically all single AS CPUs).
static unsigned ArgInfoAddressSpace(LangAS AS) {
  switch (AS) {
  case LangAS::opencl_global:   return 1;
  case LangAS::opencl_constant: return 2;
  case LangAS::opencl_local:    return 3;
  case LangAS::opencl_generic:  return 4; // Not in SPIR 2.0 specs.
  default:
    return 0; // Assume private.
  }
}

// OpenCL v1.2 s5.6.4.6 allows the compiler to store kernel argument
// information in the program executable. The argument information stored
// includes the argument name, its type, the address and access qualifiers used.
static void GenOpenCLArgMetadata(const FunctionDecl *FD, llvm::Function *Fn,
                                 CodeGenModule &CGM, llvm::LLVMContext &Context,
                                 CGBuilderTy &Builder, ASTContext &ASTCtx) {
  // Create MDNodes that represent the kernel arg metadata.
  // Each MDNode is a list in the form of "key", N number of values which is
  // the same number of values as their are kernel arguments.

  const PrintingPolicy &Policy = ASTCtx.getPrintingPolicy();

  // MDNode for the kernel argument address space qualifiers.
  SmallVector<llvm::Metadata *, 8> addressQuals;

  // MDNode for the kernel argument access qualifiers (images only).
  SmallVector<llvm::Metadata *, 8> accessQuals;

  // MDNode for the kernel argument type names.
  SmallVector<llvm::Metadata *, 8> argTypeNames;

  // MDNode for the kernel argument base type names.
  SmallVector<llvm::Metadata *, 8> argBaseTypeNames;

  // MDNode for the kernel argument type qualifiers.
  SmallVector<llvm::Metadata *, 8> argTypeQuals;

  // MDNode for the kernel argument names.
  SmallVector<llvm::Metadata *, 8> argNames;

#if INTEL_CUSTOMIZATION
  // MDNode for the intel_host_accessible attribute.
  SmallVector<llvm::Metadata*, 8> argHostAccessible;

  // MDNode for the intel_depth attribute for pipes.
  SmallVector<llvm::Metadata*, 8> argPipeDepthAttr;

  // MDNode for the intel_io attribute.
  SmallVector<llvm::Metadata*, 8> argPipeIOAttr;

  // MDNode for the intel_buffer_location attribute.
  SmallVector<llvm::Metadata*, 8> argBufferLocationAttr;
#endif // INTEL_CUSTOMIZATION
  for (unsigned i = 0, e = FD->getNumParams(); i != e; ++i) {
    const ParmVarDecl *parm = FD->getParamDecl(i);
    QualType ty = parm->getType();
    std::string typeQuals;

    if (ty->isPointerType()) {
      QualType pointeeTy = ty->getPointeeType();

      // Get address qualifier.
      addressQuals.push_back(llvm::ConstantAsMetadata::get(Builder.getInt32(
        ArgInfoAddressSpace(pointeeTy.getAddressSpace()))));

      // Get argument type name.
      std::string typeName =
          pointeeTy.getUnqualifiedType().getAsString(Policy) + "*";

      // Turn "unsigned type" to "utype"
      std::string::size_type pos = typeName.find("unsigned");
      if (pointeeTy.isCanonical() && pos != std::string::npos)
        typeName.erase(pos+1, 8);

      argTypeNames.push_back(llvm::MDString::get(Context, typeName));

      std::string baseTypeName =
          pointeeTy.getUnqualifiedType().getCanonicalType().getAsString(
              Policy) +
          "*";

      // Turn "unsigned type" to "utype"
      pos = baseTypeName.find("unsigned");
      if (pos != std::string::npos)
        baseTypeName.erase(pos+1, 8);

      argBaseTypeNames.push_back(llvm::MDString::get(Context, baseTypeName));

      // Get argument type qualifiers:
      if (ty.isRestrictQualified())
        typeQuals = "restrict";
      if (pointeeTy.isConstQualified() ||
          (pointeeTy.getAddressSpace() == LangAS::opencl_constant))
        typeQuals += typeQuals.empty() ? "const" : " const";
      if (pointeeTy.isVolatileQualified())
        typeQuals += typeQuals.empty() ? "volatile" : " volatile";
    } else {
      uint32_t AddrSpc = 0;
      bool isPipe = ty->isPipeType();
      if (ty->isImageType() || isPipe)
        AddrSpc = ArgInfoAddressSpace(LangAS::opencl_global);

      addressQuals.push_back(
          llvm::ConstantAsMetadata::get(Builder.getInt32(AddrSpc)));

      // Get argument type name.
      std::string typeName;
      if (isPipe)
        typeName = ty.getCanonicalType()->getAs<PipeType>()->getElementType()
                     .getAsString(Policy);
      else
        typeName = ty.getUnqualifiedType().getAsString(Policy);

      // Turn "unsigned type" to "utype"
      std::string::size_type pos = typeName.find("unsigned");
      if (ty.isCanonical() && pos != std::string::npos)
        typeName.erase(pos+1, 8);

      std::string baseTypeName;
      if (isPipe)
        baseTypeName = ty.getCanonicalType()->getAs<PipeType>()
                          ->getElementType().getCanonicalType()
                          .getAsString(Policy);
      else
        baseTypeName =
          ty.getUnqualifiedType().getCanonicalType().getAsString(Policy);

      // Remove access qualifiers on images
      // (as they are inseparable from type in clang implementation,
      // but OpenCL spec provides a special query to get access qualifier
      // via clGetKernelArgInfo with CL_KERNEL_ARG_ACCESS_QUALIFIER):
      if (ty->isImageType()) {
        removeImageAccessQualifier(typeName);
        removeImageAccessQualifier(baseTypeName);
      }

      argTypeNames.push_back(llvm::MDString::get(Context, typeName));

      // Turn "unsigned type" to "utype"
      pos = baseTypeName.find("unsigned");
      if (pos != std::string::npos)
        baseTypeName.erase(pos+1, 8);

      argBaseTypeNames.push_back(llvm::MDString::get(Context, baseTypeName));

      if (isPipe)
        typeQuals = "pipe";
    }

    argTypeQuals.push_back(llvm::MDString::get(Context, typeQuals));

    // Get image and pipe access qualifier:
    if (ty->isImageType()|| ty->isPipeType()) {
      const Decl *PDecl = parm;
      if (auto *TD = dyn_cast<TypedefType>(ty))
        PDecl = TD->getDecl();
      const OpenCLAccessAttr *A = PDecl->getAttr<OpenCLAccessAttr>();
      if (A && A->isWriteOnly())
        accessQuals.push_back(llvm::MDString::get(Context, "write_only"));
      else if (A && A->isReadWrite())
        accessQuals.push_back(llvm::MDString::get(Context, "read_write"));
      else
        accessQuals.push_back(llvm::MDString::get(Context, "read_only"));
    } else
      accessQuals.push_back(llvm::MDString::get(Context, "none"));

    // Get argument name.
    argNames.push_back(llvm::MDString::get(Context, parm->getName()));
#if INTEL_CUSTOMIZATION
    bool IsHostAccessible = ty->isPipeType() &&
      parm->getAttr<OpenCLHostAccessibleAttr>();

    argHostAccessible.push_back(
        llvm::ConstantAsMetadata::get(
            (IsHostAccessible) ? llvm::ConstantInt::getTrue(Context)
                               : llvm::ConstantInt::getFalse(Context)));

    auto *DepthAttr = parm->getAttr<OpenCLDepthAttr>();

    argPipeDepthAttr.push_back(
            llvm::ConstantAsMetadata::get(
            (DepthAttr) ? Builder.getInt32(DepthAttr->getDepth())
                        : Builder.getInt32(0)));

    auto *IOAttr = parm->getAttr<OpenCLIOAttr>();
    argPipeIOAttr.push_back(
        (IOAttr) ? llvm::MDString::get(Context, IOAttr->getIOName())
                 : llvm::MDString::get(Context, ""));

    auto *BufferLocationAttr = parm->getAttr<OpenCLBufferLocationAttr>();
    argBufferLocationAttr.push_back(
        (BufferLocationAttr)
            ? llvm::MDString::get(Context,
                                  BufferLocationAttr->getBufferLocation())
            : llvm::MDString::get(Context, ""));
#endif // INTEL_CUSTOMIZATION
  }

  Fn->setMetadata("kernel_arg_addr_space",
                  llvm::MDNode::get(Context, addressQuals));
  Fn->setMetadata("kernel_arg_access_qual",
                  llvm::MDNode::get(Context, accessQuals));
  Fn->setMetadata("kernel_arg_type",
                  llvm::MDNode::get(Context, argTypeNames));
  Fn->setMetadata("kernel_arg_base_type",
                  llvm::MDNode::get(Context, argBaseTypeNames));
  Fn->setMetadata("kernel_arg_type_qual",
                  llvm::MDNode::get(Context, argTypeQuals));
#if INTEL_CUSTOMIZATION
  Fn->setMetadata("kernel_arg_host_accessible",
                  llvm::MDNode::get(Context, argHostAccessible));
  Fn->setMetadata("kernel_arg_pipe_depth",
                  llvm::MDNode::get(Context, argPipeDepthAttr));
  Fn->setMetadata("kernel_arg_pipe_io",
                  llvm::MDNode::get(Context, argPipeIOAttr));
  Fn->setMetadata("kernel_arg_buffer_location",
                  llvm::MDNode::get(Context, argBufferLocationAttr));
#endif // INTEL_CUSTOMIZATION

  if (CGM.getCodeGenOpts().EmitOpenCLArgMetadata)
    Fn->setMetadata("kernel_arg_name",
                    llvm::MDNode::get(Context, argNames));
}

=======
>>>>>>> b4c756dc
void CodeGenFunction::EmitOpenCLKernelMetadata(const FunctionDecl *FD,
                                               llvm::Function *Fn)
{
  if (!FD->hasAttr<OpenCLKernelAttr>())
    return;

  llvm::LLVMContext &Context = getLLVMContext();

  CGM.GenOpenCLArgMetadata(Fn, FD, this);

  if (const VecTypeHintAttr *A = FD->getAttr<VecTypeHintAttr>()) {
    QualType HintQTy = A->getTypeHint();
    const ExtVectorType *HintEltQTy = HintQTy->getAs<ExtVectorType>();
    bool IsSignedInteger =
        HintQTy->isSignedIntegerType() ||
        (HintEltQTy && HintEltQTy->getElementType()->isSignedIntegerType());
    llvm::Metadata *AttrMDArgs[] = {
        llvm::ConstantAsMetadata::get(llvm::UndefValue::get(
            CGM.getTypes().ConvertType(A->getTypeHint()))),
        llvm::ConstantAsMetadata::get(llvm::ConstantInt::get(
            llvm::IntegerType::get(Context, 32),
            llvm::APInt(32, (uint64_t)(IsSignedInteger ? 1 : 0))))};
    Fn->setMetadata("vec_type_hint", llvm::MDNode::get(Context, AttrMDArgs));
  }
#if INTEL_CUSTOMIZATION
  if (const VecLenHintAttr *A = FD->getAttr<VecLenHintAttr>()) {
    llvm::Metadata *AttrMDArgs[] = {
        llvm::ConstantAsMetadata::get(Builder.getInt32(A->getVecLen()))};
    Fn->setMetadata(A->getSpelling(), llvm::MDNode::get(Context, AttrMDArgs));
  }
#endif // INTEL_CUSTOMIZATION

  if (const WorkGroupSizeHintAttr *A = FD->getAttr<WorkGroupSizeHintAttr>()) {
    llvm::Metadata *AttrMDArgs[] = {
        llvm::ConstantAsMetadata::get(Builder.getInt32(A->getXDim())),
        llvm::ConstantAsMetadata::get(Builder.getInt32(A->getYDim())),
        llvm::ConstantAsMetadata::get(Builder.getInt32(A->getZDim()))};
    Fn->setMetadata("work_group_size_hint", llvm::MDNode::get(Context, AttrMDArgs));
  }

  if (const ReqdWorkGroupSizeAttr *A = FD->getAttr<ReqdWorkGroupSizeAttr>()) {
    llvm::Metadata *AttrMDArgs[] = {
        llvm::ConstantAsMetadata::get(Builder.getInt32(A->getXDim())),
        llvm::ConstantAsMetadata::get(Builder.getInt32(A->getYDim())),
        llvm::ConstantAsMetadata::get(Builder.getInt32(A->getZDim()))};
    Fn->setMetadata("reqd_work_group_size", llvm::MDNode::get(Context, AttrMDArgs));
  }

#if INTEL_CUSTOMIZATION
  if (const MaxWorkGroupSizeAttr *A = FD->getAttr<MaxWorkGroupSizeAttr>()) {
    llvm::Metadata *attrMDArgs[] = {
        llvm::ConstantAsMetadata::get(Builder.getInt32(A->getXDim())),
        llvm::ConstantAsMetadata::get(Builder.getInt32(A->getYDim())),
        llvm::ConstantAsMetadata::get(Builder.getInt32(A->getZDim()))};
    Fn->setMetadata("max_work_group_size",
                    llvm::MDNode::get(Context, attrMDArgs));
  }

  if (const MaxGlobalWorkDimAttr *A = FD->getAttr<MaxGlobalWorkDimAttr>()) {
    llvm::Metadata *attrMDArgs[] = {llvm::ConstantAsMetadata::get(
        Builder.getInt32(A->getMaxGlobalWorkDimValue()))};
    Fn->setMetadata("max_global_work_dim",
                    llvm::MDNode::get(Context, attrMDArgs));
  }

  if (FD->hasAttr<AutorunAttr>()) {
    llvm::Metadata *attrMDArgs[] = {
        llvm::ConstantAsMetadata::get(Builder.getTrue())};
    Fn->setMetadata("autorun", llvm::MDNode::get(Context, attrMDArgs));
  }

  if (const UsesGlobalWorkOffsetAttr *A = FD->getAttr<UsesGlobalWorkOffsetAttr>()) {
    llvm::Metadata *attrMDArgs[] = {llvm::ConstantAsMetadata::get(
        Builder.getInt1(A->getEnabled()))};
    Fn->setMetadata("uses_global_work_offset", llvm::MDNode::get(Context, attrMDArgs));
  }

  if (const NumComputeUnitsAttr *A = FD->getAttr<NumComputeUnitsAttr>()) {
    llvm::Metadata *attrMDArgs[] = {
        llvm::ConstantAsMetadata::get(Builder.getInt32(A->getXDim())),
        llvm::ConstantAsMetadata::get(Builder.getInt32(A->getYDim())),
        llvm::ConstantAsMetadata::get(Builder.getInt32(A->getZDim()))};
    Fn->setMetadata("num_compute_units",
                    llvm::MDNode::get(Context, attrMDArgs));
  }

  if (const NumSimdWorkItemsAttr *A = FD->getAttr<NumSimdWorkItemsAttr>()) {
    llvm::Metadata *attrMDArgs[] = {llvm::ConstantAsMetadata::get(
        Builder.getInt32(A->getNumSimdWorkItems()))};
    Fn->setMetadata("num_simd_work_items",
                    llvm::MDNode::get(Context, attrMDArgs));
  }
#endif // INTEL_CUSTOMIZATION

  if (const OpenCLIntelReqdSubGroupSizeAttr *A =
          FD->getAttr<OpenCLIntelReqdSubGroupSizeAttr>()) {
    llvm::Metadata *AttrMDArgs[] = {
        llvm::ConstantAsMetadata::get(Builder.getInt32(A->getSubGroupSize()))};
    Fn->setMetadata("intel_reqd_sub_group_size",
                    llvm::MDNode::get(Context, AttrMDArgs));
  }
}

/// Determine whether the function F ends with a return stmt.
static bool endsWithReturn(const Decl* F) {
  const Stmt *Body = nullptr;
  if (auto *FD = dyn_cast_or_null<FunctionDecl>(F))
    Body = FD->getBody();
  else if (auto *OMD = dyn_cast_or_null<ObjCMethodDecl>(F))
    Body = OMD->getBody();

  if (auto *CS = dyn_cast_or_null<CompoundStmt>(Body)) {
    auto LastStmt = CS->body_rbegin();
    if (LastStmt != CS->body_rend())
      return isa<ReturnStmt>(*LastStmt);
  }
  return false;
}

void CodeGenFunction::markAsIgnoreThreadCheckingAtRuntime(llvm::Function *Fn) {
  if (SanOpts.has(SanitizerKind::Thread)) {
    Fn->addFnAttr("sanitize_thread_no_checking_at_run_time");
    Fn->removeFnAttr(llvm::Attribute::SanitizeThread);
  }
}

static bool matchesStlAllocatorFn(const Decl *D, const ASTContext &Ctx) {
  auto *MD = dyn_cast_or_null<CXXMethodDecl>(D);
  if (!MD || !MD->getDeclName().getAsIdentifierInfo() ||
      !MD->getDeclName().getAsIdentifierInfo()->isStr("allocate") ||
      (MD->getNumParams() != 1 && MD->getNumParams() != 2))
    return false;

  if (MD->parameters()[0]->getType().getCanonicalType() != Ctx.getSizeType())
    return false;

  if (MD->getNumParams() == 2) {
    auto *PT = MD->parameters()[1]->getType()->getAs<PointerType>();
    if (!PT || !PT->isVoidPointerType() ||
        !PT->getPointeeType().isConstQualified())
      return false;
  }

  return true;
}

/// Return the UBSan prologue signature for \p FD if one is available.
static llvm::Constant *getPrologueSignature(CodeGenModule &CGM,
                                            const FunctionDecl *FD) {
  if (const auto *MD = dyn_cast<CXXMethodDecl>(FD))
    if (!MD->isStatic())
      return nullptr;
  return CGM.getTargetCodeGenInfo().getUBSanFunctionSignature(CGM);
}

void CodeGenFunction::StartFunction(GlobalDecl GD,
                                    QualType RetTy,
                                    llvm::Function *Fn,
                                    const CGFunctionInfo &FnInfo,
                                    const FunctionArgList &Args,
                                    SourceLocation Loc,
                                    SourceLocation StartLoc) {
  assert(!CurFn &&
         "Do not use a CodeGenFunction object for more than one function");

  const Decl *D = GD.getDecl();

  DidCallStackSave = false;
  CurCodeDecl = D;
  if (const auto *FD = dyn_cast_or_null<FunctionDecl>(D))
    if (FD->usesSEHTry())
      CurSEHParent = FD;
  CurFuncDecl = (D ? D->getNonClosureContext() : nullptr);
  FnRetTy = RetTy;
  CurFn = Fn;
  CurFnInfo = &FnInfo;
  assert(CurFn->isDeclaration() && "Function already has body?");

  // If this function has been blacklisted for any of the enabled sanitizers,
  // disable the sanitizer for the function.
  do {
#define SANITIZER(NAME, ID)                                                    \
  if (SanOpts.empty())                                                         \
    break;                                                                     \
  if (SanOpts.has(SanitizerKind::ID))                                          \
    if (CGM.isInSanitizerBlacklist(SanitizerKind::ID, Fn, Loc))                \
      SanOpts.set(SanitizerKind::ID, false);

#include "clang/Basic/Sanitizers.def"
#undef SANITIZER
  } while (0);

  if (D) {
    // Apply the no_sanitize* attributes to SanOpts.
    for (auto Attr : D->specific_attrs<NoSanitizeAttr>()) {
      SanitizerMask mask = Attr->getMask();
      SanOpts.Mask &= ~mask;
      if (mask & SanitizerKind::Address)
        SanOpts.set(SanitizerKind::KernelAddress, false);
      if (mask & SanitizerKind::KernelAddress)
        SanOpts.set(SanitizerKind::Address, false);
      if (mask & SanitizerKind::HWAddress)
        SanOpts.set(SanitizerKind::KernelHWAddress, false);
      if (mask & SanitizerKind::KernelHWAddress)
        SanOpts.set(SanitizerKind::HWAddress, false);
    }
  }

  // Apply sanitizer attributes to the function.
  if (SanOpts.hasOneOf(SanitizerKind::Address | SanitizerKind::KernelAddress))
    Fn->addFnAttr(llvm::Attribute::SanitizeAddress);
  if (SanOpts.hasOneOf(SanitizerKind::HWAddress | SanitizerKind::KernelHWAddress))
    Fn->addFnAttr(llvm::Attribute::SanitizeHWAddress);
  if (SanOpts.has(SanitizerKind::Thread))
    Fn->addFnAttr(llvm::Attribute::SanitizeThread);
  if (SanOpts.hasOneOf(SanitizerKind::Memory | SanitizerKind::KernelMemory))
    Fn->addFnAttr(llvm::Attribute::SanitizeMemory);
  if (SanOpts.has(SanitizerKind::SafeStack))
    Fn->addFnAttr(llvm::Attribute::SafeStack);
  if (SanOpts.has(SanitizerKind::ShadowCallStack))
    Fn->addFnAttr(llvm::Attribute::ShadowCallStack);

  // Apply fuzzing attribute to the function.
  if (SanOpts.hasOneOf(SanitizerKind::Fuzzer | SanitizerKind::FuzzerNoLink))
    Fn->addFnAttr(llvm::Attribute::OptForFuzzing);

  // Ignore TSan memory acesses from within ObjC/ObjC++ dealloc, initialize,
  // .cxx_destruct, __destroy_helper_block_ and all of their calees at run time.
  if (SanOpts.has(SanitizerKind::Thread)) {
    if (const auto *OMD = dyn_cast_or_null<ObjCMethodDecl>(D)) {
      IdentifierInfo *II = OMD->getSelector().getIdentifierInfoForSlot(0);
      if (OMD->getMethodFamily() == OMF_dealloc ||
          OMD->getMethodFamily() == OMF_initialize ||
          (OMD->getSelector().isUnarySelector() && II->isStr(".cxx_destruct"))) {
        markAsIgnoreThreadCheckingAtRuntime(Fn);
      }
    }
  }

  // Ignore unrelated casts in STL allocate() since the allocator must cast
  // from void* to T* before object initialization completes. Don't match on the
  // namespace because not all allocators are in std::
  if (D && SanOpts.has(SanitizerKind::CFIUnrelatedCast)) {
    if (matchesStlAllocatorFn(D, getContext()))
      SanOpts.Mask &= ~SanitizerKind::CFIUnrelatedCast;
  }

  // Apply xray attributes to the function (as a string, for now)
  if (D) {
    if (const auto *XRayAttr = D->getAttr<XRayInstrumentAttr>()) {
      if (CGM.getCodeGenOpts().XRayInstrumentationBundle.has(
              XRayInstrKind::Function)) {
        if (XRayAttr->alwaysXRayInstrument() && ShouldXRayInstrumentFunction())
          Fn->addFnAttr("function-instrument", "xray-always");
        if (XRayAttr->neverXRayInstrument())
          Fn->addFnAttr("function-instrument", "xray-never");
        if (const auto *LogArgs = D->getAttr<XRayLogArgsAttr>())
          if (ShouldXRayInstrumentFunction())
            Fn->addFnAttr("xray-log-args",
                          llvm::utostr(LogArgs->getArgumentCount()));
      }
    } else {
      if (ShouldXRayInstrumentFunction() && !CGM.imbueXRayAttrs(Fn, Loc))
        Fn->addFnAttr(
            "xray-instruction-threshold",
            llvm::itostr(CGM.getCodeGenOpts().XRayInstructionThreshold));
    }
  }

  // Add no-jump-tables value.
  Fn->addFnAttr("no-jump-tables",
                llvm::toStringRef(CGM.getCodeGenOpts().NoUseJumpTables));

  // Add profile-sample-accurate value.
  if (CGM.getCodeGenOpts().ProfileSampleAccurate)
    Fn->addFnAttr("profile-sample-accurate");

#if INTEL_CUSTOMIZATION
  if (getLangOpts().HLS) {
    // Add metadata for HLS components
    if (const auto *FD = dyn_cast_or_null<FunctionDecl>(D))
      EmitHLSComponentMetadata(FD, Fn);
  }
  if (getLangOpts().HLS ||
      (getLangOpts().OpenCL &&
       CGM.getContext().getTargetInfo().getTriple().isINTELFPGAEnvironment())) {
    // Add metadata for common OpenCL/HLS components
    if (const auto *FD = dyn_cast_or_null<FunctionDecl>(D))
      EmitOpenCLHLSComponentMetadata(FD, Fn);
  }
#endif // INTEL_CUSTOMIZATION

  if (getLangOpts().OpenCL) {
    // Add metadata for a kernel function.
    if (const FunctionDecl *FD = dyn_cast_or_null<FunctionDecl>(D))
      EmitOpenCLKernelMetadata(FD, Fn);
  }

  // If we are checking function types, emit a function type signature as
  // prologue data.
  if (getLangOpts().CPlusPlus && SanOpts.has(SanitizerKind::Function)) {
    if (const FunctionDecl *FD = dyn_cast_or_null<FunctionDecl>(D)) {
      if (llvm::Constant *PrologueSig = getPrologueSignature(CGM, FD)) {
        // Remove any (C++17) exception specifications, to allow calling e.g. a
        // noexcept function through a non-noexcept pointer.
        auto ProtoTy =
          getContext().getFunctionTypeWithExceptionSpec(FD->getType(),
                                                        EST_None);
        llvm::Constant *FTRTTIConst =
            CGM.GetAddrOfRTTIDescriptor(ProtoTy, /*ForEH=*/true);
        llvm::Constant *FTRTTIConstEncoded =
            EncodeAddrForUseInPrologue(Fn, FTRTTIConst);
        llvm::Constant *PrologueStructElems[] = {PrologueSig,
                                                 FTRTTIConstEncoded};
        llvm::Constant *PrologueStructConst =
            llvm::ConstantStruct::getAnon(PrologueStructElems, /*Packed=*/true);
        Fn->setPrologueData(PrologueStructConst);
      }
    }
  }

  // If we're checking nullability, we need to know whether we can check the
  // return value. Initialize the flag to 'true' and refine it in EmitParmDecl.
  if (SanOpts.has(SanitizerKind::NullabilityReturn)) {
    auto Nullability = FnRetTy->getNullability(getContext());
    if (Nullability && *Nullability == NullabilityKind::NonNull) {
      if (!(SanOpts.has(SanitizerKind::ReturnsNonnullAttribute) &&
            CurCodeDecl && CurCodeDecl->getAttr<ReturnsNonNullAttr>()))
        RetValNullabilityPrecondition =
            llvm::ConstantInt::getTrue(getLLVMContext());
    }
  }

  // If we're in C++ mode and the function name is "main", it is guaranteed
  // to be norecurse by the standard (3.6.1.3 "The function main shall not be
  // used within a program").
  if (getLangOpts().CPlusPlus)
    if (const FunctionDecl *FD = dyn_cast_or_null<FunctionDecl>(D))
      if (FD->isMain())
        Fn->addFnAttr(llvm::Attribute::NoRecurse);

  // If a custom alignment is used, force realigning to this alignment on
  // any main function which certainly will need it.
  if (const FunctionDecl *FD = dyn_cast_or_null<FunctionDecl>(D))
    if ((FD->isMain() || FD->isMSVCRTEntryPoint()) &&
        CGM.getCodeGenOpts().StackAlignment)
      Fn->addFnAttr("stackrealign");

  llvm::BasicBlock *EntryBB = createBasicBlock("entry", CurFn);

  // Create a marker to make it easy to insert allocas into the entryblock
  // later.  Don't create this with the builder, because we don't want it
  // folded.
  llvm::Value *Undef = llvm::UndefValue::get(Int32Ty);
  AllocaInsertPt = new llvm::BitCastInst(Undef, Int32Ty, "allocapt", EntryBB);

  ReturnBlock = getJumpDestInCurrentScope("return");

  Builder.SetInsertPoint(EntryBB);

  // If we're checking the return value, allocate space for a pointer to a
  // precise source location of the checked return statement.
  if (requiresReturnValueCheck()) {
    ReturnLocation = CreateDefaultAlignTempAlloca(Int8PtrTy, "return.sloc.ptr");
    InitTempAlloca(ReturnLocation, llvm::ConstantPointerNull::get(Int8PtrTy));
  }

  // Emit subprogram debug descriptor.
  if (CGDebugInfo *DI = getDebugInfo()) {
    // Reconstruct the type from the argument list so that implicit parameters,
    // such as 'this' and 'vtt', show up in the debug info. Preserve the calling
    // convention.
    CallingConv CC = CallingConv::CC_C;
    if (auto *FD = dyn_cast_or_null<FunctionDecl>(D))
      if (const auto *SrcFnTy = FD->getType()->getAs<FunctionType>())
        CC = SrcFnTy->getCallConv();
    SmallVector<QualType, 16> ArgTypes;
    for (const VarDecl *VD : Args)
      ArgTypes.push_back(VD->getType());
    QualType FnType = getContext().getFunctionType(
        RetTy, ArgTypes, FunctionProtoType::ExtProtoInfo(CC));
    DI->EmitFunctionStart(GD, Loc, StartLoc, FnType, CurFn, CurFuncIsThunk,
                          Builder);
  }

#if INTEL_CUSTOMIZATION
  // Fix for CQ368405: Prologue source correlation is missing.
  if (getLangOpts().IntelCompat && getLangOpts().IntelMSCompat)
    if (auto *FD = dyn_cast_or_null<FunctionDecl>(D))
      if (auto *Body = dyn_cast_or_null<CompoundStmt>(FD->getBody()))
        // Emit a location at the start of the prologue.
        if (CGDebugInfo *DI = getDebugInfo())
          DI->EmitLocation(Builder, Body->getLBracLoc());
#endif // INTEL_CUSTOMIZATION

  if (ShouldInstrumentFunction()) {
    if (CGM.getCodeGenOpts().InstrumentFunctions)
      CurFn->addFnAttr("instrument-function-entry", "__cyg_profile_func_enter");
    if (CGM.getCodeGenOpts().InstrumentFunctionsAfterInlining)
      CurFn->addFnAttr("instrument-function-entry-inlined",
                       "__cyg_profile_func_enter");
    if (CGM.getCodeGenOpts().InstrumentFunctionEntryBare)
      CurFn->addFnAttr("instrument-function-entry-inlined",
                       "__cyg_profile_func_enter_bare");
  }

  // Since emitting the mcount call here impacts optimizations such as function
  // inlining, we just add an attribute to insert a mcount call in backend.
  // The attribute "counting-function" is set to mcount function name which is
  // architecture dependent.
  if (CGM.getCodeGenOpts().InstrumentForProfiling) {
    // Calls to fentry/mcount should not be generated if function has
    // the no_instrument_function attribute.
    if (!CurFuncDecl || !CurFuncDecl->hasAttr<NoInstrumentFunctionAttr>()) {
      if (CGM.getCodeGenOpts().CallFEntry)
        Fn->addFnAttr("fentry-call", "true");
      else {
        Fn->addFnAttr("instrument-function-entry-inlined",
                      getTarget().getMCountName());
      }
    }
  }

  if (RetTy->isVoidType()) {
    // Void type; nothing to return.
    ReturnValue = Address::invalid();

    // Count the implicit return.
    if (!endsWithReturn(D))
      ++NumReturnExprs;
  } else if (CurFnInfo->getReturnInfo().getKind() == ABIArgInfo::Indirect) {
    // Indirect return; emit returned value directly into sret slot.
    // This reduces code size, and affects correctness in C++.
    auto AI = CurFn->arg_begin();
    if (CurFnInfo->getReturnInfo().isSRetAfterThis())
      ++AI;
    ReturnValue = Address(&*AI, CurFnInfo->getReturnInfo().getIndirectAlign());
  } else if (CurFnInfo->getReturnInfo().getKind() == ABIArgInfo::InAlloca &&
             !hasScalarEvaluationKind(CurFnInfo->getReturnType())) {
    // Load the sret pointer from the argument struct and return into that.
    unsigned Idx = CurFnInfo->getReturnInfo().getInAllocaFieldIndex();
    llvm::Function::arg_iterator EI = CurFn->arg_end();
    --EI;
    llvm::Value *Addr = Builder.CreateStructGEP(nullptr, &*EI, Idx);
    Addr = Builder.CreateAlignedLoad(Addr, getPointerAlign(), "agg.result");
    ReturnValue = Address(Addr, getNaturalTypeAlignment(RetTy));
  } else {
    ReturnValue = CreateIRTemp(RetTy, "retval");

    // Tell the epilog emitter to autorelease the result.  We do this
    // now so that various specialized functions can suppress it
    // during their IR-generation.
    if (getLangOpts().ObjCAutoRefCount &&
        !CurFnInfo->isReturnsRetained() &&
        RetTy->isObjCRetainableType())
      AutoreleaseResult = true;
  }

  EmitStartEHSpec(CurCodeDecl);

  PrologueCleanupDepth = EHStack.stable_begin();

  // Emit OpenMP specific initialization of the device functions.
  if (getLangOpts().OpenMP && CurCodeDecl)
    CGM.getOpenMPRuntime().emitFunctionProlog(*this, CurCodeDecl);

  EmitFunctionProlog(*CurFnInfo, CurFn, Args);

  if (D && isa<CXXMethodDecl>(D) && cast<CXXMethodDecl>(D)->isInstance()) {
    CGM.getCXXABI().EmitInstanceFunctionProlog(*this);
    const CXXMethodDecl *MD = cast<CXXMethodDecl>(D);
    if (MD->getParent()->isLambda() &&
        MD->getOverloadedOperator() == OO_Call) {
      // We're in a lambda; figure out the captures.
      MD->getParent()->getCaptureFields(LambdaCaptureFields,
                                        LambdaThisCaptureField);
      if (LambdaThisCaptureField) {
        // If the lambda captures the object referred to by '*this' - either by
        // value or by reference, make sure CXXThisValue points to the correct
        // object.

        // Get the lvalue for the field (which is a copy of the enclosing object
        // or contains the address of the enclosing object).
        LValue ThisFieldLValue = EmitLValueForLambdaField(LambdaThisCaptureField);
        if (!LambdaThisCaptureField->getType()->isPointerType()) {
          // If the enclosing object was captured by value, just use its address.
          CXXThisValue = ThisFieldLValue.getAddress().getPointer();
        } else {
          // Load the lvalue pointed to by the field, since '*this' was captured
          // by reference.
          CXXThisValue =
              EmitLoadOfLValue(ThisFieldLValue, SourceLocation()).getScalarVal();
        }
      }
      for (auto *FD : MD->getParent()->fields()) {
        if (FD->hasCapturedVLAType()) {
          auto *ExprArg = EmitLoadOfLValue(EmitLValueForLambdaField(FD),
                                           SourceLocation()).getScalarVal();
          auto VAT = FD->getCapturedVLAType();
          VLASizeMap[VAT->getSizeExpr()] = ExprArg;
        }
      }
    } else {
      // Not in a lambda; just use 'this' from the method.
      // FIXME: Should we generate a new load for each use of 'this'?  The
      // fast register allocator would be happier...
      CXXThisValue = CXXABIThisValue;
    }

    // Check the 'this' pointer once per function, if it's available.
    if (CXXABIThisValue) {
      SanitizerSet SkippedChecks;
      SkippedChecks.set(SanitizerKind::ObjectSize, true);
      QualType ThisTy = MD->getThisType();

      // If this is the call operator of a lambda with no capture-default, it
      // may have a static invoker function, which may call this operator with
      // a null 'this' pointer.
      if (isLambdaCallOperator(MD) &&
          MD->getParent()->getLambdaCaptureDefault() == LCD_None)
        SkippedChecks.set(SanitizerKind::Null, true);

      EmitTypeCheck(isa<CXXConstructorDecl>(MD) ? TCK_ConstructorCall
                                                : TCK_MemberCall,
                    Loc, CXXABIThisValue, ThisTy,
                    getContext().getTypeAlignInChars(ThisTy->getPointeeType()),
                    SkippedChecks);
    }
  }

  // If any of the arguments have a variably modified type, make sure to
  // emit the type size.
  for (FunctionArgList::const_iterator i = Args.begin(), e = Args.end();
       i != e; ++i) {
    const VarDecl *VD = *i;

    // Dig out the type as written from ParmVarDecls; it's unclear whether
    // the standard (C99 6.9.1p10) requires this, but we're following the
    // precedent set by gcc.
    QualType Ty;
    if (const ParmVarDecl *PVD = dyn_cast<ParmVarDecl>(VD))
      Ty = PVD->getOriginalType();
    else
      Ty = VD->getType();

    if (Ty->isVariablyModifiedType())
      EmitVariablyModifiedType(Ty);
  }
  // Emit a location at the end of the prologue.
  if (CGDebugInfo *DI = getDebugInfo())
    DI->EmitLocation(Builder, StartLoc);

  // TODO: Do we need to handle this in two places like we do with
  // target-features/target-cpu?
  if (CurFuncDecl)
    if (const auto *VecWidth = CurFuncDecl->getAttr<MinVectorWidthAttr>())
      LargestVectorWidth = VecWidth->getVectorWidth();
}

void CodeGenFunction::EmitFunctionBody(const Stmt *Body) {
  incrementProfileCounter(Body);
  if (const CompoundStmt *S = dyn_cast<CompoundStmt>(Body))
    EmitCompoundStmtWithoutScope(*S);
  else
    EmitStmt(Body);
}

/// When instrumenting to collect profile data, the counts for some blocks
/// such as switch cases need to not include the fall-through counts, so
/// emit a branch around the instrumentation code. When not instrumenting,
/// this just calls EmitBlock().
void CodeGenFunction::EmitBlockWithFallThrough(llvm::BasicBlock *BB,
                                               const Stmt *S) {
  llvm::BasicBlock *SkipCountBB = nullptr;
  if (HaveInsertPoint() && CGM.getCodeGenOpts().hasProfileClangInstr()) {
    // When instrumenting for profiling, the fallthrough to certain
    // statements needs to skip over the instrumentation code so that we
    // get an accurate count.
    SkipCountBB = createBasicBlock("skipcount");
    EmitBranch(SkipCountBB);
  }
  EmitBlock(BB);
  uint64_t CurrentCount = getCurrentProfileCount();
  incrementProfileCounter(S);
  setCurrentProfileCount(getCurrentProfileCount() + CurrentCount);
  if (SkipCountBB)
    EmitBlock(SkipCountBB);
}

/// Tries to mark the given function nounwind based on the
/// non-existence of any throwing calls within it.  We believe this is
/// lightweight enough to do at -O0.
static void TryMarkNoThrow(llvm::Function *F) {
  // LLVM treats 'nounwind' on a function as part of the type, so we
  // can't do this on functions that can be overwritten.
  if (F->isInterposable()) return;

  for (llvm::BasicBlock &BB : *F)
    for (llvm::Instruction &I : BB)
      if (I.mayThrow())
        return;

  F->setDoesNotThrow();
}

QualType CodeGenFunction::BuildFunctionArgList(GlobalDecl GD,
                                               FunctionArgList &Args) {
  const FunctionDecl *FD = cast<FunctionDecl>(GD.getDecl());
  QualType ResTy = FD->getReturnType();

  const CXXMethodDecl *MD = dyn_cast<CXXMethodDecl>(FD);
  if (MD && MD->isInstance()) {
    if (CGM.getCXXABI().HasThisReturn(GD))
      ResTy = MD->getThisType();
    else if (CGM.getCXXABI().hasMostDerivedReturn(GD))
      ResTy = CGM.getContext().VoidPtrTy;
    CGM.getCXXABI().buildThisParam(*this, Args);
  }

  // The base version of an inheriting constructor whose constructed base is a
  // virtual base is not passed any arguments (because it doesn't actually call
  // the inherited constructor).
  bool PassedParams = true;
  if (const CXXConstructorDecl *CD = dyn_cast<CXXConstructorDecl>(FD))
    if (auto Inherited = CD->getInheritedConstructor())
      PassedParams =
          getTypes().inheritingCtorHasParams(Inherited, GD.getCtorType());

  if (PassedParams) {
    for (auto *Param : FD->parameters()) {
      Args.push_back(Param);
      if (!Param->hasAttr<PassObjectSizeAttr>())
        continue;

      auto *Implicit = ImplicitParamDecl::Create(
          getContext(), Param->getDeclContext(), Param->getLocation(),
          /*Id=*/nullptr, getContext().getSizeType(), ImplicitParamDecl::Other);
      SizeArguments[Param] = Implicit;
      Args.push_back(Implicit);
    }
  }

  if (MD && (isa<CXXConstructorDecl>(MD) || isa<CXXDestructorDecl>(MD)))
    CGM.getCXXABI().addImplicitStructorParams(*this, ResTy, Args);

  return ResTy;
}

#if INTEL_CUSTOMIZATION
// The FieldName has been encountered in a context that could require addition
// of our Intel container intrinsics.  Determine and return the correct
// intrinsic or llvm::Intrinsic::not_intrinsic if no intrinsic is desired for
// this field.
//
// This works by looking for a particular field in a particular routine in a
// particular context specified by OptKind.  The particulars are described in
// StdContainerOptDescriptions.
//
// This routine should bail out as soon as possible since it will need to be
// called at least once per function when one of the contexts occur.
llvm::Intrinsic::ID CodeGenFunction::getContainerIntrinsic(
    CodeGenModule::StdContainerOptKind OptKind, StringRef FieldName) {
  // Check if we've already seen this routine and know it isn't interesting
  if (StdContainerOptKindDetermined)
    return llvm::Intrinsic::not_intrinsic;

  const Decl *D = CurGD.getDecl();

  // CodeGenFunction routines can be called when not generating a function
  if (!D || !getLangOpts().CPlusPlus) {
    StdContainerOptKindDetermined = true;
    return llvm::Intrinsic::not_intrinsic;
  }

  // Gather info about the function
  const FunctionDecl *FD = cast<FunctionDecl>(D);
  const NamedDecl *ND = dyn_cast<NamedDecl>(FD);
  if (!ND) {
    StdContainerOptKindDetermined = true;
    return llvm::Intrinsic::not_intrinsic;
  }
  const DeclContext *DC = D->getDeclContext();
  if (!DC || !DC->getParent()) {
    StdContainerOptKindDetermined = true;
    return llvm::Intrinsic::not_intrinsic;
  }

  // Get the function name with getNameAsString() since getName() is not
  // valid for constructors.
  std::string FuncName = ND->getNameAsString();
  StringRef ContainerName;
  StringRef NamespaceName;
  auto DeclKind = D->getKind();

  // Currently there are only two kinds we care about (member functions and
  // constructors).
  if (DeclKind == Decl::CXXMethod) {
    if (DC->getDeclKind() == Decl::ClassTemplateSpecialization) {
      const NamedDecl *NDD = dyn_cast<NamedDecl>(DC);
      if (NDD) {
        ContainerName = NDD->getName();
      }
    }
  } else if (DeclKind == Decl::CXXConstructor && FD->getNumParams() > 0) {
    // We cannot get the container from the iterator so nothing to do here.
  } else {
    StdContainerOptKindDetermined = true;
    return llvm::Intrinsic::not_intrinsic;
  }

  const DeclContext *PDC = DC->getParent();
  if (PDC->isNamespace())
    NamespaceName = cast<NamespaceDecl>(PDC)->getName();

  if (NamespaceName.empty() ||
      (DeclKind == Decl::CXXMethod && ContainerName.empty())) {
    StdContainerOptKindDetermined = true;
    return llvm::Intrinsic::not_intrinsic;
  }

  // Create a description for this instance
  CodeGenModule::StdContainerOptDescription SCOD(
      OptKind, ContainerName, NamespaceName, StringRef(FuncName), DeclKind,
      FieldName);

  // Check for a matching description.
  for (auto &Desc : CGM.StdContainerOptDescriptions) {
    if (SCOD == Desc) {
      StdContainerOptKindDetermined = true;
      if (OptKind == CodeGenModule::SCOK_ContainerPtrIterator)
        return llvm::Intrinsic::intel_std_container_ptr_iter;
      return llvm::Intrinsic::intel_std_container_ptr;
    }
  }
  return llvm::Intrinsic::not_intrinsic;
}
#endif // INTEL_CUSTOMIZATION

static bool
shouldUseUndefinedBehaviorReturnOptimization(const FunctionDecl *FD,
                                             const ASTContext &Context) {
  QualType T = FD->getReturnType();
  // Avoid the optimization for functions that return a record type with a
  // trivial destructor or another trivially copyable type.
  if (const RecordType *RT = T.getCanonicalType()->getAs<RecordType>()) {
    if (const auto *ClassDecl = dyn_cast<CXXRecordDecl>(RT->getDecl()))
      return !ClassDecl->hasTrivialDestructor();
  }
  return !T.isTriviallyCopyableType(Context);
}

void CodeGenFunction::GenerateCode(GlobalDecl GD, llvm::Function *Fn,
                                   const CGFunctionInfo &FnInfo) {
  const FunctionDecl *FD = cast<FunctionDecl>(GD.getDecl());
  CurGD = GD;

  FunctionArgList Args;
  QualType ResTy = BuildFunctionArgList(GD, Args);

  // Check if we should generate debug info for this function.
  if (FD->hasAttr<NoDebugAttr>())
    DebugInfo = nullptr; // disable debug info indefinitely for this function

  // The function might not have a body if we're generating thunks for a
  // function declaration.
  SourceRange BodyRange;
  if (Stmt *Body = FD->getBody())
    BodyRange = Body->getSourceRange();
  else
    BodyRange = FD->getLocation();
  CurEHLocation = BodyRange.getEnd();

  // Use the location of the start of the function to determine where
  // the function definition is located. By default use the location
  // of the declaration as the location for the subprogram. A function
  // may lack a declaration in the source code if it is created by code
  // gen. (examples: _GLOBAL__I_a, __cxx_global_array_dtor, thunk).
  SourceLocation Loc = FD->getLocation();

  // If this is a function specialization then use the pattern body
  // as the location for the function.
  if (const FunctionDecl *SpecDecl = FD->getTemplateInstantiationPattern())
    if (SpecDecl->hasBody(SpecDecl))
      Loc = SpecDecl->getLocation();

  Stmt *Body = FD->getBody();

  // Initialize helper which will detect jumps which can cause invalid lifetime
  // markers.
  if (Body && ShouldEmitLifetimeMarkers)
    Bypasses.Init(Body);

  // Emit the standard function prologue.
  StartFunction(GD, ResTy, Fn, FnInfo, Args, Loc, BodyRange.getBegin());

#if INTEL_COLLAB
  // If we encountered this function within a target region, also treat any
  // functions encountered during its codegen as if they are within a target
  // region.
  if (getLangOpts().OpenMPLateOutline && getLangOpts().OpenMPIsDevice &&
      OMPDeclareTargetDeclAttr::isDeclareTargetDeclaration(FD))
    Fn->addFnAttr("openmp-target-declare","true");

  CodeGenModule::InTargetRegionRAII ITR(
      CGM, Fn->hasFnAttribute("openmp-target-declare"));
#endif // INTEL_COLLAB

  // Generate the body of the function.
  PGO.assignRegionCounters(GD, CurFn);
  if (isa<CXXDestructorDecl>(FD))
    EmitDestructorBody(Args);
  else if (isa<CXXConstructorDecl>(FD))
    EmitConstructorBody(Args);
  else if (getLangOpts().CUDA &&
           !getLangOpts().CUDAIsDevice &&
           FD->hasAttr<CUDAGlobalAttr>())
    CGM.getCUDARuntime().emitDeviceStub(*this, Args);
  else if (isa<CXXMethodDecl>(FD) &&
           cast<CXXMethodDecl>(FD)->isLambdaStaticInvoker()) {
    // The lambda static invoker function is special, because it forwards or
    // clones the body of the function call operator (but is actually static).
    EmitLambdaStaticInvokeBody(cast<CXXMethodDecl>(FD));
  } else if (FD->isDefaulted() && isa<CXXMethodDecl>(FD) &&
             (cast<CXXMethodDecl>(FD)->isCopyAssignmentOperator() ||
              cast<CXXMethodDecl>(FD)->isMoveAssignmentOperator())) {
    // Implicit copy-assignment gets the same special treatment as implicit
    // copy-constructors.
    emitImplicitAssignmentOperatorBody(Args);
  } else if (Body) {
    EmitFunctionBody(Body);
  } else
    llvm_unreachable("no definition for emitted function");

#if INTEL_CUSTOMIZATION
  // This is disabled in IntelCompat mode to follow icc's example. CQ#371796.
  if (!getLangOpts().IntelCompat)
#endif // INTEL_CUSTOMIZATION
  // C++11 [stmt.return]p2:
  //   Flowing off the end of a function [...] results in undefined behavior in
  //   a value-returning function.
  // C11 6.9.1p12:
  //   If the '}' that terminates a function is reached, and the value of the
  //   function call is used by the caller, the behavior is undefined.
  if (getLangOpts().CPlusPlus && !FD->hasImplicitReturnZero() && !SawAsmBlock &&
      !FD->getReturnType()->isVoidType() && Builder.GetInsertBlock()) {
    bool ShouldEmitUnreachable =
        CGM.getCodeGenOpts().StrictReturn ||
        shouldUseUndefinedBehaviorReturnOptimization(FD, getContext());
    if (SanOpts.has(SanitizerKind::Return)) {
      SanitizerScope SanScope(this);
      llvm::Value *IsFalse = Builder.getFalse();
      EmitCheck(std::make_pair(IsFalse, SanitizerKind::Return),
                SanitizerHandler::MissingReturn,
                EmitCheckSourceLocation(FD->getLocation()), None);
    } else if (ShouldEmitUnreachable) {
      if (CGM.getCodeGenOpts().OptimizationLevel == 0)
        EmitTrapCall(llvm::Intrinsic::trap);
    }
    if (SanOpts.has(SanitizerKind::Return) || ShouldEmitUnreachable) {
      Builder.CreateUnreachable();
      Builder.ClearInsertionPoint();
    }
  }

  // Emit the standard function epilogue.
  FinishFunction(BodyRange.getEnd());

  // If we haven't marked the function nothrow through other means, do
  // a quick pass now to see if we can.
  if (!CurFn->doesNotThrow())
    TryMarkNoThrow(CurFn);
}

/// ContainsLabel - Return true if the statement contains a label in it.  If
/// this statement is not executed normally, it not containing a label means
/// that we can just remove the code.
bool CodeGenFunction::ContainsLabel(const Stmt *S, bool IgnoreCaseStmts) {
  // Null statement, not a label!
  if (!S) return false;

  // If this is a label, we have to emit the code, consider something like:
  // if (0) {  ...  foo:  bar(); }  goto foo;
  //
  // TODO: If anyone cared, we could track __label__'s, since we know that you
  // can't jump to one from outside their declared region.
  if (isa<LabelStmt>(S))
    return true;

  // If this is a case/default statement, and we haven't seen a switch, we have
  // to emit the code.
  if (isa<SwitchCase>(S) && !IgnoreCaseStmts)
    return true;

  // If this is a switch statement, we want to ignore cases below it.
  if (isa<SwitchStmt>(S))
    IgnoreCaseStmts = true;

  // Scan subexpressions for verboten labels.
  for (const Stmt *SubStmt : S->children())
    if (ContainsLabel(SubStmt, IgnoreCaseStmts))
      return true;

  return false;
}

/// containsBreak - Return true if the statement contains a break out of it.
/// If the statement (recursively) contains a switch or loop with a break
/// inside of it, this is fine.
bool CodeGenFunction::containsBreak(const Stmt *S) {
  // Null statement, not a label!
  if (!S) return false;

  // If this is a switch or loop that defines its own break scope, then we can
  // include it and anything inside of it.
  if (isa<SwitchStmt>(S) || isa<WhileStmt>(S) || isa<DoStmt>(S) ||
      isa<ForStmt>(S))
    return false;

  if (isa<BreakStmt>(S))
    return true;

  // Scan subexpressions for verboten breaks.
  for (const Stmt *SubStmt : S->children())
    if (containsBreak(SubStmt))
      return true;

  return false;
}

bool CodeGenFunction::mightAddDeclToScope(const Stmt *S) {
  if (!S) return false;

  // Some statement kinds add a scope and thus never add a decl to the current
  // scope. Note, this list is longer than the list of statements that might
  // have an unscoped decl nested within them, but this way is conservatively
  // correct even if more statement kinds are added.
  if (isa<IfStmt>(S) || isa<SwitchStmt>(S) || isa<WhileStmt>(S) ||
      isa<DoStmt>(S) || isa<ForStmt>(S) || isa<CompoundStmt>(S) ||
      isa<CXXForRangeStmt>(S) || isa<CXXTryStmt>(S) ||
      isa<ObjCForCollectionStmt>(S) || isa<ObjCAtTryStmt>(S))
    return false;

  if (isa<DeclStmt>(S))
    return true;

  for (const Stmt *SubStmt : S->children())
    if (mightAddDeclToScope(SubStmt))
      return true;

  return false;
}

/// ConstantFoldsToSimpleInteger - If the specified expression does not fold
/// to a constant, or if it does but contains a label, return false.  If it
/// constant folds return true and set the boolean result in Result.
bool CodeGenFunction::ConstantFoldsToSimpleInteger(const Expr *Cond,
                                                   bool &ResultBool,
                                                   bool AllowLabels) {
  llvm::APSInt ResultInt;
  if (!ConstantFoldsToSimpleInteger(Cond, ResultInt, AllowLabels))
    return false;

  ResultBool = ResultInt.getBoolValue();
  return true;
}

/// ConstantFoldsToSimpleInteger - If the specified expression does not fold
/// to a constant, or if it does but contains a label, return false.  If it
/// constant folds return true and set the folded value.
bool CodeGenFunction::ConstantFoldsToSimpleInteger(const Expr *Cond,
                                                   llvm::APSInt &ResultInt,
                                                   bool AllowLabels) {
  // FIXME: Rename and handle conversion of other evaluatable things
  // to bool.
  Expr::EvalResult Result;
  if (!Cond->EvaluateAsInt(Result, getContext()))
    return false;  // Not foldable, not integer or not fully evaluatable.

  llvm::APSInt Int = Result.Val.getInt();
  if (!AllowLabels && CodeGenFunction::ContainsLabel(Cond))
    return false;  // Contains a label.

  ResultInt = Int;
  return true;
}



/// EmitBranchOnBoolExpr - Emit a branch on a boolean condition (e.g. for an if
/// statement) to the specified blocks.  Based on the condition, this might try
/// to simplify the codegen of the conditional based on the branch.
///
void CodeGenFunction::EmitBranchOnBoolExpr(const Expr *Cond,
                                           llvm::BasicBlock *TrueBlock,
                                           llvm::BasicBlock *FalseBlock,
                                           uint64_t TrueCount) {
  Cond = Cond->IgnoreParens();

  if (const BinaryOperator *CondBOp = dyn_cast<BinaryOperator>(Cond)) {

    // Handle X && Y in a condition.
    if (CondBOp->getOpcode() == BO_LAnd) {
      // If we have "1 && X", simplify the code.  "0 && X" would have constant
      // folded if the case was simple enough.
      bool ConstantBool = false;
      if (ConstantFoldsToSimpleInteger(CondBOp->getLHS(), ConstantBool) &&
          ConstantBool) {
        // br(1 && X) -> br(X).
        incrementProfileCounter(CondBOp);
        return EmitBranchOnBoolExpr(CondBOp->getRHS(), TrueBlock, FalseBlock,
                                    TrueCount);
      }

      // If we have "X && 1", simplify the code to use an uncond branch.
      // "X && 0" would have been constant folded to 0.
      if (ConstantFoldsToSimpleInteger(CondBOp->getRHS(), ConstantBool) &&
          ConstantBool) {
        // br(X && 1) -> br(X).
        return EmitBranchOnBoolExpr(CondBOp->getLHS(), TrueBlock, FalseBlock,
                                    TrueCount);
      }

      // Emit the LHS as a conditional.  If the LHS conditional is false, we
      // want to jump to the FalseBlock.
      llvm::BasicBlock *LHSTrue = createBasicBlock("land.lhs.true");
      // The counter tells us how often we evaluate RHS, and all of TrueCount
      // can be propagated to that branch.
      uint64_t RHSCount = getProfileCount(CondBOp->getRHS());

      ConditionalEvaluation eval(*this);
      {
        ApplyDebugLocation DL(*this, Cond);
        EmitBranchOnBoolExpr(CondBOp->getLHS(), LHSTrue, FalseBlock, RHSCount);
        EmitBlock(LHSTrue);
      }

      incrementProfileCounter(CondBOp);
      setCurrentProfileCount(getProfileCount(CondBOp->getRHS()));

      // Any temporaries created here are conditional.
      eval.begin(*this);
      EmitBranchOnBoolExpr(CondBOp->getRHS(), TrueBlock, FalseBlock, TrueCount);
      eval.end(*this);

      return;
    }

    if (CondBOp->getOpcode() == BO_LOr) {
      // If we have "0 || X", simplify the code.  "1 || X" would have constant
      // folded if the case was simple enough.
      bool ConstantBool = false;
      if (ConstantFoldsToSimpleInteger(CondBOp->getLHS(), ConstantBool) &&
          !ConstantBool) {
        // br(0 || X) -> br(X).
        incrementProfileCounter(CondBOp);
        return EmitBranchOnBoolExpr(CondBOp->getRHS(), TrueBlock, FalseBlock,
                                    TrueCount);
      }

      // If we have "X || 0", simplify the code to use an uncond branch.
      // "X || 1" would have been constant folded to 1.
      if (ConstantFoldsToSimpleInteger(CondBOp->getRHS(), ConstantBool) &&
          !ConstantBool) {
        // br(X || 0) -> br(X).
        return EmitBranchOnBoolExpr(CondBOp->getLHS(), TrueBlock, FalseBlock,
                                    TrueCount);
      }

      // Emit the LHS as a conditional.  If the LHS conditional is true, we
      // want to jump to the TrueBlock.
      llvm::BasicBlock *LHSFalse = createBasicBlock("lor.lhs.false");
      // We have the count for entry to the RHS and for the whole expression
      // being true, so we can divy up True count between the short circuit and
      // the RHS.
      uint64_t LHSCount =
          getCurrentProfileCount() - getProfileCount(CondBOp->getRHS());
      uint64_t RHSCount = TrueCount - LHSCount;

      ConditionalEvaluation eval(*this);
      {
        ApplyDebugLocation DL(*this, Cond);
        EmitBranchOnBoolExpr(CondBOp->getLHS(), TrueBlock, LHSFalse, LHSCount);
        EmitBlock(LHSFalse);
      }

      incrementProfileCounter(CondBOp);
      setCurrentProfileCount(getProfileCount(CondBOp->getRHS()));

      // Any temporaries created here are conditional.
      eval.begin(*this);
      EmitBranchOnBoolExpr(CondBOp->getRHS(), TrueBlock, FalseBlock, RHSCount);

      eval.end(*this);

      return;
    }
  }

  if (const UnaryOperator *CondUOp = dyn_cast<UnaryOperator>(Cond)) {
    // br(!x, t, f) -> br(x, f, t)
    if (CondUOp->getOpcode() == UO_LNot) {
      // Negate the count.
      uint64_t FalseCount = getCurrentProfileCount() - TrueCount;
      // Negate the condition and swap the destination blocks.
      return EmitBranchOnBoolExpr(CondUOp->getSubExpr(), FalseBlock, TrueBlock,
                                  FalseCount);
    }
  }

  if (const ConditionalOperator *CondOp = dyn_cast<ConditionalOperator>(Cond)) {
    // br(c ? x : y, t, f) -> br(c, br(x, t, f), br(y, t, f))
    llvm::BasicBlock *LHSBlock = createBasicBlock("cond.true");
    llvm::BasicBlock *RHSBlock = createBasicBlock("cond.false");

    ConditionalEvaluation cond(*this);
    EmitBranchOnBoolExpr(CondOp->getCond(), LHSBlock, RHSBlock,
                         getProfileCount(CondOp));

    // When computing PGO branch weights, we only know the overall count for
    // the true block. This code is essentially doing tail duplication of the
    // naive code-gen, introducing new edges for which counts are not
    // available. Divide the counts proportionally between the LHS and RHS of
    // the conditional operator.
    uint64_t LHSScaledTrueCount = 0;
    if (TrueCount) {
      double LHSRatio =
          getProfileCount(CondOp) / (double)getCurrentProfileCount();
      LHSScaledTrueCount = TrueCount * LHSRatio;
    }

    cond.begin(*this);
    EmitBlock(LHSBlock);
    incrementProfileCounter(CondOp);
    {
      ApplyDebugLocation DL(*this, Cond);
      EmitBranchOnBoolExpr(CondOp->getLHS(), TrueBlock, FalseBlock,
                           LHSScaledTrueCount);
    }
    cond.end(*this);

    cond.begin(*this);
    EmitBlock(RHSBlock);
    EmitBranchOnBoolExpr(CondOp->getRHS(), TrueBlock, FalseBlock,
                         TrueCount - LHSScaledTrueCount);
    cond.end(*this);

    return;
  }

  if (const CXXThrowExpr *Throw = dyn_cast<CXXThrowExpr>(Cond)) {
    // Conditional operator handling can give us a throw expression as a
    // condition for a case like:
    //   br(c ? throw x : y, t, f) -> br(c, br(throw x, t, f), br(y, t, f)
    // Fold this to:
    //   br(c, throw x, br(y, t, f))
    EmitCXXThrowExpr(Throw, /*KeepInsertionPoint*/false);
    return;
  }

  // If the branch has a condition wrapped by __builtin_unpredictable,
  // create metadata that specifies that the branch is unpredictable.
  // Don't bother if not optimizing because that metadata would not be used.
  llvm::MDNode *Unpredictable = nullptr;
  auto *Call = dyn_cast<CallExpr>(Cond->IgnoreImpCasts());
  if (Call && CGM.getCodeGenOpts().OptimizationLevel != 0) {
    auto *FD = dyn_cast_or_null<FunctionDecl>(Call->getCalleeDecl());
    if (FD && FD->getBuiltinID() == Builtin::BI__builtin_unpredictable) {
      llvm::MDBuilder MDHelper(getLLVMContext());
      Unpredictable = MDHelper.createUnpredictable();
    }
  }

  // Create branch weights based on the number of times we get here and the
  // number of times the condition should be true.
  uint64_t CurrentCount = std::max(getCurrentProfileCount(), TrueCount);
  llvm::MDNode *Weights =
      createProfileWeights(TrueCount, CurrentCount - TrueCount);

  // Emit the code with the fully general case.
  llvm::Value *CondV;
  {
    ApplyDebugLocation DL(*this, Cond);
    CondV = EvaluateExprAsBool(Cond);
  }
  Builder.CreateCondBr(CondV, TrueBlock, FalseBlock, Weights, Unpredictable);
}

/// ErrorUnsupported - Print out an error that codegen doesn't support the
/// specified stmt yet.
void CodeGenFunction::ErrorUnsupported(const Stmt *S, const char *Type) {
  CGM.ErrorUnsupported(S, Type);
}

/// emitNonZeroVLAInit - Emit the "zero" initialization of a
/// variable-length array whose elements have a non-zero bit-pattern.
///
/// \param baseType the inner-most element type of the array
/// \param src - a char* pointing to the bit-pattern for a single
/// base element of the array
/// \param sizeInChars - the total size of the VLA, in chars
static void emitNonZeroVLAInit(CodeGenFunction &CGF, QualType baseType,
                               Address dest, Address src,
                               llvm::Value *sizeInChars) {
  CGBuilderTy &Builder = CGF.Builder;

  CharUnits baseSize = CGF.getContext().getTypeSizeInChars(baseType);
  llvm::Value *baseSizeInChars
    = llvm::ConstantInt::get(CGF.IntPtrTy, baseSize.getQuantity());

  Address begin =
    Builder.CreateElementBitCast(dest, CGF.Int8Ty, "vla.begin");
  llvm::Value *end =
    Builder.CreateInBoundsGEP(begin.getPointer(), sizeInChars, "vla.end");

  llvm::BasicBlock *originBB = CGF.Builder.GetInsertBlock();
  llvm::BasicBlock *loopBB = CGF.createBasicBlock("vla-init.loop");
  llvm::BasicBlock *contBB = CGF.createBasicBlock("vla-init.cont");

  // Make a loop over the VLA.  C99 guarantees that the VLA element
  // count must be nonzero.
  CGF.EmitBlock(loopBB);

  llvm::PHINode *cur = Builder.CreatePHI(begin.getType(), 2, "vla.cur");
  cur->addIncoming(begin.getPointer(), originBB);

  CharUnits curAlign =
    dest.getAlignment().alignmentOfArrayElement(baseSize);

  // memcpy the individual element bit-pattern.
  Builder.CreateMemCpy(Address(cur, curAlign), src, baseSizeInChars,
                       /*volatile*/ false);

  // Go to the next element.
  llvm::Value *next =
    Builder.CreateInBoundsGEP(CGF.Int8Ty, cur, baseSizeInChars, "vla.next");

  // Leave if that's the end of the VLA.
  llvm::Value *done = Builder.CreateICmpEQ(next, end, "vla-init.isdone");
  Builder.CreateCondBr(done, contBB, loopBB);
  cur->addIncoming(next, loopBB);

  CGF.EmitBlock(contBB);
}

void
CodeGenFunction::EmitNullInitialization(Address DestPtr, QualType Ty) {
  // Ignore empty classes in C++.
  if (getLangOpts().CPlusPlus) {
    if (const RecordType *RT = Ty->getAs<RecordType>()) {
      if (cast<CXXRecordDecl>(RT->getDecl())->isEmpty())
        return;
    }
  }

  // Cast the dest ptr to the appropriate i8 pointer type.
  if (DestPtr.getElementType() != Int8Ty)
    DestPtr = Builder.CreateElementBitCast(DestPtr, Int8Ty);

  // Get size and alignment info for this aggregate.
  CharUnits size = getContext().getTypeSizeInChars(Ty);

  llvm::Value *SizeVal;
  const VariableArrayType *vla;

  // Don't bother emitting a zero-byte memset.
  if (size.isZero()) {
    // But note that getTypeInfo returns 0 for a VLA.
    if (const VariableArrayType *vlaType =
          dyn_cast_or_null<VariableArrayType>(
                                          getContext().getAsArrayType(Ty))) {
      auto VlaSize = getVLASize(vlaType);
      SizeVal = VlaSize.NumElts;
      CharUnits eltSize = getContext().getTypeSizeInChars(VlaSize.Type);
      if (!eltSize.isOne())
        SizeVal = Builder.CreateNUWMul(SizeVal, CGM.getSize(eltSize));
      vla = vlaType;
    } else {
      return;
    }
  } else {
    SizeVal = CGM.getSize(size);
    vla = nullptr;
  }

  // If the type contains a pointer to data member we can't memset it to zero.
  // Instead, create a null constant and copy it to the destination.
  // TODO: there are other patterns besides zero that we can usefully memset,
  // like -1, which happens to be the pattern used by member-pointers.
  if (!CGM.getTypes().isZeroInitializable(Ty)) {
    // For a VLA, emit a single element, then splat that over the VLA.
    if (vla) Ty = getContext().getBaseElementType(vla);

    llvm::Constant *NullConstant = CGM.EmitNullConstant(Ty);

    llvm::GlobalVariable *NullVariable =
      new llvm::GlobalVariable(CGM.getModule(), NullConstant->getType(),
                               /*isConstant=*/true,
                               llvm::GlobalVariable::PrivateLinkage,
                               NullConstant, Twine());
    CharUnits NullAlign = DestPtr.getAlignment();
    NullVariable->setAlignment(NullAlign.getQuantity());
    Address SrcPtr(Builder.CreateBitCast(NullVariable, Builder.getInt8PtrTy()),
                   NullAlign);

    if (vla) return emitNonZeroVLAInit(*this, Ty, DestPtr, SrcPtr, SizeVal);

    // Get and call the appropriate llvm.memcpy overload.
    Builder.CreateMemCpy(DestPtr, SrcPtr, SizeVal, false);
    return;
  }

  // Otherwise, just memset the whole thing to zero.  This is legal
  // because in LLVM, all default initializers (other than the ones we just
  // handled above) are guaranteed to have a bit pattern of all zeros.
  Builder.CreateMemSet(DestPtr, Builder.getInt8(0), SizeVal, false);
}

llvm::BlockAddress *CodeGenFunction::GetAddrOfLabel(const LabelDecl *L) {
  // Make sure that there is a block for the indirect goto.
  if (!IndirectBranch)
    GetIndirectGotoBlock();

  llvm::BasicBlock *BB = getJumpDestForLabel(L).getBlock();

  // Make sure the indirect branch includes all of the address-taken blocks.
  IndirectBranch->addDestination(BB);
  return llvm::BlockAddress::get(CurFn, BB);
}

llvm::BasicBlock *CodeGenFunction::GetIndirectGotoBlock() {
  // If we already made the indirect branch for indirect goto, return its block.
  if (IndirectBranch) return IndirectBranch->getParent();

  CGBuilderTy TmpBuilder(*this, createBasicBlock("indirectgoto"));

  // Create the PHI node that indirect gotos will add entries to.
  llvm::Value *DestVal = TmpBuilder.CreatePHI(Int8PtrTy, 0,
                                              "indirect.goto.dest");

  // Create the indirect branch instruction.
  IndirectBranch = TmpBuilder.CreateIndirectBr(DestVal);
  return IndirectBranch->getParent();
}

/// Computes the length of an array in elements, as well as the base
/// element type and a properly-typed first element pointer.
llvm::Value *CodeGenFunction::emitArrayLength(const ArrayType *origArrayType,
                                              QualType &baseType,
                                              Address &addr) {
  const ArrayType *arrayType = origArrayType;

  // If it's a VLA, we have to load the stored size.  Note that
  // this is the size of the VLA in bytes, not its size in elements.
  llvm::Value *numVLAElements = nullptr;
  if (isa<VariableArrayType>(arrayType)) {
    numVLAElements = getVLASize(cast<VariableArrayType>(arrayType)).NumElts;

    // Walk into all VLAs.  This doesn't require changes to addr,
    // which has type T* where T is the first non-VLA element type.
    do {
      QualType elementType = arrayType->getElementType();
      arrayType = getContext().getAsArrayType(elementType);

      // If we only have VLA components, 'addr' requires no adjustment.
      if (!arrayType) {
        baseType = elementType;
        return numVLAElements;
      }
    } while (isa<VariableArrayType>(arrayType));

    // We get out here only if we find a constant array type
    // inside the VLA.
  }

  // We have some number of constant-length arrays, so addr should
  // have LLVM type [M x [N x [...]]]*.  Build a GEP that walks
  // down to the first element of addr.
  SmallVector<llvm::Value*, 8> gepIndices;

  // GEP down to the array type.
  llvm::ConstantInt *zero = Builder.getInt32(0);
  gepIndices.push_back(zero);

  uint64_t countFromCLAs = 1;
  QualType eltType;

  llvm::ArrayType *llvmArrayType =
    dyn_cast<llvm::ArrayType>(addr.getElementType());
  while (llvmArrayType) {
    assert(isa<ConstantArrayType>(arrayType));
    assert(cast<ConstantArrayType>(arrayType)->getSize().getZExtValue()
             == llvmArrayType->getNumElements());

    gepIndices.push_back(zero);
    countFromCLAs *= llvmArrayType->getNumElements();
    eltType = arrayType->getElementType();

    llvmArrayType =
      dyn_cast<llvm::ArrayType>(llvmArrayType->getElementType());
    arrayType = getContext().getAsArrayType(arrayType->getElementType());
    assert((!llvmArrayType || arrayType) &&
           "LLVM and Clang types are out-of-synch");
  }

  if (arrayType) {
    // From this point onwards, the Clang array type has been emitted
    // as some other type (probably a packed struct). Compute the array
    // size, and just emit the 'begin' expression as a bitcast.
    while (arrayType) {
      countFromCLAs *=
          cast<ConstantArrayType>(arrayType)->getSize().getZExtValue();
      eltType = arrayType->getElementType();
      arrayType = getContext().getAsArrayType(eltType);
    }

    llvm::Type *baseType = ConvertType(eltType);
    addr = Builder.CreateElementBitCast(addr, baseType, "array.begin");
  } else {
    // Create the actual GEP.
    addr = Address(Builder.CreateInBoundsGEP(addr.getPointer(),
                                             gepIndices, "array.begin"),
                   addr.getAlignment());
  }

  baseType = eltType;

  llvm::Value *numElements
    = llvm::ConstantInt::get(SizeTy, countFromCLAs);

  // If we had any VLA dimensions, factor them in.
  if (numVLAElements)
    numElements = Builder.CreateNUWMul(numVLAElements, numElements);

  return numElements;
}

CodeGenFunction::VlaSizePair CodeGenFunction::getVLASize(QualType type) {
  const VariableArrayType *vla = getContext().getAsVariableArrayType(type);
  assert(vla && "type was not a variable array type!");
  return getVLASize(vla);
}

CodeGenFunction::VlaSizePair
CodeGenFunction::getVLASize(const VariableArrayType *type) {
  // The number of elements so far; always size_t.
  llvm::Value *numElements = nullptr;

  QualType elementType;
  do {
    elementType = type->getElementType();
    llvm::Value *vlaSize = VLASizeMap[type->getSizeExpr()];
    assert(vlaSize && "no size for VLA!");
    assert(vlaSize->getType() == SizeTy);

    if (!numElements) {
      numElements = vlaSize;
    } else {
      // It's undefined behavior if this wraps around, so mark it that way.
      // FIXME: Teach -fsanitize=undefined to trap this.
      numElements = Builder.CreateNUWMul(numElements, vlaSize);
    }
  } while ((type = getContext().getAsVariableArrayType(elementType)));

  return { numElements, elementType };
}

CodeGenFunction::VlaSizePair
CodeGenFunction::getVLAElements1D(QualType type) {
  const VariableArrayType *vla = getContext().getAsVariableArrayType(type);
  assert(vla && "type was not a variable array type!");
  return getVLAElements1D(vla);
}

CodeGenFunction::VlaSizePair
CodeGenFunction::getVLAElements1D(const VariableArrayType *Vla) {
  llvm::Value *VlaSize = VLASizeMap[Vla->getSizeExpr()];
  assert(VlaSize && "no size for VLA!");
  assert(VlaSize->getType() == SizeTy);
  return { VlaSize, Vla->getElementType() };
}

void CodeGenFunction::EmitVariablyModifiedType(QualType type) {
  assert(type->isVariablyModifiedType() &&
         "Must pass variably modified type to EmitVLASizes!");

  EnsureInsertPoint();

  // We're going to walk down into the type and look for VLA
  // expressions.
  do {
    assert(type->isVariablyModifiedType());

    const Type *ty = type.getTypePtr();
    switch (ty->getTypeClass()) {

#define TYPE(Class, Base)
#define ABSTRACT_TYPE(Class, Base)
#define NON_CANONICAL_TYPE(Class, Base)
#define DEPENDENT_TYPE(Class, Base) case Type::Class:
#define NON_CANONICAL_UNLESS_DEPENDENT_TYPE(Class, Base)
#include "clang/AST/TypeNodes.def"
      llvm_unreachable("unexpected dependent type!");

    // These types are never variably-modified.
    case Type::Builtin:
    case Type::Complex:
    case Type::Vector:
    case Type::ExtVector:
    case Type::Record:
    case Type::Enum:
    case Type::Elaborated:
    case Type::TemplateSpecialization:
    case Type::ObjCTypeParam:
    case Type::ObjCObject:
    case Type::ObjCInterface:
    case Type::ObjCObjectPointer:
      llvm_unreachable("type class is never variably-modified!");

    case Type::Adjusted:
      type = cast<AdjustedType>(ty)->getAdjustedType();
      break;

    case Type::Decayed:
      type = cast<DecayedType>(ty)->getPointeeType();
      break;

    case Type::Pointer:
      type = cast<PointerType>(ty)->getPointeeType();
      break;

    case Type::BlockPointer:
      type = cast<BlockPointerType>(ty)->getPointeeType();
      break;

    case Type::LValueReference:
    case Type::RValueReference:
      type = cast<ReferenceType>(ty)->getPointeeType();
      break;

    case Type::MemberPointer:
      type = cast<MemberPointerType>(ty)->getPointeeType();
      break;

    case Type::ConstantArray:
    case Type::IncompleteArray:
      // Losing element qualification here is fine.
      type = cast<ArrayType>(ty)->getElementType();
      break;

    case Type::VariableArray: {
      // Losing element qualification here is fine.
      const VariableArrayType *vat = cast<VariableArrayType>(ty);

      // Unknown size indication requires no size computation.
      // Otherwise, evaluate and record it.
      if (const Expr *size = vat->getSizeExpr()) {
        // It's possible that we might have emitted this already,
        // e.g. with a typedef and a pointer to it.
        llvm::Value *&entry = VLASizeMap[size];
        if (!entry) {
          llvm::Value *Size = EmitScalarExpr(size);

          // C11 6.7.6.2p5:
          //   If the size is an expression that is not an integer constant
          //   expression [...] each time it is evaluated it shall have a value
          //   greater than zero.
          if (SanOpts.has(SanitizerKind::VLABound) &&
              size->getType()->isSignedIntegerType()) {
            SanitizerScope SanScope(this);
            llvm::Value *Zero = llvm::Constant::getNullValue(Size->getType());
            llvm::Constant *StaticArgs[] = {
                EmitCheckSourceLocation(size->getBeginLoc()),
                EmitCheckTypeDescriptor(size->getType())};
            EmitCheck(std::make_pair(Builder.CreateICmpSGT(Size, Zero),
                                     SanitizerKind::VLABound),
                      SanitizerHandler::VLABoundNotPositive, StaticArgs, Size);
          }

          // Always zexting here would be wrong if it weren't
          // undefined behavior to have a negative bound.
          entry = Builder.CreateIntCast(Size, SizeTy, /*signed*/ false);
        }
      }
      type = vat->getElementType();
      break;
    }

    case Type::FunctionProto:
    case Type::FunctionNoProto:
      type = cast<FunctionType>(ty)->getReturnType();
      break;

    case Type::Paren:
    case Type::TypeOf:
    case Type::UnaryTransform:
    case Type::Attributed:
    case Type::SubstTemplateTypeParm:
    case Type::PackExpansion:
    case Type::MacroQualified:
      // Keep walking after single level desugaring.
      type = type.getSingleStepDesugaredType(getContext());
      break;

    case Type::Typedef:
    case Type::Decltype:
    case Type::Auto:
    case Type::DeducedTemplateSpecialization:
      // Stop walking: nothing to do.
      return;

    case Type::TypeOfExpr:
      // Stop walking: emit typeof expression.
      EmitIgnoredExpr(cast<TypeOfExprType>(ty)->getUnderlyingExpr());
      return;

    case Type::Atomic:
      type = cast<AtomicType>(ty)->getValueType();
      break;

#if INTEL_CUSTOMIZATION
    case Type::Channel:
      type = cast<ChannelType>(ty)->getElementType();
      break;
    case Type::ArbPrecInt:
      type = cast<ArbPrecIntType>(ty)->getUnderlyingType();
      break;
#endif // INTEL_CUSTOMIZATION

    case Type::Pipe:
      type = cast<PipeType>(ty)->getElementType();
      break;
    }
  } while (type->isVariablyModifiedType());
}

Address CodeGenFunction::EmitVAListRef(const Expr* E) {
  if (getContext().getBuiltinVaListType()->isArrayType())
    return EmitPointerWithAlignment(E);
  return EmitLValue(E).getAddress();
}

Address CodeGenFunction::EmitMSVAListRef(const Expr *E) {
  return EmitLValue(E).getAddress();
}

void CodeGenFunction::EmitDeclRefExprDbgValue(const DeclRefExpr *E,
                                              const APValue &Init) {
  assert(Init.hasValue() && "Invalid DeclRefExpr initializer!");
  if (CGDebugInfo *Dbg = getDebugInfo())
    if (CGM.getCodeGenOpts().getDebugInfo() >= codegenoptions::LimitedDebugInfo)
      Dbg->EmitGlobalVariable(E->getDecl(), Init);
}

CodeGenFunction::PeepholeProtection
CodeGenFunction::protectFromPeepholes(RValue rvalue) {
  // At the moment, the only aggressive peephole we do in IR gen
  // is trunc(zext) folding, but if we add more, we can easily
  // extend this protection.

  if (!rvalue.isScalar()) return PeepholeProtection();
  llvm::Value *value = rvalue.getScalarVal();
  if (!isa<llvm::ZExtInst>(value)) return PeepholeProtection();

  // Just make an extra bitcast.
  assert(HaveInsertPoint());
  llvm::Instruction *inst = new llvm::BitCastInst(value, value->getType(), "",
                                                  Builder.GetInsertBlock());

  PeepholeProtection protection;
  protection.Inst = inst;
  return protection;
}

void CodeGenFunction::unprotectFromPeepholes(PeepholeProtection protection) {
  if (!protection.Inst) return;

  // In theory, we could try to duplicate the peepholes now, but whatever.
  protection.Inst->eraseFromParent();
}

void CodeGenFunction::EmitAlignmentAssumption(llvm::Value *PtrValue,
                                              QualType Ty, SourceLocation Loc,
                                              SourceLocation AssumptionLoc,
                                              llvm::Value *Alignment,
                                              llvm::Value *OffsetValue) {
  llvm::Value *TheCheck;
  llvm::Instruction *Assumption = Builder.CreateAlignmentAssumption(
      CGM.getDataLayout(), PtrValue, Alignment, OffsetValue, &TheCheck);
  if (SanOpts.has(SanitizerKind::Alignment)) {
    EmitAlignmentAssumptionCheck(PtrValue, Ty, Loc, AssumptionLoc, Alignment,
                                 OffsetValue, TheCheck, Assumption);
  }
}

void CodeGenFunction::EmitAlignmentAssumption(llvm::Value *PtrValue,
                                              QualType Ty, SourceLocation Loc,
                                              SourceLocation AssumptionLoc,
                                              unsigned Alignment,
                                              llvm::Value *OffsetValue) {
  llvm::Value *TheCheck;
  llvm::Instruction *Assumption = Builder.CreateAlignmentAssumption(
      CGM.getDataLayout(), PtrValue, Alignment, OffsetValue, &TheCheck);
  if (SanOpts.has(SanitizerKind::Alignment)) {
    llvm::Value *AlignmentVal = llvm::ConstantInt::get(IntPtrTy, Alignment);
    EmitAlignmentAssumptionCheck(PtrValue, Ty, Loc, AssumptionLoc, AlignmentVal,
                                 OffsetValue, TheCheck, Assumption);
  }
}

void CodeGenFunction::EmitAlignmentAssumption(llvm::Value *PtrValue,
                                              const Expr *E,
                                              SourceLocation AssumptionLoc,
                                              unsigned Alignment,
                                              llvm::Value *OffsetValue) {
  if (auto *CE = dyn_cast<CastExpr>(E))
    E = CE->getSubExprAsWritten();
  QualType Ty = E->getType();
  SourceLocation Loc = E->getExprLoc();

  EmitAlignmentAssumption(PtrValue, Ty, Loc, AssumptionLoc, Alignment,
                          OffsetValue);
}

llvm::Value *CodeGenFunction::EmitAnnotationCall(llvm::Function *AnnotationFn,
                                                 llvm::Value *AnnotatedVal,
                                                 StringRef AnnotationStr,
                                                 SourceLocation Location) {
  llvm::Value *Args[4] = {
    AnnotatedVal,
    Builder.CreateBitCast(CGM.EmitAnnotationString(AnnotationStr), Int8PtrTy),
    Builder.CreateBitCast(CGM.EmitAnnotationUnit(Location), Int8PtrTy),
    CGM.EmitAnnotationLineNo(Location)
  };
  return Builder.CreateCall(AnnotationFn, Args);
}

void CodeGenFunction::EmitVarAnnotations(const VarDecl *D, llvm::Value *V) {
  assert(D->hasAttr<AnnotateAttr>() && "no annotate attribute");
  // FIXME We create a new bitcast for every annotation because that's what
  // llvm-gcc was doing.
  for (const auto *I : D->specific_attrs<AnnotateAttr>())
    EmitAnnotationCall(CGM.getIntrinsic(llvm::Intrinsic::var_annotation),
                       Builder.CreateBitCast(V, CGM.Int8PtrTy, V->getName()),
                       I->getAnnotation(), D->getLocation());
}

Address CodeGenFunction::EmitFieldAnnotations(const FieldDecl *D,
                                              Address Addr) {
  assert(D->hasAttr<AnnotateAttr>() && "no annotate attribute");
  llvm::Value *V = Addr.getPointer();
  llvm::Type *VTy = V->getType();
  llvm::Function *F = CGM.getIntrinsic(llvm::Intrinsic::ptr_annotation,
                                    CGM.Int8PtrTy);

  for (const auto *I : D->specific_attrs<AnnotateAttr>()) {
    // FIXME Always emit the cast inst so we can differentiate between
    // annotation on the first field of a struct and annotation on the struct
    // itself.
    if (VTy != CGM.Int8PtrTy)
      V = Builder.CreateBitCast(V, CGM.Int8PtrTy);
    V = EmitAnnotationCall(F, V, I->getAnnotation(), D->getLocation());
    V = Builder.CreateBitCast(V, VTy);
  }

  return Address(V, Addr.getAlignment());
}

#if INTEL_CUSTOMIZATION
Address CodeGenFunction::EmitHLSFieldAnnotations(const FieldDecl *D,
                                                 Address Addr,
                                                 StringRef AnnotStr) {
  llvm::Value *V = Addr.getPointer();
  llvm::Type *VTy = V->getType();
  llvm::Function *F =
      CGM.getIntrinsic(llvm::Intrinsic::ptr_annotation, VTy);
  V = EmitAnnotationCall(F, V, AnnotStr, D->getLocation());
  V = Builder.CreateBitCast(V, VTy);
  return Address(V, Addr.getAlignment());
}
#endif // INTEL_CUSTOMIZATION

CodeGenFunction::CGCapturedStmtInfo::~CGCapturedStmtInfo() { }

CodeGenFunction::SanitizerScope::SanitizerScope(CodeGenFunction *CGF)
    : CGF(CGF) {
  assert(!CGF->IsSanitizerScope);
  CGF->IsSanitizerScope = true;
}

CodeGenFunction::SanitizerScope::~SanitizerScope() {
  CGF->IsSanitizerScope = false;
}

void CodeGenFunction::InsertHelper(llvm::Instruction *I,
                                   const llvm::Twine &Name,
                                   llvm::BasicBlock *BB,
                                   llvm::BasicBlock::iterator InsertPt) const {
  LoopStack.InsertHelper(I);
  if (IsSanitizerScope)
    CGM.getSanitizerMetadata()->disableSanitizerForInstruction(I);
}

void CGBuilderInserter::InsertHelper(
    llvm::Instruction *I, const llvm::Twine &Name, llvm::BasicBlock *BB,
    llvm::BasicBlock::iterator InsertPt) const {
  llvm::IRBuilderDefaultInserter::InsertHelper(I, Name, BB, InsertPt);
  if (CGF)
    CGF->InsertHelper(I, Name, BB, InsertPt);
}

static bool hasRequiredFeatures(const SmallVectorImpl<StringRef> &ReqFeatures,
                                CodeGenModule &CGM, const FunctionDecl *FD,
                                std::string &FirstMissing) {
  // If there aren't any required features listed then go ahead and return.
  if (ReqFeatures.empty())
    return false;

  // Now build up the set of caller features and verify that all the required
  // features are there.
  llvm::StringMap<bool> CallerFeatureMap;
  CGM.getFunctionFeatureMap(CallerFeatureMap, GlobalDecl().getWithDecl(FD));

  // If we have at least one of the features in the feature list return
  // true, otherwise return false.
  return std::all_of(
      ReqFeatures.begin(), ReqFeatures.end(), [&](StringRef Feature) {
        SmallVector<StringRef, 1> OrFeatures;
        Feature.split(OrFeatures, '|');
        return llvm::any_of(OrFeatures, [&](StringRef Feature) {
          if (!CallerFeatureMap.lookup(Feature)) {
            FirstMissing = Feature.str();
            return false;
          }
          return true;
        });
      });
}

// Emits an error if we don't have a valid set of target features for the
// called function.
void CodeGenFunction::checkTargetFeatures(const CallExpr *E,
                                          const FunctionDecl *TargetDecl) {
  // Early exit if this is an indirect call.
  if (!TargetDecl)
    return;

  // Get the current enclosing function if it exists. If it doesn't
  // we can't check the target features anyhow.
  const FunctionDecl *FD = dyn_cast_or_null<FunctionDecl>(CurFuncDecl);
  if (!FD)
    return;

  // Grab the required features for the call. For a builtin this is listed in
  // the td file with the default cpu, for an always_inline function this is any
  // listed cpu and any listed features.
  unsigned BuiltinID = TargetDecl->getBuiltinID();
  std::string MissingFeature;
  if (BuiltinID) {
    SmallVector<StringRef, 1> ReqFeatures;
    const char *FeatureList =
        CGM.getContext().BuiltinInfo.getRequiredFeatures(BuiltinID);
    // Return if the builtin doesn't have any required features.
    if (!FeatureList || StringRef(FeatureList) == "")
      return;
    StringRef(FeatureList).split(ReqFeatures, ',');
    if (!hasRequiredFeatures(ReqFeatures, CGM, FD, MissingFeature))
      CGM.getDiags().Report(E->getBeginLoc(), diag::err_builtin_needs_feature)
          << TargetDecl->getDeclName()
          << CGM.getContext().BuiltinInfo.getRequiredFeatures(BuiltinID);

  } else if (TargetDecl->hasAttr<TargetAttr>() ||
             TargetDecl->hasAttr<CPUSpecificAttr>()) {
    // Get the required features for the callee.

    const TargetAttr *TD = TargetDecl->getAttr<TargetAttr>();
    TargetAttr::ParsedTargetAttr ParsedAttr = CGM.filterFunctionTargetAttrs(TD);

    SmallVector<StringRef, 1> ReqFeatures;
    llvm::StringMap<bool> CalleeFeatureMap;
    CGM.getFunctionFeatureMap(CalleeFeatureMap, TargetDecl);

    for (const auto &F : ParsedAttr.Features) {
      if (F[0] == '+' && CalleeFeatureMap.lookup(F.substr(1)))
        ReqFeatures.push_back(StringRef(F).substr(1));
    }

    for (const auto &F : CalleeFeatureMap) {
      // Only positive features are "required".
      if (F.getValue())
        ReqFeatures.push_back(F.getKey());
    }
    if (!hasRequiredFeatures(ReqFeatures, CGM, FD, MissingFeature))
      CGM.getDiags().Report(E->getBeginLoc(), diag::err_function_needs_feature)
          << FD->getDeclName() << TargetDecl->getDeclName() << MissingFeature;
  }
}

void CodeGenFunction::EmitSanitizerStatReport(llvm::SanitizerStatKind SSK) {
  if (!CGM.getCodeGenOpts().SanitizeStats)
    return;

  llvm::IRBuilder<> IRB(Builder.GetInsertBlock(), Builder.GetInsertPoint());
  IRB.SetCurrentDebugLocation(Builder.getCurrentDebugLocation());
  CGM.getSanStats().create(IRB, SSK);
}

llvm::Value *
CodeGenFunction::FormResolverCondition(const MultiVersionResolverOption &RO) {
  llvm::Value *Condition = nullptr;

  if (!RO.Conditions.Architecture.empty())
    Condition = EmitX86CpuIs(RO.Conditions.Architecture);

  if (!RO.Conditions.Features.empty()) {
    llvm::Value *FeatureCond = EmitX86CpuSupports(RO.Conditions.Features);
    Condition =
        Condition ? Builder.CreateAnd(Condition, FeatureCond) : FeatureCond;
  }
  return Condition;
}

static void CreateMultiVersionResolverReturn(CodeGenModule &CGM,
                                             llvm::Function *Resolver,
                                             CGBuilderTy &Builder,
                                             llvm::Function *FuncToReturn,
                                             bool SupportsIFunc) {
  if (SupportsIFunc) {
    Builder.CreateRet(FuncToReturn);
    return;
  }

  llvm::SmallVector<llvm::Value *, 10> Args;
  llvm::for_each(Resolver->args(),
                 [&](llvm::Argument &Arg) { Args.push_back(&Arg); });

  llvm::CallInst *Result = Builder.CreateCall(FuncToReturn, Args);
  Result->setTailCallKind(llvm::CallInst::TCK_MustTail);

  if (Resolver->getReturnType()->isVoidTy())
    Builder.CreateRetVoid();
  else
    Builder.CreateRet(Result);
}

void CodeGenFunction::EmitMultiVersionResolver(
    llvm::Function *Resolver, ArrayRef<MultiVersionResolverOption> Options) {
  assert((getContext().getTargetInfo().getTriple().getArch() ==
              llvm::Triple::x86 ||
          getContext().getTargetInfo().getTriple().getArch() ==
              llvm::Triple::x86_64) &&
         "Only implemented for x86 targets");

  bool SupportsIFunc = getContext().getTargetInfo().supportsIFunc();

  // Main function's basic block.
  llvm::BasicBlock *CurBlock = createBasicBlock("resolver_entry", Resolver);
  Builder.SetInsertPoint(CurBlock);
  EmitX86CpuInit();

  for (const MultiVersionResolverOption &RO : Options) {
    Builder.SetInsertPoint(CurBlock);
    llvm::Value *Condition = FormResolverCondition(RO);

    // The 'default' or 'generic' case.
    if (!Condition) {
      assert(&RO == Options.end() - 1 &&
             "Default or Generic case must be last");
      CreateMultiVersionResolverReturn(CGM, Resolver, Builder, RO.Function,
                                       SupportsIFunc);
      return;
    }

    llvm::BasicBlock *RetBlock = createBasicBlock("resolver_return", Resolver);
    CGBuilderTy RetBuilder(*this, RetBlock);
    CreateMultiVersionResolverReturn(CGM, Resolver, RetBuilder, RO.Function,
                                     SupportsIFunc);
    CurBlock = createBasicBlock("resolver_else", Resolver);
    Builder.CreateCondBr(Condition, RetBlock, CurBlock);
  }

  // If no generic/default, emit an unreachable.
  Builder.SetInsertPoint(CurBlock);
  llvm::CallInst *TrapCall = EmitTrapCall(llvm::Intrinsic::trap);
  TrapCall->setDoesNotReturn();
  TrapCall->setDoesNotThrow();
  Builder.CreateUnreachable();
  Builder.ClearInsertionPoint();
}

// Loc - where the diagnostic will point, where in the source code this
//  alignment has failed.
// SecondaryLoc - if present (will be present if sufficiently different from
//  Loc), the diagnostic will additionally point a "Note:" to this location.
//  It should be the location where the __attribute__((assume_aligned))
//  was written e.g.
void CodeGenFunction::EmitAlignmentAssumptionCheck(
    llvm::Value *Ptr, QualType Ty, SourceLocation Loc,
    SourceLocation SecondaryLoc, llvm::Value *Alignment,
    llvm::Value *OffsetValue, llvm::Value *TheCheck,
    llvm::Instruction *Assumption) {
  assert(Assumption && isa<llvm::CallInst>(Assumption) &&
         cast<llvm::CallInst>(Assumption)->getCalledValue() ==
             llvm::Intrinsic::getDeclaration(
                 Builder.GetInsertBlock()->getParent()->getParent(),
                 llvm::Intrinsic::assume) &&
         "Assumption should be a call to llvm.assume().");
  assert(&(Builder.GetInsertBlock()->back()) == Assumption &&
         "Assumption should be the last instruction of the basic block, "
         "since the basic block is still being generated.");

  if (!SanOpts.has(SanitizerKind::Alignment))
    return;

  // Don't check pointers to volatile data. The behavior here is implementation-
  // defined.
  if (Ty->getPointeeType().isVolatileQualified())
    return;

  // We need to temorairly remove the assumption so we can insert the
  // sanitizer check before it, else the check will be dropped by optimizations.
  Assumption->removeFromParent();

  {
    SanitizerScope SanScope(this);

    if (!OffsetValue)
      OffsetValue = Builder.getInt1(0); // no offset.

    llvm::Constant *StaticData[] = {EmitCheckSourceLocation(Loc),
                                    EmitCheckSourceLocation(SecondaryLoc),
                                    EmitCheckTypeDescriptor(Ty)};
    llvm::Value *DynamicData[] = {EmitCheckValue(Ptr),
                                  EmitCheckValue(Alignment),
                                  EmitCheckValue(OffsetValue)};
    EmitCheck({std::make_pair(TheCheck, SanitizerKind::Alignment)},
              SanitizerHandler::AlignmentAssumption, StaticData, DynamicData);
  }

  // We are now in the (new, empty) "cont" basic block.
  // Reintroduce the assumption.
  Builder.Insert(Assumption);
  // FIXME: Assumption still has it's original basic block as it's Parent.
}

llvm::DebugLoc CodeGenFunction::SourceLocToDebugLoc(SourceLocation Location) {
  if (CGDebugInfo *DI = getDebugInfo())
    return DI->SourceLocToDebugLoc(Location);

  return llvm::DebugLoc();
}<|MERGE_RESOLUTION|>--- conflicted
+++ resolved
@@ -540,260 +540,6 @@
                             "decoded_addr");
 }
 
-<<<<<<< HEAD
-static void removeImageAccessQualifier(std::string& TyName) {
-  std::string ReadOnlyQual("__read_only");
-  std::string::size_type ReadOnlyPos = TyName.find(ReadOnlyQual);
-  if (ReadOnlyPos != std::string::npos)
-    // "+ 1" for the space after access qualifier.
-    TyName.erase(ReadOnlyPos, ReadOnlyQual.size() + 1);
-  else {
-    std::string WriteOnlyQual("__write_only");
-    std::string::size_type WriteOnlyPos = TyName.find(WriteOnlyQual);
-    if (WriteOnlyPos != std::string::npos)
-      TyName.erase(WriteOnlyPos, WriteOnlyQual.size() + 1);
-    else {
-      std::string ReadWriteQual("__read_write");
-      std::string::size_type ReadWritePos = TyName.find(ReadWriteQual);
-      if (ReadWritePos != std::string::npos)
-        TyName.erase(ReadWritePos, ReadWriteQual.size() + 1);
-    }
-  }
-}
-
-// Returns the address space id that should be produced to the
-// kernel_arg_addr_space metadata. This is always fixed to the ids
-// as specified in the SPIR 2.0 specification in order to differentiate
-// for example in clGetKernelArgInfo() implementation between the address
-// spaces with targets without unique mapping to the OpenCL address spaces
-// (basically all single AS CPUs).
-static unsigned ArgInfoAddressSpace(LangAS AS) {
-  switch (AS) {
-  case LangAS::opencl_global:   return 1;
-  case LangAS::opencl_constant: return 2;
-  case LangAS::opencl_local:    return 3;
-  case LangAS::opencl_generic:  return 4; // Not in SPIR 2.0 specs.
-  default:
-    return 0; // Assume private.
-  }
-}
-
-// OpenCL v1.2 s5.6.4.6 allows the compiler to store kernel argument
-// information in the program executable. The argument information stored
-// includes the argument name, its type, the address and access qualifiers used.
-static void GenOpenCLArgMetadata(const FunctionDecl *FD, llvm::Function *Fn,
-                                 CodeGenModule &CGM, llvm::LLVMContext &Context,
-                                 CGBuilderTy &Builder, ASTContext &ASTCtx) {
-  // Create MDNodes that represent the kernel arg metadata.
-  // Each MDNode is a list in the form of "key", N number of values which is
-  // the same number of values as their are kernel arguments.
-
-  const PrintingPolicy &Policy = ASTCtx.getPrintingPolicy();
-
-  // MDNode for the kernel argument address space qualifiers.
-  SmallVector<llvm::Metadata *, 8> addressQuals;
-
-  // MDNode for the kernel argument access qualifiers (images only).
-  SmallVector<llvm::Metadata *, 8> accessQuals;
-
-  // MDNode for the kernel argument type names.
-  SmallVector<llvm::Metadata *, 8> argTypeNames;
-
-  // MDNode for the kernel argument base type names.
-  SmallVector<llvm::Metadata *, 8> argBaseTypeNames;
-
-  // MDNode for the kernel argument type qualifiers.
-  SmallVector<llvm::Metadata *, 8> argTypeQuals;
-
-  // MDNode for the kernel argument names.
-  SmallVector<llvm::Metadata *, 8> argNames;
-
-#if INTEL_CUSTOMIZATION
-  // MDNode for the intel_host_accessible attribute.
-  SmallVector<llvm::Metadata*, 8> argHostAccessible;
-
-  // MDNode for the intel_depth attribute for pipes.
-  SmallVector<llvm::Metadata*, 8> argPipeDepthAttr;
-
-  // MDNode for the intel_io attribute.
-  SmallVector<llvm::Metadata*, 8> argPipeIOAttr;
-
-  // MDNode for the intel_buffer_location attribute.
-  SmallVector<llvm::Metadata*, 8> argBufferLocationAttr;
-#endif // INTEL_CUSTOMIZATION
-  for (unsigned i = 0, e = FD->getNumParams(); i != e; ++i) {
-    const ParmVarDecl *parm = FD->getParamDecl(i);
-    QualType ty = parm->getType();
-    std::string typeQuals;
-
-    if (ty->isPointerType()) {
-      QualType pointeeTy = ty->getPointeeType();
-
-      // Get address qualifier.
-      addressQuals.push_back(llvm::ConstantAsMetadata::get(Builder.getInt32(
-        ArgInfoAddressSpace(pointeeTy.getAddressSpace()))));
-
-      // Get argument type name.
-      std::string typeName =
-          pointeeTy.getUnqualifiedType().getAsString(Policy) + "*";
-
-      // Turn "unsigned type" to "utype"
-      std::string::size_type pos = typeName.find("unsigned");
-      if (pointeeTy.isCanonical() && pos != std::string::npos)
-        typeName.erase(pos+1, 8);
-
-      argTypeNames.push_back(llvm::MDString::get(Context, typeName));
-
-      std::string baseTypeName =
-          pointeeTy.getUnqualifiedType().getCanonicalType().getAsString(
-              Policy) +
-          "*";
-
-      // Turn "unsigned type" to "utype"
-      pos = baseTypeName.find("unsigned");
-      if (pos != std::string::npos)
-        baseTypeName.erase(pos+1, 8);
-
-      argBaseTypeNames.push_back(llvm::MDString::get(Context, baseTypeName));
-
-      // Get argument type qualifiers:
-      if (ty.isRestrictQualified())
-        typeQuals = "restrict";
-      if (pointeeTy.isConstQualified() ||
-          (pointeeTy.getAddressSpace() == LangAS::opencl_constant))
-        typeQuals += typeQuals.empty() ? "const" : " const";
-      if (pointeeTy.isVolatileQualified())
-        typeQuals += typeQuals.empty() ? "volatile" : " volatile";
-    } else {
-      uint32_t AddrSpc = 0;
-      bool isPipe = ty->isPipeType();
-      if (ty->isImageType() || isPipe)
-        AddrSpc = ArgInfoAddressSpace(LangAS::opencl_global);
-
-      addressQuals.push_back(
-          llvm::ConstantAsMetadata::get(Builder.getInt32(AddrSpc)));
-
-      // Get argument type name.
-      std::string typeName;
-      if (isPipe)
-        typeName = ty.getCanonicalType()->getAs<PipeType>()->getElementType()
-                     .getAsString(Policy);
-      else
-        typeName = ty.getUnqualifiedType().getAsString(Policy);
-
-      // Turn "unsigned type" to "utype"
-      std::string::size_type pos = typeName.find("unsigned");
-      if (ty.isCanonical() && pos != std::string::npos)
-        typeName.erase(pos+1, 8);
-
-      std::string baseTypeName;
-      if (isPipe)
-        baseTypeName = ty.getCanonicalType()->getAs<PipeType>()
-                          ->getElementType().getCanonicalType()
-                          .getAsString(Policy);
-      else
-        baseTypeName =
-          ty.getUnqualifiedType().getCanonicalType().getAsString(Policy);
-
-      // Remove access qualifiers on images
-      // (as they are inseparable from type in clang implementation,
-      // but OpenCL spec provides a special query to get access qualifier
-      // via clGetKernelArgInfo with CL_KERNEL_ARG_ACCESS_QUALIFIER):
-      if (ty->isImageType()) {
-        removeImageAccessQualifier(typeName);
-        removeImageAccessQualifier(baseTypeName);
-      }
-
-      argTypeNames.push_back(llvm::MDString::get(Context, typeName));
-
-      // Turn "unsigned type" to "utype"
-      pos = baseTypeName.find("unsigned");
-      if (pos != std::string::npos)
-        baseTypeName.erase(pos+1, 8);
-
-      argBaseTypeNames.push_back(llvm::MDString::get(Context, baseTypeName));
-
-      if (isPipe)
-        typeQuals = "pipe";
-    }
-
-    argTypeQuals.push_back(llvm::MDString::get(Context, typeQuals));
-
-    // Get image and pipe access qualifier:
-    if (ty->isImageType()|| ty->isPipeType()) {
-      const Decl *PDecl = parm;
-      if (auto *TD = dyn_cast<TypedefType>(ty))
-        PDecl = TD->getDecl();
-      const OpenCLAccessAttr *A = PDecl->getAttr<OpenCLAccessAttr>();
-      if (A && A->isWriteOnly())
-        accessQuals.push_back(llvm::MDString::get(Context, "write_only"));
-      else if (A && A->isReadWrite())
-        accessQuals.push_back(llvm::MDString::get(Context, "read_write"));
-      else
-        accessQuals.push_back(llvm::MDString::get(Context, "read_only"));
-    } else
-      accessQuals.push_back(llvm::MDString::get(Context, "none"));
-
-    // Get argument name.
-    argNames.push_back(llvm::MDString::get(Context, parm->getName()));
-#if INTEL_CUSTOMIZATION
-    bool IsHostAccessible = ty->isPipeType() &&
-      parm->getAttr<OpenCLHostAccessibleAttr>();
-
-    argHostAccessible.push_back(
-        llvm::ConstantAsMetadata::get(
-            (IsHostAccessible) ? llvm::ConstantInt::getTrue(Context)
-                               : llvm::ConstantInt::getFalse(Context)));
-
-    auto *DepthAttr = parm->getAttr<OpenCLDepthAttr>();
-
-    argPipeDepthAttr.push_back(
-            llvm::ConstantAsMetadata::get(
-            (DepthAttr) ? Builder.getInt32(DepthAttr->getDepth())
-                        : Builder.getInt32(0)));
-
-    auto *IOAttr = parm->getAttr<OpenCLIOAttr>();
-    argPipeIOAttr.push_back(
-        (IOAttr) ? llvm::MDString::get(Context, IOAttr->getIOName())
-                 : llvm::MDString::get(Context, ""));
-
-    auto *BufferLocationAttr = parm->getAttr<OpenCLBufferLocationAttr>();
-    argBufferLocationAttr.push_back(
-        (BufferLocationAttr)
-            ? llvm::MDString::get(Context,
-                                  BufferLocationAttr->getBufferLocation())
-            : llvm::MDString::get(Context, ""));
-#endif // INTEL_CUSTOMIZATION
-  }
-
-  Fn->setMetadata("kernel_arg_addr_space",
-                  llvm::MDNode::get(Context, addressQuals));
-  Fn->setMetadata("kernel_arg_access_qual",
-                  llvm::MDNode::get(Context, accessQuals));
-  Fn->setMetadata("kernel_arg_type",
-                  llvm::MDNode::get(Context, argTypeNames));
-  Fn->setMetadata("kernel_arg_base_type",
-                  llvm::MDNode::get(Context, argBaseTypeNames));
-  Fn->setMetadata("kernel_arg_type_qual",
-                  llvm::MDNode::get(Context, argTypeQuals));
-#if INTEL_CUSTOMIZATION
-  Fn->setMetadata("kernel_arg_host_accessible",
-                  llvm::MDNode::get(Context, argHostAccessible));
-  Fn->setMetadata("kernel_arg_pipe_depth",
-                  llvm::MDNode::get(Context, argPipeDepthAttr));
-  Fn->setMetadata("kernel_arg_pipe_io",
-                  llvm::MDNode::get(Context, argPipeIOAttr));
-  Fn->setMetadata("kernel_arg_buffer_location",
-                  llvm::MDNode::get(Context, argBufferLocationAttr));
-#endif // INTEL_CUSTOMIZATION
-
-  if (CGM.getCodeGenOpts().EmitOpenCLArgMetadata)
-    Fn->setMetadata("kernel_arg_name",
-                    llvm::MDNode::get(Context, argNames));
-}
-
-=======
->>>>>>> b4c756dc
 void CodeGenFunction::EmitOpenCLKernelMetadata(const FunctionDecl *FD,
                                                llvm::Function *Fn)
 {
