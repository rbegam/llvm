//===--- CodeGenFunction.cpp - Emit LLVM Code from ASTs for a Function ----===//
//
//                     The LLVM Compiler Infrastructure
//
// This file is distributed under the University of Illinois Open Source
// License. See LICENSE.TXT for details.
//
//===----------------------------------------------------------------------===//
//
// This coordinates the per-function state used while generating code.
//
//===----------------------------------------------------------------------===//

#include "CodeGenFunction.h"
<<<<<<< HEAD
#ifdef INTEL_CUSTOMIZATION
#include "intel/CGCilkPlusRuntime.h"
#endif  // INTEL_CUSTOMIZATION
=======
#include "CGBlocks.h"
>>>>>>> 085b9ff6
#include "CGCleanup.h"
#include "CGCUDARuntime.h"
#include "CGCXXABI.h"
#include "CGDebugInfo.h"
#include "CGOpenMPRuntime.h"
#include "CodeGenModule.h"
#include "CodeGenPGO.h"
#include "TargetInfo.h"
#include "clang/AST/ASTContext.h"
#include "clang/AST/Decl.h"
#include "clang/AST/DeclCXX.h"
#include "clang/AST/StmtCXX.h"
#include "clang/Basic/Builtins.h"
#include "clang/Basic/TargetInfo.h"
#include "clang/CodeGen/CGFunctionInfo.h"
#include "clang/Frontend/CodeGenOptions.h"
#include "llvm/IR/DataLayout.h"
#include "llvm/IR/Intrinsics.h"
#include "llvm/IR/MDBuilder.h"
#include "llvm/IR/Operator.h"
using namespace clang;
using namespace CodeGen;

CodeGenFunction::CodeGenFunction(CodeGenModule &cgm, bool suppressNewContext)
    : CodeGenTypeCache(cgm), CGM(cgm), Target(cgm.getTarget()),
      Builder(cgm, cgm.getModule().getContext(), llvm::ConstantFolder(),
              CGBuilderInserterTy(this)),
<<<<<<< HEAD
      CurFn(nullptr), CapturedStmtInfo(nullptr),
#ifdef INTEL_CUSTOMIZATION
      CurCGCilkImplicitSyncInfo(nullptr),
#endif  // INTEL_CUSTOMIZATION
=======
      CurFn(nullptr), ReturnValue(Address::invalid()),
      CapturedStmtInfo(nullptr),
>>>>>>> 085b9ff6
      SanOpts(CGM.getLangOpts().Sanitize), IsSanitizerScope(false),
      CurFuncIsThunk(false), AutoreleaseResult(false), SawAsmBlock(false),
      IsOutlinedSEHHelper(false),
      BlockInfo(nullptr), BlockPointer(nullptr),
      LambdaThisCaptureField(nullptr), NormalCleanupDest(nullptr),
      NextCleanupDestIndex(1), FirstBlockInfo(nullptr), EHResumeBlock(nullptr),
      ExceptionSlot(nullptr), EHSelectorSlot(nullptr),
      DebugInfo(CGM.getModuleDebugInfo()),
      DisableDebugInfo(false), DidCallStackSave(false), IndirectBranch(nullptr),
      PGO(cgm), SwitchInsn(nullptr), SwitchWeights(nullptr),
      CaseRangeBlock(nullptr), UnreachableBlock(nullptr), NumReturnExprs(0),
      NumSimpleReturnExprs(0), CXXABIThisDecl(nullptr),
      CXXABIThisValue(nullptr), CXXThisValue(nullptr),
      CXXStructorImplicitParamDecl(nullptr),
      CXXStructorImplicitParamValue(nullptr), OutermostConditional(nullptr),
      CurLexicalScope(nullptr),
#ifdef INTEL_CUSTOMIZATION
      ExceptionsDisabled(false),
#endif  // INTEL_CUSTOMIZATION
      TerminateLandingPad(nullptr),
      TerminateHandler(nullptr), TrapBB(nullptr) {
  if (!suppressNewContext)
    CGM.getCXXABI().getMangleContext().startNewFunction();

  llvm::FastMathFlags FMF;
  if (CGM.getLangOpts().FastMath)
    FMF.setUnsafeAlgebra();
  if (CGM.getLangOpts().FiniteMathOnly) {
    FMF.setNoNaNs();
    FMF.setNoInfs();
  }
  if (CGM.getCodeGenOpts().NoNaNsFPMath) {
    FMF.setNoNaNs();
  }
  if (CGM.getCodeGenOpts().NoSignedZeros) {
    FMF.setNoSignedZeros();
  }
  if (CGM.getCodeGenOpts().ReciprocalMath) {
    FMF.setAllowReciprocal();
  }
  Builder.SetFastMathFlags(FMF);
}

CodeGenFunction::~CodeGenFunction() {
  assert(LifetimeExtendedCleanupStack.empty() && "failed to emit a cleanup");

  // If there are any unclaimed block infos, go ahead and destroy them
  // now.  This can happen if IR-gen gets clever and skips evaluating
  // something.
  if (FirstBlockInfo)
    destroyBlockInfos(FirstBlockInfo);
#ifdef INTEL_CUSTOMIZATION
  delete CurCGCilkImplicitSyncInfo;
#endif  // INTEL_CUSTOMIZATION
  if (getLangOpts().OpenMP) {
    CGM.getOpenMPRuntime().functionFinished(*this);
  }
}

CharUnits CodeGenFunction::getNaturalPointeeTypeAlignment(QualType T,
                                                     AlignmentSource *Source) {
  return getNaturalTypeAlignment(T->getPointeeType(), Source,
                                 /*forPointee*/ true);
}

CharUnits CodeGenFunction::getNaturalTypeAlignment(QualType T,
                                                   AlignmentSource *Source,
                                                   bool forPointeeType) {
  // Honor alignment typedef attributes even on incomplete types.
  // We also honor them straight for C++ class types, even as pointees;
  // there's an expressivity gap here.
  if (auto TT = T->getAs<TypedefType>()) {
    if (auto Align = TT->getDecl()->getMaxAlignment()) {
      if (Source) *Source = AlignmentSource::AttributedType;
      return getContext().toCharUnitsFromBits(Align);
    }
  }

  if (Source) *Source = AlignmentSource::Type;

  CharUnits Alignment;
  if (!CGM.getCXXABI().isTypeInfoCalculable(T)) {
    Alignment = CharUnits::One(); // Shouldn't be used, but pessimistic is best.
  } else {
    // For C++ class pointees, we don't know whether we're pointing at a
    // base or a complete object, so we generally need to use the
    // non-virtual alignment.
    const CXXRecordDecl *RD;
    if (forPointeeType && (RD = T->getAsCXXRecordDecl())) {
      Alignment = CGM.getClassPointerAlignment(RD);
    } else {
      Alignment = getContext().getTypeAlignInChars(T);
    }

    // Cap to the global maximum type alignment unless the alignment
    // was somehow explicit on the type.
    if (unsigned MaxAlign = getLangOpts().MaxTypeAlign) {
      if (Alignment.getQuantity() > MaxAlign &&
          !getContext().isAlignmentRequired(T))
        Alignment = CharUnits::fromQuantity(MaxAlign);
    }
  }
  return Alignment;
}

LValue CodeGenFunction::MakeNaturalAlignAddrLValue(llvm::Value *V, QualType T) {
  AlignmentSource AlignSource;
  CharUnits Alignment = getNaturalTypeAlignment(T, &AlignSource);
  return LValue::MakeAddr(Address(V, Alignment), T, getContext(), AlignSource,
                          CGM.getTBAAInfo(T));
}

/// Given a value of type T* that may not be to a complete object,
/// construct an l-value with the natural pointee alignment of T.
LValue
CodeGenFunction::MakeNaturalAlignPointeeAddrLValue(llvm::Value *V, QualType T) {
  AlignmentSource AlignSource;
  CharUnits Align = getNaturalTypeAlignment(T, &AlignSource, /*pointee*/ true);
  return MakeAddrLValue(Address(V, Align), T, AlignSource);
}


llvm::Type *CodeGenFunction::ConvertTypeForMem(QualType T) {
  return CGM.getTypes().ConvertTypeForMem(T);
}

llvm::Type *CodeGenFunction::ConvertType(QualType T) {
  return CGM.getTypes().ConvertType(T);
}

TypeEvaluationKind CodeGenFunction::getEvaluationKind(QualType type) {
  type = type.getCanonicalType();
  while (true) {
    switch (type->getTypeClass()) {
#define TYPE(name, parent)
#define ABSTRACT_TYPE(name, parent)
#define NON_CANONICAL_TYPE(name, parent) case Type::name:
#define DEPENDENT_TYPE(name, parent) case Type::name:
#define NON_CANONICAL_UNLESS_DEPENDENT_TYPE(name, parent) case Type::name:
#include "clang/AST/TypeNodes.def"
      llvm_unreachable("non-canonical or dependent type in IR-generation");

    case Type::Auto:
      llvm_unreachable("undeduced auto type in IR-generation");

    // Various scalar types.
    case Type::Builtin:
    case Type::Pointer:
    case Type::BlockPointer:
    case Type::LValueReference:
    case Type::RValueReference:
    case Type::MemberPointer:
    case Type::Vector:
    case Type::ExtVector:
    case Type::FunctionProto:
    case Type::FunctionNoProto:
    case Type::Enum:
    case Type::ObjCObjectPointer:
      return TEK_Scalar;

    // Complexes.
    case Type::Complex:
      return TEK_Complex;

    // Arrays, records, and Objective-C objects.
    case Type::ConstantArray:
    case Type::IncompleteArray:
    case Type::VariableArray:
    case Type::Record:
    case Type::ObjCObject:
    case Type::ObjCInterface:
      return TEK_Aggregate;

    // We operate on atomic values according to their underlying type.
    case Type::Atomic:
      type = cast<AtomicType>(type)->getValueType();
      continue;
    }
    llvm_unreachable("unknown type kind!");
  }
}

llvm::DebugLoc CodeGenFunction::EmitReturnBlock() {
  // For cleanliness, we try to avoid emitting the return block for
  // simple cases.
  llvm::BasicBlock *CurBB = Builder.GetInsertBlock();

  if (CurBB) {
    assert(!CurBB->getTerminator() && "Unexpected terminated block.");

    // We have a valid insert point, reuse it if it is empty or there are no
    // explicit jumps to the return block.
    if (CurBB->empty() || ReturnBlock.getBlock()->use_empty()) {
      ReturnBlock.getBlock()->replaceAllUsesWith(CurBB);
      delete ReturnBlock.getBlock();
    } else
      EmitBlock(ReturnBlock.getBlock());
    return llvm::DebugLoc();
  }

  // Otherwise, if the return block is the target of a single direct
  // branch then we can just put the code in that block instead. This
  // cleans up functions which started with a unified return block.
  if (ReturnBlock.getBlock()->hasOneUse()) {
    llvm::BranchInst *BI =
      dyn_cast<llvm::BranchInst>(*ReturnBlock.getBlock()->user_begin());
    if (BI && BI->isUnconditional() &&
        BI->getSuccessor(0) == ReturnBlock.getBlock()) {
      Builder.SetCurrentDebugLocation(BI->getDebugLoc());
      // Record/return the DebugLoc of the simple 'return' expression to be used
      // later by the actual 'ret' instruction.
      llvm::DebugLoc Loc = BI->getDebugLoc();
#ifdef INTEL_SPECIFIC_IL0_BACKEND
      ReturnLoc = Loc;
#endif  // INTEL_SPECIFIC_IL0_BACKEND
      Builder.SetInsertPoint(BI->getParent());
      BI->eraseFromParent();
      delete ReturnBlock.getBlock();
      return Loc;
    }
  }

  // FIXME: We are at an unreachable point, there is no reason to emit the block
  // unless it has uses. However, we still need a place to put the debug
  // region.end for now.

  EmitBlock(ReturnBlock.getBlock());
  return llvm::DebugLoc();
}

static void EmitIfUsed(CodeGenFunction &CGF, llvm::BasicBlock *BB) {
  if (!BB) return;
  if (!BB->use_empty())
    return CGF.CurFn->getBasicBlockList().push_back(BB);
  delete BB;
}

void CodeGenFunction::FinishFunction(SourceLocation EndLoc) {
  assert(BreakContinueStack.empty() &&
         "mismatched push/pop in break/continue stack!");

  bool OnlySimpleReturnStmts = NumSimpleReturnExprs > 0
    && NumSimpleReturnExprs == NumReturnExprs
    && ReturnBlock.getBlock()->use_empty();
  // Usually the return expression is evaluated before the cleanup
  // code.  If the function contains only a simple return statement,
  // such as a constant, the location before the cleanup code becomes
  // the last useful breakpoint in the function, because the simple
  // return expression will be evaluated after the cleanup code. To be
  // safe, set the debug location for cleanup code to the location of
  // the return statement.  Otherwise the cleanup code should be at the
  // end of the function's lexical scope.
  //
  // If there are multiple branches to the return block, the branch
  // instructions will get the location of the return statements and
  // all will be fine.
  if (CGDebugInfo *DI = getDebugInfo()) {
    if (OnlySimpleReturnStmts)
      DI->EmitLocation(Builder, LastStopPoint);
    else
      DI->EmitLocation(Builder, EndLoc);
  }

  // Pop any cleanups that might have been associated with the
  // parameters.  Do this in whatever block we're currently in; it's
  // important to do this before we enter the return block or return
  // edges will be *really* confused.
  bool HasCleanups = EHStack.stable_begin() != PrologueCleanupDepth;
  bool HasOnlyLifetimeMarkers =
      HasCleanups && EHStack.containsOnlyLifetimeMarkers(PrologueCleanupDepth);
  bool EmitRetDbgLoc = !HasCleanups || HasOnlyLifetimeMarkers;
  if (HasCleanups) {
    // Make sure the line table doesn't jump back into the body for
    // the ret after it's been at EndLoc.
    if (CGDebugInfo *DI = getDebugInfo())
      if (OnlySimpleReturnStmts)
        DI->EmitLocation(Builder, EndLoc);

    PopCleanupBlocks(PrologueCleanupDepth);
  }

  // Emit function epilog (to return).
  llvm::DebugLoc Loc = EmitReturnBlock();

  if (ShouldInstrumentFunction())
    EmitFunctionInstrumentation("__cyg_profile_func_exit");

  // Emit debug descriptor for function end.
  if (CGDebugInfo *DI = getDebugInfo())
    DI->EmitFunctionEnd(Builder);

  // Reset the debug location to that of the simple 'return' expression, if any
  // rather than that of the end of the function's scope '}'.
  ApplyDebugLocation AL(*this, Loc);
  EmitFunctionEpilog(*CurFnInfo, EmitRetDbgLoc, EndLoc);
  EmitEndEHSpec(CurCodeDecl);

  assert(EHStack.empty() &&
         "did not remove all scopes from cleanup stack!");

  // If someone did an indirect goto, emit the indirect goto block at the end of
  // the function.
  if (IndirectBranch) {
    EmitBlock(IndirectBranch->getParent());
    Builder.ClearInsertionPoint();
  }

  // If some of our locals escaped, insert a call to llvm.localescape in the
  // entry block.
  if (!EscapedLocals.empty()) {
    // Invert the map from local to index into a simple vector. There should be
    // no holes.
    SmallVector<llvm::Value *, 4> EscapeArgs;
    EscapeArgs.resize(EscapedLocals.size());
    for (auto &Pair : EscapedLocals)
      EscapeArgs[Pair.second] = Pair.first;
    llvm::Function *FrameEscapeFn = llvm::Intrinsic::getDeclaration(
        &CGM.getModule(), llvm::Intrinsic::localescape);
    CGBuilderTy(*this, AllocaInsertPt).CreateCall(FrameEscapeFn, EscapeArgs);
  }

  // Remove the AllocaInsertPt instruction, which is just a convenience for us.
  llvm::Instruction *Ptr = AllocaInsertPt;
  AllocaInsertPt = nullptr;
  Ptr->eraseFromParent();

  // If someone took the address of a label but never did an indirect goto, we
  // made a zero entry PHI node, which is illegal, zap it now.
  if (IndirectBranch) {
    llvm::PHINode *PN = cast<llvm::PHINode>(IndirectBranch->getAddress());
    if (PN->getNumIncomingValues() == 0) {
      PN->replaceAllUsesWith(llvm::UndefValue::get(PN->getType()));
      PN->eraseFromParent();
    }
  }

  EmitIfUsed(*this, EHResumeBlock);
  EmitIfUsed(*this, TerminateLandingPad);
  EmitIfUsed(*this, TerminateHandler);
  EmitIfUsed(*this, UnreachableBlock);

  if (CGM.getCodeGenOpts().EmitDeclMetadata)
    EmitDeclMetadata();

  for (SmallVectorImpl<std::pair<llvm::Instruction *, llvm::Value *> >::iterator
           I = DeferredReplacements.begin(),
           E = DeferredReplacements.end();
       I != E; ++I) {
    I->first->replaceAllUsesWith(I->second);
    I->first->eraseFromParent();
  }
}

/// ShouldInstrumentFunction - Return true if the current function should be
/// instrumented with __cyg_profile_func_* calls
bool CodeGenFunction::ShouldInstrumentFunction() {
  if (!CGM.getCodeGenOpts().InstrumentFunctions)
    return false;
  if (!CurFuncDecl || CurFuncDecl->hasAttr<NoInstrumentFunctionAttr>())
    return false;
  return true;
}

/// EmitFunctionInstrumentation - Emit LLVM code to call the specified
/// instrumentation function with the current function and the call site, if
/// function instrumentation is enabled.
void CodeGenFunction::EmitFunctionInstrumentation(const char *Fn) {
  // void __cyg_profile_func_{enter,exit} (void *this_fn, void *call_site);
  llvm::PointerType *PointerTy = Int8PtrTy;
  llvm::Type *ProfileFuncArgs[] = { PointerTy, PointerTy };
  llvm::FunctionType *FunctionTy =
    llvm::FunctionType::get(VoidTy, ProfileFuncArgs, false);

  llvm::Constant *F = CGM.CreateRuntimeFunction(FunctionTy, Fn);
  llvm::CallInst *CallSite = Builder.CreateCall(
    CGM.getIntrinsic(llvm::Intrinsic::returnaddress),
    llvm::ConstantInt::get(Int32Ty, 0),
    "callsite");

  llvm::Value *args[] = {
    llvm::ConstantExpr::getBitCast(CurFn, PointerTy),
    CallSite
  };

  EmitNounwindRuntimeCall(F, args);
}

void CodeGenFunction::EmitMCountInstrumentation() {
  llvm::FunctionType *FTy = llvm::FunctionType::get(VoidTy, false);

  llvm::Constant *MCountFn =
    CGM.CreateRuntimeFunction(FTy, getTarget().getMCountName());
  EmitNounwindRuntimeCall(MCountFn);
}

// OpenCL v1.2 s5.6.4.6 allows the compiler to store kernel argument
// information in the program executable. The argument information stored
// includes the argument name, its type, the address and access qualifiers used.
static void GenOpenCLArgMetadata(const FunctionDecl *FD, llvm::Function *Fn,
                                 CodeGenModule &CGM, llvm::LLVMContext &Context,
                                 SmallVector<llvm::Metadata *, 5> &kernelMDArgs,
                                 CGBuilderTy &Builder, ASTContext &ASTCtx) {
  // Create MDNodes that represent the kernel arg metadata.
  // Each MDNode is a list in the form of "key", N number of values which is
  // the same number of values as their are kernel arguments.

  const PrintingPolicy &Policy = ASTCtx.getPrintingPolicy();

  // MDNode for the kernel argument address space qualifiers.
  SmallVector<llvm::Metadata *, 8> addressQuals;
  addressQuals.push_back(llvm::MDString::get(Context, "kernel_arg_addr_space"));

  // MDNode for the kernel argument access qualifiers (images only).
  SmallVector<llvm::Metadata *, 8> accessQuals;
  accessQuals.push_back(llvm::MDString::get(Context, "kernel_arg_access_qual"));

  // MDNode for the kernel argument type names.
  SmallVector<llvm::Metadata *, 8> argTypeNames;
  argTypeNames.push_back(llvm::MDString::get(Context, "kernel_arg_type"));

  // MDNode for the kernel argument base type names.
  SmallVector<llvm::Metadata *, 8> argBaseTypeNames;
  argBaseTypeNames.push_back(
      llvm::MDString::get(Context, "kernel_arg_base_type"));

  // MDNode for the kernel argument type qualifiers.
  SmallVector<llvm::Metadata *, 8> argTypeQuals;
  argTypeQuals.push_back(llvm::MDString::get(Context, "kernel_arg_type_qual"));

  // MDNode for the kernel argument names.
  SmallVector<llvm::Metadata *, 8> argNames;
  argNames.push_back(llvm::MDString::get(Context, "kernel_arg_name"));

  for (unsigned i = 0, e = FD->getNumParams(); i != e; ++i) {
    const ParmVarDecl *parm = FD->getParamDecl(i);
    QualType ty = parm->getType();
    std::string typeQuals;

    if (ty->isPointerType()) {
      QualType pointeeTy = ty->getPointeeType();

      // Get address qualifier.
      addressQuals.push_back(llvm::ConstantAsMetadata::get(Builder.getInt32(
          ASTCtx.getTargetAddressSpace(pointeeTy.getAddressSpace()))));

      // Get argument type name.
      std::string typeName =
          pointeeTy.getUnqualifiedType().getAsString(Policy) + "*";

      // Turn "unsigned type" to "utype"
      std::string::size_type pos = typeName.find("unsigned");
      if (pointeeTy.isCanonical() && pos != std::string::npos)
        typeName.erase(pos+1, 8);

      argTypeNames.push_back(llvm::MDString::get(Context, typeName));

      std::string baseTypeName =
          pointeeTy.getUnqualifiedType().getCanonicalType().getAsString(
              Policy) +
          "*";

      // Turn "unsigned type" to "utype"
      pos = baseTypeName.find("unsigned");
      if (pos != std::string::npos)
        baseTypeName.erase(pos+1, 8);

      argBaseTypeNames.push_back(llvm::MDString::get(Context, baseTypeName));

      // Get argument type qualifiers:
      if (ty.isRestrictQualified())
        typeQuals = "restrict";
      if (pointeeTy.isConstQualified() ||
          (pointeeTy.getAddressSpace() == LangAS::opencl_constant))
        typeQuals += typeQuals.empty() ? "const" : " const";
      if (pointeeTy.isVolatileQualified())
        typeQuals += typeQuals.empty() ? "volatile" : " volatile";
    } else {
      uint32_t AddrSpc = 0;
      if (ty->isImageType())
        AddrSpc =
          CGM.getContext().getTargetAddressSpace(LangAS::opencl_global);

      addressQuals.push_back(
          llvm::ConstantAsMetadata::get(Builder.getInt32(AddrSpc)));

      // Get argument type name.
      std::string typeName = ty.getUnqualifiedType().getAsString(Policy);

      // Turn "unsigned type" to "utype"
      std::string::size_type pos = typeName.find("unsigned");
      if (ty.isCanonical() && pos != std::string::npos)
        typeName.erase(pos+1, 8);

      argTypeNames.push_back(llvm::MDString::get(Context, typeName));

      std::string baseTypeName =
          ty.getUnqualifiedType().getCanonicalType().getAsString(Policy);

      // Turn "unsigned type" to "utype"
      pos = baseTypeName.find("unsigned");
      if (pos != std::string::npos)
        baseTypeName.erase(pos+1, 8);

      argBaseTypeNames.push_back(llvm::MDString::get(Context, baseTypeName));

      // Get argument type qualifiers:
      if (ty.isConstQualified())
        typeQuals = "const";
      if (ty.isVolatileQualified())
        typeQuals += typeQuals.empty() ? "volatile" : " volatile";
    }

    argTypeQuals.push_back(llvm::MDString::get(Context, typeQuals));

    // Get image access qualifier:
    if (ty->isImageType()) {
      const OpenCLImageAccessAttr *A = parm->getAttr<OpenCLImageAccessAttr>();
      if (A && A->isWriteOnly())
        accessQuals.push_back(llvm::MDString::get(Context, "write_only"));
      else
        accessQuals.push_back(llvm::MDString::get(Context, "read_only"));
      // FIXME: what about read_write?
    } else
      accessQuals.push_back(llvm::MDString::get(Context, "none"));

    // Get argument name.
    argNames.push_back(llvm::MDString::get(Context, parm->getName()));
  }

  kernelMDArgs.push_back(llvm::MDNode::get(Context, addressQuals));
  kernelMDArgs.push_back(llvm::MDNode::get(Context, accessQuals));
  kernelMDArgs.push_back(llvm::MDNode::get(Context, argTypeNames));
  kernelMDArgs.push_back(llvm::MDNode::get(Context, argBaseTypeNames));
  kernelMDArgs.push_back(llvm::MDNode::get(Context, argTypeQuals));
  if (CGM.getCodeGenOpts().EmitOpenCLArgMetadata)
    kernelMDArgs.push_back(llvm::MDNode::get(Context, argNames));
}

void CodeGenFunction::EmitOpenCLKernelMetadata(const FunctionDecl *FD,
                                               llvm::Function *Fn)
{
  if (!FD->hasAttr<OpenCLKernelAttr>())
    return;

  llvm::LLVMContext &Context = getLLVMContext();

  SmallVector<llvm::Metadata *, 5> kernelMDArgs;
  kernelMDArgs.push_back(llvm::ConstantAsMetadata::get(Fn));

  GenOpenCLArgMetadata(FD, Fn, CGM, Context, kernelMDArgs, Builder,
                       getContext());

  if (const VecTypeHintAttr *A = FD->getAttr<VecTypeHintAttr>()) {
    QualType hintQTy = A->getTypeHint();
    const ExtVectorType *hintEltQTy = hintQTy->getAs<ExtVectorType>();
    bool isSignedInteger =
        hintQTy->isSignedIntegerType() ||
        (hintEltQTy && hintEltQTy->getElementType()->isSignedIntegerType());
    llvm::Metadata *attrMDArgs[] = {
        llvm::MDString::get(Context, "vec_type_hint"),
        llvm::ConstantAsMetadata::get(llvm::UndefValue::get(
            CGM.getTypes().ConvertType(A->getTypeHint()))),
        llvm::ConstantAsMetadata::get(llvm::ConstantInt::get(
            llvm::IntegerType::get(Context, 32),
            llvm::APInt(32, (uint64_t)(isSignedInteger ? 1 : 0))))};
    kernelMDArgs.push_back(llvm::MDNode::get(Context, attrMDArgs));
  }

  if (const WorkGroupSizeHintAttr *A = FD->getAttr<WorkGroupSizeHintAttr>()) {
    llvm::Metadata *attrMDArgs[] = {
        llvm::MDString::get(Context, "work_group_size_hint"),
        llvm::ConstantAsMetadata::get(Builder.getInt32(A->getXDim())),
        llvm::ConstantAsMetadata::get(Builder.getInt32(A->getYDim())),
        llvm::ConstantAsMetadata::get(Builder.getInt32(A->getZDim()))};
    kernelMDArgs.push_back(llvm::MDNode::get(Context, attrMDArgs));
  }

  if (const ReqdWorkGroupSizeAttr *A = FD->getAttr<ReqdWorkGroupSizeAttr>()) {
    llvm::Metadata *attrMDArgs[] = {
        llvm::MDString::get(Context, "reqd_work_group_size"),
        llvm::ConstantAsMetadata::get(Builder.getInt32(A->getXDim())),
        llvm::ConstantAsMetadata::get(Builder.getInt32(A->getYDim())),
        llvm::ConstantAsMetadata::get(Builder.getInt32(A->getZDim()))};
    kernelMDArgs.push_back(llvm::MDNode::get(Context, attrMDArgs));
  }

  llvm::MDNode *kernelMDNode = llvm::MDNode::get(Context, kernelMDArgs);
  llvm::NamedMDNode *OpenCLKernelMetadata =
    CGM.getModule().getOrInsertNamedMetadata("opencl.kernels");
  OpenCLKernelMetadata->addOperand(kernelMDNode);
}

/// Determine whether the function F ends with a return stmt.
static bool endsWithReturn(const Decl* F) {
  const Stmt *Body = nullptr;
  if (auto *FD = dyn_cast_or_null<FunctionDecl>(F))
    Body = FD->getBody();
  else if (auto *OMD = dyn_cast_or_null<ObjCMethodDecl>(F))
    Body = OMD->getBody();

  if (auto *CS = dyn_cast_or_null<CompoundStmt>(Body)) {
    auto LastStmt = CS->body_rbegin();
    if (LastStmt != CS->body_rend())
      return isa<ReturnStmt>(*LastStmt);
  }
  return false;
}

void CodeGenFunction::StartFunction(GlobalDecl GD,
                                    QualType RetTy,
                                    llvm::Function *Fn,
                                    const CGFunctionInfo &FnInfo,
                                    const FunctionArgList &Args,
                                    SourceLocation Loc,
                                    SourceLocation StartLoc) {
  assert(!CurFn &&
         "Do not use a CodeGenFunction object for more than one function");

  const Decl *D = GD.getDecl();

  DidCallStackSave = false;
  CurCodeDecl = D;
  CurFuncDecl = (D ? D->getNonClosureContext() : nullptr);
  FnRetTy = RetTy;
  CurFn = Fn;
  CurFnInfo = &FnInfo;
  assert(CurFn->isDeclaration() && "Function already has body?");

  if (CGM.isInSanitizerBlacklist(Fn, Loc))
    SanOpts.clear();

  if (D) {
    // Apply the no_sanitize* attributes to SanOpts.
    for (auto Attr : D->specific_attrs<NoSanitizeAttr>())
      SanOpts.Mask &= ~Attr->getMask();
  }

  // Apply sanitizer attributes to the function.
  if (SanOpts.hasOneOf(SanitizerKind::Address | SanitizerKind::KernelAddress))
    Fn->addFnAttr(llvm::Attribute::SanitizeAddress);
  if (SanOpts.has(SanitizerKind::Thread))
    Fn->addFnAttr(llvm::Attribute::SanitizeThread);
  if (SanOpts.has(SanitizerKind::Memory))
    Fn->addFnAttr(llvm::Attribute::SanitizeMemory);
  if (SanOpts.has(SanitizerKind::SafeStack))
    Fn->addFnAttr(llvm::Attribute::SafeStack);

  // Pass inline keyword to optimizer if it appears explicitly on any
  // declaration. Also, in the case of -fno-inline attach NoInline
  // attribute to all function that are not marked AlwaysInline.
  if (const FunctionDecl *FD = dyn_cast_or_null<FunctionDecl>(D)) {
    if (!CGM.getCodeGenOpts().NoInline) {
      for (auto RI : FD->redecls())
        if (RI->isInlineSpecified()) {
          Fn->addFnAttr(llvm::Attribute::InlineHint);
          break;
        }
    } else if (!FD->hasAttr<AlwaysInlineAttr>())
      Fn->addFnAttr(llvm::Attribute::NoInline);
  }

  if (getLangOpts().OpenCL) {
    // Add metadata for a kernel function.
    if (const FunctionDecl *FD = dyn_cast_or_null<FunctionDecl>(D))
      EmitOpenCLKernelMetadata(FD, Fn);
  }

  // If we are checking function types, emit a function type signature as
  // prologue data.
  if (getLangOpts().CPlusPlus && SanOpts.has(SanitizerKind::Function)) {
    if (const FunctionDecl *FD = dyn_cast_or_null<FunctionDecl>(D)) {
      if (llvm::Constant *PrologueSig =
              CGM.getTargetCodeGenInfo().getUBSanFunctionSignature(CGM)) {
        llvm::Constant *FTRTTIConst =
            CGM.GetAddrOfRTTIDescriptor(FD->getType(), /*ForEH=*/true);
        llvm::Constant *PrologueStructElems[] = { PrologueSig, FTRTTIConst };
        llvm::Constant *PrologueStructConst =
            llvm::ConstantStruct::getAnon(PrologueStructElems, /*Packed=*/true);
        Fn->setPrologueData(PrologueStructConst);
      }
    }
  }

  llvm::BasicBlock *EntryBB = createBasicBlock("entry", CurFn);

  // Create a marker to make it easy to insert allocas into the entryblock
  // later.  Don't create this with the builder, because we don't want it
  // folded.
  llvm::Value *Undef = llvm::UndefValue::get(Int32Ty);
  AllocaInsertPt = new llvm::BitCastInst(Undef, Int32Ty, "", EntryBB);
  if (Builder.isNamePreserving())
    AllocaInsertPt->setName("allocapt");

  ReturnBlock = getJumpDestInCurrentScope("return");

  Builder.SetInsertPoint(EntryBB);

  // Emit subprogram debug descriptor.
  if (CGDebugInfo *DI = getDebugInfo()) {
    SmallVector<QualType, 16> ArgTypes;
    for (FunctionArgList::const_iterator i = Args.begin(), e = Args.end();
	 i != e; ++i) {
      ArgTypes.push_back((*i)->getType());
    }

    QualType FnType =
      getContext().getFunctionType(RetTy, ArgTypes,
                                   FunctionProtoType::ExtProtoInfo());
    DI->EmitFunctionStart(GD, Loc, StartLoc, FnType, CurFn, Builder);
  }

  if (ShouldInstrumentFunction())
    EmitFunctionInstrumentation("__cyg_profile_func_enter");

  if (CGM.getCodeGenOpts().InstrumentForProfiling)
    EmitMCountInstrumentation();

  if (RetTy->isVoidType()) {
    // Void type; nothing to return.
    ReturnValue = Address::invalid();

    // Count the implicit return.
    if (!endsWithReturn(D))
      ++NumReturnExprs;
  } else if (CurFnInfo->getReturnInfo().getKind() == ABIArgInfo::Indirect &&
             !hasScalarEvaluationKind(CurFnInfo->getReturnType())) {
    // Indirect aggregate return; emit returned value directly into sret slot.
    // This reduces code size, and affects correctness in C++.
    auto AI = CurFn->arg_begin();
    if (CurFnInfo->getReturnInfo().isSRetAfterThis())
      ++AI;
    ReturnValue = Address(AI, CurFnInfo->getReturnInfo().getIndirectAlign());
  } else if (CurFnInfo->getReturnInfo().getKind() == ABIArgInfo::InAlloca &&
             !hasScalarEvaluationKind(CurFnInfo->getReturnType())) {
    // Load the sret pointer from the argument struct and return into that.
    unsigned Idx = CurFnInfo->getReturnInfo().getInAllocaFieldIndex();
    llvm::Function::arg_iterator EI = CurFn->arg_end();
    --EI;
    llvm::Value *Addr = Builder.CreateStructGEP(nullptr, EI, Idx);
    Addr = Builder.CreateAlignedLoad(Addr, getPointerAlign(), "agg.result");
    ReturnValue = Address(Addr, getNaturalTypeAlignment(RetTy));
  } else {
    ReturnValue = CreateIRTemp(RetTy, "retval");

    // Tell the epilog emitter to autorelease the result.  We do this
    // now so that various specialized functions can suppress it
    // during their IR-generation.
    if (getLangOpts().ObjCAutoRefCount &&
        !CurFnInfo->isReturnsRetained() &&
        RetTy->isObjCRetainableType())
      AutoreleaseResult = true;
  }

  EmitStartEHSpec(CurCodeDecl);

  PrologueCleanupDepth = EHStack.stable_begin();
#ifdef INTEL_CUSTOMIZATION
  // If emitting a spawning function, a Cilk stack frame will be allocated and
  // fully initialized before processing any function parameters, which
  // makes associated cleanups happen last.
  //
  // If emitting a helper function (parallel region), a Cilk stack frame will
  // be allocated and partially initialized before processing any parameters.
  if (getLangOpts().CilkPlus && D && D->isSpawning()) {
    CurCGCilkImplicitSyncInfo = CreateCilkImplicitSyncInfo(*this);
    CGM.getCilkPlusRuntime().EmitCilkParentStackFrame(*this);
    if (CurCGCilkImplicitSyncInfo->needsImplicitSync())
      CGM.getCilkPlusRuntime().pushCilkImplicitSyncCleanup(*this);
  }
#endif  // INTEL_CUSTOMIZATION
  EmitFunctionProlog(*CurFnInfo, CurFn, Args);

  if (D && isa<CXXMethodDecl>(D) && cast<CXXMethodDecl>(D)->isInstance()) {
    CGM.getCXXABI().EmitInstanceFunctionProlog(*this);
    const CXXMethodDecl *MD = cast<CXXMethodDecl>(D);
    if (MD->getParent()->isLambda() &&
        MD->getOverloadedOperator() == OO_Call) {
      // We're in a lambda; figure out the captures.
      MD->getParent()->getCaptureFields(LambdaCaptureFields,
                                        LambdaThisCaptureField);
      if (LambdaThisCaptureField) {
        // If this lambda captures this, load it.
        LValue ThisLValue = EmitLValueForLambdaField(LambdaThisCaptureField);
        CXXThisValue = EmitLoadOfLValue(ThisLValue,
                                        SourceLocation()).getScalarVal();
      }
      for (auto *FD : MD->getParent()->fields()) {
        if (FD->hasCapturedVLAType()) {
          auto *ExprArg = EmitLoadOfLValue(EmitLValueForLambdaField(FD),
                                           SourceLocation()).getScalarVal();
          auto VAT = FD->getCapturedVLAType();
          VLASizeMap[VAT->getSizeExpr()] = ExprArg;
        }
      }
    } else {
      // Not in a lambda; just use 'this' from the method.
      // FIXME: Should we generate a new load for each use of 'this'?  The
      // fast register allocator would be happier...
      CXXThisValue = CXXABIThisValue;
    }
  }

  // If any of the arguments have a variably modified type, make sure to
  // emit the type size.
  for (FunctionArgList::const_iterator i = Args.begin(), e = Args.end();
       i != e; ++i) {
    const VarDecl *VD = *i;

    // Dig out the type as written from ParmVarDecls; it's unclear whether
    // the standard (C99 6.9.1p10) requires this, but we're following the
    // precedent set by gcc.
    QualType Ty;
    if (const ParmVarDecl *PVD = dyn_cast<ParmVarDecl>(VD))
      Ty = PVD->getOriginalType();
    else
      Ty = VD->getType();

    if (Ty->isVariablyModifiedType())
      EmitVariablyModifiedType(Ty);
  }
  // Emit a location at the end of the prologue.
  if (CGDebugInfo *DI = getDebugInfo())
    DI->EmitLocation(Builder, StartLoc);
}

void CodeGenFunction::EmitFunctionBody(FunctionArgList &Args,
                                       const Stmt *Body) {
  incrementProfileCounter(Body);
  if (const CompoundStmt *S = dyn_cast<CompoundStmt>(Body))
    EmitCompoundStmtWithoutScope(*S);
  else
    EmitStmt(Body);
}

/// When instrumenting to collect profile data, the counts for some blocks
/// such as switch cases need to not include the fall-through counts, so
/// emit a branch around the instrumentation code. When not instrumenting,
/// this just calls EmitBlock().
void CodeGenFunction::EmitBlockWithFallThrough(llvm::BasicBlock *BB,
                                               const Stmt *S) {
  llvm::BasicBlock *SkipCountBB = nullptr;
  if (HaveInsertPoint() && CGM.getCodeGenOpts().ProfileInstrGenerate) {
    // When instrumenting for profiling, the fallthrough to certain
    // statements needs to skip over the instrumentation code so that we
    // get an accurate count.
    SkipCountBB = createBasicBlock("skipcount");
    EmitBranch(SkipCountBB);
  }
  EmitBlock(BB);
  uint64_t CurrentCount = getCurrentProfileCount();
  incrementProfileCounter(S);
  setCurrentProfileCount(getCurrentProfileCount() + CurrentCount);
  if (SkipCountBB)
    EmitBlock(SkipCountBB);
}

/// Tries to mark the given function nounwind based on the
/// non-existence of any throwing calls within it.  We believe this is
/// lightweight enough to do at -O0.
static void TryMarkNoThrow(llvm::Function *F) {
  // LLVM treats 'nounwind' on a function as part of the type, so we
  // can't do this on functions that can be overwritten.
  if (F->mayBeOverridden()) return;

  for (llvm::BasicBlock &BB : *F)
    for (llvm::Instruction &I : BB)
      if (I.mayThrow())
        return;

  F->setDoesNotThrow();
}

void CodeGenFunction::GenerateCode(GlobalDecl GD, llvm::Function *Fn,
                                   const CGFunctionInfo &FnInfo) {
  const FunctionDecl *FD = cast<FunctionDecl>(GD.getDecl());

  // Check if we should generate debug info for this function.
  if (FD->hasAttr<NoDebugAttr>())
    DebugInfo = nullptr; // disable debug info indefinitely for this function

  FunctionArgList Args;
  QualType ResTy = FD->getReturnType();

  CurGD = GD;
  const CXXMethodDecl *MD = dyn_cast<CXXMethodDecl>(FD);
  if (MD && MD->isInstance()) {
    if (CGM.getCXXABI().HasThisReturn(GD))
      ResTy = MD->getThisType(getContext());
    else if (CGM.getCXXABI().hasMostDerivedReturn(GD))
      ResTy = CGM.getContext().VoidPtrTy;
    CGM.getCXXABI().buildThisParam(*this, Args);
  }

  Args.append(FD->param_begin(), FD->param_end());

  if (MD && (isa<CXXConstructorDecl>(MD) || isa<CXXDestructorDecl>(MD)))
    CGM.getCXXABI().addImplicitStructorParams(*this, ResTy, Args);

  SourceRange BodyRange;
  if (Stmt *Body = FD->getBody()) BodyRange = Body->getSourceRange();
  CurEHLocation = BodyRange.getEnd();

  // Use the location of the start of the function to determine where
  // the function definition is located. By default use the location
  // of the declaration as the location for the subprogram. A function
  // may lack a declaration in the source code if it is created by code
  // gen. (examples: _GLOBAL__I_a, __cxx_global_array_dtor, thunk).
  SourceLocation Loc = FD->getLocation();

  // If this is a function specialization then use the pattern body
  // as the location for the function.
  if (const FunctionDecl *SpecDecl = FD->getTemplateInstantiationPattern())
    if (SpecDecl->hasBody(SpecDecl))
      Loc = SpecDecl->getLocation();

  // Emit the standard function prologue.
  StartFunction(GD, ResTy, Fn, FnInfo, Args, Loc, BodyRange.getBegin());

  // Generate the body of the function.
  PGO.checkGlobalDecl(GD);
  PGO.assignRegionCounters(GD.getDecl(), CurFn);
  if (isa<CXXDestructorDecl>(FD))
    EmitDestructorBody(Args);
  else if (isa<CXXConstructorDecl>(FD))
    EmitConstructorBody(Args);
  else if (getLangOpts().CUDA &&
           !getLangOpts().CUDAIsDevice &&
           FD->hasAttr<CUDAGlobalAttr>())
    CGM.getCUDARuntime().emitDeviceStub(*this, Args);
  else if (isa<CXXConversionDecl>(FD) &&
           cast<CXXConversionDecl>(FD)->isLambdaToBlockPointerConversion()) {
    // The lambda conversion to block pointer is special; the semantics can't be
    // expressed in the AST, so IRGen needs to special-case it.
    EmitLambdaToBlockPointerBody(Args);
  } else if (isa<CXXMethodDecl>(FD) &&
             cast<CXXMethodDecl>(FD)->isLambdaStaticInvoker()) {
    // The lambda static invoker function is special, because it forwards or
    // clones the body of the function call operator (but is actually static).
    EmitLambdaStaticInvokeFunction(cast<CXXMethodDecl>(FD));
  } else if (FD->isDefaulted() && isa<CXXMethodDecl>(FD) &&
             (cast<CXXMethodDecl>(FD)->isCopyAssignmentOperator() ||
              cast<CXXMethodDecl>(FD)->isMoveAssignmentOperator())) {
    // Implicit copy-assignment gets the same special treatment as implicit
    // copy-constructors.
    emitImplicitAssignmentOperatorBody(Args);
  } else if (Stmt *Body = FD->getBody()) {
    EmitFunctionBody(Args, Body);
  } else
    llvm_unreachable("no definition for emitted function");

#ifdef INTEL_CUSTOMIZATION
  // This is disabled in IntelCompat mode to follow icc's example. CQ#371796.
  if (!getLangOpts().IntelCompat)
#endif // INTEL_CUSTOMIZATION
  // C++11 [stmt.return]p2:
  //   Flowing off the end of a function [...] results in undefined behavior in
  //   a value-returning function.
  // C11 6.9.1p12:
  //   If the '}' that terminates a function is reached, and the value of the
  //   function call is used by the caller, the behavior is undefined.
  if (getLangOpts().CPlusPlus && !FD->hasImplicitReturnZero() && !SawAsmBlock &&
      !FD->getReturnType()->isVoidType() && Builder.GetInsertBlock()) {
    if (SanOpts.has(SanitizerKind::Return)) {
      SanitizerScope SanScope(this);
      llvm::Value *IsFalse = Builder.getFalse();
      EmitCheck(std::make_pair(IsFalse, SanitizerKind::Return),
                "missing_return", EmitCheckSourceLocation(FD->getLocation()),
                None);
    } else if (CGM.getCodeGenOpts().OptimizationLevel == 0) {
      EmitTrapCall(llvm::Intrinsic::trap);
    }
    Builder.CreateUnreachable();
    Builder.ClearInsertionPoint();
  }

  // Emit the standard function epilogue.
  FinishFunction(BodyRange.getEnd());

  // If we haven't marked the function nothrow through other means, do
  // a quick pass now to see if we can.
  if (!CurFn->doesNotThrow())
    TryMarkNoThrow(CurFn);
}

/// ContainsLabel - Return true if the statement contains a label in it.  If
/// this statement is not executed normally, it not containing a label means
/// that we can just remove the code.
bool CodeGenFunction::ContainsLabel(const Stmt *S, bool IgnoreCaseStmts) {
  // Null statement, not a label!
  if (!S) return false;

  // If this is a label, we have to emit the code, consider something like:
  // if (0) {  ...  foo:  bar(); }  goto foo;
  //
  // TODO: If anyone cared, we could track __label__'s, since we know that you
  // can't jump to one from outside their declared region.
  if (isa<LabelStmt>(S))
    return true;
#ifdef INTEL_SPECIFIC_IL0_BACKEND
  if (isa<PragmaStmt>(S))
    return true;
#endif  // INTEL_SPECIFIC_IL0_BACKEND

  // If this is a case/default statement, and we haven't seen a switch, we have
  // to emit the code.
  if (isa<SwitchCase>(S) && !IgnoreCaseStmts)
    return true;

  // If this is a switch statement, we want to ignore cases below it.
  if (isa<SwitchStmt>(S))
    IgnoreCaseStmts = true;

  // Scan subexpressions for verboten labels.
  for (const Stmt *SubStmt : S->children())
    if (ContainsLabel(SubStmt, IgnoreCaseStmts))
      return true;

  return false;
}

/// containsBreak - Return true if the statement contains a break out of it.
/// If the statement (recursively) contains a switch or loop with a break
/// inside of it, this is fine.
bool CodeGenFunction::containsBreak(const Stmt *S) {
  // Null statement, not a label!
  if (!S) return false;

  // If this is a switch or loop that defines its own break scope, then we can
  // include it and anything inside of it.
  if (isa<SwitchStmt>(S) || isa<WhileStmt>(S) || isa<DoStmt>(S) ||
      isa<ForStmt>(S))
    return false;

  if (isa<BreakStmt>(S))
    return true;

  // Scan subexpressions for verboten breaks.
  for (const Stmt *SubStmt : S->children())
    if (containsBreak(SubStmt))
      return true;

  return false;
}


/// ConstantFoldsToSimpleInteger - If the specified expression does not fold
/// to a constant, or if it does but contains a label, return false.  If it
/// constant folds return true and set the boolean result in Result.
bool CodeGenFunction::ConstantFoldsToSimpleInteger(const Expr *Cond,
                                                   bool &ResultBool) {
  llvm::APSInt ResultInt;
  if (!ConstantFoldsToSimpleInteger(Cond, ResultInt))
    return false;

  ResultBool = ResultInt.getBoolValue();
  return true;
}

/// ConstantFoldsToSimpleInteger - If the specified expression does not fold
/// to a constant, or if it does but contains a label, return false.  If it
/// constant folds return true and set the folded value.
bool CodeGenFunction::
ConstantFoldsToSimpleInteger(const Expr *Cond, llvm::APSInt &ResultInt) {
  // FIXME: Rename and handle conversion of other evaluatable things
  // to bool.
  llvm::APSInt Int;
  if (!Cond->EvaluateAsInt(Int, getContext()))
    return false;  // Not foldable, not integer or not fully evaluatable.

  if (CodeGenFunction::ContainsLabel(Cond))
    return false;  // Contains a label.

  ResultInt = Int;
  return true;
}



/// EmitBranchOnBoolExpr - Emit a branch on a boolean condition (e.g. for an if
/// statement) to the specified blocks.  Based on the condition, this might try
/// to simplify the codegen of the conditional based on the branch.
///
void CodeGenFunction::EmitBranchOnBoolExpr(const Expr *Cond,
                                           llvm::BasicBlock *TrueBlock,
                                           llvm::BasicBlock *FalseBlock,
                                           uint64_t TrueCount) {
  Cond = Cond->IgnoreParens();

  if (const BinaryOperator *CondBOp = dyn_cast<BinaryOperator>(Cond)) {

    // Handle X && Y in a condition.
    if (CondBOp->getOpcode() == BO_LAnd) {
      // If we have "1 && X", simplify the code.  "0 && X" would have constant
      // folded if the case was simple enough.
      bool ConstantBool = false;
      if (ConstantFoldsToSimpleInteger(CondBOp->getLHS(), ConstantBool) &&
          ConstantBool) {
        // br(1 && X) -> br(X).
        incrementProfileCounter(CondBOp);
        return EmitBranchOnBoolExpr(CondBOp->getRHS(), TrueBlock, FalseBlock,
                                    TrueCount);
      }

      // If we have "X && 1", simplify the code to use an uncond branch.
      // "X && 0" would have been constant folded to 0.
      if (ConstantFoldsToSimpleInteger(CondBOp->getRHS(), ConstantBool) &&
          ConstantBool) {
        // br(X && 1) -> br(X).
        return EmitBranchOnBoolExpr(CondBOp->getLHS(), TrueBlock, FalseBlock,
                                    TrueCount);
      }

      // Emit the LHS as a conditional.  If the LHS conditional is false, we
      // want to jump to the FalseBlock.
      llvm::BasicBlock *LHSTrue = createBasicBlock("land.lhs.true");
      // The counter tells us how often we evaluate RHS, and all of TrueCount
      // can be propagated to that branch.
      uint64_t RHSCount = getProfileCount(CondBOp->getRHS());

      ConditionalEvaluation eval(*this);
      {
        ApplyDebugLocation DL(*this, Cond);
        EmitBranchOnBoolExpr(CondBOp->getLHS(), LHSTrue, FalseBlock, RHSCount);
        EmitBlock(LHSTrue);
      }

      incrementProfileCounter(CondBOp);
      setCurrentProfileCount(getProfileCount(CondBOp->getRHS()));

      // Any temporaries created here are conditional.
      eval.begin(*this);
      EmitBranchOnBoolExpr(CondBOp->getRHS(), TrueBlock, FalseBlock, TrueCount);
      eval.end(*this);

      return;
    }

    if (CondBOp->getOpcode() == BO_LOr) {
      // If we have "0 || X", simplify the code.  "1 || X" would have constant
      // folded if the case was simple enough.
      bool ConstantBool = false;
      if (ConstantFoldsToSimpleInteger(CondBOp->getLHS(), ConstantBool) &&
          !ConstantBool) {
        // br(0 || X) -> br(X).
        incrementProfileCounter(CondBOp);
        return EmitBranchOnBoolExpr(CondBOp->getRHS(), TrueBlock, FalseBlock,
                                    TrueCount);
      }

      // If we have "X || 0", simplify the code to use an uncond branch.
      // "X || 1" would have been constant folded to 1.
      if (ConstantFoldsToSimpleInteger(CondBOp->getRHS(), ConstantBool) &&
          !ConstantBool) {
        // br(X || 0) -> br(X).
        return EmitBranchOnBoolExpr(CondBOp->getLHS(), TrueBlock, FalseBlock,
                                    TrueCount);
      }

      // Emit the LHS as a conditional.  If the LHS conditional is true, we
      // want to jump to the TrueBlock.
      llvm::BasicBlock *LHSFalse = createBasicBlock("lor.lhs.false");
      // We have the count for entry to the RHS and for the whole expression
      // being true, so we can divy up True count between the short circuit and
      // the RHS.
      uint64_t LHSCount =
          getCurrentProfileCount() - getProfileCount(CondBOp->getRHS());
      uint64_t RHSCount = TrueCount - LHSCount;

      ConditionalEvaluation eval(*this);
      {
        ApplyDebugLocation DL(*this, Cond);
        EmitBranchOnBoolExpr(CondBOp->getLHS(), TrueBlock, LHSFalse, LHSCount);
        EmitBlock(LHSFalse);
      }

      incrementProfileCounter(CondBOp);
      setCurrentProfileCount(getProfileCount(CondBOp->getRHS()));

      // Any temporaries created here are conditional.
      eval.begin(*this);
      EmitBranchOnBoolExpr(CondBOp->getRHS(), TrueBlock, FalseBlock, RHSCount);

      eval.end(*this);

      return;
    }
  }

  if (const UnaryOperator *CondUOp = dyn_cast<UnaryOperator>(Cond)) {
    // br(!x, t, f) -> br(x, f, t)
    if (CondUOp->getOpcode() == UO_LNot) {
      // Negate the count.
      uint64_t FalseCount = getCurrentProfileCount() - TrueCount;
      // Negate the condition and swap the destination blocks.
      return EmitBranchOnBoolExpr(CondUOp->getSubExpr(), FalseBlock, TrueBlock,
                                  FalseCount);
    }
  }

  if (const ConditionalOperator *CondOp = dyn_cast<ConditionalOperator>(Cond)) {
    // br(c ? x : y, t, f) -> br(c, br(x, t, f), br(y, t, f))
    llvm::BasicBlock *LHSBlock = createBasicBlock("cond.true");
    llvm::BasicBlock *RHSBlock = createBasicBlock("cond.false");

    ConditionalEvaluation cond(*this);
    EmitBranchOnBoolExpr(CondOp->getCond(), LHSBlock, RHSBlock,
                         getProfileCount(CondOp));

    // When computing PGO branch weights, we only know the overall count for
    // the true block. This code is essentially doing tail duplication of the
    // naive code-gen, introducing new edges for which counts are not
    // available. Divide the counts proportionally between the LHS and RHS of
    // the conditional operator.
    uint64_t LHSScaledTrueCount = 0;
    if (TrueCount) {
      double LHSRatio =
          getProfileCount(CondOp) / (double)getCurrentProfileCount();
      LHSScaledTrueCount = TrueCount * LHSRatio;
    }

    cond.begin(*this);
    EmitBlock(LHSBlock);
    incrementProfileCounter(CondOp);
    {
      ApplyDebugLocation DL(*this, Cond);
      EmitBranchOnBoolExpr(CondOp->getLHS(), TrueBlock, FalseBlock,
                           LHSScaledTrueCount);
    }
    cond.end(*this);

    cond.begin(*this);
    EmitBlock(RHSBlock);
    EmitBranchOnBoolExpr(CondOp->getRHS(), TrueBlock, FalseBlock,
                         TrueCount - LHSScaledTrueCount);
    cond.end(*this);

    return;
  }

  if (const CXXThrowExpr *Throw = dyn_cast<CXXThrowExpr>(Cond)) {
    // Conditional operator handling can give us a throw expression as a
    // condition for a case like:
    //   br(c ? throw x : y, t, f) -> br(c, br(throw x, t, f), br(y, t, f)
    // Fold this to:
    //   br(c, throw x, br(y, t, f))
    EmitCXXThrowExpr(Throw, /*KeepInsertionPoint*/false);
    return;
  }

  // If the branch has a condition wrapped by __builtin_unpredictable,
  // create metadata that specifies that the branch is unpredictable.
  // Don't bother if not optimizing because that metadata would not be used.
  llvm::MDNode *Unpredictable = nullptr;
  if (CGM.getCodeGenOpts().OptimizationLevel != 0) {
    if (const CallExpr *Call = dyn_cast<CallExpr>(Cond)) {
      const Decl *TargetDecl = Call->getCalleeDecl();
      if (const FunctionDecl *FD = dyn_cast_or_null<FunctionDecl>(TargetDecl)) {
        if (FD->getBuiltinID() == Builtin::BI__builtin_unpredictable) {
          llvm::MDBuilder MDHelper(getLLVMContext());
          Unpredictable = MDHelper.createUnpredictable();
        }
      }
    }
  }

  // Create branch weights based on the number of times we get here and the
  // number of times the condition should be true.
  uint64_t CurrentCount = std::max(getCurrentProfileCount(), TrueCount);
  llvm::MDNode *Weights =
      createProfileWeights(TrueCount, CurrentCount - TrueCount);

  // Emit the code with the fully general case.
  llvm::Value *CondV;
  {
    ApplyDebugLocation DL(*this, Cond);
    CondV = EvaluateExprAsBool(Cond);
  }
  Builder.CreateCondBr(CondV, TrueBlock, FalseBlock, Weights, Unpredictable);
}

/// ErrorUnsupported - Print out an error that codegen doesn't support the
/// specified stmt yet.
void CodeGenFunction::ErrorUnsupported(const Stmt *S, const char *Type) {
  CGM.ErrorUnsupported(S, Type);
}

/// emitNonZeroVLAInit - Emit the "zero" initialization of a
/// variable-length array whose elements have a non-zero bit-pattern.
///
/// \param baseType the inner-most element type of the array
/// \param src - a char* pointing to the bit-pattern for a single
/// base element of the array
/// \param sizeInChars - the total size of the VLA, in chars
static void emitNonZeroVLAInit(CodeGenFunction &CGF, QualType baseType,
                               Address dest, Address src,
                               llvm::Value *sizeInChars) {
  CGBuilderTy &Builder = CGF.Builder;

  CharUnits baseSize = CGF.getContext().getTypeSizeInChars(baseType);
  llvm::Value *baseSizeInChars
    = llvm::ConstantInt::get(CGF.IntPtrTy, baseSize.getQuantity());

  Address begin =
    Builder.CreateElementBitCast(dest, CGF.Int8Ty, "vla.begin");
  llvm::Value *end =
    Builder.CreateInBoundsGEP(begin.getPointer(), sizeInChars, "vla.end");

  llvm::BasicBlock *originBB = CGF.Builder.GetInsertBlock();
  llvm::BasicBlock *loopBB = CGF.createBasicBlock("vla-init.loop");
  llvm::BasicBlock *contBB = CGF.createBasicBlock("vla-init.cont");

  // Make a loop over the VLA.  C99 guarantees that the VLA element
  // count must be nonzero.
  CGF.EmitBlock(loopBB);

  llvm::PHINode *cur = Builder.CreatePHI(begin.getType(), 2, "vla.cur");
  cur->addIncoming(begin.getPointer(), originBB);

  CharUnits curAlign =
    dest.getAlignment().alignmentOfArrayElement(baseSize);

  // memcpy the individual element bit-pattern.
  Builder.CreateMemCpy(Address(cur, curAlign), src, baseSizeInChars,
                       /*volatile*/ false);

  // Go to the next element.
  llvm::Value *next =
    Builder.CreateInBoundsGEP(CGF.Int8Ty, cur, baseSizeInChars, "vla.next");

  // Leave if that's the end of the VLA.
  llvm::Value *done = Builder.CreateICmpEQ(next, end, "vla-init.isdone");
  Builder.CreateCondBr(done, contBB, loopBB);
  cur->addIncoming(next, loopBB);

  CGF.EmitBlock(contBB);
}

void
CodeGenFunction::EmitNullInitialization(Address DestPtr, QualType Ty) {
  // Ignore empty classes in C++.
  if (getLangOpts().CPlusPlus) {
    if (const RecordType *RT = Ty->getAs<RecordType>()) {
      if (cast<CXXRecordDecl>(RT->getDecl())->isEmpty())
        return;
    }
  }

  // Cast the dest ptr to the appropriate i8 pointer type.
  if (DestPtr.getElementType() != Int8Ty)
    DestPtr = Builder.CreateElementBitCast(DestPtr, Int8Ty);

  // Get size and alignment info for this aggregate.
  CharUnits size = getContext().getTypeSizeInChars(Ty);

  llvm::Value *SizeVal;
  const VariableArrayType *vla;

  // Don't bother emitting a zero-byte memset.
  if (size.isZero()) {
    // But note that getTypeInfo returns 0 for a VLA.
    if (const VariableArrayType *vlaType =
          dyn_cast_or_null<VariableArrayType>(
                                          getContext().getAsArrayType(Ty))) {
      QualType eltType;
      llvm::Value *numElts;
      std::tie(numElts, eltType) = getVLASize(vlaType);

      SizeVal = numElts;
      CharUnits eltSize = getContext().getTypeSizeInChars(eltType);
      if (!eltSize.isOne())
        SizeVal = Builder.CreateNUWMul(SizeVal, CGM.getSize(eltSize));
      vla = vlaType;
    } else {
      return;
    }
  } else {
    SizeVal = CGM.getSize(size);
    vla = nullptr;
  }

  // If the type contains a pointer to data member we can't memset it to zero.
  // Instead, create a null constant and copy it to the destination.
  // TODO: there are other patterns besides zero that we can usefully memset,
  // like -1, which happens to be the pattern used by member-pointers.
  if (!CGM.getTypes().isZeroInitializable(Ty)) {
    // For a VLA, emit a single element, then splat that over the VLA.
    if (vla) Ty = getContext().getBaseElementType(vla);

    llvm::Constant *NullConstant = CGM.EmitNullConstant(Ty);

    llvm::GlobalVariable *NullVariable =
      new llvm::GlobalVariable(CGM.getModule(), NullConstant->getType(),
                               /*isConstant=*/true,
                               llvm::GlobalVariable::PrivateLinkage,
                               NullConstant, Twine());
    CharUnits NullAlign = DestPtr.getAlignment();
    NullVariable->setAlignment(NullAlign.getQuantity());
    Address SrcPtr(Builder.CreateBitCast(NullVariable, Builder.getInt8PtrTy()),
                   NullAlign);

    if (vla) return emitNonZeroVLAInit(*this, Ty, DestPtr, SrcPtr, SizeVal);

    // Get and call the appropriate llvm.memcpy overload.
    Builder.CreateMemCpy(DestPtr, SrcPtr, SizeVal, false);
    return;
  }

  // Otherwise, just memset the whole thing to zero.  This is legal
  // because in LLVM, all default initializers (other than the ones we just
  // handled above) are guaranteed to have a bit pattern of all zeros.
  Builder.CreateMemSet(DestPtr, Builder.getInt8(0), SizeVal, false);
}

llvm::BlockAddress *CodeGenFunction::GetAddrOfLabel(const LabelDecl *L) {
  // Make sure that there is a block for the indirect goto.
  if (!IndirectBranch)
    GetIndirectGotoBlock();

  llvm::BasicBlock *BB = getJumpDestForLabel(L).getBlock();

  // Make sure the indirect branch includes all of the address-taken blocks.
  IndirectBranch->addDestination(BB);
  return llvm::BlockAddress::get(CurFn, BB);
}

llvm::BasicBlock *CodeGenFunction::GetIndirectGotoBlock() {
  // If we already made the indirect branch for indirect goto, return its block.
  if (IndirectBranch) return IndirectBranch->getParent();

  CGBuilderTy TmpBuilder(*this, createBasicBlock("indirectgoto"));

  // Create the PHI node that indirect gotos will add entries to.
  llvm::Value *DestVal = TmpBuilder.CreatePHI(Int8PtrTy, 0,
                                              "indirect.goto.dest");

  // Create the indirect branch instruction.
  IndirectBranch = TmpBuilder.CreateIndirectBr(DestVal);
  return IndirectBranch->getParent();
}

/// Computes the length of an array in elements, as well as the base
/// element type and a properly-typed first element pointer.
llvm::Value *CodeGenFunction::emitArrayLength(const ArrayType *origArrayType,
                                              QualType &baseType,
                                              Address &addr) {
  const ArrayType *arrayType = origArrayType;

  // If it's a VLA, we have to load the stored size.  Note that
  // this is the size of the VLA in bytes, not its size in elements.
  llvm::Value *numVLAElements = nullptr;
  if (isa<VariableArrayType>(arrayType)) {
    numVLAElements = getVLASize(cast<VariableArrayType>(arrayType)).first;

    // Walk into all VLAs.  This doesn't require changes to addr,
    // which has type T* where T is the first non-VLA element type.
    do {
      QualType elementType = arrayType->getElementType();
      arrayType = getContext().getAsArrayType(elementType);

      // If we only have VLA components, 'addr' requires no adjustment.
      if (!arrayType) {
        baseType = elementType;
        return numVLAElements;
      }
    } while (isa<VariableArrayType>(arrayType));

    // We get out here only if we find a constant array type
    // inside the VLA.
  }

  // We have some number of constant-length arrays, so addr should
  // have LLVM type [M x [N x [...]]]*.  Build a GEP that walks
  // down to the first element of addr.
  SmallVector<llvm::Value*, 8> gepIndices;

  // GEP down to the array type.
  llvm::ConstantInt *zero = Builder.getInt32(0);
  gepIndices.push_back(zero);

  uint64_t countFromCLAs = 1;
  QualType eltType;

  llvm::ArrayType *llvmArrayType =
    dyn_cast<llvm::ArrayType>(addr.getElementType());
  while (llvmArrayType) {
    assert(isa<ConstantArrayType>(arrayType));
    assert(cast<ConstantArrayType>(arrayType)->getSize().getZExtValue()
             == llvmArrayType->getNumElements());

    gepIndices.push_back(zero);
    countFromCLAs *= llvmArrayType->getNumElements();
    eltType = arrayType->getElementType();

    llvmArrayType =
      dyn_cast<llvm::ArrayType>(llvmArrayType->getElementType());
    arrayType = getContext().getAsArrayType(arrayType->getElementType());
    assert((!llvmArrayType || arrayType) &&
           "LLVM and Clang types are out-of-synch");
  }

  if (arrayType) {
    // From this point onwards, the Clang array type has been emitted
    // as some other type (probably a packed struct). Compute the array
    // size, and just emit the 'begin' expression as a bitcast.
    while (arrayType) {
      countFromCLAs *=
          cast<ConstantArrayType>(arrayType)->getSize().getZExtValue();
      eltType = arrayType->getElementType();
      arrayType = getContext().getAsArrayType(eltType);
    }

    llvm::Type *baseType = ConvertType(eltType);
    addr = Builder.CreateElementBitCast(addr, baseType, "array.begin");
  } else {
    // Create the actual GEP.
    addr = Address(Builder.CreateInBoundsGEP(addr.getPointer(),
                                             gepIndices, "array.begin"),
                   addr.getAlignment());
  }

  baseType = eltType;

  llvm::Value *numElements
    = llvm::ConstantInt::get(SizeTy, countFromCLAs);

  // If we had any VLA dimensions, factor them in.
  if (numVLAElements)
    numElements = Builder.CreateNUWMul(numVLAElements, numElements);

  return numElements;
}

std::pair<llvm::Value*, QualType>
CodeGenFunction::getVLASize(QualType type) {
  const VariableArrayType *vla = getContext().getAsVariableArrayType(type);
  assert(vla && "type was not a variable array type!");
  return getVLASize(vla);
}

std::pair<llvm::Value*, QualType>
CodeGenFunction::getVLASize(const VariableArrayType *type) {
  // The number of elements so far; always size_t.
  llvm::Value *numElements = nullptr;

  QualType elementType;
  do {
    elementType = type->getElementType();
    llvm::Value *vlaSize = VLASizeMap[type->getSizeExpr()];
    assert(vlaSize && "no size for VLA!");
    assert(vlaSize->getType() == SizeTy);

    if (!numElements) {
      numElements = vlaSize;
    } else {
      // It's undefined behavior if this wraps around, so mark it that way.
      // FIXME: Teach -fsanitize=undefined to trap this.
      numElements = Builder.CreateNUWMul(numElements, vlaSize);
    }
  } while ((type = getContext().getAsVariableArrayType(elementType)));

  return std::pair<llvm::Value*,QualType>(numElements, elementType);
}

void CodeGenFunction::EmitVariablyModifiedType(QualType type) {
  assert(type->isVariablyModifiedType() &&
         "Must pass variably modified type to EmitVLASizes!");

  EnsureInsertPoint();

  // We're going to walk down into the type and look for VLA
  // expressions.
  do {
    assert(type->isVariablyModifiedType());

    const Type *ty = type.getTypePtr();
    switch (ty->getTypeClass()) {

#define TYPE(Class, Base)
#define ABSTRACT_TYPE(Class, Base)
#define NON_CANONICAL_TYPE(Class, Base)
#define DEPENDENT_TYPE(Class, Base) case Type::Class:
#define NON_CANONICAL_UNLESS_DEPENDENT_TYPE(Class, Base)
#include "clang/AST/TypeNodes.def"
      llvm_unreachable("unexpected dependent type!");

    // These types are never variably-modified.
    case Type::Builtin:
    case Type::Complex:
    case Type::Vector:
    case Type::ExtVector:
    case Type::Record:
    case Type::Enum:
    case Type::Elaborated:
    case Type::TemplateSpecialization:
    case Type::ObjCObject:
    case Type::ObjCInterface:
    case Type::ObjCObjectPointer:
      llvm_unreachable("type class is never variably-modified!");

    case Type::Adjusted:
      type = cast<AdjustedType>(ty)->getAdjustedType();
      break;

    case Type::Decayed:
      type = cast<DecayedType>(ty)->getPointeeType();
      break;

    case Type::Pointer:
      type = cast<PointerType>(ty)->getPointeeType();
      break;

    case Type::BlockPointer:
      type = cast<BlockPointerType>(ty)->getPointeeType();
      break;

    case Type::LValueReference:
    case Type::RValueReference:
      type = cast<ReferenceType>(ty)->getPointeeType();
      break;

    case Type::MemberPointer:
      type = cast<MemberPointerType>(ty)->getPointeeType();
      break;

    case Type::ConstantArray:
    case Type::IncompleteArray:
      // Losing element qualification here is fine.
      type = cast<ArrayType>(ty)->getElementType();
      break;

    case Type::VariableArray: {
      // Losing element qualification here is fine.
      const VariableArrayType *vat = cast<VariableArrayType>(ty);

      // Unknown size indication requires no size computation.
      // Otherwise, evaluate and record it.
      if (const Expr *size = vat->getSizeExpr()) {
        // It's possible that we might have emitted this already,
        // e.g. with a typedef and a pointer to it.
        llvm::Value *&entry = VLASizeMap[size];
        if (!entry) {
          llvm::Value *Size = EmitScalarExpr(size);

          // C11 6.7.6.2p5:
          //   If the size is an expression that is not an integer constant
          //   expression [...] each time it is evaluated it shall have a value
          //   greater than zero.
          if (SanOpts.has(SanitizerKind::VLABound) &&
              size->getType()->isSignedIntegerType()) {
            SanitizerScope SanScope(this);
            llvm::Value *Zero = llvm::Constant::getNullValue(Size->getType());
            llvm::Constant *StaticArgs[] = {
              EmitCheckSourceLocation(size->getLocStart()),
              EmitCheckTypeDescriptor(size->getType())
            };
            EmitCheck(std::make_pair(Builder.CreateICmpSGT(Size, Zero),
                                     SanitizerKind::VLABound),
                      "vla_bound_not_positive", StaticArgs, Size);
          }

          // Always zexting here would be wrong if it weren't
          // undefined behavior to have a negative bound.
          entry = Builder.CreateIntCast(Size, SizeTy, /*signed*/ false);
        }
      }
      type = vat->getElementType();
      break;
    }

    case Type::FunctionProto:
    case Type::FunctionNoProto:
      type = cast<FunctionType>(ty)->getReturnType();
      break;

    case Type::Paren:
    case Type::TypeOf:
    case Type::UnaryTransform:
    case Type::Attributed:
    case Type::SubstTemplateTypeParm:
    case Type::PackExpansion:
      // Keep walking after single level desugaring.
      type = type.getSingleStepDesugaredType(getContext());
      break;

    case Type::Typedef:
    case Type::Decltype:
    case Type::Auto:
      // Stop walking: nothing to do.
      return;

    case Type::TypeOfExpr:
      // Stop walking: emit typeof expression.
      EmitIgnoredExpr(cast<TypeOfExprType>(ty)->getUnderlyingExpr());
      return;

    case Type::Atomic:
      type = cast<AtomicType>(ty)->getValueType();
      break;
    }
  } while (type->isVariablyModifiedType());
}

Address CodeGenFunction::EmitVAListRef(const Expr* E) {
  if (getContext().getBuiltinVaListType()->isArrayType())
    return EmitPointerWithAlignment(E);
  return EmitLValue(E).getAddress();
}

void CodeGenFunction::EmitDeclRefExprDbgValue(const DeclRefExpr *E,
                                              llvm::Constant *Init) {
  assert (Init && "Invalid DeclRefExpr initializer!");
  if (CGDebugInfo *Dbg = getDebugInfo())
    if (CGM.getCodeGenOpts().getDebugInfo() >= CodeGenOptions::LimitedDebugInfo)
      Dbg->EmitGlobalVariable(E->getDecl(), Init);
}

CodeGenFunction::PeepholeProtection
CodeGenFunction::protectFromPeepholes(RValue rvalue) {
  // At the moment, the only aggressive peephole we do in IR gen
  // is trunc(zext) folding, but if we add more, we can easily
  // extend this protection.

  if (!rvalue.isScalar()) return PeepholeProtection();
  llvm::Value *value = rvalue.getScalarVal();
  if (!isa<llvm::ZExtInst>(value)) return PeepholeProtection();

  // Just make an extra bitcast.
  assert(HaveInsertPoint());
  llvm::Instruction *inst = new llvm::BitCastInst(value, value->getType(), "",
                                                  Builder.GetInsertBlock());

  PeepholeProtection protection;
  protection.Inst = inst;
  return protection;
}

void CodeGenFunction::unprotectFromPeepholes(PeepholeProtection protection) {
  if (!protection.Inst) return;

  // In theory, we could try to duplicate the peepholes now, but whatever.
  protection.Inst->eraseFromParent();
}

llvm::Value *CodeGenFunction::EmitAnnotationCall(llvm::Value *AnnotationFn,
                                                 llvm::Value *AnnotatedVal,
                                                 StringRef AnnotationStr,
                                                 SourceLocation Location) {
  llvm::Value *Args[4] = {
    AnnotatedVal,
    Builder.CreateBitCast(CGM.EmitAnnotationString(AnnotationStr), Int8PtrTy),
    Builder.CreateBitCast(CGM.EmitAnnotationUnit(Location), Int8PtrTy),
    CGM.EmitAnnotationLineNo(Location)
  };
  return Builder.CreateCall(AnnotationFn, Args);
}

void CodeGenFunction::EmitVarAnnotations(const VarDecl *D, llvm::Value *V) {
  assert(D->hasAttr<AnnotateAttr>() && "no annotate attribute");
  // FIXME We create a new bitcast for every annotation because that's what
  // llvm-gcc was doing.
  for (const auto *I : D->specific_attrs<AnnotateAttr>())
    EmitAnnotationCall(CGM.getIntrinsic(llvm::Intrinsic::var_annotation),
                       Builder.CreateBitCast(V, CGM.Int8PtrTy, V->getName()),
                       I->getAnnotation(), D->getLocation());
}

Address CodeGenFunction::EmitFieldAnnotations(const FieldDecl *D,
                                              Address Addr) {
  assert(D->hasAttr<AnnotateAttr>() && "no annotate attribute");
  llvm::Value *V = Addr.getPointer();
  llvm::Type *VTy = V->getType();
  llvm::Value *F = CGM.getIntrinsic(llvm::Intrinsic::ptr_annotation,
                                    CGM.Int8PtrTy);

  for (const auto *I : D->specific_attrs<AnnotateAttr>()) {
    // FIXME Always emit the cast inst so we can differentiate between
    // annotation on the first field of a struct and annotation on the struct
    // itself.
    if (VTy != CGM.Int8PtrTy)
      V = Builder.Insert(new llvm::BitCastInst(V, CGM.Int8PtrTy));
    V = EmitAnnotationCall(F, V, I->getAnnotation(), D->getLocation());
    V = Builder.CreateBitCast(V, VTy);
  }

  return Address(V, Addr.getAlignment());
}

CodeGenFunction::CGCapturedStmtInfo::~CGCapturedStmtInfo() { }

CodeGenFunction::SanitizerScope::SanitizerScope(CodeGenFunction *CGF)
    : CGF(CGF) {
  assert(!CGF->IsSanitizerScope);
  CGF->IsSanitizerScope = true;
}

CodeGenFunction::SanitizerScope::~SanitizerScope() {
  CGF->IsSanitizerScope = false;
}

void CodeGenFunction::InsertHelper(llvm::Instruction *I,
                                   const llvm::Twine &Name,
                                   llvm::BasicBlock *BB,
                                   llvm::BasicBlock::iterator InsertPt) const {
  LoopStack.InsertHelper(I);
  if (IsSanitizerScope)
    CGM.getSanitizerMetadata()->disableSanitizerForInstruction(I);
}

template <bool PreserveNames>
void CGBuilderInserter<PreserveNames>::InsertHelper(
    llvm::Instruction *I, const llvm::Twine &Name, llvm::BasicBlock *BB,
    llvm::BasicBlock::iterator InsertPt) const {
  llvm::IRBuilderDefaultInserter<PreserveNames>::InsertHelper(I, Name, BB,
                                                              InsertPt);
  if (CGF)
    CGF->InsertHelper(I, Name, BB, InsertPt);
}

#ifdef NDEBUG
#define PreserveNames false
#else
#define PreserveNames true
#endif
template void CGBuilderInserter<PreserveNames>::InsertHelper(
    llvm::Instruction *I, const llvm::Twine &Name, llvm::BasicBlock *BB,
    llvm::BasicBlock::iterator InsertPt) const;
#undef PreserveNames<|MERGE_RESOLUTION|>--- conflicted
+++ resolved
@@ -12,13 +12,10 @@
 //===----------------------------------------------------------------------===//
 
 #include "CodeGenFunction.h"
-<<<<<<< HEAD
 #ifdef INTEL_CUSTOMIZATION
 #include "intel/CGCilkPlusRuntime.h"
 #endif  // INTEL_CUSTOMIZATION
-=======
 #include "CGBlocks.h"
->>>>>>> 085b9ff6
 #include "CGCleanup.h"
 #include "CGCUDARuntime.h"
 #include "CGCXXABI.h"
@@ -46,15 +43,11 @@
     : CodeGenTypeCache(cgm), CGM(cgm), Target(cgm.getTarget()),
       Builder(cgm, cgm.getModule().getContext(), llvm::ConstantFolder(),
               CGBuilderInserterTy(this)),
-<<<<<<< HEAD
-      CurFn(nullptr), CapturedStmtInfo(nullptr),
+      CurFn(nullptr), ReturnValue(Address::invalid()),
+      CapturedStmtInfo(nullptr),
 #ifdef INTEL_CUSTOMIZATION
       CurCGCilkImplicitSyncInfo(nullptr),
 #endif  // INTEL_CUSTOMIZATION
-=======
-      CurFn(nullptr), ReturnValue(Address::invalid()),
-      CapturedStmtInfo(nullptr),
->>>>>>> 085b9ff6
       SanOpts(CGM.getLangOpts().Sanitize), IsSanitizerScope(false),
       CurFuncIsThunk(false), AutoreleaseResult(false), SawAsmBlock(false),
       IsOutlinedSEHHelper(false),
