//===------- CGObjCGNU.cpp - Emit LLVM Code from ASTs for a Module --------===//
//
//                     The LLVM Compiler Infrastructure
//
// This file is distributed under the University of Illinois Open Source
// License. See LICENSE.TXT for details.
//
//===----------------------------------------------------------------------===//
//
// This provides Objective-C code generation targeting the GNU runtime.  The
// class in this file generates structures used by the GNU Objective-C runtime
// library.  These structures are defined in objc/objc.h and objc/objc-api.h in
// the GNU runtime distribution.
//
//===----------------------------------------------------------------------===//

#include "CGObjCRuntime.h"
#include "CGCleanup.h"
#include "CodeGenFunction.h"
#include "CodeGenModule.h"
#include "CGCXXABI.h"
#include "clang/CodeGen/ConstantInitBuilder.h"
#include "clang/AST/ASTContext.h"
#include "clang/AST/Decl.h"
#include "clang/AST/DeclObjC.h"
#include "clang/AST/RecordLayout.h"
#include "clang/AST/StmtObjC.h"
#include "clang/Basic/FileManager.h"
#include "clang/Basic/SourceManager.h"
#include "llvm/ADT/SmallVector.h"
#include "llvm/ADT/StringMap.h"
#include "llvm/IR/CallSite.h"
#include "llvm/IR/DataLayout.h"
#include "llvm/IR/Intrinsics.h"
#include "llvm/IR/LLVMContext.h"
#include "llvm/IR/Module.h"
#include "llvm/Support/Compiler.h"
#include "llvm/Support/ConvertUTF.h"
#include <cctype>

using namespace clang;
using namespace CodeGen;

namespace {

std::string SymbolNameForMethod( StringRef ClassName,
     StringRef CategoryName, const Selector MethodName,
    bool isClassMethod) {
  std::string MethodNameColonStripped = MethodName.getAsString();
  std::replace(MethodNameColonStripped.begin(), MethodNameColonStripped.end(),
      ':', '_');
  return (Twine(isClassMethod ? "_c_" : "_i_") + ClassName + "_" +
    CategoryName + "_" + MethodNameColonStripped).str();
}

/// Class that lazily initialises the runtime function.  Avoids inserting the
/// types and the function declaration into a module if they're not used, and
/// avoids constructing the type more than once if it's used more than once.
class LazyRuntimeFunction {
  CodeGenModule *CGM;
  llvm::FunctionType *FTy;
  const char *FunctionName;
  llvm::Constant *Function;

public:
  /// Constructor leaves this class uninitialized, because it is intended to
  /// be used as a field in another class and not all of the types that are
  /// used as arguments will necessarily be available at construction time.
  LazyRuntimeFunction()
      : CGM(nullptr), FunctionName(nullptr), Function(nullptr) {}

  /// Initialises the lazy function with the name, return type, and the types
  /// of the arguments.
  template <typename... Tys>
  void init(CodeGenModule *Mod, const char *name, llvm::Type *RetTy,
            Tys *... Types) {
    CGM = Mod;
    FunctionName = name;
    Function = nullptr;
    if(sizeof...(Tys)) {
      SmallVector<llvm::Type *, 8> ArgTys({Types...});
      FTy = llvm::FunctionType::get(RetTy, ArgTys, false);
    }
    else {
      FTy = llvm::FunctionType::get(RetTy, None, false);
    }
  }

  llvm::FunctionType *getType() { return FTy; }

  /// Overloaded cast operator, allows the class to be implicitly cast to an
  /// LLVM constant.
  operator llvm::Constant *() {
    if (!Function) {
      if (!FunctionName)
        return nullptr;
      Function = CGM->CreateRuntimeFunction(FTy, FunctionName);
    }
    return Function;
  }
  operator llvm::Function *() {
    return cast<llvm::Function>((llvm::Constant *)*this);
  }
};


/// GNU Objective-C runtime code generation.  This class implements the parts of
/// Objective-C support that are specific to the GNU family of runtimes (GCC,
/// GNUstep and ObjFW).
class CGObjCGNU : public CGObjCRuntime {
protected:
  /// The LLVM module into which output is inserted
  llvm::Module &TheModule;
  /// strut objc_super.  Used for sending messages to super.  This structure
  /// contains the receiver (object) and the expected class.
  llvm::StructType *ObjCSuperTy;
  /// struct objc_super*.  The type of the argument to the superclass message
  /// lookup functions.
  llvm::PointerType *PtrToObjCSuperTy;
  /// LLVM type for selectors.  Opaque pointer (i8*) unless a header declaring
  /// SEL is included in a header somewhere, in which case it will be whatever
  /// type is declared in that header, most likely {i8*, i8*}.
  llvm::PointerType *SelectorTy;
  /// LLVM i8 type.  Cached here to avoid repeatedly getting it in all of the
  /// places where it's used
  llvm::IntegerType *Int8Ty;
  /// Pointer to i8 - LLVM type of char*, for all of the places where the
  /// runtime needs to deal with C strings.
  llvm::PointerType *PtrToInt8Ty;
  /// struct objc_protocol type
  llvm::StructType *ProtocolTy;
  /// Protocol * type.
  llvm::PointerType *ProtocolPtrTy;
  /// Instance Method Pointer type.  This is a pointer to a function that takes,
  /// at a minimum, an object and a selector, and is the generic type for
  /// Objective-C methods.  Due to differences between variadic / non-variadic
  /// calling conventions, it must always be cast to the correct type before
  /// actually being used.
  llvm::PointerType *IMPTy;
  /// Type of an untyped Objective-C object.  Clang treats id as a built-in type
  /// when compiling Objective-C code, so this may be an opaque pointer (i8*),
  /// but if the runtime header declaring it is included then it may be a
  /// pointer to a structure.
  llvm::PointerType *IdTy;
  /// Pointer to a pointer to an Objective-C object.  Used in the new ABI
  /// message lookup function and some GC-related functions.
  llvm::PointerType *PtrToIdTy;
  /// The clang type of id.  Used when using the clang CGCall infrastructure to
  /// call Objective-C methods.
  CanQualType ASTIdTy;
  /// LLVM type for C int type.
  llvm::IntegerType *IntTy;
  /// LLVM type for an opaque pointer.  This is identical to PtrToInt8Ty, but is
  /// used in the code to document the difference between i8* meaning a pointer
  /// to a C string and i8* meaning a pointer to some opaque type.
  llvm::PointerType *PtrTy;
  /// LLVM type for C long type.  The runtime uses this in a lot of places where
  /// it should be using intptr_t, but we can't fix this without breaking
  /// compatibility with GCC...
  llvm::IntegerType *LongTy;
  /// LLVM type for C size_t.  Used in various runtime data structures.
  llvm::IntegerType *SizeTy;
  /// LLVM type for C intptr_t.
  llvm::IntegerType *IntPtrTy;
  /// LLVM type for C ptrdiff_t.  Mainly used in property accessor functions.
  llvm::IntegerType *PtrDiffTy;
  /// LLVM type for C int*.  Used for GCC-ABI-compatible non-fragile instance
  /// variables.
  llvm::PointerType *PtrToIntTy;
  /// LLVM type for Objective-C BOOL type.
  llvm::Type *BoolTy;
  /// 32-bit integer type, to save us needing to look it up every time it's used.
  llvm::IntegerType *Int32Ty;
  /// 64-bit integer type, to save us needing to look it up every time it's used.
  llvm::IntegerType *Int64Ty;
  /// The type of struct objc_property.
  llvm::StructType *PropertyMetadataTy;
  /// Metadata kind used to tie method lookups to message sends.  The GNUstep
  /// runtime provides some LLVM passes that can use this to do things like
  /// automatic IMP caching and speculative inlining.
  unsigned msgSendMDKind;
  /// Does the current target use SEH-based exceptions? False implies
  /// Itanium-style DWARF unwinding.
  bool usesSEHExceptions;

  /// Helper to check if we are targeting a specific runtime version or later.
  bool isRuntime(ObjCRuntime::Kind kind, unsigned major, unsigned minor=0) {
    const ObjCRuntime &R = CGM.getLangOpts().ObjCRuntime;
    return (R.getKind() == kind) &&
      (R.getVersion() >= VersionTuple(major, minor));
  }

  std::string SymbolForProtocol(StringRef Name) {
    return (StringRef("._OBJC_PROTOCOL_") + Name).str();
  }

  std::string SymbolForProtocolRef(StringRef Name) {
    return (StringRef("._OBJC_REF_PROTOCOL_") + Name).str();
  }


  /// Helper function that generates a constant string and returns a pointer to
  /// the start of the string.  The result of this function can be used anywhere
  /// where the C code specifies const char*.
  llvm::Constant *MakeConstantString(StringRef Str, const char *Name = "") {
    ConstantAddress Array = CGM.GetAddrOfConstantCString(Str, Name);
    return llvm::ConstantExpr::getGetElementPtr(Array.getElementType(),
                                                Array.getPointer(), Zeros);
  }

  /// Emits a linkonce_odr string, whose name is the prefix followed by the
  /// string value.  This allows the linker to combine the strings between
  /// different modules.  Used for EH typeinfo names, selector strings, and a
  /// few other things.
  llvm::Constant *ExportUniqueString(const std::string &Str,
                                     const std::string &prefix,
                                     bool Private=false) {
    std::string name = prefix + Str;
    auto *ConstStr = TheModule.getGlobalVariable(name);
    if (!ConstStr) {
      llvm::Constant *value = llvm::ConstantDataArray::getString(VMContext,Str);
      auto *GV = new llvm::GlobalVariable(TheModule, value->getType(), true,
              llvm::GlobalValue::LinkOnceODRLinkage, value, name);
      GV->setComdat(TheModule.getOrInsertComdat(name));
      if (Private)
        GV->setVisibility(llvm::GlobalValue::HiddenVisibility);
      ConstStr = GV;
    }
    return llvm::ConstantExpr::getGetElementPtr(ConstStr->getValueType(),
                                                ConstStr, Zeros);
  }

  /// Returns a property name and encoding string.
  llvm::Constant *MakePropertyEncodingString(const ObjCPropertyDecl *PD,
                                             const Decl *Container) {
    assert(!isRuntime(ObjCRuntime::GNUstep, 2));
    if (isRuntime(ObjCRuntime::GNUstep, 1, 6)) {
      std::string NameAndAttributes;
      std::string TypeStr =
        CGM.getContext().getObjCEncodingForPropertyDecl(PD, Container);
      NameAndAttributes += '\0';
      NameAndAttributes += TypeStr.length() + 3;
      NameAndAttributes += TypeStr;
      NameAndAttributes += '\0';
      NameAndAttributes += PD->getNameAsString();
      return MakeConstantString(NameAndAttributes);
    }
    return MakeConstantString(PD->getNameAsString());
  }

  /// Push the property attributes into two structure fields.
  void PushPropertyAttributes(ConstantStructBuilder &Fields,
      const ObjCPropertyDecl *property, bool isSynthesized=true, bool
      isDynamic=true) {
    int attrs = property->getPropertyAttributes();
    // For read-only properties, clear the copy and retain flags
    if (attrs & ObjCPropertyDecl::OBJC_PR_readonly) {
      attrs &= ~ObjCPropertyDecl::OBJC_PR_copy;
      attrs &= ~ObjCPropertyDecl::OBJC_PR_retain;
      attrs &= ~ObjCPropertyDecl::OBJC_PR_weak;
      attrs &= ~ObjCPropertyDecl::OBJC_PR_strong;
    }
    // The first flags field has the same attribute values as clang uses internally
    Fields.addInt(Int8Ty, attrs & 0xff);
    attrs >>= 8;
    attrs <<= 2;
    // For protocol properties, synthesized and dynamic have no meaning, so we
    // reuse these flags to indicate that this is a protocol property (both set
    // has no meaning, as a property can't be both synthesized and dynamic)
    attrs |= isSynthesized ? (1<<0) : 0;
    attrs |= isDynamic ? (1<<1) : 0;
    // The second field is the next four fields left shifted by two, with the
    // low bit set to indicate whether the field is synthesized or dynamic.
    Fields.addInt(Int8Ty, attrs & 0xff);
    // Two padding fields
    Fields.addInt(Int8Ty, 0);
    Fields.addInt(Int8Ty, 0);
  }

  virtual ConstantArrayBuilder PushPropertyListHeader(ConstantStructBuilder &Fields,
      int count) {
      // int count;
      Fields.addInt(IntTy, count);
      // int size; (only in GNUstep v2 ABI.
      if (isRuntime(ObjCRuntime::GNUstep, 2)) {
        llvm::DataLayout td(&TheModule);
        Fields.addInt(IntTy, td.getTypeSizeInBits(PropertyMetadataTy) /
            CGM.getContext().getCharWidth());
      }
      // struct objc_property_list *next;
      Fields.add(NULLPtr);
      // struct objc_property properties[]
      return Fields.beginArray(PropertyMetadataTy);
  }
  virtual void PushProperty(ConstantArrayBuilder &PropertiesArray,
            const ObjCPropertyDecl *property,
            const Decl *OCD,
            bool isSynthesized=true, bool
            isDynamic=true) {
    auto Fields = PropertiesArray.beginStruct(PropertyMetadataTy);
    ASTContext &Context = CGM.getContext();
    Fields.add(MakePropertyEncodingString(property, OCD));
    PushPropertyAttributes(Fields, property, isSynthesized, isDynamic);
    auto addPropertyMethod = [&](const ObjCMethodDecl *accessor) {
      if (accessor) {
        std::string TypeStr = Context.getObjCEncodingForMethodDecl(accessor);
        llvm::Constant *TypeEncoding = MakeConstantString(TypeStr);
        Fields.add(MakeConstantString(accessor->getSelector().getAsString()));
        Fields.add(TypeEncoding);
      } else {
        Fields.add(NULLPtr);
        Fields.add(NULLPtr);
      }
    };
    addPropertyMethod(property->getGetterMethodDecl());
    addPropertyMethod(property->getSetterMethodDecl());
    Fields.finishAndAddTo(PropertiesArray);
  }

  /// Ensures that the value has the required type, by inserting a bitcast if
  /// required.  This function lets us avoid inserting bitcasts that are
  /// redundant.
  llvm::Value* EnforceType(CGBuilderTy &B, llvm::Value *V, llvm::Type *Ty) {
    if (V->getType() == Ty) return V;
    return B.CreateBitCast(V, Ty);
  }
  Address EnforceType(CGBuilderTy &B, Address V, llvm::Type *Ty) {
    if (V.getType() == Ty) return V;
    return B.CreateBitCast(V, Ty);
  }

  // Some zeros used for GEPs in lots of places.
  llvm::Constant *Zeros[2];
  /// Null pointer value.  Mainly used as a terminator in various arrays.
  llvm::Constant *NULLPtr;
  /// LLVM context.
  llvm::LLVMContext &VMContext;

protected:

  /// Placeholder for the class.  Lots of things refer to the class before we've
  /// actually emitted it.  We use this alias as a placeholder, and then replace
  /// it with a pointer to the class structure before finally emitting the
  /// module.
  llvm::GlobalAlias *ClassPtrAlias;
  /// Placeholder for the metaclass.  Lots of things refer to the class before
  /// we've / actually emitted it.  We use this alias as a placeholder, and then
  /// replace / it with a pointer to the metaclass structure before finally
  /// emitting the / module.
  llvm::GlobalAlias *MetaClassPtrAlias;
  /// All of the classes that have been generated for this compilation units.
  std::vector<llvm::Constant*> Classes;
  /// All of the categories that have been generated for this compilation units.
  std::vector<llvm::Constant*> Categories;
  /// All of the Objective-C constant strings that have been generated for this
  /// compilation units.
  std::vector<llvm::Constant*> ConstantStrings;
  /// Map from string values to Objective-C constant strings in the output.
  /// Used to prevent emitting Objective-C strings more than once.  This should
  /// not be required at all - CodeGenModule should manage this list.
  llvm::StringMap<llvm::Constant*> ObjCStrings;
  /// All of the protocols that have been declared.
  llvm::StringMap<llvm::Constant*> ExistingProtocols;
  /// For each variant of a selector, we store the type encoding and a
  /// placeholder value.  For an untyped selector, the type will be the empty
  /// string.  Selector references are all done via the module's selector table,
  /// so we create an alias as a placeholder and then replace it with the real
  /// value later.
  typedef std::pair<std::string, llvm::GlobalAlias*> TypedSelector;
  /// Type of the selector map.  This is roughly equivalent to the structure
  /// used in the GNUstep runtime, which maintains a list of all of the valid
  /// types for a selector in a table.
  typedef llvm::DenseMap<Selector, SmallVector<TypedSelector, 2> >
    SelectorMap;
  /// A map from selectors to selector types.  This allows us to emit all
  /// selectors of the same name and type together.
  SelectorMap SelectorTable;

  /// Selectors related to memory management.  When compiling in GC mode, we
  /// omit these.
  Selector RetainSel, ReleaseSel, AutoreleaseSel;
  /// Runtime functions used for memory management in GC mode.  Note that clang
  /// supports code generation for calling these functions, but neither GNU
  /// runtime actually supports this API properly yet.
  LazyRuntimeFunction IvarAssignFn, StrongCastAssignFn, MemMoveFn, WeakReadFn,
    WeakAssignFn, GlobalAssignFn;

  typedef std::pair<std::string, std::string> ClassAliasPair;
  /// All classes that have aliases set for them.
  std::vector<ClassAliasPair> ClassAliases;

protected:
  /// Function used for throwing Objective-C exceptions.
  LazyRuntimeFunction ExceptionThrowFn;
  /// Function used for rethrowing exceptions, used at the end of \@finally or
  /// \@synchronize blocks.
  LazyRuntimeFunction ExceptionReThrowFn;
  /// Function called when entering a catch function.  This is required for
  /// differentiating Objective-C exceptions and foreign exceptions.
  LazyRuntimeFunction EnterCatchFn;
  /// Function called when exiting from a catch block.  Used to do exception
  /// cleanup.
  LazyRuntimeFunction ExitCatchFn;
  /// Function called when entering an \@synchronize block.  Acquires the lock.
  LazyRuntimeFunction SyncEnterFn;
  /// Function called when exiting an \@synchronize block.  Releases the lock.
  LazyRuntimeFunction SyncExitFn;

private:
  /// Function called if fast enumeration detects that the collection is
  /// modified during the update.
  LazyRuntimeFunction EnumerationMutationFn;
  /// Function for implementing synthesized property getters that return an
  /// object.
  LazyRuntimeFunction GetPropertyFn;
  /// Function for implementing synthesized property setters that return an
  /// object.
  LazyRuntimeFunction SetPropertyFn;
  /// Function used for non-object declared property getters.
  LazyRuntimeFunction GetStructPropertyFn;
  /// Function used for non-object declared property setters.
  LazyRuntimeFunction SetStructPropertyFn;

protected:
  /// The version of the runtime that this class targets.  Must match the
  /// version in the runtime.
  int RuntimeVersion;
  /// The version of the protocol class.  Used to differentiate between ObjC1
  /// and ObjC2 protocols.  Objective-C 1 protocols can not contain optional
  /// components and can not contain declared properties.  We always emit
  /// Objective-C 2 property structures, but we have to pretend that they're
  /// Objective-C 1 property structures when targeting the GCC runtime or it
  /// will abort.
  const int ProtocolVersion;
  /// The version of the class ABI.  This value is used in the class structure
  /// and indicates how various fields should be interpreted.
  const int ClassABIVersion;
  /// Generates an instance variable list structure.  This is a structure
  /// containing a size and an array of structures containing instance variable
  /// metadata.  This is used purely for introspection in the fragile ABI.  In
  /// the non-fragile ABI, it's used for instance variable fixup.
  virtual llvm::Constant *GenerateIvarList(ArrayRef<llvm::Constant *> IvarNames,
                             ArrayRef<llvm::Constant *> IvarTypes,
                             ArrayRef<llvm::Constant *> IvarOffsets,
                             ArrayRef<llvm::Constant *> IvarAlign,
                             ArrayRef<Qualifiers::ObjCLifetime> IvarOwnership);

  /// Generates a method list structure.  This is a structure containing a size
  /// and an array of structures containing method metadata.
  ///
  /// This structure is used by both classes and categories, and contains a next
  /// pointer allowing them to be chained together in a linked list.
  llvm::Constant *GenerateMethodList(StringRef ClassName,
      StringRef CategoryName,
      ArrayRef<const ObjCMethodDecl*> Methods,
      bool isClassMethodList);

  /// Emits an empty protocol.  This is used for \@protocol() where no protocol
  /// is found.  The runtime will (hopefully) fix up the pointer to refer to the
  /// real protocol.
  virtual llvm::Constant *GenerateEmptyProtocol(StringRef ProtocolName);

  /// Generates a list of property metadata structures.  This follows the same
  /// pattern as method and instance variable metadata lists.
  llvm::Constant *GeneratePropertyList(const Decl *Container,
      const ObjCContainerDecl *OCD,
      bool isClassProperty=false,
      bool protocolOptionalProperties=false);

  /// Generates a list of referenced protocols.  Classes, categories, and
  /// protocols all use this structure.
  llvm::Constant *GenerateProtocolList(ArrayRef<std::string> Protocols);

  /// To ensure that all protocols are seen by the runtime, we add a category on
  /// a class defined in the runtime, declaring no methods, but adopting the
  /// protocols.  This is a horribly ugly hack, but it allows us to collect all
  /// of the protocols without changing the ABI.
  void GenerateProtocolHolderCategory();

  /// Generates a class structure.
  llvm::Constant *GenerateClassStructure(
      llvm::Constant *MetaClass,
      llvm::Constant *SuperClass,
      unsigned info,
      const char *Name,
      llvm::Constant *Version,
      llvm::Constant *InstanceSize,
      llvm::Constant *IVars,
      llvm::Constant *Methods,
      llvm::Constant *Protocols,
      llvm::Constant *IvarOffsets,
      llvm::Constant *Properties,
      llvm::Constant *StrongIvarBitmap,
      llvm::Constant *WeakIvarBitmap,
      bool isMeta=false);

  /// Generates a method list.  This is used by protocols to define the required
  /// and optional methods.
  virtual llvm::Constant *GenerateProtocolMethodList(
      ArrayRef<const ObjCMethodDecl*> Methods);
  /// Emits optional and required method lists.
  template<class T>
  void EmitProtocolMethodList(T &&Methods, llvm::Constant *&Required,
      llvm::Constant *&Optional) {
    SmallVector<const ObjCMethodDecl*, 16> RequiredMethods;
    SmallVector<const ObjCMethodDecl*, 16> OptionalMethods;
    for (const auto *I : Methods)
      if (I->isOptional())
        OptionalMethods.push_back(I);
      else
        RequiredMethods.push_back(I);
    Required = GenerateProtocolMethodList(RequiredMethods);
    Optional = GenerateProtocolMethodList(OptionalMethods);
  }

  /// Returns a selector with the specified type encoding.  An empty string is
  /// used to return an untyped selector (with the types field set to NULL).
  virtual llvm::Value *GetTypedSelector(CodeGenFunction &CGF, Selector Sel,
                                        const std::string &TypeEncoding);

  /// Returns the name of ivar offset variables.  In the GNUstep v1 ABI, this
  /// contains the class and ivar names, in the v2 ABI this contains the type
  /// encoding as well.
  virtual std::string GetIVarOffsetVariableName(const ObjCInterfaceDecl *ID,
                                                const ObjCIvarDecl *Ivar) {
    const std::string Name = "__objc_ivar_offset_" + ID->getNameAsString()
      + '.' + Ivar->getNameAsString();
    return Name;
  }
  /// Returns the variable used to store the offset of an instance variable.
  llvm::GlobalVariable *ObjCIvarOffsetVariable(const ObjCInterfaceDecl *ID,
      const ObjCIvarDecl *Ivar);
  /// Emits a reference to a class.  This allows the linker to object if there
  /// is no class of the matching name.
  void EmitClassRef(const std::string &className);

  /// Emits a pointer to the named class
  virtual llvm::Value *GetClassNamed(CodeGenFunction &CGF,
                                     const std::string &Name, bool isWeak);

  /// Looks up the method for sending a message to the specified object.  This
  /// mechanism differs between the GCC and GNU runtimes, so this method must be
  /// overridden in subclasses.
  virtual llvm::Value *LookupIMP(CodeGenFunction &CGF,
                                 llvm::Value *&Receiver,
                                 llvm::Value *cmd,
                                 llvm::MDNode *node,
                                 MessageSendInfo &MSI) = 0;

  /// Looks up the method for sending a message to a superclass.  This
  /// mechanism differs between the GCC and GNU runtimes, so this method must
  /// be overridden in subclasses.
  virtual llvm::Value *LookupIMPSuper(CodeGenFunction &CGF,
                                      Address ObjCSuper,
                                      llvm::Value *cmd,
                                      MessageSendInfo &MSI) = 0;

  /// Libobjc2 uses a bitfield representation where small(ish) bitfields are
  /// stored in a 64-bit value with the low bit set to 1 and the remaining 63
  /// bits set to their values, LSB first, while larger ones are stored in a
  /// structure of this / form:
  ///
  /// struct { int32_t length; int32_t values[length]; };
  ///
  /// The values in the array are stored in host-endian format, with the least
  /// significant bit being assumed to come first in the bitfield.  Therefore,
  /// a bitfield with the 64th bit set will be (int64_t)&{ 2, [0, 1<<31] },
  /// while a bitfield / with the 63rd bit set will be 1<<64.
  llvm::Constant *MakeBitField(ArrayRef<bool> bits);

public:
  CGObjCGNU(CodeGenModule &cgm, unsigned runtimeABIVersion,
      unsigned protocolClassVersion, unsigned classABI=1);

  ConstantAddress GenerateConstantString(const StringLiteral *) override;

  RValue
  GenerateMessageSend(CodeGenFunction &CGF, ReturnValueSlot Return,
                      QualType ResultType, Selector Sel,
                      llvm::Value *Receiver, const CallArgList &CallArgs,
                      const ObjCInterfaceDecl *Class,
                      const ObjCMethodDecl *Method) override;
  RValue
  GenerateMessageSendSuper(CodeGenFunction &CGF, ReturnValueSlot Return,
                           QualType ResultType, Selector Sel,
                           const ObjCInterfaceDecl *Class,
                           bool isCategoryImpl, llvm::Value *Receiver,
                           bool IsClassMessage, const CallArgList &CallArgs,
                           const ObjCMethodDecl *Method) override;
  llvm::Value *GetClass(CodeGenFunction &CGF,
                        const ObjCInterfaceDecl *OID) override;
  llvm::Value *GetSelector(CodeGenFunction &CGF, Selector Sel) override;
  Address GetAddrOfSelector(CodeGenFunction &CGF, Selector Sel) override;
  llvm::Value *GetSelector(CodeGenFunction &CGF,
                           const ObjCMethodDecl *Method) override;
  virtual llvm::Constant *GetConstantSelector(Selector Sel,
                                              const std::string &TypeEncoding) {
    llvm_unreachable("Runtime unable to generate constant selector");
  }
  llvm::Constant *GetConstantSelector(const ObjCMethodDecl *M) {
    return GetConstantSelector(M->getSelector(),
        CGM.getContext().getObjCEncodingForMethodDecl(M));
  }
  llvm::Constant *GetEHType(QualType T) override;

  llvm::Function *GenerateMethod(const ObjCMethodDecl *OMD,
                                 const ObjCContainerDecl *CD) override;
  void GenerateCategory(const ObjCCategoryImplDecl *CMD) override;
  void GenerateClass(const ObjCImplementationDecl *ClassDecl) override;
  void RegisterAlias(const ObjCCompatibleAliasDecl *OAD) override;
  llvm::Value *GenerateProtocolRef(CodeGenFunction &CGF,
                                   const ObjCProtocolDecl *PD) override;
  void GenerateProtocol(const ObjCProtocolDecl *PD) override;
  llvm::Function *ModuleInitFunction() override;
  llvm::Constant *GetPropertyGetFunction() override;
  llvm::Constant *GetPropertySetFunction() override;
  llvm::Constant *GetOptimizedPropertySetFunction(bool atomic,
                                                  bool copy) override;
  llvm::Constant *GetSetStructFunction() override;
  llvm::Constant *GetGetStructFunction() override;
  llvm::Constant *GetCppAtomicObjectGetFunction() override;
  llvm::Constant *GetCppAtomicObjectSetFunction() override;
  llvm::Constant *EnumerationMutationFunction() override;

  void EmitTryStmt(CodeGenFunction &CGF,
                   const ObjCAtTryStmt &S) override;
  void EmitSynchronizedStmt(CodeGenFunction &CGF,
                            const ObjCAtSynchronizedStmt &S) override;
  void EmitThrowStmt(CodeGenFunction &CGF,
                     const ObjCAtThrowStmt &S,
                     bool ClearInsertionPoint=true) override;
  llvm::Value * EmitObjCWeakRead(CodeGenFunction &CGF,
                                 Address AddrWeakObj) override;
  void EmitObjCWeakAssign(CodeGenFunction &CGF,
                          llvm::Value *src, Address dst) override;
  void EmitObjCGlobalAssign(CodeGenFunction &CGF,
                            llvm::Value *src, Address dest,
                            bool threadlocal=false) override;
  void EmitObjCIvarAssign(CodeGenFunction &CGF, llvm::Value *src,
                          Address dest, llvm::Value *ivarOffset) override;
  void EmitObjCStrongCastAssign(CodeGenFunction &CGF,
                                llvm::Value *src, Address dest) override;
  void EmitGCMemmoveCollectable(CodeGenFunction &CGF, Address DestPtr,
                                Address SrcPtr,
                                llvm::Value *Size) override;
  LValue EmitObjCValueForIvar(CodeGenFunction &CGF, QualType ObjectTy,
                              llvm::Value *BaseValue, const ObjCIvarDecl *Ivar,
                              unsigned CVRQualifiers) override;
  llvm::Value *EmitIvarOffset(CodeGenFunction &CGF,
                              const ObjCInterfaceDecl *Interface,
                              const ObjCIvarDecl *Ivar) override;
  llvm::Value *EmitNSAutoreleasePoolClassRef(CodeGenFunction &CGF) override;
  llvm::Constant *BuildGCBlockLayout(CodeGenModule &CGM,
                                     const CGBlockInfo &blockInfo) override {
    return NULLPtr;
  }
  llvm::Constant *BuildRCBlockLayout(CodeGenModule &CGM,
                                     const CGBlockInfo &blockInfo) override {
    return NULLPtr;
  }

  llvm::Constant *BuildByrefLayout(CodeGenModule &CGM, QualType T) override {
    return NULLPtr;
  }
};

/// Class representing the legacy GCC Objective-C ABI.  This is the default when
/// -fobjc-nonfragile-abi is not specified.
///
/// The GCC ABI target actually generates code that is approximately compatible
/// with the new GNUstep runtime ABI, but refrains from using any features that
/// would not work with the GCC runtime.  For example, clang always generates
/// the extended form of the class structure, and the extra fields are simply
/// ignored by GCC libobjc.
class CGObjCGCC : public CGObjCGNU {
  /// The GCC ABI message lookup function.  Returns an IMP pointing to the
  /// method implementation for this message.
  LazyRuntimeFunction MsgLookupFn;
  /// The GCC ABI superclass message lookup function.  Takes a pointer to a
  /// structure describing the receiver and the class, and a selector as
  /// arguments.  Returns the IMP for the corresponding method.
  LazyRuntimeFunction MsgLookupSuperFn;

protected:
  llvm::Value *LookupIMP(CodeGenFunction &CGF, llvm::Value *&Receiver,
                         llvm::Value *cmd, llvm::MDNode *node,
                         MessageSendInfo &MSI) override {
    CGBuilderTy &Builder = CGF.Builder;
    llvm::Value *args[] = {
            EnforceType(Builder, Receiver, IdTy),
            EnforceType(Builder, cmd, SelectorTy) };
    llvm::CallSite imp = CGF.EmitRuntimeCallOrInvoke(MsgLookupFn, args);
    imp->setMetadata(msgSendMDKind, node);
    return imp.getInstruction();
  }

  llvm::Value *LookupIMPSuper(CodeGenFunction &CGF, Address ObjCSuper,
                              llvm::Value *cmd, MessageSendInfo &MSI) override {
    CGBuilderTy &Builder = CGF.Builder;
    llvm::Value *lookupArgs[] = {EnforceType(Builder, ObjCSuper,
        PtrToObjCSuperTy).getPointer(), cmd};
    return CGF.EmitNounwindRuntimeCall(MsgLookupSuperFn, lookupArgs);
  }

public:
  CGObjCGCC(CodeGenModule &Mod) : CGObjCGNU(Mod, 8, 2) {
    // IMP objc_msg_lookup(id, SEL);
    MsgLookupFn.init(&CGM, "objc_msg_lookup", IMPTy, IdTy, SelectorTy);
    // IMP objc_msg_lookup_super(struct objc_super*, SEL);
    MsgLookupSuperFn.init(&CGM, "objc_msg_lookup_super", IMPTy,
                          PtrToObjCSuperTy, SelectorTy);
  }
};

/// Class used when targeting the new GNUstep runtime ABI.
class CGObjCGNUstep : public CGObjCGNU {
    /// The slot lookup function.  Returns a pointer to a cacheable structure
    /// that contains (among other things) the IMP.
    LazyRuntimeFunction SlotLookupFn;
    /// The GNUstep ABI superclass message lookup function.  Takes a pointer to
    /// a structure describing the receiver and the class, and a selector as
    /// arguments.  Returns the slot for the corresponding method.  Superclass
    /// message lookup rarely changes, so this is a good caching opportunity.
    LazyRuntimeFunction SlotLookupSuperFn;
    /// Specialised function for setting atomic retain properties
    LazyRuntimeFunction SetPropertyAtomic;
    /// Specialised function for setting atomic copy properties
    LazyRuntimeFunction SetPropertyAtomicCopy;
    /// Specialised function for setting nonatomic retain properties
    LazyRuntimeFunction SetPropertyNonAtomic;
    /// Specialised function for setting nonatomic copy properties
    LazyRuntimeFunction SetPropertyNonAtomicCopy;
    /// Function to perform atomic copies of C++ objects with nontrivial copy
    /// constructors from Objective-C ivars.
    LazyRuntimeFunction CxxAtomicObjectGetFn;
    /// Function to perform atomic copies of C++ objects with nontrivial copy
    /// constructors to Objective-C ivars.
    LazyRuntimeFunction CxxAtomicObjectSetFn;
    /// Type of an slot structure pointer.  This is returned by the various
    /// lookup functions.
    llvm::Type *SlotTy;

  public:
    llvm::Constant *GetEHType(QualType T) override;

  protected:
    llvm::Value *LookupIMP(CodeGenFunction &CGF, llvm::Value *&Receiver,
                           llvm::Value *cmd, llvm::MDNode *node,
                           MessageSendInfo &MSI) override {
      CGBuilderTy &Builder = CGF.Builder;
      llvm::Function *LookupFn = SlotLookupFn;

      // Store the receiver on the stack so that we can reload it later
      Address ReceiverPtr =
        CGF.CreateTempAlloca(Receiver->getType(), CGF.getPointerAlign());
      Builder.CreateStore(Receiver, ReceiverPtr);

      llvm::Value *self;

      if (isa<ObjCMethodDecl>(CGF.CurCodeDecl)) {
        self = CGF.LoadObjCSelf();
      } else {
        self = llvm::ConstantPointerNull::get(IdTy);
      }

      // The lookup function is guaranteed not to capture the receiver pointer.
      LookupFn->addParamAttr(0, llvm::Attribute::NoCapture);

      llvm::Value *args[] = {
              EnforceType(Builder, ReceiverPtr.getPointer(), PtrToIdTy),
              EnforceType(Builder, cmd, SelectorTy),
              EnforceType(Builder, self, IdTy) };
      llvm::CallSite slot = CGF.EmitRuntimeCallOrInvoke(LookupFn, args);
      slot.setOnlyReadsMemory();
      slot->setMetadata(msgSendMDKind, node);

      // Load the imp from the slot
      llvm::Value *imp = Builder.CreateAlignedLoad(
          Builder.CreateStructGEP(nullptr, slot.getInstruction(), 4),
          CGF.getPointerAlign());

      // The lookup function may have changed the receiver, so make sure we use
      // the new one.
      Receiver = Builder.CreateLoad(ReceiverPtr, true);
      return imp;
    }

    llvm::Value *LookupIMPSuper(CodeGenFunction &CGF, Address ObjCSuper,
                                llvm::Value *cmd,
                                MessageSendInfo &MSI) override {
      CGBuilderTy &Builder = CGF.Builder;
      llvm::Value *lookupArgs[] = {ObjCSuper.getPointer(), cmd};

      llvm::CallInst *slot =
        CGF.EmitNounwindRuntimeCall(SlotLookupSuperFn, lookupArgs);
      slot->setOnlyReadsMemory();

      return Builder.CreateAlignedLoad(Builder.CreateStructGEP(nullptr, slot, 4),
                                       CGF.getPointerAlign());
    }

  public:
    CGObjCGNUstep(CodeGenModule &Mod) : CGObjCGNUstep(Mod, 9, 3, 1) {}
    CGObjCGNUstep(CodeGenModule &Mod, unsigned ABI, unsigned ProtocolABI,
        unsigned ClassABI) :
      CGObjCGNU(Mod, ABI, ProtocolABI, ClassABI) {
      const ObjCRuntime &R = CGM.getLangOpts().ObjCRuntime;

      llvm::StructType *SlotStructTy =
          llvm::StructType::get(PtrTy, PtrTy, PtrTy, IntTy, IMPTy);
      SlotTy = llvm::PointerType::getUnqual(SlotStructTy);
      // Slot_t objc_msg_lookup_sender(id *receiver, SEL selector, id sender);
      SlotLookupFn.init(&CGM, "objc_msg_lookup_sender", SlotTy, PtrToIdTy,
                        SelectorTy, IdTy);
      // Slot_t objc_slot_lookup_super(struct objc_super*, SEL);
      SlotLookupSuperFn.init(&CGM, "objc_slot_lookup_super", SlotTy,
                             PtrToObjCSuperTy, SelectorTy);
      // If we're in ObjC++ mode, then we want to make 
      if (usesSEHExceptions) {
          llvm::Type *VoidTy = llvm::Type::getVoidTy(VMContext);
          // void objc_exception_rethrow(void)
          ExceptionReThrowFn.init(&CGM, "objc_exception_rethrow", VoidTy);
      } else if (CGM.getLangOpts().CPlusPlus) {
        llvm::Type *VoidTy = llvm::Type::getVoidTy(VMContext);
        // void *__cxa_begin_catch(void *e)
        EnterCatchFn.init(&CGM, "__cxa_begin_catch", PtrTy, PtrTy);
        // void __cxa_end_catch(void)
        ExitCatchFn.init(&CGM, "__cxa_end_catch", VoidTy);
        // void _Unwind_Resume_or_Rethrow(void*)
        ExceptionReThrowFn.init(&CGM, "_Unwind_Resume_or_Rethrow", VoidTy,
                                PtrTy);
      } else if (R.getVersion() >= VersionTuple(1, 7)) {
        llvm::Type *VoidTy = llvm::Type::getVoidTy(VMContext);
        // id objc_begin_catch(void *e)
        EnterCatchFn.init(&CGM, "objc_begin_catch", IdTy, PtrTy);
        // void objc_end_catch(void)
        ExitCatchFn.init(&CGM, "objc_end_catch", VoidTy);
        // void _Unwind_Resume_or_Rethrow(void*)
        ExceptionReThrowFn.init(&CGM, "objc_exception_rethrow", VoidTy, PtrTy);
      }
      llvm::Type *VoidTy = llvm::Type::getVoidTy(VMContext);
      SetPropertyAtomic.init(&CGM, "objc_setProperty_atomic", VoidTy, IdTy,
                             SelectorTy, IdTy, PtrDiffTy);
      SetPropertyAtomicCopy.init(&CGM, "objc_setProperty_atomic_copy", VoidTy,
                                 IdTy, SelectorTy, IdTy, PtrDiffTy);
      SetPropertyNonAtomic.init(&CGM, "objc_setProperty_nonatomic", VoidTy,
                                IdTy, SelectorTy, IdTy, PtrDiffTy);
      SetPropertyNonAtomicCopy.init(&CGM, "objc_setProperty_nonatomic_copy",
                                    VoidTy, IdTy, SelectorTy, IdTy, PtrDiffTy);
      // void objc_setCppObjectAtomic(void *dest, const void *src, void
      // *helper);
      CxxAtomicObjectSetFn.init(&CGM, "objc_setCppObjectAtomic", VoidTy, PtrTy,
                                PtrTy, PtrTy);
      // void objc_getCppObjectAtomic(void *dest, const void *src, void
      // *helper);
      CxxAtomicObjectGetFn.init(&CGM, "objc_getCppObjectAtomic", VoidTy, PtrTy,
                                PtrTy, PtrTy);
    }

    llvm::Constant *GetCppAtomicObjectGetFunction() override {
      // The optimised functions were added in version 1.7 of the GNUstep
      // runtime.
      assert (CGM.getLangOpts().ObjCRuntime.getVersion() >=
          VersionTuple(1, 7));
      return CxxAtomicObjectGetFn;
    }

    llvm::Constant *GetCppAtomicObjectSetFunction() override {
      // The optimised functions were added in version 1.7 of the GNUstep
      // runtime.
      assert (CGM.getLangOpts().ObjCRuntime.getVersion() >=
          VersionTuple(1, 7));
      return CxxAtomicObjectSetFn;
    }

    llvm::Constant *GetOptimizedPropertySetFunction(bool atomic,
                                                    bool copy) override {
      // The optimised property functions omit the GC check, and so are not
      // safe to use in GC mode.  The standard functions are fast in GC mode,
      // so there is less advantage in using them.
      assert ((CGM.getLangOpts().getGC() == LangOptions::NonGC));
      // The optimised functions were added in version 1.7 of the GNUstep
      // runtime.
      assert (CGM.getLangOpts().ObjCRuntime.getVersion() >=
          VersionTuple(1, 7));

      if (atomic) {
        if (copy) return SetPropertyAtomicCopy;
        return SetPropertyAtomic;
      }

      return copy ? SetPropertyNonAtomicCopy : SetPropertyNonAtomic;
    }
};

/// GNUstep Objective-C ABI version 2 implementation.
/// This is the ABI that provides a clean break with the legacy GCC ABI and
/// cleans up a number of things that were added to work around 1980s linkers.
class CGObjCGNUstep2 : public CGObjCGNUstep {
  enum SectionKind
  {
    SelectorSection = 0,
    ClassSection,
    ClassReferenceSection,
    CategorySection,
    ProtocolSection,
    ProtocolReferenceSection,
    ClassAliasSection,
    ConstantStringSection
  };
  static const char *const SectionsBaseNames[8];
  template<SectionKind K>
  std::string sectionName() {
    std::string name(SectionsBaseNames[K]);
    if (CGM.getTriple().isOSBinFormatCOFF())
      name += "$m";
    return name;
  }
  /// The GCC ABI superclass message lookup function.  Takes a pointer to a
  /// structure describing the receiver and the class, and a selector as
  /// arguments.  Returns the IMP for the corresponding method.
  LazyRuntimeFunction MsgLookupSuperFn;
  /// A flag indicating if we've emitted at least one protocol.
  /// If we haven't, then we need to emit an empty protocol, to ensure that the
  /// __start__objc_protocols and __stop__objc_protocols sections exist.
  bool EmittedProtocol = false;
  /// A flag indicating if we've emitted at least one protocol reference.
  /// If we haven't, then we need to emit an empty protocol, to ensure that the
  /// __start__objc_protocol_refs and __stop__objc_protocol_refs sections
  /// exist.
  bool EmittedProtocolRef = false;
  /// A flag indicating if we've emitted at least one class.
  /// If we haven't, then we need to emit an empty protocol, to ensure that the
  /// __start__objc_classes and __stop__objc_classes sections / exist.
  bool EmittedClass = false;
  /// Generate the name of a symbol for a reference to a class.  Accesses to
  /// classes should be indirected via this.
  std::string SymbolForClassRef(StringRef Name, bool isWeak) {
    if (isWeak)
      return (StringRef("._OBJC_WEAK_REF_CLASS_") + Name).str();
    else
      return (StringRef("._OBJC_REF_CLASS_") + Name).str();
  }
  /// Generate the name of a class symbol.
  std::string SymbolForClass(StringRef Name) {
    return (StringRef("._OBJC_CLASS_") + Name).str();
  }
  void CallRuntimeFunction(CGBuilderTy &B, StringRef FunctionName,
      ArrayRef<llvm::Value*> Args) {
    SmallVector<llvm::Type *,8> Types;
    for (auto *Arg : Args)
      Types.push_back(Arg->getType());
    llvm::FunctionType *FT = llvm::FunctionType::get(B.getVoidTy(), Types,
        false);
    llvm::Value *Fn = CGM.CreateRuntimeFunction(FT, FunctionName);
    B.CreateCall(Fn, Args);
  }

  ConstantAddress GenerateConstantString(const StringLiteral *SL) override {

    auto Str = SL->getString();
    CharUnits Align = CGM.getPointerAlign();

    // Look for an existing one
    llvm::StringMap<llvm::Constant*>::iterator old = ObjCStrings.find(Str);
    if (old != ObjCStrings.end())
      return ConstantAddress(old->getValue(), Align);

    bool isNonASCII = SL->containsNonAscii();

    auto LiteralLength = SL->getLength();

    if ((CGM.getTarget().getPointerWidth(0) == 64) &&
        (LiteralLength < 9) && !isNonASCII) {
      // Tiny strings are only used on 64-bit platforms.  They store 8 7-bit
      // ASCII characters in the high 56 bits, followed by a 4-bit length and a
      // 3-bit tag (which is always 4).
      uint64_t str = 0;
      // Fill in the characters
      for (unsigned i=0 ; i<LiteralLength ; i++)
        str |= ((uint64_t)SL->getCodeUnit(i)) << ((64 - 4 - 3) - (i*7));
      // Fill in the length
      str |= LiteralLength << 3;
      // Set the tag
      str |= 4;
      auto *ObjCStr = llvm::ConstantExpr::getIntToPtr(
          llvm::ConstantInt::get(Int64Ty, str), IdTy);
      ObjCStrings[Str] = ObjCStr;
      return ConstantAddress(ObjCStr, Align);
    }

    StringRef StringClass = CGM.getLangOpts().ObjCConstantStringClass;

    if (StringClass.empty()) StringClass = "NSConstantString";

    std::string Sym = SymbolForClass(StringClass);

    llvm::Constant *isa = TheModule.getNamedGlobal(Sym);

    if (!isa)
      isa = new llvm::GlobalVariable(TheModule, IdTy, /* isConstant */false,
              llvm::GlobalValue::ExternalLinkage, nullptr, Sym);
    else if (isa->getType() != PtrToIdTy)
      isa = llvm::ConstantExpr::getBitCast(isa, PtrToIdTy);

    //  struct
    //  {
    //    Class isa;
    //    uint32_t flags;
    //    uint32_t length; // Number of codepoints
    //    uint32_t size; // Number of bytes
    //    uint32_t hash;
    //    const char *data;
    //  };

    ConstantInitBuilder Builder(CGM);
    auto Fields = Builder.beginStruct();
    Fields.add(isa);
    // For now, all non-ASCII strings are represented as UTF-16.  As such, the
    // number of bytes is simply double the number of UTF-16 codepoints.  In
    // ASCII strings, the number of bytes is equal to the number of non-ASCII
    // codepoints.
    if (isNonASCII) {
      unsigned NumU8CodeUnits = Str.size();
      // A UTF-16 representation of a unicode string contains at most the same
      // number of code units as a UTF-8 representation.  Allocate that much
      // space, plus one for the final null character.
      SmallVector<llvm::UTF16, 128> ToBuf(NumU8CodeUnits + 1);
      const llvm::UTF8 *FromPtr = (const llvm::UTF8 *)Str.data();
      llvm::UTF16 *ToPtr = &ToBuf[0];
      (void)llvm::ConvertUTF8toUTF16(&FromPtr, FromPtr + NumU8CodeUnits,
          &ToPtr, ToPtr + NumU8CodeUnits, llvm::strictConversion);
      uint32_t StringLength = ToPtr - &ToBuf[0];
      // Add null terminator
      *ToPtr = 0;
      // Flags: 2 indicates UTF-16 encoding
      Fields.addInt(Int32Ty, 2);
      // Number of UTF-16 codepoints
      Fields.addInt(Int32Ty, StringLength);
      // Number of bytes
      Fields.addInt(Int32Ty, StringLength * 2);
      // Hash.  Not currently initialised by the compiler.
      Fields.addInt(Int32Ty, 0);
      // pointer to the data string.
      auto Arr = llvm::makeArrayRef(&ToBuf[0], ToPtr+1);
      auto *C = llvm::ConstantDataArray::get(VMContext, Arr);
      auto *Buffer = new llvm::GlobalVariable(TheModule, C->getType(),
          /*isConstant=*/true, llvm::GlobalValue::PrivateLinkage, C, ".str");
      Buffer->setUnnamedAddr(llvm::GlobalValue::UnnamedAddr::Global);
      Fields.add(Buffer);
    } else {
      // Flags: 0 indicates ASCII encoding
      Fields.addInt(Int32Ty, 0);
      // Number of UTF-16 codepoints, each ASCII byte is a UTF-16 codepoint
      Fields.addInt(Int32Ty, Str.size());
      // Number of bytes
      Fields.addInt(Int32Ty, Str.size());
      // Hash.  Not currently initialised by the compiler.
      Fields.addInt(Int32Ty, 0);
      // Data pointer
      Fields.add(MakeConstantString(Str));
    }
    std::string StringName;
    bool isNamed = !isNonASCII;
    if (isNamed) {
      StringName = ".objc_str_";
      for (int i=0,e=Str.size() ; i<e ; ++i) {
        unsigned char c = Str[i];
        if (isalnum(c))
          StringName += c;
        else if (c == ' ')
          StringName += '_';
        else {
          isNamed = false;
          break;
        }
      }
    }
    auto *ObjCStrGV =
      Fields.finishAndCreateGlobal(
          isNamed ? StringRef(StringName) : ".objc_string",
          Align, false, isNamed ? llvm::GlobalValue::LinkOnceODRLinkage
                                : llvm::GlobalValue::PrivateLinkage);
    ObjCStrGV->setSection(sectionName<ConstantStringSection>());
    if (isNamed) {
      ObjCStrGV->setComdat(TheModule.getOrInsertComdat(StringName));
      ObjCStrGV->setVisibility(llvm::GlobalValue::HiddenVisibility);
    }
    llvm::Constant *ObjCStr = llvm::ConstantExpr::getBitCast(ObjCStrGV, IdTy);
    ObjCStrings[Str] = ObjCStr;
    ConstantStrings.push_back(ObjCStr);
    return ConstantAddress(ObjCStr, Align);
  }

  void PushProperty(ConstantArrayBuilder &PropertiesArray,
            const ObjCPropertyDecl *property,
            const Decl *OCD,
            bool isSynthesized=true, bool
            isDynamic=true) override {
    // struct objc_property
    // {
    //   const char *name;
    //   const char *attributes;
    //   const char *type;
    //   SEL getter;
    //   SEL setter;
    // };
    auto Fields = PropertiesArray.beginStruct(PropertyMetadataTy);
    ASTContext &Context = CGM.getContext();
    Fields.add(MakeConstantString(property->getNameAsString()));
    std::string TypeStr =
      CGM.getContext().getObjCEncodingForPropertyDecl(property, OCD);
    Fields.add(MakeConstantString(TypeStr));
    std::string typeStr;
    Context.getObjCEncodingForType(property->getType(), typeStr);
    Fields.add(MakeConstantString(typeStr));
    auto addPropertyMethod = [&](const ObjCMethodDecl *accessor) {
      if (accessor) {
        std::string TypeStr = Context.getObjCEncodingForMethodDecl(accessor);
        Fields.add(GetConstantSelector(accessor->getSelector(), TypeStr));
      } else {
        Fields.add(NULLPtr);
      }
    };
    addPropertyMethod(property->getGetterMethodDecl());
    addPropertyMethod(property->getSetterMethodDecl());
    Fields.finishAndAddTo(PropertiesArray);
  }

  llvm::Constant *
  GenerateProtocolMethodList(ArrayRef<const ObjCMethodDecl*> Methods) override {
    // struct objc_protocol_method_description
    // {
    //   SEL selector;
    //   const char *types;
    // };
    llvm::StructType *ObjCMethodDescTy =
      llvm::StructType::get(CGM.getLLVMContext(),
          { PtrToInt8Ty, PtrToInt8Ty });
    ASTContext &Context = CGM.getContext();
    ConstantInitBuilder Builder(CGM);
    // struct objc_protocol_method_description_list
    // {
    //   int count;
    //   int size;
    //   struct objc_protocol_method_description methods[];
    // };
    auto MethodList = Builder.beginStruct();
    // int count;
    MethodList.addInt(IntTy, Methods.size());
    // int size; // sizeof(struct objc_method_description)
    llvm::DataLayout td(&TheModule);
    MethodList.addInt(IntTy, td.getTypeSizeInBits(ObjCMethodDescTy) /
        CGM.getContext().getCharWidth());
    // struct objc_method_description[]
    auto MethodArray = MethodList.beginArray(ObjCMethodDescTy);
    for (auto *M : Methods) {
      auto Method = MethodArray.beginStruct(ObjCMethodDescTy);
      Method.add(CGObjCGNU::GetConstantSelector(M));
      Method.add(GetTypeString(Context.getObjCEncodingForMethodDecl(M, true)));
      Method.finishAndAddTo(MethodArray);
    }
    MethodArray.finishAndAddTo(MethodList);
    return MethodList.finishAndCreateGlobal(".objc_protocol_method_list",
                                            CGM.getPointerAlign());
  }

  llvm::Value *LookupIMPSuper(CodeGenFunction &CGF, Address ObjCSuper,
                              llvm::Value *cmd, MessageSendInfo &MSI) override {
    // Don't access the slot unless we're trying to cache the result.
    CGBuilderTy &Builder = CGF.Builder;
    llvm::Value *lookupArgs[] = {CGObjCGNU::EnforceType(Builder, ObjCSuper,
        PtrToObjCSuperTy).getPointer(), cmd};
    return CGF.EmitNounwindRuntimeCall(MsgLookupSuperFn, lookupArgs);
  }

  llvm::GlobalVariable *GetClassVar(StringRef Name, bool isWeak=false) {
    std::string SymbolName = SymbolForClassRef(Name, isWeak);
    auto *ClassSymbol = TheModule.getNamedGlobal(SymbolName);
    if (ClassSymbol)
      return ClassSymbol;
    ClassSymbol = new llvm::GlobalVariable(TheModule,
        IdTy, false, llvm::GlobalValue::ExternalLinkage,
        nullptr, SymbolName);
    // If this is a weak symbol, then we are creating a valid definition for
    // the symbol, pointing to a weak definition of the real class pointer.  If
    // this is not a weak reference, then we are expecting another compilation
    // unit to provide the real indirection symbol.
    if (isWeak)
      ClassSymbol->setInitializer(new llvm::GlobalVariable(TheModule,
          Int8Ty, false, llvm::GlobalValue::ExternalWeakLinkage,
          nullptr, SymbolForClass(Name)));
    assert(ClassSymbol->getName() == SymbolName);
    return ClassSymbol;
  }
  llvm::Value *GetClassNamed(CodeGenFunction &CGF,
                             const std::string &Name,
                             bool isWeak) override {
    return CGF.Builder.CreateLoad(Address(GetClassVar(Name, isWeak),
          CGM.getPointerAlign()));
  }
  int32_t FlagsForOwnership(Qualifiers::ObjCLifetime Ownership) {
    // typedef enum {
    //   ownership_invalid = 0,
    //   ownership_strong  = 1,
    //   ownership_weak    = 2,
    //   ownership_unsafe  = 3
    // } ivar_ownership;
    int Flag;
    switch (Ownership) {
      case Qualifiers::OCL_Strong:
          Flag = 1;
          break;
      case Qualifiers::OCL_Weak:
          Flag = 2;
          break;
      case Qualifiers::OCL_ExplicitNone:
          Flag = 3;
          break;
      case Qualifiers::OCL_None:
      case Qualifiers::OCL_Autoreleasing:
        assert(Ownership != Qualifiers::OCL_Autoreleasing);
        Flag = 0;
    }
    return Flag;
  }
  llvm::Constant *GenerateIvarList(ArrayRef<llvm::Constant *> IvarNames,
                   ArrayRef<llvm::Constant *> IvarTypes,
                   ArrayRef<llvm::Constant *> IvarOffsets,
                   ArrayRef<llvm::Constant *> IvarAlign,
                   ArrayRef<Qualifiers::ObjCLifetime> IvarOwnership) override {
    llvm_unreachable("Method should not be called!");
  }

  llvm::Constant *GenerateEmptyProtocol(StringRef ProtocolName) override {
    std::string Name = SymbolForProtocol(ProtocolName);
    auto *GV = TheModule.getGlobalVariable(Name);
    if (!GV) {
      // Emit a placeholder symbol.
      GV = new llvm::GlobalVariable(TheModule, ProtocolTy, false,
          llvm::GlobalValue::ExternalLinkage, nullptr, Name);
      GV->setAlignment(CGM.getPointerAlign().getQuantity());
    }
    return llvm::ConstantExpr::getBitCast(GV, ProtocolPtrTy);
  }

  /// Existing protocol references.
  llvm::StringMap<llvm::Constant*> ExistingProtocolRefs;

  llvm::Value *GenerateProtocolRef(CodeGenFunction &CGF,
                                   const ObjCProtocolDecl *PD) override {
    auto Name = PD->getNameAsString();
    auto *&Ref = ExistingProtocolRefs[Name];
    if (!Ref) {
      auto *&Protocol = ExistingProtocols[Name];
      if (!Protocol)
        Protocol = GenerateProtocolRef(PD);
      std::string RefName = SymbolForProtocolRef(Name);
      assert(!TheModule.getGlobalVariable(RefName));
      // Emit a reference symbol.
      auto GV = new llvm::GlobalVariable(TheModule, ProtocolPtrTy,
          false, llvm::GlobalValue::LinkOnceODRLinkage,
          llvm::ConstantExpr::getBitCast(Protocol, ProtocolPtrTy), RefName);
      GV->setComdat(TheModule.getOrInsertComdat(RefName));
      GV->setSection(sectionName<ProtocolReferenceSection>());
      GV->setAlignment(CGM.getPointerAlign().getQuantity());
      Ref = GV;
    }
    EmittedProtocolRef = true;
    return CGF.Builder.CreateAlignedLoad(Ref, CGM.getPointerAlign());
  }

  llvm::Constant *GenerateProtocolList(ArrayRef<llvm::Constant*> Protocols) {
    llvm::ArrayType *ProtocolArrayTy = llvm::ArrayType::get(ProtocolPtrTy,
        Protocols.size());
    llvm::Constant * ProtocolArray = llvm::ConstantArray::get(ProtocolArrayTy,
        Protocols);
    ConstantInitBuilder builder(CGM);
    auto ProtocolBuilder = builder.beginStruct();
    ProtocolBuilder.addNullPointer(PtrTy);
    ProtocolBuilder.addInt(SizeTy, Protocols.size());
    ProtocolBuilder.add(ProtocolArray);
    return ProtocolBuilder.finishAndCreateGlobal(".objc_protocol_list",
        CGM.getPointerAlign(), false, llvm::GlobalValue::InternalLinkage);
  }

  void GenerateProtocol(const ObjCProtocolDecl *PD) override {
    // Do nothing - we only emit referenced protocols.
  }
  llvm::Constant *GenerateProtocolRef(const ObjCProtocolDecl *PD) {
    std::string ProtocolName = PD->getNameAsString();
    auto *&Protocol = ExistingProtocols[ProtocolName];
    if (Protocol)
      return Protocol;

    EmittedProtocol = true;

    auto SymName = SymbolForProtocol(ProtocolName);
    auto *OldGV = TheModule.getGlobalVariable(SymName);

    // Use the protocol definition, if there is one.
    if (const ObjCProtocolDecl *Def = PD->getDefinition())
      PD = Def;
    else {
      // If there is no definition, then create an external linkage symbol and
      // hope that someone else fills it in for us (and fail to link if they
      // don't).
      assert(!OldGV);
      Protocol = new llvm::GlobalVariable(TheModule, ProtocolTy,
        /*isConstant*/false,
        llvm::GlobalValue::ExternalLinkage, nullptr, SymName);
      return Protocol;
    }

    SmallVector<llvm::Constant*, 16> Protocols;
    for (const auto *PI : PD->protocols())
      Protocols.push_back(
          llvm::ConstantExpr::getBitCast(GenerateProtocolRef(PI),
            ProtocolPtrTy));
    llvm::Constant *ProtocolList = GenerateProtocolList(Protocols);

    // Collect information about methods
    llvm::Constant *InstanceMethodList, *OptionalInstanceMethodList;
    llvm::Constant *ClassMethodList, *OptionalClassMethodList;
    EmitProtocolMethodList(PD->instance_methods(), InstanceMethodList,
        OptionalInstanceMethodList);
    EmitProtocolMethodList(PD->class_methods(), ClassMethodList,
        OptionalClassMethodList);

    // The isa pointer must be set to a magic number so the runtime knows it's
    // the correct layout.
    ConstantInitBuilder builder(CGM);
    auto ProtocolBuilder = builder.beginStruct();
    ProtocolBuilder.add(llvm::ConstantExpr::getIntToPtr(
          llvm::ConstantInt::get(Int32Ty, ProtocolVersion), IdTy));
    ProtocolBuilder.add(MakeConstantString(ProtocolName));
    ProtocolBuilder.add(ProtocolList);
    ProtocolBuilder.add(InstanceMethodList);
    ProtocolBuilder.add(ClassMethodList);
    ProtocolBuilder.add(OptionalInstanceMethodList);
    ProtocolBuilder.add(OptionalClassMethodList);
    // Required instance properties
    ProtocolBuilder.add(GeneratePropertyList(nullptr, PD, false, false));
    // Optional instance properties
    ProtocolBuilder.add(GeneratePropertyList(nullptr, PD, false, true));
    // Required class properties
    ProtocolBuilder.add(GeneratePropertyList(nullptr, PD, true, false));
    // Optional class properties
    ProtocolBuilder.add(GeneratePropertyList(nullptr, PD, true, true));

    auto *GV = ProtocolBuilder.finishAndCreateGlobal(SymName,
        CGM.getPointerAlign(), false, llvm::GlobalValue::ExternalLinkage);
    GV->setSection(sectionName<ProtocolSection>());
    GV->setComdat(TheModule.getOrInsertComdat(SymName));
    if (OldGV) {
      OldGV->replaceAllUsesWith(llvm::ConstantExpr::getBitCast(GV,
            OldGV->getType()));
      OldGV->removeFromParent();
      GV->setName(SymName);
    }
    Protocol = GV;
    return GV;
  }
  llvm::Constant *EnforceType(llvm::Constant *Val, llvm::Type *Ty) {
    if (Val->getType() == Ty)
      return Val;
    return llvm::ConstantExpr::getBitCast(Val, Ty);
  }
<<<<<<< HEAD
  using CGObjCGNU::GetSelector; // INTEL
  llvm::Value *GetSelector(CodeGenFunction &CGF, Selector Sel,
    const std::string &TypeEncoding) override {
=======
  llvm::Value *GetTypedSelector(CodeGenFunction &CGF, Selector Sel,
                                const std::string &TypeEncoding) override {
>>>>>>> 2a5e4639
    return GetConstantSelector(Sel, TypeEncoding);
  }
  llvm::Constant  *GetTypeString(llvm::StringRef TypeEncoding) {
    if (TypeEncoding.empty())
      return NULLPtr;
    std::string MangledTypes = TypeEncoding;
    std::replace(MangledTypes.begin(), MangledTypes.end(),
      '@', '\1');
    std::string TypesVarName = ".objc_sel_types_" + MangledTypes;
    auto *TypesGlobal = TheModule.getGlobalVariable(TypesVarName);
    if (!TypesGlobal) {
      llvm::Constant *Init = llvm::ConstantDataArray::getString(VMContext,
          TypeEncoding);
      auto *GV = new llvm::GlobalVariable(TheModule, Init->getType(),
          true, llvm::GlobalValue::LinkOnceODRLinkage, Init, TypesVarName);
      GV->setComdat(TheModule.getOrInsertComdat(TypesVarName));
      GV->setVisibility(llvm::GlobalValue::HiddenVisibility);
      TypesGlobal = GV;
    }
    return llvm::ConstantExpr::getGetElementPtr(TypesGlobal->getValueType(),
        TypesGlobal, Zeros);
  }
  llvm::Constant *GetConstantSelector(Selector Sel,
                                      const std::string &TypeEncoding) override {
    // @ is used as a special character in symbol names (used for symbol
    // versioning), so mangle the name to not include it.  Replace it with a
    // character that is not a valid type encoding character (and, being
    // non-printable, never will be!)
    std::string MangledTypes = TypeEncoding;
    std::replace(MangledTypes.begin(), MangledTypes.end(),
      '@', '\1');
    auto SelVarName = (StringRef(".objc_selector_") + Sel.getAsString() + "_" +
      MangledTypes).str();
    if (auto *GV = TheModule.getNamedGlobal(SelVarName))
      return EnforceType(GV, SelectorTy);
    ConstantInitBuilder builder(CGM);
    auto SelBuilder = builder.beginStruct();
    SelBuilder.add(ExportUniqueString(Sel.getAsString(), ".objc_sel_name_",
          true));
    SelBuilder.add(GetTypeString(TypeEncoding));
    auto *GV = SelBuilder.finishAndCreateGlobal(SelVarName,
        CGM.getPointerAlign(), false, llvm::GlobalValue::LinkOnceODRLinkage);
    GV->setComdat(TheModule.getOrInsertComdat(SelVarName));
    GV->setVisibility(llvm::GlobalValue::HiddenVisibility);
    GV->setSection(sectionName<SelectorSection>());
    auto *SelVal = EnforceType(GV, SelectorTy);
    return SelVal;
  }
  llvm::StructType *emptyStruct = nullptr;

  /// Return pointers to the start and end of a section.  On ELF platforms, we
  /// use the __start_ and __stop_ symbols that GNU-compatible linkers will set
  /// to the start and end of section names, as long as those section names are
  /// valid identifiers and the symbols are referenced but not defined.  On
  /// Windows, we use the fact that MSVC-compatible linkers will lexically sort
  /// by subsections and place everything that we want to reference in a middle
  /// subsection and then insert zero-sized symbols in subsections a and z.
  std::pair<llvm::Constant*,llvm::Constant*>
  GetSectionBounds(StringRef Section) {
    if (CGM.getTriple().isOSBinFormatCOFF()) {
      if (emptyStruct == nullptr) {
        emptyStruct = llvm::StructType::create(VMContext, ".objc_section_sentinel");
        emptyStruct->setBody({}, /*isPacked*/true);
      }
      auto ZeroInit = llvm::Constant::getNullValue(emptyStruct);
      auto Sym = [&](StringRef Prefix, StringRef SecSuffix) {
        auto *Sym = new llvm::GlobalVariable(TheModule, emptyStruct,
            /*isConstant*/false,
            llvm::GlobalValue::LinkOnceODRLinkage, ZeroInit, Prefix +
            Section);
        Sym->setVisibility(llvm::GlobalValue::HiddenVisibility);
        Sym->setSection((Section + SecSuffix).str());
        Sym->setComdat(TheModule.getOrInsertComdat((Prefix +
            Section).str()));
        Sym->setAlignment(1);
        return Sym;
      };
      return { Sym("__start_", "$a"), Sym("__stop", "$z") };
    }
    auto *Start = new llvm::GlobalVariable(TheModule, PtrTy,
        /*isConstant*/false,
        llvm::GlobalValue::ExternalLinkage, nullptr, StringRef("__start_") +
        Section);
    Start->setVisibility(llvm::GlobalValue::HiddenVisibility);
    auto *Stop = new llvm::GlobalVariable(TheModule, PtrTy,
        /*isConstant*/false,
        llvm::GlobalValue::ExternalLinkage, nullptr, StringRef("__stop_") +
        Section);
    Stop->setVisibility(llvm::GlobalValue::HiddenVisibility);
    return { Start, Stop };
  }
  CatchTypeInfo getCatchAllTypeInfo() override {
    return CGM.getCXXABI().getCatchAllTypeInfo();
  }
  llvm::Function *ModuleInitFunction() override {
    llvm::Function *LoadFunction = llvm::Function::Create(
      llvm::FunctionType::get(llvm::Type::getVoidTy(VMContext), false),
      llvm::GlobalValue::LinkOnceODRLinkage, ".objcv2_load_function",
      &TheModule);
    LoadFunction->setVisibility(llvm::GlobalValue::HiddenVisibility);
    LoadFunction->setComdat(TheModule.getOrInsertComdat(".objcv2_load_function"));

    llvm::BasicBlock *EntryBB =
        llvm::BasicBlock::Create(VMContext, "entry", LoadFunction);
    CGBuilderTy B(CGM, VMContext);
    B.SetInsertPoint(EntryBB);
    ConstantInitBuilder builder(CGM);
    auto InitStructBuilder = builder.beginStruct();
    InitStructBuilder.addInt(Int64Ty, 0);
    for (auto *s : SectionsBaseNames) {
      auto bounds = GetSectionBounds(s);
      InitStructBuilder.add(bounds.first);
      InitStructBuilder.add(bounds.second);
    };
    auto *InitStruct = InitStructBuilder.finishAndCreateGlobal(".objc_init",
        CGM.getPointerAlign(), false, llvm::GlobalValue::LinkOnceODRLinkage);
    InitStruct->setVisibility(llvm::GlobalValue::HiddenVisibility);
    InitStruct->setComdat(TheModule.getOrInsertComdat(".objc_init"));

    CallRuntimeFunction(B, "__objc_load", {InitStruct});;
    B.CreateRetVoid();
    // Make sure that the optimisers don't delete this function.
    CGM.addCompilerUsedGlobal(LoadFunction);
    // FIXME: Currently ELF only!
    // We have to do this by hand, rather than with @llvm.ctors, so that the
    // linker can remove the duplicate invocations.
    auto *InitVar = new llvm::GlobalVariable(TheModule, LoadFunction->getType(),
        /*isConstant*/true, llvm::GlobalValue::LinkOnceAnyLinkage,
        LoadFunction, ".objc_ctor");
    // Check that this hasn't been renamed.  This shouldn't happen, because
    // this function should be called precisely once.
    assert(InitVar->getName() == ".objc_ctor");
    // In Windows, initialisers are sorted by the suffix.  XCL is for library
    // initialisers, which run before user initialisers.  We are running
    // Objective-C loads at the end of library load.  This means +load methods
    // will run before any other static constructors, but that static
    // constructors can see a fully initialised Objective-C state.
    if (CGM.getTriple().isOSBinFormatCOFF())
        InitVar->setSection(".CRT$XCLz");
    else
      InitVar->setSection(".ctors");
    InitVar->setVisibility(llvm::GlobalValue::HiddenVisibility);
    InitVar->setComdat(TheModule.getOrInsertComdat(".objc_ctor"));
    CGM.addUsedGlobal(InitVar);
    for (auto *C : Categories) {
      auto *Cat = cast<llvm::GlobalVariable>(C->stripPointerCasts());
      Cat->setSection(sectionName<CategorySection>());
      CGM.addUsedGlobal(Cat);
    }
    auto createNullGlobal = [&](StringRef Name, ArrayRef<llvm::Constant*> Init,
        StringRef Section) {
      auto nullBuilder = builder.beginStruct();
      for (auto *F : Init)
        nullBuilder.add(F);
      auto GV = nullBuilder.finishAndCreateGlobal(Name, CGM.getPointerAlign(),
          false, llvm::GlobalValue::LinkOnceODRLinkage);
      GV->setSection(Section);
      GV->setComdat(TheModule.getOrInsertComdat(Name));
      GV->setVisibility(llvm::GlobalValue::HiddenVisibility);
      CGM.addUsedGlobal(GV);
      return GV;
    };
    for (auto clsAlias : ClassAliases)
      createNullGlobal(std::string(".objc_class_alias") +
          clsAlias.second, { MakeConstantString(clsAlias.second),
          GetClassVar(clsAlias.first) }, sectionName<ClassAliasSection>());
    // On ELF platforms, add a null value for each special section so that we
    // can always guarantee that the _start and _stop symbols will exist and be
    // meaningful.  This is not required on COFF platforms, where our start and
    // stop symbols will create the section.
    if (!CGM.getTriple().isOSBinFormatCOFF()) {
      createNullGlobal(".objc_null_selector", {NULLPtr, NULLPtr},
          sectionName<SelectorSection>());
      if (Categories.empty())
        createNullGlobal(".objc_null_category", {NULLPtr, NULLPtr,
                      NULLPtr, NULLPtr, NULLPtr, NULLPtr, NULLPtr},
            sectionName<CategorySection>());
      if (!EmittedClass) {
        createNullGlobal(".objc_null_cls_init_ref", NULLPtr,
            sectionName<ClassReferenceSection>());
        createNullGlobal(".objc_null_class_ref", { NULLPtr, NULLPtr },
            sectionName<ClassReferenceSection>());
      }
      if (!EmittedProtocol)
        createNullGlobal(".objc_null_protocol", {NULLPtr, NULLPtr, NULLPtr,
            NULLPtr, NULLPtr, NULLPtr, NULLPtr, NULLPtr, NULLPtr, NULLPtr,
            NULLPtr}, sectionName<ProtocolSection>());
      if (!EmittedProtocolRef)
        createNullGlobal(".objc_null_protocol_ref", {NULLPtr},
            sectionName<ProtocolReferenceSection>());
      if (ClassAliases.empty())
        createNullGlobal(".objc_null_class_alias", { NULLPtr, NULLPtr },
            sectionName<ClassAliasSection>());
      if (ConstantStrings.empty()) {
        auto i32Zero = llvm::ConstantInt::get(Int32Ty, 0);
        createNullGlobal(".objc_null_constant_string", { NULLPtr, i32Zero,
            i32Zero, i32Zero, i32Zero, NULLPtr },
            sectionName<ConstantStringSection>());
      }
    }
    ConstantStrings.clear();
    Categories.clear();
    Classes.clear();
    return nullptr;
  }
  /// In the v2 ABI, ivar offset variables use the type encoding in their name
  /// to trigger linker failures if the types don't match.
  std::string GetIVarOffsetVariableName(const ObjCInterfaceDecl *ID,
                                        const ObjCIvarDecl *Ivar) override {
    std::string TypeEncoding;
    CGM.getContext().getObjCEncodingForType(Ivar->getType(), TypeEncoding);
    // Prevent the @ from being interpreted as a symbol version.
    std::replace(TypeEncoding.begin(), TypeEncoding.end(),
      '@', '\1');
    const std::string Name = "__objc_ivar_offset_" + ID->getNameAsString()
      + '.' + Ivar->getNameAsString() + '.' + TypeEncoding;
    return Name;
  }
  llvm::Value *EmitIvarOffset(CodeGenFunction &CGF,
                              const ObjCInterfaceDecl *Interface,
                              const ObjCIvarDecl *Ivar) override {
    const std::string Name = GetIVarOffsetVariableName(Ivar->getContainingInterface(), Ivar);
    llvm::GlobalVariable *IvarOffsetPointer = TheModule.getNamedGlobal(Name);
    if (!IvarOffsetPointer)
      IvarOffsetPointer = new llvm::GlobalVariable(TheModule, IntTy, false,
              llvm::GlobalValue::ExternalLinkage, nullptr, Name);
    CharUnits Align = CGM.getIntAlign();
    llvm::Value *Offset = CGF.Builder.CreateAlignedLoad(IvarOffsetPointer, Align);
    if (Offset->getType() != PtrDiffTy)
      Offset = CGF.Builder.CreateZExtOrBitCast(Offset, PtrDiffTy);
    return Offset;
  }
  void GenerateClass(const ObjCImplementationDecl *OID) override {
    ASTContext &Context = CGM.getContext();

    // Get the class name
    ObjCInterfaceDecl *classDecl =
        const_cast<ObjCInterfaceDecl *>(OID->getClassInterface());
    std::string className = classDecl->getNameAsString();
    auto *classNameConstant = MakeConstantString(className);

    ConstantInitBuilder builder(CGM);
    auto metaclassFields = builder.beginStruct();
    // struct objc_class *isa;
    metaclassFields.addNullPointer(PtrTy);
    // struct objc_class *super_class;
    metaclassFields.addNullPointer(PtrTy);
    // const char *name;
    metaclassFields.add(classNameConstant);
    // long version;
    metaclassFields.addInt(LongTy, 0);
    // unsigned long info;
    // objc_class_flag_meta
    metaclassFields.addInt(LongTy, 1);
    // long instance_size;
    // Setting this to zero is consistent with the older ABI, but it might be
    // more sensible to set this to sizeof(struct objc_class)
    metaclassFields.addInt(LongTy, 0);
    // struct objc_ivar_list *ivars;
    metaclassFields.addNullPointer(PtrTy);
    // struct objc_method_list *methods
    // FIXME: Almost identical code is copied and pasted below for the
    // class, but refactoring it cleanly requires C++14 generic lambdas.
    if (OID->classmeth_begin() == OID->classmeth_end())
      metaclassFields.addNullPointer(PtrTy);
    else {
      SmallVector<ObjCMethodDecl*, 16> ClassMethods;
      ClassMethods.insert(ClassMethods.begin(), OID->classmeth_begin(),
          OID->classmeth_end());
      metaclassFields.addBitCast(
              GenerateMethodList(className, "", ClassMethods, true),
              PtrTy);
    }
    // void *dtable;
    metaclassFields.addNullPointer(PtrTy);
    // IMP cxx_construct;
    metaclassFields.addNullPointer(PtrTy);
    // IMP cxx_destruct;
    metaclassFields.addNullPointer(PtrTy);
    // struct objc_class *subclass_list
    metaclassFields.addNullPointer(PtrTy);
    // struct objc_class *sibling_class
    metaclassFields.addNullPointer(PtrTy);
    // struct objc_protocol_list *protocols;
    metaclassFields.addNullPointer(PtrTy);
    // struct reference_list *extra_data;
    metaclassFields.addNullPointer(PtrTy);
    // long abi_version;
    metaclassFields.addInt(LongTy, 0);
    // struct objc_property_list *properties
    metaclassFields.add(GeneratePropertyList(OID, classDecl, /*isClassProperty*/true));

    auto *metaclass = metaclassFields.finishAndCreateGlobal("._OBJC_METACLASS_"
        + className, CGM.getPointerAlign());

    auto classFields = builder.beginStruct();
    // struct objc_class *isa;
    classFields.add(metaclass);
    // struct objc_class *super_class;
    // Get the superclass name.
    const ObjCInterfaceDecl * SuperClassDecl =
      OID->getClassInterface()->getSuperClass();
    if (SuperClassDecl) {
      auto SuperClassName = SymbolForClass(SuperClassDecl->getNameAsString());
      llvm::Constant *SuperClass = TheModule.getNamedGlobal(SuperClassName);
      if (!SuperClass)
      {
        SuperClass = new llvm::GlobalVariable(TheModule, PtrTy, false,
            llvm::GlobalValue::ExternalLinkage, nullptr, SuperClassName);
      }
      classFields.add(llvm::ConstantExpr::getBitCast(SuperClass, PtrTy));
    } else
      classFields.addNullPointer(PtrTy);
    // const char *name;
    classFields.add(classNameConstant);
    // long version;
    classFields.addInt(LongTy, 0);
    // unsigned long info;
    // !objc_class_flag_meta
    classFields.addInt(LongTy, 0);
    // long instance_size;
    int superInstanceSize = !SuperClassDecl ? 0 :
      Context.getASTObjCInterfaceLayout(SuperClassDecl).getSize().getQuantity();
    // Instance size is negative for classes that have not yet had their ivar
    // layout calculated.
    classFields.addInt(LongTy,
      0 - (Context.getASTObjCImplementationLayout(OID).getSize().getQuantity() -
      superInstanceSize));

    if (classDecl->all_declared_ivar_begin() == nullptr)
      classFields.addNullPointer(PtrTy);
    else {
      int ivar_count = 0;
      for (const ObjCIvarDecl *IVD = classDecl->all_declared_ivar_begin(); IVD;
           IVD = IVD->getNextIvar()) ivar_count++;
      llvm::DataLayout td(&TheModule);
      // struct objc_ivar_list *ivars;
      ConstantInitBuilder b(CGM);
      auto ivarListBuilder = b.beginStruct();
      // int count;
      ivarListBuilder.addInt(IntTy, ivar_count);
      // size_t size;
      llvm::StructType *ObjCIvarTy = llvm::StructType::get(
        PtrToInt8Ty,
        PtrToInt8Ty,
        PtrToInt8Ty,
        Int32Ty,
        Int32Ty);
      ivarListBuilder.addInt(SizeTy, td.getTypeSizeInBits(ObjCIvarTy) /
          CGM.getContext().getCharWidth());
      // struct objc_ivar ivars[]
      auto ivarArrayBuilder = ivarListBuilder.beginArray();
      CodeGenTypes &Types = CGM.getTypes();
      for (const ObjCIvarDecl *IVD = classDecl->all_declared_ivar_begin(); IVD;
           IVD = IVD->getNextIvar()) {
        auto ivarTy = IVD->getType();
        auto ivarBuilder = ivarArrayBuilder.beginStruct();
        // const char *name;
        ivarBuilder.add(MakeConstantString(IVD->getNameAsString()));
        // const char *type;
        std::string TypeStr;
        //Context.getObjCEncodingForType(ivarTy, TypeStr, IVD, true);
        Context.getObjCEncodingForMethodParameter(Decl::OBJC_TQ_None, ivarTy, TypeStr, true);
        ivarBuilder.add(MakeConstantString(TypeStr));
        // int *offset;
        uint64_t BaseOffset = ComputeIvarBaseOffset(CGM, OID, IVD);
        uint64_t Offset = BaseOffset - superInstanceSize;
        llvm::Constant *OffsetValue = llvm::ConstantInt::get(IntTy, Offset);
        std::string OffsetName = GetIVarOffsetVariableName(classDecl, IVD);
        llvm::GlobalVariable *OffsetVar = TheModule.getGlobalVariable(OffsetName);
        if (OffsetVar)
          OffsetVar->setInitializer(OffsetValue);
        else
          OffsetVar = new llvm::GlobalVariable(TheModule, IntTy,
            false, llvm::GlobalValue::ExternalLinkage,
            OffsetValue, OffsetName);
        auto ivarVisibility =
            (IVD->getAccessControl() == ObjCIvarDecl::Private ||
             IVD->getAccessControl() == ObjCIvarDecl::Package ||
             classDecl->getVisibility() == HiddenVisibility) ?
                    llvm::GlobalValue::HiddenVisibility :
                    llvm::GlobalValue::DefaultVisibility;
        OffsetVar->setVisibility(ivarVisibility);
        ivarBuilder.add(OffsetVar);
        // Ivar size
        ivarBuilder.addInt(Int32Ty,
            td.getTypeSizeInBits(Types.ConvertType(ivarTy)) /
              CGM.getContext().getCharWidth());
        // Alignment will be stored as a base-2 log of the alignment.
        int align = llvm::Log2_32(Context.getTypeAlignInChars(ivarTy).getQuantity());
        // Objects that require more than 2^64-byte alignment should be impossible!
        assert(align < 64);
        // uint32_t flags;
        // Bits 0-1 are ownership.
        // Bit 2 indicates an extended type encoding
        // Bits 3-8 contain log2(aligment)
        ivarBuilder.addInt(Int32Ty,
            (align << 3) | (1<<2) |
            FlagsForOwnership(ivarTy.getQualifiers().getObjCLifetime()));
        ivarBuilder.finishAndAddTo(ivarArrayBuilder);
      }
      ivarArrayBuilder.finishAndAddTo(ivarListBuilder);
      auto ivarList = ivarListBuilder.finishAndCreateGlobal(".objc_ivar_list",
          CGM.getPointerAlign(), /*constant*/ false,
          llvm::GlobalValue::PrivateLinkage);
      classFields.add(ivarList);
    }
    // struct objc_method_list *methods
    SmallVector<const ObjCMethodDecl*, 16> InstanceMethods;
    InstanceMethods.insert(InstanceMethods.begin(), OID->instmeth_begin(),
        OID->instmeth_end());
    for (auto *propImpl : OID->property_impls())
      if (propImpl->getPropertyImplementation() ==
          ObjCPropertyImplDecl::Synthesize) {
        ObjCPropertyDecl *prop = propImpl->getPropertyDecl();
        auto addIfExists = [&](const ObjCMethodDecl* OMD) {
          if (OMD)
            InstanceMethods.push_back(OMD);
        };
        addIfExists(prop->getGetterMethodDecl());
        addIfExists(prop->getSetterMethodDecl());
      }

    if (InstanceMethods.size() == 0)
      classFields.addNullPointer(PtrTy);
    else
      classFields.addBitCast(
              GenerateMethodList(className, "", InstanceMethods, false),
              PtrTy);
    // void *dtable;
    classFields.addNullPointer(PtrTy);
    // IMP cxx_construct;
    classFields.addNullPointer(PtrTy);
    // IMP cxx_destruct;
    classFields.addNullPointer(PtrTy);
    // struct objc_class *subclass_list
    classFields.addNullPointer(PtrTy);
    // struct objc_class *sibling_class
    classFields.addNullPointer(PtrTy);
    // struct objc_protocol_list *protocols;
    SmallVector<llvm::Constant*, 16> Protocols;
    for (const auto *I : classDecl->protocols())
      Protocols.push_back(
          llvm::ConstantExpr::getBitCast(GenerateProtocolRef(I),
            ProtocolPtrTy));
    if (Protocols.empty())
      classFields.addNullPointer(PtrTy);
    else
      classFields.add(GenerateProtocolList(Protocols));
    // struct reference_list *extra_data;
    classFields.addNullPointer(PtrTy);
    // long abi_version;
    classFields.addInt(LongTy, 0);
    // struct objc_property_list *properties
    classFields.add(GeneratePropertyList(OID, classDecl));

    auto *classStruct =
      classFields.finishAndCreateGlobal(SymbolForClass(className),
        CGM.getPointerAlign(), false, llvm::GlobalValue::ExternalLinkage);

    if (CGM.getTriple().isOSBinFormatCOFF()) {
      auto Storage = llvm::GlobalValue::DefaultStorageClass;
      if (OID->getClassInterface()->hasAttr<DLLImportAttr>())
        Storage = llvm::GlobalValue::DLLImportStorageClass;
      else if (OID->getClassInterface()->hasAttr<DLLExportAttr>())
        Storage = llvm::GlobalValue::DLLExportStorageClass;
      cast<llvm::GlobalValue>(classStruct)->setDLLStorageClass(Storage);
    }

    auto *classRefSymbol = GetClassVar(className);
    classRefSymbol->setSection(sectionName<ClassReferenceSection>());
    classRefSymbol->setInitializer(llvm::ConstantExpr::getBitCast(classStruct, IdTy));


    // Resolve the class aliases, if they exist.
    // FIXME: Class pointer aliases shouldn't exist!
    if (ClassPtrAlias) {
      ClassPtrAlias->replaceAllUsesWith(
          llvm::ConstantExpr::getBitCast(classStruct, IdTy));
      ClassPtrAlias->eraseFromParent();
      ClassPtrAlias = nullptr;
    }
    if (auto Placeholder =
        TheModule.getNamedGlobal(SymbolForClass(className)))
      if (Placeholder != classStruct) {
        Placeholder->replaceAllUsesWith(
            llvm::ConstantExpr::getBitCast(classStruct, Placeholder->getType()));
        Placeholder->eraseFromParent();
        classStruct->setName(SymbolForClass(className));
      }
    if (MetaClassPtrAlias) {
      MetaClassPtrAlias->replaceAllUsesWith(
          llvm::ConstantExpr::getBitCast(metaclass, IdTy));
      MetaClassPtrAlias->eraseFromParent();
      MetaClassPtrAlias = nullptr;
    }
    assert(classStruct->getName() == SymbolForClass(className));

    auto classInitRef = new llvm::GlobalVariable(TheModule,
        classStruct->getType(), false, llvm::GlobalValue::ExternalLinkage,
        classStruct, "._OBJC_INIT_CLASS_" + className);
    classInitRef->setSection(sectionName<ClassSection>());
    CGM.addUsedGlobal(classInitRef);

    EmittedClass = true;
  }
  public:
    CGObjCGNUstep2(CodeGenModule &Mod) : CGObjCGNUstep(Mod, 10, 4, 2) {
      MsgLookupSuperFn.init(&CGM, "objc_msg_lookup_super", IMPTy,
                            PtrToObjCSuperTy, SelectorTy);
      // struct objc_property
      // {
      //   const char *name;
      //   const char *attributes;
      //   const char *type;
      //   SEL getter;
      //   SEL setter;
      // }
      PropertyMetadataTy =
        llvm::StructType::get(CGM.getLLVMContext(),
            { PtrToInt8Ty, PtrToInt8Ty, PtrToInt8Ty, PtrToInt8Ty, PtrToInt8Ty });
    }

};

const char *const CGObjCGNUstep2::SectionsBaseNames[8] =
{
"__objc_selectors",
"__objc_classes",
"__objc_class_refs",
"__objc_cats",
"__objc_protocols",
"__objc_protocol_refs",
"__objc_class_aliases",
"__objc_constant_string"
};

/// Support for the ObjFW runtime.
class CGObjCObjFW: public CGObjCGNU {
protected:
  /// The GCC ABI message lookup function.  Returns an IMP pointing to the
  /// method implementation for this message.
  LazyRuntimeFunction MsgLookupFn;
  /// stret lookup function.  While this does not seem to make sense at the
  /// first look, this is required to call the correct forwarding function.
  LazyRuntimeFunction MsgLookupFnSRet;
  /// The GCC ABI superclass message lookup function.  Takes a pointer to a
  /// structure describing the receiver and the class, and a selector as
  /// arguments.  Returns the IMP for the corresponding method.
  LazyRuntimeFunction MsgLookupSuperFn, MsgLookupSuperFnSRet;

  llvm::Value *LookupIMP(CodeGenFunction &CGF, llvm::Value *&Receiver,
                         llvm::Value *cmd, llvm::MDNode *node,
                         MessageSendInfo &MSI) override {
    CGBuilderTy &Builder = CGF.Builder;
    llvm::Value *args[] = {
            EnforceType(Builder, Receiver, IdTy),
            EnforceType(Builder, cmd, SelectorTy) };

    llvm::CallSite imp;
    if (CGM.ReturnTypeUsesSRet(MSI.CallInfo))
      imp = CGF.EmitRuntimeCallOrInvoke(MsgLookupFnSRet, args);
    else
      imp = CGF.EmitRuntimeCallOrInvoke(MsgLookupFn, args);

    imp->setMetadata(msgSendMDKind, node);
    return imp.getInstruction();
  }

  llvm::Value *LookupIMPSuper(CodeGenFunction &CGF, Address ObjCSuper,
                              llvm::Value *cmd, MessageSendInfo &MSI) override {
    CGBuilderTy &Builder = CGF.Builder;
    llvm::Value *lookupArgs[] = {
        EnforceType(Builder, ObjCSuper.getPointer(), PtrToObjCSuperTy), cmd,
    };

    if (CGM.ReturnTypeUsesSRet(MSI.CallInfo))
      return CGF.EmitNounwindRuntimeCall(MsgLookupSuperFnSRet, lookupArgs);
    else
      return CGF.EmitNounwindRuntimeCall(MsgLookupSuperFn, lookupArgs);
  }

  llvm::Value *GetClassNamed(CodeGenFunction &CGF, const std::string &Name,
                             bool isWeak) override {
    if (isWeak)
      return CGObjCGNU::GetClassNamed(CGF, Name, isWeak);

    EmitClassRef(Name);
    std::string SymbolName = "_OBJC_CLASS_" + Name;
    llvm::GlobalVariable *ClassSymbol = TheModule.getGlobalVariable(SymbolName);
    if (!ClassSymbol)
      ClassSymbol = new llvm::GlobalVariable(TheModule, LongTy, false,
                                             llvm::GlobalValue::ExternalLinkage,
                                             nullptr, SymbolName);
    return ClassSymbol;
  }

public:
  CGObjCObjFW(CodeGenModule &Mod): CGObjCGNU(Mod, 9, 3) {
    // IMP objc_msg_lookup(id, SEL);
    MsgLookupFn.init(&CGM, "objc_msg_lookup", IMPTy, IdTy, SelectorTy);
    MsgLookupFnSRet.init(&CGM, "objc_msg_lookup_stret", IMPTy, IdTy,
                         SelectorTy);
    // IMP objc_msg_lookup_super(struct objc_super*, SEL);
    MsgLookupSuperFn.init(&CGM, "objc_msg_lookup_super", IMPTy,
                          PtrToObjCSuperTy, SelectorTy);
    MsgLookupSuperFnSRet.init(&CGM, "objc_msg_lookup_super_stret", IMPTy,
                              PtrToObjCSuperTy, SelectorTy);
  }
};
} // end anonymous namespace

/// Emits a reference to a dummy variable which is emitted with each class.
/// This ensures that a linker error will be generated when trying to link
/// together modules where a referenced class is not defined.
void CGObjCGNU::EmitClassRef(const std::string &className) {
  std::string symbolRef = "__objc_class_ref_" + className;
  // Don't emit two copies of the same symbol
  if (TheModule.getGlobalVariable(symbolRef))
    return;
  std::string symbolName = "__objc_class_name_" + className;
  llvm::GlobalVariable *ClassSymbol = TheModule.getGlobalVariable(symbolName);
  if (!ClassSymbol) {
    ClassSymbol = new llvm::GlobalVariable(TheModule, LongTy, false,
                                           llvm::GlobalValue::ExternalLinkage,
                                           nullptr, symbolName);
  }
  new llvm::GlobalVariable(TheModule, ClassSymbol->getType(), true,
    llvm::GlobalValue::WeakAnyLinkage, ClassSymbol, symbolRef);
}

CGObjCGNU::CGObjCGNU(CodeGenModule &cgm, unsigned runtimeABIVersion,
                     unsigned protocolClassVersion, unsigned classABI)
  : CGObjCRuntime(cgm), TheModule(CGM.getModule()),
    VMContext(cgm.getLLVMContext()), ClassPtrAlias(nullptr),
    MetaClassPtrAlias(nullptr), RuntimeVersion(runtimeABIVersion),
    ProtocolVersion(protocolClassVersion), ClassABIVersion(classABI) {

  msgSendMDKind = VMContext.getMDKindID("GNUObjCMessageSend");
  usesSEHExceptions =
      cgm.getContext().getTargetInfo().getTriple().isWindowsMSVCEnvironment();

  CodeGenTypes &Types = CGM.getTypes();
  IntTy = cast<llvm::IntegerType>(
      Types.ConvertType(CGM.getContext().IntTy));
  LongTy = cast<llvm::IntegerType>(
      Types.ConvertType(CGM.getContext().LongTy));
  SizeTy = cast<llvm::IntegerType>(
      Types.ConvertType(CGM.getContext().getSizeType()));
  PtrDiffTy = cast<llvm::IntegerType>(
      Types.ConvertType(CGM.getContext().getPointerDiffType()));
  BoolTy = CGM.getTypes().ConvertType(CGM.getContext().BoolTy);

  Int8Ty = llvm::Type::getInt8Ty(VMContext);
  // C string type.  Used in lots of places.
  PtrToInt8Ty = llvm::PointerType::getUnqual(Int8Ty);
  ProtocolPtrTy = llvm::PointerType::getUnqual(
      Types.ConvertType(CGM.getContext().getObjCProtoType()));

  Zeros[0] = llvm::ConstantInt::get(LongTy, 0);
  Zeros[1] = Zeros[0];
  NULLPtr = llvm::ConstantPointerNull::get(PtrToInt8Ty);
  // Get the selector Type.
  QualType selTy = CGM.getContext().getObjCSelType();
  if (QualType() == selTy) {
    SelectorTy = PtrToInt8Ty;
  } else {
    SelectorTy = cast<llvm::PointerType>(CGM.getTypes().ConvertType(selTy));
  }

  PtrToIntTy = llvm::PointerType::getUnqual(IntTy);
  PtrTy = PtrToInt8Ty;

  Int32Ty = llvm::Type::getInt32Ty(VMContext);
  Int64Ty = llvm::Type::getInt64Ty(VMContext);

  IntPtrTy =
      CGM.getDataLayout().getPointerSizeInBits() == 32 ? Int32Ty : Int64Ty;

  // Object type
  QualType UnqualIdTy = CGM.getContext().getObjCIdType();
  ASTIdTy = CanQualType();
  if (UnqualIdTy != QualType()) {
    ASTIdTy = CGM.getContext().getCanonicalType(UnqualIdTy);
    IdTy = cast<llvm::PointerType>(CGM.getTypes().ConvertType(ASTIdTy));
  } else {
    IdTy = PtrToInt8Ty;
  }
  PtrToIdTy = llvm::PointerType::getUnqual(IdTy);
  ProtocolTy = llvm::StructType::get(IdTy,
      PtrToInt8Ty, // name
      PtrToInt8Ty, // protocols
      PtrToInt8Ty, // instance methods
      PtrToInt8Ty, // class methods
      PtrToInt8Ty, // optional instance methods
      PtrToInt8Ty, // optional class methods
      PtrToInt8Ty, // properties
      PtrToInt8Ty);// optional properties

  // struct objc_property_gsv1
  // {
  //   const char *name;
  //   char attributes;
  //   char attributes2;
  //   char unused1;
  //   char unused2;
  //   const char *getter_name;
  //   const char *getter_types;
  //   const char *setter_name;
  //   const char *setter_types;
  // }
  PropertyMetadataTy = llvm::StructType::get(CGM.getLLVMContext(), {
      PtrToInt8Ty, Int8Ty, Int8Ty, Int8Ty, Int8Ty, PtrToInt8Ty, PtrToInt8Ty,
      PtrToInt8Ty, PtrToInt8Ty });

  ObjCSuperTy = llvm::StructType::get(IdTy, IdTy);
  PtrToObjCSuperTy = llvm::PointerType::getUnqual(ObjCSuperTy);

  llvm::Type *VoidTy = llvm::Type::getVoidTy(VMContext);

  // void objc_exception_throw(id);
  ExceptionThrowFn.init(&CGM, "objc_exception_throw", VoidTy, IdTy);
  ExceptionReThrowFn.init(&CGM, "objc_exception_throw", VoidTy, IdTy);
  // int objc_sync_enter(id);
  SyncEnterFn.init(&CGM, "objc_sync_enter", IntTy, IdTy);
  // int objc_sync_exit(id);
  SyncExitFn.init(&CGM, "objc_sync_exit", IntTy, IdTy);

  // void objc_enumerationMutation (id)
  EnumerationMutationFn.init(&CGM, "objc_enumerationMutation", VoidTy, IdTy);

  // id objc_getProperty(id, SEL, ptrdiff_t, BOOL)
  GetPropertyFn.init(&CGM, "objc_getProperty", IdTy, IdTy, SelectorTy,
                     PtrDiffTy, BoolTy);
  // void objc_setProperty(id, SEL, ptrdiff_t, id, BOOL, BOOL)
  SetPropertyFn.init(&CGM, "objc_setProperty", VoidTy, IdTy, SelectorTy,
                     PtrDiffTy, IdTy, BoolTy, BoolTy);
  // void objc_setPropertyStruct(void*, void*, ptrdiff_t, BOOL, BOOL)
  GetStructPropertyFn.init(&CGM, "objc_getPropertyStruct", VoidTy, PtrTy, PtrTy,
                           PtrDiffTy, BoolTy, BoolTy);
  // void objc_setPropertyStruct(void*, void*, ptrdiff_t, BOOL, BOOL)
  SetStructPropertyFn.init(&CGM, "objc_setPropertyStruct", VoidTy, PtrTy, PtrTy,
                           PtrDiffTy, BoolTy, BoolTy);

  // IMP type
  llvm::Type *IMPArgs[] = { IdTy, SelectorTy };
  IMPTy = llvm::PointerType::getUnqual(llvm::FunctionType::get(IdTy, IMPArgs,
              true));

  const LangOptions &Opts = CGM.getLangOpts();
  if ((Opts.getGC() != LangOptions::NonGC) || Opts.ObjCAutoRefCount)
    RuntimeVersion = 10;

  // Don't bother initialising the GC stuff unless we're compiling in GC mode
  if (Opts.getGC() != LangOptions::NonGC) {
    // This is a bit of an hack.  We should sort this out by having a proper
    // CGObjCGNUstep subclass for GC, but we may want to really support the old
    // ABI and GC added in ObjectiveC2.framework, so we fudge it a bit for now
    // Get selectors needed in GC mode
    RetainSel = GetNullarySelector("retain", CGM.getContext());
    ReleaseSel = GetNullarySelector("release", CGM.getContext());
    AutoreleaseSel = GetNullarySelector("autorelease", CGM.getContext());

    // Get functions needed in GC mode

    // id objc_assign_ivar(id, id, ptrdiff_t);
    IvarAssignFn.init(&CGM, "objc_assign_ivar", IdTy, IdTy, IdTy, PtrDiffTy);
    // id objc_assign_strongCast (id, id*)
    StrongCastAssignFn.init(&CGM, "objc_assign_strongCast", IdTy, IdTy,
                            PtrToIdTy);
    // id objc_assign_global(id, id*);
    GlobalAssignFn.init(&CGM, "objc_assign_global", IdTy, IdTy, PtrToIdTy);
    // id objc_assign_weak(id, id*);
    WeakAssignFn.init(&CGM, "objc_assign_weak", IdTy, IdTy, PtrToIdTy);
    // id objc_read_weak(id*);
    WeakReadFn.init(&CGM, "objc_read_weak", IdTy, PtrToIdTy);
    // void *objc_memmove_collectable(void*, void *, size_t);
    MemMoveFn.init(&CGM, "objc_memmove_collectable", PtrTy, PtrTy, PtrTy,
                   SizeTy);
  }
}

llvm::Value *CGObjCGNU::GetClassNamed(CodeGenFunction &CGF,
                                      const std::string &Name, bool isWeak) {
  llvm::Constant *ClassName = MakeConstantString(Name);
  // With the incompatible ABI, this will need to be replaced with a direct
  // reference to the class symbol.  For the compatible nonfragile ABI we are
  // still performing this lookup at run time but emitting the symbol for the
  // class externally so that we can make the switch later.
  //
  // Libobjc2 contains an LLVM pass that replaces calls to objc_lookup_class
  // with memoized versions or with static references if it's safe to do so.
  if (!isWeak)
    EmitClassRef(Name);

  llvm::Constant *ClassLookupFn =
    CGM.CreateRuntimeFunction(llvm::FunctionType::get(IdTy, PtrToInt8Ty, true),
                              "objc_lookup_class");
  return CGF.EmitNounwindRuntimeCall(ClassLookupFn, ClassName);
}

// This has to perform the lookup every time, since posing and related
// techniques can modify the name -> class mapping.
llvm::Value *CGObjCGNU::GetClass(CodeGenFunction &CGF,
                                 const ObjCInterfaceDecl *OID) {
  auto *Value =
      GetClassNamed(CGF, OID->getNameAsString(), OID->isWeakImported());
  if (auto *ClassSymbol = dyn_cast<llvm::GlobalVariable>(Value))
    CGM.setGVProperties(ClassSymbol, OID);
  return Value;
}

llvm::Value *CGObjCGNU::EmitNSAutoreleasePoolClassRef(CodeGenFunction &CGF) {
  auto *Value  = GetClassNamed(CGF, "NSAutoreleasePool", false);
  if (CGM.getTriple().isOSBinFormatCOFF()) {
    if (auto *ClassSymbol = dyn_cast<llvm::GlobalVariable>(Value)) {
      IdentifierInfo &II = CGF.CGM.getContext().Idents.get("NSAutoreleasePool");
      TranslationUnitDecl *TUDecl = CGM.getContext().getTranslationUnitDecl();
      DeclContext *DC = TranslationUnitDecl::castToDeclContext(TUDecl);

      const VarDecl *VD = nullptr;
      for (const auto &Result : DC->lookup(&II))
        if ((VD = dyn_cast<VarDecl>(Result)))
          break;

      CGM.setGVProperties(ClassSymbol, VD);
    }
  }
  return Value;
}

llvm::Value *CGObjCGNU::GetTypedSelector(CodeGenFunction &CGF, Selector Sel,
                                         const std::string &TypeEncoding) {
  SmallVectorImpl<TypedSelector> &Types = SelectorTable[Sel];
  llvm::GlobalAlias *SelValue = nullptr;

  for (SmallVectorImpl<TypedSelector>::iterator i = Types.begin(),
      e = Types.end() ; i!=e ; i++) {
    if (i->first == TypeEncoding) {
      SelValue = i->second;
      break;
    }
  }
  if (!SelValue) {
    SelValue = llvm::GlobalAlias::create(
        SelectorTy->getElementType(), 0, llvm::GlobalValue::PrivateLinkage,
        ".objc_selector_" + Sel.getAsString(), &TheModule);
    Types.emplace_back(TypeEncoding, SelValue);
  }

  return SelValue;
}

Address CGObjCGNU::GetAddrOfSelector(CodeGenFunction &CGF, Selector Sel) {
  llvm::Value *SelValue = GetSelector(CGF, Sel);

  // Store it to a temporary.  Does this satisfy the semantics of
  // GetAddrOfSelector?  Hopefully.
  Address tmp = CGF.CreateTempAlloca(SelValue->getType(),
                                     CGF.getPointerAlign());
  CGF.Builder.CreateStore(SelValue, tmp);
  return tmp;
}

llvm::Value *CGObjCGNU::GetSelector(CodeGenFunction &CGF, Selector Sel) {
  return GetTypedSelector(CGF, Sel, std::string());
}

llvm::Value *CGObjCGNU::GetSelector(CodeGenFunction &CGF,
                                    const ObjCMethodDecl *Method) {
  std::string SelTypes = CGM.getContext().getObjCEncodingForMethodDecl(Method);
  return GetTypedSelector(CGF, Method->getSelector(), SelTypes);
}

llvm::Constant *CGObjCGNU::GetEHType(QualType T) {
  if (T->isObjCIdType() || T->isObjCQualifiedIdType()) {
    // With the old ABI, there was only one kind of catchall, which broke
    // foreign exceptions.  With the new ABI, we use __objc_id_typeinfo as
    // a pointer indicating object catchalls, and NULL to indicate real
    // catchalls
    if (CGM.getLangOpts().ObjCRuntime.isNonFragile()) {
      return MakeConstantString("@id");
    } else {
      return nullptr;
    }
  }

  // All other types should be Objective-C interface pointer types.
  const ObjCObjectPointerType *OPT = T->getAs<ObjCObjectPointerType>();
  assert(OPT && "Invalid @catch type.");
  const ObjCInterfaceDecl *IDecl = OPT->getObjectType()->getInterface();
  assert(IDecl && "Invalid @catch type.");
  return MakeConstantString(IDecl->getIdentifier()->getName());
}

llvm::Constant *CGObjCGNUstep::GetEHType(QualType T) {
  if (usesSEHExceptions)
    return CGM.getCXXABI().getAddrOfRTTIDescriptor(T);

  if (!CGM.getLangOpts().CPlusPlus)
    return CGObjCGNU::GetEHType(T);

  // For Objective-C++, we want to provide the ability to catch both C++ and
  // Objective-C objects in the same function.

  // There's a particular fixed type info for 'id'.
  if (T->isObjCIdType() ||
      T->isObjCQualifiedIdType()) {
    llvm::Constant *IDEHType =
      CGM.getModule().getGlobalVariable("__objc_id_type_info");
    if (!IDEHType)
      IDEHType =
        new llvm::GlobalVariable(CGM.getModule(), PtrToInt8Ty,
                                 false,
                                 llvm::GlobalValue::ExternalLinkage,
                                 nullptr, "__objc_id_type_info");
    return llvm::ConstantExpr::getBitCast(IDEHType, PtrToInt8Ty);
  }

  const ObjCObjectPointerType *PT =
    T->getAs<ObjCObjectPointerType>();
  assert(PT && "Invalid @catch type.");
  const ObjCInterfaceType *IT = PT->getInterfaceType();
  assert(IT && "Invalid @catch type.");
  std::string className = IT->getDecl()->getIdentifier()->getName();

  std::string typeinfoName = "__objc_eh_typeinfo_" + className;

  // Return the existing typeinfo if it exists
  llvm::Constant *typeinfo = TheModule.getGlobalVariable(typeinfoName);
  if (typeinfo)
    return llvm::ConstantExpr::getBitCast(typeinfo, PtrToInt8Ty);

  // Otherwise create it.

  // vtable for gnustep::libobjc::__objc_class_type_info
  // It's quite ugly hard-coding this.  Ideally we'd generate it using the host
  // platform's name mangling.
  const char *vtableName = "_ZTVN7gnustep7libobjc22__objc_class_type_infoE";
  auto *Vtable = TheModule.getGlobalVariable(vtableName);
  if (!Vtable) {
    Vtable = new llvm::GlobalVariable(TheModule, PtrToInt8Ty, true,
                                      llvm::GlobalValue::ExternalLinkage,
                                      nullptr, vtableName);
  }
  llvm::Constant *Two = llvm::ConstantInt::get(IntTy, 2);
  auto *BVtable = llvm::ConstantExpr::getBitCast(
      llvm::ConstantExpr::getGetElementPtr(Vtable->getValueType(), Vtable, Two),
      PtrToInt8Ty);

  llvm::Constant *typeName =
    ExportUniqueString(className, "__objc_eh_typename_");

  ConstantInitBuilder builder(CGM);
  auto fields = builder.beginStruct();
  fields.add(BVtable);
  fields.add(typeName);
  llvm::Constant *TI =
    fields.finishAndCreateGlobal("__objc_eh_typeinfo_" + className,
                                 CGM.getPointerAlign(),
                                 /*constant*/ false,
                                 llvm::GlobalValue::LinkOnceODRLinkage);
  return llvm::ConstantExpr::getBitCast(TI, PtrToInt8Ty);
}

/// Generate an NSConstantString object.
ConstantAddress CGObjCGNU::GenerateConstantString(const StringLiteral *SL) {

  std::string Str = SL->getString().str();
  CharUnits Align = CGM.getPointerAlign();

  // Look for an existing one
  llvm::StringMap<llvm::Constant*>::iterator old = ObjCStrings.find(Str);
  if (old != ObjCStrings.end())
    return ConstantAddress(old->getValue(), Align);

  StringRef StringClass = CGM.getLangOpts().ObjCConstantStringClass;

  if (StringClass.empty()) StringClass = "NSConstantString";

  std::string Sym = "_OBJC_CLASS_";
  Sym += StringClass;

  llvm::Constant *isa = TheModule.getNamedGlobal(Sym);

  if (!isa)
    isa = new llvm::GlobalVariable(TheModule, IdTy, /* isConstant */false,
            llvm::GlobalValue::ExternalWeakLinkage, nullptr, Sym);
  else if (isa->getType() != PtrToIdTy)
    isa = llvm::ConstantExpr::getBitCast(isa, PtrToIdTy);

  ConstantInitBuilder Builder(CGM);
  auto Fields = Builder.beginStruct();
  Fields.add(isa);
  Fields.add(MakeConstantString(Str));
  Fields.addInt(IntTy, Str.size());
  llvm::Constant *ObjCStr =
    Fields.finishAndCreateGlobal(".objc_str", Align);
  ObjCStr = llvm::ConstantExpr::getBitCast(ObjCStr, PtrToInt8Ty);
  ObjCStrings[Str] = ObjCStr;
  ConstantStrings.push_back(ObjCStr);
  return ConstantAddress(ObjCStr, Align);
}

///Generates a message send where the super is the receiver.  This is a message
///send to self with special delivery semantics indicating which class's method
///should be called.
RValue
CGObjCGNU::GenerateMessageSendSuper(CodeGenFunction &CGF,
                                    ReturnValueSlot Return,
                                    QualType ResultType,
                                    Selector Sel,
                                    const ObjCInterfaceDecl *Class,
                                    bool isCategoryImpl,
                                    llvm::Value *Receiver,
                                    bool IsClassMessage,
                                    const CallArgList &CallArgs,
                                    const ObjCMethodDecl *Method) {
  CGBuilderTy &Builder = CGF.Builder;
  if (CGM.getLangOpts().getGC() == LangOptions::GCOnly) {
    if (Sel == RetainSel || Sel == AutoreleaseSel) {
      return RValue::get(EnforceType(Builder, Receiver,
                  CGM.getTypes().ConvertType(ResultType)));
    }
    if (Sel == ReleaseSel) {
      return RValue::get(nullptr);
    }
  }

  llvm::Value *cmd = GetSelector(CGF, Sel);
  CallArgList ActualArgs;

  ActualArgs.add(RValue::get(EnforceType(Builder, Receiver, IdTy)), ASTIdTy);
  ActualArgs.add(RValue::get(cmd), CGF.getContext().getObjCSelType());
  ActualArgs.addFrom(CallArgs);

  MessageSendInfo MSI = getMessageSendInfo(Method, ResultType, ActualArgs);

  llvm::Value *ReceiverClass = nullptr;
  bool isV2ABI = isRuntime(ObjCRuntime::GNUstep, 2);
  if (isV2ABI) {
    ReceiverClass = GetClassNamed(CGF,
        Class->getSuperClass()->getNameAsString(), /*isWeak*/false);
    if (IsClassMessage)  {
      // Load the isa pointer of the superclass is this is a class method.
      ReceiverClass = Builder.CreateBitCast(ReceiverClass,
                                            llvm::PointerType::getUnqual(IdTy));
      ReceiverClass =
        Builder.CreateAlignedLoad(ReceiverClass, CGF.getPointerAlign());
    }
    ReceiverClass = EnforceType(Builder, ReceiverClass, IdTy);
  } else {
    if (isCategoryImpl) {
      llvm::Constant *classLookupFunction = nullptr;
      if (IsClassMessage)  {
        classLookupFunction = CGM.CreateRuntimeFunction(llvm::FunctionType::get(
              IdTy, PtrTy, true), "objc_get_meta_class");
      } else {
        classLookupFunction = CGM.CreateRuntimeFunction(llvm::FunctionType::get(
              IdTy, PtrTy, true), "objc_get_class");
      }
      ReceiverClass = Builder.CreateCall(classLookupFunction,
          MakeConstantString(Class->getNameAsString()));
    } else {
      // Set up global aliases for the metaclass or class pointer if they do not
      // already exist.  These will are forward-references which will be set to
      // pointers to the class and metaclass structure created for the runtime
      // load function.  To send a message to super, we look up the value of the
      // super_class pointer from either the class or metaclass structure.
      if (IsClassMessage)  {
        if (!MetaClassPtrAlias) {
          MetaClassPtrAlias = llvm::GlobalAlias::create(
              IdTy->getElementType(), 0, llvm::GlobalValue::InternalLinkage,
              ".objc_metaclass_ref" + Class->getNameAsString(), &TheModule);
        }
        ReceiverClass = MetaClassPtrAlias;
      } else {
        if (!ClassPtrAlias) {
          ClassPtrAlias = llvm::GlobalAlias::create(
              IdTy->getElementType(), 0, llvm::GlobalValue::InternalLinkage,
              ".objc_class_ref" + Class->getNameAsString(), &TheModule);
        }
        ReceiverClass = ClassPtrAlias;
      }
    }
    // Cast the pointer to a simplified version of the class structure
    llvm::Type *CastTy = llvm::StructType::get(IdTy, IdTy);
    ReceiverClass = Builder.CreateBitCast(ReceiverClass,
                                          llvm::PointerType::getUnqual(CastTy));
    // Get the superclass pointer
    ReceiverClass = Builder.CreateStructGEP(CastTy, ReceiverClass, 1);
    // Load the superclass pointer
    ReceiverClass =
      Builder.CreateAlignedLoad(ReceiverClass, CGF.getPointerAlign());
  }
  // Construct the structure used to look up the IMP
  llvm::StructType *ObjCSuperTy =
      llvm::StructType::get(Receiver->getType(), IdTy);

  Address ObjCSuper = CGF.CreateTempAlloca(ObjCSuperTy,
                              CGF.getPointerAlign());

  Builder.CreateStore(Receiver,
                   Builder.CreateStructGEP(ObjCSuper, 0, CharUnits::Zero()));
  Builder.CreateStore(ReceiverClass,
                   Builder.CreateStructGEP(ObjCSuper, 1, CGF.getPointerSize()));

  ObjCSuper = EnforceType(Builder, ObjCSuper, PtrToObjCSuperTy);

  // Get the IMP
  llvm::Value *imp = LookupIMPSuper(CGF, ObjCSuper, cmd, MSI);
  imp = EnforceType(Builder, imp, MSI.MessengerType);

  llvm::Metadata *impMD[] = {
      llvm::MDString::get(VMContext, Sel.getAsString()),
      llvm::MDString::get(VMContext, Class->getSuperClass()->getNameAsString()),
      llvm::ConstantAsMetadata::get(llvm::ConstantInt::get(
          llvm::Type::getInt1Ty(VMContext), IsClassMessage))};
  llvm::MDNode *node = llvm::MDNode::get(VMContext, impMD);

  CGCallee callee(CGCalleeInfo(), imp);

  llvm::Instruction *call;
  RValue msgRet = CGF.EmitCall(MSI.CallInfo, callee, Return, ActualArgs, &call);
  call->setMetadata(msgSendMDKind, node);
  return msgRet;
}

/// Generate code for a message send expression.
RValue
CGObjCGNU::GenerateMessageSend(CodeGenFunction &CGF,
                               ReturnValueSlot Return,
                               QualType ResultType,
                               Selector Sel,
                               llvm::Value *Receiver,
                               const CallArgList &CallArgs,
                               const ObjCInterfaceDecl *Class,
                               const ObjCMethodDecl *Method) {
  CGBuilderTy &Builder = CGF.Builder;

  // Strip out message sends to retain / release in GC mode
  if (CGM.getLangOpts().getGC() == LangOptions::GCOnly) {
    if (Sel == RetainSel || Sel == AutoreleaseSel) {
      return RValue::get(EnforceType(Builder, Receiver,
                  CGM.getTypes().ConvertType(ResultType)));
    }
    if (Sel == ReleaseSel) {
      return RValue::get(nullptr);
    }
  }

  // If the return type is something that goes in an integer register, the
  // runtime will handle 0 returns.  For other cases, we fill in the 0 value
  // ourselves.
  //
  // The language spec says the result of this kind of message send is
  // undefined, but lots of people seem to have forgotten to read that
  // paragraph and insist on sending messages to nil that have structure
  // returns.  With GCC, this generates a random return value (whatever happens
  // to be on the stack / in those registers at the time) on most platforms,
  // and generates an illegal instruction trap on SPARC.  With LLVM it corrupts
  // the stack.
  bool isPointerSizedReturn = (ResultType->isAnyPointerType() ||
      ResultType->isIntegralOrEnumerationType() || ResultType->isVoidType());

  llvm::BasicBlock *startBB = nullptr;
  llvm::BasicBlock *messageBB = nullptr;
  llvm::BasicBlock *continueBB = nullptr;

  if (!isPointerSizedReturn) {
    startBB = Builder.GetInsertBlock();
    messageBB = CGF.createBasicBlock("msgSend");
    continueBB = CGF.createBasicBlock("continue");

    llvm::Value *isNil = Builder.CreateICmpEQ(Receiver,
            llvm::Constant::getNullValue(Receiver->getType()));
    Builder.CreateCondBr(isNil, continueBB, messageBB);
    CGF.EmitBlock(messageBB);
  }

  IdTy = cast<llvm::PointerType>(CGM.getTypes().ConvertType(ASTIdTy));
  llvm::Value *cmd;
  if (Method)
    cmd = GetSelector(CGF, Method);
  else
    cmd = GetSelector(CGF, Sel);
  cmd = EnforceType(Builder, cmd, SelectorTy);
  Receiver = EnforceType(Builder, Receiver, IdTy);

  llvm::Metadata *impMD[] = {
      llvm::MDString::get(VMContext, Sel.getAsString()),
      llvm::MDString::get(VMContext, Class ? Class->getNameAsString() : ""),
      llvm::ConstantAsMetadata::get(llvm::ConstantInt::get(
          llvm::Type::getInt1Ty(VMContext), Class != nullptr))};
  llvm::MDNode *node = llvm::MDNode::get(VMContext, impMD);

  CallArgList ActualArgs;
  ActualArgs.add(RValue::get(Receiver), ASTIdTy);
  ActualArgs.add(RValue::get(cmd), CGF.getContext().getObjCSelType());
  ActualArgs.addFrom(CallArgs);

  MessageSendInfo MSI = getMessageSendInfo(Method, ResultType, ActualArgs);

  // Get the IMP to call
  llvm::Value *imp;

  // If we have non-legacy dispatch specified, we try using the objc_msgSend()
  // functions.  These are not supported on all platforms (or all runtimes on a
  // given platform), so we
  switch (CGM.getCodeGenOpts().getObjCDispatchMethod()) {
    case CodeGenOptions::Legacy:
      imp = LookupIMP(CGF, Receiver, cmd, node, MSI);
      break;
    case CodeGenOptions::Mixed:
    case CodeGenOptions::NonLegacy:
      if (CGM.ReturnTypeUsesFPRet(ResultType)) {
        imp = CGM.CreateRuntimeFunction(llvm::FunctionType::get(IdTy, IdTy, true),
                                  "objc_msgSend_fpret");
      } else if (CGM.ReturnTypeUsesSRet(MSI.CallInfo)) {
        // The actual types here don't matter - we're going to bitcast the
        // function anyway
        imp = CGM.CreateRuntimeFunction(llvm::FunctionType::get(IdTy, IdTy, true),
                                  "objc_msgSend_stret");
      } else {
        imp = CGM.CreateRuntimeFunction(llvm::FunctionType::get(IdTy, IdTy, true),
                                  "objc_msgSend");
      }
  }

  // Reset the receiver in case the lookup modified it
  ActualArgs[0] = CallArg(RValue::get(Receiver), ASTIdTy);

  imp = EnforceType(Builder, imp, MSI.MessengerType);

  llvm::Instruction *call;
  CGCallee callee(CGCalleeInfo(), imp);
  RValue msgRet = CGF.EmitCall(MSI.CallInfo, callee, Return, ActualArgs, &call);
  call->setMetadata(msgSendMDKind, node);


  if (!isPointerSizedReturn) {
    messageBB = CGF.Builder.GetInsertBlock();
    CGF.Builder.CreateBr(continueBB);
    CGF.EmitBlock(continueBB);
    if (msgRet.isScalar()) {
      llvm::Value *v = msgRet.getScalarVal();
      llvm::PHINode *phi = Builder.CreatePHI(v->getType(), 2);
      phi->addIncoming(v, messageBB);
      phi->addIncoming(llvm::Constant::getNullValue(v->getType()), startBB);
      msgRet = RValue::get(phi);
    } else if (msgRet.isAggregate()) {
      Address v = msgRet.getAggregateAddress();
      llvm::PHINode *phi = Builder.CreatePHI(v.getType(), 2);
      llvm::Type *RetTy = v.getElementType();
      Address NullVal = CGF.CreateTempAlloca(RetTy, v.getAlignment(), "null");
      CGF.InitTempAlloca(NullVal, llvm::Constant::getNullValue(RetTy));
      phi->addIncoming(v.getPointer(), messageBB);
      phi->addIncoming(NullVal.getPointer(), startBB);
      msgRet = RValue::getAggregate(Address(phi, v.getAlignment()));
    } else /* isComplex() */ {
      std::pair<llvm::Value*,llvm::Value*> v = msgRet.getComplexVal();
      llvm::PHINode *phi = Builder.CreatePHI(v.first->getType(), 2);
      phi->addIncoming(v.first, messageBB);
      phi->addIncoming(llvm::Constant::getNullValue(v.first->getType()),
          startBB);
      llvm::PHINode *phi2 = Builder.CreatePHI(v.second->getType(), 2);
      phi2->addIncoming(v.second, messageBB);
      phi2->addIncoming(llvm::Constant::getNullValue(v.second->getType()),
          startBB);
      msgRet = RValue::getComplex(phi, phi2);
    }
  }
  return msgRet;
}

/// Generates a MethodList.  Used in construction of a objc_class and
/// objc_category structures.
llvm::Constant *CGObjCGNU::
GenerateMethodList(StringRef ClassName,
                   StringRef CategoryName,
                   ArrayRef<const ObjCMethodDecl*> Methods,
                   bool isClassMethodList) {
  if (Methods.empty())
    return NULLPtr;

  ConstantInitBuilder Builder(CGM);

  auto MethodList = Builder.beginStruct();
  MethodList.addNullPointer(CGM.Int8PtrTy);
  MethodList.addInt(Int32Ty, Methods.size());

  // Get the method structure type.
  llvm::StructType *ObjCMethodTy =
    llvm::StructType::get(CGM.getLLVMContext(), {
      PtrToInt8Ty, // Really a selector, but the runtime creates it us.
      PtrToInt8Ty, // Method types
      IMPTy        // Method pointer
    });
  bool isV2ABI = isRuntime(ObjCRuntime::GNUstep, 2);
  if (isV2ABI) {
    // size_t size;
    llvm::DataLayout td(&TheModule);
    MethodList.addInt(SizeTy, td.getTypeSizeInBits(ObjCMethodTy) /
        CGM.getContext().getCharWidth());
    ObjCMethodTy =
      llvm::StructType::get(CGM.getLLVMContext(), {
        IMPTy,       // Method pointer
        PtrToInt8Ty, // Selector
        PtrToInt8Ty  // Extended type encoding
      });
  } else {
    ObjCMethodTy =
      llvm::StructType::get(CGM.getLLVMContext(), {
        PtrToInt8Ty, // Really a selector, but the runtime creates it us.
        PtrToInt8Ty, // Method types
        IMPTy        // Method pointer
      });
  }
  auto MethodArray = MethodList.beginArray();
  ASTContext &Context = CGM.getContext();
  for (const auto *OMD : Methods) {
    llvm::Constant *FnPtr =
      TheModule.getFunction(SymbolNameForMethod(ClassName, CategoryName,
                                                OMD->getSelector(),
                                                isClassMethodList));
    assert(FnPtr && "Can't generate metadata for method that doesn't exist");
    auto Method = MethodArray.beginStruct(ObjCMethodTy);
    if (isV2ABI) {
      Method.addBitCast(FnPtr, IMPTy);
      Method.add(GetConstantSelector(OMD->getSelector(),
          Context.getObjCEncodingForMethodDecl(OMD)));
      Method.add(MakeConstantString(Context.getObjCEncodingForMethodDecl(OMD, true)));
    } else {
      Method.add(MakeConstantString(OMD->getSelector().getAsString()));
      Method.add(MakeConstantString(Context.getObjCEncodingForMethodDecl(OMD)));
      Method.addBitCast(FnPtr, IMPTy);
    }
    Method.finishAndAddTo(MethodArray);
  }
  MethodArray.finishAndAddTo(MethodList);

  // Create an instance of the structure
  return MethodList.finishAndCreateGlobal(".objc_method_list",
                                          CGM.getPointerAlign());
}

/// Generates an IvarList.  Used in construction of a objc_class.
llvm::Constant *CGObjCGNU::
GenerateIvarList(ArrayRef<llvm::Constant *> IvarNames,
                 ArrayRef<llvm::Constant *> IvarTypes,
                 ArrayRef<llvm::Constant *> IvarOffsets,
                 ArrayRef<llvm::Constant *> IvarAlign,
                 ArrayRef<Qualifiers::ObjCLifetime> IvarOwnership) {
  if (IvarNames.empty())
    return NULLPtr;

  ConstantInitBuilder Builder(CGM);

  // Structure containing array count followed by array.
  auto IvarList = Builder.beginStruct();
  IvarList.addInt(IntTy, (int)IvarNames.size());

  // Get the ivar structure type.
  llvm::StructType *ObjCIvarTy =
      llvm::StructType::get(PtrToInt8Ty, PtrToInt8Ty, IntTy);

  // Array of ivar structures.
  auto Ivars = IvarList.beginArray(ObjCIvarTy);
  for (unsigned int i = 0, e = IvarNames.size() ; i < e ; i++) {
    auto Ivar = Ivars.beginStruct(ObjCIvarTy);
    Ivar.add(IvarNames[i]);
    Ivar.add(IvarTypes[i]);
    Ivar.add(IvarOffsets[i]);
    Ivar.finishAndAddTo(Ivars);
  }
  Ivars.finishAndAddTo(IvarList);

  // Create an instance of the structure
  return IvarList.finishAndCreateGlobal(".objc_ivar_list",
                                        CGM.getPointerAlign());
}

/// Generate a class structure
llvm::Constant *CGObjCGNU::GenerateClassStructure(
    llvm::Constant *MetaClass,
    llvm::Constant *SuperClass,
    unsigned info,
    const char *Name,
    llvm::Constant *Version,
    llvm::Constant *InstanceSize,
    llvm::Constant *IVars,
    llvm::Constant *Methods,
    llvm::Constant *Protocols,
    llvm::Constant *IvarOffsets,
    llvm::Constant *Properties,
    llvm::Constant *StrongIvarBitmap,
    llvm::Constant *WeakIvarBitmap,
    bool isMeta) {
  // Set up the class structure
  // Note:  Several of these are char*s when they should be ids.  This is
  // because the runtime performs this translation on load.
  //
  // Fields marked New ABI are part of the GNUstep runtime.  We emit them
  // anyway; the classes will still work with the GNU runtime, they will just
  // be ignored.
  llvm::StructType *ClassTy = llvm::StructType::get(
      PtrToInt8Ty,        // isa
      PtrToInt8Ty,        // super_class
      PtrToInt8Ty,        // name
      LongTy,             // version
      LongTy,             // info
      LongTy,             // instance_size
      IVars->getType(),   // ivars
      Methods->getType(), // methods
      // These are all filled in by the runtime, so we pretend
      PtrTy, // dtable
      PtrTy, // subclass_list
      PtrTy, // sibling_class
      PtrTy, // protocols
      PtrTy, // gc_object_type
      // New ABI:
      LongTy,                 // abi_version
      IvarOffsets->getType(), // ivar_offsets
      Properties->getType(),  // properties
      IntPtrTy,               // strong_pointers
      IntPtrTy                // weak_pointers
      );

  ConstantInitBuilder Builder(CGM);
  auto Elements = Builder.beginStruct(ClassTy);

  // Fill in the structure

  // isa
  Elements.addBitCast(MetaClass, PtrToInt8Ty);
  // super_class
  Elements.add(SuperClass);
  // name
  Elements.add(MakeConstantString(Name, ".class_name"));
  // version
  Elements.addInt(LongTy, 0);
  // info
  Elements.addInt(LongTy, info);
  // instance_size
  if (isMeta) {
    llvm::DataLayout td(&TheModule);
    Elements.addInt(LongTy,
                    td.getTypeSizeInBits(ClassTy) /
                      CGM.getContext().getCharWidth());
  } else
    Elements.add(InstanceSize);
  // ivars
  Elements.add(IVars);
  // methods
  Elements.add(Methods);
  // These are all filled in by the runtime, so we pretend
  // dtable
  Elements.add(NULLPtr);
  // subclass_list
  Elements.add(NULLPtr);
  // sibling_class
  Elements.add(NULLPtr);
  // protocols
  Elements.addBitCast(Protocols, PtrTy);
  // gc_object_type
  Elements.add(NULLPtr);
  // abi_version
  Elements.addInt(LongTy, ClassABIVersion);
  // ivar_offsets
  Elements.add(IvarOffsets);
  // properties
  Elements.add(Properties);
  // strong_pointers
  Elements.add(StrongIvarBitmap);
  // weak_pointers
  Elements.add(WeakIvarBitmap);
  // Create an instance of the structure
  // This is now an externally visible symbol, so that we can speed up class
  // messages in the next ABI.  We may already have some weak references to
  // this, so check and fix them properly.
  std::string ClassSym((isMeta ? "_OBJC_METACLASS_": "_OBJC_CLASS_") +
          std::string(Name));
  llvm::GlobalVariable *ClassRef = TheModule.getNamedGlobal(ClassSym);
  llvm::Constant *Class =
    Elements.finishAndCreateGlobal(ClassSym, CGM.getPointerAlign(), false,
                                   llvm::GlobalValue::ExternalLinkage);
  if (ClassRef) {
    ClassRef->replaceAllUsesWith(llvm::ConstantExpr::getBitCast(Class,
                  ClassRef->getType()));
    ClassRef->removeFromParent();
    Class->setName(ClassSym);
  }
  return Class;
}

llvm::Constant *CGObjCGNU::
GenerateProtocolMethodList(ArrayRef<const ObjCMethodDecl*> Methods) {
  // Get the method structure type.
  llvm::StructType *ObjCMethodDescTy =
    llvm::StructType::get(CGM.getLLVMContext(), { PtrToInt8Ty, PtrToInt8Ty });
  ASTContext &Context = CGM.getContext();
  ConstantInitBuilder Builder(CGM);
  auto MethodList = Builder.beginStruct();
  MethodList.addInt(IntTy, Methods.size());
  auto MethodArray = MethodList.beginArray(ObjCMethodDescTy);
  for (auto *M : Methods) {
    auto Method = MethodArray.beginStruct(ObjCMethodDescTy);
    Method.add(MakeConstantString(M->getSelector().getAsString()));
    Method.add(MakeConstantString(Context.getObjCEncodingForMethodDecl(M)));
    Method.finishAndAddTo(MethodArray);
  }
  MethodArray.finishAndAddTo(MethodList);
  return MethodList.finishAndCreateGlobal(".objc_method_list",
                                          CGM.getPointerAlign());
}

// Create the protocol list structure used in classes, categories and so on
llvm::Constant *
CGObjCGNU::GenerateProtocolList(ArrayRef<std::string> Protocols) {

  ConstantInitBuilder Builder(CGM);
  auto ProtocolList = Builder.beginStruct();
  ProtocolList.add(NULLPtr);
  ProtocolList.addInt(LongTy, Protocols.size());

  auto Elements = ProtocolList.beginArray(PtrToInt8Ty);
  for (const std::string *iter = Protocols.begin(), *endIter = Protocols.end();
      iter != endIter ; iter++) {
    llvm::Constant *protocol = nullptr;
    llvm::StringMap<llvm::Constant*>::iterator value =
      ExistingProtocols.find(*iter);
    if (value == ExistingProtocols.end()) {
      protocol = GenerateEmptyProtocol(*iter);
    } else {
      protocol = value->getValue();
    }
    Elements.addBitCast(protocol, PtrToInt8Ty);
  }
  Elements.finishAndAddTo(ProtocolList);
  return ProtocolList.finishAndCreateGlobal(".objc_protocol_list",
                                            CGM.getPointerAlign());
}

llvm::Value *CGObjCGNU::GenerateProtocolRef(CodeGenFunction &CGF,
                                            const ObjCProtocolDecl *PD) {
  llvm::Constant *&protocol = ExistingProtocols[PD->getNameAsString()];
  if (!protocol)
    GenerateProtocol(PD);
  llvm::Type *T =
    CGM.getTypes().ConvertType(CGM.getContext().getObjCProtoType());
  return CGF.Builder.CreateBitCast(protocol, llvm::PointerType::getUnqual(T));
}

llvm::Constant *
CGObjCGNU::GenerateEmptyProtocol(StringRef ProtocolName) {
  llvm::Constant *ProtocolList = GenerateProtocolList({});
  llvm::Constant *MethodList = GenerateProtocolMethodList({});
  MethodList = llvm::ConstantExpr::getBitCast(MethodList, PtrToInt8Ty);
  // Protocols are objects containing lists of the methods implemented and
  // protocols adopted.
  ConstantInitBuilder Builder(CGM);
  auto Elements = Builder.beginStruct();

  // The isa pointer must be set to a magic number so the runtime knows it's
  // the correct layout.
  Elements.add(llvm::ConstantExpr::getIntToPtr(
          llvm::ConstantInt::get(Int32Ty, ProtocolVersion), IdTy));

  Elements.add(MakeConstantString(ProtocolName, ".objc_protocol_name"));
  Elements.add(ProtocolList); /* .protocol_list */
  Elements.add(MethodList);   /* .instance_methods */
  Elements.add(MethodList);   /* .class_methods */
  Elements.add(MethodList);   /* .optional_instance_methods */
  Elements.add(MethodList);   /* .optional_class_methods */
  Elements.add(NULLPtr);      /* .properties */
  Elements.add(NULLPtr);      /* .optional_properties */
  return Elements.finishAndCreateGlobal(SymbolForProtocol(ProtocolName),
                                        CGM.getPointerAlign());
}

void CGObjCGNU::GenerateProtocol(const ObjCProtocolDecl *PD) {
  std::string ProtocolName = PD->getNameAsString();

  // Use the protocol definition, if there is one.
  if (const ObjCProtocolDecl *Def = PD->getDefinition())
    PD = Def;

  SmallVector<std::string, 16> Protocols;
  for (const auto *PI : PD->protocols())
    Protocols.push_back(PI->getNameAsString());
  SmallVector<const ObjCMethodDecl*, 16> InstanceMethods;
  SmallVector<const ObjCMethodDecl*, 16> OptionalInstanceMethods;
  for (const auto *I : PD->instance_methods())
    if (I->isOptional())
      OptionalInstanceMethods.push_back(I);
    else
      InstanceMethods.push_back(I);
  // Collect information about class methods:
  SmallVector<const ObjCMethodDecl*, 16> ClassMethods;
  SmallVector<const ObjCMethodDecl*, 16> OptionalClassMethods;
  for (const auto *I : PD->class_methods())
    if (I->isOptional())
      OptionalClassMethods.push_back(I);
    else
      ClassMethods.push_back(I);

  llvm::Constant *ProtocolList = GenerateProtocolList(Protocols);
  llvm::Constant *InstanceMethodList =
    GenerateProtocolMethodList(InstanceMethods);
  llvm::Constant *ClassMethodList =
    GenerateProtocolMethodList(ClassMethods);
  llvm::Constant *OptionalInstanceMethodList =
    GenerateProtocolMethodList(OptionalInstanceMethods);
  llvm::Constant *OptionalClassMethodList =
    GenerateProtocolMethodList(OptionalClassMethods);

  // Property metadata: name, attributes, isSynthesized, setter name, setter
  // types, getter name, getter types.
  // The isSynthesized value is always set to 0 in a protocol.  It exists to
  // simplify the runtime library by allowing it to use the same data
  // structures for protocol metadata everywhere.

  llvm::Constant *PropertyList =
    GeneratePropertyList(nullptr, PD, false, false);
  llvm::Constant *OptionalPropertyList =
    GeneratePropertyList(nullptr, PD, false, true);

  // Protocols are objects containing lists of the methods implemented and
  // protocols adopted.
  // The isa pointer must be set to a magic number so the runtime knows it's
  // the correct layout.
  ConstantInitBuilder Builder(CGM);
  auto Elements = Builder.beginStruct();
  Elements.add(
      llvm::ConstantExpr::getIntToPtr(
          llvm::ConstantInt::get(Int32Ty, ProtocolVersion), IdTy));
  Elements.add(MakeConstantString(ProtocolName));
  Elements.add(ProtocolList);
  Elements.add(InstanceMethodList);
  Elements.add(ClassMethodList);
  Elements.add(OptionalInstanceMethodList);
  Elements.add(OptionalClassMethodList);
  Elements.add(PropertyList);
  Elements.add(OptionalPropertyList);
  ExistingProtocols[ProtocolName] =
    llvm::ConstantExpr::getBitCast(
      Elements.finishAndCreateGlobal(".objc_protocol", CGM.getPointerAlign()),
      IdTy);
}
void CGObjCGNU::GenerateProtocolHolderCategory() {
  // Collect information about instance methods

  ConstantInitBuilder Builder(CGM);
  auto Elements = Builder.beginStruct();

  const std::string ClassName = "__ObjC_Protocol_Holder_Ugly_Hack";
  const std::string CategoryName = "AnotherHack";
  Elements.add(MakeConstantString(CategoryName));
  Elements.add(MakeConstantString(ClassName));
  // Instance method list
  Elements.addBitCast(GenerateMethodList(
          ClassName, CategoryName, {}, false), PtrTy);
  // Class method list
  Elements.addBitCast(GenerateMethodList(
          ClassName, CategoryName, {}, true), PtrTy);

  // Protocol list
  ConstantInitBuilder ProtocolListBuilder(CGM);
  auto ProtocolList = ProtocolListBuilder.beginStruct();
  ProtocolList.add(NULLPtr);
  ProtocolList.addInt(LongTy, ExistingProtocols.size());
  auto ProtocolElements = ProtocolList.beginArray(PtrTy);
  for (auto iter = ExistingProtocols.begin(), endIter = ExistingProtocols.end();
       iter != endIter ; iter++) {
    ProtocolElements.addBitCast(iter->getValue(), PtrTy);
  }
  ProtocolElements.finishAndAddTo(ProtocolList);
  Elements.addBitCast(
                   ProtocolList.finishAndCreateGlobal(".objc_protocol_list",
                                                      CGM.getPointerAlign()),
                   PtrTy);
  Categories.push_back(llvm::ConstantExpr::getBitCast(
        Elements.finishAndCreateGlobal("", CGM.getPointerAlign()),
        PtrTy));
}

/// Libobjc2 uses a bitfield representation where small(ish) bitfields are
/// stored in a 64-bit value with the low bit set to 1 and the remaining 63
/// bits set to their values, LSB first, while larger ones are stored in a
/// structure of this / form:
///
/// struct { int32_t length; int32_t values[length]; };
///
/// The values in the array are stored in host-endian format, with the least
/// significant bit being assumed to come first in the bitfield.  Therefore, a
/// bitfield with the 64th bit set will be (int64_t)&{ 2, [0, 1<<31] }, while a
/// bitfield / with the 63rd bit set will be 1<<64.
llvm::Constant *CGObjCGNU::MakeBitField(ArrayRef<bool> bits) {
  int bitCount = bits.size();
  int ptrBits = CGM.getDataLayout().getPointerSizeInBits();
  if (bitCount < ptrBits) {
    uint64_t val = 1;
    for (int i=0 ; i<bitCount ; ++i) {
      if (bits[i]) val |= 1ULL<<(i+1);
    }
    return llvm::ConstantInt::get(IntPtrTy, val);
  }
  SmallVector<llvm::Constant *, 8> values;
  int v=0;
  while (v < bitCount) {
    int32_t word = 0;
    for (int i=0 ; (i<32) && (v<bitCount)  ; ++i) {
      if (bits[v]) word |= 1<<i;
      v++;
    }
    values.push_back(llvm::ConstantInt::get(Int32Ty, word));
  }

  ConstantInitBuilder builder(CGM);
  auto fields = builder.beginStruct();
  fields.addInt(Int32Ty, values.size());
  auto array = fields.beginArray();
  for (auto v : values) array.add(v);
  array.finishAndAddTo(fields);

  llvm::Constant *GS =
    fields.finishAndCreateGlobal("", CharUnits::fromQuantity(4));
  llvm::Constant *ptr = llvm::ConstantExpr::getPtrToInt(GS, IntPtrTy);
  return ptr;
}

void CGObjCGNU::GenerateCategory(const ObjCCategoryImplDecl *OCD) {
  const ObjCInterfaceDecl *Class = OCD->getClassInterface();
  std::string ClassName = Class->getNameAsString();
  std::string CategoryName = OCD->getNameAsString();

  // Collect the names of referenced protocols
  SmallVector<std::string, 16> Protocols;
  const ObjCCategoryDecl *CatDecl = OCD->getCategoryDecl();
  const ObjCList<ObjCProtocolDecl> &Protos = CatDecl->getReferencedProtocols();
  for (ObjCList<ObjCProtocolDecl>::iterator I = Protos.begin(),
       E = Protos.end(); I != E; ++I)
    Protocols.push_back((*I)->getNameAsString());

  ConstantInitBuilder Builder(CGM);
  auto Elements = Builder.beginStruct();
  Elements.add(MakeConstantString(CategoryName));
  Elements.add(MakeConstantString(ClassName));
  // Instance method list
  SmallVector<ObjCMethodDecl*, 16> InstanceMethods;
  InstanceMethods.insert(InstanceMethods.begin(), OCD->instmeth_begin(),
      OCD->instmeth_end());
  Elements.addBitCast(
          GenerateMethodList(ClassName, CategoryName, InstanceMethods, false),
          PtrTy);
  // Class method list

  SmallVector<ObjCMethodDecl*, 16> ClassMethods;
  ClassMethods.insert(ClassMethods.begin(), OCD->classmeth_begin(),
      OCD->classmeth_end());
  Elements.addBitCast(
          GenerateMethodList(ClassName, CategoryName, ClassMethods, true),
          PtrTy);
  // Protocol list
  Elements.addBitCast(GenerateProtocolList(Protocols), PtrTy);
  if (isRuntime(ObjCRuntime::GNUstep, 2)) {
    const ObjCCategoryDecl *Category =
      Class->FindCategoryDeclaration(OCD->getIdentifier());
    if (Category) {
      // Instance properties
      Elements.addBitCast(GeneratePropertyList(OCD, Category, false), PtrTy);
      // Class properties
      Elements.addBitCast(GeneratePropertyList(OCD, Category, true), PtrTy);
    } else {
      Elements.addNullPointer(PtrTy);
      Elements.addNullPointer(PtrTy);
    }
  }

  Categories.push_back(llvm::ConstantExpr::getBitCast(
        Elements.finishAndCreateGlobal(
          std::string(".objc_category_")+ClassName+CategoryName,
          CGM.getPointerAlign()),
        PtrTy));
}

llvm::Constant *CGObjCGNU::GeneratePropertyList(const Decl *Container,
    const ObjCContainerDecl *OCD,
    bool isClassProperty,
    bool protocolOptionalProperties) {

  SmallVector<const ObjCPropertyDecl *, 16> Properties;
  llvm::SmallPtrSet<const IdentifierInfo*, 16> PropertySet;
  bool isProtocol = isa<ObjCProtocolDecl>(OCD);
  ASTContext &Context = CGM.getContext();

  std::function<void(const ObjCProtocolDecl *Proto)> collectProtocolProperties
    = [&](const ObjCProtocolDecl *Proto) {
      for (const auto *P : Proto->protocols())
        collectProtocolProperties(P);
      for (const auto *PD : Proto->properties()) {
        if (isClassProperty != PD->isClassProperty())
          continue;
        // Skip any properties that are declared in protocols that this class
        // conforms to but are not actually implemented by this class.
        if (!isProtocol && !Context.getObjCPropertyImplDeclForPropertyDecl(PD, Container))
          continue;
        if (!PropertySet.insert(PD->getIdentifier()).second)
          continue;
        Properties.push_back(PD);
      }
    };

  if (const ObjCInterfaceDecl *OID = dyn_cast<ObjCInterfaceDecl>(OCD))
    for (const ObjCCategoryDecl *ClassExt : OID->known_extensions())
      for (auto *PD : ClassExt->properties()) {
        if (isClassProperty != PD->isClassProperty())
          continue;
        PropertySet.insert(PD->getIdentifier());
        Properties.push_back(PD);
      }

  for (const auto *PD : OCD->properties()) {
    if (isClassProperty != PD->isClassProperty())
      continue;
    // If we're generating a list for a protocol, skip optional / required ones
    // when generating the other list.
    if (isProtocol && (protocolOptionalProperties != PD->isOptional()))
      continue;
    // Don't emit duplicate metadata for properties that were already in a
    // class extension.
    if (!PropertySet.insert(PD->getIdentifier()).second)
      continue;

    Properties.push_back(PD);
  }

  if (const ObjCInterfaceDecl *OID = dyn_cast<ObjCInterfaceDecl>(OCD))
    for (const auto *P : OID->all_referenced_protocols())
      collectProtocolProperties(P);
  else if (const ObjCCategoryDecl *CD = dyn_cast<ObjCCategoryDecl>(OCD))
    for (const auto *P : CD->protocols())
      collectProtocolProperties(P);

  auto numProperties = Properties.size();

  if (numProperties == 0)
    return NULLPtr;

  ConstantInitBuilder builder(CGM);
  auto propertyList = builder.beginStruct();
  auto properties = PushPropertyListHeader(propertyList, numProperties);

  // Add all of the property methods need adding to the method list and to the
  // property metadata list.
  for (auto *property : Properties) {
    bool isSynthesized = false;
    bool isDynamic = false;
    if (!isProtocol) {
      auto *propertyImpl = Context.getObjCPropertyImplDeclForPropertyDecl(property, Container);
      if (propertyImpl) {
        isSynthesized = (propertyImpl->getPropertyImplementation() ==
            ObjCPropertyImplDecl::Synthesize);
        isDynamic = (propertyImpl->getPropertyImplementation() ==
            ObjCPropertyImplDecl::Dynamic);
      }
    }
    PushProperty(properties, property, Container, isSynthesized, isDynamic);
  }
  properties.finishAndAddTo(propertyList);

  return propertyList.finishAndCreateGlobal(".objc_property_list",
                                            CGM.getPointerAlign());
}

void CGObjCGNU::RegisterAlias(const ObjCCompatibleAliasDecl *OAD) {
  // Get the class declaration for which the alias is specified.
  ObjCInterfaceDecl *ClassDecl =
    const_cast<ObjCInterfaceDecl *>(OAD->getClassInterface());
  ClassAliases.emplace_back(ClassDecl->getNameAsString(),
                            OAD->getNameAsString());
}

void CGObjCGNU::GenerateClass(const ObjCImplementationDecl *OID) {
  ASTContext &Context = CGM.getContext();

  // Get the superclass name.
  const ObjCInterfaceDecl * SuperClassDecl =
    OID->getClassInterface()->getSuperClass();
  std::string SuperClassName;
  if (SuperClassDecl) {
    SuperClassName = SuperClassDecl->getNameAsString();
    EmitClassRef(SuperClassName);
  }

  // Get the class name
  ObjCInterfaceDecl *ClassDecl =
      const_cast<ObjCInterfaceDecl *>(OID->getClassInterface());
  std::string ClassName = ClassDecl->getNameAsString();

  // Emit the symbol that is used to generate linker errors if this class is
  // referenced in other modules but not declared.
  std::string classSymbolName = "__objc_class_name_" + ClassName;
  if (auto *symbol = TheModule.getGlobalVariable(classSymbolName)) {
    symbol->setInitializer(llvm::ConstantInt::get(LongTy, 0));
  } else {
    new llvm::GlobalVariable(TheModule, LongTy, false,
                             llvm::GlobalValue::ExternalLinkage,
                             llvm::ConstantInt::get(LongTy, 0),
                             classSymbolName);
  }

  // Get the size of instances.
  int instanceSize =
    Context.getASTObjCImplementationLayout(OID).getSize().getQuantity();

  // Collect information about instance variables.
  SmallVector<llvm::Constant*, 16> IvarNames;
  SmallVector<llvm::Constant*, 16> IvarTypes;
  SmallVector<llvm::Constant*, 16> IvarOffsets;
  SmallVector<llvm::Constant*, 16> IvarAligns;
  SmallVector<Qualifiers::ObjCLifetime, 16> IvarOwnership;

  ConstantInitBuilder IvarOffsetBuilder(CGM);
  auto IvarOffsetValues = IvarOffsetBuilder.beginArray(PtrToIntTy);
  SmallVector<bool, 16> WeakIvars;
  SmallVector<bool, 16> StrongIvars;

  int superInstanceSize = !SuperClassDecl ? 0 :
    Context.getASTObjCInterfaceLayout(SuperClassDecl).getSize().getQuantity();
  // For non-fragile ivars, set the instance size to 0 - {the size of just this
  // class}.  The runtime will then set this to the correct value on load.
  if (CGM.getLangOpts().ObjCRuntime.isNonFragile()) {
    instanceSize = 0 - (instanceSize - superInstanceSize);
  }

  for (const ObjCIvarDecl *IVD = ClassDecl->all_declared_ivar_begin(); IVD;
       IVD = IVD->getNextIvar()) {
      // Store the name
      IvarNames.push_back(MakeConstantString(IVD->getNameAsString()));
      // Get the type encoding for this ivar
      std::string TypeStr;
      Context.getObjCEncodingForType(IVD->getType(), TypeStr, IVD);
      IvarTypes.push_back(MakeConstantString(TypeStr));
      IvarAligns.push_back(llvm::ConstantInt::get(IntTy,
            Context.getTypeSize(IVD->getType())));
      // Get the offset
      uint64_t BaseOffset = ComputeIvarBaseOffset(CGM, OID, IVD);
      uint64_t Offset = BaseOffset;
      if (CGM.getLangOpts().ObjCRuntime.isNonFragile()) {
        Offset = BaseOffset - superInstanceSize;
      }
      llvm::Constant *OffsetValue = llvm::ConstantInt::get(IntTy, Offset);
      // Create the direct offset value
      std::string OffsetName = "__objc_ivar_offset_value_" + ClassName +"." +
          IVD->getNameAsString();

      llvm::GlobalVariable *OffsetVar = TheModule.getGlobalVariable(OffsetName);
      if (OffsetVar) {
        OffsetVar->setInitializer(OffsetValue);
        // If this is the real definition, change its linkage type so that
        // different modules will use this one, rather than their private
        // copy.
        OffsetVar->setLinkage(llvm::GlobalValue::ExternalLinkage);
      } else
        OffsetVar = new llvm::GlobalVariable(TheModule, Int32Ty,
          false, llvm::GlobalValue::ExternalLinkage,
          OffsetValue, OffsetName);
      IvarOffsets.push_back(OffsetValue);
      IvarOffsetValues.add(OffsetVar);
      Qualifiers::ObjCLifetime lt = IVD->getType().getQualifiers().getObjCLifetime();
      IvarOwnership.push_back(lt);
      switch (lt) {
        case Qualifiers::OCL_Strong:
          StrongIvars.push_back(true);
          WeakIvars.push_back(false);
          break;
        case Qualifiers::OCL_Weak:
          StrongIvars.push_back(false);
          WeakIvars.push_back(true);
          break;
        default:
          StrongIvars.push_back(false);
          WeakIvars.push_back(false);
      }
  }
  llvm::Constant *StrongIvarBitmap = MakeBitField(StrongIvars);
  llvm::Constant *WeakIvarBitmap = MakeBitField(WeakIvars);
  llvm::GlobalVariable *IvarOffsetArray =
    IvarOffsetValues.finishAndCreateGlobal(".ivar.offsets",
                                           CGM.getPointerAlign());

  // Collect information about instance methods
  SmallVector<const ObjCMethodDecl*, 16> InstanceMethods;
  InstanceMethods.insert(InstanceMethods.begin(), OID->instmeth_begin(),
      OID->instmeth_end());

  SmallVector<const ObjCMethodDecl*, 16> ClassMethods;
  ClassMethods.insert(ClassMethods.begin(), OID->classmeth_begin(),
      OID->classmeth_end());

  // Collect the same information about synthesized properties, which don't
  // show up in the instance method lists.
  for (auto *propertyImpl : OID->property_impls())
    if (propertyImpl->getPropertyImplementation() ==
        ObjCPropertyImplDecl::Synthesize) {
      ObjCPropertyDecl *property = propertyImpl->getPropertyDecl();
      auto addPropertyMethod = [&](const ObjCMethodDecl *accessor) {
        if (accessor)
          InstanceMethods.push_back(accessor);
      };
      addPropertyMethod(property->getGetterMethodDecl());
      addPropertyMethod(property->getSetterMethodDecl());
    }

  llvm::Constant *Properties = GeneratePropertyList(OID, ClassDecl);

  // Collect the names of referenced protocols
  SmallVector<std::string, 16> Protocols;
  for (const auto *I : ClassDecl->protocols())
    Protocols.push_back(I->getNameAsString());

  // Get the superclass pointer.
  llvm::Constant *SuperClass;
  if (!SuperClassName.empty()) {
    SuperClass = MakeConstantString(SuperClassName, ".super_class_name");
  } else {
    SuperClass = llvm::ConstantPointerNull::get(PtrToInt8Ty);
  }
  // Empty vector used to construct empty method lists
  SmallVector<llvm::Constant*, 1>  empty;
  // Generate the method and instance variable lists
  llvm::Constant *MethodList = GenerateMethodList(ClassName, "",
      InstanceMethods, false);
  llvm::Constant *ClassMethodList = GenerateMethodList(ClassName, "",
      ClassMethods, true);
  llvm::Constant *IvarList = GenerateIvarList(IvarNames, IvarTypes,
      IvarOffsets, IvarAligns, IvarOwnership);
  // Irrespective of whether we are compiling for a fragile or non-fragile ABI,
  // we emit a symbol containing the offset for each ivar in the class.  This
  // allows code compiled for the non-Fragile ABI to inherit from code compiled
  // for the legacy ABI, without causing problems.  The converse is also
  // possible, but causes all ivar accesses to be fragile.

  // Offset pointer for getting at the correct field in the ivar list when
  // setting up the alias.  These are: The base address for the global, the
  // ivar array (second field), the ivar in this list (set for each ivar), and
  // the offset (third field in ivar structure)
  llvm::Type *IndexTy = Int32Ty;
  llvm::Constant *offsetPointerIndexes[] = {Zeros[0],
      llvm::ConstantInt::get(IndexTy, ClassABIVersion > 1 ? 2 : 1), nullptr,
      llvm::ConstantInt::get(IndexTy, ClassABIVersion > 1 ? 3 : 2) };

  unsigned ivarIndex = 0;
  for (const ObjCIvarDecl *IVD = ClassDecl->all_declared_ivar_begin(); IVD;
       IVD = IVD->getNextIvar()) {
      const std::string Name = GetIVarOffsetVariableName(ClassDecl, IVD);
      offsetPointerIndexes[2] = llvm::ConstantInt::get(IndexTy, ivarIndex);
      // Get the correct ivar field
      llvm::Constant *offsetValue = llvm::ConstantExpr::getGetElementPtr(
          cast<llvm::GlobalVariable>(IvarList)->getValueType(), IvarList,
          offsetPointerIndexes);
      // Get the existing variable, if one exists.
      llvm::GlobalVariable *offset = TheModule.getNamedGlobal(Name);
      if (offset) {
        offset->setInitializer(offsetValue);
        // If this is the real definition, change its linkage type so that
        // different modules will use this one, rather than their private
        // copy.
        offset->setLinkage(llvm::GlobalValue::ExternalLinkage);
      } else
        // Add a new alias if there isn't one already.
        new llvm::GlobalVariable(TheModule, offsetValue->getType(),
                false, llvm::GlobalValue::ExternalLinkage, offsetValue, Name);
      ++ivarIndex;
  }
  llvm::Constant *ZeroPtr = llvm::ConstantInt::get(IntPtrTy, 0);

  //Generate metaclass for class methods
  llvm::Constant *MetaClassStruct = GenerateClassStructure(
      NULLPtr, NULLPtr, 0x12L, ClassName.c_str(), nullptr, Zeros[0],
      NULLPtr, ClassMethodList, NULLPtr, NULLPtr,
      GeneratePropertyList(OID, ClassDecl, true), ZeroPtr, ZeroPtr, true);
  CGM.setGVProperties(cast<llvm::GlobalValue>(MetaClassStruct),
                      OID->getClassInterface());

  // Generate the class structure
  llvm::Constant *ClassStruct = GenerateClassStructure(
      MetaClassStruct, SuperClass, 0x11L, ClassName.c_str(), nullptr,
      llvm::ConstantInt::get(LongTy, instanceSize), IvarList, MethodList,
      GenerateProtocolList(Protocols), IvarOffsetArray, Properties,
      StrongIvarBitmap, WeakIvarBitmap);
  CGM.setGVProperties(cast<llvm::GlobalValue>(ClassStruct),
                      OID->getClassInterface());

  // Resolve the class aliases, if they exist.
  if (ClassPtrAlias) {
    ClassPtrAlias->replaceAllUsesWith(
        llvm::ConstantExpr::getBitCast(ClassStruct, IdTy));
    ClassPtrAlias->eraseFromParent();
    ClassPtrAlias = nullptr;
  }
  if (MetaClassPtrAlias) {
    MetaClassPtrAlias->replaceAllUsesWith(
        llvm::ConstantExpr::getBitCast(MetaClassStruct, IdTy));
    MetaClassPtrAlias->eraseFromParent();
    MetaClassPtrAlias = nullptr;
  }

  // Add class structure to list to be added to the symtab later
  ClassStruct = llvm::ConstantExpr::getBitCast(ClassStruct, PtrToInt8Ty);
  Classes.push_back(ClassStruct);
}

llvm::Function *CGObjCGNU::ModuleInitFunction() {
  // Only emit an ObjC load function if no Objective-C stuff has been called
  if (Classes.empty() && Categories.empty() && ConstantStrings.empty() &&
      ExistingProtocols.empty() && SelectorTable.empty())
    return nullptr;

  // Add all referenced protocols to a category.
  GenerateProtocolHolderCategory();

  llvm::StructType *selStructTy =
    dyn_cast<llvm::StructType>(SelectorTy->getElementType());
  llvm::Type *selStructPtrTy = SelectorTy;
  if (!selStructTy) {
    selStructTy = llvm::StructType::get(CGM.getLLVMContext(),
                                        { PtrToInt8Ty, PtrToInt8Ty });
    selStructPtrTy = llvm::PointerType::getUnqual(selStructTy);
  }

  // Generate statics list:
  llvm::Constant *statics = NULLPtr;
  if (!ConstantStrings.empty()) {
    llvm::GlobalVariable *fileStatics = [&] {
      ConstantInitBuilder builder(CGM);
      auto staticsStruct = builder.beginStruct();

      StringRef stringClass = CGM.getLangOpts().ObjCConstantStringClass;
      if (stringClass.empty()) stringClass = "NXConstantString";
      staticsStruct.add(MakeConstantString(stringClass,
                                           ".objc_static_class_name"));

      auto array = staticsStruct.beginArray();
      array.addAll(ConstantStrings);
      array.add(NULLPtr);
      array.finishAndAddTo(staticsStruct);

      return staticsStruct.finishAndCreateGlobal(".objc_statics",
                                                 CGM.getPointerAlign());
    }();

    ConstantInitBuilder builder(CGM);
    auto allStaticsArray = builder.beginArray(fileStatics->getType());
    allStaticsArray.add(fileStatics);
    allStaticsArray.addNullPointer(fileStatics->getType());

    statics = allStaticsArray.finishAndCreateGlobal(".objc_statics_ptr",
                                                    CGM.getPointerAlign());
    statics = llvm::ConstantExpr::getBitCast(statics, PtrTy);
  }

  // Array of classes, categories, and constant objects.

  SmallVector<llvm::GlobalAlias*, 16> selectorAliases;
  unsigned selectorCount;

  // Pointer to an array of selectors used in this module.
  llvm::GlobalVariable *selectorList = [&] {
    ConstantInitBuilder builder(CGM);
    auto selectors = builder.beginArray(selStructTy);
    auto &table = SelectorTable; // MSVC workaround
    std::vector<Selector> allSelectors;
    for (auto &entry : table)
      allSelectors.push_back(entry.first);
    llvm::sort(allSelectors.begin(), allSelectors.end());

    for (auto &untypedSel : allSelectors) {
      std::string selNameStr = untypedSel.getAsString();
      llvm::Constant *selName = ExportUniqueString(selNameStr, ".objc_sel_name");

      for (TypedSelector &sel : table[untypedSel]) {
        llvm::Constant *selectorTypeEncoding = NULLPtr;
        if (!sel.first.empty())
          selectorTypeEncoding =
            MakeConstantString(sel.first, ".objc_sel_types");

        auto selStruct = selectors.beginStruct(selStructTy);
        selStruct.add(selName);
        selStruct.add(selectorTypeEncoding);
        selStruct.finishAndAddTo(selectors);

        // Store the selector alias for later replacement
        selectorAliases.push_back(sel.second);
      }
    }

    // Remember the number of entries in the selector table.
    selectorCount = selectors.size();

    // NULL-terminate the selector list.  This should not actually be required,
    // because the selector list has a length field.  Unfortunately, the GCC
    // runtime decides to ignore the length field and expects a NULL terminator,
    // and GCC cooperates with this by always setting the length to 0.
    auto selStruct = selectors.beginStruct(selStructTy);
    selStruct.add(NULLPtr);
    selStruct.add(NULLPtr);
    selStruct.finishAndAddTo(selectors);

    return selectors.finishAndCreateGlobal(".objc_selector_list",
                                           CGM.getPointerAlign());
  }();

  // Now that all of the static selectors exist, create pointers to them.
  for (unsigned i = 0; i < selectorCount; ++i) {
    llvm::Constant *idxs[] = {
      Zeros[0],
      llvm::ConstantInt::get(Int32Ty, i)
    };
    // FIXME: We're generating redundant loads and stores here!
    llvm::Constant *selPtr = llvm::ConstantExpr::getGetElementPtr(
        selectorList->getValueType(), selectorList, idxs);
    // If selectors are defined as an opaque type, cast the pointer to this
    // type.
    selPtr = llvm::ConstantExpr::getBitCast(selPtr, SelectorTy);
    selectorAliases[i]->replaceAllUsesWith(selPtr);
    selectorAliases[i]->eraseFromParent();
  }

  llvm::GlobalVariable *symtab = [&] {
    ConstantInitBuilder builder(CGM);
    auto symtab = builder.beginStruct();

    // Number of static selectors
    symtab.addInt(LongTy, selectorCount);

    symtab.addBitCast(selectorList, selStructPtrTy);

    // Number of classes defined.
    symtab.addInt(CGM.Int16Ty, Classes.size());
    // Number of categories defined
    symtab.addInt(CGM.Int16Ty, Categories.size());

    // Create an array of classes, then categories, then static object instances
    auto classList = symtab.beginArray(PtrToInt8Ty);
    classList.addAll(Classes);
    classList.addAll(Categories);
    //  NULL-terminated list of static object instances (mainly constant strings)
    classList.add(statics);
    classList.add(NULLPtr);
    classList.finishAndAddTo(symtab);

    // Construct the symbol table.
    return symtab.finishAndCreateGlobal("", CGM.getPointerAlign());
  }();

  // The symbol table is contained in a module which has some version-checking
  // constants
  llvm::Constant *module = [&] {
    llvm::Type *moduleEltTys[] = {
      LongTy, LongTy, PtrToInt8Ty, symtab->getType(), IntTy
    };
    llvm::StructType *moduleTy =
      llvm::StructType::get(CGM.getLLVMContext(),
         makeArrayRef(moduleEltTys).drop_back(unsigned(RuntimeVersion < 10)));

    ConstantInitBuilder builder(CGM);
    auto module = builder.beginStruct(moduleTy);
    // Runtime version, used for ABI compatibility checking.
    module.addInt(LongTy, RuntimeVersion);
    // sizeof(ModuleTy)
    module.addInt(LongTy, CGM.getDataLayout().getTypeStoreSize(moduleTy));

    // The path to the source file where this module was declared
    SourceManager &SM = CGM.getContext().getSourceManager();
    const FileEntry *mainFile = SM.getFileEntryForID(SM.getMainFileID());
    std::string path =
      (Twine(mainFile->getDir()->getName()) + "/" + mainFile->getName()).str();
    module.add(MakeConstantString(path, ".objc_source_file_name"));
    module.add(symtab);

    if (RuntimeVersion >= 10) {
      switch (CGM.getLangOpts().getGC()) {
      case LangOptions::GCOnly:
        module.addInt(IntTy, 2);
        break;
      case LangOptions::NonGC:
        if (CGM.getLangOpts().ObjCAutoRefCount)
          module.addInt(IntTy, 1);
        else
          module.addInt(IntTy, 0);
        break;
      case LangOptions::HybridGC:
        module.addInt(IntTy, 1);
        break;
      }
    }

    return module.finishAndCreateGlobal("", CGM.getPointerAlign());
  }();

  // Create the load function calling the runtime entry point with the module
  // structure
  llvm::Function * LoadFunction = llvm::Function::Create(
      llvm::FunctionType::get(llvm::Type::getVoidTy(VMContext), false),
      llvm::GlobalValue::InternalLinkage, ".objc_load_function",
      &TheModule);
  llvm::BasicBlock *EntryBB =
      llvm::BasicBlock::Create(VMContext, "entry", LoadFunction);
  CGBuilderTy Builder(CGM, VMContext);
  Builder.SetInsertPoint(EntryBB);

  llvm::FunctionType *FT =
    llvm::FunctionType::get(Builder.getVoidTy(), module->getType(), true);
  llvm::Value *Register = CGM.CreateRuntimeFunction(FT, "__objc_exec_class");
  Builder.CreateCall(Register, module);

  if (!ClassAliases.empty()) {
    llvm::Type *ArgTypes[2] = {PtrTy, PtrToInt8Ty};
    llvm::FunctionType *RegisterAliasTy =
      llvm::FunctionType::get(Builder.getVoidTy(),
                              ArgTypes, false);
    llvm::Function *RegisterAlias = llvm::Function::Create(
      RegisterAliasTy,
      llvm::GlobalValue::ExternalWeakLinkage, "class_registerAlias_np",
      &TheModule);
    llvm::BasicBlock *AliasBB =
      llvm::BasicBlock::Create(VMContext, "alias", LoadFunction);
    llvm::BasicBlock *NoAliasBB =
      llvm::BasicBlock::Create(VMContext, "no_alias", LoadFunction);

    // Branch based on whether the runtime provided class_registerAlias_np()
    llvm::Value *HasRegisterAlias = Builder.CreateICmpNE(RegisterAlias,
            llvm::Constant::getNullValue(RegisterAlias->getType()));
    Builder.CreateCondBr(HasRegisterAlias, AliasBB, NoAliasBB);

    // The true branch (has alias registration function):
    Builder.SetInsertPoint(AliasBB);
    // Emit alias registration calls:
    for (std::vector<ClassAliasPair>::iterator iter = ClassAliases.begin();
       iter != ClassAliases.end(); ++iter) {
       llvm::Constant *TheClass =
          TheModule.getGlobalVariable("_OBJC_CLASS_" + iter->first, true);
       if (TheClass) {
         TheClass = llvm::ConstantExpr::getBitCast(TheClass, PtrTy);
         Builder.CreateCall(RegisterAlias,
                            {TheClass, MakeConstantString(iter->second)});
       }
    }
    // Jump to end:
    Builder.CreateBr(NoAliasBB);

    // Missing alias registration function, just return from the function:
    Builder.SetInsertPoint(NoAliasBB);
  }
  Builder.CreateRetVoid();

  return LoadFunction;
}

llvm::Function *CGObjCGNU::GenerateMethod(const ObjCMethodDecl *OMD,
                                          const ObjCContainerDecl *CD) {
  const ObjCCategoryImplDecl *OCD =
    dyn_cast<ObjCCategoryImplDecl>(OMD->getDeclContext());
  StringRef CategoryName = OCD ? OCD->getName() : "";
  StringRef ClassName = CD->getName();
  Selector MethodName = OMD->getSelector();
  bool isClassMethod = !OMD->isInstanceMethod();

  CodeGenTypes &Types = CGM.getTypes();
  llvm::FunctionType *MethodTy =
    Types.GetFunctionType(Types.arrangeObjCMethodDeclaration(OMD));
  std::string FunctionName = SymbolNameForMethod(ClassName, CategoryName,
      MethodName, isClassMethod);

  llvm::Function *Method
    = llvm::Function::Create(MethodTy,
                             llvm::GlobalValue::InternalLinkage,
                             FunctionName,
                             &TheModule);
  return Method;
}

llvm::Constant *CGObjCGNU::GetPropertyGetFunction() {
  return GetPropertyFn;
}

llvm::Constant *CGObjCGNU::GetPropertySetFunction() {
  return SetPropertyFn;
}

llvm::Constant *CGObjCGNU::GetOptimizedPropertySetFunction(bool atomic,
                                                           bool copy) {
  return nullptr;
}

llvm::Constant *CGObjCGNU::GetGetStructFunction() {
  return GetStructPropertyFn;
}

llvm::Constant *CGObjCGNU::GetSetStructFunction() {
  return SetStructPropertyFn;
}

llvm::Constant *CGObjCGNU::GetCppAtomicObjectGetFunction() {
  return nullptr;
}

llvm::Constant *CGObjCGNU::GetCppAtomicObjectSetFunction() {
  return nullptr;
}

llvm::Constant *CGObjCGNU::EnumerationMutationFunction() {
  return EnumerationMutationFn;
}

void CGObjCGNU::EmitSynchronizedStmt(CodeGenFunction &CGF,
                                     const ObjCAtSynchronizedStmt &S) {
  EmitAtSynchronizedStmt(CGF, S, SyncEnterFn, SyncExitFn);
}


void CGObjCGNU::EmitTryStmt(CodeGenFunction &CGF,
                            const ObjCAtTryStmt &S) {
  // Unlike the Apple non-fragile runtimes, which also uses
  // unwind-based zero cost exceptions, the GNU Objective C runtime's
  // EH support isn't a veneer over C++ EH.  Instead, exception
  // objects are created by objc_exception_throw and destroyed by
  // the personality function; this avoids the need for bracketing
  // catch handlers with calls to __blah_begin_catch/__blah_end_catch
  // (or even _Unwind_DeleteException), but probably doesn't
  // interoperate very well with foreign exceptions.
  //
  // In Objective-C++ mode, we actually emit something equivalent to the C++
  // exception handler.
  EmitTryCatchStmt(CGF, S, EnterCatchFn, ExitCatchFn, ExceptionReThrowFn);
}

void CGObjCGNU::EmitThrowStmt(CodeGenFunction &CGF,
                              const ObjCAtThrowStmt &S,
                              bool ClearInsertionPoint) {
  llvm::Value *ExceptionAsObject;
  bool isRethrow = false;

  if (const Expr *ThrowExpr = S.getThrowExpr()) {
    llvm::Value *Exception = CGF.EmitObjCThrowOperand(ThrowExpr);
    ExceptionAsObject = Exception;
  } else {
    assert((!CGF.ObjCEHValueStack.empty() && CGF.ObjCEHValueStack.back()) &&
           "Unexpected rethrow outside @catch block.");
    ExceptionAsObject = CGF.ObjCEHValueStack.back();
    isRethrow = true;
  }
  if (isRethrow && usesSEHExceptions) {
    // For SEH, ExceptionAsObject may be undef, because the catch handler is
    // not passed it for catchalls and so it is not visible to the catch
    // funclet.  The real thrown object will still be live on the stack at this
    // point and will be rethrown.  If we are explicitly rethrowing the object
    // that was passed into the `@catch` block, then this code path is not
    // reached and we will instead call `objc_exception_throw` with an explicit
    // argument.
    CGF.EmitRuntimeCallOrInvoke(ExceptionReThrowFn).setDoesNotReturn();
  }
  else {
    ExceptionAsObject = CGF.Builder.CreateBitCast(ExceptionAsObject, IdTy);
    llvm::CallSite Throw =
        CGF.EmitRuntimeCallOrInvoke(ExceptionThrowFn, ExceptionAsObject);
    Throw.setDoesNotReturn();
  }
  CGF.Builder.CreateUnreachable();
  if (ClearInsertionPoint)
    CGF.Builder.ClearInsertionPoint();
}

llvm::Value * CGObjCGNU::EmitObjCWeakRead(CodeGenFunction &CGF,
                                          Address AddrWeakObj) {
  CGBuilderTy &B = CGF.Builder;
  AddrWeakObj = EnforceType(B, AddrWeakObj, PtrToIdTy);
  return B.CreateCall(WeakReadFn.getType(), WeakReadFn,
                      AddrWeakObj.getPointer());
}

void CGObjCGNU::EmitObjCWeakAssign(CodeGenFunction &CGF,
                                   llvm::Value *src, Address dst) {
  CGBuilderTy &B = CGF.Builder;
  src = EnforceType(B, src, IdTy);
  dst = EnforceType(B, dst, PtrToIdTy);
  B.CreateCall(WeakAssignFn.getType(), WeakAssignFn,
               {src, dst.getPointer()});
}

void CGObjCGNU::EmitObjCGlobalAssign(CodeGenFunction &CGF,
                                     llvm::Value *src, Address dst,
                                     bool threadlocal) {
  CGBuilderTy &B = CGF.Builder;
  src = EnforceType(B, src, IdTy);
  dst = EnforceType(B, dst, PtrToIdTy);
  // FIXME. Add threadloca assign API
  assert(!threadlocal && "EmitObjCGlobalAssign - Threal Local API NYI");
  B.CreateCall(GlobalAssignFn.getType(), GlobalAssignFn,
               {src, dst.getPointer()});
}

void CGObjCGNU::EmitObjCIvarAssign(CodeGenFunction &CGF,
                                   llvm::Value *src, Address dst,
                                   llvm::Value *ivarOffset) {
  CGBuilderTy &B = CGF.Builder;
  src = EnforceType(B, src, IdTy);
  dst = EnforceType(B, dst, IdTy);
  B.CreateCall(IvarAssignFn.getType(), IvarAssignFn,
               {src, dst.getPointer(), ivarOffset});
}

void CGObjCGNU::EmitObjCStrongCastAssign(CodeGenFunction &CGF,
                                         llvm::Value *src, Address dst) {
  CGBuilderTy &B = CGF.Builder;
  src = EnforceType(B, src, IdTy);
  dst = EnforceType(B, dst, PtrToIdTy);
  B.CreateCall(StrongCastAssignFn.getType(), StrongCastAssignFn,
               {src, dst.getPointer()});
}

void CGObjCGNU::EmitGCMemmoveCollectable(CodeGenFunction &CGF,
                                         Address DestPtr,
                                         Address SrcPtr,
                                         llvm::Value *Size) {
  CGBuilderTy &B = CGF.Builder;
  DestPtr = EnforceType(B, DestPtr, PtrTy);
  SrcPtr = EnforceType(B, SrcPtr, PtrTy);

  B.CreateCall(MemMoveFn.getType(), MemMoveFn,
               {DestPtr.getPointer(), SrcPtr.getPointer(), Size});
}

llvm::GlobalVariable *CGObjCGNU::ObjCIvarOffsetVariable(
                              const ObjCInterfaceDecl *ID,
                              const ObjCIvarDecl *Ivar) {
  const std::string Name = GetIVarOffsetVariableName(ID, Ivar);
  // Emit the variable and initialize it with what we think the correct value
  // is.  This allows code compiled with non-fragile ivars to work correctly
  // when linked against code which isn't (most of the time).
  llvm::GlobalVariable *IvarOffsetPointer = TheModule.getNamedGlobal(Name);
  if (!IvarOffsetPointer)
    IvarOffsetPointer = new llvm::GlobalVariable(TheModule,
            llvm::Type::getInt32PtrTy(VMContext), false,
            llvm::GlobalValue::ExternalLinkage, nullptr, Name);
  return IvarOffsetPointer;
}

LValue CGObjCGNU::EmitObjCValueForIvar(CodeGenFunction &CGF,
                                       QualType ObjectTy,
                                       llvm::Value *BaseValue,
                                       const ObjCIvarDecl *Ivar,
                                       unsigned CVRQualifiers) {
  const ObjCInterfaceDecl *ID =
    ObjectTy->getAs<ObjCObjectType>()->getInterface();
  return EmitValueForIvarAtOffset(CGF, ID, BaseValue, Ivar, CVRQualifiers,
                                  EmitIvarOffset(CGF, ID, Ivar));
}

static const ObjCInterfaceDecl *FindIvarInterface(ASTContext &Context,
                                                  const ObjCInterfaceDecl *OID,
                                                  const ObjCIvarDecl *OIVD) {
  for (const ObjCIvarDecl *next = OID->all_declared_ivar_begin(); next;
       next = next->getNextIvar()) {
    if (OIVD == next)
      return OID;
  }

  // Otherwise check in the super class.
  if (const ObjCInterfaceDecl *Super = OID->getSuperClass())
    return FindIvarInterface(Context, Super, OIVD);

  return nullptr;
}

llvm::Value *CGObjCGNU::EmitIvarOffset(CodeGenFunction &CGF,
                         const ObjCInterfaceDecl *Interface,
                         const ObjCIvarDecl *Ivar) {
  if (CGM.getLangOpts().ObjCRuntime.isNonFragile()) {
    Interface = FindIvarInterface(CGM.getContext(), Interface, Ivar);

    // The MSVC linker cannot have a single global defined as LinkOnceAnyLinkage
    // and ExternalLinkage, so create a reference to the ivar global and rely on
    // the definition being created as part of GenerateClass.
    if (RuntimeVersion < 10 ||
        CGF.CGM.getTarget().getTriple().isKnownWindowsMSVCEnvironment())
      return CGF.Builder.CreateZExtOrBitCast(
          CGF.Builder.CreateAlignedLoad(
              Int32Ty, CGF.Builder.CreateAlignedLoad(
                           ObjCIvarOffsetVariable(Interface, Ivar),
                           CGF.getPointerAlign(), "ivar"),
              CharUnits::fromQuantity(4)),
          PtrDiffTy);
    std::string name = "__objc_ivar_offset_value_" +
      Interface->getNameAsString() +"." + Ivar->getNameAsString();
    CharUnits Align = CGM.getIntAlign();
    llvm::Value *Offset = TheModule.getGlobalVariable(name);
    if (!Offset) {
      auto GV = new llvm::GlobalVariable(TheModule, IntTy,
          false, llvm::GlobalValue::LinkOnceAnyLinkage,
          llvm::Constant::getNullValue(IntTy), name);
      GV->setAlignment(Align.getQuantity());
      Offset = GV;
    }
    Offset = CGF.Builder.CreateAlignedLoad(Offset, Align);
    if (Offset->getType() != PtrDiffTy)
      Offset = CGF.Builder.CreateZExtOrBitCast(Offset, PtrDiffTy);
    return Offset;
  }
  uint64_t Offset = ComputeIvarBaseOffset(CGF.CGM, Interface, Ivar);
  return llvm::ConstantInt::get(PtrDiffTy, Offset, /*isSigned*/true);
}

CGObjCRuntime *
clang::CodeGen::CreateGNUObjCRuntime(CodeGenModule &CGM) {
  auto Runtime = CGM.getLangOpts().ObjCRuntime;
  switch (Runtime.getKind()) {
  case ObjCRuntime::GNUstep:
    if (Runtime.getVersion() >= VersionTuple(2, 0))
      return new CGObjCGNUstep2(CGM);
    return new CGObjCGNUstep(CGM);

  case ObjCRuntime::GCC:
    return new CGObjCGCC(CGM);

  case ObjCRuntime::ObjFW:
    return new CGObjCObjFW(CGM);

  case ObjCRuntime::FragileMacOSX:
  case ObjCRuntime::MacOSX:
  case ObjCRuntime::iOS:
  case ObjCRuntime::WatchOS:
    llvm_unreachable("these runtimes are not GNU runtimes");
  }
  llvm_unreachable("bad runtime");
}<|MERGE_RESOLUTION|>--- conflicted
+++ resolved
@@ -1366,14 +1366,8 @@
       return Val;
     return llvm::ConstantExpr::getBitCast(Val, Ty);
   }
-<<<<<<< HEAD
-  using CGObjCGNU::GetSelector; // INTEL
-  llvm::Value *GetSelector(CodeGenFunction &CGF, Selector Sel,
-    const std::string &TypeEncoding) override {
-=======
   llvm::Value *GetTypedSelector(CodeGenFunction &CGF, Selector Sel,
                                 const std::string &TypeEncoding) override {
->>>>>>> 2a5e4639
     return GetConstantSelector(Sel, TypeEncoding);
   }
   llvm::Constant  *GetTypeString(llvm::StringRef TypeEncoding) {
