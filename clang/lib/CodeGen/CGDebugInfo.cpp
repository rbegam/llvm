//===--- CGDebugInfo.cpp - Emit Debug Information for a Module ------------===//
//
// Part of the LLVM Project, under the Apache License v2.0 with LLVM Exceptions.
// See https://llvm.org/LICENSE.txt for license information.
// SPDX-License-Identifier: Apache-2.0 WITH LLVM-exception
//
//===----------------------------------------------------------------------===//
//
// This coordinates the debug information generation while generating code.
//
//===----------------------------------------------------------------------===//

#include "CGDebugInfo.h"
#include "CGBlocks.h"
#include "CGCXXABI.h"
#include "CGObjCRuntime.h"
#include "CGRecordLayout.h"
#include "CodeGenFunction.h"
#include "CodeGenModule.h"
#include "ConstantEmitter.h"
#include "clang/AST/ASTContext.h"
#include "clang/AST/Attr.h"
#include "clang/AST/DeclFriend.h"
#include "clang/AST/DeclObjC.h"
#include "clang/AST/DeclTemplate.h"
#include "clang/AST/Expr.h"
#include "clang/AST/RecordLayout.h"
#include "clang/Basic/CodeGenOptions.h"
#include "clang/Basic/FileManager.h"
#include "clang/Basic/SourceManager.h"
#include "clang/Basic/Version.h"
#include "clang/Frontend/FrontendOptions.h"
#include "clang/Lex/HeaderSearchOptions.h"
#include "clang/Lex/ModuleMap.h"
#include "clang/Lex/PreprocessorOptions.h"
#include "llvm/ADT/DenseSet.h"
#include "llvm/ADT/SmallVector.h"
#include "llvm/ADT/StringExtras.h"
#include "llvm/IR/Constants.h"
#include "llvm/IR/DataLayout.h"
#include "llvm/IR/DerivedTypes.h"
#include "llvm/IR/Instructions.h"
#include "llvm/IR/Intrinsics.h"
#include "llvm/IR/Metadata.h"
#include "llvm/IR/Module.h"
#include "llvm/Support/FileSystem.h"
#include "llvm/Support/MD5.h"
#include "llvm/Support/Path.h"
#include "llvm/Support/TimeProfiler.h"
using namespace clang;
using namespace clang::CodeGen;

static uint32_t getTypeAlignIfRequired(const Type *Ty, const ASTContext &Ctx) {
  auto TI = Ctx.getTypeInfo(Ty);
  return TI.AlignIsRequired ? TI.Align : 0;
}

static uint32_t getTypeAlignIfRequired(QualType Ty, const ASTContext &Ctx) {
  return getTypeAlignIfRequired(Ty.getTypePtr(), Ctx);
}

static uint32_t getDeclAlignIfRequired(const Decl *D, const ASTContext &Ctx) {
  return D->hasAttr<AlignedAttr>() ? D->getMaxAlignment() : 0;
}

CGDebugInfo::CGDebugInfo(CodeGenModule &CGM)
    : CGM(CGM), DebugKind(CGM.getCodeGenOpts().getDebugInfo()),
      DebugTypeExtRefs(CGM.getCodeGenOpts().DebugTypeExtRefs),
      DBuilder(CGM.getModule()) {
  for (const auto &KV : CGM.getCodeGenOpts().DebugPrefixMap)
    DebugPrefixMap[KV.first] = KV.second;
  CreateCompileUnit();
}

CGDebugInfo::~CGDebugInfo() {
  assert(LexicalBlockStack.empty() &&
         "Region stack mismatch, stack not empty!");
}

ApplyDebugLocation::ApplyDebugLocation(CodeGenFunction &CGF,
                                       SourceLocation TemporaryLocation)
    : CGF(&CGF) {
  init(TemporaryLocation);
}

ApplyDebugLocation::ApplyDebugLocation(CodeGenFunction &CGF,
                                       bool DefaultToEmpty,
                                       SourceLocation TemporaryLocation)
    : CGF(&CGF) {
  init(TemporaryLocation, DefaultToEmpty);
}

void ApplyDebugLocation::init(SourceLocation TemporaryLocation,
                              bool DefaultToEmpty) {
  auto *DI = CGF->getDebugInfo();
  if (!DI) {
    CGF = nullptr;
    return;
  }

  OriginalLocation = CGF->Builder.getCurrentDebugLocation();

  if (OriginalLocation && !DI->CGM.getExpressionLocationsEnabled())
    return;

  if (TemporaryLocation.isValid()) {
    DI->EmitLocation(CGF->Builder, TemporaryLocation);
    return;
  }

  if (DefaultToEmpty) {
    CGF->Builder.SetCurrentDebugLocation(llvm::DebugLoc());
    return;
  }

  // Construct a location that has a valid scope, but no line info.
  assert(!DI->LexicalBlockStack.empty());
  CGF->Builder.SetCurrentDebugLocation(llvm::DebugLoc::get(
      0, 0, DI->LexicalBlockStack.back(), DI->getInlinedAt()));
}

ApplyDebugLocation::ApplyDebugLocation(CodeGenFunction &CGF, const Expr *E)
    : CGF(&CGF) {
  init(E->getExprLoc());
}

ApplyDebugLocation::ApplyDebugLocation(CodeGenFunction &CGF, llvm::DebugLoc Loc)
    : CGF(&CGF) {
  if (!CGF.getDebugInfo()) {
    this->CGF = nullptr;
    return;
  }
  OriginalLocation = CGF.Builder.getCurrentDebugLocation();
  if (Loc)
    CGF.Builder.SetCurrentDebugLocation(std::move(Loc));
}

ApplyDebugLocation::~ApplyDebugLocation() {
  // Query CGF so the location isn't overwritten when location updates are
  // temporarily disabled (for C++ default function arguments)
  if (CGF)
    CGF->Builder.SetCurrentDebugLocation(std::move(OriginalLocation));
}

ApplyInlineDebugLocation::ApplyInlineDebugLocation(CodeGenFunction &CGF,
                                                   GlobalDecl InlinedFn)
    : CGF(&CGF) {
  if (!CGF.getDebugInfo()) {
    this->CGF = nullptr;
    return;
  }
  auto &DI = *CGF.getDebugInfo();
  SavedLocation = DI.getLocation();
  assert((DI.getInlinedAt() ==
          CGF.Builder.getCurrentDebugLocation()->getInlinedAt()) &&
         "CGDebugInfo and IRBuilder are out of sync");

  DI.EmitInlineFunctionStart(CGF.Builder, InlinedFn);
}

ApplyInlineDebugLocation::~ApplyInlineDebugLocation() {
  if (!CGF)
    return;
  auto &DI = *CGF->getDebugInfo();
  DI.EmitInlineFunctionEnd(CGF->Builder);
  DI.EmitLocation(CGF->Builder, SavedLocation);
}

void CGDebugInfo::setLocation(SourceLocation Loc) {
  // If the new location isn't valid return.
  if (Loc.isInvalid())
    return;

  CurLoc = CGM.getContext().getSourceManager().getExpansionLoc(Loc);

  // If we've changed files in the middle of a lexical scope go ahead
  // and create a new lexical scope with file node if it's different
  // from the one in the scope.
  if (LexicalBlockStack.empty())
    return;

  SourceManager &SM = CGM.getContext().getSourceManager();
  auto *Scope = cast<llvm::DIScope>(LexicalBlockStack.back());
  PresumedLoc PCLoc = SM.getPresumedLoc(CurLoc);
  if (PCLoc.isInvalid() || Scope->getFile() == getOrCreateFile(CurLoc))
    return;

  if (auto *LBF = dyn_cast<llvm::DILexicalBlockFile>(Scope)) {
    LexicalBlockStack.pop_back();
    LexicalBlockStack.emplace_back(DBuilder.createLexicalBlockFile(
        LBF->getScope(), getOrCreateFile(CurLoc)));
  } else if (isa<llvm::DILexicalBlock>(Scope) ||
             isa<llvm::DISubprogram>(Scope)) {
    LexicalBlockStack.pop_back();
    LexicalBlockStack.emplace_back(
        DBuilder.createLexicalBlockFile(Scope, getOrCreateFile(CurLoc)));
  }
}

llvm::DIScope *CGDebugInfo::getDeclContextDescriptor(const Decl *D) {
  llvm::DIScope *Mod = getParentModuleOrNull(D);
  return getContextDescriptor(cast<Decl>(D->getDeclContext()),
                              Mod ? Mod : TheCU);
}

llvm::DIScope *CGDebugInfo::getContextDescriptor(const Decl *Context,
                                                 llvm::DIScope *Default) {
  if (!Context)
    return Default;

  auto I = RegionMap.find(Context);
  if (I != RegionMap.end()) {
    llvm::Metadata *V = I->second;
    return dyn_cast_or_null<llvm::DIScope>(V);
  }

  // Check namespace.
  if (const auto *NSDecl = dyn_cast<NamespaceDecl>(Context))
    return getOrCreateNamespace(NSDecl);

  if (const auto *RDecl = dyn_cast<RecordDecl>(Context))
    if (!RDecl->isDependentType())
      return getOrCreateType(CGM.getContext().getTypeDeclType(RDecl),
                             TheCU->getFile());
  return Default;
}

PrintingPolicy CGDebugInfo::getPrintingPolicy() const {
  PrintingPolicy PP = CGM.getContext().getPrintingPolicy();

  // If we're emitting codeview, it's important to try to match MSVC's naming so
  // that visualizers written for MSVC will trigger for our class names. In
  // particular, we can't have spaces between arguments of standard templates
  // like basic_string and vector, but we must have spaces between consecutive
  // angle brackets that close nested template argument lists.
  if (CGM.getCodeGenOpts().EmitCodeView) {
    PP.MSVCFormatting = true;
    PP.SplitTemplateClosers = true;
  } else {
    // For DWARF, printing rules are underspecified.
    // SplitTemplateClosers yields better interop with GCC and GDB (PR46052).
    PP.SplitTemplateClosers = true;
  }

  // Apply -fdebug-prefix-map.
  PP.Callbacks = &PrintCB;
  return PP;
}

StringRef CGDebugInfo::getFunctionName(const FunctionDecl *FD) {
  assert(FD && "Invalid FunctionDecl!");
  IdentifierInfo *FII = FD->getIdentifier();
  FunctionTemplateSpecializationInfo *Info =
      FD->getTemplateSpecializationInfo();

  // Emit the unqualified name in normal operation. LLVM and the debugger can
  // compute the fully qualified name from the scope chain. If we're only
  // emitting line table info, there won't be any scope chains, so emit the
  // fully qualified name here so that stack traces are more accurate.
  // FIXME: Do this when emitting DWARF as well as when emitting CodeView after
  // evaluating the size impact.
  bool UseQualifiedName = DebugKind == codegenoptions::DebugLineTablesOnly &&
                          CGM.getCodeGenOpts().EmitCodeView;

  if (!Info && FII && !UseQualifiedName)
    return FII->getName();

  SmallString<128> NS;
  llvm::raw_svector_ostream OS(NS);
  if (!UseQualifiedName)
    FD->printName(OS);
  else
    FD->printQualifiedName(OS, getPrintingPolicy());

  // Add any template specialization args.
  if (Info) {
    const TemplateArgumentList *TArgs = Info->TemplateArguments;
    printTemplateArgumentList(OS, TArgs->asArray(), getPrintingPolicy());
  }

  // Copy this name on the side and use its reference.
  return internString(OS.str());
}

StringRef CGDebugInfo::getObjCMethodName(const ObjCMethodDecl *OMD) {
  SmallString<256> MethodName;
  llvm::raw_svector_ostream OS(MethodName);
  OS << (OMD->isInstanceMethod() ? '-' : '+') << '[';
  const DeclContext *DC = OMD->getDeclContext();
  if (const auto *OID = dyn_cast<ObjCImplementationDecl>(DC)) {
    OS << OID->getName();
  } else if (const auto *OID = dyn_cast<ObjCInterfaceDecl>(DC)) {
    OS << OID->getName();
  } else if (const auto *OC = dyn_cast<ObjCCategoryDecl>(DC)) {
    if (OC->IsClassExtension()) {
      OS << OC->getClassInterface()->getName();
    } else {
      OS << OC->getIdentifier()->getNameStart() << '('
         << OC->getIdentifier()->getNameStart() << ')';
    }
  } else if (const auto *OCD = dyn_cast<ObjCCategoryImplDecl>(DC)) {
    OS << OCD->getClassInterface()->getName() << '(' << OCD->getName() << ')';
  }
  OS << ' ' << OMD->getSelector().getAsString() << ']';

  return internString(OS.str());
}

StringRef CGDebugInfo::getSelectorName(Selector S) {
  return internString(S.getAsString());
}

StringRef CGDebugInfo::getClassName(const RecordDecl *RD) {
  if (isa<ClassTemplateSpecializationDecl>(RD)) {
    SmallString<128> Name;
    llvm::raw_svector_ostream OS(Name);
    PrintingPolicy PP = getPrintingPolicy();
    PP.PrintCanonicalTypes = true;
    RD->getNameForDiagnostic(OS, PP,
                             /*Qualified*/ false);

    // Copy this name on the side and use its reference.
    return internString(Name);
  }

  // quick optimization to avoid having to intern strings that are already
  // stored reliably elsewhere
  if (const IdentifierInfo *II = RD->getIdentifier())
    return II->getName();

  // The CodeView printer in LLVM wants to see the names of unnamed types: it is
  // used to reconstruct the fully qualified type names.
  if (CGM.getCodeGenOpts().EmitCodeView) {
    if (const TypedefNameDecl *D = RD->getTypedefNameForAnonDecl()) {
      assert(RD->getDeclContext() == D->getDeclContext() &&
             "Typedef should not be in another decl context!");
      assert(D->getDeclName().getAsIdentifierInfo() &&
             "Typedef was not named!");
      return D->getDeclName().getAsIdentifierInfo()->getName();
    }

    if (CGM.getLangOpts().CPlusPlus) {
      StringRef Name;

      ASTContext &Context = CGM.getContext();
      if (const DeclaratorDecl *DD = Context.getDeclaratorForUnnamedTagDecl(RD))
        // Anonymous types without a name for linkage purposes have their
        // declarator mangled in if they have one.
        Name = DD->getName();
      else if (const TypedefNameDecl *TND =
                   Context.getTypedefNameForUnnamedTagDecl(RD))
        // Anonymous types without a name for linkage purposes have their
        // associate typedef mangled in if they have one.
        Name = TND->getName();

      if (!Name.empty()) {
        SmallString<256> UnnamedType("<unnamed-type-");
        UnnamedType += Name;
        UnnamedType += '>';
        return internString(UnnamedType);
      }
    }
  }

  return StringRef();
}

Optional<llvm::DIFile::ChecksumKind>
CGDebugInfo::computeChecksum(FileID FID, SmallString<32> &Checksum) const {
  Checksum.clear();

  if (!CGM.getCodeGenOpts().EmitCodeView &&
      CGM.getCodeGenOpts().DwarfVersion < 5)
    return None;

  SourceManager &SM = CGM.getContext().getSourceManager();
  bool Invalid;
  const llvm::MemoryBuffer *MemBuffer = SM.getBuffer(FID, &Invalid);
  if (Invalid)
    return None;

  llvm::MD5 Hash;
  llvm::MD5::MD5Result Result;

  Hash.update(MemBuffer->getBuffer());
  Hash.final(Result);

  Hash.stringifyResult(Result, Checksum);
  return llvm::DIFile::CSK_MD5;
}

Optional<StringRef> CGDebugInfo::getSource(const SourceManager &SM,
                                           FileID FID) {
  if (!CGM.getCodeGenOpts().EmbedSource)
    return None;

  bool SourceInvalid = false;
  StringRef Source = SM.getBufferData(FID, &SourceInvalid);

  if (SourceInvalid)
    return None;

  return Source;
}

llvm::DIFile *CGDebugInfo::getOrCreateFile(SourceLocation Loc) {
  if (!Loc.isValid())
    // If Location is not valid then use main input file.
    return TheCU->getFile();

  SourceManager &SM = CGM.getContext().getSourceManager();
  PresumedLoc PLoc = SM.getPresumedLoc(Loc);

  StringRef FileName = PLoc.getFilename();
  if (PLoc.isInvalid() || FileName.empty())
    // If the location is not valid then use main input file.
    return TheCU->getFile();

  // Cache the results.
  auto It = DIFileCache.find(FileName.data());
  if (It != DIFileCache.end()) {
    // Verify that the information still exists.
    if (llvm::Metadata *V = It->second)
      return cast<llvm::DIFile>(V);
  }

  SmallString<32> Checksum;

  // Compute the checksum if possible. If the location is affected by a #line
  // directive that refers to a file, PLoc will have an invalid FileID, and we
  // will correctly get no checksum.
  Optional<llvm::DIFile::ChecksumKind> CSKind =
      computeChecksum(PLoc.getFileID(), Checksum);
  Optional<llvm::DIFile::ChecksumInfo<StringRef>> CSInfo;
  if (CSKind)
    CSInfo.emplace(*CSKind, Checksum);
  return createFile(FileName, CSInfo, getSource(SM, SM.getFileID(Loc)));
}

llvm::DIFile *
CGDebugInfo::createFile(StringRef FileName,
                        Optional<llvm::DIFile::ChecksumInfo<StringRef>> CSInfo,
                        Optional<StringRef> Source) {
  StringRef Dir;
  StringRef File;
  std::string RemappedFile = remapDIPath(FileName);
  std::string CurDir = remapDIPath(getCurrentDirname());
  SmallString<128> DirBuf;
  SmallString<128> FileBuf;
  if (llvm::sys::path::is_absolute(RemappedFile)) {
    // Strip the common prefix (if it is more than just "/") from current
    // directory and FileName for a more space-efficient encoding.
    auto FileIt = llvm::sys::path::begin(RemappedFile);
    auto FileE = llvm::sys::path::end(RemappedFile);
    auto CurDirIt = llvm::sys::path::begin(CurDir);
    auto CurDirE = llvm::sys::path::end(CurDir);
    for (; CurDirIt != CurDirE && *CurDirIt == *FileIt; ++CurDirIt, ++FileIt)
      llvm::sys::path::append(DirBuf, *CurDirIt);
    if (std::distance(llvm::sys::path::begin(CurDir), CurDirIt) == 1) {
      // Don't strip the common prefix if it is only the root "/"
      // since that would make LLVM diagnostic locations confusing.
      Dir = {};
      File = RemappedFile;
    } else {
      for (; FileIt != FileE; ++FileIt)
        llvm::sys::path::append(FileBuf, *FileIt);
      Dir = DirBuf;
      File = FileBuf;
    }
  } else {
    Dir = CurDir;
    File = RemappedFile;
  }
  llvm::DIFile *F = DBuilder.createFile(File, Dir, CSInfo, Source);
  DIFileCache[FileName.data()].reset(F);
  return F;
}

std::string CGDebugInfo::remapDIPath(StringRef Path) const {
  if (DebugPrefixMap.empty())
    return Path.str();

  SmallString<256> P = Path;
  for (const auto &Entry : DebugPrefixMap)
    if (llvm::sys::path::replace_path_prefix(P, Entry.first, Entry.second))
      break;
  return P.str().str();
}

unsigned CGDebugInfo::getLineNumber(SourceLocation Loc) {
  if (Loc.isInvalid() && CurLoc.isInvalid())
    return 0;
  SourceManager &SM = CGM.getContext().getSourceManager();
  PresumedLoc PLoc = SM.getPresumedLoc(Loc.isValid() ? Loc : CurLoc);
  return PLoc.isValid() ? PLoc.getLine() : 0;
}

unsigned CGDebugInfo::getColumnNumber(SourceLocation Loc, bool Force) {
  // We may not want column information at all.
  if (!Force && !CGM.getCodeGenOpts().DebugColumnInfo)
    return 0;

  // If the location is invalid then use the current column.
  if (Loc.isInvalid() && CurLoc.isInvalid())
    return 0;
  SourceManager &SM = CGM.getContext().getSourceManager();
  PresumedLoc PLoc = SM.getPresumedLoc(Loc.isValid() ? Loc : CurLoc);
  return PLoc.isValid() ? PLoc.getColumn() : 0;
}

StringRef CGDebugInfo::getCurrentDirname() {
  if (!CGM.getCodeGenOpts().DebugCompilationDir.empty())
    return CGM.getCodeGenOpts().DebugCompilationDir;

  if (!CWDName.empty())
    return CWDName;
  SmallString<256> CWD;
  llvm::sys::fs::current_path(CWD);
  return CWDName = internString(CWD);
}

void CGDebugInfo::CreateCompileUnit() {
  SmallString<32> Checksum;
  Optional<llvm::DIFile::ChecksumKind> CSKind;
  Optional<llvm::DIFile::ChecksumInfo<StringRef>> CSInfo;

  // Should we be asking the SourceManager for the main file name, instead of
  // accepting it as an argument? This just causes the main file name to
  // mismatch with source locations and create extra lexical scopes or
  // mismatched debug info (a CU with a DW_AT_file of "-", because that's what
  // the driver passed, but functions/other things have DW_AT_file of "<stdin>"
  // because that's what the SourceManager says)

  // Get absolute path name.
  SourceManager &SM = CGM.getContext().getSourceManager();
  std::string MainFileName = CGM.getCodeGenOpts().MainFileName;
  if (MainFileName.empty())
    MainFileName = "<stdin>";

  // The main file name provided via the "-main-file-name" option contains just
  // the file name itself with no path information. This file name may have had
  // a relative path, so we look into the actual file entry for the main
  // file to determine the real absolute path for the file.
  std::string MainFileDir;
  if (const FileEntry *MainFile = SM.getFileEntryForID(SM.getMainFileID())) {
    MainFileDir = std::string(MainFile->getDir()->getName());
    if (!llvm::sys::path::is_absolute(MainFileName)) {
      llvm::SmallString<1024> MainFileDirSS(MainFileDir);
      llvm::sys::path::append(MainFileDirSS, MainFileName);
      MainFileName =
          std::string(llvm::sys::path::remove_leading_dotslash(MainFileDirSS));
    }
    // If the main file name provided is identical to the input file name, and
    // if the input file is a preprocessed source, use the module name for
    // debug info. The module name comes from the name specified in the first
    // linemarker if the input is a preprocessed source.
    if (MainFile->getName() == MainFileName &&
        FrontendOptions::getInputKindForExtension(
            MainFile->getName().rsplit('.').second)
            .isPreprocessed())
      MainFileName = CGM.getModule().getName().str();

    CSKind = computeChecksum(SM.getMainFileID(), Checksum);
  }

  llvm::dwarf::SourceLanguage LangTag;
  const LangOptions &LO = CGM.getLangOpts();
  if (LO.CPlusPlus) {
    if (LO.ObjC)
      LangTag = llvm::dwarf::DW_LANG_ObjC_plus_plus;
    else if (LO.CPlusPlus14)
      LangTag = llvm::dwarf::DW_LANG_C_plus_plus_14;
    else if (LO.CPlusPlus11)
      LangTag = llvm::dwarf::DW_LANG_C_plus_plus_11;
    else
      LangTag = llvm::dwarf::DW_LANG_C_plus_plus;
  } else if (LO.ObjC) {
    LangTag = llvm::dwarf::DW_LANG_ObjC;
  } else if (LO.RenderScript) {
    LangTag = llvm::dwarf::DW_LANG_GOOGLE_RenderScript;
  } else if (LO.C99) {
    LangTag = llvm::dwarf::DW_LANG_C99;
  } else {
    LangTag = llvm::dwarf::DW_LANG_C89;
  }

  std::string Producer = getClangFullVersion();

  // Figure out which version of the ObjC runtime we have.
  unsigned RuntimeVers = 0;
  if (LO.ObjC)
    RuntimeVers = LO.ObjCRuntime.isNonFragile() ? 2 : 1;

  llvm::DICompileUnit::DebugEmissionKind EmissionKind;
  switch (DebugKind) {
  case codegenoptions::NoDebugInfo:
  case codegenoptions::LocTrackingOnly:
    EmissionKind = llvm::DICompileUnit::NoDebug;
    break;
  case codegenoptions::DebugLineTablesOnly:
    EmissionKind = llvm::DICompileUnit::LineTablesOnly;
    break;
  case codegenoptions::DebugDirectivesOnly:
    EmissionKind = llvm::DICompileUnit::DebugDirectivesOnly;
    break;
  case codegenoptions::DebugInfoConstructor:
  case codegenoptions::LimitedDebugInfo:
  case codegenoptions::FullDebugInfo:
  case codegenoptions::UnusedTypeInfo:
    EmissionKind = llvm::DICompileUnit::FullDebug;
    break;
  }

  uint64_t DwoId = 0;
  auto &CGOpts = CGM.getCodeGenOpts();
  // The DIFile used by the CU is distinct from the main source
  // file. Its directory part specifies what becomes the
  // DW_AT_comp_dir (the compilation directory), even if the source
  // file was specified with an absolute path.
  if (CSKind)
    CSInfo.emplace(*CSKind, Checksum);
  llvm::DIFile *CUFile = DBuilder.createFile(
      remapDIPath(MainFileName), remapDIPath(getCurrentDirname()), CSInfo,
      getSource(SM, SM.getMainFileID()));

  StringRef Sysroot, SDK;
  if (CGM.getCodeGenOpts().getDebuggerTuning() == llvm::DebuggerKind::LLDB) {
    Sysroot = CGM.getHeaderSearchOpts().Sysroot;
    auto B = llvm::sys::path::rbegin(Sysroot);
    auto E = llvm::sys::path::rend(Sysroot);
    auto It = std::find_if(B, E, [](auto SDK) { return SDK.endswith(".sdk"); });
    if (It != E)
      SDK = *It;
  }

  // Create new compile unit.
  TheCU = DBuilder.createCompileUnit(
      LangTag, CUFile, CGOpts.EmitVersionIdentMetadata ? Producer : "",
      LO.Optimize || CGOpts.PrepareForLTO || CGOpts.PrepareForThinLTO,
      CGOpts.DwarfDebugFlags, RuntimeVers, CGOpts.SplitDwarfFile, EmissionKind,
      DwoId, CGOpts.SplitDwarfInlining, CGOpts.DebugInfoForProfiling,
      CGM.getTarget().getTriple().isNVPTX()
          ? llvm::DICompileUnit::DebugNameTableKind::None
          : static_cast<llvm::DICompileUnit::DebugNameTableKind>(
                CGOpts.DebugNameTable),
      CGOpts.DebugRangesBaseAddress, remapDIPath(Sysroot), SDK);
}

llvm::DIType *CGDebugInfo::CreateType(const BuiltinType *BT) {
  llvm::dwarf::TypeKind Encoding;
  StringRef BTName;
  switch (BT->getKind()) {
#define BUILTIN_TYPE(Id, SingletonId)
#define PLACEHOLDER_TYPE(Id, SingletonId) case BuiltinType::Id:
#include "clang/AST/BuiltinTypes.def"
  case BuiltinType::Dependent:
    llvm_unreachable("Unexpected builtin type");
  case BuiltinType::NullPtr:
    return DBuilder.createNullPtrType();
  case BuiltinType::Void:
    return nullptr;
  case BuiltinType::ObjCClass:
    if (!ClassTy)
      ClassTy =
          DBuilder.createForwardDecl(llvm::dwarf::DW_TAG_structure_type,
                                     "objc_class", TheCU, TheCU->getFile(), 0);
    return ClassTy;
  case BuiltinType::ObjCId: {
    // typedef struct objc_class *Class;
    // typedef struct objc_object {
    //  Class isa;
    // } *id;

    if (ObjTy)
      return ObjTy;

    if (!ClassTy)
      ClassTy =
          DBuilder.createForwardDecl(llvm::dwarf::DW_TAG_structure_type,
                                     "objc_class", TheCU, TheCU->getFile(), 0);

    unsigned Size = CGM.getContext().getTypeSize(CGM.getContext().VoidPtrTy);

    auto *ISATy = DBuilder.createPointerType(ClassTy, Size);

    ObjTy = DBuilder.createStructType(TheCU, "objc_object", TheCU->getFile(), 0,
                                      0, 0, llvm::DINode::FlagZero, nullptr,
                                      llvm::DINodeArray());

    DBuilder.replaceArrays(
        ObjTy, DBuilder.getOrCreateArray(&*DBuilder.createMemberType(
                   ObjTy, "isa", TheCU->getFile(), 0, Size, 0, 0,
                   llvm::DINode::FlagZero, ISATy)));
    return ObjTy;
  }
  case BuiltinType::ObjCSel: {
    if (!SelTy)
      SelTy = DBuilder.createForwardDecl(llvm::dwarf::DW_TAG_structure_type,
                                         "objc_selector", TheCU,
                                         TheCU->getFile(), 0);
    return SelTy;
  }

#define IMAGE_TYPE(ImgType, Id, SingletonId, Access, Suffix)                   \
  case BuiltinType::Id:                                                        \
    return getOrCreateStructPtrType("opencl_" #ImgType "_" #Suffix "_t",       \
                                    SingletonId);
#include "clang/Basic/OpenCLImageTypes.def"
#define IMAGE_TYPE(ImgType, Id, SingletonId, Access, Suffix)                   \
  case BuiltinType::Sampled##Id:                                               \
    return getOrCreateStructPtrType(                                           \
        "spirv_sampled_" #ImgType "_" #Suffix "_t", Sampled##SingletonId);
#define IMAGE_WRITE_TYPE(Type, Id, Ext)
#define IMAGE_READ_WRITE_TYPE(Type, Id, Ext)
#include "clang/Basic/OpenCLImageTypes.def"
  case BuiltinType::OCLSampler:
    return getOrCreateStructPtrType("opencl_sampler_t", OCLSamplerDITy);
  case BuiltinType::OCLEvent:
    return getOrCreateStructPtrType("opencl_event_t", OCLEventDITy);
  case BuiltinType::OCLClkEvent:
    return getOrCreateStructPtrType("opencl_clk_event_t", OCLClkEventDITy);
  case BuiltinType::OCLQueue:
    return getOrCreateStructPtrType("opencl_queue_t", OCLQueueDITy);
  case BuiltinType::OCLReserveID:
    return getOrCreateStructPtrType("opencl_reserve_id_t", OCLReserveIDDITy);
#define EXT_OPAQUE_TYPE(ExtType, Id, Ext) \
  case BuiltinType::Id: \
    return getOrCreateStructPtrType("opencl_" #ExtType, Id##Ty);
#include "clang/Basic/OpenCLExtensionTypes.def"

#define SVE_TYPE(Name, Id, SingletonId) case BuiltinType::Id:
#include "clang/Basic/AArch64SVEACLETypes.def"
    {
      ASTContext::BuiltinVectorTypeInfo Info =
          CGM.getContext().getBuiltinVectorTypeInfo(BT);
<<<<<<< HEAD
      unsigned NumElemsPerVG = (Info.EC.Min * Info.NumVectors) / 2;
=======
      unsigned NumElemsPerVG = (Info.EC.getKnownMinValue() * Info.NumVectors) / 2;
>>>>>>> b1169bdb

      // Debuggers can't extract 1bit from a vector, so will display a
      // bitpattern for svbool_t instead.
      if (Info.ElementType == CGM.getContext().BoolTy) {
        NumElemsPerVG /= 8;
        Info.ElementType = CGM.getContext().UnsignedCharTy;
      }

      auto *LowerBound =
          llvm::ConstantAsMetadata::get(llvm::ConstantInt::getSigned(
              llvm::Type::getInt64Ty(CGM.getLLVMContext()), 0));
      SmallVector<int64_t, 9> Expr(
          {llvm::dwarf::DW_OP_constu, NumElemsPerVG, llvm::dwarf::DW_OP_bregx,
           /* AArch64::VG */ 46, 0, llvm::dwarf::DW_OP_mul,
           llvm::dwarf::DW_OP_constu, 1, llvm::dwarf::DW_OP_minus});
      auto *UpperBound = DBuilder.createExpression(Expr);

      llvm::Metadata *Subscript = DBuilder.getOrCreateSubrange(
          /*count*/ nullptr, LowerBound, UpperBound, /*stride*/ nullptr);
      llvm::DINodeArray SubscriptArray = DBuilder.getOrCreateArray(Subscript);
      llvm::DIType *ElemTy =
          getOrCreateType(Info.ElementType, TheCU->getFile());
      auto Align = getTypeAlignIfRequired(BT, CGM.getContext());
      return DBuilder.createVectorType(/*Size*/ 0, Align, ElemTy,
                                       SubscriptArray);
    }
  case BuiltinType::UChar:
  case BuiltinType::Char_U:
    Encoding = llvm::dwarf::DW_ATE_unsigned_char;
    break;
  case BuiltinType::Char_S:
  case BuiltinType::SChar:
    Encoding = llvm::dwarf::DW_ATE_signed_char;
    break;
  case BuiltinType::Char8:
  case BuiltinType::Char16:
  case BuiltinType::Char32:
    Encoding = llvm::dwarf::DW_ATE_UTF;
    break;
  case BuiltinType::UShort:
  case BuiltinType::UInt:
  case BuiltinType::UInt128:
  case BuiltinType::ULong:
  case BuiltinType::WChar_U:
  case BuiltinType::ULongLong:
    Encoding = llvm::dwarf::DW_ATE_unsigned;
    break;
  case BuiltinType::Short:
  case BuiltinType::Int:
  case BuiltinType::Int128:
  case BuiltinType::Long:
  case BuiltinType::WChar_S:
  case BuiltinType::LongLong:
    Encoding = llvm::dwarf::DW_ATE_signed;
    break;
  case BuiltinType::Bool:
    Encoding = llvm::dwarf::DW_ATE_boolean;
    break;
  case BuiltinType::Half:
  case BuiltinType::Float:
  case BuiltinType::LongDouble:
  case BuiltinType::Float16:
  case BuiltinType::BFloat16:
  case BuiltinType::Float128:
  case BuiltinType::Double:
    // FIXME: For targets where long double and __float128 have the same size,
    // they are currently indistinguishable in the debugger without some
    // special treatment. However, there is currently no consensus on encoding
    // and this should be updated once a DWARF encoding exists for distinct
    // floating point types of the same size.
    Encoding = llvm::dwarf::DW_ATE_float;
    break;
  case BuiltinType::ShortAccum:
  case BuiltinType::Accum:
  case BuiltinType::LongAccum:
  case BuiltinType::ShortFract:
  case BuiltinType::Fract:
  case BuiltinType::LongFract:
  case BuiltinType::SatShortFract:
  case BuiltinType::SatFract:
  case BuiltinType::SatLongFract:
  case BuiltinType::SatShortAccum:
  case BuiltinType::SatAccum:
  case BuiltinType::SatLongAccum:
    Encoding = llvm::dwarf::DW_ATE_signed_fixed;
    break;
  case BuiltinType::UShortAccum:
  case BuiltinType::UAccum:
  case BuiltinType::ULongAccum:
  case BuiltinType::UShortFract:
  case BuiltinType::UFract:
  case BuiltinType::ULongFract:
  case BuiltinType::SatUShortAccum:
  case BuiltinType::SatUAccum:
  case BuiltinType::SatULongAccum:
  case BuiltinType::SatUShortFract:
  case BuiltinType::SatUFract:
  case BuiltinType::SatULongFract:
    Encoding = llvm::dwarf::DW_ATE_unsigned_fixed;
    break;
  }

  switch (BT->getKind()) {
  case BuiltinType::Long:
    BTName = "long int";
    break;
  case BuiltinType::LongLong:
    BTName = "long long int";
    break;
  case BuiltinType::ULong:
    BTName = "long unsigned int";
    break;
  case BuiltinType::ULongLong:
    BTName = "long long unsigned int";
    break;
  default:
    BTName = BT->getName(CGM.getLangOpts());
    break;
  }
  // Bit size and offset of the type.
  uint64_t Size = CGM.getContext().getTypeSize(BT);
  return DBuilder.createBasicType(BTName, Size, Encoding);
}

llvm::DIType *CGDebugInfo::CreateType(const AutoType *Ty) {
  return DBuilder.createUnspecifiedType("auto");
}

llvm::DIType *CGDebugInfo::CreateType(const ExtIntType *Ty) {

  StringRef Name = Ty->isUnsigned() ? "unsigned _ExtInt" : "_ExtInt";
  llvm::dwarf::TypeKind Encoding = Ty->isUnsigned()
                                       ? llvm::dwarf::DW_ATE_unsigned
                                       : llvm::dwarf::DW_ATE_signed;

  return DBuilder.createBasicType(Name, CGM.getContext().getTypeSize(Ty),
                                  Encoding);
}

llvm::DIType *CGDebugInfo::CreateType(const ComplexType *Ty) {
  // Bit size and offset of the type.
  llvm::dwarf::TypeKind Encoding = llvm::dwarf::DW_ATE_complex_float;
  if (Ty->isComplexIntegerType())
    Encoding = llvm::dwarf::DW_ATE_lo_user;

  uint64_t Size = CGM.getContext().getTypeSize(Ty);
  return DBuilder.createBasicType("complex", Size, Encoding);
}

llvm::DIType *CGDebugInfo::CreateQualifiedType(QualType Ty,
                                               llvm::DIFile *Unit) {
  QualifierCollector Qc;
  const Type *T = Qc.strip(Ty);

  // Ignore these qualifiers for now.
  Qc.removeObjCGCAttr();
  Qc.removeAddressSpace();
  Qc.removeObjCLifetime();

  // We will create one Derived type for one qualifier and recurse to handle any
  // additional ones.
  llvm::dwarf::Tag Tag;
  if (Qc.hasConst()) {
    Tag = llvm::dwarf::DW_TAG_const_type;
    Qc.removeConst();
  } else if (Qc.hasVolatile()) {
    Tag = llvm::dwarf::DW_TAG_volatile_type;
    Qc.removeVolatile();
  } else if (Qc.hasRestrict()) {
    Tag = llvm::dwarf::DW_TAG_restrict_type;
    Qc.removeRestrict();
  } else {
    assert(Qc.empty() && "Unknown type qualifier for debug info");
    return getOrCreateType(QualType(T, 0), Unit);
  }

  auto *FromTy = getOrCreateType(Qc.apply(CGM.getContext(), T), Unit);

  // No need to fill in the Name, Line, Size, Alignment, Offset in case of
  // CVR derived types.
  return DBuilder.createQualifiedType(Tag, FromTy);
}

llvm::DIType *CGDebugInfo::CreateType(const ObjCObjectPointerType *Ty,
                                      llvm::DIFile *Unit) {

  // The frontend treats 'id' as a typedef to an ObjCObjectType,
  // whereas 'id<protocol>' is treated as an ObjCPointerType. For the
  // debug info, we want to emit 'id' in both cases.
  if (Ty->isObjCQualifiedIdType())
    return getOrCreateType(CGM.getContext().getObjCIdType(), Unit);

  return CreatePointerLikeType(llvm::dwarf::DW_TAG_pointer_type, Ty,
                               Ty->getPointeeType(), Unit);
}

llvm::DIType *CGDebugInfo::CreateType(const PointerType *Ty,
                                      llvm::DIFile *Unit) {
  return CreatePointerLikeType(llvm::dwarf::DW_TAG_pointer_type, Ty,
                               Ty->getPointeeType(), Unit);
}

/// \return whether a C++ mangling exists for the type defined by TD.
static bool hasCXXMangling(const TagDecl *TD, llvm::DICompileUnit *TheCU) {
  switch (TheCU->getSourceLanguage()) {
  case llvm::dwarf::DW_LANG_C_plus_plus:
  case llvm::dwarf::DW_LANG_C_plus_plus_11:
  case llvm::dwarf::DW_LANG_C_plus_plus_14:
    return true;
  case llvm::dwarf::DW_LANG_ObjC_plus_plus:
    return isa<CXXRecordDecl>(TD) || isa<EnumDecl>(TD);
  default:
    return false;
  }
}

// Determines if the debug info for this tag declaration needs a type
// identifier. The purpose of the unique identifier is to deduplicate type
// information for identical types across TUs. Because of the C++ one definition
// rule (ODR), it is valid to assume that the type is defined the same way in
// every TU and its debug info is equivalent.
//
// C does not have the ODR, and it is common for codebases to contain multiple
// different definitions of a struct with the same name in different TUs.
// Therefore, if the type doesn't have a C++ mangling, don't give it an
// identifer. Type information in C is smaller and simpler than C++ type
// information, so the increase in debug info size is negligible.
//
// If the type is not externally visible, it should be unique to the current TU,
// and should not need an identifier to participate in type deduplication.
// However, when emitting CodeView, the format internally uses these
// unique type name identifers for references between debug info. For example,
// the method of a class in an anonymous namespace uses the identifer to refer
// to its parent class. The Microsoft C++ ABI attempts to provide unique names
// for such types, so when emitting CodeView, always use identifiers for C++
// types. This may create problems when attempting to emit CodeView when the MS
// C++ ABI is not in use.
static bool needsTypeIdentifier(const TagDecl *TD, CodeGenModule &CGM,
                                llvm::DICompileUnit *TheCU) {
  // We only add a type identifier for types with C++ name mangling.
  if (!hasCXXMangling(TD, TheCU))
    return false;

  // Externally visible types with C++ mangling need a type identifier.
  if (TD->isExternallyVisible())
    return true;

  // CodeView types with C++ mangling need a type identifier.
  if (CGM.getCodeGenOpts().EmitCodeView)
    return true;

  return false;
}

// Returns a unique type identifier string if one exists, or an empty string.
static SmallString<256> getTypeIdentifier(const TagType *Ty, CodeGenModule &CGM,
                                          llvm::DICompileUnit *TheCU) {
  SmallString<256> Identifier;
  const TagDecl *TD = Ty->getDecl();

  if (!needsTypeIdentifier(TD, CGM, TheCU))
    return Identifier;
  if (const auto *RD = dyn_cast<CXXRecordDecl>(TD))
    if (RD->getDefinition())
      if (RD->isDynamicClass() &&
          CGM.getVTableLinkage(RD) == llvm::GlobalValue::ExternalLinkage)
        return Identifier;

  // TODO: This is using the RTTI name. Is there a better way to get
  // a unique string for a type?
  llvm::raw_svector_ostream Out(Identifier);
  CGM.getCXXABI().getMangleContext().mangleCXXRTTIName(QualType(Ty, 0), Out);
  return Identifier;
}

/// \return the appropriate DWARF tag for a composite type.
static llvm::dwarf::Tag getTagForRecord(const RecordDecl *RD) {
  llvm::dwarf::Tag Tag;
  if (RD->isStruct() || RD->isInterface())
    Tag = llvm::dwarf::DW_TAG_structure_type;
  else if (RD->isUnion())
    Tag = llvm::dwarf::DW_TAG_union_type;
  else {
    // FIXME: This could be a struct type giving a default visibility different
    // than C++ class type, but needs llvm metadata changes first.
    assert(RD->isClass());
    Tag = llvm::dwarf::DW_TAG_class_type;
  }
  return Tag;
}

llvm::DICompositeType *
CGDebugInfo::getOrCreateRecordFwdDecl(const RecordType *Ty,
                                      llvm::DIScope *Ctx) {
  const RecordDecl *RD = Ty->getDecl();
  if (llvm::DIType *T = getTypeOrNull(CGM.getContext().getRecordType(RD)))
    return cast<llvm::DICompositeType>(T);
  llvm::DIFile *DefUnit = getOrCreateFile(RD->getLocation());
  unsigned Line = getLineNumber(RD->getLocation());
  StringRef RDName = getClassName(RD);

  uint64_t Size = 0;
  uint32_t Align = 0;

  llvm::DINode::DIFlags Flags = llvm::DINode::FlagFwdDecl;

  // Add flag to nontrivial forward declarations. To be consistent with MSVC,
  // add the flag if a record has no definition because we don't know whether
  // it will be trivial or not.
  if (const CXXRecordDecl *CXXRD = dyn_cast<CXXRecordDecl>(RD))
    if (!CXXRD->hasDefinition() ||
        (CXXRD->hasDefinition() && !CXXRD->isTrivial()))
      Flags |= llvm::DINode::FlagNonTrivial;

  // Create the type.
  SmallString<256> Identifier = getTypeIdentifier(Ty, CGM, TheCU);
  llvm::DICompositeType *RetTy = DBuilder.createReplaceableCompositeType(
      getTagForRecord(RD), RDName, Ctx, DefUnit, Line, 0, Size, Align, Flags,
      Identifier);
  if (CGM.getCodeGenOpts().DebugFwdTemplateParams)
    if (auto *TSpecial = dyn_cast<ClassTemplateSpecializationDecl>(RD))
      DBuilder.replaceArrays(RetTy, llvm::DINodeArray(),
                             CollectCXXTemplateParams(TSpecial, DefUnit));
  ReplaceMap.emplace_back(
      std::piecewise_construct, std::make_tuple(Ty),
      std::make_tuple(static_cast<llvm::Metadata *>(RetTy)));
  return RetTy;
}

llvm::DIType *CGDebugInfo::CreatePointerLikeType(llvm::dwarf::Tag Tag,
                                                 const Type *Ty,
                                                 QualType PointeeTy,
                                                 llvm::DIFile *Unit) {
  // Bit size, align and offset of the type.
  // Size is always the size of a pointer. We can't use getTypeSize here
  // because that does not return the correct value for references.
  unsigned AddressSpace = CGM.getContext().getTargetAddressSpace(PointeeTy);
  uint64_t Size = CGM.getTarget().getPointerWidth(AddressSpace);
  auto Align = getTypeAlignIfRequired(Ty, CGM.getContext());
  Optional<unsigned> DWARFAddressSpace =
      CGM.getTarget().getDWARFAddressSpace(AddressSpace);

  if (Tag == llvm::dwarf::DW_TAG_reference_type ||
      Tag == llvm::dwarf::DW_TAG_rvalue_reference_type)
    return DBuilder.createReferenceType(Tag, getOrCreateType(PointeeTy, Unit),
                                        Size, Align, DWARFAddressSpace);
  else
    return DBuilder.createPointerType(getOrCreateType(PointeeTy, Unit), Size,
                                      Align, DWARFAddressSpace);
}

llvm::DIType *CGDebugInfo::getOrCreateStructPtrType(StringRef Name,
                                                    llvm::DIType *&Cache) {
  if (Cache)
    return Cache;
  Cache = DBuilder.createForwardDecl(llvm::dwarf::DW_TAG_structure_type, Name,
                                     TheCU, TheCU->getFile(), 0);
  unsigned Size = CGM.getContext().getTypeSize(CGM.getContext().VoidPtrTy);
  Cache = DBuilder.createPointerType(Cache, Size);
  return Cache;
}

uint64_t CGDebugInfo::collectDefaultElementTypesForBlockPointer(
    const BlockPointerType *Ty, llvm::DIFile *Unit, llvm::DIDerivedType *DescTy,
    unsigned LineNo, SmallVectorImpl<llvm::Metadata *> &EltTys) {
  QualType FType;

  // Advanced by calls to CreateMemberType in increments of FType, then
  // returned as the overall size of the default elements.
  uint64_t FieldOffset = 0;

  // Blocks in OpenCL have unique constraints which make the standard fields
  // redundant while requiring size and align fields for enqueue_kernel. See
  // initializeForBlockHeader in CGBlocks.cpp
  if (CGM.getLangOpts().OpenCL) {
    FType = CGM.getContext().IntTy;
    EltTys.push_back(CreateMemberType(Unit, FType, "__size", &FieldOffset));
    EltTys.push_back(CreateMemberType(Unit, FType, "__align", &FieldOffset));
  } else {
    FType = CGM.getContext().getPointerType(CGM.getContext().VoidTy);
    EltTys.push_back(CreateMemberType(Unit, FType, "__isa", &FieldOffset));
    FType = CGM.getContext().IntTy;
    EltTys.push_back(CreateMemberType(Unit, FType, "__flags", &FieldOffset));
    EltTys.push_back(CreateMemberType(Unit, FType, "__reserved", &FieldOffset));
    FType = CGM.getContext().getPointerType(Ty->getPointeeType());
    EltTys.push_back(CreateMemberType(Unit, FType, "__FuncPtr", &FieldOffset));
    FType = CGM.getContext().getPointerType(CGM.getContext().VoidTy);
    uint64_t FieldSize = CGM.getContext().getTypeSize(Ty);
    uint32_t FieldAlign = CGM.getContext().getTypeAlign(Ty);
    EltTys.push_back(DBuilder.createMemberType(
        Unit, "__descriptor", nullptr, LineNo, FieldSize, FieldAlign,
        FieldOffset, llvm::DINode::FlagZero, DescTy));
    FieldOffset += FieldSize;
  }

  return FieldOffset;
}

llvm::DIType *CGDebugInfo::CreateType(const BlockPointerType *Ty,
                                      llvm::DIFile *Unit) {
  SmallVector<llvm::Metadata *, 8> EltTys;
  QualType FType;
  uint64_t FieldOffset;
  llvm::DINodeArray Elements;

  FieldOffset = 0;
  FType = CGM.getContext().UnsignedLongTy;
  EltTys.push_back(CreateMemberType(Unit, FType, "reserved", &FieldOffset));
  EltTys.push_back(CreateMemberType(Unit, FType, "Size", &FieldOffset));

  Elements = DBuilder.getOrCreateArray(EltTys);
  EltTys.clear();

  llvm::DINode::DIFlags Flags = llvm::DINode::FlagAppleBlock;

  auto *EltTy =
      DBuilder.createStructType(Unit, "__block_descriptor", nullptr, 0,
                                FieldOffset, 0, Flags, nullptr, Elements);

  // Bit size, align and offset of the type.
  uint64_t Size = CGM.getContext().getTypeSize(Ty);

  auto *DescTy = DBuilder.createPointerType(EltTy, Size);

  FieldOffset = collectDefaultElementTypesForBlockPointer(Ty, Unit, DescTy,
                                                          0, EltTys);

  Elements = DBuilder.getOrCreateArray(EltTys);

  // The __block_literal_generic structs are marked with a special
  // DW_AT_APPLE_BLOCK attribute and are an implementation detail only
  // the debugger needs to know about. To allow type uniquing, emit
  // them without a name or a location.
  EltTy = DBuilder.createStructType(Unit, "", nullptr, 0, FieldOffset, 0,
                                    Flags, nullptr, Elements);

  return DBuilder.createPointerType(EltTy, Size);
}

llvm::DIType *CGDebugInfo::CreateType(const TemplateSpecializationType *Ty,
                                      llvm::DIFile *Unit) {
  assert(Ty->isTypeAlias());
  llvm::DIType *Src = getOrCreateType(Ty->getAliasedType(), Unit);

  auto *AliasDecl =
      cast<TypeAliasTemplateDecl>(Ty->getTemplateName().getAsTemplateDecl())
          ->getTemplatedDecl();

  if (AliasDecl->hasAttr<NoDebugAttr>())
    return Src;

  SmallString<128> NS;
  llvm::raw_svector_ostream OS(NS);
  Ty->getTemplateName().print(OS, getPrintingPolicy(), /*qualified*/ false);
  printTemplateArgumentList(OS, Ty->template_arguments(), getPrintingPolicy());

  SourceLocation Loc = AliasDecl->getLocation();
  return DBuilder.createTypedef(Src, OS.str(), getOrCreateFile(Loc),
                                getLineNumber(Loc),
                                getDeclContextDescriptor(AliasDecl));
}

llvm::DIType *CGDebugInfo::CreateType(const TypedefType *Ty,
                                      llvm::DIFile *Unit) {
  llvm::DIType *Underlying =
      getOrCreateType(Ty->getDecl()->getUnderlyingType(), Unit);

  if (Ty->getDecl()->hasAttr<NoDebugAttr>())
    return Underlying;

  // We don't set size information, but do specify where the typedef was
  // declared.
  SourceLocation Loc = Ty->getDecl()->getLocation();

  uint32_t Align = getDeclAlignIfRequired(Ty->getDecl(), CGM.getContext());
  // Typedefs are derived from some other type.
  return DBuilder.createTypedef(Underlying, Ty->getDecl()->getName(),
                                getOrCreateFile(Loc), getLineNumber(Loc),
                                getDeclContextDescriptor(Ty->getDecl()), Align);
}

static unsigned getDwarfCC(CallingConv CC) {
  switch (CC) {
  case CC_C:
    // Avoid emitting DW_AT_calling_convention if the C convention was used.
    return 0;

  case CC_X86StdCall:
    return llvm::dwarf::DW_CC_BORLAND_stdcall;
  case CC_X86FastCall:
    return llvm::dwarf::DW_CC_BORLAND_msfastcall;
  case CC_X86ThisCall:
    return llvm::dwarf::DW_CC_BORLAND_thiscall;
  case CC_X86VectorCall:
    return llvm::dwarf::DW_CC_LLVM_vectorcall;
  case CC_X86Pascal:
    return llvm::dwarf::DW_CC_BORLAND_pascal;
  case CC_Win64:
    return llvm::dwarf::DW_CC_LLVM_Win64;
  case CC_X86_64SysV:
    return llvm::dwarf::DW_CC_LLVM_X86_64SysV;
  case CC_AAPCS:
  case CC_AArch64VectorCall:
    return llvm::dwarf::DW_CC_LLVM_AAPCS;
  case CC_AAPCS_VFP:
    return llvm::dwarf::DW_CC_LLVM_AAPCS_VFP;
  case CC_IntelOclBicc:
    return llvm::dwarf::DW_CC_LLVM_IntelOclBicc;
  case CC_SpirFunction:
    return llvm::dwarf::DW_CC_LLVM_SpirFunction;
  case CC_OpenCLKernel:
    return llvm::dwarf::DW_CC_LLVM_OpenCLKernel;
  case CC_Swift:
    return llvm::dwarf::DW_CC_LLVM_Swift;
  case CC_PreserveMost:
    return llvm::dwarf::DW_CC_LLVM_PreserveMost;
  case CC_PreserveAll:
    return llvm::dwarf::DW_CC_LLVM_PreserveAll;
  case CC_X86RegCall:
    return llvm::dwarf::DW_CC_LLVM_X86RegCall;
  }
  return 0;
}

llvm::DIType *CGDebugInfo::CreateType(const FunctionType *Ty,
                                      llvm::DIFile *Unit) {
  SmallVector<llvm::Metadata *, 16> EltTys;

  // Add the result type at least.
  EltTys.push_back(getOrCreateType(Ty->getReturnType(), Unit));

  // Set up remainder of arguments if there is a prototype.
  // otherwise emit it as a variadic function.
  if (isa<FunctionNoProtoType>(Ty))
    EltTys.push_back(DBuilder.createUnspecifiedParameter());
  else if (const auto *FPT = dyn_cast<FunctionProtoType>(Ty)) {
    for (const QualType &ParamType : FPT->param_types())
      EltTys.push_back(getOrCreateType(ParamType, Unit));
    if (FPT->isVariadic())
      EltTys.push_back(DBuilder.createUnspecifiedParameter());
  }

  llvm::DITypeRefArray EltTypeArray = DBuilder.getOrCreateTypeArray(EltTys);
  return DBuilder.createSubroutineType(EltTypeArray, llvm::DINode::FlagZero,
                                       getDwarfCC(Ty->getCallConv()));
}

/// Convert an AccessSpecifier into the corresponding DINode flag.
/// As an optimization, return 0 if the access specifier equals the
/// default for the containing type.
static llvm::DINode::DIFlags getAccessFlag(AccessSpecifier Access,
                                           const RecordDecl *RD) {
  AccessSpecifier Default = clang::AS_none;
  if (RD && RD->isClass())
    Default = clang::AS_private;
  else if (RD && (RD->isStruct() || RD->isUnion()))
    Default = clang::AS_public;

  if (Access == Default)
    return llvm::DINode::FlagZero;

  switch (Access) {
  case clang::AS_private:
    return llvm::DINode::FlagPrivate;
  case clang::AS_protected:
    return llvm::DINode::FlagProtected;
  case clang::AS_public:
    return llvm::DINode::FlagPublic;
  case clang::AS_none:
    return llvm::DINode::FlagZero;
  }
  llvm_unreachable("unexpected access enumerator");
}

llvm::DIType *CGDebugInfo::createBitFieldType(const FieldDecl *BitFieldDecl,
                                              llvm::DIScope *RecordTy,
                                              const RecordDecl *RD) {
  StringRef Name = BitFieldDecl->getName();
  QualType Ty = BitFieldDecl->getType();
  SourceLocation Loc = BitFieldDecl->getLocation();
  llvm::DIFile *VUnit = getOrCreateFile(Loc);
  llvm::DIType *DebugType = getOrCreateType(Ty, VUnit);

  // Get the location for the field.
  llvm::DIFile *File = getOrCreateFile(Loc);
  unsigned Line = getLineNumber(Loc);

  const CGBitFieldInfo &BitFieldInfo =
      CGM.getTypes().getCGRecordLayout(RD).getBitFieldInfo(BitFieldDecl);
  uint64_t SizeInBits = BitFieldInfo.Size;
  assert(SizeInBits > 0 && "found named 0-width bitfield");
  uint64_t StorageOffsetInBits =
      CGM.getContext().toBits(BitFieldInfo.StorageOffset);
  uint64_t Offset = BitFieldInfo.Offset;
  // The bit offsets for big endian machines are reversed for big
  // endian target, compensate for that as the DIDerivedType requires
  // un-reversed offsets.
  if (CGM.getDataLayout().isBigEndian())
    Offset = BitFieldInfo.StorageSize - BitFieldInfo.Size - Offset;
  uint64_t OffsetInBits = StorageOffsetInBits + Offset;
  llvm::DINode::DIFlags Flags = getAccessFlag(BitFieldDecl->getAccess(), RD);
  return DBuilder.createBitFieldMemberType(
      RecordTy, Name, File, Line, SizeInBits, OffsetInBits, StorageOffsetInBits,
      Flags, DebugType);
}

llvm::DIType *
CGDebugInfo::createFieldType(StringRef name, QualType type, SourceLocation loc,
                             AccessSpecifier AS, uint64_t offsetInBits,
                             uint32_t AlignInBits, llvm::DIFile *tunit,
                             llvm::DIScope *scope, const RecordDecl *RD) {
  llvm::DIType *debugType = getOrCreateType(type, tunit);

  // Get the location for the field.
  llvm::DIFile *file = getOrCreateFile(loc);
  unsigned line = getLineNumber(loc);

  uint64_t SizeInBits = 0;
  auto Align = AlignInBits;
  if (!type->isIncompleteArrayType()) {
    TypeInfo TI = CGM.getContext().getTypeInfo(type);
    SizeInBits = TI.Width;
    if (!Align)
      Align = getTypeAlignIfRequired(type, CGM.getContext());
  }

  llvm::DINode::DIFlags flags = getAccessFlag(AS, RD);
  return DBuilder.createMemberType(scope, name, file, line, SizeInBits, Align,
                                   offsetInBits, flags, debugType);
}

void CGDebugInfo::CollectRecordLambdaFields(
    const CXXRecordDecl *CXXDecl, SmallVectorImpl<llvm::Metadata *> &elements,
    llvm::DIType *RecordTy) {
  // For C++11 Lambdas a Field will be the same as a Capture, but the Capture
  // has the name and the location of the variable so we should iterate over
  // both concurrently.
  const ASTRecordLayout &layout = CGM.getContext().getASTRecordLayout(CXXDecl);
  RecordDecl::field_iterator Field = CXXDecl->field_begin();
  unsigned fieldno = 0;
  for (CXXRecordDecl::capture_const_iterator I = CXXDecl->captures_begin(),
                                             E = CXXDecl->captures_end();
       I != E; ++I, ++Field, ++fieldno) {
    const LambdaCapture &C = *I;
    if (C.capturesVariable()) {
      SourceLocation Loc = C.getLocation();
      assert(!Field->isBitField() && "lambdas don't have bitfield members!");
      VarDecl *V = C.getCapturedVar();
      StringRef VName = V->getName();
      llvm::DIFile *VUnit = getOrCreateFile(Loc);
      auto Align = getDeclAlignIfRequired(V, CGM.getContext());
      llvm::DIType *FieldType = createFieldType(
          VName, Field->getType(), Loc, Field->getAccess(),
          layout.getFieldOffset(fieldno), Align, VUnit, RecordTy, CXXDecl);
      elements.push_back(FieldType);
    } else if (C.capturesThis()) {
      // TODO: Need to handle 'this' in some way by probably renaming the
      // this of the lambda class and having a field member of 'this' or
      // by using AT_object_pointer for the function and having that be
      // used as 'this' for semantic references.
      FieldDecl *f = *Field;
      llvm::DIFile *VUnit = getOrCreateFile(f->getLocation());
      QualType type = f->getType();
      llvm::DIType *fieldType = createFieldType(
          "this", type, f->getLocation(), f->getAccess(),
          layout.getFieldOffset(fieldno), VUnit, RecordTy, CXXDecl);

      elements.push_back(fieldType);
    }
  }
}

llvm::DIDerivedType *
CGDebugInfo::CreateRecordStaticField(const VarDecl *Var, llvm::DIType *RecordTy,
                                     const RecordDecl *RD) {
  // Create the descriptor for the static variable, with or without
  // constant initializers.
  Var = Var->getCanonicalDecl();
  llvm::DIFile *VUnit = getOrCreateFile(Var->getLocation());
  llvm::DIType *VTy = getOrCreateType(Var->getType(), VUnit);

  unsigned LineNumber = getLineNumber(Var->getLocation());
  StringRef VName = Var->getName();
  llvm::Constant *C = nullptr;
  if (Var->getInit()) {
    const APValue *Value = Var->evaluateValue();
    if (Value) {
      if (Value->isInt())
        C = llvm::ConstantInt::get(CGM.getLLVMContext(), Value->getInt());
      if (Value->isFloat())
        C = llvm::ConstantFP::get(CGM.getLLVMContext(), Value->getFloat());
    }
  }

  llvm::DINode::DIFlags Flags = getAccessFlag(Var->getAccess(), RD);
  auto Align = getDeclAlignIfRequired(Var, CGM.getContext());
  llvm::DIDerivedType *GV = DBuilder.createStaticMemberType(
      RecordTy, VName, VUnit, LineNumber, VTy, Flags, C, Align);
  StaticDataMemberCache[Var->getCanonicalDecl()].reset(GV);
  return GV;
}

void CGDebugInfo::CollectRecordNormalField(
    const FieldDecl *field, uint64_t OffsetInBits, llvm::DIFile *tunit,
    SmallVectorImpl<llvm::Metadata *> &elements, llvm::DIType *RecordTy,
    const RecordDecl *RD) {
  StringRef name = field->getName();
  QualType type = field->getType();

  // Ignore unnamed fields unless they're anonymous structs/unions.
  if (name.empty() && !type->isRecordType())
    return;

  llvm::DIType *FieldType;
  if (field->isBitField()) {
    FieldType = createBitFieldType(field, RecordTy, RD);
  } else {
    auto Align = getDeclAlignIfRequired(field, CGM.getContext());
    FieldType =
        createFieldType(name, type, field->getLocation(), field->getAccess(),
                        OffsetInBits, Align, tunit, RecordTy, RD);
  }

  elements.push_back(FieldType);
}

void CGDebugInfo::CollectRecordNestedType(
    const TypeDecl *TD, SmallVectorImpl<llvm::Metadata *> &elements) {
  QualType Ty = CGM.getContext().getTypeDeclType(TD);
  // Injected class names are not considered nested records.
  if (isa<InjectedClassNameType>(Ty))
    return;
  SourceLocation Loc = TD->getLocation();
  llvm::DIType *nestedType = getOrCreateType(Ty, getOrCreateFile(Loc));
  elements.push_back(nestedType);
}

void CGDebugInfo::CollectRecordFields(
    const RecordDecl *record, llvm::DIFile *tunit,
    SmallVectorImpl<llvm::Metadata *> &elements,
    llvm::DICompositeType *RecordTy) {
  const auto *CXXDecl = dyn_cast<CXXRecordDecl>(record);

  if (CXXDecl && CXXDecl->isLambda())
    CollectRecordLambdaFields(CXXDecl, elements, RecordTy);
  else {
    const ASTRecordLayout &layout = CGM.getContext().getASTRecordLayout(record);

    // Field number for non-static fields.
    unsigned fieldNo = 0;

    // Static and non-static members should appear in the same order as
    // the corresponding declarations in the source program.
    for (const auto *I : record->decls())
      if (const auto *V = dyn_cast<VarDecl>(I)) {
        if (V->hasAttr<NoDebugAttr>())
          continue;

        // Skip variable template specializations when emitting CodeView. MSVC
        // doesn't emit them.
        if (CGM.getCodeGenOpts().EmitCodeView &&
            isa<VarTemplateSpecializationDecl>(V))
          continue;

        if (isa<VarTemplatePartialSpecializationDecl>(V))
          continue;

        // Reuse the existing static member declaration if one exists
        auto MI = StaticDataMemberCache.find(V->getCanonicalDecl());
        if (MI != StaticDataMemberCache.end()) {
          assert(MI->second &&
                 "Static data member declaration should still exist");
          elements.push_back(MI->second);
        } else {
          auto Field = CreateRecordStaticField(V, RecordTy, record);
          elements.push_back(Field);
        }
      } else if (const auto *field = dyn_cast<FieldDecl>(I)) {
        CollectRecordNormalField(field, layout.getFieldOffset(fieldNo), tunit,
                                 elements, RecordTy, record);

        // Bump field number for next field.
        ++fieldNo;
      } else if (CGM.getCodeGenOpts().EmitCodeView) {
        // Debug info for nested types is included in the member list only for
        // CodeView.
        if (const auto *nestedType = dyn_cast<TypeDecl>(I))
          if (!nestedType->isImplicit() &&
              nestedType->getDeclContext() == record)
            CollectRecordNestedType(nestedType, elements);
      }
  }
}

llvm::DISubroutineType *
CGDebugInfo::getOrCreateMethodType(const CXXMethodDecl *Method,
                                   llvm::DIFile *Unit, bool decl) {
  const FunctionProtoType *Func = Method->getType()->getAs<FunctionProtoType>();
  if (Method->isStatic())
    return cast_or_null<llvm::DISubroutineType>(
        getOrCreateType(QualType(Func, 0), Unit));
  return getOrCreateInstanceMethodType(Method->getThisType(), Func, Unit, decl);
}

llvm::DISubroutineType *
CGDebugInfo::getOrCreateInstanceMethodType(QualType ThisPtr,
                                           const FunctionProtoType *Func,
                                           llvm::DIFile *Unit, bool decl) {
  // Add "this" pointer.
  llvm::DITypeRefArray Args(
      cast<llvm::DISubroutineType>(getOrCreateType(QualType(Func, 0), Unit))
          ->getTypeArray());
  assert(Args.size() && "Invalid number of arguments!");

  SmallVector<llvm::Metadata *, 16> Elts;
  // First element is always return type. For 'void' functions it is NULL.
  QualType temp = Func->getReturnType();
  if (temp->getTypeClass() == Type::Auto && decl)
    Elts.push_back(CreateType(cast<AutoType>(temp)));
  else
    Elts.push_back(Args[0]);

  // "this" pointer is always first argument.
  const CXXRecordDecl *RD = ThisPtr->getPointeeCXXRecordDecl();
  if (isa<ClassTemplateSpecializationDecl>(RD)) {
    // Create pointer type directly in this case.
    const PointerType *ThisPtrTy = cast<PointerType>(ThisPtr);
    QualType PointeeTy = ThisPtrTy->getPointeeType();
    unsigned AS = CGM.getContext().getTargetAddressSpace(PointeeTy);
    uint64_t Size = CGM.getTarget().getPointerWidth(AS);
    auto Align = getTypeAlignIfRequired(ThisPtrTy, CGM.getContext());
    llvm::DIType *PointeeType = getOrCreateType(PointeeTy, Unit);
    llvm::DIType *ThisPtrType =
        DBuilder.createPointerType(PointeeType, Size, Align);
    TypeCache[ThisPtr.getAsOpaquePtr()].reset(ThisPtrType);
    // TODO: This and the artificial type below are misleading, the
    // types aren't artificial the argument is, but the current
    // metadata doesn't represent that.
    ThisPtrType = DBuilder.createObjectPointerType(ThisPtrType);
    Elts.push_back(ThisPtrType);
  } else {
    llvm::DIType *ThisPtrType = getOrCreateType(ThisPtr, Unit);
    TypeCache[ThisPtr.getAsOpaquePtr()].reset(ThisPtrType);
    ThisPtrType = DBuilder.createObjectPointerType(ThisPtrType);
    Elts.push_back(ThisPtrType);
  }

  // Copy rest of the arguments.
  for (unsigned i = 1, e = Args.size(); i != e; ++i)
    Elts.push_back(Args[i]);

  llvm::DITypeRefArray EltTypeArray = DBuilder.getOrCreateTypeArray(Elts);

  llvm::DINode::DIFlags Flags = llvm::DINode::FlagZero;
  if (Func->getExtProtoInfo().RefQualifier == RQ_LValue)
    Flags |= llvm::DINode::FlagLValueReference;
  if (Func->getExtProtoInfo().RefQualifier == RQ_RValue)
    Flags |= llvm::DINode::FlagRValueReference;

  return DBuilder.createSubroutineType(EltTypeArray, Flags,
                                       getDwarfCC(Func->getCallConv()));
}

/// isFunctionLocalClass - Return true if CXXRecordDecl is defined
/// inside a function.
static bool isFunctionLocalClass(const CXXRecordDecl *RD) {
  if (const auto *NRD = dyn_cast<CXXRecordDecl>(RD->getDeclContext()))
    return isFunctionLocalClass(NRD);
  if (isa<FunctionDecl>(RD->getDeclContext()))
    return true;
  return false;
}

llvm::DISubprogram *CGDebugInfo::CreateCXXMemberFunction(
    const CXXMethodDecl *Method, llvm::DIFile *Unit, llvm::DIType *RecordTy) {
  bool IsCtorOrDtor =
      isa<CXXConstructorDecl>(Method) || isa<CXXDestructorDecl>(Method);

  StringRef MethodName = getFunctionName(Method);
  llvm::DISubroutineType *MethodTy = getOrCreateMethodType(Method, Unit, true);

  // Since a single ctor/dtor corresponds to multiple functions, it doesn't
  // make sense to give a single ctor/dtor a linkage name.
  StringRef MethodLinkageName;
  // FIXME: 'isFunctionLocalClass' seems like an arbitrary/unintentional
  // property to use here. It may've been intended to model "is non-external
  // type" but misses cases of non-function-local but non-external classes such
  // as those in anonymous namespaces as well as the reverse - external types
  // that are function local, such as those in (non-local) inline functions.
  if (!IsCtorOrDtor && !isFunctionLocalClass(Method->getParent()))
    MethodLinkageName = CGM.getMangledName(Method);

  // Get the location for the method.
  llvm::DIFile *MethodDefUnit = nullptr;
  unsigned MethodLine = 0;
  if (!Method->isImplicit()) {
    MethodDefUnit = getOrCreateFile(Method->getLocation());
    MethodLine = getLineNumber(Method->getLocation());
  }

  // Collect virtual method info.
  llvm::DIType *ContainingType = nullptr;
  unsigned VIndex = 0;
  llvm::DINode::DIFlags Flags = llvm::DINode::FlagZero;
  llvm::DISubprogram::DISPFlags SPFlags = llvm::DISubprogram::SPFlagZero;
  int ThisAdjustment = 0;

  if (Method->isVirtual()) {
    if (Method->isPure())
      SPFlags |= llvm::DISubprogram::SPFlagPureVirtual;
    else
      SPFlags |= llvm::DISubprogram::SPFlagVirtual;

    if (CGM.getTarget().getCXXABI().isItaniumFamily()) {
      // It doesn't make sense to give a virtual destructor a vtable index,
      // since a single destructor has two entries in the vtable.
      if (!isa<CXXDestructorDecl>(Method))
        VIndex = CGM.getItaniumVTableContext().getMethodVTableIndex(Method);
    } else {
      // Emit MS ABI vftable information.  There is only one entry for the
      // deleting dtor.
      const auto *DD = dyn_cast<CXXDestructorDecl>(Method);
      GlobalDecl GD = DD ? GlobalDecl(DD, Dtor_Deleting) : GlobalDecl(Method);
      MethodVFTableLocation ML =
          CGM.getMicrosoftVTableContext().getMethodVFTableLocation(GD);
      VIndex = ML.Index;

      // CodeView only records the vftable offset in the class that introduces
      // the virtual method. This is possible because, unlike Itanium, the MS
      // C++ ABI does not include all virtual methods from non-primary bases in
      // the vtable for the most derived class. For example, if C inherits from
      // A and B, C's primary vftable will not include B's virtual methods.
      if (Method->size_overridden_methods() == 0)
        Flags |= llvm::DINode::FlagIntroducedVirtual;

      // The 'this' adjustment accounts for both the virtual and non-virtual
      // portions of the adjustment. Presumably the debugger only uses it when
      // it knows the dynamic type of an object.
      ThisAdjustment = CGM.getCXXABI()
                           .getVirtualFunctionPrologueThisAdjustment(GD)
                           .getQuantity();
    }
    ContainingType = RecordTy;
  }

  // We're checking for deleted C++ special member functions
  // [Ctors,Dtors, Copy/Move]
  auto checkAttrDeleted = [&](const auto *Method) {
    if (Method->getCanonicalDecl()->isDeleted())
      SPFlags |= llvm::DISubprogram::SPFlagDeleted;
  };

  switch (Method->getKind()) {

  case Decl::CXXConstructor:
  case Decl::CXXDestructor:
    checkAttrDeleted(Method);
    break;
  case Decl::CXXMethod:
    if (Method->isCopyAssignmentOperator() ||
        Method->isMoveAssignmentOperator())
      checkAttrDeleted(Method);
    break;
  default:
    break;
  }

  if (Method->isNoReturn())
    Flags |= llvm::DINode::FlagNoReturn;

  if (Method->isStatic())
    Flags |= llvm::DINode::FlagStaticMember;
  if (Method->isImplicit())
    Flags |= llvm::DINode::FlagArtificial;
  Flags |= getAccessFlag(Method->getAccess(), Method->getParent());
  if (const auto *CXXC = dyn_cast<CXXConstructorDecl>(Method)) {
    if (CXXC->isExplicit())
      Flags |= llvm::DINode::FlagExplicit;
  } else if (const auto *CXXC = dyn_cast<CXXConversionDecl>(Method)) {
    if (CXXC->isExplicit())
      Flags |= llvm::DINode::FlagExplicit;
  }
  if (Method->hasPrototype())
    Flags |= llvm::DINode::FlagPrototyped;
  if (Method->getRefQualifier() == RQ_LValue)
    Flags |= llvm::DINode::FlagLValueReference;
  if (Method->getRefQualifier() == RQ_RValue)
    Flags |= llvm::DINode::FlagRValueReference;
  if (CGM.getLangOpts().Optimize)
    SPFlags |= llvm::DISubprogram::SPFlagOptimized;

  // In this debug mode, emit type info for a class when its constructor type
  // info is emitted.
  if (DebugKind == codegenoptions::DebugInfoConstructor)
    if (const CXXConstructorDecl *CD = dyn_cast<CXXConstructorDecl>(Method))
      completeClass(CD->getParent());

  llvm::DINodeArray TParamsArray = CollectFunctionTemplateParams(Method, Unit);
  llvm::DISubprogram *SP = DBuilder.createMethod(
      RecordTy, MethodName, MethodLinkageName, MethodDefUnit, MethodLine,
      MethodTy, VIndex, ThisAdjustment, ContainingType, Flags, SPFlags,
      TParamsArray.get());

  SPCache[Method->getCanonicalDecl()].reset(SP);

  return SP;
}

void CGDebugInfo::CollectCXXMemberFunctions(
    const CXXRecordDecl *RD, llvm::DIFile *Unit,
    SmallVectorImpl<llvm::Metadata *> &EltTys, llvm::DIType *RecordTy) {

  // Since we want more than just the individual member decls if we
  // have templated functions iterate over every declaration to gather
  // the functions.
  for (const auto *I : RD->decls()) {
    const auto *Method = dyn_cast<CXXMethodDecl>(I);
    // If the member is implicit, don't add it to the member list. This avoids
    // the member being added to type units by LLVM, while still allowing it
    // to be emitted into the type declaration/reference inside the compile
    // unit.
    // Ditto 'nodebug' methods, for consistency with CodeGenFunction.cpp.
    // FIXME: Handle Using(Shadow?)Decls here to create
    // DW_TAG_imported_declarations inside the class for base decls brought into
    // derived classes. GDB doesn't seem to notice/leverage these when I tried
    // it, so I'm not rushing to fix this. (GCC seems to produce them, if
    // referenced)
    if (!Method || Method->isImplicit() || Method->hasAttr<NoDebugAttr>())
      continue;

    if (Method->getType()->castAs<FunctionProtoType>()->getContainedAutoType())
      continue;

    // Reuse the existing member function declaration if it exists.
    // It may be associated with the declaration of the type & should be
    // reused as we're building the definition.
    //
    // This situation can arise in the vtable-based debug info reduction where
    // implicit members are emitted in a non-vtable TU.
    auto MI = SPCache.find(Method->getCanonicalDecl());
    EltTys.push_back(MI == SPCache.end()
                         ? CreateCXXMemberFunction(Method, Unit, RecordTy)
                         : static_cast<llvm::Metadata *>(MI->second));
  }
}

void CGDebugInfo::CollectCXXBases(const CXXRecordDecl *RD, llvm::DIFile *Unit,
                                  SmallVectorImpl<llvm::Metadata *> &EltTys,
                                  llvm::DIType *RecordTy) {
  llvm::DenseSet<CanonicalDeclPtr<const CXXRecordDecl>> SeenTypes;
  CollectCXXBasesAux(RD, Unit, EltTys, RecordTy, RD->bases(), SeenTypes,
                     llvm::DINode::FlagZero);

  // If we are generating CodeView debug info, we also need to emit records for
  // indirect virtual base classes.
  if (CGM.getCodeGenOpts().EmitCodeView) {
    CollectCXXBasesAux(RD, Unit, EltTys, RecordTy, RD->vbases(), SeenTypes,
                       llvm::DINode::FlagIndirectVirtualBase);
  }
}

void CGDebugInfo::CollectCXXBasesAux(
    const CXXRecordDecl *RD, llvm::DIFile *Unit,
    SmallVectorImpl<llvm::Metadata *> &EltTys, llvm::DIType *RecordTy,
    const CXXRecordDecl::base_class_const_range &Bases,
    llvm::DenseSet<CanonicalDeclPtr<const CXXRecordDecl>> &SeenTypes,
    llvm::DINode::DIFlags StartingFlags) {
  const ASTRecordLayout &RL = CGM.getContext().getASTRecordLayout(RD);
  for (const auto &BI : Bases) {
    const auto *Base =
        cast<CXXRecordDecl>(BI.getType()->castAs<RecordType>()->getDecl());
    if (!SeenTypes.insert(Base).second)
      continue;
    auto *BaseTy = getOrCreateType(BI.getType(), Unit);
    llvm::DINode::DIFlags BFlags = StartingFlags;
    uint64_t BaseOffset;
    uint32_t VBPtrOffset = 0;

    if (BI.isVirtual()) {
      if (CGM.getTarget().getCXXABI().isItaniumFamily()) {
        // virtual base offset offset is -ve. The code generator emits dwarf
        // expression where it expects +ve number.
        BaseOffset = 0 - CGM.getItaniumVTableContext()
                             .getVirtualBaseOffsetOffset(RD, Base)
                             .getQuantity();
      } else {
        // In the MS ABI, store the vbtable offset, which is analogous to the
        // vbase offset offset in Itanium.
        BaseOffset =
            4 * CGM.getMicrosoftVTableContext().getVBTableIndex(RD, Base);
        VBPtrOffset = CGM.getContext()
                          .getASTRecordLayout(RD)
                          .getVBPtrOffset()
                          .getQuantity();
      }
      BFlags |= llvm::DINode::FlagVirtual;
    } else
      BaseOffset = CGM.getContext().toBits(RL.getBaseClassOffset(Base));
    // FIXME: Inconsistent units for BaseOffset. It is in bytes when
    // BI->isVirtual() and bits when not.

    BFlags |= getAccessFlag(BI.getAccessSpecifier(), RD);
    llvm::DIType *DTy = DBuilder.createInheritance(RecordTy, BaseTy, BaseOffset,
                                                   VBPtrOffset, BFlags);
    EltTys.push_back(DTy);
  }
}

llvm::DINodeArray
CGDebugInfo::CollectTemplateParams(const TemplateParameterList *TPList,
                                   ArrayRef<TemplateArgument> TAList,
                                   llvm::DIFile *Unit) {
  SmallVector<llvm::Metadata *, 16> TemplateParams;
  for (unsigned i = 0, e = TAList.size(); i != e; ++i) {
    const TemplateArgument &TA = TAList[i];
    StringRef Name;
    bool defaultParameter = false;
    if (TPList)
      Name = TPList->getParam(i)->getName();
    switch (TA.getKind()) {
    case TemplateArgument::Type: {
      llvm::DIType *TTy = getOrCreateType(TA.getAsType(), Unit);

      if (TPList)
        if (auto *templateType =
                dyn_cast_or_null<TemplateTypeParmDecl>(TPList->getParam(i)))
          if (templateType->hasDefaultArgument())
            defaultParameter =
                templateType->getDefaultArgument() == TA.getAsType();

      TemplateParams.push_back(DBuilder.createTemplateTypeParameter(
          TheCU, Name, TTy, defaultParameter));

    } break;
    case TemplateArgument::Integral: {
      llvm::DIType *TTy = getOrCreateType(TA.getIntegralType(), Unit);
      if (TPList && CGM.getCodeGenOpts().DwarfVersion >= 5)
        if (auto *templateType =
                dyn_cast_or_null<NonTypeTemplateParmDecl>(TPList->getParam(i)))
          if (templateType->hasDefaultArgument() &&
              !templateType->getDefaultArgument()->isValueDependent())
            defaultParameter = llvm::APSInt::isSameValue(
                templateType->getDefaultArgument()->EvaluateKnownConstInt(
                    CGM.getContext()),
                TA.getAsIntegral());

      TemplateParams.push_back(DBuilder.createTemplateValueParameter(
          TheCU, Name, TTy, defaultParameter,
          llvm::ConstantInt::get(CGM.getLLVMContext(), TA.getAsIntegral())));
    } break;
    case TemplateArgument::Declaration: {
      const ValueDecl *D = TA.getAsDecl();
      QualType T = TA.getParamTypeForDecl().getDesugaredType(CGM.getContext());
      llvm::DIType *TTy = getOrCreateType(T, Unit);
      llvm::Constant *V = nullptr;
      // Skip retrieve the value if that template parameter has cuda device
      // attribute, i.e. that value is not available at the host side.
      if (!CGM.getLangOpts().CUDA || CGM.getLangOpts().CUDAIsDevice ||
          !D->hasAttr<CUDADeviceAttr>()) {
        const CXXMethodDecl *MD;
        // Variable pointer template parameters have a value that is the address
        // of the variable.
        if (const auto *VD = dyn_cast<VarDecl>(D))
          V = CGM.GetAddrOfGlobalVar(VD);
        // Member function pointers have special support for building them,
        // though this is currently unsupported in LLVM CodeGen.
        else if ((MD = dyn_cast<CXXMethodDecl>(D)) && MD->isInstance())
          V = CGM.getCXXABI().EmitMemberFunctionPointer(MD);
        else if (const auto *FD = dyn_cast<FunctionDecl>(D))
          V = CGM.GetAddrOfFunction(FD);
        // Member data pointers have special handling too to compute the fixed
        // offset within the object.
        else if (const auto *MPT =
                     dyn_cast<MemberPointerType>(T.getTypePtr())) {
          // These five lines (& possibly the above member function pointer
          // handling) might be able to be refactored to use similar code in
          // CodeGenModule::getMemberPointerConstant
          uint64_t fieldOffset = CGM.getContext().getFieldOffset(D);
          CharUnits chars =
              CGM.getContext().toCharUnitsFromBits((int64_t)fieldOffset);
          V = CGM.getCXXABI().EmitMemberDataPointer(MPT, chars);
        } else if (const auto *GD = dyn_cast<MSGuidDecl>(D)) {
          V = CGM.GetAddrOfMSGuidDecl(GD).getPointer();
        }
        assert(V && "Failed to find template parameter pointer");
        V = V->stripPointerCasts();
      }
      TemplateParams.push_back(DBuilder.createTemplateValueParameter(
          TheCU, Name, TTy, defaultParameter, cast_or_null<llvm::Constant>(V)));
    } break;
    case TemplateArgument::NullPtr: {
      QualType T = TA.getNullPtrType();
      llvm::DIType *TTy = getOrCreateType(T, Unit);
      llvm::Constant *V = nullptr;
      // Special case member data pointer null values since they're actually -1
      // instead of zero.
      if (const auto *MPT = dyn_cast<MemberPointerType>(T.getTypePtr()))
        // But treat member function pointers as simple zero integers because
        // it's easier than having a special case in LLVM's CodeGen. If LLVM
        // CodeGen grows handling for values of non-null member function
        // pointers then perhaps we could remove this special case and rely on
        // EmitNullMemberPointer for member function pointers.
        if (MPT->isMemberDataPointer())
          V = CGM.getCXXABI().EmitNullMemberPointer(MPT);
      if (!V)
        V = llvm::ConstantInt::get(CGM.Int8Ty, 0);
      TemplateParams.push_back(DBuilder.createTemplateValueParameter(
          TheCU, Name, TTy, defaultParameter, V));
    } break;
    case TemplateArgument::Template:
      TemplateParams.push_back(DBuilder.createTemplateTemplateParameter(
          TheCU, Name, nullptr,
          TA.getAsTemplate().getAsTemplateDecl()->getQualifiedNameAsString()));
      break;
    case TemplateArgument::Pack:
      TemplateParams.push_back(DBuilder.createTemplateParameterPack(
          TheCU, Name, nullptr,
          CollectTemplateParams(nullptr, TA.getPackAsArray(), Unit)));
      break;
    case TemplateArgument::Expression: {
      const Expr *E = TA.getAsExpr();
      QualType T = E->getType();
      if (E->isGLValue())
        T = CGM.getContext().getLValueReferenceType(T);
      llvm::Constant *V = ConstantEmitter(CGM).emitAbstract(E, T);
      assert(V && "Expression in template argument isn't constant");
      llvm::DIType *TTy = getOrCreateType(T, Unit);
      TemplateParams.push_back(DBuilder.createTemplateValueParameter(
          TheCU, Name, TTy, defaultParameter, V->stripPointerCasts()));
    } break;
    // And the following should never occur:
    case TemplateArgument::TemplateExpansion:
    case TemplateArgument::Null:
      llvm_unreachable(
          "These argument types shouldn't exist in concrete types");
    }
  }
  return DBuilder.getOrCreateArray(TemplateParams);
}

llvm::DINodeArray
CGDebugInfo::CollectFunctionTemplateParams(const FunctionDecl *FD,
                                           llvm::DIFile *Unit) {
  if (FD->getTemplatedKind() ==
      FunctionDecl::TK_FunctionTemplateSpecialization) {
    const TemplateParameterList *TList = FD->getTemplateSpecializationInfo()
                                             ->getTemplate()
                                             ->getTemplateParameters();
    return CollectTemplateParams(
        TList, FD->getTemplateSpecializationArgs()->asArray(), Unit);
  }
  return llvm::DINodeArray();
}

llvm::DINodeArray CGDebugInfo::CollectVarTemplateParams(const VarDecl *VL,
                                                        llvm::DIFile *Unit) {
  // Always get the full list of parameters, not just the ones from the
  // specialization. A partial specialization may have fewer parameters than
  // there are arguments.
  auto *TS = dyn_cast<VarTemplateSpecializationDecl>(VL);
  if (!TS)
    return llvm::DINodeArray();
  VarTemplateDecl *T = TS->getSpecializedTemplate();
  const TemplateParameterList *TList = T->getTemplateParameters();
  auto TA = TS->getTemplateArgs().asArray();
  return CollectTemplateParams(TList, TA, Unit);
}

llvm::DINodeArray CGDebugInfo::CollectCXXTemplateParams(
    const ClassTemplateSpecializationDecl *TSpecial, llvm::DIFile *Unit) {
  // Always get the full list of parameters, not just the ones from the
  // specialization. A partial specialization may have fewer parameters than
  // there are arguments.
  TemplateParameterList *TPList =
      TSpecial->getSpecializedTemplate()->getTemplateParameters();
  const TemplateArgumentList &TAList = TSpecial->getTemplateArgs();
  return CollectTemplateParams(TPList, TAList.asArray(), Unit);
}

llvm::DIType *CGDebugInfo::getOrCreateVTablePtrType(llvm::DIFile *Unit) {
  if (VTablePtrType)
    return VTablePtrType;

  ASTContext &Context = CGM.getContext();

  /* Function type */
  llvm::Metadata *STy = getOrCreateType(Context.IntTy, Unit);
  llvm::DITypeRefArray SElements = DBuilder.getOrCreateTypeArray(STy);
  llvm::DIType *SubTy = DBuilder.createSubroutineType(SElements);
  unsigned Size = Context.getTypeSize(Context.VoidPtrTy);
  unsigned VtblPtrAddressSpace = CGM.getTarget().getVtblPtrAddressSpace();
  Optional<unsigned> DWARFAddressSpace =
      CGM.getTarget().getDWARFAddressSpace(VtblPtrAddressSpace);

  llvm::DIType *vtbl_ptr_type = DBuilder.createPointerType(
      SubTy, Size, 0, DWARFAddressSpace, "__vtbl_ptr_type");
  VTablePtrType = DBuilder.createPointerType(vtbl_ptr_type, Size);
  return VTablePtrType;
}

StringRef CGDebugInfo::getVTableName(const CXXRecordDecl *RD) {
  // Copy the gdb compatible name on the side and use its reference.
  return internString("_vptr$", RD->getNameAsString());
}

StringRef CGDebugInfo::getDynamicInitializerName(const VarDecl *VD,
                                                 DynamicInitKind StubKind,
                                                 llvm::Function *InitFn) {
  // If we're not emitting codeview, use the mangled name. For Itanium, this is
  // arbitrary.
  if (!CGM.getCodeGenOpts().EmitCodeView)
    return InitFn->getName();

  // Print the normal qualified name for the variable, then break off the last
  // NNS, and add the appropriate other text. Clang always prints the global
  // variable name without template arguments, so we can use rsplit("::") and
  // then recombine the pieces.
  SmallString<128> QualifiedGV;
  StringRef Quals;
  StringRef GVName;
  {
    llvm::raw_svector_ostream OS(QualifiedGV);
    VD->printQualifiedName(OS, getPrintingPolicy());
    std::tie(Quals, GVName) = OS.str().rsplit("::");
    if (GVName.empty())
      std::swap(Quals, GVName);
  }

  SmallString<128> InitName;
  llvm::raw_svector_ostream OS(InitName);
  if (!Quals.empty())
    OS << Quals << "::";

  switch (StubKind) {
  case DynamicInitKind::NoStub:
    llvm_unreachable("not an initializer");
  case DynamicInitKind::Initializer:
    OS << "`dynamic initializer for '";
    break;
  case DynamicInitKind::AtExit:
    OS << "`dynamic atexit destructor for '";
    break;
  }

  OS << GVName;

  // Add any template specialization args.
  if (const auto *VTpl = dyn_cast<VarTemplateSpecializationDecl>(VD)) {
    printTemplateArgumentList(OS, VTpl->getTemplateArgs().asArray(),
                              getPrintingPolicy());
  }

  OS << '\'';

  return internString(OS.str());
}

void CGDebugInfo::CollectVTableInfo(const CXXRecordDecl *RD, llvm::DIFile *Unit,
                                    SmallVectorImpl<llvm::Metadata *> &EltTys,
                                    llvm::DICompositeType *RecordTy) {
  // If this class is not dynamic then there is not any vtable info to collect.
  if (!RD->isDynamicClass())
    return;

  // Don't emit any vtable shape or vptr info if this class doesn't have an
  // extendable vfptr. This can happen if the class doesn't have virtual
  // methods, or in the MS ABI if those virtual methods only come from virtually
  // inherited bases.
  const ASTRecordLayout &RL = CGM.getContext().getASTRecordLayout(RD);
  if (!RL.hasExtendableVFPtr())
    return;

  // CodeView needs to know how large the vtable of every dynamic class is, so
  // emit a special named pointer type into the element list. The vptr type
  // points to this type as well.
  llvm::DIType *VPtrTy = nullptr;
  bool NeedVTableShape = CGM.getCodeGenOpts().EmitCodeView &&
                         CGM.getTarget().getCXXABI().isMicrosoft();
  if (NeedVTableShape) {
    uint64_t PtrWidth =
        CGM.getContext().getTypeSize(CGM.getContext().VoidPtrTy);
    const VTableLayout &VFTLayout =
        CGM.getMicrosoftVTableContext().getVFTableLayout(RD, CharUnits::Zero());
    unsigned VSlotCount =
        VFTLayout.vtable_components().size() - CGM.getLangOpts().RTTIData;
    unsigned VTableWidth = PtrWidth * VSlotCount;
    unsigned VtblPtrAddressSpace = CGM.getTarget().getVtblPtrAddressSpace();
    Optional<unsigned> DWARFAddressSpace =
        CGM.getTarget().getDWARFAddressSpace(VtblPtrAddressSpace);

    // Create a very wide void* type and insert it directly in the element list.
    llvm::DIType *VTableType = DBuilder.createPointerType(
        nullptr, VTableWidth, 0, DWARFAddressSpace, "__vtbl_ptr_type");
    EltTys.push_back(VTableType);

    // The vptr is a pointer to this special vtable type.
    VPtrTy = DBuilder.createPointerType(VTableType, PtrWidth);
  }

  // If there is a primary base then the artificial vptr member lives there.
  if (RL.getPrimaryBase())
    return;

  if (!VPtrTy)
    VPtrTy = getOrCreateVTablePtrType(Unit);

  unsigned Size = CGM.getContext().getTypeSize(CGM.getContext().VoidPtrTy);
  llvm::DIType *VPtrMember =
      DBuilder.createMemberType(Unit, getVTableName(RD), Unit, 0, Size, 0, 0,
                                llvm::DINode::FlagArtificial, VPtrTy);
  EltTys.push_back(VPtrMember);
}

llvm::DIType *CGDebugInfo::getOrCreateRecordType(QualType RTy,
                                                 SourceLocation Loc) {
  assert(CGM.getCodeGenOpts().hasReducedDebugInfo());
  llvm::DIType *T = getOrCreateType(RTy, getOrCreateFile(Loc));
  return T;
}

llvm::DIType *CGDebugInfo::getOrCreateInterfaceType(QualType D,
                                                    SourceLocation Loc) {
  return getOrCreateStandaloneType(D, Loc);
}

llvm::DIType *CGDebugInfo::getOrCreateStandaloneType(QualType D,
                                                     SourceLocation Loc) {
  assert(CGM.getCodeGenOpts().hasReducedDebugInfo());
  assert(!D.isNull() && "null type");
  llvm::DIType *T = getOrCreateType(D, getOrCreateFile(Loc));
  assert(T && "could not create debug info for type");

  RetainedTypes.push_back(D.getAsOpaquePtr());
  return T;
}

void CGDebugInfo::addHeapAllocSiteMetadata(llvm::CallBase *CI,
                                           QualType AllocatedTy,
                                           SourceLocation Loc) {
  if (CGM.getCodeGenOpts().getDebugInfo() <=
      codegenoptions::DebugLineTablesOnly)
    return;
  llvm::MDNode *node;
  if (AllocatedTy->isVoidType())
    node = llvm::MDNode::get(CGM.getLLVMContext(), None);
  else
    node = getOrCreateType(AllocatedTy, getOrCreateFile(Loc));

  CI->setMetadata("heapallocsite", node);
}

void CGDebugInfo::completeType(const EnumDecl *ED) {
  if (DebugKind <= codegenoptions::DebugLineTablesOnly)
    return;
  QualType Ty = CGM.getContext().getEnumType(ED);
  void *TyPtr = Ty.getAsOpaquePtr();
  auto I = TypeCache.find(TyPtr);
  if (I == TypeCache.end() || !cast<llvm::DIType>(I->second)->isForwardDecl())
    return;
  llvm::DIType *Res = CreateTypeDefinition(Ty->castAs<EnumType>());
  assert(!Res->isForwardDecl());
  TypeCache[TyPtr].reset(Res);
}

void CGDebugInfo::completeType(const RecordDecl *RD) {
  if (DebugKind > codegenoptions::LimitedDebugInfo ||
      !CGM.getLangOpts().CPlusPlus)
    completeRequiredType(RD);
}

/// Return true if the class or any of its methods are marked dllimport.
static bool isClassOrMethodDLLImport(const CXXRecordDecl *RD) {
  if (RD->hasAttr<DLLImportAttr>())
    return true;
  for (const CXXMethodDecl *MD : RD->methods())
    if (MD->hasAttr<DLLImportAttr>())
      return true;
  return false;
}

/// Does a type definition exist in an imported clang module?
static bool isDefinedInClangModule(const RecordDecl *RD) {
  // Only definitions that where imported from an AST file come from a module.
  if (!RD || !RD->isFromASTFile())
    return false;
  // Anonymous entities cannot be addressed. Treat them as not from module.
  if (!RD->isExternallyVisible() && RD->getName().empty())
    return false;
  if (auto *CXXDecl = dyn_cast<CXXRecordDecl>(RD)) {
    if (!CXXDecl->isCompleteDefinition())
      return false;
    // Check wether RD is a template.
    auto TemplateKind = CXXDecl->getTemplateSpecializationKind();
    if (TemplateKind != TSK_Undeclared) {
      // Unfortunately getOwningModule() isn't accurate enough to find the
      // owning module of a ClassTemplateSpecializationDecl that is inside a
      // namespace spanning multiple modules.
      bool Explicit = false;
      if (auto *TD = dyn_cast<ClassTemplateSpecializationDecl>(CXXDecl))
        Explicit = TD->isExplicitInstantiationOrSpecialization();
      if (!Explicit && CXXDecl->getEnclosingNamespaceContext())
        return false;
      // This is a template, check the origin of the first member.
      if (CXXDecl->field_begin() == CXXDecl->field_end())
        return TemplateKind == TSK_ExplicitInstantiationDeclaration;
      if (!CXXDecl->field_begin()->isFromASTFile())
        return false;
    }
  }
  return true;
}

void CGDebugInfo::completeClassData(const RecordDecl *RD) {
  if (auto *CXXRD = dyn_cast<CXXRecordDecl>(RD))
    if (CXXRD->isDynamicClass() &&
        CGM.getVTableLinkage(CXXRD) ==
            llvm::GlobalValue::AvailableExternallyLinkage &&
        !isClassOrMethodDLLImport(CXXRD))
      return;

  if (DebugTypeExtRefs && isDefinedInClangModule(RD->getDefinition()))
    return;

  completeClass(RD);
}

void CGDebugInfo::completeClass(const RecordDecl *RD) {
  if (DebugKind <= codegenoptions::DebugLineTablesOnly)
    return;
  QualType Ty = CGM.getContext().getRecordType(RD);
  void *TyPtr = Ty.getAsOpaquePtr();
  auto I = TypeCache.find(TyPtr);
  if (I != TypeCache.end() && !cast<llvm::DIType>(I->second)->isForwardDecl())
    return;
  llvm::DIType *Res = CreateTypeDefinition(Ty->castAs<RecordType>());
  assert(!Res->isForwardDecl());
  TypeCache[TyPtr].reset(Res);
}

static bool hasExplicitMemberDefinition(CXXRecordDecl::method_iterator I,
                                        CXXRecordDecl::method_iterator End) {
  for (CXXMethodDecl *MD : llvm::make_range(I, End))
    if (FunctionDecl *Tmpl = MD->getInstantiatedFromMemberFunction())
      if (!Tmpl->isImplicit() && Tmpl->isThisDeclarationADefinition() &&
          !MD->getMemberSpecializationInfo()->isExplicitSpecialization())
        return true;
  return false;
}

static bool canUseCtorHoming(const CXXRecordDecl *RD) {
  // Constructor homing can be used for classes that have at least one
  // constructor and have no trivial or constexpr constructors.
  // Skip this optimization if the class or any of its methods are marked
  // dllimport.
  if (RD->isLambda() || RD->hasConstexprNonCopyMoveConstructor() ||
      isClassOrMethodDLLImport(RD))
    return false;

  if (RD->ctors().empty())
    return false;

  for (const auto *Ctor : RD->ctors())
    if (Ctor->isTrivial() && !Ctor->isCopyOrMoveConstructor())
      return false;

  return true;
}

static bool shouldOmitDefinition(codegenoptions::DebugInfoKind DebugKind,
                                 bool DebugTypeExtRefs, const RecordDecl *RD,
                                 const LangOptions &LangOpts) {
  if (DebugTypeExtRefs && isDefinedInClangModule(RD->getDefinition()))
    return true;

  if (auto *ES = RD->getASTContext().getExternalSource())
    if (ES->hasExternalDefinitions(RD) == ExternalASTSource::EK_Always)
      return true;

  if (DebugKind > codegenoptions::LimitedDebugInfo)
    return false;

  if (!LangOpts.CPlusPlus)
    return false;

  if (!RD->isCompleteDefinitionRequired())
    return true;

  const auto *CXXDecl = dyn_cast<CXXRecordDecl>(RD);

  if (!CXXDecl)
    return false;

  // Only emit complete debug info for a dynamic class when its vtable is
  // emitted.  However, Microsoft debuggers don't resolve type information
  // across DLL boundaries, so skip this optimization if the class or any of its
  // methods are marked dllimport. This isn't a complete solution, since objects
  // without any dllimport methods can be used in one DLL and constructed in
  // another, but it is the current behavior of LimitedDebugInfo.
  if (CXXDecl->hasDefinition() && CXXDecl->isDynamicClass() &&
      !isClassOrMethodDLLImport(CXXDecl))
    return true;

  TemplateSpecializationKind Spec = TSK_Undeclared;
  if (const auto *SD = dyn_cast<ClassTemplateSpecializationDecl>(RD))
    Spec = SD->getSpecializationKind();

  if (Spec == TSK_ExplicitInstantiationDeclaration &&
      hasExplicitMemberDefinition(CXXDecl->method_begin(),
                                  CXXDecl->method_end()))
    return true;

  // In constructor homing mode, only emit complete debug info for a class
  // when its constructor is emitted.
  if ((DebugKind == codegenoptions::DebugInfoConstructor) &&
      canUseCtorHoming(CXXDecl))
    return true;

  return false;
}

void CGDebugInfo::completeRequiredType(const RecordDecl *RD) {
  if (shouldOmitDefinition(DebugKind, DebugTypeExtRefs, RD, CGM.getLangOpts()))
    return;

  QualType Ty = CGM.getContext().getRecordType(RD);
  llvm::DIType *T = getTypeOrNull(Ty);
  if (T && T->isForwardDecl())
    completeClassData(RD);
}

llvm::DIType *CGDebugInfo::CreateType(const RecordType *Ty) {
  RecordDecl *RD = Ty->getDecl();
  llvm::DIType *T = cast_or_null<llvm::DIType>(getTypeOrNull(QualType(Ty, 0)));
  if (T || shouldOmitDefinition(DebugKind, DebugTypeExtRefs, RD,
                                CGM.getLangOpts())) {
    if (!T)
      T = getOrCreateRecordFwdDecl(Ty, getDeclContextDescriptor(RD));
    return T;
  }

  return CreateTypeDefinition(Ty);
}

llvm::DIType *CGDebugInfo::CreateTypeDefinition(const RecordType *Ty) {
  RecordDecl *RD = Ty->getDecl();

  // Get overall information about the record type for the debug info.
  llvm::DIFile *DefUnit = getOrCreateFile(RD->getLocation());

  // Records and classes and unions can all be recursive.  To handle them, we
  // first generate a debug descriptor for the struct as a forward declaration.
  // Then (if it is a definition) we go through and get debug info for all of
  // its members.  Finally, we create a descriptor for the complete type (which
  // may refer to the forward decl if the struct is recursive) and replace all
  // uses of the forward declaration with the final definition.
  llvm::DICompositeType *FwdDecl = getOrCreateLimitedType(Ty, DefUnit);

  const RecordDecl *D = RD->getDefinition();
  if (!D || !D->isCompleteDefinition())
    return FwdDecl;

  if (const auto *CXXDecl = dyn_cast<CXXRecordDecl>(RD))
    CollectContainingType(CXXDecl, FwdDecl);

  // Push the struct on region stack.
  LexicalBlockStack.emplace_back(&*FwdDecl);
  RegionMap[Ty->getDecl()].reset(FwdDecl);

  // Convert all the elements.
  SmallVector<llvm::Metadata *, 16> EltTys;
  // what about nested types?

  // Note: The split of CXXDecl information here is intentional, the
  // gdb tests will depend on a certain ordering at printout. The debug
  // information offsets are still correct if we merge them all together
  // though.
  const auto *CXXDecl = dyn_cast<CXXRecordDecl>(RD);
  if (CXXDecl) {
    CollectCXXBases(CXXDecl, DefUnit, EltTys, FwdDecl);
    CollectVTableInfo(CXXDecl, DefUnit, EltTys, FwdDecl);
  }

  // Collect data fields (including static variables and any initializers).
  CollectRecordFields(RD, DefUnit, EltTys, FwdDecl);
  if (CXXDecl)
    CollectCXXMemberFunctions(CXXDecl, DefUnit, EltTys, FwdDecl);

  LexicalBlockStack.pop_back();
  RegionMap.erase(Ty->getDecl());

  llvm::DINodeArray Elements = DBuilder.getOrCreateArray(EltTys);
  DBuilder.replaceArrays(FwdDecl, Elements);

  if (FwdDecl->isTemporary())
    FwdDecl =
        llvm::MDNode::replaceWithPermanent(llvm::TempDICompositeType(FwdDecl));

  RegionMap[Ty->getDecl()].reset(FwdDecl);
  return FwdDecl;
}

llvm::DIType *CGDebugInfo::CreateType(const ObjCObjectType *Ty,
                                      llvm::DIFile *Unit) {
  // Ignore protocols.
  return getOrCreateType(Ty->getBaseType(), Unit);
}

llvm::DIType *CGDebugInfo::CreateType(const ObjCTypeParamType *Ty,
                                      llvm::DIFile *Unit) {
  // Ignore protocols.
  SourceLocation Loc = Ty->getDecl()->getLocation();

  // Use Typedefs to represent ObjCTypeParamType.
  return DBuilder.createTypedef(
      getOrCreateType(Ty->getDecl()->getUnderlyingType(), Unit),
      Ty->getDecl()->getName(), getOrCreateFile(Loc), getLineNumber(Loc),
      getDeclContextDescriptor(Ty->getDecl()));
}

/// \return true if Getter has the default name for the property PD.
static bool hasDefaultGetterName(const ObjCPropertyDecl *PD,
                                 const ObjCMethodDecl *Getter) {
  assert(PD);
  if (!Getter)
    return true;

  assert(Getter->getDeclName().isObjCZeroArgSelector());
  return PD->getName() ==
         Getter->getDeclName().getObjCSelector().getNameForSlot(0);
}

/// \return true if Setter has the default name for the property PD.
static bool hasDefaultSetterName(const ObjCPropertyDecl *PD,
                                 const ObjCMethodDecl *Setter) {
  assert(PD);
  if (!Setter)
    return true;

  assert(Setter->getDeclName().isObjCOneArgSelector());
  return SelectorTable::constructSetterName(PD->getName()) ==
         Setter->getDeclName().getObjCSelector().getNameForSlot(0);
}

llvm::DIType *CGDebugInfo::CreateType(const ObjCInterfaceType *Ty,
                                      llvm::DIFile *Unit) {
  ObjCInterfaceDecl *ID = Ty->getDecl();
  if (!ID)
    return nullptr;

  // Return a forward declaration if this type was imported from a clang module,
  // and this is not the compile unit with the implementation of the type (which
  // may contain hidden ivars).
  if (DebugTypeExtRefs && ID->isFromASTFile() && ID->getDefinition() &&
      !ID->getImplementation())
    return DBuilder.createForwardDecl(llvm::dwarf::DW_TAG_structure_type,
                                      ID->getName(),
                                      getDeclContextDescriptor(ID), Unit, 0);

  // Get overall information about the record type for the debug info.
  llvm::DIFile *DefUnit = getOrCreateFile(ID->getLocation());
  unsigned Line = getLineNumber(ID->getLocation());
  auto RuntimeLang =
      static_cast<llvm::dwarf::SourceLanguage>(TheCU->getSourceLanguage());

  // If this is just a forward declaration return a special forward-declaration
  // debug type since we won't be able to lay out the entire type.
  ObjCInterfaceDecl *Def = ID->getDefinition();
  if (!Def || !Def->getImplementation()) {
    llvm::DIScope *Mod = getParentModuleOrNull(ID);
    llvm::DIType *FwdDecl = DBuilder.createReplaceableCompositeType(
        llvm::dwarf::DW_TAG_structure_type, ID->getName(), Mod ? Mod : TheCU,
        DefUnit, Line, RuntimeLang);
    ObjCInterfaceCache.push_back(ObjCInterfaceCacheEntry(Ty, FwdDecl, Unit));
    return FwdDecl;
  }

  return CreateTypeDefinition(Ty, Unit);
}

llvm::DIModule *CGDebugInfo::getOrCreateModuleRef(ASTSourceDescriptor Mod,
                                                  bool CreateSkeletonCU) {
  // Use the Module pointer as the key into the cache. This is a
  // nullptr if the "Module" is a PCH, which is safe because we don't
  // support chained PCH debug info, so there can only be a single PCH.
  const Module *M = Mod.getModuleOrNull();
  auto ModRef = ModuleCache.find(M);
  if (ModRef != ModuleCache.end())
    return cast<llvm::DIModule>(ModRef->second);

  // Macro definitions that were defined with "-D" on the command line.
  SmallString<128> ConfigMacros;
  {
    llvm::raw_svector_ostream OS(ConfigMacros);
    const auto &PPOpts = CGM.getPreprocessorOpts();
    unsigned I = 0;
    // Translate the macro definitions back into a command line.
    for (auto &M : PPOpts.Macros) {
      if (++I > 1)
        OS << " ";
      const std::string &Macro = M.first;
      bool Undef = M.second;
      OS << "\"-" << (Undef ? 'U' : 'D');
      for (char c : Macro)
        switch (c) {
        case '\\':
          OS << "\\\\";
          break;
        case '"':
          OS << "\\\"";
          break;
        default:
          OS << c;
        }
      OS << '\"';
    }
  }

  bool IsRootModule = M ? !M->Parent : true;
  // When a module name is specified as -fmodule-name, that module gets a
  // clang::Module object, but it won't actually be built or imported; it will
  // be textual.
  if (CreateSkeletonCU && IsRootModule && Mod.getASTFile().empty() && M)
    assert(StringRef(M->Name).startswith(CGM.getLangOpts().ModuleName) &&
           "clang module without ASTFile must be specified by -fmodule-name");

  // Return a StringRef to the remapped Path.
  auto RemapPath = [this](StringRef Path) -> std::string {
    std::string Remapped = remapDIPath(Path);
    StringRef Relative(Remapped);
    StringRef CompDir = TheCU->getDirectory();
    if (Relative.consume_front(CompDir))
      Relative.consume_front(llvm::sys::path::get_separator());

    return Relative.str();
  };

  if (CreateSkeletonCU && IsRootModule && !Mod.getASTFile().empty()) {
    // PCH files don't have a signature field in the control block,
    // but LLVM detects skeleton CUs by looking for a non-zero DWO id.
    // We use the lower 64 bits for debug info.

    uint64_t Signature = 0;
    if (const auto &ModSig = Mod.getSignature())
      Signature = ModSig.truncatedValue();
    else
      Signature = ~1ULL;

    llvm::DIBuilder DIB(CGM.getModule());
    SmallString<0> PCM;
    if (!llvm::sys::path::is_absolute(Mod.getASTFile()))
      PCM = Mod.getPath();
    llvm::sys::path::append(PCM, Mod.getASTFile());
    DIB.createCompileUnit(
        TheCU->getSourceLanguage(),
        // TODO: Support "Source" from external AST providers?
        DIB.createFile(Mod.getModuleName(), TheCU->getDirectory()),
        TheCU->getProducer(), false, StringRef(), 0, RemapPath(PCM),
        llvm::DICompileUnit::FullDebug, Signature);
    DIB.finalize();
  }

  llvm::DIModule *Parent =
      IsRootModule ? nullptr
                   : getOrCreateModuleRef(ASTSourceDescriptor(*M->Parent),
                                          CreateSkeletonCU);
  std::string IncludePath = Mod.getPath().str();
  llvm::DIModule *DIMod =
      DBuilder.createModule(Parent, Mod.getModuleName(), ConfigMacros,
                            RemapPath(IncludePath));
  ModuleCache[M].reset(DIMod);
  return DIMod;
}

llvm::DIType *CGDebugInfo::CreateTypeDefinition(const ObjCInterfaceType *Ty,
                                                llvm::DIFile *Unit) {
  ObjCInterfaceDecl *ID = Ty->getDecl();
  llvm::DIFile *DefUnit = getOrCreateFile(ID->getLocation());
  unsigned Line = getLineNumber(ID->getLocation());
  unsigned RuntimeLang = TheCU->getSourceLanguage();

  // Bit size, align and offset of the type.
  uint64_t Size = CGM.getContext().getTypeSize(Ty);
  auto Align = getTypeAlignIfRequired(Ty, CGM.getContext());

  llvm::DINode::DIFlags Flags = llvm::DINode::FlagZero;
  if (ID->getImplementation())
    Flags |= llvm::DINode::FlagObjcClassComplete;

  llvm::DIScope *Mod = getParentModuleOrNull(ID);
  llvm::DICompositeType *RealDecl = DBuilder.createStructType(
      Mod ? Mod : Unit, ID->getName(), DefUnit, Line, Size, Align, Flags,
      nullptr, llvm::DINodeArray(), RuntimeLang);

  QualType QTy(Ty, 0);
  TypeCache[QTy.getAsOpaquePtr()].reset(RealDecl);

  // Push the struct on region stack.
  LexicalBlockStack.emplace_back(RealDecl);
  RegionMap[Ty->getDecl()].reset(RealDecl);

  // Convert all the elements.
  SmallVector<llvm::Metadata *, 16> EltTys;

  ObjCInterfaceDecl *SClass = ID->getSuperClass();
  if (SClass) {
    llvm::DIType *SClassTy =
        getOrCreateType(CGM.getContext().getObjCInterfaceType(SClass), Unit);
    if (!SClassTy)
      return nullptr;

    llvm::DIType *InhTag = DBuilder.createInheritance(RealDecl, SClassTy, 0, 0,
                                                      llvm::DINode::FlagZero);
    EltTys.push_back(InhTag);
  }

  // Create entries for all of the properties.
  auto AddProperty = [&](const ObjCPropertyDecl *PD) {
    SourceLocation Loc = PD->getLocation();
    llvm::DIFile *PUnit = getOrCreateFile(Loc);
    unsigned PLine = getLineNumber(Loc);
    ObjCMethodDecl *Getter = PD->getGetterMethodDecl();
    ObjCMethodDecl *Setter = PD->getSetterMethodDecl();
    llvm::MDNode *PropertyNode = DBuilder.createObjCProperty(
        PD->getName(), PUnit, PLine,
        hasDefaultGetterName(PD, Getter) ? ""
                                         : getSelectorName(PD->getGetterName()),
        hasDefaultSetterName(PD, Setter) ? ""
                                         : getSelectorName(PD->getSetterName()),
        PD->getPropertyAttributes(), getOrCreateType(PD->getType(), PUnit));
    EltTys.push_back(PropertyNode);
  };
  {
    llvm::SmallPtrSet<const IdentifierInfo *, 16> PropertySet;
    for (const ObjCCategoryDecl *ClassExt : ID->known_extensions())
      for (auto *PD : ClassExt->properties()) {
        PropertySet.insert(PD->getIdentifier());
        AddProperty(PD);
      }
    for (const auto *PD : ID->properties()) {
      // Don't emit duplicate metadata for properties that were already in a
      // class extension.
      if (!PropertySet.insert(PD->getIdentifier()).second)
        continue;
      AddProperty(PD);
    }
  }

  const ASTRecordLayout &RL = CGM.getContext().getASTObjCInterfaceLayout(ID);
  unsigned FieldNo = 0;
  for (ObjCIvarDecl *Field = ID->all_declared_ivar_begin(); Field;
       Field = Field->getNextIvar(), ++FieldNo) {
    llvm::DIType *FieldTy = getOrCreateType(Field->getType(), Unit);
    if (!FieldTy)
      return nullptr;

    StringRef FieldName = Field->getName();

    // Ignore unnamed fields.
    if (FieldName.empty())
      continue;

    // Get the location for the field.
    llvm::DIFile *FieldDefUnit = getOrCreateFile(Field->getLocation());
    unsigned FieldLine = getLineNumber(Field->getLocation());
    QualType FType = Field->getType();
    uint64_t FieldSize = 0;
    uint32_t FieldAlign = 0;

    if (!FType->isIncompleteArrayType()) {

      // Bit size, align and offset of the type.
      FieldSize = Field->isBitField()
                      ? Field->getBitWidthValue(CGM.getContext())
                      : CGM.getContext().getTypeSize(FType);
      FieldAlign = getTypeAlignIfRequired(FType, CGM.getContext());
    }

    uint64_t FieldOffset;
    if (CGM.getLangOpts().ObjCRuntime.isNonFragile()) {
      // We don't know the runtime offset of an ivar if we're using the
      // non-fragile ABI.  For bitfields, use the bit offset into the first
      // byte of storage of the bitfield.  For other fields, use zero.
      if (Field->isBitField()) {
        FieldOffset =
            CGM.getObjCRuntime().ComputeBitfieldBitOffset(CGM, ID, Field);
        FieldOffset %= CGM.getContext().getCharWidth();
      } else {
        FieldOffset = 0;
      }
    } else {
      FieldOffset = RL.getFieldOffset(FieldNo);
    }

    llvm::DINode::DIFlags Flags = llvm::DINode::FlagZero;
    if (Field->getAccessControl() == ObjCIvarDecl::Protected)
      Flags = llvm::DINode::FlagProtected;
    else if (Field->getAccessControl() == ObjCIvarDecl::Private)
      Flags = llvm::DINode::FlagPrivate;
    else if (Field->getAccessControl() == ObjCIvarDecl::Public)
      Flags = llvm::DINode::FlagPublic;

    llvm::MDNode *PropertyNode = nullptr;
    if (ObjCImplementationDecl *ImpD = ID->getImplementation()) {
      if (ObjCPropertyImplDecl *PImpD =
              ImpD->FindPropertyImplIvarDecl(Field->getIdentifier())) {
        if (ObjCPropertyDecl *PD = PImpD->getPropertyDecl()) {
          SourceLocation Loc = PD->getLocation();
          llvm::DIFile *PUnit = getOrCreateFile(Loc);
          unsigned PLine = getLineNumber(Loc);
          ObjCMethodDecl *Getter = PImpD->getGetterMethodDecl();
          ObjCMethodDecl *Setter = PImpD->getSetterMethodDecl();
          PropertyNode = DBuilder.createObjCProperty(
              PD->getName(), PUnit, PLine,
              hasDefaultGetterName(PD, Getter)
                  ? ""
                  : getSelectorName(PD->getGetterName()),
              hasDefaultSetterName(PD, Setter)
                  ? ""
                  : getSelectorName(PD->getSetterName()),
              PD->getPropertyAttributes(),
              getOrCreateType(PD->getType(), PUnit));
        }
      }
    }
    FieldTy = DBuilder.createObjCIVar(FieldName, FieldDefUnit, FieldLine,
                                      FieldSize, FieldAlign, FieldOffset, Flags,
                                      FieldTy, PropertyNode);
    EltTys.push_back(FieldTy);
  }

  llvm::DINodeArray Elements = DBuilder.getOrCreateArray(EltTys);
  DBuilder.replaceArrays(RealDecl, Elements);

  LexicalBlockStack.pop_back();
  return RealDecl;
}

llvm::DIType *CGDebugInfo::CreateType(const VectorType *Ty,
                                      llvm::DIFile *Unit) {
  llvm::DIType *ElementTy = getOrCreateType(Ty->getElementType(), Unit);
  int64_t Count = Ty->getNumElements();

  llvm::Metadata *Subscript;
  QualType QTy(Ty, 0);
  auto SizeExpr = SizeExprCache.find(QTy);
  if (SizeExpr != SizeExprCache.end())
    Subscript = DBuilder.getOrCreateSubrange(
        SizeExpr->getSecond() /*count*/, nullptr /*lowerBound*/,
        nullptr /*upperBound*/, nullptr /*stride*/);
  else {
    auto *CountNode =
        llvm::ConstantAsMetadata::get(llvm::ConstantInt::getSigned(
            llvm::Type::getInt64Ty(CGM.getLLVMContext()), Count ? Count : -1));
    Subscript = DBuilder.getOrCreateSubrange(
        CountNode /*count*/, nullptr /*lowerBound*/, nullptr /*upperBound*/,
        nullptr /*stride*/);
  }
  llvm::DINodeArray SubscriptArray = DBuilder.getOrCreateArray(Subscript);

  uint64_t Size = CGM.getContext().getTypeSize(Ty);
  auto Align = getTypeAlignIfRequired(Ty, CGM.getContext());

  return DBuilder.createVectorType(Size, Align, ElementTy, SubscriptArray);
}

llvm::DIType *CGDebugInfo::CreateType(const ConstantMatrixType *Ty,
                                      llvm::DIFile *Unit) {
  // FIXME: Create another debug type for matrices
  // For the time being, it treats it like a nested ArrayType.

  llvm::DIType *ElementTy = getOrCreateType(Ty->getElementType(), Unit);
  uint64_t Size = CGM.getContext().getTypeSize(Ty);
  uint32_t Align = getTypeAlignIfRequired(Ty, CGM.getContext());

  // Create ranges for both dimensions.
  llvm::SmallVector<llvm::Metadata *, 2> Subscripts;
  auto *ColumnCountNode =
      llvm::ConstantAsMetadata::get(llvm::ConstantInt::getSigned(
          llvm::Type::getInt64Ty(CGM.getLLVMContext()), Ty->getNumColumns()));
  auto *RowCountNode =
      llvm::ConstantAsMetadata::get(llvm::ConstantInt::getSigned(
          llvm::Type::getInt64Ty(CGM.getLLVMContext()), Ty->getNumRows()));
  Subscripts.push_back(DBuilder.getOrCreateSubrange(
      ColumnCountNode /*count*/, nullptr /*lowerBound*/, nullptr /*upperBound*/,
      nullptr /*stride*/));
  Subscripts.push_back(DBuilder.getOrCreateSubrange(
      RowCountNode /*count*/, nullptr /*lowerBound*/, nullptr /*upperBound*/,
      nullptr /*stride*/));
  llvm::DINodeArray SubscriptArray = DBuilder.getOrCreateArray(Subscripts);
  return DBuilder.createArrayType(Size, Align, ElementTy, SubscriptArray);
}

llvm::DIType *CGDebugInfo::CreateType(const ArrayType *Ty, llvm::DIFile *Unit) {
  uint64_t Size;
  uint32_t Align;

  // FIXME: make getTypeAlign() aware of VLAs and incomplete array types
  if (const auto *VAT = dyn_cast<VariableArrayType>(Ty)) {
    Size = 0;
    Align = getTypeAlignIfRequired(CGM.getContext().getBaseElementType(VAT),
                                   CGM.getContext());
  } else if (Ty->isIncompleteArrayType()) {
    Size = 0;
    if (Ty->getElementType()->isIncompleteType())
      Align = 0;
    else
      Align = getTypeAlignIfRequired(Ty->getElementType(), CGM.getContext());
  } else if (Ty->isIncompleteType()) {
    Size = 0;
    Align = 0;
  } else {
    // Size and align of the whole array, not the element type.
    Size = CGM.getContext().getTypeSize(Ty);
    Align = getTypeAlignIfRequired(Ty, CGM.getContext());
  }

  // Add the dimensions of the array.  FIXME: This loses CV qualifiers from
  // interior arrays, do we care?  Why aren't nested arrays represented the
  // obvious/recursive way?
  SmallVector<llvm::Metadata *, 8> Subscripts;
  QualType EltTy(Ty, 0);
  while ((Ty = dyn_cast<ArrayType>(EltTy))) {
    // If the number of elements is known, then count is that number. Otherwise,
    // it's -1. This allows us to represent a subrange with an array of 0
    // elements, like this:
    //
    //   struct foo {
    //     int x[0];
    //   };
    int64_t Count = -1; // Count == -1 is an unbounded array.
    if (const auto *CAT = dyn_cast<ConstantArrayType>(Ty))
      Count = CAT->getSize().getZExtValue();
    else if (const auto *VAT = dyn_cast<VariableArrayType>(Ty)) {
      if (Expr *Size = VAT->getSizeExpr()) {
        Expr::EvalResult Result;
        if (Size->EvaluateAsInt(Result, CGM.getContext()))
          Count = Result.Val.getInt().getExtValue();
      }
    }

    auto SizeNode = SizeExprCache.find(EltTy);
    if (SizeNode != SizeExprCache.end())
      Subscripts.push_back(DBuilder.getOrCreateSubrange(
          SizeNode->getSecond() /*count*/, nullptr /*lowerBound*/,
          nullptr /*upperBound*/, nullptr /*stride*/));
    else {
      auto *CountNode =
          llvm::ConstantAsMetadata::get(llvm::ConstantInt::getSigned(
              llvm::Type::getInt64Ty(CGM.getLLVMContext()), Count));
      Subscripts.push_back(DBuilder.getOrCreateSubrange(
          CountNode /*count*/, nullptr /*lowerBound*/, nullptr /*upperBound*/,
          nullptr /*stride*/));
    }
    EltTy = Ty->getElementType();
  }

  llvm::DINodeArray SubscriptArray = DBuilder.getOrCreateArray(Subscripts);

  return DBuilder.createArrayType(Size, Align, getOrCreateType(EltTy, Unit),
                                  SubscriptArray);
}

llvm::DIType *CGDebugInfo::CreateType(const LValueReferenceType *Ty,
                                      llvm::DIFile *Unit) {
  return CreatePointerLikeType(llvm::dwarf::DW_TAG_reference_type, Ty,
                               Ty->getPointeeType(), Unit);
}

llvm::DIType *CGDebugInfo::CreateType(const RValueReferenceType *Ty,
                                      llvm::DIFile *Unit) {
  return CreatePointerLikeType(llvm::dwarf::DW_TAG_rvalue_reference_type, Ty,
                               Ty->getPointeeType(), Unit);
}

llvm::DIType *CGDebugInfo::CreateType(const MemberPointerType *Ty,
                                      llvm::DIFile *U) {
  llvm::DINode::DIFlags Flags = llvm::DINode::FlagZero;
  uint64_t Size = 0;

  if (!Ty->isIncompleteType()) {
    Size = CGM.getContext().getTypeSize(Ty);

    // Set the MS inheritance model. There is no flag for the unspecified model.
    if (CGM.getTarget().getCXXABI().isMicrosoft()) {
      switch (Ty->getMostRecentCXXRecordDecl()->getMSInheritanceModel()) {
      case MSInheritanceModel::Single:
        Flags |= llvm::DINode::FlagSingleInheritance;
        break;
      case MSInheritanceModel::Multiple:
        Flags |= llvm::DINode::FlagMultipleInheritance;
        break;
      case MSInheritanceModel::Virtual:
        Flags |= llvm::DINode::FlagVirtualInheritance;
        break;
      case MSInheritanceModel::Unspecified:
        break;
      }
    }
  }

  llvm::DIType *ClassType = getOrCreateType(QualType(Ty->getClass(), 0), U);
  if (Ty->isMemberDataPointerType())
    return DBuilder.createMemberPointerType(
        getOrCreateType(Ty->getPointeeType(), U), ClassType, Size, /*Align=*/0,
        Flags);

  const FunctionProtoType *FPT =
      Ty->getPointeeType()->getAs<FunctionProtoType>();
  return DBuilder.createMemberPointerType(
      getOrCreateInstanceMethodType(
          CXXMethodDecl::getThisType(FPT, Ty->getMostRecentCXXRecordDecl()),
          FPT, U, false),
      ClassType, Size, /*Align=*/0, Flags);
}

llvm::DIType *CGDebugInfo::CreateType(const AtomicType *Ty, llvm::DIFile *U) {
  auto *FromTy = getOrCreateType(Ty->getValueType(), U);
  return DBuilder.createQualifiedType(llvm::dwarf::DW_TAG_atomic_type, FromTy);
}

llvm::DIType *CGDebugInfo::CreateType(const PipeType *Ty, llvm::DIFile *U) {
  return getOrCreateType(Ty->getElementType(), U);
}

llvm::DIType *CGDebugInfo::CreateEnumType(const EnumType *Ty) {
  const EnumDecl *ED = Ty->getDecl();

  uint64_t Size = 0;
  uint32_t Align = 0;
  if (!ED->getTypeForDecl()->isIncompleteType()) {
    Size = CGM.getContext().getTypeSize(ED->getTypeForDecl());
    Align = getDeclAlignIfRequired(ED, CGM.getContext());
  }

  SmallString<256> Identifier = getTypeIdentifier(Ty, CGM, TheCU);

  bool isImportedFromModule =
      DebugTypeExtRefs && ED->isFromASTFile() && ED->getDefinition();

  // If this is just a forward declaration, construct an appropriately
  // marked node and just return it.
  if (isImportedFromModule || !ED->getDefinition()) {
    // Note that it is possible for enums to be created as part of
    // their own declcontext. In this case a FwdDecl will be created
    // twice. This doesn't cause a problem because both FwdDecls are
    // entered into the ReplaceMap: finalize() will replace the first
    // FwdDecl with the second and then replace the second with
    // complete type.
    llvm::DIScope *EDContext = getDeclContextDescriptor(ED);
    llvm::DIFile *DefUnit = getOrCreateFile(ED->getLocation());
    llvm::TempDIScope TmpContext(DBuilder.createReplaceableCompositeType(
        llvm::dwarf::DW_TAG_enumeration_type, "", TheCU, DefUnit, 0));

    unsigned Line = getLineNumber(ED->getLocation());
    StringRef EDName = ED->getName();
    llvm::DIType *RetTy = DBuilder.createReplaceableCompositeType(
        llvm::dwarf::DW_TAG_enumeration_type, EDName, EDContext, DefUnit, Line,
        0, Size, Align, llvm::DINode::FlagFwdDecl, Identifier);

    ReplaceMap.emplace_back(
        std::piecewise_construct, std::make_tuple(Ty),
        std::make_tuple(static_cast<llvm::Metadata *>(RetTy)));
    return RetTy;
  }

  return CreateTypeDefinition(Ty);
}

llvm::DIType *CGDebugInfo::CreateTypeDefinition(const EnumType *Ty) {
  const EnumDecl *ED = Ty->getDecl();
  uint64_t Size = 0;
  uint32_t Align = 0;
  if (!ED->getTypeForDecl()->isIncompleteType()) {
    Size = CGM.getContext().getTypeSize(ED->getTypeForDecl());
    Align = getDeclAlignIfRequired(ED, CGM.getContext());
  }

  SmallString<256> Identifier = getTypeIdentifier(Ty, CGM, TheCU);

  // Create elements for each enumerator.
  SmallVector<llvm::Metadata *, 16> Enumerators;
  ED = ED->getDefinition();
  bool IsSigned = ED->getIntegerType()->isSignedIntegerType();
  for (const auto *Enum : ED->enumerators()) {
    const auto &InitVal = Enum->getInitVal();
    auto Value = IsSigned ? InitVal.getSExtValue() : InitVal.getZExtValue();
    Enumerators.push_back(
        DBuilder.createEnumerator(Enum->getName(), Value, !IsSigned));
  }

  // Return a CompositeType for the enum itself.
  llvm::DINodeArray EltArray = DBuilder.getOrCreateArray(Enumerators);

  llvm::DIFile *DefUnit = getOrCreateFile(ED->getLocation());
  unsigned Line = getLineNumber(ED->getLocation());
  llvm::DIScope *EnumContext = getDeclContextDescriptor(ED);
  llvm::DIType *ClassTy = getOrCreateType(ED->getIntegerType(), DefUnit);
  return DBuilder.createEnumerationType(EnumContext, ED->getName(), DefUnit,
                                        Line, Size, Align, EltArray, ClassTy,
                                        Identifier, ED->isScoped());
}

llvm::DIMacro *CGDebugInfo::CreateMacro(llvm::DIMacroFile *Parent,
                                        unsigned MType, SourceLocation LineLoc,
                                        StringRef Name, StringRef Value) {
  unsigned Line = LineLoc.isInvalid() ? 0 : getLineNumber(LineLoc);
  return DBuilder.createMacro(Parent, Line, MType, Name, Value);
}

llvm::DIMacroFile *CGDebugInfo::CreateTempMacroFile(llvm::DIMacroFile *Parent,
                                                    SourceLocation LineLoc,
                                                    SourceLocation FileLoc) {
  llvm::DIFile *FName = getOrCreateFile(FileLoc);
  unsigned Line = LineLoc.isInvalid() ? 0 : getLineNumber(LineLoc);
  return DBuilder.createTempMacroFile(Parent, Line, FName);
}

static QualType UnwrapTypeForDebugInfo(QualType T, const ASTContext &C) {
  Qualifiers Quals;
  do {
    Qualifiers InnerQuals = T.getLocalQualifiers();
    // Qualifiers::operator+() doesn't like it if you add a Qualifier
    // that is already there.
    Quals += Qualifiers::removeCommonQualifiers(Quals, InnerQuals);
    Quals += InnerQuals;
    QualType LastT = T;
    switch (T->getTypeClass()) {
    default:
      return C.getQualifiedType(T.getTypePtr(), Quals);
    case Type::TemplateSpecialization: {
      const auto *Spec = cast<TemplateSpecializationType>(T);
      if (Spec->isTypeAlias())
        return C.getQualifiedType(T.getTypePtr(), Quals);
      T = Spec->desugar();
      break;
    }
    case Type::TypeOfExpr:
      T = cast<TypeOfExprType>(T)->getUnderlyingExpr()->getType();
      break;
    case Type::TypeOf:
      T = cast<TypeOfType>(T)->getUnderlyingType();
      break;
    case Type::Decltype:
      T = cast<DecltypeType>(T)->getUnderlyingType();
      break;
    case Type::UnaryTransform:
      T = cast<UnaryTransformType>(T)->getUnderlyingType();
      break;
    case Type::Attributed:
      T = cast<AttributedType>(T)->getEquivalentType();
      break;
    case Type::Elaborated:
      T = cast<ElaboratedType>(T)->getNamedType();
      break;
    case Type::Paren:
      T = cast<ParenType>(T)->getInnerType();
      break;
    case Type::MacroQualified:
      T = cast<MacroQualifiedType>(T)->getUnderlyingType();
      break;
    case Type::SubstTemplateTypeParm:
      T = cast<SubstTemplateTypeParmType>(T)->getReplacementType();
      break;
    case Type::Auto:
    case Type::DeducedTemplateSpecialization: {
      QualType DT = cast<DeducedType>(T)->getDeducedType();
      assert(!DT.isNull() && "Undeduced types shouldn't reach here.");
      T = DT;
      break;
    }
    case Type::Adjusted:
    case Type::Decayed:
      // Decayed and adjusted types use the adjusted type in LLVM and DWARF.
      T = cast<AdjustedType>(T)->getAdjustedType();
      break;
    }

    assert(T != LastT && "Type unwrapping failed to unwrap!");
    (void)LastT;
  } while (true);
}

llvm::DIType *CGDebugInfo::getTypeOrNull(QualType Ty) {

  // Unwrap the type as needed for debug information.
  Ty = UnwrapTypeForDebugInfo(Ty, CGM.getContext());

  auto It = TypeCache.find(Ty.getAsOpaquePtr());
  if (It != TypeCache.end()) {
    // Verify that the debug info still exists.
    if (llvm::Metadata *V = It->second)
      return cast<llvm::DIType>(V);
  }

  return nullptr;
}

void CGDebugInfo::completeTemplateDefinition(
    const ClassTemplateSpecializationDecl &SD) {
  if (DebugKind <= codegenoptions::DebugLineTablesOnly)
    return;
  completeUnusedClass(SD);
}

void CGDebugInfo::completeUnusedClass(const CXXRecordDecl &D) {
  if (DebugKind <= codegenoptions::DebugLineTablesOnly)
    return;

  completeClassData(&D);
  // In case this type has no member function definitions being emitted, ensure
  // it is retained
  RetainedTypes.push_back(CGM.getContext().getRecordType(&D).getAsOpaquePtr());
}

llvm::DIType *CGDebugInfo::getOrCreateType(QualType Ty, llvm::DIFile *Unit) {
  if (Ty.isNull())
    return nullptr;

  llvm::TimeTraceScope TimeScope("DebugType", [&]() {
    std::string Name;
    llvm::raw_string_ostream OS(Name);
    Ty.print(OS, getPrintingPolicy());
    return Name;
  });

  // Unwrap the type as needed for debug information.
  Ty = UnwrapTypeForDebugInfo(Ty, CGM.getContext());

  if (auto *T = getTypeOrNull(Ty))
    return T;

  llvm::DIType *Res = CreateTypeNode(Ty, Unit);
  void *TyPtr = Ty.getAsOpaquePtr();

  // And update the type cache.
  TypeCache[TyPtr].reset(Res);

  return Res;
}

llvm::DIModule *CGDebugInfo::getParentModuleOrNull(const Decl *D) {
  // A forward declaration inside a module header does not belong to the module.
  if (isa<RecordDecl>(D) && !cast<RecordDecl>(D)->getDefinition())
    return nullptr;
  if (DebugTypeExtRefs && D->isFromASTFile()) {
    // Record a reference to an imported clang module or precompiled header.
    auto *Reader = CGM.getContext().getExternalSource();
    auto Idx = D->getOwningModuleID();
    auto Info = Reader->getSourceDescriptor(Idx);
    if (Info)
      return getOrCreateModuleRef(*Info, /*SkeletonCU=*/true);
  } else if (ClangModuleMap) {
    // We are building a clang module or a precompiled header.
    //
    // TODO: When D is a CXXRecordDecl or a C++ Enum, the ODR applies
    // and it wouldn't be necessary to specify the parent scope
    // because the type is already unique by definition (it would look
    // like the output of -fno-standalone-debug). On the other hand,
    // the parent scope helps a consumer to quickly locate the object
    // file where the type's definition is located, so it might be
    // best to make this behavior a command line or debugger tuning
    // option.
    if (Module *M = D->getOwningModule()) {
      // This is a (sub-)module.
      auto Info = ASTSourceDescriptor(*M);
      return getOrCreateModuleRef(Info, /*SkeletonCU=*/false);
    } else {
      // This the precompiled header being built.
      return getOrCreateModuleRef(PCHDescriptor, /*SkeletonCU=*/false);
    }
  }

  return nullptr;
}

llvm::DIType *CGDebugInfo::CreateTypeNode(QualType Ty, llvm::DIFile *Unit) {
  // Handle qualifiers, which recursively handles what they refer to.
  if (Ty.hasLocalQualifiers())
    return CreateQualifiedType(Ty, Unit);

  // Work out details of type.
  switch (Ty->getTypeClass()) {
#define TYPE(Class, Base)
#define ABSTRACT_TYPE(Class, Base)
#define NON_CANONICAL_TYPE(Class, Base)
#define DEPENDENT_TYPE(Class, Base) case Type::Class:
#include "clang/AST/TypeNodes.inc"
    llvm_unreachable("Dependent types cannot show up in debug information");

  case Type::ExtVector:
  case Type::Vector:
    return CreateType(cast<VectorType>(Ty), Unit);
  case Type::ConstantMatrix:
    return CreateType(cast<ConstantMatrixType>(Ty), Unit);
  case Type::ObjCObjectPointer:
    return CreateType(cast<ObjCObjectPointerType>(Ty), Unit);
  case Type::ObjCObject:
    return CreateType(cast<ObjCObjectType>(Ty), Unit);
  case Type::ObjCTypeParam:
    return CreateType(cast<ObjCTypeParamType>(Ty), Unit);
  case Type::ObjCInterface:
    return CreateType(cast<ObjCInterfaceType>(Ty), Unit);
  case Type::Builtin:
    return CreateType(cast<BuiltinType>(Ty));
  case Type::Complex:
    return CreateType(cast<ComplexType>(Ty));
  case Type::Pointer:
    return CreateType(cast<PointerType>(Ty), Unit);
  case Type::BlockPointer:
    return CreateType(cast<BlockPointerType>(Ty), Unit);
  case Type::Typedef:
    return CreateType(cast<TypedefType>(Ty), Unit);
  case Type::Record:
    return CreateType(cast<RecordType>(Ty));
  case Type::Enum:
    return CreateEnumType(cast<EnumType>(Ty));
  case Type::FunctionProto:
  case Type::FunctionNoProto:
    return CreateType(cast<FunctionType>(Ty), Unit);
  case Type::ConstantArray:
  case Type::VariableArray:
  case Type::IncompleteArray:
    return CreateType(cast<ArrayType>(Ty), Unit);

  case Type::LValueReference:
    return CreateType(cast<LValueReferenceType>(Ty), Unit);
  case Type::RValueReference:
    return CreateType(cast<RValueReferenceType>(Ty), Unit);

  case Type::MemberPointer:
    return CreateType(cast<MemberPointerType>(Ty), Unit);

  case Type::Atomic:
    return CreateType(cast<AtomicType>(Ty), Unit);

  case Type::ExtInt:
    return CreateType(cast<ExtIntType>(Ty));
  case Type::Pipe:
    return CreateType(cast<PipeType>(Ty), Unit);

  case Type::TemplateSpecialization:
    return CreateType(cast<TemplateSpecializationType>(Ty), Unit);

  case Type::Auto:
  case Type::Attributed:
  case Type::Adjusted:
  case Type::Decayed:
  case Type::DeducedTemplateSpecialization:
  case Type::Elaborated:
  case Type::Paren:
  case Type::MacroQualified:
  case Type::SubstTemplateTypeParm:
  case Type::TypeOfExpr:
  case Type::TypeOf:
  case Type::Decltype:
  case Type::UnaryTransform:
    break;
  }

  llvm_unreachable("type should have been unwrapped!");
}

llvm::DICompositeType *CGDebugInfo::getOrCreateLimitedType(const RecordType *Ty,
                                                           llvm::DIFile *Unit) {
  QualType QTy(Ty, 0);

  auto *T = cast_or_null<llvm::DICompositeType>(getTypeOrNull(QTy));

  // We may have cached a forward decl when we could have created
  // a non-forward decl. Go ahead and create a non-forward decl
  // now.
  if (T && !T->isForwardDecl())
    return T;

  // Otherwise create the type.
  llvm::DICompositeType *Res = CreateLimitedType(Ty);

  // Propagate members from the declaration to the definition
  // CreateType(const RecordType*) will overwrite this with the members in the
  // correct order if the full type is needed.
  DBuilder.replaceArrays(Res, T ? T->getElements() : llvm::DINodeArray());

  // And update the type cache.
  TypeCache[QTy.getAsOpaquePtr()].reset(Res);
  return Res;
}

// TODO: Currently used for context chains when limiting debug info.
llvm::DICompositeType *CGDebugInfo::CreateLimitedType(const RecordType *Ty) {
  RecordDecl *RD = Ty->getDecl();

  // Get overall information about the record type for the debug info.
  llvm::DIFile *DefUnit = getOrCreateFile(RD->getLocation());
  unsigned Line = getLineNumber(RD->getLocation());
  StringRef RDName = getClassName(RD);

  llvm::DIScope *RDContext = getDeclContextDescriptor(RD);

  // If we ended up creating the type during the context chain construction,
  // just return that.
  auto *T = cast_or_null<llvm::DICompositeType>(
      getTypeOrNull(CGM.getContext().getRecordType(RD)));
  if (T && (!T->isForwardDecl() || !RD->getDefinition()))
    return T;

  // If this is just a forward or incomplete declaration, construct an
  // appropriately marked node and just return it.
  const RecordDecl *D = RD->getDefinition();
  if (!D || !D->isCompleteDefinition())
    return getOrCreateRecordFwdDecl(Ty, RDContext);

  uint64_t Size = CGM.getContext().getTypeSize(Ty);
  auto Align = getDeclAlignIfRequired(D, CGM.getContext());

  SmallString<256> Identifier = getTypeIdentifier(Ty, CGM, TheCU);

  // Explicitly record the calling convention and export symbols for C++
  // records.
  auto Flags = llvm::DINode::FlagZero;
  if (auto CXXRD = dyn_cast<CXXRecordDecl>(RD)) {
    if (CGM.getCXXABI().getRecordArgABI(CXXRD) == CGCXXABI::RAA_Indirect)
      Flags |= llvm::DINode::FlagTypePassByReference;
    else
      Flags |= llvm::DINode::FlagTypePassByValue;

    // Record if a C++ record is non-trivial type.
    if (!CXXRD->isTrivial())
      Flags |= llvm::DINode::FlagNonTrivial;

    // Record exports it symbols to the containing structure.
    if (CXXRD->isAnonymousStructOrUnion())
        Flags |= llvm::DINode::FlagExportSymbols;
  }

  llvm::DICompositeType *RealDecl = DBuilder.createReplaceableCompositeType(
      getTagForRecord(RD), RDName, RDContext, DefUnit, Line, 0, Size, Align,
      Flags, Identifier);

  // Elements of composite types usually have back to the type, creating
  // uniquing cycles.  Distinct nodes are more efficient.
  switch (RealDecl->getTag()) {
  default:
    llvm_unreachable("invalid composite type tag");

  case llvm::dwarf::DW_TAG_array_type:
  case llvm::dwarf::DW_TAG_enumeration_type:
    // Array elements and most enumeration elements don't have back references,
    // so they don't tend to be involved in uniquing cycles and there is some
    // chance of merging them when linking together two modules.  Only make
    // them distinct if they are ODR-uniqued.
    if (Identifier.empty())
      break;
    LLVM_FALLTHROUGH;

  case llvm::dwarf::DW_TAG_structure_type:
  case llvm::dwarf::DW_TAG_union_type:
  case llvm::dwarf::DW_TAG_class_type:
    // Immediately resolve to a distinct node.
    RealDecl =
        llvm::MDNode::replaceWithDistinct(llvm::TempDICompositeType(RealDecl));
    break;
  }

  RegionMap[Ty->getDecl()].reset(RealDecl);
  TypeCache[QualType(Ty, 0).getAsOpaquePtr()].reset(RealDecl);

  if (const auto *TSpecial = dyn_cast<ClassTemplateSpecializationDecl>(RD))
    DBuilder.replaceArrays(RealDecl, llvm::DINodeArray(),
                           CollectCXXTemplateParams(TSpecial, DefUnit));
  return RealDecl;
}

void CGDebugInfo::CollectContainingType(const CXXRecordDecl *RD,
                                        llvm::DICompositeType *RealDecl) {
  // A class's primary base or the class itself contains the vtable.
  llvm::DICompositeType *ContainingType = nullptr;
  const ASTRecordLayout &RL = CGM.getContext().getASTRecordLayout(RD);
  if (const CXXRecordDecl *PBase = RL.getPrimaryBase()) {
    // Seek non-virtual primary base root.
    while (1) {
      const ASTRecordLayout &BRL = CGM.getContext().getASTRecordLayout(PBase);
      const CXXRecordDecl *PBT = BRL.getPrimaryBase();
      if (PBT && !BRL.isPrimaryBaseVirtual())
        PBase = PBT;
      else
        break;
    }
    ContainingType = cast<llvm::DICompositeType>(
        getOrCreateType(QualType(PBase->getTypeForDecl(), 0),
                        getOrCreateFile(RD->getLocation())));
  } else if (RD->isDynamicClass())
    ContainingType = RealDecl;

  DBuilder.replaceVTableHolder(RealDecl, ContainingType);
}

llvm::DIType *CGDebugInfo::CreateMemberType(llvm::DIFile *Unit, QualType FType,
                                            StringRef Name, uint64_t *Offset) {
  llvm::DIType *FieldTy = CGDebugInfo::getOrCreateType(FType, Unit);
  uint64_t FieldSize = CGM.getContext().getTypeSize(FType);
  auto FieldAlign = getTypeAlignIfRequired(FType, CGM.getContext());
  llvm::DIType *Ty =
      DBuilder.createMemberType(Unit, Name, Unit, 0, FieldSize, FieldAlign,
                                *Offset, llvm::DINode::FlagZero, FieldTy);
  *Offset += FieldSize;
  return Ty;
}

void CGDebugInfo::collectFunctionDeclProps(GlobalDecl GD, llvm::DIFile *Unit,
                                           StringRef &Name,
                                           StringRef &LinkageName,
                                           llvm::DIScope *&FDContext,
                                           llvm::DINodeArray &TParamsArray,
                                           llvm::DINode::DIFlags &Flags) {
  const auto *FD = cast<FunctionDecl>(GD.getDecl());
  Name = getFunctionName(FD);
  // Use mangled name as linkage name for C/C++ functions.
  if (FD->hasPrototype()) {
    LinkageName = CGM.getMangledName(GD);
    Flags |= llvm::DINode::FlagPrototyped;
  }
  // No need to replicate the linkage name if it isn't different from the
  // subprogram name, no need to have it at all unless coverage is enabled or
  // debug is set to more than just line tables or extra debug info is needed.
  if (LinkageName == Name || (!CGM.getCodeGenOpts().EmitGcovArcs &&
                              !CGM.getCodeGenOpts().EmitGcovNotes &&
                              !CGM.getCodeGenOpts().DebugInfoForProfiling &&
                              DebugKind <= codegenoptions::DebugLineTablesOnly))
    LinkageName = StringRef();

  if (CGM.getCodeGenOpts().hasReducedDebugInfo()) {
    if (const NamespaceDecl *NSDecl =
            dyn_cast_or_null<NamespaceDecl>(FD->getDeclContext()))
      FDContext = getOrCreateNamespace(NSDecl);
    else if (const RecordDecl *RDecl =
                 dyn_cast_or_null<RecordDecl>(FD->getDeclContext())) {
      llvm::DIScope *Mod = getParentModuleOrNull(RDecl);
      FDContext = getContextDescriptor(RDecl, Mod ? Mod : TheCU);
    }
    // Check if it is a noreturn-marked function
    if (FD->isNoReturn())
      Flags |= llvm::DINode::FlagNoReturn;
    // Collect template parameters.
    TParamsArray = CollectFunctionTemplateParams(FD, Unit);
  }
}

void CGDebugInfo::collectVarDeclProps(const VarDecl *VD, llvm::DIFile *&Unit,
                                      unsigned &LineNo, QualType &T,
                                      StringRef &Name, StringRef &LinkageName,
                                      llvm::MDTuple *&TemplateParameters,
                                      llvm::DIScope *&VDContext) {
  Unit = getOrCreateFile(VD->getLocation());
  LineNo = getLineNumber(VD->getLocation());

  setLocation(VD->getLocation());

  T = VD->getType();
  if (T->isIncompleteArrayType()) {
    // CodeGen turns int[] into int[1] so we'll do the same here.
    llvm::APInt ConstVal(32, 1);
    QualType ET = CGM.getContext().getAsArrayType(T)->getElementType();

    T = CGM.getContext().getConstantArrayType(ET, ConstVal, nullptr,
                                              ArrayType::Normal, 0);
  }

  Name = VD->getName();
  if (VD->getDeclContext() && !isa<FunctionDecl>(VD->getDeclContext()) &&
      !isa<ObjCMethodDecl>(VD->getDeclContext()))
    LinkageName = CGM.getMangledName(VD);
  if (LinkageName == Name)
    LinkageName = StringRef();

  if (isa<VarTemplateSpecializationDecl>(VD)) {
    llvm::DINodeArray parameterNodes = CollectVarTemplateParams(VD, &*Unit);
    TemplateParameters = parameterNodes.get();
  } else {
    TemplateParameters = nullptr;
  }

  // Since we emit declarations (DW_AT_members) for static members, place the
  // definition of those static members in the namespace they were declared in
  // in the source code (the lexical decl context).
  // FIXME: Generalize this for even non-member global variables where the
  // declaration and definition may have different lexical decl contexts, once
  // we have support for emitting declarations of (non-member) global variables.
  const DeclContext *DC = VD->isStaticDataMember() ? VD->getLexicalDeclContext()
                                                   : VD->getDeclContext();
  // When a record type contains an in-line initialization of a static data
  // member, and the record type is marked as __declspec(dllexport), an implicit
  // definition of the member will be created in the record context.  DWARF
  // doesn't seem to have a nice way to describe this in a form that consumers
  // are likely to understand, so fake the "normal" situation of a definition
  // outside the class by putting it in the global scope.
  if (DC->isRecord())
    DC = CGM.getContext().getTranslationUnitDecl();

  llvm::DIScope *Mod = getParentModuleOrNull(VD);
  VDContext = getContextDescriptor(cast<Decl>(DC), Mod ? Mod : TheCU);
}

llvm::DISubprogram *CGDebugInfo::getFunctionFwdDeclOrStub(GlobalDecl GD,
                                                          bool Stub) {
  llvm::DINodeArray TParamsArray;
  StringRef Name, LinkageName;
  llvm::DINode::DIFlags Flags = llvm::DINode::FlagZero;
  llvm::DISubprogram::DISPFlags SPFlags = llvm::DISubprogram::SPFlagZero;
  SourceLocation Loc = GD.getDecl()->getLocation();
  llvm::DIFile *Unit = getOrCreateFile(Loc);
  llvm::DIScope *DContext = Unit;
  unsigned Line = getLineNumber(Loc);
  collectFunctionDeclProps(GD, Unit, Name, LinkageName, DContext, TParamsArray,
                           Flags);
  auto *FD = cast<FunctionDecl>(GD.getDecl());

  // Build function type.
  SmallVector<QualType, 16> ArgTypes;
  for (const ParmVarDecl *Parm : FD->parameters())
    ArgTypes.push_back(Parm->getType());

  CallingConv CC = FD->getType()->castAs<FunctionType>()->getCallConv();
  QualType FnType = CGM.getContext().getFunctionType(
      FD->getReturnType(), ArgTypes, FunctionProtoType::ExtProtoInfo(CC));
  if (!FD->isExternallyVisible())
    SPFlags |= llvm::DISubprogram::SPFlagLocalToUnit;
  if (CGM.getLangOpts().Optimize)
    SPFlags |= llvm::DISubprogram::SPFlagOptimized;

  if (Stub) {
    Flags |= getCallSiteRelatedAttrs();
    SPFlags |= llvm::DISubprogram::SPFlagDefinition;
    return DBuilder.createFunction(
        DContext, Name, LinkageName, Unit, Line,
        getOrCreateFunctionType(GD.getDecl(), FnType, Unit), 0, Flags, SPFlags,
        TParamsArray.get(), getFunctionDeclaration(FD));
  }

  llvm::DISubprogram *SP = DBuilder.createTempFunctionFwdDecl(
      DContext, Name, LinkageName, Unit, Line,
      getOrCreateFunctionType(GD.getDecl(), FnType, Unit), 0, Flags, SPFlags,
      TParamsArray.get(), getFunctionDeclaration(FD));
  const FunctionDecl *CanonDecl = FD->getCanonicalDecl();
  FwdDeclReplaceMap.emplace_back(std::piecewise_construct,
                                 std::make_tuple(CanonDecl),
                                 std::make_tuple(SP));
  return SP;
}

llvm::DISubprogram *CGDebugInfo::getFunctionForwardDeclaration(GlobalDecl GD) {
  return getFunctionFwdDeclOrStub(GD, /* Stub = */ false);
}

llvm::DISubprogram *CGDebugInfo::getFunctionStub(GlobalDecl GD) {
  return getFunctionFwdDeclOrStub(GD, /* Stub = */ true);
}

llvm::DIGlobalVariable *
CGDebugInfo::getGlobalVariableForwardDeclaration(const VarDecl *VD) {
  QualType T;
  StringRef Name, LinkageName;
  SourceLocation Loc = VD->getLocation();
  llvm::DIFile *Unit = getOrCreateFile(Loc);
  llvm::DIScope *DContext = Unit;
  unsigned Line = getLineNumber(Loc);
  llvm::MDTuple *TemplateParameters = nullptr;

  collectVarDeclProps(VD, Unit, Line, T, Name, LinkageName, TemplateParameters,
                      DContext);
  auto Align = getDeclAlignIfRequired(VD, CGM.getContext());
  auto *GV = DBuilder.createTempGlobalVariableFwdDecl(
      DContext, Name, LinkageName, Unit, Line, getOrCreateType(T, Unit),
      !VD->isExternallyVisible(), nullptr, TemplateParameters, Align);
  FwdDeclReplaceMap.emplace_back(
      std::piecewise_construct,
      std::make_tuple(cast<VarDecl>(VD->getCanonicalDecl())),
      std::make_tuple(static_cast<llvm::Metadata *>(GV)));
  return GV;
}

llvm::DINode *CGDebugInfo::getDeclarationOrDefinition(const Decl *D) {
  // We only need a declaration (not a definition) of the type - so use whatever
  // we would otherwise do to get a type for a pointee. (forward declarations in
  // limited debug info, full definitions (if the type definition is available)
  // in unlimited debug info)
  if (const auto *TD = dyn_cast<TypeDecl>(D))
    return getOrCreateType(CGM.getContext().getTypeDeclType(TD),
                           getOrCreateFile(TD->getLocation()));
  auto I = DeclCache.find(D->getCanonicalDecl());

  if (I != DeclCache.end()) {
    auto N = I->second;
    if (auto *GVE = dyn_cast_or_null<llvm::DIGlobalVariableExpression>(N))
      return GVE->getVariable();
    return dyn_cast_or_null<llvm::DINode>(N);
  }

  // No definition for now. Emit a forward definition that might be
  // merged with a potential upcoming definition.
  if (const auto *FD = dyn_cast<FunctionDecl>(D))
    return getFunctionForwardDeclaration(FD);
  else if (const auto *VD = dyn_cast<VarDecl>(D))
    return getGlobalVariableForwardDeclaration(VD);

  return nullptr;
}

llvm::DISubprogram *CGDebugInfo::getFunctionDeclaration(const Decl *D) {
  if (!D || DebugKind <= codegenoptions::DebugLineTablesOnly)
    return nullptr;

  const auto *FD = dyn_cast<FunctionDecl>(D);
  if (!FD)
    return nullptr;

  // Setup context.
  auto *S = getDeclContextDescriptor(D);

  auto MI = SPCache.find(FD->getCanonicalDecl());
  if (MI == SPCache.end()) {
    if (const auto *MD = dyn_cast<CXXMethodDecl>(FD->getCanonicalDecl())) {
      return CreateCXXMemberFunction(MD, getOrCreateFile(MD->getLocation()),
                                     cast<llvm::DICompositeType>(S));
    }
  }
  if (MI != SPCache.end()) {
    auto *SP = dyn_cast_or_null<llvm::DISubprogram>(MI->second);
    if (SP && !SP->isDefinition())
      return SP;
  }

  for (auto NextFD : FD->redecls()) {
    auto MI = SPCache.find(NextFD->getCanonicalDecl());
    if (MI != SPCache.end()) {
      auto *SP = dyn_cast_or_null<llvm::DISubprogram>(MI->second);
      if (SP && !SP->isDefinition())
        return SP;
    }
  }
  return nullptr;
}

llvm::DISubprogram *CGDebugInfo::getObjCMethodDeclaration(
    const Decl *D, llvm::DISubroutineType *FnType, unsigned LineNo,
    llvm::DINode::DIFlags Flags, llvm::DISubprogram::DISPFlags SPFlags) {
  if (!D || DebugKind <= codegenoptions::DebugLineTablesOnly)
    return nullptr;

  const auto *OMD = dyn_cast<ObjCMethodDecl>(D);
  if (!OMD)
    return nullptr;

  if (CGM.getCodeGenOpts().DwarfVersion < 5 && !OMD->isDirectMethod())
    return nullptr;

  if (OMD->isDirectMethod())
    SPFlags |= llvm::DISubprogram::SPFlagObjCDirect;

  // Starting with DWARF V5 method declarations are emitted as children of
  // the interface type.
  auto *ID = dyn_cast_or_null<ObjCInterfaceDecl>(D->getDeclContext());
  if (!ID)
    ID = OMD->getClassInterface();
  if (!ID)
    return nullptr;
  QualType QTy(ID->getTypeForDecl(), 0);
  auto It = TypeCache.find(QTy.getAsOpaquePtr());
  if (It == TypeCache.end())
    return nullptr;
  auto *InterfaceType = cast<llvm::DICompositeType>(It->second);
  llvm::DISubprogram *FD = DBuilder.createFunction(
      InterfaceType, getObjCMethodName(OMD), StringRef(),
      InterfaceType->getFile(), LineNo, FnType, LineNo, Flags, SPFlags);
  DBuilder.finalizeSubprogram(FD);
  ObjCMethodCache[ID].push_back({FD, OMD->isDirectMethod()});
  return FD;
}

// getOrCreateFunctionType - Construct type. If it is a c++ method, include
// implicit parameter "this".
llvm::DISubroutineType *CGDebugInfo::getOrCreateFunctionType(const Decl *D,
                                                             QualType FnType,
                                                             llvm::DIFile *F) {
  if (!D || DebugKind <= codegenoptions::DebugLineTablesOnly)
    // Create fake but valid subroutine type. Otherwise -verify would fail, and
    // subprogram DIE will miss DW_AT_decl_file and DW_AT_decl_line fields.
    return DBuilder.createSubroutineType(DBuilder.getOrCreateTypeArray(None));

  if (const auto *Method = dyn_cast<CXXMethodDecl>(D))
    return getOrCreateMethodType(Method, F, false);

  const auto *FTy = FnType->getAs<FunctionType>();
  CallingConv CC = FTy ? FTy->getCallConv() : CallingConv::CC_C;

  if (const auto *OMethod = dyn_cast<ObjCMethodDecl>(D)) {
    // Add "self" and "_cmd"
    SmallVector<llvm::Metadata *, 16> Elts;

    // First element is always return type. For 'void' functions it is NULL.
    QualType ResultTy = OMethod->getReturnType();

    // Replace the instancetype keyword with the actual type.
    if (ResultTy == CGM.getContext().getObjCInstanceType())
      ResultTy = CGM.getContext().getPointerType(
          QualType(OMethod->getClassInterface()->getTypeForDecl(), 0));

    Elts.push_back(getOrCreateType(ResultTy, F));
    // "self" pointer is always first argument.
    QualType SelfDeclTy;
    if (auto *SelfDecl = OMethod->getSelfDecl())
      SelfDeclTy = SelfDecl->getType();
    else if (auto *FPT = dyn_cast<FunctionProtoType>(FnType))
      if (FPT->getNumParams() > 1)
        SelfDeclTy = FPT->getParamType(0);
    if (!SelfDeclTy.isNull())
      Elts.push_back(
          CreateSelfType(SelfDeclTy, getOrCreateType(SelfDeclTy, F)));
    // "_cmd" pointer is always second argument.
    Elts.push_back(DBuilder.createArtificialType(
        getOrCreateType(CGM.getContext().getObjCSelType(), F)));
    // Get rest of the arguments.
    for (const auto *PI : OMethod->parameters())
      Elts.push_back(getOrCreateType(PI->getType(), F));
    // Variadic methods need a special marker at the end of the type list.
    if (OMethod->isVariadic())
      Elts.push_back(DBuilder.createUnspecifiedParameter());

    llvm::DITypeRefArray EltTypeArray = DBuilder.getOrCreateTypeArray(Elts);
    return DBuilder.createSubroutineType(EltTypeArray, llvm::DINode::FlagZero,
                                         getDwarfCC(CC));
  }

  // Handle variadic function types; they need an additional
  // unspecified parameter.
  if (const auto *FD = dyn_cast<FunctionDecl>(D))
    if (FD->isVariadic()) {
      SmallVector<llvm::Metadata *, 16> EltTys;
      EltTys.push_back(getOrCreateType(FD->getReturnType(), F));
      if (const auto *FPT = dyn_cast<FunctionProtoType>(FnType))
        for (QualType ParamType : FPT->param_types())
          EltTys.push_back(getOrCreateType(ParamType, F));
      EltTys.push_back(DBuilder.createUnspecifiedParameter());
      llvm::DITypeRefArray EltTypeArray = DBuilder.getOrCreateTypeArray(EltTys);
      return DBuilder.createSubroutineType(EltTypeArray, llvm::DINode::FlagZero,
                                           getDwarfCC(CC));
    }

  return cast<llvm::DISubroutineType>(getOrCreateType(FnType, F));
}

void CGDebugInfo::EmitFunctionStart(GlobalDecl GD, SourceLocation Loc,
                                    SourceLocation ScopeLoc, QualType FnType,
                                    llvm::Function *Fn, bool CurFuncIsThunk,
                                    CGBuilderTy &Builder) {

  StringRef Name;
  StringRef LinkageName;

  FnBeginRegionCount.push_back(LexicalBlockStack.size());

  const Decl *D = GD.getDecl();
  bool HasDecl = (D != nullptr);

  llvm::DINode::DIFlags Flags = llvm::DINode::FlagZero;
  llvm::DISubprogram::DISPFlags SPFlags = llvm::DISubprogram::SPFlagZero;
  llvm::DIFile *Unit = getOrCreateFile(Loc);
  llvm::DIScope *FDContext = Unit;
  llvm::DINodeArray TParamsArray;
  if (!HasDecl) {
    // Use llvm function name.
    LinkageName = Fn->getName();
  } else if (const auto *FD = dyn_cast<FunctionDecl>(D)) {
    // If there is a subprogram for this function available then use it.
    auto FI = SPCache.find(FD->getCanonicalDecl());
    if (FI != SPCache.end()) {
      auto *SP = dyn_cast_or_null<llvm::DISubprogram>(FI->second);
      if (SP && SP->isDefinition()) {
        LexicalBlockStack.emplace_back(SP);
        RegionMap[D].reset(SP);
        return;
      }
    }
    collectFunctionDeclProps(GD, Unit, Name, LinkageName, FDContext,
                             TParamsArray, Flags);
  } else if (const auto *OMD = dyn_cast<ObjCMethodDecl>(D)) {
    Name = getObjCMethodName(OMD);
    Flags |= llvm::DINode::FlagPrototyped;
  } else if (isa<VarDecl>(D) &&
             GD.getDynamicInitKind() != DynamicInitKind::NoStub) {
    // This is a global initializer or atexit destructor for a global variable.
    Name = getDynamicInitializerName(cast<VarDecl>(D), GD.getDynamicInitKind(),
                                     Fn);
  } else {
    Name = Fn->getName();

    if (isa<BlockDecl>(D))
      LinkageName = Name;

    Flags |= llvm::DINode::FlagPrototyped;
  }
  if (Name.startswith("\01"))
    Name = Name.substr(1);

  if (!HasDecl || D->isImplicit() || D->hasAttr<ArtificialAttr>()) {
    Flags |= llvm::DINode::FlagArtificial;
    // Artificial functions should not silently reuse CurLoc.
    CurLoc = SourceLocation();
  }

  if (CurFuncIsThunk)
    Flags |= llvm::DINode::FlagThunk;

  if (Fn->hasLocalLinkage())
    SPFlags |= llvm::DISubprogram::SPFlagLocalToUnit;
  if (CGM.getLangOpts().Optimize)
    SPFlags |= llvm::DISubprogram::SPFlagOptimized;

  llvm::DINode::DIFlags FlagsForDef = Flags | getCallSiteRelatedAttrs();
  llvm::DISubprogram::DISPFlags SPFlagsForDef =
      SPFlags | llvm::DISubprogram::SPFlagDefinition;

  unsigned LineNo = getLineNumber(Loc);
  unsigned ScopeLine = getLineNumber(ScopeLoc);
  llvm::DISubroutineType *DIFnType = getOrCreateFunctionType(D, FnType, Unit);
  llvm::DISubprogram *Decl = nullptr;
  if (D)
    Decl = isa<ObjCMethodDecl>(D)
               ? getObjCMethodDeclaration(D, DIFnType, LineNo, Flags, SPFlags)
               : getFunctionDeclaration(D);

  // FIXME: The function declaration we're constructing here is mostly reusing
  // declarations from CXXMethodDecl and not constructing new ones for arbitrary
  // FunctionDecls. When/if we fix this we can have FDContext be TheCU/null for
  // all subprograms instead of the actual context since subprogram definitions
  // are emitted as CU level entities by the backend.
  llvm::DISubprogram *SP = DBuilder.createFunction(
      FDContext, Name, LinkageName, Unit, LineNo, DIFnType, ScopeLine,
      FlagsForDef, SPFlagsForDef, TParamsArray.get(), Decl);
  Fn->setSubprogram(SP);
  // We might get here with a VarDecl in the case we're generating
  // code for the initialization of globals. Do not record these decls
  // as they will overwrite the actual VarDecl Decl in the cache.
  if (HasDecl && isa<FunctionDecl>(D))
    DeclCache[D->getCanonicalDecl()].reset(SP);

  // Push the function onto the lexical block stack.
  LexicalBlockStack.emplace_back(SP);

  if (HasDecl)
    RegionMap[D].reset(SP);
}

void CGDebugInfo::EmitFunctionDecl(GlobalDecl GD, SourceLocation Loc,
                                   QualType FnType, llvm::Function *Fn) {
  StringRef Name;
  StringRef LinkageName;

  const Decl *D = GD.getDecl();
  if (!D)
    return;

  llvm::TimeTraceScope TimeScope("DebugFunction", [&]() {
    std::string Name;
    llvm::raw_string_ostream OS(Name);
    if (const NamedDecl *ND = dyn_cast<NamedDecl>(D))
      ND->getNameForDiagnostic(OS, getPrintingPolicy(),
                               /*Qualified=*/true);
    return Name;
  });

  llvm::DINode::DIFlags Flags = llvm::DINode::FlagZero;
  llvm::DIFile *Unit = getOrCreateFile(Loc);
  bool IsDeclForCallSite = Fn ? true : false;
  llvm::DIScope *FDContext =
      IsDeclForCallSite ? Unit : getDeclContextDescriptor(D);
  llvm::DINodeArray TParamsArray;
  if (isa<FunctionDecl>(D)) {
    // If there is a DISubprogram for this function available then use it.
    collectFunctionDeclProps(GD, Unit, Name, LinkageName, FDContext,
                             TParamsArray, Flags);
  } else if (const auto *OMD = dyn_cast<ObjCMethodDecl>(D)) {
    Name = getObjCMethodName(OMD);
    Flags |= llvm::DINode::FlagPrototyped;
  } else {
    llvm_unreachable("not a function or ObjC method");
  }
  if (!Name.empty() && Name[0] == '\01')
    Name = Name.substr(1);

  if (D->isImplicit()) {
    Flags |= llvm::DINode::FlagArtificial;
    // Artificial functions without a location should not silently reuse CurLoc.
    if (Loc.isInvalid())
      CurLoc = SourceLocation();
  }
  unsigned LineNo = getLineNumber(Loc);
  unsigned ScopeLine = 0;
  llvm::DISubprogram::DISPFlags SPFlags = llvm::DISubprogram::SPFlagZero;
  if (CGM.getLangOpts().Optimize)
    SPFlags |= llvm::DISubprogram::SPFlagOptimized;

  llvm::DISubprogram *SP = DBuilder.createFunction(
      FDContext, Name, LinkageName, Unit, LineNo,
      getOrCreateFunctionType(D, FnType, Unit), ScopeLine, Flags, SPFlags,
      TParamsArray.get(), getFunctionDeclaration(D));

  if (IsDeclForCallSite)
    Fn->setSubprogram(SP);

  DBuilder.finalizeSubprogram(SP);
}

void CGDebugInfo::EmitFuncDeclForCallSite(llvm::CallBase *CallOrInvoke,
                                          QualType CalleeType,
                                          const FunctionDecl *CalleeDecl) {
  if (!CallOrInvoke)
    return;
  auto *Func = CallOrInvoke->getCalledFunction();
  if (!Func)
    return;
  if (Func->getSubprogram())
    return;

  // Do not emit a declaration subprogram for a builtin, a function with nodebug
  // attribute, or if call site info isn't required. Also, elide declarations
  // for functions with reserved names, as call site-related features aren't
  // interesting in this case (& also, the compiler may emit calls to these
  // functions without debug locations, which makes the verifier complain).
  if (CalleeDecl->getBuiltinID() != 0 || CalleeDecl->hasAttr<NoDebugAttr>() ||
      getCallSiteRelatedAttrs() == llvm::DINode::FlagZero)
    return;
  if (const auto *Id = CalleeDecl->getIdentifier())
    if (Id->isReservedName())
      return;

  // If there is no DISubprogram attached to the function being called,
  // create the one describing the function in order to have complete
  // call site debug info.
  if (!CalleeDecl->isStatic() && !CalleeDecl->isInlined())
    EmitFunctionDecl(CalleeDecl, CalleeDecl->getLocation(), CalleeType, Func);
}

void CGDebugInfo::EmitInlineFunctionStart(CGBuilderTy &Builder, GlobalDecl GD) {
  const auto *FD = cast<FunctionDecl>(GD.getDecl());
  // If there is a subprogram for this function available then use it.
  auto FI = SPCache.find(FD->getCanonicalDecl());
  llvm::DISubprogram *SP = nullptr;
  if (FI != SPCache.end())
    SP = dyn_cast_or_null<llvm::DISubprogram>(FI->second);
  if (!SP || !SP->isDefinition())
    SP = getFunctionStub(GD);
  FnBeginRegionCount.push_back(LexicalBlockStack.size());
  LexicalBlockStack.emplace_back(SP);
  setInlinedAt(Builder.getCurrentDebugLocation());
  EmitLocation(Builder, FD->getLocation());
}

void CGDebugInfo::EmitInlineFunctionEnd(CGBuilderTy &Builder) {
  assert(CurInlinedAt && "unbalanced inline scope stack");
  EmitFunctionEnd(Builder, nullptr);
  setInlinedAt(llvm::DebugLoc(CurInlinedAt).getInlinedAt());
}

void CGDebugInfo::EmitLocation(CGBuilderTy &Builder, SourceLocation Loc) {
  // Update our current location
  setLocation(Loc);

  if (CurLoc.isInvalid() || CurLoc.isMacroID() || LexicalBlockStack.empty())
    return;

  llvm::MDNode *Scope = LexicalBlockStack.back();
  Builder.SetCurrentDebugLocation(llvm::DebugLoc::get(
      getLineNumber(CurLoc), getColumnNumber(CurLoc), Scope, CurInlinedAt));
}

void CGDebugInfo::CreateLexicalBlock(SourceLocation Loc) {
  llvm::MDNode *Back = nullptr;
  if (!LexicalBlockStack.empty())
    Back = LexicalBlockStack.back().get();
  LexicalBlockStack.emplace_back(DBuilder.createLexicalBlock(
      cast<llvm::DIScope>(Back), getOrCreateFile(CurLoc), getLineNumber(CurLoc),
      getColumnNumber(CurLoc)));
}

void CGDebugInfo::AppendAddressSpaceXDeref(
    unsigned AddressSpace, SmallVectorImpl<int64_t> &Expr) const {
  Optional<unsigned> DWARFAddressSpace =
      CGM.getTarget().getDWARFAddressSpace(AddressSpace);
  if (!DWARFAddressSpace)
    return;

  Expr.push_back(llvm::dwarf::DW_OP_constu);
  Expr.push_back(DWARFAddressSpace.getValue());
  Expr.push_back(llvm::dwarf::DW_OP_swap);
  Expr.push_back(llvm::dwarf::DW_OP_xderef);
}

void CGDebugInfo::EmitLexicalBlockStart(CGBuilderTy &Builder,
                                        SourceLocation Loc) {
  // Set our current location.
  setLocation(Loc);

  // Emit a line table change for the current location inside the new scope.
  Builder.SetCurrentDebugLocation(
      llvm::DebugLoc::get(getLineNumber(Loc), getColumnNumber(Loc),
                          LexicalBlockStack.back(), CurInlinedAt));

  if (DebugKind <= codegenoptions::DebugLineTablesOnly)
    return;

  // Create a new lexical block and push it on the stack.
  CreateLexicalBlock(Loc);
}

void CGDebugInfo::EmitLexicalBlockEnd(CGBuilderTy &Builder,
                                      SourceLocation Loc) {
  assert(!LexicalBlockStack.empty() && "Region stack mismatch, stack empty!");

  // Provide an entry in the line table for the end of the block.
  EmitLocation(Builder, Loc);

  if (DebugKind <= codegenoptions::DebugLineTablesOnly)
    return;

  LexicalBlockStack.pop_back();
}

void CGDebugInfo::EmitFunctionEnd(CGBuilderTy &Builder, llvm::Function *Fn) {
  assert(!LexicalBlockStack.empty() && "Region stack mismatch, stack empty!");
  unsigned RCount = FnBeginRegionCount.back();
  assert(RCount <= LexicalBlockStack.size() && "Region stack mismatch");

  // Pop all regions for this function.
  while (LexicalBlockStack.size() != RCount) {
    // Provide an entry in the line table for the end of the block.
    EmitLocation(Builder, CurLoc);
    LexicalBlockStack.pop_back();
  }
  FnBeginRegionCount.pop_back();

  if (Fn && Fn->getSubprogram())
    DBuilder.finalizeSubprogram(Fn->getSubprogram());
}

CGDebugInfo::BlockByRefType
CGDebugInfo::EmitTypeForVarWithBlocksAttr(const VarDecl *VD,
                                          uint64_t *XOffset) {
  SmallVector<llvm::Metadata *, 5> EltTys;
  QualType FType;
  uint64_t FieldSize, FieldOffset;
  uint32_t FieldAlign;

  llvm::DIFile *Unit = getOrCreateFile(VD->getLocation());
  QualType Type = VD->getType();

  FieldOffset = 0;
  FType = CGM.getContext().getPointerType(CGM.getContext().VoidTy);
  EltTys.push_back(CreateMemberType(Unit, FType, "__isa", &FieldOffset));
  EltTys.push_back(CreateMemberType(Unit, FType, "__forwarding", &FieldOffset));
  FType = CGM.getContext().IntTy;
  EltTys.push_back(CreateMemberType(Unit, FType, "__flags", &FieldOffset));
  EltTys.push_back(CreateMemberType(Unit, FType, "__size", &FieldOffset));

  bool HasCopyAndDispose = CGM.getContext().BlockRequiresCopying(Type, VD);
  if (HasCopyAndDispose) {
    FType = CGM.getContext().getPointerType(CGM.getContext().VoidTy);
    EltTys.push_back(
        CreateMemberType(Unit, FType, "__copy_helper", &FieldOffset));
    EltTys.push_back(
        CreateMemberType(Unit, FType, "__destroy_helper", &FieldOffset));
  }
  bool HasByrefExtendedLayout;
  Qualifiers::ObjCLifetime Lifetime;
  if (CGM.getContext().getByrefLifetime(Type, Lifetime,
                                        HasByrefExtendedLayout) &&
      HasByrefExtendedLayout) {
    FType = CGM.getContext().getPointerType(CGM.getContext().VoidTy);
    EltTys.push_back(
        CreateMemberType(Unit, FType, "__byref_variable_layout", &FieldOffset));
  }

  CharUnits Align = CGM.getContext().getDeclAlign(VD);
  if (Align > CGM.getContext().toCharUnitsFromBits(
                  CGM.getTarget().getPointerAlign(0))) {
    CharUnits FieldOffsetInBytes =
        CGM.getContext().toCharUnitsFromBits(FieldOffset);
    CharUnits AlignedOffsetInBytes = FieldOffsetInBytes.alignTo(Align);
    CharUnits NumPaddingBytes = AlignedOffsetInBytes - FieldOffsetInBytes;

    if (NumPaddingBytes.isPositive()) {
      llvm::APInt pad(32, NumPaddingBytes.getQuantity());
      FType = CGM.getContext().getConstantArrayType(
          CGM.getContext().CharTy, pad, nullptr, ArrayType::Normal, 0);
      EltTys.push_back(CreateMemberType(Unit, FType, "", &FieldOffset));
    }
  }

  FType = Type;
  llvm::DIType *WrappedTy = getOrCreateType(FType, Unit);
  FieldSize = CGM.getContext().getTypeSize(FType);
  FieldAlign = CGM.getContext().toBits(Align);

  *XOffset = FieldOffset;
  llvm::DIType *FieldTy = DBuilder.createMemberType(
      Unit, VD->getName(), Unit, 0, FieldSize, FieldAlign, FieldOffset,
      llvm::DINode::FlagZero, WrappedTy);
  EltTys.push_back(FieldTy);
  FieldOffset += FieldSize;

  llvm::DINodeArray Elements = DBuilder.getOrCreateArray(EltTys);
  return {DBuilder.createStructType(Unit, "", Unit, 0, FieldOffset, 0,
                                    llvm::DINode::FlagZero, nullptr, Elements),
          WrappedTy};
}

llvm::DILocalVariable *CGDebugInfo::EmitDeclare(const VarDecl *VD,
                                                llvm::Value *Storage,
                                                llvm::Optional<unsigned> ArgNo,
                                                CGBuilderTy &Builder,
                                                const bool UsePointerValue) {
  assert(CGM.getCodeGenOpts().hasReducedDebugInfo());
  assert(!LexicalBlockStack.empty() && "Region stack mismatch, stack empty!");
  if (VD->hasAttr<NoDebugAttr>())
    return nullptr;

  bool Unwritten =
      VD->isImplicit() || (isa<Decl>(VD->getDeclContext()) &&
                           cast<Decl>(VD->getDeclContext())->isImplicit());
  llvm::DIFile *Unit = nullptr;
  if (!Unwritten)
    Unit = getOrCreateFile(VD->getLocation());
  llvm::DIType *Ty;
  uint64_t XOffset = 0;
  if (VD->hasAttr<BlocksAttr>())
    Ty = EmitTypeForVarWithBlocksAttr(VD, &XOffset).WrappedType;
  else
    Ty = getOrCreateType(VD->getType(), Unit);

  // If there is no debug info for this type then do not emit debug info
  // for this variable.
  if (!Ty)
    return nullptr;

  // Get location information.
  unsigned Line = 0;
  unsigned Column = 0;
  if (!Unwritten) {
    Line = getLineNumber(VD->getLocation());
    Column = getColumnNumber(VD->getLocation());
  }
  SmallVector<int64_t, 13> Expr;
  llvm::DINode::DIFlags Flags = llvm::DINode::FlagZero;
  if (VD->isImplicit())
    Flags |= llvm::DINode::FlagArtificial;

  auto Align = getDeclAlignIfRequired(VD, CGM.getContext());

  unsigned AddressSpace = CGM.getContext().getTargetAddressSpace(VD->getType());
  AppendAddressSpaceXDeref(AddressSpace, Expr);

  // If this is implicit parameter of CXXThis or ObjCSelf kind, then give it an
  // object pointer flag.
  if (const auto *IPD = dyn_cast<ImplicitParamDecl>(VD)) {
    if (IPD->getParameterKind() == ImplicitParamDecl::CXXThis ||
        IPD->getParameterKind() == ImplicitParamDecl::ObjCSelf)
      Flags |= llvm::DINode::FlagObjectPointer;
  }

  // Note: Older versions of clang used to emit byval references with an extra
  // DW_OP_deref, because they referenced the IR arg directly instead of
  // referencing an alloca. Newer versions of LLVM don't treat allocas
  // differently from other function arguments when used in a dbg.declare.
  auto *Scope = cast<llvm::DIScope>(LexicalBlockStack.back());
  StringRef Name = VD->getName();
  if (!Name.empty()) {
    if (VD->hasAttr<BlocksAttr>()) {
      // Here, we need an offset *into* the alloca.
      CharUnits offset = CharUnits::fromQuantity(32);
      Expr.push_back(llvm::dwarf::DW_OP_plus_uconst);
      // offset of __forwarding field
      offset = CGM.getContext().toCharUnitsFromBits(
          CGM.getTarget().getPointerWidth(0));
      Expr.push_back(offset.getQuantity());
      Expr.push_back(llvm::dwarf::DW_OP_deref);
      Expr.push_back(llvm::dwarf::DW_OP_plus_uconst);
      // offset of x field
      offset = CGM.getContext().toCharUnitsFromBits(XOffset);
      Expr.push_back(offset.getQuantity());
    }
  } else if (const auto *RT = dyn_cast<RecordType>(VD->getType())) {
    // If VD is an anonymous union then Storage represents value for
    // all union fields.
    const RecordDecl *RD = RT->getDecl();
    if (RD->isUnion() && RD->isAnonymousStructOrUnion()) {
      // GDB has trouble finding local variables in anonymous unions, so we emit
      // artificial local variables for each of the members.
      //
      // FIXME: Remove this code as soon as GDB supports this.
      // The debug info verifier in LLVM operates based on the assumption that a
      // variable has the same size as its storage and we had to disable the
      // check for artificial variables.
      for (const auto *Field : RD->fields()) {
        llvm::DIType *FieldTy = getOrCreateType(Field->getType(), Unit);
        StringRef FieldName = Field->getName();

        // Ignore unnamed fields. Do not ignore unnamed records.
        if (FieldName.empty() && !isa<RecordType>(Field->getType()))
          continue;

        // Use VarDecl's Tag, Scope and Line number.
        auto FieldAlign = getDeclAlignIfRequired(Field, CGM.getContext());
        auto *D = DBuilder.createAutoVariable(
            Scope, FieldName, Unit, Line, FieldTy, CGM.getLangOpts().Optimize,
            Flags | llvm::DINode::FlagArtificial, FieldAlign);

        // Insert an llvm.dbg.declare into the current block.
        DBuilder.insertDeclare(
            Storage, D, DBuilder.createExpression(Expr),
            llvm::DebugLoc::get(Line, Column, Scope, CurInlinedAt),
            Builder.GetInsertBlock());
      }
    }
  }

  // Clang stores the sret pointer provided by the caller in a static alloca.
  // Use DW_OP_deref to tell the debugger to load the pointer and treat it as
  // the address of the variable.
  if (UsePointerValue) {
    assert(std::find(Expr.begin(), Expr.end(), llvm::dwarf::DW_OP_deref) ==
               Expr.end() &&
           "Debug info already contains DW_OP_deref.");
    Expr.push_back(llvm::dwarf::DW_OP_deref);
  }

  // Create the descriptor for the variable.
  auto *D = ArgNo ? DBuilder.createParameterVariable(
                        Scope, Name, *ArgNo, Unit, Line, Ty,
                        CGM.getLangOpts().Optimize, Flags)
                  : DBuilder.createAutoVariable(Scope, Name, Unit, Line, Ty,
                                                CGM.getLangOpts().Optimize,
                                                Flags, Align);

  // Insert an llvm.dbg.declare into the current block.
  DBuilder.insertDeclare(Storage, D, DBuilder.createExpression(Expr),
                         llvm::DebugLoc::get(Line, Column, Scope, CurInlinedAt),
                         Builder.GetInsertBlock());

  return D;
}

llvm::DILocalVariable *
CGDebugInfo::EmitDeclareOfAutoVariable(const VarDecl *VD, llvm::Value *Storage,
                                       CGBuilderTy &Builder,
                                       const bool UsePointerValue) {
  assert(CGM.getCodeGenOpts().hasReducedDebugInfo());
  return EmitDeclare(VD, Storage, llvm::None, Builder, UsePointerValue);
}

void CGDebugInfo::EmitLabel(const LabelDecl *D, CGBuilderTy &Builder) {
  assert(CGM.getCodeGenOpts().hasReducedDebugInfo());
  assert(!LexicalBlockStack.empty() && "Region stack mismatch, stack empty!");

  if (D->hasAttr<NoDebugAttr>())
    return;

  auto *Scope = cast<llvm::DIScope>(LexicalBlockStack.back());
  llvm::DIFile *Unit = getOrCreateFile(D->getLocation());

  // Get location information.
  unsigned Line = getLineNumber(D->getLocation());
  unsigned Column = getColumnNumber(D->getLocation());

  StringRef Name = D->getName();

  // Create the descriptor for the label.
  auto *L =
      DBuilder.createLabel(Scope, Name, Unit, Line, CGM.getLangOpts().Optimize);

  // Insert an llvm.dbg.label into the current block.
  DBuilder.insertLabel(L,
                       llvm::DebugLoc::get(Line, Column, Scope, CurInlinedAt),
                       Builder.GetInsertBlock());
}

llvm::DIType *CGDebugInfo::CreateSelfType(const QualType &QualTy,
                                          llvm::DIType *Ty) {
  llvm::DIType *CachedTy = getTypeOrNull(QualTy);
  if (CachedTy)
    Ty = CachedTy;
  return DBuilder.createObjectPointerType(Ty);
}

void CGDebugInfo::EmitDeclareOfBlockDeclRefVariable(
    const VarDecl *VD, llvm::Value *Storage, CGBuilderTy &Builder,
    const CGBlockInfo &blockInfo, llvm::Instruction *InsertPoint) {
  assert(CGM.getCodeGenOpts().hasReducedDebugInfo());
  assert(!LexicalBlockStack.empty() && "Region stack mismatch, stack empty!");

  if (Builder.GetInsertBlock() == nullptr)
    return;
  if (VD->hasAttr<NoDebugAttr>())
    return;

  bool isByRef = VD->hasAttr<BlocksAttr>();

  uint64_t XOffset = 0;
  llvm::DIFile *Unit = getOrCreateFile(VD->getLocation());
  llvm::DIType *Ty;
  if (isByRef)
    Ty = EmitTypeForVarWithBlocksAttr(VD, &XOffset).WrappedType;
  else
    Ty = getOrCreateType(VD->getType(), Unit);

  // Self is passed along as an implicit non-arg variable in a
  // block. Mark it as the object pointer.
  if (const auto *IPD = dyn_cast<ImplicitParamDecl>(VD))
    if (IPD->getParameterKind() == ImplicitParamDecl::ObjCSelf)
      Ty = CreateSelfType(VD->getType(), Ty);

  // Get location information.
  unsigned Line = getLineNumber(VD->getLocation());
  unsigned Column = getColumnNumber(VD->getLocation());

  const llvm::DataLayout &target = CGM.getDataLayout();

  CharUnits offset = CharUnits::fromQuantity(
      target.getStructLayout(blockInfo.StructureType)
          ->getElementOffset(blockInfo.getCapture(VD).getIndex()));

  SmallVector<int64_t, 9> addr;
  addr.push_back(llvm::dwarf::DW_OP_deref);
  addr.push_back(llvm::dwarf::DW_OP_plus_uconst);
  addr.push_back(offset.getQuantity());
  if (isByRef) {
    addr.push_back(llvm::dwarf::DW_OP_deref);
    addr.push_back(llvm::dwarf::DW_OP_plus_uconst);
    // offset of __forwarding field
    offset =
        CGM.getContext().toCharUnitsFromBits(target.getPointerSizeInBits(0));
    addr.push_back(offset.getQuantity());
    addr.push_back(llvm::dwarf::DW_OP_deref);
    addr.push_back(llvm::dwarf::DW_OP_plus_uconst);
    // offset of x field
    offset = CGM.getContext().toCharUnitsFromBits(XOffset);
    addr.push_back(offset.getQuantity());
  }

  // Create the descriptor for the variable.
  auto Align = getDeclAlignIfRequired(VD, CGM.getContext());
  auto *D = DBuilder.createAutoVariable(
      cast<llvm::DILocalScope>(LexicalBlockStack.back()), VD->getName(), Unit,
      Line, Ty, false, llvm::DINode::FlagZero, Align);

  // Insert an llvm.dbg.declare into the current block.
  auto DL =
      llvm::DebugLoc::get(Line, Column, LexicalBlockStack.back(), CurInlinedAt);
  auto *Expr = DBuilder.createExpression(addr);
  if (InsertPoint)
    DBuilder.insertDeclare(Storage, D, Expr, DL, InsertPoint);
  else
    DBuilder.insertDeclare(Storage, D, Expr, DL, Builder.GetInsertBlock());
}

void CGDebugInfo::EmitDeclareOfArgVariable(const VarDecl *VD, llvm::Value *AI,
                                           unsigned ArgNo,
                                           CGBuilderTy &Builder) {
  assert(CGM.getCodeGenOpts().hasReducedDebugInfo());
  EmitDeclare(VD, AI, ArgNo, Builder);
}

namespace {
struct BlockLayoutChunk {
  uint64_t OffsetInBits;
  const BlockDecl::Capture *Capture;
};
bool operator<(const BlockLayoutChunk &l, const BlockLayoutChunk &r) {
  return l.OffsetInBits < r.OffsetInBits;
}
} // namespace

void CGDebugInfo::collectDefaultFieldsForBlockLiteralDeclare(
    const CGBlockInfo &Block, const ASTContext &Context, SourceLocation Loc,
    const llvm::StructLayout &BlockLayout, llvm::DIFile *Unit,
    SmallVectorImpl<llvm::Metadata *> &Fields) {
  // Blocks in OpenCL have unique constraints which make the standard fields
  // redundant while requiring size and align fields for enqueue_kernel. See
  // initializeForBlockHeader in CGBlocks.cpp
  if (CGM.getLangOpts().OpenCL) {
    Fields.push_back(createFieldType("__size", Context.IntTy, Loc, AS_public,
                                     BlockLayout.getElementOffsetInBits(0),
                                     Unit, Unit));
    Fields.push_back(createFieldType("__align", Context.IntTy, Loc, AS_public,
                                     BlockLayout.getElementOffsetInBits(1),
                                     Unit, Unit));
  } else {
    Fields.push_back(createFieldType("__isa", Context.VoidPtrTy, Loc, AS_public,
                                     BlockLayout.getElementOffsetInBits(0),
                                     Unit, Unit));
    Fields.push_back(createFieldType("__flags", Context.IntTy, Loc, AS_public,
                                     BlockLayout.getElementOffsetInBits(1),
                                     Unit, Unit));
    Fields.push_back(
        createFieldType("__reserved", Context.IntTy, Loc, AS_public,
                        BlockLayout.getElementOffsetInBits(2), Unit, Unit));
    auto *FnTy = Block.getBlockExpr()->getFunctionType();
    auto FnPtrType = CGM.getContext().getPointerType(FnTy->desugar());
    Fields.push_back(createFieldType("__FuncPtr", FnPtrType, Loc, AS_public,
                                     BlockLayout.getElementOffsetInBits(3),
                                     Unit, Unit));
    Fields.push_back(createFieldType(
        "__descriptor",
        Context.getPointerType(Block.NeedsCopyDispose
                                   ? Context.getBlockDescriptorExtendedType()
                                   : Context.getBlockDescriptorType()),
        Loc, AS_public, BlockLayout.getElementOffsetInBits(4), Unit, Unit));
  }
}

void CGDebugInfo::EmitDeclareOfBlockLiteralArgVariable(const CGBlockInfo &block,
                                                       StringRef Name,
                                                       unsigned ArgNo,
                                                       llvm::AllocaInst *Alloca,
                                                       CGBuilderTy &Builder) {
  assert(CGM.getCodeGenOpts().hasReducedDebugInfo());
  ASTContext &C = CGM.getContext();
  const BlockDecl *blockDecl = block.getBlockDecl();

  // Collect some general information about the block's location.
  SourceLocation loc = blockDecl->getCaretLocation();
  llvm::DIFile *tunit = getOrCreateFile(loc);
  unsigned line = getLineNumber(loc);
  unsigned column = getColumnNumber(loc);

  // Build the debug-info type for the block literal.
  getDeclContextDescriptor(blockDecl);

  const llvm::StructLayout *blockLayout =
      CGM.getDataLayout().getStructLayout(block.StructureType);

  SmallVector<llvm::Metadata *, 16> fields;
  collectDefaultFieldsForBlockLiteralDeclare(block, C, loc, *blockLayout, tunit,
                                             fields);

  // We want to sort the captures by offset, not because DWARF
  // requires this, but because we're paranoid about debuggers.
  SmallVector<BlockLayoutChunk, 8> chunks;

  // 'this' capture.
  if (blockDecl->capturesCXXThis()) {
    BlockLayoutChunk chunk;
    chunk.OffsetInBits =
        blockLayout->getElementOffsetInBits(block.CXXThisIndex);
    chunk.Capture = nullptr;
    chunks.push_back(chunk);
  }

  // Variable captures.
  for (const auto &capture : blockDecl->captures()) {
    const VarDecl *variable = capture.getVariable();
    const CGBlockInfo::Capture &captureInfo = block.getCapture(variable);

    // Ignore constant captures.
    if (captureInfo.isConstant())
      continue;

    BlockLayoutChunk chunk;
    chunk.OffsetInBits =
        blockLayout->getElementOffsetInBits(captureInfo.getIndex());
    chunk.Capture = &capture;
    chunks.push_back(chunk);
  }

  // Sort by offset.
  llvm::array_pod_sort(chunks.begin(), chunks.end());

  for (const BlockLayoutChunk &Chunk : chunks) {
    uint64_t offsetInBits = Chunk.OffsetInBits;
    const BlockDecl::Capture *capture = Chunk.Capture;

    // If we have a null capture, this must be the C++ 'this' capture.
    if (!capture) {
      QualType type;
      if (auto *Method =
              cast_or_null<CXXMethodDecl>(blockDecl->getNonClosureContext()))
        type = Method->getThisType();
      else if (auto *RDecl = dyn_cast<CXXRecordDecl>(blockDecl->getParent()))
        type = QualType(RDecl->getTypeForDecl(), 0);
      else
        llvm_unreachable("unexpected block declcontext");

      fields.push_back(createFieldType("this", type, loc, AS_public,
                                       offsetInBits, tunit, tunit));
      continue;
    }

    const VarDecl *variable = capture->getVariable();
    StringRef name = variable->getName();

    llvm::DIType *fieldType;
    if (capture->isByRef()) {
      TypeInfo PtrInfo = C.getTypeInfo(C.VoidPtrTy);
      auto Align = PtrInfo.AlignIsRequired ? PtrInfo.Align : 0;
      // FIXME: This recomputes the layout of the BlockByRefWrapper.
      uint64_t xoffset;
      fieldType =
          EmitTypeForVarWithBlocksAttr(variable, &xoffset).BlockByRefWrapper;
      fieldType = DBuilder.createPointerType(fieldType, PtrInfo.Width);
      fieldType = DBuilder.createMemberType(tunit, name, tunit, line,
                                            PtrInfo.Width, Align, offsetInBits,
                                            llvm::DINode::FlagZero, fieldType);
    } else {
      auto Align = getDeclAlignIfRequired(variable, CGM.getContext());
      fieldType = createFieldType(name, variable->getType(), loc, AS_public,
                                  offsetInBits, Align, tunit, tunit);
    }
    fields.push_back(fieldType);
  }

  SmallString<36> typeName;
  llvm::raw_svector_ostream(typeName)
      << "__block_literal_" << CGM.getUniqueBlockCount();

  llvm::DINodeArray fieldsArray = DBuilder.getOrCreateArray(fields);

  llvm::DIType *type =
      DBuilder.createStructType(tunit, typeName.str(), tunit, line,
                                CGM.getContext().toBits(block.BlockSize), 0,
                                llvm::DINode::FlagZero, nullptr, fieldsArray);
  type = DBuilder.createPointerType(type, CGM.PointerWidthInBits);

  // Get overall information about the block.
  llvm::DINode::DIFlags flags = llvm::DINode::FlagArtificial;
  auto *scope = cast<llvm::DILocalScope>(LexicalBlockStack.back());

  // Create the descriptor for the parameter.
  auto *debugVar = DBuilder.createParameterVariable(
      scope, Name, ArgNo, tunit, line, type, CGM.getLangOpts().Optimize, flags);

  // Insert an llvm.dbg.declare into the current block.
  DBuilder.insertDeclare(Alloca, debugVar, DBuilder.createExpression(),
                         llvm::DebugLoc::get(line, column, scope, CurInlinedAt),
                         Builder.GetInsertBlock());
}

llvm::DIDerivedType *
CGDebugInfo::getOrCreateStaticDataMemberDeclarationOrNull(const VarDecl *D) {
  if (!D || !D->isStaticDataMember())
    return nullptr;

  auto MI = StaticDataMemberCache.find(D->getCanonicalDecl());
  if (MI != StaticDataMemberCache.end()) {
    assert(MI->second && "Static data member declaration should still exist");
    return MI->second;
  }

  // If the member wasn't found in the cache, lazily construct and add it to the
  // type (used when a limited form of the type is emitted).
  auto DC = D->getDeclContext();
  auto *Ctxt = cast<llvm::DICompositeType>(getDeclContextDescriptor(D));
  return CreateRecordStaticField(D, Ctxt, cast<RecordDecl>(DC));
}

llvm::DIGlobalVariableExpression *CGDebugInfo::CollectAnonRecordDecls(
    const RecordDecl *RD, llvm::DIFile *Unit, unsigned LineNo,
    StringRef LinkageName, llvm::GlobalVariable *Var, llvm::DIScope *DContext) {
  llvm::DIGlobalVariableExpression *GVE = nullptr;

  for (const auto *Field : RD->fields()) {
    llvm::DIType *FieldTy = getOrCreateType(Field->getType(), Unit);
    StringRef FieldName = Field->getName();

    // Ignore unnamed fields, but recurse into anonymous records.
    if (FieldName.empty()) {
      if (const auto *RT = dyn_cast<RecordType>(Field->getType()))
        GVE = CollectAnonRecordDecls(RT->getDecl(), Unit, LineNo, LinkageName,
                                     Var, DContext);
      continue;
    }
    // Use VarDecl's Tag, Scope and Line number.
    GVE = DBuilder.createGlobalVariableExpression(
        DContext, FieldName, LinkageName, Unit, LineNo, FieldTy,
        Var->hasLocalLinkage());
    Var->addDebugInfo(GVE);
  }
  return GVE;
}

void CGDebugInfo::EmitGlobalVariable(llvm::GlobalVariable *Var,
                                     const VarDecl *D) {
  assert(CGM.getCodeGenOpts().hasReducedDebugInfo());
  if (D->hasAttr<NoDebugAttr>())
    return;

  llvm::TimeTraceScope TimeScope("DebugGlobalVariable", [&]() {
    std::string Name;
    llvm::raw_string_ostream OS(Name);
    D->getNameForDiagnostic(OS, getPrintingPolicy(),
                            /*Qualified=*/true);
    return Name;
  });

  // If we already created a DIGlobalVariable for this declaration, just attach
  // it to the llvm::GlobalVariable.
  auto Cached = DeclCache.find(D->getCanonicalDecl());
  if (Cached != DeclCache.end())
    return Var->addDebugInfo(
        cast<llvm::DIGlobalVariableExpression>(Cached->second));

  // Create global variable debug descriptor.
  llvm::DIFile *Unit = nullptr;
  llvm::DIScope *DContext = nullptr;
  unsigned LineNo;
  StringRef DeclName, LinkageName;
  QualType T;
  llvm::MDTuple *TemplateParameters = nullptr;
  collectVarDeclProps(D, Unit, LineNo, T, DeclName, LinkageName,
                      TemplateParameters, DContext);

  // Attempt to store one global variable for the declaration - even if we
  // emit a lot of fields.
  llvm::DIGlobalVariableExpression *GVE = nullptr;

  // If this is an anonymous union then we'll want to emit a global
  // variable for each member of the anonymous union so that it's possible
  // to find the name of any field in the union.
  if (T->isUnionType() && DeclName.empty()) {
    const RecordDecl *RD = T->castAs<RecordType>()->getDecl();
    assert(RD->isAnonymousStructOrUnion() &&
           "unnamed non-anonymous struct or union?");
    GVE = CollectAnonRecordDecls(RD, Unit, LineNo, LinkageName, Var, DContext);
  } else {
    auto Align = getDeclAlignIfRequired(D, CGM.getContext());

    SmallVector<int64_t, 4> Expr;
    unsigned AddressSpace =
        CGM.getContext().getTargetAddressSpace(D->getType());
    if (CGM.getLangOpts().CUDA && CGM.getLangOpts().CUDAIsDevice) {
      if (D->hasAttr<CUDASharedAttr>())
        AddressSpace =
            CGM.getContext().getTargetAddressSpace(LangAS::cuda_shared);
      else if (D->hasAttr<CUDAConstantAttr>())
        AddressSpace =
            CGM.getContext().getTargetAddressSpace(LangAS::cuda_constant);
    }
    AppendAddressSpaceXDeref(AddressSpace, Expr);

    GVE = DBuilder.createGlobalVariableExpression(
        DContext, DeclName, LinkageName, Unit, LineNo, getOrCreateType(T, Unit),
        Var->hasLocalLinkage(), true,
        Expr.empty() ? nullptr : DBuilder.createExpression(Expr),
        getOrCreateStaticDataMemberDeclarationOrNull(D), TemplateParameters,
        Align);
    Var->addDebugInfo(GVE);
  }
  DeclCache[D->getCanonicalDecl()].reset(GVE);
}

void CGDebugInfo::EmitGlobalVariable(const ValueDecl *VD, const APValue &Init) {
  assert(CGM.getCodeGenOpts().hasReducedDebugInfo());
  if (VD->hasAttr<NoDebugAttr>())
    return;
  llvm::TimeTraceScope TimeScope("DebugConstGlobalVariable", [&]() {
    std::string Name;
    llvm::raw_string_ostream OS(Name);
    VD->getNameForDiagnostic(OS, getPrintingPolicy(),
                             /*Qualified=*/true);
    return Name;
  });

  auto Align = getDeclAlignIfRequired(VD, CGM.getContext());
  // Create the descriptor for the variable.
  llvm::DIFile *Unit = getOrCreateFile(VD->getLocation());
  StringRef Name = VD->getName();
  llvm::DIType *Ty = getOrCreateType(VD->getType(), Unit);

  if (const auto *ECD = dyn_cast<EnumConstantDecl>(VD)) {
    const auto *ED = cast<EnumDecl>(ECD->getDeclContext());
    assert(isa<EnumType>(ED->getTypeForDecl()) && "Enum without EnumType?");

    if (CGM.getCodeGenOpts().EmitCodeView) {
      // If CodeView, emit enums as global variables, unless they are defined
      // inside a class. We do this because MSVC doesn't emit S_CONSTANTs for
      // enums in classes, and because it is difficult to attach this scope
      // information to the global variable.
      if (isa<RecordDecl>(ED->getDeclContext()))
        return;
    } else {
      // If not CodeView, emit DW_TAG_enumeration_type if necessary. For
      // example: for "enum { ZERO };", a DW_TAG_enumeration_type is created the
      // first time `ZERO` is referenced in a function.
      llvm::DIType *EDTy =
          getOrCreateType(QualType(ED->getTypeForDecl(), 0), Unit);
      assert (EDTy->getTag() == llvm::dwarf::DW_TAG_enumeration_type);
      (void)EDTy;
      return;
    }
  }

  llvm::DIScope *DContext = nullptr;

  // Do not emit separate definitions for function local consts.
  if (isa<FunctionDecl>(VD->getDeclContext()))
    return;

  // Emit definition for static members in CodeView.
  VD = cast<ValueDecl>(VD->getCanonicalDecl());
  auto *VarD = dyn_cast<VarDecl>(VD);
  if (VarD && VarD->isStaticDataMember()) {
    auto *RD = cast<RecordDecl>(VarD->getDeclContext());
    getDeclContextDescriptor(VarD);
    // Ensure that the type is retained even though it's otherwise unreferenced.
    //
    // FIXME: This is probably unnecessary, since Ty should reference RD
    // through its scope.
    RetainedTypes.push_back(
        CGM.getContext().getRecordType(RD).getAsOpaquePtr());

    if (!CGM.getCodeGenOpts().EmitCodeView)
      return;

    // Use the global scope for static members.
    DContext = getContextDescriptor(
        cast<Decl>(CGM.getContext().getTranslationUnitDecl()), TheCU);
  } else {
    DContext = getDeclContextDescriptor(VD);
  }

  auto &GV = DeclCache[VD];
  if (GV)
    return;
  llvm::DIExpression *InitExpr = nullptr;
  if (CGM.getContext().getTypeSize(VD->getType()) <= 64) {
    // FIXME: Add a representation for integer constants wider than 64 bits.
    if (Init.isInt())
      InitExpr =
          DBuilder.createConstantValueExpression(Init.getInt().getExtValue());
    else if (Init.isFloat())
      InitExpr = DBuilder.createConstantValueExpression(
          Init.getFloat().bitcastToAPInt().getZExtValue());
  }

  llvm::MDTuple *TemplateParameters = nullptr;

  if (isa<VarTemplateSpecializationDecl>(VD))
    if (VarD) {
      llvm::DINodeArray parameterNodes = CollectVarTemplateParams(VarD, &*Unit);
      TemplateParameters = parameterNodes.get();
    }

  GV.reset(DBuilder.createGlobalVariableExpression(
      DContext, Name, StringRef(), Unit, getLineNumber(VD->getLocation()), Ty,
      true, true, InitExpr, getOrCreateStaticDataMemberDeclarationOrNull(VarD),
      TemplateParameters, Align));
}

void CGDebugInfo::EmitExternalVariable(llvm::GlobalVariable *Var,
                                       const VarDecl *D) {
  assert(CGM.getCodeGenOpts().hasReducedDebugInfo());
  if (D->hasAttr<NoDebugAttr>())
    return;

  auto Align = getDeclAlignIfRequired(D, CGM.getContext());
  llvm::DIFile *Unit = getOrCreateFile(D->getLocation());
  StringRef Name = D->getName();
  llvm::DIType *Ty = getOrCreateType(D->getType(), Unit);

  llvm::DIScope *DContext = getDeclContextDescriptor(D);
  llvm::DIGlobalVariableExpression *GVE =
      DBuilder.createGlobalVariableExpression(
          DContext, Name, StringRef(), Unit, getLineNumber(D->getLocation()),
          Ty, false, false, nullptr, nullptr, nullptr, Align);
  Var->addDebugInfo(GVE);
}

llvm::DIScope *CGDebugInfo::getCurrentContextDescriptor(const Decl *D) {
  if (!LexicalBlockStack.empty())
    return LexicalBlockStack.back();
  llvm::DIScope *Mod = getParentModuleOrNull(D);
  return getContextDescriptor(D, Mod ? Mod : TheCU);
}

void CGDebugInfo::EmitUsingDirective(const UsingDirectiveDecl &UD) {
  if (!CGM.getCodeGenOpts().hasReducedDebugInfo())
    return;
  const NamespaceDecl *NSDecl = UD.getNominatedNamespace();
  if (!NSDecl->isAnonymousNamespace() ||
      CGM.getCodeGenOpts().DebugExplicitImport) {
    auto Loc = UD.getLocation();
    DBuilder.createImportedModule(
        getCurrentContextDescriptor(cast<Decl>(UD.getDeclContext())),
        getOrCreateNamespace(NSDecl), getOrCreateFile(Loc), getLineNumber(Loc));
  }
}

void CGDebugInfo::EmitUsingDecl(const UsingDecl &UD) {
  if (!CGM.getCodeGenOpts().hasReducedDebugInfo())
    return;
  assert(UD.shadow_size() &&
         "We shouldn't be codegening an invalid UsingDecl containing no decls");
  // Emitting one decl is sufficient - debuggers can detect that this is an
  // overloaded name & provide lookup for all the overloads.
  const UsingShadowDecl &USD = **UD.shadow_begin();

  // FIXME: Skip functions with undeduced auto return type for now since we
  // don't currently have the plumbing for separate declarations & definitions
  // of free functions and mismatched types (auto in the declaration, concrete
  // return type in the definition)
  if (const auto *FD = dyn_cast<FunctionDecl>(USD.getUnderlyingDecl()))
    if (const auto *AT =
            FD->getType()->castAs<FunctionProtoType>()->getContainedAutoType())
      if (AT->getDeducedType().isNull())
        return;
  if (llvm::DINode *Target =
          getDeclarationOrDefinition(USD.getUnderlyingDecl())) {
    auto Loc = USD.getLocation();
    DBuilder.createImportedDeclaration(
        getCurrentContextDescriptor(cast<Decl>(USD.getDeclContext())), Target,
        getOrCreateFile(Loc), getLineNumber(Loc));
  }
}

void CGDebugInfo::EmitImportDecl(const ImportDecl &ID) {
  if (CGM.getCodeGenOpts().getDebuggerTuning() != llvm::DebuggerKind::LLDB)
    return;
  if (Module *M = ID.getImportedModule()) {
    auto Info = ASTSourceDescriptor(*M);
    auto Loc = ID.getLocation();
    DBuilder.createImportedDeclaration(
        getCurrentContextDescriptor(cast<Decl>(ID.getDeclContext())),
        getOrCreateModuleRef(Info, DebugTypeExtRefs), getOrCreateFile(Loc),
        getLineNumber(Loc));
  }
}

llvm::DIImportedEntity *
CGDebugInfo::EmitNamespaceAlias(const NamespaceAliasDecl &NA) {
  if (!CGM.getCodeGenOpts().hasReducedDebugInfo())
    return nullptr;
  auto &VH = NamespaceAliasCache[&NA];
  if (VH)
    return cast<llvm::DIImportedEntity>(VH);
  llvm::DIImportedEntity *R;
  auto Loc = NA.getLocation();
  if (const auto *Underlying =
          dyn_cast<NamespaceAliasDecl>(NA.getAliasedNamespace()))
    // This could cache & dedup here rather than relying on metadata deduping.
    R = DBuilder.createImportedDeclaration(
        getCurrentContextDescriptor(cast<Decl>(NA.getDeclContext())),
        EmitNamespaceAlias(*Underlying), getOrCreateFile(Loc),
        getLineNumber(Loc), NA.getName());
  else
    R = DBuilder.createImportedDeclaration(
        getCurrentContextDescriptor(cast<Decl>(NA.getDeclContext())),
        getOrCreateNamespace(cast<NamespaceDecl>(NA.getAliasedNamespace())),
        getOrCreateFile(Loc), getLineNumber(Loc), NA.getName());
  VH.reset(R);
  return R;
}

llvm::DINamespace *
CGDebugInfo::getOrCreateNamespace(const NamespaceDecl *NSDecl) {
  // Don't canonicalize the NamespaceDecl here: The DINamespace will be uniqued
  // if necessary, and this way multiple declarations of the same namespace in
  // different parent modules stay distinct.
  auto I = NamespaceCache.find(NSDecl);
  if (I != NamespaceCache.end())
    return cast<llvm::DINamespace>(I->second);

  llvm::DIScope *Context = getDeclContextDescriptor(NSDecl);
  // Don't trust the context if it is a DIModule (see comment above).
  llvm::DINamespace *NS =
      DBuilder.createNameSpace(Context, NSDecl->getName(), NSDecl->isInline());
  NamespaceCache[NSDecl].reset(NS);
  return NS;
}

void CGDebugInfo::setDwoId(uint64_t Signature) {
  assert(TheCU && "no main compile unit");
  TheCU->setDWOId(Signature);
}

void CGDebugInfo::finalize() {
  // Creating types might create further types - invalidating the current
  // element and the size(), so don't cache/reference them.
  for (size_t i = 0; i != ObjCInterfaceCache.size(); ++i) {
    ObjCInterfaceCacheEntry E = ObjCInterfaceCache[i];
    llvm::DIType *Ty = E.Type->getDecl()->getDefinition()
                           ? CreateTypeDefinition(E.Type, E.Unit)
                           : E.Decl;
    DBuilder.replaceTemporary(llvm::TempDIType(E.Decl), Ty);
  }

  // Add methods to interface.
  for (const auto &P : ObjCMethodCache) {
    if (P.second.empty())
      continue;

    QualType QTy(P.first->getTypeForDecl(), 0);
    auto It = TypeCache.find(QTy.getAsOpaquePtr());
    assert(It != TypeCache.end());

    llvm::DICompositeType *InterfaceDecl =
        cast<llvm::DICompositeType>(It->second);

    auto CurElts = InterfaceDecl->getElements();
    SmallVector<llvm::Metadata *, 16> EltTys(CurElts.begin(), CurElts.end());

    // For DWARF v4 or earlier, only add objc_direct methods.
    for (auto &SubprogramDirect : P.second)
      if (CGM.getCodeGenOpts().DwarfVersion >= 5 || SubprogramDirect.getInt())
        EltTys.push_back(SubprogramDirect.getPointer());

    llvm::DINodeArray Elements = DBuilder.getOrCreateArray(EltTys);
    DBuilder.replaceArrays(InterfaceDecl, Elements);
  }

  for (const auto &P : ReplaceMap) {
    assert(P.second);
    auto *Ty = cast<llvm::DIType>(P.second);
    assert(Ty->isForwardDecl());

    auto It = TypeCache.find(P.first);
    assert(It != TypeCache.end());
    assert(It->second);

    DBuilder.replaceTemporary(llvm::TempDIType(Ty),
                              cast<llvm::DIType>(It->second));
  }

  for (const auto &P : FwdDeclReplaceMap) {
    assert(P.second);
    llvm::TempMDNode FwdDecl(cast<llvm::MDNode>(P.second));
    llvm::Metadata *Repl;

    auto It = DeclCache.find(P.first);
    // If there has been no definition for the declaration, call RAUW
    // with ourselves, that will destroy the temporary MDNode and
    // replace it with a standard one, avoiding leaking memory.
    if (It == DeclCache.end())
      Repl = P.second;
    else
      Repl = It->second;

    if (auto *GVE = dyn_cast_or_null<llvm::DIGlobalVariableExpression>(Repl))
      Repl = GVE->getVariable();
    DBuilder.replaceTemporary(std::move(FwdDecl), cast<llvm::MDNode>(Repl));
  }

  // We keep our own list of retained types, because we need to look
  // up the final type in the type cache.
  for (auto &RT : RetainedTypes)
    if (auto MD = TypeCache[RT])
      DBuilder.retainType(cast<llvm::DIType>(MD));

  DBuilder.finalize();
}

// Don't ignore in case of explicit cast where it is referenced indirectly.
void CGDebugInfo::EmitExplicitCastType(QualType Ty) {
  if (CGM.getCodeGenOpts().hasReducedDebugInfo())
    if (auto *DieTy = getOrCreateType(Ty, TheCU->getFile()))
      DBuilder.retainType(DieTy);
}

void CGDebugInfo::EmitAndRetainType(QualType Ty) {
  if (CGM.getCodeGenOpts().hasMaybeUnusedDebugInfo())
    if (auto *DieTy = getOrCreateType(Ty, TheCU->getFile()))
      DBuilder.retainType(DieTy);
}

llvm::DebugLoc CGDebugInfo::SourceLocToDebugLoc(SourceLocation Loc) {
  if (LexicalBlockStack.empty())
    return llvm::DebugLoc();

  llvm::MDNode *Scope = LexicalBlockStack.back();
  return llvm::DebugLoc::get(getLineNumber(Loc), getColumnNumber(Loc), Scope);
}

llvm::DINode::DIFlags CGDebugInfo::getCallSiteRelatedAttrs() const {
  // Call site-related attributes are only useful in optimized programs, and
  // when there's a possibility of debugging backtraces.
  if (!CGM.getLangOpts().Optimize || DebugKind == codegenoptions::NoDebugInfo ||
      DebugKind == codegenoptions::LocTrackingOnly)
    return llvm::DINode::FlagZero;

  // Call site-related attributes are available in DWARF v5. Some debuggers,
  // while not fully DWARF v5-compliant, may accept these attributes as if they
  // were part of DWARF v4.
  bool SupportsDWARFv4Ext =
      CGM.getCodeGenOpts().DwarfVersion == 4 &&
      (CGM.getCodeGenOpts().getDebuggerTuning() == llvm::DebuggerKind::LLDB ||
       CGM.getCodeGenOpts().getDebuggerTuning() == llvm::DebuggerKind::GDB);

  if (!SupportsDWARFv4Ext && CGM.getCodeGenOpts().DwarfVersion < 5)
    return llvm::DINode::FlagZero;

  return llvm::DINode::FlagAllCallsDescribed;
}<|MERGE_RESOLUTION|>--- conflicted
+++ resolved
@@ -733,11 +733,7 @@
     {
       ASTContext::BuiltinVectorTypeInfo Info =
           CGM.getContext().getBuiltinVectorTypeInfo(BT);
-<<<<<<< HEAD
-      unsigned NumElemsPerVG = (Info.EC.Min * Info.NumVectors) / 2;
-=======
       unsigned NumElemsPerVG = (Info.EC.getKnownMinValue() * Info.NumVectors) / 2;
->>>>>>> b1169bdb
 
       // Debuggers can't extract 1bit from a vector, so will display a
       // bitpattern for svbool_t instead.
