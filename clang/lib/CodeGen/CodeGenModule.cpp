--- conflicted
+++ resolved
@@ -4008,7 +4008,6 @@
   GO.setComdat(TheModule.getOrInsertComdat(GO.getName()));
 }
 
-<<<<<<< HEAD
 #if INTEL_CUSTOMIZATION
 static void maybeEmitGlobalChannelMetadata(const VarDecl *D,
                                            llvm::GlobalVariable *GV,
@@ -4154,8 +4153,6 @@
 }
 #endif // INTEL_CUSTOMIZATION
 
-=======
->>>>>>> 8a9c8fbd
 void CodeGenModule::generateIntelFPGAAnnotation(
     const Decl *D, llvm::SmallString<256> &AnnotStr) {
   llvm::raw_svector_ostream Out(AnnotStr);
@@ -4174,7 +4171,6 @@
       break;
     }
     Out << '}';
-<<<<<<< HEAD
 #if INTEL_CUSTOMIZATION
     if (getLangOpts().HLS ||
         (getLangOpts().OpenCL &&
@@ -4203,8 +4199,6 @@
       }
     }
 #endif // INTEL_CUSTOMIZATION
-=======
->>>>>>> 8a9c8fbd
   }
   if (D->hasAttr<IntelFPGASinglePumpAttr>())
     Out << "{pump:1}";
@@ -4214,13 +4208,10 @@
     llvm::APSInt BWAInt = BWA->getValue()->EvaluateKnownConstInt(getContext());
     Out << '{' << BWA->getSpelling() << ':' << BWAInt << '}';
   }
-<<<<<<< HEAD
-=======
   if (const auto *MCA = D->getAttr<IntelFPGAMaxPrivateCopiesAttr>()) {
     llvm::APSInt MCAInt = MCA->getValue()->EvaluateKnownConstInt(getContext());
     Out << '{' << MCA->getSpelling() << ':' << MCAInt << '}';
   }
->>>>>>> 8a9c8fbd
   if (const auto *NBA = D->getAttr<IntelFPGANumBanksAttr>()) {
     llvm::APSInt BWAInt = NBA->getValue()->EvaluateKnownConstInt(getContext());
     Out << '{' << NBA->getSpelling() << ':' << BWAInt << '}';
@@ -4378,18 +4369,12 @@
   if (D->hasAttr<AnnotateAttr>())
     AddGlobalAnnotations(D, GV);
 
-<<<<<<< HEAD
 #if INTEL_CUSTOMIZATION
   // Emit HLS attribute annotation for a file-scope static variable.
   if (getLangOpts().HLS ||
       (getLangOpts().OpenCL &&
        getContext().getTargetInfo().getTriple().isINTELFPGAEnvironment()))
     addGlobalHLSAnnotation(D, GV);
-=======
-  // Emit Intel FPGA attribute annotation for a file-scope static variable.
-  if (getLangOpts().SYCLIsDevice)
-    addGlobalIntelFPGAAnnotation(D, GV);
->>>>>>> 8a9c8fbd
 
   if (D->getType().isRestrictQualified()) {
     llvm::LLVMContext &Context = getLLVMContext();
@@ -4402,15 +4387,27 @@
     GlobalsRestrict->addOperand(Node);
   }
 
-<<<<<<< HEAD
   // CQ#411303 Intel driver requires front-end to produce special file if
   // translation unit has any target code.
   if (D->hasAttr<OMPDeclareTargetDeclAttr>())
     setHasTargetCode();
 #endif // INTEL_CUSTOMIZATION
 
-=======
->>>>>>> 8a9c8fbd
+  // Emit Intel FPGA attribute annotation for a file-scope static variable.
+  if (getLangOpts().SYCLIsDevice)
+    addGlobalIntelFPGAAnnotation(D, GV);
+
+  if (D->getType().isRestrictQualified()) {
+    llvm::LLVMContext &Context = getLLVMContext();
+
+    // Common metadata nodes.
+    llvm::NamedMDNode *GlobalsRestrict =
+        getModule().getOrInsertNamedMetadata("globals.restrict");
+    llvm::Metadata *Args[] = {llvm::ValueAsMetadata::get(GV)};
+    llvm::MDNode *Node = llvm::MDNode::get(Context, Args);
+    GlobalsRestrict->addOperand(Node);
+  }
+
   // Set the llvm linkage type as appropriate.
   llvm::GlobalValue::LinkageTypes Linkage =
       getLLVMLinkageVarDefinition(D, GV->isConstant());
