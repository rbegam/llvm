//===--- CodeGenModule.cpp - Emit LLVM Code from ASTs for a Module --------===//
//
//                     The LLVM Compiler Infrastructure
//
// This file is distributed under the University of Illinois Open Source
// License. See LICENSE.TXT for details.
//
//===----------------------------------------------------------------------===//
//
// This coordinates the per-module state used while generating code.
//
//===----------------------------------------------------------------------===//

#include "CodeGenModule.h"
#include "CGBlocks.h"
#include "CGCUDARuntime.h"
#include "CGCXXABI.h"
#include "CGCall.h"
#include "CGDebugInfo.h"
#include "CGObjCRuntime.h"
#include "CGOpenCLRuntime.h"
#include "CGOpenMPRuntime.h"
#include "CGOpenMPRuntimeNVPTX.h"
#include "intel/CGSPIRMetadataAdder.h" // INTEL
#include "CodeGenFunction.h"
#include "CodeGenPGO.h"
#include "ConstantEmitter.h"
#include "CoverageMappingGen.h"
#include "TargetInfo.h"
#include "clang/AST/ASTContext.h"
#include "clang/AST/CharUnits.h"
#include "clang/AST/DeclCXX.h"
#include "clang/AST/DeclObjC.h"
#include "clang/AST/DeclTemplate.h"
#include "clang/AST/Mangle.h"
#include "clang/AST/RecordLayout.h"
#include "clang/AST/RecursiveASTVisitor.h"
#include "clang/Basic/Builtins.h"
#include "clang/Basic/CharInfo.h"
#include "clang/Basic/Diagnostic.h"
#include "clang/Basic/Module.h"
#include "clang/Basic/SourceManager.h"
#include "clang/Basic/TargetInfo.h"
#include "clang/Basic/Version.h"
#include "clang/CodeGen/ConstantInitBuilder.h"
#include "clang/Frontend/CodeGenOptions.h"
#include "clang/Sema/SemaDiagnostic.h"
#if INTEL_CUSTOMIZATION
#include "llvm/ADT/SmallVector.h"
#endif // INTEL_CUSTOMIZATION
#include "llvm/ADT/StringSwitch.h"
#include "llvm/ADT/Triple.h"
#include "llvm/Analysis/TargetLibraryInfo.h"
#include "llvm/IR/CallSite.h"
#include "llvm/IR/CallingConv.h"
#include "llvm/IR/DataLayout.h"
#include "llvm/IR/Intrinsics.h"
#include "llvm/IR/LLVMContext.h"
#include "llvm/IR/Module.h"
#include "llvm/ProfileData/InstrProfReader.h"
#include "llvm/Support/CodeGen.h"
#include "llvm/Support/ConvertUTF.h"
#include "llvm/Support/ErrorHandling.h"
#include "llvm/Support/MD5.h"

using namespace clang;
using namespace CodeGen;

static llvm::cl::opt<bool> LimitedCoverage(
    "limited-coverage-experimental", llvm::cl::ZeroOrMore, llvm::cl::Hidden,
    llvm::cl::desc("Emit limited coverage mapping information (experimental)"),
    llvm::cl::init(false));

static const char AnnotationSection[] = "llvm.metadata";

static CGCXXABI *createCXXABI(CodeGenModule &CGM) {
  switch (CGM.getTarget().getCXXABI().getKind()) {
  case TargetCXXABI::GenericAArch64:
  case TargetCXXABI::GenericARM:
  case TargetCXXABI::iOS:
  case TargetCXXABI::iOS64:
  case TargetCXXABI::WatchOS:
  case TargetCXXABI::GenericMIPS:
  case TargetCXXABI::GenericItanium:
  case TargetCXXABI::WebAssembly:
    return CreateItaniumCXXABI(CGM);
  case TargetCXXABI::Microsoft:
    return CreateMicrosoftCXXABI(CGM);
  }

  llvm_unreachable("invalid C++ ABI kind");
}

CodeGenModule::CodeGenModule(ASTContext &C, const HeaderSearchOptions &HSO,
                             const PreprocessorOptions &PPO,
                             const CodeGenOptions &CGO, llvm::Module &M,
                             DiagnosticsEngine &diags,
                             CoverageSourceInfo *CoverageInfo)
    : Context(C), LangOpts(C.getLangOpts()), HeaderSearchOpts(HSO),
      PreprocessorOpts(PPO), CodeGenOpts(CGO), TheModule(M), Diags(diags),
      Target(C.getTargetInfo()), ABI(createCXXABI(*this)),
      VMContext(M.getContext()), Types(*this), VTables(*this),
      SanitizerMD(new SanitizerMetadata(*this)) {

  // Initialize the type cache.
  llvm::LLVMContext &LLVMContext = M.getContext();
  VoidTy = llvm::Type::getVoidTy(LLVMContext);
  Int8Ty = llvm::Type::getInt8Ty(LLVMContext);
  Int16Ty = llvm::Type::getInt16Ty(LLVMContext);
  Int32Ty = llvm::Type::getInt32Ty(LLVMContext);
  Int64Ty = llvm::Type::getInt64Ty(LLVMContext);
  HalfTy = llvm::Type::getHalfTy(LLVMContext);
  FloatTy = llvm::Type::getFloatTy(LLVMContext);
  DoubleTy = llvm::Type::getDoubleTy(LLVMContext);
  PointerWidthInBits = C.getTargetInfo().getPointerWidth(0);
  PointerAlignInBytes =
    C.toCharUnitsFromBits(C.getTargetInfo().getPointerAlign(0)).getQuantity();
  SizeSizeInBytes =
    C.toCharUnitsFromBits(C.getTargetInfo().getMaxPointerWidth()).getQuantity();
  IntAlignInBytes =
    C.toCharUnitsFromBits(C.getTargetInfo().getIntAlign()).getQuantity();
  IntTy = llvm::IntegerType::get(LLVMContext, C.getTargetInfo().getIntWidth());
  IntPtrTy = llvm::IntegerType::get(LLVMContext,
    C.getTargetInfo().getMaxPointerWidth());
  Int8PtrTy = Int8Ty->getPointerTo(0);
  Int8PtrPtrTy = Int8PtrTy->getPointerTo(0);
  AllocaInt8PtrTy = Int8Ty->getPointerTo(
      M.getDataLayout().getAllocaAddrSpace());
  ASTAllocaAddressSpace = getTargetCodeGenInfo().getASTAllocaAddressSpace();

  RuntimeCC = getTargetCodeGenInfo().getABIInfo().getRuntimeCC();

  if (LangOpts.ObjC)
    createObjCRuntime();
  if (LangOpts.OpenCL)
    createOpenCLRuntime();
  if (LangOpts.OpenMP)
    createOpenMPRuntime();
  if (LangOpts.CUDA)
    createCUDARuntime();

  // Enable TBAA unless it's suppressed. ThreadSanitizer needs TBAA even at O0.
  if (LangOpts.Sanitize.has(SanitizerKind::Thread) ||
      (!CodeGenOpts.RelaxedAliasing && CodeGenOpts.OptimizationLevel > 0))
#if INTEL_CUSTOMIZATION
    {
      CodeGenTBAA *cgTBAA =
               new CodeGenTBAA(Context, TheModule, CodeGenOpts, getLangOpts(),
                               getCXXABI().getMangleContext());
      TBAA.reset(cgTBAA);
      cgTBAA->set_CGM(this);
    }
#endif // INTEL_CUSTOMIZATION

  // If debug info or coverage generation is enabled, create the CGDebugInfo
  // object.
  if (CodeGenOpts.getDebugInfo() != codegenoptions::NoDebugInfo ||
      CodeGenOpts.EmitGcovArcs || CodeGenOpts.EmitGcovNotes)
    DebugInfo.reset(new CGDebugInfo(*this));

  Block.GlobalUniqueCount = 0;

  if (C.getLangOpts().ObjC)
    ObjCData.reset(new ObjCEntrypoints());

#if INTEL_CUSTOMIZATION
  if (getCodeGenOpts().OptimizationLevel >= 2) {

    // If we somehow know which C++ library we are using we could only enter
    // those specific descriptions.  These are fairly specific so I don't
    // expect adding them all will cause any issue other than extra compile
    // time.

    // GNU libstdc++
    StdContainerOptDescriptions.push_back(
        StdContainerOptDescription(SCOK_ContainerPtr, "vector", "std",
                                   "operator[]", Decl::CXXMethod, "_M_start"));
    StdContainerOptDescriptions.push_back(
        StdContainerOptDescription(SCOK_ContainerPtrIterator, "", "__gnu_cxx",
                                   "__normal_iterator", Decl::CXXConstructor,
                                   "_M_current"));

    // Visual Studio
    StdContainerOptDescriptions.push_back(
        StdContainerOptDescription(SCOK_ContainerPtr, "vector", "std",
                                   "operator[]", Decl::CXXMethod, "_Myfirst"));

    StdContainerOptDescriptions.push_back(
        StdContainerOptDescription(SCOK_ContainerPtrIterator, "", "std",
                                   "_Vector_const_iterator",
                                   Decl::CXXConstructor, "_Ptr"));

    // LLVM libc++
    StdContainerOptDescriptions.push_back(
        StdContainerOptDescription(SCOK_ContainerPtr, "vector", "std",
                                   "operator[]", Decl::CXXMethod, "__begin_"));

    StdContainerOptDescriptions.push_back(
        StdContainerOptDescription(SCOK_ContainerPtrIterator, "", "std",
                                   "__wrap_iter", Decl::CXXConstructor, "__i"));
  }
#endif // INTEL_CUSTOMIZATION

  if (CodeGenOpts.hasProfileClangUse()) {
    auto ReaderOrErr = llvm::IndexedInstrProfReader::create(
        CodeGenOpts.ProfileInstrumentUsePath, CodeGenOpts.ProfileRemappingFile);
    if (auto E = ReaderOrErr.takeError()) {
      unsigned DiagID = Diags.getCustomDiagID(DiagnosticsEngine::Error,
                                              "Could not read profile %0: %1");
      llvm::handleAllErrors(std::move(E), [&](const llvm::ErrorInfoBase &EI) {
        getDiags().Report(DiagID) << CodeGenOpts.ProfileInstrumentUsePath
                                  << EI.message();
      });
    } else
      PGOReader = std::move(ReaderOrErr.get());
  }

  // If coverage mapping generation is enabled, create the
  // CoverageMappingModuleGen object.
  if (CodeGenOpts.CoverageMapping)
    CoverageMapping.reset(new CoverageMappingModuleGen(*this, *CoverageInfo));
}

CodeGenModule::~CodeGenModule() {}

void CodeGenModule::createObjCRuntime() {
  // This is just isGNUFamily(), but we want to force implementors of
  // new ABIs to decide how best to do this.
  switch (LangOpts.ObjCRuntime.getKind()) {
  case ObjCRuntime::GNUstep:
  case ObjCRuntime::GCC:
  case ObjCRuntime::ObjFW:
    ObjCRuntime.reset(CreateGNUObjCRuntime(*this));
    return;

  case ObjCRuntime::FragileMacOSX:
  case ObjCRuntime::MacOSX:
  case ObjCRuntime::iOS:
  case ObjCRuntime::WatchOS:
    ObjCRuntime.reset(CreateMacObjCRuntime(*this));
    return;
  }
  llvm_unreachable("bad runtime kind");
}

void CodeGenModule::createOpenCLRuntime() {
  OpenCLRuntime.reset(new CGOpenCLRuntime(*this));
}

void CodeGenModule::createOpenMPRuntime() {
  // Select a specialized code generation class based on the target, if any.
  // If it does not exist use the default implementation.
  switch (getTriple().getArch()) {
  case llvm::Triple::nvptx:
  case llvm::Triple::nvptx64:
    assert(getLangOpts().OpenMPIsDevice &&
           "OpenMP NVPTX is only prepared to deal with device code.");
    OpenMPRuntime.reset(new CGOpenMPRuntimeNVPTX(*this));
    break;
  default:
    if (LangOpts.OpenMPSimd)
      OpenMPRuntime.reset(new CGOpenMPSIMDRuntime(*this));
    else
      OpenMPRuntime.reset(new CGOpenMPRuntime(*this));
    break;
  }
}

void CodeGenModule::createCUDARuntime() {
  CUDARuntime.reset(CreateNVCUDARuntime(*this));
}

void CodeGenModule::addReplacement(StringRef Name, llvm::Constant *C) {
  Replacements[Name] = C;
}

void CodeGenModule::applyReplacements() {
  for (auto &I : Replacements) {
    StringRef MangledName = I.first();
    llvm::Constant *Replacement = I.second;
    llvm::GlobalValue *Entry = GetGlobalValue(MangledName);
    if (!Entry)
      continue;
    auto *OldF = cast<llvm::Function>(Entry);
    auto *NewF = dyn_cast<llvm::Function>(Replacement);
    if (!NewF) {
      if (auto *Alias = dyn_cast<llvm::GlobalAlias>(Replacement)) {
        NewF = dyn_cast<llvm::Function>(Alias->getAliasee());
      } else {
        auto *CE = cast<llvm::ConstantExpr>(Replacement);
        assert(CE->getOpcode() == llvm::Instruction::BitCast ||
               CE->getOpcode() == llvm::Instruction::GetElementPtr);
        NewF = dyn_cast<llvm::Function>(CE->getOperand(0));
      }
    }

    // Replace old with new, but keep the old order.
    OldF->replaceAllUsesWith(Replacement);
    if (NewF) {
      NewF->removeFromParent();
      OldF->getParent()->getFunctionList().insertAfter(OldF->getIterator(),
                                                       NewF);
    }
    OldF->eraseFromParent();
  }
}

void CodeGenModule::addGlobalValReplacement(llvm::GlobalValue *GV, llvm::Constant *C) {
  GlobalValReplacements.push_back(std::make_pair(GV, C));
}

void CodeGenModule::applyGlobalValReplacements() {
  for (auto &I : GlobalValReplacements) {
    llvm::GlobalValue *GV = I.first;
    llvm::Constant *C = I.second;

    GV->replaceAllUsesWith(C);
    GV->eraseFromParent();
  }
}

// This is only used in aliases that we created and we know they have a
// linear structure.
static const llvm::GlobalObject *getAliasedGlobal(
    const llvm::GlobalIndirectSymbol &GIS) {
  llvm::SmallPtrSet<const llvm::GlobalIndirectSymbol*, 4> Visited;
  const llvm::Constant *C = &GIS;
  for (;;) {
    C = C->stripPointerCasts();
    if (auto *GO = dyn_cast<llvm::GlobalObject>(C))
      return GO;
    // stripPointerCasts will not walk over weak aliases.
    auto *GIS2 = dyn_cast<llvm::GlobalIndirectSymbol>(C);
    if (!GIS2)
      return nullptr;
    if (!Visited.insert(GIS2).second)
      return nullptr;
    C = GIS2->getIndirectSymbol();
  }
}

void CodeGenModule::checkAliases() {
  // Check if the constructed aliases are well formed. It is really unfortunate
  // that we have to do this in CodeGen, but we only construct mangled names
  // and aliases during codegen.
  bool Error = false;
  DiagnosticsEngine &Diags = getDiags();
  for (const GlobalDecl &GD : Aliases) {
    const auto *D = cast<ValueDecl>(GD.getDecl());
    SourceLocation Location;
    bool IsIFunc = D->hasAttr<IFuncAttr>();
    if (const Attr *A = D->getDefiningAttr())
      Location = A->getLocation();
    else
      llvm_unreachable("Not an alias or ifunc?");
    StringRef MangledName = getMangledName(GD);
    llvm::GlobalValue *Entry = GetGlobalValue(MangledName);
    auto *Alias  = cast<llvm::GlobalIndirectSymbol>(Entry);
    const llvm::GlobalValue *GV = getAliasedGlobal(*Alias);
    if (!GV) {
      Error = true;
      Diags.Report(Location, diag::err_cyclic_alias) << IsIFunc;
    } else if (GV->isDeclaration()) {
      Error = true;
#if INTEL_CUSTOMIZATION
      // CQ#368740: emit warning if alias points to undefined, for compatibility
      // reasons
      Diags.Report(Location,
                   Context.getLangOpts().IntelCompat ?
                       diag::warn_alias_to_undefined :
                       diag::err_alias_to_undefined)
#endif // INTEL_CUSTOMIZATION
          << IsIFunc << IsIFunc;
    } else if (IsIFunc) {
      // Check resolver function type.
      llvm::FunctionType *FTy = dyn_cast<llvm::FunctionType>(
          GV->getType()->getPointerElementType());
      assert(FTy);
      if (!FTy->getReturnType()->isPointerTy())
        Diags.Report(Location, diag::err_ifunc_resolver_return);
    }

    llvm::Constant *Aliasee = Alias->getIndirectSymbol();
    llvm::GlobalValue *AliaseeGV;
    if (auto CE = dyn_cast<llvm::ConstantExpr>(Aliasee))
      AliaseeGV = cast<llvm::GlobalValue>(CE->getOperand(0));
    else
      AliaseeGV = cast<llvm::GlobalValue>(Aliasee);

    if (const SectionAttr *SA = D->getAttr<SectionAttr>()) {
      StringRef AliasSection = SA->getName();
      if (AliasSection != AliaseeGV->getSection())
        Diags.Report(SA->getLocation(), diag::warn_alias_with_section)
            << AliasSection << IsIFunc << IsIFunc;
    }

    // We have to handle alias to weak aliases in here. LLVM itself disallows
    // this since the object semantics would not match the IL one. For
    // compatibility with gcc we implement it by just pointing the alias
    // to its aliasee's aliasee. We also warn, since the user is probably
    // expecting the link to be weak.
    if (auto GA = dyn_cast<llvm::GlobalIndirectSymbol>(AliaseeGV)) {
      if (GA->isInterposable()) {
        Diags.Report(Location, diag::warn_alias_to_weak_alias)
            << GV->getName() << GA->getName() << IsIFunc;
        Aliasee = llvm::ConstantExpr::getPointerBitCastOrAddrSpaceCast(
            GA->getIndirectSymbol(), Alias->getType());
        Alias->setIndirectSymbol(Aliasee);
      }
    }
  }
  if (!Error)
    return;

  for (const GlobalDecl &GD : Aliases) {
    StringRef MangledName = getMangledName(GD);
    llvm::GlobalValue *Entry = GetGlobalValue(MangledName);
    auto *Alias = dyn_cast<llvm::GlobalIndirectSymbol>(Entry);
    Alias->replaceAllUsesWith(llvm::UndefValue::get(Alias->getType()));
    Alias->eraseFromParent();
  }
}

void CodeGenModule::clear() {
  DeferredDeclsToEmit.clear();
  if (OpenMPRuntime)
    OpenMPRuntime->clear();
}

void InstrProfStats::reportDiagnostics(DiagnosticsEngine &Diags,
                                       StringRef MainFile) {
  if (!hasDiagnostics())
    return;
  if (VisitedInMainFile > 0 && VisitedInMainFile == MissingInMainFile) {
    if (MainFile.empty())
      MainFile = "<stdin>";
    Diags.Report(diag::warn_profile_data_unprofiled) << MainFile;
  } else {
    if (Mismatched > 0)
      Diags.Report(diag::warn_profile_data_out_of_date) << Visited << Mismatched;

    if (Missing > 0)
      Diags.Report(diag::warn_profile_data_missing) << Visited << Missing;
  }
}

void CodeGenModule::Release() {
  EmitDeferred();
  EmitVTablesOpportunistically();
  applyGlobalValReplacements();
  applyReplacements();
  checkAliases();
  emitMultiVersionFunctions();
  EmitCXXGlobalInitFunc();
  EmitCXXGlobalDtorFunc();
  registerGlobalDtorsWithAtExit();
  EmitCXXThreadLocalInitFunc();
  if (ObjCRuntime)
    if (llvm::Function *ObjCInitFunction = ObjCRuntime->ModuleInitFunction())
      AddGlobalCtor(ObjCInitFunction);
  if (Context.getLangOpts().CUDA && !Context.getLangOpts().CUDAIsDevice &&
      CUDARuntime) {
    if (llvm::Function *CudaCtorFunction =
            CUDARuntime->makeModuleCtorFunction())
      AddGlobalCtor(CudaCtorFunction);
  }
  if (OpenMPRuntime) {
    if (llvm::Function *OpenMPRegistrationFunction =
            OpenMPRuntime->emitRegistrationFunction()) {
      auto ComdatKey = OpenMPRegistrationFunction->hasComdat() ?
        OpenMPRegistrationFunction : nullptr;
      AddGlobalCtor(OpenMPRegistrationFunction, 0, ComdatKey);
    }
    OpenMPRuntime->clear();
  }
  if (PGOReader) {
    getModule().setProfileSummary(PGOReader->getSummary().getMD(VMContext));
    if (PGOStats.hasDiagnostics())
      PGOStats.reportDiagnostics(getDiags(), getCodeGenOpts().MainFileName);
  }
  EmitCtorList(GlobalCtors, "llvm.global_ctors");
  EmitCtorList(GlobalDtors, "llvm.global_dtors");
  EmitGlobalAnnotations();
  EmitStaticExternCAliases();
  EmitDeferredUnusedCoverageMappings();
  if (CoverageMapping)
    CoverageMapping->emit();
  if (CodeGenOpts.SanitizeCfiCrossDso) {
    CodeGenFunction(*this).EmitCfiCheckFail();
    CodeGenFunction(*this).EmitCfiCheckStub();
  }
  emitAtAvailableLinkGuard();
  emitLLVMUsed();
  if (SanStats)
    SanStats->finish();

  if (CodeGenOpts.Autolink &&
      (Context.getLangOpts().Modules || !LinkerOptionsMetadata.empty())) {
    EmitModuleLinkOptions();
  }

  // Record mregparm value now so it is visible through rest of codegen.
  if (Context.getTargetInfo().getTriple().getArch() == llvm::Triple::x86)
    getModule().addModuleFlag(llvm::Module::Error, "NumRegisterParameters",
                              CodeGenOpts.NumRegisterParameters);

  if (CodeGenOpts.DwarfVersion) {
    // We actually want the latest version when there are conflicts.
    // We can change from Warning to Latest if such mode is supported.
    getModule().addModuleFlag(llvm::Module::Warning, "Dwarf Version",
                              CodeGenOpts.DwarfVersion);
  }
  if (CodeGenOpts.EmitCodeView) {
    // Indicate that we want CodeView in the metadata.
    getModule().addModuleFlag(llvm::Module::Warning, "CodeView", 1);
  }
<<<<<<< HEAD
#if INTEL_CUSTOMIZATION
  if (CodeGenOpts.EmitIntelSTI) {
    // Indicate that we want Intel STI debug information in the metadata.
    getModule().addModuleFlag(llvm::Module::Warning, "Intel STI", 1);
  }
#endif  // INTEL_CUSTOMIZATION
=======
  if (CodeGenOpts.CodeViewGHash) {
    getModule().addModuleFlag(llvm::Module::Warning, "CodeViewGHash", 1);
  }
>>>>>>> a8d2217a
  if (CodeGenOpts.ControlFlowGuard) {
    // We want function ID tables for Control Flow Guard.
    getModule().addModuleFlag(llvm::Module::Warning, "cfguardtable", 1);
  }
  if (CodeGenOpts.OptimizationLevel > 0 && CodeGenOpts.StrictVTablePointers) {
    // We don't support LTO with 2 with different StrictVTablePointers
    // FIXME: we could support it by stripping all the information introduced
    // by StrictVTablePointers.

    getModule().addModuleFlag(llvm::Module::Error, "StrictVTablePointers",1);

    llvm::Metadata *Ops[2] = {
              llvm::MDString::get(VMContext, "StrictVTablePointers"),
              llvm::ConstantAsMetadata::get(llvm::ConstantInt::get(
                  llvm::Type::getInt32Ty(VMContext), 1))};

    getModule().addModuleFlag(llvm::Module::Require,
                              "StrictVTablePointersRequirement",
                              llvm::MDNode::get(VMContext, Ops));
  }
  if (DebugInfo)
    // We support a single version in the linked module. The LLVM
    // parser will drop debug info with a different version number
    // (and warn about it, too).
    getModule().addModuleFlag(llvm::Module::Warning, "Debug Info Version",
                              llvm::DEBUG_METADATA_VERSION);

  // We need to record the widths of enums and wchar_t, so that we can generate
  // the correct build attributes in the ARM backend. wchar_size is also used by
  // TargetLibraryInfo.
  uint64_t WCharWidth =
      Context.getTypeSizeInChars(Context.getWideCharType()).getQuantity();
  getModule().addModuleFlag(llvm::Module::Error, "wchar_size", WCharWidth);

  llvm::Triple::ArchType Arch = Context.getTargetInfo().getTriple().getArch();
  if (   Arch == llvm::Triple::arm
      || Arch == llvm::Triple::armeb
      || Arch == llvm::Triple::thumb
      || Arch == llvm::Triple::thumbeb) {
    // The minimum width of an enum in bytes
    uint64_t EnumWidth = Context.getLangOpts().ShortEnums ? 1 : 4;
    getModule().addModuleFlag(llvm::Module::Error, "min_enum_size", EnumWidth);
  }

  if (CodeGenOpts.SanitizeCfiCrossDso) {
    // Indicate that we want cross-DSO control flow integrity checks.
    getModule().addModuleFlag(llvm::Module::Override, "Cross-DSO CFI", 1);
  }

  if (CodeGenOpts.CFProtectionReturn &&
      Target.checkCFProtectionReturnSupported(getDiags())) {
    // Indicate that we want to instrument return control flow protection.
    getModule().addModuleFlag(llvm::Module::Override, "cf-protection-return",
                              1);
  }

  if (CodeGenOpts.CFProtectionBranch &&
      Target.checkCFProtectionBranchSupported(getDiags())) {
    // Indicate that we want to instrument branch control flow protection.
    getModule().addModuleFlag(llvm::Module::Override, "cf-protection-branch",
                              1);
  }

  if (LangOpts.CUDAIsDevice && getTriple().isNVPTX()) {
    // Indicate whether __nvvm_reflect should be configured to flush denormal
    // floating point values to 0.  (This corresponds to its "__CUDA_FTZ"
    // property.)
    getModule().addModuleFlag(llvm::Module::Override, "nvvm-reflect-ftz",
                              CodeGenOpts.FlushDenorm ? 1 : 0);
  }

  // Emit OpenCL specific module metadata: OpenCL/SPIR version.
  if (LangOpts.OpenCL) {
#if INTEL_CUSTOMIZATION
    if (!getContext().isFPContractDisabled() &&
        getLangOpts().getDefaultFPContractMode() != LangOptions::FPC_Off)
      getModule().getOrInsertNamedMetadata("opencl.enable.FP_CONTRACT");
#endif // INTEL_CUSTOMIZATION

    EmitOpenCLMetadata();
    // Emit SPIR version.
    if (getTriple().getArch() == llvm::Triple::spir ||
        getTriple().getArch() == llvm::Triple::spir64) {
      // SPIR v2.0 s2.12 - The SPIR version used by the module is stored in the
      // opencl.spir.version named metadata.
      llvm::Metadata *SPIRVerElts[] = {
          llvm::ConstantAsMetadata::get(llvm::ConstantInt::get(
              Int32Ty, LangOpts.OpenCLVersion / 100)),
          llvm::ConstantAsMetadata::get(llvm::ConstantInt::get(
              Int32Ty, (LangOpts.OpenCLVersion / 100 > 1) ? 0 : 2))};
      llvm::NamedMDNode *SPIRVerMD =
          TheModule.getOrInsertNamedMetadata("opencl.spir.version");
      llvm::LLVMContext &Ctx = TheModule.getContext();
      SPIRVerMD->addOperand(llvm::MDNode::get(Ctx, SPIRVerElts));
    }
  }

  if (uint32_t PLevel = Context.getLangOpts().PICLevel) {
    assert(PLevel < 3 && "Invalid PIC Level");
    getModule().setPICLevel(static_cast<llvm::PICLevel::Level>(PLevel));
    if (Context.getLangOpts().PIE)
      getModule().setPIELevel(static_cast<llvm::PIELevel::Level>(PLevel));
  }

  if (getCodeGenOpts().CodeModel.size() > 0) {
    unsigned CM = llvm::StringSwitch<unsigned>(getCodeGenOpts().CodeModel)
                  .Case("tiny", llvm::CodeModel::Tiny)
                  .Case("small", llvm::CodeModel::Small)
                  .Case("kernel", llvm::CodeModel::Kernel)
                  .Case("medium", llvm::CodeModel::Medium)
                  .Case("large", llvm::CodeModel::Large)
                  .Default(~0u);
    if (CM != ~0u) {
      llvm::CodeModel::Model codeModel = static_cast<llvm::CodeModel::Model>(CM);
      getModule().setCodeModel(codeModel);
    }
  }

  if (CodeGenOpts.NoPLT)
    getModule().setRtLibUseGOT();

  SimplifyPersonality();

  if (getCodeGenOpts().EmitDeclMetadata)
    EmitDeclMetadata();
#if INTEL_CUSTOMIZATION
  if (getCodeGenOpts().getDebugInfo() != codegenoptions::NoDebugInfo) {
    if (getLangOpts().IntelCompat)
      EmitIntelDebugInfoMetadata();
    if (getLangOpts().IntelMSCompat)
      EmitMSDebugInfoMetadata();
  }
  // CQ#411303 Intel driver requires front-end to produce special file if
  // translation unit has any target code.
  if (HasTargetCode)
    EmitIntelDriverTempfile();
#endif // INTEL_CUSTOMIZATION
  if (getCodeGenOpts().EmitGcovArcs || getCodeGenOpts().EmitGcovNotes)
    EmitCoverageFile();

  if (DebugInfo)
    DebugInfo->finalize();

#if INTEL_CUSTOMIZATION
  if (llvm::StringRef(TheModule.getTargetTriple()).startswith("spir"))
    addSPIRMetadata(TheModule, getLangOpts().OpenCLVersion,
                    getCodeGenOpts().SPIRCompileOptions);
#endif // INTEL_CUSTOMIZATION

  if (getCodeGenOpts().EmitVersionIdentMetadata)
    EmitVersionIdentMetadata();

  EmitTargetMetadata();
}

void CodeGenModule::EmitOpenCLMetadata() {
  // SPIR v2.0 s2.13 - The OpenCL version used by the module is stored in the
  // opencl.ocl.version named metadata node.
  llvm::Metadata *OCLVerElts[] = {
      llvm::ConstantAsMetadata::get(llvm::ConstantInt::get(
          Int32Ty, LangOpts.OpenCLVersion / 100)),
      llvm::ConstantAsMetadata::get(llvm::ConstantInt::get(
          Int32Ty, (LangOpts.OpenCLVersion % 100) / 10))};
  llvm::NamedMDNode *OCLVerMD =
      TheModule.getOrInsertNamedMetadata("opencl.ocl.version");
  llvm::LLVMContext &Ctx = TheModule.getContext();
  OCLVerMD->addOperand(llvm::MDNode::get(Ctx, OCLVerElts));
}

void CodeGenModule::UpdateCompletedType(const TagDecl *TD) {
  // Make sure that this type is translated.
  Types.UpdateCompletedType(TD);
}

void CodeGenModule::RefreshTypeCacheForClass(const CXXRecordDecl *RD) {
  // Make sure that this type is translated.
  Types.RefreshTypeCacheForClass(RD);
}

llvm::MDNode *CodeGenModule::getTBAATypeInfo(QualType QTy) {
  if (!TBAA)
    return nullptr;
  return TBAA->getTypeInfo(QTy);
}

TBAAAccessInfo CodeGenModule::getTBAAAccessInfo(QualType AccessType) {
  if (!TBAA)
    return TBAAAccessInfo();
  return TBAA->getAccessInfo(AccessType);
}

TBAAAccessInfo
CodeGenModule::getTBAAVTablePtrAccessInfo(llvm::Type *VTablePtrType) {
  if (!TBAA)
    return TBAAAccessInfo();
  return TBAA->getVTablePtrAccessInfo(VTablePtrType);
}

llvm::MDNode *CodeGenModule::getTBAAStructInfo(QualType QTy) {
  if (!TBAA)
    return nullptr;
  return TBAA->getTBAAStructInfo(QTy);
}

llvm::MDNode *CodeGenModule::getTBAABaseTypeInfo(QualType QTy) {
  if (!TBAA)
    return nullptr;
  return TBAA->getBaseTypeInfo(QTy);
}

llvm::MDNode *CodeGenModule::getTBAAAccessTagInfo(TBAAAccessInfo Info) {
  if (!TBAA)
    return nullptr;
  return TBAA->getAccessTagInfo(Info);
}

TBAAAccessInfo CodeGenModule::mergeTBAAInfoForCast(TBAAAccessInfo SourceInfo,
                                                   TBAAAccessInfo TargetInfo) {
  if (!TBAA)
    return TBAAAccessInfo();
  return TBAA->mergeTBAAInfoForCast(SourceInfo, TargetInfo);
}

TBAAAccessInfo
CodeGenModule::mergeTBAAInfoForConditionalOperator(TBAAAccessInfo InfoA,
                                                   TBAAAccessInfo InfoB) {
  if (!TBAA)
    return TBAAAccessInfo();
  return TBAA->mergeTBAAInfoForConditionalOperator(InfoA, InfoB);
}

TBAAAccessInfo
CodeGenModule::mergeTBAAInfoForMemoryTransfer(TBAAAccessInfo DestInfo,
                                              TBAAAccessInfo SrcInfo) {
  if (!TBAA)
    return TBAAAccessInfo();
  return TBAA->mergeTBAAInfoForConditionalOperator(DestInfo, SrcInfo);
}

void CodeGenModule::DecorateInstructionWithTBAA(llvm::Instruction *Inst,
                                                TBAAAccessInfo TBAAInfo) {
  if (llvm::MDNode *Tag = getTBAAAccessTagInfo(TBAAInfo))
    Inst->setMetadata(llvm::LLVMContext::MD_tbaa, Tag);
}

void CodeGenModule::DecorateInstructionWithInvariantGroup(
    llvm::Instruction *I, const CXXRecordDecl *RD) {
  I->setMetadata(llvm::LLVMContext::MD_invariant_group,
                 llvm::MDNode::get(getLLVMContext(), {}));
}

void CodeGenModule::Error(SourceLocation loc, StringRef message) {
  unsigned diagID = getDiags().getCustomDiagID(DiagnosticsEngine::Error, "%0");
  getDiags().Report(Context.getFullLoc(loc), diagID) << message;
}

/// ErrorUnsupported - Print out an error that codegen doesn't support the
/// specified stmt yet.
void CodeGenModule::ErrorUnsupported(const Stmt *S, const char *Type) {
  unsigned DiagID = getDiags().getCustomDiagID(DiagnosticsEngine::Error,
                                               "cannot compile this %0 yet");
  std::string Msg = Type;
  getDiags().Report(Context.getFullLoc(S->getBeginLoc()), DiagID)
      << Msg << S->getSourceRange();
}

/// ErrorUnsupported - Print out an error that codegen doesn't support the
/// specified decl yet.
void CodeGenModule::ErrorUnsupported(const Decl *D, const char *Type) {
  unsigned DiagID = getDiags().getCustomDiagID(DiagnosticsEngine::Error,
                                               "cannot compile this %0 yet");
  std::string Msg = Type;
  getDiags().Report(Context.getFullLoc(D->getLocation()), DiagID) << Msg;
}

llvm::ConstantInt *CodeGenModule::getSize(CharUnits size) {
  return llvm::ConstantInt::get(SizeTy, size.getQuantity());
}

void CodeGenModule::setGlobalVisibility(llvm::GlobalValue *GV,
                                        const NamedDecl *D) const {
  if (GV->hasDLLImportStorageClass())
    return;
  // Internal definitions always have default visibility.
  if (GV->hasLocalLinkage()) {
    GV->setVisibility(llvm::GlobalValue::DefaultVisibility);
    return;
  }
  if (!D)
    return;
  // Set visibility for definitions.
  LinkageInfo LV = D->getLinkageAndVisibility();
  if (LV.isVisibilityExplicit() || !GV->isDeclarationForLinker())
    GV->setVisibility(GetLLVMVisibility(LV.getVisibility()));
}

static bool shouldAssumeDSOLocal(const CodeGenModule &CGM,
                                 llvm::GlobalValue *GV) {
  if (GV->hasLocalLinkage())
    return true;

  if (!GV->hasDefaultVisibility() && !GV->hasExternalWeakLinkage())
    return true;

  // DLLImport explicitly marks the GV as external.
  if (GV->hasDLLImportStorageClass())
    return false;

  const llvm::Triple &TT = CGM.getTriple();
  if (TT.isWindowsGNUEnvironment()) {
    // In MinGW, variables without DLLImport can still be automatically
    // imported from a DLL by the linker; don't mark variables that
    // potentially could come from another DLL as DSO local.
    if (GV->isDeclarationForLinker() && isa<llvm::GlobalVariable>(GV) &&
        !GV->isThreadLocal())
      return false;
  }
  // Every other GV is local on COFF.
  // Make an exception for windows OS in the triple: Some firmware builds use
  // *-win32-macho triples. This (accidentally?) produced windows relocations
  // without GOT tables in older clang versions; Keep this behaviour.
  // FIXME: even thread local variables?
  if (TT.isOSBinFormatCOFF() || (TT.isOSWindows() && TT.isOSBinFormatMachO()))
    return true;

  // Only handle COFF and ELF for now.
  if (!TT.isOSBinFormatELF())
    return false;

  // If this is not an executable, don't assume anything is local.
  const auto &CGOpts = CGM.getCodeGenOpts();
  llvm::Reloc::Model RM = CGOpts.RelocationModel;
  const auto &LOpts = CGM.getLangOpts();
  if (RM != llvm::Reloc::Static && !LOpts.PIE)
    return false;

  // A definition cannot be preempted from an executable.
  if (!GV->isDeclarationForLinker())
    return true;

  // Most PIC code sequences that assume that a symbol is local cannot produce a
  // 0 if it turns out the symbol is undefined. While this is ABI and relocation
  // depended, it seems worth it to handle it here.
  if (RM == llvm::Reloc::PIC_ && GV->hasExternalWeakLinkage())
    return false;

  // PPC has no copy relocations and cannot use a plt entry as a symbol address.
  llvm::Triple::ArchType Arch = TT.getArch();
  if (Arch == llvm::Triple::ppc || Arch == llvm::Triple::ppc64 ||
      Arch == llvm::Triple::ppc64le)
    return false;

  // If we can use copy relocations we can assume it is local.
  if (auto *Var = dyn_cast<llvm::GlobalVariable>(GV))
    if (!Var->isThreadLocal() &&
        (RM == llvm::Reloc::Static || CGOpts.PIECopyRelocations))
      return true;

  // If we can use a plt entry as the symbol address we can assume it
  // is local.
  // FIXME: This should work for PIE, but the gold linker doesn't support it.
  if (isa<llvm::Function>(GV) && !CGOpts.NoPLT && RM == llvm::Reloc::Static)
    return true;

  // Otherwise don't assue it is local.
  return false;
}

void CodeGenModule::setDSOLocal(llvm::GlobalValue *GV) const {
  GV->setDSOLocal(shouldAssumeDSOLocal(*this, GV));
}

void CodeGenModule::setDLLImportDLLExport(llvm::GlobalValue *GV,
                                          GlobalDecl GD) const {
  const auto *D = dyn_cast<NamedDecl>(GD.getDecl());
  // C++ destructors have a few C++ ABI specific special cases.
  if (const auto *Dtor = dyn_cast_or_null<CXXDestructorDecl>(D)) {
    getCXXABI().setCXXDestructorDLLStorage(GV, Dtor, GD.getDtorType());
    return;
  }
  setDLLImportDLLExport(GV, D);
}

void CodeGenModule::setDLLImportDLLExport(llvm::GlobalValue *GV,
                                          const NamedDecl *D) const {
  if (D && D->isExternallyVisible()) {
    if (D->hasAttr<DLLImportAttr>())
      GV->setDLLStorageClass(llvm::GlobalVariable::DLLImportStorageClass);
    else if (D->hasAttr<DLLExportAttr>() && !GV->isDeclarationForLinker())
      GV->setDLLStorageClass(llvm::GlobalVariable::DLLExportStorageClass);
  }
}

void CodeGenModule::setGVProperties(llvm::GlobalValue *GV,
                                    GlobalDecl GD) const {
  setDLLImportDLLExport(GV, GD);
  setGlobalVisibilityAndLocal(GV, dyn_cast<NamedDecl>(GD.getDecl()));
}

void CodeGenModule::setGVProperties(llvm::GlobalValue *GV,
                                    const NamedDecl *D) const {
  setDLLImportDLLExport(GV, D);
  setGlobalVisibilityAndLocal(GV, D);
}

void CodeGenModule::setGlobalVisibilityAndLocal(llvm::GlobalValue *GV,
                                                const NamedDecl *D) const {
  setGlobalVisibility(GV, D);
  setDSOLocal(GV);
}

static llvm::GlobalVariable::ThreadLocalMode GetLLVMTLSModel(StringRef S) {
  return llvm::StringSwitch<llvm::GlobalVariable::ThreadLocalMode>(S)
      .Case("global-dynamic", llvm::GlobalVariable::GeneralDynamicTLSModel)
      .Case("local-dynamic", llvm::GlobalVariable::LocalDynamicTLSModel)
      .Case("initial-exec", llvm::GlobalVariable::InitialExecTLSModel)
      .Case("local-exec", llvm::GlobalVariable::LocalExecTLSModel);
}

static llvm::GlobalVariable::ThreadLocalMode GetLLVMTLSModel(
    CodeGenOptions::TLSModel M) {
  switch (M) {
  case CodeGenOptions::GeneralDynamicTLSModel:
    return llvm::GlobalVariable::GeneralDynamicTLSModel;
  case CodeGenOptions::LocalDynamicTLSModel:
    return llvm::GlobalVariable::LocalDynamicTLSModel;
  case CodeGenOptions::InitialExecTLSModel:
    return llvm::GlobalVariable::InitialExecTLSModel;
  case CodeGenOptions::LocalExecTLSModel:
    return llvm::GlobalVariable::LocalExecTLSModel;
  }
  llvm_unreachable("Invalid TLS model!");
}

void CodeGenModule::setTLSMode(llvm::GlobalValue *GV, const VarDecl &D) const {
  assert(D.getTLSKind() && "setting TLS mode on non-TLS var!");

  llvm::GlobalValue::ThreadLocalMode TLM;
  TLM = GetLLVMTLSModel(CodeGenOpts.getDefaultTLSModel());

  // Override the TLS model if it is explicitly specified.
  if (const TLSModelAttr *Attr = D.getAttr<TLSModelAttr>()) {
    TLM = GetLLVMTLSModel(Attr->getModel());
  }

  GV->setThreadLocalMode(TLM);
}

static std::string getCPUSpecificMangling(const CodeGenModule &CGM,
                                          StringRef Name) {
  const TargetInfo &Target = CGM.getTarget();
  return (Twine('.') + Twine(Target.CPUSpecificManglingCharacter(Name))).str();
}

static void AppendCPUSpecificCPUDispatchMangling(const CodeGenModule &CGM,
                                                 const CPUSpecificAttr *Attr,
                                                 unsigned CPUIndex,
                                                 raw_ostream &Out) {
  // cpu_specific gets the current name, dispatch gets the resolver if IFunc is
  // supported.
  if (Attr)
    Out << getCPUSpecificMangling(CGM, Attr->getCPUName(CPUIndex)->getName());
  else if (CGM.getTarget().supportsIFunc())
    Out << ".resolver";
}

static void AppendTargetMangling(const CodeGenModule &CGM,
                                 const TargetAttr *Attr, raw_ostream &Out) {
  if (Attr->isDefaultVersion())
    return;

  Out << '.';
  const TargetInfo &Target = CGM.getTarget();
  TargetAttr::ParsedTargetAttr Info =
      Attr->parse([&Target](StringRef LHS, StringRef RHS) {
        // Multiversioning doesn't allow "no-${feature}", so we can
        // only have "+" prefixes here.
        assert(LHS.startswith("+") && RHS.startswith("+") &&
               "Features should always have a prefix.");
        return Target.multiVersionSortPriority(LHS.substr(1)) >
               Target.multiVersionSortPriority(RHS.substr(1));
      });

  bool IsFirst = true;

  if (!Info.Architecture.empty()) {
    IsFirst = false;
    Out << "arch_" << Info.Architecture;
  }

  for (StringRef Feat : Info.Features) {
    if (!IsFirst)
      Out << '_';
    IsFirst = false;
    Out << Feat.substr(1);
  }
}

static std::string getMangledNameImpl(const CodeGenModule &CGM, GlobalDecl GD,
                                      const NamedDecl *ND,
                                      bool OmitMultiVersionMangling = false) {
  SmallString<256> Buffer;
  llvm::raw_svector_ostream Out(Buffer);
  MangleContext &MC = CGM.getCXXABI().getMangleContext();
  if (MC.shouldMangleDeclName(ND)) {
    llvm::raw_svector_ostream Out(Buffer);
    if (const auto *D = dyn_cast<CXXConstructorDecl>(ND))
      MC.mangleCXXCtor(D, GD.getCtorType(), Out);
    else if (const auto *D = dyn_cast<CXXDestructorDecl>(ND))
      MC.mangleCXXDtor(D, GD.getDtorType(), Out);
    else
      MC.mangleName(ND, Out);
  } else {
    IdentifierInfo *II = ND->getIdentifier();
    assert(II && "Attempt to mangle unnamed decl.");
    const auto *FD = dyn_cast<FunctionDecl>(ND);

    if (FD &&
        FD->getType()->castAs<FunctionType>()->getCallConv() == CC_X86RegCall) {
      llvm::raw_svector_ostream Out(Buffer);
      Out << "__regcall3__" << II->getName();
    } else {
      Out << II->getName();
    }
  }

  if (const auto *FD = dyn_cast<FunctionDecl>(ND))
    if (FD->isMultiVersion() && !OmitMultiVersionMangling) {
      if (FD->isCPUDispatchMultiVersion() || FD->isCPUSpecificMultiVersion())
        AppendCPUSpecificCPUDispatchMangling(CGM,
                                             FD->getAttr<CPUSpecificAttr>(),
                                             GD.getMultiVersionIndex(), Out);
      else
        AppendTargetMangling(CGM, FD->getAttr<TargetAttr>(), Out);
    }

#if INTEL_CUSTOMIZATION
    // CQ#379698, CQ#374883: redefinition of builtin functions
  if (CGM.getLangOpts().IntelCompat)
    if (const auto *D = dyn_cast<FunctionDecl>(GD.getDecl())) {
      StringRef Str = Out.str();
      if (D->getBuiltinID() && D->hasBody() && Str.startswith("__builtin_"))
        return Str.drop_front(10);
    }
#endif // INTEL_CUSTOMIZATION

  return Out.str();
}

void CodeGenModule::UpdateMultiVersionNames(GlobalDecl GD,
                                            const FunctionDecl *FD) {
  if (!FD->isMultiVersion())
    return;

  // Get the name of what this would be without the 'target' attribute.  This
  // allows us to lookup the version that was emitted when this wasn't a
  // multiversion function.
  std::string NonTargetName =
      getMangledNameImpl(*this, GD, FD, /*OmitMultiVersionMangling=*/true);
  GlobalDecl OtherGD;
  if (lookupRepresentativeDecl(NonTargetName, OtherGD)) {
    assert(OtherGD.getCanonicalDecl()
               .getDecl()
               ->getAsFunction()
               ->isMultiVersion() &&
           "Other GD should now be a multiversioned function");
    // OtherFD is the version of this function that was mangled BEFORE
    // becoming a MultiVersion function.  It potentially needs to be updated.
    const FunctionDecl *OtherFD =
        OtherGD.getCanonicalDecl().getDecl()->getAsFunction();
    std::string OtherName = getMangledNameImpl(*this, OtherGD, OtherFD);
    // This is so that if the initial version was already the 'default'
    // version, we don't try to update it.
    if (OtherName != NonTargetName) {
      // Remove instead of erase, since others may have stored the StringRef
      // to this.
      const auto ExistingRecord = Manglings.find(NonTargetName);
      if (ExistingRecord != std::end(Manglings))
        Manglings.remove(&(*ExistingRecord));
      auto Result = Manglings.insert(std::make_pair(OtherName, OtherGD));
      MangledDeclNames[OtherGD.getCanonicalDecl()] = Result.first->first();
      if (llvm::GlobalValue *Entry = GetGlobalValue(NonTargetName))
        Entry->setName(OtherName);
    }
  }
}

StringRef CodeGenModule::getMangledName(GlobalDecl GD) {
  GlobalDecl CanonicalGD = GD.getCanonicalDecl();

  // Some ABIs don't have constructor variants.  Make sure that base and
  // complete constructors get mangled the same.
  if (const auto *CD = dyn_cast<CXXConstructorDecl>(CanonicalGD.getDecl())) {
    if (!getTarget().getCXXABI().hasConstructorVariants()) {
      CXXCtorType OrigCtorType = GD.getCtorType();
      assert(OrigCtorType == Ctor_Base || OrigCtorType == Ctor_Complete);
      if (OrigCtorType == Ctor_Base)
        CanonicalGD = GlobalDecl(CD, Ctor_Complete);
    }
  }

  auto FoundName = MangledDeclNames.find(CanonicalGD);
  if (FoundName != MangledDeclNames.end())
    return FoundName->second;

  // Keep the first result in the case of a mangling collision.
  const auto *ND = cast<NamedDecl>(GD.getDecl());
  auto Result =
      Manglings.insert(std::make_pair(getMangledNameImpl(*this, GD, ND), GD));
  return MangledDeclNames[CanonicalGD] = Result.first->first();
}

StringRef CodeGenModule::getBlockMangledName(GlobalDecl GD,
                                             const BlockDecl *BD) {
  MangleContext &MangleCtx = getCXXABI().getMangleContext();
  const Decl *D = GD.getDecl();

  SmallString<256> Buffer;
  llvm::raw_svector_ostream Out(Buffer);
  if (!D)
    MangleCtx.mangleGlobalBlock(BD,
      dyn_cast_or_null<VarDecl>(initializedGlobalDecl.getDecl()), Out);
  else if (const auto *CD = dyn_cast<CXXConstructorDecl>(D))
    MangleCtx.mangleCtorBlock(CD, GD.getCtorType(), BD, Out);
  else if (const auto *DD = dyn_cast<CXXDestructorDecl>(D))
    MangleCtx.mangleDtorBlock(DD, GD.getDtorType(), BD, Out);
  else
    MangleCtx.mangleBlock(cast<DeclContext>(D), BD, Out);

  auto Result = Manglings.insert(std::make_pair(Out.str(), BD));
  return Result.first->first();
}

llvm::GlobalValue *CodeGenModule::GetGlobalValue(StringRef Name) {
  return getModule().getNamedValue(Name);
}

/// AddGlobalCtor - Add a function to the list that will be called before
/// main() runs.
void CodeGenModule::AddGlobalCtor(llvm::Function *Ctor, int Priority,
                                  llvm::Constant *AssociatedData) {
  // FIXME: Type coercion of void()* types.
  GlobalCtors.push_back(Structor(Priority, Ctor, AssociatedData));
}

/// AddGlobalDtor - Add a function to the list that will be called
/// when the module is unloaded.
void CodeGenModule::AddGlobalDtor(llvm::Function *Dtor, int Priority) {
  if (CodeGenOpts.RegisterGlobalDtorsWithAtExit) {
    DtorsUsingAtExit[Priority].push_back(Dtor);
    return;
  }

  // FIXME: Type coercion of void()* types.
  GlobalDtors.push_back(Structor(Priority, Dtor, nullptr));
}

void CodeGenModule::EmitCtorList(CtorList &Fns, const char *GlobalName) {
  if (Fns.empty()) return;

  // Ctor function type is void()*.
  llvm::FunctionType* CtorFTy = llvm::FunctionType::get(VoidTy, false);
  llvm::Type *CtorPFTy = llvm::PointerType::get(CtorFTy,
      TheModule.getDataLayout().getProgramAddressSpace());

  // Get the type of a ctor entry, { i32, void ()*, i8* }.
  llvm::StructType *CtorStructTy = llvm::StructType::get(
      Int32Ty, CtorPFTy, VoidPtrTy);

  // Construct the constructor and destructor arrays.
  ConstantInitBuilder builder(*this);
  auto ctors = builder.beginArray(CtorStructTy);
  for (const auto &I : Fns) {
    auto ctor = ctors.beginStruct(CtorStructTy);
    ctor.addInt(Int32Ty, I.Priority);
    ctor.add(llvm::ConstantExpr::getBitCast(I.Initializer, CtorPFTy));
    if (I.AssociatedData)
      ctor.add(llvm::ConstantExpr::getBitCast(I.AssociatedData, VoidPtrTy));
    else
      ctor.addNullPointer(VoidPtrTy);
    ctor.finishAndAddTo(ctors);
  }

  auto list =
    ctors.finishAndCreateGlobal(GlobalName, getPointerAlign(),
                                /*constant*/ false,
                                llvm::GlobalValue::AppendingLinkage);

  // The LTO linker doesn't seem to like it when we set an alignment
  // on appending variables.  Take it off as a workaround.
  list->setAlignment(0);

  Fns.clear();
}

llvm::GlobalValue::LinkageTypes
CodeGenModule::getFunctionLinkage(GlobalDecl GD) {
  const auto *D = cast<FunctionDecl>(GD.getDecl());

  GVALinkage Linkage = getContext().GetGVALinkageForFunction(D);

  if (const auto *Dtor = dyn_cast<CXXDestructorDecl>(D))
    return getCXXABI().getCXXDestructorLinkage(Linkage, Dtor, GD.getDtorType());

  if (isa<CXXConstructorDecl>(D) &&
      cast<CXXConstructorDecl>(D)->isInheritingConstructor() &&
      Context.getTargetInfo().getCXXABI().isMicrosoft()) {
    // Our approach to inheriting constructors is fundamentally different from
    // that used by the MS ABI, so keep our inheriting constructor thunks
    // internal rather than trying to pick an unambiguous mangling for them.
    return llvm::GlobalValue::InternalLinkage;
  }

  return getLLVMLinkageForDeclarator(D, Linkage, /*isConstantVariable=*/false);
}

llvm::ConstantInt *CodeGenModule::CreateCrossDsoCfiTypeId(llvm::Metadata *MD) {
  llvm::MDString *MDS = dyn_cast<llvm::MDString>(MD);
  if (!MDS) return nullptr;

  return llvm::ConstantInt::get(Int64Ty, llvm::MD5Hash(MDS->getString()));
}

void CodeGenModule::SetLLVMFunctionAttributes(GlobalDecl GD,
                                              const CGFunctionInfo &Info,
                                              llvm::Function *F) {
  unsigned CallingConv;
  llvm::AttributeList PAL;
  ConstructAttributeList(F->getName(), Info, GD, PAL, CallingConv, false);
  F->setAttributes(PAL);
  F->setCallingConv(static_cast<llvm::CallingConv::ID>(CallingConv));
}

/// Determines whether the language options require us to model
/// unwind exceptions.  We treat -fexceptions as mandating this
/// except under the fragile ObjC ABI with only ObjC exceptions
/// enabled.  This means, for example, that C with -fexceptions
/// enables this.
static bool hasUnwindExceptions(const LangOptions &LangOpts) {
  // If exceptions are completely disabled, obviously this is false.
  if (!LangOpts.Exceptions) return false;

  // If C++ exceptions are enabled, this is true.
  if (LangOpts.CXXExceptions) return true;

  // If ObjC exceptions are enabled, this depends on the ABI.
  if (LangOpts.ObjCExceptions) {
    return LangOpts.ObjCRuntime.hasUnwindExceptions();
  }

  return true;
}

static bool requiresMemberFunctionPointerTypeMetadata(CodeGenModule &CGM,
                                                      const CXXMethodDecl *MD) {
  // Check that the type metadata can ever actually be used by a call.
  if (!CGM.getCodeGenOpts().LTOUnit ||
      !CGM.HasHiddenLTOVisibility(MD->getParent()))
    return false;

  // Only functions whose address can be taken with a member function pointer
  // need this sort of type metadata.
  return !MD->isStatic() && !MD->isVirtual() && !isa<CXXConstructorDecl>(MD) &&
         !isa<CXXDestructorDecl>(MD);
}

std::vector<const CXXRecordDecl *>
CodeGenModule::getMostBaseClasses(const CXXRecordDecl *RD) {
  llvm::SetVector<const CXXRecordDecl *> MostBases;

  std::function<void (const CXXRecordDecl *)> CollectMostBases;
  CollectMostBases = [&](const CXXRecordDecl *RD) {
    if (RD->getNumBases() == 0)
      MostBases.insert(RD);
    for (const CXXBaseSpecifier &B : RD->bases())
      CollectMostBases(B.getType()->getAsCXXRecordDecl());
  };
  CollectMostBases(RD);
  return MostBases.takeVector();
}

void CodeGenModule::SetLLVMFunctionAttributesForDefinition(const Decl *D,
                                                           llvm::Function *F) {
  llvm::AttrBuilder B;

  if (CodeGenOpts.UnwindTables)
    B.addAttribute(llvm::Attribute::UWTable);

  if (!hasUnwindExceptions(LangOpts))
    B.addAttribute(llvm::Attribute::NoUnwind);

  if (!D || !D->hasAttr<NoStackProtectorAttr>()) {
    if (LangOpts.getStackProtector() == LangOptions::SSPOn)
      B.addAttribute(llvm::Attribute::StackProtect);
    else if (LangOpts.getStackProtector() == LangOptions::SSPStrong)
      B.addAttribute(llvm::Attribute::StackProtectStrong);
    else if (LangOpts.getStackProtector() == LangOptions::SSPReq)
      B.addAttribute(llvm::Attribute::StackProtectReq);
  }

  if (!D) {
    // If we don't have a declaration to control inlining, the function isn't
    // explicitly marked as alwaysinline for semantic reasons, and inlining is
    // disabled, mark the function as noinline.
    if (!F->hasFnAttribute(llvm::Attribute::AlwaysInline) &&
        CodeGenOpts.getInlining() == CodeGenOptions::OnlyAlwaysInlining)
      B.addAttribute(llvm::Attribute::NoInline);

    F->addAttributes(llvm::AttributeList::FunctionIndex, B);
    return;
  }

  // Track whether we need to add the optnone LLVM attribute,
  // starting with the default for this optimization level.
  bool ShouldAddOptNone =
      !CodeGenOpts.DisableO0ImplyOptNone && CodeGenOpts.OptimizationLevel == 0;
  // We can't add optnone in the following cases, it won't pass the verifier.
  ShouldAddOptNone &= !D->hasAttr<MinSizeAttr>();
  ShouldAddOptNone &= !F->hasFnAttribute(llvm::Attribute::AlwaysInline);
  ShouldAddOptNone &= !D->hasAttr<AlwaysInlineAttr>();

  if (ShouldAddOptNone || D->hasAttr<OptimizeNoneAttr>()) {
    B.addAttribute(llvm::Attribute::OptimizeNone);

    // OptimizeNone implies noinline; we should not be inlining such functions.
    B.addAttribute(llvm::Attribute::NoInline);
    assert(!F->hasFnAttribute(llvm::Attribute::AlwaysInline) &&
           "OptimizeNone and AlwaysInline on same function!");

    // We still need to handle naked functions even though optnone subsumes
    // much of their semantics.
    if (D->hasAttr<NakedAttr>())
      B.addAttribute(llvm::Attribute::Naked);

    // OptimizeNone wins over OptimizeForSize and MinSize.
    F->removeFnAttr(llvm::Attribute::OptimizeForSize);
    F->removeFnAttr(llvm::Attribute::MinSize);
  } else if (D->hasAttr<NakedAttr>()) {
    // Naked implies noinline: we should not be inlining such functions.
    B.addAttribute(llvm::Attribute::Naked);
    B.addAttribute(llvm::Attribute::NoInline);
  } else if (D->hasAttr<NoDuplicateAttr>()) {
    B.addAttribute(llvm::Attribute::NoDuplicate);
  } else if (D->hasAttr<NoInlineAttr>()) {
    B.addAttribute(llvm::Attribute::NoInline);
  } else if (D->hasAttr<AlwaysInlineAttr>() &&
             !F->hasFnAttribute(llvm::Attribute::NoInline)) {
    // (noinline wins over always_inline, and we can't specify both in IR)
    B.addAttribute(llvm::Attribute::AlwaysInline);
  } else if (CodeGenOpts.getInlining() == CodeGenOptions::OnlyAlwaysInlining) {
    // If we're not inlining, then force everything that isn't always_inline to
    // carry an explicit noinline attribute.
    if (!F->hasFnAttribute(llvm::Attribute::AlwaysInline))
      B.addAttribute(llvm::Attribute::NoInline);
  } else {
    // Otherwise, propagate the inline hint attribute and potentially use its
    // absence to mark things as noinline.
    if (auto *FD = dyn_cast<FunctionDecl>(D)) {
      // Search function and template pattern redeclarations for inline.
      auto CheckForInline = [](const FunctionDecl *FD) {
        auto CheckRedeclForInline = [](const FunctionDecl *Redecl) {
          return Redecl->isInlineSpecified();
        };
        if (any_of(FD->redecls(), CheckRedeclForInline))
          return true;
        const FunctionDecl *Pattern = FD->getTemplateInstantiationPattern();
        if (!Pattern)
          return false;
        return any_of(Pattern->redecls(), CheckRedeclForInline);
      };
      if (CheckForInline(FD)) {
        B.addAttribute(llvm::Attribute::InlineHint);
      } else if (CodeGenOpts.getInlining() ==
                     CodeGenOptions::OnlyHintInlining &&
                 !FD->isInlined() &&
                 !F->hasFnAttribute(llvm::Attribute::AlwaysInline)) {
        B.addAttribute(llvm::Attribute::NoInline);
      }
    }
  }

  // Add other optimization related attributes if we are optimizing this
  // function.
  if (!D->hasAttr<OptimizeNoneAttr>()) {
    if (D->hasAttr<ColdAttr>()) {
      if (!ShouldAddOptNone)
        B.addAttribute(llvm::Attribute::OptimizeForSize);
      B.addAttribute(llvm::Attribute::Cold);
    }

    if (D->hasAttr<MinSizeAttr>())
      B.addAttribute(llvm::Attribute::MinSize);
  }

  F->addAttributes(llvm::AttributeList::FunctionIndex, B);

  unsigned alignment = D->getMaxAlignment() / Context.getCharWidth();
  if (alignment)
    F->setAlignment(alignment);

  if (!D->hasAttr<AlignedAttr>())
    if (LangOpts.FunctionAlignment)
      F->setAlignment(1 << LangOpts.FunctionAlignment);

  // Some C++ ABIs require 2-byte alignment for member functions, in order to
  // reserve a bit for differentiating between virtual and non-virtual member
  // functions. If the current target's C++ ABI requires this and this is a
  // member function, set its alignment accordingly.
  if (getTarget().getCXXABI().areMemberFunctionsAligned()) {
    if (F->getAlignment() < 2 && isa<CXXMethodDecl>(D))
      F->setAlignment(2);
  }

  // In the cross-dso CFI mode, we want !type attributes on definitions only.
  if (CodeGenOpts.SanitizeCfiCrossDso)
    if (auto *FD = dyn_cast<FunctionDecl>(D))
      CreateFunctionTypeMetadataForIcall(FD, F);

  // Emit type metadata on member functions for member function pointer checks.
  // These are only ever necessary on definitions; we're guaranteed that the
  // definition will be present in the LTO unit as a result of LTO visibility.
  auto *MD = dyn_cast<CXXMethodDecl>(D);
  if (MD && requiresMemberFunctionPointerTypeMetadata(*this, MD)) {
    for (const CXXRecordDecl *Base : getMostBaseClasses(MD->getParent())) {
      llvm::Metadata *Id =
          CreateMetadataIdentifierForType(Context.getMemberPointerType(
              MD->getType(), Context.getRecordType(Base).getTypePtr()));
      F->addTypeMetadata(0, Id);
    }
  }
}

void CodeGenModule::SetCommonAttributes(GlobalDecl GD, llvm::GlobalValue *GV) {
  const Decl *D = GD.getDecl();
  if (dyn_cast_or_null<NamedDecl>(D))
    setGVProperties(GV, GD);
  else
    GV->setVisibility(llvm::GlobalValue::DefaultVisibility);

  if (D && D->hasAttr<UsedAttr>())
    addUsedGlobal(GV);

  if (CodeGenOpts.KeepStaticConsts && D && isa<VarDecl>(D)) {
    const auto *VD = cast<VarDecl>(D);
    if (VD->getType().isConstQualified() &&
        VD->getStorageDuration() == SD_Static)
      addUsedGlobal(GV);
  }
}

bool CodeGenModule::GetCPUAndFeaturesAttributes(GlobalDecl GD,
                                                llvm::AttrBuilder &Attrs) {
  // Add target-cpu and target-features attributes to functions. If
  // we have a decl for the function and it has a target attribute then
  // parse that and add it to the feature set.
  StringRef TargetCPU = getTarget().getTargetOpts().CPU;
  std::vector<std::string> Features;
  const auto *FD = dyn_cast_or_null<FunctionDecl>(GD.getDecl());
  FD = FD ? FD->getMostRecentDecl() : FD;
  const auto *TD = FD ? FD->getAttr<TargetAttr>() : nullptr;
  const auto *SD = FD ? FD->getAttr<CPUSpecificAttr>() : nullptr;
  bool AddedAttr = false;
  if (TD || SD) {
    llvm::StringMap<bool> FeatureMap;
    getFunctionFeatureMap(FeatureMap, GD);

    // Produce the canonical string for this set of features.
    for (const llvm::StringMap<bool>::value_type &Entry : FeatureMap)
      Features.push_back((Entry.getValue() ? "+" : "-") + Entry.getKey().str());

    // Now add the target-cpu and target-features to the function.
    // While we populated the feature map above, we still need to
    // get and parse the target attribute so we can get the cpu for
    // the function.
    if (TD) {
      TargetAttr::ParsedTargetAttr ParsedAttr = TD->parse();
      if (ParsedAttr.Architecture != "" &&
          getTarget().isValidCPUName(ParsedAttr.Architecture))
        TargetCPU = ParsedAttr.Architecture;
    }
  } else {
    // Otherwise just add the existing target cpu and target features to the
    // function.
    Features = getTarget().getTargetOpts().Features;
  }

  if (TargetCPU != "") {
    Attrs.addAttribute("target-cpu", TargetCPU);
    AddedAttr = true;
  }
  if (!Features.empty()) {
    llvm::sort(Features);
    Attrs.addAttribute("target-features", llvm::join(Features, ","));
    AddedAttr = true;
  }

  return AddedAttr;
}

void CodeGenModule::setNonAliasAttributes(GlobalDecl GD,
                                          llvm::GlobalObject *GO) {
  const Decl *D = GD.getDecl();
  SetCommonAttributes(GD, GO);

  if (D) {
    if (auto *GV = dyn_cast<llvm::GlobalVariable>(GO)) {
      if (auto *SA = D->getAttr<PragmaClangBSSSectionAttr>())
        GV->addAttribute("bss-section", SA->getName());
      if (auto *SA = D->getAttr<PragmaClangDataSectionAttr>())
        GV->addAttribute("data-section", SA->getName());
      if (auto *SA = D->getAttr<PragmaClangRodataSectionAttr>())
        GV->addAttribute("rodata-section", SA->getName());
    }

    if (auto *F = dyn_cast<llvm::Function>(GO)) {
      if (auto *SA = D->getAttr<PragmaClangTextSectionAttr>())
        if (!D->getAttr<SectionAttr>())
          F->addFnAttr("implicit-section-name", SA->getName());

      llvm::AttrBuilder Attrs;
      if (GetCPUAndFeaturesAttributes(GD, Attrs)) {
        // We know that GetCPUAndFeaturesAttributes will always have the
        // newest set, since it has the newest possible FunctionDecl, so the
        // new ones should replace the old.
        F->removeFnAttr("target-cpu");
        F->removeFnAttr("target-features");
        F->addAttributes(llvm::AttributeList::FunctionIndex, Attrs);
      }
    }

    if (const auto *CSA = D->getAttr<CodeSegAttr>())
      GO->setSection(CSA->getName());
    else if (const auto *SA = D->getAttr<SectionAttr>())
      GO->setSection(SA->getName());
  }

  getTargetCodeGenInfo().setTargetAttributes(D, GO, *this);
}

void CodeGenModule::SetInternalFunctionAttributes(GlobalDecl GD,
                                                  llvm::Function *F,
                                                  const CGFunctionInfo &FI) {
  const Decl *D = GD.getDecl();
  SetLLVMFunctionAttributes(GD, FI, F);
  SetLLVMFunctionAttributesForDefinition(D, F);

  F->setLinkage(llvm::Function::InternalLinkage);

  setNonAliasAttributes(GD, F);
}

static void setLinkageForGV(llvm::GlobalValue *GV, const NamedDecl *ND) {
  // Set linkage and visibility in case we never see a definition.
  LinkageInfo LV = ND->getLinkageAndVisibility();
  // Don't set internal linkage on declarations.
  // "extern_weak" is overloaded in LLVM; we probably should have
  // separate linkage types for this.
  if (isExternallyVisible(LV.getLinkage()) &&
      (ND->hasAttr<WeakAttr>() || ND->isWeakImported()))
    GV->setLinkage(llvm::GlobalValue::ExternalWeakLinkage);
}

void CodeGenModule::CreateFunctionTypeMetadataForIcall(const FunctionDecl *FD,
                                                       llvm::Function *F) {
  // Only if we are checking indirect calls.
  if (!LangOpts.Sanitize.has(SanitizerKind::CFIICall))
    return;

  // Non-static class methods are handled via vtable or member function pointer
  // checks elsewhere.
  if (isa<CXXMethodDecl>(FD) && !cast<CXXMethodDecl>(FD)->isStatic())
    return;

  // Additionally, if building with cross-DSO support...
  if (CodeGenOpts.SanitizeCfiCrossDso) {
    // Skip available_externally functions. They won't be codegen'ed in the
    // current module anyway.
    if (getContext().GetGVALinkageForFunction(FD) == GVA_AvailableExternally)
      return;
  }

  llvm::Metadata *MD = CreateMetadataIdentifierForType(FD->getType());
  F->addTypeMetadata(0, MD);
  F->addTypeMetadata(0, CreateMetadataIdentifierGeneralized(FD->getType()));

  // Emit a hash-based bit set entry for cross-DSO calls.
  if (CodeGenOpts.SanitizeCfiCrossDso)
    if (auto CrossDsoTypeId = CreateCrossDsoCfiTypeId(MD))
      F->addTypeMetadata(0, llvm::ConstantAsMetadata::get(CrossDsoTypeId));
}

void CodeGenModule::SetFunctionAttributes(GlobalDecl GD, llvm::Function *F,
                                          bool IsIncompleteFunction,
                                          bool IsThunk) {

  if (llvm::Intrinsic::ID IID = F->getIntrinsicID()) {
    // If this is an intrinsic function, set the function's attributes
    // to the intrinsic's attributes.
    F->setAttributes(llvm::Intrinsic::getAttributes(getLLVMContext(), IID));
    return;
  }

  const auto *FD = cast<FunctionDecl>(GD.getDecl());

  if (!IsIncompleteFunction) {
    SetLLVMFunctionAttributes(GD, getTypes().arrangeGlobalDeclaration(GD), F);
    // Setup target-specific attributes.
    if (F->isDeclaration())
      getTargetCodeGenInfo().setTargetAttributes(FD, F, *this);
  }

  // Add the Returned attribute for "this", except for iOS 5 and earlier
  // where substantial code, including the libstdc++ dylib, was compiled with
  // GCC and does not actually return "this".
  if (!IsThunk && getCXXABI().HasThisReturn(GD) &&
      !(getTriple().isiOS() && getTriple().isOSVersionLT(6))) {
    assert(!F->arg_empty() &&
           F->arg_begin()->getType()
             ->canLosslesslyBitCastTo(F->getReturnType()) &&
           "unexpected this return");
    F->addAttribute(1, llvm::Attribute::Returned);
  }

  // Only a few attributes are set on declarations; these may later be
  // overridden by a definition.

  setLinkageForGV(F, FD);
  setGVProperties(F, FD);

  if (const auto *CSA = FD->getAttr<CodeSegAttr>())
    F->setSection(CSA->getName());
  else if (const auto *SA = FD->getAttr<SectionAttr>())
     F->setSection(SA->getName());

  if (FD->isReplaceableGlobalAllocationFunction()) {
    // A replaceable global allocation function does not act like a builtin by
    // default, only if it is invoked by a new-expression or delete-expression.
    F->addAttribute(llvm::AttributeList::FunctionIndex,
                    llvm::Attribute::NoBuiltin);

    // A sane operator new returns a non-aliasing pointer.
    // FIXME: Also add NonNull attribute to the return value
    // for the non-nothrow forms?
    auto Kind = FD->getDeclName().getCXXOverloadedOperator();
    if (getCodeGenOpts().AssumeSaneOperatorNew &&
        (Kind == OO_New || Kind == OO_Array_New))
      F->addAttribute(llvm::AttributeList::ReturnIndex,
                      llvm::Attribute::NoAlias);
  }

  if (isa<CXXConstructorDecl>(FD) || isa<CXXDestructorDecl>(FD))
    F->setUnnamedAddr(llvm::GlobalValue::UnnamedAddr::Global);
  else if (const auto *MD = dyn_cast<CXXMethodDecl>(FD))
    if (MD->isVirtual())
      F->setUnnamedAddr(llvm::GlobalValue::UnnamedAddr::Global);

  // Don't emit entries for function declarations in the cross-DSO mode. This
  // is handled with better precision by the receiving DSO.
  if (!CodeGenOpts.SanitizeCfiCrossDso)
    CreateFunctionTypeMetadataForIcall(FD, F);

  if (getLangOpts().OpenMP && FD->hasAttr<OMPDeclareSimdDeclAttr>())
    getOpenMPRuntime().emitDeclareSimdFunction(FD, F);
}

void CodeGenModule::addUsedGlobal(llvm::GlobalValue *GV) {
  assert(!GV->isDeclaration() &&
         "Only globals with definition can force usage.");
  LLVMUsed.emplace_back(GV);
}

void CodeGenModule::addCompilerUsedGlobal(llvm::GlobalValue *GV) {
  assert(!GV->isDeclaration() &&
         "Only globals with definition can force usage.");
  LLVMCompilerUsed.emplace_back(GV);
}

static void emitUsed(CodeGenModule &CGM, StringRef Name,
                     std::vector<llvm::WeakTrackingVH> &List) {
  // Don't create llvm.used if there is no need.
  if (List.empty())
    return;

  // Convert List to what ConstantArray needs.
  SmallVector<llvm::Constant*, 8> UsedArray;
  UsedArray.resize(List.size());
  for (unsigned i = 0, e = List.size(); i != e; ++i) {
    UsedArray[i] =
        llvm::ConstantExpr::getPointerBitCastOrAddrSpaceCast(
            cast<llvm::Constant>(&*List[i]), CGM.Int8PtrTy);
  }

  if (UsedArray.empty())
    return;
  llvm::ArrayType *ATy = llvm::ArrayType::get(CGM.Int8PtrTy, UsedArray.size());

  auto *GV = new llvm::GlobalVariable(
      CGM.getModule(), ATy, false, llvm::GlobalValue::AppendingLinkage,
      llvm::ConstantArray::get(ATy, UsedArray), Name);

  GV->setSection("llvm.metadata");
}

void CodeGenModule::emitLLVMUsed() {
  emitUsed(*this, "llvm.used", LLVMUsed);
  emitUsed(*this, "llvm.compiler.used", LLVMCompilerUsed);
}

void CodeGenModule::AppendLinkerOptions(StringRef Opts) {
  auto *MDOpts = llvm::MDString::get(getLLVMContext(), Opts);
  LinkerOptionsMetadata.push_back(llvm::MDNode::get(getLLVMContext(), MDOpts));
}

void CodeGenModule::AddDetectMismatch(StringRef Name, StringRef Value) {
  llvm::SmallString<32> Opt;
  getTargetCodeGenInfo().getDetectMismatchOption(Name, Value, Opt);
  auto *MDOpts = llvm::MDString::get(getLLVMContext(), Opt);
  LinkerOptionsMetadata.push_back(llvm::MDNode::get(getLLVMContext(), MDOpts));
}

void CodeGenModule::AddELFLibDirective(StringRef Lib) {
  auto &C = getLLVMContext();
  LinkerOptionsMetadata.push_back(llvm::MDNode::get(
      C, {llvm::MDString::get(C, "lib"), llvm::MDString::get(C, Lib)}));
}

void CodeGenModule::AddDependentLib(StringRef Lib) {
  llvm::SmallString<24> Opt;
  getTargetCodeGenInfo().getDependentLibraryOption(Lib, Opt);
  auto *MDOpts = llvm::MDString::get(getLLVMContext(), Opt);
  LinkerOptionsMetadata.push_back(llvm::MDNode::get(getLLVMContext(), MDOpts));
}

/// Add link options implied by the given module, including modules
/// it depends on, using a postorder walk.
static void addLinkOptionsPostorder(CodeGenModule &CGM, Module *Mod,
                                    SmallVectorImpl<llvm::MDNode *> &Metadata,
                                    llvm::SmallPtrSet<Module *, 16> &Visited) {
  // Import this module's parent.
  if (Mod->Parent && Visited.insert(Mod->Parent).second) {
    addLinkOptionsPostorder(CGM, Mod->Parent, Metadata, Visited);
  }

  // Import this module's dependencies.
  for (unsigned I = Mod->Imports.size(); I > 0; --I) {
    if (Visited.insert(Mod->Imports[I - 1]).second)
      addLinkOptionsPostorder(CGM, Mod->Imports[I-1], Metadata, Visited);
  }

  // Add linker options to link against the libraries/frameworks
  // described by this module.
  llvm::LLVMContext &Context = CGM.getLLVMContext();

  // For modules that use export_as for linking, use that module
  // name instead.
  if (Mod->UseExportAsModuleLinkName)
    return;

  for (unsigned I = Mod->LinkLibraries.size(); I > 0; --I) {
    // Link against a framework.  Frameworks are currently Darwin only, so we
    // don't to ask TargetCodeGenInfo for the spelling of the linker option.
    if (Mod->LinkLibraries[I-1].IsFramework) {
      llvm::Metadata *Args[2] = {
          llvm::MDString::get(Context, "-framework"),
          llvm::MDString::get(Context, Mod->LinkLibraries[I - 1].Library)};

      Metadata.push_back(llvm::MDNode::get(Context, Args));
      continue;
    }

    // Link against a library.
    llvm::SmallString<24> Opt;
    CGM.getTargetCodeGenInfo().getDependentLibraryOption(
      Mod->LinkLibraries[I-1].Library, Opt);
    auto *OptString = llvm::MDString::get(Context, Opt);
    Metadata.push_back(llvm::MDNode::get(Context, OptString));
  }
}

void CodeGenModule::EmitModuleLinkOptions() {
  // Collect the set of all of the modules we want to visit to emit link
  // options, which is essentially the imported modules and all of their
  // non-explicit child modules.
  llvm::SetVector<clang::Module *> LinkModules;
  llvm::SmallPtrSet<clang::Module *, 16> Visited;
  SmallVector<clang::Module *, 16> Stack;

  // Seed the stack with imported modules.
  for (Module *M : ImportedModules) {
    // Do not add any link flags when an implementation TU of a module imports
    // a header of that same module.
    if (M->getTopLevelModuleName() == getLangOpts().CurrentModule &&
        !getLangOpts().isCompilingModule())
      continue;
    if (Visited.insert(M).second)
      Stack.push_back(M);
  }

  // Find all of the modules to import, making a little effort to prune
  // non-leaf modules.
  while (!Stack.empty()) {
    clang::Module *Mod = Stack.pop_back_val();

    bool AnyChildren = false;

    // Visit the submodules of this module.
    for (clang::Module::submodule_iterator Sub = Mod->submodule_begin(),
                                        SubEnd = Mod->submodule_end();
         Sub != SubEnd; ++Sub) {
      // Skip explicit children; they need to be explicitly imported to be
      // linked against.
      if ((*Sub)->IsExplicit)
        continue;

      if (Visited.insert(*Sub).second) {
        Stack.push_back(*Sub);
        AnyChildren = true;
      }
    }

    // We didn't find any children, so add this module to the list of
    // modules to link against.
    if (!AnyChildren) {
      LinkModules.insert(Mod);
    }
  }

  // Add link options for all of the imported modules in reverse topological
  // order.  We don't do anything to try to order import link flags with respect
  // to linker options inserted by things like #pragma comment().
  SmallVector<llvm::MDNode *, 16> MetadataArgs;
  Visited.clear();
  for (Module *M : LinkModules)
    if (Visited.insert(M).second)
      addLinkOptionsPostorder(*this, M, MetadataArgs, Visited);
  std::reverse(MetadataArgs.begin(), MetadataArgs.end());
  LinkerOptionsMetadata.append(MetadataArgs.begin(), MetadataArgs.end());

  // Add the linker options metadata flag.
  auto *NMD = getModule().getOrInsertNamedMetadata("llvm.linker.options");
  for (auto *MD : LinkerOptionsMetadata)
    NMD->addOperand(MD);
}

void CodeGenModule::EmitDeferred() {
  // Emit deferred declare target declarations.
  if (getLangOpts().OpenMP && !getLangOpts().OpenMPSimd)
    getOpenMPRuntime().emitDeferredTargetDecls();

  // Emit code for any potentially referenced deferred decls.  Since a
  // previously unused static decl may become used during the generation of code
  // for a static function, iterate until no changes are made.

  if (!DeferredVTables.empty()) {
    EmitDeferredVTables();

    // Emitting a vtable doesn't directly cause more vtables to
    // become deferred, although it can cause functions to be
    // emitted that then need those vtables.
    assert(DeferredVTables.empty());
  }

  // Stop if we're out of both deferred vtables and deferred declarations.
  if (DeferredDeclsToEmit.empty())
    return;

  // Grab the list of decls to emit. If EmitGlobalDefinition schedules more
  // work, it will not interfere with this.
  std::vector<GlobalDecl> CurDeclsToEmit;
  CurDeclsToEmit.swap(DeferredDeclsToEmit);

  for (GlobalDecl &D : CurDeclsToEmit) {
    // We should call GetAddrOfGlobal with IsForDefinition set to true in order
    // to get GlobalValue with exactly the type we need, not something that
    // might had been created for another decl with the same mangled name but
    // different type.
    llvm::GlobalValue *GV = dyn_cast<llvm::GlobalValue>(
        GetAddrOfGlobal(D, ForDefinition));

    // In case of different address spaces, we may still get a cast, even with
    // IsForDefinition equal to true. Query mangled names table to get
    // GlobalValue.
    if (!GV)
      GV = GetGlobalValue(getMangledName(D));

    // Make sure GetGlobalValue returned non-null.
    assert(GV);

    // Check to see if we've already emitted this.  This is necessary
    // for a couple of reasons: first, decls can end up in the
    // deferred-decls queue multiple times, and second, decls can end
    // up with definitions in unusual ways (e.g. by an extern inline
    // function acquiring a strong function redefinition).  Just
    // ignore these cases.
    if (!GV->isDeclaration())
      continue;

    // Otherwise, emit the definition and move on to the next one.
    EmitGlobalDefinition(D, GV);

    // If we found out that we need to emit more decls, do that recursively.
    // This has the advantage that the decls are emitted in a DFS and related
    // ones are close together, which is convenient for testing.
    if (!DeferredVTables.empty() || !DeferredDeclsToEmit.empty()) {
      EmitDeferred();
      assert(DeferredVTables.empty() && DeferredDeclsToEmit.empty());
    }
  }
}

void CodeGenModule::EmitVTablesOpportunistically() {
  // Try to emit external vtables as available_externally if they have emitted
  // all inlined virtual functions.  It runs after EmitDeferred() and therefore
  // is not allowed to create new references to things that need to be emitted
  // lazily. Note that it also uses fact that we eagerly emitting RTTI.

  assert((OpportunisticVTables.empty() || shouldOpportunisticallyEmitVTables())
         && "Only emit opportunistic vtables with optimizations");

  for (const CXXRecordDecl *RD : OpportunisticVTables) {
    assert(getVTables().isVTableExternal(RD) &&
           "This queue should only contain external vtables");
    if (getCXXABI().canSpeculativelyEmitVTable(RD))
      VTables.GenerateClassData(RD);
  }
  OpportunisticVTables.clear();
}

void CodeGenModule::EmitGlobalAnnotations() {
  if (Annotations.empty())
    return;

  // Create a new global variable for the ConstantStruct in the Module.
  llvm::Constant *Array = llvm::ConstantArray::get(llvm::ArrayType::get(
    Annotations[0]->getType(), Annotations.size()), Annotations);
  auto *gv = new llvm::GlobalVariable(getModule(), Array->getType(), false,
                                      llvm::GlobalValue::AppendingLinkage,
                                      Array, "llvm.global.annotations");
  gv->setSection(AnnotationSection);
}

llvm::Constant *CodeGenModule::EmitAnnotationString(StringRef Str) {
  llvm::Constant *&AStr = AnnotationStrings[Str];
  if (AStr)
    return AStr;

  // Not found yet, create a new global.
  llvm::Constant *s = llvm::ConstantDataArray::getString(getLLVMContext(), Str);
  auto *gv =
      new llvm::GlobalVariable(getModule(), s->getType(), true,
                               llvm::GlobalValue::PrivateLinkage, s, ".str");
  gv->setSection(AnnotationSection);
  gv->setUnnamedAddr(llvm::GlobalValue::UnnamedAddr::Global);
  AStr = gv;
  return gv;
}

llvm::Constant *CodeGenModule::EmitAnnotationUnit(SourceLocation Loc) {
  SourceManager &SM = getContext().getSourceManager();
  PresumedLoc PLoc = SM.getPresumedLoc(Loc);
  if (PLoc.isValid())
    return EmitAnnotationString(PLoc.getFilename());
  return EmitAnnotationString(SM.getBufferName(Loc));
}

llvm::Constant *CodeGenModule::EmitAnnotationLineNo(SourceLocation L) {
  SourceManager &SM = getContext().getSourceManager();
  PresumedLoc PLoc = SM.getPresumedLoc(L);
  unsigned LineNo = PLoc.isValid() ? PLoc.getLine() :
    SM.getExpansionLineNumber(L);
  return llvm::ConstantInt::get(Int32Ty, LineNo);
}

llvm::Constant *CodeGenModule::EmitAnnotateAttr(llvm::GlobalValue *GV,
                                                const AnnotateAttr *AA,
                                                SourceLocation L) {
  // Get the globals for file name, annotation, and the line number.
  llvm::Constant *AnnoGV = EmitAnnotationString(AA->getAnnotation()),
                 *UnitGV = EmitAnnotationUnit(L),
                 *LineNoCst = EmitAnnotationLineNo(L);

  // Create the ConstantStruct for the global annotation.
  llvm::Constant *Fields[4] = {
    llvm::ConstantExpr::getBitCast(GV, Int8PtrTy),
    llvm::ConstantExpr::getBitCast(AnnoGV, Int8PtrTy),
    llvm::ConstantExpr::getBitCast(UnitGV, Int8PtrTy),
    LineNoCst
  };
  return llvm::ConstantStruct::getAnon(Fields);
}

void CodeGenModule::AddGlobalAnnotations(const ValueDecl *D,
                                         llvm::GlobalValue *GV) {
  assert(D->hasAttr<AnnotateAttr>() && "no annotate attribute");
  // Get the struct elements for these annotations.
  for (const auto *I : D->specific_attrs<AnnotateAttr>())
    Annotations.push_back(EmitAnnotateAttr(GV, I, D->getLocation()));
}

bool CodeGenModule::isInSanitizerBlacklist(SanitizerMask Kind,
                                           llvm::Function *Fn,
                                           SourceLocation Loc) const {
  const auto &SanitizerBL = getContext().getSanitizerBlacklist();
  // Blacklist by function name.
  if (SanitizerBL.isBlacklistedFunction(Kind, Fn->getName()))
    return true;
  // Blacklist by location.
  if (Loc.isValid())
    return SanitizerBL.isBlacklistedLocation(Kind, Loc);
  // If location is unknown, this may be a compiler-generated function. Assume
  // it's located in the main file.
  auto &SM = Context.getSourceManager();
  if (const auto *MainFile = SM.getFileEntryForID(SM.getMainFileID())) {
    return SanitizerBL.isBlacklistedFile(Kind, MainFile->getName());
  }
  return false;
}

bool CodeGenModule::isInSanitizerBlacklist(llvm::GlobalVariable *GV,
                                           SourceLocation Loc, QualType Ty,
                                           StringRef Category) const {
  // For now globals can be blacklisted only in ASan and KASan.
  const SanitizerMask EnabledAsanMask = LangOpts.Sanitize.Mask &
      (SanitizerKind::Address | SanitizerKind::KernelAddress |
       SanitizerKind::HWAddress | SanitizerKind::KernelHWAddress);
  if (!EnabledAsanMask)
    return false;
  const auto &SanitizerBL = getContext().getSanitizerBlacklist();
  if (SanitizerBL.isBlacklistedGlobal(EnabledAsanMask, GV->getName(), Category))
    return true;
  if (SanitizerBL.isBlacklistedLocation(EnabledAsanMask, Loc, Category))
    return true;
  // Check global type.
  if (!Ty.isNull()) {
    // Drill down the array types: if global variable of a fixed type is
    // blacklisted, we also don't instrument arrays of them.
    while (auto AT = dyn_cast<ArrayType>(Ty.getTypePtr()))
      Ty = AT->getElementType();
    Ty = Ty.getCanonicalType().getUnqualifiedType();
    // We allow to blacklist only record types (classes, structs etc.)
    if (Ty->isRecordType()) {
      std::string TypeStr = Ty.getAsString(getContext().getPrintingPolicy());
      if (SanitizerBL.isBlacklistedType(EnabledAsanMask, TypeStr, Category))
        return true;
    }
  }
  return false;
}

bool CodeGenModule::imbueXRayAttrs(llvm::Function *Fn, SourceLocation Loc,
                                   StringRef Category) const {
  const auto &XRayFilter = getContext().getXRayFilter();
  using ImbueAttr = XRayFunctionFilter::ImbueAttribute;
  auto Attr = ImbueAttr::NONE;
  if (Loc.isValid())
    Attr = XRayFilter.shouldImbueLocation(Loc, Category);
  if (Attr == ImbueAttr::NONE)
    Attr = XRayFilter.shouldImbueFunction(Fn->getName());
  switch (Attr) {
  case ImbueAttr::NONE:
    return false;
  case ImbueAttr::ALWAYS:
    Fn->addFnAttr("function-instrument", "xray-always");
    break;
  case ImbueAttr::ALWAYS_ARG1:
    Fn->addFnAttr("function-instrument", "xray-always");
    Fn->addFnAttr("xray-log-args", "1");
    break;
  case ImbueAttr::NEVER:
    Fn->addFnAttr("function-instrument", "xray-never");
    break;
  }
  return true;
}

bool CodeGenModule::MustBeEmitted(const ValueDecl *Global) {
  // Never defer when EmitAllDecls is specified.
  if (LangOpts.EmitAllDecls)
    return true;

  if (CodeGenOpts.KeepStaticConsts) {
    const auto *VD = dyn_cast<VarDecl>(Global);
    if (VD && VD->getType().isConstQualified() &&
        VD->getStorageDuration() == SD_Static)
      return true;
  }

  return getContext().DeclMustBeEmitted(Global);
}

bool CodeGenModule::MayBeEmittedEagerly(const ValueDecl *Global) {
  if (const auto *FD = dyn_cast<FunctionDecl>(Global))
    if (FD->getTemplateSpecializationKind() == TSK_ImplicitInstantiation)
      // Implicit template instantiations may change linkage if they are later
      // explicitly instantiated, so they should not be emitted eagerly.
      return false;
  if (const auto *VD = dyn_cast<VarDecl>(Global))
    if (Context.getInlineVariableDefinitionKind(VD) ==
        ASTContext::InlineVariableDefinitionKind::WeakUnknown)
      // A definition of an inline constexpr static data member may change
      // linkage later if it's redeclared outside the class.
      return false;
  // If OpenMP is enabled and threadprivates must be generated like TLS, delay
  // codegen for global variables, because they may be marked as threadprivate.
  if (LangOpts.OpenMP && LangOpts.OpenMPUseTLS &&
      getContext().getTargetInfo().isTLSSupported() && isa<VarDecl>(Global) &&
      !isTypeConstant(Global->getType(), false) &&
      !OMPDeclareTargetDeclAttr::isDeclareTargetDeclaration(Global))
    return false;

  return true;
}

ConstantAddress CodeGenModule::GetAddrOfUuidDescriptor(
    const CXXUuidofExpr* E) {
  // Sema has verified that IIDSource has a __declspec(uuid()), and that its
  // well-formed.
  StringRef Uuid = E->getUuidStr();
  std::string Name = "_GUID_" + Uuid.lower();
  std::replace(Name.begin(), Name.end(), '-', '_');

  // The UUID descriptor should be pointer aligned.
  CharUnits Alignment = CharUnits::fromQuantity(PointerAlignInBytes);

  // Look for an existing global.
  if (llvm::GlobalVariable *GV = getModule().getNamedGlobal(Name))
    return ConstantAddress(GV, Alignment);

  llvm::Constant *Init = EmitUuidofInitializer(Uuid);
  assert(Init && "failed to initialize as constant");

  auto *GV = new llvm::GlobalVariable(
      getModule(), Init->getType(),
      /*isConstant=*/true, llvm::GlobalValue::LinkOnceODRLinkage, Init, Name);
  if (supportsCOMDAT())
    GV->setComdat(TheModule.getOrInsertComdat(GV->getName()));
  setDSOLocal(GV);
  return ConstantAddress(GV, Alignment);
}

ConstantAddress CodeGenModule::GetWeakRefReference(const ValueDecl *VD) {
  const AliasAttr *AA = VD->getAttr<AliasAttr>();
  assert(AA && "No alias?");

  CharUnits Alignment = getContext().getDeclAlign(VD);
  llvm::Type *DeclTy = getTypes().ConvertTypeForMem(VD->getType());

  // See if there is already something with the target's name in the module.
  llvm::GlobalValue *Entry = GetGlobalValue(AA->getAliasee());
  if (Entry) {
    unsigned AS = getContext().getTargetAddressSpace(VD->getType());
    auto Ptr = llvm::ConstantExpr::getBitCast(Entry, DeclTy->getPointerTo(AS));
    return ConstantAddress(Ptr, Alignment);
  }

  llvm::Constant *Aliasee;
  if (isa<llvm::FunctionType>(DeclTy))
    Aliasee = GetOrCreateLLVMFunction(AA->getAliasee(), DeclTy,
                                      GlobalDecl(cast<FunctionDecl>(VD)),
                                      /*ForVTable=*/false);
  else
    Aliasee = GetOrCreateLLVMGlobal(AA->getAliasee(),
                                    llvm::PointerType::getUnqual(DeclTy),
                                    nullptr);

  auto *F = cast<llvm::GlobalValue>(Aliasee);
  F->setLinkage(llvm::Function::ExternalWeakLinkage);
  WeakRefReferences.insert(F);

  return ConstantAddress(Aliasee, Alignment);
}

void CodeGenModule::EmitGlobal(GlobalDecl GD) {
  const auto *Global = cast<ValueDecl>(GD.getDecl());

  // Weak references don't produce any output by themselves.
  if (Global->hasAttr<WeakRefAttr>())
    return;

  // If this is an alias definition (which otherwise looks like a declaration)
  // emit it now.
  if (Global->hasAttr<AliasAttr>())
    return EmitAliasDefinition(GD);

  // IFunc like an alias whose value is resolved at runtime by calling resolver.
  if (Global->hasAttr<IFuncAttr>())
    return emitIFuncDefinition(GD);

  // If this is a cpu_dispatch multiversion function, emit the resolver.
  if (Global->hasAttr<CPUDispatchAttr>())
    return emitCPUDispatchDefinition(GD);

  // If this is CUDA, be selective about which declarations we emit.
  if (LangOpts.CUDA) {
    if (LangOpts.CUDAIsDevice) {
      if (!Global->hasAttr<CUDADeviceAttr>() &&
          !Global->hasAttr<CUDAGlobalAttr>() &&
          !Global->hasAttr<CUDAConstantAttr>() &&
          !Global->hasAttr<CUDASharedAttr>())
        return;
    } else {
      // We need to emit host-side 'shadows' for all global
      // device-side variables because the CUDA runtime needs their
      // size and host-side address in order to provide access to
      // their device-side incarnations.

      // So device-only functions are the only things we skip.
      if (isa<FunctionDecl>(Global) && !Global->hasAttr<CUDAHostAttr>() &&
          Global->hasAttr<CUDADeviceAttr>())
        return;

      assert((isa<FunctionDecl>(Global) || isa<VarDecl>(Global)) &&
             "Expected Variable or Function");
    }
  }

  if (LangOpts.OpenMP) {
    // If this is OpenMP device, check if it is legal to emit this global
    // normally.
    if (OpenMPRuntime && OpenMPRuntime->emitTargetGlobal(GD))
      return;
    if (auto *DRD = dyn_cast<OMPDeclareReductionDecl>(Global)) {
      if (MustBeEmitted(Global))
        EmitOMPDeclareReduction(DRD);
      return;
    }
  }

  // Ignore declarations, they will be emitted on their first use.
  if (const auto *FD = dyn_cast<FunctionDecl>(Global)) {
    // Forward declarations are emitted lazily on first use.
    if (!FD->doesThisDeclarationHaveABody()) {
      if (!FD->doesDeclarationForceExternallyVisibleDefinition())
        return;

      StringRef MangledName = getMangledName(GD);

      // Compute the function info and LLVM type.
      const CGFunctionInfo &FI = getTypes().arrangeGlobalDeclaration(GD);
      llvm::Type *Ty = getTypes().GetFunctionType(FI);

      GetOrCreateLLVMFunction(MangledName, Ty, GD, /*ForVTable=*/false,
                              /*DontDefer=*/false);
      return;
    }
  } else {
    const auto *VD = cast<VarDecl>(Global);
    assert(VD->isFileVarDecl() && "Cannot emit local var decl as global.");
    // We need to emit device-side global CUDA variables even if a
    // variable does not have a definition -- we still need to define
    // host-side shadow for it.
    bool MustEmitForCuda = LangOpts.CUDA && !LangOpts.CUDAIsDevice &&
                           !VD->hasDefinition() &&
                           (VD->hasAttr<CUDAConstantAttr>() ||
                            VD->hasAttr<CUDADeviceAttr>());
    if (!MustEmitForCuda &&
        VD->isThisDeclarationADefinition() != VarDecl::Definition &&
#if INTEL_CUSTOMIZATION
        // Fix for CQ#371078: linkfail when static const/constexpr is used as a
        // field of a structure.
        !Context.isIntelStaticDataMemberInlineDefinition(VD) &&
#endif // INTEL_CUSTOMIZATION
        !Context.isMSStaticDataMemberInlineDefinition(VD)) {
      if (LangOpts.OpenMP) {
        // Emit declaration of the must-be-emitted declare target variable.
        if (llvm::Optional<OMPDeclareTargetDeclAttr::MapTypeTy> Res =
                OMPDeclareTargetDeclAttr::isDeclareTargetDeclaration(VD)) {
          if (*Res == OMPDeclareTargetDeclAttr::MT_To) {
            (void)GetAddrOfGlobalVar(VD);
          } else {
            assert(*Res == OMPDeclareTargetDeclAttr::MT_Link &&
                   "link claue expected.");
            (void)getOpenMPRuntime().getAddrOfDeclareTargetLink(VD);
          }
          return;
        }
      }
      // If this declaration may have caused an inline variable definition to
      // change linkage, make sure that it's emitted.
      if (Context.getInlineVariableDefinitionKind(VD) ==
          ASTContext::InlineVariableDefinitionKind::Strong)
        GetAddrOfGlobalVar(VD);
      return;
    }
  }

  // Defer code generation to first use when possible, e.g. if this is an inline
  // function. If the global must always be emitted, do it eagerly if possible
  // to benefit from cache locality.
  if (MustBeEmitted(Global) && MayBeEmittedEagerly(Global)) {
    // Emit the definition if it can't be deferred.
    EmitGlobalDefinition(GD);
    return;
  }

  // If we're deferring emission of a C++ variable with an
  // initializer, remember the order in which it appeared in the file.
  if (getLangOpts().CPlusPlus && isa<VarDecl>(Global) &&
      cast<VarDecl>(Global)->hasInit()) {
    DelayedCXXInitPosition[Global] = CXXGlobalInits.size();
    CXXGlobalInits.push_back(nullptr);
  }

  StringRef MangledName = getMangledName(GD);
  if (GetGlobalValue(MangledName) != nullptr) {
    // The value has already been used and should therefore be emitted.
    addDeferredDeclToEmit(GD);
  } else if (MustBeEmitted(Global)) {
    // The value must be emitted, but cannot be emitted eagerly.
    assert(!MayBeEmittedEagerly(Global));
    addDeferredDeclToEmit(GD);
  } else {
    // Otherwise, remember that we saw a deferred decl with this name.  The
    // first use of the mangled name will cause it to move into
    // DeferredDeclsToEmit.
    DeferredDecls[MangledName] = GD;
  }
}

// Check if T is a class type with a destructor that's not dllimport.
static bool HasNonDllImportDtor(QualType T) {
  if (const auto *RT = T->getBaseElementTypeUnsafe()->getAs<RecordType>())
    if (CXXRecordDecl *RD = dyn_cast<CXXRecordDecl>(RT->getDecl()))
      if (RD->getDestructor() && !RD->getDestructor()->hasAttr<DLLImportAttr>())
        return true;

  return false;
}

namespace {
  struct FunctionIsDirectlyRecursive :
    public RecursiveASTVisitor<FunctionIsDirectlyRecursive> {
    const StringRef Name;
    const Builtin::Context &BI;
    bool Result;
    FunctionIsDirectlyRecursive(StringRef N, const Builtin::Context &C) :
      Name(N), BI(C), Result(false) {
    }
    typedef RecursiveASTVisitor<FunctionIsDirectlyRecursive> Base;

    bool TraverseCallExpr(CallExpr *E) {
      const FunctionDecl *FD = E->getDirectCallee();
      if (!FD)
        return true;
      AsmLabelAttr *Attr = FD->getAttr<AsmLabelAttr>();
      if (Attr && Name == Attr->getLabel()) {
        Result = true;
        return false;
      }
      unsigned BuiltinID = FD->getBuiltinID();
      if (!BuiltinID || !BI.isLibFunction(BuiltinID))
        return true;
      StringRef BuiltinName = BI.getName(BuiltinID);
      if (BuiltinName.startswith("__builtin_") &&
          Name == BuiltinName.slice(strlen("__builtin_"), StringRef::npos)) {
        Result = true;
        return false;
      }
      return true;
    }
  };

  // Make sure we're not referencing non-imported vars or functions.
  struct DLLImportFunctionVisitor
      : public RecursiveASTVisitor<DLLImportFunctionVisitor> {
    bool SafeToInline = true;

    bool shouldVisitImplicitCode() const { return true; }

    bool VisitVarDecl(VarDecl *VD) {
      if (VD->getTLSKind()) {
        // A thread-local variable cannot be imported.
        SafeToInline = false;
        return SafeToInline;
      }

      // A variable definition might imply a destructor call.
      if (VD->isThisDeclarationADefinition())
        SafeToInline = !HasNonDllImportDtor(VD->getType());

      return SafeToInline;
    }

    bool VisitCXXBindTemporaryExpr(CXXBindTemporaryExpr *E) {
      if (const auto *D = E->getTemporary()->getDestructor())
        SafeToInline = D->hasAttr<DLLImportAttr>();
      return SafeToInline;
    }

    bool VisitDeclRefExpr(DeclRefExpr *E) {
      ValueDecl *VD = E->getDecl();
      if (isa<FunctionDecl>(VD))
        SafeToInline = VD->hasAttr<DLLImportAttr>();
      else if (VarDecl *V = dyn_cast<VarDecl>(VD))
        SafeToInline = !V->hasGlobalStorage() || V->hasAttr<DLLImportAttr>();
      return SafeToInline;
    }

    bool VisitCXXConstructExpr(CXXConstructExpr *E) {
      SafeToInline = E->getConstructor()->hasAttr<DLLImportAttr>();
      return SafeToInline;
    }

    bool VisitCXXMemberCallExpr(CXXMemberCallExpr *E) {
      CXXMethodDecl *M = E->getMethodDecl();
      if (!M) {
        // Call through a pointer to member function. This is safe to inline.
        SafeToInline = true;
      } else {
        SafeToInline = M->hasAttr<DLLImportAttr>();
      }
      return SafeToInline;
    }

    bool VisitCXXDeleteExpr(CXXDeleteExpr *E) {
      SafeToInline = E->getOperatorDelete()->hasAttr<DLLImportAttr>();
      return SafeToInline;
    }

    bool VisitCXXNewExpr(CXXNewExpr *E) {
      SafeToInline = E->getOperatorNew()->hasAttr<DLLImportAttr>();
      return SafeToInline;
    }
  };
}

// isTriviallyRecursive - Check if this function calls another
// decl that, because of the asm attribute or the other decl being a builtin,
// ends up pointing to itself.
bool
CodeGenModule::isTriviallyRecursive(const FunctionDecl *FD) {
  StringRef Name;
  if (getCXXABI().getMangleContext().shouldMangleDeclName(FD)) {
    // asm labels are a special kind of mangling we have to support.
    AsmLabelAttr *Attr = FD->getAttr<AsmLabelAttr>();
    if (!Attr)
      return false;
    Name = Attr->getLabel();
  } else {
    Name = FD->getName();
  }

  FunctionIsDirectlyRecursive Walker(Name, Context.BuiltinInfo);
  Walker.TraverseFunctionDecl(const_cast<FunctionDecl*>(FD));
  return Walker.Result;
}

bool CodeGenModule::shouldEmitFunction(GlobalDecl GD) {
  if (getFunctionLinkage(GD) != llvm::Function::AvailableExternallyLinkage)
    return true;
  const auto *F = cast<FunctionDecl>(GD.getDecl());
  if (CodeGenOpts.OptimizationLevel == 0 && !F->hasAttr<AlwaysInlineAttr>())
    return false;

  if (F->hasAttr<DLLImportAttr>()) {
    // Check whether it would be safe to inline this dllimport function.
    DLLImportFunctionVisitor Visitor;
    Visitor.TraverseFunctionDecl(const_cast<FunctionDecl*>(F));
    if (!Visitor.SafeToInline)
      return false;

    if (const CXXDestructorDecl *Dtor = dyn_cast<CXXDestructorDecl>(F)) {
      // Implicit destructor invocations aren't captured in the AST, so the
      // check above can't see them. Check for them manually here.
      for (const Decl *Member : Dtor->getParent()->decls())
        if (isa<FieldDecl>(Member))
          if (HasNonDllImportDtor(cast<FieldDecl>(Member)->getType()))
            return false;
      for (const CXXBaseSpecifier &B : Dtor->getParent()->bases())
        if (HasNonDllImportDtor(B.getType()))
          return false;
    }
  }

  // PR9614. Avoid cases where the source code is lying to us. An available
  // externally function should have an equivalent function somewhere else,
  // but a function that calls itself is clearly not equivalent to the real
  // implementation.
  // This happens in glibc's btowc and in some configure checks.
  return !isTriviallyRecursive(F);
}

bool CodeGenModule::shouldOpportunisticallyEmitVTables() {
  return CodeGenOpts.OptimizationLevel > 0;
}

void CodeGenModule::EmitMultiVersionFunctionDefinition(GlobalDecl GD,
                                                       llvm::GlobalValue *GV) {
  const auto *FD = cast<FunctionDecl>(GD.getDecl());

  if (FD->isCPUSpecificMultiVersion()) {
    auto *Spec = FD->getAttr<CPUSpecificAttr>();
    for (unsigned I = 0; I < Spec->cpus_size(); ++I)
      EmitGlobalFunctionDefinition(GD.getWithMultiVersionIndex(I), nullptr);
    // Requires multiple emits.
  } else
    EmitGlobalFunctionDefinition(GD, GV);
}

void CodeGenModule::EmitGlobalDefinition(GlobalDecl GD, llvm::GlobalValue *GV) {
  const auto *D = cast<ValueDecl>(GD.getDecl());

  PrettyStackTraceDecl CrashInfo(const_cast<ValueDecl *>(D), D->getLocation(),
                                 Context.getSourceManager(),
                                 "Generating code for declaration");

  if (const auto *FD = dyn_cast<FunctionDecl>(D)) {
    // At -O0, don't generate IR for functions with available_externally
    // linkage.
    if (!shouldEmitFunction(GD))
      return;

    if (const auto *Method = dyn_cast<CXXMethodDecl>(D)) {
      // Make sure to emit the definition(s) before we emit the thunks.
      // This is necessary for the generation of certain thunks.
      if (const auto *CD = dyn_cast<CXXConstructorDecl>(Method))
        ABI->emitCXXStructor(CD, getFromCtorType(GD.getCtorType()));
      else if (const auto *DD = dyn_cast<CXXDestructorDecl>(Method))
        ABI->emitCXXStructor(DD, getFromDtorType(GD.getDtorType()));
      else if (FD->isMultiVersion())
        EmitMultiVersionFunctionDefinition(GD, GV);
      else
        EmitGlobalFunctionDefinition(GD, GV);

      if (Method->isVirtual())
        getVTables().EmitThunks(GD);

      return;
    }

    if (FD->isMultiVersion())
      return EmitMultiVersionFunctionDefinition(GD, GV);
    return EmitGlobalFunctionDefinition(GD, GV);
  }

  if (const auto *VD = dyn_cast<VarDecl>(D))
    return EmitGlobalVarDefinition(VD, !VD->hasDefinition());

  llvm_unreachable("Invalid argument to EmitGlobalDefinition()");
}

static void ReplaceUsesOfNonProtoTypeWithRealFunction(llvm::GlobalValue *Old,
                                                      llvm::Function *NewFn);

static unsigned
TargetMVPriority(const TargetInfo &TI,
                 const CodeGenFunction::MultiVersionResolverOption &RO) {
  unsigned Priority = 0;
  for (StringRef Feat : RO.Conditions.Features)
    Priority = std::max(Priority, TI.multiVersionSortPriority(Feat));

  if (!RO.Conditions.Architecture.empty())
    Priority = std::max(
        Priority, TI.multiVersionSortPriority(RO.Conditions.Architecture));
  return Priority;
}

void CodeGenModule::emitMultiVersionFunctions() {
  for (GlobalDecl GD : MultiVersionFuncs) {
    SmallVector<CodeGenFunction::MultiVersionResolverOption, 10> Options;
    const FunctionDecl *FD = cast<FunctionDecl>(GD.getDecl());
    getContext().forEachMultiversionedFunctionVersion(
        FD, [this, &GD, &Options](const FunctionDecl *CurFD) {
          GlobalDecl CurGD{
              (CurFD->isDefined() ? CurFD->getDefinition() : CurFD)};
          StringRef MangledName = getMangledName(CurGD);
          llvm::Constant *Func = GetGlobalValue(MangledName);
          if (!Func) {
            if (CurFD->isDefined()) {
              EmitGlobalFunctionDefinition(CurGD, nullptr);
              Func = GetGlobalValue(MangledName);
            } else {
              const CGFunctionInfo &FI =
                  getTypes().arrangeGlobalDeclaration(GD);
              llvm::FunctionType *Ty = getTypes().GetFunctionType(FI);
              Func = GetAddrOfFunction(CurGD, Ty, /*ForVTable=*/false,
                                       /*DontDefer=*/false, ForDefinition);
            }
            assert(Func && "This should have just been created");
          }

          const auto *TA = CurFD->getAttr<TargetAttr>();
          llvm::SmallVector<StringRef, 8> Feats;
          TA->getAddedFeatures(Feats);

          Options.emplace_back(cast<llvm::Function>(Func),
                               TA->getArchitecture(), Feats);
        });

    llvm::Function *ResolverFunc;
    const TargetInfo &TI = getTarget();

    if (TI.supportsIFunc() || FD->isTargetMultiVersion())
      ResolverFunc = cast<llvm::Function>(
          GetGlobalValue((getMangledName(GD) + ".resolver").str()));
    else
      ResolverFunc = cast<llvm::Function>(GetGlobalValue(getMangledName(GD)));

    if (supportsCOMDAT())
      ResolverFunc->setComdat(
          getModule().getOrInsertComdat(ResolverFunc->getName()));

    std::stable_sort(
        Options.begin(), Options.end(),
        [&TI](const CodeGenFunction::MultiVersionResolverOption &LHS,
              const CodeGenFunction::MultiVersionResolverOption &RHS) {
          return TargetMVPriority(TI, LHS) > TargetMVPriority(TI, RHS);
        });
    CodeGenFunction CGF(*this);
    CGF.EmitMultiVersionResolver(ResolverFunc, Options);
  }
}

void CodeGenModule::emitCPUDispatchDefinition(GlobalDecl GD) {
  const auto *FD = cast<FunctionDecl>(GD.getDecl());
  assert(FD && "Not a FunctionDecl?");
  const auto *DD = FD->getAttr<CPUDispatchAttr>();
  assert(DD && "Not a cpu_dispatch Function?");
  QualType CanonTy = Context.getCanonicalType(FD->getType());
  llvm::Type *DeclTy = getTypes().ConvertFunctionType(CanonTy, FD);

  if (const auto *CXXFD = dyn_cast<CXXMethodDecl>(FD)) {
    const CGFunctionInfo &FInfo = getTypes().arrangeCXXMethodDeclaration(CXXFD);
    DeclTy = getTypes().GetFunctionType(FInfo);
  }

  StringRef ResolverName = getMangledName(GD);

  llvm::Type *ResolverType;
  GlobalDecl ResolverGD;
  if (getTarget().supportsIFunc())
    ResolverType = llvm::FunctionType::get(
        llvm::PointerType::get(DeclTy,
                               Context.getTargetAddressSpace(FD->getType())),
        false);
  else {
    ResolverType = DeclTy;
    ResolverGD = GD;
  }

  auto *ResolverFunc = cast<llvm::Function>(GetOrCreateLLVMFunction(
      ResolverName, ResolverType, ResolverGD, /*ForVTable=*/false));

  SmallVector<CodeGenFunction::MultiVersionResolverOption, 10> Options;
  const TargetInfo &Target = getTarget();
  unsigned Index = 0;
  for (const IdentifierInfo *II : DD->cpus()) {
    // Get the name of the target function so we can look it up/create it.
    std::string MangledName = getMangledNameImpl(*this, GD, FD, true) +
                              getCPUSpecificMangling(*this, II->getName());

    llvm::Constant *Func = GetGlobalValue(MangledName);

    if (!Func)
      Func = GetOrCreateLLVMFunction(
          MangledName, DeclTy, GD.getWithMultiVersionIndex(Index),
          /*ForVTable=*/false, /*DontDefer=*/true,
          /*IsThunk=*/false, llvm::AttributeList(), ForDefinition);

    llvm::SmallVector<StringRef, 32> Features;
    Target.getCPUSpecificCPUDispatchFeatures(II->getName(), Features);
    llvm::transform(Features, Features.begin(),
                    [](StringRef Str) { return Str.substr(1); });
    Features.erase(std::remove_if(
        Features.begin(), Features.end(), [&Target](StringRef Feat) {
          return !Target.validateCpuSupports(Feat);
        }), Features.end());
    Options.emplace_back(cast<llvm::Function>(Func), StringRef{}, Features);
    ++Index;
  }

  llvm::sort(
      Options, [](const CodeGenFunction::MultiVersionResolverOption &LHS,
                  const CodeGenFunction::MultiVersionResolverOption &RHS) {
        return CodeGenFunction::GetX86CpuSupportsMask(LHS.Conditions.Features) >
               CodeGenFunction::GetX86CpuSupportsMask(RHS.Conditions.Features);
      });

  // If the list contains multiple 'default' versions, such as when it contains
  // 'pentium' and 'generic', don't emit the call to the generic one (since we
  // always run on at least a 'pentium'). We do this by deleting the 'least
  // advanced' (read, lowest mangling letter).
  while (Options.size() > 1 &&
         CodeGenFunction::GetX86CpuSupportsMask(
             (Options.end() - 2)->Conditions.Features) == 0) {
    StringRef LHSName = (Options.end() - 2)->Function->getName();
    StringRef RHSName = (Options.end() - 1)->Function->getName();
    if (LHSName.compare(RHSName) < 0)
      Options.erase(Options.end() - 2);
    else
      Options.erase(Options.end() - 1);
  }

  CodeGenFunction CGF(*this);
  CGF.EmitMultiVersionResolver(ResolverFunc, Options);
}

/// If a dispatcher for the specified mangled name is not in the module, create
/// and return an llvm Function with the specified type.
llvm::Constant *CodeGenModule::GetOrCreateMultiVersionResolver(
    GlobalDecl GD, llvm::Type *DeclTy, const FunctionDecl *FD) {
  std::string MangledName =
      getMangledNameImpl(*this, GD, FD, /*OmitMultiVersionMangling=*/true);

  // Holds the name of the resolver, in ifunc mode this is the ifunc (which has
  // a separate resolver).
  std::string ResolverName = MangledName;
  if (getTarget().supportsIFunc())
    ResolverName += ".ifunc";
  else if (FD->isTargetMultiVersion())
    ResolverName += ".resolver";

  // If this already exists, just return that one.
  if (llvm::GlobalValue *ResolverGV = GetGlobalValue(ResolverName))
    return ResolverGV;

  // Since this is the first time we've created this IFunc, make sure
  // that we put this multiversioned function into the list to be
  // replaced later if necessary (target multiversioning only).
  if (!FD->isCPUDispatchMultiVersion() && !FD->isCPUSpecificMultiVersion())
    MultiVersionFuncs.push_back(GD);

  if (getTarget().supportsIFunc()) {
    llvm::Type *ResolverType = llvm::FunctionType::get(
        llvm::PointerType::get(
            DeclTy, getContext().getTargetAddressSpace(FD->getType())),
        false);
    llvm::Constant *Resolver = GetOrCreateLLVMFunction(
        MangledName + ".resolver", ResolverType, GlobalDecl{},
        /*ForVTable=*/false);
    llvm::GlobalIFunc *GIF = llvm::GlobalIFunc::create(
        DeclTy, 0, llvm::Function::ExternalLinkage, "", Resolver, &getModule());
    GIF->setName(ResolverName);
    SetCommonAttributes(FD, GIF);

    return GIF;
  }

  llvm::Constant *Resolver = GetOrCreateLLVMFunction(
      ResolverName, DeclTy, GlobalDecl{}, /*ForVTable=*/false);
  assert(isa<llvm::GlobalValue>(Resolver) &&
         "Resolver should be created for the first time");
  SetCommonAttributes(FD, cast<llvm::GlobalValue>(Resolver));
  return Resolver;
}

/// GetOrCreateLLVMFunction - If the specified mangled name is not in the
/// module, create and return an llvm Function with the specified type. If there
/// is something in the module with the specified name, return it potentially
/// bitcasted to the right type.
///
/// If D is non-null, it specifies a decl that correspond to this.  This is used
/// to set the attributes on the function when it is first created.
llvm::Constant *CodeGenModule::GetOrCreateLLVMFunction(
    StringRef MangledName, llvm::Type *Ty, GlobalDecl GD, bool ForVTable,
    bool DontDefer, bool IsThunk, llvm::AttributeList ExtraAttrs,
    ForDefinition_t IsForDefinition) {
  const Decl *D = GD.getDecl();

  // Any attempts to use a MultiVersion function should result in retrieving
  // the iFunc instead. Name Mangling will handle the rest of the changes.
  if (const FunctionDecl *FD = cast_or_null<FunctionDecl>(D)) {
    // For the device mark the function as one that should be emitted.
    if (getLangOpts().OpenMPIsDevice && OpenMPRuntime &&
        !OpenMPRuntime->markAsGlobalTarget(GD) && FD->isDefined() &&
        !DontDefer && !IsForDefinition) {
      if (const FunctionDecl *FDDef = FD->getDefinition()) {
        GlobalDecl GDDef;
        if (const auto *CD = dyn_cast<CXXConstructorDecl>(FDDef))
          GDDef = GlobalDecl(CD, GD.getCtorType());
        else if (const auto *DD = dyn_cast<CXXDestructorDecl>(FDDef))
          GDDef = GlobalDecl(DD, GD.getDtorType());
        else
          GDDef = GlobalDecl(FDDef);
        EmitGlobal(GDDef);
      }
    }

    if (FD->isMultiVersion()) {
      const auto *TA = FD->getAttr<TargetAttr>();
      if (TA && TA->isDefaultVersion())
        UpdateMultiVersionNames(GD, FD);
      if (!IsForDefinition)
        return GetOrCreateMultiVersionResolver(GD, Ty, FD);
    }
  }

  // Lookup the entry, lazily creating it if necessary.
  llvm::GlobalValue *Entry = GetGlobalValue(MangledName);
  if (Entry) {
    if (WeakRefReferences.erase(Entry)) {
      const FunctionDecl *FD = cast_or_null<FunctionDecl>(D);
      if (FD && !FD->hasAttr<WeakAttr>())
        Entry->setLinkage(llvm::Function::ExternalLinkage);
    }

    // Handle dropped DLL attributes.
    if (D && !D->hasAttr<DLLImportAttr>() && !D->hasAttr<DLLExportAttr>()) {
      Entry->setDLLStorageClass(llvm::GlobalValue::DefaultStorageClass);
      setDSOLocal(Entry);
    }

    // If there are two attempts to define the same mangled name, issue an
    // error.
    if (IsForDefinition && !Entry->isDeclaration()) {
      GlobalDecl OtherGD;
      // Check that GD is not yet in DiagnosedConflictingDefinitions is required
      // to make sure that we issue an error only once.
      if (lookupRepresentativeDecl(MangledName, OtherGD) &&
          (GD.getCanonicalDecl().getDecl() !=
           OtherGD.getCanonicalDecl().getDecl()) &&
          DiagnosedConflictingDefinitions.insert(GD).second) {
        getDiags().Report(D->getLocation(), diag::err_duplicate_mangled_name)
            << MangledName;
        getDiags().Report(OtherGD.getDecl()->getLocation(),
                          diag::note_previous_definition);
      }
    }

    if ((isa<llvm::Function>(Entry) || isa<llvm::GlobalAlias>(Entry)) &&
        (Entry->getType()->getElementType() == Ty)) {
      return Entry;
    }

    // Make sure the result is of the correct type.
    // (If function is requested for a definition, we always need to create a new
    // function, not just return a bitcast.)
    if (!IsForDefinition)
      return llvm::ConstantExpr::getBitCast(Entry, Ty->getPointerTo());
  }

  // This function doesn't have a complete type (for example, the return
  // type is an incomplete struct). Use a fake type instead, and make
  // sure not to try to set attributes.
  bool IsIncompleteFunction = false;

  llvm::FunctionType *FTy;
  if (isa<llvm::FunctionType>(Ty)) {
    FTy = cast<llvm::FunctionType>(Ty);
  } else {
    FTy = llvm::FunctionType::get(VoidTy, false);
    IsIncompleteFunction = true;
  }

  llvm::Function *F =
      llvm::Function::Create(FTy, llvm::Function::ExternalLinkage,
                             Entry ? StringRef() : MangledName, &getModule());

  // If we already created a function with the same mangled name (but different
  // type) before, take its name and add it to the list of functions to be
  // replaced with F at the end of CodeGen.
  //
  // This happens if there is a prototype for a function (e.g. "int f()") and
  // then a definition of a different type (e.g. "int f(int x)").
  if (Entry) {
    F->takeName(Entry);

    // This might be an implementation of a function without a prototype, in
    // which case, try to do special replacement of calls which match the new
    // prototype.  The really key thing here is that we also potentially drop
    // arguments from the call site so as to make a direct call, which makes the
    // inliner happier and suppresses a number of optimizer warnings (!) about
    // dropping arguments.
    if (!Entry->use_empty()) {
      ReplaceUsesOfNonProtoTypeWithRealFunction(Entry, F);
      Entry->removeDeadConstantUsers();
    }

    llvm::Constant *BC = llvm::ConstantExpr::getBitCast(
        F, Entry->getType()->getElementType()->getPointerTo());
    addGlobalValReplacement(Entry, BC);
  }

  assert(F->getName() == MangledName && "name was uniqued!");
  if (D)
    SetFunctionAttributes(GD, F, IsIncompleteFunction, IsThunk);
  if (ExtraAttrs.hasAttributes(llvm::AttributeList::FunctionIndex)) {
    llvm::AttrBuilder B(ExtraAttrs, llvm::AttributeList::FunctionIndex);
    F->addAttributes(llvm::AttributeList::FunctionIndex, B);
  }

  if (!DontDefer) {
    // All MSVC dtors other than the base dtor are linkonce_odr and delegate to
    // each other bottoming out with the base dtor.  Therefore we emit non-base
    // dtors on usage, even if there is no dtor definition in the TU.
    if (D && isa<CXXDestructorDecl>(D) &&
        getCXXABI().useThunkForDtorVariant(cast<CXXDestructorDecl>(D),
                                           GD.getDtorType()))
      addDeferredDeclToEmit(GD);

    // This is the first use or definition of a mangled name.  If there is a
    // deferred decl with this name, remember that we need to emit it at the end
    // of the file.
    auto DDI = DeferredDecls.find(MangledName);
    if (DDI != DeferredDecls.end()) {
      // Move the potentially referenced deferred decl to the
      // DeferredDeclsToEmit list, and remove it from DeferredDecls (since we
      // don't need it anymore).
      addDeferredDeclToEmit(DDI->second);
      DeferredDecls.erase(DDI);

      // Otherwise, there are cases we have to worry about where we're
      // using a declaration for which we must emit a definition but where
      // we might not find a top-level definition:
      //   - member functions defined inline in their classes
      //   - friend functions defined inline in some class
      //   - special member functions with implicit definitions
      // If we ever change our AST traversal to walk into class methods,
      // this will be unnecessary.
      //
      // We also don't emit a definition for a function if it's going to be an
      // entry in a vtable, unless it's already marked as used.
    } else if (getLangOpts().CPlusPlus && D) {
      // Look for a declaration that's lexically in a record.
      for (const auto *FD = cast<FunctionDecl>(D)->getMostRecentDecl(); FD;
           FD = FD->getPreviousDecl()) {
        if (isa<CXXRecordDecl>(FD->getLexicalDeclContext())) {
          if (FD->doesThisDeclarationHaveABody()) {
            addDeferredDeclToEmit(GD.getWithDecl(FD));
            break;
          }
        }
      }
    }
  }

  // Make sure the result is of the requested type.
  if (!IsIncompleteFunction) {
    assert(F->getType()->getElementType() == Ty);
    return F;
  }

  llvm::Type *PTy = llvm::PointerType::getUnqual(Ty);
  return llvm::ConstantExpr::getBitCast(F, PTy);
}

/// GetAddrOfFunction - Return the address of the given function.  If Ty is
/// non-null, then this function will use the specified type if it has to
/// create it (this occurs when we see a definition of the function).
llvm::Constant *CodeGenModule::GetAddrOfFunction(GlobalDecl GD,
                                                 llvm::Type *Ty,
                                                 bool ForVTable,
                                                 bool DontDefer,
                                              ForDefinition_t IsForDefinition) {
  // If there was no specific requested type, just convert it now.
  if (!Ty) {
    const auto *FD = cast<FunctionDecl>(GD.getDecl());
    auto CanonTy = Context.getCanonicalType(FD->getType());
    Ty = getTypes().ConvertFunctionType(CanonTy, FD);
  }

  // Devirtualized destructor calls may come through here instead of via
  // getAddrOfCXXStructor. Make sure we use the MS ABI base destructor instead
  // of the complete destructor when necessary.
  if (const auto *DD = dyn_cast<CXXDestructorDecl>(GD.getDecl())) {
    if (getTarget().getCXXABI().isMicrosoft() &&
        GD.getDtorType() == Dtor_Complete &&
        DD->getParent()->getNumVBases() == 0)
      GD = GlobalDecl(DD, Dtor_Base);
  }

  StringRef MangledName = getMangledName(GD);
  return GetOrCreateLLVMFunction(MangledName, Ty, GD, ForVTable, DontDefer,
                                 /*IsThunk=*/false, llvm::AttributeList(),
                                 IsForDefinition);
}

static const FunctionDecl *
GetRuntimeFunctionDecl(ASTContext &C, StringRef Name) {
  TranslationUnitDecl *TUDecl = C.getTranslationUnitDecl();
  DeclContext *DC = TranslationUnitDecl::castToDeclContext(TUDecl);

  IdentifierInfo &CII = C.Idents.get(Name);
  for (const auto &Result : DC->lookup(&CII))
    if (const auto FD = dyn_cast<FunctionDecl>(Result))
      return FD;

  if (!C.getLangOpts().CPlusPlus)
    return nullptr;

  // Demangle the premangled name from getTerminateFn()
  IdentifierInfo &CXXII =
      (Name == "_ZSt9terminatev" || Name == "?terminate@@YAXXZ")
          ? C.Idents.get("terminate")
          : C.Idents.get(Name);

  for (const auto &N : {"__cxxabiv1", "std"}) {
    IdentifierInfo &NS = C.Idents.get(N);
    for (const auto &Result : DC->lookup(&NS)) {
      NamespaceDecl *ND = dyn_cast<NamespaceDecl>(Result);
      if (auto LSD = dyn_cast<LinkageSpecDecl>(Result))
        for (const auto &Result : LSD->lookup(&NS))
          if ((ND = dyn_cast<NamespaceDecl>(Result)))
            break;

      if (ND)
        for (const auto &Result : ND->lookup(&CXXII))
          if (const auto *FD = dyn_cast<FunctionDecl>(Result))
            return FD;
    }
  }

  return nullptr;
}

/// CreateRuntimeFunction - Create a new runtime function with the specified
/// type and name.
llvm::Constant *
CodeGenModule::CreateRuntimeFunction(llvm::FunctionType *FTy, StringRef Name,
                                     llvm::AttributeList ExtraAttrs,
                                     bool Local) {
  llvm::Constant *C =
      GetOrCreateLLVMFunction(Name, FTy, GlobalDecl(), /*ForVTable=*/false,
                              /*DontDefer=*/false, /*IsThunk=*/false,
                              ExtraAttrs);

  if (auto *F = dyn_cast<llvm::Function>(C)) {
    if (F->empty()) {
      F->setCallingConv(getRuntimeCC());

      if (!Local && getTriple().isOSBinFormatCOFF() &&
          !getCodeGenOpts().LTOVisibilityPublicStd &&
          !getTriple().isWindowsGNUEnvironment()) {
        const FunctionDecl *FD = GetRuntimeFunctionDecl(Context, Name);
        if (!FD || FD->hasAttr<DLLImportAttr>()) {
          F->setDLLStorageClass(llvm::GlobalValue::DLLImportStorageClass);
          F->setLinkage(llvm::GlobalValue::ExternalLinkage);
        }
      }
      setDSOLocal(F);
    }
  }

  return C;
}

/// CreateBuiltinFunction - Create a new builtin function with the specified
/// type and name.
llvm::Constant *
CodeGenModule::CreateBuiltinFunction(llvm::FunctionType *FTy, StringRef Name,
                                     llvm::AttributeList ExtraAttrs) {
  return CreateRuntimeFunction(FTy, Name, ExtraAttrs, true);
}

/// isTypeConstant - Determine whether an object of this type can be emitted
/// as a constant.
///
/// If ExcludeCtor is true, the duration when the object's constructor runs
/// will not be considered. The caller will need to verify that the object is
/// not written to during its construction.
bool CodeGenModule::isTypeConstant(QualType Ty, bool ExcludeCtor) {
  if (!Ty.isConstant(Context) && !Ty->isReferenceType())
    return false;

  if (Context.getLangOpts().CPlusPlus) {
    if (const CXXRecordDecl *Record
          = Context.getBaseElementType(Ty)->getAsCXXRecordDecl())
      return ExcludeCtor && !Record->hasMutableFields() &&
             Record->hasTrivialDestructor();
  }

  return true;
}

/// GetOrCreateLLVMGlobal - If the specified mangled name is not in the module,
/// create and return an llvm GlobalVariable with the specified type.  If there
/// is something in the module with the specified name, return it potentially
/// bitcasted to the right type.
///
/// If D is non-null, it specifies a decl that correspond to this.  This is used
/// to set the attributes on the global when it is first created.
///
/// If IsForDefinition is true, it is guaranteed that an actual global with
/// type Ty will be returned, not conversion of a variable with the same
/// mangled name but some other type.
llvm::Constant *
CodeGenModule::GetOrCreateLLVMGlobal(StringRef MangledName,
                                     llvm::PointerType *Ty,
                                     const VarDecl *D,
                                     ForDefinition_t IsForDefinition) {
  // Lookup the entry, lazily creating it if necessary.
  llvm::GlobalValue *Entry = GetGlobalValue(MangledName);
  if (Entry) {
    if (WeakRefReferences.erase(Entry)) {
      if (D && !D->hasAttr<WeakAttr>())
        Entry->setLinkage(llvm::Function::ExternalLinkage);
    }

    // Handle dropped DLL attributes.
    if (D && !D->hasAttr<DLLImportAttr>() && !D->hasAttr<DLLExportAttr>())
      Entry->setDLLStorageClass(llvm::GlobalValue::DefaultStorageClass);

    if (LangOpts.OpenMP && !LangOpts.OpenMPSimd && D)
      getOpenMPRuntime().registerTargetGlobalVariable(D, Entry);

    if (Entry->getType() == Ty)
      return Entry;

    // If there are two attempts to define the same mangled name, issue an
    // error.
    if (IsForDefinition && !Entry->isDeclaration()) {
      GlobalDecl OtherGD;
      const VarDecl *OtherD;

      // Check that D is not yet in DiagnosedConflictingDefinitions is required
      // to make sure that we issue an error only once.
      if (D && lookupRepresentativeDecl(MangledName, OtherGD) &&
          (D->getCanonicalDecl() != OtherGD.getCanonicalDecl().getDecl()) &&
          (OtherD = dyn_cast<VarDecl>(OtherGD.getDecl())) &&
          OtherD->hasInit() &&
          DiagnosedConflictingDefinitions.insert(D).second) {
        getDiags().Report(D->getLocation(), diag::err_duplicate_mangled_name)
            << MangledName;
        getDiags().Report(OtherGD.getDecl()->getLocation(),
                          diag::note_previous_definition);
      }
    }

    // Make sure the result is of the correct type.
    if (Entry->getType()->getAddressSpace() != Ty->getAddressSpace())
      return llvm::ConstantExpr::getAddrSpaceCast(Entry, Ty);

    // (If global is requested for a definition, we always need to create a new
    // global, not just return a bitcast.)
    if (!IsForDefinition)
      return llvm::ConstantExpr::getBitCast(Entry, Ty);
  }

  auto AddrSpace = GetGlobalVarAddressSpace(D);
  auto TargetAddrSpace = getContext().getTargetAddressSpace(AddrSpace);

  auto *GV = new llvm::GlobalVariable(
      getModule(), Ty->getElementType(), false,
      llvm::GlobalValue::ExternalLinkage, nullptr, MangledName, nullptr,
      llvm::GlobalVariable::NotThreadLocal, TargetAddrSpace);
#if INTEL_COLLAB

  // For OpenMP backend outlining, the globals in a declare target region must
  // be marked with the target_declare attribute so they're not optimized away
  // by backend optimizations.
  if (getLangOpts().OpenMPLateOutline && D &&
      D->hasAttr<OMPDeclareTargetDeclAttr>())
    GV->setTargetDeclare(true);
#endif // INTEL_COLLAB

  // If we already created a global with the same mangled name (but different
  // type) before, take its name and remove it from its parent.
  if (Entry) {
    GV->takeName(Entry);

    if (!Entry->use_empty()) {
      llvm::Constant *NewPtrForOldDecl =
          llvm::ConstantExpr::getBitCast(GV, Entry->getType());
      Entry->replaceAllUsesWith(NewPtrForOldDecl);
    }

    Entry->eraseFromParent();
  }

  // This is the first use or definition of a mangled name.  If there is a
  // deferred decl with this name, remember that we need to emit it at the end
  // of the file.
  auto DDI = DeferredDecls.find(MangledName);
  if (DDI != DeferredDecls.end()) {
    // Move the potentially referenced deferred decl to the DeferredDeclsToEmit
    // list, and remove it from DeferredDecls (since we don't need it anymore).
    addDeferredDeclToEmit(DDI->second);
    DeferredDecls.erase(DDI);
  }

  // Handle things which are present even on external declarations.
  if (D) {
    if (LangOpts.OpenMP && !LangOpts.OpenMPSimd)
      getOpenMPRuntime().registerTargetGlobalVariable(D, GV);

    // FIXME: This code is overly simple and should be merged with other global
    // handling.
    GV->setConstant(isTypeConstant(D->getType(), false));

    GV->setAlignment(getContext().getDeclAlign(D).getQuantity());

    setLinkageForGV(GV, D);

    if (D->getTLSKind()) {
      if (D->getTLSKind() == VarDecl::TLS_Dynamic)
        CXXThreadLocals.push_back(D);
      setTLSMode(GV, *D);
    }

    setGVProperties(GV, D);

    // If required by the ABI, treat declarations of static data members with
    // inline initializers as definitions.
    if (getContext().isMSStaticDataMemberInlineDefinition(D)) {
      EmitGlobalVarDefinition(D);
    }

#if INTEL_CUSTOMIZATION
    // Fix for CQ#371078: linkfail when static const/constexpr is used as a
    // field of a structure.
    if (getContext().isIntelStaticDataMemberInlineDefinition(D)) {
      EmitGlobalVarDefinition(D);
    }
#endif // INTEL_CUSTOMIZATION
    // Emit section information for extern variables.
    if (D->hasExternalStorage()) {
      if (const SectionAttr *SA = D->getAttr<SectionAttr>())
        GV->setSection(SA->getName());
    }

    // Handle XCore specific ABI requirements.
    if (getTriple().getArch() == llvm::Triple::xcore &&
        D->getLanguageLinkage() == CLanguageLinkage &&
        D->getType().isConstant(Context) &&
        isExternallyVisible(D->getLinkageAndVisibility().getLinkage()))
      GV->setSection(".cp.rodata");

    // Check if we a have a const declaration with an initializer, we may be
    // able to emit it as available_externally to expose it's value to the
    // optimizer.
    if (Context.getLangOpts().CPlusPlus && GV->hasExternalLinkage() &&
        D->getType().isConstQualified() && !GV->hasInitializer() &&
        !D->hasDefinition() && D->hasInit() && !D->hasAttr<DLLImportAttr>()) {
      const auto *Record =
          Context.getBaseElementType(D->getType())->getAsCXXRecordDecl();
      bool HasMutableFields = Record && Record->hasMutableFields();
      if (!HasMutableFields) {
        const VarDecl *InitDecl;
        const Expr *InitExpr = D->getAnyInitializer(InitDecl);
        if (InitExpr) {
          ConstantEmitter emitter(*this);
          llvm::Constant *Init = emitter.tryEmitForInitializer(*InitDecl);
          if (Init) {
            auto *InitType = Init->getType();
            if (GV->getType()->getElementType() != InitType) {
              // The type of the initializer does not match the definition.
              // This happens when an initializer has a different type from
              // the type of the global (because of padding at the end of a
              // structure for instance).
              GV->setName(StringRef());
              // Make a new global with the correct type, this is now guaranteed
              // to work.
              auto *NewGV = cast<llvm::GlobalVariable>(
                  GetAddrOfGlobalVar(D, InitType, IsForDefinition));

              // Erase the old global, since it is no longer used.
              GV->eraseFromParent();
              GV = NewGV;
            } else {
              GV->setInitializer(Init);
              GV->setConstant(true);
              GV->setLinkage(llvm::GlobalValue::AvailableExternallyLinkage);
            }
            emitter.finalize(GV);
          }
        }
      }
    }
  }

  LangAS ExpectedAS =
      D ? D->getType().getAddressSpace()
        : (LangOpts.OpenCL ? LangAS::opencl_global : LangAS::Default);
  assert(getContext().getTargetAddressSpace(ExpectedAS) ==
         Ty->getPointerAddressSpace());
  if (AddrSpace != ExpectedAS)
    return getTargetCodeGenInfo().performAddrSpaceCast(*this, GV, AddrSpace,
                                                       ExpectedAS, Ty);

  return GV;
}

llvm::Constant *
CodeGenModule::GetAddrOfGlobal(GlobalDecl GD,
                               ForDefinition_t IsForDefinition) {
  const Decl *D = GD.getDecl();
  if (isa<CXXConstructorDecl>(D))
    return getAddrOfCXXStructor(cast<CXXConstructorDecl>(D),
                                getFromCtorType(GD.getCtorType()),
                                /*FnInfo=*/nullptr, /*FnType=*/nullptr,
                                /*DontDefer=*/false, IsForDefinition);
  else if (isa<CXXDestructorDecl>(D))
    return getAddrOfCXXStructor(cast<CXXDestructorDecl>(D),
                                getFromDtorType(GD.getDtorType()),
                                /*FnInfo=*/nullptr, /*FnType=*/nullptr,
                                /*DontDefer=*/false, IsForDefinition);
  else if (isa<CXXMethodDecl>(D)) {
    auto FInfo = &getTypes().arrangeCXXMethodDeclaration(
        cast<CXXMethodDecl>(D));
    auto Ty = getTypes().GetFunctionType(*FInfo);
    return GetAddrOfFunction(GD, Ty, /*ForVTable=*/false, /*DontDefer=*/false,
                             IsForDefinition);
  } else if (isa<FunctionDecl>(D)) {
    const CGFunctionInfo &FI = getTypes().arrangeGlobalDeclaration(GD);
    llvm::FunctionType *Ty = getTypes().GetFunctionType(FI);
    return GetAddrOfFunction(GD, Ty, /*ForVTable=*/false, /*DontDefer=*/false,
                             IsForDefinition);
  } else
    return GetAddrOfGlobalVar(cast<VarDecl>(D), /*Ty=*/nullptr,
                              IsForDefinition);
}

llvm::GlobalVariable *CodeGenModule::CreateOrReplaceCXXRuntimeVariable(
    StringRef Name, llvm::Type *Ty, llvm::GlobalValue::LinkageTypes Linkage,
    unsigned Alignment) {
  llvm::GlobalVariable *GV = getModule().getNamedGlobal(Name);
  llvm::GlobalVariable *OldGV = nullptr;

  if (GV) {
    // Check if the variable has the right type.
    if (GV->getType()->getElementType() == Ty)
      return GV;

    // Because C++ name mangling, the only way we can end up with an already
    // existing global with the same name is if it has been declared extern "C".
    assert(GV->isDeclaration() && "Declaration has wrong type!");
    OldGV = GV;
  }

  // Create a new variable.
  GV = new llvm::GlobalVariable(getModule(), Ty, /*isConstant=*/true,
                                Linkage, nullptr, Name);

  if (OldGV) {
    // Replace occurrences of the old variable if needed.
    GV->takeName(OldGV);

    if (!OldGV->use_empty()) {
      llvm::Constant *NewPtrForOldDecl =
      llvm::ConstantExpr::getBitCast(GV, OldGV->getType());
      OldGV->replaceAllUsesWith(NewPtrForOldDecl);
    }

    OldGV->eraseFromParent();
  }

  if (supportsCOMDAT() && GV->isWeakForLinker() &&
      !GV->hasAvailableExternallyLinkage())
    GV->setComdat(TheModule.getOrInsertComdat(GV->getName()));

  GV->setAlignment(Alignment);

  return GV;
}

/// GetAddrOfGlobalVar - Return the llvm::Constant for the address of the
/// given global variable.  If Ty is non-null and if the global doesn't exist,
/// then it will be created with the specified type instead of whatever the
/// normal requested type would be. If IsForDefinition is true, it is guaranteed
/// that an actual global with type Ty will be returned, not conversion of a
/// variable with the same mangled name but some other type.
llvm::Constant *CodeGenModule::GetAddrOfGlobalVar(const VarDecl *D,
                                                  llvm::Type *Ty,
                                           ForDefinition_t IsForDefinition) {
  assert(D->hasGlobalStorage() && "Not a global variable");
  QualType ASTTy = D->getType();
  if (!Ty)
    Ty = getTypes().ConvertTypeForMem(ASTTy);

  llvm::PointerType *PTy =
    llvm::PointerType::get(Ty, getContext().getTargetAddressSpace(ASTTy));

  StringRef MangledName = getMangledName(D);
  return GetOrCreateLLVMGlobal(MangledName, PTy, D, IsForDefinition);
}

/// CreateRuntimeVariable - Create a new runtime global variable with the
/// specified type and name.
llvm::Constant *
CodeGenModule::CreateRuntimeVariable(llvm::Type *Ty,
                                     StringRef Name) {
  auto *Ret =
      GetOrCreateLLVMGlobal(Name, llvm::PointerType::getUnqual(Ty), nullptr);
  setDSOLocal(cast<llvm::GlobalValue>(Ret->stripPointerCasts()));
  return Ret;
}

void CodeGenModule::EmitTentativeDefinition(const VarDecl *D) {
  assert(!D->getInit() && "Cannot emit definite definitions here!");

  StringRef MangledName = getMangledName(D);
  llvm::GlobalValue *GV = GetGlobalValue(MangledName);

  // We already have a definition, not declaration, with the same mangled name.
  // Emitting of declaration is not required (and actually overwrites emitted
  // definition).
  if (GV && !GV->isDeclaration())
    return;

  // If we have not seen a reference to this variable yet, place it into the
  // deferred declarations table to be emitted if needed later.
  if (!MustBeEmitted(D) && !GV) {
      DeferredDecls[MangledName] = D;
      return;
  }

  // The tentative definition is the only definition.
  EmitGlobalVarDefinition(D);
}

CharUnits CodeGenModule::GetTargetTypeStoreSize(llvm::Type *Ty) const {
  return Context.toCharUnitsFromBits(
      getDataLayout().getTypeStoreSizeInBits(Ty));
}

LangAS CodeGenModule::GetGlobalVarAddressSpace(const VarDecl *D) {
  LangAS AddrSpace = LangAS::Default;
  if (LangOpts.OpenCL) {
    AddrSpace = D ? D->getType().getAddressSpace() : LangAS::opencl_global;
    assert(AddrSpace == LangAS::opencl_global ||
           AddrSpace == LangAS::opencl_constant ||
           AddrSpace == LangAS::opencl_local ||
           AddrSpace >= LangAS::FirstTargetAddressSpace);
    return AddrSpace;
  }

  if (LangOpts.CUDA && LangOpts.CUDAIsDevice) {
    if (D && D->hasAttr<CUDAConstantAttr>())
      return LangAS::cuda_constant;
    else if (D && D->hasAttr<CUDASharedAttr>())
      return LangAS::cuda_shared;
    else if (D && D->hasAttr<CUDADeviceAttr>())
      return LangAS::cuda_device;
    else if (D && D->getType().isConstQualified())
      return LangAS::cuda_constant;
    else
      return LangAS::cuda_device;
  }

  return getTargetCodeGenInfo().getGlobalVarAddressSpace(*this, D);
}

LangAS CodeGenModule::getStringLiteralAddressSpace() const {
  // OpenCL v1.2 s6.5.3: a string literal is in the constant address space.
  if (LangOpts.OpenCL)
    return LangAS::opencl_constant;
  if (auto AS = getTarget().getConstantAddressSpace())
    return AS.getValue();
  return LangAS::Default;
}

// In address space agnostic languages, string literals are in default address
// space in AST. However, certain targets (e.g. amdgcn) request them to be
// emitted in constant address space in LLVM IR. To be consistent with other
// parts of AST, string literal global variables in constant address space
// need to be casted to default address space before being put into address
// map and referenced by other part of CodeGen.
// In OpenCL, string literals are in constant address space in AST, therefore
// they should not be casted to default address space.
static llvm::Constant *
castStringLiteralToDefaultAddressSpace(CodeGenModule &CGM,
                                       llvm::GlobalVariable *GV) {
  llvm::Constant *Cast = GV;
  if (!CGM.getLangOpts().OpenCL) {
    if (auto AS = CGM.getTarget().getConstantAddressSpace()) {
      if (AS != LangAS::Default)
        Cast = CGM.getTargetCodeGenInfo().performAddrSpaceCast(
            CGM, GV, AS.getValue(), LangAS::Default,
            GV->getValueType()->getPointerTo(
                CGM.getContext().getTargetAddressSpace(LangAS::Default)));
    }
  }
  return Cast;
}

template<typename SomeDecl>
void CodeGenModule::MaybeHandleStaticInExternC(const SomeDecl *D,
                                               llvm::GlobalValue *GV) {
  if (!getLangOpts().CPlusPlus)
    return;

  // Must have 'used' attribute, or else inline assembly can't rely on
  // the name existing.
  if (!D->template hasAttr<UsedAttr>())
    return;

  // Must have internal linkage and an ordinary name.
  if (!D->getIdentifier() || D->getFormalLinkage() != InternalLinkage)
    return;

  // Must be in an extern "C" context. Entities declared directly within
  // a record are not extern "C" even if the record is in such a context.
  const SomeDecl *First = D->getFirstDecl();
  if (First->getDeclContext()->isRecord() || !First->isInExternCContext())
    return;

  // OK, this is an internal linkage entity inside an extern "C" linkage
  // specification. Make a note of that so we can give it the "expected"
  // mangled name if nothing else is using that name.
  std::pair<StaticExternCMap::iterator, bool> R =
      StaticExternCValues.insert(std::make_pair(D->getIdentifier(), GV));

  // If we have multiple internal linkage entities with the same name
  // in extern "C" regions, none of them gets that name.
  if (!R.second)
    R.first->second = nullptr;
}

static bool shouldBeInCOMDAT(CodeGenModule &CGM, const Decl &D) {
  if (!CGM.supportsCOMDAT())
    return false;

  if (D.hasAttr<SelectAnyAttr>())
    return true;

  GVALinkage Linkage;
  if (auto *VD = dyn_cast<VarDecl>(&D))
    Linkage = CGM.getContext().GetGVALinkageForVariable(VD);
  else
    Linkage = CGM.getContext().GetGVALinkageForFunction(cast<FunctionDecl>(&D));

  switch (Linkage) {
  case GVA_Internal:
  case GVA_AvailableExternally:
  case GVA_StrongExternal:
    return false;
  case GVA_DiscardableODR:
  case GVA_StrongODR:
    return true;
  }
  llvm_unreachable("No such linkage");
}

void CodeGenModule::maybeSetTrivialComdat(const Decl &D,
                                          llvm::GlobalObject &GO) {
  if (!shouldBeInCOMDAT(*this, D))
    return;
  GO.setComdat(TheModule.getOrInsertComdat(GO.getName()));
}

#if INTEL_CUSTOMIZATION
static void maybeEmitGlobalChannelMetadata(const VarDecl *D,
                                           llvm::GlobalVariable *GV,
                                           CodeGenModule &CGM) {
  auto *ChanTy = D->getType()->getAs<ChannelType>();
  if (!ChanTy) {
    // Handle array of channels case
    ChanTy =
        CGM.getContext().getBaseElementType(D->getType())->getAs<ChannelType>();

    if (!ChanTy)
      return;
  }

  llvm::Type *Int32Ty = llvm::IntegerType::getInt32Ty(CGM.getLLVMContext());

  llvm::MDNode *ChannelDepthMD = nullptr;
  if (auto *DepthAttr = D->getAttr<OpenCLDepthAttr>()) {
    ChannelDepthMD = llvm::MDNode::get(CGM.getLLVMContext(),
        llvm::ConstantAsMetadata::get(
            llvm::ConstantInt::get(Int32Ty, DepthAttr->getDepth(), false)));
  }

  llvm::MDNode *ChannelIOMD = nullptr;
  if (auto *IOAttr = D->getAttr<OpenCLIOAttr>()) {
    ChannelIOMD = llvm::MDNode::get(CGM.getLLVMContext(),
        llvm::MDString::get(CGM.getLLVMContext(), IOAttr->getIOName()));
  }

  auto *PacketSize = llvm::ConstantInt::get(
      Int32Ty, CGM.getContext().getTypeSize(ChanTy->getElementType()) / 8,
      false);
  llvm::MDNode *PacketSizeMD = llvm::MDNode::get(CGM.getLLVMContext(),
      llvm::ConstantAsMetadata::get(PacketSize));

  auto *PacketAlign = llvm::ConstantInt::get(
      Int32Ty, CGM.getContext().getTypeAlign(ChanTy->getElementType()) / 8,
      false);
  llvm::MDNode *PacketAlignMD = llvm::MDNode::get(CGM.getLLVMContext(),
      llvm::ConstantAsMetadata::get(PacketAlign));

  GV->setMetadata("packet_size", PacketSizeMD);
  GV->setMetadata("packet_align", PacketAlignMD);
  if (ChannelDepthMD)
    GV->setMetadata("depth", ChannelDepthMD);
  if (ChannelIOMD)
    GV->setMetadata("io", ChannelIOMD);
}

void CodeGenModule::generateHLSAnnotation(const VarDecl *VD,
                                          llvm::SmallString<256> &AnnotStr) {
  llvm::raw_svector_ostream Out(AnnotStr);
  if (VD->hasAttr<RegisterAttr>())
    Out << "{register:1}";
  if (auto const *MA = VD->getAttr<MemoryAttr>()) {
    MemoryAttr::MemoryKind Kind = MA->getKind();
    Out << "{memory:";
    switch (Kind) {
    case MemoryAttr::MLAB:
    case MemoryAttr::BlockRAM:
      Out << MemoryAttr::ConvertMemoryKindToStr(Kind);
      break;
    case MemoryAttr::Default:
      Out << "DEFAULT";
      break;
    }
    Out << '}';
  }
  if (VD->hasAttr<SinglePumpAttr>())
    Out << "{pump:1}";
  if (VD->hasAttr<DoublePumpAttr>())
    Out << "{pump:2}";
  if (const auto *BWA = VD->getAttr<BankWidthAttr>()) {
    llvm::APSInt BWAInt = BWA->getValue()->EvaluateKnownConstInt(getContext());
    Out << '{' << BWA->getSpelling() << ':' << BWAInt << '}';
  }
  if (const auto *NBA = VD->getAttr<NumBanksAttr>()) {
    llvm::APSInt BWAInt = NBA->getValue()->EvaluateKnownConstInt(getContext());
    Out << '{' << NBA->getSpelling() << ':' << BWAInt << '}';
  }
  if (const auto *NRPA = VD->getAttr<NumReadPortsAttr>()) {
    llvm::APSInt NRPAInt =
        NRPA->getValue()->EvaluateKnownConstInt(getContext());
    Out << '{' << NRPA->getSpelling() << ':' << NRPAInt << '}';
  }
  if (const auto *NWPA = VD->getAttr<NumWritePortsAttr>()) {
    llvm::APSInt NWPAInt =
        NWPA->getValue()->EvaluateKnownConstInt(getContext());
    Out << '{' << NWPA->getSpelling() << ':' << NWPAInt << '}';
  }
  if (const auto *IMDA = VD->getAttr<InternalMaxBlockRamDepthAttr>()) {
    llvm::APSInt IMDAInt =
        IMDA->getInternalMaxBlockRamDepth()->EvaluateKnownConstInt(
            getContext());
    Out << '{' << IMDA->getSpelling() << ':' << IMDAInt << '}';
  }
  if (VD->hasAttr<OptimizeFMaxAttr>())
    Out << "{optimize_fmax:1}";
  if (VD->hasAttr<OptimizeRamUsageAttr>())
    Out << "{optimize_ram_usage:1}";
  if (const auto *BBA = VD->getAttr<BankBitsAttr>()) {
    Out << '{' << BBA->getSpelling() << ':';
    for (BankBitsAttr::args_iterator I = BBA->args_begin(), E = BBA->args_end();
         I != E; ++I) {
      if (I != BBA->args_begin())
        Out << ',';
      llvm::APSInt BBAInt = (*I)->EvaluateKnownConstInt(getContext());
      Out << BBAInt;
    }
    Out << '}';
  }
  if (const auto *MA = VD->getAttr<MergeAttr>()) {
    Out << '{' << MA->getSpelling() << ':' << MA->getName() << ':'
        << MA->getDirection() << '}';
  }
  if (VD->getStorageClass() == SC_Static) {
    llvm::APSInt SARAInt = llvm::APSInt::get(2); // The default.
    if (const auto *SARA = VD->getAttr<StaticArrayResetAttr>())
      SARAInt = SARA->getValue()->EvaluateKnownConstInt(getContext());
    Out << "{staticreset:" << SARAInt << '}';
  }
}

void CodeGenModule::addGlobalHLSAnnotation(const VarDecl *VD,
                                           llvm::GlobalValue *GV) {
  SmallString<256> AnnotStr;
  generateHLSAnnotation(VD, AnnotStr);
  if (!AnnotStr.empty()) {
    // Get the globals for file name, annotation, and the line number.
    llvm::Constant *AnnoGV = EmitAnnotationString(AnnotStr),
                   *UnitGV = EmitAnnotationUnit(VD->getLocation()),
                   *LineNoCst = EmitAnnotationLineNo(VD->getLocation());

    llvm::Constant *C;
    if (getContext().getTargetAddressSpace(VD->getType()) != 0)
      C = llvm::ConstantExpr::getAddrSpaceCast(GV, Int8PtrTy);
    else
      C = llvm::ConstantExpr::getBitCast(GV, Int8PtrTy);

    // Create the ConstantStruct for the global annotation.
    llvm::Constant *Fields[4] = {
        C, llvm::ConstantExpr::getBitCast(AnnoGV, Int8PtrTy),
        llvm::ConstantExpr::getBitCast(UnitGV, Int8PtrTy), LineNoCst};
    Annotations.push_back(llvm::ConstantStruct::getAnon(Fields));
  }
}
#endif // INTEL_CUSTOMIZATION

/// Pass IsTentative as true if you want to create a tentative definition.
void CodeGenModule::EmitGlobalVarDefinition(const VarDecl *D,
                                            bool IsTentative) {
  // OpenCL global variables of sampler type are translated to function calls,
  // therefore no need to be translated.
  QualType ASTTy = D->getType();
  if (getLangOpts().OpenCL && ASTTy->isSamplerT())
    return;

  // If this is OpenMP device, check if it is legal to emit this global
  // normally.
  if (LangOpts.OpenMPIsDevice && OpenMPRuntime &&
      OpenMPRuntime->emitTargetGlobalVariable(D))
    return;

  llvm::Constant *Init = nullptr;
  CXXRecordDecl *RD = ASTTy->getBaseElementTypeUnsafe()->getAsCXXRecordDecl();
  bool NeedsGlobalCtor = false;
  bool NeedsGlobalDtor = RD && !RD->hasTrivialDestructor();

  const VarDecl *InitDecl;
  const Expr *InitExpr = D->getAnyInitializer(InitDecl);

  Optional<ConstantEmitter> emitter;

  // CUDA E.2.4.1 "__shared__ variables cannot have an initialization
  // as part of their declaration."  Sema has already checked for
  // error cases, so we just need to set Init to UndefValue.
  if (getLangOpts().CUDA && getLangOpts().CUDAIsDevice &&
      D->hasAttr<CUDASharedAttr>())
    Init = llvm::UndefValue::get(getTypes().ConvertType(ASTTy));
  else if (!InitExpr) {
    // This is a tentative definition; tentative definitions are
    // implicitly initialized with { 0 }.
    //
    // Note that tentative definitions are only emitted at the end of
    // a translation unit, so they should never have incomplete
    // type. In addition, EmitTentativeDefinition makes sure that we
    // never attempt to emit a tentative definition if a real one
    // exists. A use may still exists, however, so we still may need
    // to do a RAUW.
    assert(!ASTTy->isIncompleteType() && "Unexpected incomplete type");
    Init = EmitNullConstant(D->getType());
  } else {
    initializedGlobalDecl = GlobalDecl(D);
    emitter.emplace(*this);
    Init = emitter->tryEmitForInitializer(*InitDecl);

    if (!Init) {
      QualType T = InitExpr->getType();
      if (D->getType()->isReferenceType())
        T = D->getType();

      if (getLangOpts().CPlusPlus) {
        Init = EmitNullConstant(T);
        NeedsGlobalCtor = true;
      } else {
        ErrorUnsupported(D, "static initializer");
        Init = llvm::UndefValue::get(getTypes().ConvertType(T));
      }
    } else {
      // We don't need an initializer, so remove the entry for the delayed
      // initializer position (just in case this entry was delayed) if we
      // also don't need to register a destructor.
      if (getLangOpts().CPlusPlus && !NeedsGlobalDtor)
        DelayedCXXInitPosition.erase(D);
    }
  }

  llvm::Type* InitType = Init->getType();
  llvm::Constant *Entry =
      GetAddrOfGlobalVar(D, InitType, ForDefinition_t(!IsTentative));

  // Strip off a bitcast if we got one back.
  if (auto *CE = dyn_cast<llvm::ConstantExpr>(Entry)) {
    assert(CE->getOpcode() == llvm::Instruction::BitCast ||
           CE->getOpcode() == llvm::Instruction::AddrSpaceCast ||
           // All zero index gep.
           CE->getOpcode() == llvm::Instruction::GetElementPtr);
    Entry = CE->getOperand(0);
  }

  // Entry is now either a Function or GlobalVariable.
  auto *GV = dyn_cast<llvm::GlobalVariable>(Entry);

  // We have a definition after a declaration with the wrong type.
  // We must make a new GlobalVariable* and update everything that used OldGV
  // (a declaration or tentative definition) with the new GlobalVariable*
  // (which will be a definition).
  //
  // This happens if there is a prototype for a global (e.g.
  // "extern int x[];") and then a definition of a different type (e.g.
  // "int x[10];"). This also happens when an initializer has a different type
  // from the type of the global (this happens with unions).
  if (!GV || GV->getType()->getElementType() != InitType ||
      GV->getType()->getAddressSpace() !=
          getContext().getTargetAddressSpace(GetGlobalVarAddressSpace(D))) {

    // Move the old entry aside so that we'll create a new one.
    Entry->setName(StringRef());

    // Make a new global with the correct type, this is now guaranteed to work.
    GV = cast<llvm::GlobalVariable>(
        GetAddrOfGlobalVar(D, InitType, ForDefinition_t(!IsTentative)));

    // Replace all uses of the old global with the new global
    llvm::Constant *NewPtrForOldDecl =
        llvm::ConstantExpr::getBitCast(GV, Entry->getType());
    Entry->replaceAllUsesWith(NewPtrForOldDecl);

    // Erase the old global, since it is no longer used.
    cast<llvm::GlobalValue>(Entry)->eraseFromParent();
  }

  MaybeHandleStaticInExternC(D, GV);

  if (D->hasAttr<AnnotateAttr>())
    AddGlobalAnnotations(D, GV);

#if INTEL_CUSTOMIZATION
  // Emit HLS attribute annotation for a file-scope static variable.
  if (getLangOpts().HLS ||
      (getLangOpts().OpenCL &&
       getContext().getTargetInfo().getTriple().isINTELFPGAEnvironment()))
    addGlobalHLSAnnotation(D, GV);

  if (D->getType().isRestrictQualified()) {
    llvm::LLVMContext &Context = getLLVMContext();

    // Common metadata nodes.
    llvm::NamedMDNode *GlobalsRestrict =
        getModule().getOrInsertNamedMetadata("globals.restrict");
    llvm::Metadata *Args[] = {llvm::ValueAsMetadata::get(GV)};
    llvm::MDNode *Node = llvm::MDNode::get(Context, Args);
    GlobalsRestrict->addOperand(Node);
  }

  // CQ#411303 Intel driver requires front-end to produce special file if
  // translation unit has any target code.
  if (D->hasAttr<OMPDeclareTargetDeclAttr>())
    setHasTargetCode();
#endif // INTEL_CUSTOMIZATION

  // Set the llvm linkage type as appropriate.
  llvm::GlobalValue::LinkageTypes Linkage =
      getLLVMLinkageVarDefinition(D, GV->isConstant());

  // CUDA B.2.1 "The __device__ qualifier declares a variable that resides on
  // the device. [...]"
  // CUDA B.2.2 "The __constant__ qualifier, optionally used together with
  // __device__, declares a variable that: [...]
  // Is accessible from all the threads within the grid and from the host
  // through the runtime library (cudaGetSymbolAddress() / cudaGetSymbolSize()
  // / cudaMemcpyToSymbol() / cudaMemcpyFromSymbol())."
  if (GV && LangOpts.CUDA) {
    if (LangOpts.CUDAIsDevice) {
      if (D->hasAttr<CUDADeviceAttr>() || D->hasAttr<CUDAConstantAttr>())
        GV->setExternallyInitialized(true);
    } else {
      // Host-side shadows of external declarations of device-side
      // global variables become internal definitions. These have to
      // be internal in order to prevent name conflicts with global
      // host variables with the same name in a different TUs.
      if (D->hasAttr<CUDADeviceAttr>() || D->hasAttr<CUDAConstantAttr>()) {
        Linkage = llvm::GlobalValue::InternalLinkage;

        // Shadow variables and their properties must be registered
        // with CUDA runtime.
        unsigned Flags = 0;
        if (!D->hasDefinition())
          Flags |= CGCUDARuntime::ExternDeviceVar;
        if (D->hasAttr<CUDAConstantAttr>())
          Flags |= CGCUDARuntime::ConstantDeviceVar;
        getCUDARuntime().registerDeviceVar(*GV, Flags);
      } else if (D->hasAttr<CUDASharedAttr>())
        // __shared__ variables are odd. Shadows do get created, but
        // they are not registered with the CUDA runtime, so they
        // can't really be used to access their device-side
        // counterparts. It's not clear yet whether it's nvcc's bug or
        // a feature, but we've got to do the same for compatibility.
        Linkage = llvm::GlobalValue::InternalLinkage;
    }
  }

  GV->setInitializer(Init);
  if (emitter) emitter->finalize(GV);

  // If it is safe to mark the global 'constant', do so now.
  GV->setConstant(!NeedsGlobalCtor && !NeedsGlobalDtor &&
                  isTypeConstant(D->getType(), true));

  // If it is in a read-only section, mark it 'constant'.
  if (const SectionAttr *SA = D->getAttr<SectionAttr>()) {
    const ASTContext::SectionInfo &SI = Context.SectionInfos[SA->getName()];
    if ((SI.SectionFlags & ASTContext::PSF_Write) == 0)
      GV->setConstant(true);
  }

  GV->setAlignment(getContext().getDeclAlign(D).getQuantity());


  // On Darwin, if the normal linkage of a C++ thread_local variable is
  // LinkOnce or Weak, we keep the normal linkage to prevent multiple
  // copies within a linkage unit; otherwise, the backing variable has
  // internal linkage and all accesses should just be calls to the
  // Itanium-specified entry point, which has the normal linkage of the
  // variable. This is to preserve the ability to change the implementation
  // behind the scenes.
  if (!D->isStaticLocal() && D->getTLSKind() == VarDecl::TLS_Dynamic &&
      Context.getTargetInfo().getTriple().isOSDarwin() &&
      !llvm::GlobalVariable::isLinkOnceLinkage(Linkage) &&
      !llvm::GlobalVariable::isWeakLinkage(Linkage))
    Linkage = llvm::GlobalValue::InternalLinkage;

#if INTEL_CUSTOMIZATION
  // CQ#369830 - static declarations are treated differently.
  // In case of "external - internal" linkage conflict, set external linkage if
  // variable has ever been declared without storage class in C.
  const LangOptions &Opts = getLangOpts();
  if (Opts.IntelCompat && !(Opts.CPlusPlus || Opts.ObjC)) {
    const VarDecl *FirstDecl = D->getCanonicalDecl();
    StorageClass OldStorageClass = FirstDecl->getStorageClass();
    // Iterate through all redeclarations until a declaration without storage
    // class is found.
    for (const VarDecl *Redecl : FirstDecl->redecls())
      if (Redecl->getStorageClass() == SC_None) {
        OldStorageClass = SC_None;
        break;
      }
    // Check for linkage conflict.
    if ((D->getLinkageInternal() == InternalLinkage) !=
        (OldStorageClass == SC_Static)) {
      Linkage = (OldStorageClass == SC_None || D->getStorageClass() == SC_None)
                    ? InitExpr
                        ? llvm::GlobalValue::ExternalLinkage
                        : llvm::GlobalValue::CommonLinkage
                    : llvm::GlobalValue::InternalLinkage;
    }
  }
#endif // INTEL_CUSTOMIZATION
  GV->setLinkage(Linkage);
  if (D->hasAttr<DLLImportAttr>())
    GV->setDLLStorageClass(llvm::GlobalVariable::DLLImportStorageClass);
  else if (D->hasAttr<DLLExportAttr>())
    GV->setDLLStorageClass(llvm::GlobalVariable::DLLExportStorageClass);
  else
    GV->setDLLStorageClass(llvm::GlobalVariable::DefaultStorageClass);

  if (Linkage == llvm::GlobalVariable::CommonLinkage) {
    // common vars aren't constant even if declared const.
    GV->setConstant(false);
    // Tentative definition of global variables may be initialized with
    // non-zero null pointers. In this case they should have weak linkage
    // since common linkage must have zero initializer and must not have
    // explicit section therefore cannot have non-zero initial value.
    if (!GV->getInitializer()->isNullValue())
      GV->setLinkage(llvm::GlobalVariable::WeakAnyLinkage);
  }

  setNonAliasAttributes(D, GV);

  if (D->getTLSKind() && !GV->isThreadLocal()) {
    if (D->getTLSKind() == VarDecl::TLS_Dynamic)
      CXXThreadLocals.push_back(D);
    setTLSMode(GV, *D);
  }

  maybeSetTrivialComdat(*D, *GV);

  // Emit the initializer function if necessary.
  if (NeedsGlobalCtor || NeedsGlobalDtor)
    EmitCXXGlobalVarDeclInitFunc(D, GV, NeedsGlobalCtor);

  SanitizerMD->reportGlobalToASan(GV, *D, NeedsGlobalCtor);

  // Emit global variable debug information.
  if (CGDebugInfo *DI = getModuleDebugInfo())
    if (getCodeGenOpts().getDebugInfo() >= codegenoptions::LimitedDebugInfo)
      DI->EmitGlobalVariable(GV, D);

#if INTEL_CUSTOMIZATION
  maybeEmitGlobalChannelMetadata(D, GV, *this);
#endif // INTEL_CUSTOMIZATION
}

static bool isVarDeclStrongDefinition(const ASTContext &Context,
                                      CodeGenModule &CGM, const VarDecl *D,
                                      bool NoCommon) {
  // Don't give variables common linkage if -fno-common was specified unless it
  // was overridden by a NoCommon attribute.
  if ((NoCommon || D->hasAttr<NoCommonAttr>()) && !D->hasAttr<CommonAttr>())
    return true;

  // C11 6.9.2/2:
  //   A declaration of an identifier for an object that has file scope without
  //   an initializer, and without a storage-class specifier or with the
  //   storage-class specifier static, constitutes a tentative definition.
  if (D->getInit() || D->hasExternalStorage())
    return true;

  // A variable cannot be both common and exist in a section.
  if (D->hasAttr<SectionAttr>())
    return true;

  // A variable cannot be both common and exist in a section.
  // We don't try to determine which is the right section in the front-end.
  // If no specialized section name is applicable, it will resort to default.
  if (D->hasAttr<PragmaClangBSSSectionAttr>() ||
      D->hasAttr<PragmaClangDataSectionAttr>() ||
      D->hasAttr<PragmaClangRodataSectionAttr>())
    return true;

  // Thread local vars aren't considered common linkage.
  if (D->getTLSKind())
    return true;

  // Tentative definitions marked with WeakImportAttr are true definitions.
  if (D->hasAttr<WeakImportAttr>())
    return true;

  // A variable cannot be both common and exist in a comdat.
  if (shouldBeInCOMDAT(CGM, *D))
    return true;

  // Declarations with a required alignment do not have common linkage in MSVC
  // mode.
  if (Context.getTargetInfo().getCXXABI().isMicrosoft()) {
    if (D->hasAttr<AlignedAttr>())
      return true;
    QualType VarType = D->getType();
    if (Context.isAlignmentRequired(VarType))
      return true;

    if (const auto *RT = VarType->getAs<RecordType>()) {
      const RecordDecl *RD = RT->getDecl();
      for (const FieldDecl *FD : RD->fields()) {
        if (FD->isBitField())
          continue;
        if (FD->hasAttr<AlignedAttr>())
          return true;
        if (Context.isAlignmentRequired(FD->getType()))
          return true;
      }
    }
  }

  return false;
}

llvm::GlobalValue::LinkageTypes CodeGenModule::getLLVMLinkageForDeclarator(
    const DeclaratorDecl *D, GVALinkage Linkage, bool IsConstantVariable) {
  if (Linkage == GVA_Internal)
    return llvm::Function::InternalLinkage;

  if (D->hasAttr<WeakAttr>()) {
    if (IsConstantVariable)
      return llvm::GlobalVariable::WeakODRLinkage;
    else
      return llvm::GlobalVariable::WeakAnyLinkage;
  }

  if (const auto *FD = D->getAsFunction())
    if (FD->isMultiVersion() && Linkage == GVA_AvailableExternally)
      return llvm::GlobalVariable::LinkOnceAnyLinkage;

  // We are guaranteed to have a strong definition somewhere else,
  // so we can use available_externally linkage.
  if (Linkage == GVA_AvailableExternally)
    return llvm::GlobalValue::AvailableExternallyLinkage;

  // Note that Apple's kernel linker doesn't support symbol
  // coalescing, so we need to avoid linkonce and weak linkages there.
  // Normally, this means we just map to internal, but for explicit
  // instantiations we'll map to external.

  // In C++, the compiler has to emit a definition in every translation unit
  // that references the function.  We should use linkonce_odr because
  // a) if all references in this translation unit are optimized away, we
  // don't need to codegen it.  b) if the function persists, it needs to be
  // merged with other definitions. c) C++ has the ODR, so we know the
  // definition is dependable.
  if (Linkage == GVA_DiscardableODR)
    return !Context.getLangOpts().AppleKext ? llvm::Function::LinkOnceODRLinkage
                                            : llvm::Function::InternalLinkage;

  // An explicit instantiation of a template has weak linkage, since
  // explicit instantiations can occur in multiple translation units
  // and must all be equivalent. However, we are not allowed to
  // throw away these explicit instantiations.
  //
  // We don't currently support CUDA device code spread out across multiple TUs,
  // so say that CUDA templates are either external (for kernels) or internal.
  // This lets llvm perform aggressive inter-procedural optimizations.
  if (Linkage == GVA_StrongODR) {
    if (Context.getLangOpts().AppleKext)
      return llvm::Function::ExternalLinkage;
    if (Context.getLangOpts().CUDA && Context.getLangOpts().CUDAIsDevice)
      return D->hasAttr<CUDAGlobalAttr>() ? llvm::Function::ExternalLinkage
                                          : llvm::Function::InternalLinkage;
    return llvm::Function::WeakODRLinkage;
  }

  // C++ doesn't have tentative definitions and thus cannot have common
  // linkage.
#if INTEL_CUSTOMIZATION
  // Fix for CQ375398: 'common' attribute is not supported in C++
  if ((getLangOpts().IntelCompat || !getLangOpts().CPlusPlus) &&
      isa<VarDecl>(D) &&
      !isVarDeclStrongDefinition(
          Context, *this, cast<VarDecl>(D),
          CodeGenOpts.NoCommon ||
              (getLangOpts().IntelCompat && getLangOpts().CPlusPlus)))
#else
  if (!getLangOpts().CPlusPlus && isa<VarDecl>(D) &&
      !isVarDeclStrongDefinition(Context, *this, cast<VarDecl>(D),
                                 CodeGenOpts.NoCommon))
#endif // INTEL_CUSTOMIZATION
    return llvm::GlobalVariable::CommonLinkage;

  // selectany symbols are externally visible, so use weak instead of
  // linkonce.  MSVC optimizes away references to const selectany globals, so
  // all definitions should be the same and ODR linkage should be used.
  // http://msdn.microsoft.com/en-us/library/5tkz6s71.aspx
  if (D->hasAttr<SelectAnyAttr>())
    return llvm::GlobalVariable::WeakODRLinkage;

  // Otherwise, we have strong external linkage.
  assert(Linkage == GVA_StrongExternal);
  return llvm::GlobalVariable::ExternalLinkage;
}

llvm::GlobalValue::LinkageTypes CodeGenModule::getLLVMLinkageVarDefinition(
    const VarDecl *VD, bool IsConstant) {
  GVALinkage Linkage = getContext().GetGVALinkageForVariable(VD);
  return getLLVMLinkageForDeclarator(VD, Linkage, IsConstant);
}

/// Replace the uses of a function that was declared with a non-proto type.
/// We want to silently drop extra arguments from call sites
static void replaceUsesOfNonProtoConstant(llvm::Constant *old,
                                          llvm::Function *newFn) {
  // Fast path.
  if (old->use_empty()) return;

  llvm::Type *newRetTy = newFn->getReturnType();
  SmallVector<llvm::Value*, 4> newArgs;
  SmallVector<llvm::OperandBundleDef, 1> newBundles;

  for (llvm::Value::use_iterator ui = old->use_begin(), ue = old->use_end();
         ui != ue; ) {
    llvm::Value::use_iterator use = ui++; // Increment before the use is erased.
    llvm::User *user = use->getUser();

    // Recognize and replace uses of bitcasts.  Most calls to
    // unprototyped functions will use bitcasts.
    if (auto *bitcast = dyn_cast<llvm::ConstantExpr>(user)) {
      if (bitcast->getOpcode() == llvm::Instruction::BitCast)
        replaceUsesOfNonProtoConstant(bitcast, newFn);
      continue;
    }

    // Recognize calls to the function.
    llvm::CallSite callSite(user);
    if (!callSite) continue;
    if (!callSite.isCallee(&*use)) continue;

    // If the return types don't match exactly, then we can't
    // transform this call unless it's dead.
    if (callSite->getType() != newRetTy && !callSite->use_empty())
      continue;

    // Get the call site's attribute list.
    SmallVector<llvm::AttributeSet, 8> newArgAttrs;
    llvm::AttributeList oldAttrs = callSite.getAttributes();

    // If the function was passed too few arguments, don't transform.
    unsigned newNumArgs = newFn->arg_size();
    if (callSite.arg_size() < newNumArgs) continue;

    // If extra arguments were passed, we silently drop them.
    // If any of the types mismatch, we don't transform.
    unsigned argNo = 0;
    bool dontTransform = false;
    for (llvm::Argument &A : newFn->args()) {
      if (callSite.getArgument(argNo)->getType() != A.getType()) {
        dontTransform = true;
        break;
      }

      // Add any parameter attributes.
      newArgAttrs.push_back(oldAttrs.getParamAttributes(argNo));
      argNo++;
    }
    if (dontTransform)
      continue;

    // Okay, we can transform this.  Create the new call instruction and copy
    // over the required information.
    newArgs.append(callSite.arg_begin(), callSite.arg_begin() + argNo);

    // Copy over any operand bundles.
    callSite.getOperandBundlesAsDefs(newBundles);

    llvm::CallSite newCall;
    if (callSite.isCall()) {
      newCall = llvm::CallInst::Create(newFn, newArgs, newBundles, "",
                                       callSite.getInstruction());
    } else {
      auto *oldInvoke = cast<llvm::InvokeInst>(callSite.getInstruction());
      newCall = llvm::InvokeInst::Create(newFn,
                                         oldInvoke->getNormalDest(),
                                         oldInvoke->getUnwindDest(),
                                         newArgs, newBundles, "",
                                         callSite.getInstruction());
    }
    newArgs.clear(); // for the next iteration

    if (!newCall->getType()->isVoidTy())
      newCall->takeName(callSite.getInstruction());
    newCall.setAttributes(llvm::AttributeList::get(
        newFn->getContext(), oldAttrs.getFnAttributes(),
        oldAttrs.getRetAttributes(), newArgAttrs));
    newCall.setCallingConv(callSite.getCallingConv());

    // Finally, remove the old call, replacing any uses with the new one.
    if (!callSite->use_empty())
      callSite->replaceAllUsesWith(newCall.getInstruction());

    // Copy debug location attached to CI.
    if (callSite->getDebugLoc())
      newCall->setDebugLoc(callSite->getDebugLoc());

    callSite->eraseFromParent();
  }
}

/// ReplaceUsesOfNonProtoTypeWithRealFunction - This function is called when we
/// implement a function with no prototype, e.g. "int foo() {}".  If there are
/// existing call uses of the old function in the module, this adjusts them to
/// call the new function directly.
///
/// This is not just a cleanup: the always_inline pass requires direct calls to
/// functions to be able to inline them.  If there is a bitcast in the way, it
/// won't inline them.  Instcombine normally deletes these calls, but it isn't
/// run at -O0.
static void ReplaceUsesOfNonProtoTypeWithRealFunction(llvm::GlobalValue *Old,
                                                      llvm::Function *NewFn) {
  // If we're redefining a global as a function, don't transform it.
  if (!isa<llvm::Function>(Old)) return;

  replaceUsesOfNonProtoConstant(Old, NewFn);
}

void CodeGenModule::HandleCXXStaticMemberVarInstantiation(VarDecl *VD) {
  auto DK = VD->isThisDeclarationADefinition();
  if (DK == VarDecl::Definition && VD->hasAttr<DLLImportAttr>())
    return;

  TemplateSpecializationKind TSK = VD->getTemplateSpecializationKind();
  // If we have a definition, this might be a deferred decl. If the
  // instantiation is explicit, make sure we emit it at the end.
  if (VD->getDefinition() && TSK == TSK_ExplicitInstantiationDefinition)
    GetAddrOfGlobalVar(VD);

  EmitTopLevelDecl(VD);
}

void CodeGenModule::EmitGlobalFunctionDefinition(GlobalDecl GD,
                                                 llvm::GlobalValue *GV) {
  const auto *D = cast<FunctionDecl>(GD.getDecl());

  // Compute the function info and LLVM type.
  const CGFunctionInfo &FI = getTypes().arrangeGlobalDeclaration(GD);
  llvm::FunctionType *Ty = getTypes().GetFunctionType(FI);

  // Get or create the prototype for the function.
  if (!GV || (GV->getType()->getElementType() != Ty))
    GV = cast<llvm::GlobalValue>(GetAddrOfFunction(GD, Ty, /*ForVTable=*/false,
                                                   /*DontDefer=*/true,
                                                   ForDefinition));

  // Already emitted.
  if (!GV->isDeclaration())
    return;

  // We need to set linkage and visibility on the function before
  // generating code for it because various parts of IR generation
  // want to propagate this information down (e.g. to local static
  // declarations).
  auto *Fn = cast<llvm::Function>(GV);
  setFunctionLinkage(GD, Fn);

  // FIXME: this is redundant with part of setFunctionDefinitionAttributes
  setGVProperties(Fn, GD);

  MaybeHandleStaticInExternC(D, Fn);


  maybeSetTrivialComdat(*D, *Fn);

  CodeGenFunction(*this).GenerateCode(D, Fn, FI);

  setNonAliasAttributes(GD, Fn);
  SetLLVMFunctionAttributesForDefinition(D, Fn);

  if (const ConstructorAttr *CA = D->getAttr<ConstructorAttr>())
    AddGlobalCtor(Fn, CA->getPriority());
  if (const DestructorAttr *DA = D->getAttr<DestructorAttr>())
    AddGlobalDtor(Fn, DA->getPriority());
  if (D->hasAttr<AnnotateAttr>())
    AddGlobalAnnotations(D, Fn);
<<<<<<< HEAD
#if INTEL_CUSTOMIZATION
  // CQ#411303 Intel driver requires front-end to produce special file if
  // translation unit has any target code.
  if (D->hasAttr<OMPDeclareTargetDeclAttr>())
    setHasTargetCode();
#endif // INTEL_CUSTOMIZATION

  if (D->isCPUSpecificMultiVersion()) {
    auto *Spec = D->getAttr<CPUSpecificAttr>();
    // If there is another specific version we need to emit, do so here.
    if (Spec->ActiveArgIndex + 1 < Spec->cpus_size()) {
      ++Spec->ActiveArgIndex;
      EmitGlobalFunctionDefinition(GD, nullptr);
    }
  }
=======
>>>>>>> a8d2217a
}

void CodeGenModule::EmitAliasDefinition(GlobalDecl GD) {
  const auto *D = cast<ValueDecl>(GD.getDecl());
  const AliasAttr *AA = D->getAttr<AliasAttr>();
  assert(AA && "Not an alias?");

  StringRef MangledName = getMangledName(GD);

  if (AA->getAliasee() == MangledName) {
    Diags.Report(AA->getLocation(), diag::err_cyclic_alias) << 0;
    return;
  }

  // If there is a definition in the module, then it wins over the alias.
  // This is dubious, but allow it to be safe.  Just ignore the alias.
  llvm::GlobalValue *Entry = GetGlobalValue(MangledName);
  if (Entry && !Entry->isDeclaration())
    return;

  Aliases.push_back(GD);

  llvm::Type *DeclTy = getTypes().ConvertTypeForMem(D->getType());

  // Create a reference to the named value.  This ensures that it is emitted
  // if a deferred decl.
  llvm::Constant *Aliasee;
  if (isa<llvm::FunctionType>(DeclTy))
    Aliasee = GetOrCreateLLVMFunction(AA->getAliasee(), DeclTy, GD,
                                      /*ForVTable=*/false);
  else
    Aliasee = GetOrCreateLLVMGlobal(AA->getAliasee(),
                                    llvm::PointerType::getUnqual(DeclTy),
                                    /*D=*/nullptr);

  // Create the new alias itself, but don't set a name yet.
  auto *GA = llvm::GlobalAlias::create(
      DeclTy, 0, llvm::Function::ExternalLinkage, "", Aliasee, &getModule());

  if (Entry) {
    if (GA->getAliasee() == Entry) {
      Diags.Report(AA->getLocation(), diag::err_cyclic_alias) << 0;
      return;
    }

    assert(Entry->isDeclaration());

    // If there is a declaration in the module, then we had an extern followed
    // by the alias, as in:
    //   extern int test6();
    //   ...
    //   int test6() __attribute__((alias("test7")));
    //
    // Remove it and replace uses of it with the alias.
    GA->takeName(Entry);

    Entry->replaceAllUsesWith(llvm::ConstantExpr::getBitCast(GA,
                                                          Entry->getType()));
    Entry->eraseFromParent();
  } else {
    GA->setName(MangledName);
  }

  // Set attributes which are particular to an alias; this is a
  // specialization of the attributes which may be set on a global
  // variable/function.
  if (D->hasAttr<WeakAttr>() || D->hasAttr<WeakRefAttr>() ||
      D->isWeakImported()) {
    GA->setLinkage(llvm::Function::WeakAnyLinkage);
  }

  if (const auto *VD = dyn_cast<VarDecl>(D))
    if (VD->getTLSKind())
      setTLSMode(GA, *VD);

  SetCommonAttributes(GD, GA);
}

void CodeGenModule::emitIFuncDefinition(GlobalDecl GD) {
  const auto *D = cast<ValueDecl>(GD.getDecl());
  const IFuncAttr *IFA = D->getAttr<IFuncAttr>();
  assert(IFA && "Not an ifunc?");

  StringRef MangledName = getMangledName(GD);

  if (IFA->getResolver() == MangledName) {
    Diags.Report(IFA->getLocation(), diag::err_cyclic_alias) << 1;
    return;
  }

  // Report an error if some definition overrides ifunc.
  llvm::GlobalValue *Entry = GetGlobalValue(MangledName);
  if (Entry && !Entry->isDeclaration()) {
    GlobalDecl OtherGD;
    if (lookupRepresentativeDecl(MangledName, OtherGD) &&
        DiagnosedConflictingDefinitions.insert(GD).second) {
      Diags.Report(D->getLocation(), diag::err_duplicate_mangled_name)
          << MangledName;
      Diags.Report(OtherGD.getDecl()->getLocation(),
                   diag::note_previous_definition);
    }
    return;
  }

  Aliases.push_back(GD);

  llvm::Type *DeclTy = getTypes().ConvertTypeForMem(D->getType());
  llvm::Constant *Resolver =
      GetOrCreateLLVMFunction(IFA->getResolver(), DeclTy, GD,
                              /*ForVTable=*/false);
  llvm::GlobalIFunc *GIF =
      llvm::GlobalIFunc::create(DeclTy, 0, llvm::Function::ExternalLinkage,
                                "", Resolver, &getModule());
  if (Entry) {
    if (GIF->getResolver() == Entry) {
      Diags.Report(IFA->getLocation(), diag::err_cyclic_alias) << 1;
      return;
    }
    assert(Entry->isDeclaration());

    // If there is a declaration in the module, then we had an extern followed
    // by the ifunc, as in:
    //   extern int test();
    //   ...
    //   int test() __attribute__((ifunc("resolver")));
    //
    // Remove it and replace uses of it with the ifunc.
    GIF->takeName(Entry);

    Entry->replaceAllUsesWith(llvm::ConstantExpr::getBitCast(GIF,
                                                          Entry->getType()));
    Entry->eraseFromParent();
  } else
    GIF->setName(MangledName);

  SetCommonAttributes(GD, GIF);
}

llvm::Function *CodeGenModule::getIntrinsic(unsigned IID,
                                            ArrayRef<llvm::Type*> Tys) {
  return llvm::Intrinsic::getDeclaration(&getModule(), (llvm::Intrinsic::ID)IID,
                                         Tys);
}

static llvm::StringMapEntry<llvm::GlobalVariable *> &
GetConstantCFStringEntry(llvm::StringMap<llvm::GlobalVariable *> &Map,
                         const StringLiteral *Literal, bool TargetIsLSB,
                         bool &IsUTF16, unsigned &StringLength) {
  StringRef String = Literal->getString();
  unsigned NumBytes = String.size();

  // Check for simple case.
  if (!Literal->containsNonAsciiOrNull()) {
    StringLength = NumBytes;
    return *Map.insert(std::make_pair(String, nullptr)).first;
  }

  // Otherwise, convert the UTF8 literals into a string of shorts.
  IsUTF16 = true;

  SmallVector<llvm::UTF16, 128> ToBuf(NumBytes + 1); // +1 for ending nulls.
  const llvm::UTF8 *FromPtr = (const llvm::UTF8 *)String.data();
  llvm::UTF16 *ToPtr = &ToBuf[0];

  (void)llvm::ConvertUTF8toUTF16(&FromPtr, FromPtr + NumBytes, &ToPtr,
                                 ToPtr + NumBytes, llvm::strictConversion);

  // ConvertUTF8toUTF16 returns the length in ToPtr.
  StringLength = ToPtr - &ToBuf[0];

  // Add an explicit null.
  *ToPtr = 0;
  return *Map.insert(std::make_pair(
                         StringRef(reinterpret_cast<const char *>(ToBuf.data()),
                                   (StringLength + 1) * 2),
                         nullptr)).first;
}

ConstantAddress
CodeGenModule::GetAddrOfConstantCFString(const StringLiteral *Literal) {
  unsigned StringLength = 0;
  bool isUTF16 = false;
  llvm::StringMapEntry<llvm::GlobalVariable *> &Entry =
      GetConstantCFStringEntry(CFConstantStringMap, Literal,
                               getDataLayout().isLittleEndian(), isUTF16,
                               StringLength);

  if (auto *C = Entry.second)
    return ConstantAddress(C, CharUnits::fromQuantity(C->getAlignment()));

  llvm::Constant *Zero = llvm::Constant::getNullValue(Int32Ty);
  llvm::Constant *Zeros[] = { Zero, Zero };

  const ASTContext &Context = getContext();
  const llvm::Triple &Triple = getTriple();

  const auto CFRuntime = getLangOpts().CFRuntime;
  const bool IsSwiftABI =
      static_cast<unsigned>(CFRuntime) >=
      static_cast<unsigned>(LangOptions::CoreFoundationABI::Swift);
  const bool IsSwift4_1 = CFRuntime == LangOptions::CoreFoundationABI::Swift4_1;

  // If we don't already have it, get __CFConstantStringClassReference.
  if (!CFConstantStringClassRef) {
    const char *CFConstantStringClassName = "__CFConstantStringClassReference";
    llvm::Type *Ty = getTypes().ConvertType(getContext().IntTy);
    Ty = llvm::ArrayType::get(Ty, 0);

    switch (CFRuntime) {
    default: break;
    case LangOptions::CoreFoundationABI::Swift: LLVM_FALLTHROUGH;
    case LangOptions::CoreFoundationABI::Swift5_0:
      CFConstantStringClassName =
          Triple.isOSDarwin() ? "$s15SwiftFoundation19_NSCFConstantStringCN"
                              : "$s10Foundation19_NSCFConstantStringCN";
      Ty = IntPtrTy;
      break;
    case LangOptions::CoreFoundationABI::Swift4_2:
      CFConstantStringClassName =
          Triple.isOSDarwin() ? "$S15SwiftFoundation19_NSCFConstantStringCN"
                              : "$S10Foundation19_NSCFConstantStringCN";
      Ty = IntPtrTy;
      break;
    case LangOptions::CoreFoundationABI::Swift4_1:
      CFConstantStringClassName =
          Triple.isOSDarwin() ? "__T015SwiftFoundation19_NSCFConstantStringCN"
                              : "__T010Foundation19_NSCFConstantStringCN";
      Ty = IntPtrTy;
      break;
    }

    llvm::Constant *C = CreateRuntimeVariable(Ty, CFConstantStringClassName);

    if (Triple.isOSBinFormatELF() || Triple.isOSBinFormatCOFF()) {
      llvm::GlobalValue *GV = nullptr;

      if ((GV = dyn_cast<llvm::GlobalValue>(C))) {
        IdentifierInfo &II = Context.Idents.get(GV->getName());
        TranslationUnitDecl *TUDecl = Context.getTranslationUnitDecl();
        DeclContext *DC = TranslationUnitDecl::castToDeclContext(TUDecl);

        const VarDecl *VD = nullptr;
        for (const auto &Result : DC->lookup(&II))
          if ((VD = dyn_cast<VarDecl>(Result)))
            break;

        if (Triple.isOSBinFormatELF()) {
          if (!VD)
            GV->setLinkage(llvm::GlobalValue::ExternalLinkage);
        } else {
          GV->setLinkage(llvm::GlobalValue::ExternalLinkage);
          if (!VD || !VD->hasAttr<DLLExportAttr>())
            GV->setDLLStorageClass(llvm::GlobalValue::DLLImportStorageClass);
          else
            GV->setDLLStorageClass(llvm::GlobalValue::DLLExportStorageClass);
        }

        setDSOLocal(GV);
      }
    }

    // Decay array -> ptr
    CFConstantStringClassRef =
        IsSwiftABI ? llvm::ConstantExpr::getPtrToInt(C, Ty)
                   : llvm::ConstantExpr::getGetElementPtr(Ty, C, Zeros);
  }

  QualType CFTy = Context.getCFConstantStringType();

  auto *STy = cast<llvm::StructType>(getTypes().ConvertType(CFTy));

  ConstantInitBuilder Builder(*this);
  auto Fields = Builder.beginStruct(STy);

  // Class pointer.
  Fields.add(cast<llvm::ConstantExpr>(CFConstantStringClassRef));

  // Flags.
  if (IsSwiftABI) {
    Fields.addInt(IntPtrTy, IsSwift4_1 ? 0x05 : 0x01);
    Fields.addInt(Int64Ty, isUTF16 ? 0x07d0 : 0x07c8);
  } else {
    Fields.addInt(IntTy, isUTF16 ? 0x07d0 : 0x07C8);
  }

  // String pointer.
  llvm::Constant *C = nullptr;
  if (isUTF16) {
    auto Arr = llvm::makeArrayRef(
        reinterpret_cast<uint16_t *>(const_cast<char *>(Entry.first().data())),
        Entry.first().size() / 2);
    C = llvm::ConstantDataArray::get(VMContext, Arr);
  } else {
    C = llvm::ConstantDataArray::getString(VMContext, Entry.first());
  }

  // Note: -fwritable-strings doesn't make the backing store strings of
  // CFStrings writable. (See <rdar://problem/10657500>)
  auto *GV =
      new llvm::GlobalVariable(getModule(), C->getType(), /*isConstant=*/true,
                               llvm::GlobalValue::PrivateLinkage, C, ".str");
  GV->setUnnamedAddr(llvm::GlobalValue::UnnamedAddr::Global);
  // Don't enforce the target's minimum global alignment, since the only use
  // of the string is via this class initializer.
  CharUnits Align = isUTF16 ? Context.getTypeAlignInChars(Context.ShortTy)
                            : Context.getTypeAlignInChars(Context.CharTy);
  GV->setAlignment(Align.getQuantity());

  // FIXME: We set the section explicitly to avoid a bug in ld64 224.1.
  // Without it LLVM can merge the string with a non unnamed_addr one during
  // LTO.  Doing that changes the section it ends in, which surprises ld64.
  if (Triple.isOSBinFormatMachO())
    GV->setSection(isUTF16 ? "__TEXT,__ustring"
                           : "__TEXT,__cstring,cstring_literals");
  // Make sure the literal ends up in .rodata to allow for safe ICF and for
  // the static linker to adjust permissions to read-only later on.
  else if (Triple.isOSBinFormatELF())
    GV->setSection(".rodata");

  // String.
  llvm::Constant *Str =
      llvm::ConstantExpr::getGetElementPtr(GV->getValueType(), GV, Zeros);

  if (isUTF16)
    // Cast the UTF16 string to the correct type.
    Str = llvm::ConstantExpr::getBitCast(Str, Int8PtrTy);
  Fields.add(Str);

  // String length.
  llvm::IntegerType *LengthTy =
      llvm::IntegerType::get(getModule().getContext(),
                             Context.getTargetInfo().getLongWidth());
  if (IsSwiftABI) {
    if (CFRuntime == LangOptions::CoreFoundationABI::Swift4_1 ||
        CFRuntime == LangOptions::CoreFoundationABI::Swift4_2)
      LengthTy = Int32Ty;
    else
      LengthTy = IntPtrTy;
  }
  Fields.addInt(LengthTy, StringLength);

  CharUnits Alignment = getPointerAlign();

  // The struct.
  GV = Fields.finishAndCreateGlobal("_unnamed_cfstring_", Alignment,
                                    /*isConstant=*/false,
                                    llvm::GlobalVariable::PrivateLinkage);
  switch (Triple.getObjectFormat()) {
  case llvm::Triple::UnknownObjectFormat:
    llvm_unreachable("unknown file format");
  case llvm::Triple::COFF:
  case llvm::Triple::ELF:
  case llvm::Triple::Wasm:
    GV->setSection("cfstring");
    break;
  case llvm::Triple::MachO:
    GV->setSection("__DATA,__cfstring");
    break;
  }
  Entry.second = GV;

  return ConstantAddress(GV, Alignment);
}

bool CodeGenModule::getExpressionLocationsEnabled() const {
  return !CodeGenOpts.EmitCodeView || CodeGenOpts.DebugColumnInfo;
}

QualType CodeGenModule::getObjCFastEnumerationStateType() {
  if (ObjCFastEnumerationStateType.isNull()) {
    RecordDecl *D = Context.buildImplicitRecord("__objcFastEnumerationState");
    D->startDefinition();

    QualType FieldTypes[] = {
      Context.UnsignedLongTy,
      Context.getPointerType(Context.getObjCIdType()),
      Context.getPointerType(Context.UnsignedLongTy),
      Context.getConstantArrayType(Context.UnsignedLongTy,
                           llvm::APInt(32, 5), ArrayType::Normal, 0)
    };

    for (size_t i = 0; i < 4; ++i) {
      FieldDecl *Field = FieldDecl::Create(Context,
                                           D,
                                           SourceLocation(),
                                           SourceLocation(), nullptr,
                                           FieldTypes[i], /*TInfo=*/nullptr,
                                           /*BitWidth=*/nullptr,
                                           /*Mutable=*/false,
                                           ICIS_NoInit);
      Field->setAccess(AS_public);
      D->addDecl(Field);
    }

    D->completeDefinition();
    ObjCFastEnumerationStateType = Context.getTagDeclType(D);
  }

  return ObjCFastEnumerationStateType;
}

llvm::Constant *
CodeGenModule::GetConstantArrayFromStringLiteral(const StringLiteral *E) {
  assert(!E->getType()->isPointerType() && "Strings are always arrays");

  // Don't emit it as the address of the string, emit the string data itself
  // as an inline array.
  if (E->getCharByteWidth() == 1) {
    SmallString<64> Str(E->getString());

    // Resize the string to the right size, which is indicated by its type.
    const ConstantArrayType *CAT = Context.getAsConstantArrayType(E->getType());
    Str.resize(CAT->getSize().getZExtValue());
    return llvm::ConstantDataArray::getString(VMContext, Str, false);
  }

  auto *AType = cast<llvm::ArrayType>(getTypes().ConvertType(E->getType()));
  llvm::Type *ElemTy = AType->getElementType();
  unsigned NumElements = AType->getNumElements();

  // Wide strings have either 2-byte or 4-byte elements.
  if (ElemTy->getPrimitiveSizeInBits() == 16) {
    SmallVector<uint16_t, 32> Elements;
    Elements.reserve(NumElements);

    for(unsigned i = 0, e = E->getLength(); i != e; ++i)
      Elements.push_back(E->getCodeUnit(i));
    Elements.resize(NumElements);
    return llvm::ConstantDataArray::get(VMContext, Elements);
  }

  assert(ElemTy->getPrimitiveSizeInBits() == 32);
  SmallVector<uint32_t, 32> Elements;
  Elements.reserve(NumElements);

  for(unsigned i = 0, e = E->getLength(); i != e; ++i)
    Elements.push_back(E->getCodeUnit(i));
  Elements.resize(NumElements);
  return llvm::ConstantDataArray::get(VMContext, Elements);
}

static llvm::GlobalVariable *
GenerateStringLiteral(llvm::Constant *C, llvm::GlobalValue::LinkageTypes LT,
                      CodeGenModule &CGM, StringRef GlobalName,
                      CharUnits Alignment) {
  unsigned AddrSpace = CGM.getContext().getTargetAddressSpace(
      CGM.getStringLiteralAddressSpace());

  llvm::Module &M = CGM.getModule();
  // Create a global variable for this string
  auto *GV = new llvm::GlobalVariable(
      M, C->getType(), !CGM.getLangOpts().WritableStrings, LT, C, GlobalName,
      nullptr, llvm::GlobalVariable::NotThreadLocal, AddrSpace);
  GV->setAlignment(Alignment.getQuantity());
  GV->setUnnamedAddr(llvm::GlobalValue::UnnamedAddr::Global);
  if (GV->isWeakForLinker()) {
    assert(CGM.supportsCOMDAT() && "Only COFF uses weak string literals");
    GV->setComdat(M.getOrInsertComdat(GV->getName()));
  }
  CGM.setDSOLocal(GV);

  return GV;
}

/// GetAddrOfConstantStringFromLiteral - Return a pointer to a
/// constant array for the given string literal.
ConstantAddress
CodeGenModule::GetAddrOfConstantStringFromLiteral(const StringLiteral *S,
                                                  StringRef Name) {
  CharUnits Alignment = getContext().getAlignOfGlobalVarInChars(S->getType());

  llvm::Constant *C = GetConstantArrayFromStringLiteral(S);
  llvm::GlobalVariable **Entry = nullptr;
  if (!LangOpts.WritableStrings) {
    Entry = &ConstantStringMap[C];
    if (auto GV = *Entry) {
      if (Alignment.getQuantity() > GV->getAlignment())
        GV->setAlignment(Alignment.getQuantity());
      return ConstantAddress(GV, Alignment);
    }
  }

  SmallString<256> MangledNameBuffer;
  StringRef GlobalVariableName;
  llvm::GlobalValue::LinkageTypes LT;

  // Mangle the string literal if that's how the ABI merges duplicate strings.
  // Don't do it if they are writable, since we don't want writes in one TU to
  // affect strings in another.
  if (getCXXABI().getMangleContext().shouldMangleStringLiteral(S) &&
      !LangOpts.WritableStrings) {
    llvm::raw_svector_ostream Out(MangledNameBuffer);
    getCXXABI().getMangleContext().mangleStringLiteral(S, Out);
    LT = llvm::GlobalValue::LinkOnceODRLinkage;
    GlobalVariableName = MangledNameBuffer;
  } else {
    LT = llvm::GlobalValue::PrivateLinkage;
    GlobalVariableName = Name;
  }

  auto GV = GenerateStringLiteral(C, LT, *this, GlobalVariableName, Alignment);
  if (Entry)
    *Entry = GV;

  SanitizerMD->reportGlobalToASan(GV, S->getStrTokenLoc(0), "<string literal>",
                                  QualType());

  return ConstantAddress(castStringLiteralToDefaultAddressSpace(*this, GV),
                         Alignment);
}

/// GetAddrOfConstantStringFromObjCEncode - Return a pointer to a constant
/// array for the given ObjCEncodeExpr node.
ConstantAddress
CodeGenModule::GetAddrOfConstantStringFromObjCEncode(const ObjCEncodeExpr *E) {
  std::string Str;
  getContext().getObjCEncodingForType(E->getEncodedType(), Str);

  return GetAddrOfConstantCString(Str);
}

/// GetAddrOfConstantCString - Returns a pointer to a character array containing
/// the literal and a terminating '\0' character.
/// The result has pointer to array type.
ConstantAddress CodeGenModule::GetAddrOfConstantCString(
    const std::string &Str, const char *GlobalName) {
  StringRef StrWithNull(Str.c_str(), Str.size() + 1);
  CharUnits Alignment =
    getContext().getAlignOfGlobalVarInChars(getContext().CharTy);

  llvm::Constant *C =
      llvm::ConstantDataArray::getString(getLLVMContext(), StrWithNull, false);

  // Don't share any string literals if strings aren't constant.
  llvm::GlobalVariable **Entry = nullptr;
  if (!LangOpts.WritableStrings) {
    Entry = &ConstantStringMap[C];
    if (auto GV = *Entry) {
      if (Alignment.getQuantity() > GV->getAlignment())
        GV->setAlignment(Alignment.getQuantity());
      return ConstantAddress(GV, Alignment);
    }
  }

  // Get the default prefix if a name wasn't specified.
  if (!GlobalName)
    GlobalName = ".str";
  // Create a global variable for this.
  auto GV = GenerateStringLiteral(C, llvm::GlobalValue::PrivateLinkage, *this,
                                  GlobalName, Alignment);
  if (Entry)
    *Entry = GV;

  return ConstantAddress(castStringLiteralToDefaultAddressSpace(*this, GV),
                         Alignment);
}

ConstantAddress CodeGenModule::GetAddrOfGlobalTemporary(
    const MaterializeTemporaryExpr *E, const Expr *Init) {
  assert((E->getStorageDuration() == SD_Static ||
          E->getStorageDuration() == SD_Thread) && "not a global temporary");
  const auto *VD = cast<VarDecl>(E->getExtendingDecl());

  // If we're not materializing a subobject of the temporary, keep the
  // cv-qualifiers from the type of the MaterializeTemporaryExpr.
  QualType MaterializedType = Init->getType();
  if (Init == E->GetTemporaryExpr())
    MaterializedType = E->getType();

  CharUnits Align = getContext().getTypeAlignInChars(MaterializedType);

  if (llvm::Constant *Slot = MaterializedGlobalTemporaryMap[E])
    return ConstantAddress(Slot, Align);

  // FIXME: If an externally-visible declaration extends multiple temporaries,
  // we need to give each temporary the same name in every translation unit (and
  // we also need to make the temporaries externally-visible).
  SmallString<256> Name;
  llvm::raw_svector_ostream Out(Name);
  getCXXABI().getMangleContext().mangleReferenceTemporary(
      VD, E->getManglingNumber(), Out);

  APValue *Value = nullptr;
  if (E->getStorageDuration() == SD_Static) {
    // We might have a cached constant initializer for this temporary. Note
    // that this might have a different value from the value computed by
    // evaluating the initializer if the surrounding constant expression
    // modifies the temporary.
    Value = getContext().getMaterializedTemporaryValue(E, false);
    if (Value && Value->isUninit())
      Value = nullptr;
  }

  // Try evaluating it now, it might have a constant initializer.
  Expr::EvalResult EvalResult;
  if (!Value && Init->EvaluateAsRValue(EvalResult, getContext()) &&
      !EvalResult.hasSideEffects())
    Value = &EvalResult.Val;

  LangAS AddrSpace =
      VD ? GetGlobalVarAddressSpace(VD) : MaterializedType.getAddressSpace();

  Optional<ConstantEmitter> emitter;
  llvm::Constant *InitialValue = nullptr;
  bool Constant = false;
  llvm::Type *Type;
  if (Value) {
    // The temporary has a constant initializer, use it.
    emitter.emplace(*this);
    InitialValue = emitter->emitForInitializer(*Value, AddrSpace,
                                               MaterializedType);
    Constant = isTypeConstant(MaterializedType, /*ExcludeCtor*/Value);
    Type = InitialValue->getType();
  } else {
    // No initializer, the initialization will be provided when we
    // initialize the declaration which performed lifetime extension.
    Type = getTypes().ConvertTypeForMem(MaterializedType);
  }

  // Create a global variable for this lifetime-extended temporary.
  llvm::GlobalValue::LinkageTypes Linkage =
      getLLVMLinkageVarDefinition(VD, Constant);
  if (Linkage == llvm::GlobalVariable::ExternalLinkage) {
    const VarDecl *InitVD;
    if (VD->isStaticDataMember() && VD->getAnyInitializer(InitVD) &&
        isa<CXXRecordDecl>(InitVD->getLexicalDeclContext())) {
      // Temporaries defined inside a class get linkonce_odr linkage because the
      // class can be defined in multiple translation units.
      Linkage = llvm::GlobalVariable::LinkOnceODRLinkage;
    } else {
      // There is no need for this temporary to have external linkage if the
      // VarDecl has external linkage.
      Linkage = llvm::GlobalVariable::InternalLinkage;
    }
  }
  auto TargetAS = getContext().getTargetAddressSpace(AddrSpace);
  auto *GV = new llvm::GlobalVariable(
      getModule(), Type, Constant, Linkage, InitialValue, Name.c_str(),
      /*InsertBefore=*/nullptr, llvm::GlobalVariable::NotThreadLocal, TargetAS);
  if (emitter) emitter->finalize(GV);
  setGVProperties(GV, VD);
  GV->setAlignment(Align.getQuantity());
  if (supportsCOMDAT() && GV->isWeakForLinker())
    GV->setComdat(TheModule.getOrInsertComdat(GV->getName()));
  if (VD->getTLSKind())
    setTLSMode(GV, *VD);
  llvm::Constant *CV = GV;
  if (AddrSpace != LangAS::Default)
    CV = getTargetCodeGenInfo().performAddrSpaceCast(
        *this, GV, AddrSpace, LangAS::Default,
        Type->getPointerTo(
            getContext().getTargetAddressSpace(LangAS::Default)));
  MaterializedGlobalTemporaryMap[E] = CV;
  return ConstantAddress(CV, Align);
}

/// EmitObjCPropertyImplementations - Emit information for synthesized
/// properties for an implementation.
void CodeGenModule::EmitObjCPropertyImplementations(const
                                                    ObjCImplementationDecl *D) {
  for (const auto *PID : D->property_impls()) {
    // Dynamic is just for type-checking.
    if (PID->getPropertyImplementation() == ObjCPropertyImplDecl::Synthesize) {
      ObjCPropertyDecl *PD = PID->getPropertyDecl();

      // Determine which methods need to be implemented, some may have
      // been overridden. Note that ::isPropertyAccessor is not the method
      // we want, that just indicates if the decl came from a
      // property. What we want to know is if the method is defined in
      // this implementation.
      if (!D->getInstanceMethod(PD->getGetterName()))
        CodeGenFunction(*this).GenerateObjCGetter(
                                 const_cast<ObjCImplementationDecl *>(D), PID);
      if (!PD->isReadOnly() &&
          !D->getInstanceMethod(PD->getSetterName()))
        CodeGenFunction(*this).GenerateObjCSetter(
                                 const_cast<ObjCImplementationDecl *>(D), PID);
    }
  }
}

static bool needsDestructMethod(ObjCImplementationDecl *impl) {
  const ObjCInterfaceDecl *iface = impl->getClassInterface();
  for (const ObjCIvarDecl *ivar = iface->all_declared_ivar_begin();
       ivar; ivar = ivar->getNextIvar())
    if (ivar->getType().isDestructedType())
      return true;

  return false;
}

static bool AllTrivialInitializers(CodeGenModule &CGM,
                                   ObjCImplementationDecl *D) {
  CodeGenFunction CGF(CGM);
  for (ObjCImplementationDecl::init_iterator B = D->init_begin(),
       E = D->init_end(); B != E; ++B) {
    CXXCtorInitializer *CtorInitExp = *B;
    Expr *Init = CtorInitExp->getInit();
    if (!CGF.isTrivialInitializer(Init))
      return false;
  }
  return true;
}

/// EmitObjCIvarInitializations - Emit information for ivar initialization
/// for an implementation.
void CodeGenModule::EmitObjCIvarInitializations(ObjCImplementationDecl *D) {
  // We might need a .cxx_destruct even if we don't have any ivar initializers.
  if (needsDestructMethod(D)) {
    IdentifierInfo *II = &getContext().Idents.get(".cxx_destruct");
    Selector cxxSelector = getContext().Selectors.getSelector(0, &II);
    ObjCMethodDecl *DTORMethod =
      ObjCMethodDecl::Create(getContext(), D->getLocation(), D->getLocation(),
                             cxxSelector, getContext().VoidTy, nullptr, D,
                             /*isInstance=*/true, /*isVariadic=*/false,
                          /*isPropertyAccessor=*/true, /*isImplicitlyDeclared=*/true,
                             /*isDefined=*/false, ObjCMethodDecl::Required);
    D->addInstanceMethod(DTORMethod);
    CodeGenFunction(*this).GenerateObjCCtorDtorMethod(D, DTORMethod, false);
    D->setHasDestructors(true);
  }

  // If the implementation doesn't have any ivar initializers, we don't need
  // a .cxx_construct.
  if (D->getNumIvarInitializers() == 0 ||
      AllTrivialInitializers(*this, D))
    return;

  IdentifierInfo *II = &getContext().Idents.get(".cxx_construct");
  Selector cxxSelector = getContext().Selectors.getSelector(0, &II);
  // The constructor returns 'self'.
  ObjCMethodDecl *CTORMethod = ObjCMethodDecl::Create(getContext(),
                                                D->getLocation(),
                                                D->getLocation(),
                                                cxxSelector,
                                                getContext().getObjCIdType(),
                                                nullptr, D, /*isInstance=*/true,
                                                /*isVariadic=*/false,
                                                /*isPropertyAccessor=*/true,
                                                /*isImplicitlyDeclared=*/true,
                                                /*isDefined=*/false,
                                                ObjCMethodDecl::Required);
  D->addInstanceMethod(CTORMethod);
  CodeGenFunction(*this).GenerateObjCCtorDtorMethod(D, CTORMethod, true);
  D->setHasNonZeroConstructors(true);
}

// EmitLinkageSpec - Emit all declarations in a linkage spec.
void CodeGenModule::EmitLinkageSpec(const LinkageSpecDecl *LSD) {
  if (LSD->getLanguage() != LinkageSpecDecl::lang_c &&
      LSD->getLanguage() != LinkageSpecDecl::lang_cxx) {
    ErrorUnsupported(LSD, "linkage spec");
    return;
  }

  EmitDeclContext(LSD);
}

void CodeGenModule::EmitDeclContext(const DeclContext *DC) {
  for (auto *I : DC->decls()) {
    // Unlike other DeclContexts, the contents of an ObjCImplDecl at TU scope
    // are themselves considered "top-level", so EmitTopLevelDecl on an
    // ObjCImplDecl does not recursively visit them. We need to do that in
    // case they're nested inside another construct (LinkageSpecDecl /
    // ExportDecl) that does stop them from being considered "top-level".
    if (auto *OID = dyn_cast<ObjCImplDecl>(I)) {
      for (auto *M : OID->methods())
        EmitTopLevelDecl(M);
    }

    EmitTopLevelDecl(I);
  }
}

/// EmitTopLevelDecl - Emit code for a single top level declaration.
void CodeGenModule::EmitTopLevelDecl(Decl *D) {
  // Ignore dependent declarations.
  if (D->isTemplated())
    return;

  switch (D->getKind()) {
  case Decl::CXXConversion:
  case Decl::CXXMethod:
  case Decl::Function:
    EmitGlobal(cast<FunctionDecl>(D));
    // Always provide some coverage mapping
    // even for the functions that aren't emitted.
    AddDeferredUnusedCoverageMapping(D);
    break;

  case Decl::CXXDeductionGuide:
    // Function-like, but does not result in code emission.
    break;

  case Decl::Var:
  case Decl::Decomposition:
  case Decl::VarTemplateSpecialization:
    EmitGlobal(cast<VarDecl>(D));
    if (auto *DD = dyn_cast<DecompositionDecl>(D))
      for (auto *B : DD->bindings())
        if (auto *HD = B->getHoldingVar())
          EmitGlobal(HD);
    break;

  // Indirect fields from global anonymous structs and unions can be
  // ignored; only the actual variable requires IR gen support.
  case Decl::IndirectField:
    break;

  // C++ Decls
  case Decl::Namespace:
    EmitDeclContext(cast<NamespaceDecl>(D));
    break;
  case Decl::ClassTemplateSpecialization: {
    const auto *Spec = cast<ClassTemplateSpecializationDecl>(D);
    if (DebugInfo &&
        Spec->getSpecializationKind() == TSK_ExplicitInstantiationDefinition &&
        Spec->hasDefinition())
      DebugInfo->completeTemplateDefinition(*Spec);
  } LLVM_FALLTHROUGH;
  case Decl::CXXRecord:
    if (DebugInfo) {
      if (auto *ES = D->getASTContext().getExternalSource())
        if (ES->hasExternalDefinitions(D) == ExternalASTSource::EK_Never)
          DebugInfo->completeUnusedClass(cast<CXXRecordDecl>(*D));
    }
    // Emit any static data members, they may be definitions.
    for (auto *I : cast<CXXRecordDecl>(D)->decls())
      if (isa<VarDecl>(I) || isa<CXXRecordDecl>(I))
        EmitTopLevelDecl(I);
    break;
    // No code generation needed.
  case Decl::UsingShadow:
  case Decl::ClassTemplate:
  case Decl::VarTemplate:
  case Decl::VarTemplatePartialSpecialization:
  case Decl::FunctionTemplate:
  case Decl::TypeAliasTemplate:
  case Decl::Block:
  case Decl::Empty:
  case Decl::Binding:
    break;
  case Decl::Using:          // using X; [C++]
    if (CGDebugInfo *DI = getModuleDebugInfo())
        DI->EmitUsingDecl(cast<UsingDecl>(*D));
    return;
  case Decl::NamespaceAlias:
    if (CGDebugInfo *DI = getModuleDebugInfo())
        DI->EmitNamespaceAlias(cast<NamespaceAliasDecl>(*D));
    return;
  case Decl::UsingDirective: // using namespace X; [C++]
    if (CGDebugInfo *DI = getModuleDebugInfo())
      DI->EmitUsingDirective(cast<UsingDirectiveDecl>(*D));
    return;
  case Decl::CXXConstructor:
    getCXXABI().EmitCXXConstructors(cast<CXXConstructorDecl>(D));
    break;
  case Decl::CXXDestructor:
    getCXXABI().EmitCXXDestructors(cast<CXXDestructorDecl>(D));
    break;

  case Decl::StaticAssert:
    // Nothing to do.
    break;

  // Objective-C Decls

  // Forward declarations, no (immediate) code generation.
  case Decl::ObjCInterface:
  case Decl::ObjCCategory:
    break;

  case Decl::ObjCProtocol: {
    auto *Proto = cast<ObjCProtocolDecl>(D);
    if (Proto->isThisDeclarationADefinition())
      ObjCRuntime->GenerateProtocol(Proto);
    break;
  }

  case Decl::ObjCCategoryImpl:
    // Categories have properties but don't support synthesize so we
    // can ignore them here.
    ObjCRuntime->GenerateCategory(cast<ObjCCategoryImplDecl>(D));
    break;

  case Decl::ObjCImplementation: {
    auto *OMD = cast<ObjCImplementationDecl>(D);
    EmitObjCPropertyImplementations(OMD);
    EmitObjCIvarInitializations(OMD);
    ObjCRuntime->GenerateClass(OMD);
    // Emit global variable debug information.
    if (CGDebugInfo *DI = getModuleDebugInfo())
      if (getCodeGenOpts().getDebugInfo() >= codegenoptions::LimitedDebugInfo)
        DI->getOrCreateInterfaceType(getContext().getObjCInterfaceType(
            OMD->getClassInterface()), OMD->getLocation());
    break;
  }
  case Decl::ObjCMethod: {
    auto *OMD = cast<ObjCMethodDecl>(D);
    // If this is not a prototype, emit the body.
    if (OMD->getBody())
      CodeGenFunction(*this).GenerateObjCMethod(OMD);
    break;
  }
  case Decl::ObjCCompatibleAlias:
    ObjCRuntime->RegisterAlias(cast<ObjCCompatibleAliasDecl>(D));
    break;

  case Decl::PragmaComment: {
    const auto *PCD = cast<PragmaCommentDecl>(D);
    switch (PCD->getCommentKind()) {
    case PCK_Unknown:
      llvm_unreachable("unexpected pragma comment kind");
    case PCK_Linker:
      AppendLinkerOptions(PCD->getArg());
      break;
    case PCK_Lib:
      if (getTarget().getTriple().isOSBinFormatELF() &&
          !getTarget().getTriple().isPS4())
        AddELFLibDirective(PCD->getArg());
      else
        AddDependentLib(PCD->getArg());
      break;
    case PCK_Compiler:
    case PCK_ExeStr:
    case PCK_User:
      break; // We ignore all of these.
    }
    break;
  }

  case Decl::PragmaDetectMismatch: {
    const auto *PDMD = cast<PragmaDetectMismatchDecl>(D);
    AddDetectMismatch(PDMD->getName(), PDMD->getValue());
    break;
  }

  case Decl::LinkageSpec:
    EmitLinkageSpec(cast<LinkageSpecDecl>(D));
    break;

  case Decl::FileScopeAsm: {
    // File-scope asm is ignored during device-side CUDA compilation.
    if (LangOpts.CUDA && LangOpts.CUDAIsDevice)
      break;
    // File-scope asm is ignored during device-side OpenMP compilation.
    if (LangOpts.OpenMPIsDevice)
      break;
    auto *AD = cast<FileScopeAsmDecl>(D);
    getModule().appendModuleInlineAsm(AD->getAsmString()->getString());
    break;
  }

  case Decl::Import: {
    auto *Import = cast<ImportDecl>(D);

    // If we've already imported this module, we're done.
    if (!ImportedModules.insert(Import->getImportedModule()))
      break;

    // Emit debug information for direct imports.
    if (!Import->getImportedOwningModule()) {
      if (CGDebugInfo *DI = getModuleDebugInfo())
        DI->EmitImportDecl(*Import);
    }

    // Find all of the submodules and emit the module initializers.
    llvm::SmallPtrSet<clang::Module *, 16> Visited;
    SmallVector<clang::Module *, 16> Stack;
    Visited.insert(Import->getImportedModule());
    Stack.push_back(Import->getImportedModule());

    while (!Stack.empty()) {
      clang::Module *Mod = Stack.pop_back_val();
      if (!EmittedModuleInitializers.insert(Mod).second)
        continue;

      for (auto *D : Context.getModuleInitializers(Mod))
        EmitTopLevelDecl(D);

      // Visit the submodules of this module.
      for (clang::Module::submodule_iterator Sub = Mod->submodule_begin(),
                                             SubEnd = Mod->submodule_end();
           Sub != SubEnd; ++Sub) {
        // Skip explicit children; they need to be explicitly imported to emit
        // the initializers.
        if ((*Sub)->IsExplicit)
          continue;

        if (Visited.insert(*Sub).second)
          Stack.push_back(*Sub);
      }
    }
    break;
  }

  case Decl::Export:
    EmitDeclContext(cast<ExportDecl>(D));
    break;

  case Decl::OMPThreadPrivate:
    EmitOMPThreadPrivateDecl(cast<OMPThreadPrivateDecl>(D));
    break;

  case Decl::OMPDeclareReduction:
    EmitOMPDeclareReduction(cast<OMPDeclareReductionDecl>(D));
    break;

  case Decl::OMPRequires:
    EmitOMPRequiresDecl(cast<OMPRequiresDecl>(D));
    break;

  default:
    // Make sure we handled everything we should, every other kind is a
    // non-top-level decl.  FIXME: Would be nice to have an isTopLevelDeclKind
    // function. Need to recode Decl::Kind to do that easily.
    assert(isa<TypeDecl>(D) && "Unsupported decl kind");
    break;
  }
}

void CodeGenModule::AddDeferredUnusedCoverageMapping(Decl *D) {
  // Do we need to generate coverage mapping?
  if (!CodeGenOpts.CoverageMapping)
    return;
  switch (D->getKind()) {
  case Decl::CXXConversion:
  case Decl::CXXMethod:
  case Decl::Function:
  case Decl::ObjCMethod:
  case Decl::CXXConstructor:
  case Decl::CXXDestructor: {
    if (!cast<FunctionDecl>(D)->doesThisDeclarationHaveABody())
      return;
    SourceManager &SM = getContext().getSourceManager();
    if (LimitedCoverage && SM.getMainFileID() != SM.getFileID(D->getBeginLoc()))
      return;
    auto I = DeferredEmptyCoverageMappingDecls.find(D);
    if (I == DeferredEmptyCoverageMappingDecls.end())
      DeferredEmptyCoverageMappingDecls[D] = true;
    break;
  }
  default:
    break;
  };
}

void CodeGenModule::ClearUnusedCoverageMapping(const Decl *D) {
  // Do we need to generate coverage mapping?
  if (!CodeGenOpts.CoverageMapping)
    return;
  if (const auto *Fn = dyn_cast<FunctionDecl>(D)) {
    if (Fn->isTemplateInstantiation())
      ClearUnusedCoverageMapping(Fn->getTemplateInstantiationPattern());
  }
  auto I = DeferredEmptyCoverageMappingDecls.find(D);
  if (I == DeferredEmptyCoverageMappingDecls.end())
    DeferredEmptyCoverageMappingDecls[D] = false;
  else
    I->second = false;
}

void CodeGenModule::EmitDeferredUnusedCoverageMappings() {
  // We call takeVector() here to avoid use-after-free.
  // FIXME: DeferredEmptyCoverageMappingDecls is getting mutated because
  // we deserialize function bodies to emit coverage info for them, and that
  // deserializes more declarations. How should we handle that case?
  for (const auto &Entry : DeferredEmptyCoverageMappingDecls.takeVector()) {
    if (!Entry.second)
      continue;
    const Decl *D = Entry.first;
    switch (D->getKind()) {
    case Decl::CXXConversion:
    case Decl::CXXMethod:
    case Decl::Function:
    case Decl::ObjCMethod: {
      CodeGenPGO PGO(*this);
      GlobalDecl GD(cast<FunctionDecl>(D));
      PGO.emitEmptyCounterMapping(D, getMangledName(GD),
                                  getFunctionLinkage(GD));
      break;
    }
    case Decl::CXXConstructor: {
      CodeGenPGO PGO(*this);
      GlobalDecl GD(cast<CXXConstructorDecl>(D), Ctor_Base);
      PGO.emitEmptyCounterMapping(D, getMangledName(GD),
                                  getFunctionLinkage(GD));
      break;
    }
    case Decl::CXXDestructor: {
      CodeGenPGO PGO(*this);
      GlobalDecl GD(cast<CXXDestructorDecl>(D), Dtor_Base);
      PGO.emitEmptyCounterMapping(D, getMangledName(GD),
                                  getFunctionLinkage(GD));
      break;
    }
    default:
      break;
    };
  }
}

/// Turns the given pointer into a constant.
static llvm::Constant *GetPointerConstant(llvm::LLVMContext &Context,
                                          const void *Ptr) {
  uintptr_t PtrInt = reinterpret_cast<uintptr_t>(Ptr);
  llvm::Type *i64 = llvm::Type::getInt64Ty(Context);
  return llvm::ConstantInt::get(i64, PtrInt);
}

static void EmitGlobalDeclMetadata(CodeGenModule &CGM,
                                   llvm::NamedMDNode *&GlobalMetadata,
                                   GlobalDecl D,
                                   llvm::GlobalValue *Addr) {
#if INTEL_CUSTOMIZATION
  if (!Addr)
    return;
#endif // INTEL_CUSTOMIZATION
  if (!GlobalMetadata)
    GlobalMetadata =
      CGM.getModule().getOrInsertNamedMetadata("clang.global.decl.ptrs");

  // TODO: should we report variant information for ctors/dtors?
  llvm::Metadata *Ops[] = {llvm::ConstantAsMetadata::get(Addr),
                           llvm::ConstantAsMetadata::get(GetPointerConstant(
                               CGM.getLLVMContext(), D.getDecl()))};
  GlobalMetadata->addOperand(llvm::MDNode::get(CGM.getLLVMContext(), Ops));
}

/// For each function which is declared within an extern "C" region and marked
/// as 'used', but has internal linkage, create an alias from the unmangled
/// name to the mangled name if possible. People expect to be able to refer
/// to such functions with an unmangled name from inline assembly within the
/// same translation unit.
void CodeGenModule::EmitStaticExternCAliases() {
  if (!getTargetCodeGenInfo().shouldEmitStaticExternCAliases())
    return;
  for (auto &I : StaticExternCValues) {
    IdentifierInfo *Name = I.first;
    llvm::GlobalValue *Val = I.second;
    if (Val && !getModule().getNamedValue(Name->getName()))
      addUsedGlobal(llvm::GlobalAlias::create(Name->getName(), Val));
  }
}

bool CodeGenModule::lookupRepresentativeDecl(StringRef MangledName,
                                             GlobalDecl &Result) const {
  auto Res = Manglings.find(MangledName);
  if (Res == Manglings.end())
    return false;
  Result = Res->getValue();
  return true;
}

/// Emits metadata nodes associating all the global values in the
/// current module with the Decls they came from.  This is useful for
/// projects using IR gen as a subroutine.
///
/// Since there's currently no way to associate an MDNode directly
/// with an llvm::GlobalValue, we create a global named metadata
/// with the name 'clang.global.decl.ptrs'.
void CodeGenModule::EmitDeclMetadata() {
  llvm::NamedMDNode *GlobalMetadata = nullptr;

  for (auto &I : MangledDeclNames) {
    llvm::GlobalValue *Addr = getModule().getNamedValue(I.second);
    // Some mangled names don't necessarily have an associated GlobalValue
    // in this module, e.g. if we mangled it for DebugInfo.
    if (Addr)
      EmitGlobalDeclMetadata(*this, GlobalMetadata, I.first, Addr);
  }
}

/// Emits metadata nodes for all the local variables in the current
/// function.
void CodeGenFunction::EmitDeclMetadata() {
  if (LocalDeclMap.empty()) return;

  llvm::LLVMContext &Context = getLLVMContext();

  // Find the unique metadata ID for this name.
  unsigned DeclPtrKind = Context.getMDKindID("clang.decl.ptr");

  llvm::NamedMDNode *GlobalMetadata = nullptr;

  for (auto &I : LocalDeclMap) {
    const Decl *D = I.first;
    llvm::Value *Addr = I.second.getPointer();
    if (auto *Alloca = dyn_cast<llvm::AllocaInst>(Addr)) {
      llvm::Value *DAddr = GetPointerConstant(getLLVMContext(), D);
      Alloca->setMetadata(
          DeclPtrKind, llvm::MDNode::get(
                           Context, llvm::ValueAsMetadata::getConstant(DAddr)));
    } else if (auto *GV = dyn_cast<llvm::GlobalValue>(Addr)) {
      GlobalDecl GD = GlobalDecl(cast<VarDecl>(D));
      EmitGlobalDeclMetadata(CGM, GlobalMetadata, GD, GV);
    }
  }
}

void CodeGenModule::EmitVersionIdentMetadata() {
  llvm::NamedMDNode *IdentMetadata =
    TheModule.getOrInsertNamedMetadata("llvm.ident");
  std::string Version = getClangFullVersion();
  llvm::LLVMContext &Ctx = TheModule.getContext();

  llvm::Metadata *IdentNode[] = {llvm::MDString::get(Ctx, Version)};
  IdentMetadata->addOperand(llvm::MDNode::get(Ctx, IdentNode));
}

void CodeGenModule::EmitTargetMetadata() {
  // Warning, new MangledDeclNames may be appended within this loop.
  // We rely on MapVector insertions adding new elements to the end
  // of the container.
  // FIXME: Move this loop into the one target that needs it, and only
  // loop over those declarations for which we couldn't emit the target
  // metadata when we emitted the declaration.
  for (unsigned I = 0; I != MangledDeclNames.size(); ++I) {
    auto Val = *(MangledDeclNames.begin() + I);
    const Decl *D = Val.first.getDecl()->getMostRecentDecl();
    llvm::GlobalValue *GV = GetGlobalValue(Val.second);
    getTargetCodeGenInfo().emitTargetMD(D, GV, *this);
  }
}

#if INTEL_CUSTOMIZATION
/// \brief Emits metadata in TheModule with the given Name and Value.
static void AddLLVMDbgMetadata(llvm::Module &TheModule, StringRef Name,
                               StringRef Value) {
  if (Name.empty() || Value.empty())
    return;
  llvm::LLVMContext &Ctx = TheModule.getContext();
  llvm::Metadata *Node[] = { llvm::MDString::get(Ctx, Value) };
  llvm::NamedMDNode *Metadata = TheModule.getOrInsertNamedMetadata(Name);
  Metadata->addOperand(llvm::MDNode::get(Ctx, Node));
}

void CodeGenModule::EmitIntelDebugInfoMetadata() {
  // CQ#368123 - support '-f[no-]emit-class-debug-always' options.
  StringRef EmitClassDebugAlways =
      getCodeGenOpts().EmitClassDebugAlways ? "true" : "false";
  AddLLVMDbgMetadata(TheModule, "llvm.dbg.intel.emit_class_debug_always",
                     EmitClassDebugAlways);
}

void CodeGenModule::EmitMSDebugInfoMetadata() {
  // CQ#368119 - support for '/Z7' and '/Zi' options.
  unsigned Kind = getCodeGenOpts().getMSDebugInfoFile();
  StringRef FileType = Kind == CodeGenOptions::MSDebugInfoObjFile ? "obj" :
                       Kind == CodeGenOptions::MSDebugInfoPdbFile ? "pdb" :
                       "";
  AddLLVMDbgMetadata(TheModule, "llvm.dbg.ms.filetype", FileType);
  // CQ#368125 - support for '/Fd' and '/Fo' options.
  AddLLVMDbgMetadata(TheModule, "llvm.dbg.ms.obj",
                     getCodeGenOpts().MSOutputObjFile);
  AddLLVMDbgMetadata(TheModule, "llvm.dbg.ms.pdb",
                     getCodeGenOpts().MSOutputPdbFile);
}

void CodeGenModule::EmitIntelDriverTempfile() {
  // Communication file should be generated only during host complication.
  if (!getLangOpts().IntelCompat ||
      !getLangOpts().OpenMPLateOutline ||
      getLangOpts().IntelDriverTempfileName.empty() ||
      getLangOpts().OpenMPIsDevice)
    return;

  StringRef MainFileName;
  auto &SM = Context.getSourceManager();
  if (const auto *MainFile = SM.getFileEntryForID(SM.getMainFileID())) {
    MainFileName = MainFile->getName();
  }
  if (MainFileName.empty())
    return;

  std::error_code EC;
  llvm::raw_fd_ostream Out(getLangOpts().IntelDriverTempfileName, EC,
                           llvm::sys::fs::F_None);

  Out << "\xEF\xBB\xBF"; // BOM UTF-8 file marker.
  Out << "<compiler_to_driver_communication>\n";

  // FIXME check possible target and generate target specific nodes.
  // For now hardcode GEN as a target.
  Out << "<gfx_offload_src>" << MainFileName <<"</gfx_offload_src>\n";

  Out << "</compiler_to_driver_communication>";
}
#endif // INTEL_CUSTOMIZATION

void CodeGenModule::EmitCoverageFile() {
  if (getCodeGenOpts().CoverageDataFile.empty() &&
      getCodeGenOpts().CoverageNotesFile.empty())
    return;

  llvm::NamedMDNode *CUNode = TheModule.getNamedMetadata("llvm.dbg.cu");
  if (!CUNode)
    return;

  llvm::NamedMDNode *GCov = TheModule.getOrInsertNamedMetadata("llvm.gcov");
  llvm::LLVMContext &Ctx = TheModule.getContext();
  auto *CoverageDataFile =
      llvm::MDString::get(Ctx, getCodeGenOpts().CoverageDataFile);
  auto *CoverageNotesFile =
      llvm::MDString::get(Ctx, getCodeGenOpts().CoverageNotesFile);
  for (int i = 0, e = CUNode->getNumOperands(); i != e; ++i) {
    llvm::MDNode *CU = CUNode->getOperand(i);
    llvm::Metadata *Elts[] = {CoverageNotesFile, CoverageDataFile, CU};
    GCov->addOperand(llvm::MDNode::get(Ctx, Elts));
  }
}

llvm::Constant *CodeGenModule::EmitUuidofInitializer(StringRef Uuid) {
  // Sema has checked that all uuid strings are of the form
  // "12345678-1234-1234-1234-1234567890ab".
  assert(Uuid.size() == 36);
  for (unsigned i = 0; i < 36; ++i) {
    if (i == 8 || i == 13 || i == 18 || i == 23) assert(Uuid[i] == '-');
    else                                         assert(isHexDigit(Uuid[i]));
  }

  // The starts of all bytes of Field3 in Uuid. Field 3 is "1234-1234567890ab".
  const unsigned Field3ValueOffsets[8] = { 19, 21, 24, 26, 28, 30, 32, 34 };

  llvm::Constant *Field3[8];
  for (unsigned Idx = 0; Idx < 8; ++Idx)
    Field3[Idx] = llvm::ConstantInt::get(
        Int8Ty, Uuid.substr(Field3ValueOffsets[Idx], 2), 16);

  llvm::Constant *Fields[4] = {
    llvm::ConstantInt::get(Int32Ty, Uuid.substr(0,  8), 16),
    llvm::ConstantInt::get(Int16Ty, Uuid.substr(9,  4), 16),
    llvm::ConstantInt::get(Int16Ty, Uuid.substr(14, 4), 16),
    llvm::ConstantArray::get(llvm::ArrayType::get(Int8Ty, 8), Field3)
  };

  return llvm::ConstantStruct::getAnon(Fields);
}

llvm::Constant *CodeGenModule::GetAddrOfRTTIDescriptor(QualType Ty,
                                                       bool ForEH) {
  // Return a bogus pointer if RTTI is disabled, unless it's for EH.
  // FIXME: should we even be calling this method if RTTI is disabled
  // and it's not for EH?
  if ((!ForEH && !getLangOpts().RTTI) || getLangOpts().CUDAIsDevice)
    return llvm::Constant::getNullValue(Int8PtrTy);

  if (ForEH && Ty->isObjCObjectPointerType() &&
      LangOpts.ObjCRuntime.isGNUFamily())
    return ObjCRuntime->GetEHType(Ty);

  return getCXXABI().getAddrOfRTTIDescriptor(Ty);
}

void CodeGenModule::EmitOMPThreadPrivateDecl(const OMPThreadPrivateDecl *D) {
  // Do not emit threadprivates in simd-only mode.
  if (LangOpts.OpenMP && LangOpts.OpenMPSimd)
    return;
  for (auto RefExpr : D->varlists()) {
    auto *VD = cast<VarDecl>(cast<DeclRefExpr>(RefExpr)->getDecl());
    bool PerformInit =
        VD->getAnyInitializer() &&
        !VD->getAnyInitializer()->isConstantInitializer(getContext(),
                                                        /*ForRef=*/false);

    Address Addr(GetAddrOfGlobalVar(VD), getContext().getDeclAlign(VD));
    if (auto InitFunction = getOpenMPRuntime().emitThreadPrivateVarDefinition(
            VD, Addr, RefExpr->getBeginLoc(), PerformInit))
      CXXGlobalInits.push_back(InitFunction);
  }
}

llvm::Metadata *
CodeGenModule::CreateMetadataIdentifierImpl(QualType T, MetadataTypeMap &Map,
                                            StringRef Suffix) {
  llvm::Metadata *&InternalId = Map[T.getCanonicalType()];
  if (InternalId)
    return InternalId;

  if (isExternallyVisible(T->getLinkage())) {
    std::string OutName;
    llvm::raw_string_ostream Out(OutName);
    getCXXABI().getMangleContext().mangleTypeName(T, Out);
    Out << Suffix;

    InternalId = llvm::MDString::get(getLLVMContext(), Out.str());
  } else {
    InternalId = llvm::MDNode::getDistinct(getLLVMContext(),
                                           llvm::ArrayRef<llvm::Metadata *>());
  }

  return InternalId;
}

llvm::Metadata *CodeGenModule::CreateMetadataIdentifierForType(QualType T) {
  return CreateMetadataIdentifierImpl(T, MetadataIdMap, "");
}

llvm::Metadata *
CodeGenModule::CreateMetadataIdentifierForVirtualMemPtrType(QualType T) {
  return CreateMetadataIdentifierImpl(T, VirtualMetadataIdMap, ".virtual");
}

// Generalize pointer types to a void pointer with the qualifiers of the
// originally pointed-to type, e.g. 'const char *' and 'char * const *'
// generalize to 'const void *' while 'char *' and 'const char **' generalize to
// 'void *'.
static QualType GeneralizeType(ASTContext &Ctx, QualType Ty) {
  if (!Ty->isPointerType())
    return Ty;

  return Ctx.getPointerType(
      QualType(Ctx.VoidTy).withCVRQualifiers(
          Ty->getPointeeType().getCVRQualifiers()));
}

// Apply type generalization to a FunctionType's return and argument types
static QualType GeneralizeFunctionType(ASTContext &Ctx, QualType Ty) {
  if (auto *FnType = Ty->getAs<FunctionProtoType>()) {
    SmallVector<QualType, 8> GeneralizedParams;
    for (auto &Param : FnType->param_types())
      GeneralizedParams.push_back(GeneralizeType(Ctx, Param));

    return Ctx.getFunctionType(
        GeneralizeType(Ctx, FnType->getReturnType()),
        GeneralizedParams, FnType->getExtProtoInfo());
  }

  if (auto *FnType = Ty->getAs<FunctionNoProtoType>())
    return Ctx.getFunctionNoProtoType(
        GeneralizeType(Ctx, FnType->getReturnType()));

  llvm_unreachable("Encountered unknown FunctionType");
}

llvm::Metadata *CodeGenModule::CreateMetadataIdentifierGeneralized(QualType T) {
  return CreateMetadataIdentifierImpl(GeneralizeFunctionType(getContext(), T),
                                      GeneralizedMetadataIdMap, ".generalized");
}

/// Returns whether this module needs the "all-vtables" type identifier.
bool CodeGenModule::NeedAllVtablesTypeId() const {
  // Returns true if at least one of vtable-based CFI checkers is enabled and
  // is not in the trapping mode.
  return ((LangOpts.Sanitize.has(SanitizerKind::CFIVCall) &&
           !CodeGenOpts.SanitizeTrap.has(SanitizerKind::CFIVCall)) ||
          (LangOpts.Sanitize.has(SanitizerKind::CFINVCall) &&
           !CodeGenOpts.SanitizeTrap.has(SanitizerKind::CFINVCall)) ||
          (LangOpts.Sanitize.has(SanitizerKind::CFIDerivedCast) &&
           !CodeGenOpts.SanitizeTrap.has(SanitizerKind::CFIDerivedCast)) ||
          (LangOpts.Sanitize.has(SanitizerKind::CFIUnrelatedCast) &&
           !CodeGenOpts.SanitizeTrap.has(SanitizerKind::CFIUnrelatedCast)));
}

void CodeGenModule::AddVTableTypeMetadata(llvm::GlobalVariable *VTable,
                                          CharUnits Offset,
                                          const CXXRecordDecl *RD) {
  llvm::Metadata *MD =
      CreateMetadataIdentifierForType(QualType(RD->getTypeForDecl(), 0));
  VTable->addTypeMetadata(Offset.getQuantity(), MD);

  if (CodeGenOpts.SanitizeCfiCrossDso)
    if (auto CrossDsoTypeId = CreateCrossDsoCfiTypeId(MD))
      VTable->addTypeMetadata(Offset.getQuantity(),
                              llvm::ConstantAsMetadata::get(CrossDsoTypeId));

  if (NeedAllVtablesTypeId()) {
    llvm::Metadata *MD = llvm::MDString::get(getLLVMContext(), "all-vtables");
    VTable->addTypeMetadata(Offset.getQuantity(), MD);
  }
}

TargetAttr::ParsedTargetAttr CodeGenModule::filterFunctionTargetAttrs(const TargetAttr *TD) {
  assert(TD != nullptr);
  TargetAttr::ParsedTargetAttr ParsedAttr = TD->parse();

  ParsedAttr.Features.erase(
      llvm::remove_if(ParsedAttr.Features,
                      [&](const std::string &Feat) {
                        return !Target.isValidFeatureName(
                            StringRef{Feat}.substr(1));
                      }),
      ParsedAttr.Features.end());
  return ParsedAttr;
}


// Fills in the supplied string map with the set of target features for the
// passed in function.
void CodeGenModule::getFunctionFeatureMap(llvm::StringMap<bool> &FeatureMap,
                                          GlobalDecl GD) {
  StringRef TargetCPU = Target.getTargetOpts().CPU;
  const FunctionDecl *FD = GD.getDecl()->getAsFunction();
  if (const auto *TD = FD->getAttr<TargetAttr>()) {
    TargetAttr::ParsedTargetAttr ParsedAttr = filterFunctionTargetAttrs(TD);

    // Make a copy of the features as passed on the command line into the
    // beginning of the additional features from the function to override.
    ParsedAttr.Features.insert(ParsedAttr.Features.begin(),
                            Target.getTargetOpts().FeaturesAsWritten.begin(),
                            Target.getTargetOpts().FeaturesAsWritten.end());

    if (ParsedAttr.Architecture != "" &&
        Target.isValidCPUName(ParsedAttr.Architecture))
      TargetCPU = ParsedAttr.Architecture;

    // Now populate the feature map, first with the TargetCPU which is either
    // the default or a new one from the target attribute string. Then we'll use
    // the passed in features (FeaturesAsWritten) along with the new ones from
    // the attribute.
    Target.initFeatureMap(FeatureMap, getDiags(), TargetCPU,
                          ParsedAttr.Features);
  } else if (const auto *SD = FD->getAttr<CPUSpecificAttr>()) {
    llvm::SmallVector<StringRef, 32> FeaturesTmp;
    Target.getCPUSpecificCPUDispatchFeatures(
        SD->getCPUName(GD.getMultiVersionIndex())->getName(), FeaturesTmp);
    std::vector<std::string> Features(FeaturesTmp.begin(), FeaturesTmp.end());
    Target.initFeatureMap(FeatureMap, getDiags(), TargetCPU, Features);
  } else {
    Target.initFeatureMap(FeatureMap, getDiags(), TargetCPU,
                          Target.getTargetOpts().Features);
  }
}

llvm::SanitizerStatReport &CodeGenModule::getSanStats() {
  if (!SanStats)
    SanStats = llvm::make_unique<llvm::SanitizerStatReport>(&getModule());

  return *SanStats;
}
llvm::Value *
CodeGenModule::createOpenCLIntToSamplerConversion(const Expr *E,
                                                  CodeGenFunction &CGF) {
  llvm::Constant *C = ConstantEmitter(CGF).emitAbstract(E, E->getType());
  auto SamplerT = getOpenCLRuntime().getSamplerType(E->getType().getTypePtr());
  auto FTy = llvm::FunctionType::get(SamplerT, {C->getType()}, false);
  return CGF.Builder.CreateCall(CreateRuntimeFunction(FTy,
                                "__translate_sampler_initializer"),
                                {C});
}<|MERGE_RESOLUTION|>--- conflicted
+++ resolved
@@ -514,18 +514,15 @@
     // Indicate that we want CodeView in the metadata.
     getModule().addModuleFlag(llvm::Module::Warning, "CodeView", 1);
   }
-<<<<<<< HEAD
+  if (CodeGenOpts.CodeViewGHash) {
+    getModule().addModuleFlag(llvm::Module::Warning, "CodeViewGHash", 1);
+  }
 #if INTEL_CUSTOMIZATION
   if (CodeGenOpts.EmitIntelSTI) {
     // Indicate that we want Intel STI debug information in the metadata.
     getModule().addModuleFlag(llvm::Module::Warning, "Intel STI", 1);
   }
 #endif  // INTEL_CUSTOMIZATION
-=======
-  if (CodeGenOpts.CodeViewGHash) {
-    getModule().addModuleFlag(llvm::Module::Warning, "CodeViewGHash", 1);
-  }
->>>>>>> a8d2217a
   if (CodeGenOpts.ControlFlowGuard) {
     // We want function ID tables for Control Flow Guard.
     getModule().addModuleFlag(llvm::Module::Warning, "cfguardtable", 1);
@@ -4315,24 +4312,13 @@
     AddGlobalDtor(Fn, DA->getPriority());
   if (D->hasAttr<AnnotateAttr>())
     AddGlobalAnnotations(D, Fn);
-<<<<<<< HEAD
+
 #if INTEL_CUSTOMIZATION
   // CQ#411303 Intel driver requires front-end to produce special file if
   // translation unit has any target code.
   if (D->hasAttr<OMPDeclareTargetDeclAttr>())
     setHasTargetCode();
 #endif // INTEL_CUSTOMIZATION
-
-  if (D->isCPUSpecificMultiVersion()) {
-    auto *Spec = D->getAttr<CPUSpecificAttr>();
-    // If there is another specific version we need to emit, do so here.
-    if (Spec->ActiveArgIndex + 1 < Spec->cpus_size()) {
-      ++Spec->ActiveArgIndex;
-      EmitGlobalFunctionDefinition(GD, nullptr);
-    }
-  }
-=======
->>>>>>> a8d2217a
 }
 
 void CodeGenModule::EmitAliasDefinition(GlobalDecl GD) {
