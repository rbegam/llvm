//===--- CodeGenModule.cpp - Emit LLVM Code from ASTs for a Module --------===//
//
//                     The LLVM Compiler Infrastructure
//
// This file is distributed under the University of Illinois Open Source
// License. See LICENSE.TXT for details.
//
//===----------------------------------------------------------------------===//
//
// This coordinates the per-module state used while generating code.
//
//===----------------------------------------------------------------------===//

#include "CodeGenModule.h"
#include "CGBlocks.h"
#include "CGCUDARuntime.h"
#include "CGCXXABI.h"
#include "CGCall.h"
#include "CGDebugInfo.h"
#include "CGObjCRuntime.h"
#include "CGOpenCLRuntime.h"
#include "CGOpenMPRuntime.h"
#include "CGOpenMPRuntimeNVPTX.h"
#include "intel/CGSPIRMetadataAdder.h" // INTEL
#include "CodeGenFunction.h"
#include "CodeGenPGO.h"
#include "ConstantEmitter.h"
#include "CoverageMappingGen.h"
#include "TargetInfo.h"
#include "clang/AST/ASTContext.h"
#include "clang/AST/CharUnits.h"
#include "clang/AST/DeclCXX.h"
#include "clang/AST/DeclObjC.h"
#include "clang/AST/DeclTemplate.h"
#include "clang/AST/Mangle.h"
#include "clang/AST/RecordLayout.h"
#include "clang/AST/RecursiveASTVisitor.h"
#include "clang/Basic/Builtins.h"
#include "clang/Basic/CharInfo.h"
#include "clang/Basic/Diagnostic.h"
#include "clang/Basic/Module.h"
#include "clang/Basic/SourceManager.h"
#include "clang/Basic/TargetInfo.h"
#include "clang/Basic/Version.h"
#include "clang/CodeGen/ConstantInitBuilder.h"
#include "clang/Frontend/CodeGenOptions.h"
#include "clang/Sema/SemaDiagnostic.h"
#if INTEL_CUSTOMIZATION
#include "llvm/ADT/SmallVector.h"
#endif // INTEL_CUSTOMIZATION
#include "llvm/ADT/Triple.h"
#include "llvm/Analysis/TargetLibraryInfo.h"
#include "llvm/IR/CallSite.h"
#include "llvm/IR/CallingConv.h"
#include "llvm/IR/DataLayout.h"
#include "llvm/IR/Intrinsics.h"
#include "llvm/IR/LLVMContext.h"
#include "llvm/IR/Module.h"
#include "llvm/ProfileData/InstrProfReader.h"
#include "llvm/Support/ConvertUTF.h"
#include "llvm/Support/ErrorHandling.h"
#include "llvm/Support/MD5.h"

using namespace clang;
using namespace CodeGen;

static llvm::cl::opt<bool> LimitedCoverage(
    "limited-coverage-experimental", llvm::cl::ZeroOrMore, llvm::cl::Hidden,
    llvm::cl::desc("Emit limited coverage mapping information (experimental)"),
    llvm::cl::init(false));

static const char AnnotationSection[] = "llvm.metadata";

static CGCXXABI *createCXXABI(CodeGenModule &CGM) {
  switch (CGM.getTarget().getCXXABI().getKind()) {
  case TargetCXXABI::GenericAArch64:
  case TargetCXXABI::GenericARM:
  case TargetCXXABI::iOS:
  case TargetCXXABI::iOS64:
  case TargetCXXABI::WatchOS:
  case TargetCXXABI::GenericMIPS:
  case TargetCXXABI::GenericItanium:
  case TargetCXXABI::WebAssembly:
    return CreateItaniumCXXABI(CGM);
  case TargetCXXABI::Microsoft:
    return CreateMicrosoftCXXABI(CGM);
  }

  llvm_unreachable("invalid C++ ABI kind");
}

CodeGenModule::CodeGenModule(ASTContext &C, const HeaderSearchOptions &HSO,
                             const PreprocessorOptions &PPO,
                             const CodeGenOptions &CGO, llvm::Module &M,
                             DiagnosticsEngine &diags,
                             CoverageSourceInfo *CoverageInfo)
    : Context(C), LangOpts(C.getLangOpts()), HeaderSearchOpts(HSO),
      PreprocessorOpts(PPO), CodeGenOpts(CGO), TheModule(M), Diags(diags),
      Target(C.getTargetInfo()), ABI(createCXXABI(*this)),
      VMContext(M.getContext()), Types(*this), VTables(*this),
      SanitizerMD(new SanitizerMetadata(*this)) {

  // Initialize the type cache.
  llvm::LLVMContext &LLVMContext = M.getContext();
  VoidTy = llvm::Type::getVoidTy(LLVMContext);
  Int8Ty = llvm::Type::getInt8Ty(LLVMContext);
  Int16Ty = llvm::Type::getInt16Ty(LLVMContext);
  Int32Ty = llvm::Type::getInt32Ty(LLVMContext);
  Int64Ty = llvm::Type::getInt64Ty(LLVMContext);
  HalfTy = llvm::Type::getHalfTy(LLVMContext);
  FloatTy = llvm::Type::getFloatTy(LLVMContext);
  DoubleTy = llvm::Type::getDoubleTy(LLVMContext);
  PointerWidthInBits = C.getTargetInfo().getPointerWidth(0);
  PointerAlignInBytes =
    C.toCharUnitsFromBits(C.getTargetInfo().getPointerAlign(0)).getQuantity();
  SizeSizeInBytes =
    C.toCharUnitsFromBits(C.getTargetInfo().getMaxPointerWidth()).getQuantity();
  IntAlignInBytes =
    C.toCharUnitsFromBits(C.getTargetInfo().getIntAlign()).getQuantity();
  IntTy = llvm::IntegerType::get(LLVMContext, C.getTargetInfo().getIntWidth());
  IntPtrTy = llvm::IntegerType::get(LLVMContext,
    C.getTargetInfo().getMaxPointerWidth());
  Int8PtrTy = Int8Ty->getPointerTo(0);
  Int8PtrPtrTy = Int8PtrTy->getPointerTo(0);
  AllocaInt8PtrTy = Int8Ty->getPointerTo(
      M.getDataLayout().getAllocaAddrSpace());
  ASTAllocaAddressSpace = getTargetCodeGenInfo().getASTAllocaAddressSpace();

  RuntimeCC = getTargetCodeGenInfo().getABIInfo().getRuntimeCC();

  if (LangOpts.ObjC1)
    createObjCRuntime();
  if (LangOpts.OpenCL)
    createOpenCLRuntime();
  if (LangOpts.OpenMP)
    createOpenMPRuntime();
  if (LangOpts.CUDA)
    createCUDARuntime();

  // Enable TBAA unless it's suppressed. ThreadSanitizer needs TBAA even at O0.
  if (LangOpts.Sanitize.has(SanitizerKind::Thread) ||
      (!CodeGenOpts.RelaxedAliasing && CodeGenOpts.OptimizationLevel > 0))
    TBAA.reset(new CodeGenTBAA(Context, TheModule, CodeGenOpts, getLangOpts(),
                               getCXXABI().getMangleContext()));

  // If debug info or coverage generation is enabled, create the CGDebugInfo
  // object.
  if (CodeGenOpts.getDebugInfo() != codegenoptions::NoDebugInfo ||
      CodeGenOpts.EmitGcovArcs || CodeGenOpts.EmitGcovNotes)
    DebugInfo.reset(new CGDebugInfo(*this));

  Block.GlobalUniqueCount = 0;

  if (C.getLangOpts().ObjC1)
    ObjCData.reset(new ObjCEntrypoints());

#if INTEL_CUSTOMIZATION
  if (getCodeGenOpts().OptimizationLevel >= 2) {

    // If we somehow know which C++ library we are using we could only enter
    // those specific descriptions.  These are fairly specific so I don't
    // expect adding them all will cause any issue other than extra compile
    // time.

    // GNU libstdc++
    StdContainerOptDescriptions.push_back(
        StdContainerOptDescription(SCOK_ContainerPtr, "vector", "std",
                                   "operator[]", Decl::CXXMethod, "_M_start"));
    StdContainerOptDescriptions.push_back(
        StdContainerOptDescription(SCOK_ContainerPtrIterator, "", "__gnu_cxx",
                                   "__normal_iterator", Decl::CXXConstructor,
                                   "_M_current"));

    // Visual Studio
    StdContainerOptDescriptions.push_back(
        StdContainerOptDescription(SCOK_ContainerPtr, "vector", "std",
                                   "operator[]", Decl::CXXMethod, "_Myfirst"));

    StdContainerOptDescriptions.push_back(
        StdContainerOptDescription(SCOK_ContainerPtrIterator, "", "std",
                                   "_Vector_const_iterator",
                                   Decl::CXXConstructor, "_Ptr"));

    // LLVM libc++
    StdContainerOptDescriptions.push_back(
        StdContainerOptDescription(SCOK_ContainerPtr, "vector", "std",
                                   "operator[]", Decl::CXXMethod, "__begin_"));

    StdContainerOptDescriptions.push_back(
        StdContainerOptDescription(SCOK_ContainerPtrIterator, "", "std",
                                   "__wrap_iter", Decl::CXXConstructor, "__i"));
  }
#endif // INTEL_CUSTOMIZATION

  if (CodeGenOpts.hasProfileClangUse()) {
    auto ReaderOrErr = llvm::IndexedInstrProfReader::create(
        CodeGenOpts.ProfileInstrumentUsePath);
    if (auto E = ReaderOrErr.takeError()) {
      unsigned DiagID = Diags.getCustomDiagID(DiagnosticsEngine::Error,
                                              "Could not read profile %0: %1");
      llvm::handleAllErrors(std::move(E), [&](const llvm::ErrorInfoBase &EI) {
        getDiags().Report(DiagID) << CodeGenOpts.ProfileInstrumentUsePath
                                  << EI.message();
      });
    } else
      PGOReader = std::move(ReaderOrErr.get());
  }

  // If coverage mapping generation is enabled, create the
  // CoverageMappingModuleGen object.
  if (CodeGenOpts.CoverageMapping)
    CoverageMapping.reset(new CoverageMappingModuleGen(*this, *CoverageInfo));
}

CodeGenModule::~CodeGenModule() {}

void CodeGenModule::createObjCRuntime() {
  // This is just isGNUFamily(), but we want to force implementors of
  // new ABIs to decide how best to do this.
  switch (LangOpts.ObjCRuntime.getKind()) {
  case ObjCRuntime::GNUstep:
  case ObjCRuntime::GCC:
  case ObjCRuntime::ObjFW:
    ObjCRuntime.reset(CreateGNUObjCRuntime(*this));
    return;

  case ObjCRuntime::FragileMacOSX:
  case ObjCRuntime::MacOSX:
  case ObjCRuntime::iOS:
  case ObjCRuntime::WatchOS:
    ObjCRuntime.reset(CreateMacObjCRuntime(*this));
    return;
  }
  llvm_unreachable("bad runtime kind");
}

void CodeGenModule::createOpenCLRuntime() {
  OpenCLRuntime.reset(new CGOpenCLRuntime(*this));
}

void CodeGenModule::createOpenMPRuntime() {
  // Select a specialized code generation class based on the target, if any.
  // If it does not exist use the default implementation.
  switch (getTriple().getArch()) {
  case llvm::Triple::nvptx:
  case llvm::Triple::nvptx64:
    assert(getLangOpts().OpenMPIsDevice &&
           "OpenMP NVPTX is only prepared to deal with device code.");
    OpenMPRuntime.reset(new CGOpenMPRuntimeNVPTX(*this));
    break;
  default:
    if (LangOpts.OpenMPSimd)
      OpenMPRuntime.reset(new CGOpenMPSIMDRuntime(*this));
    else
      OpenMPRuntime.reset(new CGOpenMPRuntime(*this));
    break;
  }
}

void CodeGenModule::createCUDARuntime() {
  CUDARuntime.reset(CreateNVCUDARuntime(*this));
}

void CodeGenModule::addReplacement(StringRef Name, llvm::Constant *C) {
  Replacements[Name] = C;
}

void CodeGenModule::applyReplacements() {
  for (auto &I : Replacements) {
    StringRef MangledName = I.first();
    llvm::Constant *Replacement = I.second;
    llvm::GlobalValue *Entry = GetGlobalValue(MangledName);
    if (!Entry)
      continue;
    auto *OldF = cast<llvm::Function>(Entry);
    auto *NewF = dyn_cast<llvm::Function>(Replacement);
    if (!NewF) {
      if (auto *Alias = dyn_cast<llvm::GlobalAlias>(Replacement)) {
        NewF = dyn_cast<llvm::Function>(Alias->getAliasee());
      } else {
        auto *CE = cast<llvm::ConstantExpr>(Replacement);
        assert(CE->getOpcode() == llvm::Instruction::BitCast ||
               CE->getOpcode() == llvm::Instruction::GetElementPtr);
        NewF = dyn_cast<llvm::Function>(CE->getOperand(0));
      }
    }

#if INTEL_CUSTOMIZATION // Under community review: D43026
    // Tell the OpenMP runtime we are replacing a global that can potentially be
    // marked "declare target".
    if (OpenMPRuntime)
      if (auto *NewGV = dyn_cast<llvm::GlobalValue>(Replacement))
        OpenMPRuntime->registerGlobalReplacement(MangledName, NewGV);

#endif // INTEL_CUSTOMIZATION
    // Replace old with new, but keep the old order.
    OldF->replaceAllUsesWith(Replacement);
    if (NewF) {
      NewF->removeFromParent();
      OldF->getParent()->getFunctionList().insertAfter(OldF->getIterator(),
                                                       NewF);
    }
    OldF->eraseFromParent();
  }
}

void CodeGenModule::addGlobalValReplacement(llvm::GlobalValue *GV, llvm::Constant *C) {
  GlobalValReplacements.push_back(std::make_pair(GV, C));
}

void CodeGenModule::applyGlobalValReplacements() {
  for (auto &I : GlobalValReplacements) {
    llvm::GlobalValue *GV = I.first;
    llvm::Constant *C = I.second;

    GV->replaceAllUsesWith(C);
    GV->eraseFromParent();
#if INTEL_CUSTOMIZATION // Under community review: D43026

    // Tell the OpenMP runtime we are replacing a global that can potentially be
    // marked "declare target".
    if (OpenMPRuntime)
      if (auto *NewGV = dyn_cast<llvm::GlobalValue>(C))
        OpenMPRuntime->registerGlobalReplacement(GV->getName(), NewGV);
#endif // INTEL_CUSTOMIZATION
  }
}

// This is only used in aliases that we created and we know they have a
// linear structure.
static const llvm::GlobalObject *getAliasedGlobal(
    const llvm::GlobalIndirectSymbol &GIS) {
  llvm::SmallPtrSet<const llvm::GlobalIndirectSymbol*, 4> Visited;
  const llvm::Constant *C = &GIS;
  for (;;) {
    C = C->stripPointerCasts();
    if (auto *GO = dyn_cast<llvm::GlobalObject>(C))
      return GO;
    // stripPointerCasts will not walk over weak aliases.
    auto *GIS2 = dyn_cast<llvm::GlobalIndirectSymbol>(C);
    if (!GIS2)
      return nullptr;
    if (!Visited.insert(GIS2).second)
      return nullptr;
    C = GIS2->getIndirectSymbol();
  }
}

void CodeGenModule::checkAliases() {
  // Check if the constructed aliases are well formed. It is really unfortunate
  // that we have to do this in CodeGen, but we only construct mangled names
  // and aliases during codegen.
  bool Error = false;
  DiagnosticsEngine &Diags = getDiags();
  for (const GlobalDecl &GD : Aliases) {
    const auto *D = cast<ValueDecl>(GD.getDecl());
    SourceLocation Location;
    bool IsIFunc = D->hasAttr<IFuncAttr>();
    if (const Attr *A = D->getDefiningAttr())
      Location = A->getLocation();
    else
      llvm_unreachable("Not an alias or ifunc?");
    StringRef MangledName = getMangledName(GD);
    llvm::GlobalValue *Entry = GetGlobalValue(MangledName);
    auto *Alias  = cast<llvm::GlobalIndirectSymbol>(Entry);
    const llvm::GlobalValue *GV = getAliasedGlobal(*Alias);
    if (!GV) {
      Error = true;
      Diags.Report(Location, diag::err_cyclic_alias) << IsIFunc;
    } else if (GV->isDeclaration()) {
      Error = true;
#if INTEL_CUSTOMIZATION
      // CQ#368740: emit warning if alias points to undefined, for compatibility
      // reasons
      Diags.Report(Location,
                   Context.getLangOpts().IntelCompat ?
                       diag::warn_alias_to_undefined :
                       diag::err_alias_to_undefined)
#endif // INTEL_CUSTOMIZATION
          << IsIFunc << IsIFunc;
    } else if (IsIFunc) {
      // Check resolver function type.
      llvm::FunctionType *FTy = dyn_cast<llvm::FunctionType>(
          GV->getType()->getPointerElementType());
      assert(FTy);
      if (!FTy->getReturnType()->isPointerTy())
        Diags.Report(Location, diag::err_ifunc_resolver_return);
      if (FTy->getNumParams())
        Diags.Report(Location, diag::err_ifunc_resolver_params);
    }

    llvm::Constant *Aliasee = Alias->getIndirectSymbol();
    llvm::GlobalValue *AliaseeGV;
    if (auto CE = dyn_cast<llvm::ConstantExpr>(Aliasee))
      AliaseeGV = cast<llvm::GlobalValue>(CE->getOperand(0));
    else
      AliaseeGV = cast<llvm::GlobalValue>(Aliasee);

    if (const SectionAttr *SA = D->getAttr<SectionAttr>()) {
      StringRef AliasSection = SA->getName();
      if (AliasSection != AliaseeGV->getSection())
        Diags.Report(SA->getLocation(), diag::warn_alias_with_section)
            << AliasSection << IsIFunc << IsIFunc;
    }

    // We have to handle alias to weak aliases in here. LLVM itself disallows
    // this since the object semantics would not match the IL one. For
    // compatibility with gcc we implement it by just pointing the alias
    // to its aliasee's aliasee. We also warn, since the user is probably
    // expecting the link to be weak.
    if (auto GA = dyn_cast<llvm::GlobalIndirectSymbol>(AliaseeGV)) {
      if (GA->isInterposable()) {
        Diags.Report(Location, diag::warn_alias_to_weak_alias)
            << GV->getName() << GA->getName() << IsIFunc;
        Aliasee = llvm::ConstantExpr::getPointerBitCastOrAddrSpaceCast(
            GA->getIndirectSymbol(), Alias->getType());
        Alias->setIndirectSymbol(Aliasee);
      }
    }
  }
  if (!Error)
    return;

  for (const GlobalDecl &GD : Aliases) {
    StringRef MangledName = getMangledName(GD);
    llvm::GlobalValue *Entry = GetGlobalValue(MangledName);
    auto *Alias = dyn_cast<llvm::GlobalIndirectSymbol>(Entry);
    Alias->replaceAllUsesWith(llvm::UndefValue::get(Alias->getType()));
    Alias->eraseFromParent();
  }
}

void CodeGenModule::clear() {
  DeferredDeclsToEmit.clear();
  if (OpenMPRuntime)
    OpenMPRuntime->clear();
}

void InstrProfStats::reportDiagnostics(DiagnosticsEngine &Diags,
                                       StringRef MainFile) {
  if (!hasDiagnostics())
    return;
  if (VisitedInMainFile > 0 && VisitedInMainFile == MissingInMainFile) {
    if (MainFile.empty())
      MainFile = "<stdin>";
    Diags.Report(diag::warn_profile_data_unprofiled) << MainFile;
  } else {
    if (Mismatched > 0)
      Diags.Report(diag::warn_profile_data_out_of_date) << Visited << Mismatched;

    if (Missing > 0)
      Diags.Report(diag::warn_profile_data_missing) << Visited << Missing;
  }
}

void CodeGenModule::Release() {
  EmitDeferred();
  EmitVTablesOpportunistically();
  applyGlobalValReplacements();
  applyReplacements();
  checkAliases();
  emitMultiVersionFunctions();
  EmitCXXGlobalInitFunc();
  EmitCXXGlobalDtorFunc();
  registerGlobalDtorsWithAtExit();
  EmitCXXThreadLocalInitFunc();
  if (ObjCRuntime)
    if (llvm::Function *ObjCInitFunction = ObjCRuntime->ModuleInitFunction())
      AddGlobalCtor(ObjCInitFunction);
  if (Context.getLangOpts().CUDA && !Context.getLangOpts().CUDAIsDevice &&
      CUDARuntime) {
    if (llvm::Function *CudaCtorFunction = CUDARuntime->makeModuleCtorFunction())
      AddGlobalCtor(CudaCtorFunction);
    if (llvm::Function *CudaDtorFunction = CUDARuntime->makeModuleDtorFunction())
      AddGlobalDtor(CudaDtorFunction);
  }
  if (OpenMPRuntime) {
    if (llvm::Function *OpenMPRegistrationFunction =
            OpenMPRuntime->emitRegistrationFunction()) {
      auto ComdatKey = OpenMPRegistrationFunction->hasComdat() ?
        OpenMPRegistrationFunction : nullptr;
      AddGlobalCtor(OpenMPRegistrationFunction, 0, ComdatKey);
    }
    OpenMPRuntime->clear();
  }
  if (PGOReader) {
    getModule().setProfileSummary(PGOReader->getSummary().getMD(VMContext));
    if (PGOStats.hasDiagnostics())
      PGOStats.reportDiagnostics(getDiags(), getCodeGenOpts().MainFileName);
  }
  EmitCtorList(GlobalCtors, "llvm.global_ctors");
  EmitCtorList(GlobalDtors, "llvm.global_dtors");
  EmitGlobalAnnotations();
  EmitStaticExternCAliases();
  EmitDeferredUnusedCoverageMappings();
  if (CoverageMapping)
    CoverageMapping->emit();
  if (CodeGenOpts.SanitizeCfiCrossDso) {
    CodeGenFunction(*this).EmitCfiCheckFail();
    CodeGenFunction(*this).EmitCfiCheckStub();
  }
  emitAtAvailableLinkGuard();
  emitLLVMUsed();
  if (SanStats)
    SanStats->finish();

  if (CodeGenOpts.Autolink &&
      (Context.getLangOpts().Modules || !LinkerOptionsMetadata.empty())) {
    EmitModuleLinkOptions();
  }

  // Record mregparm value now so it is visible through rest of codegen.
  if (Context.getTargetInfo().getTriple().getArch() == llvm::Triple::x86)
    getModule().addModuleFlag(llvm::Module::Error, "NumRegisterParameters",
                              CodeGenOpts.NumRegisterParameters);

  if (CodeGenOpts.DwarfVersion) {
    // We actually want the latest version when there are conflicts.
    // We can change from Warning to Latest if such mode is supported.
    getModule().addModuleFlag(llvm::Module::Warning, "Dwarf Version",
                              CodeGenOpts.DwarfVersion);
  }
  if (CodeGenOpts.EmitCodeView) {
    // Indicate that we want CodeView in the metadata.
    getModule().addModuleFlag(llvm::Module::Warning, "CodeView", 1);
  }
#if INTEL_CUSTOMIZATION
  if (CodeGenOpts.EmitIntelSTI) {
    // Indicate that we want Intel STI debug information in the metadata.
    getModule().addModuleFlag(llvm::Module::Warning, "Intel STI", 1);
  }
#endif  // INTEL_CUSTOMIZATION
  if (CodeGenOpts.ControlFlowGuard) {
    // We want function ID tables for Control Flow Guard.
    getModule().addModuleFlag(llvm::Module::Warning, "cfguard", 1);
  }
  if (CodeGenOpts.OptimizationLevel > 0 && CodeGenOpts.StrictVTablePointers) {
    // We don't support LTO with 2 with different StrictVTablePointers
    // FIXME: we could support it by stripping all the information introduced
    // by StrictVTablePointers.

    getModule().addModuleFlag(llvm::Module::Error, "StrictVTablePointers",1);

    llvm::Metadata *Ops[2] = {
              llvm::MDString::get(VMContext, "StrictVTablePointers"),
              llvm::ConstantAsMetadata::get(llvm::ConstantInt::get(
                  llvm::Type::getInt32Ty(VMContext), 1))};

    getModule().addModuleFlag(llvm::Module::Require,
                              "StrictVTablePointersRequirement",
                              llvm::MDNode::get(VMContext, Ops));
  }
  if (DebugInfo)
    // We support a single version in the linked module. The LLVM
    // parser will drop debug info with a different version number
    // (and warn about it, too).
    getModule().addModuleFlag(llvm::Module::Warning, "Debug Info Version",
                              llvm::DEBUG_METADATA_VERSION);

  // We need to record the widths of enums and wchar_t, so that we can generate
  // the correct build attributes in the ARM backend. wchar_size is also used by
  // TargetLibraryInfo.
  uint64_t WCharWidth =
      Context.getTypeSizeInChars(Context.getWideCharType()).getQuantity();
  getModule().addModuleFlag(llvm::Module::Error, "wchar_size", WCharWidth);

  llvm::Triple::ArchType Arch = Context.getTargetInfo().getTriple().getArch();
  if (   Arch == llvm::Triple::arm
      || Arch == llvm::Triple::armeb
      || Arch == llvm::Triple::thumb
      || Arch == llvm::Triple::thumbeb) {
    // The minimum width of an enum in bytes
    uint64_t EnumWidth = Context.getLangOpts().ShortEnums ? 1 : 4;
    getModule().addModuleFlag(llvm::Module::Error, "min_enum_size", EnumWidth);
  }

  if (CodeGenOpts.SanitizeCfiCrossDso) {
    // Indicate that we want cross-DSO control flow integrity checks.
    getModule().addModuleFlag(llvm::Module::Override, "Cross-DSO CFI", 1);
  }

  if (CodeGenOpts.CFProtectionReturn &&
      Target.checkCFProtectionReturnSupported(getDiags())) {
    // Indicate that we want to instrument return control flow protection.
    getModule().addModuleFlag(llvm::Module::Override, "cf-protection-return",
                              1);
  }

  if (CodeGenOpts.CFProtectionBranch &&
      Target.checkCFProtectionBranchSupported(getDiags())) {
    // Indicate that we want to instrument branch control flow protection.
    getModule().addModuleFlag(llvm::Module::Override, "cf-protection-branch",
                              1);
  }

  if (LangOpts.CUDAIsDevice && getTriple().isNVPTX()) {
    // Indicate whether __nvvm_reflect should be configured to flush denormal
    // floating point values to 0.  (This corresponds to its "__CUDA_FTZ"
    // property.)
    getModule().addModuleFlag(llvm::Module::Override, "nvvm-reflect-ftz",
                              LangOpts.CUDADeviceFlushDenormalsToZero ? 1 : 0);
  }

  // Emit OpenCL specific module metadata: OpenCL/SPIR version.
  if (LangOpts.OpenCL) {
#if INTEL_CUSTOMIZATION
    if (!getContext().isFPContractDisabled() &&
        getLangOpts().getDefaultFPContractMode() != LangOptions::FPC_Off)
      getModule().getOrInsertNamedMetadata("opencl.enable.FP_CONTRACT");
#endif // INTEL_CUSTOMIZATION

    EmitOpenCLMetadata();
    // Emit SPIR version.
    if (getTriple().getArch() == llvm::Triple::spir ||
        getTriple().getArch() == llvm::Triple::spir64) {
      // SPIR v2.0 s2.12 - The SPIR version used by the module is stored in the
      // opencl.spir.version named metadata.
      llvm::Metadata *SPIRVerElts[] = {
          llvm::ConstantAsMetadata::get(llvm::ConstantInt::get(
              Int32Ty, LangOpts.OpenCLVersion / 100)),
          llvm::ConstantAsMetadata::get(llvm::ConstantInt::get(
              Int32Ty, (LangOpts.OpenCLVersion / 100 > 1) ? 0 : 2))};
      llvm::NamedMDNode *SPIRVerMD =
          TheModule.getOrInsertNamedMetadata("opencl.spir.version");
      llvm::LLVMContext &Ctx = TheModule.getContext();
      SPIRVerMD->addOperand(llvm::MDNode::get(Ctx, SPIRVerElts));
    }
  }

  if (uint32_t PLevel = Context.getLangOpts().PICLevel) {
    assert(PLevel < 3 && "Invalid PIC Level");
    getModule().setPICLevel(static_cast<llvm::PICLevel::Level>(PLevel));
    if (Context.getLangOpts().PIE)
      getModule().setPIELevel(static_cast<llvm::PIELevel::Level>(PLevel));
  }

  if (CodeGenOpts.NoPLT)
    getModule().setRtLibUseGOT();

  SimplifyPersonality();

  if (getCodeGenOpts().EmitDeclMetadata)
    EmitDeclMetadata();
#if INTEL_CUSTOMIZATION
  if (getCodeGenOpts().getDebugInfo() != codegenoptions::NoDebugInfo) {
    if (getLangOpts().IntelCompat)
      EmitIntelDebugInfoMetadata();
    if (getLangOpts().IntelMSCompat)
      EmitMSDebugInfoMetadata();
  }
  // CQ#411303 Intel driver requires front-end to produce special file if
  // translation unit has any target code.
  if (HasTargetCode)
    EmitIntelDriverTempfile();
#endif // INTEL_CUSTOMIZATION
  if (getCodeGenOpts().EmitGcovArcs || getCodeGenOpts().EmitGcovNotes)
    EmitCoverageFile();

  if (DebugInfo)
    DebugInfo->finalize();

#if INTEL_CUSTOMIZATION
  if (llvm::StringRef(TheModule.getTargetTriple()).startswith("spir"))
    addSPIRMetadata(TheModule, getLangOpts().OpenCLVersion,
                    getCodeGenOpts().SPIRCompileOptions);
#endif // INTEL_CUSTOMIZATION

  if (getCodeGenOpts().EmitVersionIdentMetadata)
    EmitVersionIdentMetadata();

  EmitTargetMetadata();
}

void CodeGenModule::EmitOpenCLMetadata() {
  // SPIR v2.0 s2.13 - The OpenCL version used by the module is stored in the
  // opencl.ocl.version named metadata node.
  llvm::Metadata *OCLVerElts[] = {
      llvm::ConstantAsMetadata::get(llvm::ConstantInt::get(
          Int32Ty, LangOpts.OpenCLVersion / 100)),
      llvm::ConstantAsMetadata::get(llvm::ConstantInt::get(
          Int32Ty, (LangOpts.OpenCLVersion % 100) / 10))};
  llvm::NamedMDNode *OCLVerMD =
      TheModule.getOrInsertNamedMetadata("opencl.ocl.version");
  llvm::LLVMContext &Ctx = TheModule.getContext();
  OCLVerMD->addOperand(llvm::MDNode::get(Ctx, OCLVerElts));
}

void CodeGenModule::UpdateCompletedType(const TagDecl *TD) {
  // Make sure that this type is translated.
  Types.UpdateCompletedType(TD);
}

void CodeGenModule::RefreshTypeCacheForClass(const CXXRecordDecl *RD) {
  // Make sure that this type is translated.
  Types.RefreshTypeCacheForClass(RD);
}

llvm::MDNode *CodeGenModule::getTBAATypeInfo(QualType QTy) {
  if (!TBAA)
    return nullptr;
  return TBAA->getTypeInfo(QTy);
}

TBAAAccessInfo CodeGenModule::getTBAAAccessInfo(QualType AccessType) {
  if (!TBAA)
    return TBAAAccessInfo();
  return TBAA->getAccessInfo(AccessType);
}

TBAAAccessInfo
CodeGenModule::getTBAAVTablePtrAccessInfo(llvm::Type *VTablePtrType) {
  if (!TBAA)
    return TBAAAccessInfo();
  return TBAA->getVTablePtrAccessInfo(VTablePtrType);
}

llvm::MDNode *CodeGenModule::getTBAAStructInfo(QualType QTy) {
  if (!TBAA)
    return nullptr;
  return TBAA->getTBAAStructInfo(QTy);
}

llvm::MDNode *CodeGenModule::getTBAABaseTypeInfo(QualType QTy) {
  if (!TBAA)
    return nullptr;
  return TBAA->getBaseTypeInfo(QTy);
}

llvm::MDNode *CodeGenModule::getTBAAAccessTagInfo(TBAAAccessInfo Info) {
  if (!TBAA)
    return nullptr;
  return TBAA->getAccessTagInfo(Info);
}

TBAAAccessInfo CodeGenModule::mergeTBAAInfoForCast(TBAAAccessInfo SourceInfo,
                                                   TBAAAccessInfo TargetInfo) {
  if (!TBAA)
    return TBAAAccessInfo();
  return TBAA->mergeTBAAInfoForCast(SourceInfo, TargetInfo);
}

TBAAAccessInfo
CodeGenModule::mergeTBAAInfoForConditionalOperator(TBAAAccessInfo InfoA,
                                                   TBAAAccessInfo InfoB) {
  if (!TBAA)
    return TBAAAccessInfo();
  return TBAA->mergeTBAAInfoForConditionalOperator(InfoA, InfoB);
}

TBAAAccessInfo
CodeGenModule::mergeTBAAInfoForMemoryTransfer(TBAAAccessInfo DestInfo,
                                              TBAAAccessInfo SrcInfo) {
  if (!TBAA)
    return TBAAAccessInfo();
  return TBAA->mergeTBAAInfoForConditionalOperator(DestInfo, SrcInfo);
}

void CodeGenModule::DecorateInstructionWithTBAA(llvm::Instruction *Inst,
                                                TBAAAccessInfo TBAAInfo) {
  if (llvm::MDNode *Tag = getTBAAAccessTagInfo(TBAAInfo))
    Inst->setMetadata(llvm::LLVMContext::MD_tbaa, Tag);
}

void CodeGenModule::DecorateInstructionWithInvariantGroup(
    llvm::Instruction *I, const CXXRecordDecl *RD) {
  I->setMetadata(llvm::LLVMContext::MD_invariant_group,
                 llvm::MDNode::get(getLLVMContext(), {}));
}

void CodeGenModule::Error(SourceLocation loc, StringRef message) {
  unsigned diagID = getDiags().getCustomDiagID(DiagnosticsEngine::Error, "%0");
  getDiags().Report(Context.getFullLoc(loc), diagID) << message;
}

/// ErrorUnsupported - Print out an error that codegen doesn't support the
/// specified stmt yet.
void CodeGenModule::ErrorUnsupported(const Stmt *S, const char *Type) {
  unsigned DiagID = getDiags().getCustomDiagID(DiagnosticsEngine::Error,
                                               "cannot compile this %0 yet");
  std::string Msg = Type;
  getDiags().Report(Context.getFullLoc(S->getLocStart()), DiagID)
    << Msg << S->getSourceRange();
}

/// ErrorUnsupported - Print out an error that codegen doesn't support the
/// specified decl yet.
void CodeGenModule::ErrorUnsupported(const Decl *D, const char *Type) {
  unsigned DiagID = getDiags().getCustomDiagID(DiagnosticsEngine::Error,
                                               "cannot compile this %0 yet");
  std::string Msg = Type;
  getDiags().Report(Context.getFullLoc(D->getLocation()), DiagID) << Msg;
}

llvm::ConstantInt *CodeGenModule::getSize(CharUnits size) {
  return llvm::ConstantInt::get(SizeTy, size.getQuantity());
}

void CodeGenModule::setGlobalVisibility(llvm::GlobalValue *GV,
                                        const NamedDecl *D) const {
  if (GV->hasDLLImportStorageClass())
    return;
  // Internal definitions always have default visibility.
  if (GV->hasLocalLinkage()) {
    GV->setVisibility(llvm::GlobalValue::DefaultVisibility);
    return;
  }
  if (!D)
    return;
  // Set visibility for definitions.
  LinkageInfo LV = D->getLinkageAndVisibility();
  if (LV.isVisibilityExplicit() || !GV->isDeclarationForLinker())
    GV->setVisibility(GetLLVMVisibility(LV.getVisibility()));
}

static bool shouldAssumeDSOLocal(const CodeGenModule &CGM,
                                 llvm::GlobalValue *GV) {
  if (GV->hasLocalLinkage())
    return true;

  if (!GV->hasDefaultVisibility() && !GV->hasExternalWeakLinkage())
    return true;

  // DLLImport explicitly marks the GV as external.
  if (GV->hasDLLImportStorageClass())
    return false;

  const llvm::Triple &TT = CGM.getTriple();
  // Every other GV is local on COFF.
  // Make an exception for windows OS in the triple: Some firmware builds use
  // *-win32-macho triples. This (accidentally?) produced windows relocations
  // without GOT tables in older clang versions; Keep this behaviour.
  // FIXME: even thread local variables?
  if (TT.isOSBinFormatCOFF() || (TT.isOSWindows() && TT.isOSBinFormatMachO()))
    return true;

  // Only handle COFF and ELF for now.
  if (!TT.isOSBinFormatELF())
    return false;

  // If this is not an executable, don't assume anything is local.
  const auto &CGOpts = CGM.getCodeGenOpts();
  llvm::Reloc::Model RM = CGOpts.RelocationModel;
  const auto &LOpts = CGM.getLangOpts();
  if (RM != llvm::Reloc::Static && !LOpts.PIE)
    return false;

  // A definition cannot be preempted from an executable.
  if (!GV->isDeclarationForLinker())
    return true;

  // Most PIC code sequences that assume that a symbol is local cannot produce a
  // 0 if it turns out the symbol is undefined. While this is ABI and relocation
  // depended, it seems worth it to handle it here.
  if (RM == llvm::Reloc::PIC_ && GV->hasExternalWeakLinkage())
    return false;

  // PPC has no copy relocations and cannot use a plt entry as a symbol address.
  llvm::Triple::ArchType Arch = TT.getArch();
  if (Arch == llvm::Triple::ppc || Arch == llvm::Triple::ppc64 ||
      Arch == llvm::Triple::ppc64le)
    return false;

  // If we can use copy relocations we can assume it is local.
  if (auto *Var = dyn_cast<llvm::GlobalVariable>(GV))
    if (!Var->isThreadLocal() &&
        (RM == llvm::Reloc::Static || CGOpts.PIECopyRelocations))
      return true;

  // If we can use a plt entry as the symbol address we can assume it
  // is local.
  // FIXME: This should work for PIE, but the gold linker doesn't support it.
  if (isa<llvm::Function>(GV) && !CGOpts.NoPLT && RM == llvm::Reloc::Static)
    return true;

  // Otherwise don't assue it is local.
  return false;
}

void CodeGenModule::setDSOLocal(llvm::GlobalValue *GV) const {
  GV->setDSOLocal(shouldAssumeDSOLocal(*this, GV));
}

void CodeGenModule::setDLLImportDLLExport(llvm::GlobalValue *GV,
                                          GlobalDecl GD) const {
  const auto *D = dyn_cast<NamedDecl>(GD.getDecl());
  // C++ destructors have a few C++ ABI specific special cases.
  if (const auto *Dtor = dyn_cast_or_null<CXXDestructorDecl>(D)) {
    getCXXABI().setCXXDestructorDLLStorage(GV, Dtor, GD.getDtorType());
    return;
  }
  setDLLImportDLLExport(GV, D);
}

void CodeGenModule::setDLLImportDLLExport(llvm::GlobalValue *GV,
                                          const NamedDecl *D) const {
  if (D && D->isExternallyVisible()) {
    if (D->hasAttr<DLLImportAttr>())
      GV->setDLLStorageClass(llvm::GlobalVariable::DLLImportStorageClass);
    else if (D->hasAttr<DLLExportAttr>() && !GV->isDeclarationForLinker())
      GV->setDLLStorageClass(llvm::GlobalVariable::DLLExportStorageClass);
  }
}

void CodeGenModule::setGVProperties(llvm::GlobalValue *GV,
                                    GlobalDecl GD) const {
  setDLLImportDLLExport(GV, GD);
  setGlobalVisibilityAndLocal(GV, dyn_cast<NamedDecl>(GD.getDecl()));
}

void CodeGenModule::setGVProperties(llvm::GlobalValue *GV,
                                    const NamedDecl *D) const {
  setDLLImportDLLExport(GV, D);
  setGlobalVisibilityAndLocal(GV, D);
}

void CodeGenModule::setGlobalVisibilityAndLocal(llvm::GlobalValue *GV,
                                                const NamedDecl *D) const {
  setGlobalVisibility(GV, D);
  setDSOLocal(GV);
}

static llvm::GlobalVariable::ThreadLocalMode GetLLVMTLSModel(StringRef S) {
  return llvm::StringSwitch<llvm::GlobalVariable::ThreadLocalMode>(S)
      .Case("global-dynamic", llvm::GlobalVariable::GeneralDynamicTLSModel)
      .Case("local-dynamic", llvm::GlobalVariable::LocalDynamicTLSModel)
      .Case("initial-exec", llvm::GlobalVariable::InitialExecTLSModel)
      .Case("local-exec", llvm::GlobalVariable::LocalExecTLSModel);
}

static llvm::GlobalVariable::ThreadLocalMode GetLLVMTLSModel(
    CodeGenOptions::TLSModel M) {
  switch (M) {
  case CodeGenOptions::GeneralDynamicTLSModel:
    return llvm::GlobalVariable::GeneralDynamicTLSModel;
  case CodeGenOptions::LocalDynamicTLSModel:
    return llvm::GlobalVariable::LocalDynamicTLSModel;
  case CodeGenOptions::InitialExecTLSModel:
    return llvm::GlobalVariable::InitialExecTLSModel;
  case CodeGenOptions::LocalExecTLSModel:
    return llvm::GlobalVariable::LocalExecTLSModel;
  }
  llvm_unreachable("Invalid TLS model!");
}

void CodeGenModule::setTLSMode(llvm::GlobalValue *GV, const VarDecl &D) const {
  assert(D.getTLSKind() && "setting TLS mode on non-TLS var!");

  llvm::GlobalValue::ThreadLocalMode TLM;
  TLM = GetLLVMTLSModel(CodeGenOpts.getDefaultTLSModel());

  // Override the TLS model if it is explicitly specified.
  if (const TLSModelAttr *Attr = D.getAttr<TLSModelAttr>()) {
    TLM = GetLLVMTLSModel(Attr->getModel());
  }

  GV->setThreadLocalMode(TLM);
}

static void AppendTargetMangling(const CodeGenModule &CGM,
                                 const TargetAttr *Attr, raw_ostream &Out) {
  if (Attr->isDefaultVersion())
    return;

  Out << '.';
  const auto &Target = CGM.getTarget();
  TargetAttr::ParsedTargetAttr Info =
      Attr->parse([&Target](StringRef LHS, StringRef RHS) {
                    // Multiversioning doesn't allow "no-${feature}", so we can
                    // only have "+" prefixes here.
                    assert(LHS.startswith("+") && RHS.startswith("+") &&
                           "Features should always have a prefix.");
                    return Target.multiVersionSortPriority(LHS.substr(1)) >
                           Target.multiVersionSortPriority(RHS.substr(1));
                  });

  bool IsFirst = true;

  if (!Info.Architecture.empty()) {
    IsFirst = false;
    Out << "arch_" << Info.Architecture;
  }

  for (StringRef Feat : Info.Features) {
    if (!IsFirst)
      Out << '_';
    IsFirst = false;
    Out << Feat.substr(1);
  }
}

static std::string getMangledNameImpl(const CodeGenModule &CGM, GlobalDecl GD,
                                      const NamedDecl *ND,
                                      bool OmitTargetMangling = false) {
  SmallString<256> Buffer;
  llvm::raw_svector_ostream Out(Buffer);
  MangleContext &MC = CGM.getCXXABI().getMangleContext();
  if (MC.shouldMangleDeclName(ND)) {
    llvm::raw_svector_ostream Out(Buffer);
    if (const auto *D = dyn_cast<CXXConstructorDecl>(ND))
      MC.mangleCXXCtor(D, GD.getCtorType(), Out);
    else if (const auto *D = dyn_cast<CXXDestructorDecl>(ND))
      MC.mangleCXXDtor(D, GD.getDtorType(), Out);
    else
      MC.mangleName(ND, Out);
  } else {
    IdentifierInfo *II = ND->getIdentifier();
    assert(II && "Attempt to mangle unnamed decl.");
    const auto *FD = dyn_cast<FunctionDecl>(ND);

    if (FD &&
        FD->getType()->castAs<FunctionType>()->getCallConv() == CC_X86RegCall) {
      llvm::raw_svector_ostream Out(Buffer);
      Out << "__regcall3__" << II->getName();
    } else {
      Out << II->getName();
    }
  }

  if (const auto *FD = dyn_cast<FunctionDecl>(ND))
    if (FD->isMultiVersion() && !OmitTargetMangling)
      AppendTargetMangling(CGM, FD->getAttr<TargetAttr>(), Out);

#if INTEL_CUSTOMIZATION
    // CQ#379698, CQ#374883: redefinition of builtin functions
  if (CGM.getLangOpts().IntelCompat)
    if (const auto *D = dyn_cast<FunctionDecl>(GD.getDecl())) {
      StringRef Str = Out.str();
      if (D->getBuiltinID() && D->hasBody() && Str.startswith("__builtin_"))
        return Str.drop_front(10);
    }
#endif // INTEL_CUSTOMIZATION

  return Out.str();
}

void CodeGenModule::UpdateMultiVersionNames(GlobalDecl GD,
                                            const FunctionDecl *FD) {
  if (!FD->isMultiVersion())
    return;

  // Get the name of what this would be without the 'target' attribute.  This
  // allows us to lookup the version that was emitted when this wasn't a
  // multiversion function.
  std::string NonTargetName =
      getMangledNameImpl(*this, GD, FD, /*OmitTargetMangling=*/true);
  GlobalDecl OtherGD;
  if (lookupRepresentativeDecl(NonTargetName, OtherGD)) {
    assert(OtherGD.getCanonicalDecl()
               .getDecl()
               ->getAsFunction()
               ->isMultiVersion() &&
           "Other GD should now be a multiversioned function");
    // OtherFD is the version of this function that was mangled BEFORE
    // becoming a MultiVersion function.  It potentially needs to be updated.
    const FunctionDecl *OtherFD =
        OtherGD.getCanonicalDecl().getDecl()->getAsFunction();
    std::string OtherName = getMangledNameImpl(*this, OtherGD, OtherFD);
    // This is so that if the initial version was already the 'default'
    // version, we don't try to update it.
    if (OtherName != NonTargetName) {
      // Remove instead of erase, since others may have stored the StringRef
      // to this.
      const auto ExistingRecord = Manglings.find(NonTargetName);
      if (ExistingRecord != std::end(Manglings))
        Manglings.remove(&(*ExistingRecord));
      auto Result = Manglings.insert(std::make_pair(OtherName, OtherGD));
      MangledDeclNames[OtherGD.getCanonicalDecl()] = Result.first->first();
      if (llvm::GlobalValue *Entry = GetGlobalValue(NonTargetName))
        Entry->setName(OtherName);
    }
  }
}

StringRef CodeGenModule::getMangledName(GlobalDecl GD) {
  GlobalDecl CanonicalGD = GD.getCanonicalDecl();

  // Some ABIs don't have constructor variants.  Make sure that base and
  // complete constructors get mangled the same.
  if (const auto *CD = dyn_cast<CXXConstructorDecl>(CanonicalGD.getDecl())) {
    if (!getTarget().getCXXABI().hasConstructorVariants()) {
      CXXCtorType OrigCtorType = GD.getCtorType();
      assert(OrigCtorType == Ctor_Base || OrigCtorType == Ctor_Complete);
      if (OrigCtorType == Ctor_Base)
        CanonicalGD = GlobalDecl(CD, Ctor_Complete);
    }
  }

  auto FoundName = MangledDeclNames.find(CanonicalGD);
  if (FoundName != MangledDeclNames.end())
    return FoundName->second;


  // Keep the first result in the case of a mangling collision.
  const auto *ND = cast<NamedDecl>(GD.getDecl());
  auto Result =
      Manglings.insert(std::make_pair(getMangledNameImpl(*this, GD, ND), GD));
  return MangledDeclNames[CanonicalGD] = Result.first->first();
}

StringRef CodeGenModule::getBlockMangledName(GlobalDecl GD,
                                             const BlockDecl *BD) {
  MangleContext &MangleCtx = getCXXABI().getMangleContext();
  const Decl *D = GD.getDecl();

  SmallString<256> Buffer;
  llvm::raw_svector_ostream Out(Buffer);
  if (!D)
    MangleCtx.mangleGlobalBlock(BD,
      dyn_cast_or_null<VarDecl>(initializedGlobalDecl.getDecl()), Out);
  else if (const auto *CD = dyn_cast<CXXConstructorDecl>(D))
    MangleCtx.mangleCtorBlock(CD, GD.getCtorType(), BD, Out);
  else if (const auto *DD = dyn_cast<CXXDestructorDecl>(D))
    MangleCtx.mangleDtorBlock(DD, GD.getDtorType(), BD, Out);
  else
    MangleCtx.mangleBlock(cast<DeclContext>(D), BD, Out);

  auto Result = Manglings.insert(std::make_pair(Out.str(), BD));
  return Result.first->first();
}

llvm::GlobalValue *CodeGenModule::GetGlobalValue(StringRef Name) {
  return getModule().getNamedValue(Name);
}

/// AddGlobalCtor - Add a function to the list that will be called before
/// main() runs.
void CodeGenModule::AddGlobalCtor(llvm::Function *Ctor, int Priority,
                                  llvm::Constant *AssociatedData) {
  // FIXME: Type coercion of void()* types.
  GlobalCtors.push_back(Structor(Priority, Ctor, AssociatedData));
}

/// AddGlobalDtor - Add a function to the list that will be called
/// when the module is unloaded.
void CodeGenModule::AddGlobalDtor(llvm::Function *Dtor, int Priority) {
  if (CodeGenOpts.RegisterGlobalDtorsWithAtExit) {
    DtorsUsingAtExit[Priority].push_back(Dtor);
    return;
  }

  // FIXME: Type coercion of void()* types.
  GlobalDtors.push_back(Structor(Priority, Dtor, nullptr));
}

void CodeGenModule::EmitCtorList(CtorList &Fns, const char *GlobalName) {
  if (Fns.empty()) return;

  // Ctor function type is void()*.
  llvm::FunctionType* CtorFTy = llvm::FunctionType::get(VoidTy, false);
  llvm::Type *CtorPFTy = llvm::PointerType::getUnqual(CtorFTy);

  // Get the type of a ctor entry, { i32, void ()*, i8* }.
  llvm::StructType *CtorStructTy = llvm::StructType::get(
      Int32Ty, llvm::PointerType::getUnqual(CtorFTy), VoidPtrTy);

  // Construct the constructor and destructor arrays.
  ConstantInitBuilder builder(*this);
  auto ctors = builder.beginArray(CtorStructTy);
  for (const auto &I : Fns) {
    auto ctor = ctors.beginStruct(CtorStructTy);
    ctor.addInt(Int32Ty, I.Priority);
    ctor.add(llvm::ConstantExpr::getBitCast(I.Initializer, CtorPFTy));
    if (I.AssociatedData)
      ctor.add(llvm::ConstantExpr::getBitCast(I.AssociatedData, VoidPtrTy));
    else
      ctor.addNullPointer(VoidPtrTy);
    ctor.finishAndAddTo(ctors);
  }

  auto list =
    ctors.finishAndCreateGlobal(GlobalName, getPointerAlign(),
                                /*constant*/ false,
                                llvm::GlobalValue::AppendingLinkage);

  // The LTO linker doesn't seem to like it when we set an alignment
  // on appending variables.  Take it off as a workaround.
  list->setAlignment(0);

  Fns.clear();
}

llvm::GlobalValue::LinkageTypes
CodeGenModule::getFunctionLinkage(GlobalDecl GD) {
  const auto *D = cast<FunctionDecl>(GD.getDecl());

  GVALinkage Linkage = getContext().GetGVALinkageForFunction(D);

  if (const auto *Dtor = dyn_cast<CXXDestructorDecl>(D))
    return getCXXABI().getCXXDestructorLinkage(Linkage, Dtor, GD.getDtorType());

  if (isa<CXXConstructorDecl>(D) &&
      cast<CXXConstructorDecl>(D)->isInheritingConstructor() &&
      Context.getTargetInfo().getCXXABI().isMicrosoft()) {
    // Our approach to inheriting constructors is fundamentally different from
    // that used by the MS ABI, so keep our inheriting constructor thunks
    // internal rather than trying to pick an unambiguous mangling for them.
    return llvm::GlobalValue::InternalLinkage;
  }

  return getLLVMLinkageForDeclarator(D, Linkage, /*isConstantVariable=*/false);
}

llvm::ConstantInt *CodeGenModule::CreateCrossDsoCfiTypeId(llvm::Metadata *MD) {
  llvm::MDString *MDS = dyn_cast<llvm::MDString>(MD);
  if (!MDS) return nullptr;

  return llvm::ConstantInt::get(Int64Ty, llvm::MD5Hash(MDS->getString()));
}

void CodeGenModule::SetLLVMFunctionAttributes(const Decl *D,
                                              const CGFunctionInfo &Info,
                                              llvm::Function *F) {
  unsigned CallingConv;
  llvm::AttributeList PAL;
  ConstructAttributeList(F->getName(), Info, D, PAL, CallingConv, false);
  F->setAttributes(PAL);
  F->setCallingConv(static_cast<llvm::CallingConv::ID>(CallingConv));
}

/// Determines whether the language options require us to model
/// unwind exceptions.  We treat -fexceptions as mandating this
/// except under the fragile ObjC ABI with only ObjC exceptions
/// enabled.  This means, for example, that C with -fexceptions
/// enables this.
static bool hasUnwindExceptions(const LangOptions &LangOpts) {
  // If exceptions are completely disabled, obviously this is false.
  if (!LangOpts.Exceptions) return false;

  // If C++ exceptions are enabled, this is true.
  if (LangOpts.CXXExceptions) return true;

  // If ObjC exceptions are enabled, this depends on the ABI.
  if (LangOpts.ObjCExceptions) {
    return LangOpts.ObjCRuntime.hasUnwindExceptions();
  }

  return true;
}

void CodeGenModule::SetLLVMFunctionAttributesForDefinition(const Decl *D,
                                                           llvm::Function *F) {
  llvm::AttrBuilder B;

  if (CodeGenOpts.UnwindTables)
    B.addAttribute(llvm::Attribute::UWTable);

  if (!hasUnwindExceptions(LangOpts))
    B.addAttribute(llvm::Attribute::NoUnwind);

  if (LangOpts.getStackProtector() == LangOptions::SSPOn)
    B.addAttribute(llvm::Attribute::StackProtect);
  else if (LangOpts.getStackProtector() == LangOptions::SSPStrong)
    B.addAttribute(llvm::Attribute::StackProtectStrong);
  else if (LangOpts.getStackProtector() == LangOptions::SSPReq)
    B.addAttribute(llvm::Attribute::StackProtectReq);

  if (!D) {
    // If we don't have a declaration to control inlining, the function isn't
    // explicitly marked as alwaysinline for semantic reasons, and inlining is
    // disabled, mark the function as noinline.
    if (!F->hasFnAttribute(llvm::Attribute::AlwaysInline) &&
        CodeGenOpts.getInlining() == CodeGenOptions::OnlyAlwaysInlining)
      B.addAttribute(llvm::Attribute::NoInline);

    F->addAttributes(llvm::AttributeList::FunctionIndex, B);
    return;
  }

  // Track whether we need to add the optnone LLVM attribute,
  // starting with the default for this optimization level.
  bool ShouldAddOptNone =
      !CodeGenOpts.DisableO0ImplyOptNone && CodeGenOpts.OptimizationLevel == 0;
  // We can't add optnone in the following cases, it won't pass the verifier.
  ShouldAddOptNone &= !D->hasAttr<MinSizeAttr>();
  ShouldAddOptNone &= !F->hasFnAttribute(llvm::Attribute::AlwaysInline);
  ShouldAddOptNone &= !D->hasAttr<AlwaysInlineAttr>();

  if (ShouldAddOptNone || D->hasAttr<OptimizeNoneAttr>()) {
    B.addAttribute(llvm::Attribute::OptimizeNone);

    // OptimizeNone implies noinline; we should not be inlining such functions.
    B.addAttribute(llvm::Attribute::NoInline);
    assert(!F->hasFnAttribute(llvm::Attribute::AlwaysInline) &&
           "OptimizeNone and AlwaysInline on same function!");

    // We still need to handle naked functions even though optnone subsumes
    // much of their semantics.
    if (D->hasAttr<NakedAttr>())
      B.addAttribute(llvm::Attribute::Naked);

    // OptimizeNone wins over OptimizeForSize and MinSize.
    F->removeFnAttr(llvm::Attribute::OptimizeForSize);
    F->removeFnAttr(llvm::Attribute::MinSize);
  } else if (D->hasAttr<NakedAttr>()) {
    // Naked implies noinline: we should not be inlining such functions.
    B.addAttribute(llvm::Attribute::Naked);
    B.addAttribute(llvm::Attribute::NoInline);
  } else if (D->hasAttr<NoDuplicateAttr>()) {
    B.addAttribute(llvm::Attribute::NoDuplicate);
  } else if (D->hasAttr<NoInlineAttr>()) {
    B.addAttribute(llvm::Attribute::NoInline);
  } else if (D->hasAttr<AlwaysInlineAttr>() &&
             !F->hasFnAttribute(llvm::Attribute::NoInline)) {
    // (noinline wins over always_inline, and we can't specify both in IR)
    B.addAttribute(llvm::Attribute::AlwaysInline);
  } else if (CodeGenOpts.getInlining() == CodeGenOptions::OnlyAlwaysInlining) {
    // If we're not inlining, then force everything that isn't always_inline to
    // carry an explicit noinline attribute.
    if (!F->hasFnAttribute(llvm::Attribute::AlwaysInline))
      B.addAttribute(llvm::Attribute::NoInline);
  } else {
    // Otherwise, propagate the inline hint attribute and potentially use its
    // absence to mark things as noinline.
    if (auto *FD = dyn_cast<FunctionDecl>(D)) {
      if (any_of(FD->redecls(), [&](const FunctionDecl *Redecl) {
            return Redecl->isInlineSpecified();
          })) {
#if INTEL_CUSTOMIZATION
        // CSA EDIT: use AlwaysInline for CSA rather than InlinHint. This gets
        // us inlining at -O0/-O1.
        if (Target.getTriple().getArch() == llvm::Triple::csa)
          B.addAttribute(llvm::Attribute::AlwaysInline);
        else
#endif
          B.addAttribute(llvm::Attribute::InlineHint);
      } else if (CodeGenOpts.getInlining() ==
                     CodeGenOptions::OnlyHintInlining &&
                 !FD->isInlined() &&
                 !F->hasFnAttribute(llvm::Attribute::AlwaysInline)) {
        B.addAttribute(llvm::Attribute::NoInline);
      }
    }
  }

  // Add other optimization related attributes if we are optimizing this
  // function.
  if (!D->hasAttr<OptimizeNoneAttr>()) {
    if (D->hasAttr<ColdAttr>()) {
      if (!ShouldAddOptNone)
        B.addAttribute(llvm::Attribute::OptimizeForSize);
      B.addAttribute(llvm::Attribute::Cold);
    }

    if (D->hasAttr<MinSizeAttr>())
      B.addAttribute(llvm::Attribute::MinSize);
  }

  F->addAttributes(llvm::AttributeList::FunctionIndex, B);

  unsigned alignment = D->getMaxAlignment() / Context.getCharWidth();
  if (alignment)
    F->setAlignment(alignment);

  if (!D->hasAttr<AlignedAttr>())
    if (LangOpts.FunctionAlignment)
      F->setAlignment(1 << LangOpts.FunctionAlignment);

  // Some C++ ABIs require 2-byte alignment for member functions, in order to
  // reserve a bit for differentiating between virtual and non-virtual member
  // functions. If the current target's C++ ABI requires this and this is a
  // member function, set its alignment accordingly.
  if (getTarget().getCXXABI().areMemberFunctionsAligned()) {
    if (F->getAlignment() < 2 && isa<CXXMethodDecl>(D))
      F->setAlignment(2);
  }

  // In the cross-dso CFI mode, we want !type attributes on definitions only.
  if (CodeGenOpts.SanitizeCfiCrossDso)
    if (auto *FD = dyn_cast<FunctionDecl>(D))
      CreateFunctionTypeMetadata(FD, F);
}

void CodeGenModule::SetCommonAttributes(GlobalDecl GD, llvm::GlobalValue *GV) {
  const Decl *D = GD.getDecl();
  if (dyn_cast_or_null<NamedDecl>(D))
    setGVProperties(GV, GD);
  else
    GV->setVisibility(llvm::GlobalValue::DefaultVisibility);

  if (D && D->hasAttr<UsedAttr>())
    addUsedGlobal(GV);
}

bool CodeGenModule::GetCPUAndFeaturesAttributes(const Decl *D,
                                                llvm::AttrBuilder &Attrs) {
  // Add target-cpu and target-features attributes to functions. If
  // we have a decl for the function and it has a target attribute then
  // parse that and add it to the feature set.
  StringRef TargetCPU = getTarget().getTargetOpts().CPU;
  std::vector<std::string> Features;
  const auto *FD = dyn_cast_or_null<FunctionDecl>(D);
  FD = FD ? FD->getMostRecentDecl() : FD;
  const auto *TD = FD ? FD->getAttr<TargetAttr>() : nullptr;
  bool AddedAttr = false;
  if (TD) {
    llvm::StringMap<bool> FeatureMap;
    getFunctionFeatureMap(FeatureMap, FD);

    // Produce the canonical string for this set of features.
    for (const llvm::StringMap<bool>::value_type &Entry : FeatureMap)
      Features.push_back((Entry.getValue() ? "+" : "-") + Entry.getKey().str());

    // Now add the target-cpu and target-features to the function.
    // While we populated the feature map above, we still need to
    // get and parse the target attribute so we can get the cpu for
    // the function.
    TargetAttr::ParsedTargetAttr ParsedAttr = TD->parse();
    if (ParsedAttr.Architecture != "" &&
        getTarget().isValidCPUName(ParsedAttr.Architecture))
      TargetCPU = ParsedAttr.Architecture;
  } else {
    // Otherwise just add the existing target cpu and target features to the
    // function.
    Features = getTarget().getTargetOpts().Features;
  }

  if (TargetCPU != "") {
    Attrs.addAttribute("target-cpu", TargetCPU);
    AddedAttr = true;
  }
  if (!Features.empty()) {
    llvm::sort(Features.begin(), Features.end());
    Attrs.addAttribute("target-features", llvm::join(Features, ","));
    AddedAttr = true;
  }

  return AddedAttr;
}

void CodeGenModule::setNonAliasAttributes(GlobalDecl GD,
                                          llvm::GlobalObject *GO) {
  const Decl *D = GD.getDecl();
  SetCommonAttributes(GD, GO);

  if (D) {
    if (auto *GV = dyn_cast<llvm::GlobalVariable>(GO)) {
      if (auto *SA = D->getAttr<PragmaClangBSSSectionAttr>())
        GV->addAttribute("bss-section", SA->getName());
      if (auto *SA = D->getAttr<PragmaClangDataSectionAttr>())
        GV->addAttribute("data-section", SA->getName());
      if (auto *SA = D->getAttr<PragmaClangRodataSectionAttr>())
        GV->addAttribute("rodata-section", SA->getName());
    }

    if (auto *F = dyn_cast<llvm::Function>(GO)) {
      if (auto *SA = D->getAttr<PragmaClangTextSectionAttr>())
        if (!D->getAttr<SectionAttr>())
          F->addFnAttr("implicit-section-name", SA->getName());

      llvm::AttrBuilder Attrs;
      if (GetCPUAndFeaturesAttributes(D, Attrs)) {
        // We know that GetCPUAndFeaturesAttributes will always have the
        // newest set, since it has the newest possible FunctionDecl, so the
        // new ones should replace the old.
        F->removeFnAttr("target-cpu");
        F->removeFnAttr("target-features");
        F->addAttributes(llvm::AttributeList::FunctionIndex, Attrs);
      }
    }

    if (const SectionAttr *SA = D->getAttr<SectionAttr>())
      GO->setSection(SA->getName());
  }

  getTargetCodeGenInfo().setTargetAttributes(D, GO, *this);
}

void CodeGenModule::SetInternalFunctionAttributes(GlobalDecl GD,
                                                  llvm::Function *F,
                                                  const CGFunctionInfo &FI) {
  const Decl *D = GD.getDecl();
  SetLLVMFunctionAttributes(D, FI, F);
  SetLLVMFunctionAttributesForDefinition(D, F);

  F->setLinkage(llvm::Function::InternalLinkage);

  setNonAliasAttributes(GD, F);
}

static void setLinkageForGV(llvm::GlobalValue *GV, const NamedDecl *ND) {
  // Set linkage and visibility in case we never see a definition.
  LinkageInfo LV = ND->getLinkageAndVisibility();
  // Don't set internal linkage on declarations.
  // "extern_weak" is overloaded in LLVM; we probably should have
  // separate linkage types for this.
  if (isExternallyVisible(LV.getLinkage()) &&
      (ND->hasAttr<WeakAttr>() || ND->isWeakImported()))
    GV->setLinkage(llvm::GlobalValue::ExternalWeakLinkage);
}

void CodeGenModule::CreateFunctionTypeMetadata(const FunctionDecl *FD,
                                               llvm::Function *F) {
  // Only if we are checking indirect calls.
  if (!LangOpts.Sanitize.has(SanitizerKind::CFIICall))
    return;

  // Non-static class methods are handled via vtable pointer checks elsewhere.
  if (isa<CXXMethodDecl>(FD) && !cast<CXXMethodDecl>(FD)->isStatic())
    return;

  // Additionally, if building with cross-DSO support...
  if (CodeGenOpts.SanitizeCfiCrossDso) {
    // Skip available_externally functions. They won't be codegen'ed in the
    // current module anyway.
    if (getContext().GetGVALinkageForFunction(FD) == GVA_AvailableExternally)
      return;
  }

  llvm::Metadata *MD = CreateMetadataIdentifierForType(FD->getType());
  F->addTypeMetadata(0, MD);
  F->addTypeMetadata(0, CreateMetadataIdentifierGeneralized(FD->getType()));

  // Emit a hash-based bit set entry for cross-DSO calls.
  if (CodeGenOpts.SanitizeCfiCrossDso)
    if (auto CrossDsoTypeId = CreateCrossDsoCfiTypeId(MD))
      F->addTypeMetadata(0, llvm::ConstantAsMetadata::get(CrossDsoTypeId));
}

void CodeGenModule::SetFunctionAttributes(GlobalDecl GD, llvm::Function *F,
                                          bool IsIncompleteFunction,
                                          bool IsThunk) {

  if (llvm::Intrinsic::ID IID = F->getIntrinsicID()) {
    // If this is an intrinsic function, set the function's attributes
    // to the intrinsic's attributes.
    F->setAttributes(llvm::Intrinsic::getAttributes(getLLVMContext(), IID));
    return;
  }

  const auto *FD = cast<FunctionDecl>(GD.getDecl());

  if (!IsIncompleteFunction) {
    SetLLVMFunctionAttributes(FD, getTypes().arrangeGlobalDeclaration(GD), F);
    // Setup target-specific attributes.
    if (F->isDeclaration())
      getTargetCodeGenInfo().setTargetAttributes(FD, F, *this);
  }

  // Add the Returned attribute for "this", except for iOS 5 and earlier
  // where substantial code, including the libstdc++ dylib, was compiled with
  // GCC and does not actually return "this".
  if (!IsThunk && getCXXABI().HasThisReturn(GD) &&
      !(getTriple().isiOS() && getTriple().isOSVersionLT(6))) {
    assert(!F->arg_empty() &&
           F->arg_begin()->getType()
             ->canLosslesslyBitCastTo(F->getReturnType()) &&
           "unexpected this return");
    F->addAttribute(1, llvm::Attribute::Returned);
  }

  // Only a few attributes are set on declarations; these may later be
  // overridden by a definition.

  setLinkageForGV(F, FD);
  setGVProperties(F, FD);

  if (FD->getAttr<PragmaClangTextSectionAttr>()) {
    F->addFnAttr("implicit-section-name");
  }

  if (const SectionAttr *SA = FD->getAttr<SectionAttr>())
    F->setSection(SA->getName());

  if (FD->isReplaceableGlobalAllocationFunction()) {
    // A replaceable global allocation function does not act like a builtin by
    // default, only if it is invoked by a new-expression or delete-expression.
    F->addAttribute(llvm::AttributeList::FunctionIndex,
                    llvm::Attribute::NoBuiltin);

    // A sane operator new returns a non-aliasing pointer.
    // FIXME: Also add NonNull attribute to the return value
    // for the non-nothrow forms?
    auto Kind = FD->getDeclName().getCXXOverloadedOperator();
    if (getCodeGenOpts().AssumeSaneOperatorNew &&
        (Kind == OO_New || Kind == OO_Array_New))
      F->addAttribute(llvm::AttributeList::ReturnIndex,
                      llvm::Attribute::NoAlias);
  }

  if (isa<CXXConstructorDecl>(FD) || isa<CXXDestructorDecl>(FD))
    F->setUnnamedAddr(llvm::GlobalValue::UnnamedAddr::Global);
  else if (const auto *MD = dyn_cast<CXXMethodDecl>(FD))
    if (MD->isVirtual())
      F->setUnnamedAddr(llvm::GlobalValue::UnnamedAddr::Global);

  // Don't emit entries for function declarations in the cross-DSO mode. This
  // is handled with better precision by the receiving DSO.
  if (!CodeGenOpts.SanitizeCfiCrossDso)
    CreateFunctionTypeMetadata(FD, F);

  if (getLangOpts().OpenMP && FD->hasAttr<OMPDeclareSimdDeclAttr>())
    getOpenMPRuntime().emitDeclareSimdFunction(FD, F);
}

void CodeGenModule::addUsedGlobal(llvm::GlobalValue *GV) {
  assert(!GV->isDeclaration() &&
         "Only globals with definition can force usage.");
  LLVMUsed.emplace_back(GV);
}

void CodeGenModule::addCompilerUsedGlobal(llvm::GlobalValue *GV) {
  assert(!GV->isDeclaration() &&
         "Only globals with definition can force usage.");
  LLVMCompilerUsed.emplace_back(GV);
}

static void emitUsed(CodeGenModule &CGM, StringRef Name,
                     std::vector<llvm::WeakTrackingVH> &List) {
  // Don't create llvm.used if there is no need.
  if (List.empty())
    return;

  // Convert List to what ConstantArray needs.
  SmallVector<llvm::Constant*, 8> UsedArray;
  UsedArray.resize(List.size());
  for (unsigned i = 0, e = List.size(); i != e; ++i) {
    UsedArray[i] =
        llvm::ConstantExpr::getPointerBitCastOrAddrSpaceCast(
            cast<llvm::Constant>(&*List[i]), CGM.Int8PtrTy);
  }

  if (UsedArray.empty())
    return;
  llvm::ArrayType *ATy = llvm::ArrayType::get(CGM.Int8PtrTy, UsedArray.size());

  auto *GV = new llvm::GlobalVariable(
      CGM.getModule(), ATy, false, llvm::GlobalValue::AppendingLinkage,
      llvm::ConstantArray::get(ATy, UsedArray), Name);

  GV->setSection("llvm.metadata");
}

void CodeGenModule::emitLLVMUsed() {
  emitUsed(*this, "llvm.used", LLVMUsed);
  emitUsed(*this, "llvm.compiler.used", LLVMCompilerUsed);
}

void CodeGenModule::AppendLinkerOptions(StringRef Opts) {
  auto *MDOpts = llvm::MDString::get(getLLVMContext(), Opts);
  LinkerOptionsMetadata.push_back(llvm::MDNode::get(getLLVMContext(), MDOpts));
}

void CodeGenModule::AddDetectMismatch(StringRef Name, StringRef Value) {
  llvm::SmallString<32> Opt;
  getTargetCodeGenInfo().getDetectMismatchOption(Name, Value, Opt);
  auto *MDOpts = llvm::MDString::get(getLLVMContext(), Opt);
  LinkerOptionsMetadata.push_back(llvm::MDNode::get(getLLVMContext(), MDOpts));
}

void CodeGenModule::AddELFLibDirective(StringRef Lib) {
  auto &C = getLLVMContext();
  LinkerOptionsMetadata.push_back(llvm::MDNode::get(
      C, {llvm::MDString::get(C, "lib"), llvm::MDString::get(C, Lib)}));
}

void CodeGenModule::AddDependentLib(StringRef Lib) {
  llvm::SmallString<24> Opt;
  getTargetCodeGenInfo().getDependentLibraryOption(Lib, Opt);
  auto *MDOpts = llvm::MDString::get(getLLVMContext(), Opt);
  LinkerOptionsMetadata.push_back(llvm::MDNode::get(getLLVMContext(), MDOpts));
}

/// \brief Add link options implied by the given module, including modules
/// it depends on, using a postorder walk.
static void addLinkOptionsPostorder(CodeGenModule &CGM, Module *Mod,
                                    SmallVectorImpl<llvm::MDNode *> &Metadata,
                                    llvm::SmallPtrSet<Module *, 16> &Visited) {
  // Import this module's parent.
  if (Mod->Parent && Visited.insert(Mod->Parent).second) {
    addLinkOptionsPostorder(CGM, Mod->Parent, Metadata, Visited);
  }

  // Import this module's dependencies.
  for (unsigned I = Mod->Imports.size(); I > 0; --I) {
    if (Visited.insert(Mod->Imports[I - 1]).second)
      addLinkOptionsPostorder(CGM, Mod->Imports[I-1], Metadata, Visited);
  }

  // Add linker options to link against the libraries/frameworks
  // described by this module.
  llvm::LLVMContext &Context = CGM.getLLVMContext();

  // For modules that use export_as for linking, use that module
  // name instead.
  if (Mod->UseExportAsModuleLinkName)
    return;

  for (unsigned I = Mod->LinkLibraries.size(); I > 0; --I) {
    // Link against a framework.  Frameworks are currently Darwin only, so we
    // don't to ask TargetCodeGenInfo for the spelling of the linker option.
    if (Mod->LinkLibraries[I-1].IsFramework) {
      llvm::Metadata *Args[2] = {
          llvm::MDString::get(Context, "-framework"),
          llvm::MDString::get(Context, Mod->LinkLibraries[I - 1].Library)};

      Metadata.push_back(llvm::MDNode::get(Context, Args));
      continue;
    }

    // Link against a library.
    llvm::SmallString<24> Opt;
    CGM.getTargetCodeGenInfo().getDependentLibraryOption(
      Mod->LinkLibraries[I-1].Library, Opt);
    auto *OptString = llvm::MDString::get(Context, Opt);
    Metadata.push_back(llvm::MDNode::get(Context, OptString));
  }
}

void CodeGenModule::EmitModuleLinkOptions() {
  // Collect the set of all of the modules we want to visit to emit link
  // options, which is essentially the imported modules and all of their
  // non-explicit child modules.
  llvm::SetVector<clang::Module *> LinkModules;
  llvm::SmallPtrSet<clang::Module *, 16> Visited;
  SmallVector<clang::Module *, 16> Stack;

  // Seed the stack with imported modules.
  for (Module *M : ImportedModules) {
    // Do not add any link flags when an implementation TU of a module imports
    // a header of that same module.
    if (M->getTopLevelModuleName() == getLangOpts().CurrentModule &&
        !getLangOpts().isCompilingModule())
      continue;
    if (Visited.insert(M).second)
      Stack.push_back(M);
  }

  // Find all of the modules to import, making a little effort to prune
  // non-leaf modules.
  while (!Stack.empty()) {
    clang::Module *Mod = Stack.pop_back_val();

    bool AnyChildren = false;

    // Visit the submodules of this module.
    for (clang::Module::submodule_iterator Sub = Mod->submodule_begin(),
                                        SubEnd = Mod->submodule_end();
         Sub != SubEnd; ++Sub) {
      // Skip explicit children; they need to be explicitly imported to be
      // linked against.
      if ((*Sub)->IsExplicit)
        continue;

      if (Visited.insert(*Sub).second) {
        Stack.push_back(*Sub);
        AnyChildren = true;
      }
    }

    // We didn't find any children, so add this module to the list of
    // modules to link against.
    if (!AnyChildren) {
      LinkModules.insert(Mod);
    }
  }

  // Add link options for all of the imported modules in reverse topological
  // order.  We don't do anything to try to order import link flags with respect
  // to linker options inserted by things like #pragma comment().
  SmallVector<llvm::MDNode *, 16> MetadataArgs;
  Visited.clear();
  for (Module *M : LinkModules)
    if (Visited.insert(M).second)
      addLinkOptionsPostorder(*this, M, MetadataArgs, Visited);
  std::reverse(MetadataArgs.begin(), MetadataArgs.end());
  LinkerOptionsMetadata.append(MetadataArgs.begin(), MetadataArgs.end());

  // Add the linker options metadata flag.
  auto *NMD = getModule().getOrInsertNamedMetadata("llvm.linker.options");
  for (auto *MD : LinkerOptionsMetadata)
    NMD->addOperand(MD);
}

void CodeGenModule::EmitDeferred() {
  // Emit code for any potentially referenced deferred decls.  Since a
  // previously unused static decl may become used during the generation of code
  // for a static function, iterate until no changes are made.

  if (!DeferredVTables.empty()) {
    EmitDeferredVTables();

    // Emitting a vtable doesn't directly cause more vtables to
    // become deferred, although it can cause functions to be
    // emitted that then need those vtables.
    assert(DeferredVTables.empty());
  }

#if INTEL_CUSTOMIZATION // Under community review: D43026
  if (LangOpts.OpenMP && !LangOpts.OpenMPIsDevice) {
    OpenMPRuntime->registerTrackedFunction();
  }

#endif // INTEL_CUSTOMIZATION
  // Stop if we're out of both deferred vtables and deferred declarations.
  if (DeferredDeclsToEmit.empty())
    return;

  // Grab the list of decls to emit. If EmitGlobalDefinition schedules more
  // work, it will not interfere with this.
  std::vector<GlobalDecl> CurDeclsToEmit;
  CurDeclsToEmit.swap(DeferredDeclsToEmit);

  for (GlobalDecl &D : CurDeclsToEmit) {
    // We should call GetAddrOfGlobal with IsForDefinition set to true in order
    // to get GlobalValue with exactly the type we need, not something that
    // might had been created for another decl with the same mangled name but
    // different type.
    llvm::GlobalValue *GV = dyn_cast<llvm::GlobalValue>(
        GetAddrOfGlobal(D, ForDefinition));

    // In case of different address spaces, we may still get a cast, even with
    // IsForDefinition equal to true. Query mangled names table to get
    // GlobalValue.
    if (!GV)
      GV = GetGlobalValue(getMangledName(D));

    // Make sure GetGlobalValue returned non-null.
    assert(GV);

    // Check to see if we've already emitted this.  This is necessary
    // for a couple of reasons: first, decls can end up in the
    // deferred-decls queue multiple times, and second, decls can end
    // up with definitions in unusual ways (e.g. by an extern inline
    // function acquiring a strong function redefinition).  Just
    // ignore these cases.
    if (!GV->isDeclaration())
      continue;

    // Otherwise, emit the definition and move on to the next one.
    EmitGlobalDefinition(D, GV);

    // If we found out that we need to emit more decls, do that recursively.
    // This has the advantage that the decls are emitted in a DFS and related
    // ones are close together, which is convenient for testing.
    if (!DeferredVTables.empty() || !DeferredDeclsToEmit.empty()) {
      EmitDeferred();
      assert(DeferredVTables.empty() && DeferredDeclsToEmit.empty());
    }
  }
}

void CodeGenModule::EmitVTablesOpportunistically() {
  // Try to emit external vtables as available_externally if they have emitted
  // all inlined virtual functions.  It runs after EmitDeferred() and therefore
  // is not allowed to create new references to things that need to be emitted
  // lazily. Note that it also uses fact that we eagerly emitting RTTI.

  assert((OpportunisticVTables.empty() || shouldOpportunisticallyEmitVTables())
         && "Only emit opportunistic vtables with optimizations");

  for (const CXXRecordDecl *RD : OpportunisticVTables) {
    assert(getVTables().isVTableExternal(RD) &&
           "This queue should only contain external vtables");
    if (getCXXABI().canSpeculativelyEmitVTable(RD))
      VTables.GenerateClassData(RD);
  }
  OpportunisticVTables.clear();
}

void CodeGenModule::EmitGlobalAnnotations() {
  if (Annotations.empty())
    return;

  // Create a new global variable for the ConstantStruct in the Module.
  llvm::Constant *Array = llvm::ConstantArray::get(llvm::ArrayType::get(
    Annotations[0]->getType(), Annotations.size()), Annotations);
  auto *gv = new llvm::GlobalVariable(getModule(), Array->getType(), false,
                                      llvm::GlobalValue::AppendingLinkage,
                                      Array, "llvm.global.annotations");
  gv->setSection(AnnotationSection);
}

llvm::Constant *CodeGenModule::EmitAnnotationString(StringRef Str) {
  llvm::Constant *&AStr = AnnotationStrings[Str];
  if (AStr)
    return AStr;

  // Not found yet, create a new global.
  llvm::Constant *s = llvm::ConstantDataArray::getString(getLLVMContext(), Str);
  auto *gv =
      new llvm::GlobalVariable(getModule(), s->getType(), true,
                               llvm::GlobalValue::PrivateLinkage, s, ".str");
  gv->setSection(AnnotationSection);
  gv->setUnnamedAddr(llvm::GlobalValue::UnnamedAddr::Global);
  AStr = gv;
  return gv;
}

llvm::Constant *CodeGenModule::EmitAnnotationUnit(SourceLocation Loc) {
  SourceManager &SM = getContext().getSourceManager();
  PresumedLoc PLoc = SM.getPresumedLoc(Loc);
  if (PLoc.isValid())
    return EmitAnnotationString(PLoc.getFilename());
  return EmitAnnotationString(SM.getBufferName(Loc));
}

llvm::Constant *CodeGenModule::EmitAnnotationLineNo(SourceLocation L) {
  SourceManager &SM = getContext().getSourceManager();
  PresumedLoc PLoc = SM.getPresumedLoc(L);
  unsigned LineNo = PLoc.isValid() ? PLoc.getLine() :
    SM.getExpansionLineNumber(L);
  return llvm::ConstantInt::get(Int32Ty, LineNo);
}

llvm::Constant *CodeGenModule::EmitAnnotateAttr(llvm::GlobalValue *GV,
                                                const AnnotateAttr *AA,
                                                SourceLocation L) {
  // Get the globals for file name, annotation, and the line number.
  llvm::Constant *AnnoGV = EmitAnnotationString(AA->getAnnotation()),
                 *UnitGV = EmitAnnotationUnit(L),
                 *LineNoCst = EmitAnnotationLineNo(L);

  // Create the ConstantStruct for the global annotation.
  llvm::Constant *Fields[4] = {
    llvm::ConstantExpr::getBitCast(GV, Int8PtrTy),
    llvm::ConstantExpr::getBitCast(AnnoGV, Int8PtrTy),
    llvm::ConstantExpr::getBitCast(UnitGV, Int8PtrTy),
    LineNoCst
  };
  return llvm::ConstantStruct::getAnon(Fields);
}

void CodeGenModule::AddGlobalAnnotations(const ValueDecl *D,
                                         llvm::GlobalValue *GV) {
  assert(D->hasAttr<AnnotateAttr>() && "no annotate attribute");
  // Get the struct elements for these annotations.
  for (const auto *I : D->specific_attrs<AnnotateAttr>())
    Annotations.push_back(EmitAnnotateAttr(GV, I, D->getLocation()));
}

bool CodeGenModule::isInSanitizerBlacklist(SanitizerMask Kind,
                                           llvm::Function *Fn,
                                           SourceLocation Loc) const {
  const auto &SanitizerBL = getContext().getSanitizerBlacklist();
  // Blacklist by function name.
  if (SanitizerBL.isBlacklistedFunction(Kind, Fn->getName()))
    return true;
  // Blacklist by location.
  if (Loc.isValid())
    return SanitizerBL.isBlacklistedLocation(Kind, Loc);
  // If location is unknown, this may be a compiler-generated function. Assume
  // it's located in the main file.
  auto &SM = Context.getSourceManager();
  if (const auto *MainFile = SM.getFileEntryForID(SM.getMainFileID())) {
    return SanitizerBL.isBlacklistedFile(Kind, MainFile->getName());
  }
  return false;
}

bool CodeGenModule::isInSanitizerBlacklist(llvm::GlobalVariable *GV,
                                           SourceLocation Loc, QualType Ty,
                                           StringRef Category) const {
  // For now globals can be blacklisted only in ASan and KASan.
  const SanitizerMask EnabledAsanMask = LangOpts.Sanitize.Mask &
      (SanitizerKind::Address | SanitizerKind::KernelAddress |
       SanitizerKind::HWAddress | SanitizerKind::KernelHWAddress);
  if (!EnabledAsanMask)
    return false;
  const auto &SanitizerBL = getContext().getSanitizerBlacklist();
  if (SanitizerBL.isBlacklistedGlobal(EnabledAsanMask, GV->getName(), Category))
    return true;
  if (SanitizerBL.isBlacklistedLocation(EnabledAsanMask, Loc, Category))
    return true;
  // Check global type.
  if (!Ty.isNull()) {
    // Drill down the array types: if global variable of a fixed type is
    // blacklisted, we also don't instrument arrays of them.
    while (auto AT = dyn_cast<ArrayType>(Ty.getTypePtr()))
      Ty = AT->getElementType();
    Ty = Ty.getCanonicalType().getUnqualifiedType();
    // We allow to blacklist only record types (classes, structs etc.)
    if (Ty->isRecordType()) {
      std::string TypeStr = Ty.getAsString(getContext().getPrintingPolicy());
      if (SanitizerBL.isBlacklistedType(EnabledAsanMask, TypeStr, Category))
        return true;
    }
  }
  return false;
}

bool CodeGenModule::imbueXRayAttrs(llvm::Function *Fn, SourceLocation Loc,
                                   StringRef Category) const {
  if (!LangOpts.XRayInstrument)
    return false;

  const auto &XRayFilter = getContext().getXRayFilter();
  using ImbueAttr = XRayFunctionFilter::ImbueAttribute;
  auto Attr = ImbueAttr::NONE;
  if (Loc.isValid())
    Attr = XRayFilter.shouldImbueLocation(Loc, Category);
  if (Attr == ImbueAttr::NONE)
    Attr = XRayFilter.shouldImbueFunction(Fn->getName());
  switch (Attr) {
  case ImbueAttr::NONE:
    return false;
  case ImbueAttr::ALWAYS:
    Fn->addFnAttr("function-instrument", "xray-always");
    break;
  case ImbueAttr::ALWAYS_ARG1:
    Fn->addFnAttr("function-instrument", "xray-always");
    Fn->addFnAttr("xray-log-args", "1");
    break;
  case ImbueAttr::NEVER:
    Fn->addFnAttr("function-instrument", "xray-never");
    break;
  }
  return true;
}

bool CodeGenModule::MustBeEmitted(const ValueDecl *Global) {
  // Never defer when EmitAllDecls is specified.
  if (LangOpts.EmitAllDecls)
    return true;

#if INTEL_CUSTOMIZATION // Under community review: D43026
  // In OpenMP device mode all declarations that were not filtered should be
  // emitted.
  if (LangOpts.OpenMPIsDevice)
    return true;

#endif // INTEL_CUSTOMIZATION
  return getContext().DeclMustBeEmitted(Global);
}

bool CodeGenModule::MayBeEmittedEagerly(const ValueDecl *Global) {
  if (const auto *FD = dyn_cast<FunctionDecl>(Global))
    if (FD->getTemplateSpecializationKind() == TSK_ImplicitInstantiation)
      // Implicit template instantiations may change linkage if they are later
      // explicitly instantiated, so they should not be emitted eagerly.
      return false;
  if (const auto *VD = dyn_cast<VarDecl>(Global))
    if (Context.getInlineVariableDefinitionKind(VD) ==
        ASTContext::InlineVariableDefinitionKind::WeakUnknown)
      // A definition of an inline constexpr static data member may change
      // linkage later if it's redeclared outside the class.
      return false;
  // If OpenMP is enabled and threadprivates must be generated like TLS, delay
  // codegen for global variables, because they may be marked as threadprivate.
  if (LangOpts.OpenMP && LangOpts.OpenMPUseTLS &&
      getContext().getTargetInfo().isTLSSupported() && isa<VarDecl>(Global))
    return false;

  return true;
}

ConstantAddress CodeGenModule::GetAddrOfUuidDescriptor(
    const CXXUuidofExpr* E) {
  // Sema has verified that IIDSource has a __declspec(uuid()), and that its
  // well-formed.
  StringRef Uuid = E->getUuidStr();
  std::string Name = "_GUID_" + Uuid.lower();
  std::replace(Name.begin(), Name.end(), '-', '_');

  // The UUID descriptor should be pointer aligned.
  CharUnits Alignment = CharUnits::fromQuantity(PointerAlignInBytes);

  // Look for an existing global.
  if (llvm::GlobalVariable *GV = getModule().getNamedGlobal(Name))
    return ConstantAddress(GV, Alignment);

  llvm::Constant *Init = EmitUuidofInitializer(Uuid);
  assert(Init && "failed to initialize as constant");

  auto *GV = new llvm::GlobalVariable(
      getModule(), Init->getType(),
      /*isConstant=*/true, llvm::GlobalValue::LinkOnceODRLinkage, Init, Name);
  if (supportsCOMDAT())
    GV->setComdat(TheModule.getOrInsertComdat(GV->getName()));
  setDSOLocal(GV);
  return ConstantAddress(GV, Alignment);
}

ConstantAddress CodeGenModule::GetWeakRefReference(const ValueDecl *VD) {
  const AliasAttr *AA = VD->getAttr<AliasAttr>();
  assert(AA && "No alias?");

  CharUnits Alignment = getContext().getDeclAlign(VD);
  llvm::Type *DeclTy = getTypes().ConvertTypeForMem(VD->getType());

  // See if there is already something with the target's name in the module.
  llvm::GlobalValue *Entry = GetGlobalValue(AA->getAliasee());
  if (Entry) {
    unsigned AS = getContext().getTargetAddressSpace(VD->getType());
    auto Ptr = llvm::ConstantExpr::getBitCast(Entry, DeclTy->getPointerTo(AS));
    return ConstantAddress(Ptr, Alignment);
  }

  llvm::Constant *Aliasee;
  if (isa<llvm::FunctionType>(DeclTy))
    Aliasee = GetOrCreateLLVMFunction(AA->getAliasee(), DeclTy,
                                      GlobalDecl(cast<FunctionDecl>(VD)),
                                      /*ForVTable=*/false);
  else
    Aliasee = GetOrCreateLLVMGlobal(AA->getAliasee(),
                                    llvm::PointerType::getUnqual(DeclTy),
                                    nullptr);

  auto *F = cast<llvm::GlobalValue>(Aliasee);
  F->setLinkage(llvm::Function::ExternalWeakLinkage);
  WeakRefReferences.insert(F);

  return ConstantAddress(Aliasee, Alignment);
}

void CodeGenModule::EmitGlobal(GlobalDecl GD) {
  const auto *Global = cast<ValueDecl>(GD.getDecl());

  // Weak references don't produce any output by themselves.
  if (Global->hasAttr<WeakRefAttr>())
    return;

  // If this is an alias definition (which otherwise looks like a declaration)
  // emit it now.
  if (Global->hasAttr<AliasAttr>())
    return EmitAliasDefinition(GD);

  // IFunc like an alias whose value is resolved at runtime by calling resolver.
  if (Global->hasAttr<IFuncAttr>())
    return emitIFuncDefinition(GD);

  // If this is CUDA, be selective about which declarations we emit.
  if (LangOpts.CUDA) {
    if (LangOpts.CUDAIsDevice) {
      if (!Global->hasAttr<CUDADeviceAttr>() &&
          !Global->hasAttr<CUDAGlobalAttr>() &&
          !Global->hasAttr<CUDAConstantAttr>() &&
          !Global->hasAttr<CUDASharedAttr>())
        return;
    } else {
      // We need to emit host-side 'shadows' for all global
      // device-side variables because the CUDA runtime needs their
      // size and host-side address in order to provide access to
      // their device-side incarnations.

      // So device-only functions are the only things we skip.
      if (isa<FunctionDecl>(Global) && !Global->hasAttr<CUDAHostAttr>() &&
          Global->hasAttr<CUDADeviceAttr>())
        return;

      assert((isa<FunctionDecl>(Global) || isa<VarDecl>(Global)) &&
             "Expected Variable or Function");
    }
  }

  if (LangOpts.OpenMP) {
#if INTEL_CUSTOMIZATION
    if (const auto *FD = dyn_cast<FunctionDecl>(Global))
      // If this is OpenMP device, and the routine is not the main function
      // and it is not marked declare target, do not emit it.
      if (LangOpts.OpenMPIsDevice && LangOpts.IntelOpenMPOffload &&
          !FD->hasAttr<OMPDeclareTargetDeclAttr>() && !FD->isMain())
        return;
#endif // INTEL_CUSTOMIZATION
#if INTEL_CUSTOMIZATION // Under community review: D43026
    if (LangOpts.OpenMPIsDevice) {
      if (const auto *FD = dyn_cast<FunctionDecl>(Global))
        if (FD->isThisDeclarationADefinition()) {
          if (OpenMPRuntime->MustBeEmittedForDevice(GD)) {
            EmitGlobalDefinition(GD);
            return;
          }
        }
    }

    if (!LangOpts.OpenMPIsDevice) {
      StringRef MangledName = getMangledName(GD);
      OpenMPRuntime->addTrackedFunction(MangledName, GD);
    }

#endif // INTEL_CUSTOMIZATION
    // If this is OpenMP device, check if it is legal to emit this global
    // normally.
    if (OpenMPRuntime && OpenMPRuntime->emitTargetGlobal(GD))
      return;
    if (auto *DRD = dyn_cast<OMPDeclareReductionDecl>(Global)) {
      if (MustBeEmitted(Global))
        EmitOMPDeclareReduction(DRD);
      return;
    }
  }

  // Ignore declarations, they will be emitted on their first use.
  if (const auto *FD = dyn_cast<FunctionDecl>(Global)) {
    // Forward declarations are emitted lazily on first use.
    if (!FD->doesThisDeclarationHaveABody()) {
      if (!FD->doesDeclarationForceExternallyVisibleDefinition())
        return;

      StringRef MangledName = getMangledName(GD);

      // Compute the function info and LLVM type.
      const CGFunctionInfo &FI = getTypes().arrangeGlobalDeclaration(GD);
      llvm::Type *Ty = getTypes().GetFunctionType(FI);

      GetOrCreateLLVMFunction(MangledName, Ty, GD, /*ForVTable=*/false,
                              /*DontDefer=*/false);
      return;
    }
  } else {
    const auto *VD = cast<VarDecl>(Global);
    assert(VD->isFileVarDecl() && "Cannot emit local var decl as global.");
    // We need to emit device-side global CUDA variables even if a
    // variable does not have a definition -- we still need to define
    // host-side shadow for it.
    bool MustEmitForCuda = LangOpts.CUDA && !LangOpts.CUDAIsDevice &&
                           !VD->hasDefinition() &&
                           (VD->hasAttr<CUDAConstantAttr>() ||
                            VD->hasAttr<CUDADeviceAttr>());
    if (!MustEmitForCuda &&
        VD->isThisDeclarationADefinition() != VarDecl::Definition &&
#if INTEL_CUSTOMIZATION
        // Fix for CQ#371078: linkfail when static const/constexpr is used as a
        // field of a structure.
        !Context.isIntelStaticDataMemberInlineDefinition(VD) &&
#endif // INTEL_CUSTOMIZATION
        !Context.isMSStaticDataMemberInlineDefinition(VD)) {
      // If this declaration may have caused an inline variable definition to
      // change linkage, make sure that it's emitted.
      if (Context.getInlineVariableDefinitionKind(VD) ==
          ASTContext::InlineVariableDefinitionKind::Strong)
        GetAddrOfGlobalVar(VD);
      return;
    }
  }

  // Defer code generation to first use when possible, e.g. if this is an inline
  // function. If the global must always be emitted, do it eagerly if possible
  // to benefit from cache locality.
  if (MustBeEmitted(Global) && MayBeEmittedEagerly(Global)) {
    // Emit the definition if it can't be deferred.
    EmitGlobalDefinition(GD);
    return;
  }

  // If we're deferring emission of a C++ variable with an
  // initializer, remember the order in which it appeared in the file.
  if (getLangOpts().CPlusPlus && isa<VarDecl>(Global) &&
      cast<VarDecl>(Global)->hasInit()) {
    DelayedCXXInitPosition[Global] = CXXGlobalInits.size();
    CXXGlobalInits.push_back(nullptr);
  }

  StringRef MangledName = getMangledName(GD);
  if (GetGlobalValue(MangledName) != nullptr) {
    // The value has already been used and should therefore be emitted.
    addDeferredDeclToEmit(GD);
  } else if (MustBeEmitted(Global)) {
    // The value must be emitted, but cannot be emitted eagerly.
    assert(!MayBeEmittedEagerly(Global));
    addDeferredDeclToEmit(GD);
  } else {
    // Otherwise, remember that we saw a deferred decl with this name.  The
    // first use of the mangled name will cause it to move into
    // DeferredDeclsToEmit.
    DeferredDecls[MangledName] = GD;
  }
}

// Check if T is a class type with a destructor that's not dllimport.
static bool HasNonDllImportDtor(QualType T) {
  if (const auto *RT = T->getBaseElementTypeUnsafe()->getAs<RecordType>())
    if (CXXRecordDecl *RD = dyn_cast<CXXRecordDecl>(RT->getDecl()))
      if (RD->getDestructor() && !RD->getDestructor()->hasAttr<DLLImportAttr>())
        return true;

  return false;
}

namespace {
  struct FunctionIsDirectlyRecursive :
    public RecursiveASTVisitor<FunctionIsDirectlyRecursive> {
    const StringRef Name;
    const Builtin::Context &BI;
    bool Result;
    FunctionIsDirectlyRecursive(StringRef N, const Builtin::Context &C) :
      Name(N), BI(C), Result(false) {
    }
    typedef RecursiveASTVisitor<FunctionIsDirectlyRecursive> Base;

    bool TraverseCallExpr(CallExpr *E) {
      const FunctionDecl *FD = E->getDirectCallee();
      if (!FD)
        return true;
      AsmLabelAttr *Attr = FD->getAttr<AsmLabelAttr>();
      if (Attr && Name == Attr->getLabel()) {
        Result = true;
        return false;
      }
      unsigned BuiltinID = FD->getBuiltinID();
      if (!BuiltinID || !BI.isLibFunction(BuiltinID))
        return true;
      StringRef BuiltinName = BI.getName(BuiltinID);
      if (BuiltinName.startswith("__builtin_") &&
          Name == BuiltinName.slice(strlen("__builtin_"), StringRef::npos)) {
        Result = true;
        return false;
      }
      return true;
    }
  };

  // Make sure we're not referencing non-imported vars or functions.
  struct DLLImportFunctionVisitor
      : public RecursiveASTVisitor<DLLImportFunctionVisitor> {
    bool SafeToInline = true;

    bool shouldVisitImplicitCode() const { return true; }

    bool VisitVarDecl(VarDecl *VD) {
      if (VD->getTLSKind()) {
        // A thread-local variable cannot be imported.
        SafeToInline = false;
        return SafeToInline;
      }

      // A variable definition might imply a destructor call.
      if (VD->isThisDeclarationADefinition())
        SafeToInline = !HasNonDllImportDtor(VD->getType());

      return SafeToInline;
    }

    bool VisitCXXBindTemporaryExpr(CXXBindTemporaryExpr *E) {
      if (const auto *D = E->getTemporary()->getDestructor())
        SafeToInline = D->hasAttr<DLLImportAttr>();
      return SafeToInline;
    }

    bool VisitDeclRefExpr(DeclRefExpr *E) {
      ValueDecl *VD = E->getDecl();
      if (isa<FunctionDecl>(VD))
        SafeToInline = VD->hasAttr<DLLImportAttr>();
      else if (VarDecl *V = dyn_cast<VarDecl>(VD))
        SafeToInline = !V->hasGlobalStorage() || V->hasAttr<DLLImportAttr>();
      return SafeToInline;
    }

    bool VisitCXXConstructExpr(CXXConstructExpr *E) {
      SafeToInline = E->getConstructor()->hasAttr<DLLImportAttr>();
      return SafeToInline;
    }

    bool VisitCXXMemberCallExpr(CXXMemberCallExpr *E) {
      CXXMethodDecl *M = E->getMethodDecl();
      if (!M) {
        // Call through a pointer to member function. This is safe to inline.
        SafeToInline = true;
      } else {
        SafeToInline = M->hasAttr<DLLImportAttr>();
      }
      return SafeToInline;
    }

    bool VisitCXXDeleteExpr(CXXDeleteExpr *E) {
      SafeToInline = E->getOperatorDelete()->hasAttr<DLLImportAttr>();
      return SafeToInline;
    }

    bool VisitCXXNewExpr(CXXNewExpr *E) {
      SafeToInline = E->getOperatorNew()->hasAttr<DLLImportAttr>();
      return SafeToInline;
    }
  };
}

// isTriviallyRecursive - Check if this function calls another
// decl that, because of the asm attribute or the other decl being a builtin,
// ends up pointing to itself.
bool
CodeGenModule::isTriviallyRecursive(const FunctionDecl *FD) {
  StringRef Name;
  if (getCXXABI().getMangleContext().shouldMangleDeclName(FD)) {
    // asm labels are a special kind of mangling we have to support.
    AsmLabelAttr *Attr = FD->getAttr<AsmLabelAttr>();
    if (!Attr)
      return false;
    Name = Attr->getLabel();
  } else {
    Name = FD->getName();
  }

  FunctionIsDirectlyRecursive Walker(Name, Context.BuiltinInfo);
  Walker.TraverseFunctionDecl(const_cast<FunctionDecl*>(FD));
  return Walker.Result;
}

bool CodeGenModule::shouldEmitFunction(GlobalDecl GD) {
  if (getFunctionLinkage(GD) != llvm::Function::AvailableExternallyLinkage)
    return true;
  const auto *F = cast<FunctionDecl>(GD.getDecl());
  if (CodeGenOpts.OptimizationLevel == 0 && !F->hasAttr<AlwaysInlineAttr>())
    return false;

  if (F->hasAttr<DLLImportAttr>()) {
    // Check whether it would be safe to inline this dllimport function.
    DLLImportFunctionVisitor Visitor;
    Visitor.TraverseFunctionDecl(const_cast<FunctionDecl*>(F));
    if (!Visitor.SafeToInline)
      return false;

    if (const CXXDestructorDecl *Dtor = dyn_cast<CXXDestructorDecl>(F)) {
      // Implicit destructor invocations aren't captured in the AST, so the
      // check above can't see them. Check for them manually here.
      for (const Decl *Member : Dtor->getParent()->decls())
        if (isa<FieldDecl>(Member))
          if (HasNonDllImportDtor(cast<FieldDecl>(Member)->getType()))
            return false;
      for (const CXXBaseSpecifier &B : Dtor->getParent()->bases())
        if (HasNonDllImportDtor(B.getType()))
          return false;
    }
  }

  // PR9614. Avoid cases where the source code is lying to us. An available
  // externally function should have an equivalent function somewhere else,
  // but a function that calls itself is clearly not equivalent to the real
  // implementation.
  // This happens in glibc's btowc and in some configure checks.
  return !isTriviallyRecursive(F);
}

bool CodeGenModule::shouldOpportunisticallyEmitVTables() {
  return CodeGenOpts.OptimizationLevel > 0;
}

void CodeGenModule::EmitGlobalDefinition(GlobalDecl GD, llvm::GlobalValue *GV) {
  const auto *D = cast<ValueDecl>(GD.getDecl());

  PrettyStackTraceDecl CrashInfo(const_cast<ValueDecl *>(D), D->getLocation(),
                                 Context.getSourceManager(),
                                 "Generating code for declaration");

#if INTEL_CUSTOMIZATION // Under community review: D43026
  // If this is OpenMP device, check if it is legal to emit this global
  // normally.
  if (OpenMPRuntime && OpenMPRuntime->emitTargetGlobal(GD))
    return;

#endif // INTEL_CUSTOMIZATION
  if (isa<FunctionDecl>(D)) {
    // At -O0, don't generate IR for functions with available_externally
    // linkage.
    if (!shouldEmitFunction(GD))
      return;

    if (const auto *Method = dyn_cast<CXXMethodDecl>(D)) {
      // Make sure to emit the definition(s) before we emit the thunks.
      // This is necessary for the generation of certain thunks.
#if INTEL_CUSTOMIZATION // Under community review: D43026
      if (const auto *CD = dyn_cast<CXXConstructorDecl>(Method)) {
        if (OpenMPRuntime)
          OpenMPRuntime->registerTargetFunctionDefinition(GD);
#endif // INTEL_CUSTOMIZATION
        ABI->emitCXXStructor(CD, getFromCtorType(GD.getCtorType()));
#if INTEL_CUSTOMIZATION // Under community review: D43026
      } else if (const auto *DD = dyn_cast<CXXDestructorDecl>(Method)) {
        if (OpenMPRuntime)
          OpenMPRuntime->registerTargetFunctionDefinition(GD);
#endif // INTEL_CUSTOMIZATION
        ABI->emitCXXStructor(DD, getFromDtorType(GD.getDtorType()));
#if INTEL_CUSTOMIZATION // Under community review: D43026
      } else
        EmitGlobalFunctionDefinition(GD, GV);
#endif // INTEL_CUSTOMIZATION

      if (Method->isVirtual())
        getVTables().EmitThunks(GD);

      return;
    }

    return EmitGlobalFunctionDefinition(GD, GV);
  }

  if (const auto *VD = dyn_cast<VarDecl>(D))
    return EmitGlobalVarDefinition(VD, !VD->hasDefinition());

  llvm_unreachable("Invalid argument to EmitGlobalDefinition()");
}

static void ReplaceUsesOfNonProtoTypeWithRealFunction(llvm::GlobalValue *Old,
                                                      llvm::Function *NewFn);

void CodeGenModule::emitMultiVersionFunctions() {
  for (GlobalDecl GD : MultiVersionFuncs) {
    SmallVector<CodeGenFunction::MultiVersionResolverOption, 10> Options;
    const FunctionDecl *FD = cast<FunctionDecl>(GD.getDecl());
    getContext().forEachMultiversionedFunctionVersion(
        FD, [this, &GD, &Options](const FunctionDecl *CurFD) {
          GlobalDecl CurGD{
              (CurFD->isDefined() ? CurFD->getDefinition() : CurFD)};
          StringRef MangledName = getMangledName(CurGD);
          llvm::Constant *Func = GetGlobalValue(MangledName);
          if (!Func) {
            if (CurFD->isDefined()) {
              EmitGlobalFunctionDefinition(CurGD, nullptr);
              Func = GetGlobalValue(MangledName);
            } else {
              const CGFunctionInfo &FI =
                  getTypes().arrangeGlobalDeclaration(GD);
              llvm::FunctionType *Ty = getTypes().GetFunctionType(FI);
              Func = GetAddrOfFunction(CurGD, Ty, /*ForVTable=*/false,
                                       /*DontDefer=*/false, ForDefinition);
            }
            assert(Func && "This should have just been created");
          }
          Options.emplace_back(getTarget(), cast<llvm::Function>(Func),
                               CurFD->getAttr<TargetAttr>()->parse());
        });

    llvm::Function *ResolverFunc = cast<llvm::Function>(
        GetGlobalValue((getMangledName(GD) + ".resolver").str()));
    if (supportsCOMDAT())
      ResolverFunc->setComdat(
          getModule().getOrInsertComdat(ResolverFunc->getName()));
    std::stable_sort(
        Options.begin(), Options.end(),
        std::greater<CodeGenFunction::MultiVersionResolverOption>());
    CodeGenFunction CGF(*this);
    CGF.EmitMultiVersionResolver(ResolverFunc, Options);
  }
}

/// If an ifunc for the specified mangled name is not in the module, create and
/// return an llvm IFunc Function with the specified type.
llvm::Constant *
CodeGenModule::GetOrCreateMultiVersionIFunc(GlobalDecl GD, llvm::Type *DeclTy,
                                            StringRef MangledName,
                                            const FunctionDecl *FD) {
  std::string IFuncName = (MangledName + ".ifunc").str();
  if (llvm::GlobalValue *IFuncGV = GetGlobalValue(IFuncName))
    return IFuncGV;

  // Since this is the first time we've created this IFunc, make sure
  // that we put this multiversioned function into the list to be
  // replaced later.
  MultiVersionFuncs.push_back(GD);

  std::string ResolverName = (MangledName + ".resolver").str();
  llvm::Type *ResolverType = llvm::FunctionType::get(
      llvm::PointerType::get(DeclTy,
                             Context.getTargetAddressSpace(FD->getType())),
      false);
  llvm::Constant *Resolver =
      GetOrCreateLLVMFunction(ResolverName, ResolverType, GlobalDecl{},
                              /*ForVTable=*/false);
  llvm::GlobalIFunc *GIF = llvm::GlobalIFunc::create(
      DeclTy, 0, llvm::Function::ExternalLinkage, "", Resolver, &getModule());
  GIF->setName(IFuncName);
  SetCommonAttributes(FD, GIF);

  return GIF;
}

/// GetOrCreateLLVMFunction - If the specified mangled name is not in the
/// module, create and return an llvm Function with the specified type. If there
/// is something in the module with the specified name, return it potentially
/// bitcasted to the right type.
///
/// If D is non-null, it specifies a decl that correspond to this.  This is used
/// to set the attributes on the function when it is first created.
llvm::Constant *CodeGenModule::GetOrCreateLLVMFunction(
    StringRef MangledName, llvm::Type *Ty, GlobalDecl GD, bool ForVTable,
    bool DontDefer, bool IsThunk, llvm::AttributeList ExtraAttrs,
    ForDefinition_t IsForDefinition) {
  const Decl *D = GD.getDecl();

<<<<<<< HEAD
#if INTEL_CUSTOMIZATION // Under community review: D43026
  // Process function name as required by the OpenMP runtime
  if (OpenMPRuntime) {
    MangledName = OpenMPRuntime->RenameStandardFunction(MangledName);
  }

#endif // INTEL_CUSTOMIZATION
=======
  // Any attempts to use a MultiVersion function should result in retrieving
  // the iFunc instead. Name Mangling will handle the rest of the changes.
  if (const FunctionDecl *FD = cast_or_null<FunctionDecl>(D)) {
    // For the device mark the function as one that should be emitted.
    if (getLangOpts().OpenMPIsDevice && OpenMPRuntime &&
        !OpenMPRuntime->markAsGlobalTarget(FD) && FD->isDefined() &&
        !DontDefer && !IsForDefinition)
      addDeferredDeclToEmit(GD);

    if (FD->isMultiVersion() && FD->getAttr<TargetAttr>()->isDefaultVersion()) {
      UpdateMultiVersionNames(GD, FD);
      if (!IsForDefinition)
        return GetOrCreateMultiVersionIFunc(GD, Ty, MangledName, FD);
    }
  }

>>>>>>> 9c105704
  // Lookup the entry, lazily creating it if necessary.
  llvm::GlobalValue *Entry = GetGlobalValue(MangledName);
  if (Entry) {
    if (WeakRefReferences.erase(Entry)) {
      const FunctionDecl *FD = cast_or_null<FunctionDecl>(D);
      if (FD && !FD->hasAttr<WeakAttr>())
        Entry->setLinkage(llvm::Function::ExternalLinkage);
    }

    // Handle dropped DLL attributes.
    if (D && !D->hasAttr<DLLImportAttr>() && !D->hasAttr<DLLExportAttr>()) {
      Entry->setDLLStorageClass(llvm::GlobalValue::DefaultStorageClass);
      setDSOLocal(Entry);
    }

    // If there are two attempts to define the same mangled name, issue an
    // error.
    if (IsForDefinition && !Entry->isDeclaration()) {
      GlobalDecl OtherGD;
      // Check that GD is not yet in DiagnosedConflictingDefinitions is required
      // to make sure that we issue an error only once.
      if (lookupRepresentativeDecl(MangledName, OtherGD) &&
          (GD.getCanonicalDecl().getDecl() !=
           OtherGD.getCanonicalDecl().getDecl()) &&
          DiagnosedConflictingDefinitions.insert(GD).second) {
        getDiags().Report(D->getLocation(),
                          diag::err_duplicate_mangled_name);
        getDiags().Report(OtherGD.getDecl()->getLocation(),
                          diag::note_previous_definition);
      }
    }

    if ((isa<llvm::Function>(Entry) || isa<llvm::GlobalAlias>(Entry)) &&
        (Entry->getType()->getElementType() == Ty)) {
      return Entry;
    }

    // Make sure the result is of the correct type.
    // (If function is requested for a definition, we always need to create a new
    // function, not just return a bitcast.)
    if (!IsForDefinition)
      return llvm::ConstantExpr::getBitCast(Entry, Ty->getPointerTo());
  }

  // This function doesn't have a complete type (for example, the return
  // type is an incomplete struct). Use a fake type instead, and make
  // sure not to try to set attributes.
  bool IsIncompleteFunction = false;

  llvm::FunctionType *FTy;
  if (isa<llvm::FunctionType>(Ty)) {
    FTy = cast<llvm::FunctionType>(Ty);
  } else {
    FTy = llvm::FunctionType::get(VoidTy, false);
    IsIncompleteFunction = true;
  }

  llvm::Function *F =
      llvm::Function::Create(FTy, llvm::Function::ExternalLinkage,
                             Entry ? StringRef() : MangledName, &getModule());

  // If we already created a function with the same mangled name (but different
  // type) before, take its name and add it to the list of functions to be
  // replaced with F at the end of CodeGen.
  //
  // This happens if there is a prototype for a function (e.g. "int f()") and
  // then a definition of a different type (e.g. "int f(int x)").
  if (Entry) {
    F->takeName(Entry);

    // This might be an implementation of a function without a prototype, in
    // which case, try to do special replacement of calls which match the new
    // prototype.  The really key thing here is that we also potentially drop
    // arguments from the call site so as to make a direct call, which makes the
    // inliner happier and suppresses a number of optimizer warnings (!) about
    // dropping arguments.
    if (!Entry->use_empty()) {
      ReplaceUsesOfNonProtoTypeWithRealFunction(Entry, F);
      Entry->removeDeadConstantUsers();
    }

    llvm::Constant *BC = llvm::ConstantExpr::getBitCast(
        F, Entry->getType()->getElementType()->getPointerTo());
    addGlobalValReplacement(Entry, BC);
  }

  assert(F->getName() == MangledName && "name was uniqued!");
  if (D)
    SetFunctionAttributes(GD, F, IsIncompleteFunction, IsThunk);
  if (ExtraAttrs.hasAttributes(llvm::AttributeList::FunctionIndex)) {
    llvm::AttrBuilder B(ExtraAttrs, llvm::AttributeList::FunctionIndex);
    F->addAttributes(llvm::AttributeList::FunctionIndex, B);
  }

  if (!DontDefer) {
    // All MSVC dtors other than the base dtor are linkonce_odr and delegate to
    // each other bottoming out with the base dtor.  Therefore we emit non-base
    // dtors on usage, even if there is no dtor definition in the TU.
    if (D && isa<CXXDestructorDecl>(D) &&
        getCXXABI().useThunkForDtorVariant(cast<CXXDestructorDecl>(D),
                                           GD.getDtorType()))
      addDeferredDeclToEmit(GD);

    // This is the first use or definition of a mangled name.  If there is a
    // deferred decl with this name, remember that we need to emit it at the end
    // of the file.
    auto DDI = DeferredDecls.find(MangledName);
    if (DDI != DeferredDecls.end()) {
      // Move the potentially referenced deferred decl to the
      // DeferredDeclsToEmit list, and remove it from DeferredDecls (since we
      // don't need it anymore).
      addDeferredDeclToEmit(DDI->second);
      DeferredDecls.erase(DDI);

      // Otherwise, there are cases we have to worry about where we're
      // using a declaration for which we must emit a definition but where
      // we might not find a top-level definition:
      //   - member functions defined inline in their classes
      //   - friend functions defined inline in some class
      //   - special member functions with implicit definitions
      // If we ever change our AST traversal to walk into class methods,
      // this will be unnecessary.
      //
      // We also don't emit a definition for a function if it's going to be an
      // entry in a vtable, unless it's already marked as used.
    } else if (getLangOpts().CPlusPlus && D) {
      // Look for a declaration that's lexically in a record.
      for (const auto *FD = cast<FunctionDecl>(D)->getMostRecentDecl(); FD;
           FD = FD->getPreviousDecl()) {
        if (isa<CXXRecordDecl>(FD->getLexicalDeclContext())) {
          if (FD->doesThisDeclarationHaveABody()) {
            addDeferredDeclToEmit(GD.getWithDecl(FD));
            break;
          }
        }
      }
    }
  }

  // Make sure the result is of the requested type.
  if (!IsIncompleteFunction) {
    assert(F->getType()->getElementType() == Ty);
    return F;
  }

  llvm::Type *PTy = llvm::PointerType::getUnqual(Ty);
  return llvm::ConstantExpr::getBitCast(F, PTy);
}

/// GetAddrOfFunction - Return the address of the given function.  If Ty is
/// non-null, then this function will use the specified type if it has to
/// create it (this occurs when we see a definition of the function).
llvm::Constant *CodeGenModule::GetAddrOfFunction(GlobalDecl GD,
                                                 llvm::Type *Ty,
                                                 bool ForVTable,
                                                 bool DontDefer,
                                              ForDefinition_t IsForDefinition) {
  // If there was no specific requested type, just convert it now.
  if (!Ty) {
    const auto *FD = cast<FunctionDecl>(GD.getDecl());
    auto CanonTy = Context.getCanonicalType(FD->getType());
    Ty = getTypes().ConvertFunctionType(CanonTy, FD);
  }

  // Devirtualized destructor calls may come through here instead of via
  // getAddrOfCXXStructor. Make sure we use the MS ABI base destructor instead
  // of the complete destructor when necessary.
  if (const auto *DD = dyn_cast<CXXDestructorDecl>(GD.getDecl())) {
    if (getTarget().getCXXABI().isMicrosoft() &&
        GD.getDtorType() == Dtor_Complete &&
        DD->getParent()->getNumVBases() == 0)
      GD = GlobalDecl(DD, Dtor_Base);
  }

  StringRef MangledName = getMangledName(GD);
  return GetOrCreateLLVMFunction(MangledName, Ty, GD, ForVTable, DontDefer,
                                 /*IsThunk=*/false, llvm::AttributeList(),
                                 IsForDefinition);
}

static const FunctionDecl *
GetRuntimeFunctionDecl(ASTContext &C, StringRef Name) {
  TranslationUnitDecl *TUDecl = C.getTranslationUnitDecl();
  DeclContext *DC = TranslationUnitDecl::castToDeclContext(TUDecl);

  IdentifierInfo &CII = C.Idents.get(Name);
  for (const auto &Result : DC->lookup(&CII))
    if (const auto FD = dyn_cast<FunctionDecl>(Result))
      return FD;

  if (!C.getLangOpts().CPlusPlus)
    return nullptr;

  // Demangle the premangled name from getTerminateFn()
  IdentifierInfo &CXXII =
      (Name == "_ZSt9terminatev" || Name == "?terminate@@YAXXZ")
          ? C.Idents.get("terminate")
          : C.Idents.get(Name);

  for (const auto &N : {"__cxxabiv1", "std"}) {
    IdentifierInfo &NS = C.Idents.get(N);
    for (const auto &Result : DC->lookup(&NS)) {
      NamespaceDecl *ND = dyn_cast<NamespaceDecl>(Result);
      if (auto LSD = dyn_cast<LinkageSpecDecl>(Result))
        for (const auto &Result : LSD->lookup(&NS))
          if ((ND = dyn_cast<NamespaceDecl>(Result)))
            break;

      if (ND)
        for (const auto &Result : ND->lookup(&CXXII))
          if (const auto *FD = dyn_cast<FunctionDecl>(Result))
            return FD;
    }
  }

  return nullptr;
}

/// CreateRuntimeFunction - Create a new runtime function with the specified
/// type and name.
llvm::Constant *
CodeGenModule::CreateRuntimeFunction(llvm::FunctionType *FTy, StringRef Name,
                                     llvm::AttributeList ExtraAttrs,
                                     bool Local) {
  llvm::Constant *C =
      GetOrCreateLLVMFunction(Name, FTy, GlobalDecl(), /*ForVTable=*/false,
                              /*DontDefer=*/false, /*IsThunk=*/false,
                              ExtraAttrs);

  if (auto *F = dyn_cast<llvm::Function>(C)) {
    if (F->empty()) {
      F->setCallingConv(getRuntimeCC());

      if (!Local && getTriple().isOSBinFormatCOFF() &&
          !getCodeGenOpts().LTOVisibilityPublicStd &&
          !getTriple().isWindowsGNUEnvironment()) {
        const FunctionDecl *FD = GetRuntimeFunctionDecl(Context, Name);
        if (!FD || FD->hasAttr<DLLImportAttr>()) {
          F->setDLLStorageClass(llvm::GlobalValue::DLLImportStorageClass);
          F->setLinkage(llvm::GlobalValue::ExternalLinkage);
        }
      }
      setDSOLocal(F);
    }
  }

  return C;
}

/// CreateBuiltinFunction - Create a new builtin function with the specified
/// type and name.
llvm::Constant *
CodeGenModule::CreateBuiltinFunction(llvm::FunctionType *FTy, StringRef Name,
                                     llvm::AttributeList ExtraAttrs) {
  return CreateRuntimeFunction(FTy, Name, ExtraAttrs, true);
}

/// isTypeConstant - Determine whether an object of this type can be emitted
/// as a constant.
///
/// If ExcludeCtor is true, the duration when the object's constructor runs
/// will not be considered. The caller will need to verify that the object is
/// not written to during its construction.
bool CodeGenModule::isTypeConstant(QualType Ty, bool ExcludeCtor) {
  if (!Ty.isConstant(Context) && !Ty->isReferenceType())
    return false;

  if (Context.getLangOpts().CPlusPlus) {
    if (const CXXRecordDecl *Record
          = Context.getBaseElementType(Ty)->getAsCXXRecordDecl())
      return ExcludeCtor && !Record->hasMutableFields() &&
             Record->hasTrivialDestructor();
  }

  return true;
}

/// GetOrCreateLLVMGlobal - If the specified mangled name is not in the module,
/// create and return an llvm GlobalVariable with the specified type.  If there
/// is something in the module with the specified name, return it potentially
/// bitcasted to the right type.
///
/// If D is non-null, it specifies a decl that correspond to this.  This is used
/// to set the attributes on the global when it is first created.
///
/// If IsForDefinition is true, it is guaranteed that an actual global with
/// type Ty will be returned, not conversion of a variable with the same
/// mangled name but some other type.
llvm::Constant *
CodeGenModule::GetOrCreateLLVMGlobal(StringRef MangledName,
                                     llvm::PointerType *Ty,
                                     const VarDecl *D,
                                     ForDefinition_t IsForDefinition) {
  // Lookup the entry, lazily creating it if necessary.
  llvm::GlobalValue *Entry = GetGlobalValue(MangledName);
  if (Entry) {
    if (WeakRefReferences.erase(Entry)) {
      if (D && !D->hasAttr<WeakAttr>())
        Entry->setLinkage(llvm::Function::ExternalLinkage);
    }

    // Handle dropped DLL attributes.
    if (D && !D->hasAttr<DLLImportAttr>() && !D->hasAttr<DLLExportAttr>())
      Entry->setDLLStorageClass(llvm::GlobalValue::DefaultStorageClass);

    if (LangOpts.OpenMP && !LangOpts.OpenMPSimd && D)
      getOpenMPRuntime().registerTargetGlobalVariable(D, Entry);

    if (Entry->getType() == Ty)
      return Entry;

    // If there are two attempts to define the same mangled name, issue an
    // error.
    if (IsForDefinition && !Entry->isDeclaration()) {
      GlobalDecl OtherGD;
      const VarDecl *OtherD;

      // Check that D is not yet in DiagnosedConflictingDefinitions is required
      // to make sure that we issue an error only once.
      if (D && lookupRepresentativeDecl(MangledName, OtherGD) &&
          (D->getCanonicalDecl() != OtherGD.getCanonicalDecl().getDecl()) &&
          (OtherD = dyn_cast<VarDecl>(OtherGD.getDecl())) &&
          OtherD->hasInit() &&
          DiagnosedConflictingDefinitions.insert(D).second) {
        getDiags().Report(D->getLocation(),
                          diag::err_duplicate_mangled_name);
        getDiags().Report(OtherGD.getDecl()->getLocation(),
                          diag::note_previous_definition);
      }
    }

    // Make sure the result is of the correct type.
    if (Entry->getType()->getAddressSpace() != Ty->getAddressSpace())
      return llvm::ConstantExpr::getAddrSpaceCast(Entry, Ty);

    // (If global is requested for a definition, we always need to create a new
    // global, not just return a bitcast.)
    if (!IsForDefinition)
      return llvm::ConstantExpr::getBitCast(Entry, Ty);
  }

  auto AddrSpace = GetGlobalVarAddressSpace(D);
  auto TargetAddrSpace = getContext().getTargetAddressSpace(AddrSpace);

  auto *GV = new llvm::GlobalVariable(
      getModule(), Ty->getElementType(), false,
      llvm::GlobalValue::ExternalLinkage, nullptr, MangledName, nullptr,
      llvm::GlobalVariable::NotThreadLocal, TargetAddrSpace);

  // If we already created a global with the same mangled name (but different
  // type) before, take its name and remove it from its parent.
  if (Entry) {
    GV->takeName(Entry);

    if (!Entry->use_empty()) {
      llvm::Constant *NewPtrForOldDecl =
          llvm::ConstantExpr::getBitCast(GV, Entry->getType());
      Entry->replaceAllUsesWith(NewPtrForOldDecl);
    }

    Entry->eraseFromParent();
  }

  // This is the first use or definition of a mangled name.  If there is a
  // deferred decl with this name, remember that we need to emit it at the end
  // of the file.
  auto DDI = DeferredDecls.find(MangledName);
  if (DDI != DeferredDecls.end()) {
    // Move the potentially referenced deferred decl to the DeferredDeclsToEmit
    // list, and remove it from DeferredDecls (since we don't need it anymore).
    addDeferredDeclToEmit(DDI->second);
    DeferredDecls.erase(DDI);
  }

  // Handle things which are present even on external declarations.
  if (D) {
    if (LangOpts.OpenMP && !LangOpts.OpenMPSimd)
      getOpenMPRuntime().registerTargetGlobalVariable(D, GV);

    // FIXME: This code is overly simple and should be merged with other global
    // handling.
    GV->setConstant(isTypeConstant(D->getType(), false));

    GV->setAlignment(getContext().getDeclAlign(D).getQuantity());

    setLinkageForGV(GV, D);

    if (D->getTLSKind()) {
      if (D->getTLSKind() == VarDecl::TLS_Dynamic)
        CXXThreadLocals.push_back(D);
      setTLSMode(GV, *D);
    }

    setGVProperties(GV, D);

    // If required by the ABI, treat declarations of static data members with
    // inline initializers as definitions.
    if (getContext().isMSStaticDataMemberInlineDefinition(D)) {
      EmitGlobalVarDefinition(D);
    }

#if INTEL_CUSTOMIZATION
    // Fix for CQ#371078: linkfail when static const/constexpr is used as a
    // field of a structure.
    if (getContext().isIntelStaticDataMemberInlineDefinition(D)) {
      EmitGlobalVarDefinition(D);
    }
#endif // INTEL_CUSTOMIZATION
    // Emit section information for extern variables.
    if (D->hasExternalStorage()) {
      if (const SectionAttr *SA = D->getAttr<SectionAttr>())
        GV->setSection(SA->getName());
    }

    // Handle XCore specific ABI requirements.
    if (getTriple().getArch() == llvm::Triple::xcore &&
        D->getLanguageLinkage() == CLanguageLinkage &&
        D->getType().isConstant(Context) &&
        isExternallyVisible(D->getLinkageAndVisibility().getLinkage()))
      GV->setSection(".cp.rodata");

    // Check if we a have a const declaration with an initializer, we may be
    // able to emit it as available_externally to expose it's value to the
    // optimizer.
    if (Context.getLangOpts().CPlusPlus && GV->hasExternalLinkage() &&
        D->getType().isConstQualified() && !GV->hasInitializer() &&
        !D->hasDefinition() && D->hasInit() && !D->hasAttr<DLLImportAttr>()) {
      const auto *Record =
          Context.getBaseElementType(D->getType())->getAsCXXRecordDecl();
      bool HasMutableFields = Record && Record->hasMutableFields();
      if (!HasMutableFields) {
        const VarDecl *InitDecl;
        const Expr *InitExpr = D->getAnyInitializer(InitDecl);
        if (InitExpr) {
          ConstantEmitter emitter(*this);
          llvm::Constant *Init = emitter.tryEmitForInitializer(*InitDecl);
          if (Init) {
            auto *InitType = Init->getType();
            if (GV->getType()->getElementType() != InitType) {
              // The type of the initializer does not match the definition.
              // This happens when an initializer has a different type from
              // the type of the global (because of padding at the end of a
              // structure for instance).
              GV->setName(StringRef());
              // Make a new global with the correct type, this is now guaranteed
              // to work.
              auto *NewGV = cast<llvm::GlobalVariable>(
                  GetAddrOfGlobalVar(D, InitType, IsForDefinition));

              // Erase the old global, since it is no longer used.
              GV->eraseFromParent();
              GV = NewGV;
            } else {
              GV->setInitializer(Init);
              GV->setConstant(true);
              GV->setLinkage(llvm::GlobalValue::AvailableExternallyLinkage);
            }
            emitter.finalize(GV);
          }
        }
      }
    }
  }

  LangAS ExpectedAS =
      D ? D->getType().getAddressSpace()
        : (LangOpts.OpenCL ? LangAS::opencl_global : LangAS::Default);
  assert(getContext().getTargetAddressSpace(ExpectedAS) ==
         Ty->getPointerAddressSpace());
  if (AddrSpace != ExpectedAS)
    return getTargetCodeGenInfo().performAddrSpaceCast(*this, GV, AddrSpace,
                                                       ExpectedAS, Ty);

  return GV;
}

llvm::Constant *
CodeGenModule::GetAddrOfGlobal(GlobalDecl GD,
                               ForDefinition_t IsForDefinition) {
  const Decl *D = GD.getDecl();
  if (isa<CXXConstructorDecl>(D))
    return getAddrOfCXXStructor(cast<CXXConstructorDecl>(D),
                                getFromCtorType(GD.getCtorType()),
                                /*FnInfo=*/nullptr, /*FnType=*/nullptr,
                                /*DontDefer=*/false, IsForDefinition);
  else if (isa<CXXDestructorDecl>(D))
    return getAddrOfCXXStructor(cast<CXXDestructorDecl>(D),
                                getFromDtorType(GD.getDtorType()),
                                /*FnInfo=*/nullptr, /*FnType=*/nullptr,
                                /*DontDefer=*/false, IsForDefinition);
  else if (isa<CXXMethodDecl>(D)) {
    auto FInfo = &getTypes().arrangeCXXMethodDeclaration(
        cast<CXXMethodDecl>(D));
    auto Ty = getTypes().GetFunctionType(*FInfo);
    return GetAddrOfFunction(GD, Ty, /*ForVTable=*/false, /*DontDefer=*/false,
                             IsForDefinition);
  } else if (isa<FunctionDecl>(D)) {
    const CGFunctionInfo &FI = getTypes().arrangeGlobalDeclaration(GD);
    llvm::FunctionType *Ty = getTypes().GetFunctionType(FI);
    return GetAddrOfFunction(GD, Ty, /*ForVTable=*/false, /*DontDefer=*/false,
                             IsForDefinition);
  } else
    return GetAddrOfGlobalVar(cast<VarDecl>(D), /*Ty=*/nullptr,
                              IsForDefinition);
}

llvm::GlobalVariable *
CodeGenModule::CreateOrReplaceCXXRuntimeVariable(StringRef Name,
                                      llvm::Type *Ty,
                                      llvm::GlobalValue::LinkageTypes Linkage) {
  llvm::GlobalVariable *GV = getModule().getNamedGlobal(Name);
  llvm::GlobalVariable *OldGV = nullptr;

  if (GV) {
    // Check if the variable has the right type.
    if (GV->getType()->getElementType() == Ty)
      return GV;

    // Because C++ name mangling, the only way we can end up with an already
    // existing global with the same name is if it has been declared extern "C".
    assert(GV->isDeclaration() && "Declaration has wrong type!");
    OldGV = GV;
  }

  // Create a new variable.
  GV = new llvm::GlobalVariable(getModule(), Ty, /*isConstant=*/true,
                                Linkage, nullptr, Name);

  if (OldGV) {
    // Replace occurrences of the old variable if needed.
    GV->takeName(OldGV);

    if (!OldGV->use_empty()) {
      llvm::Constant *NewPtrForOldDecl =
      llvm::ConstantExpr::getBitCast(GV, OldGV->getType());
      OldGV->replaceAllUsesWith(NewPtrForOldDecl);
    }

    OldGV->eraseFromParent();
  }

  if (supportsCOMDAT() && GV->isWeakForLinker() &&
      !GV->hasAvailableExternallyLinkage())
    GV->setComdat(TheModule.getOrInsertComdat(GV->getName()));

  return GV;
}

/// GetAddrOfGlobalVar - Return the llvm::Constant for the address of the
/// given global variable.  If Ty is non-null and if the global doesn't exist,
/// then it will be created with the specified type instead of whatever the
/// normal requested type would be. If IsForDefinition is true, it is guaranteed
/// that an actual global with type Ty will be returned, not conversion of a
/// variable with the same mangled name but some other type.
llvm::Constant *CodeGenModule::GetAddrOfGlobalVar(const VarDecl *D,
                                                  llvm::Type *Ty,
                                           ForDefinition_t IsForDefinition) {
  assert(D->hasGlobalStorage() && "Not a global variable");
  QualType ASTTy = D->getType();
  if (!Ty)
    Ty = getTypes().ConvertTypeForMem(ASTTy);

  llvm::PointerType *PTy =
    llvm::PointerType::get(Ty, getContext().getTargetAddressSpace(ASTTy));

  StringRef MangledName = getMangledName(D);
  return GetOrCreateLLVMGlobal(MangledName, PTy, D, IsForDefinition);
}

/// CreateRuntimeVariable - Create a new runtime global variable with the
/// specified type and name.
llvm::Constant *
CodeGenModule::CreateRuntimeVariable(llvm::Type *Ty,
                                     StringRef Name) {
  auto *Ret =
      GetOrCreateLLVMGlobal(Name, llvm::PointerType::getUnqual(Ty), nullptr);
  setDSOLocal(cast<llvm::GlobalValue>(Ret->stripPointerCasts()));
  return Ret;
}

void CodeGenModule::EmitTentativeDefinition(const VarDecl *D) {
  assert(!D->getInit() && "Cannot emit definite definitions here!");

  // If this is OpenMP device, check if it is legal to emit this global
  // normally.
  if (OpenMPRuntime && OpenMPRuntime->emitTargetGlobal(D))
    return;

  StringRef MangledName = getMangledName(D);
  llvm::GlobalValue *GV = GetGlobalValue(MangledName);

  // We already have a definition, not declaration, with the same mangled name.
  // Emitting of declaration is not required (and actually overwrites emitted
  // definition).
  if (GV && !GV->isDeclaration())
    return;

  // If we have not seen a reference to this variable yet, place it into the
  // deferred declarations table to be emitted if needed later.
  if (!MustBeEmitted(D) && !GV) {
      DeferredDecls[MangledName] = D;
      return;
  }

  // The tentative definition is the only definition.
  EmitGlobalVarDefinition(D);
}

CharUnits CodeGenModule::GetTargetTypeStoreSize(llvm::Type *Ty) const {
  return Context.toCharUnitsFromBits(
      getDataLayout().getTypeStoreSizeInBits(Ty));
}

LangAS CodeGenModule::GetGlobalVarAddressSpace(const VarDecl *D) {
  LangAS AddrSpace = LangAS::Default;
  if (LangOpts.OpenCL) {
    AddrSpace = D ? D->getType().getAddressSpace() : LangAS::opencl_global;
    assert(AddrSpace == LangAS::opencl_global ||
           AddrSpace == LangAS::opencl_constant ||
           AddrSpace == LangAS::opencl_local ||
           AddrSpace >= LangAS::FirstTargetAddressSpace);
    return AddrSpace;
  }

  if (LangOpts.CUDA && LangOpts.CUDAIsDevice) {
    if (D && D->hasAttr<CUDAConstantAttr>())
      return LangAS::cuda_constant;
    else if (D && D->hasAttr<CUDASharedAttr>())
      return LangAS::cuda_shared;
    else
      return LangAS::cuda_device;
  }

  return getTargetCodeGenInfo().getGlobalVarAddressSpace(*this, D);
}

template<typename SomeDecl>
void CodeGenModule::MaybeHandleStaticInExternC(const SomeDecl *D,
                                               llvm::GlobalValue *GV) {
  if (!getLangOpts().CPlusPlus)
    return;

  // Must have 'used' attribute, or else inline assembly can't rely on
  // the name existing.
  if (!D->template hasAttr<UsedAttr>())
    return;

  // Must have internal linkage and an ordinary name.
  if (!D->getIdentifier() || D->getFormalLinkage() != InternalLinkage)
    return;

  // Must be in an extern "C" context. Entities declared directly within
  // a record are not extern "C" even if the record is in such a context.
  const SomeDecl *First = D->getFirstDecl();
  if (First->getDeclContext()->isRecord() || !First->isInExternCContext())
    return;

  // OK, this is an internal linkage entity inside an extern "C" linkage
  // specification. Make a note of that so we can give it the "expected"
  // mangled name if nothing else is using that name.
  std::pair<StaticExternCMap::iterator, bool> R =
      StaticExternCValues.insert(std::make_pair(D->getIdentifier(), GV));

  // If we have multiple internal linkage entities with the same name
  // in extern "C" regions, none of them gets that name.
  if (!R.second)
    R.first->second = nullptr;
}

static bool shouldBeInCOMDAT(CodeGenModule &CGM, const Decl &D) {
  if (!CGM.supportsCOMDAT())
    return false;

  if (D.hasAttr<SelectAnyAttr>())
    return true;

  GVALinkage Linkage;
  if (auto *VD = dyn_cast<VarDecl>(&D))
    Linkage = CGM.getContext().GetGVALinkageForVariable(VD);
  else
    Linkage = CGM.getContext().GetGVALinkageForFunction(cast<FunctionDecl>(&D));

  switch (Linkage) {
  case GVA_Internal:
  case GVA_AvailableExternally:
  case GVA_StrongExternal:
    return false;
  case GVA_DiscardableODR:
  case GVA_StrongODR:
    return true;
  }
  llvm_unreachable("No such linkage");
}

void CodeGenModule::maybeSetTrivialComdat(const Decl &D,
                                          llvm::GlobalObject &GO) {
  if (!shouldBeInCOMDAT(*this, D))
    return;
  GO.setComdat(TheModule.getOrInsertComdat(GO.getName()));
}

#if INTEL_CUSTOMIZATION
static void maybeEmitGlobalChannelMetadata(const VarDecl *D,
                                           llvm::GlobalVariable *GV,
                                           CodeGenModule &CGM) {
  auto *ChanTy = D->getType()->getAs<ChannelType>();
  if (!ChanTy) {
    // Handle array of channels case
    ChanTy =
        CGM.getContext().getBaseElementType(D->getType())->getAs<ChannelType>();

    if (!ChanTy)
      return;
  }

  llvm::Type *Int32Ty = llvm::IntegerType::getInt32Ty(CGM.getLLVMContext());

  llvm::MDNode *ChannelDepthMD = nullptr;
  if (auto *DepthAttr = D->getAttr<OpenCLDepthAttr>()) {
    ChannelDepthMD = llvm::MDNode::get(CGM.getLLVMContext(),
        llvm::ConstantAsMetadata::get(
            llvm::ConstantInt::get(Int32Ty, DepthAttr->getDepth(), false)));
  }

  llvm::MDNode *ChannelIOMD = nullptr;
  if (auto *IOAttr = D->getAttr<OpenCLIOAttr>()) {
    ChannelIOMD = llvm::MDNode::get(CGM.getLLVMContext(),
        llvm::MDString::get(CGM.getLLVMContext(), IOAttr->getIOName()));
  }

  auto *PacketSize = llvm::ConstantInt::get(
      Int32Ty, CGM.getContext().getTypeSize(ChanTy->getElementType()) / 8,
      false);
  llvm::MDNode *PacketSizeMD = llvm::MDNode::get(CGM.getLLVMContext(),
      llvm::ConstantAsMetadata::get(PacketSize));

  auto *PacketAlign = llvm::ConstantInt::get(
      Int32Ty, CGM.getContext().getTypeAlign(ChanTy->getElementType()) / 8,
      false);
  llvm::MDNode *PacketAlignMD = llvm::MDNode::get(CGM.getLLVMContext(),
      llvm::ConstantAsMetadata::get(PacketAlign));

  GV->setMetadata("packet_size", PacketSizeMD);
  GV->setMetadata("packet_align", PacketAlignMD);
  if (ChannelDepthMD)
    GV->setMetadata("depth", ChannelDepthMD);
  if (ChannelIOMD)
    GV->setMetadata("io", ChannelIOMD);
}

void CodeGenModule::generateHLSAnnotation(const VarDecl *VD,
                                          llvm::SmallString<256> &AnnotStr) {
  llvm::raw_svector_ostream Out(AnnotStr);
  if (VD->hasAttr<RegisterAttr>())
    Out << "{register:1}";
  if (auto const *MA = VD->getAttr<MemoryAttr>()) {
    MemoryAttr::MemoryKind Kind = MA->getKind();
    Out << "{memory:";
    switch (Kind) {
    case MemoryAttr::MLAB:
    case MemoryAttr::BlockRAM:
      Out << MemoryAttr::ConvertMemoryKindToStr(Kind);
      break;
    case MemoryAttr::Default:
      Out << "DEFAULT";
      break;
    }
    Out << '}';
  }
  if (VD->hasAttr<SinglePumpAttr>())
    Out << "{pump:1}";
  if (VD->hasAttr<DoublePumpAttr>())
    Out << "{pump:2}";
  if (const auto *BWA = VD->getAttr<BankWidthAttr>()) {
    llvm::APSInt BWAInt = BWA->getValue()->EvaluateKnownConstInt(getContext());
    Out << '{' << BWA->getSpelling() << ':' << BWAInt << '}';
  }
  if (const auto *NBA = VD->getAttr<NumBanksAttr>()) {
    llvm::APSInt BWAInt = NBA->getValue()->EvaluateKnownConstInt(getContext());
    Out << '{' << NBA->getSpelling() << ':' << BWAInt << '}';
  }
  if (const auto *NRPA = VD->getAttr<NumReadPortsAttr>()) {
    llvm::APSInt NRPAInt =
        NRPA->getValue()->EvaluateKnownConstInt(getContext());
    Out << '{' << NRPA->getSpelling() << ':' << NRPAInt << '}';
  }
  if (const auto *NWPA = VD->getAttr<NumWritePortsAttr>()) {
    llvm::APSInt NWPAInt =
        NWPA->getValue()->EvaluateKnownConstInt(getContext());
    Out << '{' << NWPA->getSpelling() << ':' << NWPAInt << '}';
  }
  if (const auto *IMDA = VD->getAttr<InternalMaxBlockRamDepthAttr>()) {
    llvm::APSInt IMDAInt =
        IMDA->getInternalMaxBlockRamDepth()->EvaluateKnownConstInt(
            getContext());
    Out << '{' << IMDA->getSpelling() << ':' << IMDAInt << '}';
  }
  if (const auto *BBA = VD->getAttr<BankBitsAttr>()) {
    Out << '{' << BBA->getSpelling() << ':';
    for (BankBitsAttr::args_iterator I = BBA->args_begin(), E = BBA->args_end();
         I != E; ++I) {
      if (I != BBA->args_begin())
        Out << ',';
      llvm::APSInt BBAInt = (*I)->EvaluateKnownConstInt(getContext());
      Out << BBAInt;
    }
    Out << '}';
  }
  if (const auto *MA = VD->getAttr<MergeAttr>()) {
    Out << '{' << MA->getSpelling() << ':' << MA->getName() << ':'
        << MA->getDirection() << '}';
  }
  if (VD->getStorageClass() == SC_Static) {
    llvm::APSInt SARAInt = llvm::APSInt::get(2); // The default.
    if (const auto *SARA = VD->getAttr<StaticArrayResetAttr>())
      SARAInt = SARA->getValue()->EvaluateKnownConstInt(getContext());
    Out << "{staticreset:" << SARAInt << '}';
  }
}

void CodeGenModule::addGlobalHLSAnnotation(const VarDecl *VD,
                                           llvm::GlobalValue *GV) {
  SmallString<256> AnnotStr;
  generateHLSAnnotation(VD, AnnotStr);
  if (!AnnotStr.empty()) {
    // Get the globals for file name, annotation, and the line number.
    llvm::Constant *AnnoGV = EmitAnnotationString(AnnotStr),
                   *UnitGV = EmitAnnotationUnit(VD->getLocation()),
                   *LineNoCst = EmitAnnotationLineNo(VD->getLocation());

    llvm::Constant *C;
    if (getContext().getTargetAddressSpace(VD->getType()) != 0)
      C = llvm::ConstantExpr::getAddrSpaceCast(GV, Int8PtrTy);
    else
      C = llvm::ConstantExpr::getBitCast(GV, Int8PtrTy);

    // Create the ConstantStruct for the global annotation.
    llvm::Constant *Fields[4] = {
        C, llvm::ConstantExpr::getBitCast(AnnoGV, Int8PtrTy),
        llvm::ConstantExpr::getBitCast(UnitGV, Int8PtrTy), LineNoCst};
    Annotations.push_back(llvm::ConstantStruct::getAnon(Fields));
  }
}
#endif // INTEL_CUSTOMIZATION

/// Pass IsTentative as true if you want to create a tentative definition.
void CodeGenModule::EmitGlobalVarDefinition(const VarDecl *D,
                                            bool IsTentative) {
  // OpenCL global variables of sampler type are translated to function calls,
  // therefore no need to be translated.
  QualType ASTTy = D->getType();
  if (getLangOpts().OpenCL && ASTTy->isSamplerT())
    return;

  // If this is OpenMP device, check if it is legal to emit this global
  // normally.
  if (LangOpts.OpenMPIsDevice && OpenMPRuntime &&
      OpenMPRuntime->emitTargetGlobalVariable(D))
    return;

  llvm::Constant *Init = nullptr;
  CXXRecordDecl *RD = ASTTy->getBaseElementTypeUnsafe()->getAsCXXRecordDecl();
  bool NeedsGlobalCtor = false;
  bool NeedsGlobalDtor = RD && !RD->hasTrivialDestructor();

  const VarDecl *InitDecl;
  const Expr *InitExpr = D->getAnyInitializer(InitDecl);

  Optional<ConstantEmitter> emitter;

  // CUDA E.2.4.1 "__shared__ variables cannot have an initialization
  // as part of their declaration."  Sema has already checked for
  // error cases, so we just need to set Init to UndefValue.
  if (getLangOpts().CUDA && getLangOpts().CUDAIsDevice &&
      D->hasAttr<CUDASharedAttr>())
    Init = llvm::UndefValue::get(getTypes().ConvertType(ASTTy));
  else if (!InitExpr) {
    // This is a tentative definition; tentative definitions are
    // implicitly initialized with { 0 }.
    //
    // Note that tentative definitions are only emitted at the end of
    // a translation unit, so they should never have incomplete
    // type. In addition, EmitTentativeDefinition makes sure that we
    // never attempt to emit a tentative definition if a real one
    // exists. A use may still exists, however, so we still may need
    // to do a RAUW.
    assert(!ASTTy->isIncompleteType() && "Unexpected incomplete type");
    Init = EmitNullConstant(D->getType());
  } else {
    initializedGlobalDecl = GlobalDecl(D);
    emitter.emplace(*this);
    Init = emitter->tryEmitForInitializer(*InitDecl);

    if (!Init) {
      QualType T = InitExpr->getType();
      if (D->getType()->isReferenceType())
        T = D->getType();

      if (getLangOpts().CPlusPlus) {
        Init = EmitNullConstant(T);
        NeedsGlobalCtor = true;
      } else {
        ErrorUnsupported(D, "static initializer");
        Init = llvm::UndefValue::get(getTypes().ConvertType(T));
      }
    } else {
      // We don't need an initializer, so remove the entry for the delayed
      // initializer position (just in case this entry was delayed) if we
      // also don't need to register a destructor.
      if (getLangOpts().CPlusPlus && !NeedsGlobalDtor)
        DelayedCXXInitPosition.erase(D);
    }
  }

  llvm::Type* InitType = Init->getType();
  llvm::Constant *Entry =
      GetAddrOfGlobalVar(D, InitType, ForDefinition_t(!IsTentative));

  // Strip off a bitcast if we got one back.
  if (auto *CE = dyn_cast<llvm::ConstantExpr>(Entry)) {
    assert(CE->getOpcode() == llvm::Instruction::BitCast ||
           CE->getOpcode() == llvm::Instruction::AddrSpaceCast ||
           // All zero index gep.
           CE->getOpcode() == llvm::Instruction::GetElementPtr);
    Entry = CE->getOperand(0);
  }

  // Entry is now either a Function or GlobalVariable.
  auto *GV = dyn_cast<llvm::GlobalVariable>(Entry);

  // We have a definition after a declaration with the wrong type.
  // We must make a new GlobalVariable* and update everything that used OldGV
  // (a declaration or tentative definition) with the new GlobalVariable*
  // (which will be a definition).
  //
  // This happens if there is a prototype for a global (e.g.
  // "extern int x[];") and then a definition of a different type (e.g.
  // "int x[10];"). This also happens when an initializer has a different type
  // from the type of the global (this happens with unions).
  if (!GV || GV->getType()->getElementType() != InitType ||
      GV->getType()->getAddressSpace() !=
          getContext().getTargetAddressSpace(GetGlobalVarAddressSpace(D))) {

    // Move the old entry aside so that we'll create a new one.
    Entry->setName(StringRef());

    // Make a new global with the correct type, this is now guaranteed to work.
    GV = cast<llvm::GlobalVariable>(
        GetAddrOfGlobalVar(D, InitType, ForDefinition_t(!IsTentative)));

    // Replace all uses of the old global with the new global
    llvm::Constant *NewPtrForOldDecl =
        llvm::ConstantExpr::getBitCast(GV, Entry->getType());
    Entry->replaceAllUsesWith(NewPtrForOldDecl);

    // Erase the old global, since it is no longer used.
    cast<llvm::GlobalValue>(Entry)->eraseFromParent();
  }

  MaybeHandleStaticInExternC(D, GV);

  if (D->hasAttr<AnnotateAttr>())
    AddGlobalAnnotations(D, GV);

#if INTEL_CUSTOMIZATION
  // Emit HLS attribute annotation for a file-scope static variable.
  if (getLangOpts().HLS ||
      (getLangOpts().OpenCL &&
       getContext().getTargetInfo().getTriple().isINTELFPGAEnvironment()))
    addGlobalHLSAnnotation(D, GV);

  if (D->getType().isRestrictQualified()) {
    llvm::LLVMContext &Context = getLLVMContext();

    // Common metadata nodes.
    llvm::NamedMDNode *GlobalsRestrict =
        getModule().getOrInsertNamedMetadata("globals.restrict");
    llvm::Metadata *Args[] = {llvm::ValueAsMetadata::get(GV)};
    llvm::MDNode *Node = llvm::MDNode::get(Context, Args);
    GlobalsRestrict->addOperand(Node);
  }

  // CQ#411303 Intel driver requires front-end to produce special file if
  // translation unit has any target code.
  if (D->hasAttr<OMPDeclareTargetDeclAttr>())
    setHasTargetCode();
#endif // INTEL_CUSTOMIZATION

  // Set the llvm linkage type as appropriate.
  llvm::GlobalValue::LinkageTypes Linkage =
      getLLVMLinkageVarDefinition(D, GV->isConstant());

  // CUDA B.2.1 "The __device__ qualifier declares a variable that resides on
  // the device. [...]"
  // CUDA B.2.2 "The __constant__ qualifier, optionally used together with
  // __device__, declares a variable that: [...]
  // Is accessible from all the threads within the grid and from the host
  // through the runtime library (cudaGetSymbolAddress() / cudaGetSymbolSize()
  // / cudaMemcpyToSymbol() / cudaMemcpyFromSymbol())."
  if (GV && LangOpts.CUDA) {
    if (LangOpts.CUDAIsDevice) {
      if (D->hasAttr<CUDADeviceAttr>() || D->hasAttr<CUDAConstantAttr>())
        GV->setExternallyInitialized(true);
    } else {
      // Host-side shadows of external declarations of device-side
      // global variables become internal definitions. These have to
      // be internal in order to prevent name conflicts with global
      // host variables with the same name in a different TUs.
      if (D->hasAttr<CUDADeviceAttr>() || D->hasAttr<CUDAConstantAttr>()) {
        Linkage = llvm::GlobalValue::InternalLinkage;

        // Shadow variables and their properties must be registered
        // with CUDA runtime.
        unsigned Flags = 0;
        if (!D->hasDefinition())
          Flags |= CGCUDARuntime::ExternDeviceVar;
        if (D->hasAttr<CUDAConstantAttr>())
          Flags |= CGCUDARuntime::ConstantDeviceVar;
        getCUDARuntime().registerDeviceVar(*GV, Flags);
      } else if (D->hasAttr<CUDASharedAttr>())
        // __shared__ variables are odd. Shadows do get created, but
        // they are not registered with the CUDA runtime, so they
        // can't really be used to access their device-side
        // counterparts. It's not clear yet whether it's nvcc's bug or
        // a feature, but we've got to do the same for compatibility.
        Linkage = llvm::GlobalValue::InternalLinkage;
    }
  }

#if INTEL_CUSTOMIZATION // Under community review: D43026
  if (OpenMPRuntime)
    OpenMPRuntime->registerTargetVariableDefinition(D, GV);

#endif // INTEL_CUSTOMIZATION
  GV->setInitializer(Init);
  if (emitter) emitter->finalize(GV);

  // If it is safe to mark the global 'constant', do so now.
  GV->setConstant(!NeedsGlobalCtor && !NeedsGlobalDtor &&
                  isTypeConstant(D->getType(), true));

  // If it is in a read-only section, mark it 'constant'.
  if (const SectionAttr *SA = D->getAttr<SectionAttr>()) {
    const ASTContext::SectionInfo &SI = Context.SectionInfos[SA->getName()];
    if ((SI.SectionFlags & ASTContext::PSF_Write) == 0)
      GV->setConstant(true);
  }

  GV->setAlignment(getContext().getDeclAlign(D).getQuantity());


  // On Darwin, if the normal linkage of a C++ thread_local variable is
  // LinkOnce or Weak, we keep the normal linkage to prevent multiple
  // copies within a linkage unit; otherwise, the backing variable has
  // internal linkage and all accesses should just be calls to the
  // Itanium-specified entry point, which has the normal linkage of the
  // variable. This is to preserve the ability to change the implementation
  // behind the scenes.
  if (!D->isStaticLocal() && D->getTLSKind() == VarDecl::TLS_Dynamic &&
      Context.getTargetInfo().getTriple().isOSDarwin() &&
      !llvm::GlobalVariable::isLinkOnceLinkage(Linkage) &&
      !llvm::GlobalVariable::isWeakLinkage(Linkage))
    Linkage = llvm::GlobalValue::InternalLinkage;

#if INTEL_CUSTOMIZATION
  // CQ#369830 - static declarations are treated differently.
  // In case of "external - internal" linkage conflict, set external linkage if
  // variable has ever been declared without storage class in C.
  const LangOptions &Opts = getLangOpts();
  if (Opts.IntelCompat && !(Opts.CPlusPlus || Opts.ObjC1 || Opts.ObjC2)) {
    const VarDecl *FirstDecl = D->getCanonicalDecl();
    StorageClass OldStorageClass = FirstDecl->getStorageClass();
    // Iterate through all redeclarations until a declaration without storage
    // class is found.
    for (const VarDecl *Redecl : FirstDecl->redecls())
      if (Redecl->getStorageClass() == SC_None) {
        OldStorageClass = SC_None;
        break;
      }
    // Check for linkage conflict.
    if ((D->getLinkageInternal() == InternalLinkage) !=
        (OldStorageClass == SC_Static)) {
      Linkage = (OldStorageClass == SC_None || D->getStorageClass() == SC_None)
                    ? InitExpr
                        ? llvm::GlobalValue::ExternalLinkage
                        : llvm::GlobalValue::CommonLinkage
                    : llvm::GlobalValue::InternalLinkage;
    }
  }
#endif // INTEL_CUSTOMIZATION
  GV->setLinkage(Linkage);
  if (D->hasAttr<DLLImportAttr>())
    GV->setDLLStorageClass(llvm::GlobalVariable::DLLImportStorageClass);
  else if (D->hasAttr<DLLExportAttr>())
    GV->setDLLStorageClass(llvm::GlobalVariable::DLLExportStorageClass);
  else
    GV->setDLLStorageClass(llvm::GlobalVariable::DefaultStorageClass);

  if (Linkage == llvm::GlobalVariable::CommonLinkage) {
    // common vars aren't constant even if declared const.
    GV->setConstant(false);
    // Tentative definition of global variables may be initialized with
    // non-zero null pointers. In this case they should have weak linkage
    // since common linkage must have zero initializer and must not have
    // explicit section therefore cannot have non-zero initial value.
    if (!GV->getInitializer()->isNullValue())
      GV->setLinkage(llvm::GlobalVariable::WeakAnyLinkage);
  }

  setNonAliasAttributes(D, GV);

  if (D->getTLSKind() && !GV->isThreadLocal()) {
    if (D->getTLSKind() == VarDecl::TLS_Dynamic)
      CXXThreadLocals.push_back(D);
    setTLSMode(GV, *D);
  }

  maybeSetTrivialComdat(*D, *GV);

  // Emit the initializer function if necessary.
  if (NeedsGlobalCtor || NeedsGlobalDtor)
    EmitCXXGlobalVarDeclInitFunc(D, GV, NeedsGlobalCtor);

  SanitizerMD->reportGlobalToASan(GV, *D, NeedsGlobalCtor);

  // Emit global variable debug information.
  if (CGDebugInfo *DI = getModuleDebugInfo())
    if (getCodeGenOpts().getDebugInfo() >= codegenoptions::LimitedDebugInfo)
      DI->EmitGlobalVariable(GV, D);

#if INTEL_CUSTOMIZATION
  maybeEmitGlobalChannelMetadata(D, GV, *this);
#endif // INTEL_CUSTOMIZATION
}

static bool isVarDeclStrongDefinition(const ASTContext &Context,
                                      CodeGenModule &CGM, const VarDecl *D,
                                      bool NoCommon) {
  // Don't give variables common linkage if -fno-common was specified unless it
  // was overridden by a NoCommon attribute.
  if ((NoCommon || D->hasAttr<NoCommonAttr>()) && !D->hasAttr<CommonAttr>())
    return true;

  // C11 6.9.2/2:
  //   A declaration of an identifier for an object that has file scope without
  //   an initializer, and without a storage-class specifier or with the
  //   storage-class specifier static, constitutes a tentative definition.
  if (D->getInit() || D->hasExternalStorage())
    return true;

  // A variable cannot be both common and exist in a section.
  if (D->hasAttr<SectionAttr>())
    return true;

  // A variable cannot be both common and exist in a section.
  // We don't try to determine which is the right section in the front-end.
  // If no specialized section name is applicable, it will resort to default.
  if (D->hasAttr<PragmaClangBSSSectionAttr>() ||
      D->hasAttr<PragmaClangDataSectionAttr>() ||
      D->hasAttr<PragmaClangRodataSectionAttr>())
    return true;

  // Thread local vars aren't considered common linkage.
  if (D->getTLSKind())
    return true;

  // Tentative definitions marked with WeakImportAttr are true definitions.
  if (D->hasAttr<WeakImportAttr>())
    return true;

  // A variable cannot be both common and exist in a comdat.
  if (shouldBeInCOMDAT(CGM, *D))
    return true;

  // Declarations with a required alignment do not have common linkage in MSVC
  // mode.
  if (Context.getTargetInfo().getCXXABI().isMicrosoft()) {
    if (D->hasAttr<AlignedAttr>())
      return true;
    QualType VarType = D->getType();
    if (Context.isAlignmentRequired(VarType))
      return true;

    if (const auto *RT = VarType->getAs<RecordType>()) {
      const RecordDecl *RD = RT->getDecl();
      for (const FieldDecl *FD : RD->fields()) {
        if (FD->isBitField())
          continue;
        if (FD->hasAttr<AlignedAttr>())
          return true;
        if (Context.isAlignmentRequired(FD->getType()))
          return true;
      }
    }
  }

  return false;
}

llvm::GlobalValue::LinkageTypes CodeGenModule::getLLVMLinkageForDeclarator(
    const DeclaratorDecl *D, GVALinkage Linkage, bool IsConstantVariable) {
  if (Linkage == GVA_Internal)
    return llvm::Function::InternalLinkage;

  if (D->hasAttr<WeakAttr>()) {
    if (IsConstantVariable)
      return llvm::GlobalVariable::WeakODRLinkage;
    else
      return llvm::GlobalVariable::WeakAnyLinkage;
  }

  // We are guaranteed to have a strong definition somewhere else,
  // so we can use available_externally linkage.
  if (Linkage == GVA_AvailableExternally)
    return llvm::GlobalValue::AvailableExternallyLinkage;

  // Note that Apple's kernel linker doesn't support symbol
  // coalescing, so we need to avoid linkonce and weak linkages there.
  // Normally, this means we just map to internal, but for explicit
  // instantiations we'll map to external.

  // In C++, the compiler has to emit a definition in every translation unit
  // that references the function.  We should use linkonce_odr because
  // a) if all references in this translation unit are optimized away, we
  // don't need to codegen it.  b) if the function persists, it needs to be
  // merged with other definitions. c) C++ has the ODR, so we know the
  // definition is dependable.
  if (Linkage == GVA_DiscardableODR)
    return !Context.getLangOpts().AppleKext ? llvm::Function::LinkOnceODRLinkage
                                            : llvm::Function::InternalLinkage;

  // An explicit instantiation of a template has weak linkage, since
  // explicit instantiations can occur in multiple translation units
  // and must all be equivalent. However, we are not allowed to
  // throw away these explicit instantiations.
  //
  // We don't currently support CUDA device code spread out across multiple TUs,
  // so say that CUDA templates are either external (for kernels) or internal.
  // This lets llvm perform aggressive inter-procedural optimizations.
  if (Linkage == GVA_StrongODR) {
    if (Context.getLangOpts().AppleKext)
      return llvm::Function::ExternalLinkage;
    if (Context.getLangOpts().CUDA && Context.getLangOpts().CUDAIsDevice)
      return D->hasAttr<CUDAGlobalAttr>() ? llvm::Function::ExternalLinkage
                                          : llvm::Function::InternalLinkage;
    return llvm::Function::WeakODRLinkage;
  }

  // C++ doesn't have tentative definitions and thus cannot have common
  // linkage.
#if INTEL_CUSTOMIZATION
  // Fix for CQ375398: 'common' attribute is not supported in C++
  if ((getLangOpts().IntelCompat || !getLangOpts().CPlusPlus) &&
      isa<VarDecl>(D) &&
      !isVarDeclStrongDefinition(
          Context, *this, cast<VarDecl>(D),
          CodeGenOpts.NoCommon ||
              (getLangOpts().IntelCompat && getLangOpts().CPlusPlus)))
#else
  if (!getLangOpts().CPlusPlus && isa<VarDecl>(D) &&
      !isVarDeclStrongDefinition(Context, *this, cast<VarDecl>(D),
                                 CodeGenOpts.NoCommon))
#endif // INTEL_CUSTOMIZATION
    return llvm::GlobalVariable::CommonLinkage;

  // selectany symbols are externally visible, so use weak instead of
  // linkonce.  MSVC optimizes away references to const selectany globals, so
  // all definitions should be the same and ODR linkage should be used.
  // http://msdn.microsoft.com/en-us/library/5tkz6s71.aspx
  if (D->hasAttr<SelectAnyAttr>())
    return llvm::GlobalVariable::WeakODRLinkage;

  // Otherwise, we have strong external linkage.
  assert(Linkage == GVA_StrongExternal);
  return llvm::GlobalVariable::ExternalLinkage;
}

llvm::GlobalValue::LinkageTypes CodeGenModule::getLLVMLinkageVarDefinition(
    const VarDecl *VD, bool IsConstant) {
  GVALinkage Linkage = getContext().GetGVALinkageForVariable(VD);
  return getLLVMLinkageForDeclarator(VD, Linkage, IsConstant);
}

/// Replace the uses of a function that was declared with a non-proto type.
/// We want to silently drop extra arguments from call sites
static void replaceUsesOfNonProtoConstant(llvm::Constant *old,
                                          llvm::Function *newFn) {
  // Fast path.
  if (old->use_empty()) return;

  llvm::Type *newRetTy = newFn->getReturnType();
  SmallVector<llvm::Value*, 4> newArgs;
  SmallVector<llvm::OperandBundleDef, 1> newBundles;

  for (llvm::Value::use_iterator ui = old->use_begin(), ue = old->use_end();
         ui != ue; ) {
    llvm::Value::use_iterator use = ui++; // Increment before the use is erased.
    llvm::User *user = use->getUser();

    // Recognize and replace uses of bitcasts.  Most calls to
    // unprototyped functions will use bitcasts.
    if (auto *bitcast = dyn_cast<llvm::ConstantExpr>(user)) {
      if (bitcast->getOpcode() == llvm::Instruction::BitCast)
        replaceUsesOfNonProtoConstant(bitcast, newFn);
      continue;
    }

    // Recognize calls to the function.
    llvm::CallSite callSite(user);
    if (!callSite) continue;
    if (!callSite.isCallee(&*use)) continue;

    // If the return types don't match exactly, then we can't
    // transform this call unless it's dead.
    if (callSite->getType() != newRetTy && !callSite->use_empty())
      continue;

    // Get the call site's attribute list.
    SmallVector<llvm::AttributeSet, 8> newArgAttrs;
    llvm::AttributeList oldAttrs = callSite.getAttributes();

    // If the function was passed too few arguments, don't transform.
    unsigned newNumArgs = newFn->arg_size();
    if (callSite.arg_size() < newNumArgs) continue;

    // If extra arguments were passed, we silently drop them.
    // If any of the types mismatch, we don't transform.
    unsigned argNo = 0;
    bool dontTransform = false;
    for (llvm::Argument &A : newFn->args()) {
      if (callSite.getArgument(argNo)->getType() != A.getType()) {
        dontTransform = true;
        break;
      }

      // Add any parameter attributes.
      newArgAttrs.push_back(oldAttrs.getParamAttributes(argNo));
      argNo++;
    }
    if (dontTransform)
      continue;

    // Okay, we can transform this.  Create the new call instruction and copy
    // over the required information.
    newArgs.append(callSite.arg_begin(), callSite.arg_begin() + argNo);

    // Copy over any operand bundles.
    callSite.getOperandBundlesAsDefs(newBundles);

    llvm::CallSite newCall;
    if (callSite.isCall()) {
      newCall = llvm::CallInst::Create(newFn, newArgs, newBundles, "",
                                       callSite.getInstruction());
    } else {
      auto *oldInvoke = cast<llvm::InvokeInst>(callSite.getInstruction());
      newCall = llvm::InvokeInst::Create(newFn,
                                         oldInvoke->getNormalDest(),
                                         oldInvoke->getUnwindDest(),
                                         newArgs, newBundles, "",
                                         callSite.getInstruction());
    }
    newArgs.clear(); // for the next iteration

    if (!newCall->getType()->isVoidTy())
      newCall->takeName(callSite.getInstruction());
    newCall.setAttributes(llvm::AttributeList::get(
        newFn->getContext(), oldAttrs.getFnAttributes(),
        oldAttrs.getRetAttributes(), newArgAttrs));
    newCall.setCallingConv(callSite.getCallingConv());

    // Finally, remove the old call, replacing any uses with the new one.
    if (!callSite->use_empty())
      callSite->replaceAllUsesWith(newCall.getInstruction());

    // Copy debug location attached to CI.
    if (callSite->getDebugLoc())
      newCall->setDebugLoc(callSite->getDebugLoc());

    callSite->eraseFromParent();
  }
}

/// ReplaceUsesOfNonProtoTypeWithRealFunction - This function is called when we
/// implement a function with no prototype, e.g. "int foo() {}".  If there are
/// existing call uses of the old function in the module, this adjusts them to
/// call the new function directly.
///
/// This is not just a cleanup: the always_inline pass requires direct calls to
/// functions to be able to inline them.  If there is a bitcast in the way, it
/// won't inline them.  Instcombine normally deletes these calls, but it isn't
/// run at -O0.
static void ReplaceUsesOfNonProtoTypeWithRealFunction(llvm::GlobalValue *Old,
                                                      llvm::Function *NewFn) {
  // If we're redefining a global as a function, don't transform it.
  if (!isa<llvm::Function>(Old)) return;

  replaceUsesOfNonProtoConstant(Old, NewFn);
}

void CodeGenModule::HandleCXXStaticMemberVarInstantiation(VarDecl *VD) {
  auto DK = VD->isThisDeclarationADefinition();
  if (DK == VarDecl::Definition && VD->hasAttr<DLLImportAttr>())
    return;

  TemplateSpecializationKind TSK = VD->getTemplateSpecializationKind();
  // If we have a definition, this might be a deferred decl. If the
  // instantiation is explicit, make sure we emit it at the end.
  if (VD->getDefinition() && TSK == TSK_ExplicitInstantiationDefinition)
    GetAddrOfGlobalVar(VD);

  EmitTopLevelDecl(VD);
}

void CodeGenModule::EmitGlobalFunctionDefinition(GlobalDecl GD,
                                                 llvm::GlobalValue *GV) {
  const auto *D = cast<FunctionDecl>(GD.getDecl());

  // Compute the function info and LLVM type.
  const CGFunctionInfo &FI = getTypes().arrangeGlobalDeclaration(GD);
  llvm::FunctionType *Ty = getTypes().GetFunctionType(FI);

  // Get or create the prototype for the function.
  if (!GV || (GV->getType()->getElementType() != Ty))
    GV = cast<llvm::GlobalValue>(GetAddrOfFunction(GD, Ty, /*ForVTable=*/false,
                                                   /*DontDefer=*/true,
                                                   ForDefinition));

  // Already emitted.
  if (!GV->isDeclaration())
    return;

#if INTEL_CUSTOMIZATION // Under community review: D43026
  if (OpenMPRuntime)
    OpenMPRuntime->registerTargetFunctionDefinition(GD);

#endif // INTEL_CUSTOMIZATION
  // We need to set linkage and visibility on the function before
  // generating code for it because various parts of IR generation
  // want to propagate this information down (e.g. to local static
  // declarations).
  auto *Fn = cast<llvm::Function>(GV);
  setFunctionLinkage(GD, Fn);

  // FIXME: this is redundant with part of setFunctionDefinitionAttributes
  setGVProperties(Fn, GD);

  MaybeHandleStaticInExternC(D, Fn);

  if (D->hasAttr<CUDAGlobalAttr>())
    getTargetCodeGenInfo().setCUDAKernelCallingConvention(Fn);

  maybeSetTrivialComdat(*D, *Fn);

  CodeGenFunction(*this).GenerateCode(D, Fn, FI);

  setNonAliasAttributes(GD, Fn);
  SetLLVMFunctionAttributesForDefinition(D, Fn);

  if (const ConstructorAttr *CA = D->getAttr<ConstructorAttr>())
    AddGlobalCtor(Fn, CA->getPriority());
  if (const DestructorAttr *DA = D->getAttr<DestructorAttr>())
    AddGlobalDtor(Fn, DA->getPriority());
  if (D->hasAttr<AnnotateAttr>())
    AddGlobalAnnotations(D, Fn);
#if INTEL_CUSTOMIZATION
  // CQ#411303 Intel driver requires front-end to produce special file if
  // translation unit has any target code.
  if (D->hasAttr<OMPDeclareTargetDeclAttr>())
    setHasTargetCode();
#endif // INTEL_CUSTOMIZATION
}

void CodeGenModule::EmitAliasDefinition(GlobalDecl GD) {
  const auto *D = cast<ValueDecl>(GD.getDecl());
  const AliasAttr *AA = D->getAttr<AliasAttr>();
  assert(AA && "Not an alias?");

  StringRef MangledName = getMangledName(GD);

  if (AA->getAliasee() == MangledName) {
    Diags.Report(AA->getLocation(), diag::err_cyclic_alias) << 0;
    return;
  }

  // If there is a definition in the module, then it wins over the alias.
  // This is dubious, but allow it to be safe.  Just ignore the alias.
  llvm::GlobalValue *Entry = GetGlobalValue(MangledName);
  if (Entry && !Entry->isDeclaration())
    return;

  Aliases.push_back(GD);

  llvm::Type *DeclTy = getTypes().ConvertTypeForMem(D->getType());

  // Create a reference to the named value.  This ensures that it is emitted
  // if a deferred decl.
  llvm::Constant *Aliasee;
  if (isa<llvm::FunctionType>(DeclTy))
    Aliasee = GetOrCreateLLVMFunction(AA->getAliasee(), DeclTy, GD,
                                      /*ForVTable=*/false);
  else
    Aliasee = GetOrCreateLLVMGlobal(AA->getAliasee(),
                                    llvm::PointerType::getUnqual(DeclTy),
                                    /*D=*/nullptr);

  // Create the new alias itself, but don't set a name yet.
  auto *GA = llvm::GlobalAlias::create(
      DeclTy, 0, llvm::Function::ExternalLinkage, "", Aliasee, &getModule());

  if (Entry) {
    if (GA->getAliasee() == Entry) {
      Diags.Report(AA->getLocation(), diag::err_cyclic_alias) << 0;
      return;
    }

    assert(Entry->isDeclaration());

    // If there is a declaration in the module, then we had an extern followed
    // by the alias, as in:
    //   extern int test6();
    //   ...
    //   int test6() __attribute__((alias("test7")));
    //
    // Remove it and replace uses of it with the alias.
    GA->takeName(Entry);

    Entry->replaceAllUsesWith(llvm::ConstantExpr::getBitCast(GA,
                                                          Entry->getType()));
    Entry->eraseFromParent();
  } else {
    GA->setName(MangledName);
  }

  // Set attributes which are particular to an alias; this is a
  // specialization of the attributes which may be set on a global
  // variable/function.
  if (D->hasAttr<WeakAttr>() || D->hasAttr<WeakRefAttr>() ||
      D->isWeakImported()) {
    GA->setLinkage(llvm::Function::WeakAnyLinkage);
  }

  if (const auto *VD = dyn_cast<VarDecl>(D))
    if (VD->getTLSKind())
      setTLSMode(GA, *VD);

  SetCommonAttributes(GD, GA);
}

void CodeGenModule::emitIFuncDefinition(GlobalDecl GD) {
  const auto *D = cast<ValueDecl>(GD.getDecl());
  const IFuncAttr *IFA = D->getAttr<IFuncAttr>();
  assert(IFA && "Not an ifunc?");

  StringRef MangledName = getMangledName(GD);

  if (IFA->getResolver() == MangledName) {
    Diags.Report(IFA->getLocation(), diag::err_cyclic_alias) << 1;
    return;
  }

  // Report an error if some definition overrides ifunc.
  llvm::GlobalValue *Entry = GetGlobalValue(MangledName);
  if (Entry && !Entry->isDeclaration()) {
    GlobalDecl OtherGD;
    if (lookupRepresentativeDecl(MangledName, OtherGD) &&
        DiagnosedConflictingDefinitions.insert(GD).second) {
      Diags.Report(D->getLocation(), diag::err_duplicate_mangled_name);
      Diags.Report(OtherGD.getDecl()->getLocation(),
                   diag::note_previous_definition);
    }
    return;
  }

  Aliases.push_back(GD);

  llvm::Type *DeclTy = getTypes().ConvertTypeForMem(D->getType());
  llvm::Constant *Resolver =
      GetOrCreateLLVMFunction(IFA->getResolver(), DeclTy, GD,
                              /*ForVTable=*/false);
  llvm::GlobalIFunc *GIF =
      llvm::GlobalIFunc::create(DeclTy, 0, llvm::Function::ExternalLinkage,
                                "", Resolver, &getModule());
  if (Entry) {
    if (GIF->getResolver() == Entry) {
      Diags.Report(IFA->getLocation(), diag::err_cyclic_alias) << 1;
      return;
    }
    assert(Entry->isDeclaration());

    // If there is a declaration in the module, then we had an extern followed
    // by the ifunc, as in:
    //   extern int test();
    //   ...
    //   int test() __attribute__((ifunc("resolver")));
    //
    // Remove it and replace uses of it with the ifunc.
    GIF->takeName(Entry);

    Entry->replaceAllUsesWith(llvm::ConstantExpr::getBitCast(GIF,
                                                          Entry->getType()));
    Entry->eraseFromParent();
  } else
    GIF->setName(MangledName);

  SetCommonAttributes(GD, GIF);
}

llvm::Function *CodeGenModule::getIntrinsic(unsigned IID,
                                            ArrayRef<llvm::Type*> Tys) {
  return llvm::Intrinsic::getDeclaration(&getModule(), (llvm::Intrinsic::ID)IID,
                                         Tys);
}

static llvm::StringMapEntry<llvm::GlobalVariable *> &
GetConstantCFStringEntry(llvm::StringMap<llvm::GlobalVariable *> &Map,
                         const StringLiteral *Literal, bool TargetIsLSB,
                         bool &IsUTF16, unsigned &StringLength) {
  StringRef String = Literal->getString();
  unsigned NumBytes = String.size();

  // Check for simple case.
  if (!Literal->containsNonAsciiOrNull()) {
    StringLength = NumBytes;
    return *Map.insert(std::make_pair(String, nullptr)).first;
  }

  // Otherwise, convert the UTF8 literals into a string of shorts.
  IsUTF16 = true;

  SmallVector<llvm::UTF16, 128> ToBuf(NumBytes + 1); // +1 for ending nulls.
  const llvm::UTF8 *FromPtr = (const llvm::UTF8 *)String.data();
  llvm::UTF16 *ToPtr = &ToBuf[0];

  (void)llvm::ConvertUTF8toUTF16(&FromPtr, FromPtr + NumBytes, &ToPtr,
                                 ToPtr + NumBytes, llvm::strictConversion);

  // ConvertUTF8toUTF16 returns the length in ToPtr.
  StringLength = ToPtr - &ToBuf[0];

  // Add an explicit null.
  *ToPtr = 0;
  return *Map.insert(std::make_pair(
                         StringRef(reinterpret_cast<const char *>(ToBuf.data()),
                                   (StringLength + 1) * 2),
                         nullptr)).first;
}

ConstantAddress
CodeGenModule::GetAddrOfConstantCFString(const StringLiteral *Literal) {
  unsigned StringLength = 0;
  bool isUTF16 = false;
  llvm::StringMapEntry<llvm::GlobalVariable *> &Entry =
      GetConstantCFStringEntry(CFConstantStringMap, Literal,
                               getDataLayout().isLittleEndian(), isUTF16,
                               StringLength);

  if (auto *C = Entry.second)
    return ConstantAddress(C, CharUnits::fromQuantity(C->getAlignment()));

  llvm::Constant *Zero = llvm::Constant::getNullValue(Int32Ty);
  llvm::Constant *Zeros[] = { Zero, Zero };

  // If we don't already have it, get __CFConstantStringClassReference.
  if (!CFConstantStringClassRef) {
    llvm::Type *Ty = getTypes().ConvertType(getContext().IntTy);
    Ty = llvm::ArrayType::get(Ty, 0);
    llvm::GlobalValue *GV = cast<llvm::GlobalValue>(
        CreateRuntimeVariable(Ty, "__CFConstantStringClassReference"));

    if (getTriple().isOSBinFormatCOFF()) {
      IdentifierInfo &II = getContext().Idents.get(GV->getName());
      TranslationUnitDecl *TUDecl = getContext().getTranslationUnitDecl();
      DeclContext *DC = TranslationUnitDecl::castToDeclContext(TUDecl);

      const VarDecl *VD = nullptr;
      for (const auto &Result : DC->lookup(&II))
        if ((VD = dyn_cast<VarDecl>(Result)))
          break;

      if (!VD || !VD->hasAttr<DLLExportAttr>()) {
        GV->setDLLStorageClass(llvm::GlobalValue::DLLImportStorageClass);
        GV->setLinkage(llvm::GlobalValue::ExternalLinkage);
      } else {
        GV->setDLLStorageClass(llvm::GlobalValue::DLLExportStorageClass);
        GV->setLinkage(llvm::GlobalValue::ExternalLinkage);
      }
    }
    setDSOLocal(GV);

    // Decay array -> ptr
    CFConstantStringClassRef =
        llvm::ConstantExpr::getGetElementPtr(Ty, GV, Zeros);
  }

  QualType CFTy = getContext().getCFConstantStringType();

  auto *STy = cast<llvm::StructType>(getTypes().ConvertType(CFTy));

  ConstantInitBuilder Builder(*this);
  auto Fields = Builder.beginStruct(STy);

  // Class pointer.
  Fields.add(cast<llvm::ConstantExpr>(CFConstantStringClassRef));

  // Flags.
  Fields.addInt(IntTy, isUTF16 ? 0x07d0 : 0x07C8);

  // String pointer.
  llvm::Constant *C = nullptr;
  if (isUTF16) {
    auto Arr = llvm::makeArrayRef(
        reinterpret_cast<uint16_t *>(const_cast<char *>(Entry.first().data())),
        Entry.first().size() / 2);
    C = llvm::ConstantDataArray::get(VMContext, Arr);
  } else {
    C = llvm::ConstantDataArray::getString(VMContext, Entry.first());
  }

  // Note: -fwritable-strings doesn't make the backing store strings of
  // CFStrings writable. (See <rdar://problem/10657500>)
  auto *GV =
      new llvm::GlobalVariable(getModule(), C->getType(), /*isConstant=*/true,
                               llvm::GlobalValue::PrivateLinkage, C, ".str");
  GV->setUnnamedAddr(llvm::GlobalValue::UnnamedAddr::Global);
  // Don't enforce the target's minimum global alignment, since the only use
  // of the string is via this class initializer.
  CharUnits Align = isUTF16
                        ? getContext().getTypeAlignInChars(getContext().ShortTy)
                        : getContext().getTypeAlignInChars(getContext().CharTy);
  GV->setAlignment(Align.getQuantity());

  // FIXME: We set the section explicitly to avoid a bug in ld64 224.1.
  // Without it LLVM can merge the string with a non unnamed_addr one during
  // LTO.  Doing that changes the section it ends in, which surprises ld64.
  if (getTriple().isOSBinFormatMachO())
    GV->setSection(isUTF16 ? "__TEXT,__ustring"
                           : "__TEXT,__cstring,cstring_literals");

  // String.
  llvm::Constant *Str =
      llvm::ConstantExpr::getGetElementPtr(GV->getValueType(), GV, Zeros);

  if (isUTF16)
    // Cast the UTF16 string to the correct type.
    Str = llvm::ConstantExpr::getBitCast(Str, Int8PtrTy);
  Fields.add(Str);

  // String length.
  auto Ty = getTypes().ConvertType(getContext().LongTy);
  Fields.addInt(cast<llvm::IntegerType>(Ty), StringLength);

  CharUnits Alignment = getPointerAlign();

  // The struct.
  GV = Fields.finishAndCreateGlobal("_unnamed_cfstring_", Alignment,
                                    /*isConstant=*/false,
                                    llvm::GlobalVariable::PrivateLinkage);
  switch (getTriple().getObjectFormat()) {
  case llvm::Triple::UnknownObjectFormat:
    llvm_unreachable("unknown file format");
  case llvm::Triple::COFF:
  case llvm::Triple::ELF:
  case llvm::Triple::Wasm:
    GV->setSection("cfstring");
    break;
  case llvm::Triple::MachO:
    GV->setSection("__DATA,__cfstring");
    break;
  }
  Entry.second = GV;

  return ConstantAddress(GV, Alignment);
}

bool CodeGenModule::getExpressionLocationsEnabled() const {
  return !CodeGenOpts.EmitCodeView || CodeGenOpts.DebugColumnInfo;
}

QualType CodeGenModule::getObjCFastEnumerationStateType() {
  if (ObjCFastEnumerationStateType.isNull()) {
    RecordDecl *D = Context.buildImplicitRecord("__objcFastEnumerationState");
    D->startDefinition();

    QualType FieldTypes[] = {
      Context.UnsignedLongTy,
      Context.getPointerType(Context.getObjCIdType()),
      Context.getPointerType(Context.UnsignedLongTy),
      Context.getConstantArrayType(Context.UnsignedLongTy,
                           llvm::APInt(32, 5), ArrayType::Normal, 0)
    };

    for (size_t i = 0; i < 4; ++i) {
      FieldDecl *Field = FieldDecl::Create(Context,
                                           D,
                                           SourceLocation(),
                                           SourceLocation(), nullptr,
                                           FieldTypes[i], /*TInfo=*/nullptr,
                                           /*BitWidth=*/nullptr,
                                           /*Mutable=*/false,
                                           ICIS_NoInit);
      Field->setAccess(AS_public);
      D->addDecl(Field);
    }

    D->completeDefinition();
    ObjCFastEnumerationStateType = Context.getTagDeclType(D);
  }

  return ObjCFastEnumerationStateType;
}

llvm::Constant *
CodeGenModule::GetConstantArrayFromStringLiteral(const StringLiteral *E) {
  assert(!E->getType()->isPointerType() && "Strings are always arrays");

  // Don't emit it as the address of the string, emit the string data itself
  // as an inline array.
  if (E->getCharByteWidth() == 1) {
    SmallString<64> Str(E->getString());

    // Resize the string to the right size, which is indicated by its type.
    const ConstantArrayType *CAT = Context.getAsConstantArrayType(E->getType());
    Str.resize(CAT->getSize().getZExtValue());
    return llvm::ConstantDataArray::getString(VMContext, Str, false);
  }

  auto *AType = cast<llvm::ArrayType>(getTypes().ConvertType(E->getType()));
  llvm::Type *ElemTy = AType->getElementType();
  unsigned NumElements = AType->getNumElements();

  // Wide strings have either 2-byte or 4-byte elements.
  if (ElemTy->getPrimitiveSizeInBits() == 16) {
    SmallVector<uint16_t, 32> Elements;
    Elements.reserve(NumElements);

    for(unsigned i = 0, e = E->getLength(); i != e; ++i)
      Elements.push_back(E->getCodeUnit(i));
    Elements.resize(NumElements);
    return llvm::ConstantDataArray::get(VMContext, Elements);
  }

  assert(ElemTy->getPrimitiveSizeInBits() == 32);
  SmallVector<uint32_t, 32> Elements;
  Elements.reserve(NumElements);

  for(unsigned i = 0, e = E->getLength(); i != e; ++i)
    Elements.push_back(E->getCodeUnit(i));
  Elements.resize(NumElements);
  return llvm::ConstantDataArray::get(VMContext, Elements);
}

static llvm::GlobalVariable *
GenerateStringLiteral(llvm::Constant *C, llvm::GlobalValue::LinkageTypes LT,
                      CodeGenModule &CGM, StringRef GlobalName,
                      CharUnits Alignment) {
  // OpenCL v1.2 s6.5.3: a string literal is in the constant address space.
  unsigned AddrSpace = 0;
  if (CGM.getLangOpts().OpenCL)
    AddrSpace = CGM.getContext().getTargetAddressSpace(LangAS::opencl_constant);

  llvm::Module &M = CGM.getModule();
  // Create a global variable for this string
  auto *GV = new llvm::GlobalVariable(
      M, C->getType(), !CGM.getLangOpts().WritableStrings, LT, C, GlobalName,
      nullptr, llvm::GlobalVariable::NotThreadLocal, AddrSpace);
  GV->setAlignment(Alignment.getQuantity());
  GV->setUnnamedAddr(llvm::GlobalValue::UnnamedAddr::Global);
  if (GV->isWeakForLinker()) {
    assert(CGM.supportsCOMDAT() && "Only COFF uses weak string literals");
    GV->setComdat(M.getOrInsertComdat(GV->getName()));
  }
  CGM.setDSOLocal(GV);

  return GV;
}

/// GetAddrOfConstantStringFromLiteral - Return a pointer to a
/// constant array for the given string literal.
ConstantAddress
CodeGenModule::GetAddrOfConstantStringFromLiteral(const StringLiteral *S,
                                                  StringRef Name) {
  CharUnits Alignment = getContext().getAlignOfGlobalVarInChars(S->getType());

  llvm::Constant *C = GetConstantArrayFromStringLiteral(S);
  llvm::GlobalVariable **Entry = nullptr;
  if (!LangOpts.WritableStrings) {
    Entry = &ConstantStringMap[C];
    if (auto GV = *Entry) {
      if (Alignment.getQuantity() > GV->getAlignment())
        GV->setAlignment(Alignment.getQuantity());
      return ConstantAddress(GV, Alignment);
    }
  }

  SmallString<256> MangledNameBuffer;
  StringRef GlobalVariableName;
  llvm::GlobalValue::LinkageTypes LT;

  // Mangle the string literal if the ABI allows for it.  However, we cannot
  // do this if  we are compiling with ASan or -fwritable-strings because they
  // rely on strings having normal linkage.
  if (!LangOpts.WritableStrings &&
      !LangOpts.Sanitize.has(SanitizerKind::Address) &&
      getCXXABI().getMangleContext().shouldMangleStringLiteral(S)) {
    llvm::raw_svector_ostream Out(MangledNameBuffer);
    getCXXABI().getMangleContext().mangleStringLiteral(S, Out);

    LT = llvm::GlobalValue::LinkOnceODRLinkage;
    GlobalVariableName = MangledNameBuffer;
  } else {
    LT = llvm::GlobalValue::PrivateLinkage;
    GlobalVariableName = Name;
  }

  auto GV = GenerateStringLiteral(C, LT, *this, GlobalVariableName, Alignment);
  if (Entry)
    *Entry = GV;

  SanitizerMD->reportGlobalToASan(GV, S->getStrTokenLoc(0), "<string literal>",
                                  QualType());
  return ConstantAddress(GV, Alignment);
}

/// GetAddrOfConstantStringFromObjCEncode - Return a pointer to a constant
/// array for the given ObjCEncodeExpr node.
ConstantAddress
CodeGenModule::GetAddrOfConstantStringFromObjCEncode(const ObjCEncodeExpr *E) {
  std::string Str;
  getContext().getObjCEncodingForType(E->getEncodedType(), Str);

  return GetAddrOfConstantCString(Str);
}

/// GetAddrOfConstantCString - Returns a pointer to a character array containing
/// the literal and a terminating '\0' character.
/// The result has pointer to array type.
ConstantAddress CodeGenModule::GetAddrOfConstantCString(
    const std::string &Str, const char *GlobalName) {
  StringRef StrWithNull(Str.c_str(), Str.size() + 1);
  CharUnits Alignment =
    getContext().getAlignOfGlobalVarInChars(getContext().CharTy);

  llvm::Constant *C =
      llvm::ConstantDataArray::getString(getLLVMContext(), StrWithNull, false);

  // Don't share any string literals if strings aren't constant.
  llvm::GlobalVariable **Entry = nullptr;
  if (!LangOpts.WritableStrings) {
    Entry = &ConstantStringMap[C];
    if (auto GV = *Entry) {
      if (Alignment.getQuantity() > GV->getAlignment())
        GV->setAlignment(Alignment.getQuantity());
      return ConstantAddress(GV, Alignment);
    }
  }

  // Get the default prefix if a name wasn't specified.
  if (!GlobalName)
    GlobalName = ".str";
  // Create a global variable for this.
  auto GV = GenerateStringLiteral(C, llvm::GlobalValue::PrivateLinkage, *this,
                                  GlobalName, Alignment);
  if (Entry)
    *Entry = GV;
  return ConstantAddress(GV, Alignment);
}

ConstantAddress CodeGenModule::GetAddrOfGlobalTemporary(
    const MaterializeTemporaryExpr *E, const Expr *Init) {
  assert((E->getStorageDuration() == SD_Static ||
          E->getStorageDuration() == SD_Thread) && "not a global temporary");
  const auto *VD = cast<VarDecl>(E->getExtendingDecl());

  // If we're not materializing a subobject of the temporary, keep the
  // cv-qualifiers from the type of the MaterializeTemporaryExpr.
  QualType MaterializedType = Init->getType();
  if (Init == E->GetTemporaryExpr())
    MaterializedType = E->getType();

  CharUnits Align = getContext().getTypeAlignInChars(MaterializedType);

  if (llvm::Constant *Slot = MaterializedGlobalTemporaryMap[E])
    return ConstantAddress(Slot, Align);

  // FIXME: If an externally-visible declaration extends multiple temporaries,
  // we need to give each temporary the same name in every translation unit (and
  // we also need to make the temporaries externally-visible).
  SmallString<256> Name;
  llvm::raw_svector_ostream Out(Name);
  getCXXABI().getMangleContext().mangleReferenceTemporary(
      VD, E->getManglingNumber(), Out);

  APValue *Value = nullptr;
  if (E->getStorageDuration() == SD_Static) {
    // We might have a cached constant initializer for this temporary. Note
    // that this might have a different value from the value computed by
    // evaluating the initializer if the surrounding constant expression
    // modifies the temporary.
    Value = getContext().getMaterializedTemporaryValue(E, false);
    if (Value && Value->isUninit())
      Value = nullptr;
  }

  // Try evaluating it now, it might have a constant initializer.
  Expr::EvalResult EvalResult;
  if (!Value && Init->EvaluateAsRValue(EvalResult, getContext()) &&
      !EvalResult.hasSideEffects())
    Value = &EvalResult.Val;

  LangAS AddrSpace =
      VD ? GetGlobalVarAddressSpace(VD) : MaterializedType.getAddressSpace();

  Optional<ConstantEmitter> emitter;
  llvm::Constant *InitialValue = nullptr;
  bool Constant = false;
  llvm::Type *Type;
  if (Value) {
    // The temporary has a constant initializer, use it.
    emitter.emplace(*this);
    InitialValue = emitter->emitForInitializer(*Value, AddrSpace,
                                               MaterializedType);
    Constant = isTypeConstant(MaterializedType, /*ExcludeCtor*/Value);
    Type = InitialValue->getType();
  } else {
    // No initializer, the initialization will be provided when we
    // initialize the declaration which performed lifetime extension.
    Type = getTypes().ConvertTypeForMem(MaterializedType);
  }

  // Create a global variable for this lifetime-extended temporary.
  llvm::GlobalValue::LinkageTypes Linkage =
      getLLVMLinkageVarDefinition(VD, Constant);
  if (Linkage == llvm::GlobalVariable::ExternalLinkage) {
    const VarDecl *InitVD;
    if (VD->isStaticDataMember() && VD->getAnyInitializer(InitVD) &&
        isa<CXXRecordDecl>(InitVD->getLexicalDeclContext())) {
      // Temporaries defined inside a class get linkonce_odr linkage because the
      // class can be defined in multiple translation units.
      Linkage = llvm::GlobalVariable::LinkOnceODRLinkage;
    } else {
      // There is no need for this temporary to have external linkage if the
      // VarDecl has external linkage.
      Linkage = llvm::GlobalVariable::InternalLinkage;
    }
  }
  auto TargetAS = getContext().getTargetAddressSpace(AddrSpace);
  auto *GV = new llvm::GlobalVariable(
      getModule(), Type, Constant, Linkage, InitialValue, Name.c_str(),
      /*InsertBefore=*/nullptr, llvm::GlobalVariable::NotThreadLocal, TargetAS);
  if (emitter) emitter->finalize(GV);
  setGVProperties(GV, VD);
  GV->setAlignment(Align.getQuantity());
  if (supportsCOMDAT() && GV->isWeakForLinker())
    GV->setComdat(TheModule.getOrInsertComdat(GV->getName()));
  if (VD->getTLSKind())
    setTLSMode(GV, *VD);
  llvm::Constant *CV = GV;
  if (AddrSpace != LangAS::Default)
    CV = getTargetCodeGenInfo().performAddrSpaceCast(
        *this, GV, AddrSpace, LangAS::Default,
        Type->getPointerTo(
            getContext().getTargetAddressSpace(LangAS::Default)));
  MaterializedGlobalTemporaryMap[E] = CV;
  return ConstantAddress(CV, Align);
}

/// EmitObjCPropertyImplementations - Emit information for synthesized
/// properties for an implementation.
void CodeGenModule::EmitObjCPropertyImplementations(const
                                                    ObjCImplementationDecl *D) {
  for (const auto *PID : D->property_impls()) {
    // Dynamic is just for type-checking.
    if (PID->getPropertyImplementation() == ObjCPropertyImplDecl::Synthesize) {
      ObjCPropertyDecl *PD = PID->getPropertyDecl();

      // Determine which methods need to be implemented, some may have
      // been overridden. Note that ::isPropertyAccessor is not the method
      // we want, that just indicates if the decl came from a
      // property. What we want to know is if the method is defined in
      // this implementation.
      if (!D->getInstanceMethod(PD->getGetterName()))
        CodeGenFunction(*this).GenerateObjCGetter(
                                 const_cast<ObjCImplementationDecl *>(D), PID);
      if (!PD->isReadOnly() &&
          !D->getInstanceMethod(PD->getSetterName()))
        CodeGenFunction(*this).GenerateObjCSetter(
                                 const_cast<ObjCImplementationDecl *>(D), PID);
    }
  }
}

static bool needsDestructMethod(ObjCImplementationDecl *impl) {
  const ObjCInterfaceDecl *iface = impl->getClassInterface();
  for (const ObjCIvarDecl *ivar = iface->all_declared_ivar_begin();
       ivar; ivar = ivar->getNextIvar())
    if (ivar->getType().isDestructedType())
      return true;

  return false;
}

static bool AllTrivialInitializers(CodeGenModule &CGM,
                                   ObjCImplementationDecl *D) {
  CodeGenFunction CGF(CGM);
  for (ObjCImplementationDecl::init_iterator B = D->init_begin(),
       E = D->init_end(); B != E; ++B) {
    CXXCtorInitializer *CtorInitExp = *B;
    Expr *Init = CtorInitExp->getInit();
    if (!CGF.isTrivialInitializer(Init))
      return false;
  }
  return true;
}

/// EmitObjCIvarInitializations - Emit information for ivar initialization
/// for an implementation.
void CodeGenModule::EmitObjCIvarInitializations(ObjCImplementationDecl *D) {
  // We might need a .cxx_destruct even if we don't have any ivar initializers.
  if (needsDestructMethod(D)) {
    IdentifierInfo *II = &getContext().Idents.get(".cxx_destruct");
    Selector cxxSelector = getContext().Selectors.getSelector(0, &II);
    ObjCMethodDecl *DTORMethod =
      ObjCMethodDecl::Create(getContext(), D->getLocation(), D->getLocation(),
                             cxxSelector, getContext().VoidTy, nullptr, D,
                             /*isInstance=*/true, /*isVariadic=*/false,
                          /*isPropertyAccessor=*/true, /*isImplicitlyDeclared=*/true,
                             /*isDefined=*/false, ObjCMethodDecl::Required);
    D->addInstanceMethod(DTORMethod);
    CodeGenFunction(*this).GenerateObjCCtorDtorMethod(D, DTORMethod, false);
    D->setHasDestructors(true);
  }

  // If the implementation doesn't have any ivar initializers, we don't need
  // a .cxx_construct.
  if (D->getNumIvarInitializers() == 0 ||
      AllTrivialInitializers(*this, D))
    return;

  IdentifierInfo *II = &getContext().Idents.get(".cxx_construct");
  Selector cxxSelector = getContext().Selectors.getSelector(0, &II);
  // The constructor returns 'self'.
  ObjCMethodDecl *CTORMethod = ObjCMethodDecl::Create(getContext(),
                                                D->getLocation(),
                                                D->getLocation(),
                                                cxxSelector,
                                                getContext().getObjCIdType(),
                                                nullptr, D, /*isInstance=*/true,
                                                /*isVariadic=*/false,
                                                /*isPropertyAccessor=*/true,
                                                /*isImplicitlyDeclared=*/true,
                                                /*isDefined=*/false,
                                                ObjCMethodDecl::Required);
  D->addInstanceMethod(CTORMethod);
  CodeGenFunction(*this).GenerateObjCCtorDtorMethod(D, CTORMethod, true);
  D->setHasNonZeroConstructors(true);
}

// EmitLinkageSpec - Emit all declarations in a linkage spec.
void CodeGenModule::EmitLinkageSpec(const LinkageSpecDecl *LSD) {
  if (LSD->getLanguage() != LinkageSpecDecl::lang_c &&
      LSD->getLanguage() != LinkageSpecDecl::lang_cxx) {
    ErrorUnsupported(LSD, "linkage spec");
    return;
  }

  EmitDeclContext(LSD);
}

void CodeGenModule::EmitDeclContext(const DeclContext *DC) {
  for (auto *I : DC->decls()) {
    // Unlike other DeclContexts, the contents of an ObjCImplDecl at TU scope
    // are themselves considered "top-level", so EmitTopLevelDecl on an
    // ObjCImplDecl does not recursively visit them. We need to do that in
    // case they're nested inside another construct (LinkageSpecDecl /
    // ExportDecl) that does stop them from being considered "top-level".
    if (auto *OID = dyn_cast<ObjCImplDecl>(I)) {
      for (auto *M : OID->methods())
        EmitTopLevelDecl(M);
    }

    EmitTopLevelDecl(I);
  }
}

/// EmitTopLevelDecl - Emit code for a single top level declaration.
void CodeGenModule::EmitTopLevelDecl(Decl *D) {
  // Ignore dependent declarations.
  if (D->isTemplated())
    return;

  switch (D->getKind()) {
  case Decl::CXXConversion:
  case Decl::CXXMethod:
  case Decl::Function:
    EmitGlobal(cast<FunctionDecl>(D));
    // Always provide some coverage mapping
    // even for the functions that aren't emitted.
    AddDeferredUnusedCoverageMapping(D);
    break;

  case Decl::CXXDeductionGuide:
    // Function-like, but does not result in code emission.
    break;

  case Decl::Var:
  case Decl::Decomposition:
  case Decl::VarTemplateSpecialization:
    EmitGlobal(cast<VarDecl>(D));
    if (auto *DD = dyn_cast<DecompositionDecl>(D))
      for (auto *B : DD->bindings())
        if (auto *HD = B->getHoldingVar())
          EmitGlobal(HD);
    break;

  // Indirect fields from global anonymous structs and unions can be
  // ignored; only the actual variable requires IR gen support.
  case Decl::IndirectField:
    break;

  // C++ Decls
  case Decl::Namespace:
    EmitDeclContext(cast<NamespaceDecl>(D));
    break;
  case Decl::ClassTemplateSpecialization: {
    const auto *Spec = cast<ClassTemplateSpecializationDecl>(D);
    if (DebugInfo &&
        Spec->getSpecializationKind() == TSK_ExplicitInstantiationDefinition &&
        Spec->hasDefinition())
      DebugInfo->completeTemplateDefinition(*Spec);
  } LLVM_FALLTHROUGH;
  case Decl::CXXRecord:
    if (DebugInfo) {
      if (auto *ES = D->getASTContext().getExternalSource())
        if (ES->hasExternalDefinitions(D) == ExternalASTSource::EK_Never)
          DebugInfo->completeUnusedClass(cast<CXXRecordDecl>(*D));
    }
    // Emit any static data members, they may be definitions.
    for (auto *I : cast<CXXRecordDecl>(D)->decls())
      if (isa<VarDecl>(I) || isa<CXXRecordDecl>(I))
        EmitTopLevelDecl(I);
    break;
    // No code generation needed.
  case Decl::UsingShadow:
  case Decl::ClassTemplate:
  case Decl::VarTemplate:
  case Decl::VarTemplatePartialSpecialization:
  case Decl::FunctionTemplate:
  case Decl::TypeAliasTemplate:
  case Decl::Block:
  case Decl::Empty:
    break;
  case Decl::Using:          // using X; [C++]
    if (CGDebugInfo *DI = getModuleDebugInfo())
        DI->EmitUsingDecl(cast<UsingDecl>(*D));
    return;
  case Decl::NamespaceAlias:
    if (CGDebugInfo *DI = getModuleDebugInfo())
        DI->EmitNamespaceAlias(cast<NamespaceAliasDecl>(*D));
    return;
  case Decl::UsingDirective: // using namespace X; [C++]
    if (CGDebugInfo *DI = getModuleDebugInfo())
      DI->EmitUsingDirective(cast<UsingDirectiveDecl>(*D));
    return;
  case Decl::CXXConstructor:
    getCXXABI().EmitCXXConstructors(cast<CXXConstructorDecl>(D));
    break;
  case Decl::CXXDestructor:
    getCXXABI().EmitCXXDestructors(cast<CXXDestructorDecl>(D));
    break;

  case Decl::StaticAssert:
    // Nothing to do.
    break;

  // Objective-C Decls

  // Forward declarations, no (immediate) code generation.
  case Decl::ObjCInterface:
  case Decl::ObjCCategory:
    break;

  case Decl::ObjCProtocol: {
    auto *Proto = cast<ObjCProtocolDecl>(D);
    if (Proto->isThisDeclarationADefinition())
      ObjCRuntime->GenerateProtocol(Proto);
    break;
  }

  case Decl::ObjCCategoryImpl:
    // Categories have properties but don't support synthesize so we
    // can ignore them here.
    ObjCRuntime->GenerateCategory(cast<ObjCCategoryImplDecl>(D));
    break;

  case Decl::ObjCImplementation: {
    auto *OMD = cast<ObjCImplementationDecl>(D);
    EmitObjCPropertyImplementations(OMD);
    EmitObjCIvarInitializations(OMD);
    ObjCRuntime->GenerateClass(OMD);
    // Emit global variable debug information.
    if (CGDebugInfo *DI = getModuleDebugInfo())
      if (getCodeGenOpts().getDebugInfo() >= codegenoptions::LimitedDebugInfo)
        DI->getOrCreateInterfaceType(getContext().getObjCInterfaceType(
            OMD->getClassInterface()), OMD->getLocation());
    break;
  }
  case Decl::ObjCMethod: {
    auto *OMD = cast<ObjCMethodDecl>(D);
    // If this is not a prototype, emit the body.
    if (OMD->getBody())
      CodeGenFunction(*this).GenerateObjCMethod(OMD);
    break;
  }
  case Decl::ObjCCompatibleAlias:
    ObjCRuntime->RegisterAlias(cast<ObjCCompatibleAliasDecl>(D));
    break;

  case Decl::PragmaComment: {
    const auto *PCD = cast<PragmaCommentDecl>(D);
    switch (PCD->getCommentKind()) {
    case PCK_Unknown:
      llvm_unreachable("unexpected pragma comment kind");
    case PCK_Linker:
      AppendLinkerOptions(PCD->getArg());
      break;
    case PCK_Lib:
      if (getTarget().getTriple().isOSBinFormatELF() &&
          !getTarget().getTriple().isPS4())
        AddELFLibDirective(PCD->getArg());
      else
        AddDependentLib(PCD->getArg());
      break;
    case PCK_Compiler:
    case PCK_ExeStr:
    case PCK_User:
      break; // We ignore all of these.
    }
    break;
  }

  case Decl::PragmaDetectMismatch: {
    const auto *PDMD = cast<PragmaDetectMismatchDecl>(D);
    AddDetectMismatch(PDMD->getName(), PDMD->getValue());
    break;
  }

  case Decl::LinkageSpec:
    EmitLinkageSpec(cast<LinkageSpecDecl>(D));
    break;

  case Decl::FileScopeAsm: {
    // File-scope asm is ignored during device-side CUDA compilation.
    if (LangOpts.CUDA && LangOpts.CUDAIsDevice)
      break;
    // File-scope asm is ignored during device-side OpenMP compilation.
    if (LangOpts.OpenMPIsDevice)
      break;
    auto *AD = cast<FileScopeAsmDecl>(D);
    getModule().appendModuleInlineAsm(AD->getAsmString()->getString());
    break;
  }

  case Decl::Import: {
    auto *Import = cast<ImportDecl>(D);

    // If we've already imported this module, we're done.
    if (!ImportedModules.insert(Import->getImportedModule()))
      break;

    // Emit debug information for direct imports.
    if (!Import->getImportedOwningModule()) {
      if (CGDebugInfo *DI = getModuleDebugInfo())
        DI->EmitImportDecl(*Import);
    }

    // Find all of the submodules and emit the module initializers.
    llvm::SmallPtrSet<clang::Module *, 16> Visited;
    SmallVector<clang::Module *, 16> Stack;
    Visited.insert(Import->getImportedModule());
    Stack.push_back(Import->getImportedModule());

    while (!Stack.empty()) {
      clang::Module *Mod = Stack.pop_back_val();
      if (!EmittedModuleInitializers.insert(Mod).second)
        continue;

      for (auto *D : Context.getModuleInitializers(Mod))
        EmitTopLevelDecl(D);

      // Visit the submodules of this module.
      for (clang::Module::submodule_iterator Sub = Mod->submodule_begin(),
                                             SubEnd = Mod->submodule_end();
           Sub != SubEnd; ++Sub) {
        // Skip explicit children; they need to be explicitly imported to emit
        // the initializers.
        if ((*Sub)->IsExplicit)
          continue;

        if (Visited.insert(*Sub).second)
          Stack.push_back(*Sub);
      }
    }
    break;
  }

  case Decl::Export:
    EmitDeclContext(cast<ExportDecl>(D));
    break;

  case Decl::OMPThreadPrivate:
    EmitOMPThreadPrivateDecl(cast<OMPThreadPrivateDecl>(D));
    break;

  case Decl::OMPDeclareReduction:
    EmitOMPDeclareReduction(cast<OMPDeclareReductionDecl>(D));
    break;

  default:
    // Make sure we handled everything we should, every other kind is a
    // non-top-level decl.  FIXME: Would be nice to have an isTopLevelDeclKind
    // function. Need to recode Decl::Kind to do that easily.
    assert(isa<TypeDecl>(D) && "Unsupported decl kind");
    break;
  }
}

void CodeGenModule::AddDeferredUnusedCoverageMapping(Decl *D) {
  // Do we need to generate coverage mapping?
  if (!CodeGenOpts.CoverageMapping)
    return;
  switch (D->getKind()) {
  case Decl::CXXConversion:
  case Decl::CXXMethod:
  case Decl::Function:
  case Decl::ObjCMethod:
  case Decl::CXXConstructor:
  case Decl::CXXDestructor: {
    if (!cast<FunctionDecl>(D)->doesThisDeclarationHaveABody())
      return;
    SourceManager &SM = getContext().getSourceManager();
    if (LimitedCoverage && SM.getMainFileID() != SM.getFileID(D->getLocStart()))
      return;
    auto I = DeferredEmptyCoverageMappingDecls.find(D);
    if (I == DeferredEmptyCoverageMappingDecls.end())
      DeferredEmptyCoverageMappingDecls[D] = true;
    break;
  }
  default:
    break;
  };
}

void CodeGenModule::ClearUnusedCoverageMapping(const Decl *D) {
  // Do we need to generate coverage mapping?
  if (!CodeGenOpts.CoverageMapping)
    return;
  if (const auto *Fn = dyn_cast<FunctionDecl>(D)) {
    if (Fn->isTemplateInstantiation())
      ClearUnusedCoverageMapping(Fn->getTemplateInstantiationPattern());
  }
  auto I = DeferredEmptyCoverageMappingDecls.find(D);
  if (I == DeferredEmptyCoverageMappingDecls.end())
    DeferredEmptyCoverageMappingDecls[D] = false;
  else
    I->second = false;
}

void CodeGenModule::EmitDeferredUnusedCoverageMappings() {
  // We call takeVector() here to avoid use-after-free.
  // FIXME: DeferredEmptyCoverageMappingDecls is getting mutated because
  // we deserialize function bodies to emit coverage info for them, and that
  // deserializes more declarations. How should we handle that case?
  for (const auto &Entry : DeferredEmptyCoverageMappingDecls.takeVector()) {
    if (!Entry.second)
      continue;
    const Decl *D = Entry.first;
    switch (D->getKind()) {
    case Decl::CXXConversion:
    case Decl::CXXMethod:
    case Decl::Function:
    case Decl::ObjCMethod: {
      CodeGenPGO PGO(*this);
      GlobalDecl GD(cast<FunctionDecl>(D));
      PGO.emitEmptyCounterMapping(D, getMangledName(GD),
                                  getFunctionLinkage(GD));
      break;
    }
    case Decl::CXXConstructor: {
      CodeGenPGO PGO(*this);
      GlobalDecl GD(cast<CXXConstructorDecl>(D), Ctor_Base);
      PGO.emitEmptyCounterMapping(D, getMangledName(GD),
                                  getFunctionLinkage(GD));
      break;
    }
    case Decl::CXXDestructor: {
      CodeGenPGO PGO(*this);
      GlobalDecl GD(cast<CXXDestructorDecl>(D), Dtor_Base);
      PGO.emitEmptyCounterMapping(D, getMangledName(GD),
                                  getFunctionLinkage(GD));
      break;
    }
    default:
      break;
    };
  }
}

/// Turns the given pointer into a constant.
static llvm::Constant *GetPointerConstant(llvm::LLVMContext &Context,
                                          const void *Ptr) {
  uintptr_t PtrInt = reinterpret_cast<uintptr_t>(Ptr);
  llvm::Type *i64 = llvm::Type::getInt64Ty(Context);
  return llvm::ConstantInt::get(i64, PtrInt);
}

static void EmitGlobalDeclMetadata(CodeGenModule &CGM,
                                   llvm::NamedMDNode *&GlobalMetadata,
                                   GlobalDecl D,
                                   llvm::GlobalValue *Addr) {
#if INTEL_CUSTOMIZATION
  if (!Addr)
    return;
#endif // INTEL_CUSTOMIZATION
  if (!GlobalMetadata)
    GlobalMetadata =
      CGM.getModule().getOrInsertNamedMetadata("clang.global.decl.ptrs");

  // TODO: should we report variant information for ctors/dtors?
  llvm::Metadata *Ops[] = {llvm::ConstantAsMetadata::get(Addr),
                           llvm::ConstantAsMetadata::get(GetPointerConstant(
                               CGM.getLLVMContext(), D.getDecl()))};
  GlobalMetadata->addOperand(llvm::MDNode::get(CGM.getLLVMContext(), Ops));
}

/// For each function which is declared within an extern "C" region and marked
/// as 'used', but has internal linkage, create an alias from the unmangled
/// name to the mangled name if possible. People expect to be able to refer
/// to such functions with an unmangled name from inline assembly within the
/// same translation unit.
void CodeGenModule::EmitStaticExternCAliases() {
  if (!getTargetCodeGenInfo().shouldEmitStaticExternCAliases())
    return;
  for (auto &I : StaticExternCValues) {
    IdentifierInfo *Name = I.first;
    llvm::GlobalValue *Val = I.second;
    if (Val && !getModule().getNamedValue(Name->getName()))
      addUsedGlobal(llvm::GlobalAlias::create(Name->getName(), Val));
  }
}

bool CodeGenModule::lookupRepresentativeDecl(StringRef MangledName,
                                             GlobalDecl &Result) const {
  auto Res = Manglings.find(MangledName);
  if (Res == Manglings.end())
    return false;
  Result = Res->getValue();
  return true;
}

/// Emits metadata nodes associating all the global values in the
/// current module with the Decls they came from.  This is useful for
/// projects using IR gen as a subroutine.
///
/// Since there's currently no way to associate an MDNode directly
/// with an llvm::GlobalValue, we create a global named metadata
/// with the name 'clang.global.decl.ptrs'.
void CodeGenModule::EmitDeclMetadata() {
  llvm::NamedMDNode *GlobalMetadata = nullptr;

  for (auto &I : MangledDeclNames) {
    llvm::GlobalValue *Addr = getModule().getNamedValue(I.second);
    // Some mangled names don't necessarily have an associated GlobalValue
    // in this module, e.g. if we mangled it for DebugInfo.
    if (Addr)
      EmitGlobalDeclMetadata(*this, GlobalMetadata, I.first, Addr);
  }
}

/// Emits metadata nodes for all the local variables in the current
/// function.
void CodeGenFunction::EmitDeclMetadata() {
  if (LocalDeclMap.empty()) return;

  llvm::LLVMContext &Context = getLLVMContext();

  // Find the unique metadata ID for this name.
  unsigned DeclPtrKind = Context.getMDKindID("clang.decl.ptr");

  llvm::NamedMDNode *GlobalMetadata = nullptr;

  for (auto &I : LocalDeclMap) {
    const Decl *D = I.first;
    llvm::Value *Addr = I.second.getPointer();
    if (auto *Alloca = dyn_cast<llvm::AllocaInst>(Addr)) {
      llvm::Value *DAddr = GetPointerConstant(getLLVMContext(), D);
      Alloca->setMetadata(
          DeclPtrKind, llvm::MDNode::get(
                           Context, llvm::ValueAsMetadata::getConstant(DAddr)));
    } else if (auto *GV = dyn_cast<llvm::GlobalValue>(Addr)) {
      GlobalDecl GD = GlobalDecl(cast<VarDecl>(D));
      EmitGlobalDeclMetadata(CGM, GlobalMetadata, GD, GV);
    }
  }
}

void CodeGenModule::EmitVersionIdentMetadata() {
  llvm::NamedMDNode *IdentMetadata =
    TheModule.getOrInsertNamedMetadata("llvm.ident");
  std::string Version = getClangFullVersion();
  llvm::LLVMContext &Ctx = TheModule.getContext();

  llvm::Metadata *IdentNode[] = {llvm::MDString::get(Ctx, Version)};
  IdentMetadata->addOperand(llvm::MDNode::get(Ctx, IdentNode));
}

void CodeGenModule::EmitTargetMetadata() {
  // Warning, new MangledDeclNames may be appended within this loop.
  // We rely on MapVector insertions adding new elements to the end
  // of the container.
  // FIXME: Move this loop into the one target that needs it, and only
  // loop over those declarations for which we couldn't emit the target
  // metadata when we emitted the declaration.
  for (unsigned I = 0; I != MangledDeclNames.size(); ++I) {
    auto Val = *(MangledDeclNames.begin() + I);
    const Decl *D = Val.first.getDecl()->getMostRecentDecl();
    llvm::GlobalValue *GV = GetGlobalValue(Val.second);
    getTargetCodeGenInfo().emitTargetMD(D, GV, *this);
  }
}

#if INTEL_CUSTOMIZATION
/// \brief Emits metadata in TheModule with the given Name and Value.
static void AddLLVMDbgMetadata(llvm::Module &TheModule, StringRef Name,
                               StringRef Value) {
  if (Name.empty() || Value.empty())
    return;
  llvm::LLVMContext &Ctx = TheModule.getContext();
  llvm::Metadata *Node[] = { llvm::MDString::get(Ctx, Value) };
  llvm::NamedMDNode *Metadata = TheModule.getOrInsertNamedMetadata(Name);
  Metadata->addOperand(llvm::MDNode::get(Ctx, Node));
}

void CodeGenModule::EmitIntelDebugInfoMetadata() {
  // CQ#368123 - support '-f[no-]emit-class-debug-always' options.
  StringRef EmitClassDebugAlways =
      getCodeGenOpts().EmitClassDebugAlways ? "true" : "false";
  AddLLVMDbgMetadata(TheModule, "llvm.dbg.intel.emit_class_debug_always",
                     EmitClassDebugAlways);
}

void CodeGenModule::EmitMSDebugInfoMetadata() {
  // CQ#368119 - support for '/Z7' and '/Zi' options.
  unsigned Kind = getCodeGenOpts().getMSDebugInfoFile();
  StringRef FileType = Kind == CodeGenOptions::MSDebugInfoObjFile ? "obj" :
                       Kind == CodeGenOptions::MSDebugInfoPdbFile ? "pdb" :
                       "";
  AddLLVMDbgMetadata(TheModule, "llvm.dbg.ms.filetype", FileType);
  // CQ#368125 - support for '/Fd' and '/Fo' options.
  AddLLVMDbgMetadata(TheModule, "llvm.dbg.ms.obj",
                     getCodeGenOpts().MSOutputObjFile);
  AddLLVMDbgMetadata(TheModule, "llvm.dbg.ms.pdb",
                     getCodeGenOpts().MSOutputPdbFile);
}

void CodeGenModule::EmitIntelDriverTempfile() {
  // Communication file should be generated only during host complication.
  if (!getLangOpts().IntelCompat ||
      (!getLangOpts().IntelOpenMP && !getLangOpts().IntelOpenMPRegion) ||
      getLangOpts().IntelDriverTempfileName.empty() ||
      getLangOpts().OpenMPIsDevice)
    return;

  StringRef MainFileName;
  auto &SM = Context.getSourceManager();
  if (const auto *MainFile = SM.getFileEntryForID(SM.getMainFileID())) {
    MainFileName = MainFile->getName();
  }
  if (MainFileName.empty())
    return;

  std::error_code EC;
  llvm::raw_fd_ostream Out(getLangOpts().IntelDriverTempfileName, EC,
                           llvm::sys::fs::F_None);

  Out << "\xEF\xBB\xBF"; // BOM UTF-8 file marker.
  Out << "<compiler_to_driver_communication>\n";

  // FIXME check possible target and generate target specific nodes.
  // For now hardcode GEN as a target.
  Out << "<gfx_offload_src>" << MainFileName <<"</gfx_offload_src>\n";

  Out << "</compiler_to_driver_communication>";
}
#endif // INTEL_CUSTOMIZATION

void CodeGenModule::EmitCoverageFile() {
  if (getCodeGenOpts().CoverageDataFile.empty() &&
      getCodeGenOpts().CoverageNotesFile.empty())
    return;

  llvm::NamedMDNode *CUNode = TheModule.getNamedMetadata("llvm.dbg.cu");
  if (!CUNode)
    return;

  llvm::NamedMDNode *GCov = TheModule.getOrInsertNamedMetadata("llvm.gcov");
  llvm::LLVMContext &Ctx = TheModule.getContext();
  auto *CoverageDataFile =
      llvm::MDString::get(Ctx, getCodeGenOpts().CoverageDataFile);
  auto *CoverageNotesFile =
      llvm::MDString::get(Ctx, getCodeGenOpts().CoverageNotesFile);
  for (int i = 0, e = CUNode->getNumOperands(); i != e; ++i) {
    llvm::MDNode *CU = CUNode->getOperand(i);
    llvm::Metadata *Elts[] = {CoverageNotesFile, CoverageDataFile, CU};
    GCov->addOperand(llvm::MDNode::get(Ctx, Elts));
  }
}

llvm::Constant *CodeGenModule::EmitUuidofInitializer(StringRef Uuid) {
  // Sema has checked that all uuid strings are of the form
  // "12345678-1234-1234-1234-1234567890ab".
  assert(Uuid.size() == 36);
  for (unsigned i = 0; i < 36; ++i) {
    if (i == 8 || i == 13 || i == 18 || i == 23) assert(Uuid[i] == '-');
    else                                         assert(isHexDigit(Uuid[i]));
  }

  // The starts of all bytes of Field3 in Uuid. Field 3 is "1234-1234567890ab".
  const unsigned Field3ValueOffsets[8] = { 19, 21, 24, 26, 28, 30, 32, 34 };

  llvm::Constant *Field3[8];
  for (unsigned Idx = 0; Idx < 8; ++Idx)
    Field3[Idx] = llvm::ConstantInt::get(
        Int8Ty, Uuid.substr(Field3ValueOffsets[Idx], 2), 16);

  llvm::Constant *Fields[4] = {
    llvm::ConstantInt::get(Int32Ty, Uuid.substr(0,  8), 16),
    llvm::ConstantInt::get(Int16Ty, Uuid.substr(9,  4), 16),
    llvm::ConstantInt::get(Int16Ty, Uuid.substr(14, 4), 16),
    llvm::ConstantArray::get(llvm::ArrayType::get(Int8Ty, 8), Field3)
  };

  return llvm::ConstantStruct::getAnon(Fields);
}

llvm::Constant *CodeGenModule::GetAddrOfRTTIDescriptor(QualType Ty,
                                                       bool ForEH) {
  // Return a bogus pointer if RTTI is disabled, unless it's for EH.
  // FIXME: should we even be calling this method if RTTI is disabled
  // and it's not for EH?
  if (!ForEH && !getLangOpts().RTTI)
    return llvm::Constant::getNullValue(Int8PtrTy);

  if (ForEH && Ty->isObjCObjectPointerType() &&
      LangOpts.ObjCRuntime.isGNUFamily())
    return ObjCRuntime->GetEHType(Ty);

  return getCXXABI().getAddrOfRTTIDescriptor(Ty);
}

void CodeGenModule::EmitOMPThreadPrivateDecl(const OMPThreadPrivateDecl *D) {
  // Do not emit threadprivates in simd-only mode.
  if (LangOpts.OpenMP && LangOpts.OpenMPSimd)
    return;
  for (auto RefExpr : D->varlists()) {
    auto *VD = cast<VarDecl>(cast<DeclRefExpr>(RefExpr)->getDecl());
    bool PerformInit =
        VD->getAnyInitializer() &&
        !VD->getAnyInitializer()->isConstantInitializer(getContext(),
                                                        /*ForRef=*/false);

    Address Addr(GetAddrOfGlobalVar(VD), getContext().getDeclAlign(VD));
    if (auto InitFunction = getOpenMPRuntime().emitThreadPrivateVarDefinition(
            VD, Addr, RefExpr->getLocStart(), PerformInit))
      CXXGlobalInits.push_back(InitFunction);
  }
}

llvm::Metadata *CodeGenModule::CreateMetadataIdentifierForType(QualType T) {
  llvm::Metadata *&InternalId = MetadataIdMap[T.getCanonicalType()];
  if (InternalId)
    return InternalId;

  if (isExternallyVisible(T->getLinkage())) {
    std::string OutName;
    llvm::raw_string_ostream Out(OutName);
    getCXXABI().getMangleContext().mangleTypeName(T, Out);

    InternalId = llvm::MDString::get(getLLVMContext(), Out.str());
  } else {
    InternalId = llvm::MDNode::getDistinct(getLLVMContext(),
                                           llvm::ArrayRef<llvm::Metadata *>());
  }

  return InternalId;
}

// Generalize pointer types to a void pointer with the qualifiers of the
// originally pointed-to type, e.g. 'const char *' and 'char * const *'
// generalize to 'const void *' while 'char *' and 'const char **' generalize to
// 'void *'.
static QualType GeneralizeType(ASTContext &Ctx, QualType Ty) {
  if (!Ty->isPointerType())
    return Ty;

  return Ctx.getPointerType(
      QualType(Ctx.VoidTy).withCVRQualifiers(
          Ty->getPointeeType().getCVRQualifiers()));
}

// Apply type generalization to a FunctionType's return and argument types
static QualType GeneralizeFunctionType(ASTContext &Ctx, QualType Ty) {
  if (auto *FnType = Ty->getAs<FunctionProtoType>()) {
    SmallVector<QualType, 8> GeneralizedParams;
    for (auto &Param : FnType->param_types())
      GeneralizedParams.push_back(GeneralizeType(Ctx, Param));

    return Ctx.getFunctionType(
        GeneralizeType(Ctx, FnType->getReturnType()),
        GeneralizedParams, FnType->getExtProtoInfo());
  }

  if (auto *FnType = Ty->getAs<FunctionNoProtoType>())
    return Ctx.getFunctionNoProtoType(
        GeneralizeType(Ctx, FnType->getReturnType()));

  llvm_unreachable("Encountered unknown FunctionType");
}

llvm::Metadata *CodeGenModule::CreateMetadataIdentifierGeneralized(QualType T) {
  T = GeneralizeFunctionType(getContext(), T);

  llvm::Metadata *&InternalId = GeneralizedMetadataIdMap[T.getCanonicalType()];
  if (InternalId)
    return InternalId;

  if (isExternallyVisible(T->getLinkage())) {
    std::string OutName;
    llvm::raw_string_ostream Out(OutName);
    getCXXABI().getMangleContext().mangleTypeName(T, Out);
    Out << ".generalized";

    InternalId = llvm::MDString::get(getLLVMContext(), Out.str());
  } else {
    InternalId = llvm::MDNode::getDistinct(getLLVMContext(),
                                           llvm::ArrayRef<llvm::Metadata *>());
  }

  return InternalId;
}

/// Returns whether this module needs the "all-vtables" type identifier.
bool CodeGenModule::NeedAllVtablesTypeId() const {
  // Returns true if at least one of vtable-based CFI checkers is enabled and
  // is not in the trapping mode.
  return ((LangOpts.Sanitize.has(SanitizerKind::CFIVCall) &&
           !CodeGenOpts.SanitizeTrap.has(SanitizerKind::CFIVCall)) ||
          (LangOpts.Sanitize.has(SanitizerKind::CFINVCall) &&
           !CodeGenOpts.SanitizeTrap.has(SanitizerKind::CFINVCall)) ||
          (LangOpts.Sanitize.has(SanitizerKind::CFIDerivedCast) &&
           !CodeGenOpts.SanitizeTrap.has(SanitizerKind::CFIDerivedCast)) ||
          (LangOpts.Sanitize.has(SanitizerKind::CFIUnrelatedCast) &&
           !CodeGenOpts.SanitizeTrap.has(SanitizerKind::CFIUnrelatedCast)));
}

void CodeGenModule::AddVTableTypeMetadata(llvm::GlobalVariable *VTable,
                                          CharUnits Offset,
                                          const CXXRecordDecl *RD) {
  llvm::Metadata *MD =
      CreateMetadataIdentifierForType(QualType(RD->getTypeForDecl(), 0));
  VTable->addTypeMetadata(Offset.getQuantity(), MD);

  if (CodeGenOpts.SanitizeCfiCrossDso)
    if (auto CrossDsoTypeId = CreateCrossDsoCfiTypeId(MD))
      VTable->addTypeMetadata(Offset.getQuantity(),
                              llvm::ConstantAsMetadata::get(CrossDsoTypeId));

  if (NeedAllVtablesTypeId()) {
    llvm::Metadata *MD = llvm::MDString::get(getLLVMContext(), "all-vtables");
    VTable->addTypeMetadata(Offset.getQuantity(), MD);
  }
}

// Fills in the supplied string map with the set of target features for the
// passed in function.
void CodeGenModule::getFunctionFeatureMap(llvm::StringMap<bool> &FeatureMap,
                                          const FunctionDecl *FD) {
  StringRef TargetCPU = Target.getTargetOpts().CPU;
  if (const auto *TD = FD->getAttr<TargetAttr>()) {
    // If we have a TargetAttr build up the feature map based on that.
    TargetAttr::ParsedTargetAttr ParsedAttr = TD->parse();

    ParsedAttr.Features.erase(
        llvm::remove_if(ParsedAttr.Features,
                        [&](const std::string &Feat) {
                          return !Target.isValidFeatureName(
                              StringRef{Feat}.substr(1));
                        }),
        ParsedAttr.Features.end());

    // Make a copy of the features as passed on the command line into the
    // beginning of the additional features from the function to override.
    ParsedAttr.Features.insert(ParsedAttr.Features.begin(),
                            Target.getTargetOpts().FeaturesAsWritten.begin(),
                            Target.getTargetOpts().FeaturesAsWritten.end());

    if (ParsedAttr.Architecture != "" &&
        Target.isValidCPUName(ParsedAttr.Architecture))
      TargetCPU = ParsedAttr.Architecture;

    // Now populate the feature map, first with the TargetCPU which is either
    // the default or a new one from the target attribute string. Then we'll use
    // the passed in features (FeaturesAsWritten) along with the new ones from
    // the attribute.
    Target.initFeatureMap(FeatureMap, getDiags(), TargetCPU,
                          ParsedAttr.Features);
  } else {
    Target.initFeatureMap(FeatureMap, getDiags(), TargetCPU,
                          Target.getTargetOpts().Features);
  }
}

llvm::SanitizerStatReport &CodeGenModule::getSanStats() {
  if (!SanStats)
    SanStats = llvm::make_unique<llvm::SanitizerStatReport>(&getModule());

  return *SanStats;
}
llvm::Value *
CodeGenModule::createOpenCLIntToSamplerConversion(const Expr *E,
                                                  CodeGenFunction &CGF) {
  llvm::Constant *C = ConstantEmitter(CGF).emitAbstract(E, E->getType());
  auto SamplerT = getOpenCLRuntime().getSamplerType(E->getType().getTypePtr());
  auto FTy = llvm::FunctionType::get(SamplerT, {C->getType()}, false);
  return CGF.Builder.CreateCall(CreateRuntimeFunction(FTy,
                                "__translate_sampler_initializer"),
                                {C});
}<|MERGE_RESOLUTION|>--- conflicted
+++ resolved
@@ -285,14 +285,6 @@
       }
     }
 
-#if INTEL_CUSTOMIZATION // Under community review: D43026
-    // Tell the OpenMP runtime we are replacing a global that can potentially be
-    // marked "declare target".
-    if (OpenMPRuntime)
-      if (auto *NewGV = dyn_cast<llvm::GlobalValue>(Replacement))
-        OpenMPRuntime->registerGlobalReplacement(MangledName, NewGV);
-
-#endif // INTEL_CUSTOMIZATION
     // Replace old with new, but keep the old order.
     OldF->replaceAllUsesWith(Replacement);
     if (NewF) {
@@ -315,14 +307,6 @@
 
     GV->replaceAllUsesWith(C);
     GV->eraseFromParent();
-#if INTEL_CUSTOMIZATION // Under community review: D43026
-
-    // Tell the OpenMP runtime we are replacing a global that can potentially be
-    // marked "declare target".
-    if (OpenMPRuntime)
-      if (auto *NewGV = dyn_cast<llvm::GlobalValue>(C))
-        OpenMPRuntime->registerGlobalReplacement(GV->getName(), NewGV);
-#endif // INTEL_CUSTOMIZATION
   }
 }
 
@@ -1315,14 +1299,7 @@
       if (any_of(FD->redecls(), [&](const FunctionDecl *Redecl) {
             return Redecl->isInlineSpecified();
           })) {
-#if INTEL_CUSTOMIZATION
-        // CSA EDIT: use AlwaysInline for CSA rather than InlinHint. This gets
-        // us inlining at -O0/-O1.
-        if (Target.getTriple().getArch() == llvm::Triple::csa)
-          B.addAttribute(llvm::Attribute::AlwaysInline);
-        else
-#endif
-          B.addAttribute(llvm::Attribute::InlineHint);
+        B.addAttribute(llvm::Attribute::InlineHint);
       } else if (CodeGenOpts.getInlining() ==
                      CodeGenOptions::OnlyHintInlining &&
                  !FD->isInlined() &&
@@ -1785,12 +1762,6 @@
     assert(DeferredVTables.empty());
   }
 
-#if INTEL_CUSTOMIZATION // Under community review: D43026
-  if (LangOpts.OpenMP && !LangOpts.OpenMPIsDevice) {
-    OpenMPRuntime->registerTrackedFunction();
-  }
-
-#endif // INTEL_CUSTOMIZATION
   // Stop if we're out of both deferred vtables and deferred declarations.
   if (DeferredDeclsToEmit.empty())
     return;
@@ -2012,13 +1983,6 @@
   if (LangOpts.EmitAllDecls)
     return true;
 
-#if INTEL_CUSTOMIZATION // Under community review: D43026
-  // In OpenMP device mode all declarations that were not filtered should be
-  // emitted.
-  if (LangOpts.OpenMPIsDevice)
-    return true;
-
-#endif // INTEL_CUSTOMIZATION
   return getContext().DeclMustBeEmitted(Global);
 }
 
@@ -2143,31 +2107,6 @@
   }
 
   if (LangOpts.OpenMP) {
-#if INTEL_CUSTOMIZATION
-    if (const auto *FD = dyn_cast<FunctionDecl>(Global))
-      // If this is OpenMP device, and the routine is not the main function
-      // and it is not marked declare target, do not emit it.
-      if (LangOpts.OpenMPIsDevice && LangOpts.IntelOpenMPOffload &&
-          !FD->hasAttr<OMPDeclareTargetDeclAttr>() && !FD->isMain())
-        return;
-#endif // INTEL_CUSTOMIZATION
-#if INTEL_CUSTOMIZATION // Under community review: D43026
-    if (LangOpts.OpenMPIsDevice) {
-      if (const auto *FD = dyn_cast<FunctionDecl>(Global))
-        if (FD->isThisDeclarationADefinition()) {
-          if (OpenMPRuntime->MustBeEmittedForDevice(GD)) {
-            EmitGlobalDefinition(GD);
-            return;
-          }
-        }
-    }
-
-    if (!LangOpts.OpenMPIsDevice) {
-      StringRef MangledName = getMangledName(GD);
-      OpenMPRuntime->addTrackedFunction(MangledName, GD);
-    }
-
-#endif // INTEL_CUSTOMIZATION
     // If this is OpenMP device, check if it is legal to emit this global
     // normally.
     if (OpenMPRuntime && OpenMPRuntime->emitTargetGlobal(GD))
@@ -2430,13 +2369,6 @@
                                  Context.getSourceManager(),
                                  "Generating code for declaration");
 
-#if INTEL_CUSTOMIZATION // Under community review: D43026
-  // If this is OpenMP device, check if it is legal to emit this global
-  // normally.
-  if (OpenMPRuntime && OpenMPRuntime->emitTargetGlobal(GD))
-    return;
-
-#endif // INTEL_CUSTOMIZATION
   if (isa<FunctionDecl>(D)) {
     // At -O0, don't generate IR for functions with available_externally
     // linkage.
@@ -2446,22 +2378,12 @@
     if (const auto *Method = dyn_cast<CXXMethodDecl>(D)) {
       // Make sure to emit the definition(s) before we emit the thunks.
       // This is necessary for the generation of certain thunks.
-#if INTEL_CUSTOMIZATION // Under community review: D43026
-      if (const auto *CD = dyn_cast<CXXConstructorDecl>(Method)) {
-        if (OpenMPRuntime)
-          OpenMPRuntime->registerTargetFunctionDefinition(GD);
-#endif // INTEL_CUSTOMIZATION
+      if (const auto *CD = dyn_cast<CXXConstructorDecl>(Method))
         ABI->emitCXXStructor(CD, getFromCtorType(GD.getCtorType()));
-#if INTEL_CUSTOMIZATION // Under community review: D43026
-      } else if (const auto *DD = dyn_cast<CXXDestructorDecl>(Method)) {
-        if (OpenMPRuntime)
-          OpenMPRuntime->registerTargetFunctionDefinition(GD);
-#endif // INTEL_CUSTOMIZATION
+      else if (const auto *DD = dyn_cast<CXXDestructorDecl>(Method))
         ABI->emitCXXStructor(DD, getFromDtorType(GD.getDtorType()));
-#if INTEL_CUSTOMIZATION // Under community review: D43026
-      } else
+      else
         EmitGlobalFunctionDefinition(GD, GV);
-#endif // INTEL_CUSTOMIZATION
 
       if (Method->isVirtual())
         getVTables().EmitThunks(GD);
@@ -2565,15 +2487,6 @@
     ForDefinition_t IsForDefinition) {
   const Decl *D = GD.getDecl();
 
-<<<<<<< HEAD
-#if INTEL_CUSTOMIZATION // Under community review: D43026
-  // Process function name as required by the OpenMP runtime
-  if (OpenMPRuntime) {
-    MangledName = OpenMPRuntime->RenameStandardFunction(MangledName);
-  }
-
-#endif // INTEL_CUSTOMIZATION
-=======
   // Any attempts to use a MultiVersion function should result in retrieving
   // the iFunc instead. Name Mangling will handle the rest of the changes.
   if (const FunctionDecl *FD = cast_or_null<FunctionDecl>(D)) {
@@ -2590,7 +2503,6 @@
     }
   }
 
->>>>>>> 9c105704
   // Lookup the entry, lazily creating it if necessary.
   llvm::GlobalValue *Entry = GetGlobalValue(MangledName);
   if (Entry) {
@@ -3174,11 +3086,6 @@
 void CodeGenModule::EmitTentativeDefinition(const VarDecl *D) {
   assert(!D->getInit() && "Cannot emit definite definitions here!");
 
-  // If this is OpenMP device, check if it is legal to emit this global
-  // normally.
-  if (OpenMPRuntime && OpenMPRuntime->emitTargetGlobal(D))
-    return;
-
   StringRef MangledName = getMangledName(D);
   llvm::GlobalValue *GV = GetGlobalValue(MangledName);
 
@@ -3620,11 +3527,6 @@
     }
   }
 
-#if INTEL_CUSTOMIZATION // Under community review: D43026
-  if (OpenMPRuntime)
-    OpenMPRuntime->registerTargetVariableDefinition(D, GV);
-
-#endif // INTEL_CUSTOMIZATION
   GV->setInitializer(Init);
   if (emitter) emitter->finalize(GV);
 
@@ -4022,11 +3924,6 @@
   if (!GV->isDeclaration())
     return;
 
-#if INTEL_CUSTOMIZATION // Under community review: D43026
-  if (OpenMPRuntime)
-    OpenMPRuntime->registerTargetFunctionDefinition(GD);
-
-#endif // INTEL_CUSTOMIZATION
   // We need to set linkage and visibility on the function before
   // generating code for it because various parts of IR generation
   // want to propagate this information down (e.g. to local static
