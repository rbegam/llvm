--- conflicted
+++ resolved
@@ -506,19 +506,16 @@
     // Indicate that we want CodeView in the metadata.
     getModule().addModuleFlag(llvm::Module::Warning, "CodeView", 1);
   }
-<<<<<<< HEAD
 #if INTEL_CUSTOMIZATION
   if (CodeGenOpts.EmitIntelSTI) {
     // Indicate that we want Intel STI debug information in the metadata.
     getModule().addModuleFlag(llvm::Module::Warning, "Intel STI", 1);
   }
 #endif  // INTEL_CUSTOMIZATION
-=======
   if (CodeGenOpts.ControlFlowGuard) {
     // We want function ID tables for Control Flow Guard.
     getModule().addModuleFlag(llvm::Module::Warning, "cfguard", 1);
   }
->>>>>>> fe357865
   if (CodeGenOpts.OptimizationLevel > 0 && CodeGenOpts.StrictVTablePointers) {
     // We don't support LTO with 2 with different StrictVTablePointers
     // FIXME: we could support it by stripping all the information introduced
@@ -686,26 +683,9 @@
 }
 
 TBAAAccessInfo CodeGenModule::getTBAAAccessInfo(QualType AccessType) {
-<<<<<<< HEAD
-  // Pointee values may have incomplete types, but they shall never be
-  // dereferenced.
-#if INTEL_CUSTOMIZATION
-  if (AccessType->isIncompleteType()) {
-    if (getLangOpts().IntelCompat && AccessType->isIncompleteArrayType()) {
-      if (!AccessType->getArrayElementTypeNoTypeQual()->isIncompleteType())
-        return TBAAAccessInfo(getTBAATypeInfo(AccessType), 0);
-    }
-    return TBAAAccessInfo::getIncompleteInfo();
-  }
-#endif // INTEL_CUSTOMIZATION
-
-  uint64_t Size = Context.getTypeSizeInChars(AccessType).getQuantity();
-  return TBAAAccessInfo(getTBAATypeInfo(AccessType), Size);
-=======
   if (!TBAA)
     return TBAAAccessInfo();
   return TBAA->getAccessInfo(AccessType);
->>>>>>> fe357865
 }
 
 TBAAAccessInfo
@@ -1015,18 +995,22 @@
     } else {
       Out << II->getName();
     }
-#if INTEL_CUSTOMIZATION
-    // CQ#379698, CQ#374883: redefinition of builtin functions
-    if (getLangOpts().IntelCompat)
-      if (const auto *D = dyn_cast<FunctionDecl>(GD.getDecl()))
-        if (D->getBuiltinID() && D->hasBody() && Str.startswith("__builtin_"))
-          Str = Str.drop_front(10);
-#endif // INTEL_CUSTOMIZATION
   }
 
   if (const auto *FD = dyn_cast<FunctionDecl>(ND))
     if (FD->isMultiVersion() && !OmitTargetMangling)
       AppendTargetMangling(CGM, FD->getAttr<TargetAttr>(), Out);
+
+#if INTEL_CUSTOMIZATION
+    // CQ#379698, CQ#374883: redefinition of builtin functions
+  if (CGM.getLangOpts().IntelCompat)
+    if (const auto *D = dyn_cast<FunctionDecl>(GD.getDecl())) {
+      StringRef Str = Out.str();
+      if (D->getBuiltinID() && D->hasBody() && Str.startswith("__builtin_"))
+        return Str.drop_front(10);
+    }
+#endif // INTEL_CUSTOMIZATION
+
   return Out.str();
 }
 
@@ -3913,11 +3897,7 @@
   // declarations).
   auto *Fn = cast<llvm::Function>(GV);
   setFunctionLinkage(GD, Fn);
-<<<<<<< HEAD
-  setFunctionDLLStorageClass(GD, Fn);
-=======
-
->>>>>>> fe357865
+
   // FIXME: this is redundant with part of setFunctionDefinitionAttributes
   setGVProperties(Fn, GD);
 
