--- conflicted
+++ resolved
@@ -4110,28 +4110,15 @@
     }
   }
 
-<<<<<<< HEAD
-#if INTEL_CUSTOMIZATION
   // Microsoft's link.exe doesn't support alignments greater than 32 bytes for
   // common symbols, so symbols with greater alignment requirements cannot be
   // common.
-#endif // INTEL_CUSTOMIZATION
-=======
-  // Microsoft's link.exe doesn't support alignments greater than 32 bytes for
-  // common symbols, so symbols with greater alignment requirements cannot be
-  // common.
->>>>>>> b26fa705
   // Other COFF linkers (ld.bfd and LLD) support arbitrary power-of-two
   // alignments for common symbols via the aligncomm directive, so this
   // restriction only applies to MSVC environments.
   if (Context.getTargetInfo().getTriple().isKnownWindowsMSVCEnvironment() &&
-<<<<<<< HEAD
-      Context.getTypeAlignIfKnown(D->getType()) > // INTEL
-          Context.toBits(CharUnits::fromQuantity(32))) // INTEL
-=======
       Context.getTypeAlignIfKnown(D->getType()) >
           Context.toBits(CharUnits::fromQuantity(32)))
->>>>>>> b26fa705
     return true;
 
   return false;
