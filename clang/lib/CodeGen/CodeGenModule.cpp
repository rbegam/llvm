//===--- CodeGenModule.cpp - Emit LLVM Code from ASTs for a Module --------===//
//
//                     The LLVM Compiler Infrastructure
//
// This file is distributed under the University of Illinois Open Source
// License. See LICENSE.TXT for details.
//
//===----------------------------------------------------------------------===//
//
// This coordinates the per-module state used while generating code.
//
//===----------------------------------------------------------------------===//

#include "CodeGenModule.h"
#include "CGCUDARuntime.h"
#include "CGCXXABI.h"
#include "CGCall.h"
#include "CGDebugInfo.h"
#ifdef INTEL_CUSTOMIZATION
#include "intel/CGCilkPlusRuntime.h"
#endif  // INTEL_CUSTOMIZATION
#include "CGObjCRuntime.h"
#include "CGOpenCLRuntime.h"
#include "CGOpenMPRuntime.h"
#include "CodeGenFunction.h"
#include "CodeGenPGO.h"
#include "CodeGenTBAA.h"
#include "CoverageMappingGen.h"
#include "TargetInfo.h"
#include "clang/AST/ASTContext.h"
#include "clang/AST/CharUnits.h"
#include "clang/AST/DeclCXX.h"
#include "clang/AST/DeclObjC.h"
#include "clang/AST/DeclTemplate.h"
#include "clang/AST/Mangle.h"
#include "clang/AST/RecordLayout.h"
#include "clang/AST/RecursiveASTVisitor.h"
#include "clang/Basic/Builtins.h"
#include "clang/Basic/CharInfo.h"
#include "clang/Basic/Diagnostic.h"
#include "clang/Basic/Module.h"
#include "clang/Basic/SourceManager.h"
#include "clang/Basic/TargetInfo.h"
#include "clang/Basic/Version.h"
#include "clang/Frontend/CodeGenOptions.h"
#include "clang/Sema/SemaDiagnostic.h"
#include "llvm/ADT/APSInt.h"
#include "llvm/ADT/Triple.h"
#include "llvm/IR/CallSite.h"
#include "llvm/IR/CallingConv.h"
#include "llvm/IR/DataLayout.h"
#include "llvm/IR/Intrinsics.h"
#include "llvm/IR/LLVMContext.h"
#include "llvm/IR/Module.h"
#include "llvm/ProfileData/InstrProfReader.h"
#include "llvm/Support/ConvertUTF.h"
#include "llvm/Support/ErrorHandling.h"

using namespace clang;
using namespace CodeGen;

static const char AnnotationSection[] = "llvm.metadata";

static CGCXXABI *createCXXABI(CodeGenModule &CGM) {
  switch (CGM.getTarget().getCXXABI().getKind()) {
  case TargetCXXABI::GenericAArch64:
  case TargetCXXABI::GenericARM:
  case TargetCXXABI::iOS:
  case TargetCXXABI::iOS64:
  case TargetCXXABI::GenericMIPS:
  case TargetCXXABI::GenericItanium:
    return CreateItaniumCXXABI(CGM);
  case TargetCXXABI::Microsoft:
    return CreateMicrosoftCXXABI(CGM);
  }

  llvm_unreachable("invalid C++ ABI kind");
}

CodeGenModule::CodeGenModule(ASTContext &C, const HeaderSearchOptions &HSO,
                             const PreprocessorOptions &PPO,
                             const CodeGenOptions &CGO, llvm::Module &M,
                             const llvm::DataLayout &TD,
                             DiagnosticsEngine &diags,
                             CoverageSourceInfo *CoverageInfo)
<<<<<<< HEAD
    : Context(C), LangOpts(C.getLangOpts()), CodeGenOpts(CGO), TheModule(M),
      Diags(diags), TheDataLayout(TD), Target(C.getTargetInfo()),
      ABI(createCXXABI(*this)), VMContext(M.getContext()), TBAA(nullptr),
      TheTargetCodeGenInfo(nullptr), Types(*this), VTables(*this),
      ObjCRuntime(nullptr), OpenCLRuntime(nullptr), OpenMPRuntime(nullptr),
      CUDARuntime(nullptr),
#ifdef INTEL_CUSTOMIZATION
      CilkPlusRuntime(nullptr),
#endif  // INTEL_CUSTOMIZATION
=======
    : Context(C), LangOpts(C.getLangOpts()), HeaderSearchOpts(HSO),
      PreprocessorOpts(PPO), CodeGenOpts(CGO), TheModule(M), Diags(diags),
      TheDataLayout(TD), Target(C.getTargetInfo()), ABI(createCXXABI(*this)),
      VMContext(M.getContext()), TBAA(nullptr), TheTargetCodeGenInfo(nullptr),
      Types(*this), VTables(*this), ObjCRuntime(nullptr),
      OpenCLRuntime(nullptr), OpenMPRuntime(nullptr), CUDARuntime(nullptr),
>>>>>>> be822edf
      DebugInfo(nullptr), ARCData(nullptr),
      NoObjCARCExceptionsMetadata(nullptr), RRData(nullptr), PGOReader(nullptr),
      CFConstantStringClassRef(nullptr), ConstantStringClassRef(nullptr),
      NSConstantStringType(nullptr), NSConcreteGlobalBlock(nullptr),
      NSConcreteStackBlock(nullptr), BlockObjectAssign(nullptr),
      BlockObjectDispose(nullptr), BlockDescriptorType(nullptr),
      GenericBlockLiteralType(nullptr), LifetimeStartFn(nullptr),
      LifetimeEndFn(nullptr), SanitizerMD(new SanitizerMetadata(*this)) {

  // Initialize the type cache.
  llvm::LLVMContext &LLVMContext = M.getContext();
  VoidTy = llvm::Type::getVoidTy(LLVMContext);
  Int8Ty = llvm::Type::getInt8Ty(LLVMContext);
  Int16Ty = llvm::Type::getInt16Ty(LLVMContext);
  Int32Ty = llvm::Type::getInt32Ty(LLVMContext);
  Int64Ty = llvm::Type::getInt64Ty(LLVMContext);
  FloatTy = llvm::Type::getFloatTy(LLVMContext);
  DoubleTy = llvm::Type::getDoubleTy(LLVMContext);
  PointerWidthInBits = C.getTargetInfo().getPointerWidth(0);
  PointerAlignInBytes =
  C.toCharUnitsFromBits(C.getTargetInfo().getPointerAlign(0)).getQuantity();
  IntTy = llvm::IntegerType::get(LLVMContext, C.getTargetInfo().getIntWidth());
  IntPtrTy = llvm::IntegerType::get(LLVMContext, PointerWidthInBits);
  Int8PtrTy = Int8Ty->getPointerTo(0);
  Int8PtrPtrTy = Int8PtrTy->getPointerTo(0);

  RuntimeCC = getTargetCodeGenInfo().getABIInfo().getRuntimeCC();
  BuiltinCC = getTargetCodeGenInfo().getABIInfo().getBuiltinCC();

  if (LangOpts.ObjC1)
    createObjCRuntime();
  if (LangOpts.OpenCL)
    createOpenCLRuntime();
  if (LangOpts.OpenMP)
    createOpenMPRuntime();
  if (LangOpts.CUDA)
    createCUDARuntime();
#ifdef INTEL_CUSTOMIZATION
  if (LangOpts.CilkPlus)
    createCilkPlusRuntime();
#endif  // INTEL_CUSTOMIZATION
  // Enable TBAA unless it's suppressed. ThreadSanitizer needs TBAA even at O0.
  if (LangOpts.Sanitize.has(SanitizerKind::Thread) ||
      (!CodeGenOpts.RelaxedAliasing && CodeGenOpts.OptimizationLevel > 0))
    TBAA = new CodeGenTBAA(Context, VMContext, CodeGenOpts, getLangOpts(),
                           getCXXABI().getMangleContext());

  // If debug info or coverage generation is enabled, create the CGDebugInfo
  // object.
  if (CodeGenOpts.getDebugInfo() != CodeGenOptions::NoDebugInfo ||
      CodeGenOpts.EmitGcovArcs ||
      CodeGenOpts.EmitGcovNotes)
    DebugInfo = new CGDebugInfo(*this);

  Block.GlobalUniqueCount = 0;

  if (C.getLangOpts().ObjCAutoRefCount)
    ARCData = new ARCEntrypoints();
  RRData = new RREntrypoints();

  if (!CodeGenOpts.InstrProfileInput.empty()) {
    auto ReaderOrErr =
        llvm::IndexedInstrProfReader::create(CodeGenOpts.InstrProfileInput);
    if (std::error_code EC = ReaderOrErr.getError()) {
      unsigned DiagID = Diags.getCustomDiagID(DiagnosticsEngine::Error,
                                              "Could not read profile %0: %1");
      getDiags().Report(DiagID) << CodeGenOpts.InstrProfileInput
                                << EC.message();
    } else
      PGOReader = std::move(ReaderOrErr.get());
  }

  // If coverage mapping generation is enabled, create the
  // CoverageMappingModuleGen object.
  if (CodeGenOpts.CoverageMapping)
    CoverageMapping.reset(new CoverageMappingModuleGen(*this, *CoverageInfo));
}

CodeGenModule::~CodeGenModule() {
  delete ObjCRuntime;
  delete OpenCLRuntime;
  delete OpenMPRuntime;
  delete CUDARuntime;
  delete TheTargetCodeGenInfo;
  delete TBAA;
  delete DebugInfo;
  delete ARCData;
  delete RRData;
}

void CodeGenModule::createObjCRuntime() {
  // This is just isGNUFamily(), but we want to force implementors of
  // new ABIs to decide how best to do this.
  switch (LangOpts.ObjCRuntime.getKind()) {
  case ObjCRuntime::GNUstep:
  case ObjCRuntime::GCC:
  case ObjCRuntime::ObjFW:
    ObjCRuntime = CreateGNUObjCRuntime(*this);
    return;

  case ObjCRuntime::FragileMacOSX:
  case ObjCRuntime::MacOSX:
  case ObjCRuntime::iOS:
    ObjCRuntime = CreateMacObjCRuntime(*this);
    return;
  }
  llvm_unreachable("bad runtime kind");
}

void CodeGenModule::createOpenCLRuntime() {
  OpenCLRuntime = new CGOpenCLRuntime(*this);
}

void CodeGenModule::createOpenMPRuntime() {
  OpenMPRuntime = new CGOpenMPRuntime(*this);
}

void CodeGenModule::createCUDARuntime() {
  CUDARuntime = CreateNVCUDARuntime(*this);
}

#ifdef INTEL_CUSTOMIZATION
void CodeGenModule::createCilkPlusRuntime() {
  CilkPlusRuntime = new CGCilkPlusRuntime;
}
#endif  // INTEL_CUSTOMIZATION

void CodeGenModule::addReplacement(StringRef Name, llvm::Constant *C) {
  Replacements[Name] = C;
}

void CodeGenModule::applyReplacements() {
  for (auto &I : Replacements) {
    StringRef MangledName = I.first();
    llvm::Constant *Replacement = I.second;
    llvm::GlobalValue *Entry = GetGlobalValue(MangledName);
    if (!Entry)
      continue;
    auto *OldF = cast<llvm::Function>(Entry);
    auto *NewF = dyn_cast<llvm::Function>(Replacement);
    if (!NewF) {
      if (auto *Alias = dyn_cast<llvm::GlobalAlias>(Replacement)) {
        NewF = dyn_cast<llvm::Function>(Alias->getAliasee());
      } else {
        auto *CE = cast<llvm::ConstantExpr>(Replacement);
        assert(CE->getOpcode() == llvm::Instruction::BitCast ||
               CE->getOpcode() == llvm::Instruction::GetElementPtr);
        NewF = dyn_cast<llvm::Function>(CE->getOperand(0));
      }
    }

    // Replace old with new, but keep the old order.
    OldF->replaceAllUsesWith(Replacement);
    if (NewF) {
      NewF->removeFromParent();
      OldF->getParent()->getFunctionList().insertAfter(OldF, NewF);
    }
    OldF->eraseFromParent();
  }
}

// This is only used in aliases that we created and we know they have a
// linear structure.
static const llvm::GlobalObject *getAliasedGlobal(const llvm::GlobalAlias &GA) {
  llvm::SmallPtrSet<const llvm::GlobalAlias*, 4> Visited;
  const llvm::Constant *C = &GA;
  for (;;) {
    C = C->stripPointerCasts();
    if (auto *GO = dyn_cast<llvm::GlobalObject>(C))
      return GO;
    // stripPointerCasts will not walk over weak aliases.
    auto *GA2 = dyn_cast<llvm::GlobalAlias>(C);
    if (!GA2)
      return nullptr;
    if (!Visited.insert(GA2).second)
      return nullptr;
    C = GA2->getAliasee();
  }
}

void CodeGenModule::checkAliases() {
  // Check if the constructed aliases are well formed. It is really unfortunate
  // that we have to do this in CodeGen, but we only construct mangled names
  // and aliases during codegen.
  bool Error = false;
  DiagnosticsEngine &Diags = getDiags();
  for (const GlobalDecl &GD : Aliases) {
    const auto *D = cast<ValueDecl>(GD.getDecl());
    const AliasAttr *AA = D->getAttr<AliasAttr>();
    StringRef MangledName = getMangledName(GD);
    llvm::GlobalValue *Entry = GetGlobalValue(MangledName);
    auto *Alias = cast<llvm::GlobalAlias>(Entry);
    const llvm::GlobalValue *GV = getAliasedGlobal(*Alias);
    if (!GV) {
      Error = true;
      Diags.Report(AA->getLocation(), diag::err_cyclic_alias);
    } else if (GV->isDeclaration()) {
      Error = true;
      Diags.Report(AA->getLocation(), diag::err_alias_to_undefined);
    }

    llvm::Constant *Aliasee = Alias->getAliasee();
    llvm::GlobalValue *AliaseeGV;
    if (auto CE = dyn_cast<llvm::ConstantExpr>(Aliasee))
      AliaseeGV = cast<llvm::GlobalValue>(CE->getOperand(0));
    else
      AliaseeGV = cast<llvm::GlobalValue>(Aliasee);

    if (const SectionAttr *SA = D->getAttr<SectionAttr>()) {
      StringRef AliasSection = SA->getName();
      if (AliasSection != AliaseeGV->getSection())
        Diags.Report(SA->getLocation(), diag::warn_alias_with_section)
            << AliasSection;
    }

    // We have to handle alias to weak aliases in here. LLVM itself disallows
    // this since the object semantics would not match the IL one. For
    // compatibility with gcc we implement it by just pointing the alias
    // to its aliasee's aliasee. We also warn, since the user is probably
    // expecting the link to be weak.
    if (auto GA = dyn_cast<llvm::GlobalAlias>(AliaseeGV)) {
      if (GA->mayBeOverridden()) {
        Diags.Report(AA->getLocation(), diag::warn_alias_to_weak_alias)
            << GV->getName() << GA->getName();
        Aliasee = llvm::ConstantExpr::getPointerBitCastOrAddrSpaceCast(
            GA->getAliasee(), Alias->getType());
        Alias->setAliasee(Aliasee);
      }
    }
  }
  if (!Error)
    return;

  for (const GlobalDecl &GD : Aliases) {
    StringRef MangledName = getMangledName(GD);
    llvm::GlobalValue *Entry = GetGlobalValue(MangledName);
    auto *Alias = cast<llvm::GlobalAlias>(Entry);
    Alias->replaceAllUsesWith(llvm::UndefValue::get(Alias->getType()));
    Alias->eraseFromParent();
  }
}

void CodeGenModule::clear() {
  DeferredDeclsToEmit.clear();
  if (OpenMPRuntime)
    OpenMPRuntime->clear();
}

void InstrProfStats::reportDiagnostics(DiagnosticsEngine &Diags,
                                       StringRef MainFile) {
  if (!hasDiagnostics())
    return;
  if (VisitedInMainFile > 0 && VisitedInMainFile == MissingInMainFile) {
    if (MainFile.empty())
      MainFile = "<stdin>";
    Diags.Report(diag::warn_profile_data_unprofiled) << MainFile;
  } else
    Diags.Report(diag::warn_profile_data_out_of_date) << Visited << Missing
                                                      << Mismatched;
}

void CodeGenModule::Release() {
  EmitDeferred();
  applyReplacements();
  checkAliases();
  EmitCXXGlobalInitFunc();
  EmitCXXGlobalDtorFunc();
  EmitCXXThreadLocalInitFunc();
  if (ObjCRuntime)
    if (llvm::Function *ObjCInitFunction = ObjCRuntime->ModuleInitFunction())
      AddGlobalCtor(ObjCInitFunction);
  if (Context.getLangOpts().CUDA && !Context.getLangOpts().CUDAIsDevice &&
      CUDARuntime) {
    if (llvm::Function *CudaCtorFunction = CUDARuntime->makeModuleCtorFunction())
      AddGlobalCtor(CudaCtorFunction);
    if (llvm::Function *CudaDtorFunction = CUDARuntime->makeModuleDtorFunction())
      AddGlobalDtor(CudaDtorFunction);
  }
  if (PGOReader && PGOStats.hasDiagnostics())
    PGOStats.reportDiagnostics(getDiags(), getCodeGenOpts().MainFileName);
  EmitCtorList(GlobalCtors, "llvm.global_ctors");
  EmitCtorList(GlobalDtors, "llvm.global_dtors");
  EmitGlobalAnnotations();
  EmitStaticExternCAliases();
  EmitDeferredUnusedCoverageMappings();
  if (CoverageMapping)
    CoverageMapping->emit();
  emitLLVMUsed();

  if (CodeGenOpts.Autolink &&
      (Context.getLangOpts().Modules || !LinkerOptionsMetadata.empty())) {
    EmitModuleLinkOptions();
  }
  if (CodeGenOpts.DwarfVersion)
    // We actually want the latest version when there are conflicts.
    // We can change from Warning to Latest if such mode is supported.
    getModule().addModuleFlag(llvm::Module::Warning, "Dwarf Version",
                              CodeGenOpts.DwarfVersion);
  if (DebugInfo)
    // We support a single version in the linked module. The LLVM
    // parser will drop debug info with a different version number
    // (and warn about it, too).
    getModule().addModuleFlag(llvm::Module::Warning, "Debug Info Version",
                              llvm::DEBUG_METADATA_VERSION);

  // We need to record the widths of enums and wchar_t, so that we can generate
  // the correct build attributes in the ARM backend.
  llvm::Triple::ArchType Arch = Context.getTargetInfo().getTriple().getArch();
  if (   Arch == llvm::Triple::arm
      || Arch == llvm::Triple::armeb
      || Arch == llvm::Triple::thumb
      || Arch == llvm::Triple::thumbeb) {
    // Width of wchar_t in bytes
    uint64_t WCharWidth =
        Context.getTypeSizeInChars(Context.getWideCharType()).getQuantity();
    getModule().addModuleFlag(llvm::Module::Error, "wchar_size", WCharWidth);

    // The minimum width of an enum in bytes
    uint64_t EnumWidth = Context.getLangOpts().ShortEnums ? 1 : 4;
    getModule().addModuleFlag(llvm::Module::Error, "min_enum_size", EnumWidth);
  }

  if (uint32_t PLevel = Context.getLangOpts().PICLevel) {
    llvm::PICLevel::Level PL = llvm::PICLevel::Default;
    switch (PLevel) {
    case 0: break;
    case 1: PL = llvm::PICLevel::Small; break;
    case 2: PL = llvm::PICLevel::Large; break;
    default: llvm_unreachable("Invalid PIC Level");
    }

    getModule().setPICLevel(PL);
  }

  SimplifyPersonality();

  if (getCodeGenOpts().EmitDeclMetadata)
    EmitDeclMetadata();
#ifdef INTEL_CUSTOMIZATION
  if (getLangOpts().CilkPlus)
    EmitCilkElementalVariants();
  if (getLangOpts().IntelCompat)
    EmitIntelDebugInfoMetadata();
  if (getLangOpts().IntelMSCompat)
    EmitMSDebugInfoMetadata();
#endif  // INTEL_CUSTOMIZATION
  if (getCodeGenOpts().EmitGcovArcs || getCodeGenOpts().EmitGcovNotes)
    EmitCoverageFile();

  if (DebugInfo)
    DebugInfo->finalize();

  EmitVersionIdentMetadata();

  EmitTargetMetadata();
}

void CodeGenModule::UpdateCompletedType(const TagDecl *TD) {
  // Make sure that this type is translated.
  Types.UpdateCompletedType(TD);
}

llvm::MDNode *CodeGenModule::getTBAAInfo(QualType QTy) {
  if (!TBAA)
    return nullptr;
  return TBAA->getTBAAInfo(QTy);
}

llvm::MDNode *CodeGenModule::getTBAAInfoForVTablePtr() {
  if (!TBAA)
    return nullptr;
  return TBAA->getTBAAInfoForVTablePtr();
}

llvm::MDNode *CodeGenModule::getTBAAStructInfo(QualType QTy) {
  if (!TBAA)
    return nullptr;
  return TBAA->getTBAAStructInfo(QTy);
}

llvm::MDNode *CodeGenModule::getTBAAStructTypeInfo(QualType QTy) {
  if (!TBAA)
    return nullptr;
  return TBAA->getTBAAStructTypeInfo(QTy);
}

llvm::MDNode *CodeGenModule::getTBAAStructTagInfo(QualType BaseTy,
                                                  llvm::MDNode *AccessN,
                                                  uint64_t O) {
  if (!TBAA)
    return nullptr;
  return TBAA->getTBAAStructTagInfo(BaseTy, AccessN, O);
}

/// Decorate the instruction with a TBAA tag. For both scalar TBAA
/// and struct-path aware TBAA, the tag has the same format:
/// base type, access type and offset.
/// When ConvertTypeToTag is true, we create a tag based on the scalar type.
void CodeGenModule::DecorateInstruction(llvm::Instruction *Inst,
                                        llvm::MDNode *TBAAInfo,
                                        bool ConvertTypeToTag) {
  if (ConvertTypeToTag && TBAA)
    Inst->setMetadata(llvm::LLVMContext::MD_tbaa,
                      TBAA->getTBAAScalarTagInfo(TBAAInfo));
  else
    Inst->setMetadata(llvm::LLVMContext::MD_tbaa, TBAAInfo);
}

void CodeGenModule::Error(SourceLocation loc, StringRef message) {
  unsigned diagID = getDiags().getCustomDiagID(DiagnosticsEngine::Error, "%0");
  getDiags().Report(Context.getFullLoc(loc), diagID) << message;
}

/// ErrorUnsupported - Print out an error that codegen doesn't support the
/// specified stmt yet.
void CodeGenModule::ErrorUnsupported(const Stmt *S, const char *Type) {
  unsigned DiagID = getDiags().getCustomDiagID(DiagnosticsEngine::Error,
                                               "cannot compile this %0 yet");
  std::string Msg = Type;
  getDiags().Report(Context.getFullLoc(S->getLocStart()), DiagID)
    << Msg << S->getSourceRange();
}

/// ErrorUnsupported - Print out an error that codegen doesn't support the
/// specified decl yet.
void CodeGenModule::ErrorUnsupported(const Decl *D, const char *Type) {
  unsigned DiagID = getDiags().getCustomDiagID(DiagnosticsEngine::Error,
                                               "cannot compile this %0 yet");
  std::string Msg = Type;
  getDiags().Report(Context.getFullLoc(D->getLocation()), DiagID) << Msg;
}

llvm::ConstantInt *CodeGenModule::getSize(CharUnits size) {
  return llvm::ConstantInt::get(SizeTy, size.getQuantity());
}

void CodeGenModule::setGlobalVisibility(llvm::GlobalValue *GV,
                                        const NamedDecl *D) const {
  // Internal definitions always have default visibility.
  if (GV->hasLocalLinkage()) {
    GV->setVisibility(llvm::GlobalValue::DefaultVisibility);
    return;
  }

  // Set visibility for definitions.
  LinkageInfo LV = D->getLinkageAndVisibility();
  if (LV.isVisibilityExplicit() || !GV->hasAvailableExternallyLinkage())
    GV->setVisibility(GetLLVMVisibility(LV.getVisibility()));
}

static llvm::GlobalVariable::ThreadLocalMode GetLLVMTLSModel(StringRef S) {
  return llvm::StringSwitch<llvm::GlobalVariable::ThreadLocalMode>(S)
      .Case("global-dynamic", llvm::GlobalVariable::GeneralDynamicTLSModel)
      .Case("local-dynamic", llvm::GlobalVariable::LocalDynamicTLSModel)
      .Case("initial-exec", llvm::GlobalVariable::InitialExecTLSModel)
      .Case("local-exec", llvm::GlobalVariable::LocalExecTLSModel);
}

static llvm::GlobalVariable::ThreadLocalMode GetLLVMTLSModel(
    CodeGenOptions::TLSModel M) {
  switch (M) {
  case CodeGenOptions::GeneralDynamicTLSModel:
    return llvm::GlobalVariable::GeneralDynamicTLSModel;
  case CodeGenOptions::LocalDynamicTLSModel:
    return llvm::GlobalVariable::LocalDynamicTLSModel;
  case CodeGenOptions::InitialExecTLSModel:
    return llvm::GlobalVariable::InitialExecTLSModel;
  case CodeGenOptions::LocalExecTLSModel:
    return llvm::GlobalVariable::LocalExecTLSModel;
  }
  llvm_unreachable("Invalid TLS model!");
}

void CodeGenModule::setTLSMode(llvm::GlobalValue *GV, const VarDecl &D) const {
  assert(D.getTLSKind() && "setting TLS mode on non-TLS var!");

  llvm::GlobalValue::ThreadLocalMode TLM;
  TLM = GetLLVMTLSModel(CodeGenOpts.getDefaultTLSModel());

  // Override the TLS model if it is explicitly specified.
  if (const TLSModelAttr *Attr = D.getAttr<TLSModelAttr>()) {
    TLM = GetLLVMTLSModel(Attr->getModel());
  }

  GV->setThreadLocalMode(TLM);
}

StringRef CodeGenModule::getMangledName(GlobalDecl GD) {
  StringRef &FoundStr = MangledDeclNames[GD.getCanonicalDecl()];
  if (!FoundStr.empty())
    return FoundStr;

  const auto *ND = cast<NamedDecl>(GD.getDecl());
  SmallString<256> Buffer;
  StringRef Str;
  if (getCXXABI().getMangleContext().shouldMangleDeclName(ND)) {
    llvm::raw_svector_ostream Out(Buffer);
    if (const auto *D = dyn_cast<CXXConstructorDecl>(ND))
      getCXXABI().getMangleContext().mangleCXXCtor(D, GD.getCtorType(), Out);
    else if (const auto *D = dyn_cast<CXXDestructorDecl>(ND))
      getCXXABI().getMangleContext().mangleCXXDtor(D, GD.getDtorType(), Out);
    else
      getCXXABI().getMangleContext().mangleName(ND, Out);
    Str = Out.str();
  } else {
    IdentifierInfo *II = ND->getIdentifier();
    assert(II && "Attempt to mangle unnamed decl.");
    Str = II->getName();
  }

  // Keep the first result in the case of a mangling collision.
  auto Result = Manglings.insert(std::make_pair(Str, GD));
  return FoundStr = Result.first->first();
}

StringRef CodeGenModule::getBlockMangledName(GlobalDecl GD,
                                             const BlockDecl *BD) {
  MangleContext &MangleCtx = getCXXABI().getMangleContext();
  const Decl *D = GD.getDecl();

  SmallString<256> Buffer;
  llvm::raw_svector_ostream Out(Buffer);
  if (!D)
    MangleCtx.mangleGlobalBlock(BD, 
      dyn_cast_or_null<VarDecl>(initializedGlobalDecl.getDecl()), Out);
  else if (const auto *CD = dyn_cast<CXXConstructorDecl>(D))
    MangleCtx.mangleCtorBlock(CD, GD.getCtorType(), BD, Out);
  else if (const auto *DD = dyn_cast<CXXDestructorDecl>(D))
    MangleCtx.mangleDtorBlock(DD, GD.getDtorType(), BD, Out);
  else
    MangleCtx.mangleBlock(cast<DeclContext>(D), BD, Out);

  auto Result = Manglings.insert(std::make_pair(Out.str(), BD));
  return Result.first->first();
}
#ifdef INTEL_SPECIFIC_IL0_BACKEND
void CodeGenModule::registerAsMangled(StringRef Name, GlobalDecl GD) {
  MangledDeclNames[GD.getCanonicalDecl()] = Name;
}
#endif  // INTEL_SPECIFIC_IL0_BACKEND
llvm::GlobalValue *CodeGenModule::GetGlobalValue(StringRef Name) {
  return getModule().getNamedValue(Name);
}

/// AddGlobalCtor - Add a function to the list that will be called before
/// main() runs.
void CodeGenModule::AddGlobalCtor(llvm::Function *Ctor, int Priority,
                                  llvm::Constant *AssociatedData) {
  // FIXME: Type coercion of void()* types.
  GlobalCtors.push_back(Structor(Priority, Ctor, AssociatedData));
}

/// AddGlobalDtor - Add a function to the list that will be called
/// when the module is unloaded.
void CodeGenModule::AddGlobalDtor(llvm::Function *Dtor, int Priority) {
  // FIXME: Type coercion of void()* types.
  GlobalDtors.push_back(Structor(Priority, Dtor, nullptr));
}

void CodeGenModule::EmitCtorList(const CtorList &Fns, const char *GlobalName) {
  // Ctor function type is void()*.
  llvm::FunctionType* CtorFTy = llvm::FunctionType::get(VoidTy, false);
  llvm::Type *CtorPFTy = llvm::PointerType::getUnqual(CtorFTy);

  // Get the type of a ctor entry, { i32, void ()*, i8* }.
  llvm::StructType *CtorStructTy = llvm::StructType::get(
      Int32Ty, llvm::PointerType::getUnqual(CtorFTy), VoidPtrTy, nullptr);

  // Construct the constructor and destructor arrays.
  SmallVector<llvm::Constant *, 8> Ctors;
  for (const auto &I : Fns) {
    llvm::Constant *S[] = {
        llvm::ConstantInt::get(Int32Ty, I.Priority, false),
        llvm::ConstantExpr::getBitCast(I.Initializer, CtorPFTy),
        (I.AssociatedData
             ? llvm::ConstantExpr::getBitCast(I.AssociatedData, VoidPtrTy)
             : llvm::Constant::getNullValue(VoidPtrTy))};
    Ctors.push_back(llvm::ConstantStruct::get(CtorStructTy, S));
  }

  if (!Ctors.empty()) {
    llvm::ArrayType *AT = llvm::ArrayType::get(CtorStructTy, Ctors.size());
    new llvm::GlobalVariable(TheModule, AT, false,
                             llvm::GlobalValue::AppendingLinkage,
                             llvm::ConstantArray::get(AT, Ctors),
                             GlobalName);
  }
}

llvm::GlobalValue::LinkageTypes
CodeGenModule::getFunctionLinkage(GlobalDecl GD) {
  const auto *D = cast<FunctionDecl>(GD.getDecl());

  GVALinkage Linkage = getContext().GetGVALinkageForFunction(D);

  if (isa<CXXDestructorDecl>(D) &&
      getCXXABI().useThunkForDtorVariant(cast<CXXDestructorDecl>(D),
                                         GD.getDtorType())) {
    // Destructor variants in the Microsoft C++ ABI are always internal or
    // linkonce_odr thunks emitted on an as-needed basis.
    return Linkage == GVA_Internal ? llvm::GlobalValue::InternalLinkage
                                   : llvm::GlobalValue::LinkOnceODRLinkage;
  }

  return getLLVMLinkageForDeclarator(D, Linkage, /*isConstantVariable=*/false);
}

void CodeGenModule::setFunctionDLLStorageClass(GlobalDecl GD, llvm::Function *F) {
  const auto *FD = cast<FunctionDecl>(GD.getDecl());

  if (const auto *Dtor = dyn_cast_or_null<CXXDestructorDecl>(FD)) {
    if (getCXXABI().useThunkForDtorVariant(Dtor, GD.getDtorType())) {
      // Don't dllexport/import destructor thunks.
      F->setDLLStorageClass(llvm::GlobalValue::DefaultStorageClass);
      return;
    }
  }

  if (FD->hasAttr<DLLImportAttr>())
    F->setDLLStorageClass(llvm::GlobalVariable::DLLImportStorageClass);
  else if (FD->hasAttr<DLLExportAttr>())
    F->setDLLStorageClass(llvm::GlobalVariable::DLLExportStorageClass);
  else
    F->setDLLStorageClass(llvm::GlobalVariable::DefaultStorageClass);
}

void CodeGenModule::setFunctionDefinitionAttributes(const FunctionDecl *D,
                                                    llvm::Function *F) {
  setNonAliasAttributes(D, F);
}

void CodeGenModule::SetLLVMFunctionAttributes(const Decl *D,
                                              const CGFunctionInfo &Info,
                                              llvm::Function *F) {
  unsigned CallingConv;
  AttributeListType AttributeList;
  ConstructAttributeList(Info, D, AttributeList, CallingConv, false);
  F->setAttributes(llvm::AttributeSet::get(getLLVMContext(), AttributeList));
  F->setCallingConv(static_cast<llvm::CallingConv::ID>(CallingConv));
#ifdef INTEL_CUSTOMIZATION
  // Add metadata if this is a Cilk Plus elemental function.
  if (getLangOpts().CilkPlus)
    if (const FunctionDecl *FD = dyn_cast_or_null<FunctionDecl>(D))
      EmitCilkElementalMetadata(Info, FD, F);
#endif  // INTEL_CUSTOMIZATION
}

/// Determines whether the language options require us to model
/// unwind exceptions.  We treat -fexceptions as mandating this
/// except under the fragile ObjC ABI with only ObjC exceptions
/// enabled.  This means, for example, that C with -fexceptions
/// enables this.
static bool hasUnwindExceptions(const LangOptions &LangOpts) {
  // If exceptions are completely disabled, obviously this is false.
  if (!LangOpts.Exceptions) return false;

  // If C++ exceptions are enabled, this is true.
  if (LangOpts.CXXExceptions) return true;

  // If ObjC exceptions are enabled, this depends on the ABI.
  if (LangOpts.ObjCExceptions) {
    return LangOpts.ObjCRuntime.hasUnwindExceptions();
  }

  return true;
}

void CodeGenModule::SetLLVMFunctionAttributesForDefinition(const Decl *D,
                                                           llvm::Function *F) {
  llvm::AttrBuilder B;

  if (CodeGenOpts.UnwindTables)
    B.addAttribute(llvm::Attribute::UWTable);

  if (!hasUnwindExceptions(LangOpts))
    B.addAttribute(llvm::Attribute::NoUnwind);

  if (D->hasAttr<NakedAttr>()) {
    // Naked implies noinline: we should not be inlining such functions.
    B.addAttribute(llvm::Attribute::Naked);
    B.addAttribute(llvm::Attribute::NoInline);
  } else if (D->hasAttr<NoDuplicateAttr>()) {
    B.addAttribute(llvm::Attribute::NoDuplicate);
  } else if (D->hasAttr<NoInlineAttr>()) {
    B.addAttribute(llvm::Attribute::NoInline);
  } else if (D->hasAttr<AlwaysInlineAttr>() &&
             !F->getAttributes().hasAttribute(llvm::AttributeSet::FunctionIndex,
                                              llvm::Attribute::NoInline)) {
    // (noinline wins over always_inline, and we can't specify both in IR)
    B.addAttribute(llvm::Attribute::AlwaysInline);
  }

  if (D->hasAttr<ColdAttr>()) {
    if (!D->hasAttr<OptimizeNoneAttr>())
      B.addAttribute(llvm::Attribute::OptimizeForSize);
    B.addAttribute(llvm::Attribute::Cold);
  }

  if (D->hasAttr<MinSizeAttr>())
    B.addAttribute(llvm::Attribute::MinSize);

  if (LangOpts.getStackProtector() == LangOptions::SSPOn)
    B.addAttribute(llvm::Attribute::StackProtect);
  else if (LangOpts.getStackProtector() == LangOptions::SSPStrong)
    B.addAttribute(llvm::Attribute::StackProtectStrong);
  else if (LangOpts.getStackProtector() == LangOptions::SSPReq)
    B.addAttribute(llvm::Attribute::StackProtectReq);

  F->addAttributes(llvm::AttributeSet::FunctionIndex,
                   llvm::AttributeSet::get(
                       F->getContext(), llvm::AttributeSet::FunctionIndex, B));

  if (D->hasAttr<OptimizeNoneAttr>()) {
    // OptimizeNone implies noinline; we should not be inlining such functions.
    F->addFnAttr(llvm::Attribute::OptimizeNone);
    F->addFnAttr(llvm::Attribute::NoInline);

    // OptimizeNone wins over OptimizeForSize, MinSize, AlwaysInline.
    assert(!F->hasFnAttribute(llvm::Attribute::OptimizeForSize) &&
           "OptimizeNone and OptimizeForSize on same function!");
    assert(!F->hasFnAttribute(llvm::Attribute::MinSize) &&
           "OptimizeNone and MinSize on same function!");
    assert(!F->hasFnAttribute(llvm::Attribute::AlwaysInline) &&
           "OptimizeNone and AlwaysInline on same function!");

    // Attribute 'inlinehint' has no effect on 'optnone' functions.
    // Explicitly remove it from the set of function attributes.
    F->removeFnAttr(llvm::Attribute::InlineHint);
  }

  if (isa<CXXConstructorDecl>(D) || isa<CXXDestructorDecl>(D))
    F->setUnnamedAddr(true);
  else if (const auto *MD = dyn_cast<CXXMethodDecl>(D))
    if (MD->isVirtual())
      F->setUnnamedAddr(true);

  unsigned alignment = D->getMaxAlignment() / Context.getCharWidth();
  if (alignment)
    F->setAlignment(alignment);

  // C++ ABI requires 2-byte alignment for member functions.
  if (F->getAlignment() < 2 && isa<CXXMethodDecl>(D))
    F->setAlignment(2);
}

void CodeGenModule::SetCommonAttributes(const Decl *D,
                                        llvm::GlobalValue *GV) {
  if (const auto *ND = dyn_cast<NamedDecl>(D))
    setGlobalVisibility(GV, ND);
  else
    GV->setVisibility(llvm::GlobalValue::DefaultVisibility);

  if (D->hasAttr<UsedAttr>())
    addUsedGlobal(GV);
}

void CodeGenModule::setAliasAttributes(const Decl *D,
                                       llvm::GlobalValue *GV) {
  SetCommonAttributes(D, GV);

  // Process the dllexport attribute based on whether the original definition
  // (not necessarily the aliasee) was exported.
  if (D->hasAttr<DLLExportAttr>())
    GV->setDLLStorageClass(llvm::GlobalValue::DLLExportStorageClass);
}

void CodeGenModule::setNonAliasAttributes(const Decl *D,
                                          llvm::GlobalObject *GO) {
  SetCommonAttributes(D, GO);

  if (const SectionAttr *SA = D->getAttr<SectionAttr>())
    GO->setSection(SA->getName());

  getTargetCodeGenInfo().setTargetAttributes(D, GO, *this);
}

void CodeGenModule::SetInternalFunctionAttributes(const Decl *D,
                                                  llvm::Function *F,
                                                  const CGFunctionInfo &FI) {
  SetLLVMFunctionAttributes(D, FI, F);
  SetLLVMFunctionAttributesForDefinition(D, F);

  F->setLinkage(llvm::Function::InternalLinkage);

  setNonAliasAttributes(D, F);
}

static void setLinkageAndVisibilityForGV(llvm::GlobalValue *GV,
                                         const NamedDecl *ND) {
  // Set linkage and visibility in case we never see a definition.
  LinkageInfo LV = ND->getLinkageAndVisibility();
  if (LV.getLinkage() != ExternalLinkage) {
    // Don't set internal linkage on declarations.
  } else {
    if (ND->hasAttr<DLLImportAttr>()) {
      GV->setLinkage(llvm::GlobalValue::ExternalLinkage);
      GV->setDLLStorageClass(llvm::GlobalValue::DLLImportStorageClass);
    } else if (ND->hasAttr<DLLExportAttr>()) {
      GV->setLinkage(llvm::GlobalValue::ExternalLinkage);
      GV->setDLLStorageClass(llvm::GlobalValue::DLLExportStorageClass);
    } else if (ND->hasAttr<WeakAttr>() || ND->isWeakImported()) {
      // "extern_weak" is overloaded in LLVM; we probably should have
      // separate linkage types for this.
      GV->setLinkage(llvm::GlobalValue::ExternalWeakLinkage);
    }

    // Set visibility on a declaration only if it's explicit.
    if (LV.isVisibilityExplicit())
      GV->setVisibility(CodeGenModule::GetLLVMVisibility(LV.getVisibility()));
  }
}

void CodeGenModule::SetFunctionAttributes(GlobalDecl GD, llvm::Function *F,
                                          bool IsIncompleteFunction,
                                          bool IsThunk) {
  if (llvm::Intrinsic::ID IID = F->getIntrinsicID()) {
    // If this is an intrinsic function, set the function's attributes
    // to the intrinsic's attributes.
    F->setAttributes(llvm::Intrinsic::getAttributes(getLLVMContext(), IID));
    return;
  }

  const auto *FD = cast<FunctionDecl>(GD.getDecl());

  if (!IsIncompleteFunction)
    SetLLVMFunctionAttributes(FD, getTypes().arrangeGlobalDeclaration(GD), F);

  // Add the Returned attribute for "this", except for iOS 5 and earlier
  // where substantial code, including the libstdc++ dylib, was compiled with
  // GCC and does not actually return "this".
  if (!IsThunk && getCXXABI().HasThisReturn(GD) &&
      !(getTarget().getTriple().isiOS() &&
        getTarget().getTriple().isOSVersionLT(6))) {
    assert(!F->arg_empty() &&
           F->arg_begin()->getType()
             ->canLosslesslyBitCastTo(F->getReturnType()) &&
           "unexpected this return");
    F->addAttribute(1, llvm::Attribute::Returned);
  }

  // Only a few attributes are set on declarations; these may later be
  // overridden by a definition.

  setLinkageAndVisibilityForGV(F, FD);

  if (const SectionAttr *SA = FD->getAttr<SectionAttr>())
    F->setSection(SA->getName());

  // A replaceable global allocation function does not act like a builtin by
  // default, only if it is invoked by a new-expression or delete-expression.
  if (FD->isReplaceableGlobalAllocationFunction())
    F->addAttribute(llvm::AttributeSet::FunctionIndex,
                    llvm::Attribute::NoBuiltin);
}

void CodeGenModule::addUsedGlobal(llvm::GlobalValue *GV) {
  assert(!GV->isDeclaration() &&
         "Only globals with definition can force usage.");
  LLVMUsed.emplace_back(GV);
}

void CodeGenModule::addCompilerUsedGlobal(llvm::GlobalValue *GV) {
  assert(!GV->isDeclaration() &&
         "Only globals with definition can force usage.");
  LLVMCompilerUsed.emplace_back(GV);
}

static void emitUsed(CodeGenModule &CGM, StringRef Name,
                     std::vector<llvm::WeakVH> &List) {
  // Don't create llvm.used if there is no need.
  if (List.empty())
    return;

  // Convert List to what ConstantArray needs.
  SmallVector<llvm::Constant*, 8> UsedArray;
  UsedArray.resize(List.size());
  for (unsigned i = 0, e = List.size(); i != e; ++i) {
    UsedArray[i] =
        llvm::ConstantExpr::getPointerBitCastOrAddrSpaceCast(
            cast<llvm::Constant>(&*List[i]), CGM.Int8PtrTy);
  }

  if (UsedArray.empty())
    return;
  llvm::ArrayType *ATy = llvm::ArrayType::get(CGM.Int8PtrTy, UsedArray.size());

  auto *GV = new llvm::GlobalVariable(
      CGM.getModule(), ATy, false, llvm::GlobalValue::AppendingLinkage,
      llvm::ConstantArray::get(ATy, UsedArray), Name);

  GV->setSection("llvm.metadata");
}

void CodeGenModule::emitLLVMUsed() {
  emitUsed(*this, "llvm.used", LLVMUsed);
  emitUsed(*this, "llvm.compiler.used", LLVMCompilerUsed);
}

void CodeGenModule::AppendLinkerOptions(StringRef Opts) {
  auto *MDOpts = llvm::MDString::get(getLLVMContext(), Opts);
  LinkerOptionsMetadata.push_back(llvm::MDNode::get(getLLVMContext(), MDOpts));
}

void CodeGenModule::AddDetectMismatch(StringRef Name, StringRef Value) {
  llvm::SmallString<32> Opt;
  getTargetCodeGenInfo().getDetectMismatchOption(Name, Value, Opt);
  auto *MDOpts = llvm::MDString::get(getLLVMContext(), Opt);
  LinkerOptionsMetadata.push_back(llvm::MDNode::get(getLLVMContext(), MDOpts));
}

void CodeGenModule::AddDependentLib(StringRef Lib) {
  llvm::SmallString<24> Opt;
  getTargetCodeGenInfo().getDependentLibraryOption(Lib, Opt);
  auto *MDOpts = llvm::MDString::get(getLLVMContext(), Opt);
  LinkerOptionsMetadata.push_back(llvm::MDNode::get(getLLVMContext(), MDOpts));
}

/// \brief Add link options implied by the given module, including modules
/// it depends on, using a postorder walk.
static void addLinkOptionsPostorder(CodeGenModule &CGM, Module *Mod,
                                    SmallVectorImpl<llvm::Metadata *> &Metadata,
                                    llvm::SmallPtrSet<Module *, 16> &Visited) {
  // Import this module's parent.
  if (Mod->Parent && Visited.insert(Mod->Parent).second) {
    addLinkOptionsPostorder(CGM, Mod->Parent, Metadata, Visited);
  }

  // Import this module's dependencies.
  for (unsigned I = Mod->Imports.size(); I > 0; --I) {
    if (Visited.insert(Mod->Imports[I - 1]).second)
      addLinkOptionsPostorder(CGM, Mod->Imports[I-1], Metadata, Visited);
  }

  // Add linker options to link against the libraries/frameworks
  // described by this module.
  llvm::LLVMContext &Context = CGM.getLLVMContext();
  for (unsigned I = Mod->LinkLibraries.size(); I > 0; --I) {
    // Link against a framework.  Frameworks are currently Darwin only, so we
    // don't to ask TargetCodeGenInfo for the spelling of the linker option.
    if (Mod->LinkLibraries[I-1].IsFramework) {
      llvm::Metadata *Args[2] = {
          llvm::MDString::get(Context, "-framework"),
          llvm::MDString::get(Context, Mod->LinkLibraries[I - 1].Library)};

      Metadata.push_back(llvm::MDNode::get(Context, Args));
      continue;
    }

    // Link against a library.
    llvm::SmallString<24> Opt;
    CGM.getTargetCodeGenInfo().getDependentLibraryOption(
      Mod->LinkLibraries[I-1].Library, Opt);
    auto *OptString = llvm::MDString::get(Context, Opt);
    Metadata.push_back(llvm::MDNode::get(Context, OptString));
  }
}

void CodeGenModule::EmitModuleLinkOptions() {
  // Collect the set of all of the modules we want to visit to emit link
  // options, which is essentially the imported modules and all of their
  // non-explicit child modules.
  llvm::SetVector<clang::Module *> LinkModules;
  llvm::SmallPtrSet<clang::Module *, 16> Visited;
  SmallVector<clang::Module *, 16> Stack;

  // Seed the stack with imported modules.
  for (Module *M : ImportedModules)
    if (Visited.insert(M).second)
      Stack.push_back(M);

  // Find all of the modules to import, making a little effort to prune
  // non-leaf modules.
  while (!Stack.empty()) {
    clang::Module *Mod = Stack.pop_back_val();

    bool AnyChildren = false;

    // Visit the submodules of this module.
    for (clang::Module::submodule_iterator Sub = Mod->submodule_begin(),
                                        SubEnd = Mod->submodule_end();
         Sub != SubEnd; ++Sub) {
      // Skip explicit children; they need to be explicitly imported to be
      // linked against.
      if ((*Sub)->IsExplicit)
        continue;

      if (Visited.insert(*Sub).second) {
        Stack.push_back(*Sub);
        AnyChildren = true;
      }
    }

    // We didn't find any children, so add this module to the list of
    // modules to link against.
    if (!AnyChildren) {
      LinkModules.insert(Mod);
    }
  }

  // Add link options for all of the imported modules in reverse topological
  // order.  We don't do anything to try to order import link flags with respect
  // to linker options inserted by things like #pragma comment().
  SmallVector<llvm::Metadata *, 16> MetadataArgs;
  Visited.clear();
  for (Module *M : LinkModules)
    if (Visited.insert(M).second)
      addLinkOptionsPostorder(*this, M, MetadataArgs, Visited);
  std::reverse(MetadataArgs.begin(), MetadataArgs.end());
  LinkerOptionsMetadata.append(MetadataArgs.begin(), MetadataArgs.end());

  // Add the linker options metadata flag.
  getModule().addModuleFlag(llvm::Module::AppendUnique, "Linker Options",
                            llvm::MDNode::get(getLLVMContext(),
                                              LinkerOptionsMetadata));
}

void CodeGenModule::EmitDeferred() {
  // Emit code for any potentially referenced deferred decls.  Since a
  // previously unused static decl may become used during the generation of code
  // for a static function, iterate until no changes are made.

  if (!DeferredVTables.empty()) {
    EmitDeferredVTables();

    // Emitting a v-table doesn't directly cause more v-tables to
    // become deferred, although it can cause functions to be
    // emitted that then need those v-tables.
    assert(DeferredVTables.empty());
  }

  // Stop if we're out of both deferred v-tables and deferred declarations.
  if (DeferredDeclsToEmit.empty())
    return;

  // Grab the list of decls to emit. If EmitGlobalDefinition schedules more
  // work, it will not interfere with this.
  std::vector<DeferredGlobal> CurDeclsToEmit;
  CurDeclsToEmit.swap(DeferredDeclsToEmit);

  for (DeferredGlobal &G : CurDeclsToEmit) {
    GlobalDecl D = G.GD;
    llvm::GlobalValue *GV = G.GV;
    G.GV = nullptr;

    assert(!GV || GV == GetGlobalValue(getMangledName(D)));
    if (!GV)
      GV = GetGlobalValue(getMangledName(D));

    // Check to see if we've already emitted this.  This is necessary
    // for a couple of reasons: first, decls can end up in the
    // deferred-decls queue multiple times, and second, decls can end
    // up with definitions in unusual ways (e.g. by an extern inline
    // function acquiring a strong function redefinition).  Just
    // ignore these cases.
    if (GV && !GV->isDeclaration())
      continue;

    // Otherwise, emit the definition and move on to the next one.
    EmitGlobalDefinition(D, GV);

    // If we found out that we need to emit more decls, do that recursively.
    // This has the advantage that the decls are emitted in a DFS and related
    // ones are close together, which is convenient for testing.
    if (!DeferredVTables.empty() || !DeferredDeclsToEmit.empty()) {
      EmitDeferred();
      assert(DeferredVTables.empty() && DeferredDeclsToEmit.empty());
    }
  }
}

void CodeGenModule::EmitGlobalAnnotations() {
  if (Annotations.empty())
    return;

  // Create a new global variable for the ConstantStruct in the Module.
  llvm::Constant *Array = llvm::ConstantArray::get(llvm::ArrayType::get(
    Annotations[0]->getType(), Annotations.size()), Annotations);
  auto *gv = new llvm::GlobalVariable(getModule(), Array->getType(), false,
                                      llvm::GlobalValue::AppendingLinkage,
                                      Array, "llvm.global.annotations");
  gv->setSection(AnnotationSection);
}

llvm::Constant *CodeGenModule::EmitAnnotationString(StringRef Str) {
  llvm::Constant *&AStr = AnnotationStrings[Str];
  if (AStr)
    return AStr;

  // Not found yet, create a new global.
  llvm::Constant *s = llvm::ConstantDataArray::getString(getLLVMContext(), Str);
  auto *gv =
      new llvm::GlobalVariable(getModule(), s->getType(), true,
                               llvm::GlobalValue::PrivateLinkage, s, ".str");
  gv->setSection(AnnotationSection);
  gv->setUnnamedAddr(true);
  AStr = gv;
  return gv;
}

llvm::Constant *CodeGenModule::EmitAnnotationUnit(SourceLocation Loc) {
  SourceManager &SM = getContext().getSourceManager();
  PresumedLoc PLoc = SM.getPresumedLoc(Loc);
  if (PLoc.isValid())
    return EmitAnnotationString(PLoc.getFilename());
  return EmitAnnotationString(SM.getBufferName(Loc));
}

llvm::Constant *CodeGenModule::EmitAnnotationLineNo(SourceLocation L) {
  SourceManager &SM = getContext().getSourceManager();
  PresumedLoc PLoc = SM.getPresumedLoc(L);
  unsigned LineNo = PLoc.isValid() ? PLoc.getLine() :
    SM.getExpansionLineNumber(L);
  return llvm::ConstantInt::get(Int32Ty, LineNo);
}

llvm::Constant *CodeGenModule::EmitAnnotateAttr(llvm::GlobalValue *GV,
                                                const AnnotateAttr *AA,
                                                SourceLocation L) {
  // Get the globals for file name, annotation, and the line number.
  llvm::Constant *AnnoGV = EmitAnnotationString(AA->getAnnotation()),
                 *UnitGV = EmitAnnotationUnit(L),
                 *LineNoCst = EmitAnnotationLineNo(L);

  // Create the ConstantStruct for the global annotation.
  llvm::Constant *Fields[4] = {
    llvm::ConstantExpr::getBitCast(GV, Int8PtrTy),
    llvm::ConstantExpr::getBitCast(AnnoGV, Int8PtrTy),
    llvm::ConstantExpr::getBitCast(UnitGV, Int8PtrTy),
    LineNoCst
  };
  return llvm::ConstantStruct::getAnon(Fields);
}

void CodeGenModule::AddGlobalAnnotations(const ValueDecl *D,
                                         llvm::GlobalValue *GV) {
  assert(D->hasAttr<AnnotateAttr>() && "no annotate attribute");
  // Get the struct elements for these annotations.
  for (const auto *I : D->specific_attrs<AnnotateAttr>())
    Annotations.push_back(EmitAnnotateAttr(GV, I, D->getLocation()));
}

bool CodeGenModule::isInSanitizerBlacklist(llvm::Function *Fn,
                                           SourceLocation Loc) const {
  const auto &SanitizerBL = getContext().getSanitizerBlacklist();
  // Blacklist by function name.
  if (SanitizerBL.isBlacklistedFunction(Fn->getName()))
    return true;
  // Blacklist by location.
  if (!Loc.isInvalid())
    return SanitizerBL.isBlacklistedLocation(Loc);
  // If location is unknown, this may be a compiler-generated function. Assume
  // it's located in the main file.
  auto &SM = Context.getSourceManager();
  if (const auto *MainFile = SM.getFileEntryForID(SM.getMainFileID())) {
    return SanitizerBL.isBlacklistedFile(MainFile->getName());
  }
  return false;
}

bool CodeGenModule::isInSanitizerBlacklist(llvm::GlobalVariable *GV,
                                           SourceLocation Loc, QualType Ty,
                                           StringRef Category) const {
  // For now globals can be blacklisted only in ASan and KASan.
  if (!LangOpts.Sanitize.hasOneOf(
          SanitizerKind::Address | SanitizerKind::KernelAddress))
    return false;
  const auto &SanitizerBL = getContext().getSanitizerBlacklist();
  if (SanitizerBL.isBlacklistedGlobal(GV->getName(), Category))
    return true;
  if (SanitizerBL.isBlacklistedLocation(Loc, Category))
    return true;
  // Check global type.
  if (!Ty.isNull()) {
    // Drill down the array types: if global variable of a fixed type is
    // blacklisted, we also don't instrument arrays of them.
    while (auto AT = dyn_cast<ArrayType>(Ty.getTypePtr()))
      Ty = AT->getElementType();
    Ty = Ty.getCanonicalType().getUnqualifiedType();
    // We allow to blacklist only record types (classes, structs etc.)
    if (Ty->isRecordType()) {
      std::string TypeStr = Ty.getAsString(getContext().getPrintingPolicy());
      if (SanitizerBL.isBlacklistedType(TypeStr, Category))
        return true;
    }
  }
  return false;
}

bool CodeGenModule::MustBeEmitted(const ValueDecl *Global) {
  // Never defer when EmitAllDecls is specified.
  if (LangOpts.EmitAllDecls)
    return true;

  return getContext().DeclMustBeEmitted(Global);
}

bool CodeGenModule::MayBeEmittedEagerly(const ValueDecl *Global) {
  if (const auto *FD = dyn_cast<FunctionDecl>(Global))
    if (FD->getTemplateSpecializationKind() == TSK_ImplicitInstantiation)
      // Implicit template instantiations may change linkage if they are later
      // explicitly instantiated, so they should not be emitted eagerly.
      return false;

  return true;
}

llvm::Constant *CodeGenModule::GetAddrOfUuidDescriptor(
    const CXXUuidofExpr* E) {
  // Sema has verified that IIDSource has a __declspec(uuid()), and that its
  // well-formed.
  StringRef Uuid = E->getUuidAsStringRef(Context);
  std::string Name = "_GUID_" + Uuid.lower();
  std::replace(Name.begin(), Name.end(), '-', '_');

  // Look for an existing global.
  if (llvm::GlobalVariable *GV = getModule().getNamedGlobal(Name))
    return GV;

  llvm::Constant *Init = EmitUuidofInitializer(Uuid);
  assert(Init && "failed to initialize as constant");

  auto *GV = new llvm::GlobalVariable(
      getModule(), Init->getType(),
      /*isConstant=*/true, llvm::GlobalValue::LinkOnceODRLinkage, Init, Name);
  if (supportsCOMDAT())
    GV->setComdat(TheModule.getOrInsertComdat(GV->getName()));
  return GV;
}

llvm::Constant *CodeGenModule::GetWeakRefReference(const ValueDecl *VD) {
  const AliasAttr *AA = VD->getAttr<AliasAttr>();
  assert(AA && "No alias?");

  llvm::Type *DeclTy = getTypes().ConvertTypeForMem(VD->getType());

  // See if there is already something with the target's name in the module.
  llvm::GlobalValue *Entry = GetGlobalValue(AA->getAliasee());
  if (Entry) {
    unsigned AS = getContext().getTargetAddressSpace(VD->getType());
    return llvm::ConstantExpr::getBitCast(Entry, DeclTy->getPointerTo(AS));
  }

  llvm::Constant *Aliasee;
  if (isa<llvm::FunctionType>(DeclTy))
    Aliasee = GetOrCreateLLVMFunction(AA->getAliasee(), DeclTy,
                                      GlobalDecl(cast<FunctionDecl>(VD)),
                                      /*ForVTable=*/false);
  else
    Aliasee = GetOrCreateLLVMGlobal(AA->getAliasee(),
                                    llvm::PointerType::getUnqual(DeclTy),
                                    nullptr);

  auto *F = cast<llvm::GlobalValue>(Aliasee);
  F->setLinkage(llvm::Function::ExternalWeakLinkage);
  WeakRefReferences.insert(F);

  return Aliasee;
}

void CodeGenModule::EmitGlobal(GlobalDecl GD) {
  const auto *Global = cast<ValueDecl>(GD.getDecl());

  // Weak references don't produce any output by themselves.
  if (Global->hasAttr<WeakRefAttr>())
    return;

  // If this is an alias definition (which otherwise looks like a declaration)
  // emit it now.
  if (Global->hasAttr<AliasAttr>())
    return EmitAliasDefinition(GD);

  // If this is CUDA, be selective about which declarations we emit.
  if (LangOpts.CUDA) {
    if (LangOpts.CUDAIsDevice) {
      if (!Global->hasAttr<CUDADeviceAttr>() &&
          !Global->hasAttr<CUDAGlobalAttr>() &&
          !Global->hasAttr<CUDAConstantAttr>() &&
          !Global->hasAttr<CUDASharedAttr>())
        return;
    } else {
      if (!Global->hasAttr<CUDAHostAttr>() && (
            Global->hasAttr<CUDADeviceAttr>() ||
            Global->hasAttr<CUDAConstantAttr>() ||
            Global->hasAttr<CUDASharedAttr>()))
        return;
    }
  }

  // Ignore declarations, they will be emitted on their first use.
  if (const auto *FD = dyn_cast<FunctionDecl>(Global)) {
    // Forward declarations are emitted lazily on first use.
    if (!FD->doesThisDeclarationHaveABody()) {
      if (!FD->doesDeclarationForceExternallyVisibleDefinition())
        return;

      StringRef MangledName = getMangledName(GD);

      // Compute the function info and LLVM type.
      const CGFunctionInfo &FI = getTypes().arrangeGlobalDeclaration(GD);
      llvm::Type *Ty = getTypes().GetFunctionType(FI);

      GetOrCreateLLVMFunction(MangledName, Ty, GD, /*ForVTable=*/false,
                              /*DontDefer=*/false);
      return;
    }
  } else {
    const auto *VD = cast<VarDecl>(Global);
    assert(VD->isFileVarDecl() && "Cannot emit local var decl as global.");

    if (VD->isThisDeclarationADefinition() != VarDecl::Definition &&
        !Context.isMSStaticDataMemberInlineDefinition(VD))
      return;
  }

  // Defer code generation to first use when possible, e.g. if this is an inline
  // function. If the global must always be emitted, do it eagerly if possible
  // to benefit from cache locality.
  if (MustBeEmitted(Global) && MayBeEmittedEagerly(Global)) {
    // Emit the definition if it can't be deferred.
    EmitGlobalDefinition(GD);
    return;
  }

  // If we're deferring emission of a C++ variable with an
  // initializer, remember the order in which it appeared in the file.
  if (getLangOpts().CPlusPlus && isa<VarDecl>(Global) &&
      cast<VarDecl>(Global)->hasInit()) {
    DelayedCXXInitPosition[Global] = CXXGlobalInits.size();
    CXXGlobalInits.push_back(nullptr);
  }

  StringRef MangledName = getMangledName(GD);
  if (llvm::GlobalValue *GV = GetGlobalValue(MangledName)) {
    // The value has already been used and should therefore be emitted.
    addDeferredDeclToEmit(GV, GD);
  } else if (MustBeEmitted(Global)) {
    // The value must be emitted, but cannot be emitted eagerly.
    assert(!MayBeEmittedEagerly(Global));
    addDeferredDeclToEmit(/*GV=*/nullptr, GD);
  } else {
    // Otherwise, remember that we saw a deferred decl with this name.  The
    // first use of the mangled name will cause it to move into
    // DeferredDeclsToEmit.
    DeferredDecls[MangledName] = GD;
  }
}

namespace {
  struct FunctionIsDirectlyRecursive :
    public RecursiveASTVisitor<FunctionIsDirectlyRecursive> {
    const StringRef Name;
    const Builtin::Context &BI;
    bool Result;
    FunctionIsDirectlyRecursive(StringRef N, const Builtin::Context &C) :
      Name(N), BI(C), Result(false) {
    }
    typedef RecursiveASTVisitor<FunctionIsDirectlyRecursive> Base;

    bool TraverseCallExpr(CallExpr *E) {
      const FunctionDecl *FD = E->getDirectCallee();
      if (!FD)
        return true;
      AsmLabelAttr *Attr = FD->getAttr<AsmLabelAttr>();
      if (Attr && Name == Attr->getLabel()) {
        Result = true;
        return false;
      }
      unsigned BuiltinID = FD->getBuiltinID();
      if (!BuiltinID || !BI.isLibFunction(BuiltinID))
        return true;
      StringRef BuiltinName = BI.GetName(BuiltinID);
      if (BuiltinName.startswith("__builtin_") &&
          Name == BuiltinName.slice(strlen("__builtin_"), StringRef::npos)) {
        Result = true;
        return false;
      }
      return true;
    }
  };
}

// isTriviallyRecursive - Check if this function calls another
// decl that, because of the asm attribute or the other decl being a builtin,
// ends up pointing to itself.
bool
CodeGenModule::isTriviallyRecursive(const FunctionDecl *FD) {
  StringRef Name;
  if (getCXXABI().getMangleContext().shouldMangleDeclName(FD)) {
    // asm labels are a special kind of mangling we have to support.
    AsmLabelAttr *Attr = FD->getAttr<AsmLabelAttr>();
    if (!Attr)
      return false;
    Name = Attr->getLabel();
  } else {
    Name = FD->getName();
  }

  FunctionIsDirectlyRecursive Walker(Name, Context.BuiltinInfo);
  Walker.TraverseFunctionDecl(const_cast<FunctionDecl*>(FD));
  return Walker.Result;
}

bool
CodeGenModule::shouldEmitFunction(GlobalDecl GD) {
  if (getFunctionLinkage(GD) != llvm::Function::AvailableExternallyLinkage)
    return true;
  const auto *F = cast<FunctionDecl>(GD.getDecl());
  if (CodeGenOpts.OptimizationLevel == 0 && !F->hasAttr<AlwaysInlineAttr>())
    return false;
  // PR9614. Avoid cases where the source code is lying to us. An available
  // externally function should have an equivalent function somewhere else,
  // but a function that calls itself is clearly not equivalent to the real
  // implementation.
  // This happens in glibc's btowc and in some configure checks.
  return !isTriviallyRecursive(F);
}

/// If the type for the method's class was generated by
/// CGDebugInfo::createContextChain(), the cache contains only a
/// limited DIType without any declarations. Since EmitFunctionStart()
/// needs to find the canonical declaration for each method, we need
/// to construct the complete type prior to emitting the method.
void CodeGenModule::CompleteDIClassType(const CXXMethodDecl* D) {
  if (!D->isInstance())
    return;

  if (CGDebugInfo *DI = getModuleDebugInfo())
    if (getCodeGenOpts().getDebugInfo() >= CodeGenOptions::LimitedDebugInfo) {
      const auto *ThisPtr = cast<PointerType>(D->getThisType(getContext()));
      DI->getOrCreateRecordType(ThisPtr->getPointeeType(), D->getLocation());
    }
}

void CodeGenModule::EmitGlobalDefinition(GlobalDecl GD, llvm::GlobalValue *GV) {
  const auto *D = cast<ValueDecl>(GD.getDecl());

  PrettyStackTraceDecl CrashInfo(const_cast<ValueDecl *>(D), D->getLocation(), 
                                 Context.getSourceManager(),
                                 "Generating code for declaration");
  
  if (isa<FunctionDecl>(D)) {
    // At -O0, don't generate IR for functions with available_externally 
    // linkage.
    if (!shouldEmitFunction(GD))
      return;

    if (const auto *Method = dyn_cast<CXXMethodDecl>(D)) {
      CompleteDIClassType(Method);
      // Make sure to emit the definition(s) before we emit the thunks.
      // This is necessary for the generation of certain thunks.
      if (const auto *CD = dyn_cast<CXXConstructorDecl>(Method))
        ABI->emitCXXStructor(CD, getFromCtorType(GD.getCtorType()));
      else if (const auto *DD = dyn_cast<CXXDestructorDecl>(Method))
        ABI->emitCXXStructor(DD, getFromDtorType(GD.getDtorType()));
      else
        EmitGlobalFunctionDefinition(GD, GV);

      if (Method->isVirtual())
        getVTables().EmitThunks(GD);

      return;
    }

    return EmitGlobalFunctionDefinition(GD, GV);
  }

  if (const auto *VD = dyn_cast<VarDecl>(D))
    return EmitGlobalVarDefinition(VD);
  
  llvm_unreachable("Invalid argument to EmitGlobalDefinition()");
}

/// GetOrCreateLLVMFunction - If the specified mangled name is not in the
/// module, create and return an llvm Function with the specified type. If there
/// is something in the module with the specified name, return it potentially
/// bitcasted to the right type.
///
/// If D is non-null, it specifies a decl that correspond to this.  This is used
/// to set the attributes on the function when it is first created.
llvm::Constant *
CodeGenModule::GetOrCreateLLVMFunction(StringRef MangledName,
                                       llvm::Type *Ty,
                                       GlobalDecl GD, bool ForVTable,
                                       bool DontDefer, bool IsThunk,
                                       llvm::AttributeSet ExtraAttrs) {
  const Decl *D = GD.getDecl();

  // Lookup the entry, lazily creating it if necessary.
  llvm::GlobalValue *Entry = GetGlobalValue(MangledName);
  if (Entry) {
    if (WeakRefReferences.erase(Entry)) {
      const FunctionDecl *FD = cast_or_null<FunctionDecl>(D);
      if (FD && !FD->hasAttr<WeakAttr>())
        Entry->setLinkage(llvm::Function::ExternalLinkage);
    }

    // Handle dropped DLL attributes.
    if (D && !D->hasAttr<DLLImportAttr>() && !D->hasAttr<DLLExportAttr>())
      Entry->setDLLStorageClass(llvm::GlobalValue::DefaultStorageClass);

    if (Entry->getType()->getElementType() == Ty)
      return Entry;

    // Make sure the result is of the correct type.
    return llvm::ConstantExpr::getBitCast(Entry, Ty->getPointerTo());
  }

  // This function doesn't have a complete type (for example, the return
  // type is an incomplete struct). Use a fake type instead, and make
  // sure not to try to set attributes.
  bool IsIncompleteFunction = false;

  llvm::FunctionType *FTy;
  if (isa<llvm::FunctionType>(Ty)) {
    FTy = cast<llvm::FunctionType>(Ty);
  } else {
    FTy = llvm::FunctionType::get(VoidTy, false);
    IsIncompleteFunction = true;
  }
  
  llvm::Function *F = llvm::Function::Create(FTy,
                                             llvm::Function::ExternalLinkage,
                                             MangledName, &getModule());
  assert(F->getName() == MangledName && "name was uniqued!");
  if (D)
    SetFunctionAttributes(GD, F, IsIncompleteFunction, IsThunk);
  if (ExtraAttrs.hasAttributes(llvm::AttributeSet::FunctionIndex)) {
    llvm::AttrBuilder B(ExtraAttrs, llvm::AttributeSet::FunctionIndex);
    F->addAttributes(llvm::AttributeSet::FunctionIndex,
                     llvm::AttributeSet::get(VMContext,
                                             llvm::AttributeSet::FunctionIndex,
                                             B));
  }

  if (!DontDefer) {
    // All MSVC dtors other than the base dtor are linkonce_odr and delegate to
    // each other bottoming out with the base dtor.  Therefore we emit non-base
    // dtors on usage, even if there is no dtor definition in the TU.
    if (D && isa<CXXDestructorDecl>(D) &&
        getCXXABI().useThunkForDtorVariant(cast<CXXDestructorDecl>(D),
                                           GD.getDtorType()))
      addDeferredDeclToEmit(F, GD);

    // This is the first use or definition of a mangled name.  If there is a
    // deferred decl with this name, remember that we need to emit it at the end
    // of the file.
    auto DDI = DeferredDecls.find(MangledName);
    if (DDI != DeferredDecls.end()) {
      // Move the potentially referenced deferred decl to the
      // DeferredDeclsToEmit list, and remove it from DeferredDecls (since we
      // don't need it anymore).
      addDeferredDeclToEmit(F, DDI->second);
      DeferredDecls.erase(DDI);

      // Otherwise, there are cases we have to worry about where we're
      // using a declaration for which we must emit a definition but where
      // we might not find a top-level definition:
      //   - member functions defined inline in their classes
      //   - friend functions defined inline in some class
      //   - special member functions with implicit definitions
      // If we ever change our AST traversal to walk into class methods,
      // this will be unnecessary.
      //
      // We also don't emit a definition for a function if it's going to be an
      // entry in a vtable, unless it's already marked as used.
    } else if (getLangOpts().CPlusPlus && D) {
      // Look for a declaration that's lexically in a record.
      for (const auto *FD = cast<FunctionDecl>(D)->getMostRecentDecl(); FD;
           FD = FD->getPreviousDecl()) {
        if (isa<CXXRecordDecl>(FD->getLexicalDeclContext())) {
          if (FD->doesThisDeclarationHaveABody()) {
            addDeferredDeclToEmit(F, GD.getWithDecl(FD));
            break;
          }
        }
      }
    }
  }

  // Make sure the result is of the requested type.
  if (!IsIncompleteFunction) {
    assert(F->getType()->getElementType() == Ty);
    return F;
  }

  llvm::Type *PTy = llvm::PointerType::getUnqual(Ty);
  return llvm::ConstantExpr::getBitCast(F, PTy);
}

/// GetAddrOfFunction - Return the address of the given function.  If Ty is
/// non-null, then this function will use the specified type if it has to
/// create it (this occurs when we see a definition of the function).
llvm::Constant *CodeGenModule::GetAddrOfFunction(GlobalDecl GD,
                                                 llvm::Type *Ty,
                                                 bool ForVTable,
                                                 bool DontDefer) {
  // If there was no specific requested type, just convert it now.
  if (!Ty)
    Ty = getTypes().ConvertType(cast<ValueDecl>(GD.getDecl())->getType());
  
  StringRef MangledName = getMangledName(GD);
  return GetOrCreateLLVMFunction(MangledName, Ty, GD, ForVTable, DontDefer);
}

/// CreateRuntimeFunction - Create a new runtime function with the specified
/// type and name.
llvm::Constant *
CodeGenModule::CreateRuntimeFunction(llvm::FunctionType *FTy,
                                     StringRef Name,
                                     llvm::AttributeSet ExtraAttrs) {
  llvm::Constant *C =
      GetOrCreateLLVMFunction(Name, FTy, GlobalDecl(), /*ForVTable=*/false,
                              /*DontDefer=*/false, /*IsThunk=*/false, ExtraAttrs);
  if (auto *F = dyn_cast<llvm::Function>(C))
    if (F->empty())
      F->setCallingConv(getRuntimeCC());
  return C;
}

/// CreateBuiltinFunction - Create a new builtin function with the specified
/// type and name.
llvm::Constant *
CodeGenModule::CreateBuiltinFunction(llvm::FunctionType *FTy,
                                     StringRef Name,
                                     llvm::AttributeSet ExtraAttrs) {
  llvm::Constant *C =
      GetOrCreateLLVMFunction(Name, FTy, GlobalDecl(), /*ForVTable=*/false,
                              /*DontDefer=*/false, /*IsThunk=*/false, ExtraAttrs);
  if (auto *F = dyn_cast<llvm::Function>(C))
    if (F->empty())
      F->setCallingConv(getBuiltinCC());
  return C;
}

/// isTypeConstant - Determine whether an object of this type can be emitted
/// as a constant.
///
/// If ExcludeCtor is true, the duration when the object's constructor runs
/// will not be considered. The caller will need to verify that the object is
/// not written to during its construction.
bool CodeGenModule::isTypeConstant(QualType Ty, bool ExcludeCtor) {
  if (!Ty.isConstant(Context) && !Ty->isReferenceType())
    return false;

  if (Context.getLangOpts().CPlusPlus) {
    if (const CXXRecordDecl *Record
          = Context.getBaseElementType(Ty)->getAsCXXRecordDecl())
      return ExcludeCtor && !Record->hasMutableFields() &&
             Record->hasTrivialDestructor();
  }

  return true;
}

/// GetOrCreateLLVMGlobal - If the specified mangled name is not in the module,
/// create and return an llvm GlobalVariable with the specified type.  If there
/// is something in the module with the specified name, return it potentially
/// bitcasted to the right type.
///
/// If D is non-null, it specifies a decl that correspond to this.  This is used
/// to set the attributes on the global when it is first created.
llvm::Constant *
CodeGenModule::GetOrCreateLLVMGlobal(StringRef MangledName,
                                     llvm::PointerType *Ty,
                                     const VarDecl *D) {
  // Lookup the entry, lazily creating it if necessary.
  llvm::GlobalValue *Entry = GetGlobalValue(MangledName);
  if (Entry) {
    if (WeakRefReferences.erase(Entry)) {
      if (D && !D->hasAttr<WeakAttr>())
        Entry->setLinkage(llvm::Function::ExternalLinkage);
    }

    // Handle dropped DLL attributes.
    if (D && !D->hasAttr<DLLImportAttr>() && !D->hasAttr<DLLExportAttr>())
      Entry->setDLLStorageClass(llvm::GlobalValue::DefaultStorageClass);

    if (Entry->getType() == Ty)
      return Entry;

    // Make sure the result is of the correct type.
    if (Entry->getType()->getAddressSpace() != Ty->getAddressSpace())
      return llvm::ConstantExpr::getAddrSpaceCast(Entry, Ty);

    return llvm::ConstantExpr::getBitCast(Entry, Ty);
  }

  unsigned AddrSpace = GetGlobalVarAddressSpace(D, Ty->getAddressSpace());
  auto *GV = new llvm::GlobalVariable(
      getModule(), Ty->getElementType(), false,
      llvm::GlobalValue::ExternalLinkage, nullptr, MangledName, nullptr,
      llvm::GlobalVariable::NotThreadLocal, AddrSpace);

  // This is the first use or definition of a mangled name.  If there is a
  // deferred decl with this name, remember that we need to emit it at the end
  // of the file.
  auto DDI = DeferredDecls.find(MangledName);
  if (DDI != DeferredDecls.end()) {
    // Move the potentially referenced deferred decl to the DeferredDeclsToEmit
    // list, and remove it from DeferredDecls (since we don't need it anymore).
    addDeferredDeclToEmit(GV, DDI->second);
    DeferredDecls.erase(DDI);
  }

  // Handle things which are present even on external declarations.
  if (D) {
    // FIXME: This code is overly simple and should be merged with other global
    // handling.
    GV->setConstant(isTypeConstant(D->getType(), false));

    GV->setAlignment(getContext().getDeclAlign(D).getQuantity());

    setLinkageAndVisibilityForGV(GV, D);

    if (D->getTLSKind()) {
      if (D->getTLSKind() == VarDecl::TLS_Dynamic)
        CXXThreadLocals.push_back(std::make_pair(D, GV));
      setTLSMode(GV, *D);
    }

    // If required by the ABI, treat declarations of static data members with
    // inline initializers as definitions.
    if (getContext().isMSStaticDataMemberInlineDefinition(D)) {
      EmitGlobalVarDefinition(D);
    }

    // Handle XCore specific ABI requirements.
    if (getTarget().getTriple().getArch() == llvm::Triple::xcore &&
        D->getLanguageLinkage() == CLanguageLinkage &&
        D->getType().isConstant(Context) &&
        isExternallyVisible(D->getLinkageAndVisibility().getLinkage()))
      GV->setSection(".cp.rodata");
  }

  if (AddrSpace != Ty->getAddressSpace())
    return llvm::ConstantExpr::getAddrSpaceCast(GV, Ty);

  return GV;
}


llvm::GlobalVariable *
CodeGenModule::CreateOrReplaceCXXRuntimeVariable(StringRef Name, 
                                      llvm::Type *Ty,
                                      llvm::GlobalValue::LinkageTypes Linkage) {
  llvm::GlobalVariable *GV = getModule().getNamedGlobal(Name);
  llvm::GlobalVariable *OldGV = nullptr;

  if (GV) {
    // Check if the variable has the right type.
    if (GV->getType()->getElementType() == Ty)
      return GV;

    // Because C++ name mangling, the only way we can end up with an already
    // existing global with the same name is if it has been declared extern "C".
    assert(GV->isDeclaration() && "Declaration has wrong type!");
    OldGV = GV;
  }
  
  // Create a new variable.
  GV = new llvm::GlobalVariable(getModule(), Ty, /*isConstant=*/true,
                                Linkage, nullptr, Name);

  if (OldGV) {
    // Replace occurrences of the old variable if needed.
    GV->takeName(OldGV);
    
    if (!OldGV->use_empty()) {
      llvm::Constant *NewPtrForOldDecl =
      llvm::ConstantExpr::getBitCast(GV, OldGV->getType());
      OldGV->replaceAllUsesWith(NewPtrForOldDecl);
    }
    
    OldGV->eraseFromParent();
  }

  if (supportsCOMDAT() && GV->isWeakForLinker() &&
      !GV->hasAvailableExternallyLinkage())
    GV->setComdat(TheModule.getOrInsertComdat(GV->getName()));

  return GV;
}

/// GetAddrOfGlobalVar - Return the llvm::Constant for the address of the
/// given global variable.  If Ty is non-null and if the global doesn't exist,
/// then it will be created with the specified type instead of whatever the
/// normal requested type would be.
llvm::Constant *CodeGenModule::GetAddrOfGlobalVar(const VarDecl *D,
                                                  llvm::Type *Ty) {
  assert(D->hasGlobalStorage() && "Not a global variable");
  QualType ASTTy = D->getType();
  if (!Ty)
    Ty = getTypes().ConvertTypeForMem(ASTTy);

  llvm::PointerType *PTy =
    llvm::PointerType::get(Ty, getContext().getTargetAddressSpace(ASTTy));

  StringRef MangledName = getMangledName(D);
  return GetOrCreateLLVMGlobal(MangledName, PTy, D);
}

/// CreateRuntimeVariable - Create a new runtime global variable with the
/// specified type and name.
llvm::Constant *
CodeGenModule::CreateRuntimeVariable(llvm::Type *Ty,
                                     StringRef Name) {
  return GetOrCreateLLVMGlobal(Name, llvm::PointerType::getUnqual(Ty), nullptr);
}

void CodeGenModule::EmitTentativeDefinition(const VarDecl *D) {
  assert(!D->getInit() && "Cannot emit definite definitions here!");

  if (!MustBeEmitted(D)) {
    // If we have not seen a reference to this variable yet, place it
    // into the deferred declarations table to be emitted if needed
    // later.
    StringRef MangledName = getMangledName(D);
    if (!GetGlobalValue(MangledName)) {
      DeferredDecls[MangledName] = D;
      return;
    }
  }

  // The tentative definition is the only definition.
  EmitGlobalVarDefinition(D);
}

CharUnits CodeGenModule::GetTargetTypeStoreSize(llvm::Type *Ty) const {
    return Context.toCharUnitsFromBits(
      TheDataLayout.getTypeStoreSizeInBits(Ty));
}

unsigned CodeGenModule::GetGlobalVarAddressSpace(const VarDecl *D,
                                                 unsigned AddrSpace) {
  if (LangOpts.CUDA && LangOpts.CUDAIsDevice) {
    if (D->hasAttr<CUDAConstantAttr>())
      AddrSpace = getContext().getTargetAddressSpace(LangAS::cuda_constant);
    else if (D->hasAttr<CUDASharedAttr>())
      AddrSpace = getContext().getTargetAddressSpace(LangAS::cuda_shared);
    else
      AddrSpace = getContext().getTargetAddressSpace(LangAS::cuda_device);
  }

  return AddrSpace;
}

template<typename SomeDecl>
void CodeGenModule::MaybeHandleStaticInExternC(const SomeDecl *D,
                                               llvm::GlobalValue *GV) {
  if (!getLangOpts().CPlusPlus)
    return;

  // Must have 'used' attribute, or else inline assembly can't rely on
  // the name existing.
  if (!D->template hasAttr<UsedAttr>())
    return;

  // Must have internal linkage and an ordinary name.
  if (!D->getIdentifier() || D->getFormalLinkage() != InternalLinkage)
    return;

  // Must be in an extern "C" context. Entities declared directly within
  // a record are not extern "C" even if the record is in such a context.
  const SomeDecl *First = D->getFirstDecl();
  if (First->getDeclContext()->isRecord() || !First->isInExternCContext())
    return;

  // OK, this is an internal linkage entity inside an extern "C" linkage
  // specification. Make a note of that so we can give it the "expected"
  // mangled name if nothing else is using that name.
  std::pair<StaticExternCMap::iterator, bool> R =
      StaticExternCValues.insert(std::make_pair(D->getIdentifier(), GV));

  // If we have multiple internal linkage entities with the same name
  // in extern "C" regions, none of them gets that name.
  if (!R.second)
    R.first->second = nullptr;
}

static bool shouldBeInCOMDAT(CodeGenModule &CGM, const Decl &D) {
  if (!CGM.supportsCOMDAT())
    return false;

  if (D.hasAttr<SelectAnyAttr>())
    return true;

  GVALinkage Linkage;
  if (auto *VD = dyn_cast<VarDecl>(&D))
    Linkage = CGM.getContext().GetGVALinkageForVariable(VD);
  else
    Linkage = CGM.getContext().GetGVALinkageForFunction(cast<FunctionDecl>(&D));

  switch (Linkage) {
  case GVA_Internal:
  case GVA_AvailableExternally:
  case GVA_StrongExternal:
    return false;
  case GVA_DiscardableODR:
  case GVA_StrongODR:
    return true;
  }
  llvm_unreachable("No such linkage");
}

void CodeGenModule::maybeSetTrivialComdat(const Decl &D,
                                          llvm::GlobalObject &GO) {
  if (!shouldBeInCOMDAT(*this, D))
    return;
  GO.setComdat(TheModule.getOrInsertComdat(GO.getName()));
}

void CodeGenModule::EmitGlobalVarDefinition(const VarDecl *D) {
  llvm::Constant *Init = nullptr;
  QualType ASTTy = D->getType();
  CXXRecordDecl *RD = ASTTy->getBaseElementTypeUnsafe()->getAsCXXRecordDecl();
  bool NeedsGlobalCtor = false;
  bool NeedsGlobalDtor = RD && !RD->hasTrivialDestructor();

  const VarDecl *InitDecl;
  const Expr *InitExpr = D->getAnyInitializer(InitDecl);

  if (!InitExpr) {
    // This is a tentative definition; tentative definitions are
    // implicitly initialized with { 0 }.
    //
    // Note that tentative definitions are only emitted at the end of
    // a translation unit, so they should never have incomplete
    // type. In addition, EmitTentativeDefinition makes sure that we
    // never attempt to emit a tentative definition if a real one
    // exists. A use may still exists, however, so we still may need
    // to do a RAUW.
    assert(!ASTTy->isIncompleteType() && "Unexpected incomplete type");
    Init = EmitNullConstant(D->getType());
  } else {
    initializedGlobalDecl = GlobalDecl(D);
    Init = EmitConstantInit(*InitDecl);

    if (!Init) {
      QualType T = InitExpr->getType();
      if (D->getType()->isReferenceType())
        T = D->getType();

      if (getLangOpts().CPlusPlus) {
        Init = EmitNullConstant(T);
        NeedsGlobalCtor = true;
      } else {
        ErrorUnsupported(D, "static initializer");
        Init = llvm::UndefValue::get(getTypes().ConvertType(T));
      }
    } else {
      // We don't need an initializer, so remove the entry for the delayed
      // initializer position (just in case this entry was delayed) if we
      // also don't need to register a destructor.
      if (getLangOpts().CPlusPlus && !NeedsGlobalDtor)
        DelayedCXXInitPosition.erase(D);
    }
  }

  llvm::Type* InitType = Init->getType();
  llvm::Constant *Entry = GetAddrOfGlobalVar(D, InitType);

  // Strip off a bitcast if we got one back.
  if (auto *CE = dyn_cast<llvm::ConstantExpr>(Entry)) {
    assert(CE->getOpcode() == llvm::Instruction::BitCast ||
           CE->getOpcode() == llvm::Instruction::AddrSpaceCast ||
           // All zero index gep.
           CE->getOpcode() == llvm::Instruction::GetElementPtr);
    Entry = CE->getOperand(0);
  }

  // Entry is now either a Function or GlobalVariable.
  auto *GV = dyn_cast<llvm::GlobalVariable>(Entry);

  // We have a definition after a declaration with the wrong type.
  // We must make a new GlobalVariable* and update everything that used OldGV
  // (a declaration or tentative definition) with the new GlobalVariable*
  // (which will be a definition).
  //
  // This happens if there is a prototype for a global (e.g.
  // "extern int x[];") and then a definition of a different type (e.g.
  // "int x[10];"). This also happens when an initializer has a different type
  // from the type of the global (this happens with unions).
  if (!GV ||
      GV->getType()->getElementType() != InitType ||
      GV->getType()->getAddressSpace() !=
       GetGlobalVarAddressSpace(D, getContext().getTargetAddressSpace(ASTTy))) {

    // Move the old entry aside so that we'll create a new one.
    Entry->setName(StringRef());

    // Make a new global with the correct type, this is now guaranteed to work.
    GV = cast<llvm::GlobalVariable>(GetAddrOfGlobalVar(D, InitType));

    // Replace all uses of the old global with the new global
    llvm::Constant *NewPtrForOldDecl =
        llvm::ConstantExpr::getBitCast(GV, Entry->getType());
    Entry->replaceAllUsesWith(NewPtrForOldDecl);

    // Erase the old global, since it is no longer used.
    cast<llvm::GlobalValue>(Entry)->eraseFromParent();
  }

  MaybeHandleStaticInExternC(D, GV);

  if (D->hasAttr<AnnotateAttr>())
    AddGlobalAnnotations(D, GV);

  if (D->getType().isRestrictQualified()) {                        //***INTEL 
    llvm::LLVMContext &Context = getLLVMContext();                 //***INTEL 

    // Common metadata nodes.                                      //***INTEL 
    llvm::NamedMDNode *GlobalsRestrict =                           //***INTEL 
      getModule().getOrInsertNamedMetadata("globals.restrict");    //***INTEL 
    llvm::Metadata *Args[] = {llvm::ValueAsMetadata::get(GV)};     //***INTEL 
    llvm::MDNode *Node = llvm::MDNode::get(Context, Args);         //***INTEL 
    GlobalsRestrict->addOperand(Node);                             //***INTEL 
  }                                                                //***INTEL 

  GV->setInitializer(Init);

  // If it is safe to mark the global 'constant', do so now.
  GV->setConstant(!NeedsGlobalCtor && !NeedsGlobalDtor &&
                  isTypeConstant(D->getType(), true));

  // If it is in a read-only section, mark it 'constant'.
  if (const SectionAttr *SA = D->getAttr<SectionAttr>()) {
    const ASTContext::SectionInfo &SI = Context.SectionInfos[SA->getName()];
    if ((SI.SectionFlags & ASTContext::PSF_Write) == 0)
      GV->setConstant(true);
  }

  GV->setAlignment(getContext().getDeclAlign(D).getQuantity());

  // Set the llvm linkage type as appropriate.
  llvm::GlobalValue::LinkageTypes Linkage =
      getLLVMLinkageVarDefinition(D, GV->isConstant());

  // On Darwin, the backing variable for a C++11 thread_local variable always
  // has internal linkage; all accesses should just be calls to the
  // Itanium-specified entry point, which has the normal linkage of the
  // variable.
  if (!D->isStaticLocal() && D->getTLSKind() == VarDecl::TLS_Dynamic &&
      Context.getTargetInfo().getTriple().isMacOSX())
    Linkage = llvm::GlobalValue::InternalLinkage;

  GV->setLinkage(Linkage);
  if (D->hasAttr<DLLImportAttr>())
    GV->setDLLStorageClass(llvm::GlobalVariable::DLLImportStorageClass);
  else if (D->hasAttr<DLLExportAttr>())
    GV->setDLLStorageClass(llvm::GlobalVariable::DLLExportStorageClass);
  else
    GV->setDLLStorageClass(llvm::GlobalVariable::DefaultStorageClass);

  if (Linkage == llvm::GlobalVariable::CommonLinkage)
    // common vars aren't constant even if declared const.
    GV->setConstant(false);

  setNonAliasAttributes(D, GV);

  if (D->getTLSKind() && !GV->isThreadLocal()) {
    if (D->getTLSKind() == VarDecl::TLS_Dynamic)
      CXXThreadLocals.push_back(std::make_pair(D, GV));
    setTLSMode(GV, *D);
  }

  maybeSetTrivialComdat(*D, *GV);

  // Emit the initializer function if necessary.
  if (NeedsGlobalCtor || NeedsGlobalDtor)
    EmitCXXGlobalVarDeclInitFunc(D, GV, NeedsGlobalCtor);

  SanitizerMD->reportGlobalToASan(GV, *D, NeedsGlobalCtor);

  // Emit global variable debug information.
  if (CGDebugInfo *DI = getModuleDebugInfo())
    if (getCodeGenOpts().getDebugInfo() >= CodeGenOptions::LimitedDebugInfo)
      DI->EmitGlobalVariable(GV, D);
}

static bool isVarDeclStrongDefinition(const ASTContext &Context,
                                      CodeGenModule &CGM, const VarDecl *D,
                                      bool NoCommon) {
  // Don't give variables common linkage if -fno-common was specified unless it
  // was overridden by a NoCommon attribute.
  if ((NoCommon || D->hasAttr<NoCommonAttr>()) && !D->hasAttr<CommonAttr>())
    return true;

  // C11 6.9.2/2:
  //   A declaration of an identifier for an object that has file scope without
  //   an initializer, and without a storage-class specifier or with the
  //   storage-class specifier static, constitutes a tentative definition.
  if (D->getInit() || D->hasExternalStorage())
    return true;

  // A variable cannot be both common and exist in a section.
  if (D->hasAttr<SectionAttr>())
    return true;

  // Thread local vars aren't considered common linkage.
  if (D->getTLSKind())
    return true;

  // Tentative definitions marked with WeakImportAttr are true definitions.
  if (D->hasAttr<WeakImportAttr>())
    return true;

  // A variable cannot be both common and exist in a comdat.
  if (shouldBeInCOMDAT(CGM, *D))
    return true;

  // Declarations with a required alignment do not have common linakge in MSVC
  // mode.
  if (Context.getLangOpts().MSVCCompat) {
    if (D->hasAttr<AlignedAttr>())
      return true;
    QualType VarType = D->getType();
    if (Context.isAlignmentRequired(VarType))
      return true;

    if (const auto *RT = VarType->getAs<RecordType>()) {
      const RecordDecl *RD = RT->getDecl();
      for (const FieldDecl *FD : RD->fields()) {
        if (FD->isBitField())
          continue;
        if (FD->hasAttr<AlignedAttr>())
          return true;
        if (Context.isAlignmentRequired(FD->getType()))
          return true;
      }
    }
  }

  return false;
}

llvm::GlobalValue::LinkageTypes CodeGenModule::getLLVMLinkageForDeclarator(
    const DeclaratorDecl *D, GVALinkage Linkage, bool IsConstantVariable) {
  if (Linkage == GVA_Internal)
    return llvm::Function::InternalLinkage;

  if (D->hasAttr<WeakAttr>()) {
    if (IsConstantVariable)
      return llvm::GlobalVariable::WeakODRLinkage;
    else
      return llvm::GlobalVariable::WeakAnyLinkage;
  }

  // We are guaranteed to have a strong definition somewhere else,
  // so we can use available_externally linkage.
  if (Linkage == GVA_AvailableExternally)
    return llvm::Function::AvailableExternallyLinkage;

  // Note that Apple's kernel linker doesn't support symbol
  // coalescing, so we need to avoid linkonce and weak linkages there.
  // Normally, this means we just map to internal, but for explicit
  // instantiations we'll map to external.

  // In C++, the compiler has to emit a definition in every translation unit
  // that references the function.  We should use linkonce_odr because
  // a) if all references in this translation unit are optimized away, we
  // don't need to codegen it.  b) if the function persists, it needs to be
  // merged with other definitions. c) C++ has the ODR, so we know the
  // definition is dependable.
  if (Linkage == GVA_DiscardableODR)
    return !Context.getLangOpts().AppleKext ? llvm::Function::LinkOnceODRLinkage
                                            : llvm::Function::InternalLinkage;

  // An explicit instantiation of a template has weak linkage, since
  // explicit instantiations can occur in multiple translation units
  // and must all be equivalent. However, we are not allowed to
  // throw away these explicit instantiations.
  if (Linkage == GVA_StrongODR)
    return !Context.getLangOpts().AppleKext ? llvm::Function::WeakODRLinkage
                                            : llvm::Function::ExternalLinkage;

  // C++ doesn't have tentative definitions and thus cannot have common
  // linkage.
  if (!getLangOpts().CPlusPlus && isa<VarDecl>(D) &&
      !isVarDeclStrongDefinition(Context, *this, cast<VarDecl>(D),
                                 CodeGenOpts.NoCommon))
    return llvm::GlobalVariable::CommonLinkage;

  // selectany symbols are externally visible, so use weak instead of
  // linkonce.  MSVC optimizes away references to const selectany globals, so
  // all definitions should be the same and ODR linkage should be used.
  // http://msdn.microsoft.com/en-us/library/5tkz6s71.aspx
  if (D->hasAttr<SelectAnyAttr>())
    return llvm::GlobalVariable::WeakODRLinkage;

  // Otherwise, we have strong external linkage.
  assert(Linkage == GVA_StrongExternal);
  return llvm::GlobalVariable::ExternalLinkage;
}

llvm::GlobalValue::LinkageTypes CodeGenModule::getLLVMLinkageVarDefinition(
    const VarDecl *VD, bool IsConstant) {
  GVALinkage Linkage = getContext().GetGVALinkageForVariable(VD);
  return getLLVMLinkageForDeclarator(VD, Linkage, IsConstant);
}

/// Replace the uses of a function that was declared with a non-proto type.
/// We want to silently drop extra arguments from call sites
static void replaceUsesOfNonProtoConstant(llvm::Constant *old,
                                          llvm::Function *newFn) {
  // Fast path.
  if (old->use_empty()) return;

  llvm::Type *newRetTy = newFn->getReturnType();
  SmallVector<llvm::Value*, 4> newArgs;

  for (llvm::Value::use_iterator ui = old->use_begin(), ue = old->use_end();
         ui != ue; ) {
    llvm::Value::use_iterator use = ui++; // Increment before the use is erased.
    llvm::User *user = use->getUser();

    // Recognize and replace uses of bitcasts.  Most calls to
    // unprototyped functions will use bitcasts.
    if (auto *bitcast = dyn_cast<llvm::ConstantExpr>(user)) {
      if (bitcast->getOpcode() == llvm::Instruction::BitCast)
        replaceUsesOfNonProtoConstant(bitcast, newFn);
      continue;
    }

    // Recognize calls to the function.
    llvm::CallSite callSite(user);
    if (!callSite) continue;
    if (!callSite.isCallee(&*use)) continue;

    // If the return types don't match exactly, then we can't
    // transform this call unless it's dead.
    if (callSite->getType() != newRetTy && !callSite->use_empty())
      continue;

    // Get the call site's attribute list.
    SmallVector<llvm::AttributeSet, 8> newAttrs;
    llvm::AttributeSet oldAttrs = callSite.getAttributes();

    // Collect any return attributes from the call.
    if (oldAttrs.hasAttributes(llvm::AttributeSet::ReturnIndex))
      newAttrs.push_back(
        llvm::AttributeSet::get(newFn->getContext(),
                                oldAttrs.getRetAttributes()));

    // If the function was passed too few arguments, don't transform.
    unsigned newNumArgs = newFn->arg_size();
    if (callSite.arg_size() < newNumArgs) continue;

    // If extra arguments were passed, we silently drop them.
    // If any of the types mismatch, we don't transform.
    unsigned argNo = 0;
    bool dontTransform = false;
    for (llvm::Function::arg_iterator ai = newFn->arg_begin(),
           ae = newFn->arg_end(); ai != ae; ++ai, ++argNo) {
      if (callSite.getArgument(argNo)->getType() != ai->getType()) {
        dontTransform = true;
        break;
      }

      // Add any parameter attributes.
      if (oldAttrs.hasAttributes(argNo + 1))
        newAttrs.
          push_back(llvm::
                    AttributeSet::get(newFn->getContext(),
                                      oldAttrs.getParamAttributes(argNo + 1)));
    }
    if (dontTransform)
      continue;

    if (oldAttrs.hasAttributes(llvm::AttributeSet::FunctionIndex))
      newAttrs.push_back(llvm::AttributeSet::get(newFn->getContext(),
                                                 oldAttrs.getFnAttributes()));

    // Okay, we can transform this.  Create the new call instruction and copy
    // over the required information.
    newArgs.append(callSite.arg_begin(), callSite.arg_begin() + argNo);

    llvm::CallSite newCall;
    if (callSite.isCall()) {
      newCall = llvm::CallInst::Create(newFn, newArgs, "",
                                       callSite.getInstruction());
    } else {
      auto *oldInvoke = cast<llvm::InvokeInst>(callSite.getInstruction());
      newCall = llvm::InvokeInst::Create(newFn,
                                         oldInvoke->getNormalDest(),
                                         oldInvoke->getUnwindDest(),
                                         newArgs, "",
                                         callSite.getInstruction());
    }
    newArgs.clear(); // for the next iteration

    if (!newCall->getType()->isVoidTy())
      newCall->takeName(callSite.getInstruction());
    newCall.setAttributes(
                     llvm::AttributeSet::get(newFn->getContext(), newAttrs));
    newCall.setCallingConv(callSite.getCallingConv());

    // Finally, remove the old call, replacing any uses with the new one.
    if (!callSite->use_empty())
      callSite->replaceAllUsesWith(newCall.getInstruction());

    // Copy debug location attached to CI.
    if (callSite->getDebugLoc())
      newCall->setDebugLoc(callSite->getDebugLoc());
    callSite->eraseFromParent();
  }
}

/// ReplaceUsesOfNonProtoTypeWithRealFunction - This function is called when we
/// implement a function with no prototype, e.g. "int foo() {}".  If there are
/// existing call uses of the old function in the module, this adjusts them to
/// call the new function directly.
///
/// This is not just a cleanup: the always_inline pass requires direct calls to
/// functions to be able to inline them.  If there is a bitcast in the way, it
/// won't inline them.  Instcombine normally deletes these calls, but it isn't
/// run at -O0.
static void ReplaceUsesOfNonProtoTypeWithRealFunction(llvm::GlobalValue *Old,
                                                      llvm::Function *NewFn) {
  // If we're redefining a global as a function, don't transform it.
  if (!isa<llvm::Function>(Old)) return;

  replaceUsesOfNonProtoConstant(Old, NewFn);
}

void CodeGenModule::HandleCXXStaticMemberVarInstantiation(VarDecl *VD) {
  TemplateSpecializationKind TSK = VD->getTemplateSpecializationKind();
  // If we have a definition, this might be a deferred decl. If the
  // instantiation is explicit, make sure we emit it at the end.
  if (VD->getDefinition() && TSK == TSK_ExplicitInstantiationDefinition)
    GetAddrOfGlobalVar(VD);

  EmitTopLevelDecl(VD);
}

void CodeGenModule::EmitGlobalFunctionDefinition(GlobalDecl GD,
                                                 llvm::GlobalValue *GV) {
  const auto *D = cast<FunctionDecl>(GD.getDecl());

  // Compute the function info and LLVM type.
  const CGFunctionInfo &FI = getTypes().arrangeGlobalDeclaration(GD);
  llvm::FunctionType *Ty = getTypes().GetFunctionType(FI);

  // Get or create the prototype for the function.
  if (!GV) {
    llvm::Constant *C =
        GetAddrOfFunction(GD, Ty, /*ForVTable=*/false, /*DontDefer*/ true);

    // Strip off a bitcast if we got one back.
    if (auto *CE = dyn_cast<llvm::ConstantExpr>(C)) {
      assert(CE->getOpcode() == llvm::Instruction::BitCast);
      GV = cast<llvm::GlobalValue>(CE->getOperand(0));
    } else {
      GV = cast<llvm::GlobalValue>(C);
    }
  }

  if (!GV->isDeclaration()) {
    getDiags().Report(D->getLocation(), diag::err_duplicate_mangled_name);
    GlobalDecl OldGD = Manglings.lookup(GV->getName());
    if (auto *Prev = OldGD.getDecl())
      getDiags().Report(Prev->getLocation(), diag::note_previous_definition);
    return;
  }

  if (GV->getType()->getElementType() != Ty) {
    // If the types mismatch then we have to rewrite the definition.
    assert(GV->isDeclaration() && "Shouldn't replace non-declaration");

    // F is the Function* for the one with the wrong type, we must make a new
    // Function* and update everything that used F (a declaration) with the new
    // Function* (which will be a definition).
    //
    // This happens if there is a prototype for a function
    // (e.g. "int f()") and then a definition of a different type
    // (e.g. "int f(int x)").  Move the old function aside so that it
    // doesn't interfere with GetAddrOfFunction.
    GV->setName(StringRef());
    auto *NewFn = cast<llvm::Function>(GetAddrOfFunction(GD, Ty));

    // This might be an implementation of a function without a
    // prototype, in which case, try to do special replacement of
    // calls which match the new prototype.  The really key thing here
    // is that we also potentially drop arguments from the call site
    // so as to make a direct call, which makes the inliner happier
    // and suppresses a number of optimizer warnings (!) about
    // dropping arguments.
    if (!GV->use_empty()) {
      ReplaceUsesOfNonProtoTypeWithRealFunction(GV, NewFn);
      GV->removeDeadConstantUsers();
    }

    // Replace uses of F with the Function we will endow with a body.
    if (!GV->use_empty()) {
      llvm::Constant *NewPtrForOldDecl =
          llvm::ConstantExpr::getBitCast(NewFn, GV->getType());
      GV->replaceAllUsesWith(NewPtrForOldDecl);
    }

    // Ok, delete the old function now, which is dead.
    GV->eraseFromParent();

    GV = NewFn;
  }

  // We need to set linkage and visibility on the function before
  // generating code for it because various parts of IR generation
  // want to propagate this information down (e.g. to local static
  // declarations).
  auto *Fn = cast<llvm::Function>(GV);
  setFunctionLinkage(GD, Fn);
  setFunctionDLLStorageClass(GD, Fn);

  // FIXME: this is redundant with part of setFunctionDefinitionAttributes
  setGlobalVisibility(Fn, D);

  MaybeHandleStaticInExternC(D, Fn);

  maybeSetTrivialComdat(*D, *Fn);

  CodeGenFunction(*this).GenerateCode(D, Fn, FI);

  setFunctionDefinitionAttributes(D, Fn);
  SetLLVMFunctionAttributesForDefinition(D, Fn);

  if (const ConstructorAttr *CA = D->getAttr<ConstructorAttr>())
    AddGlobalCtor(Fn, CA->getPriority());
  if (const DestructorAttr *DA = D->getAttr<DestructorAttr>())
    AddGlobalDtor(Fn, DA->getPriority());
  if (D->hasAttr<AnnotateAttr>())
    AddGlobalAnnotations(D, Fn);
}

void CodeGenModule::EmitAliasDefinition(GlobalDecl GD) {
  const auto *D = cast<ValueDecl>(GD.getDecl());
  const AliasAttr *AA = D->getAttr<AliasAttr>();
  assert(AA && "Not an alias?");

  StringRef MangledName = getMangledName(GD);

  // If there is a definition in the module, then it wins over the alias.
  // This is dubious, but allow it to be safe.  Just ignore the alias.
  llvm::GlobalValue *Entry = GetGlobalValue(MangledName);
  if (Entry && !Entry->isDeclaration())
    return;

  Aliases.push_back(GD);

  llvm::Type *DeclTy = getTypes().ConvertTypeForMem(D->getType());

  // Create a reference to the named value.  This ensures that it is emitted
  // if a deferred decl.
  llvm::Constant *Aliasee;
  if (isa<llvm::FunctionType>(DeclTy))
    Aliasee = GetOrCreateLLVMFunction(AA->getAliasee(), DeclTy, GD,
                                      /*ForVTable=*/false);
  else
    Aliasee = GetOrCreateLLVMGlobal(AA->getAliasee(),
                                    llvm::PointerType::getUnqual(DeclTy),
                                    /*D=*/nullptr);

  // Create the new alias itself, but don't set a name yet.
  auto *GA = llvm::GlobalAlias::create(
      cast<llvm::PointerType>(Aliasee->getType()),
      llvm::Function::ExternalLinkage, "", Aliasee, &getModule());

  if (Entry) {
    if (GA->getAliasee() == Entry) {
      Diags.Report(AA->getLocation(), diag::err_cyclic_alias);
      return;
    }

    assert(Entry->isDeclaration());

    // If there is a declaration in the module, then we had an extern followed
    // by the alias, as in:
    //   extern int test6();
    //   ...
    //   int test6() __attribute__((alias("test7")));
    //
    // Remove it and replace uses of it with the alias.
    GA->takeName(Entry);

    Entry->replaceAllUsesWith(llvm::ConstantExpr::getBitCast(GA,
                                                          Entry->getType()));
    Entry->eraseFromParent();
  } else {
    GA->setName(MangledName);
  }

  // Set attributes which are particular to an alias; this is a
  // specialization of the attributes which may be set on a global
  // variable/function.
  if (D->hasAttr<WeakAttr>() || D->hasAttr<WeakRefAttr>() ||
      D->isWeakImported()) {
    GA->setLinkage(llvm::Function::WeakAnyLinkage);
  }

  if (const auto *VD = dyn_cast<VarDecl>(D))
    if (VD->getTLSKind())
      setTLSMode(GA, *VD);

  setAliasAttributes(D, GA);
}

llvm::Function *CodeGenModule::getIntrinsic(unsigned IID,
                                            ArrayRef<llvm::Type*> Tys) {
  return llvm::Intrinsic::getDeclaration(&getModule(), (llvm::Intrinsic::ID)IID,
                                         Tys);
}

static llvm::StringMapEntry<llvm::GlobalVariable *> &
GetConstantCFStringEntry(llvm::StringMap<llvm::GlobalVariable *> &Map,
                         const StringLiteral *Literal, bool TargetIsLSB,
                         bool &IsUTF16, unsigned &StringLength) {
  StringRef String = Literal->getString();
  unsigned NumBytes = String.size();

  // Check for simple case.
  if (!Literal->containsNonAsciiOrNull()) {
    StringLength = NumBytes;
    return *Map.insert(std::make_pair(String, nullptr)).first;
  }

  // Otherwise, convert the UTF8 literals into a string of shorts.
  IsUTF16 = true;

  SmallVector<UTF16, 128> ToBuf(NumBytes + 1); // +1 for ending nulls.
  const UTF8 *FromPtr = (const UTF8 *)String.data();
  UTF16 *ToPtr = &ToBuf[0];

  (void)ConvertUTF8toUTF16(&FromPtr, FromPtr + NumBytes,
                           &ToPtr, ToPtr + NumBytes,
                           strictConversion);

  // ConvertUTF8toUTF16 returns the length in ToPtr.
  StringLength = ToPtr - &ToBuf[0];

  // Add an explicit null.
  *ToPtr = 0;
  return *Map.insert(std::make_pair(
                         StringRef(reinterpret_cast<const char *>(ToBuf.data()),
                                   (StringLength + 1) * 2),
                         nullptr)).first;
}

static llvm::StringMapEntry<llvm::GlobalVariable *> &
GetConstantStringEntry(llvm::StringMap<llvm::GlobalVariable *> &Map,
                       const StringLiteral *Literal, unsigned &StringLength) {
  StringRef String = Literal->getString();
  StringLength = String.size();
  return *Map.insert(std::make_pair(String, nullptr)).first;
}

llvm::Constant *
CodeGenModule::GetAddrOfConstantCFString(const StringLiteral *Literal) {
  unsigned StringLength = 0;
  bool isUTF16 = false;
  llvm::StringMapEntry<llvm::GlobalVariable *> &Entry =
      GetConstantCFStringEntry(CFConstantStringMap, Literal,
                               getDataLayout().isLittleEndian(), isUTF16,
                               StringLength);

  if (auto *C = Entry.second)
    return C;

  llvm::Constant *Zero = llvm::Constant::getNullValue(Int32Ty);
  llvm::Constant *Zeros[] = { Zero, Zero };
  llvm::Value *V;
  
  // If we don't already have it, get __CFConstantStringClassReference.
  if (!CFConstantStringClassRef) {
    llvm::Type *Ty = getTypes().ConvertType(getContext().IntTy);
    Ty = llvm::ArrayType::get(Ty, 0);
    llvm::Constant *GV = CreateRuntimeVariable(Ty,
                                           "__CFConstantStringClassReference");
    // Decay array -> ptr
    V = llvm::ConstantExpr::getGetElementPtr(Ty, GV, Zeros);
    CFConstantStringClassRef = V;
  }
  else
    V = CFConstantStringClassRef;

  QualType CFTy = getContext().getCFConstantStringType();

  auto *STy = cast<llvm::StructType>(getTypes().ConvertType(CFTy));

  llvm::Constant *Fields[4];

  // Class pointer.
  Fields[0] = cast<llvm::ConstantExpr>(V);

  // Flags.
  llvm::Type *Ty = getTypes().ConvertType(getContext().UnsignedIntTy);
  Fields[1] = isUTF16 ? llvm::ConstantInt::get(Ty, 0x07d0) :
    llvm::ConstantInt::get(Ty, 0x07C8);

  // String pointer.
  llvm::Constant *C = nullptr;
  if (isUTF16) {
    ArrayRef<uint16_t> Arr = llvm::makeArrayRef<uint16_t>(
        reinterpret_cast<uint16_t *>(const_cast<char *>(Entry.first().data())),
        Entry.first().size() / 2);
    C = llvm::ConstantDataArray::get(VMContext, Arr);
  } else {
    C = llvm::ConstantDataArray::getString(VMContext, Entry.first());
  }

  // Note: -fwritable-strings doesn't make the backing store strings of
  // CFStrings writable. (See <rdar://problem/10657500>)
  auto *GV =
      new llvm::GlobalVariable(getModule(), C->getType(), /*isConstant=*/true,
                               llvm::GlobalValue::PrivateLinkage, C, ".str");
  GV->setUnnamedAddr(true);
  // Don't enforce the target's minimum global alignment, since the only use
  // of the string is via this class initializer.
  // FIXME: We set the section explicitly to avoid a bug in ld64 224.1. Without
  // it LLVM can merge the string with a non unnamed_addr one during LTO. Doing
  // that changes the section it ends in, which surprises ld64.
  if (isUTF16) {
    CharUnits Align = getContext().getTypeAlignInChars(getContext().ShortTy);
    GV->setAlignment(Align.getQuantity());
    GV->setSection("__TEXT,__ustring");
  } else {
    CharUnits Align = getContext().getTypeAlignInChars(getContext().CharTy);
    GV->setAlignment(Align.getQuantity());
    GV->setSection("__TEXT,__cstring,cstring_literals");
  }

  // String.
  Fields[2] =
      llvm::ConstantExpr::getGetElementPtr(GV->getValueType(), GV, Zeros);

  if (isUTF16)
    // Cast the UTF16 string to the correct type.
    Fields[2] = llvm::ConstantExpr::getBitCast(Fields[2], Int8PtrTy);

  // String length.
  Ty = getTypes().ConvertType(getContext().LongTy);
  Fields[3] = llvm::ConstantInt::get(Ty, StringLength);

  // The struct.
  C = llvm::ConstantStruct::get(STy, Fields);
  GV = new llvm::GlobalVariable(getModule(), C->getType(), true,
                                llvm::GlobalVariable::PrivateLinkage, C,
                                "_unnamed_cfstring_");
  GV->setSection("__DATA,__cfstring");
  Entry.second = GV;

  return GV;
}

llvm::GlobalVariable *
CodeGenModule::GetAddrOfConstantString(const StringLiteral *Literal) {
  unsigned StringLength = 0;
  llvm::StringMapEntry<llvm::GlobalVariable *> &Entry =
      GetConstantStringEntry(CFConstantStringMap, Literal, StringLength);

  if (auto *C = Entry.second)
    return C;
  
  llvm::Constant *Zero = llvm::Constant::getNullValue(Int32Ty);
  llvm::Constant *Zeros[] = { Zero, Zero };
  llvm::Value *V;
  // If we don't already have it, get _NSConstantStringClassReference.
  if (!ConstantStringClassRef) {
    std::string StringClass(getLangOpts().ObjCConstantStringClass);
    llvm::Type *Ty = getTypes().ConvertType(getContext().IntTy);
    llvm::Constant *GV;
    if (LangOpts.ObjCRuntime.isNonFragile()) {
      std::string str = 
        StringClass.empty() ? "OBJC_CLASS_$_NSConstantString" 
                            : "OBJC_CLASS_$_" + StringClass;
      GV = getObjCRuntime().GetClassGlobal(str);
      // Make sure the result is of the correct type.
      llvm::Type *PTy = llvm::PointerType::getUnqual(Ty);
      V = llvm::ConstantExpr::getBitCast(GV, PTy);
      ConstantStringClassRef = V;
    } else {
      std::string str =
        StringClass.empty() ? "_NSConstantStringClassReference"
                            : "_" + StringClass + "ClassReference";
      llvm::Type *PTy = llvm::ArrayType::get(Ty, 0);
      GV = CreateRuntimeVariable(PTy, str);
      // Decay array -> ptr
      V = llvm::ConstantExpr::getGetElementPtr(PTy, GV, Zeros);
      ConstantStringClassRef = V;
    }
  } else
    V = ConstantStringClassRef;

  if (!NSConstantStringType) {
    // Construct the type for a constant NSString.
    RecordDecl *D = Context.buildImplicitRecord("__builtin_NSString");
    D->startDefinition();
      
    QualType FieldTypes[3];
    
    // const int *isa;
    FieldTypes[0] = Context.getPointerType(Context.IntTy.withConst());
    // const char *str;
    FieldTypes[1] = Context.getPointerType(Context.CharTy.withConst());
    // unsigned int length;
    FieldTypes[2] = Context.UnsignedIntTy;
    
    // Create fields
    for (unsigned i = 0; i < 3; ++i) {
      FieldDecl *Field = FieldDecl::Create(Context, D,
                                           SourceLocation(),
                                           SourceLocation(), nullptr,
                                           FieldTypes[i], /*TInfo=*/nullptr,
                                           /*BitWidth=*/nullptr,
                                           /*Mutable=*/false,
                                           ICIS_NoInit);
      Field->setAccess(AS_public);
      D->addDecl(Field);
    }
    
    D->completeDefinition();
    QualType NSTy = Context.getTagDeclType(D);
    NSConstantStringType = cast<llvm::StructType>(getTypes().ConvertType(NSTy));
  }
  
  llvm::Constant *Fields[3];
  
  // Class pointer.
  Fields[0] = cast<llvm::ConstantExpr>(V);
  
  // String pointer.
  llvm::Constant *C =
      llvm::ConstantDataArray::getString(VMContext, Entry.first());

  llvm::GlobalValue::LinkageTypes Linkage;
  bool isConstant;
  Linkage = llvm::GlobalValue::PrivateLinkage;
  isConstant = !LangOpts.WritableStrings;

  auto *GV = new llvm::GlobalVariable(getModule(), C->getType(), isConstant,
                                      Linkage, C, ".str");
  GV->setUnnamedAddr(true);
  // Don't enforce the target's minimum global alignment, since the only use
  // of the string is via this class initializer.
  CharUnits Align = getContext().getTypeAlignInChars(getContext().CharTy);
  GV->setAlignment(Align.getQuantity());
  Fields[1] =
      llvm::ConstantExpr::getGetElementPtr(GV->getValueType(), GV, Zeros);

  // String length.
  llvm::Type *Ty = getTypes().ConvertType(getContext().UnsignedIntTy);
  Fields[2] = llvm::ConstantInt::get(Ty, StringLength);
  
  // The struct.
  C = llvm::ConstantStruct::get(NSConstantStringType, Fields);
  GV = new llvm::GlobalVariable(getModule(), C->getType(), true,
                                llvm::GlobalVariable::PrivateLinkage, C,
                                "_unnamed_nsstring_");
  const char *NSStringSection = "__OBJC,__cstring_object,regular,no_dead_strip";
  const char *NSStringNonFragileABISection =
      "__DATA,__objc_stringobj,regular,no_dead_strip";
  // FIXME. Fix section.
  GV->setSection(LangOpts.ObjCRuntime.isNonFragile()
                     ? NSStringNonFragileABISection
                     : NSStringSection);
  Entry.second = GV;

  return GV;
}

QualType CodeGenModule::getObjCFastEnumerationStateType() {
  if (ObjCFastEnumerationStateType.isNull()) {
    RecordDecl *D = Context.buildImplicitRecord("__objcFastEnumerationState");
    D->startDefinition();
    
    QualType FieldTypes[] = {
      Context.UnsignedLongTy,
      Context.getPointerType(Context.getObjCIdType()),
      Context.getPointerType(Context.UnsignedLongTy),
      Context.getConstantArrayType(Context.UnsignedLongTy,
                           llvm::APInt(32, 5), ArrayType::Normal, 0)
    };
    
    for (size_t i = 0; i < 4; ++i) {
      FieldDecl *Field = FieldDecl::Create(Context,
                                           D,
                                           SourceLocation(),
                                           SourceLocation(), nullptr,
                                           FieldTypes[i], /*TInfo=*/nullptr,
                                           /*BitWidth=*/nullptr,
                                           /*Mutable=*/false,
                                           ICIS_NoInit);
      Field->setAccess(AS_public);
      D->addDecl(Field);
    }
    
    D->completeDefinition();
    ObjCFastEnumerationStateType = Context.getTagDeclType(D);
  }
  
  return ObjCFastEnumerationStateType;
}

llvm::Constant *
CodeGenModule::GetConstantArrayFromStringLiteral(const StringLiteral *E) {
  assert(!E->getType()->isPointerType() && "Strings are always arrays");
  
  // Don't emit it as the address of the string, emit the string data itself
  // as an inline array.
  if (E->getCharByteWidth() == 1) {
    SmallString<64> Str(E->getString());

    // Resize the string to the right size, which is indicated by its type.
    const ConstantArrayType *CAT = Context.getAsConstantArrayType(E->getType());
    Str.resize(CAT->getSize().getZExtValue());
    return llvm::ConstantDataArray::getString(VMContext, Str, false);
  }

  auto *AType = cast<llvm::ArrayType>(getTypes().ConvertType(E->getType()));
  llvm::Type *ElemTy = AType->getElementType();
  unsigned NumElements = AType->getNumElements();

  // Wide strings have either 2-byte or 4-byte elements.
  if (ElemTy->getPrimitiveSizeInBits() == 16) {
    SmallVector<uint16_t, 32> Elements;
    Elements.reserve(NumElements);

    for(unsigned i = 0, e = E->getLength(); i != e; ++i)
      Elements.push_back(E->getCodeUnit(i));
    Elements.resize(NumElements);
    return llvm::ConstantDataArray::get(VMContext, Elements);
  }
  
  assert(ElemTy->getPrimitiveSizeInBits() == 32);
  SmallVector<uint32_t, 32> Elements;
  Elements.reserve(NumElements);
  
  for(unsigned i = 0, e = E->getLength(); i != e; ++i)
    Elements.push_back(E->getCodeUnit(i));
  Elements.resize(NumElements);
  return llvm::ConstantDataArray::get(VMContext, Elements);
}

static llvm::GlobalVariable *
GenerateStringLiteral(llvm::Constant *C, llvm::GlobalValue::LinkageTypes LT,
                      CodeGenModule &CGM, StringRef GlobalName,
                      unsigned Alignment) {
  // OpenCL v1.2 s6.5.3: a string literal is in the constant address space.
  unsigned AddrSpace = 0;
  if (CGM.getLangOpts().OpenCL)
    AddrSpace = CGM.getContext().getTargetAddressSpace(LangAS::opencl_constant);

  llvm::Module &M = CGM.getModule();
  // Create a global variable for this string
  auto *GV = new llvm::GlobalVariable(
      M, C->getType(), !CGM.getLangOpts().WritableStrings, LT, C, GlobalName,
      nullptr, llvm::GlobalVariable::NotThreadLocal, AddrSpace);
  GV->setAlignment(Alignment);
  GV->setUnnamedAddr(true);
  if (GV->isWeakForLinker()) {
    assert(CGM.supportsCOMDAT() && "Only COFF uses weak string literals");
    GV->setComdat(M.getOrInsertComdat(GV->getName()));
  }

  return GV;
}

/// GetAddrOfConstantStringFromLiteral - Return a pointer to a
/// constant array for the given string literal.
llvm::GlobalVariable *
CodeGenModule::GetAddrOfConstantStringFromLiteral(const StringLiteral *S,
                                                  StringRef Name) {
  auto Alignment =
      getContext().getAlignOfGlobalVarInChars(S->getType()).getQuantity();

  llvm::Constant *C = GetConstantArrayFromStringLiteral(S);
  llvm::GlobalVariable **Entry = nullptr;
  if (!LangOpts.WritableStrings) {
    Entry = &ConstantStringMap[C];
    if (auto GV = *Entry) {
      if (Alignment > GV->getAlignment())
        GV->setAlignment(Alignment);
      return GV;
    }
  }

  SmallString<256> MangledNameBuffer;
  StringRef GlobalVariableName;
  llvm::GlobalValue::LinkageTypes LT;

  // Mangle the string literal if the ABI allows for it.  However, we cannot
  // do this if  we are compiling with ASan or -fwritable-strings because they
  // rely on strings having normal linkage.
  if (!LangOpts.WritableStrings &&
      !LangOpts.Sanitize.has(SanitizerKind::Address) &&
      getCXXABI().getMangleContext().shouldMangleStringLiteral(S)) {
    llvm::raw_svector_ostream Out(MangledNameBuffer);
    getCXXABI().getMangleContext().mangleStringLiteral(S, Out);
    Out.flush();

    LT = llvm::GlobalValue::LinkOnceODRLinkage;
    GlobalVariableName = MangledNameBuffer;
  } else {
    LT = llvm::GlobalValue::PrivateLinkage;
    GlobalVariableName = Name;
  }

  auto GV = GenerateStringLiteral(C, LT, *this, GlobalVariableName, Alignment);
  if (Entry)
    *Entry = GV;

  SanitizerMD->reportGlobalToASan(GV, S->getStrTokenLoc(0), "<string literal>",
                                  QualType());
  return GV;
}

/// GetAddrOfConstantStringFromObjCEncode - Return a pointer to a constant
/// array for the given ObjCEncodeExpr node.
llvm::GlobalVariable *
CodeGenModule::GetAddrOfConstantStringFromObjCEncode(const ObjCEncodeExpr *E) {
  std::string Str;
  getContext().getObjCEncodingForType(E->getEncodedType(), Str);

  return GetAddrOfConstantCString(Str);
}

/// GetAddrOfConstantCString - Returns a pointer to a character array containing
/// the literal and a terminating '\0' character.
/// The result has pointer to array type.
llvm::GlobalVariable *CodeGenModule::GetAddrOfConstantCString(
    const std::string &Str, const char *GlobalName, unsigned Alignment) {
  StringRef StrWithNull(Str.c_str(), Str.size() + 1);
  if (Alignment == 0) {
    Alignment = getContext()
                    .getAlignOfGlobalVarInChars(getContext().CharTy)
                    .getQuantity();
  }

  llvm::Constant *C =
      llvm::ConstantDataArray::getString(getLLVMContext(), StrWithNull, false);

  // Don't share any string literals if strings aren't constant.
  llvm::GlobalVariable **Entry = nullptr;
  if (!LangOpts.WritableStrings) {
    Entry = &ConstantStringMap[C];
    if (auto GV = *Entry) {
      if (Alignment > GV->getAlignment())
        GV->setAlignment(Alignment);
      return GV;
    }
  }

  // Get the default prefix if a name wasn't specified.
  if (!GlobalName)
    GlobalName = ".str";
  // Create a global variable for this.
  auto GV = GenerateStringLiteral(C, llvm::GlobalValue::PrivateLinkage, *this,
                                  GlobalName, Alignment);
  if (Entry)
    *Entry = GV;
  return GV;
}

llvm::Constant *CodeGenModule::GetAddrOfGlobalTemporary(
    const MaterializeTemporaryExpr *E, const Expr *Init) {
  assert((E->getStorageDuration() == SD_Static ||
          E->getStorageDuration() == SD_Thread) && "not a global temporary");
  const auto *VD = cast<VarDecl>(E->getExtendingDecl());

  // If we're not materializing a subobject of the temporary, keep the
  // cv-qualifiers from the type of the MaterializeTemporaryExpr.
  QualType MaterializedType = Init->getType();
  if (Init == E->GetTemporaryExpr())
    MaterializedType = E->getType();

  llvm::Constant *&Slot = MaterializedGlobalTemporaryMap[E];
  if (Slot)
    return Slot;

  // FIXME: If an externally-visible declaration extends multiple temporaries,
  // we need to give each temporary the same name in every translation unit (and
  // we also need to make the temporaries externally-visible).
  SmallString<256> Name;
  llvm::raw_svector_ostream Out(Name);
  getCXXABI().getMangleContext().mangleReferenceTemporary(
      VD, E->getManglingNumber(), Out);
  Out.flush();

  APValue *Value = nullptr;
  if (E->getStorageDuration() == SD_Static) {
    // We might have a cached constant initializer for this temporary. Note
    // that this might have a different value from the value computed by
    // evaluating the initializer if the surrounding constant expression
    // modifies the temporary.
    Value = getContext().getMaterializedTemporaryValue(E, false);
    if (Value && Value->isUninit())
      Value = nullptr;
  }

  // Try evaluating it now, it might have a constant initializer.
  Expr::EvalResult EvalResult;
  if (!Value && Init->EvaluateAsRValue(EvalResult, getContext()) &&
      !EvalResult.hasSideEffects())
    Value = &EvalResult.Val;

  llvm::Constant *InitialValue = nullptr;
  bool Constant = false;
  llvm::Type *Type;
  if (Value) {
    // The temporary has a constant initializer, use it.
    InitialValue = EmitConstantValue(*Value, MaterializedType, nullptr);
    Constant = isTypeConstant(MaterializedType, /*ExcludeCtor*/Value);
    Type = InitialValue->getType();
  } else {
    // No initializer, the initialization will be provided when we
    // initialize the declaration which performed lifetime extension.
    Type = getTypes().ConvertTypeForMem(MaterializedType);
  }

  // Create a global variable for this lifetime-extended temporary.
  llvm::GlobalValue::LinkageTypes Linkage =
      getLLVMLinkageVarDefinition(VD, Constant);
  if (Linkage == llvm::GlobalVariable::ExternalLinkage) {
    const VarDecl *InitVD;
    if (VD->isStaticDataMember() && VD->getAnyInitializer(InitVD) &&
        isa<CXXRecordDecl>(InitVD->getLexicalDeclContext())) {
      // Temporaries defined inside a class get linkonce_odr linkage because the
      // class can be defined in multipe translation units.
      Linkage = llvm::GlobalVariable::LinkOnceODRLinkage;
    } else {
      // There is no need for this temporary to have external linkage if the
      // VarDecl has external linkage.
      Linkage = llvm::GlobalVariable::InternalLinkage;
    }
  }
  unsigned AddrSpace = GetGlobalVarAddressSpace(
      VD, getContext().getTargetAddressSpace(MaterializedType));
  auto *GV = new llvm::GlobalVariable(
      getModule(), Type, Constant, Linkage, InitialValue, Name.c_str(),
      /*InsertBefore=*/nullptr, llvm::GlobalVariable::NotThreadLocal,
      AddrSpace);
  setGlobalVisibility(GV, VD);
  GV->setAlignment(
      getContext().getTypeAlignInChars(MaterializedType).getQuantity());
  if (supportsCOMDAT() && GV->isWeakForLinker())
    GV->setComdat(TheModule.getOrInsertComdat(GV->getName()));
  if (VD->getTLSKind())
    setTLSMode(GV, *VD);
  Slot = GV;
  return GV;
}

/// EmitObjCPropertyImplementations - Emit information for synthesized
/// properties for an implementation.
void CodeGenModule::EmitObjCPropertyImplementations(const
                                                    ObjCImplementationDecl *D) {
  for (const auto *PID : D->property_impls()) {
    // Dynamic is just for type-checking.
    if (PID->getPropertyImplementation() == ObjCPropertyImplDecl::Synthesize) {
      ObjCPropertyDecl *PD = PID->getPropertyDecl();

      // Determine which methods need to be implemented, some may have
      // been overridden. Note that ::isPropertyAccessor is not the method
      // we want, that just indicates if the decl came from a
      // property. What we want to know is if the method is defined in
      // this implementation.
      if (!D->getInstanceMethod(PD->getGetterName()))
        CodeGenFunction(*this).GenerateObjCGetter(
                                 const_cast<ObjCImplementationDecl *>(D), PID);
      if (!PD->isReadOnly() &&
          !D->getInstanceMethod(PD->getSetterName()))
        CodeGenFunction(*this).GenerateObjCSetter(
                                 const_cast<ObjCImplementationDecl *>(D), PID);
    }
  }
}

static bool needsDestructMethod(ObjCImplementationDecl *impl) {
  const ObjCInterfaceDecl *iface = impl->getClassInterface();
  for (const ObjCIvarDecl *ivar = iface->all_declared_ivar_begin();
       ivar; ivar = ivar->getNextIvar())
    if (ivar->getType().isDestructedType())
      return true;

  return false;
}

static bool AllTrivialInitializers(CodeGenModule &CGM,
                                   ObjCImplementationDecl *D) {
  CodeGenFunction CGF(CGM);
  for (ObjCImplementationDecl::init_iterator B = D->init_begin(),
       E = D->init_end(); B != E; ++B) {
    CXXCtorInitializer *CtorInitExp = *B;
    Expr *Init = CtorInitExp->getInit();
    if (!CGF.isTrivialInitializer(Init))
      return false;
  }
  return true;
}

/// EmitObjCIvarInitializations - Emit information for ivar initialization
/// for an implementation.
void CodeGenModule::EmitObjCIvarInitializations(ObjCImplementationDecl *D) {
  // We might need a .cxx_destruct even if we don't have any ivar initializers.
  if (needsDestructMethod(D)) {
    IdentifierInfo *II = &getContext().Idents.get(".cxx_destruct");
    Selector cxxSelector = getContext().Selectors.getSelector(0, &II);
    ObjCMethodDecl *DTORMethod =
      ObjCMethodDecl::Create(getContext(), D->getLocation(), D->getLocation(),
                             cxxSelector, getContext().VoidTy, nullptr, D,
                             /*isInstance=*/true, /*isVariadic=*/false,
                          /*isPropertyAccessor=*/true, /*isImplicitlyDeclared=*/true,
                             /*isDefined=*/false, ObjCMethodDecl::Required);
    D->addInstanceMethod(DTORMethod);
    CodeGenFunction(*this).GenerateObjCCtorDtorMethod(D, DTORMethod, false);
    D->setHasDestructors(true);
  }

  // If the implementation doesn't have any ivar initializers, we don't need
  // a .cxx_construct.
  if (D->getNumIvarInitializers() == 0 ||
      AllTrivialInitializers(*this, D))
    return;
  
  IdentifierInfo *II = &getContext().Idents.get(".cxx_construct");
  Selector cxxSelector = getContext().Selectors.getSelector(0, &II);
  // The constructor returns 'self'.
  ObjCMethodDecl *CTORMethod = ObjCMethodDecl::Create(getContext(), 
                                                D->getLocation(),
                                                D->getLocation(),
                                                cxxSelector,
                                                getContext().getObjCIdType(),
                                                nullptr, D, /*isInstance=*/true,
                                                /*isVariadic=*/false,
                                                /*isPropertyAccessor=*/true,
                                                /*isImplicitlyDeclared=*/true,
                                                /*isDefined=*/false,
                                                ObjCMethodDecl::Required);
  D->addInstanceMethod(CTORMethod);
  CodeGenFunction(*this).GenerateObjCCtorDtorMethod(D, CTORMethod, true);
  D->setHasNonZeroConstructors(true);
}

/// EmitNamespace - Emit all declarations in a namespace.
void CodeGenModule::EmitNamespace(const NamespaceDecl *ND) {
  for (auto *I : ND->decls()) {
    if (const auto *VD = dyn_cast<VarDecl>(I))
      if (VD->getTemplateSpecializationKind() != TSK_ExplicitSpecialization &&
          VD->getTemplateSpecializationKind() != TSK_Undeclared)
        continue;
    EmitTopLevelDecl(I);
  }
}

// EmitLinkageSpec - Emit all declarations in a linkage spec.
void CodeGenModule::EmitLinkageSpec(const LinkageSpecDecl *LSD) {
  if (LSD->getLanguage() != LinkageSpecDecl::lang_c &&
      LSD->getLanguage() != LinkageSpecDecl::lang_cxx) {
    ErrorUnsupported(LSD, "linkage spec");
    return;
  }

  for (auto *I : LSD->decls()) {
    // Meta-data for ObjC class includes references to implemented methods.
    // Generate class's method definitions first.
    if (auto *OID = dyn_cast<ObjCImplDecl>(I)) {
      for (auto *M : OID->methods())
        EmitTopLevelDecl(M);
    }
    EmitTopLevelDecl(I);
  }
}

/// EmitTopLevelDecl - Emit code for a single top level declaration.
void CodeGenModule::EmitTopLevelDecl(Decl *D) {
  // Ignore dependent declarations.
  if (D->getDeclContext() && D->getDeclContext()->isDependentContext())
    return;

  switch (D->getKind()) {
  case Decl::CXXConversion:
  case Decl::CXXMethod:
  case Decl::Function:
    // Skip function templates
    if (cast<FunctionDecl>(D)->getDescribedFunctionTemplate() ||
        cast<FunctionDecl>(D)->isLateTemplateParsed())
      return;

    EmitGlobal(cast<FunctionDecl>(D));
    // Always provide some coverage mapping
    // even for the functions that aren't emitted.
    AddDeferredUnusedCoverageMapping(D);
    break;

  case Decl::Var:
    // Skip variable templates
    if (cast<VarDecl>(D)->getDescribedVarTemplate())
      return;
  case Decl::VarTemplateSpecialization:
    EmitGlobal(cast<VarDecl>(D));
    break;

  // Indirect fields from global anonymous structs and unions can be
  // ignored; only the actual variable requires IR gen support.
  case Decl::IndirectField:
    break;

  // C++ Decls
  case Decl::Namespace:
    EmitNamespace(cast<NamespaceDecl>(D));
    break;
    // No code generation needed.
  case Decl::UsingShadow:
  case Decl::ClassTemplate:
  case Decl::VarTemplate:
  case Decl::VarTemplatePartialSpecialization:
  case Decl::FunctionTemplate:
  case Decl::TypeAliasTemplate:
  case Decl::Block:
  case Decl::Empty:
    break;
  case Decl::Using:          // using X; [C++]
    if (CGDebugInfo *DI = getModuleDebugInfo())
        DI->EmitUsingDecl(cast<UsingDecl>(*D));
    return;
  case Decl::NamespaceAlias:
    if (CGDebugInfo *DI = getModuleDebugInfo())
        DI->EmitNamespaceAlias(cast<NamespaceAliasDecl>(*D));
    return;
  case Decl::UsingDirective: // using namespace X; [C++]
    if (CGDebugInfo *DI = getModuleDebugInfo())
      DI->EmitUsingDirective(cast<UsingDirectiveDecl>(*D));
    return;
  case Decl::CXXConstructor:
    // Skip function templates
    if (cast<FunctionDecl>(D)->getDescribedFunctionTemplate() ||
        cast<FunctionDecl>(D)->isLateTemplateParsed())
      return;
      
    getCXXABI().EmitCXXConstructors(cast<CXXConstructorDecl>(D));
    break;
  case Decl::CXXDestructor:
    if (cast<FunctionDecl>(D)->isLateTemplateParsed())
      return;
    getCXXABI().EmitCXXDestructors(cast<CXXDestructorDecl>(D));
    break;

  case Decl::StaticAssert:
    // Nothing to do.
    break;

  // Objective-C Decls

  // Forward declarations, no (immediate) code generation.
  case Decl::ObjCInterface:
  case Decl::ObjCCategory:
    break;

  case Decl::ObjCProtocol: {
    auto *Proto = cast<ObjCProtocolDecl>(D);
    if (Proto->isThisDeclarationADefinition())
      ObjCRuntime->GenerateProtocol(Proto);
    break;
  }
      
  case Decl::ObjCCategoryImpl:
    // Categories have properties but don't support synthesize so we
    // can ignore them here.
    ObjCRuntime->GenerateCategory(cast<ObjCCategoryImplDecl>(D));
    break;

  case Decl::ObjCImplementation: {
    auto *OMD = cast<ObjCImplementationDecl>(D);
    EmitObjCPropertyImplementations(OMD);
    EmitObjCIvarInitializations(OMD);
    ObjCRuntime->GenerateClass(OMD);
    // Emit global variable debug information.
    if (CGDebugInfo *DI = getModuleDebugInfo())
      if (getCodeGenOpts().getDebugInfo() >= CodeGenOptions::LimitedDebugInfo)
        DI->getOrCreateInterfaceType(getContext().getObjCInterfaceType(
            OMD->getClassInterface()), OMD->getLocation());
    break;
  }
  case Decl::ObjCMethod: {
    auto *OMD = cast<ObjCMethodDecl>(D);
    // If this is not a prototype, emit the body.
    if (OMD->getBody())
      CodeGenFunction(*this).GenerateObjCMethod(OMD);
    break;
  }
  case Decl::ObjCCompatibleAlias:
    ObjCRuntime->RegisterAlias(cast<ObjCCompatibleAliasDecl>(D));
    break;

  case Decl::LinkageSpec:
    EmitLinkageSpec(cast<LinkageSpecDecl>(D));
    break;

  case Decl::FileScopeAsm: {
    // File-scope asm is ignored during device-side CUDA compilation.
    if (LangOpts.CUDA && LangOpts.CUDAIsDevice)
      break;
    auto *AD = cast<FileScopeAsmDecl>(D);
    getModule().appendModuleInlineAsm(AD->getAsmString()->getString());
    break;
  }
#ifdef INTEL_SPECIFIC_IL0_BACKEND
  case Decl::Pragma:
    CodeGenFunction(*this).EmitPragmaDecl(cast<PragmaDecl>(*D));
    break;
#endif  // INTEL_SPECIFIC_IL0_BACKEND
  case Decl::Import: {
    auto *Import = cast<ImportDecl>(D);

    // Ignore import declarations that come from imported modules.
    if (clang::Module *Owner = Import->getImportedOwningModule()) {
      if (getLangOpts().CurrentModule.empty() ||
          Owner->getTopLevelModule()->Name == getLangOpts().CurrentModule)
        break;
    }
    if (CGDebugInfo *DI = getModuleDebugInfo())
      DI->EmitImportDecl(*Import);

    ImportedModules.insert(Import->getImportedModule());
    break;
  }

  case Decl::OMPThreadPrivate:
    EmitOMPThreadPrivateDecl(cast<OMPThreadPrivateDecl>(D));
    break;

  case Decl::ClassTemplateSpecialization: {
    const auto *Spec = cast<ClassTemplateSpecializationDecl>(D);
    if (DebugInfo &&
        Spec->getSpecializationKind() == TSK_ExplicitInstantiationDefinition &&
        Spec->hasDefinition())
      DebugInfo->completeTemplateDefinition(*Spec);
    break;
  }

  default:
    // Make sure we handled everything we should, every other kind is a
    // non-top-level decl.  FIXME: Would be nice to have an isTopLevelDeclKind
    // function. Need to recode Decl::Kind to do that easily.
    assert(isa<TypeDecl>(D) && "Unsupported decl kind");
    break;
  }
#ifdef INTEL_SPECIFIC_IL0_BACKEND
  if (D->hasAttr<AvoidFalseShareAttr>())
    CodeGenFunction(*this).EmitIntelAttribute(*D);
#endif  // INTEL_SPECIFIC_IL0_BACKEND
}

void CodeGenModule::AddDeferredUnusedCoverageMapping(Decl *D) {
  // Do we need to generate coverage mapping?
  if (!CodeGenOpts.CoverageMapping)
    return;
  switch (D->getKind()) {
  case Decl::CXXConversion:
  case Decl::CXXMethod:
  case Decl::Function:
  case Decl::ObjCMethod:
  case Decl::CXXConstructor:
  case Decl::CXXDestructor: {
    if (!cast<FunctionDecl>(D)->hasBody())
      return;
    auto I = DeferredEmptyCoverageMappingDecls.find(D);
    if (I == DeferredEmptyCoverageMappingDecls.end())
      DeferredEmptyCoverageMappingDecls[D] = true;
    break;
  }
  default:
    break;
  };
}

void CodeGenModule::ClearUnusedCoverageMapping(const Decl *D) {
  // Do we need to generate coverage mapping?
  if (!CodeGenOpts.CoverageMapping)
    return;
  if (const auto *Fn = dyn_cast<FunctionDecl>(D)) {
    if (Fn->isTemplateInstantiation())
      ClearUnusedCoverageMapping(Fn->getTemplateInstantiationPattern());
  }
  auto I = DeferredEmptyCoverageMappingDecls.find(D);
  if (I == DeferredEmptyCoverageMappingDecls.end())
    DeferredEmptyCoverageMappingDecls[D] = false;
  else
    I->second = false;
}

void CodeGenModule::EmitDeferredUnusedCoverageMappings() {
  std::vector<const Decl *> DeferredDecls;
  for (const auto &I : DeferredEmptyCoverageMappingDecls) {
    if (!I.second)
      continue;
    DeferredDecls.push_back(I.first);
  }
  // Sort the declarations by their location to make sure that the tests get a
  // predictable order for the coverage mapping for the unused declarations.
  if (CodeGenOpts.DumpCoverageMapping)
    std::sort(DeferredDecls.begin(), DeferredDecls.end(),
              [] (const Decl *LHS, const Decl *RHS) {
      return LHS->getLocStart() < RHS->getLocStart();
    });
  for (const auto *D : DeferredDecls) {
    switch (D->getKind()) {
    case Decl::CXXConversion:
    case Decl::CXXMethod:
    case Decl::Function:
    case Decl::ObjCMethod: {
      CodeGenPGO PGO(*this);
      GlobalDecl GD(cast<FunctionDecl>(D));
      PGO.emitEmptyCounterMapping(D, getMangledName(GD),
                                  getFunctionLinkage(GD));
      break;
    }
    case Decl::CXXConstructor: {
      CodeGenPGO PGO(*this);
      GlobalDecl GD(cast<CXXConstructorDecl>(D), Ctor_Base);
      PGO.emitEmptyCounterMapping(D, getMangledName(GD),
                                  getFunctionLinkage(GD));
      break;
    }
    case Decl::CXXDestructor: {
      CodeGenPGO PGO(*this);
      GlobalDecl GD(cast<CXXDestructorDecl>(D), Dtor_Base);
      PGO.emitEmptyCounterMapping(D, getMangledName(GD),
                                  getFunctionLinkage(GD));
      break;
    }
    default:
      break;
    };
  }
}

/// Turns the given pointer into a constant.
static llvm::Constant *GetPointerConstant(llvm::LLVMContext &Context,
                                          const void *Ptr) {
  uintptr_t PtrInt = reinterpret_cast<uintptr_t>(Ptr);
  llvm::Type *i64 = llvm::Type::getInt64Ty(Context);
  return llvm::ConstantInt::get(i64, PtrInt);
}

static void EmitGlobalDeclMetadata(CodeGenModule &CGM,
                                   llvm::NamedMDNode *&GlobalMetadata,
                                   GlobalDecl D,
                                   llvm::GlobalValue *Addr) {
#ifdef INTEL_CUSTOMIZATION
  if (!Addr)
    return;
#endif // INTEL_CUSTOMIZATION
  if (!GlobalMetadata)
    GlobalMetadata =
      CGM.getModule().getOrInsertNamedMetadata("clang.global.decl.ptrs");

  // TODO: should we report variant information for ctors/dtors?
  llvm::Metadata *Ops[] = {llvm::ConstantAsMetadata::get(Addr),
                           llvm::ConstantAsMetadata::get(GetPointerConstant(
                               CGM.getLLVMContext(), D.getDecl()))};
  GlobalMetadata->addOperand(llvm::MDNode::get(CGM.getLLVMContext(), Ops));
}

/// For each function which is declared within an extern "C" region and marked
/// as 'used', but has internal linkage, create an alias from the unmangled
/// name to the mangled name if possible. People expect to be able to refer
/// to such functions with an unmangled name from inline assembly within the
/// same translation unit.
void CodeGenModule::EmitStaticExternCAliases() {
  for (auto &I : StaticExternCValues) {
    IdentifierInfo *Name = I.first;
    llvm::GlobalValue *Val = I.second;
    if (Val && !getModule().getNamedValue(Name->getName()))
      addUsedGlobal(llvm::GlobalAlias::create(Name->getName(), Val));
  }
}

bool CodeGenModule::lookupRepresentativeDecl(StringRef MangledName,
                                             GlobalDecl &Result) const {
  auto Res = Manglings.find(MangledName);
  if (Res == Manglings.end())
    return false;
  Result = Res->getValue();
  return true;
}

/// Emits metadata nodes associating all the global values in the
/// current module with the Decls they came from.  This is useful for
/// projects using IR gen as a subroutine.
///
/// Since there's currently no way to associate an MDNode directly
/// with an llvm::GlobalValue, we create a global named metadata
/// with the name 'clang.global.decl.ptrs'.
void CodeGenModule::EmitDeclMetadata() {
  llvm::NamedMDNode *GlobalMetadata = nullptr;

  // StaticLocalDeclMap
  for (auto &I : MangledDeclNames) {
    llvm::GlobalValue *Addr = getModule().getNamedValue(I.second);
    EmitGlobalDeclMetadata(*this, GlobalMetadata, I.first, Addr);
  }
}

/// Emits metadata nodes for all the local variables in the current
/// function.
void CodeGenFunction::EmitDeclMetadata() {
  if (LocalDeclMap.empty()) return;

  llvm::LLVMContext &Context = getLLVMContext();

  // Find the unique metadata ID for this name.
  unsigned DeclPtrKind = Context.getMDKindID("clang.decl.ptr");

  llvm::NamedMDNode *GlobalMetadata = nullptr;

  for (auto &I : LocalDeclMap) {
    const Decl *D = I.first;
    llvm::Value *Addr = I.second;
    if (auto *Alloca = dyn_cast<llvm::AllocaInst>(Addr)) {
      llvm::Value *DAddr = GetPointerConstant(getLLVMContext(), D);
      Alloca->setMetadata(
          DeclPtrKind, llvm::MDNode::get(
                           Context, llvm::ValueAsMetadata::getConstant(DAddr)));
    } else if (auto *GV = dyn_cast<llvm::GlobalValue>(Addr)) {
      GlobalDecl GD = GlobalDecl(cast<VarDecl>(D));
      EmitGlobalDeclMetadata(CGM, GlobalMetadata, GD, GV);
    }
  }
}

void CodeGenModule::EmitVersionIdentMetadata() {
  llvm::NamedMDNode *IdentMetadata =
    TheModule.getOrInsertNamedMetadata("llvm.ident");
  std::string Version = getClangFullVersion();
  llvm::LLVMContext &Ctx = TheModule.getContext();

  llvm::Metadata *IdentNode[] = {llvm::MDString::get(Ctx, Version)};
  IdentMetadata->addOperand(llvm::MDNode::get(Ctx, IdentNode));
}

void CodeGenModule::EmitTargetMetadata() {
  // Warning, new MangledDeclNames may be appended within this loop.
  // We rely on MapVector insertions adding new elements to the end
  // of the container.
  // FIXME: Move this loop into the one target that needs it, and only
  // loop over those declarations for which we couldn't emit the target
  // metadata when we emitted the declaration.
  for (unsigned I = 0; I != MangledDeclNames.size(); ++I) {
    auto Val = *(MangledDeclNames.begin() + I);
    const Decl *D = Val.first.getDecl()->getMostRecentDecl();
    llvm::GlobalValue *GV = GetGlobalValue(Val.second);
    getTargetCodeGenInfo().emitTargetMD(D, GV, *this);
  }
}

#ifdef INTEL_CUSTOMIZATION
/// \brief Emits metadata in TheModule with the given Name and Value.
static void AddLLVMDbgMetadata(llvm::Module &TheModule, StringRef Name,
                               StringRef Value) {
  if (Name.empty() || Value.empty())
    return;
  llvm::LLVMContext &Ctx = TheModule.getContext();
  llvm::Metadata *Node[] = { llvm::MDString::get(Ctx, Value) };
  llvm::NamedMDNode *Metadata = TheModule.getOrInsertNamedMetadata(Name);
  Metadata->addOperand(llvm::MDNode::get(Ctx, Node));
}

void CodeGenModule::EmitIntelDebugInfoMetadata() {
  // CQ#368123 - support '-f[no-]emit-class-debug-always' options.
  StringRef EmitClassDebugAlways =
      getCodeGenOpts().EmitClassDebugAlways ? "true" : "false";
  AddLLVMDbgMetadata(TheModule, "llvm.dbg.intel.emit_class_debug_always",
                     EmitClassDebugAlways);
}

void CodeGenModule::EmitMSDebugInfoMetadata() {
  // CQ#368119 - support for '/Z7' and '/Zi' options.
  unsigned Kind = getCodeGenOpts().getMSDebugInfoFile();
  StringRef FileType = Kind == CodeGenOptions::MSDebugInfoObjFile ? "obj" :
                       Kind == CodeGenOptions::MSDebugInfoPdbFile ? "pdb" :
                       "";
  AddLLVMDbgMetadata(TheModule, "llvm.dbg.ms.filetype", FileType);
  // CQ#368125 - support for '/Fd' and '/Fo' options.
  AddLLVMDbgMetadata(TheModule, "llvm.dbg.ms.obj",
                     getCodeGenOpts().MSOutputObjFile);
  AddLLVMDbgMetadata(TheModule, "llvm.dbg.ms.pdb",
                     getCodeGenOpts().MSOutputPdbFile);
}
#endif //INTEL_CUSTOMIZATION

void CodeGenModule::EmitCoverageFile() {
  if (!getCodeGenOpts().CoverageFile.empty()) {
    if (llvm::NamedMDNode *CUNode = TheModule.getNamedMetadata("llvm.dbg.cu")) {
      llvm::NamedMDNode *GCov = TheModule.getOrInsertNamedMetadata("llvm.gcov");
      llvm::LLVMContext &Ctx = TheModule.getContext();
      llvm::MDString *CoverageFile =
          llvm::MDString::get(Ctx, getCodeGenOpts().CoverageFile);
      for (int i = 0, e = CUNode->getNumOperands(); i != e; ++i) {
        llvm::MDNode *CU = CUNode->getOperand(i);
        llvm::Metadata *Elts[] = {CoverageFile, CU};
        GCov->addOperand(llvm::MDNode::get(Ctx, Elts));
      }
    }
  }
}

llvm::Constant *CodeGenModule::EmitUuidofInitializer(StringRef Uuid) {
  // Sema has checked that all uuid strings are of the form
  // "12345678-1234-1234-1234-1234567890ab".
  assert(Uuid.size() == 36);
  for (unsigned i = 0; i < 36; ++i) {
    if (i == 8 || i == 13 || i == 18 || i == 23) assert(Uuid[i] == '-');
    else                                         assert(isHexDigit(Uuid[i]));
  }

  // The starts of all bytes of Field3 in Uuid. Field 3 is "1234-1234567890ab".
  const unsigned Field3ValueOffsets[8] = { 19, 21, 24, 26, 28, 30, 32, 34 };

  llvm::Constant *Field3[8];
  for (unsigned Idx = 0; Idx < 8; ++Idx)
    Field3[Idx] = llvm::ConstantInt::get(
        Int8Ty, Uuid.substr(Field3ValueOffsets[Idx], 2), 16);

  llvm::Constant *Fields[4] = {
    llvm::ConstantInt::get(Int32Ty, Uuid.substr(0,  8), 16),
    llvm::ConstantInt::get(Int16Ty, Uuid.substr(9,  4), 16),
    llvm::ConstantInt::get(Int16Ty, Uuid.substr(14, 4), 16),
    llvm::ConstantArray::get(llvm::ArrayType::get(Int8Ty, 8), Field3)
  };

  return llvm::ConstantStruct::getAnon(Fields);
}

llvm::Constant *
CodeGenModule::getAddrOfCXXCatchHandlerType(QualType Ty,
                                            QualType CatchHandlerType) {
  return getCXXABI().getAddrOfCXXCatchHandlerType(Ty, CatchHandlerType);
}

llvm::Constant *CodeGenModule::GetAddrOfRTTIDescriptor(QualType Ty,
                                                       bool ForEH) {
  // Return a bogus pointer if RTTI is disabled, unless it's for EH.
  // FIXME: should we even be calling this method if RTTI is disabled
  // and it's not for EH?
  if (!ForEH && !getLangOpts().RTTI)
    return llvm::Constant::getNullValue(Int8PtrTy);
  
  if (ForEH && Ty->isObjCObjectPointerType() &&
      LangOpts.ObjCRuntime.isGNUFamily())
    return ObjCRuntime->GetEHType(Ty);

  return getCXXABI().getAddrOfRTTIDescriptor(Ty);
}

void CodeGenModule::EmitOMPThreadPrivateDecl(const OMPThreadPrivateDecl *D) {
  for (auto RefExpr : D->varlists()) {
    auto *VD = cast<VarDecl>(cast<DeclRefExpr>(RefExpr)->getDecl());
    bool PerformInit =
        VD->getAnyInitializer() &&
        !VD->getAnyInitializer()->isConstantInitializer(getContext(),
                                                        /*ForRef=*/false);
    if (auto InitFunction = getOpenMPRuntime().emitThreadPrivateVarDefinition(
            VD, GetAddrOfGlobalVar(VD), RefExpr->getLocStart(), PerformInit))
      CXXGlobalInits.push_back(InitFunction);
  }
}

llvm::MDTuple *CodeGenModule::CreateVTableBitSetEntry(
    llvm::GlobalVariable *VTable, CharUnits Offset, const CXXRecordDecl *RD) {
  std::string OutName;
  llvm::raw_string_ostream Out(OutName);
  getCXXABI().getMangleContext().mangleCXXVTableBitSet(RD, Out);

  llvm::Metadata *BitsetOps[] = {
      llvm::MDString::get(getLLVMContext(), Out.str()),
      llvm::ConstantAsMetadata::get(VTable),
      llvm::ConstantAsMetadata::get(
          llvm::ConstantInt::get(Int64Ty, Offset.getQuantity()))};
  return llvm::MDTuple::get(getLLVMContext(), BitsetOps);
}<|MERGE_RESOLUTION|>--- conflicted
+++ resolved
@@ -83,24 +83,15 @@
                              const llvm::DataLayout &TD,
                              DiagnosticsEngine &diags,
                              CoverageSourceInfo *CoverageInfo)
-<<<<<<< HEAD
-    : Context(C), LangOpts(C.getLangOpts()), CodeGenOpts(CGO), TheModule(M),
-      Diags(diags), TheDataLayout(TD), Target(C.getTargetInfo()),
-      ABI(createCXXABI(*this)), VMContext(M.getContext()), TBAA(nullptr),
-      TheTargetCodeGenInfo(nullptr), Types(*this), VTables(*this),
-      ObjCRuntime(nullptr), OpenCLRuntime(nullptr), OpenMPRuntime(nullptr),
-      CUDARuntime(nullptr),
-#ifdef INTEL_CUSTOMIZATION
-      CilkPlusRuntime(nullptr),
-#endif  // INTEL_CUSTOMIZATION
-=======
     : Context(C), LangOpts(C.getLangOpts()), HeaderSearchOpts(HSO),
       PreprocessorOpts(PPO), CodeGenOpts(CGO), TheModule(M), Diags(diags),
       TheDataLayout(TD), Target(C.getTargetInfo()), ABI(createCXXABI(*this)),
       VMContext(M.getContext()), TBAA(nullptr), TheTargetCodeGenInfo(nullptr),
       Types(*this), VTables(*this), ObjCRuntime(nullptr),
       OpenCLRuntime(nullptr), OpenMPRuntime(nullptr), CUDARuntime(nullptr),
->>>>>>> be822edf
+#ifdef INTEL_CUSTOMIZATION
+      CilkPlusRuntime(nullptr),
+#endif  // INTEL_CUSTOMIZATION
       DebugInfo(nullptr), ARCData(nullptr),
       NoObjCARCExceptionsMetadata(nullptr), RRData(nullptr), PGOReader(nullptr),
       CFConstantStringClassRef(nullptr), ConstantStringClassRef(nullptr),
