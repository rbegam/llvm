//===-- CodeGenFunction.h - Per-Function state for LLVM CodeGen -*- C++ -*-===//
//
// Part of the LLVM Project, under the Apache License v2.0 with LLVM Exceptions.
// See https://llvm.org/LICENSE.txt for license information.
// SPDX-License-Identifier: Apache-2.0 WITH LLVM-exception
//
//===----------------------------------------------------------------------===//
//
// This is the internal per-function state used for llvm translation.
//
//===----------------------------------------------------------------------===//

#ifndef LLVM_CLANG_LIB_CODEGEN_CODEGENFUNCTION_H
#define LLVM_CLANG_LIB_CODEGEN_CODEGENFUNCTION_H

#include "CGBuilder.h"
#include "CGDebugInfo.h"
#include "CGLoopInfo.h"
#include "CGValue.h"
#include "CodeGenModule.h"
#include "CodeGenPGO.h"
#include "EHScopeStack.h"
#include "VarBypassDetector.h"
#include "clang/AST/CharUnits.h"
#include "clang/AST/CurrentSourceLocExprScope.h"
#include "clang/AST/ExprCXX.h"
#include "clang/AST/ExprObjC.h"
#include "clang/AST/ExprOpenMP.h"
#include "clang/AST/Type.h"
#include "clang/Basic/ABI.h"
#include "clang/Basic/CapturedStmt.h"
#include "clang/Basic/CodeGenOptions.h"
#include "clang/Basic/OpenMPKinds.h"
#include "clang/Basic/TargetInfo.h"
#include "llvm/ADT/ArrayRef.h"
#include "llvm/ADT/DenseMap.h"
#include "llvm/ADT/MapVector.h"
#include "llvm/ADT/SmallVector.h"
#include "llvm/IR/ValueHandle.h"
#include "llvm/Support/Debug.h"
#include "llvm/Transforms/Utils/SanitizerStats.h"

namespace llvm {
class BasicBlock;
class LLVMContext;
class MDNode;
class Module;
class SwitchInst;
class Twine;
class Value;
}

namespace clang {
class ASTContext;
class BlockDecl;
class CXXDestructorDecl;
class CXXForRangeStmt;
class CXXTryStmt;
class Decl;
class LabelDecl;
class EnumConstantDecl;
class FunctionDecl;
class FunctionProtoType;
class LabelStmt;
class ObjCContainerDecl;
class ObjCInterfaceDecl;
class ObjCIvarDecl;
class ObjCMethodDecl;
class ObjCImplementationDecl;
class ObjCPropertyImplDecl;
class TargetInfo;
class VarDecl;
class ObjCForCollectionStmt;
class ObjCAtTryStmt;
class ObjCAtThrowStmt;
class ObjCAtSynchronizedStmt;
class ObjCAutoreleasePoolStmt;

namespace analyze_os_log {
class OSLogBufferLayout;
}

namespace CodeGen {
class CodeGenTypes;
class CGCallee;
class CGFunctionInfo;
class CGRecordLayout;
class CGBlockInfo;
class CGCXXABI;
class BlockByrefHelpers;
class BlockByrefInfo;
class BlockFlags;
class BlockFieldFlags;
class RegionCodeGenTy;
class TargetCodeGenInfo;
struct OMPTaskDataTy;
struct CGCoroData;

/// The kind of evaluation to perform on values of a particular
/// type.  Basically, is the code in CGExprScalar, CGExprComplex, or
/// CGExprAgg?
///
/// TODO: should vectors maybe be split out into their own thing?
enum TypeEvaluationKind {
  TEK_Scalar,
  TEK_Complex,
  TEK_Aggregate
};

#define LIST_SANITIZER_CHECKS                                                  \
  SANITIZER_CHECK(AddOverflow, add_overflow, 0)                                \
  SANITIZER_CHECK(BuiltinUnreachable, builtin_unreachable, 0)                  \
  SANITIZER_CHECK(CFICheckFail, cfi_check_fail, 0)                             \
  SANITIZER_CHECK(DivremOverflow, divrem_overflow, 0)                          \
  SANITIZER_CHECK(DynamicTypeCacheMiss, dynamic_type_cache_miss, 0)            \
  SANITIZER_CHECK(FloatCastOverflow, float_cast_overflow, 0)                   \
  SANITIZER_CHECK(FunctionTypeMismatch, function_type_mismatch, 1)             \
  SANITIZER_CHECK(ImplicitConversion, implicit_conversion, 0)                  \
  SANITIZER_CHECK(InvalidBuiltin, invalid_builtin, 0)                          \
  SANITIZER_CHECK(LoadInvalidValue, load_invalid_value, 0)                     \
  SANITIZER_CHECK(MissingReturn, missing_return, 0)                            \
  SANITIZER_CHECK(MulOverflow, mul_overflow, 0)                                \
  SANITIZER_CHECK(NegateOverflow, negate_overflow, 0)                          \
  SANITIZER_CHECK(NullabilityArg, nullability_arg, 0)                          \
  SANITIZER_CHECK(NullabilityReturn, nullability_return, 1)                    \
  SANITIZER_CHECK(NonnullArg, nonnull_arg, 0)                                  \
  SANITIZER_CHECK(NonnullReturn, nonnull_return, 1)                            \
  SANITIZER_CHECK(OutOfBounds, out_of_bounds, 0)                               \
  SANITIZER_CHECK(PointerOverflow, pointer_overflow, 0)                        \
  SANITIZER_CHECK(ShiftOutOfBounds, shift_out_of_bounds, 0)                    \
  SANITIZER_CHECK(SubOverflow, sub_overflow, 0)                                \
  SANITIZER_CHECK(TypeMismatch, type_mismatch, 1)                              \
  SANITIZER_CHECK(AlignmentAssumption, alignment_assumption, 0)                \
  SANITIZER_CHECK(VLABoundNotPositive, vla_bound_not_positive, 0)

enum SanitizerHandler {
#define SANITIZER_CHECK(Enum, Name, Version) Enum,
  LIST_SANITIZER_CHECKS
#undef SANITIZER_CHECK
};

/// Helper class with most of the code for saving a value for a
/// conditional expression cleanup.
struct DominatingLLVMValue {
  typedef llvm::PointerIntPair<llvm::Value*, 1, bool> saved_type;

  /// Answer whether the given value needs extra work to be saved.
  static bool needsSaving(llvm::Value *value) {
    // If it's not an instruction, we don't need to save.
    if (!isa<llvm::Instruction>(value)) return false;

    // If it's an instruction in the entry block, we don't need to save.
    llvm::BasicBlock *block = cast<llvm::Instruction>(value)->getParent();
    return (block != &block->getParent()->getEntryBlock());
  }

  static saved_type save(CodeGenFunction &CGF, llvm::Value *value);
  static llvm::Value *restore(CodeGenFunction &CGF, saved_type value);
};

/// A partial specialization of DominatingValue for llvm::Values that
/// might be llvm::Instructions.
template <class T> struct DominatingPointer<T,true> : DominatingLLVMValue {
  typedef T *type;
  static type restore(CodeGenFunction &CGF, saved_type value) {
    return static_cast<T*>(DominatingLLVMValue::restore(CGF, value));
  }
};

/// A specialization of DominatingValue for Address.
template <> struct DominatingValue<Address> {
  typedef Address type;

  struct saved_type {
    DominatingLLVMValue::saved_type SavedValue;
    CharUnits Alignment;
  };

  static bool needsSaving(type value) {
    return DominatingLLVMValue::needsSaving(value.getPointer());
  }
  static saved_type save(CodeGenFunction &CGF, type value) {
    return { DominatingLLVMValue::save(CGF, value.getPointer()),
             value.getAlignment() };
  }
  static type restore(CodeGenFunction &CGF, saved_type value) {
    return Address(DominatingLLVMValue::restore(CGF, value.SavedValue),
                   value.Alignment);
  }
};

/// A specialization of DominatingValue for RValue.
template <> struct DominatingValue<RValue> {
  typedef RValue type;
  class saved_type {
    enum Kind { ScalarLiteral, ScalarAddress, AggregateLiteral,
                AggregateAddress, ComplexAddress };

    llvm::Value *Value;
    unsigned K : 3;
    unsigned Align : 29;
    saved_type(llvm::Value *v, Kind k, unsigned a = 0)
      : Value(v), K(k), Align(a) {}

  public:
    static bool needsSaving(RValue value);
    static saved_type save(CodeGenFunction &CGF, RValue value);
    RValue restore(CodeGenFunction &CGF);

    // implementations in CGCleanup.cpp
  };

  static bool needsSaving(type value) {
    return saved_type::needsSaving(value);
  }
  static saved_type save(CodeGenFunction &CGF, type value) {
    return saved_type::save(CGF, value);
  }
  static type restore(CodeGenFunction &CGF, saved_type value) {
    return value.restore(CGF);
  }
};

/// CodeGenFunction - This class organizes the per-function state that is used
/// while generating LLVM code.
class CodeGenFunction : public CodeGenTypeCache {
  CodeGenFunction(const CodeGenFunction &) = delete;
  void operator=(const CodeGenFunction &) = delete;

  friend class CGCXXABI;
public:
  /// A jump destination is an abstract label, branching to which may
  /// require a jump out through normal cleanups.
  struct JumpDest {
    JumpDest() : Block(nullptr), ScopeDepth(), Index(0) {}
    JumpDest(llvm::BasicBlock *Block,
             EHScopeStack::stable_iterator Depth,
             unsigned Index)
      : Block(Block), ScopeDepth(Depth), Index(Index) {}

    bool isValid() const { return Block != nullptr; }
    llvm::BasicBlock *getBlock() const { return Block; }
    EHScopeStack::stable_iterator getScopeDepth() const { return ScopeDepth; }
    unsigned getDestIndex() const { return Index; }

    // This should be used cautiously.
    void setScopeDepth(EHScopeStack::stable_iterator depth) {
      ScopeDepth = depth;
    }

  private:
    llvm::BasicBlock *Block;
    EHScopeStack::stable_iterator ScopeDepth;
    unsigned Index;
  };

  CodeGenModule &CGM;  // Per-module state.
  const TargetInfo &Target;

  typedef std::pair<llvm::Value *, llvm::Value *> ComplexPairTy;
  LoopInfoStack LoopStack;
  CGBuilderTy Builder;

  // Stores variables for which we can't generate correct lifetime markers
  // because of jumps.
  VarBypassDetector Bypasses;

  // CodeGen lambda for loops and support for ordered clause
  typedef llvm::function_ref<void(CodeGenFunction &, const OMPLoopDirective &,
                                  JumpDest)>
      CodeGenLoopTy;
  typedef llvm::function_ref<void(CodeGenFunction &, SourceLocation,
                                  const unsigned, const bool)>
      CodeGenOrderedTy;

  // Codegen lambda for loop bounds in worksharing loop constructs
  typedef llvm::function_ref<std::pair<LValue, LValue>(
      CodeGenFunction &, const OMPExecutableDirective &S)>
      CodeGenLoopBoundsTy;

  // Codegen lambda for loop bounds in dispatch-based loop implementation
  typedef llvm::function_ref<std::pair<llvm::Value *, llvm::Value *>(
      CodeGenFunction &, const OMPExecutableDirective &S, Address LB,
      Address UB)>
      CodeGenDispatchBoundsTy;

  /// CGBuilder insert helper. This function is called after an
  /// instruction is created using Builder.
  void InsertHelper(llvm::Instruction *I, const llvm::Twine &Name,
                    llvm::BasicBlock *BB,
                    llvm::BasicBlock::iterator InsertPt) const;

  /// CurFuncDecl - Holds the Decl for the current outermost
  /// non-closure context.
  const Decl *CurFuncDecl;
  /// CurCodeDecl - This is the inner-most code context, which includes blocks.
  const Decl *CurCodeDecl;
  const CGFunctionInfo *CurFnInfo;
  QualType FnRetTy;
  llvm::Function *CurFn = nullptr;

  // Holds coroutine data if the current function is a coroutine. We use a
  // wrapper to manage its lifetime, so that we don't have to define CGCoroData
  // in this header.
  struct CGCoroInfo {
    std::unique_ptr<CGCoroData> Data;
    CGCoroInfo();
    ~CGCoroInfo();
  };
  CGCoroInfo CurCoro;

  bool isCoroutine() const {
    return CurCoro.Data != nullptr;
  }

  /// CurGD - The GlobalDecl for the current function being compiled.
  GlobalDecl CurGD;

  /// PrologueCleanupDepth - The cleanup depth enclosing all the
  /// cleanups associated with the parameters.
  EHScopeStack::stable_iterator PrologueCleanupDepth;

  /// ReturnBlock - Unified return block.
  JumpDest ReturnBlock;

  /// ReturnValue - The temporary alloca to hold the return
  /// value. This is invalid iff the function has no return value.
  Address ReturnValue = Address::invalid();

  /// ReturnValuePointer - The temporary alloca to hold a pointer to sret.
  /// This is invalid if sret is not in use.
  Address ReturnValuePointer = Address::invalid();

  /// Return true if a label was seen in the current scope.
  bool hasLabelBeenSeenInCurrentScope() const {
    if (CurLexicalScope)
      return CurLexicalScope->hasLabels();
    return !LabelMap.empty();
  }

  /// AllocaInsertPoint - This is an instruction in the entry block before which
  /// we prefer to insert allocas.
  llvm::AssertingVH<llvm::Instruction> AllocaInsertPt;

  /// API for captured statement code generation.
  class CGCapturedStmtInfo {
  public:
    explicit CGCapturedStmtInfo(CapturedRegionKind K = CR_Default)
        : Kind(K), ThisValue(nullptr), CXXThisFieldDecl(nullptr) {}
    explicit CGCapturedStmtInfo(const CapturedStmt &S,
                                CapturedRegionKind K = CR_Default)
      : Kind(K), ThisValue(nullptr), CXXThisFieldDecl(nullptr) {

      RecordDecl::field_iterator Field =
        S.getCapturedRecordDecl()->field_begin();
      for (CapturedStmt::const_capture_iterator I = S.capture_begin(),
                                                E = S.capture_end();
           I != E; ++I, ++Field) {
        if (I->capturesThis())
          CXXThisFieldDecl = *Field;
        else if (I->capturesVariable())
          CaptureFields[I->getCapturedVar()->getCanonicalDecl()] = *Field;
        else if (I->capturesVariableByCopy())
          CaptureFields[I->getCapturedVar()->getCanonicalDecl()] = *Field;
      }
    }

    virtual ~CGCapturedStmtInfo();

    CapturedRegionKind getKind() const { return Kind; }

    virtual void setContextValue(llvm::Value *V) { ThisValue = V; }
    // Retrieve the value of the context parameter.
    virtual llvm::Value *getContextValue() const { return ThisValue; }

    /// Lookup the captured field decl for a variable.
    virtual const FieldDecl *lookup(const VarDecl *VD) const {
      return CaptureFields.lookup(VD->getCanonicalDecl());
    }

    bool isCXXThisExprCaptured() const { return getThisFieldDecl() != nullptr; }
    virtual FieldDecl *getThisFieldDecl() const { return CXXThisFieldDecl; }

    static bool classof(const CGCapturedStmtInfo *) {
      return true;
    }

    /// Emit the captured statement body.
    virtual void EmitBody(CodeGenFunction &CGF, const Stmt *S) {
      CGF.incrementProfileCounter(S);
      CGF.EmitStmt(S);
    }

    /// Get the name of the capture helper.
    virtual StringRef getHelperName() const { return "__captured_stmt"; }

#if INTEL_COLLAB
    virtual void recordVariableDefinition(const VarDecl *VD) {}
    virtual void recordVariableReference(const VarDecl *VD) {}
    virtual void recordValueDefinition(llvm::Value *) {}
    virtual void recordValueReference(llvm::Value *) {}
    virtual void recordValueSuppression(llvm::Value *) {}
#endif // INTEL_COLLAB
#if INTEL_CUSTOMIZATION
    virtual bool isLateOutlinedRegion() { return false; }
    virtual bool inTargetVariantDispatchRegion() { return false; }
#endif // INTEL_CUSTOMIZATION
  private:
    /// The kind of captured statement being generated.
    CapturedRegionKind Kind;

    /// Keep the map between VarDecl and FieldDecl.
    llvm::SmallDenseMap<const VarDecl *, FieldDecl *> CaptureFields;

    /// The base address of the captured record, passed in as the first
    /// argument of the parallel region function.
    llvm::Value *ThisValue;

    /// Captured 'this' type.
    FieldDecl *CXXThisFieldDecl;
  };
  CGCapturedStmtInfo *CapturedStmtInfo = nullptr;
#if INTEL_CUSTOMIZATION
  class IntelPragmaInlineState {
  public:
    IntelPragmaInlineState(CodeGenFunction &CGF, ArrayRef<const Attr *> Attrs);
    ~IntelPragmaInlineState();
    std::pair<llvm::Attribute::AttrKind, bool> getPragmaInlineAttribute();
  private:
    CodeGenFunction &CGF;
    const IntelInlineAttr *CurrentAttr;
    IntelPragmaInlineState *PreviousState;
  };
  IntelPragmaInlineState *CurrentPragmaInlineState = nullptr;

  class IntelIVDepArrayHandler {
  public:
    IntelIVDepArrayHandler(CodeGenFunction &CGF, ArrayRef<const Attr *> Attrs);
    ~IntelIVDepArrayHandler();
  private:
    CodeGenFunction &CGF;
    llvm::CallInst *CallEntry = nullptr;
  };

  class DistributePointHandler {
  public:
    DistributePointHandler(CodeGenFunction &CGF, const Stmt *S,
                           ArrayRef<const Attr *> Attrs);
    ~DistributePointHandler();
  private:
    CodeGenFunction &CGF;
    llvm::CallInst *CallEntry;
  };

  class IntelBlockLoopExprHandler {
  public:
    IntelBlockLoopExprHandler(CodeGenFunction &CGF,
                              ArrayRef<const Attr *> Attrs);
    ~IntelBlockLoopExprHandler();
  private:
    CodeGenFunction &CGF;
    llvm::CallInst *CallEntry = nullptr;
  };
#endif // INTEL_CUSTOMIZATION

  /// RAII for correct setting/restoring of CapturedStmtInfo.
  class CGCapturedStmtRAII {
  private:
    CodeGenFunction &CGF;
    CGCapturedStmtInfo *PrevCapturedStmtInfo;
  public:
    CGCapturedStmtRAII(CodeGenFunction &CGF,
                       CGCapturedStmtInfo *NewCapturedStmtInfo)
        : CGF(CGF), PrevCapturedStmtInfo(CGF.CapturedStmtInfo) {
      CGF.CapturedStmtInfo = NewCapturedStmtInfo;
    }
    ~CGCapturedStmtRAII() { CGF.CapturedStmtInfo = PrevCapturedStmtInfo; }
  };

  /// An abstract representation of regular/ObjC call/message targets.
  class AbstractCallee {
    /// The function declaration of the callee.
    const Decl *CalleeDecl;

  public:
    AbstractCallee() : CalleeDecl(nullptr) {}
    AbstractCallee(const FunctionDecl *FD) : CalleeDecl(FD) {}
    AbstractCallee(const ObjCMethodDecl *OMD) : CalleeDecl(OMD) {}
    bool hasFunctionDecl() const {
      return dyn_cast_or_null<FunctionDecl>(CalleeDecl);
    }
    const Decl *getDecl() const { return CalleeDecl; }
    unsigned getNumParams() const {
      if (const auto *FD = dyn_cast<FunctionDecl>(CalleeDecl))
        return FD->getNumParams();
      return cast<ObjCMethodDecl>(CalleeDecl)->param_size();
    }
    const ParmVarDecl *getParamDecl(unsigned I) const {
      if (const auto *FD = dyn_cast<FunctionDecl>(CalleeDecl))
        return FD->getParamDecl(I);
      return *(cast<ObjCMethodDecl>(CalleeDecl)->param_begin() + I);
    }
  };

  /// Sanitizers enabled for this function.
  SanitizerSet SanOpts;

  /// True if CodeGen currently emits code implementing sanitizer checks.
  bool IsSanitizerScope = false;

  /// RAII object to set/unset CodeGenFunction::IsSanitizerScope.
  class SanitizerScope {
    CodeGenFunction *CGF;
  public:
    SanitizerScope(CodeGenFunction *CGF);
    ~SanitizerScope();
  };

  /// In C++, whether we are code generating a thunk.  This controls whether we
  /// should emit cleanups.
  bool CurFuncIsThunk = false;

  /// In ARC, whether we should autorelease the return value.
  bool AutoreleaseResult = false;

  /// Whether we processed a Microsoft-style asm block during CodeGen. These can
  /// potentially set the return value.
  bool SawAsmBlock = false;

  const NamedDecl *CurSEHParent = nullptr;

  /// True if the current function is an outlined SEH helper. This can be a
  /// finally block or filter expression.
  bool IsOutlinedSEHHelper = false;

  /// True if CodeGen currently emits code inside presereved access index
  /// region.
  bool IsInPreservedAIRegion = false;

  const CodeGen::CGBlockInfo *BlockInfo = nullptr;
  llvm::Value *BlockPointer = nullptr;

  llvm::DenseMap<const VarDecl *, FieldDecl *> LambdaCaptureFields;
  FieldDecl *LambdaThisCaptureField = nullptr;

  /// A mapping from NRVO variables to the flags used to indicate
  /// when the NRVO has been applied to this variable.
  llvm::DenseMap<const VarDecl *, llvm::Value *> NRVOFlags;

  EHScopeStack EHStack;
  llvm::SmallVector<char, 256> LifetimeExtendedCleanupStack;
  llvm::SmallVector<const JumpDest *, 2> SEHTryEpilogueStack;

  llvm::Instruction *CurrentFuncletPad = nullptr;

  class CallLifetimeEnd final : public EHScopeStack::Cleanup {
    llvm::Value *Addr;
    llvm::Value *Size;

  public:
    CallLifetimeEnd(Address addr, llvm::Value *size)
        : Addr(addr.getPointer()), Size(size) {}

    void Emit(CodeGenFunction &CGF, Flags flags) override {
      CGF.EmitLifetimeEnd(Size, Addr);
    }
  };

  /// Header for data within LifetimeExtendedCleanupStack.
  struct LifetimeExtendedCleanupHeader {
    /// The size of the following cleanup object.
    unsigned Size;
    /// The kind of cleanup to push: a value from the CleanupKind enumeration.
    unsigned Kind : 31;
    /// Whether this is a conditional cleanup.
    unsigned IsConditional : 1;

    size_t getSize() const { return Size; }
    CleanupKind getKind() const { return (CleanupKind)Kind; }
    bool isConditional() const { return IsConditional; }
  };

  /// i32s containing the indexes of the cleanup destinations.
  Address NormalCleanupDest = Address::invalid();

  unsigned NextCleanupDestIndex = 1;

  /// FirstBlockInfo - The head of a singly-linked-list of block layouts.
  CGBlockInfo *FirstBlockInfo = nullptr;

  /// EHResumeBlock - Unified block containing a call to llvm.eh.resume.
  llvm::BasicBlock *EHResumeBlock = nullptr;

  /// The exception slot.  All landing pads write the current exception pointer
  /// into this alloca.
  llvm::Value *ExceptionSlot = nullptr;

  /// The selector slot.  Under the MandatoryCleanup model, all landing pads
  /// write the current selector value into this alloca.
  llvm::AllocaInst *EHSelectorSlot = nullptr;

  /// A stack of exception code slots. Entering an __except block pushes a slot
  /// on the stack and leaving pops one. The __exception_code() intrinsic loads
  /// a value from the top of the stack.
  SmallVector<Address, 1> SEHCodeSlotStack;

  /// Value returned by __exception_info intrinsic.
  llvm::Value *SEHInfo = nullptr;

  /// Emits a landing pad for the current EH stack.
  llvm::BasicBlock *EmitLandingPad();

  llvm::BasicBlock *getInvokeDestImpl();

  template <class T>
  typename DominatingValue<T>::saved_type saveValueInCond(T value) {
    return DominatingValue<T>::save(*this, value);
  }

public:
  /// ObjCEHValueStack - Stack of Objective-C exception values, used for
  /// rethrows.
  SmallVector<llvm::Value*, 8> ObjCEHValueStack;

  /// A class controlling the emission of a finally block.
  class FinallyInfo {
    /// Where the catchall's edge through the cleanup should go.
    JumpDest RethrowDest;

    /// A function to call to enter the catch.
    llvm::FunctionCallee BeginCatchFn;

    /// An i1 variable indicating whether or not the @finally is
    /// running for an exception.
    llvm::AllocaInst *ForEHVar;

    /// An i8* variable into which the exception pointer to rethrow
    /// has been saved.
    llvm::AllocaInst *SavedExnVar;

  public:
    void enter(CodeGenFunction &CGF, const Stmt *Finally,
               llvm::FunctionCallee beginCatchFn,
               llvm::FunctionCallee endCatchFn, llvm::FunctionCallee rethrowFn);
    void exit(CodeGenFunction &CGF);
  };

  /// Returns true inside SEH __try blocks.
  bool isSEHTryScope() const { return !SEHTryEpilogueStack.empty(); }

  /// Returns true while emitting a cleanuppad.
  bool isCleanupPadScope() const {
    return CurrentFuncletPad && isa<llvm::CleanupPadInst>(CurrentFuncletPad);
  }

  /// pushFullExprCleanup - Push a cleanup to be run at the end of the
  /// current full-expression.  Safe against the possibility that
  /// we're currently inside a conditionally-evaluated expression.
  template <class T, class... As>
  void pushFullExprCleanup(CleanupKind kind, As... A) {
    // If we're not in a conditional branch, or if none of the
    // arguments requires saving, then use the unconditional cleanup.
    if (!isInConditionalBranch())
      return EHStack.pushCleanup<T>(kind, A...);

    // Stash values in a tuple so we can guarantee the order of saves.
    typedef std::tuple<typename DominatingValue<As>::saved_type...> SavedTuple;
    SavedTuple Saved{saveValueInCond(A)...};

    typedef EHScopeStack::ConditionalCleanup<T, As...> CleanupType;
    EHStack.pushCleanupTuple<CleanupType>(kind, Saved);
    initFullExprCleanup();
  }

  /// Queue a cleanup to be pushed after finishing the current
  /// full-expression.
  template <class T, class... As>
  void pushCleanupAfterFullExpr(CleanupKind Kind, As... A) {
    if (!isInConditionalBranch())
      return pushCleanupAfterFullExprImpl<T>(Kind, Address::invalid(), A...);

    Address ActiveFlag = createCleanupActiveFlag();
    assert(!DominatingValue<Address>::needsSaving(ActiveFlag) &&
           "cleanup active flag should never need saving");

    typedef std::tuple<typename DominatingValue<As>::saved_type...> SavedTuple;
    SavedTuple Saved{saveValueInCond(A)...};

    typedef EHScopeStack::ConditionalCleanup<T, As...> CleanupType;
    pushCleanupAfterFullExprImpl<CleanupType>(Kind, ActiveFlag, Saved);
  }

  template <class T, class... As>
  void pushCleanupAfterFullExprImpl(CleanupKind Kind, Address ActiveFlag,
                                    As... A) {
    LifetimeExtendedCleanupHeader Header = {sizeof(T), Kind,
                                            ActiveFlag.isValid()};

    size_t OldSize = LifetimeExtendedCleanupStack.size();
    LifetimeExtendedCleanupStack.resize(
        LifetimeExtendedCleanupStack.size() + sizeof(Header) + Header.Size +
        (Header.IsConditional ? sizeof(ActiveFlag) : 0));

    static_assert(sizeof(Header) % alignof(T) == 0,
                  "Cleanup will be allocated on misaligned address");
    char *Buffer = &LifetimeExtendedCleanupStack[OldSize];
    new (Buffer) LifetimeExtendedCleanupHeader(Header);
    new (Buffer + sizeof(Header)) T(A...);
    if (Header.IsConditional)
      new (Buffer + sizeof(Header) + sizeof(T)) Address(ActiveFlag);
  }

  /// Set up the last cleanup that was pushed as a conditional
  /// full-expression cleanup.
  void initFullExprCleanup() {
    initFullExprCleanupWithFlag(createCleanupActiveFlag());
  }

  void initFullExprCleanupWithFlag(Address ActiveFlag);
  Address createCleanupActiveFlag();

  /// PushDestructorCleanup - Push a cleanup to call the
  /// complete-object destructor of an object of the given type at the
  /// given address.  Does nothing if T is not a C++ class type with a
  /// non-trivial destructor.
  void PushDestructorCleanup(QualType T, Address Addr);

  /// PushDestructorCleanup - Push a cleanup to call the
  /// complete-object variant of the given destructor on the object at
  /// the given address.
  void PushDestructorCleanup(const CXXDestructorDecl *Dtor, Address Addr);

  /// PopCleanupBlock - Will pop the cleanup entry on the stack and
  /// process all branch fixups.
  void PopCleanupBlock(bool FallThroughIsBranchThrough = false);

  /// DeactivateCleanupBlock - Deactivates the given cleanup block.
  /// The block cannot be reactivated.  Pops it if it's the top of the
  /// stack.
  ///
  /// \param DominatingIP - An instruction which is known to
  ///   dominate the current IP (if set) and which lies along
  ///   all paths of execution between the current IP and the
  ///   the point at which the cleanup comes into scope.
  void DeactivateCleanupBlock(EHScopeStack::stable_iterator Cleanup,
                              llvm::Instruction *DominatingIP);

  /// ActivateCleanupBlock - Activates an initially-inactive cleanup.
  /// Cannot be used to resurrect a deactivated cleanup.
  ///
  /// \param DominatingIP - An instruction which is known to
  ///   dominate the current IP (if set) and which lies along
  ///   all paths of execution between the current IP and the
  ///   the point at which the cleanup comes into scope.
  void ActivateCleanupBlock(EHScopeStack::stable_iterator Cleanup,
                            llvm::Instruction *DominatingIP);

  /// Enters a new scope for capturing cleanups, all of which
  /// will be executed once the scope is exited.
  class RunCleanupsScope {
    EHScopeStack::stable_iterator CleanupStackDepth, OldCleanupScopeDepth;
    size_t LifetimeExtendedCleanupStackSize;
    bool OldDidCallStackSave;
  protected:
    bool PerformCleanup;
  private:

    RunCleanupsScope(const RunCleanupsScope &) = delete;
    void operator=(const RunCleanupsScope &) = delete;

  protected:
    CodeGenFunction& CGF;

  public:
    /// Enter a new cleanup scope.
    explicit RunCleanupsScope(CodeGenFunction &CGF)
      : PerformCleanup(true), CGF(CGF)
    {
      CleanupStackDepth = CGF.EHStack.stable_begin();
      LifetimeExtendedCleanupStackSize =
          CGF.LifetimeExtendedCleanupStack.size();
      OldDidCallStackSave = CGF.DidCallStackSave;
      CGF.DidCallStackSave = false;
      OldCleanupScopeDepth = CGF.CurrentCleanupScopeDepth;
      CGF.CurrentCleanupScopeDepth = CleanupStackDepth;
    }

    /// Exit this cleanup scope, emitting any accumulated cleanups.
    ~RunCleanupsScope() {
      if (PerformCleanup)
        ForceCleanup();
    }

    /// Determine whether this scope requires any cleanups.
    bool requiresCleanups() const {
      return CGF.EHStack.stable_begin() != CleanupStackDepth;
    }

    /// Force the emission of cleanups now, instead of waiting
    /// until this object is destroyed.
    /// \param ValuesToReload - A list of values that need to be available at
    /// the insertion point after cleanup emission. If cleanup emission created
    /// a shared cleanup block, these value pointers will be rewritten.
    /// Otherwise, they not will be modified.
    void ForceCleanup(std::initializer_list<llvm::Value**> ValuesToReload = {}) {
      assert(PerformCleanup && "Already forced cleanup");
      CGF.DidCallStackSave = OldDidCallStackSave;
      CGF.PopCleanupBlocks(CleanupStackDepth, LifetimeExtendedCleanupStackSize,
                           ValuesToReload);
      PerformCleanup = false;
      CGF.CurrentCleanupScopeDepth = OldCleanupScopeDepth;
    }
  };

  // Cleanup stack depth of the RunCleanupsScope that was pushed most recently.
  EHScopeStack::stable_iterator CurrentCleanupScopeDepth =
      EHScopeStack::stable_end();

  class LexicalScope : public RunCleanupsScope {
    SourceRange Range;
    SmallVector<const LabelDecl*, 4> Labels;
    LexicalScope *ParentScope;

    LexicalScope(const LexicalScope &) = delete;
    void operator=(const LexicalScope &) = delete;

  public:
    /// Enter a new cleanup scope.
    explicit LexicalScope(CodeGenFunction &CGF, SourceRange Range)
      : RunCleanupsScope(CGF), Range(Range), ParentScope(CGF.CurLexicalScope) {
      CGF.CurLexicalScope = this;
      if (CGDebugInfo *DI = CGF.getDebugInfo())
        DI->EmitLexicalBlockStart(CGF.Builder, Range.getBegin());
    }

    void addLabel(const LabelDecl *label) {
      assert(PerformCleanup && "adding label to dead scope?");
      Labels.push_back(label);
    }

    /// Exit this cleanup scope, emitting any accumulated
    /// cleanups.
    ~LexicalScope() {
      if (CGDebugInfo *DI = CGF.getDebugInfo())
        DI->EmitLexicalBlockEnd(CGF.Builder, Range.getEnd());

      // If we should perform a cleanup, force them now.  Note that
      // this ends the cleanup scope before rescoping any labels.
      if (PerformCleanup) {
        ApplyDebugLocation DL(CGF, Range.getEnd());
        ForceCleanup();
      }
    }

    /// Force the emission of cleanups now, instead of waiting
    /// until this object is destroyed.
    void ForceCleanup() {
      CGF.CurLexicalScope = ParentScope;
      RunCleanupsScope::ForceCleanup();

      if (!Labels.empty())
        rescopeLabels();
    }

    bool hasLabels() const {
      return !Labels.empty();
    }

    void rescopeLabels();
  };

  typedef llvm::DenseMap<const Decl *, Address> DeclMapTy;

  /// The class used to assign some variables some temporarily addresses.
  class OMPMapVars {
    DeclMapTy SavedLocals;
    DeclMapTy SavedTempAddresses;
    OMPMapVars(const OMPMapVars &) = delete;
    void operator=(const OMPMapVars &) = delete;

  public:
    explicit OMPMapVars() = default;
    ~OMPMapVars() {
      assert(SavedLocals.empty() && "Did not restored original addresses.");
    };

    /// Sets the address of the variable \p LocalVD to be \p TempAddr in
    /// function \p CGF.
    /// \return true if at least one variable was set already, false otherwise.
#if INTEL_COLLAB
    bool setVarAddr(CodeGenFunction &CGF, const VarDecl *LocalVD,
                    Address TempAddr, bool NoTemps = false) {
#else
    bool setVarAddr(CodeGenFunction &CGF, const VarDecl *LocalVD,
                    Address TempAddr) {
#endif // INTEL_COLLAB
      LocalVD = LocalVD->getCanonicalDecl();
      // Only save it once.
      if (SavedLocals.count(LocalVD)) return false;

      // Copy the existing local entry to SavedLocals.
      auto it = CGF.LocalDeclMap.find(LocalVD);
      if (it != CGF.LocalDeclMap.end())
        SavedLocals.try_emplace(LocalVD, it->second);
      else
        SavedLocals.try_emplace(LocalVD, Address::invalid());

      // Generate the private entry.
      QualType VarTy = LocalVD->getType();
#if INTEL_COLLAB
      if (!NoTemps && VarTy->isReferenceType()) {
#else
      if (VarTy->isReferenceType()) {
#endif // INTEL_COLLAB
        Address Temp = CGF.CreateMemTemp(VarTy);
        CGF.Builder.CreateStore(TempAddr.getPointer(), Temp);
        TempAddr = Temp;
      }
      SavedTempAddresses.try_emplace(LocalVD, TempAddr);

      return true;
    }

    /// Applies new addresses to the list of the variables.
    /// \return true if at least one variable is using new address, false
    /// otherwise.
    bool apply(CodeGenFunction &CGF) {
      copyInto(SavedTempAddresses, CGF.LocalDeclMap);
      SavedTempAddresses.clear();
      return !SavedLocals.empty();
    }

    /// Restores original addresses of the variables.
    void restore(CodeGenFunction &CGF) {
      if (!SavedLocals.empty()) {
        copyInto(SavedLocals, CGF.LocalDeclMap);
        SavedLocals.clear();
      }
    }

  private:
    /// Copy all the entries in the source map over the corresponding
    /// entries in the destination, which must exist.
    static void copyInto(const DeclMapTy &Src, DeclMapTy &Dest) {
      for (auto &Pair : Src) {
        if (!Pair.second.isValid()) {
          Dest.erase(Pair.first);
          continue;
        }

        auto I = Dest.find(Pair.first);
        if (I != Dest.end())
          I->second = Pair.second;
        else
          Dest.insert(Pair);
      }
    }
  };

  /// The scope used to remap some variables as private in the OpenMP loop body
  /// (or other captured region emitted without outlining), and to restore old
  /// vars back on exit.
  class OMPPrivateScope : public RunCleanupsScope {
    OMPMapVars MappedVars;
    OMPPrivateScope(const OMPPrivateScope &) = delete;
    void operator=(const OMPPrivateScope &) = delete;

  public:
    /// Enter a new OpenMP private scope.
    explicit OMPPrivateScope(CodeGenFunction &CGF) : RunCleanupsScope(CGF) {}

    /// Registers \p LocalVD variable as a private and apply \p PrivateGen
    /// function for it to generate corresponding private variable. \p
    /// PrivateGen returns an address of the generated private variable.
    /// \return true if the variable is registered as private, false if it has
    /// been privatized already.
    bool addPrivate(const VarDecl *LocalVD,
                    const llvm::function_ref<Address()> PrivateGen) {
      assert(PerformCleanup && "adding private to dead scope");
      return MappedVars.setVarAddr(CGF, LocalVD, PrivateGen());
    }

#if INTEL_COLLAB
    bool addPrivateNoTemps(const VarDecl *LocalVD,
                           const llvm::function_ref<Address()> PrivateGen) {
      assert(PerformCleanup && "adding private to dead scope");
      return MappedVars.setVarAddr(CGF, LocalVD, PrivateGen(),
                                   /*NoTemps=*/true);
    }
#endif // INTEL_COLLAB

    /// Privatizes local variables previously registered as private.
    /// Registration is separate from the actual privatization to allow
    /// initializers use values of the original variables, not the private one.
    /// This is important, for example, if the private variable is a class
    /// variable initialized by a constructor that references other private
    /// variables. But at initialization original variables must be used, not
    /// private copies.
    /// \return true if at least one variable was privatized, false otherwise.
    bool Privatize() { return MappedVars.apply(CGF); }

    void ForceCleanup() {
      RunCleanupsScope::ForceCleanup();
      MappedVars.restore(CGF);
    }

    /// Exit scope - all the mapped variables are restored.
    ~OMPPrivateScope() {
      if (PerformCleanup)
        ForceCleanup();
    }

    /// Checks if the global variable is captured in current function.
    bool isGlobalVarCaptured(const VarDecl *VD) const {
      VD = VD->getCanonicalDecl();
      return !VD->isLocalVarDeclOrParm() && CGF.LocalDeclMap.count(VD) > 0;
    }
  };
#if INTEL_COLLAB
  void addMappedClause(const OMPClause* C, Address Addr) {
    auto It = ClauseMap.find(C);
    if (It == ClauseMap.end())
      ClauseMap.insert({C, Addr});
  }
  llvm::Value *getMappedClause(const OMPClause* C) {
    auto It = ClauseMap.find(C);
    if (It == ClauseMap.end())
      return nullptr;
    return It->second.getPointer();
  }
  typedef llvm::DenseMap<const OMPClause*, Address> ClauseMapTy;
  ClauseMapTy ClauseMap;
#endif // INTEL_COLLAB

  /// Takes the old cleanup stack size and emits the cleanup blocks
  /// that have been added.
  void
  PopCleanupBlocks(EHScopeStack::stable_iterator OldCleanupStackSize,
                   std::initializer_list<llvm::Value **> ValuesToReload = {});

  /// Takes the old cleanup stack size and emits the cleanup blocks
  /// that have been added, then adds all lifetime-extended cleanups from
  /// the given position to the stack.
  void
  PopCleanupBlocks(EHScopeStack::stable_iterator OldCleanupStackSize,
                   size_t OldLifetimeExtendedStackSize,
                   std::initializer_list<llvm::Value **> ValuesToReload = {});

  void ResolveBranchFixups(llvm::BasicBlock *Target);

  /// The given basic block lies in the current EH scope, but may be a
  /// target of a potentially scope-crossing jump; get a stable handle
  /// to which we can perform this jump later.
  JumpDest getJumpDestInCurrentScope(llvm::BasicBlock *Target) {
    return JumpDest(Target,
                    EHStack.getInnermostNormalCleanup(),
                    NextCleanupDestIndex++);
  }

  /// The given basic block lies in the current EH scope, but may be a
  /// target of a potentially scope-crossing jump; get a stable handle
  /// to which we can perform this jump later.
  JumpDest getJumpDestInCurrentScope(StringRef Name = StringRef()) {
    return getJumpDestInCurrentScope(createBasicBlock(Name));
  }

  /// EmitBranchThroughCleanup - Emit a branch from the current insert
  /// block through the normal cleanup handling code (if any) and then
  /// on to \arg Dest.
  void EmitBranchThroughCleanup(JumpDest Dest);

  /// isObviouslyBranchWithoutCleanups - Return true if a branch to the
  /// specified destination obviously has no cleanups to run.  'false' is always
  /// a conservatively correct answer for this method.
  bool isObviouslyBranchWithoutCleanups(JumpDest Dest) const;

  /// popCatchScope - Pops the catch scope at the top of the EHScope
  /// stack, emitting any required code (other than the catch handlers
  /// themselves).
  void popCatchScope();

  llvm::BasicBlock *getEHResumeBlock(bool isCleanup);
  llvm::BasicBlock *getEHDispatchBlock(EHScopeStack::stable_iterator scope);
  llvm::BasicBlock *
  getFuncletEHDispatchBlock(EHScopeStack::stable_iterator scope);

  /// An object to manage conditionally-evaluated expressions.
  class ConditionalEvaluation {
    llvm::BasicBlock *StartBB;

  public:
    ConditionalEvaluation(CodeGenFunction &CGF)
      : StartBB(CGF.Builder.GetInsertBlock()) {}

    void begin(CodeGenFunction &CGF) {
      assert(CGF.OutermostConditional != this);
      if (!CGF.OutermostConditional)
        CGF.OutermostConditional = this;
    }

    void end(CodeGenFunction &CGF) {
      assert(CGF.OutermostConditional != nullptr);
      if (CGF.OutermostConditional == this)
        CGF.OutermostConditional = nullptr;
    }

    /// Returns a block which will be executed prior to each
    /// evaluation of the conditional code.
    llvm::BasicBlock *getStartingBlock() const {
      return StartBB;
    }
  };

  /// isInConditionalBranch - Return true if we're currently emitting
  /// one branch or the other of a conditional expression.
  bool isInConditionalBranch() const { return OutermostConditional != nullptr; }

  void setBeforeOutermostConditional(llvm::Value *value, Address addr) {
    assert(isInConditionalBranch());
    llvm::BasicBlock *block = OutermostConditional->getStartingBlock();
    auto store = new llvm::StoreInst(value, addr.getPointer(), &block->back());
    store->setAlignment(addr.getAlignment().getQuantity());
  }

  /// An RAII object to record that we're evaluating a statement
  /// expression.
  class StmtExprEvaluation {
    CodeGenFunction &CGF;

    /// We have to save the outermost conditional: cleanups in a
    /// statement expression aren't conditional just because the
    /// StmtExpr is.
    ConditionalEvaluation *SavedOutermostConditional;

  public:
    StmtExprEvaluation(CodeGenFunction &CGF)
      : CGF(CGF), SavedOutermostConditional(CGF.OutermostConditional) {
      CGF.OutermostConditional = nullptr;
    }

    ~StmtExprEvaluation() {
      CGF.OutermostConditional = SavedOutermostConditional;
      CGF.EnsureInsertPoint();
    }
  };

  /// An object which temporarily prevents a value from being
  /// destroyed by aggressive peephole optimizations that assume that
  /// all uses of a value have been realized in the IR.
  class PeepholeProtection {
    llvm::Instruction *Inst;
    friend class CodeGenFunction;

  public:
    PeepholeProtection() : Inst(nullptr) {}
  };

  /// A non-RAII class containing all the information about a bound
  /// opaque value.  OpaqueValueMapping, below, is a RAII wrapper for
  /// this which makes individual mappings very simple; using this
  /// class directly is useful when you have a variable number of
  /// opaque values or don't want the RAII functionality for some
  /// reason.
  class OpaqueValueMappingData {
    const OpaqueValueExpr *OpaqueValue;
    bool BoundLValue;
    CodeGenFunction::PeepholeProtection Protection;

    OpaqueValueMappingData(const OpaqueValueExpr *ov,
                           bool boundLValue)
      : OpaqueValue(ov), BoundLValue(boundLValue) {}
  public:
    OpaqueValueMappingData() : OpaqueValue(nullptr) {}

    static bool shouldBindAsLValue(const Expr *expr) {
      // gl-values should be bound as l-values for obvious reasons.
      // Records should be bound as l-values because IR generation
      // always keeps them in memory.  Expressions of function type
      // act exactly like l-values but are formally required to be
      // r-values in C.
      return expr->isGLValue() ||
             expr->getType()->isFunctionType() ||
             hasAggregateEvaluationKind(expr->getType());
    }

    static OpaqueValueMappingData bind(CodeGenFunction &CGF,
                                       const OpaqueValueExpr *ov,
                                       const Expr *e) {
      if (shouldBindAsLValue(ov))
        return bind(CGF, ov, CGF.EmitLValue(e));
      return bind(CGF, ov, CGF.EmitAnyExpr(e));
    }

    static OpaqueValueMappingData bind(CodeGenFunction &CGF,
                                       const OpaqueValueExpr *ov,
                                       const LValue &lv) {
      assert(shouldBindAsLValue(ov));
      CGF.OpaqueLValues.insert(std::make_pair(ov, lv));
      return OpaqueValueMappingData(ov, true);
    }

    static OpaqueValueMappingData bind(CodeGenFunction &CGF,
                                       const OpaqueValueExpr *ov,
                                       const RValue &rv) {
      assert(!shouldBindAsLValue(ov));
      CGF.OpaqueRValues.insert(std::make_pair(ov, rv));

      OpaqueValueMappingData data(ov, false);

      // Work around an extremely aggressive peephole optimization in
      // EmitScalarConversion which assumes that all other uses of a
      // value are extant.
      data.Protection = CGF.protectFromPeepholes(rv);

      return data;
    }

    bool isValid() const { return OpaqueValue != nullptr; }
    void clear() { OpaqueValue = nullptr; }

    void unbind(CodeGenFunction &CGF) {
      assert(OpaqueValue && "no data to unbind!");

      if (BoundLValue) {
        CGF.OpaqueLValues.erase(OpaqueValue);
      } else {
        CGF.OpaqueRValues.erase(OpaqueValue);
        CGF.unprotectFromPeepholes(Protection);
      }
    }
  };

  /// An RAII object to set (and then clear) a mapping for an OpaqueValueExpr.
  class OpaqueValueMapping {
    CodeGenFunction &CGF;
    OpaqueValueMappingData Data;

  public:
    static bool shouldBindAsLValue(const Expr *expr) {
      return OpaqueValueMappingData::shouldBindAsLValue(expr);
    }

    /// Build the opaque value mapping for the given conditional
    /// operator if it's the GNU ?: extension.  This is a common
    /// enough pattern that the convenience operator is really
    /// helpful.
    ///
    OpaqueValueMapping(CodeGenFunction &CGF,
                       const AbstractConditionalOperator *op) : CGF(CGF) {
      if (isa<ConditionalOperator>(op))
        // Leave Data empty.
        return;

      const BinaryConditionalOperator *e = cast<BinaryConditionalOperator>(op);
      Data = OpaqueValueMappingData::bind(CGF, e->getOpaqueValue(),
                                          e->getCommon());
    }

    /// Build the opaque value mapping for an OpaqueValueExpr whose source
    /// expression is set to the expression the OVE represents.
    OpaqueValueMapping(CodeGenFunction &CGF, const OpaqueValueExpr *OV)
        : CGF(CGF) {
      if (OV) {
        assert(OV->getSourceExpr() && "wrong form of OpaqueValueMapping used "
                                      "for OVE with no source expression");
        Data = OpaqueValueMappingData::bind(CGF, OV, OV->getSourceExpr());
      }
    }

    OpaqueValueMapping(CodeGenFunction &CGF,
                       const OpaqueValueExpr *opaqueValue,
                       LValue lvalue)
      : CGF(CGF), Data(OpaqueValueMappingData::bind(CGF, opaqueValue, lvalue)) {
    }

    OpaqueValueMapping(CodeGenFunction &CGF,
                       const OpaqueValueExpr *opaqueValue,
                       RValue rvalue)
      : CGF(CGF), Data(OpaqueValueMappingData::bind(CGF, opaqueValue, rvalue)) {
    }

    void pop() {
      Data.unbind(CGF);
      Data.clear();
    }

    ~OpaqueValueMapping() {
      if (Data.isValid()) Data.unbind(CGF);
    }
  };

private:
  CGDebugInfo *DebugInfo;
  /// Used to create unique names for artificial VLA size debug info variables.
  unsigned VLAExprCounter = 0;
  bool DisableDebugInfo = false;

  /// DidCallStackSave - Whether llvm.stacksave has been called. Used to avoid
  /// calling llvm.stacksave for multiple VLAs in the same scope.
  bool DidCallStackSave = false;

  /// IndirectBranch - The first time an indirect goto is seen we create a block
  /// with an indirect branch.  Every time we see the address of a label taken,
  /// we add the label to the indirect goto.  Every subsequent indirect goto is
  /// codegen'd as a jump to the IndirectBranch's basic block.
  llvm::IndirectBrInst *IndirectBranch = nullptr;

  /// LocalDeclMap - This keeps track of the LLVM allocas or globals for local C
  /// decls.
  DeclMapTy LocalDeclMap;

  // Keep track of the cleanups for callee-destructed parameters pushed to the
  // cleanup stack so that they can be deactivated later.
  llvm::DenseMap<const ParmVarDecl *, EHScopeStack::stable_iterator>
      CalleeDestructedParamCleanups;

  /// SizeArguments - If a ParmVarDecl had the pass_object_size attribute, this
  /// will contain a mapping from said ParmVarDecl to its implicit "object_size"
  /// parameter.
  llvm::SmallDenseMap<const ParmVarDecl *, const ImplicitParamDecl *, 2>
      SizeArguments;

  /// Track escaped local variables with auto storage. Used during SEH
  /// outlining to produce a call to llvm.localescape.
  llvm::DenseMap<llvm::AllocaInst *, int> EscapedLocals;

  /// LabelMap - This keeps track of the LLVM basic block for each C label.
  llvm::DenseMap<const LabelDecl*, JumpDest> LabelMap;

  // BreakContinueStack - This keeps track of where break and continue
  // statements should jump to.
  struct BreakContinue {
    BreakContinue(JumpDest Break, JumpDest Continue)
      : BreakBlock(Break), ContinueBlock(Continue) {}

    JumpDest BreakBlock;
    JumpDest ContinueBlock;
  };
  SmallVector<BreakContinue, 8> BreakContinueStack;

  /// Handles cancellation exit points in OpenMP-related constructs.
  class OpenMPCancelExitStack {
    /// Tracks cancellation exit point and join point for cancel-related exit
    /// and normal exit.
    struct CancelExit {
      CancelExit() = default;
      CancelExit(OpenMPDirectiveKind Kind, JumpDest ExitBlock,
                 JumpDest ContBlock)
          : Kind(Kind), ExitBlock(ExitBlock), ContBlock(ContBlock) {}
      OpenMPDirectiveKind Kind = OMPD_unknown;
      /// true if the exit block has been emitted already by the special
      /// emitExit() call, false if the default codegen is used.
      bool HasBeenEmitted = false;
      JumpDest ExitBlock;
      JumpDest ContBlock;
    };

    SmallVector<CancelExit, 8> Stack;

  public:
    OpenMPCancelExitStack() : Stack(1) {}
    ~OpenMPCancelExitStack() = default;
    /// Fetches the exit block for the current OpenMP construct.
    JumpDest getExitBlock() const { return Stack.back().ExitBlock; }
    /// Emits exit block with special codegen procedure specific for the related
    /// OpenMP construct + emits code for normal construct cleanup.
    void emitExit(CodeGenFunction &CGF, OpenMPDirectiveKind Kind,
                  const llvm::function_ref<void(CodeGenFunction &)> CodeGen) {
      if (Stack.back().Kind == Kind && getExitBlock().isValid()) {
        assert(CGF.getOMPCancelDestination(Kind).isValid());
        assert(CGF.HaveInsertPoint());
        assert(!Stack.back().HasBeenEmitted);
        auto IP = CGF.Builder.saveAndClearIP();
        CGF.EmitBlock(Stack.back().ExitBlock.getBlock());
        CodeGen(CGF);
        CGF.EmitBranch(Stack.back().ContBlock.getBlock());
        CGF.Builder.restoreIP(IP);
        Stack.back().HasBeenEmitted = true;
      }
      CodeGen(CGF);
    }
    /// Enter the cancel supporting \a Kind construct.
    /// \param Kind OpenMP directive that supports cancel constructs.
    /// \param HasCancel true, if the construct has inner cancel directive,
    /// false otherwise.
    void enter(CodeGenFunction &CGF, OpenMPDirectiveKind Kind, bool HasCancel) {
      Stack.push_back({Kind,
                       HasCancel ? CGF.getJumpDestInCurrentScope("cancel.exit")
                                 : JumpDest(),
                       HasCancel ? CGF.getJumpDestInCurrentScope("cancel.cont")
                                 : JumpDest()});
    }
    /// Emits default exit point for the cancel construct (if the special one
    /// has not be used) + join point for cancel/normal exits.
    void exit(CodeGenFunction &CGF) {
      if (getExitBlock().isValid()) {
        assert(CGF.getOMPCancelDestination(Stack.back().Kind).isValid());
        bool HaveIP = CGF.HaveInsertPoint();
        if (!Stack.back().HasBeenEmitted) {
          if (HaveIP)
            CGF.EmitBranchThroughCleanup(Stack.back().ContBlock);
          CGF.EmitBlock(Stack.back().ExitBlock.getBlock());
          CGF.EmitBranchThroughCleanup(Stack.back().ContBlock);
        }
        CGF.EmitBlock(Stack.back().ContBlock.getBlock());
        if (!HaveIP) {
          CGF.Builder.CreateUnreachable();
          CGF.Builder.ClearInsertionPoint();
        }
      }
      Stack.pop_back();
    }
  };
  OpenMPCancelExitStack OMPCancelStack;

  CodeGenPGO PGO;

  /// Calculate branch weights appropriate for PGO data
  llvm::MDNode *createProfileWeights(uint64_t TrueCount, uint64_t FalseCount);
  llvm::MDNode *createProfileWeights(ArrayRef<uint64_t> Weights);
  llvm::MDNode *createProfileWeightsForLoop(const Stmt *Cond,
                                            uint64_t LoopCount);

public:
  /// Increment the profiler's counter for the given statement by \p StepV.
  /// If \p StepV is null, the default increment is 1.
  void incrementProfileCounter(const Stmt *S, llvm::Value *StepV = nullptr) {
    if (CGM.getCodeGenOpts().hasProfileClangInstr())
      PGO.emitCounterIncrement(Builder, S, StepV);
    PGO.setCurrentStmt(S);
  }

  /// Get the profiler's count for the given statement.
  uint64_t getProfileCount(const Stmt *S) {
    Optional<uint64_t> Count = PGO.getStmtCount(S);
    if (!Count.hasValue())
      return 0;
    return *Count;
  }

  /// Set the profiler's current count.
  void setCurrentProfileCount(uint64_t Count) {
    PGO.setCurrentRegionCount(Count);
  }

  /// Get the profiler's current count. This is generally the count for the most
  /// recently incremented counter.
  uint64_t getCurrentProfileCount() {
    return PGO.getCurrentRegionCount();
  }

private:

  /// SwitchInsn - This is nearest current switch instruction. It is null if
  /// current context is not in a switch.
  llvm::SwitchInst *SwitchInsn = nullptr;
  /// The branch weights of SwitchInsn when doing instrumentation based PGO.
  SmallVector<uint64_t, 16> *SwitchWeights = nullptr;

  /// CaseRangeBlock - This block holds if condition check for last case
  /// statement range in current switch instruction.
  llvm::BasicBlock *CaseRangeBlock = nullptr;

  /// OpaqueLValues - Keeps track of the current set of opaque value
  /// expressions.
  llvm::DenseMap<const OpaqueValueExpr *, LValue> OpaqueLValues;
  llvm::DenseMap<const OpaqueValueExpr *, RValue> OpaqueRValues;

  // VLASizeMap - This keeps track of the associated size for each VLA type.
  // We track this by the size expression rather than the type itself because
  // in certain situations, like a const qualifier applied to an VLA typedef,
  // multiple VLA types can share the same size expression.
  // FIXME: Maybe this could be a stack of maps that is pushed/popped as we
  // enter/leave scopes.
  llvm::DenseMap<const Expr*, llvm::Value*> VLASizeMap;

  /// A block containing a single 'unreachable' instruction.  Created
  /// lazily by getUnreachableBlock().
  llvm::BasicBlock *UnreachableBlock = nullptr;

  /// Counts of the number return expressions in the function.
  unsigned NumReturnExprs = 0;

  /// Count the number of simple (constant) return expressions in the function.
  unsigned NumSimpleReturnExprs = 0;

  /// The last regular (non-return) debug location (breakpoint) in the function.
  SourceLocation LastStopPoint;

public:
#if INTEL_CUSTOMIZATION
  /// This class is used for instantiation of local variables, but restores
  /// LocalDeclMap state after instantiation. If Empty is true, the LocalDeclMap
  /// is cleared completely and then restored to original state upon
  /// destruction.
  class LocalVarsDeclGuard {
    CodeGenFunction &CGF;
    DeclMapTy LocalDeclMap;

  public:
    LocalVarsDeclGuard(CodeGenFunction &CGF, bool Empty = false)
        : CGF(CGF), LocalDeclMap() {
      if (Empty) {
        LocalDeclMap.swap(CGF.LocalDeclMap);
      } else {
        LocalDeclMap.copyFrom(CGF.LocalDeclMap);
      }
    }
    ~LocalVarsDeclGuard() { CGF.LocalDeclMap.swap(LocalDeclMap); }
  };
#endif  // INTEL_CUSTOMIZATION
#if INTEL_COLLAB
  // Expressions saved in the VLASizeMap cannot be reused inside regions
  // that will be late-outlined. This saves and restores the map and
  // provides the mechanism to re-emit the expressions in each region.
  // Since codegen expects these to be emitted on declaration of a variable
  // with variably modified type, we need to re-emit before processing the
  // body of the region.  Currently we just re-emit all expressions seen
  // so far, potentially emitting expressions we won't need in the region.
  // If this turns out to be a problem we'll need to implement some
  // mechanism to determine with are needed, or regenerate them on demand
  // during codegen.
  class VLASizeMapHandler {
    CodeGenFunction &CGF;
    llvm::DenseMap<const Expr*, llvm::Value*> SavedVLASizeMap;
    llvm::DenseMap<const Expr*, std::pair<llvm::Value*, CharUnits>> AddressMap;
  public:
    VLASizeMapHandler(CodeGenFunction &CGF)
     : CGF(CGF) {
      SavedVLASizeMap = CGF.VLASizeMap;
      // Outside the region save value in a temp.
      for (auto &V : CGF.VLASizeMap) {
        const Expr *E = V.first;
        llvm::APSInt ConstLength;
        if (E->isIntegerConstantExpr(ConstLength, CGF.getContext()))
          continue;

        Address A =
            CGF.CreateMemTemp(CGF.getContext().getSizeType(), "omp.vla.tmp");
        LValue LV = CGF.MakeAddrLValue(A, CGF.getContext().getSizeType());
        RValue RV = RValue::get(V.second);
        CGF.EmitStoreThroughLValue(RV, LV, /*isInit=*/true);
        AddressMap[V.first] = {A.getPointer(), A.getAlignment()};
      }
    }
    void EmitVLAExpressions() {
      // Inside the region load the temp and record it so it appears in a
      // clause.
      for (auto &Z : AddressMap) {
        const Expr *E = Z.first;
        llvm::Value *V = Z.second.first;
        CharUnits Align = Z.second.second;
        Address A(V, Align);
        CGF.VLASizeMap[E] = CGF.Builder.CreateLoad(A);
        if (CGF.CapturedStmtInfo)
          CGF.CapturedStmtInfo->recordValueReference(
              cast<llvm::LoadInst>(CGF.VLASizeMap[E])->getPointerOperand());
      }
    }
    ~VLASizeMapHandler() {
      CGF.VLASizeMap = SavedVLASizeMap;
    }
  };
  // Save and clear the TerminateLandingPad on entry to each OpenMP region.
  // This will ensure we have one for each OpenMP region when it is outlined.
  class OMPTerminateLandingPadHandler {
    CodeGenFunction &CGF;
    llvm::BasicBlock *TerminateLandingPad;

  public:
    OMPTerminateLandingPadHandler(CodeGenFunction &CGF)
        : CGF(CGF), TerminateLandingPad(CGF.TerminateLandingPad) {
      CGF.TerminateLandingPad = nullptr;
    }
    ~OMPTerminateLandingPadHandler() {
      if (CGF.TerminateLandingPad) {
        if (!CGF.TerminateLandingPad->use_empty())
          CGF.CurFn->getBasicBlockList().push_back(CGF.TerminateLandingPad);
        else
          delete CGF.TerminateLandingPad;
      }
      CGF.TerminateLandingPad = TerminateLandingPad;
    }
  };
private:
  bool GenOMPIncrement = false;
public:
  bool generatingOMPIncrement() { return GenOMPIncrement; }
  void GenerateOMPIncrement(const Expr *E) {
    GenOMPIncrement = true;
    EmitIgnoredExpr(E);
    GenOMPIncrement = false;
  }
#endif  // INTEL_COLLAB
  /// Source location information about the default argument or member
  /// initializer expression we're evaluating, if any.
  CurrentSourceLocExprScope CurSourceLocExprScope;
  using SourceLocExprScopeGuard =
      CurrentSourceLocExprScope::SourceLocExprScopeGuard;

  /// A scope within which we are constructing the fields of an object which
  /// might use a CXXDefaultInitExpr. This stashes away a 'this' value to use
  /// if we need to evaluate a CXXDefaultInitExpr within the evaluation.
  class FieldConstructionScope {
  public:
    FieldConstructionScope(CodeGenFunction &CGF, Address This)
        : CGF(CGF), OldCXXDefaultInitExprThis(CGF.CXXDefaultInitExprThis) {
      CGF.CXXDefaultInitExprThis = This;
    }
    ~FieldConstructionScope() {
      CGF.CXXDefaultInitExprThis = OldCXXDefaultInitExprThis;
    }

  private:
    CodeGenFunction &CGF;
    Address OldCXXDefaultInitExprThis;
  };

  /// The scope of a CXXDefaultInitExpr. Within this scope, the value of 'this'
  /// is overridden to be the object under construction.
  class CXXDefaultInitExprScope  {
  public:
    CXXDefaultInitExprScope(CodeGenFunction &CGF, const CXXDefaultInitExpr *E)
        : CGF(CGF), OldCXXThisValue(CGF.CXXThisValue),
          OldCXXThisAlignment(CGF.CXXThisAlignment),
          SourceLocScope(E, CGF.CurSourceLocExprScope) {
      CGF.CXXThisValue = CGF.CXXDefaultInitExprThis.getPointer();
      CGF.CXXThisAlignment = CGF.CXXDefaultInitExprThis.getAlignment();
    }
    ~CXXDefaultInitExprScope() {
      CGF.CXXThisValue = OldCXXThisValue;
      CGF.CXXThisAlignment = OldCXXThisAlignment;
    }

  public:
    CodeGenFunction &CGF;
    llvm::Value *OldCXXThisValue;
    CharUnits OldCXXThisAlignment;
    SourceLocExprScopeGuard SourceLocScope;
  };

  struct CXXDefaultArgExprScope : SourceLocExprScopeGuard {
    CXXDefaultArgExprScope(CodeGenFunction &CGF, const CXXDefaultArgExpr *E)
        : SourceLocExprScopeGuard(E, CGF.CurSourceLocExprScope) {}
  };

  /// The scope of an ArrayInitLoopExpr. Within this scope, the value of the
  /// current loop index is overridden.
  class ArrayInitLoopExprScope {
  public:
    ArrayInitLoopExprScope(CodeGenFunction &CGF, llvm::Value *Index)
      : CGF(CGF), OldArrayInitIndex(CGF.ArrayInitIndex) {
      CGF.ArrayInitIndex = Index;
    }
    ~ArrayInitLoopExprScope() {
      CGF.ArrayInitIndex = OldArrayInitIndex;
    }

  private:
    CodeGenFunction &CGF;
    llvm::Value *OldArrayInitIndex;
  };

  class InlinedInheritingConstructorScope {
  public:
    InlinedInheritingConstructorScope(CodeGenFunction &CGF, GlobalDecl GD)
        : CGF(CGF), OldCurGD(CGF.CurGD), OldCurFuncDecl(CGF.CurFuncDecl),
          OldCurCodeDecl(CGF.CurCodeDecl),
          OldCXXABIThisDecl(CGF.CXXABIThisDecl),
          OldCXXABIThisValue(CGF.CXXABIThisValue),
          OldCXXThisValue(CGF.CXXThisValue),
          OldCXXABIThisAlignment(CGF.CXXABIThisAlignment),
          OldCXXThisAlignment(CGF.CXXThisAlignment),
          OldReturnValue(CGF.ReturnValue), OldFnRetTy(CGF.FnRetTy),
          OldCXXInheritedCtorInitExprArgs(
              std::move(CGF.CXXInheritedCtorInitExprArgs)) {
      CGF.CurGD = GD;
      CGF.CurFuncDecl = CGF.CurCodeDecl =
          cast<CXXConstructorDecl>(GD.getDecl());
      CGF.CXXABIThisDecl = nullptr;
      CGF.CXXABIThisValue = nullptr;
      CGF.CXXThisValue = nullptr;
      CGF.CXXABIThisAlignment = CharUnits();
      CGF.CXXThisAlignment = CharUnits();
      CGF.ReturnValue = Address::invalid();
      CGF.FnRetTy = QualType();
      CGF.CXXInheritedCtorInitExprArgs.clear();
    }
    ~InlinedInheritingConstructorScope() {
      CGF.CurGD = OldCurGD;
      CGF.CurFuncDecl = OldCurFuncDecl;
      CGF.CurCodeDecl = OldCurCodeDecl;
      CGF.CXXABIThisDecl = OldCXXABIThisDecl;
      CGF.CXXABIThisValue = OldCXXABIThisValue;
      CGF.CXXThisValue = OldCXXThisValue;
      CGF.CXXABIThisAlignment = OldCXXABIThisAlignment;
      CGF.CXXThisAlignment = OldCXXThisAlignment;
      CGF.ReturnValue = OldReturnValue;
      CGF.FnRetTy = OldFnRetTy;
      CGF.CXXInheritedCtorInitExprArgs =
          std::move(OldCXXInheritedCtorInitExprArgs);
    }

  private:
    CodeGenFunction &CGF;
    GlobalDecl OldCurGD;
    const Decl *OldCurFuncDecl;
    const Decl *OldCurCodeDecl;
    ImplicitParamDecl *OldCXXABIThisDecl;
    llvm::Value *OldCXXABIThisValue;
    llvm::Value *OldCXXThisValue;
    CharUnits OldCXXABIThisAlignment;
    CharUnits OldCXXThisAlignment;
    Address OldReturnValue;
    QualType OldFnRetTy;
    CallArgList OldCXXInheritedCtorInitExprArgs;
  };

private:
  /// CXXThisDecl - When generating code for a C++ member function,
  /// this will hold the implicit 'this' declaration.
  ImplicitParamDecl *CXXABIThisDecl = nullptr;
  llvm::Value *CXXABIThisValue = nullptr;
  llvm::Value *CXXThisValue = nullptr;
  CharUnits CXXABIThisAlignment;
  CharUnits CXXThisAlignment;

  /// The value of 'this' to use when evaluating CXXDefaultInitExprs within
  /// this expression.
  Address CXXDefaultInitExprThis = Address::invalid();

  /// The current array initialization index when evaluating an
  /// ArrayInitIndexExpr within an ArrayInitLoopExpr.
  llvm::Value *ArrayInitIndex = nullptr;

  /// The values of function arguments to use when evaluating
  /// CXXInheritedCtorInitExprs within this context.
  CallArgList CXXInheritedCtorInitExprArgs;

  /// CXXStructorImplicitParamDecl - When generating code for a constructor or
  /// destructor, this will hold the implicit argument (e.g. VTT).
  ImplicitParamDecl *CXXStructorImplicitParamDecl = nullptr;
  llvm::Value *CXXStructorImplicitParamValue = nullptr;

  /// OutermostConditional - Points to the outermost active
  /// conditional control.  This is used so that we know if a
  /// temporary should be destroyed conditionally.
  ConditionalEvaluation *OutermostConditional = nullptr;

#if INTEL_CUSTOMIZATION
  bool StdContainerOptKindDetermined = false;
#endif // INTEL_CUSTOMIZATION

  /// The current lexical scope.
  LexicalScope *CurLexicalScope = nullptr;

  /// The current source location that should be used for exception
  /// handling code.
  SourceLocation CurEHLocation;

  /// BlockByrefInfos - For each __block variable, contains
  /// information about the layout of the variable.
  llvm::DenseMap<const ValueDecl *, BlockByrefInfo> BlockByrefInfos;

  /// Used by -fsanitize=nullability-return to determine whether the return
  /// value can be checked.
  llvm::Value *RetValNullabilityPrecondition = nullptr;

  /// Check if -fsanitize=nullability-return instrumentation is required for
  /// this function.
  bool requiresReturnValueNullabilityCheck() const {
    return RetValNullabilityPrecondition;
  }

  /// Used to store precise source locations for return statements by the
  /// runtime return value checks.
  Address ReturnLocation = Address::invalid();

  /// Check if the return value of this function requires sanitization.
  bool requiresReturnValueCheck() const {
    return requiresReturnValueNullabilityCheck() ||
           (SanOpts.has(SanitizerKind::ReturnsNonnullAttribute) &&
            CurCodeDecl && CurCodeDecl->getAttr<ReturnsNonNullAttr>());
  }

  llvm::BasicBlock *TerminateLandingPad = nullptr;
  llvm::BasicBlock *TerminateHandler = nullptr;
  llvm::BasicBlock *TrapBB = nullptr;

  /// Terminate funclets keyed by parent funclet pad.
  llvm::MapVector<llvm::Value *, llvm::BasicBlock *> TerminateFunclets;

  /// Largest vector width used in ths function. Will be used to create a
  /// function attribute.
  unsigned LargestVectorWidth = 0;

  /// True if we need emit the life-time markers.
  const bool ShouldEmitLifetimeMarkers;

  /// Add OpenCL kernel arg metadata and the kernel attribute metadata to
  /// the function metadata.
  void EmitOpenCLKernelMetadata(const FunctionDecl *FD,
                                llvm::Function *Fn);

#if INTEL_CUSTOMIZATION
  /// Add metadata for HLS component functions.
  void EmitHLSComponentMetadata(const FunctionDecl *FD, llvm::Function *Fn);
  void EmitOpenCLHLSComponentMetadata(const FunctionDecl *FD,
                                      llvm::Function *Fn);

  // Table recording the mapping between the return pointer and
  // the correspoind tbaa for the pointer dereference.
  llvm::DenseMap<llvm::Value *, llvm::MDNode *> RetPtrMap;
  bool IsFakeLoadCand(const Expr *RV);
  bool EmitFakeLoadForRetPtr(const Expr *RV);
  llvm::Value *EmitX86MayIUseCpuFeature(const CallExpr *E);
#endif // INTEL_CUSTOMIZATION

public:
  CodeGenFunction(CodeGenModule &cgm, bool suppressNewContext=false);
  ~CodeGenFunction();

  CodeGenTypes &getTypes() const { return CGM.getTypes(); }
  ASTContext &getContext() const { return CGM.getContext(); }
  CGDebugInfo *getDebugInfo() {
    if (DisableDebugInfo)
      return nullptr;
    return DebugInfo;
  }
  void disableDebugInfo() { DisableDebugInfo = true; }
  void enableDebugInfo() { DisableDebugInfo = false; }

  bool shouldUseFusedARCCalls() {
    return CGM.getCodeGenOpts().OptimizationLevel == 0;
  }

  const LangOptions &getLangOpts() const { return CGM.getLangOpts(); }

  /// Returns a pointer to the function's exception object and selector slot,
  /// which is assigned in every landing pad.
  Address getExceptionSlot();
  Address getEHSelectorSlot();

  /// Returns the contents of the function's exception object and selector
  /// slots.
  llvm::Value *getExceptionFromSlot();
  llvm::Value *getSelectorFromSlot();

  Address getNormalCleanupDestSlot();

  llvm::BasicBlock *getUnreachableBlock() {
    if (!UnreachableBlock) {
      UnreachableBlock = createBasicBlock("unreachable");
      new llvm::UnreachableInst(getLLVMContext(), UnreachableBlock);
    }
    return UnreachableBlock;
  }

  llvm::BasicBlock *getInvokeDest() {
    if (!EHStack.requiresLandingPad()) return nullptr;
    return getInvokeDestImpl();
  }
#if INTEL_CUSTOMIZATION
  llvm::Intrinsic::ID getContainerIntrinsic(
      CodeGenModule::StdContainerOptKind OptKind, StringRef FieldName);
#endif // INTEL_CUSTOMIZATION
  bool currentFunctionUsesSEHTry() const { return CurSEHParent != nullptr; }

  const TargetInfo &getTarget() const { return Target; }
  llvm::LLVMContext &getLLVMContext() { return CGM.getLLVMContext(); }
  const TargetCodeGenInfo &getTargetHooks() const {
    return CGM.getTargetCodeGenInfo();
  }

  //===--------------------------------------------------------------------===//
  //                                  Cleanups
  //===--------------------------------------------------------------------===//

  typedef void Destroyer(CodeGenFunction &CGF, Address addr, QualType ty);

  void pushIrregularPartialArrayCleanup(llvm::Value *arrayBegin,
                                        Address arrayEndPointer,
                                        QualType elementType,
                                        CharUnits elementAlignment,
                                        Destroyer *destroyer);
  void pushRegularPartialArrayCleanup(llvm::Value *arrayBegin,
                                      llvm::Value *arrayEnd,
                                      QualType elementType,
                                      CharUnits elementAlignment,
                                      Destroyer *destroyer);

  void pushDestroy(QualType::DestructionKind dtorKind,
                   Address addr, QualType type);
  void pushEHDestroy(QualType::DestructionKind dtorKind,
                     Address addr, QualType type);
  void pushDestroy(CleanupKind kind, Address addr, QualType type,
                   Destroyer *destroyer, bool useEHCleanupForArray);
  void pushLifetimeExtendedDestroy(CleanupKind kind, Address addr,
                                   QualType type, Destroyer *destroyer,
                                   bool useEHCleanupForArray);
  void pushCallObjectDeleteCleanup(const FunctionDecl *OperatorDelete,
                                   llvm::Value *CompletePtr,
                                   QualType ElementType);
  void pushStackRestore(CleanupKind kind, Address SPMem);
  void emitDestroy(Address addr, QualType type, Destroyer *destroyer,
                   bool useEHCleanupForArray);
  llvm::Function *generateDestroyHelper(Address addr, QualType type,
                                        Destroyer *destroyer,
                                        bool useEHCleanupForArray,
                                        const VarDecl *VD);
  void emitArrayDestroy(llvm::Value *begin, llvm::Value *end,
                        QualType elementType, CharUnits elementAlign,
                        Destroyer *destroyer,
                        bool checkZeroLength, bool useEHCleanup);

  Destroyer *getDestroyer(QualType::DestructionKind destructionKind);

  /// Determines whether an EH cleanup is required to destroy a type
  /// with the given destruction kind.
  bool needsEHCleanup(QualType::DestructionKind kind) {
    switch (kind) {
    case QualType::DK_none:
      return false;
    case QualType::DK_cxx_destructor:
    case QualType::DK_objc_weak_lifetime:
    case QualType::DK_nontrivial_c_struct:
      return getLangOpts().Exceptions;
    case QualType::DK_objc_strong_lifetime:
      return getLangOpts().Exceptions &&
             CGM.getCodeGenOpts().ObjCAutoRefCountExceptions;
    }
    llvm_unreachable("bad destruction kind");
  }

  CleanupKind getCleanupKind(QualType::DestructionKind kind) {
    return (needsEHCleanup(kind) ? NormalAndEHCleanup : NormalCleanup);
  }

  //===--------------------------------------------------------------------===//
  //                                  Objective-C
  //===--------------------------------------------------------------------===//

  void GenerateObjCMethod(const ObjCMethodDecl *OMD);

  void StartObjCMethod(const ObjCMethodDecl *MD, const ObjCContainerDecl *CD);

  /// GenerateObjCGetter - Synthesize an Objective-C property getter function.
  void GenerateObjCGetter(ObjCImplementationDecl *IMP,
                          const ObjCPropertyImplDecl *PID);
  void generateObjCGetterBody(const ObjCImplementationDecl *classImpl,
                              const ObjCPropertyImplDecl *propImpl,
                              const ObjCMethodDecl *GetterMothodDecl,
                              llvm::Constant *AtomicHelperFn);

  void GenerateObjCCtorDtorMethod(ObjCImplementationDecl *IMP,
                                  ObjCMethodDecl *MD, bool ctor);

  /// GenerateObjCSetter - Synthesize an Objective-C property setter function
  /// for the given property.
  void GenerateObjCSetter(ObjCImplementationDecl *IMP,
                          const ObjCPropertyImplDecl *PID);
  void generateObjCSetterBody(const ObjCImplementationDecl *classImpl,
                              const ObjCPropertyImplDecl *propImpl,
                              llvm::Constant *AtomicHelperFn);

  //===--------------------------------------------------------------------===//
  //                                  Block Bits
  //===--------------------------------------------------------------------===//

  /// Emit block literal.
  /// \return an LLVM value which is a pointer to a struct which contains
  /// information about the block, including the block invoke function, the
  /// captured variables, etc.
  llvm::Value *EmitBlockLiteral(const BlockExpr *);
  static void destroyBlockInfos(CGBlockInfo *info);

  llvm::Function *GenerateBlockFunction(GlobalDecl GD,
                                        const CGBlockInfo &Info,
                                        const DeclMapTy &ldm,
                                        bool IsLambdaConversionToBlock,
                                        bool BuildGlobalBlock);

  /// Check if \p T is a C++ class that has a destructor that can throw.
  static bool cxxDestructorCanThrow(QualType T);

  llvm::Constant *GenerateCopyHelperFunction(const CGBlockInfo &blockInfo);
  llvm::Constant *GenerateDestroyHelperFunction(const CGBlockInfo &blockInfo);
  llvm::Constant *GenerateObjCAtomicSetterCopyHelperFunction(
                                             const ObjCPropertyImplDecl *PID);
  llvm::Constant *GenerateObjCAtomicGetterCopyHelperFunction(
                                             const ObjCPropertyImplDecl *PID);
  llvm::Value *EmitBlockCopyAndAutorelease(llvm::Value *Block, QualType Ty);

  void BuildBlockRelease(llvm::Value *DeclPtr, BlockFieldFlags flags,
                         bool CanThrow);

  class AutoVarEmission;

  void emitByrefStructureInit(const AutoVarEmission &emission);

  /// Enter a cleanup to destroy a __block variable.  Note that this
  /// cleanup should be a no-op if the variable hasn't left the stack
  /// yet; if a cleanup is required for the variable itself, that needs
  /// to be done externally.
  ///
  /// \param Kind Cleanup kind.
  ///
  /// \param Addr When \p LoadBlockVarAddr is false, the address of the __block
  /// structure that will be passed to _Block_object_dispose. When
  /// \p LoadBlockVarAddr is true, the address of the field of the block
  /// structure that holds the address of the __block structure.
  ///
  /// \param Flags The flag that will be passed to _Block_object_dispose.
  ///
  /// \param LoadBlockVarAddr Indicates whether we need to emit a load from
  /// \p Addr to get the address of the __block structure.
  void enterByrefCleanup(CleanupKind Kind, Address Addr, BlockFieldFlags Flags,
                         bool LoadBlockVarAddr, bool CanThrow);

  void setBlockContextParameter(const ImplicitParamDecl *D, unsigned argNum,
                                llvm::Value *ptr);

  Address LoadBlockStruct();
  Address GetAddrOfBlockDecl(const VarDecl *var);

  /// BuildBlockByrefAddress - Computes the location of the
  /// data in a variable which is declared as __block.
  Address emitBlockByrefAddress(Address baseAddr, const VarDecl *V,
                                bool followForward = true);
  Address emitBlockByrefAddress(Address baseAddr,
                                const BlockByrefInfo &info,
                                bool followForward,
                                const llvm::Twine &name);

  const BlockByrefInfo &getBlockByrefInfo(const VarDecl *var);

  QualType BuildFunctionArgList(GlobalDecl GD, FunctionArgList &Args);

  void GenerateCode(GlobalDecl GD, llvm::Function *Fn,
                    const CGFunctionInfo &FnInfo);

  /// Annotate the function with an attribute that disables TSan checking at
  /// runtime.
  void markAsIgnoreThreadCheckingAtRuntime(llvm::Function *Fn);

  /// Emit code for the start of a function.
  /// \param Loc       The location to be associated with the function.
  /// \param StartLoc  The location of the function body.
  void StartFunction(GlobalDecl GD,
                     QualType RetTy,
                     llvm::Function *Fn,
                     const CGFunctionInfo &FnInfo,
                     const FunctionArgList &Args,
                     SourceLocation Loc = SourceLocation(),
                     SourceLocation StartLoc = SourceLocation());

  static bool IsConstructorDelegationValid(const CXXConstructorDecl *Ctor);

  void EmitConstructorBody(FunctionArgList &Args);
  void EmitDestructorBody(FunctionArgList &Args);
  void emitImplicitAssignmentOperatorBody(FunctionArgList &Args);
  void EmitFunctionBody(const Stmt *Body);
  void EmitBlockWithFallThrough(llvm::BasicBlock *BB, const Stmt *S);

  void EmitForwardingCallToLambda(const CXXMethodDecl *LambdaCallOperator,
                                  CallArgList &CallArgs);
  void EmitLambdaBlockInvokeBody();
  void EmitLambdaDelegatingInvokeBody(const CXXMethodDecl *MD);
  void EmitLambdaStaticInvokeBody(const CXXMethodDecl *MD);
  void EmitLambdaVLACapture(const VariableArrayType *VAT, LValue LV) {
    EmitStoreThroughLValue(RValue::get(VLASizeMap[VAT->getSizeExpr()]), LV);
  }
  void EmitAsanPrologueOrEpilogue(bool Prologue);

  /// Emit the unified return block, trying to avoid its emission when
  /// possible.
  /// \return The debug location of the user written return statement if the
  /// return block is is avoided.
  llvm::DebugLoc EmitReturnBlock();

  /// FinishFunction - Complete IR generation of the current function. It is
  /// legal to call this function even if there is no current insertion point.
  void FinishFunction(SourceLocation EndLoc=SourceLocation());

  void StartThunk(llvm::Function *Fn, GlobalDecl GD,
                  const CGFunctionInfo &FnInfo, bool IsUnprototyped);

  void EmitCallAndReturnForThunk(llvm::FunctionCallee Callee,
                                 const ThunkInfo *Thunk, bool IsUnprototyped);

  void FinishThunk();

  /// Emit a musttail call for a thunk with a potentially adjusted this pointer.
  void EmitMustTailThunk(GlobalDecl GD, llvm::Value *AdjustedThisPtr,
                         llvm::FunctionCallee Callee);

  /// Generate a thunk for the given method.
  void generateThunk(llvm::Function *Fn, const CGFunctionInfo &FnInfo,
                     GlobalDecl GD, const ThunkInfo &Thunk,
                     bool IsUnprototyped);

  llvm::Function *GenerateVarArgsThunk(llvm::Function *Fn,
                                       const CGFunctionInfo &FnInfo,
                                       GlobalDecl GD, const ThunkInfo &Thunk);

  void EmitCtorPrologue(const CXXConstructorDecl *CD, CXXCtorType Type,
                        FunctionArgList &Args);

  void EmitInitializerForField(FieldDecl *Field, LValue LHS, Expr *Init);

  /// Struct with all information about dynamic [sub]class needed to set vptr.
  struct VPtr {
    BaseSubobject Base;
    const CXXRecordDecl *NearestVBase;
    CharUnits OffsetFromNearestVBase;
    const CXXRecordDecl *VTableClass;
  };

  /// Initialize the vtable pointer of the given subobject.
  void InitializeVTablePointer(const VPtr &vptr);

  typedef llvm::SmallVector<VPtr, 4> VPtrsVector;

  typedef llvm::SmallPtrSet<const CXXRecordDecl *, 4> VisitedVirtualBasesSetTy;
  VPtrsVector getVTablePointers(const CXXRecordDecl *VTableClass);

  void getVTablePointers(BaseSubobject Base, const CXXRecordDecl *NearestVBase,
                         CharUnits OffsetFromNearestVBase,
                         bool BaseIsNonVirtualPrimaryBase,
                         const CXXRecordDecl *VTableClass,
                         VisitedVirtualBasesSetTy &VBases, VPtrsVector &vptrs);

  void InitializeVTablePointers(const CXXRecordDecl *ClassDecl);

  /// GetVTablePtr - Return the Value of the vtable pointer member pointed
  /// to by This.
  llvm::Value *GetVTablePtr(Address This, llvm::Type *VTableTy,
                            const CXXRecordDecl *VTableClass);

  enum CFITypeCheckKind {
    CFITCK_VCall,
    CFITCK_NVCall,
    CFITCK_DerivedCast,
    CFITCK_UnrelatedCast,
    CFITCK_ICall,
    CFITCK_NVMFCall,
    CFITCK_VMFCall,
  };

  /// Derived is the presumed address of an object of type T after a
  /// cast. If T is a polymorphic class type, emit a check that the virtual
  /// table for Derived belongs to a class derived from T.
  void EmitVTablePtrCheckForCast(QualType T, llvm::Value *Derived,
                                 bool MayBeNull, CFITypeCheckKind TCK,
                                 SourceLocation Loc);

  /// EmitVTablePtrCheckForCall - Virtual method MD is being called via VTable.
  /// If vptr CFI is enabled, emit a check that VTable is valid.
  void EmitVTablePtrCheckForCall(const CXXRecordDecl *RD, llvm::Value *VTable,
                                 CFITypeCheckKind TCK, SourceLocation Loc);

  /// EmitVTablePtrCheck - Emit a check that VTable is a valid virtual table for
  /// RD using llvm.type.test.
  void EmitVTablePtrCheck(const CXXRecordDecl *RD, llvm::Value *VTable,
                          CFITypeCheckKind TCK, SourceLocation Loc);

  /// If whole-program virtual table optimization is enabled, emit an assumption
  /// that VTable is a member of RD's type identifier. Or, if vptr CFI is
  /// enabled, emit a check that VTable is a member of RD's type identifier.
  void EmitTypeMetadataCodeForVCall(const CXXRecordDecl *RD,
                                    llvm::Value *VTable, SourceLocation Loc);

  /// Returns whether we should perform a type checked load when loading a
  /// virtual function for virtual calls to members of RD. This is generally
  /// true when both vcall CFI and whole-program-vtables are enabled.
  bool ShouldEmitVTableTypeCheckedLoad(const CXXRecordDecl *RD);

  /// Emit a type checked load from the given vtable.
  llvm::Value *EmitVTableTypeCheckedLoad(const CXXRecordDecl *RD, llvm::Value *VTable,
                                         uint64_t VTableByteOffset);

  /// EnterDtorCleanups - Enter the cleanups necessary to complete the
  /// given phase of destruction for a destructor.  The end result
  /// should call destructors on members and base classes in reverse
  /// order of their construction.
  void EnterDtorCleanups(const CXXDestructorDecl *Dtor, CXXDtorType Type);

  /// ShouldInstrumentFunction - Return true if the current function should be
  /// instrumented with __cyg_profile_func_* calls
  bool ShouldInstrumentFunction();

  /// ShouldXRayInstrument - Return true if the current function should be
  /// instrumented with XRay nop sleds.
  bool ShouldXRayInstrumentFunction() const;

  /// AlwaysEmitXRayCustomEvents - Return true if we must unconditionally emit
  /// XRay custom event handling calls.
  bool AlwaysEmitXRayCustomEvents() const;

  /// AlwaysEmitXRayTypedEvents - Return true if clang must unconditionally emit
  /// XRay typed event handling calls.
  bool AlwaysEmitXRayTypedEvents() const;

  /// Encode an address into a form suitable for use in a function prologue.
  llvm::Constant *EncodeAddrForUseInPrologue(llvm::Function *F,
                                             llvm::Constant *Addr);

  /// Decode an address used in a function prologue, encoded by \c
  /// EncodeAddrForUseInPrologue.
  llvm::Value *DecodeAddrUsedInPrologue(llvm::Value *F,
                                        llvm::Value *EncodedAddr);

  /// EmitFunctionProlog - Emit the target specific LLVM code to load the
  /// arguments for the given function. This is also responsible for naming the
  /// LLVM function arguments.
  void EmitFunctionProlog(const CGFunctionInfo &FI,
                          llvm::Function *Fn,
                          const FunctionArgList &Args);

  /// EmitFunctionEpilog - Emit the target specific LLVM code to return the
  /// given temporary.
  void EmitFunctionEpilog(const CGFunctionInfo &FI, bool EmitRetDbgLoc,
                          SourceLocation EndLoc);

  /// Emit a test that checks if the return value \p RV is nonnull.
  void EmitReturnValueCheck(llvm::Value *RV);

  /// EmitStartEHSpec - Emit the start of the exception spec.
  void EmitStartEHSpec(const Decl *D);

  /// EmitEndEHSpec - Emit the end of the exception spec.
  void EmitEndEHSpec(const Decl *D);

  /// getTerminateLandingPad - Return a landing pad that just calls terminate.
  llvm::BasicBlock *getTerminateLandingPad();

  /// getTerminateLandingPad - Return a cleanup funclet that just calls
  /// terminate.
  llvm::BasicBlock *getTerminateFunclet();

  /// getTerminateHandler - Return a handler (not a landing pad, just
  /// a catch handler) that just calls terminate.  This is used when
  /// a terminate scope encloses a try.
  llvm::BasicBlock *getTerminateHandler();

  llvm::Type *ConvertTypeForMem(QualType T);
  llvm::Type *ConvertType(QualType T);
  llvm::Type *ConvertType(const TypeDecl *T) {
    return ConvertType(getContext().getTypeDeclType(T));
  }

  /// LoadObjCSelf - Load the value of self. This function is only valid while
  /// generating code for an Objective-C method.
  llvm::Value *LoadObjCSelf();

  /// TypeOfSelfObject - Return type of object that this self represents.
  QualType TypeOfSelfObject();

  /// getEvaluationKind - Return the TypeEvaluationKind of QualType \c T.
  static TypeEvaluationKind getEvaluationKind(QualType T);

  static bool hasScalarEvaluationKind(QualType T) {
    return getEvaluationKind(T) == TEK_Scalar;
  }

  static bool hasAggregateEvaluationKind(QualType T) {
    return getEvaluationKind(T) == TEK_Aggregate;
  }

  /// createBasicBlock - Create an LLVM basic block.
  llvm::BasicBlock *createBasicBlock(const Twine &name = "",
                                     llvm::Function *parent = nullptr,
                                     llvm::BasicBlock *before = nullptr) {
    return llvm::BasicBlock::Create(getLLVMContext(), name, parent, before);
  }

  /// getBasicBlockForLabel - Return the LLVM basicblock that the specified
  /// label maps to.
  JumpDest getJumpDestForLabel(const LabelDecl *S);

  /// SimplifyForwardingBlocks - If the given basic block is only a branch to
  /// another basic block, simplify it. This assumes that no other code could
  /// potentially reference the basic block.
  void SimplifyForwardingBlocks(llvm::BasicBlock *BB);

  /// EmitBlock - Emit the given block \arg BB and set it as the insert point,
  /// adding a fall-through branch from the current insert block if
  /// necessary. It is legal to call this function even if there is no current
  /// insertion point.
  ///
  /// IsFinished - If true, indicates that the caller has finished emitting
  /// branches to the given block and does not expect to emit code into it. This
  /// means the block can be ignored if it is unreachable.
  void EmitBlock(llvm::BasicBlock *BB, bool IsFinished=false);

  /// EmitBlockAfterUses - Emit the given block somewhere hopefully
  /// near its uses, and leave the insertion point in it.
  void EmitBlockAfterUses(llvm::BasicBlock *BB);

  /// EmitBranch - Emit a branch to the specified basic block from the current
  /// insert block, taking care to avoid creation of branches from dummy
  /// blocks. It is legal to call this function even if there is no current
  /// insertion point.
  ///
  /// This function clears the current insertion point. The caller should follow
  /// calls to this function with calls to Emit*Block prior to generation new
  /// code.
  void EmitBranch(llvm::BasicBlock *Block);

  /// HaveInsertPoint - True if an insertion point is defined. If not, this
  /// indicates that the current code being emitted is unreachable.
  bool HaveInsertPoint() const {
    return Builder.GetInsertBlock() != nullptr;
  }

  /// EnsureInsertPoint - Ensure that an insertion point is defined so that
  /// emitted IR has a place to go. Note that by definition, if this function
  /// creates a block then that block is unreachable; callers may do better to
  /// detect when no insertion point is defined and simply skip IR generation.
  void EnsureInsertPoint() {
    if (!HaveInsertPoint())
      EmitBlock(createBasicBlock());
  }

  /// ErrorUnsupported - Print out an error that codegen doesn't support the
  /// specified stmt yet.
  void ErrorUnsupported(const Stmt *S, const char *Type);

  //===--------------------------------------------------------------------===//
  //                                  Helpers
  //===--------------------------------------------------------------------===//

  LValue MakeAddrLValue(Address Addr, QualType T,
                        AlignmentSource Source = AlignmentSource::Type) {
    return LValue::MakeAddr(Addr, T, getContext(), LValueBaseInfo(Source),
                            CGM.getTBAAAccessInfo(T));
  }

  LValue MakeAddrLValue(Address Addr, QualType T, LValueBaseInfo BaseInfo,
                        TBAAAccessInfo TBAAInfo) {
    return LValue::MakeAddr(Addr, T, getContext(), BaseInfo, TBAAInfo);
  }

  LValue MakeAddrLValue(llvm::Value *V, QualType T, CharUnits Alignment,
                        AlignmentSource Source = AlignmentSource::Type) {
    return LValue::MakeAddr(Address(V, Alignment), T, getContext(),
                            LValueBaseInfo(Source), CGM.getTBAAAccessInfo(T));
  }

  LValue MakeAddrLValue(llvm::Value *V, QualType T, CharUnits Alignment,
                        LValueBaseInfo BaseInfo, TBAAAccessInfo TBAAInfo) {
    return LValue::MakeAddr(Address(V, Alignment), T, getContext(),
                            BaseInfo, TBAAInfo);
  }

  LValue MakeNaturalAlignPointeeAddrLValue(llvm::Value *V, QualType T);
  LValue MakeNaturalAlignAddrLValue(llvm::Value *V, QualType T);
  CharUnits getNaturalTypeAlignment(QualType T,
                                    LValueBaseInfo *BaseInfo = nullptr,
                                    TBAAAccessInfo *TBAAInfo = nullptr,
                                    bool forPointeeType = false);
  CharUnits getNaturalPointeeTypeAlignment(QualType T,
                                           LValueBaseInfo *BaseInfo = nullptr,
                                           TBAAAccessInfo *TBAAInfo = nullptr);

  Address EmitLoadOfReference(LValue RefLVal,
                              LValueBaseInfo *PointeeBaseInfo = nullptr,
                              TBAAAccessInfo *PointeeTBAAInfo = nullptr);
  LValue EmitLoadOfReferenceLValue(LValue RefLVal);
  LValue EmitLoadOfReferenceLValue(Address RefAddr, QualType RefTy,
                                   AlignmentSource Source =
                                       AlignmentSource::Type) {
    LValue RefLVal = MakeAddrLValue(RefAddr, RefTy, LValueBaseInfo(Source),
                                    CGM.getTBAAAccessInfo(RefTy));
    return EmitLoadOfReferenceLValue(RefLVal);
  }

  Address EmitLoadOfPointer(Address Ptr, const PointerType *PtrTy,
                            LValueBaseInfo *BaseInfo = nullptr,
                            TBAAAccessInfo *TBAAInfo = nullptr);
  LValue EmitLoadOfPointerLValue(Address Ptr, const PointerType *PtrTy);

  /// CreateTempAlloca - This creates an alloca and inserts it into the entry
  /// block if \p ArraySize is nullptr, otherwise inserts it at the current
  /// insertion point of the builder. The caller is responsible for setting an
  /// appropriate alignment on
  /// the alloca.
  ///
  /// \p ArraySize is the number of array elements to be allocated if it
  ///    is not nullptr.
  ///
  /// LangAS::Default is the address space of pointers to local variables and
  /// temporaries, as exposed in the source language. In certain
  /// configurations, this is not the same as the alloca address space, and a
  /// cast is needed to lift the pointer from the alloca AS into
  /// LangAS::Default. This can happen when the target uses a restricted
  /// address space for the stack but the source language requires
  /// LangAS::Default to be a generic address space. The latter condition is
  /// common for most programming languages; OpenCL is an exception in that
  /// LangAS::Default is the private address space, which naturally maps
  /// to the stack.
  ///
  /// Because the address of a temporary is often exposed to the program in
  /// various ways, this function will perform the cast. The original alloca
  /// instruction is returned through \p Alloca if it is not nullptr.
  ///
  /// The cast is not performaed in CreateTempAllocaWithoutCast. This is
  /// more efficient if the caller knows that the address will not be exposed.
  llvm::AllocaInst *CreateTempAlloca(llvm::Type *Ty, const Twine &Name = "tmp",
                                     llvm::Value *ArraySize = nullptr);
  Address CreateTempAlloca(llvm::Type *Ty, CharUnits align,
                           const Twine &Name = "tmp",
                           llvm::Value *ArraySize = nullptr,
                           Address *Alloca = nullptr);
  Address CreateTempAllocaWithoutCast(llvm::Type *Ty, CharUnits align,
                                      const Twine &Name = "tmp",
                                      llvm::Value *ArraySize = nullptr);

  /// CreateDefaultAlignedTempAlloca - This creates an alloca with the
  /// default ABI alignment of the given LLVM type.
  ///
  /// IMPORTANT NOTE: This is *not* generally the right alignment for
  /// any given AST type that happens to have been lowered to the
  /// given IR type.  This should only ever be used for function-local,
  /// IR-driven manipulations like saving and restoring a value.  Do
  /// not hand this address off to arbitrary IRGen routines, and especially
  /// do not pass it as an argument to a function that might expect a
  /// properly ABI-aligned value.
  Address CreateDefaultAlignTempAlloca(llvm::Type *Ty,
                                       const Twine &Name = "tmp");

  /// InitTempAlloca - Provide an initial value for the given alloca which
  /// will be observable at all locations in the function.
  ///
  /// The address should be something that was returned from one of
  /// the CreateTempAlloca or CreateMemTemp routines, and the
  /// initializer must be valid in the entry block (i.e. it must
  /// either be a constant or an argument value).
  void InitTempAlloca(Address Alloca, llvm::Value *Value);

  /// CreateIRTemp - Create a temporary IR object of the given type, with
  /// appropriate alignment. This routine should only be used when an temporary
  /// value needs to be stored into an alloca (for example, to avoid explicit
  /// PHI construction), but the type is the IR type, not the type appropriate
  /// for storing in memory.
  ///
  /// That is, this is exactly equivalent to CreateMemTemp, but calling
  /// ConvertType instead of ConvertTypeForMem.
  Address CreateIRTemp(QualType T, const Twine &Name = "tmp");

  /// CreateMemTemp - Create a temporary memory object of the given type, with
  /// appropriate alignmen and cast it to the default address space. Returns
  /// the original alloca instruction by \p Alloca if it is not nullptr.
  Address CreateMemTemp(QualType T, const Twine &Name = "tmp",
                        Address *Alloca = nullptr);
  Address CreateMemTemp(QualType T, CharUnits Align, const Twine &Name = "tmp",
                        Address *Alloca = nullptr);

  /// CreateMemTemp - Create a temporary memory object of the given type, with
  /// appropriate alignmen without casting it to the default address space.
  Address CreateMemTempWithoutCast(QualType T, const Twine &Name = "tmp");
  Address CreateMemTempWithoutCast(QualType T, CharUnits Align,
                                   const Twine &Name = "tmp");

  /// CreateAggTemp - Create a temporary memory object for the given
  /// aggregate type.
  AggValueSlot CreateAggTemp(QualType T, const Twine &Name = "tmp") {
    return AggValueSlot::forAddr(CreateMemTemp(T, Name),
                                 T.getQualifiers(),
                                 AggValueSlot::IsNotDestructed,
                                 AggValueSlot::DoesNotNeedGCBarriers,
                                 AggValueSlot::IsNotAliased,
                                 AggValueSlot::DoesNotOverlap);
  }

  /// Emit a cast to void* in the appropriate address space.
  llvm::Value *EmitCastToVoidPtr(llvm::Value *value);

  /// EvaluateExprAsBool - Perform the usual unary conversions on the specified
  /// expression and compare the result against zero, returning an Int1Ty value.
  llvm::Value *EvaluateExprAsBool(const Expr *E);

  /// EmitIgnoredExpr - Emit an expression in a context which ignores the result.
  void EmitIgnoredExpr(const Expr *E);

  /// EmitAnyExpr - Emit code to compute the specified expression which can have
  /// any type.  The result is returned as an RValue struct.  If this is an
  /// aggregate expression, the aggloc/agglocvolatile arguments indicate where
  /// the result should be returned.
  ///
  /// \param ignoreResult True if the resulting value isn't used.
  RValue EmitAnyExpr(const Expr *E,
                     AggValueSlot aggSlot = AggValueSlot::ignored(),
                     bool ignoreResult = false);

  // EmitVAListRef - Emit a "reference" to a va_list; this is either the address
  // or the value of the expression, depending on how va_list is defined.
  Address EmitVAListRef(const Expr *E);

  /// Emit a "reference" to a __builtin_ms_va_list; this is
  /// always the value of the expression, because a __builtin_ms_va_list is a
  /// pointer to a char.
  Address EmitMSVAListRef(const Expr *E);

  /// EmitAnyExprToTemp - Similarly to EmitAnyExpr(), however, the result will
  /// always be accessible even if no aggregate location is provided.
  RValue EmitAnyExprToTemp(const Expr *E);

  /// EmitAnyExprToMem - Emits the code necessary to evaluate an
  /// arbitrary expression into the given memory location.
  void EmitAnyExprToMem(const Expr *E, Address Location,
                        Qualifiers Quals, bool IsInitializer);

  void EmitAnyExprToExn(const Expr *E, Address Addr);

  /// EmitExprAsInit - Emits the code necessary to initialize a
  /// location in memory with the given initializer.
  void EmitExprAsInit(const Expr *init, const ValueDecl *D, LValue lvalue,
                      bool capturedByInit);

  /// hasVolatileMember - returns true if aggregate type has a volatile
  /// member.
  bool hasVolatileMember(QualType T) {
    if (const RecordType *RT = T->getAs<RecordType>()) {
      const RecordDecl *RD = cast<RecordDecl>(RT->getDecl());
      return RD->hasVolatileMember();
    }
    return false;
  }

  /// Determine whether a return value slot may overlap some other object.
  AggValueSlot::Overlap_t getOverlapForReturnValue() {
    // FIXME: Assuming no overlap here breaks guaranteed copy elision for base
    // class subobjects. These cases may need to be revisited depending on the
    // resolution of the relevant core issue.
    return AggValueSlot::DoesNotOverlap;
  }

  /// Determine whether a field initialization may overlap some other object.
  AggValueSlot::Overlap_t getOverlapForFieldInit(const FieldDecl *FD);

  /// Determine whether a base class initialization may overlap some other
  /// object.
  AggValueSlot::Overlap_t getOverlapForBaseInit(const CXXRecordDecl *RD,
                                                const CXXRecordDecl *BaseRD,
                                                bool IsVirtual);

  /// Emit an aggregate assignment.
  void EmitAggregateAssign(LValue Dest, LValue Src, QualType EltTy) {
    bool IsVolatile = hasVolatileMember(EltTy);
    EmitAggregateCopy(Dest, Src, EltTy, AggValueSlot::MayOverlap, IsVolatile);
  }

  void EmitAggregateCopyCtor(LValue Dest, LValue Src,
                             AggValueSlot::Overlap_t MayOverlap) {
    EmitAggregateCopy(Dest, Src, Src.getType(), MayOverlap);
  }

  /// EmitAggregateCopy - Emit an aggregate copy.
  ///
  /// \param isVolatile \c true iff either the source or the destination is
  ///        volatile.
  /// \param MayOverlap Whether the tail padding of the destination might be
  ///        occupied by some other object. More efficient code can often be
  ///        generated if not.
  void EmitAggregateCopy(LValue Dest, LValue Src, QualType EltTy,
                         AggValueSlot::Overlap_t MayOverlap,
                         bool isVolatile = false);

  /// GetAddrOfLocalVar - Return the address of a local variable.
  Address GetAddrOfLocalVar(const VarDecl *VD) {
    auto it = LocalDeclMap.find(VD);
    assert(it != LocalDeclMap.end() &&
           "Invalid argument to GetAddrOfLocalVar(), no decl!");
    return it->second;
  }

  /// Given an opaque value expression, return its LValue mapping if it exists,
  /// otherwise create one.
  LValue getOrCreateOpaqueLValueMapping(const OpaqueValueExpr *e);

  /// Given an opaque value expression, return its RValue mapping if it exists,
  /// otherwise create one.
  RValue getOrCreateOpaqueRValueMapping(const OpaqueValueExpr *e);

  /// Get the index of the current ArrayInitLoopExpr, if any.
  llvm::Value *getArrayInitIndex() { return ArrayInitIndex; }

  /// getAccessedFieldNo - Given an encoded value and a result number, return
  /// the input field number being accessed.
  static unsigned getAccessedFieldNo(unsigned Idx, const llvm::Constant *Elts);

  llvm::BlockAddress *GetAddrOfLabel(const LabelDecl *L);
  llvm::BasicBlock *GetIndirectGotoBlock();

  /// Check if \p E is a C++ "this" pointer wrapped in value-preserving casts.
  static bool IsWrappedCXXThis(const Expr *E);

  /// EmitNullInitialization - Generate code to set a value of the given type to
  /// null, If the type contains data member pointers, they will be initialized
  /// to -1 in accordance with the Itanium C++ ABI.
  void EmitNullInitialization(Address DestPtr, QualType Ty);

  /// Emits a call to an LLVM variable-argument intrinsic, either
  /// \c llvm.va_start or \c llvm.va_end.
  /// \param ArgValue A reference to the \c va_list as emitted by either
  /// \c EmitVAListRef or \c EmitMSVAListRef.
  /// \param IsStart If \c true, emits a call to \c llvm.va_start; otherwise,
  /// calls \c llvm.va_end.
  llvm::Value *EmitVAStartEnd(llvm::Value *ArgValue, bool IsStart);

  /// Generate code to get an argument from the passed in pointer
  /// and update it accordingly.
  /// \param VE The \c VAArgExpr for which to generate code.
  /// \param VAListAddr Receives a reference to the \c va_list as emitted by
  /// either \c EmitVAListRef or \c EmitMSVAListRef.
  /// \returns A pointer to the argument.
  // FIXME: We should be able to get rid of this method and use the va_arg
  // instruction in LLVM instead once it works well enough.
  Address EmitVAArg(VAArgExpr *VE, Address &VAListAddr);

  /// emitArrayLength - Compute the length of an array, even if it's a
  /// VLA, and drill down to the base element type.
  llvm::Value *emitArrayLength(const ArrayType *arrayType,
                               QualType &baseType,
                               Address &addr);

  /// EmitVLASize - Capture all the sizes for the VLA expressions in
  /// the given variably-modified type and store them in the VLASizeMap.
  ///
  /// This function can be called with a null (unreachable) insert point.
  void EmitVariablyModifiedType(QualType Ty);

  struct VlaSizePair {
    llvm::Value *NumElts;
    QualType Type;

    VlaSizePair(llvm::Value *NE, QualType T) : NumElts(NE), Type(T) {}
  };

  /// Return the number of elements for a single dimension
  /// for the given array type.
  VlaSizePair getVLAElements1D(const VariableArrayType *vla);
  VlaSizePair getVLAElements1D(QualType vla);

  /// Returns an LLVM value that corresponds to the size,
  /// in non-variably-sized elements, of a variable length array type,
  /// plus that largest non-variably-sized element type.  Assumes that
  /// the type has already been emitted with EmitVariablyModifiedType.
  VlaSizePair getVLASize(const VariableArrayType *vla);
  VlaSizePair getVLASize(QualType vla);

  /// LoadCXXThis - Load the value of 'this'. This function is only valid while
  /// generating code for an C++ member function.
  llvm::Value *LoadCXXThis() {
    assert(CXXThisValue && "no 'this' value for this function");
#if INTEL_COLLAB
    if (CapturedStmtInfo)
      CapturedStmtInfo->recordValueReference(CXXThisValue);
#endif  // INTEL_COLLAB
    return CXXThisValue;
  }
  Address LoadCXXThisAddress();

  /// LoadCXXVTT - Load the VTT parameter to base constructors/destructors have
  /// virtual bases.
  // FIXME: Every place that calls LoadCXXVTT is something
  // that needs to be abstracted properly.
  llvm::Value *LoadCXXVTT() {
    assert(CXXStructorImplicitParamValue && "no VTT value for this function");
    return CXXStructorImplicitParamValue;
  }

  /// GetAddressOfBaseOfCompleteClass - Convert the given pointer to a
  /// complete class to the given direct base.
  Address
  GetAddressOfDirectBaseInCompleteClass(Address Value,
                                        const CXXRecordDecl *Derived,
                                        const CXXRecordDecl *Base,
                                        bool BaseIsVirtual);

  static bool ShouldNullCheckClassCastValue(const CastExpr *Cast);

  /// GetAddressOfBaseClass - This function will add the necessary delta to the
  /// load of 'this' and returns address of the base class.
  Address GetAddressOfBaseClass(Address Value,
                                const CXXRecordDecl *Derived,
                                CastExpr::path_const_iterator PathBegin,
                                CastExpr::path_const_iterator PathEnd,
                                bool NullCheckValue, SourceLocation Loc);

  Address GetAddressOfDerivedClass(Address Value,
                                   const CXXRecordDecl *Derived,
                                   CastExpr::path_const_iterator PathBegin,
                                   CastExpr::path_const_iterator PathEnd,
                                   bool NullCheckValue);

  /// GetVTTParameter - Return the VTT parameter that should be passed to a
  /// base constructor/destructor with virtual bases.
  /// FIXME: VTTs are Itanium ABI-specific, so the definition should move
  /// to ItaniumCXXABI.cpp together with all the references to VTT.
  llvm::Value *GetVTTParameter(GlobalDecl GD, bool ForVirtualBase,
                               bool Delegating);

  void EmitDelegateCXXConstructorCall(const CXXConstructorDecl *Ctor,
                                      CXXCtorType CtorType,
                                      const FunctionArgList &Args,
                                      SourceLocation Loc);
  // It's important not to confuse this and the previous function. Delegating
  // constructors are the C++0x feature. The constructor delegate optimization
  // is used to reduce duplication in the base and complete consturctors where
  // they are substantially the same.
  void EmitDelegatingCXXConstructorCall(const CXXConstructorDecl *Ctor,
                                        const FunctionArgList &Args);

  /// Emit a call to an inheriting constructor (that is, one that invokes a
  /// constructor inherited from a base class) by inlining its definition. This
  /// is necessary if the ABI does not support forwarding the arguments to the
  /// base class constructor (because they're variadic or similar).
  void EmitInlinedInheritingCXXConstructorCall(const CXXConstructorDecl *Ctor,
                                               CXXCtorType CtorType,
                                               bool ForVirtualBase,
                                               bool Delegating,
                                               CallArgList &Args);

  /// Emit a call to a constructor inherited from a base class, passing the
  /// current constructor's arguments along unmodified (without even making
  /// a copy).
  void EmitInheritedCXXConstructorCall(const CXXConstructorDecl *D,
                                       bool ForVirtualBase, Address This,
                                       bool InheritedFromVBase,
                                       const CXXInheritedCtorInitExpr *E);

  void EmitCXXConstructorCall(const CXXConstructorDecl *D, CXXCtorType Type,
                              bool ForVirtualBase, bool Delegating,
                              AggValueSlot ThisAVS, const CXXConstructExpr *E);

  void EmitCXXConstructorCall(const CXXConstructorDecl *D, CXXCtorType Type,
                              bool ForVirtualBase, bool Delegating,
                              Address This, CallArgList &Args,
                              AggValueSlot::Overlap_t Overlap,
                              SourceLocation Loc, bool NewPointerIsChecked);

  /// Emit assumption load for all bases. Requires to be be called only on
  /// most-derived class and not under construction of the object.
  void EmitVTableAssumptionLoads(const CXXRecordDecl *ClassDecl, Address This);

  /// Emit assumption that vptr load == global vtable.
  void EmitVTableAssumptionLoad(const VPtr &vptr, Address This);

  void EmitSynthesizedCXXCopyCtorCall(const CXXConstructorDecl *D,
                                      Address This, Address Src,
                                      const CXXConstructExpr *E);

  void EmitCXXAggrConstructorCall(const CXXConstructorDecl *D,
                                  const ArrayType *ArrayTy,
                                  Address ArrayPtr,
                                  const CXXConstructExpr *E,
                                  bool NewPointerIsChecked,
                                  bool ZeroInitialization = false);

  void EmitCXXAggrConstructorCall(const CXXConstructorDecl *D,
                                  llvm::Value *NumElements,
                                  Address ArrayPtr,
                                  const CXXConstructExpr *E,
                                  bool NewPointerIsChecked,
                                  bool ZeroInitialization = false);

  static Destroyer destroyCXXObject;

  void EmitCXXDestructorCall(const CXXDestructorDecl *D, CXXDtorType Type,
                             bool ForVirtualBase, bool Delegating,
                             Address This);

  void EmitNewArrayInitializer(const CXXNewExpr *E, QualType elementType,
                               llvm::Type *ElementTy, Address NewPtr,
                               llvm::Value *NumElements,
                               llvm::Value *AllocSizeWithoutCookie);

  void EmitCXXTemporary(const CXXTemporary *Temporary, QualType TempType,
                        Address Ptr);

  llvm::Value *EmitLifetimeStart(uint64_t Size, llvm::Value *Addr);
  void EmitLifetimeEnd(llvm::Value *Size, llvm::Value *Addr);

  llvm::Value *EmitCXXNewExpr(const CXXNewExpr *E);
  void EmitCXXDeleteExpr(const CXXDeleteExpr *E);

  void EmitDeleteCall(const FunctionDecl *DeleteFD, llvm::Value *Ptr,
                      QualType DeleteTy, llvm::Value *NumElements = nullptr,
                      CharUnits CookieSize = CharUnits());

  RValue EmitBuiltinNewDeleteCall(const FunctionProtoType *Type,
                                  const CallExpr *TheCallExpr, bool IsDelete);

  llvm::Value *EmitCXXTypeidExpr(const CXXTypeidExpr *E);
  llvm::Value *EmitDynamicCast(Address V, const CXXDynamicCastExpr *DCE);
  Address EmitCXXUuidofExpr(const CXXUuidofExpr *E);

  /// Situations in which we might emit a check for the suitability of a
  ///        pointer or glvalue.
  enum TypeCheckKind {
    /// Checking the operand of a load. Must be suitably sized and aligned.
    TCK_Load,
    /// Checking the destination of a store. Must be suitably sized and aligned.
    TCK_Store,
    /// Checking the bound value in a reference binding. Must be suitably sized
    /// and aligned, but is not required to refer to an object (until the
    /// reference is used), per core issue 453.
    TCK_ReferenceBinding,
    /// Checking the object expression in a non-static data member access. Must
    /// be an object within its lifetime.
    TCK_MemberAccess,
    /// Checking the 'this' pointer for a call to a non-static member function.
    /// Must be an object within its lifetime.
    TCK_MemberCall,
    /// Checking the 'this' pointer for a constructor call.
    TCK_ConstructorCall,
    /// Checking the operand of a static_cast to a derived pointer type. Must be
    /// null or an object within its lifetime.
    TCK_DowncastPointer,
    /// Checking the operand of a static_cast to a derived reference type. Must
    /// be an object within its lifetime.
    TCK_DowncastReference,
    /// Checking the operand of a cast to a base object. Must be suitably sized
    /// and aligned.
    TCK_Upcast,
    /// Checking the operand of a cast to a virtual base object. Must be an
    /// object within its lifetime.
    TCK_UpcastToVirtualBase,
    /// Checking the value assigned to a _Nonnull pointer. Must not be null.
    TCK_NonnullAssign,
    /// Checking the operand of a dynamic_cast or a typeid expression.  Must be
    /// null or an object within its lifetime.
    TCK_DynamicOperation
  };

  /// Determine whether the pointer type check \p TCK permits null pointers.
  static bool isNullPointerAllowed(TypeCheckKind TCK);

  /// Determine whether the pointer type check \p TCK requires a vptr check.
  static bool isVptrCheckRequired(TypeCheckKind TCK, QualType Ty);

  /// Whether any type-checking sanitizers are enabled. If \c false,
  /// calls to EmitTypeCheck can be skipped.
  bool sanitizePerformTypeCheck() const;

  /// Emit a check that \p V is the address of storage of the
  /// appropriate size and alignment for an object of type \p Type
  /// (or if ArraySize is provided, for an array of that bound).
  void EmitTypeCheck(TypeCheckKind TCK, SourceLocation Loc, llvm::Value *V,
                     QualType Type, CharUnits Alignment = CharUnits::Zero(),
                     SanitizerSet SkippedChecks = SanitizerSet(),
                     llvm::Value *ArraySize = nullptr);

  /// Emit a check that \p Base points into an array object, which
  /// we can access at index \p Index. \p Accessed should be \c false if we
  /// this expression is used as an lvalue, for instance in "&Arr[Idx]".
  void EmitBoundsCheck(const Expr *E, const Expr *Base, llvm::Value *Index,
                       QualType IndexType, bool Accessed);

  llvm::Value *EmitScalarPrePostIncDec(const UnaryOperator *E, LValue LV,
                                       bool isInc, bool isPre);
  ComplexPairTy EmitComplexPrePostIncDec(const UnaryOperator *E, LValue LV,
                                         bool isInc, bool isPre);

  /// Converts Location to a DebugLoc, if debug information is enabled.
  llvm::DebugLoc SourceLocToDebugLoc(SourceLocation Location);

  /// Get the record field index as represented in debug info.
  unsigned getDebugInfoFIndex(const RecordDecl *Rec, unsigned FieldIndex);


  //===--------------------------------------------------------------------===//
  //                            Declaration Emission
  //===--------------------------------------------------------------------===//

  /// EmitDecl - Emit a declaration.
  ///
  /// This function can be called with a null (unreachable) insert point.
  void EmitDecl(const Decl &D);

  /// EmitVarDecl - Emit a local variable declaration.
  ///
  /// This function can be called with a null (unreachable) insert point.
  void EmitVarDecl(const VarDecl &D);

  void EmitScalarInit(const Expr *init, const ValueDecl *D, LValue lvalue,
                      bool capturedByInit);

  typedef void SpecialInitFn(CodeGenFunction &Init, const VarDecl &D,
                             llvm::Value *Address);

  /// Determine whether the given initializer is trivial in the sense
  /// that it requires no code to be generated.
  bool isTrivialInitializer(const Expr *Init);

  /// EmitAutoVarDecl - Emit an auto variable declaration.
  ///
  /// This function can be called with a null (unreachable) insert point.
  void EmitAutoVarDecl(const VarDecl &D);

  class AutoVarEmission {
    friend class CodeGenFunction;

    const VarDecl *Variable;

    /// The address of the alloca for languages with explicit address space
    /// (e.g. OpenCL) or alloca casted to generic pointer for address space
    /// agnostic languages (e.g. C++). Invalid if the variable was emitted
    /// as a global constant.
    Address Addr;

    llvm::Value *NRVOFlag;

    /// True if the variable is a __block variable that is captured by an
    /// escaping block.
    bool IsEscapingByRef;

    /// True if the variable is of aggregate type and has a constant
    /// initializer.
    bool IsConstantAggregate;

    /// Non-null if we should use lifetime annotations.
    llvm::Value *SizeForLifetimeMarkers;

    /// Address with original alloca instruction. Invalid if the variable was
    /// emitted as a global constant.
    Address AllocaAddr;

    struct Invalid {};
    AutoVarEmission(Invalid)
        : Variable(nullptr), Addr(Address::invalid()),
          AllocaAddr(Address::invalid()) {}

    AutoVarEmission(const VarDecl &variable)
        : Variable(&variable), Addr(Address::invalid()), NRVOFlag(nullptr),
          IsEscapingByRef(false), IsConstantAggregate(false),
          SizeForLifetimeMarkers(nullptr), AllocaAddr(Address::invalid()) {}

    bool wasEmittedAsGlobal() const { return !Addr.isValid(); }

  public:
    static AutoVarEmission invalid() { return AutoVarEmission(Invalid()); }

    bool useLifetimeMarkers() const {
      return SizeForLifetimeMarkers != nullptr;
    }
    llvm::Value *getSizeForLifetimeMarkers() const {
      assert(useLifetimeMarkers());
      return SizeForLifetimeMarkers;
    }

    /// Returns the raw, allocated address, which is not necessarily
    /// the address of the object itself. It is casted to default
    /// address space for address space agnostic languages.
    Address getAllocatedAddress() const {
      return Addr;
    }

    /// Returns the address for the original alloca instruction.
    Address getOriginalAllocatedAddress() const { return AllocaAddr; }

    /// Returns the address of the object within this declaration.
    /// Note that this does not chase the forwarding pointer for
    /// __block decls.
    Address getObjectAddress(CodeGenFunction &CGF) const {
      if (!IsEscapingByRef) return Addr;

      return CGF.emitBlockByrefAddress(Addr, Variable, /*forward*/ false);
    }
  };
  AutoVarEmission EmitAutoVarAlloca(const VarDecl &var);
  void EmitAutoVarInit(const AutoVarEmission &emission);
  void EmitAutoVarCleanups(const AutoVarEmission &emission);
  void emitAutoVarTypeCleanup(const AutoVarEmission &emission,
                              QualType::DestructionKind dtorKind);

  /// Emits the alloca and debug information for the size expressions for each
  /// dimension of an array. It registers the association of its (1-dimensional)
  /// QualTypes and size expression's debug node, so that CGDebugInfo can
  /// reference this node when creating the DISubrange object to describe the
  /// array types.
  void EmitAndRegisterVariableArrayDimensions(CGDebugInfo *DI,
                                              const VarDecl &D,
                                              bool EmitDebugInfo);

  void EmitStaticVarDecl(const VarDecl &D,
                         llvm::GlobalValue::LinkageTypes Linkage);

  class ParamValue {
    llvm::Value *Value;
    unsigned Alignment;
    ParamValue(llvm::Value *V, unsigned A) : Value(V), Alignment(A) {}
  public:
    static ParamValue forDirect(llvm::Value *value) {
      return ParamValue(value, 0);
    }
    static ParamValue forIndirect(Address addr) {
      assert(!addr.getAlignment().isZero());
      return ParamValue(addr.getPointer(), addr.getAlignment().getQuantity());
    }

    bool isIndirect() const { return Alignment != 0; }
    llvm::Value *getAnyValue() const { return Value; }

    llvm::Value *getDirectValue() const {
      assert(!isIndirect());
      return Value;
    }

    Address getIndirectAddress() const {
      assert(isIndirect());
      return Address(Value, CharUnits::fromQuantity(Alignment));
    }
  };

  /// EmitParmDecl - Emit a ParmVarDecl or an ImplicitParamDecl.
  void EmitParmDecl(const VarDecl &D, ParamValue Arg, unsigned ArgNo);

  /// protectFromPeepholes - Protect a value that we're intending to
  /// store to the side, but which will probably be used later, from
  /// aggressive peepholing optimizations that might delete it.
  ///
  /// Pass the result to unprotectFromPeepholes to declare that
  /// protection is no longer required.
  ///
  /// There's no particular reason why this shouldn't apply to
  /// l-values, it's just that no existing peepholes work on pointers.
  PeepholeProtection protectFromPeepholes(RValue rvalue);
  void unprotectFromPeepholes(PeepholeProtection protection);

  void EmitAlignmentAssumptionCheck(llvm::Value *Ptr, QualType Ty,
                                    SourceLocation Loc,
                                    SourceLocation AssumptionLoc,
                                    llvm::Value *Alignment,
                                    llvm::Value *OffsetValue,
                                    llvm::Value *TheCheck,
                                    llvm::Instruction *Assumption);

  void EmitAlignmentAssumption(llvm::Value *PtrValue, QualType Ty,
                               SourceLocation Loc, SourceLocation AssumptionLoc,
                               llvm::Value *Alignment,
                               llvm::Value *OffsetValue = nullptr);

  void EmitAlignmentAssumption(llvm::Value *PtrValue, QualType Ty,
                               SourceLocation Loc, SourceLocation AssumptionLoc,
                               unsigned Alignment,
                               llvm::Value *OffsetValue = nullptr);

  void EmitAlignmentAssumption(llvm::Value *PtrValue, const Expr *E,
                               SourceLocation AssumptionLoc, unsigned Alignment,
                               llvm::Value *OffsetValue = nullptr);

  //===--------------------------------------------------------------------===//
  //                             Statement Emission
  //===--------------------------------------------------------------------===//

  /// EmitStopPoint - Emit a debug stoppoint if we are emitting debug info.
  void EmitStopPoint(const Stmt *S);

  /// EmitStmt - Emit the code for the statement \arg S. It is legal to call
  /// this function even if there is no current insertion point.
  ///
  /// This function may clear the current insertion point; callers should use
  /// EnsureInsertPoint if they wish to subsequently generate code without first
  /// calling EmitBlock, EmitBranch, or EmitStmt.
  void EmitStmt(const Stmt *S, ArrayRef<const Attr *> Attrs = None);

  /// EmitSimpleStmt - Try to emit a "simple" statement which does not
  /// necessarily require an insertion point or debug information; typically
  /// because the statement amounts to a jump or a container of other
  /// statements.
  ///
  /// \return True if the statement was handled.
  bool EmitSimpleStmt(const Stmt *S);

#if INTEL_CUSTOMIZATION
  void EmitInlineCallStmt(const Stmt *S, ArrayRef<const Attr *> Attrs = None);
#endif // INTEL_CUSTOMIZATION
  Address EmitCompoundStmt(const CompoundStmt &S, bool GetLast = false,
                           AggValueSlot AVS = AggValueSlot::ignored());
  Address EmitCompoundStmtWithoutScope(const CompoundStmt &S,
                                       bool GetLast = false,
                                       AggValueSlot AVS =
                                                AggValueSlot::ignored());

  /// EmitLabel - Emit the block for the given label. It is legal to call this
  /// function even if there is no current insertion point.
  void EmitLabel(const LabelDecl *D); // helper for EmitLabelStmt.

  void EmitLabelStmt(const LabelStmt &S);
  void EmitAttributedStmt(const AttributedStmt &S);
  void EmitGotoStmt(const GotoStmt &S);
  void EmitIndirectGotoStmt(const IndirectGotoStmt &S);
  void EmitIfStmt(const IfStmt &S);

  void EmitWhileStmt(const WhileStmt &S,
                     ArrayRef<const Attr *> Attrs = None);
  void EmitDoStmt(const DoStmt &S, ArrayRef<const Attr *> Attrs = None);
  void EmitForStmt(const ForStmt &S,
                   ArrayRef<const Attr *> Attrs = None);
  void EmitReturnStmt(const ReturnStmt &S);
  void EmitDeclStmt(const DeclStmt &S);
  void EmitBreakStmt(const BreakStmt &S);
  void EmitContinueStmt(const ContinueStmt &S);
  void EmitSwitchStmt(const SwitchStmt &S);
  void EmitDefaultStmt(const DefaultStmt &S);
  void EmitCaseStmt(const CaseStmt &S);
  void EmitCaseStmtRange(const CaseStmt &S);
  void EmitAsmStmt(const AsmStmt &S);

  void EmitObjCForCollectionStmt(const ObjCForCollectionStmt &S);
  void EmitObjCAtTryStmt(const ObjCAtTryStmt &S);
  void EmitObjCAtThrowStmt(const ObjCAtThrowStmt &S);
  void EmitObjCAtSynchronizedStmt(const ObjCAtSynchronizedStmt &S);
  void EmitObjCAutoreleasePoolStmt(const ObjCAutoreleasePoolStmt &S);

  void EmitCoroutineBody(const CoroutineBodyStmt &S);
  void EmitCoreturnStmt(const CoreturnStmt &S);
  RValue EmitCoawaitExpr(const CoawaitExpr &E,
                         AggValueSlot aggSlot = AggValueSlot::ignored(),
                         bool ignoreResult = false);
  LValue EmitCoawaitLValue(const CoawaitExpr *E);
  RValue EmitCoyieldExpr(const CoyieldExpr &E,
                         AggValueSlot aggSlot = AggValueSlot::ignored(),
                         bool ignoreResult = false);
  LValue EmitCoyieldLValue(const CoyieldExpr *E);
  RValue EmitCoroutineIntrinsic(const CallExpr *E, unsigned int IID);

  void EnterCXXTryStmt(const CXXTryStmt &S, bool IsFnTryBlock = false);
  void ExitCXXTryStmt(const CXXTryStmt &S, bool IsFnTryBlock = false);

  void EmitCXXTryStmt(const CXXTryStmt &S);
  void EmitSEHTryStmt(const SEHTryStmt &S);
  void EmitSEHLeaveStmt(const SEHLeaveStmt &S);
  void EnterSEHTryStmt(const SEHTryStmt &S);
  void ExitSEHTryStmt(const SEHTryStmt &S);

  void pushSEHCleanup(CleanupKind kind,
                      llvm::Function *FinallyFunc);
  void startOutlinedSEHHelper(CodeGenFunction &ParentCGF, bool IsFilter,
                              const Stmt *OutlinedStmt);

  llvm::Function *GenerateSEHFilterFunction(CodeGenFunction &ParentCGF,
                                            const SEHExceptStmt &Except);

  llvm::Function *GenerateSEHFinallyFunction(CodeGenFunction &ParentCGF,
                                             const SEHFinallyStmt &Finally);

  void EmitSEHExceptionCodeSave(CodeGenFunction &ParentCGF,
                                llvm::Value *ParentFP,
                                llvm::Value *EntryEBP);
  llvm::Value *EmitSEHExceptionCode();
  llvm::Value *EmitSEHExceptionInfo();
  llvm::Value *EmitSEHAbnormalTermination();

  /// Emit simple code for OpenMP directives in Simd-only mode.
  void EmitSimpleOMPExecutableDirective(const OMPExecutableDirective &D);

  /// Scan the outlined statement for captures from the parent function. For
  /// each capture, mark the capture as escaped and emit a call to
  /// llvm.localrecover. Insert the localrecover result into the LocalDeclMap.
  void EmitCapturedLocals(CodeGenFunction &ParentCGF, const Stmt *OutlinedStmt,
                          bool IsFilter);

  /// Recovers the address of a local in a parent function. ParentVar is the
  /// address of the variable used in the immediate parent function. It can
  /// either be an alloca or a call to llvm.localrecover if there are nested
  /// outlined functions. ParentFP is the frame pointer of the outermost parent
  /// frame.
  Address recoverAddrOfEscapedLocal(CodeGenFunction &ParentCGF,
                                    Address ParentVar,
                                    llvm::Value *ParentFP);

  void EmitCXXForRangeStmt(const CXXForRangeStmt &S,
                           ArrayRef<const Attr *> Attrs = None);

  /// Controls insertion of cancellation exit blocks in worksharing constructs.
  class OMPCancelStackRAII {
    CodeGenFunction &CGF;

  public:
    OMPCancelStackRAII(CodeGenFunction &CGF, OpenMPDirectiveKind Kind,
                       bool HasCancel)
        : CGF(CGF) {
      CGF.OMPCancelStack.enter(CGF, Kind, HasCancel);
    }
    ~OMPCancelStackRAII() { CGF.OMPCancelStack.exit(CGF); }
  };

  /// Returns calculated size of the specified type.
  llvm::Value *getTypeSize(QualType Ty);
  LValue InitCapturedStruct(const CapturedStmt &S);
  llvm::Function *EmitCapturedStmt(const CapturedStmt &S, CapturedRegionKind K);
  llvm::Function *GenerateCapturedStmtFunction(const CapturedStmt &S);
  Address GenerateCapturedStmtArgument(const CapturedStmt &S);
  llvm::Function *GenerateOpenMPCapturedStmtFunction(const CapturedStmt &S);
  void GenerateOpenMPCapturedVars(const CapturedStmt &S,
                                  SmallVectorImpl<llvm::Value *> &CapturedVars);
  void emitOMPSimpleStore(LValue LVal, RValue RVal, QualType RValTy,
                          SourceLocation Loc);
  /// Perform element by element copying of arrays with type \a
  /// OriginalType from \a SrcAddr to \a DestAddr using copying procedure
  /// generated by \a CopyGen.
  ///
  /// \param DestAddr Address of the destination array.
  /// \param SrcAddr Address of the source array.
  /// \param OriginalType Type of destination and source arrays.
  /// \param CopyGen Copying procedure that copies value of single array element
  /// to another single array element.
  void EmitOMPAggregateAssign(
      Address DestAddr, Address SrcAddr, QualType OriginalType,
      const llvm::function_ref<void(Address, Address)> CopyGen);
  /// Emit proper copying of data from one variable to another.
  ///
  /// \param OriginalType Original type of the copied variables.
  /// \param DestAddr Destination address.
  /// \param SrcAddr Source address.
  /// \param DestVD Destination variable used in \a CopyExpr (for arrays, has
  /// type of the base array element).
  /// \param SrcVD Source variable used in \a CopyExpr (for arrays, has type of
  /// the base array element).
  /// \param Copy Actual copygin expression for copying data from \a SrcVD to \a
  /// DestVD.
  void EmitOMPCopy(QualType OriginalType,
                   Address DestAddr, Address SrcAddr,
                   const VarDecl *DestVD, const VarDecl *SrcVD,
                   const Expr *Copy);
  /// Emit atomic update code for constructs: \a X = \a X \a BO \a E or
  /// \a X = \a E \a BO \a E.
  ///
  /// \param X Value to be updated.
  /// \param E Update value.
  /// \param BO Binary operation for update operation.
  /// \param IsXLHSInRHSPart true if \a X is LHS in RHS part of the update
  /// expression, false otherwise.
  /// \param AO Atomic ordering of the generated atomic instructions.
  /// \param CommonGen Code generator for complex expressions that cannot be
  /// expressed through atomicrmw instruction.
  /// \returns <true, OldAtomicValue> if simple 'atomicrmw' instruction was
  /// generated, <false, RValue::get(nullptr)> otherwise.
  std::pair<bool, RValue> EmitOMPAtomicSimpleUpdateExpr(
      LValue X, RValue E, BinaryOperatorKind BO, bool IsXLHSInRHSPart,
      llvm::AtomicOrdering AO, SourceLocation Loc,
      const llvm::function_ref<RValue(RValue)> CommonGen);
  bool EmitOMPFirstprivateClause(const OMPExecutableDirective &D,
                                 OMPPrivateScope &PrivateScope);
  void EmitOMPPrivateClause(const OMPExecutableDirective &D,
                            OMPPrivateScope &PrivateScope);
  void EmitOMPUseDevicePtrClause(
      const OMPClause &C, OMPPrivateScope &PrivateScope,
      const llvm::DenseMap<const ValueDecl *, Address> &CaptureDeviceAddrMap);
  /// Emit code for copyin clause in \a D directive. The next code is
  /// generated at the start of outlined functions for directives:
  /// \code
  /// threadprivate_var1 = master_threadprivate_var1;
  /// operator=(threadprivate_var2, master_threadprivate_var2);
  /// ...
  /// __kmpc_barrier(&loc, global_tid);
  /// \endcode
  ///
  /// \param D OpenMP directive possibly with 'copyin' clause(s).
  /// \returns true if at least one copyin variable is found, false otherwise.
  bool EmitOMPCopyinClause(const OMPExecutableDirective &D);
  /// Emit initial code for lastprivate variables. If some variable is
  /// not also firstprivate, then the default initialization is used. Otherwise
  /// initialization of this variable is performed by EmitOMPFirstprivateClause
  /// method.
  ///
  /// \param D Directive that may have 'lastprivate' directives.
  /// \param PrivateScope Private scope for capturing lastprivate variables for
  /// proper codegen in internal captured statement.
  ///
  /// \returns true if there is at least one lastprivate variable, false
  /// otherwise.
  bool EmitOMPLastprivateClauseInit(const OMPExecutableDirective &D,
                                    OMPPrivateScope &PrivateScope);
  /// Emit final copying of lastprivate values to original variables at
  /// the end of the worksharing or simd directive.
  ///
  /// \param D Directive that has at least one 'lastprivate' directives.
  /// \param IsLastIterCond Boolean condition that must be set to 'i1 true' if
  /// it is the last iteration of the loop code in associated directive, or to
  /// 'i1 false' otherwise. If this item is nullptr, no final check is required.
  void EmitOMPLastprivateClauseFinal(const OMPExecutableDirective &D,
                                     bool NoFinals,
                                     llvm::Value *IsLastIterCond = nullptr);
  /// Emit initial code for linear clauses.
  void EmitOMPLinearClause(const OMPLoopDirective &D,
                           CodeGenFunction::OMPPrivateScope &PrivateScope);
  /// Emit final code for linear clauses.
  /// \param CondGen Optional conditional code for final part of codegen for
  /// linear clause.
  void EmitOMPLinearClauseFinal(
      const OMPLoopDirective &D,
      const llvm::function_ref<llvm::Value *(CodeGenFunction &)> CondGen);
  /// Emit initial code for reduction variables. Creates reduction copies
  /// and initializes them with the values according to OpenMP standard.
  ///
  /// \param D Directive (possibly) with the 'reduction' clause.
  /// \param PrivateScope Private scope for capturing reduction variables for
  /// proper codegen in internal captured statement.
  ///
  void EmitOMPReductionClauseInit(const OMPExecutableDirective &D,
                                  OMPPrivateScope &PrivateScope);
  /// Emit final update of reduction values to original variables at
  /// the end of the directive.
  ///
  /// \param D Directive that has at least one 'reduction' directives.
  /// \param ReductionKind The kind of reduction to perform.
  void EmitOMPReductionClauseFinal(const OMPExecutableDirective &D,
                                   const OpenMPDirectiveKind ReductionKind);
  /// Emit initial code for linear variables. Creates private copies
  /// and initializes them with the values according to OpenMP standard.
  ///
  /// \param D Directive (possibly) with the 'linear' clause.
  /// \return true if at least one linear variable is found that should be
  /// initialized with the value of the original variable, false otherwise.
  bool EmitOMPLinearClauseInit(const OMPLoopDirective &D);

  typedef const llvm::function_ref<void(CodeGenFunction & /*CGF*/,
                                        llvm::Function * /*OutlinedFn*/,
                                        const OMPTaskDataTy & /*Data*/)>
      TaskGenTy;
  void EmitOMPTaskBasedDirective(const OMPExecutableDirective &S,
                                 const OpenMPDirectiveKind CapturedRegion,
                                 const RegionCodeGenTy &BodyGen,
                                 const TaskGenTy &TaskGen, OMPTaskDataTy &Data);
  struct OMPTargetDataInfo {
    Address BasePointersArray = Address::invalid();
    Address PointersArray = Address::invalid();
    Address SizesArray = Address::invalid();
    unsigned NumberOfTargetItems = 0;
    explicit OMPTargetDataInfo() = default;
    OMPTargetDataInfo(Address BasePointersArray, Address PointersArray,
                      Address SizesArray, unsigned NumberOfTargetItems)
        : BasePointersArray(BasePointersArray), PointersArray(PointersArray),
          SizesArray(SizesArray), NumberOfTargetItems(NumberOfTargetItems) {}
  };
  void EmitOMPTargetTaskBasedDirective(const OMPExecutableDirective &S,
                                       const RegionCodeGenTy &BodyGen,
                                       OMPTargetDataInfo &InputInfo);

  void EmitOMPParallelDirective(const OMPParallelDirective &S);
  void EmitOMPSimdDirective(const OMPSimdDirective &S);
  void EmitOMPForDirective(const OMPForDirective &S);
  void EmitOMPForSimdDirective(const OMPForSimdDirective &S);
  void EmitOMPSectionsDirective(const OMPSectionsDirective &S);
  void EmitOMPSectionDirective(const OMPSectionDirective &S);
  void EmitOMPSingleDirective(const OMPSingleDirective &S);
  void EmitOMPMasterDirective(const OMPMasterDirective &S);
  void EmitOMPCriticalDirective(const OMPCriticalDirective &S);
  void EmitOMPParallelForDirective(const OMPParallelForDirective &S);
  void EmitOMPParallelForSimdDirective(const OMPParallelForSimdDirective &S);
  void EmitOMPParallelSectionsDirective(const OMPParallelSectionsDirective &S);
  void EmitOMPTaskDirective(const OMPTaskDirective &S);
  void EmitOMPTaskyieldDirective(const OMPTaskyieldDirective &S);
  void EmitOMPBarrierDirective(const OMPBarrierDirective &S);
  void EmitOMPTaskwaitDirective(const OMPTaskwaitDirective &S);
  void EmitOMPTaskgroupDirective(const OMPTaskgroupDirective &S);
  void EmitOMPFlushDirective(const OMPFlushDirective &S);
  void EmitOMPOrderedDirective(const OMPOrderedDirective &S);
  void EmitOMPAtomicDirective(const OMPAtomicDirective &S);
  void EmitOMPTargetDirective(const OMPTargetDirective &S);
  void EmitOMPTargetDataDirective(const OMPTargetDataDirective &S);
  void EmitOMPTargetEnterDataDirective(const OMPTargetEnterDataDirective &S);
  void EmitOMPTargetExitDataDirective(const OMPTargetExitDataDirective &S);
  void EmitOMPTargetUpdateDirective(const OMPTargetUpdateDirective &S);
  void EmitOMPTargetParallelDirective(const OMPTargetParallelDirective &S);
  void
  EmitOMPTargetParallelForDirective(const OMPTargetParallelForDirective &S);
  void EmitOMPTeamsDirective(const OMPTeamsDirective &S);
  void
  EmitOMPCancellationPointDirective(const OMPCancellationPointDirective &S);
  void EmitOMPCancelDirective(const OMPCancelDirective &S);
  void EmitOMPTaskLoopBasedDirective(const OMPLoopDirective &S);
  void EmitOMPTaskLoopDirective(const OMPTaskLoopDirective &S);
  void EmitOMPTaskLoopSimdDirective(const OMPTaskLoopSimdDirective &S);
  void EmitOMPDistributeDirective(const OMPDistributeDirective &S);
  void EmitOMPDistributeParallelForDirective(
      const OMPDistributeParallelForDirective &S);
  void EmitOMPDistributeParallelForSimdDirective(
      const OMPDistributeParallelForSimdDirective &S);
  void EmitOMPDistributeSimdDirective(const OMPDistributeSimdDirective &S);
  void EmitOMPTargetParallelForSimdDirective(
      const OMPTargetParallelForSimdDirective &S);
  void EmitOMPTargetSimdDirective(const OMPTargetSimdDirective &S);
  void EmitOMPTeamsDistributeDirective(const OMPTeamsDistributeDirective &S);
  void
  EmitOMPTeamsDistributeSimdDirective(const OMPTeamsDistributeSimdDirective &S);
  void EmitOMPTeamsDistributeParallelForSimdDirective(
      const OMPTeamsDistributeParallelForSimdDirective &S);
  void EmitOMPTeamsDistributeParallelForDirective(
      const OMPTeamsDistributeParallelForDirective &S);
  void EmitOMPTargetTeamsDirective(const OMPTargetTeamsDirective &S);
  void EmitOMPTargetTeamsDistributeDirective(
      const OMPTargetTeamsDistributeDirective &S);
  void EmitOMPTargetTeamsDistributeParallelForDirective(
      const OMPTargetTeamsDistributeParallelForDirective &S);
  void EmitOMPTargetTeamsDistributeParallelForSimdDirective(
      const OMPTargetTeamsDistributeParallelForSimdDirective &S);
  void EmitOMPTargetTeamsDistributeSimdDirective(
      const OMPTargetTeamsDistributeSimdDirective &S);

  /// Emit device code for the target directive.
  static void EmitOMPTargetDeviceFunction(CodeGenModule &CGM,
                                          StringRef ParentName,
                                          const OMPTargetDirective &S);
  static void
  EmitOMPTargetParallelDeviceFunction(CodeGenModule &CGM, StringRef ParentName,
                                      const OMPTargetParallelDirective &S);
  /// Emit device code for the target parallel for directive.
  static void EmitOMPTargetParallelForDeviceFunction(
      CodeGenModule &CGM, StringRef ParentName,
      const OMPTargetParallelForDirective &S);
  /// Emit device code for the target parallel for simd directive.
  static void EmitOMPTargetParallelForSimdDeviceFunction(
      CodeGenModule &CGM, StringRef ParentName,
      const OMPTargetParallelForSimdDirective &S);
  /// Emit device code for the target teams directive.
  static void
  EmitOMPTargetTeamsDeviceFunction(CodeGenModule &CGM, StringRef ParentName,
                                   const OMPTargetTeamsDirective &S);
  /// Emit device code for the target teams distribute directive.
  static void EmitOMPTargetTeamsDistributeDeviceFunction(
      CodeGenModule &CGM, StringRef ParentName,
      const OMPTargetTeamsDistributeDirective &S);
  /// Emit device code for the target teams distribute simd directive.
  static void EmitOMPTargetTeamsDistributeSimdDeviceFunction(
      CodeGenModule &CGM, StringRef ParentName,
      const OMPTargetTeamsDistributeSimdDirective &S);
  /// Emit device code for the target simd directive.
  static void EmitOMPTargetSimdDeviceFunction(CodeGenModule &CGM,
                                              StringRef ParentName,
                                              const OMPTargetSimdDirective &S);
  /// Emit device code for the target teams distribute parallel for simd
  /// directive.
  static void EmitOMPTargetTeamsDistributeParallelForSimdDeviceFunction(
      CodeGenModule &CGM, StringRef ParentName,
      const OMPTargetTeamsDistributeParallelForSimdDirective &S);

  static void EmitOMPTargetTeamsDistributeParallelForDeviceFunction(
      CodeGenModule &CGM, StringRef ParentName,
      const OMPTargetTeamsDistributeParallelForDirective &S);
  /// Emit inner loop of the worksharing/simd construct.
  ///
  /// \param S Directive, for which the inner loop must be emitted.
  /// \param RequiresCleanup true, if directive has some associated private
  /// variables.
  /// \param LoopCond Bollean condition for loop continuation.
  /// \param IncExpr Increment expression for loop control variable.
  /// \param BodyGen Generator for the inner body of the inner loop.
  /// \param PostIncGen Genrator for post-increment code (required for ordered
  /// loop directvies).
  void EmitOMPInnerLoop(
      const Stmt &S, bool RequiresCleanup, const Expr *LoopCond,
      const Expr *IncExpr,
      const llvm::function_ref<void(CodeGenFunction &)> BodyGen,
      const llvm::function_ref<void(CodeGenFunction &)> PostIncGen);

  JumpDest getOMPCancelDestination(OpenMPDirectiveKind Kind);
  /// Emit initial code for loop counters of loop-based directives.
  void EmitOMPPrivateLoopCounters(const OMPLoopDirective &S,
                                  OMPPrivateScope &LoopScope);

  /// Helper for the OpenMP loop directives.
  void EmitOMPLoopBody(const OMPLoopDirective &D, JumpDest LoopExit);

  /// Emit code for the worksharing loop-based directive.
  /// \return true, if this construct has any lastprivate clause, false -
  /// otherwise.
  bool EmitOMPWorksharingLoop(const OMPLoopDirective &S, Expr *EUB,
                              const CodeGenLoopBoundsTy &CodeGenLoopBounds,
                              const CodeGenDispatchBoundsTy &CGDispatchBounds);

  /// Emit code for the distribute loop-based directive.
  void EmitOMPDistributeLoop(const OMPLoopDirective &S,
                             const CodeGenLoopTy &CodeGenLoop, Expr *IncExpr);

  /// Helpers for the OpenMP loop directives.
  void EmitOMPSimdInit(const OMPLoopDirective &D, bool IsMonotonic = false);
  void EmitOMPSimdFinal(
      const OMPLoopDirective &D,
      const llvm::function_ref<llvm::Value *(CodeGenFunction &)> CondGen);

  /// Emits the lvalue for the expression with possibly captured variable.
  LValue EmitOMPSharedLValue(const Expr *E);

private:
  /// Helpers for blocks.
  llvm::Value *EmitBlockLiteral(const CGBlockInfo &Info);

  /// struct with the values to be passed to the OpenMP loop-related functions
  struct OMPLoopArguments {
    /// loop lower bound
    Address LB = Address::invalid();
    /// loop upper bound
    Address UB = Address::invalid();
    /// loop stride
    Address ST = Address::invalid();
    /// isLastIteration argument for runtime functions
    Address IL = Address::invalid();
    /// Chunk value generated by sema
    llvm::Value *Chunk = nullptr;
    /// EnsureUpperBound
    Expr *EUB = nullptr;
    /// IncrementExpression
    Expr *IncExpr = nullptr;
    /// Loop initialization
    Expr *Init = nullptr;
    /// Loop exit condition
    Expr *Cond = nullptr;
    /// Update of LB after a whole chunk has been executed
    Expr *NextLB = nullptr;
    /// Update of UB after a whole chunk has been executed
    Expr *NextUB = nullptr;
    OMPLoopArguments() = default;
    OMPLoopArguments(Address LB, Address UB, Address ST, Address IL,
                     llvm::Value *Chunk = nullptr, Expr *EUB = nullptr,
                     Expr *IncExpr = nullptr, Expr *Init = nullptr,
                     Expr *Cond = nullptr, Expr *NextLB = nullptr,
                     Expr *NextUB = nullptr)
        : LB(LB), UB(UB), ST(ST), IL(IL), Chunk(Chunk), EUB(EUB),
          IncExpr(IncExpr), Init(Init), Cond(Cond), NextLB(NextLB),
          NextUB(NextUB) {}
  };
  void EmitOMPOuterLoop(bool DynamicOrOrdered, bool IsMonotonic,
                        const OMPLoopDirective &S, OMPPrivateScope &LoopScope,
                        const OMPLoopArguments &LoopArgs,
                        const CodeGenLoopTy &CodeGenLoop,
                        const CodeGenOrderedTy &CodeGenOrdered);
  void EmitOMPForOuterLoop(const OpenMPScheduleTy &ScheduleKind,
                           bool IsMonotonic, const OMPLoopDirective &S,
                           OMPPrivateScope &LoopScope, bool Ordered,
                           const OMPLoopArguments &LoopArgs,
                           const CodeGenDispatchBoundsTy &CGDispatchBounds);
  void EmitOMPDistributeOuterLoop(OpenMPDistScheduleClauseKind ScheduleKind,
                                  const OMPLoopDirective &S,
                                  OMPPrivateScope &LoopScope,
                                  const OMPLoopArguments &LoopArgs,
                                  const CodeGenLoopTy &CodeGenLoopContent);
  /// Emit code for sections directive.
  void EmitSections(const OMPExecutableDirective &S);

#if INTEL_COLLAB
  void EmitLateOutlineOMPDirective(const OMPExecutableDirective &S,
                                   OpenMPDirectiveKind Kind = OMPD_unknown);

  void EmitLateOutlineOMPLoopDirective(const OMPLoopDirective &S,
                                       OpenMPDirectiveKind Kind);

public:
  bool requiresImplicitTask(const OMPExecutableDirective &S);
#if INTEL_CUSTOMIZATION
  bool IsPrivateCounter(const VarDecl *VD) {
    return VD->isLocalVarDecl() && !LocalDeclMap.count(VD);
  }
  bool LoopBoundsHaveBeenHoisted(const OMPLoopDirective *LD) {
   return HoistedBoundsLoops.find(LD) != HoistedBoundsLoops.end();
  }
  void HoistLoopBoundsIfPossible(const OMPExecutableDirective &S,
                                 OpenMPDirectiveKind Kind);
  const OMPLoopDirective *GetLoopForHoisting(const OMPExecutableDirective &S,
                                             OpenMPDirectiveKind Kind);
private:
  llvm::SmallPtrSet<const void *, 8> HoistedBoundsLoops;
#endif // INTEL_CUSTOMIZATION
  void EnsureAddressableClauseExpr(const OMPClause *C);
  void HoistTeamsClausesIfPossible(const OMPExecutableDirective &S,
                                   OpenMPDirectiveKind Kind);
  void EmitLateOutlineOMPLoopBounds(const OMPLoopDirective &S,
                                    OpenMPDirectiveKind Kind,
                                    bool WithPreInits);
  void EmitLateOutlineOMPLoop(const OMPLoopDirective &S,
                              OpenMPDirectiveKind Kind);

public:
  void RemapForLateOutlining(const OMPExecutableDirective &D,
                             OMPPrivateScope &PrivScope);
#endif // INTEL_COLLAB
public:

  //===--------------------------------------------------------------------===//
  //                         LValue Expression Emission
  //===--------------------------------------------------------------------===//

  /// GetUndefRValue - Get an appropriate 'undef' rvalue for the given type.
  RValue GetUndefRValue(QualType Ty);

  /// EmitUnsupportedRValue - Emit a dummy r-value using the type of E
  /// and issue an ErrorUnsupported style diagnostic (using the
  /// provided Name).
  RValue EmitUnsupportedRValue(const Expr *E,
                               const char *Name);

  /// EmitUnsupportedLValue - Emit a dummy l-value using the type of E and issue
  /// an ErrorUnsupported style diagnostic (using the provided Name).
  LValue EmitUnsupportedLValue(const Expr *E,
                               const char *Name);

  /// EmitLValue - Emit code to compute a designator that specifies the location
  /// of the expression.
  ///
  /// This can return one of two things: a simple address or a bitfield
  /// reference.  In either case, the LLVM Value* in the LValue structure is
  /// guaranteed to be an LLVM pointer type.
  ///
  /// If this returns a bitfield reference, nothing about the pointee type of
  /// the LLVM value is known: For example, it may not be a pointer to an
  /// integer.
  ///
  /// If this returns a normal address, and if the lvalue's C type is fixed
  /// size, this method guarantees that the returned pointer type will point to
  /// an LLVM type of the same size of the lvalue's type.  If the lvalue has a
  /// variable length type, this is not possible.
  ///
  LValue EmitLValue(const Expr *E);

  /// Same as EmitLValue but additionally we generate checking code to
  /// guard against undefined behavior.  This is only suitable when we know
  /// that the address will be used to access the object.
  LValue EmitCheckedLValue(const Expr *E, TypeCheckKind TCK);

  RValue convertTempToRValue(Address addr, QualType type,
                             SourceLocation Loc);

  void EmitAtomicInit(Expr *E, LValue lvalue);

  bool LValueIsSuitableForInlineAtomic(LValue Src);

  RValue EmitAtomicLoad(LValue LV, SourceLocation SL,
                        AggValueSlot Slot = AggValueSlot::ignored());

  RValue EmitAtomicLoad(LValue lvalue, SourceLocation loc,
                        llvm::AtomicOrdering AO, bool IsVolatile = false,
                        AggValueSlot slot = AggValueSlot::ignored());

  void EmitAtomicStore(RValue rvalue, LValue lvalue, bool isInit);

  void EmitAtomicStore(RValue rvalue, LValue lvalue, llvm::AtomicOrdering AO,
                       bool IsVolatile, bool isInit);

  std::pair<RValue, llvm::Value *> EmitAtomicCompareExchange(
      LValue Obj, RValue Expected, RValue Desired, SourceLocation Loc,
      llvm::AtomicOrdering Success =
          llvm::AtomicOrdering::SequentiallyConsistent,
      llvm::AtomicOrdering Failure =
          llvm::AtomicOrdering::SequentiallyConsistent,
      bool IsWeak = false, AggValueSlot Slot = AggValueSlot::ignored());

  void EmitAtomicUpdate(LValue LVal, llvm::AtomicOrdering AO,
                        const llvm::function_ref<RValue(RValue)> &UpdateOp,
                        bool IsVolatile);

  /// EmitToMemory - Change a scalar value from its value
  /// representation to its in-memory representation.
  llvm::Value *EmitToMemory(llvm::Value *Value, QualType Ty);

  /// EmitFromMemory - Change a scalar value from its memory
  /// representation to its value representation.
  llvm::Value *EmitFromMemory(llvm::Value *Value, QualType Ty);

  /// Check if the scalar \p Value is within the valid range for the given
  /// type \p Ty.
  ///
  /// Returns true if a check is needed (even if the range is unknown).
  bool EmitScalarRangeCheck(llvm::Value *Value, QualType Ty,
                            SourceLocation Loc);

  /// EmitLoadOfScalar - Load a scalar value from an address, taking
  /// care to appropriately convert from the memory representation to
  /// the LLVM value representation.
  llvm::Value *EmitLoadOfScalar(Address Addr, bool Volatile, QualType Ty,
                                SourceLocation Loc,
                                AlignmentSource Source = AlignmentSource::Type,
                                bool isNontemporal = false) {
    return EmitLoadOfScalar(Addr, Volatile, Ty, Loc, LValueBaseInfo(Source),
                            CGM.getTBAAAccessInfo(Ty), isNontemporal);
  }

  llvm::Value *EmitLoadOfScalar(Address Addr, bool Volatile, QualType Ty,
                                SourceLocation Loc, LValueBaseInfo BaseInfo,
                                TBAAAccessInfo TBAAInfo,
                                bool isNontemporal = false);

  /// EmitLoadOfScalar - Load a scalar value from an address, taking
  /// care to appropriately convert from the memory representation to
  /// the LLVM value representation.  The l-value must be a simple
  /// l-value.
  llvm::Value *EmitLoadOfScalar(LValue lvalue, SourceLocation Loc);

  /// EmitStoreOfScalar - Store a scalar value to an address, taking
  /// care to appropriately convert from the memory representation to
  /// the LLVM value representation.
  void EmitStoreOfScalar(llvm::Value *Value, Address Addr,
                         bool Volatile, QualType Ty,
                         AlignmentSource Source = AlignmentSource::Type,
                         bool isInit = false, bool isNontemporal = false) {
    EmitStoreOfScalar(Value, Addr, Volatile, Ty, LValueBaseInfo(Source),
                      CGM.getTBAAAccessInfo(Ty), isInit, isNontemporal);
  }

  void EmitStoreOfScalar(llvm::Value *Value, Address Addr,
                         bool Volatile, QualType Ty,
                         LValueBaseInfo BaseInfo, TBAAAccessInfo TBAAInfo,
                         bool isInit = false, bool isNontemporal = false);

  /// EmitStoreOfScalar - Store a scalar value to an address, taking
  /// care to appropriately convert from the memory representation to
  /// the LLVM value representation.  The l-value must be a simple
  /// l-value.  The isInit flag indicates whether this is an initialization.
  /// If so, atomic qualifiers are ignored and the store is always non-atomic.
  void EmitStoreOfScalar(llvm::Value *value, LValue lvalue, bool isInit=false);

  /// EmitLoadOfLValue - Given an expression that represents a value lvalue,
  /// this method emits the address of the lvalue, then loads the result as an
  /// rvalue, returning the rvalue.
  RValue EmitLoadOfLValue(LValue V, SourceLocation Loc);
  RValue EmitLoadOfExtVectorElementLValue(LValue V);
  RValue EmitLoadOfBitfieldLValue(LValue LV, SourceLocation Loc);
  RValue EmitLoadOfGlobalRegLValue(LValue LV);

  /// EmitStoreThroughLValue - Store the specified rvalue into the specified
  /// lvalue, where both are guaranteed to the have the same type, and that type
  /// is 'Ty'.
  void EmitStoreThroughLValue(RValue Src, LValue Dst, bool isInit = false);
  void EmitStoreThroughExtVectorComponentLValue(RValue Src, LValue Dst);
  void EmitStoreThroughGlobalRegLValue(RValue Src, LValue Dst);

  /// EmitStoreThroughBitfieldLValue - Store Src into Dst with same constraints
  /// as EmitStoreThroughLValue.
  ///
  /// \param Result [out] - If non-null, this will be set to a Value* for the
  /// bit-field contents after the store, appropriate for use as the result of
  /// an assignment to the bit-field.
  void EmitStoreThroughBitfieldLValue(RValue Src, LValue Dst,
                                      llvm::Value **Result=nullptr);

  /// Emit an l-value for an assignment (simple or compound) of complex type.
  LValue EmitComplexAssignmentLValue(const BinaryOperator *E);
  LValue EmitComplexCompoundAssignmentLValue(const CompoundAssignOperator *E);
  LValue EmitScalarCompoundAssignWithComplex(const CompoundAssignOperator *E,
                                             llvm::Value *&Result);

  // Note: only available for agg return types
  LValue EmitBinaryOperatorLValue(const BinaryOperator *E);
  LValue EmitCompoundAssignmentLValue(const CompoundAssignOperator *E);
  // Note: only available for agg return types
  LValue EmitCallExprLValue(const CallExpr *E);
  // Note: only available for agg return types
  LValue EmitVAArgExprLValue(const VAArgExpr *E);
  LValue EmitDeclRefLValue(const DeclRefExpr *E);
  LValue EmitStringLiteralLValue(const StringLiteral *E);
  LValue EmitObjCEncodeExprLValue(const ObjCEncodeExpr *E);
  LValue EmitPredefinedLValue(const PredefinedExpr *E);
  LValue EmitUnaryOpLValue(const UnaryOperator *E);
  LValue EmitArraySubscriptExpr(const ArraySubscriptExpr *E,
                                bool Accessed = false);
  LValue EmitOMPArraySectionExpr(const OMPArraySectionExpr *E,
                                 bool IsLowerBound = true);
  LValue EmitExtVectorElementExpr(const ExtVectorElementExpr *E);
  LValue EmitMemberExpr(const MemberExpr *E);
  LValue EmitObjCIsaExpr(const ObjCIsaExpr *E);
  LValue EmitCompoundLiteralLValue(const CompoundLiteralExpr *E);
  LValue EmitInitListLValue(const InitListExpr *E);
  LValue EmitConditionalOperatorLValue(const AbstractConditionalOperator *E);
  LValue EmitCastLValue(const CastExpr *E);
  LValue EmitMaterializeTemporaryExpr(const MaterializeTemporaryExpr *E);
  LValue EmitOpaqueValueLValue(const OpaqueValueExpr *e);

  Address EmitExtVectorElementLValue(LValue V);

  RValue EmitRValueForField(LValue LV, const FieldDecl *FD, SourceLocation Loc);

  Address EmitArrayToPointerDecay(const Expr *Array,
                                  LValueBaseInfo *BaseInfo = nullptr,
                                  TBAAAccessInfo *TBAAInfo = nullptr);

  class ConstantEmission {
    llvm::PointerIntPair<llvm::Constant*, 1, bool> ValueAndIsReference;
    ConstantEmission(llvm::Constant *C, bool isReference)
      : ValueAndIsReference(C, isReference) {}
  public:
    ConstantEmission() {}
    static ConstantEmission forReference(llvm::Constant *C) {
      return ConstantEmission(C, true);
    }
    static ConstantEmission forValue(llvm::Constant *C) {
      return ConstantEmission(C, false);
    }

    explicit operator bool() const {
      return ValueAndIsReference.getOpaqueValue() != nullptr;
    }

    bool isReference() const { return ValueAndIsReference.getInt(); }
    LValue getReferenceLValue(CodeGenFunction &CGF, Expr *refExpr) const {
      assert(isReference());
      return CGF.MakeNaturalAlignAddrLValue(ValueAndIsReference.getPointer(),
                                            refExpr->getType());
    }

    llvm::Constant *getValue() const {
      assert(!isReference());
      return ValueAndIsReference.getPointer();
    }
  };

  ConstantEmission tryEmitAsConstant(DeclRefExpr *refExpr);
  ConstantEmission tryEmitAsConstant(const MemberExpr *ME);
  llvm::Value *emitScalarConstant(const ConstantEmission &Constant, Expr *E);

  RValue EmitPseudoObjectRValue(const PseudoObjectExpr *e,
                                AggValueSlot slot = AggValueSlot::ignored());
  LValue EmitPseudoObjectLValue(const PseudoObjectExpr *e);

  llvm::Value *EmitIvarOffset(const ObjCInterfaceDecl *Interface,
                              const ObjCIvarDecl *Ivar);
  LValue EmitLValueForField(LValue Base, const FieldDecl* Field);
  LValue EmitLValueForLambdaField(const FieldDecl *Field);

  /// EmitLValueForFieldInitialization - Like EmitLValueForField, except that
  /// if the Field is a reference, this will return the address of the reference
  /// and not the address of the value stored in the reference.
  LValue EmitLValueForFieldInitialization(LValue Base,
                                          const FieldDecl* Field);

  LValue EmitLValueForIvar(QualType ObjectTy,
                           llvm::Value* Base, const ObjCIvarDecl *Ivar,
                           unsigned CVRQualifiers);

  LValue EmitCXXConstructLValue(const CXXConstructExpr *E);
  LValue EmitCXXBindTemporaryLValue(const CXXBindTemporaryExpr *E);
  LValue EmitCXXTypeidLValue(const CXXTypeidExpr *E);
  LValue EmitCXXUuidofLValue(const CXXUuidofExpr *E);

  LValue EmitObjCMessageExprLValue(const ObjCMessageExpr *E);
  LValue EmitObjCIvarRefLValue(const ObjCIvarRefExpr *E);
  LValue EmitStmtExprLValue(const StmtExpr *E);
  LValue EmitPointerToDataMemberBinaryExpr(const BinaryOperator *E);
  LValue EmitObjCSelectorLValue(const ObjCSelectorExpr *E);
  void   EmitDeclRefExprDbgValue(const DeclRefExpr *E, const APValue &Init);

  //===--------------------------------------------------------------------===//
  //                         Scalar Expression Emission
  //===--------------------------------------------------------------------===//

  /// EmitCall - Generate a call of the given function, expecting the given
  /// result type, and using the given argument list which specifies both the
  /// LLVM arguments and the types they were derived from.
  RValue EmitCall(const CGFunctionInfo &CallInfo, const CGCallee &Callee,
                  ReturnValueSlot ReturnValue, const CallArgList &Args,
                  llvm::CallBase **callOrInvoke, SourceLocation Loc);
  RValue EmitCall(const CGFunctionInfo &CallInfo, const CGCallee &Callee,
                  ReturnValueSlot ReturnValue, const CallArgList &Args,
                  llvm::CallBase **callOrInvoke = nullptr) {
    return EmitCall(CallInfo, Callee, ReturnValue, Args, callOrInvoke,
                    SourceLocation());
  }
  RValue EmitCall(QualType FnType, const CGCallee &Callee, const CallExpr *E,
                  ReturnValueSlot ReturnValue, llvm::Value *Chain = nullptr);
  RValue EmitCallExpr(const CallExpr *E,
                      ReturnValueSlot ReturnValue = ReturnValueSlot());
  RValue EmitSimpleCallExpr(const CallExpr *E, ReturnValueSlot ReturnValue);
  CGCallee EmitCallee(const Expr *E);

  void checkTargetFeatures(const CallExpr *E, const FunctionDecl *TargetDecl);
  void checkTargetFeatures(SourceLocation Loc, const FunctionDecl *TargetDecl);

  llvm::CallInst *EmitRuntimeCall(llvm::FunctionCallee callee,
                                  const Twine &name = "");
  llvm::CallInst *EmitRuntimeCall(llvm::FunctionCallee callee,
                                  ArrayRef<llvm::Value *> args,
                                  const Twine &name = "");
  llvm::CallInst *EmitNounwindRuntimeCall(llvm::FunctionCallee callee,
                                          const Twine &name = "");
  llvm::CallInst *EmitNounwindRuntimeCall(llvm::FunctionCallee callee,
                                          ArrayRef<llvm::Value *> args,
                                          const Twine &name = "");

  SmallVector<llvm::OperandBundleDef, 1>
  getBundlesForFunclet(llvm::Value *Callee);

  llvm::CallBase *EmitCallOrInvoke(llvm::FunctionCallee Callee,
                                   ArrayRef<llvm::Value *> Args,
                                   const Twine &Name = "");
  llvm::CallBase *EmitRuntimeCallOrInvoke(llvm::FunctionCallee callee,
                                          ArrayRef<llvm::Value *> args,
                                          const Twine &name = "");
  llvm::CallBase *EmitRuntimeCallOrInvoke(llvm::FunctionCallee callee,
                                          const Twine &name = "");
  void EmitNoreturnRuntimeCallOrInvoke(llvm::FunctionCallee callee,
                                       ArrayRef<llvm::Value *> args);

  CGCallee BuildAppleKextVirtualCall(const CXXMethodDecl *MD,
                                     NestedNameSpecifier *Qual,
                                     llvm::Type *Ty);

  CGCallee BuildAppleKextVirtualDestructorCall(const CXXDestructorDecl *DD,
                                               CXXDtorType Type,
                                               const CXXRecordDecl *RD);

  // Return the copy constructor name with the prefix "__copy_constructor_"
  // removed.
  static std::string getNonTrivialCopyConstructorStr(QualType QT,
                                                     CharUnits Alignment,
                                                     bool IsVolatile,
                                                     ASTContext &Ctx);

  // Return the destructor name with the prefix "__destructor_" removed.
  static std::string getNonTrivialDestructorStr(QualType QT,
                                                CharUnits Alignment,
                                                bool IsVolatile,
                                                ASTContext &Ctx);

  // These functions emit calls to the special functions of non-trivial C
  // structs.
  void defaultInitNonTrivialCStructVar(LValue Dst);
  void callCStructDefaultConstructor(LValue Dst);
  void callCStructDestructor(LValue Dst);
  void callCStructCopyConstructor(LValue Dst, LValue Src);
  void callCStructMoveConstructor(LValue Dst, LValue Src);
  void callCStructCopyAssignmentOperator(LValue Dst, LValue Src);
  void callCStructMoveAssignmentOperator(LValue Dst, LValue Src);

  RValue
  EmitCXXMemberOrOperatorCall(const CXXMethodDecl *Method,
                              const CGCallee &Callee,
                              ReturnValueSlot ReturnValue, llvm::Value *This,
                              llvm::Value *ImplicitParam,
                              QualType ImplicitParamTy, const CallExpr *E,
                              CallArgList *RtlArgs);
  RValue EmitCXXDestructorCall(GlobalDecl Dtor,
                               const CGCallee &Callee,
                               llvm::Value *This, llvm::Value *ImplicitParam,
                               QualType ImplicitParamTy, const CallExpr *E);
  RValue EmitCXXMemberCallExpr(const CXXMemberCallExpr *E,
                               ReturnValueSlot ReturnValue);
  RValue EmitCXXMemberOrOperatorMemberCallExpr(const CallExpr *CE,
                                               const CXXMethodDecl *MD,
                                               ReturnValueSlot ReturnValue,
                                               bool HasQualifier,
                                               NestedNameSpecifier *Qualifier,
                                               bool IsArrow, const Expr *Base);
  // Compute the object pointer.
  Address EmitCXXMemberDataPointerAddress(const Expr *E, Address base,
                                          llvm::Value *memberPtr,
                                          const MemberPointerType *memberPtrType,
                                          LValueBaseInfo *BaseInfo = nullptr,
                                          TBAAAccessInfo *TBAAInfo = nullptr);
  RValue EmitCXXMemberPointerCallExpr(const CXXMemberCallExpr *E,
                                      ReturnValueSlot ReturnValue);

  RValue EmitCXXOperatorMemberCallExpr(const CXXOperatorCallExpr *E,
                                       const CXXMethodDecl *MD,
                                       ReturnValueSlot ReturnValue);
  RValue EmitCXXPseudoDestructorExpr(const CXXPseudoDestructorExpr *E);

  RValue EmitCUDAKernelCallExpr(const CUDAKernelCallExpr *E,
                                ReturnValueSlot ReturnValue);

  RValue EmitNVPTXDevicePrintfCallExpr(const CallExpr *E,
                                       ReturnValueSlot ReturnValue);

  RValue EmitBuiltinExpr(const GlobalDecl GD, unsigned BuiltinID,
                         const CallExpr *E, ReturnValueSlot ReturnValue);

  RValue emitRotate(const CallExpr *E, bool IsRotateRight);

  /// Emit IR for __builtin_os_log_format.
  RValue emitBuiltinOSLogFormat(const CallExpr &E);

  llvm::Function *generateBuiltinOSLogHelperFunction(
      const analyze_os_log::OSLogBufferLayout &Layout,
      CharUnits BufferAlignment);

  RValue EmitBlockCallExpr(const CallExpr *E, ReturnValueSlot ReturnValue);

  /// EmitTargetBuiltinExpr - Emit the given builtin call. Returns 0 if the call
  /// is unhandled by the current target.
  llvm::Value *EmitTargetBuiltinExpr(unsigned BuiltinID, const CallExpr *E);

  llvm::Value *EmitAArch64CompareBuiltinExpr(llvm::Value *Op, llvm::Type *Ty,
                                             const llvm::CmpInst::Predicate Fp,
                                             const llvm::CmpInst::Predicate Ip,
                                             const llvm::Twine &Name = "");
  llvm::Value *EmitARMBuiltinExpr(unsigned BuiltinID, const CallExpr *E,
                                  llvm::Triple::ArchType Arch);

#if INTEL_CUSTOMIZATION
  llvm::Value *EmitIntelFPGABuiltinExpr(unsigned BuiltinID, const CallExpr *E);
  llvm::Value *EmitGetComputeIDExpr(const CallExpr *E);
  llvm::Value *EmitRWPipeExpr(const CallExpr *E, bool IsSpir, bool IsReadPipe);
  RValue EmitFPGARegBuiltin(unsigned BuiltinID, const CallExpr *E,
                            ReturnValueSlot ReturnValue);
  RValue EmitHLSStreamBuiltin(unsigned BuiltinID, const CallExpr *E);
  RValue EmitHLSMemMasterBuiltin(unsigned BuiltinID, const CallExpr *E,
                                 ReturnValueSlot ReturnValue);

  llvm::Value *EmitSVMLBuiltinExpr(unsigned BuiltinID, const char *LibCallName,
                                   unsigned Modifier, unsigned IntBitWidth,
                                   const CallExpr *E,
                                   SmallVectorImpl<llvm::Value *> &Ops);
#endif // INTEL_CUSTOMIZATION

  llvm::Value *EmitCommonNeonBuiltinExpr(unsigned BuiltinID,
                                         unsigned LLVMIntrinsic,
                                         unsigned AltLLVMIntrinsic,
                                         const char *NameHint,
                                         unsigned Modifier,
                                         const CallExpr *E,
                                         SmallVectorImpl<llvm::Value *> &Ops,
                                         Address PtrOp0, Address PtrOp1,
                                         llvm::Triple::ArchType Arch);

  llvm::Function *LookupNeonLLVMIntrinsic(unsigned IntrinsicID,
                                          unsigned Modifier, llvm::Type *ArgTy,
                                          const CallExpr *E);
  llvm::Value *EmitNeonCall(llvm::Function *F,
                            SmallVectorImpl<llvm::Value*> &O,
                            const char *name,
                            unsigned shift = 0, bool rightshift = false);
  llvm::Value *EmitNeonSplat(llvm::Value *V, llvm::Constant *Idx);
  llvm::Value *EmitNeonShiftVector(llvm::Value *V, llvm::Type *Ty,
                                   bool negateForRightShift);
  llvm::Value *EmitNeonRShiftImm(llvm::Value *Vec, llvm::Value *Amt,
                                 llvm::Type *Ty, bool usgn, const char *name);
  llvm::Value *vectorWrapScalar16(llvm::Value *Op);
  llvm::Value *EmitAArch64BuiltinExpr(unsigned BuiltinID, const CallExpr *E,
                                      llvm::Triple::ArchType Arch);

  llvm::Value *BuildVector(ArrayRef<llvm::Value*> Ops);
  llvm::Value *EmitX86BuiltinExpr(unsigned BuiltinID, const CallExpr *E);
#if INTEL_CUSTOMIZATION
#if INTEL_FEATURE_CSA
  llvm::Value *EmitCSABuiltinExpr(unsigned BuiltinID, const CallExpr *E);
#endif  // INTEL_FEATURE_CSA
#endif  // INTEL_CUSTOMIZATION
  llvm::Value *EmitPPCBuiltinExpr(unsigned BuiltinID, const CallExpr *E);
  llvm::Value *EmitAMDGPUBuiltinExpr(unsigned BuiltinID, const CallExpr *E);
  llvm::Value *EmitSystemZBuiltinExpr(unsigned BuiltinID, const CallExpr *E);
  llvm::Value *EmitNVPTXBuiltinExpr(unsigned BuiltinID, const CallExpr *E);
  llvm::Value *EmitWebAssemblyBuiltinExpr(unsigned BuiltinID,
                                          const CallExpr *E);
  llvm::Value *EmitHexagonBuiltinExpr(unsigned BuiltinID, const CallExpr *E);

  RValue EmitIntelFPGARegBuiltin(const CallExpr *E, ReturnValueSlot ReturnValue);

private:
  enum class MSVCIntrin;

public:
  llvm::Value *EmitMSVCBuiltinExpr(MSVCIntrin BuiltinID, const CallExpr *E);

  llvm::Value *EmitBuiltinAvailable(ArrayRef<llvm::Value *> Args);

  llvm::Value *EmitObjCProtocolExpr(const ObjCProtocolExpr *E);
  llvm::Value *EmitObjCStringLiteral(const ObjCStringLiteral *E);
  llvm::Value *EmitObjCBoxedExpr(const ObjCBoxedExpr *E);
  llvm::Value *EmitObjCArrayLiteral(const ObjCArrayLiteral *E);
  llvm::Value *EmitObjCDictionaryLiteral(const ObjCDictionaryLiteral *E);
  llvm::Value *EmitObjCCollectionLiteral(const Expr *E,
                                const ObjCMethodDecl *MethodWithObjects);
  llvm::Value *EmitObjCSelectorExpr(const ObjCSelectorExpr *E);
  RValue EmitObjCMessageExpr(const ObjCMessageExpr *E,
                             ReturnValueSlot Return = ReturnValueSlot());

  /// Retrieves the default cleanup kind for an ARC cleanup.
  /// Except under -fobjc-arc-eh, ARC cleanups are normal-only.
  CleanupKind getARCCleanupKind() {
    return CGM.getCodeGenOpts().ObjCAutoRefCountExceptions
             ? NormalAndEHCleanup : NormalCleanup;
  }

  // ARC primitives.
  void EmitARCInitWeak(Address addr, llvm::Value *value);
  void EmitARCDestroyWeak(Address addr);
  llvm::Value *EmitARCLoadWeak(Address addr);
  llvm::Value *EmitARCLoadWeakRetained(Address addr);
  llvm::Value *EmitARCStoreWeak(Address addr, llvm::Value *value, bool ignored);
  void emitARCCopyAssignWeak(QualType Ty, Address DstAddr, Address SrcAddr);
  void emitARCMoveAssignWeak(QualType Ty, Address DstAddr, Address SrcAddr);
  void EmitARCCopyWeak(Address dst, Address src);
  void EmitARCMoveWeak(Address dst, Address src);
  llvm::Value *EmitARCRetainAutorelease(QualType type, llvm::Value *value);
  llvm::Value *EmitARCRetainAutoreleaseNonBlock(llvm::Value *value);
  llvm::Value *EmitARCStoreStrong(LValue lvalue, llvm::Value *value,
                                  bool resultIgnored);
  llvm::Value *EmitARCStoreStrongCall(Address addr, llvm::Value *value,
                                      bool resultIgnored);
  llvm::Value *EmitARCRetain(QualType type, llvm::Value *value);
  llvm::Value *EmitARCRetainNonBlock(llvm::Value *value);
  llvm::Value *EmitARCRetainBlock(llvm::Value *value, bool mandatory);
  void EmitARCDestroyStrong(Address addr, ARCPreciseLifetime_t precise);
  void EmitARCRelease(llvm::Value *value, ARCPreciseLifetime_t precise);
  llvm::Value *EmitARCAutorelease(llvm::Value *value);
  llvm::Value *EmitARCAutoreleaseReturnValue(llvm::Value *value);
  llvm::Value *EmitARCRetainAutoreleaseReturnValue(llvm::Value *value);
  llvm::Value *EmitARCRetainAutoreleasedReturnValue(llvm::Value *value);
  llvm::Value *EmitARCUnsafeClaimAutoreleasedReturnValue(llvm::Value *value);

  llvm::Value *EmitObjCAutorelease(llvm::Value *value, llvm::Type *returnType);
  llvm::Value *EmitObjCRetainNonBlock(llvm::Value *value,
                                      llvm::Type *returnType);
  void EmitObjCRelease(llvm::Value *value, ARCPreciseLifetime_t precise);

  std::pair<LValue,llvm::Value*>
  EmitARCStoreAutoreleasing(const BinaryOperator *e);
  std::pair<LValue,llvm::Value*>
  EmitARCStoreStrong(const BinaryOperator *e, bool ignored);
  std::pair<LValue,llvm::Value*>
  EmitARCStoreUnsafeUnretained(const BinaryOperator *e, bool ignored);

  llvm::Value *EmitObjCAlloc(llvm::Value *value,
                             llvm::Type *returnType);
  llvm::Value *EmitObjCAllocWithZone(llvm::Value *value,
                                     llvm::Type *returnType);
  llvm::Value *EmitObjCAllocInit(llvm::Value *value, llvm::Type *resultType);

  llvm::Value *EmitObjCThrowOperand(const Expr *expr);
  llvm::Value *EmitObjCConsumeObject(QualType T, llvm::Value *Ptr);
  llvm::Value *EmitObjCExtendObjectLifetime(QualType T, llvm::Value *Ptr);

  llvm::Value *EmitARCExtendBlockObject(const Expr *expr);
  llvm::Value *EmitARCReclaimReturnedObject(const Expr *e,
                                            bool allowUnsafeClaim);
  llvm::Value *EmitARCRetainScalarExpr(const Expr *expr);
  llvm::Value *EmitARCRetainAutoreleaseScalarExpr(const Expr *expr);
  llvm::Value *EmitARCUnsafeUnretainedScalarExpr(const Expr *expr);

  void EmitARCIntrinsicUse(ArrayRef<llvm::Value*> values);

  static Destroyer destroyARCStrongImprecise;
  static Destroyer destroyARCStrongPrecise;
  static Destroyer destroyARCWeak;
  static Destroyer emitARCIntrinsicUse;
  static Destroyer destroyNonTrivialCStruct;

  void EmitObjCAutoreleasePoolPop(llvm::Value *Ptr);
  llvm::Value *EmitObjCAutoreleasePoolPush();
  llvm::Value *EmitObjCMRRAutoreleasePoolPush();
  void EmitObjCAutoreleasePoolCleanup(llvm::Value *Ptr);
  void EmitObjCMRRAutoreleasePoolPop(llvm::Value *Ptr);

  /// Emits a reference binding to the passed in expression.
  RValue EmitReferenceBindingToExpr(const Expr *E);

  /// Emit Intel FPGA field annotations for the given field and value. Returns
  /// the annotation result.
  Address EmitIntelFPGAFieldAnnotations(const FieldDecl *D, Address V,
                                        StringRef AnnotStr);
  //===--------------------------------------------------------------------===//
  //                           Expression Emission
  //===--------------------------------------------------------------------===//

  // Expressions are broken into three classes: scalar, complex, aggregate.

  /// EmitScalarExpr - Emit the computation of the specified expression of LLVM
  /// scalar type, returning the result.
  llvm::Value *EmitScalarExpr(const Expr *E , bool IgnoreResultAssign = false);

  /// Emit a conversion from the specified type to the specified destination
  /// type, both of which are LLVM scalar types.
  llvm::Value *EmitScalarConversion(llvm::Value *Src, QualType SrcTy,
                                    QualType DstTy, SourceLocation Loc);

  /// Emit a conversion from the specified complex type to the specified
  /// destination type, where the destination type is an LLVM scalar type.
  llvm::Value *EmitComplexToScalarConversion(ComplexPairTy Src, QualType SrcTy,
                                             QualType DstTy,
                                             SourceLocation Loc);

  /// EmitAggExpr - Emit the computation of the specified expression
  /// of aggregate type.  The result is computed into the given slot,
  /// which may be null to indicate that the value is not needed.
  void EmitAggExpr(const Expr *E, AggValueSlot AS);

  /// EmitAggExprToLValue - Emit the computation of the specified expression of
  /// aggregate type into a temporary LValue.
  LValue EmitAggExprToLValue(const Expr *E);

  /// EmitExtendGCLifetime - Given a pointer to an Objective-C object,
  /// make sure it survives garbage collection until this point.
  void EmitExtendGCLifetime(llvm::Value *object);

  /// EmitComplexExpr - Emit the computation of the specified expression of
  /// complex type, returning the result.
  ComplexPairTy EmitComplexExpr(const Expr *E,
                                bool IgnoreReal = false,
                                bool IgnoreImag = false);

  /// EmitComplexExprIntoLValue - Emit the given expression of complex
  /// type and place its result into the specified l-value.
  void EmitComplexExprIntoLValue(const Expr *E, LValue dest, bool isInit);

  /// EmitStoreOfComplex - Store a complex number into the specified l-value.
  void EmitStoreOfComplex(ComplexPairTy V, LValue dest, bool isInit);

  /// EmitLoadOfComplex - Load a complex number from the specified l-value.
  ComplexPairTy EmitLoadOfComplex(LValue src, SourceLocation loc);

  Address emitAddrOfRealComponent(Address complex, QualType complexType);
  Address emitAddrOfImagComponent(Address complex, QualType complexType);

  /// AddInitializerToStaticVarDecl - Add the initializer for 'D' to the
  /// global variable that has already been created for it.  If the initializer
  /// has a different type than GV does, this may free GV and return a different
  /// one.  Otherwise it just returns GV.
  llvm::GlobalVariable *
  AddInitializerToStaticVarDecl(const VarDecl &D,
                                llvm::GlobalVariable *GV);

  // Emit an @llvm.invariant.start call for the given memory region.
  void EmitInvariantStart(llvm::Constant *Addr, CharUnits Size);

  /// EmitCXXGlobalVarDeclInit - Create the initializer for a C++
  /// variable with global storage.
  void EmitCXXGlobalVarDeclInit(const VarDecl &D, llvm::Constant *DeclPtr,
                                bool PerformInit);

  llvm::Function *createAtExitStub(const VarDecl &VD, llvm::FunctionCallee Dtor,
                                   llvm::Constant *Addr);

  /// Call atexit() with a function that passes the given argument to
  /// the given function.
  void registerGlobalDtorWithAtExit(const VarDecl &D, llvm::FunctionCallee fn,
                                    llvm::Constant *addr);

  /// Call atexit() with function dtorStub.
  void registerGlobalDtorWithAtExit(llvm::Constant *dtorStub);

  /// Emit code in this function to perform a guarded variable
  /// initialization.  Guarded initializations are used when it's not
  /// possible to prove that an initialization will be done exactly
  /// once, e.g. with a static local variable or a static data member
  /// of a class template.
  void EmitCXXGuardedInit(const VarDecl &D, llvm::GlobalVariable *DeclPtr,
                          bool PerformInit);

  enum class GuardKind { VariableGuard, TlsGuard };

  /// Emit a branch to select whether or not to perform guarded initialization.
  void EmitCXXGuardedInitBranch(llvm::Value *NeedsInit,
                                llvm::BasicBlock *InitBlock,
                                llvm::BasicBlock *NoInitBlock,
                                GuardKind Kind, const VarDecl *D);

  /// GenerateCXXGlobalInitFunc - Generates code for initializing global
  /// variables.
  void
  GenerateCXXGlobalInitFunc(llvm::Function *Fn,
                            ArrayRef<llvm::Function *> CXXThreadLocals,
                            ConstantAddress Guard = ConstantAddress::invalid());

  /// GenerateCXXGlobalDtorsFunc - Generates code for destroying global
  /// variables.
  void GenerateCXXGlobalDtorsFunc(
      llvm::Function *Fn,
      const std::vector<std::tuple<llvm::FunctionType *, llvm::WeakTrackingVH,
                                   llvm::Constant *>> &DtorsAndObjects);

  void GenerateCXXGlobalVarDeclInitFunc(llvm::Function *Fn,
                                        const VarDecl *D,
                                        llvm::GlobalVariable *Addr,
                                        bool PerformInit);

  void EmitCXXConstructExpr(const CXXConstructExpr *E, AggValueSlot Dest);

  void EmitSynthesizedCXXCopyCtor(Address Dest, Address Src, const Expr *Exp);

  void enterFullExpression(const FullExpr *E) {
    if (const auto *EWC = dyn_cast<ExprWithCleanups>(E))
      if (EWC->getNumObjects() == 0)
        return;
    enterNonTrivialFullExpression(E);
  }
  void enterNonTrivialFullExpression(const FullExpr *E);

  void EmitCXXThrowExpr(const CXXThrowExpr *E, bool KeepInsertionPoint = true);

  RValue EmitAtomicExpr(AtomicExpr *E);

  //===--------------------------------------------------------------------===//
  //                         Annotations Emission
  //===--------------------------------------------------------------------===//

  /// Emit an annotation call (intrinsic).
  llvm::Value *EmitAnnotationCall(llvm::Function *AnnotationFn,
                                  llvm::Value *AnnotatedVal,
                                  StringRef AnnotationStr,
                                  SourceLocation Location);

  /// Emit local annotations for the local variable V, declared by D.
  void EmitVarAnnotations(const VarDecl *D, llvm::Value *V);

  /// Emit field annotations for the given field & value. Returns the
  /// annotation result.
  Address EmitFieldAnnotations(const FieldDecl *D, Address V);

<<<<<<< HEAD
#if INTEL_CUSTOMIZATION
  /// Emit HLS field annotations for the given field and value. Returns the
  /// annotation result.
  Address EmitHLSFieldAnnotations(const FieldDecl *D, Address V,
                                  StringRef AnnotStr);
#endif // INTEL_CUSTOMIZATION
=======
  /// Emit Intel FPGA field annotations for the given field and value. Returns
  /// the annotation result.
  Address EmitIntelFPGAFieldAnnotations(const FieldDecl *D, Address V,
                                        StringRef AnnotStr);

  Address EmitIntelFPGAFieldAnnotations(SourceLocation Location, Address V,
                                        StringRef AnnotStr);
>>>>>>> 97b6396c
  //===--------------------------------------------------------------------===//
  //                             Internal Helpers
  //===--------------------------------------------------------------------===//

  /// ContainsLabel - Return true if the statement contains a label in it.  If
  /// this statement is not executed normally, it not containing a label means
  /// that we can just remove the code.
  static bool ContainsLabel(const Stmt *S, bool IgnoreCaseStmts = false);

  /// containsBreak - Return true if the statement contains a break out of it.
  /// If the statement (recursively) contains a switch or loop with a break
  /// inside of it, this is fine.
  static bool containsBreak(const Stmt *S);

  /// Determine if the given statement might introduce a declaration into the
  /// current scope, by being a (possibly-labelled) DeclStmt.
  static bool mightAddDeclToScope(const Stmt *S);

  /// ConstantFoldsToSimpleInteger - If the specified expression does not fold
  /// to a constant, or if it does but contains a label, return false.  If it
  /// constant folds return true and set the boolean result in Result.
  bool ConstantFoldsToSimpleInteger(const Expr *Cond, bool &Result,
                                    bool AllowLabels = false);

  /// ConstantFoldsToSimpleInteger - If the specified expression does not fold
  /// to a constant, or if it does but contains a label, return false.  If it
  /// constant folds return true and set the folded value.
  bool ConstantFoldsToSimpleInteger(const Expr *Cond, llvm::APSInt &Result,
                                    bool AllowLabels = false);

  /// EmitBranchOnBoolExpr - Emit a branch on a boolean condition (e.g. for an
  /// if statement) to the specified blocks.  Based on the condition, this might
  /// try to simplify the codegen of the conditional based on the branch.
  /// TrueCount should be the number of times we expect the condition to
  /// evaluate to true based on PGO data.
  void EmitBranchOnBoolExpr(const Expr *Cond, llvm::BasicBlock *TrueBlock,
                            llvm::BasicBlock *FalseBlock, uint64_t TrueCount);

  /// Given an assignment `*LHS = RHS`, emit a test that checks if \p RHS is
  /// nonnull, if \p LHS is marked _Nonnull.
  void EmitNullabilityCheck(LValue LHS, llvm::Value *RHS, SourceLocation Loc);

  /// An enumeration which makes it easier to specify whether or not an
  /// operation is a subtraction.
  enum { NotSubtraction = false, IsSubtraction = true };

  /// Same as IRBuilder::CreateInBoundsGEP, but additionally emits a check to
  /// detect undefined behavior when the pointer overflow sanitizer is enabled.
  /// \p SignedIndices indicates whether any of the GEP indices are signed.
  /// \p IsSubtraction indicates whether the expression used to form the GEP
  /// is a subtraction.
  llvm::Value *EmitCheckedInBoundsGEP(llvm::Value *Ptr,
                                      ArrayRef<llvm::Value *> IdxList,
                                      bool SignedIndices,
                                      bool IsSubtraction,
                                      SourceLocation Loc,
                                      const Twine &Name = "");

  /// Specifies which type of sanitizer check to apply when handling a
  /// particular builtin.
  enum BuiltinCheckKind {
    BCK_CTZPassedZero,
    BCK_CLZPassedZero,
  };

  /// Emits an argument for a call to a builtin. If the builtin sanitizer is
  /// enabled, a runtime check specified by \p Kind is also emitted.
  llvm::Value *EmitCheckedArgForBuiltin(const Expr *E, BuiltinCheckKind Kind);

  /// Emit a description of a type in a format suitable for passing to
  /// a runtime sanitizer handler.
  llvm::Constant *EmitCheckTypeDescriptor(QualType T);

  /// Convert a value into a format suitable for passing to a runtime
  /// sanitizer handler.
  llvm::Value *EmitCheckValue(llvm::Value *V);

  /// Emit a description of a source location in a format suitable for
  /// passing to a runtime sanitizer handler.
  llvm::Constant *EmitCheckSourceLocation(SourceLocation Loc);

  /// Create a basic block that will either trap or call a handler function in
  /// the UBSan runtime with the provided arguments, and create a conditional
  /// branch to it.
  void EmitCheck(ArrayRef<std::pair<llvm::Value *, SanitizerMask>> Checked,
                 SanitizerHandler Check, ArrayRef<llvm::Constant *> StaticArgs,
                 ArrayRef<llvm::Value *> DynamicArgs);

  /// Emit a slow path cross-DSO CFI check which calls __cfi_slowpath
  /// if Cond if false.
  void EmitCfiSlowPathCheck(SanitizerMask Kind, llvm::Value *Cond,
                            llvm::ConstantInt *TypeId, llvm::Value *Ptr,
                            ArrayRef<llvm::Constant *> StaticArgs);

  /// Emit a reached-unreachable diagnostic if \p Loc is valid and runtime
  /// checking is enabled. Otherwise, just emit an unreachable instruction.
  void EmitUnreachable(SourceLocation Loc);

  /// Create a basic block that will call the trap intrinsic, and emit a
  /// conditional branch to it, for the -ftrapv checks.
  void EmitTrapCheck(llvm::Value *Checked);

  /// Emit a call to trap or debugtrap and attach function attribute
  /// "trap-func-name" if specified.
  llvm::CallInst *EmitTrapCall(llvm::Intrinsic::ID IntrID);

  /// Emit a stub for the cross-DSO CFI check function.
  void EmitCfiCheckStub();

  /// Emit a cross-DSO CFI failure handling function.
  void EmitCfiCheckFail();

  /// Create a check for a function parameter that may potentially be
  /// declared as non-null.
  void EmitNonNullArgCheck(RValue RV, QualType ArgType, SourceLocation ArgLoc,
                           AbstractCallee AC, unsigned ParmNum);

  /// EmitCallArg - Emit a single call argument.
  void EmitCallArg(CallArgList &args, const Expr *E, QualType ArgType);

  /// EmitDelegateCallArg - We are performing a delegate call; that
  /// is, the current function is delegating to another one.  Produce
  /// a r-value suitable for passing the given parameter.
  void EmitDelegateCallArg(CallArgList &args, const VarDecl *param,
                           SourceLocation loc);

  /// SetFPAccuracy - Set the minimum required accuracy of the given floating
  /// point operation, expressed as the maximum relative error in ulp.
  void SetFPAccuracy(llvm::Value *Val, float Accuracy);

private:
  llvm::MDNode *getRangeForLoadFromType(QualType Ty);
  void EmitReturnOfRValue(RValue RV, QualType Ty);

  void deferPlaceholderReplacement(llvm::Instruction *Old, llvm::Value *New);

  llvm::SmallVector<std::pair<llvm::Instruction *, llvm::Value *>, 4>
  DeferredReplacements;

  /// Set the address of a local variable.
  void setAddrOfLocalVar(const VarDecl *VD, Address Addr) {
    assert(!LocalDeclMap.count(VD) && "Decl already exists in LocalDeclMap!");
    LocalDeclMap.insert({VD, Addr});
  }

  /// ExpandTypeFromArgs - Reconstruct a structure of type \arg Ty
  /// from function arguments into \arg Dst. See ABIArgInfo::Expand.
  ///
  /// \param AI - The first function argument of the expansion.
  void ExpandTypeFromArgs(QualType Ty, LValue Dst,
                          SmallVectorImpl<llvm::Value *>::iterator &AI);

  /// ExpandTypeToArgs - Expand an CallArg \arg Arg, with the LLVM type for \arg
  /// Ty, into individual arguments on the provided vector \arg IRCallArgs,
  /// starting at index \arg IRCallArgPos. See ABIArgInfo::Expand.
  void ExpandTypeToArgs(QualType Ty, CallArg Arg, llvm::FunctionType *IRFuncTy,
                        SmallVectorImpl<llvm::Value *> &IRCallArgs,
                        unsigned &IRCallArgPos);

  llvm::Value* EmitAsmInput(const TargetInfo::ConstraintInfo &Info,
                            const Expr *InputExpr, std::string &ConstraintStr);

  llvm::Value* EmitAsmInputLValue(const TargetInfo::ConstraintInfo &Info,
                                  LValue InputValue, QualType InputType,
                                  std::string &ConstraintStr,
                                  SourceLocation Loc);

  /// Attempts to statically evaluate the object size of E. If that
  /// fails, emits code to figure the size of E out for us. This is
  /// pass_object_size aware.
  ///
  /// If EmittedExpr is non-null, this will use that instead of re-emitting E.
  llvm::Value *evaluateOrEmitBuiltinObjectSize(const Expr *E, unsigned Type,
                                               llvm::IntegerType *ResType,
                                               llvm::Value *EmittedE,
                                               bool IsDynamic);

  /// Emits the size of E, as required by __builtin_object_size. This
  /// function is aware of pass_object_size parameters, and will act accordingly
  /// if E is a parameter with the pass_object_size attribute.
  llvm::Value *emitBuiltinObjectSize(const Expr *E, unsigned Type,
                                     llvm::IntegerType *ResType,
                                     llvm::Value *EmittedE,
                                     bool IsDynamic);

  void emitZeroOrPatternForAutoVarInit(QualType type, const VarDecl &D,
                                       Address Loc);

public:
#ifndef NDEBUG
  // Determine whether the given argument is an Objective-C method
  // that may have type parameters in its signature.
  static bool isObjCMethodWithTypeParams(const ObjCMethodDecl *method) {
    const DeclContext *dc = method->getDeclContext();
    if (const ObjCInterfaceDecl *classDecl= dyn_cast<ObjCInterfaceDecl>(dc)) {
      return classDecl->getTypeParamListAsWritten();
    }

    if (const ObjCCategoryDecl *catDecl = dyn_cast<ObjCCategoryDecl>(dc)) {
      return catDecl->getTypeParamList();
    }

    return false;
  }

  template<typename T>
  static bool isObjCMethodWithTypeParams(const T *) { return false; }
#endif

  enum class EvaluationOrder {
    ///! No language constraints on evaluation order.
    Default,
    ///! Language semantics require left-to-right evaluation.
    ForceLeftToRight,
    ///! Language semantics require right-to-left evaluation.
    ForceRightToLeft
  };

  /// EmitCallArgs - Emit call arguments for a function.
  template <typename T>
  void EmitCallArgs(CallArgList &Args, const T *CallArgTypeInfo,
                    llvm::iterator_range<CallExpr::const_arg_iterator> ArgRange,
                    AbstractCallee AC = AbstractCallee(),
                    unsigned ParamsToSkip = 0,
                    EvaluationOrder Order = EvaluationOrder::Default) {
    SmallVector<QualType, 16> ArgTypes;
    CallExpr::const_arg_iterator Arg = ArgRange.begin();

    assert((ParamsToSkip == 0 || CallArgTypeInfo) &&
           "Can't skip parameters if type info is not provided");
    if (CallArgTypeInfo) {
#ifndef NDEBUG
      bool isGenericMethod = isObjCMethodWithTypeParams(CallArgTypeInfo);
#endif

      // First, use the argument types that the type info knows about
      for (auto I = CallArgTypeInfo->param_type_begin() + ParamsToSkip,
                E = CallArgTypeInfo->param_type_end();
           I != E; ++I, ++Arg) {
        assert(Arg != ArgRange.end() && "Running over edge of argument list!");
        assert((isGenericMethod ||
                ((*I)->isVariablyModifiedType() ||
                 (*I).getNonReferenceType()->isObjCRetainableType() ||
                 getContext()
                         .getCanonicalType((*I).getNonReferenceType())
                         .getTypePtr() ==
                     getContext()
                         .getCanonicalType((*Arg)->getType())
                         .getTypePtr())) &&
               "type mismatch in call argument!");
        ArgTypes.push_back(*I);
      }
    }

    // Either we've emitted all the call args, or we have a call to variadic
    // function.
    assert((Arg == ArgRange.end() || !CallArgTypeInfo ||
            CallArgTypeInfo->isVariadic()) &&
           "Extra arguments in non-variadic function!");

    // If we still have any arguments, emit them using the type of the argument.
    for (auto *A : llvm::make_range(Arg, ArgRange.end()))
      ArgTypes.push_back(CallArgTypeInfo ? getVarArgType(A) : A->getType());

    EmitCallArgs(Args, ArgTypes, ArgRange, AC, ParamsToSkip, Order);
  }

  void EmitCallArgs(CallArgList &Args, ArrayRef<QualType> ArgTypes,
                    llvm::iterator_range<CallExpr::const_arg_iterator> ArgRange,
                    AbstractCallee AC = AbstractCallee(),
                    unsigned ParamsToSkip = 0,
                    EvaluationOrder Order = EvaluationOrder::Default);

  /// EmitPointerWithAlignment - Given an expression with a pointer type,
  /// emit the value and compute our best estimate of the alignment of the
  /// pointee.
  ///
  /// \param BaseInfo - If non-null, this will be initialized with
  /// information about the source of the alignment and the may-alias
  /// attribute.  Note that this function will conservatively fall back on
  /// the type when it doesn't recognize the expression and may-alias will
  /// be set to false.
  ///
  /// One reasonable way to use this information is when there's a language
  /// guarantee that the pointer must be aligned to some stricter value, and
  /// we're simply trying to ensure that sufficiently obvious uses of under-
  /// aligned objects don't get miscompiled; for example, a placement new
  /// into the address of a local variable.  In such a case, it's quite
  /// reasonable to just ignore the returned alignment when it isn't from an
  /// explicit source.
  Address EmitPointerWithAlignment(const Expr *Addr,
                                   LValueBaseInfo *BaseInfo = nullptr,
                                   TBAAAccessInfo *TBAAInfo = nullptr);

  /// If \p E references a parameter with pass_object_size info or a constant
  /// array size modifier, emit the object size divided by the size of \p EltTy.
  /// Otherwise return null.
  llvm::Value *LoadPassedObjectSize(const Expr *E, QualType EltTy);

  void EmitSanitizerStatReport(llvm::SanitizerStatKind SSK);

  struct MultiVersionResolverOption {
    llvm::Function *Function;
    FunctionDecl *FD;
    struct Conds {
      StringRef Architecture;
      llvm::SmallVector<StringRef, 8> Features;

      Conds(StringRef Arch, ArrayRef<StringRef> Feats)
          : Architecture(Arch), Features(Feats.begin(), Feats.end()) {}
    } Conditions;

    MultiVersionResolverOption(llvm::Function *F, StringRef Arch,
                               ArrayRef<StringRef> Feats)
        : Function(F), Conditions(Arch, Feats) {}
  };

  // Emits the body of a multiversion function's resolver. Assumes that the
  // options are already sorted in the proper order, with the 'default' option
  // last (if it exists).
  void EmitMultiVersionResolver(llvm::Function *Resolver,
                                ArrayRef<MultiVersionResolverOption> Options);

  static uint64_t GetX86CpuSupportsMask(ArrayRef<StringRef> FeatureStrs);

private:
  QualType getVarArgType(const Expr *Arg);

  void EmitDeclMetadata();

  BlockByrefHelpers *buildByrefHelpers(llvm::StructType &byrefType,
                                  const AutoVarEmission &emission);

  void AddObjCARCExceptionMetadata(llvm::Instruction *Inst);

  llvm::Value *GetValueForARMHint(unsigned BuiltinID);

  llvm::Value *EmitX86CpuIs(const CallExpr *E);
  llvm::Value *EmitX86CpuIs(StringRef CPUStr);
  llvm::Value *EmitX86CpuSupports(const CallExpr *E);
  llvm::Value *EmitX86CpuSupports(ArrayRef<StringRef> FeatureStrs);
  llvm::Value *EmitX86CpuSupports(uint64_t Mask);
  llvm::Value *EmitX86CpuInit();
  llvm::Value *FormResolverCondition(const MultiVersionResolverOption &RO);
};

inline DominatingLLVMValue::saved_type
DominatingLLVMValue::save(CodeGenFunction &CGF, llvm::Value *value) {
  if (!needsSaving(value)) return saved_type(value, false);

  // Otherwise, we need an alloca.
  auto align = CharUnits::fromQuantity(
            CGF.CGM.getDataLayout().getPrefTypeAlignment(value->getType()));
  Address alloca =
    CGF.CreateTempAlloca(value->getType(), align, "cond-cleanup.save");
  CGF.Builder.CreateStore(value, alloca);

  return saved_type(alloca.getPointer(), true);
}

inline llvm::Value *DominatingLLVMValue::restore(CodeGenFunction &CGF,
                                                 saved_type value) {
  // If the value says it wasn't saved, trust that it's still dominating.
  if (!value.getInt()) return value.getPointer();

  // Otherwise, it should be an alloca instruction, as set up in save().
  auto alloca = cast<llvm::AllocaInst>(value.getPointer());
  return CGF.Builder.CreateAlignedLoad(alloca, alloca->getAlignment());
}

}  // end namespace CodeGen
}  // end namespace clang

#endif<|MERGE_RESOLUTION|>--- conflicted
+++ resolved
@@ -4146,10 +4146,6 @@
   /// Emits a reference binding to the passed in expression.
   RValue EmitReferenceBindingToExpr(const Expr *E);
 
-  /// Emit Intel FPGA field annotations for the given field and value. Returns
-  /// the annotation result.
-  Address EmitIntelFPGAFieldAnnotations(const FieldDecl *D, Address V,
-                                        StringRef AnnotStr);
   //===--------------------------------------------------------------------===//
   //                           Expression Emission
   //===--------------------------------------------------------------------===//
@@ -4298,14 +4294,12 @@
   /// annotation result.
   Address EmitFieldAnnotations(const FieldDecl *D, Address V);
 
-<<<<<<< HEAD
 #if INTEL_CUSTOMIZATION
   /// Emit HLS field annotations for the given field and value. Returns the
   /// annotation result.
   Address EmitHLSFieldAnnotations(const FieldDecl *D, Address V,
                                   StringRef AnnotStr);
 #endif // INTEL_CUSTOMIZATION
-=======
   /// Emit Intel FPGA field annotations for the given field and value. Returns
   /// the annotation result.
   Address EmitIntelFPGAFieldAnnotations(const FieldDecl *D, Address V,
@@ -4313,7 +4307,6 @@
 
   Address EmitIntelFPGAFieldAnnotations(SourceLocation Location, Address V,
                                         StringRef AnnotStr);
->>>>>>> 97b6396c
   //===--------------------------------------------------------------------===//
   //                             Internal Helpers
   //===--------------------------------------------------------------------===//
