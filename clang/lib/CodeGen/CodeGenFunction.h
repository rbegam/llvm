//===-- CodeGenFunction.h - Per-Function state for LLVM CodeGen -*- C++ -*-===//
//
//                     The LLVM Compiler Infrastructure
//
// This file is distributed under the University of Illinois Open Source
// License. See LICENSE.TXT for details.
//
//===----------------------------------------------------------------------===//
//
// This is the internal per-function state used for llvm translation.
//
//===----------------------------------------------------------------------===//

#ifndef LLVM_CLANG_LIB_CODEGEN_CODEGENFUNCTION_H
#define LLVM_CLANG_LIB_CODEGEN_CODEGENFUNCTION_H

#include "CGBuilder.h"
#include "CGDebugInfo.h"
#include "CGLoopInfo.h"
#include "CGValue.h"
#include "CodeGenModule.h"
#include "CodeGenPGO.h"
#include "EHScopeStack.h"
#include "VarBypassDetector.h"
#include "clang/AST/CharUnits.h"
#include "clang/AST/ExprCXX.h"
#include "clang/AST/ExprObjC.h"
#include "clang/AST/ExprOpenMP.h"
#include "clang/AST/Type.h"
#include "clang/Basic/ABI.h"
#include "clang/Basic/CapturedStmt.h"
#include "clang/Basic/OpenMPKinds.h"
#include "clang/Basic/TargetInfo.h"
#include "clang/Frontend/CodeGenOptions.h"
#include "llvm/ADT/ArrayRef.h"
#include "llvm/ADT/DenseMap.h"
#include "llvm/ADT/MapVector.h"
#include "llvm/ADT/SmallVector.h"
#include "llvm/IR/ValueHandle.h"
#include "llvm/Support/Debug.h"
#include "llvm/Transforms/Utils/SanitizerStats.h"

namespace llvm {
class BasicBlock;
class LLVMContext;
class MDNode;
class Module;
class SwitchInst;
class Twine;
class Value;
class CallSite;
}

namespace clang {
class ASTContext;
class BlockDecl;
class CXXDestructorDecl;
class CXXForRangeStmt;
class CXXTryStmt;
class Decl;
class LabelDecl;
class EnumConstantDecl;
class FunctionDecl;
class FunctionProtoType;
class LabelStmt;
class ObjCContainerDecl;
class ObjCInterfaceDecl;
class ObjCIvarDecl;
class ObjCMethodDecl;
class ObjCImplementationDecl;
class ObjCPropertyImplDecl;
class TargetInfo;
class VarDecl;
class ObjCForCollectionStmt;
class ObjCAtTryStmt;
class ObjCAtThrowStmt;
class ObjCAtSynchronizedStmt;
class ObjCAutoreleasePoolStmt;

namespace analyze_os_log {
class OSLogBufferLayout;
}

namespace CodeGen {
class CodeGenTypes;
class CGCallee;
class CGFunctionInfo;
class CGRecordLayout;
class CGBlockInfo;
class CGCXXABI;
class BlockByrefHelpers;
class BlockByrefInfo;
class BlockFlags;
class BlockFieldFlags;
class RegionCodeGenTy;
class TargetCodeGenInfo;
struct OMPTaskDataTy;
struct CGCoroData;

/// The kind of evaluation to perform on values of a particular
/// type.  Basically, is the code in CGExprScalar, CGExprComplex, or
/// CGExprAgg?
///
/// TODO: should vectors maybe be split out into their own thing?
enum TypeEvaluationKind {
  TEK_Scalar,
  TEK_Complex,
  TEK_Aggregate
};

#define LIST_SANITIZER_CHECKS                                                  \
  SANITIZER_CHECK(AddOverflow, add_overflow, 0)                                \
  SANITIZER_CHECK(BuiltinUnreachable, builtin_unreachable, 0)                  \
  SANITIZER_CHECK(CFICheckFail, cfi_check_fail, 0)                             \
  SANITIZER_CHECK(DivremOverflow, divrem_overflow, 0)                          \
  SANITIZER_CHECK(DynamicTypeCacheMiss, dynamic_type_cache_miss, 0)            \
  SANITIZER_CHECK(FloatCastOverflow, float_cast_overflow, 0)                   \
  SANITIZER_CHECK(FunctionTypeMismatch, function_type_mismatch, 0)             \
  SANITIZER_CHECK(ImplicitConversion, implicit_conversion, 0)                  \
  SANITIZER_CHECK(InvalidBuiltin, invalid_builtin, 0)                          \
  SANITIZER_CHECK(LoadInvalidValue, load_invalid_value, 0)                     \
  SANITIZER_CHECK(MissingReturn, missing_return, 0)                            \
  SANITIZER_CHECK(MulOverflow, mul_overflow, 0)                                \
  SANITIZER_CHECK(NegateOverflow, negate_overflow, 0)                          \
  SANITIZER_CHECK(NullabilityArg, nullability_arg, 0)                          \
  SANITIZER_CHECK(NullabilityReturn, nullability_return, 1)                    \
  SANITIZER_CHECK(NonnullArg, nonnull_arg, 0)                                  \
  SANITIZER_CHECK(NonnullReturn, nonnull_return, 1)                            \
  SANITIZER_CHECK(OutOfBounds, out_of_bounds, 0)                               \
  SANITIZER_CHECK(PointerOverflow, pointer_overflow, 0)                        \
  SANITIZER_CHECK(ShiftOutOfBounds, shift_out_of_bounds, 0)                    \
  SANITIZER_CHECK(SubOverflow, sub_overflow, 0)                                \
  SANITIZER_CHECK(TypeMismatch, type_mismatch, 1)                              \
  SANITIZER_CHECK(VLABoundNotPositive, vla_bound_not_positive, 0)

enum SanitizerHandler {
#define SANITIZER_CHECK(Enum, Name, Version) Enum,
  LIST_SANITIZER_CHECKS
#undef SANITIZER_CHECK
};

/// Helper class with most of the code for saving a value for a
/// conditional expression cleanup.
struct DominatingLLVMValue {
  typedef llvm::PointerIntPair<llvm::Value*, 1, bool> saved_type;

  /// Answer whether the given value needs extra work to be saved.
  static bool needsSaving(llvm::Value *value) {
    // If it's not an instruction, we don't need to save.
    if (!isa<llvm::Instruction>(value)) return false;

    // If it's an instruction in the entry block, we don't need to save.
    llvm::BasicBlock *block = cast<llvm::Instruction>(value)->getParent();
    return (block != &block->getParent()->getEntryBlock());
  }

  static saved_type save(CodeGenFunction &CGF, llvm::Value *value);
  static llvm::Value *restore(CodeGenFunction &CGF, saved_type value);
};

/// A partial specialization of DominatingValue for llvm::Values that
/// might be llvm::Instructions.
template <class T> struct DominatingPointer<T,true> : DominatingLLVMValue {
  typedef T *type;
  static type restore(CodeGenFunction &CGF, saved_type value) {
    return static_cast<T*>(DominatingLLVMValue::restore(CGF, value));
  }
};

/// A specialization of DominatingValue for Address.
template <> struct DominatingValue<Address> {
  typedef Address type;

  struct saved_type {
    DominatingLLVMValue::saved_type SavedValue;
    CharUnits Alignment;
  };

  static bool needsSaving(type value) {
    return DominatingLLVMValue::needsSaving(value.getPointer());
  }
  static saved_type save(CodeGenFunction &CGF, type value) {
    return { DominatingLLVMValue::save(CGF, value.getPointer()),
             value.getAlignment() };
  }
  static type restore(CodeGenFunction &CGF, saved_type value) {
    return Address(DominatingLLVMValue::restore(CGF, value.SavedValue),
                   value.Alignment);
  }
};

/// A specialization of DominatingValue for RValue.
template <> struct DominatingValue<RValue> {
  typedef RValue type;
  class saved_type {
    enum Kind { ScalarLiteral, ScalarAddress, AggregateLiteral,
                AggregateAddress, ComplexAddress };

    llvm::Value *Value;
    unsigned K : 3;
    unsigned Align : 29;
    saved_type(llvm::Value *v, Kind k, unsigned a = 0)
      : Value(v), K(k), Align(a) {}

  public:
    static bool needsSaving(RValue value);
    static saved_type save(CodeGenFunction &CGF, RValue value);
    RValue restore(CodeGenFunction &CGF);

    // implementations in CGCleanup.cpp
  };

  static bool needsSaving(type value) {
    return saved_type::needsSaving(value);
  }
  static saved_type save(CodeGenFunction &CGF, type value) {
    return saved_type::save(CGF, value);
  }
  static type restore(CodeGenFunction &CGF, saved_type value) {
    return value.restore(CGF);
  }
};

/// CodeGenFunction - This class organizes the per-function state that is used
/// while generating LLVM code.
class CodeGenFunction : public CodeGenTypeCache {
  CodeGenFunction(const CodeGenFunction &) = delete;
  void operator=(const CodeGenFunction &) = delete;

  friend class CGCXXABI;
public:
  /// A jump destination is an abstract label, branching to which may
  /// require a jump out through normal cleanups.
  struct JumpDest {
    JumpDest() : Block(nullptr), ScopeDepth(), Index(0) {}
    JumpDest(llvm::BasicBlock *Block,
             EHScopeStack::stable_iterator Depth,
             unsigned Index)
      : Block(Block), ScopeDepth(Depth), Index(Index) {}

    bool isValid() const { return Block != nullptr; }
    llvm::BasicBlock *getBlock() const { return Block; }
    EHScopeStack::stable_iterator getScopeDepth() const { return ScopeDepth; }
    unsigned getDestIndex() const { return Index; }

    // This should be used cautiously.
    void setScopeDepth(EHScopeStack::stable_iterator depth) {
      ScopeDepth = depth;
    }

  private:
    llvm::BasicBlock *Block;
    EHScopeStack::stable_iterator ScopeDepth;
    unsigned Index;
  };

  CodeGenModule &CGM;  // Per-module state.
  const TargetInfo &Target;

  typedef std::pair<llvm::Value *, llvm::Value *> ComplexPairTy;
  LoopInfoStack LoopStack;
  CGBuilderTy Builder;

  // Stores variables for which we can't generate correct lifetime markers
  // because of jumps.
  VarBypassDetector Bypasses;

  // CodeGen lambda for loops and support for ordered clause
  typedef llvm::function_ref<void(CodeGenFunction &, const OMPLoopDirective &,
                                  JumpDest)>
      CodeGenLoopTy;
  typedef llvm::function_ref<void(CodeGenFunction &, SourceLocation,
                                  const unsigned, const bool)>
      CodeGenOrderedTy;

  // Codegen lambda for loop bounds in worksharing loop constructs
  typedef llvm::function_ref<std::pair<LValue, LValue>(
      CodeGenFunction &, const OMPExecutableDirective &S)>
      CodeGenLoopBoundsTy;

  // Codegen lambda for loop bounds in dispatch-based loop implementation
  typedef llvm::function_ref<std::pair<llvm::Value *, llvm::Value *>(
      CodeGenFunction &, const OMPExecutableDirective &S, Address LB,
      Address UB)>
      CodeGenDispatchBoundsTy;

  /// CGBuilder insert helper. This function is called after an
  /// instruction is created using Builder.
  void InsertHelper(llvm::Instruction *I, const llvm::Twine &Name,
                    llvm::BasicBlock *BB,
                    llvm::BasicBlock::iterator InsertPt) const;

  /// CurFuncDecl - Holds the Decl for the current outermost
  /// non-closure context.
  const Decl *CurFuncDecl;
  /// CurCodeDecl - This is the inner-most code context, which includes blocks.
  const Decl *CurCodeDecl;
  const CGFunctionInfo *CurFnInfo;
  QualType FnRetTy;
  llvm::Function *CurFn = nullptr;

  // Holds coroutine data if the current function is a coroutine. We use a
  // wrapper to manage its lifetime, so that we don't have to define CGCoroData
  // in this header.
  struct CGCoroInfo {
    std::unique_ptr<CGCoroData> Data;
    CGCoroInfo();
    ~CGCoroInfo();
  };
  CGCoroInfo CurCoro;

  bool isCoroutine() const {
    return CurCoro.Data != nullptr;
  }

  /// CurGD - The GlobalDecl for the current function being compiled.
  GlobalDecl CurGD;

  /// PrologueCleanupDepth - The cleanup depth enclosing all the
  /// cleanups associated with the parameters.
  EHScopeStack::stable_iterator PrologueCleanupDepth;

  /// ReturnBlock - Unified return block.
  JumpDest ReturnBlock;

  /// ReturnValue - The temporary alloca to hold the return
  /// value. This is invalid iff the function has no return value.
  Address ReturnValue = Address::invalid();

  /// Return true if a label was seen in the current scope.
  bool hasLabelBeenSeenInCurrentScope() const {
    if (CurLexicalScope)
      return CurLexicalScope->hasLabels();
    return !LabelMap.empty();
  }

  /// AllocaInsertPoint - This is an instruction in the entry block before which
  /// we prefer to insert allocas.
  llvm::AssertingVH<llvm::Instruction> AllocaInsertPt;

  /// API for captured statement code generation.
  class CGCapturedStmtInfo {
  public:
    explicit CGCapturedStmtInfo(CapturedRegionKind K = CR_Default)
        : Kind(K), ThisValue(nullptr), CXXThisFieldDecl(nullptr) {}
    explicit CGCapturedStmtInfo(const CapturedStmt &S,
                                CapturedRegionKind K = CR_Default)
      : Kind(K), ThisValue(nullptr), CXXThisFieldDecl(nullptr) {

      RecordDecl::field_iterator Field =
        S.getCapturedRecordDecl()->field_begin();
      for (CapturedStmt::const_capture_iterator I = S.capture_begin(),
                                                E = S.capture_end();
           I != E; ++I, ++Field) {
        if (I->capturesThis())
          CXXThisFieldDecl = *Field;
        else if (I->capturesVariable())
          CaptureFields[I->getCapturedVar()->getCanonicalDecl()] = *Field;
        else if (I->capturesVariableByCopy())
          CaptureFields[I->getCapturedVar()->getCanonicalDecl()] = *Field;
      }
    }

    virtual ~CGCapturedStmtInfo();

    CapturedRegionKind getKind() const { return Kind; }

    virtual void setContextValue(llvm::Value *V) { ThisValue = V; }
    // Retrieve the value of the context parameter.
    virtual llvm::Value *getContextValue() const { return ThisValue; }

    /// Lookup the captured field decl for a variable.
    virtual const FieldDecl *lookup(const VarDecl *VD) const {
      return CaptureFields.lookup(VD->getCanonicalDecl());
    }

    bool isCXXThisExprCaptured() const { return getThisFieldDecl() != nullptr; }
    virtual FieldDecl *getThisFieldDecl() const { return CXXThisFieldDecl; }

    static bool classof(const CGCapturedStmtInfo *) {
      return true;
    }

    /// Emit the captured statement body.
    virtual void EmitBody(CodeGenFunction &CGF, const Stmt *S) {
      CGF.incrementProfileCounter(S);
      CGF.EmitStmt(S);
    }

    /// Get the name of the capture helper.
    virtual StringRef getHelperName() const { return "__captured_stmt"; }

#if INTEL_COLLAB
    virtual void recordVariableDefinition(const VarDecl *VD) {}
    virtual void recordVariableReference(const VarDecl *VD) {}
    virtual void recordThisPointerReference(llvm::Value *) {}
<<<<<<< HEAD
    virtual bool isLateOutlinedRegion() { return false; }
#endif // INTEL_CUSTOMIZATION
=======
#endif // INTEL_COLLAB
>>>>>>> 4ebd1b43
  private:
    /// The kind of captured statement being generated.
    CapturedRegionKind Kind;

    /// Keep the map between VarDecl and FieldDecl.
    llvm::SmallDenseMap<const VarDecl *, FieldDecl *> CaptureFields;

    /// The base address of the captured record, passed in as the first
    /// argument of the parallel region function.
    llvm::Value *ThisValue;

    /// Captured 'this' type.
    FieldDecl *CXXThisFieldDecl;
  };
  CGCapturedStmtInfo *CapturedStmtInfo = nullptr;
#if INTEL_CUSTOMIZATION
  class IntelPragmaInlineState {
  public:
    IntelPragmaInlineState(CodeGenFunction &CGF, ArrayRef<const Attr *> Attrs);
    ~IntelPragmaInlineState();
    llvm::Attribute::AttrKind getPragmaInlineAttribute();
  private:
    CodeGenFunction &CGF;
    const IntelInlineAttr *CurrentAttr;
    IntelPragmaInlineState *PreviousState;
  };
  IntelPragmaInlineState *CurrentPragmaInlineState = nullptr;

  class IntelIVDepArrayHandler {
  public:
    IntelIVDepArrayHandler(CodeGenFunction &CGF, ArrayRef<const Attr *> Attrs);
    ~IntelIVDepArrayHandler();
  private:
    CodeGenFunction &CGF;
    llvm::CallInst *CallEntry = nullptr;
  };

  class DistributePointHandler {
  public:
    DistributePointHandler(CodeGenFunction &CGF, const Stmt *S,
                           ArrayRef<const Attr *> Attrs);
    ~DistributePointHandler();
  private:
    CodeGenFunction &CGF;
    llvm::CallInst *CallEntry;
  };

  class IntelBlockLoopExprHandler {
  public:
    IntelBlockLoopExprHandler(CodeGenFunction &CGF,
                              ArrayRef<const Attr *> Attrs);
    ~IntelBlockLoopExprHandler();
  private:
    CodeGenFunction &CGF;
    llvm::CallInst *CallEntry = nullptr;
  };
#endif // INTEL_CUSTOMIZATION

  /// RAII for correct setting/restoring of CapturedStmtInfo.
  class CGCapturedStmtRAII {
  private:
    CodeGenFunction &CGF;
    CGCapturedStmtInfo *PrevCapturedStmtInfo;
  public:
    CGCapturedStmtRAII(CodeGenFunction &CGF,
                       CGCapturedStmtInfo *NewCapturedStmtInfo)
        : CGF(CGF), PrevCapturedStmtInfo(CGF.CapturedStmtInfo) {
      CGF.CapturedStmtInfo = NewCapturedStmtInfo;
    }
    ~CGCapturedStmtRAII() { CGF.CapturedStmtInfo = PrevCapturedStmtInfo; }
  };

  /// An abstract representation of regular/ObjC call/message targets.
  class AbstractCallee {
    /// The function declaration of the callee.
    const Decl *CalleeDecl;

  public:
    AbstractCallee() : CalleeDecl(nullptr) {}
    AbstractCallee(const FunctionDecl *FD) : CalleeDecl(FD) {}
    AbstractCallee(const ObjCMethodDecl *OMD) : CalleeDecl(OMD) {}
    bool hasFunctionDecl() const {
      return dyn_cast_or_null<FunctionDecl>(CalleeDecl);
    }
    const Decl *getDecl() const { return CalleeDecl; }
    unsigned getNumParams() const {
      if (const auto *FD = dyn_cast<FunctionDecl>(CalleeDecl))
        return FD->getNumParams();
      return cast<ObjCMethodDecl>(CalleeDecl)->param_size();
    }
    const ParmVarDecl *getParamDecl(unsigned I) const {
      if (const auto *FD = dyn_cast<FunctionDecl>(CalleeDecl))
        return FD->getParamDecl(I);
      return *(cast<ObjCMethodDecl>(CalleeDecl)->param_begin() + I);
    }
  };

  /// Sanitizers enabled for this function.
  SanitizerSet SanOpts;

  /// True if CodeGen currently emits code implementing sanitizer checks.
  bool IsSanitizerScope = false;

  /// RAII object to set/unset CodeGenFunction::IsSanitizerScope.
  class SanitizerScope {
    CodeGenFunction *CGF;
  public:
    SanitizerScope(CodeGenFunction *CGF);
    ~SanitizerScope();
  };

  /// In C++, whether we are code generating a thunk.  This controls whether we
  /// should emit cleanups.
  bool CurFuncIsThunk = false;

  /// In ARC, whether we should autorelease the return value.
  bool AutoreleaseResult = false;

  /// Whether we processed a Microsoft-style asm block during CodeGen. These can
  /// potentially set the return value.
  bool SawAsmBlock = false;

  const NamedDecl *CurSEHParent = nullptr;

  /// True if the current function is an outlined SEH helper. This can be a
  /// finally block or filter expression.
  bool IsOutlinedSEHHelper = false;

  const CodeGen::CGBlockInfo *BlockInfo = nullptr;
  llvm::Value *BlockPointer = nullptr;

  llvm::DenseMap<const VarDecl *, FieldDecl *> LambdaCaptureFields;
  FieldDecl *LambdaThisCaptureField = nullptr;

  /// A mapping from NRVO variables to the flags used to indicate
  /// when the NRVO has been applied to this variable.
  llvm::DenseMap<const VarDecl *, llvm::Value *> NRVOFlags;

  EHScopeStack EHStack;
  llvm::SmallVector<char, 256> LifetimeExtendedCleanupStack;
  llvm::SmallVector<const JumpDest *, 2> SEHTryEpilogueStack;

  llvm::Instruction *CurrentFuncletPad = nullptr;

  class CallLifetimeEnd final : public EHScopeStack::Cleanup {
    llvm::Value *Addr;
    llvm::Value *Size;

  public:
    CallLifetimeEnd(Address addr, llvm::Value *size)
        : Addr(addr.getPointer()), Size(size) {}

    void Emit(CodeGenFunction &CGF, Flags flags) override {
      CGF.EmitLifetimeEnd(Size, Addr);
    }
  };

  /// Header for data within LifetimeExtendedCleanupStack.
  struct LifetimeExtendedCleanupHeader {
    /// The size of the following cleanup object.
    unsigned Size;
    /// The kind of cleanup to push: a value from the CleanupKind enumeration.
    unsigned Kind : 31;
    /// Whether this is a conditional cleanup.
    unsigned IsConditional : 1;

    size_t getSize() const { return Size; }
    CleanupKind getKind() const { return (CleanupKind)Kind; }
    bool isConditional() const { return IsConditional; }
  };

  /// i32s containing the indexes of the cleanup destinations.
  Address NormalCleanupDest = Address::invalid();

  unsigned NextCleanupDestIndex = 1;

  /// FirstBlockInfo - The head of a singly-linked-list of block layouts.
  CGBlockInfo *FirstBlockInfo = nullptr;

  /// EHResumeBlock - Unified block containing a call to llvm.eh.resume.
  llvm::BasicBlock *EHResumeBlock = nullptr;

  /// The exception slot.  All landing pads write the current exception pointer
  /// into this alloca.
  llvm::Value *ExceptionSlot = nullptr;

  /// The selector slot.  Under the MandatoryCleanup model, all landing pads
  /// write the current selector value into this alloca.
  llvm::AllocaInst *EHSelectorSlot = nullptr;

  /// A stack of exception code slots. Entering an __except block pushes a slot
  /// on the stack and leaving pops one. The __exception_code() intrinsic loads
  /// a value from the top of the stack.
  SmallVector<Address, 1> SEHCodeSlotStack;

  /// Value returned by __exception_info intrinsic.
  llvm::Value *SEHInfo = nullptr;

  /// Emits a landing pad for the current EH stack.
  llvm::BasicBlock *EmitLandingPad();

  llvm::BasicBlock *getInvokeDestImpl();

  template <class T>
  typename DominatingValue<T>::saved_type saveValueInCond(T value) {
    return DominatingValue<T>::save(*this, value);
  }

public:
  /// ObjCEHValueStack - Stack of Objective-C exception values, used for
  /// rethrows.
  SmallVector<llvm::Value*, 8> ObjCEHValueStack;

  /// A class controlling the emission of a finally block.
  class FinallyInfo {
    /// Where the catchall's edge through the cleanup should go.
    JumpDest RethrowDest;

    /// A function to call to enter the catch.
    llvm::Constant *BeginCatchFn;

    /// An i1 variable indicating whether or not the @finally is
    /// running for an exception.
    llvm::AllocaInst *ForEHVar;

    /// An i8* variable into which the exception pointer to rethrow
    /// has been saved.
    llvm::AllocaInst *SavedExnVar;

  public:
    void enter(CodeGenFunction &CGF, const Stmt *Finally,
               llvm::Constant *beginCatchFn, llvm::Constant *endCatchFn,
               llvm::Constant *rethrowFn);
    void exit(CodeGenFunction &CGF);
  };

  /// Returns true inside SEH __try blocks.
  bool isSEHTryScope() const { return !SEHTryEpilogueStack.empty(); }

  /// Returns true while emitting a cleanuppad.
  bool isCleanupPadScope() const {
    return CurrentFuncletPad && isa<llvm::CleanupPadInst>(CurrentFuncletPad);
  }

  /// pushFullExprCleanup - Push a cleanup to be run at the end of the
  /// current full-expression.  Safe against the possibility that
  /// we're currently inside a conditionally-evaluated expression.
  template <class T, class... As>
  void pushFullExprCleanup(CleanupKind kind, As... A) {
    // If we're not in a conditional branch, or if none of the
    // arguments requires saving, then use the unconditional cleanup.
    if (!isInConditionalBranch())
      return EHStack.pushCleanup<T>(kind, A...);

    // Stash values in a tuple so we can guarantee the order of saves.
    typedef std::tuple<typename DominatingValue<As>::saved_type...> SavedTuple;
    SavedTuple Saved{saveValueInCond(A)...};

    typedef EHScopeStack::ConditionalCleanup<T, As...> CleanupType;
    EHStack.pushCleanupTuple<CleanupType>(kind, Saved);
    initFullExprCleanup();
  }

  /// Queue a cleanup to be pushed after finishing the current
  /// full-expression.
  template <class T, class... As>
  void pushCleanupAfterFullExpr(CleanupKind Kind, As... A) {
    if (!isInConditionalBranch())
      return pushCleanupAfterFullExprImpl<T>(Kind, Address::invalid(), A...);

    Address ActiveFlag = createCleanupActiveFlag();
    assert(!DominatingValue<Address>::needsSaving(ActiveFlag) &&
           "cleanup active flag should never need saving");

    typedef std::tuple<typename DominatingValue<As>::saved_type...> SavedTuple;
    SavedTuple Saved{saveValueInCond(A)...};

    typedef EHScopeStack::ConditionalCleanup<T, As...> CleanupType;
    pushCleanupAfterFullExprImpl<CleanupType>(Kind, ActiveFlag, Saved);
  }

  template <class T, class... As>
  void pushCleanupAfterFullExprImpl(CleanupKind Kind, Address ActiveFlag,
                                    As... A) {
    LifetimeExtendedCleanupHeader Header = {sizeof(T), Kind,
                                            ActiveFlag.isValid()};

    size_t OldSize = LifetimeExtendedCleanupStack.size();
    LifetimeExtendedCleanupStack.resize(
        LifetimeExtendedCleanupStack.size() + sizeof(Header) + Header.Size +
        (Header.IsConditional ? sizeof(ActiveFlag) : 0));

    static_assert(sizeof(Header) % alignof(T) == 0,
                  "Cleanup will be allocated on misaligned address");
    char *Buffer = &LifetimeExtendedCleanupStack[OldSize];
    new (Buffer) LifetimeExtendedCleanupHeader(Header);
    new (Buffer + sizeof(Header)) T(A...);
    if (Header.IsConditional)
      new (Buffer + sizeof(Header) + sizeof(T)) Address(ActiveFlag);
  }

  /// Set up the last cleanup that was pushed as a conditional
  /// full-expression cleanup.
  void initFullExprCleanup() {
    initFullExprCleanupWithFlag(createCleanupActiveFlag());
  }

  void initFullExprCleanupWithFlag(Address ActiveFlag);
  Address createCleanupActiveFlag();

  /// PushDestructorCleanup - Push a cleanup to call the
  /// complete-object destructor of an object of the given type at the
  /// given address.  Does nothing if T is not a C++ class type with a
  /// non-trivial destructor.
  void PushDestructorCleanup(QualType T, Address Addr);

  /// PushDestructorCleanup - Push a cleanup to call the
  /// complete-object variant of the given destructor on the object at
  /// the given address.
  void PushDestructorCleanup(const CXXDestructorDecl *Dtor, Address Addr);

  /// PopCleanupBlock - Will pop the cleanup entry on the stack and
  /// process all branch fixups.
  void PopCleanupBlock(bool FallThroughIsBranchThrough = false);

  /// DeactivateCleanupBlock - Deactivates the given cleanup block.
  /// The block cannot be reactivated.  Pops it if it's the top of the
  /// stack.
  ///
  /// \param DominatingIP - An instruction which is known to
  ///   dominate the current IP (if set) and which lies along
  ///   all paths of execution between the current IP and the
  ///   the point at which the cleanup comes into scope.
  void DeactivateCleanupBlock(EHScopeStack::stable_iterator Cleanup,
                              llvm::Instruction *DominatingIP);

  /// ActivateCleanupBlock - Activates an initially-inactive cleanup.
  /// Cannot be used to resurrect a deactivated cleanup.
  ///
  /// \param DominatingIP - An instruction which is known to
  ///   dominate the current IP (if set) and which lies along
  ///   all paths of execution between the current IP and the
  ///   the point at which the cleanup comes into scope.
  void ActivateCleanupBlock(EHScopeStack::stable_iterator Cleanup,
                            llvm::Instruction *DominatingIP);

  /// Enters a new scope for capturing cleanups, all of which
  /// will be executed once the scope is exited.
  class RunCleanupsScope {
    EHScopeStack::stable_iterator CleanupStackDepth, OldCleanupScopeDepth;
    size_t LifetimeExtendedCleanupStackSize;
    bool OldDidCallStackSave;
  protected:
    bool PerformCleanup;
  private:

    RunCleanupsScope(const RunCleanupsScope &) = delete;
    void operator=(const RunCleanupsScope &) = delete;

  protected:
    CodeGenFunction& CGF;

  public:
    /// Enter a new cleanup scope.
    explicit RunCleanupsScope(CodeGenFunction &CGF)
      : PerformCleanup(true), CGF(CGF)
    {
      CleanupStackDepth = CGF.EHStack.stable_begin();
      LifetimeExtendedCleanupStackSize =
          CGF.LifetimeExtendedCleanupStack.size();
      OldDidCallStackSave = CGF.DidCallStackSave;
      CGF.DidCallStackSave = false;
      OldCleanupScopeDepth = CGF.CurrentCleanupScopeDepth;
      CGF.CurrentCleanupScopeDepth = CleanupStackDepth;
    }

    /// Exit this cleanup scope, emitting any accumulated cleanups.
    ~RunCleanupsScope() {
      if (PerformCleanup)
        ForceCleanup();
    }

    /// Determine whether this scope requires any cleanups.
    bool requiresCleanups() const {
      return CGF.EHStack.stable_begin() != CleanupStackDepth;
    }

    /// Force the emission of cleanups now, instead of waiting
    /// until this object is destroyed.
    /// \param ValuesToReload - A list of values that need to be available at
    /// the insertion point after cleanup emission. If cleanup emission created
    /// a shared cleanup block, these value pointers will be rewritten.
    /// Otherwise, they not will be modified.
    void ForceCleanup(std::initializer_list<llvm::Value**> ValuesToReload = {}) {
      assert(PerformCleanup && "Already forced cleanup");
      CGF.DidCallStackSave = OldDidCallStackSave;
      CGF.PopCleanupBlocks(CleanupStackDepth, LifetimeExtendedCleanupStackSize,
                           ValuesToReload);
      PerformCleanup = false;
      CGF.CurrentCleanupScopeDepth = OldCleanupScopeDepth;
    }
  };

  // Cleanup stack depth of the RunCleanupsScope that was pushed most recently.
  EHScopeStack::stable_iterator CurrentCleanupScopeDepth =
      EHScopeStack::stable_end();

  class LexicalScope : public RunCleanupsScope {
    SourceRange Range;
    SmallVector<const LabelDecl*, 4> Labels;
    LexicalScope *ParentScope;

    LexicalScope(const LexicalScope &) = delete;
    void operator=(const LexicalScope &) = delete;

  public:
    /// Enter a new cleanup scope.
    explicit LexicalScope(CodeGenFunction &CGF, SourceRange Range)
      : RunCleanupsScope(CGF), Range(Range), ParentScope(CGF.CurLexicalScope) {
      CGF.CurLexicalScope = this;
      if (CGDebugInfo *DI = CGF.getDebugInfo())
        DI->EmitLexicalBlockStart(CGF.Builder, Range.getBegin());
    }

    void addLabel(const LabelDecl *label) {
      assert(PerformCleanup && "adding label to dead scope?");
      Labels.push_back(label);
    }

    /// Exit this cleanup scope, emitting any accumulated
    /// cleanups.
    ~LexicalScope() {
      if (CGDebugInfo *DI = CGF.getDebugInfo())
        DI->EmitLexicalBlockEnd(CGF.Builder, Range.getEnd());

      // If we should perform a cleanup, force them now.  Note that
      // this ends the cleanup scope before rescoping any labels.
      if (PerformCleanup) {
        ApplyDebugLocation DL(CGF, Range.getEnd());
        ForceCleanup();
      }
    }

    /// Force the emission of cleanups now, instead of waiting
    /// until this object is destroyed.
    void ForceCleanup() {
      CGF.CurLexicalScope = ParentScope;
      RunCleanupsScope::ForceCleanup();

      if (!Labels.empty())
        rescopeLabels();
    }

    bool hasLabels() const {
      return !Labels.empty();
    }

    void rescopeLabels();
  };

  typedef llvm::DenseMap<const Decl *, Address> DeclMapTy;

  /// The class used to assign some variables some temporarily addresses.
  class OMPMapVars {
    DeclMapTy SavedLocals;
    DeclMapTy SavedTempAddresses;
    OMPMapVars(const OMPMapVars &) = delete;
    void operator=(const OMPMapVars &) = delete;

  public:
    explicit OMPMapVars() = default;
    ~OMPMapVars() {
      assert(SavedLocals.empty() && "Did not restored original addresses.");
    };

    /// Sets the address of the variable \p LocalVD to be \p TempAddr in
    /// function \p CGF.
    /// \return true if at least one variable was set already, false otherwise.
#if INTEL_COLLAB
    bool setVarAddr(CodeGenFunction &CGF, const VarDecl *LocalVD,
                    Address TempAddr, bool NoTemps = false) {
#else
    bool setVarAddr(CodeGenFunction &CGF, const VarDecl *LocalVD,
                    Address TempAddr) {
#endif // INTEL_COLLAB
      LocalVD = LocalVD->getCanonicalDecl();
      // Only save it once.
      if (SavedLocals.count(LocalVD)) return false;

      // Copy the existing local entry to SavedLocals.
      auto it = CGF.LocalDeclMap.find(LocalVD);
      if (it != CGF.LocalDeclMap.end())
        SavedLocals.try_emplace(LocalVD, it->second);
      else
        SavedLocals.try_emplace(LocalVD, Address::invalid());

      // Generate the private entry.
      QualType VarTy = LocalVD->getType();
#if INTEL_COLLAB
      if (!NoTemps && VarTy->isReferenceType()) {
#else
      if (VarTy->isReferenceType()) {
#endif // INTEL_COLLAB
        Address Temp = CGF.CreateMemTemp(VarTy);
        CGF.Builder.CreateStore(TempAddr.getPointer(), Temp);
        TempAddr = Temp;
      }
      SavedTempAddresses.try_emplace(LocalVD, TempAddr);

      return true;
    }

    /// Applies new addresses to the list of the variables.
    /// \return true if at least one variable is using new address, false
    /// otherwise.
    bool apply(CodeGenFunction &CGF) {
      copyInto(SavedTempAddresses, CGF.LocalDeclMap);
      SavedTempAddresses.clear();
      return !SavedLocals.empty();
    }

    /// Restores original addresses of the variables.
    void restore(CodeGenFunction &CGF) {
      if (!SavedLocals.empty()) {
        copyInto(SavedLocals, CGF.LocalDeclMap);
        SavedLocals.clear();
      }
    }

  private:
    /// Copy all the entries in the source map over the corresponding
    /// entries in the destination, which must exist.
    static void copyInto(const DeclMapTy &Src, DeclMapTy &Dest) {
      for (auto &Pair : Src) {
        if (!Pair.second.isValid()) {
          Dest.erase(Pair.first);
          continue;
        }

        auto I = Dest.find(Pair.first);
        if (I != Dest.end())
          I->second = Pair.second;
        else
          Dest.insert(Pair);
      }
    }
  };

  /// The scope used to remap some variables as private in the OpenMP loop body
  /// (or other captured region emitted without outlining), and to restore old
  /// vars back on exit.
  class OMPPrivateScope : public RunCleanupsScope {
    OMPMapVars MappedVars;
    OMPPrivateScope(const OMPPrivateScope &) = delete;
    void operator=(const OMPPrivateScope &) = delete;

  public:
    /// Enter a new OpenMP private scope.
    explicit OMPPrivateScope(CodeGenFunction &CGF) : RunCleanupsScope(CGF) {}

    /// Registers \p LocalVD variable as a private and apply \p PrivateGen
    /// function for it to generate corresponding private variable. \p
    /// PrivateGen returns an address of the generated private variable.
    /// \return true if the variable is registered as private, false if it has
    /// been privatized already.
    bool addPrivate(const VarDecl *LocalVD,
                    const llvm::function_ref<Address()> PrivateGen) {
      assert(PerformCleanup && "adding private to dead scope");
      return MappedVars.setVarAddr(CGF, LocalVD, PrivateGen());
    }

#if INTEL_COLLAB
    bool addPrivateNoTemps(const VarDecl *LocalVD,
                           const llvm::function_ref<Address()> PrivateGen) {
      assert(PerformCleanup && "adding private to dead scope");
      return MappedVars.setVarAddr(CGF, LocalVD, PrivateGen(),
                                   /*NoTemps=*/true);
    }
#endif // INTEL_COLLAB

    /// Privatizes local variables previously registered as private.
    /// Registration is separate from the actual privatization to allow
    /// initializers use values of the original variables, not the private one.
    /// This is important, for example, if the private variable is a class
    /// variable initialized by a constructor that references other private
    /// variables. But at initialization original variables must be used, not
    /// private copies.
    /// \return true if at least one variable was privatized, false otherwise.
    bool Privatize() { return MappedVars.apply(CGF); }

    void ForceCleanup() {
      RunCleanupsScope::ForceCleanup();
      MappedVars.restore(CGF);
    }

    /// Exit scope - all the mapped variables are restored.
    ~OMPPrivateScope() {
      if (PerformCleanup)
        ForceCleanup();
    }

    /// Checks if the global variable is captured in current function.
    bool isGlobalVarCaptured(const VarDecl *VD) const {
      VD = VD->getCanonicalDecl();
      return !VD->isLocalVarDeclOrParm() && CGF.LocalDeclMap.count(VD) > 0;
    }
  };

  /// Takes the old cleanup stack size and emits the cleanup blocks
  /// that have been added.
  void
  PopCleanupBlocks(EHScopeStack::stable_iterator OldCleanupStackSize,
                   std::initializer_list<llvm::Value **> ValuesToReload = {});

  /// Takes the old cleanup stack size and emits the cleanup blocks
  /// that have been added, then adds all lifetime-extended cleanups from
  /// the given position to the stack.
  void
  PopCleanupBlocks(EHScopeStack::stable_iterator OldCleanupStackSize,
                   size_t OldLifetimeExtendedStackSize,
                   std::initializer_list<llvm::Value **> ValuesToReload = {});

  void ResolveBranchFixups(llvm::BasicBlock *Target);

  /// The given basic block lies in the current EH scope, but may be a
  /// target of a potentially scope-crossing jump; get a stable handle
  /// to which we can perform this jump later.
  JumpDest getJumpDestInCurrentScope(llvm::BasicBlock *Target) {
    return JumpDest(Target,
                    EHStack.getInnermostNormalCleanup(),
                    NextCleanupDestIndex++);
  }

  /// The given basic block lies in the current EH scope, but may be a
  /// target of a potentially scope-crossing jump; get a stable handle
  /// to which we can perform this jump later.
  JumpDest getJumpDestInCurrentScope(StringRef Name = StringRef()) {
    return getJumpDestInCurrentScope(createBasicBlock(Name));
  }

  /// EmitBranchThroughCleanup - Emit a branch from the current insert
  /// block through the normal cleanup handling code (if any) and then
  /// on to \arg Dest.
  void EmitBranchThroughCleanup(JumpDest Dest);

  /// isObviouslyBranchWithoutCleanups - Return true if a branch to the
  /// specified destination obviously has no cleanups to run.  'false' is always
  /// a conservatively correct answer for this method.
  bool isObviouslyBranchWithoutCleanups(JumpDest Dest) const;

  /// popCatchScope - Pops the catch scope at the top of the EHScope
  /// stack, emitting any required code (other than the catch handlers
  /// themselves).
  void popCatchScope();

  llvm::BasicBlock *getEHResumeBlock(bool isCleanup);
  llvm::BasicBlock *getEHDispatchBlock(EHScopeStack::stable_iterator scope);
  llvm::BasicBlock *
  getFuncletEHDispatchBlock(EHScopeStack::stable_iterator scope);

  /// An object to manage conditionally-evaluated expressions.
  class ConditionalEvaluation {
    llvm::BasicBlock *StartBB;

  public:
    ConditionalEvaluation(CodeGenFunction &CGF)
      : StartBB(CGF.Builder.GetInsertBlock()) {}

    void begin(CodeGenFunction &CGF) {
      assert(CGF.OutermostConditional != this);
      if (!CGF.OutermostConditional)
        CGF.OutermostConditional = this;
    }

    void end(CodeGenFunction &CGF) {
      assert(CGF.OutermostConditional != nullptr);
      if (CGF.OutermostConditional == this)
        CGF.OutermostConditional = nullptr;
    }

    /// Returns a block which will be executed prior to each
    /// evaluation of the conditional code.
    llvm::BasicBlock *getStartingBlock() const {
      return StartBB;
    }
  };

  /// isInConditionalBranch - Return true if we're currently emitting
  /// one branch or the other of a conditional expression.
  bool isInConditionalBranch() const { return OutermostConditional != nullptr; }

  void setBeforeOutermostConditional(llvm::Value *value, Address addr) {
    assert(isInConditionalBranch());
    llvm::BasicBlock *block = OutermostConditional->getStartingBlock();
    auto store = new llvm::StoreInst(value, addr.getPointer(), &block->back());
    store->setAlignment(addr.getAlignment().getQuantity());
  }

  /// An RAII object to record that we're evaluating a statement
  /// expression.
  class StmtExprEvaluation {
    CodeGenFunction &CGF;

    /// We have to save the outermost conditional: cleanups in a
    /// statement expression aren't conditional just because the
    /// StmtExpr is.
    ConditionalEvaluation *SavedOutermostConditional;

  public:
    StmtExprEvaluation(CodeGenFunction &CGF)
      : CGF(CGF), SavedOutermostConditional(CGF.OutermostConditional) {
      CGF.OutermostConditional = nullptr;
    }

    ~StmtExprEvaluation() {
      CGF.OutermostConditional = SavedOutermostConditional;
      CGF.EnsureInsertPoint();
    }
  };

  /// An object which temporarily prevents a value from being
  /// destroyed by aggressive peephole optimizations that assume that
  /// all uses of a value have been realized in the IR.
  class PeepholeProtection {
    llvm::Instruction *Inst;
    friend class CodeGenFunction;

  public:
    PeepholeProtection() : Inst(nullptr) {}
  };

  /// A non-RAII class containing all the information about a bound
  /// opaque value.  OpaqueValueMapping, below, is a RAII wrapper for
  /// this which makes individual mappings very simple; using this
  /// class directly is useful when you have a variable number of
  /// opaque values or don't want the RAII functionality for some
  /// reason.
  class OpaqueValueMappingData {
    const OpaqueValueExpr *OpaqueValue;
    bool BoundLValue;
    CodeGenFunction::PeepholeProtection Protection;

    OpaqueValueMappingData(const OpaqueValueExpr *ov,
                           bool boundLValue)
      : OpaqueValue(ov), BoundLValue(boundLValue) {}
  public:
    OpaqueValueMappingData() : OpaqueValue(nullptr) {}

    static bool shouldBindAsLValue(const Expr *expr) {
      // gl-values should be bound as l-values for obvious reasons.
      // Records should be bound as l-values because IR generation
      // always keeps them in memory.  Expressions of function type
      // act exactly like l-values but are formally required to be
      // r-values in C.
      return expr->isGLValue() ||
             expr->getType()->isFunctionType() ||
             hasAggregateEvaluationKind(expr->getType());
    }

    static OpaqueValueMappingData bind(CodeGenFunction &CGF,
                                       const OpaqueValueExpr *ov,
                                       const Expr *e) {
      if (shouldBindAsLValue(ov))
        return bind(CGF, ov, CGF.EmitLValue(e));
      return bind(CGF, ov, CGF.EmitAnyExpr(e));
    }

    static OpaqueValueMappingData bind(CodeGenFunction &CGF,
                                       const OpaqueValueExpr *ov,
                                       const LValue &lv) {
      assert(shouldBindAsLValue(ov));
      CGF.OpaqueLValues.insert(std::make_pair(ov, lv));
      return OpaqueValueMappingData(ov, true);
    }

    static OpaqueValueMappingData bind(CodeGenFunction &CGF,
                                       const OpaqueValueExpr *ov,
                                       const RValue &rv) {
      assert(!shouldBindAsLValue(ov));
      CGF.OpaqueRValues.insert(std::make_pair(ov, rv));

      OpaqueValueMappingData data(ov, false);

      // Work around an extremely aggressive peephole optimization in
      // EmitScalarConversion which assumes that all other uses of a
      // value are extant.
      data.Protection = CGF.protectFromPeepholes(rv);

      return data;
    }

    bool isValid() const { return OpaqueValue != nullptr; }
    void clear() { OpaqueValue = nullptr; }

    void unbind(CodeGenFunction &CGF) {
      assert(OpaqueValue && "no data to unbind!");

      if (BoundLValue) {
        CGF.OpaqueLValues.erase(OpaqueValue);
      } else {
        CGF.OpaqueRValues.erase(OpaqueValue);
        CGF.unprotectFromPeepholes(Protection);
      }
    }
  };

  /// An RAII object to set (and then clear) a mapping for an OpaqueValueExpr.
  class OpaqueValueMapping {
    CodeGenFunction &CGF;
    OpaqueValueMappingData Data;

  public:
    static bool shouldBindAsLValue(const Expr *expr) {
      return OpaqueValueMappingData::shouldBindAsLValue(expr);
    }

    /// Build the opaque value mapping for the given conditional
    /// operator if it's the GNU ?: extension.  This is a common
    /// enough pattern that the convenience operator is really
    /// helpful.
    ///
    OpaqueValueMapping(CodeGenFunction &CGF,
                       const AbstractConditionalOperator *op) : CGF(CGF) {
      if (isa<ConditionalOperator>(op))
        // Leave Data empty.
        return;

      const BinaryConditionalOperator *e = cast<BinaryConditionalOperator>(op);
      Data = OpaqueValueMappingData::bind(CGF, e->getOpaqueValue(),
                                          e->getCommon());
    }

    /// Build the opaque value mapping for an OpaqueValueExpr whose source
    /// expression is set to the expression the OVE represents.
    OpaqueValueMapping(CodeGenFunction &CGF, const OpaqueValueExpr *OV)
        : CGF(CGF) {
      if (OV) {
        assert(OV->getSourceExpr() && "wrong form of OpaqueValueMapping used "
                                      "for OVE with no source expression");
        Data = OpaqueValueMappingData::bind(CGF, OV, OV->getSourceExpr());
      }
    }

    OpaqueValueMapping(CodeGenFunction &CGF,
                       const OpaqueValueExpr *opaqueValue,
                       LValue lvalue)
      : CGF(CGF), Data(OpaqueValueMappingData::bind(CGF, opaqueValue, lvalue)) {
    }

    OpaqueValueMapping(CodeGenFunction &CGF,
                       const OpaqueValueExpr *opaqueValue,
                       RValue rvalue)
      : CGF(CGF), Data(OpaqueValueMappingData::bind(CGF, opaqueValue, rvalue)) {
    }

    void pop() {
      Data.unbind(CGF);
      Data.clear();
    }

    ~OpaqueValueMapping() {
      if (Data.isValid()) Data.unbind(CGF);
    }
  };

private:
  CGDebugInfo *DebugInfo;
  bool DisableDebugInfo = false;

  /// DidCallStackSave - Whether llvm.stacksave has been called. Used to avoid
  /// calling llvm.stacksave for multiple VLAs in the same scope.
  bool DidCallStackSave = false;

  /// IndirectBranch - The first time an indirect goto is seen we create a block
  /// with an indirect branch.  Every time we see the address of a label taken,
  /// we add the label to the indirect goto.  Every subsequent indirect goto is
  /// codegen'd as a jump to the IndirectBranch's basic block.
  llvm::IndirectBrInst *IndirectBranch = nullptr;

  /// LocalDeclMap - This keeps track of the LLVM allocas or globals for local C
  /// decls.
  DeclMapTy LocalDeclMap;

  // Keep track of the cleanups for callee-destructed parameters pushed to the
  // cleanup stack so that they can be deactivated later.
  llvm::DenseMap<const ParmVarDecl *, EHScopeStack::stable_iterator>
      CalleeDestructedParamCleanups;

  /// SizeArguments - If a ParmVarDecl had the pass_object_size attribute, this
  /// will contain a mapping from said ParmVarDecl to its implicit "object_size"
  /// parameter.
  llvm::SmallDenseMap<const ParmVarDecl *, const ImplicitParamDecl *, 2>
      SizeArguments;

  /// Track escaped local variables with auto storage. Used during SEH
  /// outlining to produce a call to llvm.localescape.
  llvm::DenseMap<llvm::AllocaInst *, int> EscapedLocals;

  /// LabelMap - This keeps track of the LLVM basic block for each C label.
  llvm::DenseMap<const LabelDecl*, JumpDest> LabelMap;

  // BreakContinueStack - This keeps track of where break and continue
  // statements should jump to.
  struct BreakContinue {
    BreakContinue(JumpDest Break, JumpDest Continue)
      : BreakBlock(Break), ContinueBlock(Continue) {}

    JumpDest BreakBlock;
    JumpDest ContinueBlock;
  };
  SmallVector<BreakContinue, 8> BreakContinueStack;

  /// Handles cancellation exit points in OpenMP-related constructs.
  class OpenMPCancelExitStack {
    /// Tracks cancellation exit point and join point for cancel-related exit
    /// and normal exit.
    struct CancelExit {
      CancelExit() = default;
      CancelExit(OpenMPDirectiveKind Kind, JumpDest ExitBlock,
                 JumpDest ContBlock)
          : Kind(Kind), ExitBlock(ExitBlock), ContBlock(ContBlock) {}
      OpenMPDirectiveKind Kind = OMPD_unknown;
      /// true if the exit block has been emitted already by the special
      /// emitExit() call, false if the default codegen is used.
      bool HasBeenEmitted = false;
      JumpDest ExitBlock;
      JumpDest ContBlock;
    };

    SmallVector<CancelExit, 8> Stack;

  public:
    OpenMPCancelExitStack() : Stack(1) {}
    ~OpenMPCancelExitStack() = default;
    /// Fetches the exit block for the current OpenMP construct.
    JumpDest getExitBlock() const { return Stack.back().ExitBlock; }
    /// Emits exit block with special codegen procedure specific for the related
    /// OpenMP construct + emits code for normal construct cleanup.
    void emitExit(CodeGenFunction &CGF, OpenMPDirectiveKind Kind,
                  const llvm::function_ref<void(CodeGenFunction &)> CodeGen) {
      if (Stack.back().Kind == Kind && getExitBlock().isValid()) {
        assert(CGF.getOMPCancelDestination(Kind).isValid());
        assert(CGF.HaveInsertPoint());
        assert(!Stack.back().HasBeenEmitted);
        auto IP = CGF.Builder.saveAndClearIP();
        CGF.EmitBlock(Stack.back().ExitBlock.getBlock());
        CodeGen(CGF);
        CGF.EmitBranch(Stack.back().ContBlock.getBlock());
        CGF.Builder.restoreIP(IP);
        Stack.back().HasBeenEmitted = true;
      }
      CodeGen(CGF);
    }
    /// Enter the cancel supporting \a Kind construct.
    /// \param Kind OpenMP directive that supports cancel constructs.
    /// \param HasCancel true, if the construct has inner cancel directive,
    /// false otherwise.
    void enter(CodeGenFunction &CGF, OpenMPDirectiveKind Kind, bool HasCancel) {
      Stack.push_back({Kind,
                       HasCancel ? CGF.getJumpDestInCurrentScope("cancel.exit")
                                 : JumpDest(),
                       HasCancel ? CGF.getJumpDestInCurrentScope("cancel.cont")
                                 : JumpDest()});
    }
    /// Emits default exit point for the cancel construct (if the special one
    /// has not be used) + join point for cancel/normal exits.
    void exit(CodeGenFunction &CGF) {
      if (getExitBlock().isValid()) {
        assert(CGF.getOMPCancelDestination(Stack.back().Kind).isValid());
        bool HaveIP = CGF.HaveInsertPoint();
        if (!Stack.back().HasBeenEmitted) {
          if (HaveIP)
            CGF.EmitBranchThroughCleanup(Stack.back().ContBlock);
          CGF.EmitBlock(Stack.back().ExitBlock.getBlock());
          CGF.EmitBranchThroughCleanup(Stack.back().ContBlock);
        }
        CGF.EmitBlock(Stack.back().ContBlock.getBlock());
        if (!HaveIP) {
          CGF.Builder.CreateUnreachable();
          CGF.Builder.ClearInsertionPoint();
        }
      }
      Stack.pop_back();
    }
  };
  OpenMPCancelExitStack OMPCancelStack;

  CodeGenPGO PGO;

  /// Calculate branch weights appropriate for PGO data
  llvm::MDNode *createProfileWeights(uint64_t TrueCount, uint64_t FalseCount);
  llvm::MDNode *createProfileWeights(ArrayRef<uint64_t> Weights);
  llvm::MDNode *createProfileWeightsForLoop(const Stmt *Cond,
                                            uint64_t LoopCount);

public:
  /// Increment the profiler's counter for the given statement by \p StepV.
  /// If \p StepV is null, the default increment is 1.
  void incrementProfileCounter(const Stmt *S, llvm::Value *StepV = nullptr) {
    if (CGM.getCodeGenOpts().hasProfileClangInstr())
      PGO.emitCounterIncrement(Builder, S, StepV);
    PGO.setCurrentStmt(S);
  }

  /// Get the profiler's count for the given statement.
  uint64_t getProfileCount(const Stmt *S) {
    Optional<uint64_t> Count = PGO.getStmtCount(S);
    if (!Count.hasValue())
      return 0;
    return *Count;
  }

  /// Set the profiler's current count.
  void setCurrentProfileCount(uint64_t Count) {
    PGO.setCurrentRegionCount(Count);
  }

  /// Get the profiler's current count. This is generally the count for the most
  /// recently incremented counter.
  uint64_t getCurrentProfileCount() {
    return PGO.getCurrentRegionCount();
  }

private:

  /// SwitchInsn - This is nearest current switch instruction. It is null if
  /// current context is not in a switch.
  llvm::SwitchInst *SwitchInsn = nullptr;
  /// The branch weights of SwitchInsn when doing instrumentation based PGO.
  SmallVector<uint64_t, 16> *SwitchWeights = nullptr;

  /// CaseRangeBlock - This block holds if condition check for last case
  /// statement range in current switch instruction.
  llvm::BasicBlock *CaseRangeBlock = nullptr;

  /// OpaqueLValues - Keeps track of the current set of opaque value
  /// expressions.
  llvm::DenseMap<const OpaqueValueExpr *, LValue> OpaqueLValues;
  llvm::DenseMap<const OpaqueValueExpr *, RValue> OpaqueRValues;

  // VLASizeMap - This keeps track of the associated size for each VLA type.
  // We track this by the size expression rather than the type itself because
  // in certain situations, like a const qualifier applied to an VLA typedef,
  // multiple VLA types can share the same size expression.
  // FIXME: Maybe this could be a stack of maps that is pushed/popped as we
  // enter/leave scopes.
  llvm::DenseMap<const Expr*, llvm::Value*> VLASizeMap;

  /// A block containing a single 'unreachable' instruction.  Created
  /// lazily by getUnreachableBlock().
  llvm::BasicBlock *UnreachableBlock = nullptr;

  /// Counts of the number return expressions in the function.
  unsigned NumReturnExprs = 0;

  /// Count the number of simple (constant) return expressions in the function.
  unsigned NumSimpleReturnExprs = 0;

  /// The last regular (non-return) debug location (breakpoint) in the function.
  SourceLocation LastStopPoint;

public:
#if INTEL_CUSTOMIZATION
  /// This class is used for instantiation of local variables, but restores
  /// LocalDeclMap state after instantiation. If Empty is true, the LocalDeclMap
  /// is cleared completely and then restored to original state upon
  /// destruction.
  class LocalVarsDeclGuard {
    CodeGenFunction &CGF;
    DeclMapTy LocalDeclMap;

  public:
    LocalVarsDeclGuard(CodeGenFunction &CGF, bool Empty = false)
        : CGF(CGF), LocalDeclMap() {
      if (Empty) {
        LocalDeclMap.swap(CGF.LocalDeclMap);
      } else {
        LocalDeclMap.copyFrom(CGF.LocalDeclMap);
      }
    }
    ~LocalVarsDeclGuard() { CGF.LocalDeclMap.swap(LocalDeclMap); }
  };
#endif  // INTEL_CUSTOMIZATION
#if INTEL_COLLAB
  // Save and clear the TerminateLandingPad on entry to each OpenMP region.
  // This will ensure we have one for each OpenMP region when it is outlined.
  class OMPTerminateLandingPadHandler {
    CodeGenFunction &CGF;
    llvm::BasicBlock *TerminateLandingPad;

  public:
    OMPTerminateLandingPadHandler(CodeGenFunction &CGF)
        : CGF(CGF), TerminateLandingPad(CGF.TerminateLandingPad) {
      CGF.TerminateLandingPad = nullptr;
    }
    ~OMPTerminateLandingPadHandler() {
      if (CGF.TerminateLandingPad) {
        if (!CGF.TerminateLandingPad->use_empty())
          CGF.CurFn->getBasicBlockList().push_back(CGF.TerminateLandingPad);
        else
          delete CGF.TerminateLandingPad;
      }
      CGF.TerminateLandingPad = TerminateLandingPad;
    }
  };
#endif  // INTEL_COLLAB
  /// A scope within which we are constructing the fields of an object which
  /// might use a CXXDefaultInitExpr. This stashes away a 'this' value to use
  /// if we need to evaluate a CXXDefaultInitExpr within the evaluation.
  class FieldConstructionScope {
  public:
    FieldConstructionScope(CodeGenFunction &CGF, Address This)
        : CGF(CGF), OldCXXDefaultInitExprThis(CGF.CXXDefaultInitExprThis) {
      CGF.CXXDefaultInitExprThis = This;
    }
    ~FieldConstructionScope() {
      CGF.CXXDefaultInitExprThis = OldCXXDefaultInitExprThis;
    }

  private:
    CodeGenFunction &CGF;
    Address OldCXXDefaultInitExprThis;
  };

  /// The scope of a CXXDefaultInitExpr. Within this scope, the value of 'this'
  /// is overridden to be the object under construction.
  class CXXDefaultInitExprScope {
  public:
    CXXDefaultInitExprScope(CodeGenFunction &CGF)
      : CGF(CGF), OldCXXThisValue(CGF.CXXThisValue),
        OldCXXThisAlignment(CGF.CXXThisAlignment) {
      CGF.CXXThisValue = CGF.CXXDefaultInitExprThis.getPointer();
      CGF.CXXThisAlignment = CGF.CXXDefaultInitExprThis.getAlignment();
    }
    ~CXXDefaultInitExprScope() {
      CGF.CXXThisValue = OldCXXThisValue;
      CGF.CXXThisAlignment = OldCXXThisAlignment;
    }

  public:
    CodeGenFunction &CGF;
    llvm::Value *OldCXXThisValue;
    CharUnits OldCXXThisAlignment;
  };

  /// The scope of an ArrayInitLoopExpr. Within this scope, the value of the
  /// current loop index is overridden.
  class ArrayInitLoopExprScope {
  public:
    ArrayInitLoopExprScope(CodeGenFunction &CGF, llvm::Value *Index)
      : CGF(CGF), OldArrayInitIndex(CGF.ArrayInitIndex) {
      CGF.ArrayInitIndex = Index;
    }
    ~ArrayInitLoopExprScope() {
      CGF.ArrayInitIndex = OldArrayInitIndex;
    }

  private:
    CodeGenFunction &CGF;
    llvm::Value *OldArrayInitIndex;
  };

  class InlinedInheritingConstructorScope {
  public:
    InlinedInheritingConstructorScope(CodeGenFunction &CGF, GlobalDecl GD)
        : CGF(CGF), OldCurGD(CGF.CurGD), OldCurFuncDecl(CGF.CurFuncDecl),
          OldCurCodeDecl(CGF.CurCodeDecl),
          OldCXXABIThisDecl(CGF.CXXABIThisDecl),
          OldCXXABIThisValue(CGF.CXXABIThisValue),
          OldCXXThisValue(CGF.CXXThisValue),
          OldCXXABIThisAlignment(CGF.CXXABIThisAlignment),
          OldCXXThisAlignment(CGF.CXXThisAlignment),
          OldReturnValue(CGF.ReturnValue), OldFnRetTy(CGF.FnRetTy),
          OldCXXInheritedCtorInitExprArgs(
              std::move(CGF.CXXInheritedCtorInitExprArgs)) {
      CGF.CurGD = GD;
      CGF.CurFuncDecl = CGF.CurCodeDecl =
          cast<CXXConstructorDecl>(GD.getDecl());
      CGF.CXXABIThisDecl = nullptr;
      CGF.CXXABIThisValue = nullptr;
      CGF.CXXThisValue = nullptr;
      CGF.CXXABIThisAlignment = CharUnits();
      CGF.CXXThisAlignment = CharUnits();
      CGF.ReturnValue = Address::invalid();
      CGF.FnRetTy = QualType();
      CGF.CXXInheritedCtorInitExprArgs.clear();
    }
    ~InlinedInheritingConstructorScope() {
      CGF.CurGD = OldCurGD;
      CGF.CurFuncDecl = OldCurFuncDecl;
      CGF.CurCodeDecl = OldCurCodeDecl;
      CGF.CXXABIThisDecl = OldCXXABIThisDecl;
      CGF.CXXABIThisValue = OldCXXABIThisValue;
      CGF.CXXThisValue = OldCXXThisValue;
      CGF.CXXABIThisAlignment = OldCXXABIThisAlignment;
      CGF.CXXThisAlignment = OldCXXThisAlignment;
      CGF.ReturnValue = OldReturnValue;
      CGF.FnRetTy = OldFnRetTy;
      CGF.CXXInheritedCtorInitExprArgs =
          std::move(OldCXXInheritedCtorInitExprArgs);
    }

  private:
    CodeGenFunction &CGF;
    GlobalDecl OldCurGD;
    const Decl *OldCurFuncDecl;
    const Decl *OldCurCodeDecl;
    ImplicitParamDecl *OldCXXABIThisDecl;
    llvm::Value *OldCXXABIThisValue;
    llvm::Value *OldCXXThisValue;
    CharUnits OldCXXABIThisAlignment;
    CharUnits OldCXXThisAlignment;
    Address OldReturnValue;
    QualType OldFnRetTy;
    CallArgList OldCXXInheritedCtorInitExprArgs;
  };

private:
  /// CXXThisDecl - When generating code for a C++ member function,
  /// this will hold the implicit 'this' declaration.
  ImplicitParamDecl *CXXABIThisDecl = nullptr;
  llvm::Value *CXXABIThisValue = nullptr;
  llvm::Value *CXXThisValue = nullptr;
  CharUnits CXXABIThisAlignment;
  CharUnits CXXThisAlignment;

  /// The value of 'this' to use when evaluating CXXDefaultInitExprs within
  /// this expression.
  Address CXXDefaultInitExprThis = Address::invalid();

  /// The current array initialization index when evaluating an
  /// ArrayInitIndexExpr within an ArrayInitLoopExpr.
  llvm::Value *ArrayInitIndex = nullptr;

  /// The values of function arguments to use when evaluating
  /// CXXInheritedCtorInitExprs within this context.
  CallArgList CXXInheritedCtorInitExprArgs;

  /// CXXStructorImplicitParamDecl - When generating code for a constructor or
  /// destructor, this will hold the implicit argument (e.g. VTT).
  ImplicitParamDecl *CXXStructorImplicitParamDecl = nullptr;
  llvm::Value *CXXStructorImplicitParamValue = nullptr;

  /// OutermostConditional - Points to the outermost active
  /// conditional control.  This is used so that we know if a
  /// temporary should be destroyed conditionally.
  ConditionalEvaluation *OutermostConditional = nullptr;

#if INTEL_CUSTOMIZATION
  bool StdContainerOptKindDetermined = false;
#endif // INTEL_CUSTOMIZATION

  /// The current lexical scope.
  LexicalScope *CurLexicalScope = nullptr;

  /// The current source location that should be used for exception
  /// handling code.
  SourceLocation CurEHLocation;

  /// BlockByrefInfos - For each __block variable, contains
  /// information about the layout of the variable.
  llvm::DenseMap<const ValueDecl *, BlockByrefInfo> BlockByrefInfos;

  /// Used by -fsanitize=nullability-return to determine whether the return
  /// value can be checked.
  llvm::Value *RetValNullabilityPrecondition = nullptr;

  /// Check if -fsanitize=nullability-return instrumentation is required for
  /// this function.
  bool requiresReturnValueNullabilityCheck() const {
    return RetValNullabilityPrecondition;
  }

  /// Used to store precise source locations for return statements by the
  /// runtime return value checks.
  Address ReturnLocation = Address::invalid();

  /// Check if the return value of this function requires sanitization.
  bool requiresReturnValueCheck() const {
    return requiresReturnValueNullabilityCheck() ||
           (SanOpts.has(SanitizerKind::ReturnsNonnullAttribute) &&
            CurCodeDecl && CurCodeDecl->getAttr<ReturnsNonNullAttr>());
  }

  llvm::BasicBlock *TerminateLandingPad = nullptr;
  llvm::BasicBlock *TerminateHandler = nullptr;
  llvm::BasicBlock *TrapBB = nullptr;

  /// Terminate funclets keyed by parent funclet pad.
  llvm::MapVector<llvm::Value *, llvm::BasicBlock *> TerminateFunclets;

  /// Largest vector width used in ths function. Will be used to create a
  /// function attribute.
  unsigned LargestVectorWidth = 0;

  /// True if we need emit the life-time markers.
  const bool ShouldEmitLifetimeMarkers;

  /// Add OpenCL kernel arg metadata and the kernel attribute metadata to
  /// the function metadata.
  void EmitOpenCLKernelMetadata(const FunctionDecl *FD,
                                llvm::Function *Fn);

#if INTEL_CUSTOMIZATION
  /// Add metadata for HLS component functions.
  void EmitHLSComponentMetadata(const FunctionDecl *FD, llvm::Function *Fn);
  void EmitOpenCLHLSComponentMetadata(const FunctionDecl *FD,
                                      llvm::Function *Fn);

  // Table recording the mapping between the return pointer and
  // the correspoind tbaa for the pointer dereference.
  llvm::DenseMap<llvm::Value *, llvm::MDNode *> RetPtrMap;
  bool IsFakeLoadCand(const Expr *RV);
  bool EmitFakeLoadForRetPtr(const Expr *RV);
  llvm::Value *EmitX86MayIUseCpuFeature(const CallExpr *E);
#endif // INTEL_CUSTOMIZATION

public:
  CodeGenFunction(CodeGenModule &cgm, bool suppressNewContext=false);
  ~CodeGenFunction();

  CodeGenTypes &getTypes() const { return CGM.getTypes(); }
  ASTContext &getContext() const { return CGM.getContext(); }
  CGDebugInfo *getDebugInfo() {
    if (DisableDebugInfo)
      return nullptr;
    return DebugInfo;
  }
  void disableDebugInfo() { DisableDebugInfo = true; }
  void enableDebugInfo() { DisableDebugInfo = false; }

  bool shouldUseFusedARCCalls() {
    return CGM.getCodeGenOpts().OptimizationLevel == 0;
  }

  const LangOptions &getLangOpts() const { return CGM.getLangOpts(); }

  /// Returns a pointer to the function's exception object and selector slot,
  /// which is assigned in every landing pad.
  Address getExceptionSlot();
  Address getEHSelectorSlot();

  /// Returns the contents of the function's exception object and selector
  /// slots.
  llvm::Value *getExceptionFromSlot();
  llvm::Value *getSelectorFromSlot();

  Address getNormalCleanupDestSlot();

  llvm::BasicBlock *getUnreachableBlock() {
    if (!UnreachableBlock) {
      UnreachableBlock = createBasicBlock("unreachable");
      new llvm::UnreachableInst(getLLVMContext(), UnreachableBlock);
    }
    return UnreachableBlock;
  }

  llvm::BasicBlock *getInvokeDest() {
    if (!EHStack.requiresLandingPad()) return nullptr;
    return getInvokeDestImpl();
  }
#if INTEL_CUSTOMIZATION
  llvm::Intrinsic::ID getContainerIntrinsic(
      CodeGenModule::StdContainerOptKind OptKind, StringRef FieldName);
#endif // INTEL_CUSTOMIZATION
  bool currentFunctionUsesSEHTry() const { return CurSEHParent != nullptr; }

  const TargetInfo &getTarget() const { return Target; }
  llvm::LLVMContext &getLLVMContext() { return CGM.getLLVMContext(); }
  const TargetCodeGenInfo &getTargetHooks() const {
    return CGM.getTargetCodeGenInfo();
  }

  //===--------------------------------------------------------------------===//
  //                                  Cleanups
  //===--------------------------------------------------------------------===//

  typedef void Destroyer(CodeGenFunction &CGF, Address addr, QualType ty);

  void pushIrregularPartialArrayCleanup(llvm::Value *arrayBegin,
                                        Address arrayEndPointer,
                                        QualType elementType,
                                        CharUnits elementAlignment,
                                        Destroyer *destroyer);
  void pushRegularPartialArrayCleanup(llvm::Value *arrayBegin,
                                      llvm::Value *arrayEnd,
                                      QualType elementType,
                                      CharUnits elementAlignment,
                                      Destroyer *destroyer);

  void pushDestroy(QualType::DestructionKind dtorKind,
                   Address addr, QualType type);
  void pushEHDestroy(QualType::DestructionKind dtorKind,
                     Address addr, QualType type);
  void pushDestroy(CleanupKind kind, Address addr, QualType type,
                   Destroyer *destroyer, bool useEHCleanupForArray);
  void pushLifetimeExtendedDestroy(CleanupKind kind, Address addr,
                                   QualType type, Destroyer *destroyer,
                                   bool useEHCleanupForArray);
  void pushCallObjectDeleteCleanup(const FunctionDecl *OperatorDelete,
                                   llvm::Value *CompletePtr,
                                   QualType ElementType);
  void pushStackRestore(CleanupKind kind, Address SPMem);
  void emitDestroy(Address addr, QualType type, Destroyer *destroyer,
                   bool useEHCleanupForArray);
  llvm::Function *generateDestroyHelper(Address addr, QualType type,
                                        Destroyer *destroyer,
                                        bool useEHCleanupForArray,
                                        const VarDecl *VD);
  void emitArrayDestroy(llvm::Value *begin, llvm::Value *end,
                        QualType elementType, CharUnits elementAlign,
                        Destroyer *destroyer,
                        bool checkZeroLength, bool useEHCleanup);

  Destroyer *getDestroyer(QualType::DestructionKind destructionKind);

  /// Determines whether an EH cleanup is required to destroy a type
  /// with the given destruction kind.
  bool needsEHCleanup(QualType::DestructionKind kind) {
    switch (kind) {
    case QualType::DK_none:
      return false;
    case QualType::DK_cxx_destructor:
    case QualType::DK_objc_weak_lifetime:
    case QualType::DK_nontrivial_c_struct:
      return getLangOpts().Exceptions;
    case QualType::DK_objc_strong_lifetime:
      return getLangOpts().Exceptions &&
             CGM.getCodeGenOpts().ObjCAutoRefCountExceptions;
    }
    llvm_unreachable("bad destruction kind");
  }

  CleanupKind getCleanupKind(QualType::DestructionKind kind) {
    return (needsEHCleanup(kind) ? NormalAndEHCleanup : NormalCleanup);
  }

  //===--------------------------------------------------------------------===//
  //                                  Objective-C
  //===--------------------------------------------------------------------===//

  void GenerateObjCMethod(const ObjCMethodDecl *OMD);

  void StartObjCMethod(const ObjCMethodDecl *MD, const ObjCContainerDecl *CD);

  /// GenerateObjCGetter - Synthesize an Objective-C property getter function.
  void GenerateObjCGetter(ObjCImplementationDecl *IMP,
                          const ObjCPropertyImplDecl *PID);
  void generateObjCGetterBody(const ObjCImplementationDecl *classImpl,
                              const ObjCPropertyImplDecl *propImpl,
                              const ObjCMethodDecl *GetterMothodDecl,
                              llvm::Constant *AtomicHelperFn);

  void GenerateObjCCtorDtorMethod(ObjCImplementationDecl *IMP,
                                  ObjCMethodDecl *MD, bool ctor);

  /// GenerateObjCSetter - Synthesize an Objective-C property setter function
  /// for the given property.
  void GenerateObjCSetter(ObjCImplementationDecl *IMP,
                          const ObjCPropertyImplDecl *PID);
  void generateObjCSetterBody(const ObjCImplementationDecl *classImpl,
                              const ObjCPropertyImplDecl *propImpl,
                              llvm::Constant *AtomicHelperFn);

  //===--------------------------------------------------------------------===//
  //                                  Block Bits
  //===--------------------------------------------------------------------===//

  /// Emit block literal.
  /// \return an LLVM value which is a pointer to a struct which contains
  /// information about the block, including the block invoke function, the
  /// captured variables, etc.
  llvm::Value *EmitBlockLiteral(const BlockExpr *);
  static void destroyBlockInfos(CGBlockInfo *info);

  llvm::Function *GenerateBlockFunction(GlobalDecl GD,
                                        const CGBlockInfo &Info,
                                        const DeclMapTy &ldm,
                                        bool IsLambdaConversionToBlock,
                                        bool BuildGlobalBlock);

  /// Check if \p T is a C++ class that has a destructor that can throw.
  static bool cxxDestructorCanThrow(QualType T);

  llvm::Constant *GenerateCopyHelperFunction(const CGBlockInfo &blockInfo);
  llvm::Constant *GenerateDestroyHelperFunction(const CGBlockInfo &blockInfo);
  llvm::Constant *GenerateObjCAtomicSetterCopyHelperFunction(
                                             const ObjCPropertyImplDecl *PID);
  llvm::Constant *GenerateObjCAtomicGetterCopyHelperFunction(
                                             const ObjCPropertyImplDecl *PID);
  llvm::Value *EmitBlockCopyAndAutorelease(llvm::Value *Block, QualType Ty);

  void BuildBlockRelease(llvm::Value *DeclPtr, BlockFieldFlags flags,
                         bool CanThrow);

  class AutoVarEmission;

  void emitByrefStructureInit(const AutoVarEmission &emission);

  /// Enter a cleanup to destroy a __block variable.  Note that this
  /// cleanup should be a no-op if the variable hasn't left the stack
  /// yet; if a cleanup is required for the variable itself, that needs
  /// to be done externally.
  ///
  /// \param Kind Cleanup kind.
  ///
  /// \param Addr When \p LoadBlockVarAddr is false, the address of the __block
  /// structure that will be passed to _Block_object_dispose. When
  /// \p LoadBlockVarAddr is true, the address of the field of the block
  /// structure that holds the address of the __block structure.
  ///
  /// \param Flags The flag that will be passed to _Block_object_dispose.
  ///
  /// \param LoadBlockVarAddr Indicates whether we need to emit a load from
  /// \p Addr to get the address of the __block structure.
  void enterByrefCleanup(CleanupKind Kind, Address Addr, BlockFieldFlags Flags,
                         bool LoadBlockVarAddr, bool CanThrow);

  void setBlockContextParameter(const ImplicitParamDecl *D, unsigned argNum,
                                llvm::Value *ptr);

  Address LoadBlockStruct();
  Address GetAddrOfBlockDecl(const VarDecl *var);

  /// BuildBlockByrefAddress - Computes the location of the
  /// data in a variable which is declared as __block.
  Address emitBlockByrefAddress(Address baseAddr, const VarDecl *V,
                                bool followForward = true);
  Address emitBlockByrefAddress(Address baseAddr,
                                const BlockByrefInfo &info,
                                bool followForward,
                                const llvm::Twine &name);

  const BlockByrefInfo &getBlockByrefInfo(const VarDecl *var);

  QualType BuildFunctionArgList(GlobalDecl GD, FunctionArgList &Args);

  void GenerateCode(GlobalDecl GD, llvm::Function *Fn,
                    const CGFunctionInfo &FnInfo);

  /// Annotate the function with an attribute that disables TSan checking at
  /// runtime.
  void markAsIgnoreThreadCheckingAtRuntime(llvm::Function *Fn);

  /// Emit code for the start of a function.
  /// \param Loc       The location to be associated with the function.
  /// \param StartLoc  The location of the function body.
  void StartFunction(GlobalDecl GD,
                     QualType RetTy,
                     llvm::Function *Fn,
                     const CGFunctionInfo &FnInfo,
                     const FunctionArgList &Args,
                     SourceLocation Loc = SourceLocation(),
                     SourceLocation StartLoc = SourceLocation());

  static bool IsConstructorDelegationValid(const CXXConstructorDecl *Ctor);

  void EmitConstructorBody(FunctionArgList &Args);
  void EmitDestructorBody(FunctionArgList &Args);
  void emitImplicitAssignmentOperatorBody(FunctionArgList &Args);
  void EmitFunctionBody(FunctionArgList &Args, const Stmt *Body);
  void EmitBlockWithFallThrough(llvm::BasicBlock *BB, const Stmt *S);

  void EmitForwardingCallToLambda(const CXXMethodDecl *LambdaCallOperator,
                                  CallArgList &CallArgs);
  void EmitLambdaBlockInvokeBody();
  void EmitLambdaDelegatingInvokeBody(const CXXMethodDecl *MD);
  void EmitLambdaStaticInvokeBody(const CXXMethodDecl *MD);
  void EmitAsanPrologueOrEpilogue(bool Prologue);

  /// Emit the unified return block, trying to avoid its emission when
  /// possible.
  /// \return The debug location of the user written return statement if the
  /// return block is is avoided.
  llvm::DebugLoc EmitReturnBlock();

  /// FinishFunction - Complete IR generation of the current function. It is
  /// legal to call this function even if there is no current insertion point.
  void FinishFunction(SourceLocation EndLoc=SourceLocation());

  void StartThunk(llvm::Function *Fn, GlobalDecl GD,
                  const CGFunctionInfo &FnInfo, bool IsUnprototyped);

  void EmitCallAndReturnForThunk(llvm::Constant *Callee, const ThunkInfo *Thunk,
                                 bool IsUnprototyped);

  void FinishThunk();

  /// Emit a musttail call for a thunk with a potentially adjusted this pointer.
  void EmitMustTailThunk(const CXXMethodDecl *MD, llvm::Value *AdjustedThisPtr,
                         llvm::Value *Callee);

  /// Generate a thunk for the given method.
  void generateThunk(llvm::Function *Fn, const CGFunctionInfo &FnInfo,
                     GlobalDecl GD, const ThunkInfo &Thunk,
                     bool IsUnprototyped);

  llvm::Function *GenerateVarArgsThunk(llvm::Function *Fn,
                                       const CGFunctionInfo &FnInfo,
                                       GlobalDecl GD, const ThunkInfo &Thunk);

  void EmitCtorPrologue(const CXXConstructorDecl *CD, CXXCtorType Type,
                        FunctionArgList &Args);

  void EmitInitializerForField(FieldDecl *Field, LValue LHS, Expr *Init);

  /// Struct with all information about dynamic [sub]class needed to set vptr.
  struct VPtr {
    BaseSubobject Base;
    const CXXRecordDecl *NearestVBase;
    CharUnits OffsetFromNearestVBase;
    const CXXRecordDecl *VTableClass;
  };

  /// Initialize the vtable pointer of the given subobject.
  void InitializeVTablePointer(const VPtr &vptr);

  typedef llvm::SmallVector<VPtr, 4> VPtrsVector;

  typedef llvm::SmallPtrSet<const CXXRecordDecl *, 4> VisitedVirtualBasesSetTy;
  VPtrsVector getVTablePointers(const CXXRecordDecl *VTableClass);

  void getVTablePointers(BaseSubobject Base, const CXXRecordDecl *NearestVBase,
                         CharUnits OffsetFromNearestVBase,
                         bool BaseIsNonVirtualPrimaryBase,
                         const CXXRecordDecl *VTableClass,
                         VisitedVirtualBasesSetTy &VBases, VPtrsVector &vptrs);

  void InitializeVTablePointers(const CXXRecordDecl *ClassDecl);

  /// GetVTablePtr - Return the Value of the vtable pointer member pointed
  /// to by This.
  llvm::Value *GetVTablePtr(Address This, llvm::Type *VTableTy,
                            const CXXRecordDecl *VTableClass);

  enum CFITypeCheckKind {
    CFITCK_VCall,
    CFITCK_NVCall,
    CFITCK_DerivedCast,
    CFITCK_UnrelatedCast,
    CFITCK_ICall,
    CFITCK_NVMFCall,
    CFITCK_VMFCall,
  };

  /// Derived is the presumed address of an object of type T after a
  /// cast. If T is a polymorphic class type, emit a check that the virtual
  /// table for Derived belongs to a class derived from T.
  void EmitVTablePtrCheckForCast(QualType T, llvm::Value *Derived,
                                 bool MayBeNull, CFITypeCheckKind TCK,
                                 SourceLocation Loc);

  /// EmitVTablePtrCheckForCall - Virtual method MD is being called via VTable.
  /// If vptr CFI is enabled, emit a check that VTable is valid.
  void EmitVTablePtrCheckForCall(const CXXRecordDecl *RD, llvm::Value *VTable,
                                 CFITypeCheckKind TCK, SourceLocation Loc);

  /// EmitVTablePtrCheck - Emit a check that VTable is a valid virtual table for
  /// RD using llvm.type.test.
  void EmitVTablePtrCheck(const CXXRecordDecl *RD, llvm::Value *VTable,
                          CFITypeCheckKind TCK, SourceLocation Loc);

  /// If whole-program virtual table optimization is enabled, emit an assumption
  /// that VTable is a member of RD's type identifier. Or, if vptr CFI is
  /// enabled, emit a check that VTable is a member of RD's type identifier.
  void EmitTypeMetadataCodeForVCall(const CXXRecordDecl *RD,
                                    llvm::Value *VTable, SourceLocation Loc);

  /// Returns whether we should perform a type checked load when loading a
  /// virtual function for virtual calls to members of RD. This is generally
  /// true when both vcall CFI and whole-program-vtables are enabled.
  bool ShouldEmitVTableTypeCheckedLoad(const CXXRecordDecl *RD);

  /// Emit a type checked load from the given vtable.
  llvm::Value *EmitVTableTypeCheckedLoad(const CXXRecordDecl *RD, llvm::Value *VTable,
                                         uint64_t VTableByteOffset);

  /// EnterDtorCleanups - Enter the cleanups necessary to complete the
  /// given phase of destruction for a destructor.  The end result
  /// should call destructors on members and base classes in reverse
  /// order of their construction.
  void EnterDtorCleanups(const CXXDestructorDecl *Dtor, CXXDtorType Type);

  /// ShouldInstrumentFunction - Return true if the current function should be
  /// instrumented with __cyg_profile_func_* calls
  bool ShouldInstrumentFunction();

  /// ShouldXRayInstrument - Return true if the current function should be
  /// instrumented with XRay nop sleds.
  bool ShouldXRayInstrumentFunction() const;

  /// AlwaysEmitXRayCustomEvents - Return true if we must unconditionally emit
  /// XRay custom event handling calls.
  bool AlwaysEmitXRayCustomEvents() const;

  /// AlwaysEmitXRayTypedEvents - Return true if clang must unconditionally emit
  /// XRay typed event handling calls.
  bool AlwaysEmitXRayTypedEvents() const;

  /// Encode an address into a form suitable for use in a function prologue.
  llvm::Constant *EncodeAddrForUseInPrologue(llvm::Function *F,
                                             llvm::Constant *Addr);

  /// Decode an address used in a function prologue, encoded by \c
  /// EncodeAddrForUseInPrologue.
  llvm::Value *DecodeAddrUsedInPrologue(llvm::Value *F,
                                        llvm::Value *EncodedAddr);

  /// EmitFunctionProlog - Emit the target specific LLVM code to load the
  /// arguments for the given function. This is also responsible for naming the
  /// LLVM function arguments.
  void EmitFunctionProlog(const CGFunctionInfo &FI,
                          llvm::Function *Fn,
                          const FunctionArgList &Args);

  /// EmitFunctionEpilog - Emit the target specific LLVM code to return the
  /// given temporary.
  void EmitFunctionEpilog(const CGFunctionInfo &FI, bool EmitRetDbgLoc,
                          SourceLocation EndLoc);

  /// Emit a test that checks if the return value \p RV is nonnull.
  void EmitReturnValueCheck(llvm::Value *RV);

  /// EmitStartEHSpec - Emit the start of the exception spec.
  void EmitStartEHSpec(const Decl *D);

  /// EmitEndEHSpec - Emit the end of the exception spec.
  void EmitEndEHSpec(const Decl *D);

  /// getTerminateLandingPad - Return a landing pad that just calls terminate.
  llvm::BasicBlock *getTerminateLandingPad();

  /// getTerminateLandingPad - Return a cleanup funclet that just calls
  /// terminate.
  llvm::BasicBlock *getTerminateFunclet();

  /// getTerminateHandler - Return a handler (not a landing pad, just
  /// a catch handler) that just calls terminate.  This is used when
  /// a terminate scope encloses a try.
  llvm::BasicBlock *getTerminateHandler();

  llvm::Type *ConvertTypeForMem(QualType T);
  llvm::Type *ConvertType(QualType T);
  llvm::Type *ConvertType(const TypeDecl *T) {
    return ConvertType(getContext().getTypeDeclType(T));
  }

  /// LoadObjCSelf - Load the value of self. This function is only valid while
  /// generating code for an Objective-C method.
  llvm::Value *LoadObjCSelf();

  /// TypeOfSelfObject - Return type of object that this self represents.
  QualType TypeOfSelfObject();

  /// getEvaluationKind - Return the TypeEvaluationKind of QualType \c T.
  static TypeEvaluationKind getEvaluationKind(QualType T);

  static bool hasScalarEvaluationKind(QualType T) {
    return getEvaluationKind(T) == TEK_Scalar;
  }

  static bool hasAggregateEvaluationKind(QualType T) {
    return getEvaluationKind(T) == TEK_Aggregate;
  }

  /// createBasicBlock - Create an LLVM basic block.
  llvm::BasicBlock *createBasicBlock(const Twine &name = "",
                                     llvm::Function *parent = nullptr,
                                     llvm::BasicBlock *before = nullptr) {
    return llvm::BasicBlock::Create(getLLVMContext(), name, parent, before);
  }

  /// getBasicBlockForLabel - Return the LLVM basicblock that the specified
  /// label maps to.
  JumpDest getJumpDestForLabel(const LabelDecl *S);

  /// SimplifyForwardingBlocks - If the given basic block is only a branch to
  /// another basic block, simplify it. This assumes that no other code could
  /// potentially reference the basic block.
  void SimplifyForwardingBlocks(llvm::BasicBlock *BB);

  /// EmitBlock - Emit the given block \arg BB and set it as the insert point,
  /// adding a fall-through branch from the current insert block if
  /// necessary. It is legal to call this function even if there is no current
  /// insertion point.
  ///
  /// IsFinished - If true, indicates that the caller has finished emitting
  /// branches to the given block and does not expect to emit code into it. This
  /// means the block can be ignored if it is unreachable.
  void EmitBlock(llvm::BasicBlock *BB, bool IsFinished=false);

  /// EmitBlockAfterUses - Emit the given block somewhere hopefully
  /// near its uses, and leave the insertion point in it.
  void EmitBlockAfterUses(llvm::BasicBlock *BB);

  /// EmitBranch - Emit a branch to the specified basic block from the current
  /// insert block, taking care to avoid creation of branches from dummy
  /// blocks. It is legal to call this function even if there is no current
  /// insertion point.
  ///
  /// This function clears the current insertion point. The caller should follow
  /// calls to this function with calls to Emit*Block prior to generation new
  /// code.
  void EmitBranch(llvm::BasicBlock *Block);

  /// HaveInsertPoint - True if an insertion point is defined. If not, this
  /// indicates that the current code being emitted is unreachable.
  bool HaveInsertPoint() const {
    return Builder.GetInsertBlock() != nullptr;
  }

  /// EnsureInsertPoint - Ensure that an insertion point is defined so that
  /// emitted IR has a place to go. Note that by definition, if this function
  /// creates a block then that block is unreachable; callers may do better to
  /// detect when no insertion point is defined and simply skip IR generation.
  void EnsureInsertPoint() {
    if (!HaveInsertPoint())
      EmitBlock(createBasicBlock());
  }

  /// ErrorUnsupported - Print out an error that codegen doesn't support the
  /// specified stmt yet.
  void ErrorUnsupported(const Stmt *S, const char *Type);

  //===--------------------------------------------------------------------===//
  //                                  Helpers
  //===--------------------------------------------------------------------===//

  LValue MakeAddrLValue(Address Addr, QualType T,
                        AlignmentSource Source = AlignmentSource::Type) {
    return LValue::MakeAddr(Addr, T, getContext(), LValueBaseInfo(Source),
                            CGM.getTBAAAccessInfo(T));
  }

  LValue MakeAddrLValue(Address Addr, QualType T, LValueBaseInfo BaseInfo,
                        TBAAAccessInfo TBAAInfo) {
    return LValue::MakeAddr(Addr, T, getContext(), BaseInfo, TBAAInfo);
  }

  LValue MakeAddrLValue(llvm::Value *V, QualType T, CharUnits Alignment,
                        AlignmentSource Source = AlignmentSource::Type) {
    return LValue::MakeAddr(Address(V, Alignment), T, getContext(),
                            LValueBaseInfo(Source), CGM.getTBAAAccessInfo(T));
  }

  LValue MakeAddrLValue(llvm::Value *V, QualType T, CharUnits Alignment,
                        LValueBaseInfo BaseInfo, TBAAAccessInfo TBAAInfo) {
    return LValue::MakeAddr(Address(V, Alignment), T, getContext(),
                            BaseInfo, TBAAInfo);
  }

  LValue MakeNaturalAlignPointeeAddrLValue(llvm::Value *V, QualType T);
  LValue MakeNaturalAlignAddrLValue(llvm::Value *V, QualType T);
  CharUnits getNaturalTypeAlignment(QualType T,
                                    LValueBaseInfo *BaseInfo = nullptr,
                                    TBAAAccessInfo *TBAAInfo = nullptr,
                                    bool forPointeeType = false);
  CharUnits getNaturalPointeeTypeAlignment(QualType T,
                                           LValueBaseInfo *BaseInfo = nullptr,
                                           TBAAAccessInfo *TBAAInfo = nullptr);

  Address EmitLoadOfReference(LValue RefLVal,
                              LValueBaseInfo *PointeeBaseInfo = nullptr,
                              TBAAAccessInfo *PointeeTBAAInfo = nullptr);
  LValue EmitLoadOfReferenceLValue(LValue RefLVal);
  LValue EmitLoadOfReferenceLValue(Address RefAddr, QualType RefTy,
                                   AlignmentSource Source =
                                       AlignmentSource::Type) {
    LValue RefLVal = MakeAddrLValue(RefAddr, RefTy, LValueBaseInfo(Source),
                                    CGM.getTBAAAccessInfo(RefTy));
    return EmitLoadOfReferenceLValue(RefLVal);
  }

  Address EmitLoadOfPointer(Address Ptr, const PointerType *PtrTy,
                            LValueBaseInfo *BaseInfo = nullptr,
                            TBAAAccessInfo *TBAAInfo = nullptr);
  LValue EmitLoadOfPointerLValue(Address Ptr, const PointerType *PtrTy);

  /// CreateTempAlloca - This creates an alloca and inserts it into the entry
  /// block if \p ArraySize is nullptr, otherwise inserts it at the current
  /// insertion point of the builder. The caller is responsible for setting an
  /// appropriate alignment on
  /// the alloca.
  ///
  /// \p ArraySize is the number of array elements to be allocated if it
  ///    is not nullptr.
  ///
  /// LangAS::Default is the address space of pointers to local variables and
  /// temporaries, as exposed in the source language. In certain
  /// configurations, this is not the same as the alloca address space, and a
  /// cast is needed to lift the pointer from the alloca AS into
  /// LangAS::Default. This can happen when the target uses a restricted
  /// address space for the stack but the source language requires
  /// LangAS::Default to be a generic address space. The latter condition is
  /// common for most programming languages; OpenCL is an exception in that
  /// LangAS::Default is the private address space, which naturally maps
  /// to the stack.
  ///
  /// Because the address of a temporary is often exposed to the program in
  /// various ways, this function will perform the cast. The original alloca
  /// instruction is returned through \p Alloca if it is not nullptr.
  ///
  /// The cast is not performaed in CreateTempAllocaWithoutCast. This is
  /// more efficient if the caller knows that the address will not be exposed.
  llvm::AllocaInst *CreateTempAlloca(llvm::Type *Ty, const Twine &Name = "tmp",
                                     llvm::Value *ArraySize = nullptr);
  Address CreateTempAlloca(llvm::Type *Ty, CharUnits align,
                           const Twine &Name = "tmp",
                           llvm::Value *ArraySize = nullptr,
                           Address *Alloca = nullptr);
  Address CreateTempAllocaWithoutCast(llvm::Type *Ty, CharUnits align,
                                      const Twine &Name = "tmp",
                                      llvm::Value *ArraySize = nullptr);

  /// CreateDefaultAlignedTempAlloca - This creates an alloca with the
  /// default ABI alignment of the given LLVM type.
  ///
  /// IMPORTANT NOTE: This is *not* generally the right alignment for
  /// any given AST type that happens to have been lowered to the
  /// given IR type.  This should only ever be used for function-local,
  /// IR-driven manipulations like saving and restoring a value.  Do
  /// not hand this address off to arbitrary IRGen routines, and especially
  /// do not pass it as an argument to a function that might expect a
  /// properly ABI-aligned value.
  Address CreateDefaultAlignTempAlloca(llvm::Type *Ty,
                                       const Twine &Name = "tmp");

  /// InitTempAlloca - Provide an initial value for the given alloca which
  /// will be observable at all locations in the function.
  ///
  /// The address should be something that was returned from one of
  /// the CreateTempAlloca or CreateMemTemp routines, and the
  /// initializer must be valid in the entry block (i.e. it must
  /// either be a constant or an argument value).
  void InitTempAlloca(Address Alloca, llvm::Value *Value);

  /// CreateIRTemp - Create a temporary IR object of the given type, with
  /// appropriate alignment. This routine should only be used when an temporary
  /// value needs to be stored into an alloca (for example, to avoid explicit
  /// PHI construction), but the type is the IR type, not the type appropriate
  /// for storing in memory.
  ///
  /// That is, this is exactly equivalent to CreateMemTemp, but calling
  /// ConvertType instead of ConvertTypeForMem.
  Address CreateIRTemp(QualType T, const Twine &Name = "tmp");

  /// CreateMemTemp - Create a temporary memory object of the given type, with
  /// appropriate alignmen and cast it to the default address space. Returns
  /// the original alloca instruction by \p Alloca if it is not nullptr.
  Address CreateMemTemp(QualType T, const Twine &Name = "tmp",
                        Address *Alloca = nullptr);
  Address CreateMemTemp(QualType T, CharUnits Align, const Twine &Name = "tmp",
                        Address *Alloca = nullptr);

  /// CreateMemTemp - Create a temporary memory object of the given type, with
  /// appropriate alignmen without casting it to the default address space.
  Address CreateMemTempWithoutCast(QualType T, const Twine &Name = "tmp");
  Address CreateMemTempWithoutCast(QualType T, CharUnits Align,
                                   const Twine &Name = "tmp");

  /// CreateAggTemp - Create a temporary memory object for the given
  /// aggregate type.
  AggValueSlot CreateAggTemp(QualType T, const Twine &Name = "tmp") {
    return AggValueSlot::forAddr(CreateMemTemp(T, Name),
                                 T.getQualifiers(),
                                 AggValueSlot::IsNotDestructed,
                                 AggValueSlot::DoesNotNeedGCBarriers,
                                 AggValueSlot::IsNotAliased,
                                 AggValueSlot::DoesNotOverlap);
  }

  /// Emit a cast to void* in the appropriate address space.
  llvm::Value *EmitCastToVoidPtr(llvm::Value *value);

  /// EvaluateExprAsBool - Perform the usual unary conversions on the specified
  /// expression and compare the result against zero, returning an Int1Ty value.
  llvm::Value *EvaluateExprAsBool(const Expr *E);

  /// EmitIgnoredExpr - Emit an expression in a context which ignores the result.
  void EmitIgnoredExpr(const Expr *E);

  /// EmitAnyExpr - Emit code to compute the specified expression which can have
  /// any type.  The result is returned as an RValue struct.  If this is an
  /// aggregate expression, the aggloc/agglocvolatile arguments indicate where
  /// the result should be returned.
  ///
  /// \param ignoreResult True if the resulting value isn't used.
  RValue EmitAnyExpr(const Expr *E,
                     AggValueSlot aggSlot = AggValueSlot::ignored(),
                     bool ignoreResult = false);

  // EmitVAListRef - Emit a "reference" to a va_list; this is either the address
  // or the value of the expression, depending on how va_list is defined.
  Address EmitVAListRef(const Expr *E);

  /// Emit a "reference" to a __builtin_ms_va_list; this is
  /// always the value of the expression, because a __builtin_ms_va_list is a
  /// pointer to a char.
  Address EmitMSVAListRef(const Expr *E);

  /// EmitAnyExprToTemp - Similarly to EmitAnyExpr(), however, the result will
  /// always be accessible even if no aggregate location is provided.
  RValue EmitAnyExprToTemp(const Expr *E);

  /// EmitAnyExprToMem - Emits the code necessary to evaluate an
  /// arbitrary expression into the given memory location.
  void EmitAnyExprToMem(const Expr *E, Address Location,
                        Qualifiers Quals, bool IsInitializer);

  void EmitAnyExprToExn(const Expr *E, Address Addr);

  /// EmitExprAsInit - Emits the code necessary to initialize a
  /// location in memory with the given initializer.
  void EmitExprAsInit(const Expr *init, const ValueDecl *D, LValue lvalue,
                      bool capturedByInit);

  /// hasVolatileMember - returns true if aggregate type has a volatile
  /// member.
  bool hasVolatileMember(QualType T) {
    if (const RecordType *RT = T->getAs<RecordType>()) {
      const RecordDecl *RD = cast<RecordDecl>(RT->getDecl());
      return RD->hasVolatileMember();
    }
    return false;
  }

  /// Determine whether a return value slot may overlap some other object.
  AggValueSlot::Overlap_t overlapForReturnValue() {
    // FIXME: Assuming no overlap here breaks guaranteed copy elision for base
    // class subobjects. These cases may need to be revisited depending on the
    // resolution of the relevant core issue.
    return AggValueSlot::DoesNotOverlap;
  }

  /// Determine whether a field initialization may overlap some other object.
  AggValueSlot::Overlap_t overlapForFieldInit(const FieldDecl *FD) {
    // FIXME: These cases can result in overlap as a result of P0840R0's
    // [[no_unique_address]] attribute. We can still infer NoOverlap in the
    // presence of that attribute if the field is within the nvsize of its
    // containing class, because non-virtual subobjects are initialized in
    // address order.
    return AggValueSlot::DoesNotOverlap;
  }

  /// Determine whether a base class initialization may overlap some other
  /// object.
  AggValueSlot::Overlap_t overlapForBaseInit(const CXXRecordDecl *RD,
                                             const CXXRecordDecl *BaseRD,
                                             bool IsVirtual);

  /// Emit an aggregate assignment.
  void EmitAggregateAssign(LValue Dest, LValue Src, QualType EltTy) {
    bool IsVolatile = hasVolatileMember(EltTy);
    EmitAggregateCopy(Dest, Src, EltTy, AggValueSlot::MayOverlap, IsVolatile);
  }

  void EmitAggregateCopyCtor(LValue Dest, LValue Src,
                             AggValueSlot::Overlap_t MayOverlap) {
    EmitAggregateCopy(Dest, Src, Src.getType(), MayOverlap);
  }

  /// EmitAggregateCopy - Emit an aggregate copy.
  ///
  /// \param isVolatile \c true iff either the source or the destination is
  ///        volatile.
  /// \param MayOverlap Whether the tail padding of the destination might be
  ///        occupied by some other object. More efficient code can often be
  ///        generated if not.
  void EmitAggregateCopy(LValue Dest, LValue Src, QualType EltTy,
                         AggValueSlot::Overlap_t MayOverlap,
                         bool isVolatile = false);

  /// GetAddrOfLocalVar - Return the address of a local variable.
  Address GetAddrOfLocalVar(const VarDecl *VD) {
    auto it = LocalDeclMap.find(VD);
    assert(it != LocalDeclMap.end() &&
           "Invalid argument to GetAddrOfLocalVar(), no decl!");
    return it->second;
  }

  /// Given an opaque value expression, return its LValue mapping if it exists,
  /// otherwise create one.
  LValue getOrCreateOpaqueLValueMapping(const OpaqueValueExpr *e);

  /// Given an opaque value expression, return its RValue mapping if it exists,
  /// otherwise create one.
  RValue getOrCreateOpaqueRValueMapping(const OpaqueValueExpr *e);

  /// Get the index of the current ArrayInitLoopExpr, if any.
  llvm::Value *getArrayInitIndex() { return ArrayInitIndex; }

  /// getAccessedFieldNo - Given an encoded value and a result number, return
  /// the input field number being accessed.
  static unsigned getAccessedFieldNo(unsigned Idx, const llvm::Constant *Elts);

  llvm::BlockAddress *GetAddrOfLabel(const LabelDecl *L);
  llvm::BasicBlock *GetIndirectGotoBlock();

  /// Check if \p E is a C++ "this" pointer wrapped in value-preserving casts.
  static bool IsWrappedCXXThis(const Expr *E);

  /// EmitNullInitialization - Generate code to set a value of the given type to
  /// null, If the type contains data member pointers, they will be initialized
  /// to -1 in accordance with the Itanium C++ ABI.
  void EmitNullInitialization(Address DestPtr, QualType Ty);

  /// Emits a call to an LLVM variable-argument intrinsic, either
  /// \c llvm.va_start or \c llvm.va_end.
  /// \param ArgValue A reference to the \c va_list as emitted by either
  /// \c EmitVAListRef or \c EmitMSVAListRef.
  /// \param IsStart If \c true, emits a call to \c llvm.va_start; otherwise,
  /// calls \c llvm.va_end.
  llvm::Value *EmitVAStartEnd(llvm::Value *ArgValue, bool IsStart);

  /// Generate code to get an argument from the passed in pointer
  /// and update it accordingly.
  /// \param VE The \c VAArgExpr for which to generate code.
  /// \param VAListAddr Receives a reference to the \c va_list as emitted by
  /// either \c EmitVAListRef or \c EmitMSVAListRef.
  /// \returns A pointer to the argument.
  // FIXME: We should be able to get rid of this method and use the va_arg
  // instruction in LLVM instead once it works well enough.
  Address EmitVAArg(VAArgExpr *VE, Address &VAListAddr);

  /// emitArrayLength - Compute the length of an array, even if it's a
  /// VLA, and drill down to the base element type.
  llvm::Value *emitArrayLength(const ArrayType *arrayType,
                               QualType &baseType,
                               Address &addr);

  /// EmitVLASize - Capture all the sizes for the VLA expressions in
  /// the given variably-modified type and store them in the VLASizeMap.
  ///
  /// This function can be called with a null (unreachable) insert point.
  void EmitVariablyModifiedType(QualType Ty);

  struct VlaSizePair {
    llvm::Value *NumElts;
    QualType Type;

    VlaSizePair(llvm::Value *NE, QualType T) : NumElts(NE), Type(T) {}
  };

  /// Return the number of elements for a single dimension
  /// for the given array type.
  VlaSizePair getVLAElements1D(const VariableArrayType *vla);
  VlaSizePair getVLAElements1D(QualType vla);

  /// Returns an LLVM value that corresponds to the size,
  /// in non-variably-sized elements, of a variable length array type,
  /// plus that largest non-variably-sized element type.  Assumes that
  /// the type has already been emitted with EmitVariablyModifiedType.
  VlaSizePair getVLASize(const VariableArrayType *vla);
  VlaSizePair getVLASize(QualType vla);

  /// LoadCXXThis - Load the value of 'this'. This function is only valid while
  /// generating code for an C++ member function.
  llvm::Value *LoadCXXThis() {
    assert(CXXThisValue && "no 'this' value for this function");
    return CXXThisValue;
  }
  Address LoadCXXThisAddress();

  /// LoadCXXVTT - Load the VTT parameter to base constructors/destructors have
  /// virtual bases.
  // FIXME: Every place that calls LoadCXXVTT is something
  // that needs to be abstracted properly.
  llvm::Value *LoadCXXVTT() {
    assert(CXXStructorImplicitParamValue && "no VTT value for this function");
    return CXXStructorImplicitParamValue;
  }

  /// GetAddressOfBaseOfCompleteClass - Convert the given pointer to a
  /// complete class to the given direct base.
  Address
  GetAddressOfDirectBaseInCompleteClass(Address Value,
                                        const CXXRecordDecl *Derived,
                                        const CXXRecordDecl *Base,
                                        bool BaseIsVirtual);

  static bool ShouldNullCheckClassCastValue(const CastExpr *Cast);

  /// GetAddressOfBaseClass - This function will add the necessary delta to the
  /// load of 'this' and returns address of the base class.
  Address GetAddressOfBaseClass(Address Value,
                                const CXXRecordDecl *Derived,
                                CastExpr::path_const_iterator PathBegin,
                                CastExpr::path_const_iterator PathEnd,
                                bool NullCheckValue, SourceLocation Loc);

  Address GetAddressOfDerivedClass(Address Value,
                                   const CXXRecordDecl *Derived,
                                   CastExpr::path_const_iterator PathBegin,
                                   CastExpr::path_const_iterator PathEnd,
                                   bool NullCheckValue);

  /// GetVTTParameter - Return the VTT parameter that should be passed to a
  /// base constructor/destructor with virtual bases.
  /// FIXME: VTTs are Itanium ABI-specific, so the definition should move
  /// to ItaniumCXXABI.cpp together with all the references to VTT.
  llvm::Value *GetVTTParameter(GlobalDecl GD, bool ForVirtualBase,
                               bool Delegating);

  void EmitDelegateCXXConstructorCall(const CXXConstructorDecl *Ctor,
                                      CXXCtorType CtorType,
                                      const FunctionArgList &Args,
                                      SourceLocation Loc);
  // It's important not to confuse this and the previous function. Delegating
  // constructors are the C++0x feature. The constructor delegate optimization
  // is used to reduce duplication in the base and complete consturctors where
  // they are substantially the same.
  void EmitDelegatingCXXConstructorCall(const CXXConstructorDecl *Ctor,
                                        const FunctionArgList &Args);

  /// Emit a call to an inheriting constructor (that is, one that invokes a
  /// constructor inherited from a base class) by inlining its definition. This
  /// is necessary if the ABI does not support forwarding the arguments to the
  /// base class constructor (because they're variadic or similar).
  void EmitInlinedInheritingCXXConstructorCall(const CXXConstructorDecl *Ctor,
                                               CXXCtorType CtorType,
                                               bool ForVirtualBase,
                                               bool Delegating,
                                               CallArgList &Args);

  /// Emit a call to a constructor inherited from a base class, passing the
  /// current constructor's arguments along unmodified (without even making
  /// a copy).
  void EmitInheritedCXXConstructorCall(const CXXConstructorDecl *D,
                                       bool ForVirtualBase, Address This,
                                       bool InheritedFromVBase,
                                       const CXXInheritedCtorInitExpr *E);

  void EmitCXXConstructorCall(const CXXConstructorDecl *D, CXXCtorType Type,
                              bool ForVirtualBase, bool Delegating,
                              Address This, const CXXConstructExpr *E,
                              AggValueSlot::Overlap_t Overlap,
                              bool NewPointerIsChecked);

  void EmitCXXConstructorCall(const CXXConstructorDecl *D, CXXCtorType Type,
                              bool ForVirtualBase, bool Delegating,
                              Address This, CallArgList &Args,
                              AggValueSlot::Overlap_t Overlap,
                              SourceLocation Loc,
                              bool NewPointerIsChecked);

  /// Emit assumption load for all bases. Requires to be be called only on
  /// most-derived class and not under construction of the object.
  void EmitVTableAssumptionLoads(const CXXRecordDecl *ClassDecl, Address This);

  /// Emit assumption that vptr load == global vtable.
  void EmitVTableAssumptionLoad(const VPtr &vptr, Address This);

  void EmitSynthesizedCXXCopyCtorCall(const CXXConstructorDecl *D,
                                      Address This, Address Src,
                                      const CXXConstructExpr *E);

  void EmitCXXAggrConstructorCall(const CXXConstructorDecl *D,
                                  const ArrayType *ArrayTy,
                                  Address ArrayPtr,
                                  const CXXConstructExpr *E,
                                  bool NewPointerIsChecked,
                                  bool ZeroInitialization = false);

  void EmitCXXAggrConstructorCall(const CXXConstructorDecl *D,
                                  llvm::Value *NumElements,
                                  Address ArrayPtr,
                                  const CXXConstructExpr *E,
                                  bool NewPointerIsChecked,
                                  bool ZeroInitialization = false);

  static Destroyer destroyCXXObject;

  void EmitCXXDestructorCall(const CXXDestructorDecl *D, CXXDtorType Type,
                             bool ForVirtualBase, bool Delegating,
                             Address This);

  void EmitNewArrayInitializer(const CXXNewExpr *E, QualType elementType,
                               llvm::Type *ElementTy, Address NewPtr,
                               llvm::Value *NumElements,
                               llvm::Value *AllocSizeWithoutCookie);

  void EmitCXXTemporary(const CXXTemporary *Temporary, QualType TempType,
                        Address Ptr);

  llvm::Value *EmitLifetimeStart(uint64_t Size, llvm::Value *Addr);
  void EmitLifetimeEnd(llvm::Value *Size, llvm::Value *Addr);

  llvm::Value *EmitCXXNewExpr(const CXXNewExpr *E);
  void EmitCXXDeleteExpr(const CXXDeleteExpr *E);

  void EmitDeleteCall(const FunctionDecl *DeleteFD, llvm::Value *Ptr,
                      QualType DeleteTy, llvm::Value *NumElements = nullptr,
                      CharUnits CookieSize = CharUnits());

  RValue EmitBuiltinNewDeleteCall(const FunctionProtoType *Type,
                                  const CallExpr *TheCallExpr, bool IsDelete);

  llvm::Value *EmitCXXTypeidExpr(const CXXTypeidExpr *E);
  llvm::Value *EmitDynamicCast(Address V, const CXXDynamicCastExpr *DCE);
  Address EmitCXXUuidofExpr(const CXXUuidofExpr *E);

  /// Situations in which we might emit a check for the suitability of a
  ///        pointer or glvalue.
  enum TypeCheckKind {
    /// Checking the operand of a load. Must be suitably sized and aligned.
    TCK_Load,
    /// Checking the destination of a store. Must be suitably sized and aligned.
    TCK_Store,
    /// Checking the bound value in a reference binding. Must be suitably sized
    /// and aligned, but is not required to refer to an object (until the
    /// reference is used), per core issue 453.
    TCK_ReferenceBinding,
    /// Checking the object expression in a non-static data member access. Must
    /// be an object within its lifetime.
    TCK_MemberAccess,
    /// Checking the 'this' pointer for a call to a non-static member function.
    /// Must be an object within its lifetime.
    TCK_MemberCall,
    /// Checking the 'this' pointer for a constructor call.
    TCK_ConstructorCall,
    /// Checking the operand of a static_cast to a derived pointer type. Must be
    /// null or an object within its lifetime.
    TCK_DowncastPointer,
    /// Checking the operand of a static_cast to a derived reference type. Must
    /// be an object within its lifetime.
    TCK_DowncastReference,
    /// Checking the operand of a cast to a base object. Must be suitably sized
    /// and aligned.
    TCK_Upcast,
    /// Checking the operand of a cast to a virtual base object. Must be an
    /// object within its lifetime.
    TCK_UpcastToVirtualBase,
    /// Checking the value assigned to a _Nonnull pointer. Must not be null.
    TCK_NonnullAssign,
    /// Checking the operand of a dynamic_cast or a typeid expression.  Must be
    /// null or an object within its lifetime.
    TCK_DynamicOperation
  };

  /// Determine whether the pointer type check \p TCK permits null pointers.
  static bool isNullPointerAllowed(TypeCheckKind TCK);

  /// Determine whether the pointer type check \p TCK requires a vptr check.
  static bool isVptrCheckRequired(TypeCheckKind TCK, QualType Ty);

  /// Whether any type-checking sanitizers are enabled. If \c false,
  /// calls to EmitTypeCheck can be skipped.
  bool sanitizePerformTypeCheck() const;

  /// Emit a check that \p V is the address of storage of the
  /// appropriate size and alignment for an object of type \p Type.
  void EmitTypeCheck(TypeCheckKind TCK, SourceLocation Loc, llvm::Value *V,
                     QualType Type, CharUnits Alignment = CharUnits::Zero(),
                     SanitizerSet SkippedChecks = SanitizerSet());

  /// Emit a check that \p Base points into an array object, which
  /// we can access at index \p Index. \p Accessed should be \c false if we
  /// this expression is used as an lvalue, for instance in "&Arr[Idx]".
  void EmitBoundsCheck(const Expr *E, const Expr *Base, llvm::Value *Index,
                       QualType IndexType, bool Accessed);

  llvm::Value *EmitScalarPrePostIncDec(const UnaryOperator *E, LValue LV,
                                       bool isInc, bool isPre);
  ComplexPairTy EmitComplexPrePostIncDec(const UnaryOperator *E, LValue LV,
                                         bool isInc, bool isPre);

  void EmitAlignmentAssumption(llvm::Value *PtrValue, unsigned Alignment,
                               llvm::Value *OffsetValue = nullptr) {
    Builder.CreateAlignmentAssumption(CGM.getDataLayout(), PtrValue, Alignment,
                                      OffsetValue);
  }

  /// Converts Location to a DebugLoc, if debug information is enabled.
  llvm::DebugLoc SourceLocToDebugLoc(SourceLocation Location);


  //===--------------------------------------------------------------------===//
  //                            Declaration Emission
  //===--------------------------------------------------------------------===//

  /// EmitDecl - Emit a declaration.
  ///
  /// This function can be called with a null (unreachable) insert point.
  void EmitDecl(const Decl &D);

  /// EmitVarDecl - Emit a local variable declaration.
  ///
  /// This function can be called with a null (unreachable) insert point.
  void EmitVarDecl(const VarDecl &D);

  void EmitScalarInit(const Expr *init, const ValueDecl *D, LValue lvalue,
                      bool capturedByInit);

  typedef void SpecialInitFn(CodeGenFunction &Init, const VarDecl &D,
                             llvm::Value *Address);

  /// Determine whether the given initializer is trivial in the sense
  /// that it requires no code to be generated.
  bool isTrivialInitializer(const Expr *Init);

  /// EmitAutoVarDecl - Emit an auto variable declaration.
  ///
  /// This function can be called with a null (unreachable) insert point.
  void EmitAutoVarDecl(const VarDecl &D);

  class AutoVarEmission {
    friend class CodeGenFunction;

    const VarDecl *Variable;

    /// The address of the alloca for languages with explicit address space
    /// (e.g. OpenCL) or alloca casted to generic pointer for address space
    /// agnostic languages (e.g. C++). Invalid if the variable was emitted
    /// as a global constant.
    Address Addr;

    llvm::Value *NRVOFlag;

    /// True if the variable is a __block variable that is captured by an
    /// escaping block.
    bool IsEscapingByRef;

    /// True if the variable is of aggregate type and has a constant
    /// initializer.
    bool IsConstantAggregate;

    /// Non-null if we should use lifetime annotations.
    llvm::Value *SizeForLifetimeMarkers;

    /// Address with original alloca instruction. Invalid if the variable was
    /// emitted as a global constant.
    Address AllocaAddr;

    struct Invalid {};
    AutoVarEmission(Invalid)
        : Variable(nullptr), Addr(Address::invalid()),
          AllocaAddr(Address::invalid()) {}

    AutoVarEmission(const VarDecl &variable)
        : Variable(&variable), Addr(Address::invalid()), NRVOFlag(nullptr),
          IsEscapingByRef(false), IsConstantAggregate(false),
          SizeForLifetimeMarkers(nullptr), AllocaAddr(Address::invalid()) {}

    bool wasEmittedAsGlobal() const { return !Addr.isValid(); }

  public:
    static AutoVarEmission invalid() { return AutoVarEmission(Invalid()); }

    bool useLifetimeMarkers() const {
      return SizeForLifetimeMarkers != nullptr;
    }
    llvm::Value *getSizeForLifetimeMarkers() const {
      assert(useLifetimeMarkers());
      return SizeForLifetimeMarkers;
    }

    /// Returns the raw, allocated address, which is not necessarily
    /// the address of the object itself. It is casted to default
    /// address space for address space agnostic languages.
    Address getAllocatedAddress() const {
      return Addr;
    }

    /// Returns the address for the original alloca instruction.
    Address getOriginalAllocatedAddress() const { return AllocaAddr; }

    /// Returns the address of the object within this declaration.
    /// Note that this does not chase the forwarding pointer for
    /// __block decls.
    Address getObjectAddress(CodeGenFunction &CGF) const {
      if (!IsEscapingByRef) return Addr;

      return CGF.emitBlockByrefAddress(Addr, Variable, /*forward*/ false);
    }
  };
  AutoVarEmission EmitAutoVarAlloca(const VarDecl &var);
  void EmitAutoVarInit(const AutoVarEmission &emission);
  void EmitAutoVarCleanups(const AutoVarEmission &emission);
  void emitAutoVarTypeCleanup(const AutoVarEmission &emission,
                              QualType::DestructionKind dtorKind);

  /// Emits the alloca and debug information for the size expressions for each
  /// dimension of an array. It registers the association of its (1-dimensional)
  /// QualTypes and size expression's debug node, so that CGDebugInfo can
  /// reference this node when creating the DISubrange object to describe the
  /// array types.
  void EmitAndRegisterVariableArrayDimensions(CGDebugInfo *DI,
                                              const VarDecl &D,
                                              bool EmitDebugInfo);

  void EmitStaticVarDecl(const VarDecl &D,
                         llvm::GlobalValue::LinkageTypes Linkage);

  class ParamValue {
    llvm::Value *Value;
    unsigned Alignment;
    ParamValue(llvm::Value *V, unsigned A) : Value(V), Alignment(A) {}
  public:
    static ParamValue forDirect(llvm::Value *value) {
      return ParamValue(value, 0);
    }
    static ParamValue forIndirect(Address addr) {
      assert(!addr.getAlignment().isZero());
      return ParamValue(addr.getPointer(), addr.getAlignment().getQuantity());
    }

    bool isIndirect() const { return Alignment != 0; }
    llvm::Value *getAnyValue() const { return Value; }

    llvm::Value *getDirectValue() const {
      assert(!isIndirect());
      return Value;
    }

    Address getIndirectAddress() const {
      assert(isIndirect());
      return Address(Value, CharUnits::fromQuantity(Alignment));
    }
  };

  /// EmitParmDecl - Emit a ParmVarDecl or an ImplicitParamDecl.
  void EmitParmDecl(const VarDecl &D, ParamValue Arg, unsigned ArgNo);

  /// protectFromPeepholes - Protect a value that we're intending to
  /// store to the side, but which will probably be used later, from
  /// aggressive peepholing optimizations that might delete it.
  ///
  /// Pass the result to unprotectFromPeepholes to declare that
  /// protection is no longer required.
  ///
  /// There's no particular reason why this shouldn't apply to
  /// l-values, it's just that no existing peepholes work on pointers.
  PeepholeProtection protectFromPeepholes(RValue rvalue);
  void unprotectFromPeepholes(PeepholeProtection protection);

  void EmitAlignmentAssumption(llvm::Value *PtrValue, llvm::Value *Alignment,
                               llvm::Value *OffsetValue = nullptr) {
    Builder.CreateAlignmentAssumption(CGM.getDataLayout(), PtrValue, Alignment,
                                      OffsetValue);
  }

  //===--------------------------------------------------------------------===//
  //                             Statement Emission
  //===--------------------------------------------------------------------===//

  /// EmitStopPoint - Emit a debug stoppoint if we are emitting debug info.
  void EmitStopPoint(const Stmt *S);

  /// EmitStmt - Emit the code for the statement \arg S. It is legal to call
  /// this function even if there is no current insertion point.
  ///
  /// This function may clear the current insertion point; callers should use
  /// EnsureInsertPoint if they wish to subsequently generate code without first
  /// calling EmitBlock, EmitBranch, or EmitStmt.
  void EmitStmt(const Stmt *S, ArrayRef<const Attr *> Attrs = None);

  /// EmitSimpleStmt - Try to emit a "simple" statement which does not
  /// necessarily require an insertion point or debug information; typically
  /// because the statement amounts to a jump or a container of other
  /// statements.
  ///
  /// \return True if the statement was handled.
  bool EmitSimpleStmt(const Stmt *S);

#if INTEL_CUSTOMIZATION
  void EmitInlineCallStmt(const Stmt *S, ArrayRef<const Attr *> Attrs = None);
#endif // INTEL_CUSTOMIZATION
  Address EmitCompoundStmt(const CompoundStmt &S, bool GetLast = false,
                           AggValueSlot AVS = AggValueSlot::ignored());
  Address EmitCompoundStmtWithoutScope(const CompoundStmt &S,
                                       bool GetLast = false,
                                       AggValueSlot AVS =
                                                AggValueSlot::ignored());

  /// EmitLabel - Emit the block for the given label. It is legal to call this
  /// function even if there is no current insertion point.
  void EmitLabel(const LabelDecl *D); // helper for EmitLabelStmt.

  void EmitLabelStmt(const LabelStmt &S);
  void EmitAttributedStmt(const AttributedStmt &S);
  void EmitGotoStmt(const GotoStmt &S);
  void EmitIndirectGotoStmt(const IndirectGotoStmt &S);
  void EmitIfStmt(const IfStmt &S);

  void EmitWhileStmt(const WhileStmt &S,
                     ArrayRef<const Attr *> Attrs = None);
  void EmitDoStmt(const DoStmt &S, ArrayRef<const Attr *> Attrs = None);
  void EmitForStmt(const ForStmt &S,
                   ArrayRef<const Attr *> Attrs = None);
  void EmitReturnStmt(const ReturnStmt &S);
  void EmitDeclStmt(const DeclStmt &S);
  void EmitBreakStmt(const BreakStmt &S);
  void EmitContinueStmt(const ContinueStmt &S);
  void EmitSwitchStmt(const SwitchStmt &S);
  void EmitDefaultStmt(const DefaultStmt &S);
  void EmitCaseStmt(const CaseStmt &S);
  void EmitCaseStmtRange(const CaseStmt &S);
  void EmitAsmStmt(const AsmStmt &S);

  void EmitObjCForCollectionStmt(const ObjCForCollectionStmt &S);
  void EmitObjCAtTryStmt(const ObjCAtTryStmt &S);
  void EmitObjCAtThrowStmt(const ObjCAtThrowStmt &S);
  void EmitObjCAtSynchronizedStmt(const ObjCAtSynchronizedStmt &S);
  void EmitObjCAutoreleasePoolStmt(const ObjCAutoreleasePoolStmt &S);

  void EmitCoroutineBody(const CoroutineBodyStmt &S);
  void EmitCoreturnStmt(const CoreturnStmt &S);
  RValue EmitCoawaitExpr(const CoawaitExpr &E,
                         AggValueSlot aggSlot = AggValueSlot::ignored(),
                         bool ignoreResult = false);
  LValue EmitCoawaitLValue(const CoawaitExpr *E);
  RValue EmitCoyieldExpr(const CoyieldExpr &E,
                         AggValueSlot aggSlot = AggValueSlot::ignored(),
                         bool ignoreResult = false);
  LValue EmitCoyieldLValue(const CoyieldExpr *E);
  RValue EmitCoroutineIntrinsic(const CallExpr *E, unsigned int IID);

  void EnterCXXTryStmt(const CXXTryStmt &S, bool IsFnTryBlock = false);
  void ExitCXXTryStmt(const CXXTryStmt &S, bool IsFnTryBlock = false);

  void EmitCXXTryStmt(const CXXTryStmt &S);
  void EmitSEHTryStmt(const SEHTryStmt &S);
  void EmitSEHLeaveStmt(const SEHLeaveStmt &S);
  void EnterSEHTryStmt(const SEHTryStmt &S);
  void ExitSEHTryStmt(const SEHTryStmt &S);

  void pushSEHCleanup(CleanupKind kind,
                      llvm::Function *FinallyFunc);
  void startOutlinedSEHHelper(CodeGenFunction &ParentCGF, bool IsFilter,
                              const Stmt *OutlinedStmt);

  llvm::Function *GenerateSEHFilterFunction(CodeGenFunction &ParentCGF,
                                            const SEHExceptStmt &Except);

  llvm::Function *GenerateSEHFinallyFunction(CodeGenFunction &ParentCGF,
                                             const SEHFinallyStmt &Finally);

  void EmitSEHExceptionCodeSave(CodeGenFunction &ParentCGF,
                                llvm::Value *ParentFP,
                                llvm::Value *EntryEBP);
  llvm::Value *EmitSEHExceptionCode();
  llvm::Value *EmitSEHExceptionInfo();
  llvm::Value *EmitSEHAbnormalTermination();

  /// Emit simple code for OpenMP directives in Simd-only mode.
  void EmitSimpleOMPExecutableDirective(const OMPExecutableDirective &D);

  /// Scan the outlined statement for captures from the parent function. For
  /// each capture, mark the capture as escaped and emit a call to
  /// llvm.localrecover. Insert the localrecover result into the LocalDeclMap.
  void EmitCapturedLocals(CodeGenFunction &ParentCGF, const Stmt *OutlinedStmt,
                          bool IsFilter);

  /// Recovers the address of a local in a parent function. ParentVar is the
  /// address of the variable used in the immediate parent function. It can
  /// either be an alloca or a call to llvm.localrecover if there are nested
  /// outlined functions. ParentFP is the frame pointer of the outermost parent
  /// frame.
  Address recoverAddrOfEscapedLocal(CodeGenFunction &ParentCGF,
                                    Address ParentVar,
                                    llvm::Value *ParentFP);

  void EmitCXXForRangeStmt(const CXXForRangeStmt &S,
                           ArrayRef<const Attr *> Attrs = None);

  /// Controls insertion of cancellation exit blocks in worksharing constructs.
  class OMPCancelStackRAII {
    CodeGenFunction &CGF;

  public:
    OMPCancelStackRAII(CodeGenFunction &CGF, OpenMPDirectiveKind Kind,
                       bool HasCancel)
        : CGF(CGF) {
      CGF.OMPCancelStack.enter(CGF, Kind, HasCancel);
    }
    ~OMPCancelStackRAII() { CGF.OMPCancelStack.exit(CGF); }
  };

  /// Returns calculated size of the specified type.
  llvm::Value *getTypeSize(QualType Ty);
  LValue InitCapturedStruct(const CapturedStmt &S);
  llvm::Function *EmitCapturedStmt(const CapturedStmt &S, CapturedRegionKind K);
  llvm::Function *GenerateCapturedStmtFunction(const CapturedStmt &S);
  Address GenerateCapturedStmtArgument(const CapturedStmt &S);
  llvm::Function *GenerateOpenMPCapturedStmtFunction(const CapturedStmt &S);
  void GenerateOpenMPCapturedVars(const CapturedStmt &S,
                                  SmallVectorImpl<llvm::Value *> &CapturedVars);
  void emitOMPSimpleStore(LValue LVal, RValue RVal, QualType RValTy,
                          SourceLocation Loc);
  /// Perform element by element copying of arrays with type \a
  /// OriginalType from \a SrcAddr to \a DestAddr using copying procedure
  /// generated by \a CopyGen.
  ///
  /// \param DestAddr Address of the destination array.
  /// \param SrcAddr Address of the source array.
  /// \param OriginalType Type of destination and source arrays.
  /// \param CopyGen Copying procedure that copies value of single array element
  /// to another single array element.
  void EmitOMPAggregateAssign(
      Address DestAddr, Address SrcAddr, QualType OriginalType,
      const llvm::function_ref<void(Address, Address)> CopyGen);
  /// Emit proper copying of data from one variable to another.
  ///
  /// \param OriginalType Original type of the copied variables.
  /// \param DestAddr Destination address.
  /// \param SrcAddr Source address.
  /// \param DestVD Destination variable used in \a CopyExpr (for arrays, has
  /// type of the base array element).
  /// \param SrcVD Source variable used in \a CopyExpr (for arrays, has type of
  /// the base array element).
  /// \param Copy Actual copygin expression for copying data from \a SrcVD to \a
  /// DestVD.
  void EmitOMPCopy(QualType OriginalType,
                   Address DestAddr, Address SrcAddr,
                   const VarDecl *DestVD, const VarDecl *SrcVD,
                   const Expr *Copy);
  /// Emit atomic update code for constructs: \a X = \a X \a BO \a E or
  /// \a X = \a E \a BO \a E.
  ///
  /// \param X Value to be updated.
  /// \param E Update value.
  /// \param BO Binary operation for update operation.
  /// \param IsXLHSInRHSPart true if \a X is LHS in RHS part of the update
  /// expression, false otherwise.
  /// \param AO Atomic ordering of the generated atomic instructions.
  /// \param CommonGen Code generator for complex expressions that cannot be
  /// expressed through atomicrmw instruction.
  /// \returns <true, OldAtomicValue> if simple 'atomicrmw' instruction was
  /// generated, <false, RValue::get(nullptr)> otherwise.
  std::pair<bool, RValue> EmitOMPAtomicSimpleUpdateExpr(
      LValue X, RValue E, BinaryOperatorKind BO, bool IsXLHSInRHSPart,
      llvm::AtomicOrdering AO, SourceLocation Loc,
      const llvm::function_ref<RValue(RValue)> CommonGen);
  bool EmitOMPFirstprivateClause(const OMPExecutableDirective &D,
                                 OMPPrivateScope &PrivateScope);
  void EmitOMPPrivateClause(const OMPExecutableDirective &D,
                            OMPPrivateScope &PrivateScope);
  void EmitOMPUseDevicePtrClause(
      const OMPClause &C, OMPPrivateScope &PrivateScope,
      const llvm::DenseMap<const ValueDecl *, Address> &CaptureDeviceAddrMap);
  /// Emit code for copyin clause in \a D directive. The next code is
  /// generated at the start of outlined functions for directives:
  /// \code
  /// threadprivate_var1 = master_threadprivate_var1;
  /// operator=(threadprivate_var2, master_threadprivate_var2);
  /// ...
  /// __kmpc_barrier(&loc, global_tid);
  /// \endcode
  ///
  /// \param D OpenMP directive possibly with 'copyin' clause(s).
  /// \returns true if at least one copyin variable is found, false otherwise.
  bool EmitOMPCopyinClause(const OMPExecutableDirective &D);
  /// Emit initial code for lastprivate variables. If some variable is
  /// not also firstprivate, then the default initialization is used. Otherwise
  /// initialization of this variable is performed by EmitOMPFirstprivateClause
  /// method.
  ///
  /// \param D Directive that may have 'lastprivate' directives.
  /// \param PrivateScope Private scope for capturing lastprivate variables for
  /// proper codegen in internal captured statement.
  ///
  /// \returns true if there is at least one lastprivate variable, false
  /// otherwise.
  bool EmitOMPLastprivateClauseInit(const OMPExecutableDirective &D,
                                    OMPPrivateScope &PrivateScope);
  /// Emit final copying of lastprivate values to original variables at
  /// the end of the worksharing or simd directive.
  ///
  /// \param D Directive that has at least one 'lastprivate' directives.
  /// \param IsLastIterCond Boolean condition that must be set to 'i1 true' if
  /// it is the last iteration of the loop code in associated directive, or to
  /// 'i1 false' otherwise. If this item is nullptr, no final check is required.
  void EmitOMPLastprivateClauseFinal(const OMPExecutableDirective &D,
                                     bool NoFinals,
                                     llvm::Value *IsLastIterCond = nullptr);
  /// Emit initial code for linear clauses.
  void EmitOMPLinearClause(const OMPLoopDirective &D,
                           CodeGenFunction::OMPPrivateScope &PrivateScope);
  /// Emit final code for linear clauses.
  /// \param CondGen Optional conditional code for final part of codegen for
  /// linear clause.
  void EmitOMPLinearClauseFinal(
      const OMPLoopDirective &D,
      const llvm::function_ref<llvm::Value *(CodeGenFunction &)> CondGen);
  /// Emit initial code for reduction variables. Creates reduction copies
  /// and initializes them with the values according to OpenMP standard.
  ///
  /// \param D Directive (possibly) with the 'reduction' clause.
  /// \param PrivateScope Private scope for capturing reduction variables for
  /// proper codegen in internal captured statement.
  ///
  void EmitOMPReductionClauseInit(const OMPExecutableDirective &D,
                                  OMPPrivateScope &PrivateScope);
  /// Emit final update of reduction values to original variables at
  /// the end of the directive.
  ///
  /// \param D Directive that has at least one 'reduction' directives.
  /// \param ReductionKind The kind of reduction to perform.
  void EmitOMPReductionClauseFinal(const OMPExecutableDirective &D,
                                   const OpenMPDirectiveKind ReductionKind);
  /// Emit initial code for linear variables. Creates private copies
  /// and initializes them with the values according to OpenMP standard.
  ///
  /// \param D Directive (possibly) with the 'linear' clause.
  /// \return true if at least one linear variable is found that should be
  /// initialized with the value of the original variable, false otherwise.
  bool EmitOMPLinearClauseInit(const OMPLoopDirective &D);

  typedef const llvm::function_ref<void(CodeGenFunction & /*CGF*/,
                                        llvm::Value * /*OutlinedFn*/,
                                        const OMPTaskDataTy & /*Data*/)>
      TaskGenTy;
  void EmitOMPTaskBasedDirective(const OMPExecutableDirective &S,
                                 const OpenMPDirectiveKind CapturedRegion,
                                 const RegionCodeGenTy &BodyGen,
                                 const TaskGenTy &TaskGen, OMPTaskDataTy &Data);
  struct OMPTargetDataInfo {
    Address BasePointersArray = Address::invalid();
    Address PointersArray = Address::invalid();
    Address SizesArray = Address::invalid();
    unsigned NumberOfTargetItems = 0;
    explicit OMPTargetDataInfo() = default;
    OMPTargetDataInfo(Address BasePointersArray, Address PointersArray,
                      Address SizesArray, unsigned NumberOfTargetItems)
        : BasePointersArray(BasePointersArray), PointersArray(PointersArray),
          SizesArray(SizesArray), NumberOfTargetItems(NumberOfTargetItems) {}
  };
  void EmitOMPTargetTaskBasedDirective(const OMPExecutableDirective &S,
                                       const RegionCodeGenTy &BodyGen,
                                       OMPTargetDataInfo &InputInfo);

  void EmitOMPParallelDirective(const OMPParallelDirective &S);
  void EmitOMPSimdDirective(const OMPSimdDirective &S);
  void EmitOMPForDirective(const OMPForDirective &S);
  void EmitOMPForSimdDirective(const OMPForSimdDirective &S);
  void EmitOMPSectionsDirective(const OMPSectionsDirective &S);
  void EmitOMPSectionDirective(const OMPSectionDirective &S);
  void EmitOMPSingleDirective(const OMPSingleDirective &S);
  void EmitOMPMasterDirective(const OMPMasterDirective &S);
  void EmitOMPCriticalDirective(const OMPCriticalDirective &S);
  void EmitOMPParallelForDirective(const OMPParallelForDirective &S);
  void EmitOMPParallelForSimdDirective(const OMPParallelForSimdDirective &S);
  void EmitOMPParallelSectionsDirective(const OMPParallelSectionsDirective &S);
  void EmitOMPTaskDirective(const OMPTaskDirective &S);
  void EmitOMPTaskyieldDirective(const OMPTaskyieldDirective &S);
  void EmitOMPBarrierDirective(const OMPBarrierDirective &S);
  void EmitOMPTaskwaitDirective(const OMPTaskwaitDirective &S);
  void EmitOMPTaskgroupDirective(const OMPTaskgroupDirective &S);
  void EmitOMPFlushDirective(const OMPFlushDirective &S);
  void EmitOMPOrderedDirective(const OMPOrderedDirective &S);
  void EmitOMPAtomicDirective(const OMPAtomicDirective &S);
  void EmitOMPTargetDirective(const OMPTargetDirective &S);
  void EmitOMPTargetDataDirective(const OMPTargetDataDirective &S);
  void EmitOMPTargetEnterDataDirective(const OMPTargetEnterDataDirective &S);
  void EmitOMPTargetExitDataDirective(const OMPTargetExitDataDirective &S);
  void EmitOMPTargetUpdateDirective(const OMPTargetUpdateDirective &S);
  void EmitOMPTargetParallelDirective(const OMPTargetParallelDirective &S);
  void
  EmitOMPTargetParallelForDirective(const OMPTargetParallelForDirective &S);
  void EmitOMPTeamsDirective(const OMPTeamsDirective &S);
  void
  EmitOMPCancellationPointDirective(const OMPCancellationPointDirective &S);
  void EmitOMPCancelDirective(const OMPCancelDirective &S);
  void EmitOMPTaskLoopBasedDirective(const OMPLoopDirective &S);
  void EmitOMPTaskLoopDirective(const OMPTaskLoopDirective &S);
  void EmitOMPTaskLoopSimdDirective(const OMPTaskLoopSimdDirective &S);
  void EmitOMPDistributeDirective(const OMPDistributeDirective &S);
  void EmitOMPDistributeParallelForDirective(
      const OMPDistributeParallelForDirective &S);
  void EmitOMPDistributeParallelForSimdDirective(
      const OMPDistributeParallelForSimdDirective &S);
  void EmitOMPDistributeSimdDirective(const OMPDistributeSimdDirective &S);
  void EmitOMPTargetParallelForSimdDirective(
      const OMPTargetParallelForSimdDirective &S);
  void EmitOMPTargetSimdDirective(const OMPTargetSimdDirective &S);
  void EmitOMPTeamsDistributeDirective(const OMPTeamsDistributeDirective &S);
  void
  EmitOMPTeamsDistributeSimdDirective(const OMPTeamsDistributeSimdDirective &S);
  void EmitOMPTeamsDistributeParallelForSimdDirective(
      const OMPTeamsDistributeParallelForSimdDirective &S);
  void EmitOMPTeamsDistributeParallelForDirective(
      const OMPTeamsDistributeParallelForDirective &S);
  void EmitOMPTargetTeamsDirective(const OMPTargetTeamsDirective &S);
  void EmitOMPTargetTeamsDistributeDirective(
      const OMPTargetTeamsDistributeDirective &S);
  void EmitOMPTargetTeamsDistributeParallelForDirective(
      const OMPTargetTeamsDistributeParallelForDirective &S);
  void EmitOMPTargetTeamsDistributeParallelForSimdDirective(
      const OMPTargetTeamsDistributeParallelForSimdDirective &S);
  void EmitOMPTargetTeamsDistributeSimdDirective(
      const OMPTargetTeamsDistributeSimdDirective &S);

  /// Emit device code for the target directive.
  static void EmitOMPTargetDeviceFunction(CodeGenModule &CGM,
                                          StringRef ParentName,
                                          const OMPTargetDirective &S);
  static void
  EmitOMPTargetParallelDeviceFunction(CodeGenModule &CGM, StringRef ParentName,
                                      const OMPTargetParallelDirective &S);
  /// Emit device code for the target parallel for directive.
  static void EmitOMPTargetParallelForDeviceFunction(
      CodeGenModule &CGM, StringRef ParentName,
      const OMPTargetParallelForDirective &S);
  /// Emit device code for the target parallel for simd directive.
  static void EmitOMPTargetParallelForSimdDeviceFunction(
      CodeGenModule &CGM, StringRef ParentName,
      const OMPTargetParallelForSimdDirective &S);
  /// Emit device code for the target teams directive.
  static void
  EmitOMPTargetTeamsDeviceFunction(CodeGenModule &CGM, StringRef ParentName,
                                   const OMPTargetTeamsDirective &S);
  /// Emit device code for the target teams distribute directive.
  static void EmitOMPTargetTeamsDistributeDeviceFunction(
      CodeGenModule &CGM, StringRef ParentName,
      const OMPTargetTeamsDistributeDirective &S);
  /// Emit device code for the target teams distribute simd directive.
  static void EmitOMPTargetTeamsDistributeSimdDeviceFunction(
      CodeGenModule &CGM, StringRef ParentName,
      const OMPTargetTeamsDistributeSimdDirective &S);
  /// Emit device code for the target simd directive.
  static void EmitOMPTargetSimdDeviceFunction(CodeGenModule &CGM,
                                              StringRef ParentName,
                                              const OMPTargetSimdDirective &S);
  /// Emit device code for the target teams distribute parallel for simd
  /// directive.
  static void EmitOMPTargetTeamsDistributeParallelForSimdDeviceFunction(
      CodeGenModule &CGM, StringRef ParentName,
      const OMPTargetTeamsDistributeParallelForSimdDirective &S);

  static void EmitOMPTargetTeamsDistributeParallelForDeviceFunction(
      CodeGenModule &CGM, StringRef ParentName,
      const OMPTargetTeamsDistributeParallelForDirective &S);
  /// Emit inner loop of the worksharing/simd construct.
  ///
  /// \param S Directive, for which the inner loop must be emitted.
  /// \param RequiresCleanup true, if directive has some associated private
  /// variables.
  /// \param LoopCond Bollean condition for loop continuation.
  /// \param IncExpr Increment expression for loop control variable.
  /// \param BodyGen Generator for the inner body of the inner loop.
  /// \param PostIncGen Genrator for post-increment code (required for ordered
  /// loop directvies).
  void EmitOMPInnerLoop(
      const Stmt &S, bool RequiresCleanup, const Expr *LoopCond,
      const Expr *IncExpr,
      const llvm::function_ref<void(CodeGenFunction &)> BodyGen,
      const llvm::function_ref<void(CodeGenFunction &)> PostIncGen);

  JumpDest getOMPCancelDestination(OpenMPDirectiveKind Kind);
  /// Emit initial code for loop counters of loop-based directives.
  void EmitOMPPrivateLoopCounters(const OMPLoopDirective &S,
                                  OMPPrivateScope &LoopScope);

  /// Helper for the OpenMP loop directives.
  void EmitOMPLoopBody(const OMPLoopDirective &D, JumpDest LoopExit);

  /// Emit code for the worksharing loop-based directive.
  /// \return true, if this construct has any lastprivate clause, false -
  /// otherwise.
  bool EmitOMPWorksharingLoop(const OMPLoopDirective &S, Expr *EUB,
                              const CodeGenLoopBoundsTy &CodeGenLoopBounds,
                              const CodeGenDispatchBoundsTy &CGDispatchBounds);

  /// Emit code for the distribute loop-based directive.
  void EmitOMPDistributeLoop(const OMPLoopDirective &S,
                             const CodeGenLoopTy &CodeGenLoop, Expr *IncExpr);

  /// Helpers for the OpenMP loop directives.
  void EmitOMPSimdInit(const OMPLoopDirective &D, bool IsMonotonic = false);
  void EmitOMPSimdFinal(
      const OMPLoopDirective &D,
      const llvm::function_ref<llvm::Value *(CodeGenFunction &)> CondGen);

  /// Emits the lvalue for the expression with possibly captured variable.
  LValue EmitOMPSharedLValue(const Expr *E);

private:
  /// Helpers for blocks.
  llvm::Value *EmitBlockLiteral(const CGBlockInfo &Info);

  /// struct with the values to be passed to the OpenMP loop-related functions
  struct OMPLoopArguments {
    /// loop lower bound
    Address LB = Address::invalid();
    /// loop upper bound
    Address UB = Address::invalid();
    /// loop stride
    Address ST = Address::invalid();
    /// isLastIteration argument for runtime functions
    Address IL = Address::invalid();
    /// Chunk value generated by sema
    llvm::Value *Chunk = nullptr;
    /// EnsureUpperBound
    Expr *EUB = nullptr;
    /// IncrementExpression
    Expr *IncExpr = nullptr;
    /// Loop initialization
    Expr *Init = nullptr;
    /// Loop exit condition
    Expr *Cond = nullptr;
    /// Update of LB after a whole chunk has been executed
    Expr *NextLB = nullptr;
    /// Update of UB after a whole chunk has been executed
    Expr *NextUB = nullptr;
    OMPLoopArguments() = default;
    OMPLoopArguments(Address LB, Address UB, Address ST, Address IL,
                     llvm::Value *Chunk = nullptr, Expr *EUB = nullptr,
                     Expr *IncExpr = nullptr, Expr *Init = nullptr,
                     Expr *Cond = nullptr, Expr *NextLB = nullptr,
                     Expr *NextUB = nullptr)
        : LB(LB), UB(UB), ST(ST), IL(IL), Chunk(Chunk), EUB(EUB),
          IncExpr(IncExpr), Init(Init), Cond(Cond), NextLB(NextLB),
          NextUB(NextUB) {}
  };
  void EmitOMPOuterLoop(bool DynamicOrOrdered, bool IsMonotonic,
                        const OMPLoopDirective &S, OMPPrivateScope &LoopScope,
                        const OMPLoopArguments &LoopArgs,
                        const CodeGenLoopTy &CodeGenLoop,
                        const CodeGenOrderedTy &CodeGenOrdered);
  void EmitOMPForOuterLoop(const OpenMPScheduleTy &ScheduleKind,
                           bool IsMonotonic, const OMPLoopDirective &S,
                           OMPPrivateScope &LoopScope, bool Ordered,
                           const OMPLoopArguments &LoopArgs,
                           const CodeGenDispatchBoundsTy &CGDispatchBounds);
  void EmitOMPDistributeOuterLoop(OpenMPDistScheduleClauseKind ScheduleKind,
                                  const OMPLoopDirective &S,
                                  OMPPrivateScope &LoopScope,
                                  const OMPLoopArguments &LoopArgs,
                                  const CodeGenLoopTy &CodeGenLoopContent);
  /// Emit code for sections directive.
  void EmitSections(const OMPExecutableDirective &S);

#if INTEL_COLLAB
  void EmitLateOutlineOMPDirective(const OMPExecutableDirective &S,
                                   OpenMPDirectiveKind Kind = OMPD_unknown);

  void EmitLateOutlineOMPLoopDirective(const OMPLoopDirective &S,
                                       OpenMPDirectiveKind Kind);

  void EmitLateOutlineOMPLoop(const OMPLoopDirective &S,
                              OpenMPDirectiveKind Kind);

public:
  void RemapForLateOutlining(const OMPExecutableDirective &D,
                             OMPPrivateScope &PrivScope);
#endif // INTEL_COLLAB
public:

  //===--------------------------------------------------------------------===//
  //                         LValue Expression Emission
  //===--------------------------------------------------------------------===//

  /// GetUndefRValue - Get an appropriate 'undef' rvalue for the given type.
  RValue GetUndefRValue(QualType Ty);

  /// EmitUnsupportedRValue - Emit a dummy r-value using the type of E
  /// and issue an ErrorUnsupported style diagnostic (using the
  /// provided Name).
  RValue EmitUnsupportedRValue(const Expr *E,
                               const char *Name);

  /// EmitUnsupportedLValue - Emit a dummy l-value using the type of E and issue
  /// an ErrorUnsupported style diagnostic (using the provided Name).
  LValue EmitUnsupportedLValue(const Expr *E,
                               const char *Name);

  /// EmitLValue - Emit code to compute a designator that specifies the location
  /// of the expression.
  ///
  /// This can return one of two things: a simple address or a bitfield
  /// reference.  In either case, the LLVM Value* in the LValue structure is
  /// guaranteed to be an LLVM pointer type.
  ///
  /// If this returns a bitfield reference, nothing about the pointee type of
  /// the LLVM value is known: For example, it may not be a pointer to an
  /// integer.
  ///
  /// If this returns a normal address, and if the lvalue's C type is fixed
  /// size, this method guarantees that the returned pointer type will point to
  /// an LLVM type of the same size of the lvalue's type.  If the lvalue has a
  /// variable length type, this is not possible.
  ///
  LValue EmitLValue(const Expr *E);

  /// Same as EmitLValue but additionally we generate checking code to
  /// guard against undefined behavior.  This is only suitable when we know
  /// that the address will be used to access the object.
  LValue EmitCheckedLValue(const Expr *E, TypeCheckKind TCK);

  RValue convertTempToRValue(Address addr, QualType type,
                             SourceLocation Loc);

  void EmitAtomicInit(Expr *E, LValue lvalue);

  bool LValueIsSuitableForInlineAtomic(LValue Src);

  RValue EmitAtomicLoad(LValue LV, SourceLocation SL,
                        AggValueSlot Slot = AggValueSlot::ignored());

  RValue EmitAtomicLoad(LValue lvalue, SourceLocation loc,
                        llvm::AtomicOrdering AO, bool IsVolatile = false,
                        AggValueSlot slot = AggValueSlot::ignored());

  void EmitAtomicStore(RValue rvalue, LValue lvalue, bool isInit);

  void EmitAtomicStore(RValue rvalue, LValue lvalue, llvm::AtomicOrdering AO,
                       bool IsVolatile, bool isInit);

  std::pair<RValue, llvm::Value *> EmitAtomicCompareExchange(
      LValue Obj, RValue Expected, RValue Desired, SourceLocation Loc,
      llvm::AtomicOrdering Success =
          llvm::AtomicOrdering::SequentiallyConsistent,
      llvm::AtomicOrdering Failure =
          llvm::AtomicOrdering::SequentiallyConsistent,
      bool IsWeak = false, AggValueSlot Slot = AggValueSlot::ignored());

  void EmitAtomicUpdate(LValue LVal, llvm::AtomicOrdering AO,
                        const llvm::function_ref<RValue(RValue)> &UpdateOp,
                        bool IsVolatile);

  /// EmitToMemory - Change a scalar value from its value
  /// representation to its in-memory representation.
  llvm::Value *EmitToMemory(llvm::Value *Value, QualType Ty);

  /// EmitFromMemory - Change a scalar value from its memory
  /// representation to its value representation.
  llvm::Value *EmitFromMemory(llvm::Value *Value, QualType Ty);

  /// Check if the scalar \p Value is within the valid range for the given
  /// type \p Ty.
  ///
  /// Returns true if a check is needed (even if the range is unknown).
  bool EmitScalarRangeCheck(llvm::Value *Value, QualType Ty,
                            SourceLocation Loc);

  /// EmitLoadOfScalar - Load a scalar value from an address, taking
  /// care to appropriately convert from the memory representation to
  /// the LLVM value representation.
  llvm::Value *EmitLoadOfScalar(Address Addr, bool Volatile, QualType Ty,
                                SourceLocation Loc,
                                AlignmentSource Source = AlignmentSource::Type,
                                bool isNontemporal = false) {
    return EmitLoadOfScalar(Addr, Volatile, Ty, Loc, LValueBaseInfo(Source),
                            CGM.getTBAAAccessInfo(Ty), isNontemporal);
  }

  llvm::Value *EmitLoadOfScalar(Address Addr, bool Volatile, QualType Ty,
                                SourceLocation Loc, LValueBaseInfo BaseInfo,
                                TBAAAccessInfo TBAAInfo,
                                bool isNontemporal = false);

  /// EmitLoadOfScalar - Load a scalar value from an address, taking
  /// care to appropriately convert from the memory representation to
  /// the LLVM value representation.  The l-value must be a simple
  /// l-value.
  llvm::Value *EmitLoadOfScalar(LValue lvalue, SourceLocation Loc);

  /// EmitStoreOfScalar - Store a scalar value to an address, taking
  /// care to appropriately convert from the memory representation to
  /// the LLVM value representation.
  void EmitStoreOfScalar(llvm::Value *Value, Address Addr,
                         bool Volatile, QualType Ty,
                         AlignmentSource Source = AlignmentSource::Type,
                         bool isInit = false, bool isNontemporal = false) {
    EmitStoreOfScalar(Value, Addr, Volatile, Ty, LValueBaseInfo(Source),
                      CGM.getTBAAAccessInfo(Ty), isInit, isNontemporal);
  }

  void EmitStoreOfScalar(llvm::Value *Value, Address Addr,
                         bool Volatile, QualType Ty,
                         LValueBaseInfo BaseInfo, TBAAAccessInfo TBAAInfo,
                         bool isInit = false, bool isNontemporal = false);

  /// EmitStoreOfScalar - Store a scalar value to an address, taking
  /// care to appropriately convert from the memory representation to
  /// the LLVM value representation.  The l-value must be a simple
  /// l-value.  The isInit flag indicates whether this is an initialization.
  /// If so, atomic qualifiers are ignored and the store is always non-atomic.
  void EmitStoreOfScalar(llvm::Value *value, LValue lvalue, bool isInit=false);

  /// EmitLoadOfLValue - Given an expression that represents a value lvalue,
  /// this method emits the address of the lvalue, then loads the result as an
  /// rvalue, returning the rvalue.
  RValue EmitLoadOfLValue(LValue V, SourceLocation Loc);
  RValue EmitLoadOfExtVectorElementLValue(LValue V);
  RValue EmitLoadOfBitfieldLValue(LValue LV, SourceLocation Loc);
  RValue EmitLoadOfGlobalRegLValue(LValue LV);

  /// EmitStoreThroughLValue - Store the specified rvalue into the specified
  /// lvalue, where both are guaranteed to the have the same type, and that type
  /// is 'Ty'.
  void EmitStoreThroughLValue(RValue Src, LValue Dst, bool isInit = false);
  void EmitStoreThroughExtVectorComponentLValue(RValue Src, LValue Dst);
  void EmitStoreThroughGlobalRegLValue(RValue Src, LValue Dst);

  /// EmitStoreThroughBitfieldLValue - Store Src into Dst with same constraints
  /// as EmitStoreThroughLValue.
  ///
  /// \param Result [out] - If non-null, this will be set to a Value* for the
  /// bit-field contents after the store, appropriate for use as the result of
  /// an assignment to the bit-field.
  void EmitStoreThroughBitfieldLValue(RValue Src, LValue Dst,
                                      llvm::Value **Result=nullptr);

  /// Emit an l-value for an assignment (simple or compound) of complex type.
  LValue EmitComplexAssignmentLValue(const BinaryOperator *E);
  LValue EmitComplexCompoundAssignmentLValue(const CompoundAssignOperator *E);
  LValue EmitScalarCompoundAssignWithComplex(const CompoundAssignOperator *E,
                                             llvm::Value *&Result);

  // Note: only available for agg return types
  LValue EmitBinaryOperatorLValue(const BinaryOperator *E);
  LValue EmitCompoundAssignmentLValue(const CompoundAssignOperator *E);
  // Note: only available for agg return types
  LValue EmitCallExprLValue(const CallExpr *E);
  // Note: only available for agg return types
  LValue EmitVAArgExprLValue(const VAArgExpr *E);
  LValue EmitDeclRefLValue(const DeclRefExpr *E);
  LValue EmitStringLiteralLValue(const StringLiteral *E);
  LValue EmitObjCEncodeExprLValue(const ObjCEncodeExpr *E);
  LValue EmitPredefinedLValue(const PredefinedExpr *E);
  LValue EmitUnaryOpLValue(const UnaryOperator *E);
  LValue EmitArraySubscriptExpr(const ArraySubscriptExpr *E,
                                bool Accessed = false);
  LValue EmitOMPArraySectionExpr(const OMPArraySectionExpr *E,
                                 bool IsLowerBound = true);
  LValue EmitExtVectorElementExpr(const ExtVectorElementExpr *E);
  LValue EmitMemberExpr(const MemberExpr *E);
  LValue EmitObjCIsaExpr(const ObjCIsaExpr *E);
  LValue EmitCompoundLiteralLValue(const CompoundLiteralExpr *E);
  LValue EmitInitListLValue(const InitListExpr *E);
  LValue EmitConditionalOperatorLValue(const AbstractConditionalOperator *E);
  LValue EmitCastLValue(const CastExpr *E);
  LValue EmitMaterializeTemporaryExpr(const MaterializeTemporaryExpr *E);
  LValue EmitOpaqueValueLValue(const OpaqueValueExpr *e);

  Address EmitExtVectorElementLValue(LValue V);

  RValue EmitRValueForField(LValue LV, const FieldDecl *FD, SourceLocation Loc);

  Address EmitArrayToPointerDecay(const Expr *Array,
                                  LValueBaseInfo *BaseInfo = nullptr,
                                  TBAAAccessInfo *TBAAInfo = nullptr);

  class ConstantEmission {
    llvm::PointerIntPair<llvm::Constant*, 1, bool> ValueAndIsReference;
    ConstantEmission(llvm::Constant *C, bool isReference)
      : ValueAndIsReference(C, isReference) {}
  public:
    ConstantEmission() {}
    static ConstantEmission forReference(llvm::Constant *C) {
      return ConstantEmission(C, true);
    }
    static ConstantEmission forValue(llvm::Constant *C) {
      return ConstantEmission(C, false);
    }

    explicit operator bool() const {
      return ValueAndIsReference.getOpaqueValue() != nullptr;
    }

    bool isReference() const { return ValueAndIsReference.getInt(); }
    LValue getReferenceLValue(CodeGenFunction &CGF, Expr *refExpr) const {
      assert(isReference());
      return CGF.MakeNaturalAlignAddrLValue(ValueAndIsReference.getPointer(),
                                            refExpr->getType());
    }

    llvm::Constant *getValue() const {
      assert(!isReference());
      return ValueAndIsReference.getPointer();
    }
  };

  ConstantEmission tryEmitAsConstant(DeclRefExpr *refExpr);
  ConstantEmission tryEmitAsConstant(const MemberExpr *ME);
  llvm::Value *emitScalarConstant(const ConstantEmission &Constant, Expr *E);

  RValue EmitPseudoObjectRValue(const PseudoObjectExpr *e,
                                AggValueSlot slot = AggValueSlot::ignored());
  LValue EmitPseudoObjectLValue(const PseudoObjectExpr *e);

  llvm::Value *EmitIvarOffset(const ObjCInterfaceDecl *Interface,
                              const ObjCIvarDecl *Ivar);
  LValue EmitLValueForField(LValue Base, const FieldDecl* Field);
  LValue EmitLValueForLambdaField(const FieldDecl *Field);

  /// EmitLValueForFieldInitialization - Like EmitLValueForField, except that
  /// if the Field is a reference, this will return the address of the reference
  /// and not the address of the value stored in the reference.
  LValue EmitLValueForFieldInitialization(LValue Base,
                                          const FieldDecl* Field);

  LValue EmitLValueForIvar(QualType ObjectTy,
                           llvm::Value* Base, const ObjCIvarDecl *Ivar,
                           unsigned CVRQualifiers);

  LValue EmitCXXConstructLValue(const CXXConstructExpr *E);
  LValue EmitCXXBindTemporaryLValue(const CXXBindTemporaryExpr *E);
  LValue EmitLambdaLValue(const LambdaExpr *E);
  LValue EmitCXXTypeidLValue(const CXXTypeidExpr *E);
  LValue EmitCXXUuidofLValue(const CXXUuidofExpr *E);

  LValue EmitObjCMessageExprLValue(const ObjCMessageExpr *E);
  LValue EmitObjCIvarRefLValue(const ObjCIvarRefExpr *E);
  LValue EmitStmtExprLValue(const StmtExpr *E);
  LValue EmitPointerToDataMemberBinaryExpr(const BinaryOperator *E);
  LValue EmitObjCSelectorLValue(const ObjCSelectorExpr *E);
  void   EmitDeclRefExprDbgValue(const DeclRefExpr *E, const APValue &Init);

  //===--------------------------------------------------------------------===//
  //                         Scalar Expression Emission
  //===--------------------------------------------------------------------===//

  /// EmitCall - Generate a call of the given function, expecting the given
  /// result type, and using the given argument list which specifies both the
  /// LLVM arguments and the types they were derived from.
  RValue EmitCall(const CGFunctionInfo &CallInfo, const CGCallee &Callee,
                  ReturnValueSlot ReturnValue, const CallArgList &Args,
                  llvm::Instruction **callOrInvoke, SourceLocation Loc);

  RValue EmitCall(const CGFunctionInfo &CallInfo, const CGCallee &Callee,
                  ReturnValueSlot ReturnValue, const CallArgList &Args,
                  llvm::Instruction **callOrInvoke = nullptr) {
    return EmitCall(CallInfo, Callee, ReturnValue, Args, callOrInvoke,
                    SourceLocation());
  }
  RValue EmitCall(QualType FnType, const CGCallee &Callee, const CallExpr *E,
                  ReturnValueSlot ReturnValue, llvm::Value *Chain = nullptr);
  RValue EmitCallExpr(const CallExpr *E,
                      ReturnValueSlot ReturnValue = ReturnValueSlot());
  RValue EmitSimpleCallExpr(const CallExpr *E, ReturnValueSlot ReturnValue);
  CGCallee EmitCallee(const Expr *E);

  void checkTargetFeatures(const CallExpr *E, const FunctionDecl *TargetDecl);

  llvm::CallInst *EmitRuntimeCall(llvm::Value *callee,
                                  const Twine &name = "");
  llvm::CallInst *EmitRuntimeCall(llvm::Value *callee,
                                  ArrayRef<llvm::Value*> args,
                                  const Twine &name = "");
  llvm::CallInst *EmitNounwindRuntimeCall(llvm::Value *callee,
                                          const Twine &name = "");
  llvm::CallInst *EmitNounwindRuntimeCall(llvm::Value *callee,
                                          ArrayRef<llvm::Value*> args,
                                          const Twine &name = "");

  SmallVector<llvm::OperandBundleDef, 1>
  getBundlesForFunclet(llvm::Value *Callee);

  llvm::CallSite EmitCallOrInvoke(llvm::Value *Callee,
                                  ArrayRef<llvm::Value *> Args,
                                  const Twine &Name = "");
  llvm::CallSite EmitRuntimeCallOrInvoke(llvm::Value *callee,
                                         ArrayRef<llvm::Value*> args,
                                         const Twine &name = "");
  llvm::CallSite EmitRuntimeCallOrInvoke(llvm::Value *callee,
                                         const Twine &name = "");
  void EmitNoreturnRuntimeCallOrInvoke(llvm::Value *callee,
                                       ArrayRef<llvm::Value*> args);

  CGCallee BuildAppleKextVirtualCall(const CXXMethodDecl *MD,
                                     NestedNameSpecifier *Qual,
                                     llvm::Type *Ty);

  CGCallee BuildAppleKextVirtualDestructorCall(const CXXDestructorDecl *DD,
                                               CXXDtorType Type,
                                               const CXXRecordDecl *RD);

  // Return the copy constructor name with the prefix "__copy_constructor_"
  // removed.
  static std::string getNonTrivialCopyConstructorStr(QualType QT,
                                                     CharUnits Alignment,
                                                     bool IsVolatile,
                                                     ASTContext &Ctx);

  // Return the destructor name with the prefix "__destructor_" removed.
  static std::string getNonTrivialDestructorStr(QualType QT,
                                                CharUnits Alignment,
                                                bool IsVolatile,
                                                ASTContext &Ctx);

  // These functions emit calls to the special functions of non-trivial C
  // structs.
  void defaultInitNonTrivialCStructVar(LValue Dst);
  void callCStructDefaultConstructor(LValue Dst);
  void callCStructDestructor(LValue Dst);
  void callCStructCopyConstructor(LValue Dst, LValue Src);
  void callCStructMoveConstructor(LValue Dst, LValue Src);
  void callCStructCopyAssignmentOperator(LValue Dst, LValue Src);
  void callCStructMoveAssignmentOperator(LValue Dst, LValue Src);

  RValue
  EmitCXXMemberOrOperatorCall(const CXXMethodDecl *Method,
                              const CGCallee &Callee,
                              ReturnValueSlot ReturnValue, llvm::Value *This,
                              llvm::Value *ImplicitParam,
                              QualType ImplicitParamTy, const CallExpr *E,
                              CallArgList *RtlArgs);
  RValue EmitCXXDestructorCall(const CXXDestructorDecl *DD,
                               const CGCallee &Callee,
                               llvm::Value *This, llvm::Value *ImplicitParam,
                               QualType ImplicitParamTy, const CallExpr *E,
                               StructorType Type);
  RValue EmitCXXMemberCallExpr(const CXXMemberCallExpr *E,
                               ReturnValueSlot ReturnValue);
  RValue EmitCXXMemberOrOperatorMemberCallExpr(const CallExpr *CE,
                                               const CXXMethodDecl *MD,
                                               ReturnValueSlot ReturnValue,
                                               bool HasQualifier,
                                               NestedNameSpecifier *Qualifier,
                                               bool IsArrow, const Expr *Base);
  // Compute the object pointer.
  Address EmitCXXMemberDataPointerAddress(const Expr *E, Address base,
                                          llvm::Value *memberPtr,
                                          const MemberPointerType *memberPtrType,
                                          LValueBaseInfo *BaseInfo = nullptr,
                                          TBAAAccessInfo *TBAAInfo = nullptr);
  RValue EmitCXXMemberPointerCallExpr(const CXXMemberCallExpr *E,
                                      ReturnValueSlot ReturnValue);

  RValue EmitCXXOperatorMemberCallExpr(const CXXOperatorCallExpr *E,
                                       const CXXMethodDecl *MD,
                                       ReturnValueSlot ReturnValue);
  RValue EmitCXXPseudoDestructorExpr(const CXXPseudoDestructorExpr *E);

  RValue EmitCUDAKernelCallExpr(const CUDAKernelCallExpr *E,
                                ReturnValueSlot ReturnValue);

  RValue EmitNVPTXDevicePrintfCallExpr(const CallExpr *E,
                                       ReturnValueSlot ReturnValue);

  RValue EmitBuiltinExpr(const FunctionDecl *FD,
                         unsigned BuiltinID, const CallExpr *E,
                         ReturnValueSlot ReturnValue);

  RValue emitRotate(const CallExpr *E, bool IsRotateRight);

  /// Emit IR for __builtin_os_log_format.
  RValue emitBuiltinOSLogFormat(const CallExpr &E);

  llvm::Function *generateBuiltinOSLogHelperFunction(
      const analyze_os_log::OSLogBufferLayout &Layout,
      CharUnits BufferAlignment);

  RValue EmitBlockCallExpr(const CallExpr *E, ReturnValueSlot ReturnValue);

  /// EmitTargetBuiltinExpr - Emit the given builtin call. Returns 0 if the call
  /// is unhandled by the current target.
  llvm::Value *EmitTargetBuiltinExpr(unsigned BuiltinID, const CallExpr *E);

  llvm::Value *EmitAArch64CompareBuiltinExpr(llvm::Value *Op, llvm::Type *Ty,
                                             const llvm::CmpInst::Predicate Fp,
                                             const llvm::CmpInst::Predicate Ip,
                                             const llvm::Twine &Name = "");
  llvm::Value *EmitARMBuiltinExpr(unsigned BuiltinID, const CallExpr *E,
                                  llvm::Triple::ArchType Arch);

#if INTEL_CUSTOMIZATION
  llvm::Value *EmitIntelFPGABuiltinExpr(unsigned BuiltinID, const CallExpr *E);
  llvm::Value *EmitGetComputeIDExpr(const CallExpr *E);
  llvm::Value *EmitRWPipeExpr(const CallExpr *E, bool IsSpir, bool IsReadPipe);
  RValue EmitFPGARegBuiltin(unsigned BuiltinID, const CallExpr *E,
                            ReturnValueSlot ReturnValue);
  RValue EmitHLSStreamBuiltin(unsigned BuiltinID, const CallExpr *E);
  RValue EmitHLSMemMasterBuiltin(unsigned BuiltinID, const CallExpr *E,
                                 ReturnValueSlot ReturnValue);
#endif // INTEL_CUSTOMIZATION

  llvm::Value *EmitCommonNeonBuiltinExpr(unsigned BuiltinID,
                                         unsigned LLVMIntrinsic,
                                         unsigned AltLLVMIntrinsic,
                                         const char *NameHint,
                                         unsigned Modifier,
                                         const CallExpr *E,
                                         SmallVectorImpl<llvm::Value *> &Ops,
                                         Address PtrOp0, Address PtrOp1,
                                         llvm::Triple::ArchType Arch);

  llvm::Value *EmitISOVolatileLoad(const CallExpr *E);
  llvm::Value *EmitISOVolatileStore(const CallExpr *E);

  llvm::Function *LookupNeonLLVMIntrinsic(unsigned IntrinsicID,
                                          unsigned Modifier, llvm::Type *ArgTy,
                                          const CallExpr *E);
  llvm::Value *EmitNeonCall(llvm::Function *F,
                            SmallVectorImpl<llvm::Value*> &O,
                            const char *name,
                            unsigned shift = 0, bool rightshift = false);
  llvm::Value *EmitNeonSplat(llvm::Value *V, llvm::Constant *Idx);
  llvm::Value *EmitNeonShiftVector(llvm::Value *V, llvm::Type *Ty,
                                   bool negateForRightShift);
  llvm::Value *EmitNeonRShiftImm(llvm::Value *Vec, llvm::Value *Amt,
                                 llvm::Type *Ty, bool usgn, const char *name);
  llvm::Value *vectorWrapScalar16(llvm::Value *Op);
  llvm::Value *EmitAArch64BuiltinExpr(unsigned BuiltinID, const CallExpr *E,
                                      llvm::Triple::ArchType Arch);

  llvm::Value *BuildVector(ArrayRef<llvm::Value*> Ops);
  llvm::Value *EmitX86BuiltinExpr(unsigned BuiltinID, const CallExpr *E);
  llvm::Value *EmitCSABuiltinExpr(unsigned BuiltinID, const CallExpr *E);
  llvm::Value *EmitPPCBuiltinExpr(unsigned BuiltinID, const CallExpr *E);
  llvm::Value *EmitAMDGPUBuiltinExpr(unsigned BuiltinID, const CallExpr *E);
  llvm::Value *EmitSystemZBuiltinExpr(unsigned BuiltinID, const CallExpr *E);
  llvm::Value *EmitNVPTXBuiltinExpr(unsigned BuiltinID, const CallExpr *E);
  llvm::Value *EmitWebAssemblyBuiltinExpr(unsigned BuiltinID,
                                          const CallExpr *E);
  llvm::Value *EmitHexagonBuiltinExpr(unsigned BuiltinID, const CallExpr *E);

private:
  enum class MSVCIntrin;

public:
  llvm::Value *EmitMSVCBuiltinExpr(MSVCIntrin BuiltinID, const CallExpr *E);

  llvm::Value *EmitBuiltinAvailable(ArrayRef<llvm::Value *> Args);

  llvm::Value *EmitObjCProtocolExpr(const ObjCProtocolExpr *E);
  llvm::Value *EmitObjCStringLiteral(const ObjCStringLiteral *E);
  llvm::Value *EmitObjCBoxedExpr(const ObjCBoxedExpr *E);
  llvm::Value *EmitObjCArrayLiteral(const ObjCArrayLiteral *E);
  llvm::Value *EmitObjCDictionaryLiteral(const ObjCDictionaryLiteral *E);
  llvm::Value *EmitObjCCollectionLiteral(const Expr *E,
                                const ObjCMethodDecl *MethodWithObjects);
  llvm::Value *EmitObjCSelectorExpr(const ObjCSelectorExpr *E);
  RValue EmitObjCMessageExpr(const ObjCMessageExpr *E,
                             ReturnValueSlot Return = ReturnValueSlot());

  /// Retrieves the default cleanup kind for an ARC cleanup.
  /// Except under -fobjc-arc-eh, ARC cleanups are normal-only.
  CleanupKind getARCCleanupKind() {
    return CGM.getCodeGenOpts().ObjCAutoRefCountExceptions
             ? NormalAndEHCleanup : NormalCleanup;
  }

  // ARC primitives.
  void EmitARCInitWeak(Address addr, llvm::Value *value);
  void EmitARCDestroyWeak(Address addr);
  llvm::Value *EmitARCLoadWeak(Address addr);
  llvm::Value *EmitARCLoadWeakRetained(Address addr);
  llvm::Value *EmitARCStoreWeak(Address addr, llvm::Value *value, bool ignored);
  void emitARCCopyAssignWeak(QualType Ty, Address DstAddr, Address SrcAddr);
  void emitARCMoveAssignWeak(QualType Ty, Address DstAddr, Address SrcAddr);
  void EmitARCCopyWeak(Address dst, Address src);
  void EmitARCMoveWeak(Address dst, Address src);
  llvm::Value *EmitARCRetainAutorelease(QualType type, llvm::Value *value);
  llvm::Value *EmitARCRetainAutoreleaseNonBlock(llvm::Value *value);
  llvm::Value *EmitARCStoreStrong(LValue lvalue, llvm::Value *value,
                                  bool resultIgnored);
  llvm::Value *EmitARCStoreStrongCall(Address addr, llvm::Value *value,
                                      bool resultIgnored);
  llvm::Value *EmitARCRetain(QualType type, llvm::Value *value);
  llvm::Value *EmitARCRetainNonBlock(llvm::Value *value);
  llvm::Value *EmitARCRetainBlock(llvm::Value *value, bool mandatory);
  void EmitARCDestroyStrong(Address addr, ARCPreciseLifetime_t precise);
  void EmitARCRelease(llvm::Value *value, ARCPreciseLifetime_t precise);
  llvm::Value *EmitARCAutorelease(llvm::Value *value);
  llvm::Value *EmitARCAutoreleaseReturnValue(llvm::Value *value);
  llvm::Value *EmitARCRetainAutoreleaseReturnValue(llvm::Value *value);
  llvm::Value *EmitARCRetainAutoreleasedReturnValue(llvm::Value *value);
  llvm::Value *EmitARCUnsafeClaimAutoreleasedReturnValue(llvm::Value *value);

  std::pair<LValue,llvm::Value*>
  EmitARCStoreAutoreleasing(const BinaryOperator *e);
  std::pair<LValue,llvm::Value*>
  EmitARCStoreStrong(const BinaryOperator *e, bool ignored);
  std::pair<LValue,llvm::Value*>
  EmitARCStoreUnsafeUnretained(const BinaryOperator *e, bool ignored);

  llvm::Value *EmitObjCThrowOperand(const Expr *expr);
  llvm::Value *EmitObjCConsumeObject(QualType T, llvm::Value *Ptr);
  llvm::Value *EmitObjCExtendObjectLifetime(QualType T, llvm::Value *Ptr);

  llvm::Value *EmitARCExtendBlockObject(const Expr *expr);
  llvm::Value *EmitARCReclaimReturnedObject(const Expr *e,
                                            bool allowUnsafeClaim);
  llvm::Value *EmitARCRetainScalarExpr(const Expr *expr);
  llvm::Value *EmitARCRetainAutoreleaseScalarExpr(const Expr *expr);
  llvm::Value *EmitARCUnsafeUnretainedScalarExpr(const Expr *expr);

  void EmitARCIntrinsicUse(ArrayRef<llvm::Value*> values);

  static Destroyer destroyARCStrongImprecise;
  static Destroyer destroyARCStrongPrecise;
  static Destroyer destroyARCWeak;
  static Destroyer emitARCIntrinsicUse;
  static Destroyer destroyNonTrivialCStruct;

  void EmitObjCAutoreleasePoolPop(llvm::Value *Ptr);
  llvm::Value *EmitObjCAutoreleasePoolPush();
  llvm::Value *EmitObjCMRRAutoreleasePoolPush();
  void EmitObjCAutoreleasePoolCleanup(llvm::Value *Ptr);
  void EmitObjCMRRAutoreleasePoolPop(llvm::Value *Ptr);

  /// Emits a reference binding to the passed in expression.
  RValue EmitReferenceBindingToExpr(const Expr *E);

  //===--------------------------------------------------------------------===//
  //                           Expression Emission
  //===--------------------------------------------------------------------===//

  // Expressions are broken into three classes: scalar, complex, aggregate.

  /// EmitScalarExpr - Emit the computation of the specified expression of LLVM
  /// scalar type, returning the result.
  llvm::Value *EmitScalarExpr(const Expr *E , bool IgnoreResultAssign = false);

  /// Emit a conversion from the specified type to the specified destination
  /// type, both of which are LLVM scalar types.
  llvm::Value *EmitScalarConversion(llvm::Value *Src, QualType SrcTy,
                                    QualType DstTy, SourceLocation Loc);

  /// Emit a conversion from the specified complex type to the specified
  /// destination type, where the destination type is an LLVM scalar type.
  llvm::Value *EmitComplexToScalarConversion(ComplexPairTy Src, QualType SrcTy,
                                             QualType DstTy,
                                             SourceLocation Loc);

  /// EmitAggExpr - Emit the computation of the specified expression
  /// of aggregate type.  The result is computed into the given slot,
  /// which may be null to indicate that the value is not needed.
  void EmitAggExpr(const Expr *E, AggValueSlot AS);

  /// EmitAggExprToLValue - Emit the computation of the specified expression of
  /// aggregate type into a temporary LValue.
  LValue EmitAggExprToLValue(const Expr *E);

  /// EmitExtendGCLifetime - Given a pointer to an Objective-C object,
  /// make sure it survives garbage collection until this point.
  void EmitExtendGCLifetime(llvm::Value *object);

  /// EmitComplexExpr - Emit the computation of the specified expression of
  /// complex type, returning the result.
  ComplexPairTy EmitComplexExpr(const Expr *E,
                                bool IgnoreReal = false,
                                bool IgnoreImag = false);

  /// EmitComplexExprIntoLValue - Emit the given expression of complex
  /// type and place its result into the specified l-value.
  void EmitComplexExprIntoLValue(const Expr *E, LValue dest, bool isInit);

  /// EmitStoreOfComplex - Store a complex number into the specified l-value.
  void EmitStoreOfComplex(ComplexPairTy V, LValue dest, bool isInit);

  /// EmitLoadOfComplex - Load a complex number from the specified l-value.
  ComplexPairTy EmitLoadOfComplex(LValue src, SourceLocation loc);

  Address emitAddrOfRealComponent(Address complex, QualType complexType);
  Address emitAddrOfImagComponent(Address complex, QualType complexType);

  /// AddInitializerToStaticVarDecl - Add the initializer for 'D' to the
  /// global variable that has already been created for it.  If the initializer
  /// has a different type than GV does, this may free GV and return a different
  /// one.  Otherwise it just returns GV.
  llvm::GlobalVariable *
  AddInitializerToStaticVarDecl(const VarDecl &D,
                                llvm::GlobalVariable *GV);

  // Emit an @llvm.invariant.start call for the given memory region.
  void EmitInvariantStart(llvm::Constant *Addr, CharUnits Size);

  /// EmitCXXGlobalVarDeclInit - Create the initializer for a C++
  /// variable with global storage.
  void EmitCXXGlobalVarDeclInit(const VarDecl &D, llvm::Constant *DeclPtr,
                                bool PerformInit);

  llvm::Constant *createAtExitStub(const VarDecl &VD, llvm::Constant *Dtor,
                                   llvm::Constant *Addr);

  /// Call atexit() with a function that passes the given argument to
  /// the given function.
  void registerGlobalDtorWithAtExit(const VarDecl &D, llvm::Constant *fn,
                                    llvm::Constant *addr);

  /// Call atexit() with function dtorStub.
  void registerGlobalDtorWithAtExit(llvm::Constant *dtorStub);

  /// Emit code in this function to perform a guarded variable
  /// initialization.  Guarded initializations are used when it's not
  /// possible to prove that an initialization will be done exactly
  /// once, e.g. with a static local variable or a static data member
  /// of a class template.
  void EmitCXXGuardedInit(const VarDecl &D, llvm::GlobalVariable *DeclPtr,
                          bool PerformInit);

  enum class GuardKind { VariableGuard, TlsGuard };

  /// Emit a branch to select whether or not to perform guarded initialization.
  void EmitCXXGuardedInitBranch(llvm::Value *NeedsInit,
                                llvm::BasicBlock *InitBlock,
                                llvm::BasicBlock *NoInitBlock,
                                GuardKind Kind, const VarDecl *D);

  /// GenerateCXXGlobalInitFunc - Generates code for initializing global
  /// variables.
  void
  GenerateCXXGlobalInitFunc(llvm::Function *Fn,
                            ArrayRef<llvm::Function *> CXXThreadLocals,
                            ConstantAddress Guard = ConstantAddress::invalid());

  /// GenerateCXXGlobalDtorsFunc - Generates code for destroying global
  /// variables.
  void GenerateCXXGlobalDtorsFunc(
      llvm::Function *Fn,
      const std::vector<std::pair<llvm::WeakTrackingVH, llvm::Constant *>>
          &DtorsAndObjects);

  void GenerateCXXGlobalVarDeclInitFunc(llvm::Function *Fn,
                                        const VarDecl *D,
                                        llvm::GlobalVariable *Addr,
                                        bool PerformInit);

  void EmitCXXConstructExpr(const CXXConstructExpr *E, AggValueSlot Dest);

  void EmitSynthesizedCXXCopyCtor(Address Dest, Address Src, const Expr *Exp);

  void enterFullExpression(const FullExpr *E) {
    if (const auto *EWC = dyn_cast<ExprWithCleanups>(E))
      if (EWC->getNumObjects() == 0)
        return;
    enterNonTrivialFullExpression(E);
  }
  void enterNonTrivialFullExpression(const FullExpr *E);

  void EmitCXXThrowExpr(const CXXThrowExpr *E, bool KeepInsertionPoint = true);

  void EmitLambdaExpr(const LambdaExpr *E, AggValueSlot Dest);

  RValue EmitAtomicExpr(AtomicExpr *E);

  //===--------------------------------------------------------------------===//
  //                         Annotations Emission
  //===--------------------------------------------------------------------===//

  /// Emit an annotation call (intrinsic or builtin).
  llvm::Value *EmitAnnotationCall(llvm::Value *AnnotationFn,
                                  llvm::Value *AnnotatedVal,
                                  StringRef AnnotationStr,
                                  SourceLocation Location);

  /// Emit local annotations for the local variable V, declared by D.
  void EmitVarAnnotations(const VarDecl *D, llvm::Value *V);

  /// Emit field annotations for the given field & value. Returns the
  /// annotation result.
  Address EmitFieldAnnotations(const FieldDecl *D, Address V);

  //===--------------------------------------------------------------------===//
  //                             Internal Helpers
  //===--------------------------------------------------------------------===//

  /// ContainsLabel - Return true if the statement contains a label in it.  If
  /// this statement is not executed normally, it not containing a label means
  /// that we can just remove the code.
  static bool ContainsLabel(const Stmt *S, bool IgnoreCaseStmts = false);

  /// containsBreak - Return true if the statement contains a break out of it.
  /// If the statement (recursively) contains a switch or loop with a break
  /// inside of it, this is fine.
  static bool containsBreak(const Stmt *S);

  /// Determine if the given statement might introduce a declaration into the
  /// current scope, by being a (possibly-labelled) DeclStmt.
  static bool mightAddDeclToScope(const Stmt *S);

  /// ConstantFoldsToSimpleInteger - If the specified expression does not fold
  /// to a constant, or if it does but contains a label, return false.  If it
  /// constant folds return true and set the boolean result in Result.
  bool ConstantFoldsToSimpleInteger(const Expr *Cond, bool &Result,
                                    bool AllowLabels = false);

  /// ConstantFoldsToSimpleInteger - If the specified expression does not fold
  /// to a constant, or if it does but contains a label, return false.  If it
  /// constant folds return true and set the folded value.
  bool ConstantFoldsToSimpleInteger(const Expr *Cond, llvm::APSInt &Result,
                                    bool AllowLabels = false);

  /// EmitBranchOnBoolExpr - Emit a branch on a boolean condition (e.g. for an
  /// if statement) to the specified blocks.  Based on the condition, this might
  /// try to simplify the codegen of the conditional based on the branch.
  /// TrueCount should be the number of times we expect the condition to
  /// evaluate to true based on PGO data.
  void EmitBranchOnBoolExpr(const Expr *Cond, llvm::BasicBlock *TrueBlock,
                            llvm::BasicBlock *FalseBlock, uint64_t TrueCount);

  /// Given an assignment `*LHS = RHS`, emit a test that checks if \p RHS is
  /// nonnull, if \p LHS is marked _Nonnull.
  void EmitNullabilityCheck(LValue LHS, llvm::Value *RHS, SourceLocation Loc);

  /// An enumeration which makes it easier to specify whether or not an
  /// operation is a subtraction.
  enum { NotSubtraction = false, IsSubtraction = true };

  /// Same as IRBuilder::CreateInBoundsGEP, but additionally emits a check to
  /// detect undefined behavior when the pointer overflow sanitizer is enabled.
  /// \p SignedIndices indicates whether any of the GEP indices are signed.
  /// \p IsSubtraction indicates whether the expression used to form the GEP
  /// is a subtraction.
  llvm::Value *EmitCheckedInBoundsGEP(llvm::Value *Ptr,
                                      ArrayRef<llvm::Value *> IdxList,
                                      bool SignedIndices,
                                      bool IsSubtraction,
                                      SourceLocation Loc,
                                      const Twine &Name = "");

  /// Specifies which type of sanitizer check to apply when handling a
  /// particular builtin.
  enum BuiltinCheckKind {
    BCK_CTZPassedZero,
    BCK_CLZPassedZero,
  };

  /// Emits an argument for a call to a builtin. If the builtin sanitizer is
  /// enabled, a runtime check specified by \p Kind is also emitted.
  llvm::Value *EmitCheckedArgForBuiltin(const Expr *E, BuiltinCheckKind Kind);

  /// Emit a description of a type in a format suitable for passing to
  /// a runtime sanitizer handler.
  llvm::Constant *EmitCheckTypeDescriptor(QualType T);

  /// Convert a value into a format suitable for passing to a runtime
  /// sanitizer handler.
  llvm::Value *EmitCheckValue(llvm::Value *V);

  /// Emit a description of a source location in a format suitable for
  /// passing to a runtime sanitizer handler.
  llvm::Constant *EmitCheckSourceLocation(SourceLocation Loc);

  /// Create a basic block that will call a handler function in a
  /// sanitizer runtime with the provided arguments, and create a conditional
  /// branch to it.
  void EmitCheck(ArrayRef<std::pair<llvm::Value *, SanitizerMask>> Checked,
                 SanitizerHandler Check, ArrayRef<llvm::Constant *> StaticArgs,
                 ArrayRef<llvm::Value *> DynamicArgs);

  /// Emit a slow path cross-DSO CFI check which calls __cfi_slowpath
  /// if Cond if false.
  void EmitCfiSlowPathCheck(SanitizerMask Kind, llvm::Value *Cond,
                            llvm::ConstantInt *TypeId, llvm::Value *Ptr,
                            ArrayRef<llvm::Constant *> StaticArgs);

  /// Emit a reached-unreachable diagnostic if \p Loc is valid and runtime
  /// checking is enabled. Otherwise, just emit an unreachable instruction.
  void EmitUnreachable(SourceLocation Loc);

  /// Create a basic block that will call the trap intrinsic, and emit a
  /// conditional branch to it, for the -ftrapv checks.
  void EmitTrapCheck(llvm::Value *Checked);

  /// Emit a call to trap or debugtrap and attach function attribute
  /// "trap-func-name" if specified.
  llvm::CallInst *EmitTrapCall(llvm::Intrinsic::ID IntrID);

  /// Emit a stub for the cross-DSO CFI check function.
  void EmitCfiCheckStub();

  /// Emit a cross-DSO CFI failure handling function.
  void EmitCfiCheckFail();

  /// Create a check for a function parameter that may potentially be
  /// declared as non-null.
  void EmitNonNullArgCheck(RValue RV, QualType ArgType, SourceLocation ArgLoc,
                           AbstractCallee AC, unsigned ParmNum);

  /// EmitCallArg - Emit a single call argument.
  void EmitCallArg(CallArgList &args, const Expr *E,   // INTEL
                   QualType ArgType, bool IsVariadic); // INTEL

  /// EmitDelegateCallArg - We are performing a delegate call; that
  /// is, the current function is delegating to another one.  Produce
  /// a r-value suitable for passing the given parameter.
  void EmitDelegateCallArg(CallArgList &args, const VarDecl *param,
                           SourceLocation loc);

  /// SetFPAccuracy - Set the minimum required accuracy of the given floating
  /// point operation, expressed as the maximum relative error in ulp.
  void SetFPAccuracy(llvm::Value *Val, float Accuracy);

private:
  llvm::MDNode *getRangeForLoadFromType(QualType Ty);
  void EmitReturnOfRValue(RValue RV, QualType Ty);

  void deferPlaceholderReplacement(llvm::Instruction *Old, llvm::Value *New);

  llvm::SmallVector<std::pair<llvm::Instruction *, llvm::Value *>, 4>
  DeferredReplacements;

  /// Set the address of a local variable.
  void setAddrOfLocalVar(const VarDecl *VD, Address Addr) {
    assert(!LocalDeclMap.count(VD) && "Decl already exists in LocalDeclMap!");
    LocalDeclMap.insert({VD, Addr});
  }

  /// ExpandTypeFromArgs - Reconstruct a structure of type \arg Ty
  /// from function arguments into \arg Dst. See ABIArgInfo::Expand.
  ///
  /// \param AI - The first function argument of the expansion.
  void ExpandTypeFromArgs(QualType Ty, LValue Dst,
                          SmallVectorImpl<llvm::Value *>::iterator &AI);

  /// ExpandTypeToArgs - Expand an CallArg \arg Arg, with the LLVM type for \arg
  /// Ty, into individual arguments on the provided vector \arg IRCallArgs,
  /// starting at index \arg IRCallArgPos. See ABIArgInfo::Expand.
  void ExpandTypeToArgs(QualType Ty, CallArg Arg, llvm::FunctionType *IRFuncTy,
                        SmallVectorImpl<llvm::Value *> &IRCallArgs,
                        unsigned &IRCallArgPos);

  llvm::Value* EmitAsmInput(const TargetInfo::ConstraintInfo &Info,
                            const Expr *InputExpr, std::string &ConstraintStr);

  llvm::Value* EmitAsmInputLValue(const TargetInfo::ConstraintInfo &Info,
                                  LValue InputValue, QualType InputType,
                                  std::string &ConstraintStr,
                                  SourceLocation Loc);

  /// Attempts to statically evaluate the object size of E. If that
  /// fails, emits code to figure the size of E out for us. This is
  /// pass_object_size aware.
  ///
  /// If EmittedExpr is non-null, this will use that instead of re-emitting E.
  llvm::Value *evaluateOrEmitBuiltinObjectSize(const Expr *E, unsigned Type,
                                               llvm::IntegerType *ResType,
                                               llvm::Value *EmittedE);

  /// Emits the size of E, as required by __builtin_object_size. This
  /// function is aware of pass_object_size parameters, and will act accordingly
  /// if E is a parameter with the pass_object_size attribute.
  llvm::Value *emitBuiltinObjectSize(const Expr *E, unsigned Type,
                                     llvm::IntegerType *ResType,
                                     llvm::Value *EmittedE);

public:
#ifndef NDEBUG
  // Determine whether the given argument is an Objective-C method
  // that may have type parameters in its signature.
  static bool isObjCMethodWithTypeParams(const ObjCMethodDecl *method) {
    const DeclContext *dc = method->getDeclContext();
    if (const ObjCInterfaceDecl *classDecl= dyn_cast<ObjCInterfaceDecl>(dc)) {
      return classDecl->getTypeParamListAsWritten();
    }

    if (const ObjCCategoryDecl *catDecl = dyn_cast<ObjCCategoryDecl>(dc)) {
      return catDecl->getTypeParamList();
    }

    return false;
  }

  template<typename T>
  static bool isObjCMethodWithTypeParams(const T *) { return false; }
#endif

  enum class EvaluationOrder {
    ///! No language constraints on evaluation order.
    Default,
    ///! Language semantics require left-to-right evaluation.
    ForceLeftToRight,
    ///! Language semantics require right-to-left evaluation.
    ForceRightToLeft
  };

  /// EmitCallArgs - Emit call arguments for a function.
  template <typename T>
  void EmitCallArgs(CallArgList &Args, const T *CallArgTypeInfo,
                    llvm::iterator_range<CallExpr::const_arg_iterator> ArgRange,
                    AbstractCallee AC = AbstractCallee(),
                    unsigned ParamsToSkip = 0,
                    EvaluationOrder Order = EvaluationOrder::Default) {
    SmallVector<QualType, 16> ArgTypes;
    CallExpr::const_arg_iterator Arg = ArgRange.begin();

    assert((ParamsToSkip == 0 || CallArgTypeInfo) &&
           "Can't skip parameters if type info is not provided");
    if (CallArgTypeInfo) {
#ifndef NDEBUG
      bool isGenericMethod = isObjCMethodWithTypeParams(CallArgTypeInfo);
#endif

      // First, use the argument types that the type info knows about
      for (auto I = CallArgTypeInfo->param_type_begin() + ParamsToSkip,
                E = CallArgTypeInfo->param_type_end();
           I != E; ++I, ++Arg) {
        assert(Arg != ArgRange.end() && "Running over edge of argument list!");
        assert((isGenericMethod ||
                ((*I)->isVariablyModifiedType() ||
                 (*I).getNonReferenceType()->isObjCRetainableType() ||
                 getContext()
                         .getCanonicalType((*I).getNonReferenceType())
                         .getTypePtr() ==
                     getContext()
                         .getCanonicalType((*Arg)->getType())
                         .getTypePtr())) &&
               "type mismatch in call argument!");
        ArgTypes.push_back(*I);
      }
    }

    // Either we've emitted all the call args, or we have a call to variadic
    // function.
    assert((Arg == ArgRange.end() || !CallArgTypeInfo ||
            CallArgTypeInfo->isVariadic()) &&
           "Extra arguments in non-variadic function!");

    // If we still have any arguments, emit them using the type of the argument.
    for (auto *A : llvm::make_range(Arg, ArgRange.end()))
      ArgTypes.push_back(CallArgTypeInfo ? getVarArgType(A) : A->getType());

    EmitCallArgs(Args, ArgTypes, ArgRange, AC, ParamsToSkip, Order);
  }

  void EmitCallArgs(CallArgList &Args, ArrayRef<QualType> ArgTypes,
                    llvm::iterator_range<CallExpr::const_arg_iterator> ArgRange,
                    AbstractCallee AC = AbstractCallee(),
                    unsigned ParamsToSkip = 0,
                    EvaluationOrder Order = EvaluationOrder::Default);

  /// EmitPointerWithAlignment - Given an expression with a pointer type,
  /// emit the value and compute our best estimate of the alignment of the
  /// pointee.
  ///
  /// \param BaseInfo - If non-null, this will be initialized with
  /// information about the source of the alignment and the may-alias
  /// attribute.  Note that this function will conservatively fall back on
  /// the type when it doesn't recognize the expression and may-alias will
  /// be set to false.
  ///
  /// One reasonable way to use this information is when there's a language
  /// guarantee that the pointer must be aligned to some stricter value, and
  /// we're simply trying to ensure that sufficiently obvious uses of under-
  /// aligned objects don't get miscompiled; for example, a placement new
  /// into the address of a local variable.  In such a case, it's quite
  /// reasonable to just ignore the returned alignment when it isn't from an
  /// explicit source.
  Address EmitPointerWithAlignment(const Expr *Addr,
                                   LValueBaseInfo *BaseInfo = nullptr,
                                   TBAAAccessInfo *TBAAInfo = nullptr);

  /// If \p E references a parameter with pass_object_size info or a constant
  /// array size modifier, emit the object size divided by the size of \p EltTy.
  /// Otherwise return null.
  llvm::Value *LoadPassedObjectSize(const Expr *E, QualType EltTy);

  void EmitSanitizerStatReport(llvm::SanitizerStatKind SSK);

  struct MultiVersionResolverOption {
    llvm::Function *Function;
    FunctionDecl *FD;
    struct Conds {
      StringRef Architecture;
      llvm::SmallVector<StringRef, 8> Features;

      Conds(StringRef Arch, ArrayRef<StringRef> Feats)
          : Architecture(Arch), Features(Feats.begin(), Feats.end()) {}
    } Conditions;

    MultiVersionResolverOption(llvm::Function *F, StringRef Arch,
                               ArrayRef<StringRef> Feats)
        : Function(F), Conditions(Arch, Feats) {}
  };

  // Emits the body of a multiversion function's resolver. Assumes that the
  // options are already sorted in the proper order, with the 'default' option
  // last (if it exists).
  void EmitMultiVersionResolver(llvm::Function *Resolver,
                                ArrayRef<MultiVersionResolverOption> Options);

  static uint64_t GetX86CpuSupportsMask(ArrayRef<StringRef> FeatureStrs);

private:
  QualType getVarArgType(const Expr *Arg);

  void EmitDeclMetadata();

  BlockByrefHelpers *buildByrefHelpers(llvm::StructType &byrefType,
                                  const AutoVarEmission &emission);

  void AddObjCARCExceptionMetadata(llvm::Instruction *Inst);

  llvm::Value *GetValueForARMHint(unsigned BuiltinID);

  llvm::Value *EmitX86CpuIs(const CallExpr *E);
  llvm::Value *EmitX86CpuIs(StringRef CPUStr);
  llvm::Value *EmitX86CpuSupports(const CallExpr *E);
  llvm::Value *EmitX86CpuSupports(ArrayRef<StringRef> FeatureStrs);
  llvm::Value *EmitX86CpuSupports(uint64_t Mask);
  llvm::Value *EmitX86CpuInit();
  llvm::Value *FormResolverCondition(const MultiVersionResolverOption &RO);
};

inline DominatingLLVMValue::saved_type
DominatingLLVMValue::save(CodeGenFunction &CGF, llvm::Value *value) {
  if (!needsSaving(value)) return saved_type(value, false);

  // Otherwise, we need an alloca.
  auto align = CharUnits::fromQuantity(
            CGF.CGM.getDataLayout().getPrefTypeAlignment(value->getType()));
  Address alloca =
    CGF.CreateTempAlloca(value->getType(), align, "cond-cleanup.save");
  CGF.Builder.CreateStore(value, alloca);

  return saved_type(alloca.getPointer(), true);
}

inline llvm::Value *DominatingLLVMValue::restore(CodeGenFunction &CGF,
                                                 saved_type value) {
  // If the value says it wasn't saved, trust that it's still dominating.
  if (!value.getInt()) return value.getPointer();

  // Otherwise, it should be an alloca instruction, as set up in save().
  auto alloca = cast<llvm::AllocaInst>(value.getPointer());
  return CGF.Builder.CreateAlignedLoad(alloca, alloca->getAlignment());
}

}  // end namespace CodeGen
}  // end namespace clang

#endif<|MERGE_RESOLUTION|>--- conflicted
+++ resolved
@@ -394,12 +394,10 @@
     virtual void recordVariableDefinition(const VarDecl *VD) {}
     virtual void recordVariableReference(const VarDecl *VD) {}
     virtual void recordThisPointerReference(llvm::Value *) {}
-<<<<<<< HEAD
+#if INTEL_CUSTOMIZATION
     virtual bool isLateOutlinedRegion() { return false; }
 #endif // INTEL_CUSTOMIZATION
-=======
 #endif // INTEL_COLLAB
->>>>>>> 4ebd1b43
   private:
     /// The kind of captured statement being generated.
     CapturedRegionKind Kind;
