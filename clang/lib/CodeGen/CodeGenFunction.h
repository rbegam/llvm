--- conflicted
+++ resolved
@@ -361,7 +361,6 @@
       /// \brief Corresponding stmt.
       const SIMDForStmt *SimdFor;
 
-<<<<<<< HEAD
       /// \brief The address of the loop control variable.
       llvm::Value *LCVAddr;
 
@@ -522,7 +521,7 @@
   /// \brief Information about implicit syncs used during code generation.
   CGCilkImplicitSyncInfo *CurCGCilkImplicitSyncInfo;
 #endif  // INTEL_CUSTOMIZATION
-=======
+
   /// \brief RAII for correct setting/restoring of CapturedStmtInfo.
   class CGCapturedStmtRAII {
   private:
@@ -537,7 +536,6 @@
     ~CGCapturedStmtRAII() { CGF.CapturedStmtInfo = PrevCapturedStmtInfo; }
   };
 
->>>>>>> be822edf
   /// BoundsChecking - Emit run-time bounds checks. Higher values mean
   /// potentially higher performance penalties.
   unsigned char BoundsChecking;
